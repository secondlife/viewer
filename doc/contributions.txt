--- conflicted
+++ resolved
@@ -75,8 +75,8 @@
 	VWR-13040
 	VWR-13996
 	VWR-14426
-<<<<<<< HEAD
 	VWR-24247
+	VWR-25654
 	VWR-24251
 	VWR-24252
 	VWR-24254
@@ -93,9 +93,6 @@
 	SNOW-84
 	SNOW-477
 	SNOW-744
-=======
-	VWR-25654
->>>>>>> 20a48876
 	SNOW-766
 	STORM-163
 	STORM-955
@@ -212,14 +209,11 @@
 	STORM-318
 	STORM-1182
 	VWR-233
-<<<<<<< HEAD
 	VWR-20583
+	VWR-25654
 	VWR-20891
 	VWR-23455
 	VWR-24487
-=======
-	VWR-25654
->>>>>>> 20a48876
 	WEB-262
 Bulli Schumann
 	CT-218
