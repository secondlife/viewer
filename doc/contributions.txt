--- conflicted
+++ resolved
@@ -640,8 +640,8 @@
 	STORM-1809
 	STORM-1793
 	STORM-1810
-<<<<<<< HEAD
 	STORM-1877
+	STORM-1892
 	STORM-1894
 	STORM-1860
 	STORM-1852
@@ -649,9 +649,6 @@
 	STORM-1872
 	STORM-1858
 	STORM-1862
-=======
-	STORM-1892
->>>>>>> ad8478c4
 Kadah Coba
 	STORM-1060
     STORM-1843
