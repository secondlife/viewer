Linden Lab would like to acknowledge contributions from the
following residents. The Second Life resident name is given below,
along with the issue identifiers to which they have contributed.

45ms Zhong
Able Whitman
	VWR-650
	VWR-1460
	VWR-1691
	VWR-1735
	VWR-1813
Adam Marker
	VWR-2755
Adeon Writer
Aeonix Aeon
Agathos Frascati
	CT-246
	CT-317
	CT-352
Ai Austin
Aiko Ying
Aimee Trescothick
	SNOW-227
	SNOW-570
	SNOW-572
	SNOW-575
	STORM-1315
	VWR-3321
	VWR-3336
	VWR-3903
	VWR-4083
	VWR-4106
	VWR-5308
	VWR-6348
	VWR-6358
	VWR-6360
	VWR-6432
	VWR-6550
	VWR-6583
	VWR-6482
	VWR-6918
	VWR-7109
	VWR-7383
	VWR-7800
	VWR-8008
	VWR-8341
	VWR-8430
	VWR-8482
	VWR-9255
	VWR-10717
	VWR-10990
	VWR-11100
	VWR-11111
	VWR-11844
	VWR-12631
	VWR-12696
	VWR-12748
	VWR-13221
	VWR-14087
	VWR-14267
	VWR-14278
	VWR-14711
	VWR-14712
	VWR-15454
Alejandro Rosenthal
	VWR-1184
Aleric Inglewood
	OPEN-38
	SNOW-240
	SNOW-522
	SNOW-626
	SNOW-756
	SNOW-764
	SNOW-800
	VWR-10001
	VWR-10579
	VWR-10759
	VWR-10837
	VWR-12691
	VWR-12984
	VWR-13040
	VWR-13996
	VWR-14426
	VWR-24247
	VWR-25654
	VWR-24251
	VWR-24252
	VWR-24254
	VWR-24261
	VWR-24315
	VWR-24317
	VWR-24320
	VWR-24321
	VWR-24337
 	VWR-24354
	VWR-24366
	VWR-24519
	VWR-24520
	SNOW-84
	SNOW-477
	SNOW-744
	SNOW-766
	STORM-163
	STORM-955
	STORM-960
	STORM-1793
Ales Beaumont
	VWR-9352
	SNOW-240
Alexandrea Fride
    STORM-255
	STORM-960
	STORM-1459
Alissa Sabre
	VWR-81
	VWR-83
	VWR-109
	VWR-157
	VWR-171
	VWR-177
	VWR-213
	VWR-250
	VWR-251
	VWR-286
	VWR-414
	VWR-415
	VWR-459
	VWR-606
	VWR-652
	VWR-738
	VWR-1109
	VWR-1351
	VWR-1353
	VWR-1410
	VWR-1843
	VWR-2116
	VWR-2826
	VWR-3290
	VWR-3410
	VWR-3857
	VWR-4010
	VWR-5575
	VWR-5717
	VWR-5929
	VWR-6384
	VWR-6385
	VWR-6386
	VWR-6430
	VWR-6858
	VWR-6668
	VWR-7086
	VWR-7087
	VWR-7153
	VWR-7168
	VWR-9190
	VWR-10728
	VWR-11172
	VWR-12569
	VWR-12617
	VWR-12620
	VWR-12789
	SNOW-322
    STORM-1723
Alliez Mysterio
Angus Boyd
	VWR-592
Ann Congrejo
	CT-193
Annie Milestone
Annika Genezzia
Ansariel Hiller
	STORM-1101
	VWR-25480
	VWR-26150
	STORM-1685
	STORM-1713
	STORM-1899
	STORM-1932
	STORM-1933
	MAINT-2368
	STORM-1931
	MAINT-2773
	STORM-2011
	MAINT-3187
	BUG-3764
	STORM-1984
	STORM-1979
<<<<<<< HEAD
	STORM-2083
	MAINT-4677
=======
	STORM-2094
>>>>>>> 2d7fb5c6
Aralara Rajal
Arare Chantilly
	CHUIBUG-191
Ardy Lay
	STORM-859
	VWR-19499
	VWR-24917
Argent Stonecutter
	VWR-68
ArminWeatherHax
	STORM-1532
Armin Weatherwax
	VWR-8436
ArminasX Saiman
Arya Braveheart
Asaeda Meltingdots
Asturkon Jua
Asuka Neely
	VWR-3434
	VWR-8179
Aura Dirval
Avallyn Oakleaf
Avatar Quinzet
BabyA Littlething
Bacchus Ireto
Balp Allen
	VWR-4157
Bazaar
Be Holder
	SNOW-322
	SNOW-397
Beansy Twine
Benja Kepler
	VWR-746
Benjamin Bigdipper
Beth Walcher
Bezilon Kasei
Biancaluce Robbiani
	CT-225
	CT-226
	CT-227
	CT-228
	CT-229
	CT-230
	CT-231
	CT-321
	CT-352
Bill Walach
Blakar Ogre
	VWR-418
	VWR-881
	VWR-983
	VWR-1612
	VWR-1613
	VWR-2164
blino Nakamura
	VWR-17
Blitzckreed Levenque
Borg Capalini
Boroondas Gupte
	OPEN-29
	OPEN-39
	OPEN-54
	OPEN-99
	SNOW-278
	SNOW-503
	SNOW-510
	SNOW-527
	SNOW-610
	SNOW-624
	SNOW-737
	STORM-318
	STORM-1182
	VWR-233
	VWR-20583
	VWR-25654
	VWR-20891
	VWR-23455
	VWR-24487
	VWR-26066
	VWR-26458
	WEB-262
Bryn Oh
Buckaroo Mu
Bulli Schumann
	CT-218
	CT-219
	CT-220
	CT-221
	CT-222
	CT-223
	CT-224
	CT-319
	CT-350
	CT-352
bushing Spatula
	VWR-119
	VWR-424
blakopal Galicia
Callipygian Christensen
Cap Carver
Carjay McGinnis
	VWR-3737
	VWR-4070
	VWR-4212
	VWR-6154
	VWR-9400
	VWR-9620
Carla Broek
Carr Arbenlow
Catherine Pfeffer
	VWR-1282
	VWR-8624
	VWR-10854
Cayu Cluny
Celierra Darling
	VWR-1274
	VWR-6975
Chantal Harvey
Charles Courtois
Charlie Sazaland
Cherry Cheevers
ChickyBabes Zuzu
Christopher  Organiser
Ciaran Laval
Cinder Roxley
    BUG-2326
    BUG-3863
    OPEN-185
    STORM-1703
    STORM-1948
    STORM-1831
    STORM-1888
    STORM-1958
    STORM-1952
    STORM-1951
    STORM-2035
    STORM-2036
    STORM-2037
    STORM-2053
    STORM-2098
Clara Young
Coaldust Numbers
    VWR-1095
Colpo Wexler
Corinne Helendale
Corro Moseley
Coughdrop Littlething
Cron Stardust
	VWR-10579
	VWR-25120
	STORM-1075
	STORM-1919
	STORM-1920
	OPEN-209
	STORM-2017
Cypren Christenson
	STORM-417
Dante Tucker
Dale Glass
	VWR-120
	VWR-560
	VWR-2502
	VWR-1358
	VWR-2041
Darien Caldwell
	SH-3055
Dartagan Shepherd
Debs Regent
Decro Schmooz
Denim Kamachi
DiJodi Dubratt
Dil Spitz
Dimitrio Lewis
Dirk
Draconis Neurocam
	STORM-1259
Drew Dri
	VWR-19683
Drew Dwi
Drewan Keats
	VWR-28
	VWR-248
	VWR-412
	VWR-638
	VWR-660
Dusan Writer
Dylan Haskell
	VWR-72
Dzonatas Sol
	VWR-187
	VWR-198
	VWR-777
	VWR-878
	VWR-962
	VWR-975
	VWR-1061
	VWR-1062
	VWR-1704
	VWR-1705
	VWR-1729
	VWR-1812
Eddi Decosta
	SNOW-586
Eddy Stryker
	VWR-15
	VWR-23
	VWR-1468
	VWR-1475
Edgware Marker
Egehan Dryke
Ellla McMahon
Elric Anatine
Emma Portilo
Emmie Fairymeadow
EponymousDylan Ra
	VWR-1289
	VWR-1465
Eva Nowicka
	CT-324
	CT-352
Eva Rau
Evangelista Emerald
Faelon Swordthain
Farallon Greyskin
	VWR-2036
Feep Larsson
	VWR-447
	VWR-1314
	VWR-4444
Fiachra Lach
Flemming Congrejo
	CT-193
	CT-318
Flower Ducatillon
Fluf Fredriksson
	VWR-3450
Fremont Cunningham
	VWR-1147
FreeSL Aeon
Frenchimmo Sabra
Frontera Thor
Fury Rosewood
Gaberoonie Zanzibar
Ganymedes Costagravas
Geenz Spad
	STORM-1823
	STORM-1900
	STORM-1905
	NORSPEC-229
Gene Frostbite
GeneJ Composer
Geneko Nemeth
	CT-117
	VWR-11069
Gentle Heron
Gentle Welinder
gwampa Lomu
Giggles Littlebird
Gigs Taggart
	SVC-493
	VWR-6
	VWR-38
	VWR-71
	VWR-101
	VWR-166
	VWR-234
	VWR-315
	VWR-326
	VWR-442
	VWR-493
	VWR-1203
	VWR-1217
	VWR-1434
	VWR-1987
	VWR-2065
	VWR-2491
	VWR-2502
	VWR-2331
	VWR-5308
	VWR-8781
	VWR-8783
Ginko Bayliss
	VWR-4
Grady Echegaray
Grazer Kline
	VWR-1092
	VWR-2113
Gudmund Shepherd
	VWR-1594
	VWR-1873
Guni Greenstein
Gwyneth Llewelyn
Gypsy Tripsa
Hackshaven Harford
Ham Rambler
Hamncheese Omlet
	VWR-333
Han Shuffle
Hanglow Short
HappySmurf Papp
	CT-193
Harleen Gretzky
Hatzfeld Runo
Henri Beauchamp
	VWR-1320
	VWR-1406
	VWR-4157
herina Bode
Hikkoshi Sakai
	VWR-429
Hiro Sommambulist
	VWR-66
	VWR-67
	VWR-97
	VWR-100
	VWR-105
	VWR-118
	VWR-132
	VWR-136
	VWR-143
Hitomi Tiponi
	STORM-1741
	STORM-1862
	BUG-1067
Holger Gilruth
Horatio Freund
Hoze Menges
	VWR-255
Hydra Shaftoe
Hypatia Callisto
Hypatia Pickens
Ian Kas
	VWR-8780 (Russian localization)
	[NO JIRA] (Ukranian localization)
	CT-322
	CT-325
Identity Euler
Ima Mechanique
	OPEN-50
	OPEN-61
	OPEN-76
	STORM-959
	STORM-1175
	STORM-1708
	STORM-1831
	STORM-1832
	STORM-1855
	VWR-10791
	VWR-20553
	VWR-19213
    VWR-22401
    VWR-23739
	VWR-24766
	VWR-28065
Imnotgoing Sideways
Inma Rau
Innula Zenovka
Irene Muni
	CT-324
	CT-352
Iskar Ariantho
	VWR-1223
	VWR-11759
Iyoba Tarantal
Jacek Antonelli
	SNOW-388
	VWR-165
	VWR-188
	VWR-427
	VWR-597
	VWR-2054
	VWR-2448
	VWR-2896
	VWR-2947
	VWR-2948
	VWR-3605
	VWR-8617
Jack Abraham
Jagga Meredith
JB Kraft
	VWR-5283
	VWR-7802
Jennifer Boyle
Jeremy Marquez
Jessica Qin
Jinx Nordberg
Jo Bernandes
Jocial Sonnenkern
Joel Savard
Joghert LeSabre
	VWR-64
Jonathan Yap
	STORM-435
	STORM-523
	STORM-596
	STORM-615
	STORM-616
	STORM-643
	STORM-679
	STORM-723
	STORM-726
	STORM-737
	STORM-785
	STORM-812
	STORM-829
	STORM-844
	STORM-953
	STORM-954
	STORM-960
	STORM-869
	STORM-974
	STORM-975
	STORM-977
	STORM-979
	STORM-980
	STORM-1040
	VWR-17801
	VWR-24347
	STORM-975
	STORM-990
	STORM-1019
	STORM-844
	STORM-643
	STORM-1020
	STORM-1064
	STORM-960
	STORM-1101
	STORM-1108
	STORM-1094
	STORM-1077
	STORM-953
	STORM-1128
	STORM-956
	STORM-1095
	STORM-1236
	STORM-1259
	STORM-787
	STORM-1313
	STORM-899
	STORM-1273
	STORM-1276
	STORM-1462
	STORM-1459
	STORM-1297
	STORM-1522
	STORM-1567
	STORM-1572
	STORM-1574
	STORM-1579
	STORM-1638
	STORM-976
	STORM-1639
	STORM-910
	STORM-1653
	STORM-1642
	STORM-591
	STORM-1105
	STORM-1679
	STORM-1222
	STORM-1659
	STORM-1674
	STORM-1685
	STORM-1718
	STORM-1721
	STORM-1718
	STORM-1727
	STORM-1725
	STORM-1719
	STORM-1712
	STORM-1728
	STORM-1736
	STORM-1804
	STORM-1734
	STORM-1731
	STORM-653
	STORM-1737
	STORM-1733
	STORM-1741
	STORM-1790
	STORM-1795
	STORM-1788
	STORM-1803
	STORM-1795
	STORM-1799
	STORM-1796
	STORM-1807
	STORM-1812
	STORM-1820
	STORM-1839
	STORM-1842
	STORM-1808
	STORM-637
	STORM-1822
	STORM-1809
	STORM-1793
	STORM-1810
	STORM-68
	STORM-1838
	STORM-1892
	STORM-1894
	STORM-1860
	STORM-1852
	STORM-1870
	STORM-1872
	STORM-1858
	STORM-1862
	STORM-1918
	STORM-1915
	STORM-1929
	STORM-1953
	OPEN-161
	STORM-1953
	STORM-1957
	STORM-1993
	STORM-2017
	STORM-2007
	STORM-1980
	OPEN-113
	STORM-1975
	STORM-1982
	STORM-1975
	STORM-1987
	STORM-1982
	STORM-1992
	STORM-1989
	STORM-1987
	STORM-1986
	STORM-1981
	STORM-2015
	STORM-2031
	STORM-2030
	STORM-2034
	STORM-2018
<<<<<<< HEAD
	STORM-2086
	STORM-2099
=======
	STORM-2094
>>>>>>> 2d7fb5c6
Kadah Coba
	STORM-1060
    STORM-1843
Jondan Lundquist
Josef Munster
Josette Windlow
Juilan Tripsa
Juro Kothari
Justin RiversRunRed
Kage Pixel
	VWR-11
Kagehi Kohn
Kaimen Takahe
Katharine Berry
	STORM-1900
    OPEN-149
	STORM-1940
    OPEN-149
	STORM-1941
Keklily Longfall
Ken Lavender
Ken March
	CT-245
Kestral Karas
Kerutsen Sellery
	VWR-1350
Khisme Nitely
Khyota Wulluf
	VWR-2085
	VWR-8885
	VWR-9256
	VWR-9966
Kimar Coba
Kithrak Kirkorian
Kitty Barnett
	VWR-19699
	STORM-288
	STORM-799
	STORM-800
	STORM-1001
	STORM-1175
	STORM-1905
    VWR-24217
	STORM-1804
Kolor Fall
Komiko Okamoto
Korvel Noh
Kunnis Basiat
	VWR-82
	VWR-102
Lance Corrimal
	STORM-1910
	VWR-25269
	STORM-2008
Latif Khalifa
	VWR-5370
leliel Mirihi
	STORM-1100
	STORM-1602
len Starship
Lisa Lowe
	CT-218
	CT-219
	CT-220
	CT-221
	CT-222
	CT-223
	CT-224
	CT-319
Lockhart Cordoso
	VWR-108
LSL Scientist
Lamorna Proctor
Lares Carter
Larry Pixel
Laurent Bechir
Leal Choche
Lenae Munz
Lexi Frua
Lillie Cordeaux
Lilly Zenovka
Lizzy Macarthur
Luban Yiyuan
Luc Starsider
Luminous Luminos
	STORM-959
Lunita Savira
Maccus McCullough
maciek marksman
	CT-86
Madison Blanc
Maggie Darwin
Magnus Balczo
	CT-138
Malarthi Behemoth
Mallory Destiny
Malwina Dollinger
	CT-138
Manx Wharton
march Korda
	SVC-1020
Marc Claridge
Marc2 Sands
Marianne McCann
Marine Kelley
    CHUIBUG-134
    STORM-281
    STORM-1910
MartinRJ Fayray
    STORM-1844
    STORM-1845
    STORM-1911
    STORM-1934
Matthew Anthony
Matthew Dowd
	VWR-1344
	VWR-1651
	VWR-1736
	VWR-1737
	VWR-1761
	VWR-2681
Matto Destiny
Maxim RiversRunRed
McCabe Maxsted
	SNOW-387
	VWR-1318
	VWR-4065
	VWR-4826
	VWR-6518
	VWR-7827
	VWR-7877
	VWR-7893
	VWR-8080
	VWR-8454
	VWR-8689
	VWR-9007
Medhue Simoni
Mel Vanbeeck
Melinda Latynina
Mencius Watts
Michelle2 Zenovka
    STORM-477
	VWR-2652
	VWR-2662
	VWR-2834
	VWR-3749
	VWR-4022
	VWR-4331
	VWR-4506
	VWR-4981
	VWR-5082
	VWR-5659
	VWR-7831
	VWR-8885
	VWR-8889
	VWR-8310
	VWR-9499
    STORM-1060
Michi Lumin
Midian Farspire
Miles Glaz
Mindy Mathy
Minerva Memel
Mitch Wagner
Mm Alder
	SNOW-376
	VWR-197
	VWR-3777
	VWR-4232
	VWR-4794
	VWR-13578
Mo Hax
Moon Metty
	STORM-2078
Mourna Biziou
Mr Greggan
	VWR-445
Nao Noe
naofan Teardrop
Naomah Beaumont
Nathiel Siamendes
Nber Medici
Neko Link
Netpat Igaly
Neutron Chesnokov
Newfie Pendragon
Nicholai Laviscu
Nicholaz Beresford
	VWR-132
	VWR-176
	VWR-193
	VWR-349
	VWR-353
	VWR-364
	VWR-374
	VWR-546
	VWR-691
	VWR-727
	VWR-793
	VWR-794
	VWR-802
	VWR-803
	VWR-804
	VWR-805
	VWR-807
	VWR-808
	VWR-809
	VWR-810
	VWR-823
	VWR-849
	VWR-856
	VWR-865
	VWR-869
	VWR-870
	VWR-871
	VWR-873
	VWR-908
	VWR-966
	VWR-1105
	VWR-1221
	VWR-1230
	VWR-1270
	VWR-1294
	VWR-1296
	VWR-1354
	VWR-1410
	VWR-1418
	VWR-1436
	VWR-1453
	VWR-1455
	VWR-1470
	VWR-1471
	VWR-1566
	VWR-1578
	VWR-1626
	VWR-1646
	VWR-1655
	VWR-1698
	VWR-1706
	VWR-1721
	VWR-1723
	VWR-1732
	VWR-1754
	VWR-1769
	VWR-1808
	VWR-1826
	VWR-1861
	VWR-1872
	VWR-1968
	VWR-2046
	VWR-2142
	VWR-2152
	VWR-2614
	VWR-2411
	VWR-2412
	VWR-2682
	VWR-2684
Nick Rhodes
NickyD
	MAINT-873
Nicky Dasmijn
	VWR-29228
	MAINT-873
	SUN-72
	BUG-2432
	STORM-1935
	STORM-1936
	BUG-3605
	CHUIBUG-197
	OPEN-187
	STORM-1937
	OPEN-187
    STORM-2010
Nicky Perian
	OPEN-1
	STORM-1087
	STORM-1090
	STORM-1828
    STORM-2080
Nicoladie Gymnast
NiranV Dean
    STORM-2040
    STORM-2042
    STORM-2043
    STORM-2044
    STORM-2045
    STORM-2046
    STORM-2047
    STORM-2048
    STORM-2049
    STORM-2050
    STORM-2051
    STORM-2052
    STORM-2057
    STORM-2058
    STORM-2059
    STORM-2060
    STORM-2061
    STORM-2063
    STORM-2065
    STORM-2066
    STORM-2068
    STORM-2073
    STORM-2076
    BUG-372
    BUG-1179
    BUG-6835
    BUG-6837
    BUG-6839
    BUG-6840
    BUG-6958
    BUG-7020
Nounouch Hapmouche
	VWR-238
Ollie Kubrick
Orenj Marat
Orion Delphis
Oryx Tempel
Parvati Silverweb
Patric Mills
	VWR-2645
Paul Churchill
	VWR-20
	VWR-493
	VWR-749
	VWR-1567
	VWR-1647
	VWR-1880
	VWR-2072
Paula Innis
	VWR-30
	VWR-293
	VWR-1049
	VWR-1562
Peekay Semyorka
	VWR-7
	VWR-19
	VWR-49
	VWR-79
Pell Smit
	MAINT-4323
	STORM-2069
	STORM-2070
	STORM-2071
	STORM-2072
Peter Lameth
	VWR-7331
PeterPunk Mooney
Pixel Gausman
Pixel Scientist
Pf Shan
	CT-225
	CT-226
	CT-227
	CT-228
	CT-229
	CT-230
	CT-231
	CT-321
	SNOW-422
Polo Gufler
Pounce Teazle
princess niven
	VWR-5733
	CT-85
	CT-320
	CT-352
Professor Noarlunga
Psi Merlin
Quantum Destiny
Questar Utu
Quicksilver Hermes
RAT Quan
Radio Signals
Ralf Setsuko
RedMokum Bravin
Renault Clio
	VWR-1976
resu Ampan
	SNOW-93
Revolution Perenti
Rezit Sideways
Rich Grainger
Ringo Tuxing
	CT-225
	CT-226
	CT-227
	CT-228
	CT-229
	CT-230
	CT-231
	CT-321
Riva
Robin Cornelius
	SNOW-108
	SNOW-204
	SNOW-287
	SNOW-484
	SNOW-504
	SNOW-506
	SNOW-507
	SNOW-511
	SNOW-512
	SNOW-514
	SNOW-520
	SNOW-585
	SNOW-599
	SNOW-747
	STORM-422
	STORM-591
	STORM-960
	STORM-1019
	STORM-1095
	STORM-1128
	STORM-1459
	VWR-2488
	VWR-9557
	VWR-10579
	VWR-11128
	VWR-12533
	VWR-12587
	VWR-12758
	VWR-12763
	VWR-12995
	VWR-20911
Rosco Teardrop
Rose Evans
Rudee Voom
RufusTT Horsefly
Ryozu Kojima
	VWR-53
	VWR-287
Sachi Vixen
Sahkolihaa Contepomi
	MATBUG-102
Saii Hallard
SaintLEOlions Zimer
Salahzar Stenvaag
	CT-225
	CT-226
	CT-227
	CT-228
	CT-229
	CT-230
	CT-231
	CT-321
Samm Larkham
Sammy Frederix
	VWR-6186
Sasy Scarborough
Satanello Miami
Satomi Ahn
	STORM-501
	STORM-229
	VWR-20553
	VWR-24502
Scrim Pinion
Scrippy Scofield
	VWR-3748
Seg Baphomet
	VWR-1475
	VWR-1525
	VWR-1585
	VWR-1586
	VWR-2662
	VWR-3206
	VWR-2488
Sergen Davies
	CT-225
	CT-226
	CT-227
	CT-228
	CT-229
	CT-230
	CT-231
	CT-321
SexySteven Morrisey
Shawn Kaufmat
	SNOW-240
Sheet Spotter
Shnurui Troughton
Shyotl Kuhr
	MAINT-1138
	MAINT-2334
Siana Gearz
	STORM-960
	STORM-1088
	MAINT-1138
	MAINT-2334
sicarius Thorne
Sicarius Toxx
SignpostMarv Martin
	VWR-153
	VWR-154
	VWR-155
	VWR-218
	VWR-373
	VWR-8357
Simon Nolan
	VWR-409
Sini Nubalo
Sitearm Madonna
SLB Wirefly
Slee Mayo
    SEC-1075
snowy Sidran
Sovereign Engineer
    MAINT-2334
    OPEN-189
    STORM-1972
    OPEN-195
    OPEN-217
SpacedOut Frye
	VWR-34
	VWR-45
	VWR-57
	VWR-94
	VWR-113
	VWR-121
	VWR-123
	VWR-130
	VWR-1823
Sporked Friis
	VWR-4903
Soupa Segura
Squirrel Wood
ST Mensing
Starshine Halasy
Stevex Janus
	VWR-1182
Stickman Ingmann
Still Defiant
	VWR-207
	VWR-227
	VWR-446
Strife Onizuka
	SVC-9
	VWR-14
	VWR-74
	VWR-85
	VWR-148
	WEB-164
	VWR-183
	VWR-2265
	VWR-4111
	SNOW-691
Sudane Erato
Synystyr Texan
Takeda Terrawyng
TankMaster Finesmith
	OPEN-140
	OPEN-142
	OPEN-154
	STORM-1100
	STORM-1258
	STORM-1602
	STORM-1868
	STORM-1950
    VWR-26622
	VWR-29224
Talamasca
Tali Rosca
Tayra Dagostino
	SNOW-517
	SNOW-543
	VWR-13947
TBBle Kurosawa
	VWR-938
	VWR-941
	VWR-942
	VWR-944
	VWR-945
	SNOW-543
	VWR-1891
	VWR-1892
Teardrops Fall
	VWR-5366
Techwolf Lupindo
	SNOW-92
	SNOW-592
	SNOW-649
	SNOW-650
	SNOW-651
	SNOW-654
	SNOW-687
	SNOW-680
	SNOW-681
	SNOW-685
	SNOW-690
	SNOW-746
	VWR-12385
	VWR-20893
	OPEN-161
Templar Merlin
tenebrous pau
	VWR-247
Tezcatlipoca Bisiani
Tharax Ferraris
	VWR-605
Thickbrick Sleaford
	SNOW-207
	SNOW-390
	SNOW-421
	SNOW-462
	SNOW-586
	SNOW-592
	SNOW-635
	SNOW-743
	VWR-7109
	VWR-9287
	VWR-13483
	VWR-13947
	VWR-24420
	STORM-956
	STORM-1147
	STORM-1325
Thraxis Epsilon
	SVC-371
	VWR-383
Tiel Stonecutter
tiamat bingyi
	CT-246
Tofu Buzzard
	CTS-411
	STORM-546
	VWR-24509
	SH-2477
	STORM-1684
	STORM-1819
Tony Kembia
Tonya Souther
	STORM-1905
	BUG-3875
	BUG-3968
Torben Trautman
TouchaHoney Perhaps
TraductoresAnonimos Alter
	CT-324
Trey Reanimator
TriloByte Zanzibar
	STORM-1100
Trinity Dechou
Trinity Dejavu
Tue Torok
	CT-68
	CT-69
	CT-70
	CT-72
	CT-73
	CT-74
Twisted Laws
	SNOW-352
	STORM-466
	STORM-467
	STORM-844
	STORM-643
	STORM-954
	STORM-1103
Unlikely Quintessa
UsikuFarasi Kanarik
Vadim Bigbear
	VWR-2681
Vaalith Jinn
    STORM-64
    MATBUG-8
Vector Hastings
	VWR-8726
Veritas Raymaker
Vex Streeter
	STORM-1642
Viaticus Speculaas
Vick Forcella
Villain Baroque
Vixen Heron
	VWR-2710
	CT-88
Vixie Durant
Void Singer
Watty Berkson
Westley Schridde
Westley Streeter
Whimsy Winx
Whirly Fizzle
	STORM-1895
	VWR-29543
	MAINT-873
	STORM-1930
	BUG-6659
	STORM-2078
Whoops Babii
	VWR-631
	VWR-1640
	VWR-3340
	SNOW-667
	VWR-4800
	VWR-4802
	VWR-4804
	VWR-4805
	VWR-4806
	VWR-4808
	VWR-4809
	VWR-4811
	VWR-4815
	VWR-4816
	VWR-4818
	VWR-5659
	VWR-8291
	VWR-8292
	VWR-8293
	VWR-8294
	VWR-8295
	VWR-8296
	VWR-8297
	VWR-8298
Winter Ventura
Wilton Lundquist
	VWR-7682
Wolf Loonie
	STORM-1868
WolfPup Lowenhar
	OPEN-1
	OPEN-37
	SNOW-622
	SNOW-772
	STORM-102
	STORM-103
	STORM-143
	STORM-236
	STORM-255
	STORM-256
	STORM-288
	STORM-535
	STORM-544
	STORM-654
	STORM-674
	STORM-776
	STORM-825
	STORM-859
	STORM-1098
	VWR-20741
	VWR-20933
Wundur Primbee
Xellessanova Zenith
	STORM-1793
Xiki Luik
xstorm Radek
YongYong Francois
Zak Westminster
Zai Lynch
	VWR-19505
    STORM-1902
Zana Kohime
Zaren Alexander
Zarkonnen Decosta
	VWR-253
Zeja Pyle
ZenMondo Wormser
Zi Ree
	SH-489
	VWR-423
	VWR-671
	VWR-682
	VWR-684
	VWR-9127
	VWR-1140
	VWR-24017
	VWR-25588
	STORM-1790
	STORM-1842
Zipherius Turas
	VWR-76
	VWR-77
Zoex Flanagan
<|MERGE_RESOLUTION|>--- conflicted
+++ resolved
@@ -185,12 +185,9 @@
 	BUG-3764
 	STORM-1984
 	STORM-1979
-<<<<<<< HEAD
 	STORM-2083
+	STORM-2094
 	MAINT-4677
-=======
-	STORM-2094
->>>>>>> 2d7fb5c6
 Aralara Rajal
 Arare Chantilly
 	CHUIBUG-191
@@ -725,12 +722,9 @@
 	STORM-2030
 	STORM-2034
 	STORM-2018
-<<<<<<< HEAD
 	STORM-2086
+	STORM-2094
 	STORM-2099
-=======
-	STORM-2094
->>>>>>> 2d7fb5c6
 Kadah Coba
 	STORM-1060
     STORM-1843
