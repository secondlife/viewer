--- conflicted
+++ resolved
@@ -712,12 +712,9 @@
 	STORM-1987
 	STORM-1986
 	STORM-1981
-<<<<<<< HEAD
 	STORM-2015
+	STORM-2034
 	STORM-2018
-=======
-	STORM-2034
->>>>>>> e2c4d2a0
 Kadah Coba
 	STORM-1060
     STORM-1843
