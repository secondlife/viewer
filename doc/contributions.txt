Linden Lab would like to acknowledge source code contributions from the
following residents. The Second Life resident name is given below,
along with the issue identifier corresponding to the patches we've
received from them. To see more about these contributions, visit the
browsable version: http://wiki.secondlife.com/wiki/Source_contributions

Able Whitman
	VWR-650
	VWR-1460
	VWR-1691
	VWR-1735
	VWR-1813
Adam Marker
	VWR-2755
Agathos Frascati
	CT-246
	CT-317
	CT-352
Aimee Trescothick
	SNOW-227
	SNOW-570
	SNOW-572
	SNOW-575
	VWR-3321
	VWR-3336
	VWR-3903
	VWR-4083
	VWR-4106
	VWR-5308
	VWR-6348
	VWR-6358
	VWR-6360
	VWR-6432
	VWR-6550
	VWR-6583
	VWR-6482
	VWR-6918
	VWR-7109
	VWR-7383
	VWR-7800
	VWR-8008
	VWR-8341
	VWR-8430
	VWR-8482
	VWR-9255
	VWR-10717
	VWR-10990
	VWR-11100
	VWR-11111
	VWR-11844
	VWR-12631
	VWR-12696
	VWR-12748
	VWR-13221
	VWR-14087
	VWR-14267
	VWR-14278
	VWR-14711
	VWR-14712
	VWR-15454
Alejandro Rosenthal
	VWR-1184
Aleric Inglewood
	SNOW-240
	SNOW-522
	SNOW-626
	SNOW-756
	SNOW-764
	SNOW-800
	VWR-10001
	VWR-10579
	VWR-10759
	VWR-10837
	VWR-12691
	VWR-12984
	VWR-13040
	VWR-13996
	VWR-14426
	VWR-24247
	VWR-24251
	VWR-24252
	VWR-24254
	VWR-24261
	VWR-24315
	VWR-24317
	VWR-24320
    VWR-24321
 	VWR-24354
	VWR-24366
	VWR-24519
	SNOW-84
	SNOW-477
	SNOW-744
	SNOW-766
	STORM-163
	STORM-955
	STORM-960
Ales Beaumont
	VWR-9352
	SNOW-240
Alexandrea Fride
    STORM-255
	STORM-960
Alissa Sabre
	VWR-81
	VWR-83
	VWR-109
	VWR-157
	VWR-171
	VWR-177
	VWR-213
	VWR-250
	VWR-251
	VWR-286
	VWR-414
	VWR-415
	VWR-459
	VWR-606
	VWR-652
	VWR-738
	VWR-1109
	VWR-1351
	VWR-1353
	VWR-1410
	VWR-1843
	VWR-2116
	VWR-2826
	VWR-3290
	VWR-3410
	VWR-3857
	VWR-4010
	VWR-5575
	VWR-5717
	VWR-5929
	VWR-6384
	VWR-6385
	VWR-6386
	VWR-6430
	VWR-6858
	VWR-6668
	VWR-7086
	VWR-7087
	VWR-7153
	VWR-7168
	VWR-9190
	VWR-10728
	VWR-11172
	VWR-12569
	VWR-12617
	VWR-12620
	VWR-12789
	SNOW-322
Angus Boyd
	VWR-592
Ann Congrejo
	CT-193
Ardy Lay
	VWR-19499
Argent Stonecutter
	VWR-68
Armin Weatherwax
	VWR-8436
Asuka Neely
	VWR-3434
	VWR-8179
Balp Allen
	VWR-4157
Be Holder
	SNOW-322
	SNOW-397
Benja Kepler
	VWR-746
Biancaluce Robbiani
	CT-225
	CT-226
	CT-227
	CT-228
	CT-229
	CT-230
	CT-231
	CT-321
	CT-352
Blakar Ogre
	VWR-418
	VWR-881
	VWR-983
	VWR-1612
	VWR-1613
	VWR-2164
blino Nakamura
	VWR-17
Boroondas Gupte
	SNOW-278
	SNOW-503
	SNOW-510
	SNOW-527
	SNOW-610
	SNOW-624
	SNOW-737
	STORM-318
	VWR-233
	VWR-20583
	VWR-20891
	VWR-23455
	WEB-262
Bulli Schumann
	CT-218
	CT-219
	CT-220
	CT-221
	CT-222
	CT-223
	CT-224
	CT-319
	CT-350
	CT-352
bushing Spatula
	VWR-119
	VWR-424
Carjay McGinnis
	VWR-3737
	VWR-4070
	VWR-4212
	VWR-6154
	VWR-9400
	VWR-9620
Catherine Pfeffer
	VWR-1282
	VWR-8624
	VWR-10854
Celierra Darling
	VWR-1274
	VWR-6975
Coaldust Numbers
    VWR-1095
Cron Stardust
	VWR-10579
Cypren Christenson
	STORM-417
Dale Glass
	VWR-120
	VWR-560
	VWR-2502
	VWR-1358
	VWR-2041
Drew Dri
	VWR-19683
Drewan Keats
	VWR-28
	VWR-248
	VWR-412
	VWR-638
	VWR-660
Dylan Haskell
	VWR-72
Dzonatas Sol
	VWR-187
	VWR-198
	VWR-777
	VWR-878
	VWR-962
	VWR-975
	VWR-1061
	VWR-1062
	VWR-1704
	VWR-1705
	VWR-1729
	VWR-1812
Eddi Decosta
	SNOW-586
Eddy Stryker
	VWR-15
	VWR-23
	VWR-1468
	VWR-1475
EponymousDylan Ra
	VWR-1289
	VWR-1465
Eva Nowicka
	CT-324
	CT-352
Farallon Greyskin
	VWR-2036
Feep Larsson
	VWR-447
	VWR-1314
	VWR-4444
Flemming Congrejo
	CT-193
	CT-318
Fluf Fredriksson
	VWR-3450
Fremont Cunningham
	VWR-1147
Geneko Nemeth
	CT-117
	VWR-11069
Gigs Taggart
	SVC-493
	VWR-6
	VWR-38
	VWR-71
	VWR-101
	VWR-166
	VWR-234
	VWR-315
	VWR-326
	VWR-442
	VWR-493
	VWR-1203
	VWR-1217
	VWR-1434
	VWR-1987
	VWR-2065
	VWR-2491
	VWR-2502
	VWR-2331
	VWR-5308
	VWR-8781
	VWR-8783
Ginko Bayliss
	VWR-4
Grazer Kline
	VWR-1092
	VWR-2113
Gudmund Shepherd
	VWR-1594
	VWR-1873
Hamncheese Omlet
	VWR-333
HappySmurf Papp
	CT-193
Henri Beauchamp
	VWR-1320
	VWR-1406
	VWR-4157
Hikkoshi Sakai
	VWR-429
Hiro Sommambulist
	VWR-66
	VWR-67
	VWR-97
	VWR-100
	VWR-105
	VWR-118
	VWR-132
	VWR-136
	VWR-143
Hoze Menges
	VWR-255
Ian Kas
	VWR-8780 (Russian localization)
	[NO JIRA] (Ukranian localization)
	CT-322
	CT-325
Irene Muni
	CT-324
	CT-352
Iskar Ariantho
	VWR-1223
	VWR-11759
Jacek Antonelli
	SNOW-388
	VWR-165
	VWR-188
	VWR-427
	VWR-597
	VWR-2054
	VWR-2448
	VWR-2896
	VWR-2947
	VWR-2948
	VWR-3605
	VWR-8617
JB Kraft
	VWR-5283
	VWR-7802
Joghert LeSabre
	VWR-64
Jonathan Yap
	STORM-435
	STORM-523
	STORM-596
	STORM-615
	STORM-616
	STORM-643
	STORM-679
	STORM-723
	STORM-726
	STORM-737
	STORM-785
	STORM-812
	STORM-829
	STORM-844
	STORM-953
	STORM-960
	STORM-869
	STORM-975
	STORM-979
	VWR-17801
	VWR-24347
<<<<<<< HEAD
	STORM-974
=======
	STORM-844
	STORM-643
	STORM-960
	STORM-953
	STORM-980
>>>>>>> 355d6d1f
Kage Pixel
	VWR-11
Ken March
	CT-245
Kerutsen Sellery
	VWR-1350
Khyota Wulluf
	VWR-2085
	VWR-8885
	VWR-9256
	VWR-9966
Kitty Barnett
	VWR-19699
	STORM-288
	STORM-799
	STORM-800
    VWR-24217
Kunnis Basiat
	VWR-82
	VWR-102
Latif Khalifa
	VWR-5370
Lisa Lowe
	CT-218
	CT-219
	CT-220
	CT-221
	CT-222
	CT-223
	CT-224
	CT-319
Lockhart Cordoso
	VWR-108
maciek marksman
	CT-86
Magnus Balczo
	CT-138
Malwina Dollinger
	CT-138
march Korda
	SVC-1020
Marine Kelley
    STORM-281
Matthew Dowd
	VWR-1344
	VWR-1651
	VWR-1736
	VWR-1737
	VWR-1761
	VWR-2681
McCabe Maxsted
	SNOW-387
	VWR-1318
	VWR-4065
	VWR-4826
	VWR-6518
	VWR-7827
	VWR-7877
	VWR-7893
	VWR-8080
	VWR-8454
	VWR-8689
	VWR-9007
Michelle2 Zenovka
    STORM-477
	VWR-2652
	VWR-2662
	VWR-2834
	VWR-3749
	VWR-4022
	VWR-4331
	VWR-4506
	VWR-4981
	VWR-5082
	VWR-5659
	VWR-7831
	VWR-8885
	VWR-8889
	VWR-8310
	VWR-9499
Mm Alder
	SNOW-376
	VWR-197
	VWR-3777
	VWR-4232
	VWR-4794
	VWR-13578
Mr Greggan
	VWR-445
Nicholaz Beresford
	VWR-132
	VWR-176
	VWR-193
	VWR-349
	VWR-353
	VWR-364
	VWR-374
	VWR-546
	VWR-691
	VWR-727
	VWR-793
	VWR-794
	VWR-802
	VWR-803
	VWR-804
	VWR-805
	VWR-807
	VWR-808
	VWR-809
	VWR-810
	VWR-823
	VWR-849
	VWR-856
	VWR-865
	VWR-869
	VWR-870
	VWR-871
	VWR-873
	VWR-908
	VWR-966
	VWR-1105
	VWR-1221
	VWR-1230
	VWR-1270
	VWR-1294
	VWR-1296
	VWR-1354
	VWR-1410
	VWR-1418
	VWR-1436
	VWR-1453
	VWR-1455
	VWR-1470
	VWR-1471
	VWR-1566
	VWR-1578
	VWR-1626
	VWR-1646
	VWR-1655
	VWR-1698
	VWR-1706
	VWR-1721
	VWR-1723
	VWR-1732
	VWR-1754
	VWR-1769
	VWR-1808
	VWR-1826
	VWR-1861
	VWR-1872
	VWR-1968
	VWR-2046
	VWR-2142
	VWR-2152
	VWR-2614
	VWR-2411
	VWR-2412
	VWR-2682
	VWR-2684
Nounouch Hapmouche
	VWR-238
Patric Mills
	VWR-2645
Paul Churchill
	VWR-20
	VWR-493
	VWR-749
	VWR-1567
	VWR-1647
	VWR-1880
	VWR-2072
Paula Innis
	VWR-30
	VWR-293
	VWR-1049
	VWR-1562
Peekay Semyorka
	VWR-7
	VWR-19
	VWR-49
	VWR-79
Peter Lameth
	VWR-7331
Pf Shan
	CT-225
	CT-226
	CT-227
	CT-228
	CT-229
	CT-230
	CT-231
	CT-321
	SNOW-422
princess niven
	VWR-5733
	CT-85
	CT-320
	CT-352
Renault Clio
	VWR-1976
resu Ampan
	SNOW-93
Ringo Tuxing
	CT-225
	CT-226
	CT-227
	CT-228
	CT-229
	CT-230
	CT-231
	CT-321
Robin Cornelius
	SNOW-108
	SNOW-204
	SNOW-287
	SNOW-484
	SNOW-504
	SNOW-506
	SNOW-507
	SNOW-511
	SNOW-512
	SNOW-514
	SNOW-520
	SNOW-585
	SNOW-599
	SNOW-747
	STORM-422
	STORM-960
	VWR-2488
	VWR-9557
	VWR-10579
	VWR-11128
	VWR-12533
	VWR-12587
	VWR-12758
	VWR-12763
	VWR-12995
	VWR-20911
Ryozu Kojima
	VWR-53
	VWR-287
Salahzar Stenvaag
	CT-225
	CT-226
	CT-227
	CT-228
	CT-229
	CT-230
	CT-231
	CT-321
Sammy Frederix
	VWR-6186
Satomi Ahn
	STORM-501
	STORM-229
Scrippy Scofield
	VWR-3748
Seg Baphomet
	VWR-1475
	VWR-1525
	VWR-1585
	VWR-1586
	VWR-2662
	VWR-3206
	VWR-2488
Sergen Davies
	CT-225
	CT-226
	CT-227
	CT-228
	CT-229
	CT-230
	CT-231
	CT-321
Shawn Kaufmat
	SNOW-240
Siana Gearz
	STORM-960
SignpostMarv Martin
	VWR-153
	VWR-154
	VWR-155
	VWR-218
	VWR-373
	VWR-8357
Simon Nolan
	VWR-409
SpacedOut Frye
	VWR-34
	VWR-45
	VWR-57
	VWR-94
	VWR-113
	VWR-121
	VWR-123
	VWR-130
	VWR-1823
Sporked Friis
	VWR-4903
Stevex Janus
	VWR-1182
Still Defiant
	VWR-207
	VWR-227
	VWR-446
Strife Onizuka
	SVC-9
	VWR-14
	VWR-74
	VWR-85
	VWR-148
	WEB-164
	VWR-183
	VWR-2265
	VWR-4111
	SNOW-691
Tayra Dagostino
	SNOW-517
	SNOW-543
	VWR-13947
TBBle Kurosawa
	VWR-938
	VWR-941
	VWR-942
	VWR-944
	VWR-945
	SNOW-543
	VWR-1891
	VWR-1892
Teardrops Fall
	VWR-5366
Techwolf Lupindo
	SNOW-92
	SNOW-592
	SNOW-649
	SNOW-650
	SNOW-651
	SNOW-654
	SNOW-687
	SNOW-680
	SNOW-681
	SNOW-685
	SNOW-690
	SNOW-746
	VWR-12385
	VWR-20893
tenebrous pau
	VWR-247
Tharax Ferraris
	VWR-605
Thickbrick Sleaford
	SNOW-207
	SNOW-390
	SNOW-421
	SNOW-462
	SNOW-586
	SNOW-592
	SNOW-635
	SNOW-743
	VWR-7109
	VWR-9287
	VWR-13483
	VWR-13947
	VWR-24420
Thraxis Epsilon
	SVC-371
	VWR-383
tiamat bingyi
	CT-246
Tofu Buzzard
	STORM-546
TraductoresAnonimos Alter
	CT-324
Tue Torok
	CT-68
	CT-69
	CT-70
	CT-72
	CT-73
	CT-74
Twisted Laws
	SNOW-352
	STORM-466
	STORM-467
	STORM-844
	STORM-643
Vadim Bigbear
	VWR-2681
Vector Hastings
	VWR-8726
Vixen Heron
	VWR-2710
	CT-88
Whoops Babii
	VWR-631
	VWR-1640
	VWR-3340
	SNOW-667
	VWR-4800
	VWR-4802
	VWR-4804
	VWR-4805
	VWR-4806
	VWR-4808
	VWR-4809
	VWR-4811
	VWR-4815
	VWR-4816
	VWR-4818
	VWR-5659
	VWR-8291
	VWR-8292
	VWR-8293
	VWR-8294
	VWR-8295
	VWR-8296
	VWR-8297
	VWR-8298
Wilton Lundquist
	VWR-7682
WolfPup Lowenhar
	SNOW-622
	SNOW-772
	STORM-102
	STORM-103
	STORM-143
	STORM-255
	STORM-256
	STORM-288
	STORM-535
	STORM-544
	STORM-654
	STORM-674
	STORM-776
	STORM-825
	VWR-20741
	VWR-20933
Zai Lynch
	VWR-19505
Zarkonnen Decosta
	VWR-253
Zi Ree
	VWR-423
	VWR-671
	VWR-682
	VWR-684
	VWR-9127
	VWR-1140
Zipherius Turas
	VWR-76
	VWR-77
<|MERGE_RESOLUTION|>--- conflicted
+++ resolved
@@ -395,19 +395,12 @@
 	STORM-953
 	STORM-960
 	STORM-869
+	STORM-974
 	STORM-975
 	STORM-979
+	STORM-980
 	VWR-17801
 	VWR-24347
-<<<<<<< HEAD
-	STORM-974
-=======
-	STORM-844
-	STORM-643
-	STORM-960
-	STORM-953
-	STORM-980
->>>>>>> 355d6d1f
 Kage Pixel
 	VWR-11
 Ken March
