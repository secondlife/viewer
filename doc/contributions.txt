Linden Lab would like to acknowledge contributions from the
following residents. The Second Life resident name is given below,
along with the issue identifiers to which they have contributed.

45ms Zhong
Able Whitman
	VWR-650
	VWR-1460
	VWR-1691
	VWR-1735
	VWR-1813
Adam Marker
	VWR-2755
Adeon Writer
	MAINT-1211
Aeonix Aeon
Agathos Frascati
	CT-246
	CT-317
	CT-352
Ai Austin
Aiko Ying
Aimee Trescothick
	SNOW-227
	SNOW-570
	SNOW-572
	SNOW-575
	STORM-1315
	VWR-3321
	VWR-3336
	VWR-3903
	VWR-4083
	VWR-4106
	VWR-5308
	VWR-6348
	VWR-6358
	VWR-6360
	VWR-6432
	VWR-6550
	VWR-6583
	VWR-6482
	VWR-6918
	VWR-7109
	VWR-7383
	VWR-7800
	VWR-8008
	VWR-8341
	VWR-8430
	VWR-8482
	VWR-9255
	VWR-10717
	VWR-10990
	VWR-11100
	VWR-11111
	VWR-11844
	VWR-12631
	VWR-12696
	VWR-12748
	VWR-13221
	VWR-14087
	VWR-14267
	VWR-14278
	VWR-14711
	VWR-14712
	VWR-15454
Alejandro Rosenthal
	VWR-1184
Aleric Inglewood
	OPEN-38
	SNOW-240
	SNOW-522
	SNOW-626
	SNOW-756
	SNOW-764
	SNOW-800
	VWR-10001
	VWR-10579
	VWR-10759
	VWR-10837
	VWR-12691
	VWR-12984
	VWR-13040
	VWR-13996
	VWR-14426
	VWR-24247
	VWR-25654
	VWR-24251
	VWR-24252
	VWR-24254
	VWR-24261
	VWR-24315
	VWR-24317
	VWR-24320
	VWR-24321
	VWR-24337
 	VWR-24354
	VWR-24366
	VWR-24519
	VWR-24520
	SNOW-84
	SNOW-477
	SNOW-744
	SNOW-766
	STORM-163
	STORM-955
	STORM-960
	STORM-1793
Ales Beaumont
	VWR-9352
	SNOW-240
Alexandrea Fride
    STORM-255
	STORM-960
	STORM-1459
Alissa Sabre
	VWR-81
	VWR-83
	VWR-109
	VWR-157
	VWR-171
	VWR-177
	VWR-213
	VWR-250
	VWR-251
	VWR-286
	VWR-414
	VWR-415
	VWR-459
	VWR-606
	VWR-652
	VWR-738
	VWR-1109
	VWR-1351
	VWR-1353
	VWR-1410
	VWR-1843
	VWR-2116
	VWR-2826
	VWR-3290
	VWR-3410
	VWR-3857
	VWR-4010
	VWR-5575
	VWR-5717
	VWR-5929
	VWR-6384
	VWR-6385
	VWR-6386
	VWR-6430
	VWR-6858
	VWR-6668
	VWR-7086
	VWR-7087
	VWR-7153
	VWR-7168
	VWR-9190
	VWR-10728
	VWR-11172
	VWR-12569
	VWR-12617
	VWR-12620
	VWR-12789
	SNOW-322
    STORM-1723
Alliez Mysterio
Angus Boyd
	VWR-592
Ann Congrejo
	CT-193
Annie Milestone
Annika Genezzia
Ansariel Hiller
	STORM-1101
	VWR-25480
	VWR-26150
	STORM-1685
	STORM-1713
	STORM-1899
	STORM-1932
	STORM-1933
	MAINT-2368
	STORM-1931
	MAINT-2773
	STORM-2011
	MAINT-3187
	BUG-3764
	STORM-1984
	STORM-1979
	STORM-2083
	MAINT-5533
	STORM-2094
	MAINT-5756
	MAINT-4677
	MAINT-6300
	MAINT-6397
	MAINT-6432
	MAINT-6513
	MAINT-6514
	MAINT-6552
	STORM-2133
	MAINT-6511
	MAINT-6612
	MAINT-6637
	MAINT-6636
	MAINT-6744
	MAINT-6752
	MAINT-6773
	MAINT-6906
	MAINT-6911
	STORM-2140
	MAINT-6912
	MAINT-6929
	STORM-2141
	MAINT-6953
	MAINT-7028
	MAINT-7059
	MAINT-6519
	MAINT-7899
	STORM-2105
	STORM-2151
	MAINT-6917
	MAINT-8085
	MAINT-8723
	SL-10385
	SL-10891
	SL-13364
	SL-13858
	SL-13697
	SL-13395
	SL-3136
Aralara Rajal
Arare Chantilly
	CHUIBUG-191
Ardy Lay
	STORM-859
	VWR-19499
	VWR-24917
Argent Stonecutter
	VWR-68
ArminWeatherHax
	STORM-1532
Armin Weatherwax
	VWR-8436
ArminasX Saiman
Arya Braveheart
Asaeda Meltingdots
Asturkon Jua
Asuka Neely
	VWR-3434
	VWR-8179
Aura Dirval
Avallyn Oakleaf
Avatar Quinzet
BabyA Littlething
Bacchus Ireto
Balp Allen
	VWR-4157
Bazaar
Be Holder
	SNOW-322
	SNOW-397
Beansy Twine
Benja Kepler
	VWR-746
Benjamin Bigdipper
Beq Janus
	BUG-227094
	SL-10288
    SL-11300
	SL-13583
	SL-14766
<<<<<<< HEAD
	SL-11300
=======
	SL-14927
>>>>>>> be6066ea
Beth Walcher
Bezilon Kasei
Biancaluce Robbiani
	CT-225
	CT-226
	CT-227
	CT-228
	CT-229
	CT-230
	CT-231
	CT-321
	CT-352
Bill Walach
Blakar Ogre
	VWR-418
	VWR-881
	VWR-983
	VWR-1612
	VWR-1613
	VWR-2164
blino Nakamura
	VWR-17
Blitzckreed Levenque
Borg Capalini
Boroondas Gupte
	OPEN-29
	OPEN-39
	OPEN-54
	OPEN-99
	SNOW-278
	SNOW-503
	SNOW-510
	SNOW-527
	SNOW-610
	SNOW-624
	SNOW-737
	STORM-318
	STORM-1182
	VWR-233
	VWR-20583
	VWR-25654
	VWR-20891
	VWR-23455
	VWR-24487
	VWR-26066
	VWR-26458
	WEB-262
Bryn Oh
Buckaroo Mu
Bulli Schumann
	CT-218
	CT-219
	CT-220
	CT-221
	CT-222
	CT-223
	CT-224
	CT-319
	CT-350
	CT-352
bushing Spatula
	VWR-119
	VWR-424
blakopal Galicia
Callipygian Christensen
Cap Carver
Carjay McGinnis
	VWR-3737
	VWR-4070
	VWR-4212
	VWR-6154
	VWR-9400
	VWR-9620
Carla Broek
Carr Arbenlow
Catherine Pfeffer
	VWR-1282
	VWR-8624
	VWR-10854
Cathy Foil
Cayu Cluny
Celierra Darling
	VWR-1274
	VWR-6975
Chantal Harvey
Charles Courtois
Charlie Sazaland
Chaser Zaks
    BUG-225599
    BUG-227485
Cherry Cheevers
ChickyBabes Zuzu
Chorazin Allen
    BUG-229753
Christopher  Organiser
Ciaran Laval
Cinder Roxley
    BUG-2326
    BUG-3863
    BUG-8786
    OPEN-185
    OPEN-282
    OPEN-292
    OPEN-297
    STORM-1703
    STORM-1948
    STORM-1831
    STORM-1888
    STORM-1958
    STORM-1952
    STORM-1951
    STORM-2035
    STORM-2036
    STORM-2037
    STORM-2053
    STORM-2113
    STORM-2116
    STORM-2127
    STORM-2144
    SL-3404
Clara Young
Coaldust Numbers
    VWR-1095
Colpo Wexler
Corinne Helendale
Corro Moseley
Coughdrop Littlething
Cron Stardust
	VWR-10579
	VWR-25120
	STORM-1075
	STORM-1919
	STORM-1920
	OPEN-209
	STORM-2017
Cypren Christenson
	STORM-417
Dante Tucker
Dale Glass
	VWR-120
	VWR-560
	VWR-2502
	VWR-1358
	VWR-2041
Darien Caldwell
	SH-3055
Dartagan Shepherd
Debs Regent
Decro Schmooz
Denim Kamachi
DiJodi Dubratt
Dil Spitz
	MAINT-4455
Dimitrio Lewis
Dirk
Draconis Neurocam
	STORM-1259
Drew Dri
	VWR-19683
Drew Dwi
Drewan Keats
	VWR-28
	VWR-248
	VWR-412
	VWR-638
	VWR-660
Dusan Writer
Dylan Haskell
	VWR-72
Dzonatas Sol
	VWR-187
	VWR-198
	VWR-777
	VWR-878
	VWR-962
	VWR-975
	VWR-1061
	VWR-1062
	VWR-1704
	VWR-1705
	VWR-1729
	VWR-1812
Eddi Decosta
	SNOW-586
Eddy Stryker
	VWR-15
	VWR-23
	VWR-1468
	VWR-1475
Edgware Marker
Egehan Dryke
Ellla McMahon
Elric Anatine
Emma Portilo
Emmie Fairymeadow
EponymousDylan Ra
	VWR-1289
	VWR-1465
Eva Nowicka
	CT-324
	CT-352
Eva Rau
Evangelista Emerald
Faelon Swordthain
Farallon Greyskin
	VWR-2036
Feep Larsson
	VWR-447
	VWR-1314
	VWR-4444
Fiachra Lach
Flemming Congrejo
	CT-193
	CT-318
Flower Ducatillon
Fluf Fredriksson
	VWR-3450
Fremont Cunningham
	VWR-1147
FreeSL Aeon
Frenchimmo Sabra
Frontera Thor
Fury Rosewood
Gaberoonie Zanzibar
Ganymedes Costagravas
Geenz Spad
	STORM-1823
	STORM-1900
	STORM-1905
	NORSPEC-229
	BUG-226611
	BUG-226617
	BUG-226618
	BUG-226646
	BUG-226647
	BUG-226648
	OPEN-339
	BUG-226620
	OPEN-340
	OPEN-343
Gene Frostbite
GeneJ Composer
Geneko Nemeth
	CT-117
	VWR-11069
Gentle Heron
Gentle Welinder
gwampa Lomu
Giggles Littlebird
Gigs Taggart
	SVC-493
	VWR-6
	VWR-38
	VWR-71
	VWR-101
	VWR-166
	VWR-234
	VWR-315
	VWR-326
	VWR-442
	VWR-493
	VWR-1203
	VWR-1217
	VWR-1434
	VWR-1987
	VWR-2065
	VWR-2491
	VWR-2502
	VWR-2331
	VWR-5308
	VWR-8781
	VWR-8783
Ginko Bayliss
	VWR-4
Grady Echegaray
Grazer Kline
	VWR-1092
	VWR-2113
Gudmund Shepherd
	VWR-1594
	VWR-1873
Guni Greenstein
Gwyneth Llewelyn
Gypsy Tripsa
Hackshaven Harford
Ham Rambler
Hamncheese Omlet
	VWR-333
Han Shuffle
Hanglow Short
HappySmurf Papp
	CT-193
Harleen Gretzky
Hatzfeld Runo
Henri Beauchamp
	VWR-1320
	VWR-1406
	VWR-4157
herina Bode
Hikkoshi Sakai
	VWR-429
Hiro Sommambulist
	VWR-66
	VWR-67
	VWR-97
	VWR-100
	VWR-105
	VWR-118
	VWR-132
	VWR-136
	VWR-143
Hitomi Tiponi
	STORM-1741
	STORM-1862
	BUG-1067
Holger Gilruth
Horatio Freund
Hoze Menges
	VWR-255
Hydra Shaftoe
Hypatia Callisto
Hypatia Pickens
Ian Kas
	VWR-8780 (Russian localization)
	[NO JIRA] (Ukranian localization)
	CT-322
	CT-325
Identity Euler
Ima Mechanique
	OPEN-50
	OPEN-61
	OPEN-76
	STORM-959
	STORM-1175
	STORM-1708
	STORM-1831
	STORM-1832
	STORM-1855
	VWR-10791
	VWR-20553
	VWR-19213
    VWR-22401
    VWR-23739
	VWR-24766
	VWR-28065
Imnotgoing Sideways
Inma Rau
Innula Zenovka
Irene Muni
	CT-324
	CT-352
Iskar Ariantho
	VWR-1223
	VWR-11759
Iyoba Tarantal
Jacek Antonelli
	SNOW-388
	VWR-165
	VWR-188
	VWR-427
	VWR-597
	VWR-2054
	VWR-2448
	VWR-2896
	VWR-2947
	VWR-2948
	VWR-3605
	VWR-8617
Jack Abraham
Jagga Meredith
JB Kraft
	VWR-5283
	VWR-7802
Jennifer Boyle
Jeremy Marquez
Jessica Qin
Jinx Nordberg
Jo Bernandes
Jocial Sonnenkern
Joel Savard
Joghert LeSabre
	VWR-64
Jonathan Yap
	STORM-435
	STORM-523
	STORM-596
	STORM-615
	STORM-616
	STORM-643
	STORM-679
	STORM-723
	STORM-726
	STORM-737
	STORM-785
	STORM-812
	STORM-829
	STORM-844
	STORM-953
	STORM-954
	STORM-960
	STORM-869
	STORM-974
	STORM-975
	STORM-977
	STORM-979
	STORM-980
	STORM-1040
	VWR-17801
	VWR-24347
	STORM-975
	STORM-990
	STORM-1019
	STORM-844
	STORM-643
	STORM-1020
	STORM-1064
	STORM-960
	STORM-1101
	STORM-1108
	STORM-1094
	STORM-1077
	STORM-953
	STORM-1128
	STORM-956
	STORM-1095
	STORM-1236
	STORM-1259
	STORM-787
	STORM-1313
	STORM-899
	STORM-1273
	STORM-1276
	STORM-1462
	STORM-1459
	STORM-1297
	STORM-1522
	STORM-1567
	STORM-1572
	STORM-1574
	STORM-1579
	STORM-1638
	STORM-976
	STORM-1639
	STORM-910
	STORM-1653
	STORM-1642
	STORM-591
	STORM-1105
	STORM-1679
	STORM-1222
	STORM-1659
	STORM-1674
	STORM-1685
	STORM-1718
	STORM-1721
	STORM-1718
	STORM-1727
	STORM-1725
	STORM-1719
	STORM-1712
	STORM-1728
	STORM-1736
	STORM-1804
	STORM-1734
	STORM-1731
	STORM-653
	STORM-1737
	STORM-1733
	STORM-1741
	STORM-1790
	STORM-1795
	STORM-1788
	STORM-1803
	STORM-1795
	STORM-1799
	STORM-1796
	STORM-1807
	STORM-1812
	STORM-1820
	STORM-1839
	STORM-1842
	STORM-1808
	STORM-637
	STORM-1822
	STORM-1809
	STORM-1793
	STORM-1810
	STORM-68
	STORM-1838
	STORM-1892
	STORM-1894
	STORM-1860
	STORM-1852
	STORM-1870
	STORM-1872
	STORM-1858
	STORM-1862
	STORM-1918
	STORM-1915
	STORM-1929
	STORM-1953
	OPEN-161
	STORM-1953
	STORM-1957
	STORM-1993
	STORM-2017
	STORM-2007
	STORM-1980
	OPEN-113
	STORM-1975
	STORM-1982
	STORM-1975
	STORM-1987
	STORM-1982
	STORM-1992
	STORM-1989
	STORM-1987
	STORM-1986
	STORM-1981
	STORM-2015
	STORM-2031
	STORM-2030
	STORM-2034
	STORM-2018
	STORM-2082
	STORM-2086
	STORM-2085
	STORM-2088
	STORM-2094
	STORM-2099
	STORM-2091
	STORM-2092
	STORM-2100
	STORM-2104
	STORM-2142
	SL-10089
	BUG-229818
Kadah Coba
	STORM-1060
    STORM-1843
Jondan Lundquist
Joosten Briebers
    MAINT-7074
Josef Munster
Josette Windlow
Juilan Tripsa
Juro Kothari
Justin RiversRunRed
Kage Pixel
	VWR-11
Kagehi Kohn
Kaimen Takahe
Katharine Berry
	STORM-1900
    OPEN-149
	STORM-1940
    OPEN-149
	STORM-1941
Keklily Longfall
Ken Lavender
Ken March
	CT-245
Kestral Karas
Kerutsen Sellery
	VWR-1350
Khisme Nitely
Khyota Wulluf
	VWR-2085
	VWR-8885
	VWR-9256
	VWR-9966
Kimar Coba
Kithrak Kirkorian
Kitty Barnett
	BUG-228664
	BUG-228665
	BUG-228719
	VWR-19699
	STORM-288
	STORM-799
	STORM-800
	STORM-1001
	STORM-1175
	STORM-1905
    VWR-24217
	STORM-1804
	MAINT-5416
	MAINT-6041
	MAINT-6142
	MAINT-6144
	MAINT-6152
	MAINT-6153
	MAINT-6154
	MAINT-6568
	STORM-2149
	MAINT-7581
	MAINT-7081
Kolor Fall
Komiko Okamoto
Korvel Noh
Kunnis Basiat
	VWR-82
	VWR-102
Lance Corrimal
	STORM-1910
	VWR-25269
	STORM-2008
Latif Khalifa
	VWR-5370
leliel Mirihi
	STORM-1100
	STORM-1602
len Starship
Lisa Lowe
	CT-218
	CT-219
	CT-220
	CT-221
	CT-222
	CT-223
	CT-224
	CT-319
Lockhart Cordoso
	VWR-108
LSL Scientist
Lamorna Proctor
Lares Carter
Larry Pixel
Laurent Bechir
Leal Choche
Lenae Munz
Lexi Frua
Lillie Cordeaux
Lilly Zenovka
Lizzy Macarthur
Luban Yiyuan
Luc Starsider
Luminous Luminos
	STORM-959
Lunita Savira
Maccus McCullough
maciek marksman
	CT-86
Madison Blanc
Maggie Darwin
Magnus Balczo
	CT-138
Malarthi Behemoth
Mallory Destiny
Malwina Dollinger
	CT-138
Manx Wharton
march Korda
	SVC-1020
Marc Claridge
Marc2 Sands
Marianne McCann
Marine Kelley
    CHUIBUG-134
    STORM-281
    STORM-1910
MartinRJ Fayray
    STORM-1844
    STORM-1845
    STORM-1911
    STORM-1934
Matrice Laville
Matthew Anthony
Matthew Dowd
	VWR-1344
	VWR-1651
	VWR-1736
	VWR-1737
	VWR-1761
	VWR-2681
Matto Destiny
Maxim RiversRunRed
McCabe Maxsted
	SNOW-387
	VWR-1318
	VWR-4065
	VWR-4826
	VWR-6518
	VWR-7827
	VWR-7877
	VWR-7893
	VWR-8080
	VWR-8454
	VWR-8689
	VWR-9007
Medhue Simoni
Mel Vanbeeck
Melinda Latynina
Mencius Watts
Michelle2 Zenovka
    STORM-477
	VWR-2652
	VWR-2662
	VWR-2834
	VWR-3749
	VWR-4022
	VWR-4331
	VWR-4506
	VWR-4981
	VWR-5082
	VWR-5659
	VWR-7831
	VWR-8885
	VWR-8889
	VWR-8310
	VWR-9499
    STORM-1060
Michi Lumin
Midian Farspire
Miles Glaz
Mindy Mathy
Minerva Memel
Mitch Wagner
Mm Alder
	SNOW-376
	VWR-197
	VWR-3777
	VWR-4232
	VWR-4794
	VWR-13578
Mo Hax
Moon Metty
	STORM-2078
Mourna Biziou
Mr Greggan
	VWR-445
Nao Noe
naofan Teardrop
Naomah Beaumont
Nathiel Siamendes
Nber Medici
Neko Link
Netpat Igaly
Neutron Chesnokov
Newfie Pendragon
Nicholai Laviscu
Nicholaz Beresford
	VWR-132
	VWR-176
	VWR-193
	VWR-349
	VWR-353
	VWR-364
	VWR-374
	VWR-546
	VWR-691
	VWR-727
	VWR-793
	VWR-794
	VWR-802
	VWR-803
	VWR-804
	VWR-805
	VWR-807
	VWR-808
	VWR-809
	VWR-810
	VWR-823
	VWR-849
	VWR-856
	VWR-865
	VWR-869
	VWR-870
	VWR-871
	VWR-873
	VWR-908
	VWR-966
	VWR-1105
	VWR-1221
	VWR-1230
	VWR-1270
	VWR-1294
	VWR-1296
	VWR-1354
	VWR-1410
	VWR-1418
	VWR-1436
	VWR-1453
	VWR-1455
	VWR-1470
	VWR-1471
	VWR-1566
	VWR-1578
	VWR-1626
	VWR-1646
	VWR-1655
	VWR-1698
	VWR-1706
	VWR-1721
	VWR-1723
	VWR-1732
	VWR-1754
	VWR-1769
	VWR-1808
	VWR-1826
	VWR-1861
	VWR-1872
	VWR-1968
	VWR-2046
	VWR-2142
	VWR-2152
	VWR-2614
	VWR-2411
	VWR-2412
	VWR-2682
	VWR-2684
Nick Rhodes
Nicky Dasmijn
	MAINT-873
	MAINT-7541
	VWR-29228
	MAINT-1392
	MAINT-873
	SUN-72
	BUG-2432
	STORM-1935
	STORM-1936
	BUG-3605
	CHUIBUG-197
	OPEN-187
	STORM-1937
	OPEN-187
    STORM-2010
	STORM-2082
	MAINT-6665
	SL-10291
	SL-10293
	SL-11061
    SL-11072
	SL-13141
	SL-13642
Nicky Perian
	OPEN-1
	STORM-1087
	STORM-1090
	STORM-1828
    STORM-2080
Nicoladie Gymnast
NiranV Dean
    STORM-2040
    STORM-2042
    STORM-2043
    STORM-2044
    STORM-2045
    STORM-2046
    STORM-2047
    STORM-2048
    STORM-2049
    STORM-2050
    STORM-2051
    STORM-2052
    STORM-2057
    STORM-2058
    STORM-2059
    STORM-2060
    STORM-2061
    STORM-2063
    STORM-2065
    STORM-2066
    STORM-2068
    STORM-2073
    STORM-2076
    BUG-372
    BUG-1179
    BUG-6835
    BUG-6837
    BUG-6839
    BUG-6840
    BUG-6958
    BUG-7020
Nounouch Hapmouche
	VWR-238
Ollie Kubrick
Orenj Marat
Orion Delphis
Oryx Tempel
Parvati Silverweb
Patric Mills
	VWR-2645
Paul Churchill
	VWR-20
	VWR-493
	VWR-749
	VWR-1567
	VWR-1647
	VWR-1880
	VWR-2072
Paula Innis
	VWR-30
	VWR-293
	VWR-1049
	VWR-1562
Peekay Semyorka
	VWR-7
	VWR-19
	VWR-49
	VWR-79
Pell Smit
	MAINT-4323
	STORM-2069
	STORM-2070
	STORM-2071
	STORM-2072
Peter Lameth
	VWR-7331
PeterPunk Mooney
Pixel Gausman
Pixel Scientist
Pf Shan
	CT-225
	CT-226
	CT-227
	CT-228
	CT-229
	CT-230
	CT-231
	CT-321
	SNOW-422
Polo Gufler
Pounce Teazle
princess niven
	VWR-5733
	CT-85
	CT-320
	CT-352
Professor Noarlunga
Psi Merlin
Quantum Destiny
Questar Utu
Quicksilver Hermes
RAT Quan
Radio Signals
Ralf Setsuko
RedMokum Bravin
Renault Clio
	VWR-1976
resu Ampan
	SNOW-93
Revolution Perenti
Rezit Sideways
Rich Grainger
Ringo Tuxing
	CT-225
	CT-226
	CT-227
	CT-228
	CT-229
	CT-230
	CT-231
	CT-321
Riva
Robin Cornelius
	SNOW-108
	SNOW-204
	SNOW-287
	SNOW-484
	SNOW-504
	SNOW-506
	SNOW-507
	SNOW-511
	SNOW-512
	SNOW-514
	SNOW-520
	SNOW-585
	SNOW-599
	SNOW-747
	STORM-422
	STORM-591
	STORM-960
	STORM-1019
	STORM-1095
	STORM-1128
	STORM-1459
	VWR-2488
	VWR-9557
	VWR-10579
	VWR-11128
	VWR-12533
	VWR-12587
	VWR-12758
	VWR-12763
	VWR-12995
	VWR-20911
Rosco Teardrop
Rose Evans
Rudee Voom
RufusTT Horsefly
Ryozu Kojima
	VWR-53
	VWR-287
Sachi Vixen
Sahkolihaa Contepomi
	MATBUG-102
Saii Hallard
SaintLEOlions Zimer
Salahzar Stenvaag
	CT-225
	CT-226
	CT-227
	CT-228
	CT-229
	CT-230
	CT-231
	CT-321
Samm Larkham
Sammy Frederix
	VWR-6186
Sasy Scarborough
Satanello Miami
Satomi Ahn
	STORM-501
	STORM-229
	VWR-20553
	VWR-24502
Scrim Pinion
Scrippy Scofield
	VWR-3748
Seg Baphomet
	VWR-1475
	VWR-1525
	VWR-1585
	VWR-1586
	VWR-2662
	VWR-3206
	VWR-2488
Sergen Davies
	CT-225
	CT-226
	CT-227
	CT-228
	CT-229
	CT-230
	CT-231
	CT-321
SexySteven Morrisey
Shawn Kaufmat
	SNOW-240
Sheet Spotter
Shnurui Troughton
Shyotl Kuhr
	MAINT-1138
	MAINT-2334
	MAINT-6913
	STORM-2143
	SL-11625
Siana Gearz
	STORM-960
	STORM-1088
	MAINT-1138
	MAINT-2334
sicarius Thorne
Sicarius Toxx
SignpostMarv Martin
	VWR-153
	VWR-154
	VWR-155
	VWR-218
	VWR-373
	VWR-8357
Simon Nolan
	VWR-409
Sini Nubalo
Sitearm Madonna
SLB Wirefly
Slee Mayo
    SEC-1075
snowy Sidran
Sovereign Engineer
    MAINT-2334
    OPEN-189
    STORM-1972
    STORM-2113
    OPEN-195
    OPEN-217
    OPEN-295
    MAINT-6107
    STORM-2107
    MAINT-6218
    MAINT-6913
    STORM-2143
    STORM-2148
    MAINT-7343
    SL-11079
    OPEN-343
	SL-11625
	SL-14705
	SL-14706
	SL-14707
	SL-14731
	SL-14732
	SL-15096
SpacedOut Frye
	VWR-34
	VWR-45
	VWR-57
	VWR-94
	VWR-113
	VWR-121
	VWR-123
	VWR-130
	VWR-1823
Sporked Friis
	VWR-4903
Soupa Segura
Squirrel Wood
ST Mensing
Starshine Halasy
Stevex Janus
	VWR-1182
Stickman Ingmann
Still Defiant
	VWR-207
	VWR-227
	VWR-446
Strife Onizuka
	SVC-9
	VWR-14
	VWR-74
	VWR-85
	VWR-148
	WEB-164
	VWR-183
	VWR-2265
	VWR-4111
	SNOW-691
Sudane Erato
Synystyr Texan
Takeda Terrawyng
TankMaster Finesmith
	OPEN-140
	OPEN-142
	OPEN-154
	OPEN-295
	STORM-1100
	STORM-1258
	STORM-1602
	STORM-1868
	STORM-1950
    VWR-26622
	VWR-29224
Talamasca
Tali Rosca
Tayra Dagostino
	SNOW-517
	SNOW-543
	VWR-13947
TBBle Kurosawa
	VWR-938
	VWR-941
	VWR-942
	VWR-944
	VWR-945
	SNOW-543
	VWR-1891
	VWR-1892
Teardrops Fall
	VWR-5366
Techwolf Lupindo
	SNOW-92
	SNOW-592
	SNOW-649
	SNOW-650
	SNOW-651
	SNOW-654
	SNOW-687
	SNOW-680
	SNOW-681
	SNOW-685
	SNOW-690
	SNOW-746
	VWR-12385
	VWR-20893
	OPEN-161
Templar Merlin
tenebrous pau
	VWR-247
Tezcatlipoca Bisiani
Tharax Ferraris
	VWR-605
Thickbrick Sleaford
	SNOW-207
	SNOW-390
	SNOW-421
	SNOW-462
	SNOW-586
	SNOW-592
	SNOW-635
	SNOW-743
	VWR-7109
	VWR-9287
	VWR-13483
	VWR-13947
	VWR-24420
	STORM-956
	STORM-1147
	STORM-1325
Thoys Pan
	SL-12396
Thraxis Epsilon
	SVC-371
	VWR-383
Tiel Stonecutter
tiamat bingyi
	CT-246
Tofu Buzzard
	CTS-411
	STORM-546
	VWR-24509
	SH-2477
	STORM-1684
	STORM-1819
Tony Kembia
Tonya Souther
	STORM-1905
	BUG-3875
	BUG-3968
	OPEN-345
Torben Trautman
TouchaHoney Perhaps
TraductoresAnonimos Alter
	CT-324
Trey Reanimator
TriloByte Zanzibar
	STORM-1100
Trinity Dechou
Trinity Dejavu
Tue Torok
	CT-68
	CT-69
	CT-70
	CT-72
	CT-73
	CT-74
Twisted Laws
	SNOW-352
	STORM-466
	STORM-467
	STORM-844
	STORM-643
	STORM-954
	STORM-1103
Unlikely Quintessa
UsikuFarasi Kanarik
Vadim Bigbear
	VWR-2681
Vaalith Jinn
    STORM-64
    MATBUG-8
Vector Hastings
	VWR-8726
Veritas Raymaker
Vex Streeter
	STORM-1642
Viaticus Speculaas
Vick Forcella
Villain Baroque
Vixen Heron
	VWR-2710
	CT-88
Vixie Durant
Void Singer
Watty Berkson
Westley Schridde
Westley Streeter
Whimsy Winx
Whirly Fizzle
	STORM-1895
	VWR-29543
	MAINT-873
	STORM-1930
	BUG-6659
	STORM-2078
	BUG-17349
Whoops Babii
	VWR-631
	VWR-1640
	VWR-3340
	SNOW-667
	VWR-4800
	VWR-4802
	VWR-4804
	VWR-4805
	VWR-4806
	VWR-4808
	VWR-4809
	VWR-4811
	VWR-4815
	VWR-4816
	VWR-4818
	VWR-5659
	VWR-8291
	VWR-8292
	VWR-8293
	VWR-8294
	VWR-8295
	VWR-8296
	VWR-8297
	VWR-8298
Winter Ventura
Wilton Lundquist
	VWR-7682
Wolf Loonie
	STORM-1868
WolfPup Lowenhar
	OPEN-1
	OPEN-37
	SNOW-622
	SNOW-772
	STORM-102
	STORM-103
	STORM-143
	STORM-236
	STORM-255
	STORM-256
	STORM-288
	STORM-535
	STORM-544
	STORM-654
	STORM-674
	STORM-776
	STORM-825
	STORM-859
	STORM-1098
	VWR-20741
	VWR-20933
Wundur Primbee
Xellessanova Zenith
	STORM-1793
Xiki Luik
xstorm Radek
YongYong Francois
Zak Westminster
Zai Lynch
	VWR-19505
    STORM-1902
Zana Kohime
Zaren Alexander
Zarkonnen Decosta
	VWR-253
Zeja Pyle
ZenMondo Wormser
Zi Ree
	SH-489
	VWR-423
	VWR-671
	VWR-682
	VWR-684
	VWR-9127
	VWR-1140
	VWR-24017
	VWR-25588
	STORM-1790
	STORM-1842
Zipherius Turas
	VWR-76
	VWR-77
Zoex Flanagan
<|MERGE_RESOLUTION|>--- conflicted
+++ resolved
@@ -269,11 +269,8 @@
     SL-11300
 	SL-13583
 	SL-14766
-<<<<<<< HEAD
+	SL-14927
 	SL-11300
-=======
-	SL-14927
->>>>>>> be6066ea
 Beth Walcher
 Bezilon Kasei
 Biancaluce Robbiani
