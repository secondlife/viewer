--- conflicted
+++ resolved
@@ -418,15 +418,12 @@
 	STORM-643
 	STORM-1020
 	STORM-1064
-<<<<<<< HEAD
 	STORM-960
+	STORM-1101
 	STORM-1108
 	STORM-1094
 	STORM-1077
 	STORM-953
-=======
-	STORM-1101
->>>>>>> 67561663
 Kage Pixel
 	VWR-11
 Ken March
