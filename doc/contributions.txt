Linden Lab would like to acknowledge source code contributions from the
following residents. The Second Life resident name is given below,
along with the issue identifier corresponding to the patches we've
received from them. To see more about these contributions, visit the
browsable version: http://wiki.secondlife.com/wiki/Source_contributions

Able Whitman
	VWR-650
	VWR-1460
	VWR-1691
	VWR-1735
	VWR-1813
Adam Marker
	VWR-2755
Agathos Frascati
	CT-246
	CT-317
	CT-352
Aimee Trescothick
	SNOW-227
	SNOW-570
	SNOW-572
	SNOW-575
	VWR-3321
	VWR-3336
	VWR-3903
	VWR-4083
	VWR-4106
	VWR-5308
	VWR-6348
	VWR-6358
	VWR-6360
	VWR-6432
	VWR-6550
	VWR-6583
	VWR-6482
	VWR-6918
	VWR-7109
	VWR-7383
	VWR-7800
	VWR-8008
	VWR-8341
	VWR-8430
	VWR-8482
	VWR-9255
	VWR-10717
	VWR-10990
	VWR-11100
	VWR-11111
	VWR-11844
	VWR-12631
	VWR-12696
	VWR-12748
	VWR-13221
	VWR-14087
	VWR-14267
	VWR-14278
	VWR-14711
	VWR-14712
	VWR-15454
Alejandro Rosenthal
	VWR-1184
Aleric Inglewood
	SNOW-240
	SNOW-522
	SNOW-626
	SNOW-756
	SNOW-764
	SNOW-800
	VWR-10001
	VWR-10579
	VWR-10759
	VWR-10837
	VWR-12691
	VWR-12984
	VWR-13040
	VWR-13996
	VWR-14426
	VWR-24247
	VWR-24251
	VWR-24252
	VWR-24254
	VWR-24261
<<<<<<< HEAD
	VWR-24315
	VWR-24317
	VWR-24320
    VWR-24321
 	VWR-24354
	VWR-24366
	VWR-24519
=======
	VWR-24520
>>>>>>> 8a22154e
	SNOW-84
	SNOW-477
	SNOW-744
	SNOW-766
	STORM-163
	STORM-955
	STORM-960
Ales Beaumont
	VWR-9352
	SNOW-240
Alexandrea Fride
    STORM-255
	STORM-960
Alissa Sabre
	VWR-81
	VWR-83
	VWR-109
	VWR-157
	VWR-171
	VWR-177
	VWR-213
	VWR-250
	VWR-251
	VWR-286
	VWR-414
	VWR-415
	VWR-459
	VWR-606
	VWR-652
	VWR-738
	VWR-1109
	VWR-1351
	VWR-1353
	VWR-1410
	VWR-1843
	VWR-2116
	VWR-2826
	VWR-3290
	VWR-3410
	VWR-3857
	VWR-4010
	VWR-5575
	VWR-5717
	VWR-5929
	VWR-6384
	VWR-6385
	VWR-6386
	VWR-6430
	VWR-6858
	VWR-6668
	VWR-7086
	VWR-7087
	VWR-7153
	VWR-7168
	VWR-9190
	VWR-10728
	VWR-11172
	VWR-12569
	VWR-12617
	VWR-12620
	VWR-12789
	SNOW-322
Angus Boyd
	VWR-592
Ann Congrejo
	CT-193
Ardy Lay
	VWR-19499
	VWR-24917
Argent Stonecutter
	VWR-68
Armin Weatherwax
	VWR-8436
Asuka Neely
	VWR-3434
	VWR-8179
Balp Allen
	VWR-4157
Be Holder
	SNOW-322
	SNOW-397
Benja Kepler
	VWR-746
Biancaluce Robbiani
	CT-225
	CT-226
	CT-227
	CT-228
	CT-229
	CT-230
	CT-231
	CT-321
	CT-352
Blakar Ogre
	VWR-418
	VWR-881
	VWR-983
	VWR-1612
	VWR-1613
	VWR-2164
blino Nakamura
	VWR-17
Boroondas Gupte
	OPEN-29
	SNOW-278
	SNOW-503
	SNOW-510
	SNOW-527
	SNOW-610
	SNOW-624
	SNOW-737
	STORM-318
	VWR-233
	VWR-20583
	VWR-20891
	VWR-23455
	WEB-262
Bulli Schumann
	CT-218
	CT-219
	CT-220
	CT-221
	CT-222
	CT-223
	CT-224
	CT-319
	CT-350
	CT-352
bushing Spatula
	VWR-119
	VWR-424
Carjay McGinnis
	VWR-3737
	VWR-4070
	VWR-4212
	VWR-6154
	VWR-9400
	VWR-9620
Catherine Pfeffer
	VWR-1282
	VWR-8624
	VWR-10854
Celierra Darling
	VWR-1274
	VWR-6975
Coaldust Numbers
    VWR-1095
Cron Stardust
	VWR-10579
Cypren Christenson
	STORM-417
Dale Glass
	VWR-120
	VWR-560
	VWR-2502
	VWR-1358
	VWR-2041
Drew Dri
	VWR-19683
Drewan Keats
	VWR-28
	VWR-248
	VWR-412
	VWR-638
	VWR-660
Dylan Haskell
	VWR-72
Dzonatas Sol
	VWR-187
	VWR-198
	VWR-777
	VWR-878
	VWR-962
	VWR-975
	VWR-1061
	VWR-1062
	VWR-1704
	VWR-1705
	VWR-1729
	VWR-1812
Eddi Decosta
	SNOW-586
Eddy Stryker
	VWR-15
	VWR-23
	VWR-1468
	VWR-1475
EponymousDylan Ra
	VWR-1289
	VWR-1465
Eva Nowicka
	CT-324
	CT-352
Farallon Greyskin
	VWR-2036
Feep Larsson
	VWR-447
	VWR-1314
	VWR-4444
Flemming Congrejo
	CT-193
	CT-318
Fluf Fredriksson
	VWR-3450
Fremont Cunningham
	VWR-1147
Geneko Nemeth
	CT-117
	VWR-11069
Gigs Taggart
	SVC-493
	VWR-6
	VWR-38
	VWR-71
	VWR-101
	VWR-166
	VWR-234
	VWR-315
	VWR-326
	VWR-442
	VWR-493
	VWR-1203
	VWR-1217
	VWR-1434
	VWR-1987
	VWR-2065
	VWR-2491
	VWR-2502
	VWR-2331
	VWR-5308
	VWR-8781
	VWR-8783
Ginko Bayliss
	VWR-4
Grazer Kline
	VWR-1092
	VWR-2113
Gudmund Shepherd
	VWR-1594
	VWR-1873
Hamncheese Omlet
	VWR-333
HappySmurf Papp
	CT-193
Henri Beauchamp
	VWR-1320
	VWR-1406
	VWR-4157
Hikkoshi Sakai
	VWR-429
Hiro Sommambulist
	VWR-66
	VWR-67
	VWR-97
	VWR-100
	VWR-105
	VWR-118
	VWR-132
	VWR-136
	VWR-143
Hoze Menges
	VWR-255
Ian Kas
	VWR-8780 (Russian localization)
	[NO JIRA] (Ukranian localization)
	CT-322
	CT-325
Irene Muni
	CT-324
	CT-352
Iskar Ariantho
	VWR-1223
	VWR-11759
Jacek Antonelli
	SNOW-388
	VWR-165
	VWR-188
	VWR-427
	VWR-597
	VWR-2054
	VWR-2448
	VWR-2896
	VWR-2947
	VWR-2948
	VWR-3605
	VWR-8617
JB Kraft
	VWR-5283
	VWR-7802
Joghert LeSabre
	VWR-64
Jonathan Yap
	STORM-435
	STORM-523
	STORM-596
	STORM-615
	STORM-616
	STORM-643
	STORM-679
	STORM-723
	STORM-726
	STORM-737
	STORM-785
	STORM-812
	STORM-829
	STORM-844
	STORM-953
	STORM-954
	STORM-960
	STORM-869
	STORM-974
	STORM-975
	STORM-977
	STORM-979
	STORM-980
	STORM-1040
	VWR-17801
	VWR-24347
	STORM-975
	STORM-990
	STORM-1020
Kage Pixel
	VWR-11
Ken March
	CT-245
Kerutsen Sellery
	VWR-1350
Khyota Wulluf
	VWR-2085
	VWR-8885
	VWR-9256
	VWR-9966
Kitty Barnett
	VWR-19699
	STORM-288
	STORM-799
	STORM-800
    VWR-24217
Kunnis Basiat
	VWR-82
	VWR-102
Latif Khalifa
	VWR-5370
Lisa Lowe
	CT-218
	CT-219
	CT-220
	CT-221
	CT-222
	CT-223
	CT-224
	CT-319
Lockhart Cordoso
	VWR-108
maciek marksman
	CT-86
Magnus Balczo
	CT-138
Malwina Dollinger
	CT-138
march Korda
	SVC-1020
Marine Kelley
    STORM-281
Matthew Dowd
	VWR-1344
	VWR-1651
	VWR-1736
	VWR-1737
	VWR-1761
	VWR-2681
McCabe Maxsted
	SNOW-387
	VWR-1318
	VWR-4065
	VWR-4826
	VWR-6518
	VWR-7827
	VWR-7877
	VWR-7893
	VWR-8080
	VWR-8454
	VWR-8689
	VWR-9007
Michelle2 Zenovka
    STORM-477
	VWR-2652
	VWR-2662
	VWR-2834
	VWR-3749
	VWR-4022
	VWR-4331
	VWR-4506
	VWR-4981
	VWR-5082
	VWR-5659
	VWR-7831
	VWR-8885
	VWR-8889
	VWR-8310
	VWR-9499
Mm Alder
	SNOW-376
	VWR-197
	VWR-3777
	VWR-4232
	VWR-4794
	VWR-13578
Mr Greggan
	VWR-445
Nicholaz Beresford
	VWR-132
	VWR-176
	VWR-193
	VWR-349
	VWR-353
	VWR-364
	VWR-374
	VWR-546
	VWR-691
	VWR-727
	VWR-793
	VWR-794
	VWR-802
	VWR-803
	VWR-804
	VWR-805
	VWR-807
	VWR-808
	VWR-809
	VWR-810
	VWR-823
	VWR-849
	VWR-856
	VWR-865
	VWR-869
	VWR-870
	VWR-871
	VWR-873
	VWR-908
	VWR-966
	VWR-1105
	VWR-1221
	VWR-1230
	VWR-1270
	VWR-1294
	VWR-1296
	VWR-1354
	VWR-1410
	VWR-1418
	VWR-1436
	VWR-1453
	VWR-1455
	VWR-1470
	VWR-1471
	VWR-1566
	VWR-1578
	VWR-1626
	VWR-1646
	VWR-1655
	VWR-1698
	VWR-1706
	VWR-1721
	VWR-1723
	VWR-1732
	VWR-1754
	VWR-1769
	VWR-1808
	VWR-1826
	VWR-1861
	VWR-1872
	VWR-1968
	VWR-2046
	VWR-2142
	VWR-2152
	VWR-2614
	VWR-2411
	VWR-2412
	VWR-2682
	VWR-2684
Nounouch Hapmouche
	VWR-238
Patric Mills
	VWR-2645
Paul Churchill
	VWR-20
	VWR-493
	VWR-749
	VWR-1567
	VWR-1647
	VWR-1880
	VWR-2072
Paula Innis
	VWR-30
	VWR-293
	VWR-1049
	VWR-1562
Peekay Semyorka
	VWR-7
	VWR-19
	VWR-49
	VWR-79
Peter Lameth
	VWR-7331
Pf Shan
	CT-225
	CT-226
	CT-227
	CT-228
	CT-229
	CT-230
	CT-231
	CT-321
	SNOW-422
princess niven
	VWR-5733
	CT-85
	CT-320
	CT-352
Renault Clio
	VWR-1976
resu Ampan
	SNOW-93
Ringo Tuxing
	CT-225
	CT-226
	CT-227
	CT-228
	CT-229
	CT-230
	CT-231
	CT-321
Robin Cornelius
	SNOW-108
	SNOW-204
	SNOW-287
	SNOW-484
	SNOW-504
	SNOW-506
	SNOW-507
	SNOW-511
	SNOW-512
	SNOW-514
	SNOW-520
	SNOW-585
	SNOW-599
	SNOW-747
	STORM-422
	STORM-960
	VWR-2488
	VWR-9557
	VWR-10579
	VWR-11128
	VWR-12533
	VWR-12587
	VWR-12758
	VWR-12763
	VWR-12995
	VWR-20911
Ryozu Kojima
	VWR-53
	VWR-287
Salahzar Stenvaag
	CT-225
	CT-226
	CT-227
	CT-228
	CT-229
	CT-230
	CT-231
	CT-321
Sammy Frederix
	VWR-6186
Satomi Ahn
	STORM-501
	STORM-229
Scrippy Scofield
	VWR-3748
Seg Baphomet
	VWR-1475
	VWR-1525
	VWR-1585
	VWR-1586
	VWR-2662
	VWR-3206
	VWR-2488
Sergen Davies
	CT-225
	CT-226
	CT-227
	CT-228
	CT-229
	CT-230
	CT-231
	CT-321
Shawn Kaufmat
	SNOW-240
Siana Gearz
	STORM-960
SignpostMarv Martin
	VWR-153
	VWR-154
	VWR-155
	VWR-218
	VWR-373
	VWR-8357
Simon Nolan
	VWR-409
SpacedOut Frye
	VWR-34
	VWR-45
	VWR-57
	VWR-94
	VWR-113
	VWR-121
	VWR-123
	VWR-130
	VWR-1823
Sporked Friis
	VWR-4903
Stevex Janus
	VWR-1182
Still Defiant
	VWR-207
	VWR-227
	VWR-446
Strife Onizuka
	SVC-9
	VWR-14
	VWR-74
	VWR-85
	VWR-148
	WEB-164
	VWR-183
	VWR-2265
	VWR-4111
	SNOW-691
Tayra Dagostino
	SNOW-517
	SNOW-543
	VWR-13947
TBBle Kurosawa
	VWR-938
	VWR-941
	VWR-942
	VWR-944
	VWR-945
	SNOW-543
	VWR-1891
	VWR-1892
Teardrops Fall
	VWR-5366
Techwolf Lupindo
	SNOW-92
	SNOW-592
	SNOW-649
	SNOW-650
	SNOW-651
	SNOW-654
	SNOW-687
	SNOW-680
	SNOW-681
	SNOW-685
	SNOW-690
	SNOW-746
	VWR-12385
	VWR-20893
tenebrous pau
	VWR-247
Tharax Ferraris
	VWR-605
Thickbrick Sleaford
	SNOW-207
	SNOW-390
	SNOW-421
	SNOW-462
	SNOW-586
	SNOW-592
	SNOW-635
	SNOW-743
	VWR-7109
	VWR-9287
	VWR-13483
	VWR-13947
	VWR-24420
Thraxis Epsilon
	SVC-371
	VWR-383
tiamat bingyi
	CT-246
Tofu Buzzard
	STORM-546
TraductoresAnonimos Alter
	CT-324
Tue Torok
	CT-68
	CT-69
	CT-70
	CT-72
	CT-73
	CT-74
Twisted Laws
	SNOW-352
	STORM-466
	STORM-467
	STORM-844
	STORM-643
	STORM-954
Vadim Bigbear
	VWR-2681
Vector Hastings
	VWR-8726
Vixen Heron
	VWR-2710
	CT-88
Whoops Babii
	VWR-631
	VWR-1640
	VWR-3340
	SNOW-667
	VWR-4800
	VWR-4802
	VWR-4804
	VWR-4805
	VWR-4806
	VWR-4808
	VWR-4809
	VWR-4811
	VWR-4815
	VWR-4816
	VWR-4818
	VWR-5659
	VWR-8291
	VWR-8292
	VWR-8293
	VWR-8294
	VWR-8295
	VWR-8296
	VWR-8297
	VWR-8298
Wilton Lundquist
	VWR-7682
WolfPup Lowenhar
	SNOW-622
	SNOW-772
	STORM-102
	STORM-103
	STORM-143
	STORM-236
	STORM-255
	STORM-256
	STORM-288
	STORM-535
	STORM-544
	STORM-654
	STORM-674
	STORM-776
	STORM-825
	VWR-20741
	VWR-20933
Zai Lynch
	VWR-19505
Zarkonnen Decosta
	VWR-253
Zi Ree
	VWR-423
	VWR-671
	VWR-682
	VWR-684
	VWR-9127
	VWR-1140
Zipherius Turas
	VWR-76
	VWR-77
<|MERGE_RESOLUTION|>--- conflicted
+++ resolved
@@ -81,7 +81,6 @@
 	VWR-24252
 	VWR-24254
 	VWR-24261
-<<<<<<< HEAD
 	VWR-24315
 	VWR-24317
 	VWR-24320
@@ -89,9 +88,7 @@
  	VWR-24354
 	VWR-24366
 	VWR-24519
-=======
 	VWR-24520
->>>>>>> 8a22154e
 	SNOW-84
 	SNOW-477
 	SNOW-744
