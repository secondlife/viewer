#!/bin/sh

# This is a the master build script - it is intended to be run by parabuild
# It is called by a wrapper script in the shared repository which sets up
# the environment from the various BuildParams files and does all the build 
# result post-processing.
#
# PLEASE NOTE:
#
# * This script is interpreted on three platforms, including windows and cygwin
#   Cygwin can be tricky....
# * The special style in which python is invoked is intentional to permit
#   use of a native python install on windows - which requires paths in DOS form
# * This script relies heavily on parameters defined in BuildParams
# * The basic convention is that the build name can be mapped onto a mercurial URL,
#   which is also used as the "branch" name.

build_dir_Darwin()
{
  echo build-darwin-i386
}

build_dir_Linux()
{
  echo viewer-linux-i686-$(echo $1 | tr A-Z a-z)
}

build_dir_CYGWIN()
{
  echo build-vc80
}

installer_Darwin()
{
  ls -1td "$(build_dir_Darwin Release)/newview/"*.dmg 2>/dev/null | sed 1q
}

installer_Linux()
{
  ls -1td "$(build_dir_Linux Release)/newview/"*.tar.bz2 2>/dev/null | sed 1q
}

installer_CYGWIN()
{
  d=$(build_dir_CYGWIN Release)
  p=$(sed 's:.*=::' "$d/newview/Release/touched.bat")
  echo "$d/newview/Release/$p"
}

pre_build()
{
  local variant="$1"
  local build_dir="$2"
  begin_section "Pre$variant"
  #export PATH="/cygdrive/c/Program Files/Microsoft Visual Studio 8/Common7/IDE/:$PATH"
  python develop.py \
    --incredibuild \
    --unattended \
    -t $variant \
    -G "$cmake_generator" \
   configure \
<<<<<<< HEAD
    -DGRID:STRING="$viewer_grid"\
=======
	-DGRID:STRING="$viewer_grid" \
>>>>>>> 04425000
    -DVIEWER_CHANNEL:STRING="$viewer_channel" \
    -DVIEWER_LOGIN_CHANNEL:STRING="$login_channel" \
    -DINSTALL_PROPRIETARY:BOOL=ON \
    -DLOCALIZESETUP:BOOL=ON \
    -DPACKAGE:BOOL=ON
    -DCMAKE_VERBOSE_MAKEFILE:BOOL=TRUE
  end_section "Pre$variant"
}

build()
{
  local variant="$1"
  local build_dir="$2"
  if $build_viewer
  then
    begin_section "Viewer$variant"
    if python develop.py \
      --incredibuild \
      --unattended \
      -t $variant \
      -G "$cmake_generator" \
      build package
#     && \
#      python develop.py \
#        --incredibuild \
#      --unattended \
#      -t $variant \
#      -G "$cmake_generator" \
#      build package
    then
      echo true >"$build_dir"/build_ok
    else
      echo false >"$build_dir"/build_ok
    fi
    end_section "Viewer$variant"
  fi
}

# This is called from the branch independent script upon completion of all platform builds.
build_docs()
{
  begin_section Docs
  # Stub code to generate docs
  echo Hello world  > documentation.txt
  upload_item docs documentation.txt text/plain
  end_section Docs
}

# Check to see if we were invoked from the wrapper, if not, re-exec ourselves from there
if [ "x$arch" = x ]
then
  top=`hg root`
  if [ -x "$top/../buildscripts/hg/bin/build.sh" ]
  then
    exec "$top/../buildscripts/hg/bin/build.sh" "$top"
  elif [ -r "$top/README" ]
  then
    cat "$top/README"
    exit 1
  else
    cat <<EOF
This script, if called in a development environment, requires that the branch
independent build script repository be checked out next to this repository.
This repository is located at http://hg.secondlife.com/buildscripts
EOF
    exit 1
  fi
fi

# Check to see if we're skipping the platform
eval '$build_'"$arch" || pass

# Run the version number update script
# File no longer exists in code-sep branch, so let's make sure it exists in order to use it.
if test -f scripts/update_version_files.py ; then
  begin_section UpdateVer
  scripts/update_version_files.py \
          --channel="$viewer_channel" \
          --server_channel="$server_channel" \
          --revision=$revision \
            --verbose \
  || fail update_version_files.py
  end_section UpdateVer
fi

# Now retrieve the version for use in the version manager
# First three parts only, $revision will be appended automatically.
build_viewer_update_version_manager_version=`scripts/get_version.py --viewer-version | sed 's/\.[0-9]*$//'`

# Now run the build
cd indra
succeeded=true
build_processes=
last_built_variant=
for variant in $variants
do
  eval '$build_'"$variant" || continue
  eval '$build_'"$arch"_"$variant" || continue

  # Only the last built arch is available for upload
  last_built_variant="$variant"

  begin_section "Do$variant"
  build_dir=`build_dir_$arch $variant`
  build_dir_stubs="$build_dir/win_setup/$variant"
  rm -rf "$build_dir"
  mkdir -p "$build_dir"
  if pre_build "$variant" "$build_dir" >> "$build_log" 2>&1
  then
    if $build_link_parallel
    then
      begin_section BuildParallel
      ( build "$variant" "$build_dir" > "$build_dir/build.log" 2>&1 ) &
      build_processes="$build_processes $!"
      end_section BuildParallel
    elif $build_coverity
    then
      mkdir -p "$build_dir/cvbuild"
      coverity_config=`cygpath --windows "$coverity_dir/config/coverity_config.xml"`
      coverity_tmpdir=`cygpath --windows "$build_dir/cvbuild"`
      coverity_root=`cygpath --windows "$top/latest"`
      case "$variant" in
      Release)
        begin_section Coverity
        begin_section CovBuild
        "$coverity_dir"/bin/cov-build\
           --verbose 4 \
           --config "$coverity_config"\
           --dir "$coverity_tmpdir"\
             python develop.py -t $variant -G "$cmake_generator" build "$coverity_product"\
          >> "$build_log" 2>&1\
         &&\
        end_section CovBuild\
         &&\
        begin_section CovAnalyze\
         &&\
        "$coverity_dir"/bin/cov-analyze\
           --cxx\
           --security\
           --concurrency\
           --dir "$coverity_tmpdir"\
          >> "$build_log" 2>&1\
         &&\
        end_section CovAnalyze\
         &&\
        begin_section CovCommit\
         &&\
        "$coverity_dir"/bin/cov-commit-defects\
           --product "$coverity_product"\
           --dir "$coverity_tmpdir"\
           --remote "$coverity_server"\
           --strip-path "$coverity_root"\
           --target "$branch/$arch"\
           --version "$revision"\
           --description "$repo: $variant $revision"\
           --user admin --password admin\
          >> "$build_log" 2>&1\
          || record_failure "Coverity Build Failed"
        # since any step could have failed, rely on the enclosing block to close any pending sub-blocks
        end_section Coverity
       ;;
      esac
      if test -r "$build_dir"/cvbuild/build-log.txt
      then
        upload_item log "$build_dir"/cvbuild/build-log.txt text/plain
      fi
    else
      begin_section "Build$variant"
      build "$variant" "$build_dir" > "$build_log" 2>&1
      begin_section Tests
      grep --line-buffered "^##teamcity" "$build_log"
      end_section Tests
      if `cat "$build_dir/build_ok"`
      then
        echo so far so good.
      else
        record_failure "Build of \"$variant\" failed."
      fi
      end_section "Build$variant"
    fi
  else
    record_failure "Build Prep for \"$variant\" failed."
  fi
  end_section "Do$variant"
done

# If we are building variants in parallel, wait, then collect results.
# This requires that the build dirs are variant specific
if $build_link_parallel && [ x"$build_processes" != x ]
then
  begin_section WaitParallel
  wait $build_processes
  for variant in $variants
  do
    eval '$build_'"$variant" || continue
    eval '$build_'"$arch"_"$variant" || continue

    begin_section "Build$variant"
    build_dir=`build_dir_$arch $variant`
    build_dir_stubs="$build_dir/win_setup/$variant"
    cat "$build_dir/build.log" >> "$build_log"
    if `cat "$build_dir/build_ok"`
    then
      echo so far so good.
    else
      record_failure "Parallel build of \"$variant\" failed."
    fi
    begin_section Tests
    tee -a $build_log < "$build_dir/build.log" | grep --line-buffered "^##teamcity"
    end_section Tests
    end_section "Build$variant"
  done
  end_section WaitParallel
fi

# check status and upload results to S3
if $succeeded
then
  if $build_viewer
  then
    begin_section Upload
    # Upload installer - note that ONLY THE FIRST ITEM uploaded as "installer"
    # will appear in the version manager.
    package=$(installer_$arch)
    if [ x"$package" = x ] || test -d "$package"
    then
      # Coverity doesn't package, so it's ok, anything else is fail
      succeeded=$build_coverity
    else
      upload_item installer "$package" binary/octet-stream
      upload_item quicklink "$package" binary/octet-stream

      # Upload crash reporter files.
      case "$last_built_variant" in
      Release)
        for symbolfile in $symbolfiles
        do
          upload_item symbolfile "$build_dir/$symbolfile" binary/octet-stream
        done
        ;;
      esac

      # Upload stub installers
      upload_stub_installers "$build_dir_stubs"
    fi
    end_section Upload
  else
    echo skipping viewer
  fi
else
  echo skipping upload of build results due to failed build.
fi

# The branch independent build.sh script invoking this script will finish processing
$succeeded || exit 1<|MERGE_RESOLUTION|>--- conflicted
+++ resolved
@@ -59,11 +59,7 @@
     -t $variant \
     -G "$cmake_generator" \
    configure \
-<<<<<<< HEAD
-    -DGRID:STRING="$viewer_grid"\
-=======
 	-DGRID:STRING="$viewer_grid" \
->>>>>>> 04425000
     -DVIEWER_CHANNEL:STRING="$viewer_channel" \
     -DVIEWER_LOGIN_CHANNEL:STRING="$login_channel" \
     -DINSTALL_PROPRIETARY:BOOL=ON \
