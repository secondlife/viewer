#!/bin/sh

# This is a the master build script - it is intended to be run by parabuild
# It is called by a wrapper script in the shared repository which sets up
# the environment from the various BuildParams files and does all the build 
# result post-processing.
#
# PLEASE NOTE:
#
# * This script is interpreted on three platforms, including windows and cygwin
#   Cygwin can be tricky....
# * The special style in which python is invoked is intentional to permit
#   use of a native python install on windows - which requires paths in DOS form
# * This script relies heavily on parameters defined in BuildParams
# * The basic convention is that the build name can be mapped onto a mercurial URL,
#   which is also used as the "branch" name.

check_for()
{
    if [ -e "$2" ]; then found_dict='FOUND'; else found_dict='MISSING'; fi
    echo "$1 ${found_dict} '$2' " 1>&2
}

build_dir_Darwin()
{
  echo build-darwin-i386
}

build_dir_Linux()
{
  echo build-linux-i686
}

build_dir_CYGWIN()
{
  echo build-vc100
}

installer_Darwin()
{
  ls -1td "$(build_dir_Darwin ${last_built_variant:-Release})/newview/"*.dmg 2>/dev/null | sed 1q
}

installer_Linux()
{
  ls -1td "$(build_dir_Linux ${last_built_variant:-Release})/newview/"*.tar.bz2 2>/dev/null | sed 1q
}

installer_CYGWIN()
{
  v=${last_built_variant:-Release}
  d=$(build_dir_CYGWIN $v)
  if [ -r "$d/newview/$v/touched.bat" ]
  then
    p=$(sed 's:.*=::' "$d/newview/$v/touched.bat")
    echo "$d/newview/$v/$p"
  fi
}

pre_build()
{
  local variant="$1"
  begin_section "Pre$variant"
    [ -n "$master_message_template_checkout" ] \
    && [ -r "$master_message_template_checkout/message_template.msg" ] \
    && template_verifier_master_url="-DTEMPLATE_VERIFIER_MASTER_URL=file://$master_message_template_checkout/message_template.msg"

    check_for "Before 'autobuild configure'" ${build_dir}/packages/dictionaries

    "$AUTOBUILD" configure -c $variant -- \
     -DPACKAGE:BOOL=ON \
     -DRELEASE_CRASH_REPORTING:BOOL=ON \
     -DVIEWER_CHANNEL:STRING="\"$viewer_channel\"" \
     -DVIEWER_LOGIN_CHANNEL:STRING="\"$viewer_login_channel\"" \
     -DGRID:STRING="\"$viewer_grid\"" \
     -DLL_TESTS:BOOL="$run_tests" \
     -DTEMPLATE_VERIFIER_OPTIONS:STRING="$template_verifier_options" $template_verifier_master_url

    check_for "After 'autobuild configure'" ${build_dir}/packages/dictionaries

  end_section "Pre$variant"
}

package_llphysicsextensions_tpv()
{
  begin_section "PhysicsExtensions_TPV"
  tpv_status=0
  if [ "$variant" = "Release" ]
  then 
      llpetpvcfg=$build_dir/packages/llphysicsextensions/autobuild-tpv.xml
      "$AUTOBUILD" build --verbose --config-file $llpetpvcfg -c Tpv
      
      # capture the package file name for use in upload later...
      PKGTMP=`mktemp -t pgktpv.XXXXXX`
      trap "rm $PKGTMP* 2>/dev/null" 0
      "$AUTOBUILD" package --verbose --config-file $llpetpvcfg > $PKGTMP
      tpv_status=$?
      sed -n -e 's/^wrote *//p' $PKGTMP > $build_dir/llphysicsextensions_package
  else
      echo "Do not provide llphysicsextensions_tpv for $variant"
      llphysicsextensions_package=""
  fi
  end_section "PhysicsExtensions_TPV"
  return $tpv_status
}

build()
{
  local variant="$1"
  if $build_viewer
  then
    begin_section "Viewer$variant"
<<<<<<< HEAD
    "$AUTOBUILD" build --no-configure -c $variant
    viewer_build_ok=$?
    end_section "Viewer$variant"
    package_llphysicsextensions_tpv
    tpvlib_build_ok=$?
    if [ $viewer_build_ok -eq 0 -a $tpvlib_build_ok -eq 0 ]
=======

    check_for "Before 'autobuild build'" ${build_dir}/packages/dictionaries

    if "$AUTOBUILD" build --no-configure -c $variant
>>>>>>> 8df36196
    then
      echo true >"$build_dir"/build_ok
    else
      echo false >"$build_dir"/build_ok
    fi
<<<<<<< HEAD
=======
    check_for "After 'autobuild configure'" ${build_dir}/packages/dictionaries

    end_section "Viewer$variant"
>>>>>>> 8df36196
  fi
}

# This is called from the branch independent script upon completion of all platform builds.
build_docs()
{
  begin_section Docs
  # Stub code to generate docs
  echo Hello world  > documentation.txt
  upload_item docs documentation.txt text/plain
  end_section Docs
}


# Check to see if we were invoked from the wrapper, if not, re-exec ourselves from there
if [ "x$arch" = x ]
then
  top=`hg root`
  if [ -x "$top/../buildscripts/hg/bin/build.sh" ]
  then
    exec "$top/../buildscripts/hg/bin/build.sh" "$top"
  else
    cat <<EOF
This script, if called in a development environment, requires that the branch
independent build script repository be checked out next to this repository.
This repository is located at http://hg.lindenlab.com/parabuild/buildscripts
EOF
    exit 1
  fi
fi

# Check to see if we're skipping the platform
eval '$build_'"$arch" || pass

# Run the version number update script
# File no longer exists in code-sep branch, so let's make sure it exists in order to use it.
if test -f scripts/update_version_files.py ; then
  begin_section UpdateVer
  eval $(python scripts/update_version_files.py \
                --channel="$viewer_channel" \
                --server_channel="$server_channel" \
                --revision=$revision \
                --verbose \
         | sed -n -e "s,Setting viewer channel/version: '\([^']*\)' / '\([^']*\)',VIEWER_CHANNEL='\1';VIEWER_VERSION='\2',p")\
  || fail update_version_files.py
  echo "{\"Type\":\"viewer\",\"Version\":\"${VIEWER_VERSION}\"}" > summary.json
  end_section UpdateVer
fi

if [ -z "$AUTOBUILD" ]
then
  export autobuild_dir="$here/../../../autobuild/bin/"
  if [ -d "$autobuild_dir" ]
  then
    export AUTOBUILD="$autobuild_dir"autobuild
    if [ -x "$AUTOBUILD" ]
    then
      # *HACK - bash doesn't know how to pass real pathnames to native windows python
      case "$arch" in
      CYGWIN) AUTOBUILD=$(cygpath -u $AUTOBUILD.cmd) ;;
      esac
    else
      record_failure "Not executable: $AUTOBUILD"
      exit 1
    fi
  else
    record_failure "Not found: $autobuild_dir"
    exit 1
  fi
fi

# load autbuild provided shell functions and variables
# Merov: going back to the previous code that passes even if it fails catching a failure
# TODO: use the correct code here under and fix the llbase import in python code
#if "$AUTOBUILD" source_environment > source_environment
#then
#  . source_environment
#else
  # dump environment variables for debugging
#  env|sort
#  record_failure "autobuild source_environment failed"
#  cat source_environment >&3
#  exit 1
#fi
eval "$("$AUTOBUILD" source_environment)"

# dump environment variables for debugging
env|sort

check_for "Before 'autobuild install'" ${build_dir}/packages/dictionaries


check_for "After 'autobuild install'" ${build_dir}/packages/dictionaries
# Now run the build
succeeded=true
build_processes=
last_built_variant=
for variant in $variants
do
  eval '$build_'"$variant" || continue
  eval '$build_'"$arch"_"$variant" || continue

  # Only the last built arch is available for upload
  last_built_variant="$variant"

  begin_section "Do$variant"
  build_dir=`build_dir_$arch $variant`
  build_dir_stubs="$build_dir/win_setup/$variant"

  begin_section "PreClean"
  rm -rf "$build_dir"
  end_section "PreClean"

  mkdir -p "$build_dir"
  mkdir -p "$build_dir/tmp"

  if pre_build "$variant" "$build_dir" >> "$build_log" 2>&1
  then
    if $build_link_parallel
    then
      begin_section BuildParallel
      ( build "$variant" "$build_dir" > "$build_dir/build.log" 2>&1 ) &
      build_processes="$build_processes $!"
      end_section BuildParallel
    else
      begin_section "Build$variant"
      build "$variant" "$build_dir" 2>&1 | tee -a "$build_log" | sed -n 's/^ *\(##teamcity.*\)/\1/p'
      if `cat "$build_dir/build_ok"`
      then
        echo so far so good.
      else
        record_failure "Build of \"$variant\" failed."
      fi
      end_section "Build$variant"
    fi
  else
    record_failure "Build Prep for \"$variant\" failed."
  fi
  end_section "Do$variant"
done

# If we are building variants in parallel, wait, then collect results.
# This requires that the build dirs are variant specific
if $build_link_parallel && [ x"$build_processes" != x ]
then
  begin_section WaitParallel
  wait $build_processes
  for variant in $variants
  do
    eval '$build_'"$variant" || continue
    eval '$build_'"$arch"_"$variant" || continue

    begin_section "Build$variant"
    build_dir=`build_dir_$arch $variant`
    build_dir_stubs="$build_dir/win_setup/$variant"
    tee -a $build_log < "$build_dir/build.log" | sed -n 's/^ *\(##teamcity.*\)/\1/p'
    if `cat "$build_dir/build_ok"`
    then
      echo so far so good.
    else
      record_failure "Parallel build of \"$variant\" failed."
    fi
    end_section "Build$variant"
  done
  end_section WaitParallel
fi

# check status and upload results to S3
if $succeeded
then
  if $build_viewer
  then
    begin_section Upload
    # Upload installer - note that ONLY THE FIRST ITEM uploaded as "installer"
    # will appear in the version manager.
    package=$(installer_$arch)
    if [ x"$package" = x ] || test -d "$package"
    then
      # Coverity doesn't package, so it's ok, anything else is fail
      succeeded=$build_coverity
    else
      upload_item installer "$package" binary/octet-stream
      upload_item quicklink "$package" binary/octet-stream
      [ -f summary.json ] && upload_item installer summary.json text/plain

      case "$last_built_variant" in
      Release)
        # Upload crash reporter files
        for symbolfile in $symbolfiles
        do
          upload_item symbolfile "$build_dir/$symbolfile" binary/octet-stream
        done
        
        # Upload the llphysicsextensions_tpv package, if one was produced
        if [ -r "$build_dir/llphysicsextensions_package" ]
        then
            llphysicsextensions_package=$(cat $build_dir/llphysicsextensions_package)
            upload_item private_artifact "$llphysicsextensions_package" binary/octet-stream
        else
            echo "No llphysicsextensions_package"
        fi
        ;;
      *)
        echo "Skipping mapfile for $last_built_variant"
        ;;
      esac

      # Upload stub installers
      upload_stub_installers "$build_dir_stubs"
    fi
    end_section Upload
  else
    echo skipping viewer
  fi
else
  echo skipping upload of build results due to failed build.
fi

# The branch independent build.sh script invoking this script will finish processing
$succeeded || exit 1<|MERGE_RESOLUTION|>--- conflicted
+++ resolved
@@ -110,30 +110,21 @@
   if $build_viewer
   then
     begin_section "Viewer$variant"
-<<<<<<< HEAD
+    check_for "Before 'autobuild build'" ${build_dir}/packages/dictionaries
+
     "$AUTOBUILD" build --no-configure -c $variant
     viewer_build_ok=$?
     end_section "Viewer$variant"
     package_llphysicsextensions_tpv
     tpvlib_build_ok=$?
     if [ $viewer_build_ok -eq 0 -a $tpvlib_build_ok -eq 0 ]
-=======
-
-    check_for "Before 'autobuild build'" ${build_dir}/packages/dictionaries
-
-    if "$AUTOBUILD" build --no-configure -c $variant
->>>>>>> 8df36196
     then
       echo true >"$build_dir"/build_ok
     else
       echo false >"$build_dir"/build_ok
     fi
-<<<<<<< HEAD
-=======
     check_for "After 'autobuild configure'" ${build_dir}/packages/dictionaries
 
-    end_section "Viewer$variant"
->>>>>>> 8df36196
   fi
 }
 
