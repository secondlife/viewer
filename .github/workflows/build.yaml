--- conflicted
+++ resolved
@@ -46,17 +46,11 @@
     needs: setup
     strategy:
       matrix:
-<<<<<<< HEAD
-        runner: [windows-large, macos-14-xlarge]
+        runner: [windows-large, macos-12-xl, linux-large]
         configuration: ${{ fromJSON(needs.setup.outputs.configurations) }}
         include:
         - runner: linux-large
           continue-on-error: true
-          configuration: ReleaseOS
-=======
-        runner: [windows-large, macos-12-xl, linux-large]
-        configuration: ${{ fromJSON(needs.setup.outputs.configurations) }}
->>>>>>> e093a98f
     runs-on: ${{ matrix.runner }}
     outputs:
       viewer_channel: ${{ steps.build.outputs.viewer_channel }}
