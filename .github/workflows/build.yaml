name: Build

on:
  pull_request:
  push:
    branches: ["main", "release/*", "project/*"]
    tags: ["Second_Life*"]

jobs:
  # The whole point of the setup job is that we want to set variables once
  # that will be consumed by multiple subsequent jobs.
  setup:
    runs-on: ubuntu-latest
    outputs:
      release_run: ${{ steps.setvar.outputs.release_run }}
      configurations: ${{ steps.setvar.outputs.configurations }}
      bugsplat_db: ${{ steps.setvar.outputs.bugsplat_db }}
    env:
      # Build with a tag like "Second_Life#abcdef0" to generate a release page
      # (used for builds we are planning to deploy).
      # Even though inputs.release_run is specified with type boolean, which
      # correctly presents a checkbox, its *value* is a GH workflow string
      # 'true' or 'false'. If you simply test github.event.inputs.release_run,
      # it always evaluates as true because it's a non-empty string either way.
      # When you want to use a string variable as a workflow YAML boolean, it's
      # important to ensure it's the empty string when false. If you omit || '',
      # its value when false is "false", which is interpreted as true.
      RELEASE_RUN: ${{ (github.event.inputs.release_run || github.ref_type == 'tag' && startsWith(github.ref_name, 'Second_Life')) && 'Y' || '' }}
      FROM_FORK: ${{ github.event.pull_request.head.repo.fork }}
    steps:
      - name: Set Variables
        id: setvar
        shell: bash
        run: |
          echo "release_run=$RELEASE_RUN" >> "$GITHUB_OUTPUT"

          if [[ "$FROM_FORK" == "true" ]]; then
            # PR from fork; don't build with Bugsplat, proprietary libs
            echo 'configurations=["ReleaseOS"]' >> $GITHUB_OUTPUT
            echo "bugsplat_db=" >> $GITHUB_OUTPUT
          else
            echo 'configurations=["Release"]' >> $GITHUB_OUTPUT
            echo "bugsplat_db=SecondLife_Viewer_2018" >> $GITHUB_OUTPUT
          fi
  build:
    needs: setup
    strategy:
      matrix:
        runner: [windows-large, macos-12-xl]
        configuration: ${{ fromJSON(needs.setup.outputs.configurations) }}
        include:
        - runner: linux-large
          configuration: ReleaseOS
    runs-on: ${{ matrix.runner }}
    outputs:
      viewer_channel: ${{ steps.build.outputs.viewer_channel }}
      viewer_version: ${{ steps.build.outputs.viewer_version }}
      viewer_branch:  ${{ steps.which-branch.outputs.branch }}
      relnotes:       ${{ steps.which-branch.outputs.relnotes }}
      imagename:      ${{ steps.build.outputs.imagename }}
      configuration:  ${{ matrix.configuration }}
    env:
      AUTOBUILD_ADDRSIZE: 64
      AUTOBUILD_BUILD_ID: ${{ github.run_id }}
      AUTOBUILD_CONFIGURATION: ${{ matrix.configuration }}
      # authorizes fetching private constituent packages
      AUTOBUILD_GITHUB_TOKEN: ${{ secrets.SHARED_AUTOBUILD_GITHUB_TOKEN }}
      AUTOBUILD_INSTALLABLE_CACHE: ${{ github.workspace }}/.autobuild-installables
      AUTOBUILD_VARIABLES_FILE: ${{ github.workspace }}/.build-variables/variables
      # Direct autobuild to store vcs_url, vcs_branch and vcs_revision in
      # autobuild-package.xml.
      AUTOBUILD_VCS_INFO: "true"
      AUTOBUILD_VSVER: "170"
      DEVELOPER_DIR: "/Applications/Xcode_14.0.1.app/Contents/Developer"
      # Ensure that Linden viewer builds engage Bugsplat.
      BUGSPLAT_DB: ${{ needs.setup.outputs.bugsplat_db }}
      build_coverity: false
      build_log_dir: ${{ github.workspace }}/.logs
      build_viewer: true
      BUILDSCRIPTS_SHARED: ${{ github.workspace }}/.shared
      # extracted and committed to viewer repo
      BUILDSCRIPTS_SUPPORT_FUNCTIONS: ${{ github.workspace }}/buildscripts_support_functions
      GIT_REF: ${{ github.head_ref || github.ref }}
      LL_SKIP_REQUIRE_SYSROOT: 1
      # Setting this variable directs Linden's TUT test driver code to capture
      # test-program log output at the specified level, but to display it only if
      # the individual test fails.
      LOGFAIL: DEBUG
      master_message_template_checkout: ${{ github.workspace }}/.master-message-template
      # Only set variants to the one configuration: don't let build.sh loop
      # over variants, let GitHub distribute variants over multiple hosts.
      variants: ${{ matrix.configuration }}
    steps:
      - name: Checkout code
        uses: actions/checkout@v4
        with:
          ref: ${{ github.event.pull_request.head.sha || github.sha }}

      - name: Setup python
        uses: actions/setup-python@v5
        with:
          python-version: "3.11"

      - name: Checkout build variables
        uses: actions/checkout@v4
        with:
          repository: secondlife/build-variables
          ref: master
          path: .build-variables

      - name: Checkout master-message-template
        uses: actions/checkout@v4
        with:
          repository: secondlife/master-message-template
          path: .master-message-template

      - name: Install autobuild and python dependencies
        run: pip3 install autobuild llsd

      - name: Cache autobuild packages
        id: cache-installables
        uses: actions/cache@v4
        with:
          path: .autobuild-installables
          key: ${{ runner.os }}-64-${{ matrix.configuration }}-${{ hashFiles('autobuild.xml') }}
          restore-keys: |
            ${{ runner.os }}-64-${{ matrix.configuration }}-
            ${{ runner.os }}-64-

<<<<<<< HEAD
      - name: Install Linux dependencies
        if: runner.os == 'Linux'
        run: |
          sudo apt update
          sudo apt install -y \
            libpulse-dev libunwind-dev \
            libgl1-mesa-dev libglu1-mesa-dev libxinerama-dev \
            libxcursor-dev libxfixes-dev libgstreamer1.0-dev \
            libgstreamer-plugins-base1.0-dev ninja-build libxft-dev \
            llvm mold libpipewire-0.3-dev

      - name: Install windows dependencies
        if: runner.os == 'Windows'
        run: choco install nsis-unicode

=======
>>>>>>> 169599fd
      - name: Determine source branch
        id: which-branch
        uses: secondlife/viewer-build-util/which-branch@v2
        with:
          token: ${{ github.token }}

      - name: Build
        id: build
        shell: bash
        env:
          AUTOBUILD_VCS_BRANCH: ${{ needs.setvar.outputs.branch }}
          RUNNER_OS: ${{ runner.os }}
        run: |
          # set up things the viewer's build.sh script expects
          set -x
          mkdir -p "$build_log_dir"
          mkdir -p "$BUILDSCRIPTS_SHARED/packages/lib/python"
          source "$BUILDSCRIPTS_SUPPORT_FUNCTIONS"
          if [[ "$OSTYPE" =~ cygwin|msys ]]
          then
            native_path() { cygpath --windows "$1"; }
            shell_path()  { cygpath --unix "$1"; }
          else
            native_path() { echo "$1"; }
            shell_path()  { echo "$1"; }
          fi
          finalize()
          {
            case "$1" in
              true|0)
                record_success "Build Succeeded"
                ;;
              *)
                record_failure "Build Failed with $1"
                ;;
            esac
          }
          initialize_build()
          {
            echo "initialize_build"
          }
          initialize_version()
          {
            export revision="$AUTOBUILD_BUILD_ID"
          }
          python_cmd()
          {
              if [[ "x${1:0:1}" == "x-" ]]    # -m, -c, etc.
              then # if $1 is a switch, don't try to twiddle paths
                   "$(shell_path "$PYTHON_COMMAND")" "$@"
              elif [[ "$(basename "$1")" == "codeticket.py" ]]
              then # ignore any attempt to contact codeticket
                   echo "## $@"
              else # running a script at an explicit path: fix path for Python
                   local script="$1"
                   shift
                   "$(shell_path "$PYTHON_COMMAND")" "$(native_path "$script")" "$@"
              fi
          }
          repo_branch()
          {
            echo "$AUTOBUILD_VCS_BRANCH"
          }
          record_dependencies_graph()
          {
            echo "TODO: generate and post dependency graph"
          }
          # Since we're not uploading to codeticket, DO NOT sleep for minutes.
          sleep()
          {
            echo "Not sleeping for $1 seconds"
          }
          export -f native_path shell_path finalize initialize_build initialize_version
          export -f python_cmd repo_branch record_dependencies_graph sleep
          ## Useful for diagnosing Windows LLProcess/LLLeap test failures
          ##export APR_LOG="${RUNNER_TEMP}/apr.log"
          export arch=$(uname | cut -b-6)
          # Surprise! GH Windows runner's MINGW6 is a $arch value we've never
          # seen before, so numerous tests don't know about it.
          [[ "$arch" == "MINGW6" ]] && arch=CYGWIN
          export AUTOBUILD="$(which autobuild)"

          # determine the viewer channel from the branch or tag name
          # trigger an EDU build by including "edu" in the tag
          edu=${{ github.ref_type == 'tag' && contains(github.ref_name, 'edu') }}
          echo "ref_type=${{ github.ref_type }}, ref_name=${{ github.ref_name }}, edu='$edu'"
          if [[ "$edu" == "true" ]]
          then
              export viewer_channel="Second Life Release edu"
          elif  [[ "$branch" == "develop" ]];
          then
              export viewer_channel="Second Life Develop"
          else
              branch=$AUTOBUILD_VCS_BRANCH
              IFS='/' read -ra ba <<< "$branch"
              prefix=${ba[0]}
              if [ "$prefix" == "project" ]; then
                  IFS='_' read -ra prj <<< "${ba[1]}"
                  # uppercase first letter of each word
                  export viewer_channel="Second Life Project ${prj[*]^}"
              elif  [[ "$prefix" == "release" || "$prefix" == "main" ]];
              then
                  export viewer_channel="Second Life Release"
              else
                  export viewer_channel="Second Life Test"
              fi
          fi
          echo "viewer_channel=$viewer_channel"
          echo "viewer_channel=$viewer_channel" >> "$GITHUB_OUTPUT"
          # On windows we need to point the build to the correct python
          # as neither CMake's FindPython nor our custom Python.cmake module
          # will resolve the correct interpreter location.
          if [[ "$RUNNER_OS" == "Windows" ]]; then
            export PYTHON="$(native_path "$(which python)")"
            echo "Python location: $PYTHON"
            export PYTHON_COMMAND="$PYTHON"
          else
            export PYTHON_COMMAND="python3"
          fi
          export PYTHON_COMMAND_NATIVE="$(native_path "$PYTHON_COMMAND")"

          # Compile with clang, link with mold on linux.
          if [[ "$RUNNER_OS" == "Linux" ]]; then
            export CC=clang
            export CXX=clang++
            export CMAKE_OPTIONS='-DLINK_WITH_MOLD=ON'
          fi

          ./build.sh

          # Each artifact is downloaded as a distinct .zip file. Multiple jobs
          # (per the matrix above) writing the same filepath to the same
          # artifact name will *overwrite* that file. Moreover, they can
          # interfere with each other, causing the upload to fail.
          # https://github.com/actions/upload-artifact#uploading-to-the-same-artifact
          # Given the size of our installers, and the fact that we typically
          # only want to download just one instead of a single zip containing
          # several, generate a distinct artifact name for each installer.
          # If the matrix above can run multiple builds on the same
          # platform, we must disambiguate on more than the platform name.
          # e.g. if we were still running Windows 32-bit builds, we'd need to
          # qualify the artifact with bit width.
          if [[ "$AUTOBUILD_CONFIGURATION" == "ReleaseOS" ]]
          then cfg_suffix='OS'
          else cfg_suffix=''
          fi
          echo "artifact=$RUNNER_OS$cfg_suffix" >> $GITHUB_OUTPUT

      - name: Upload executable
        if: steps.build.outputs.viewer_app
        uses: actions/upload-artifact@v4
        with:
          name: "${{ steps.build.outputs.artifact }}-app"
          path: |
            ${{ steps.build.outputs.viewer_app }}


      # The other upload of nontrivial size is the symbol file. Use a distinct
      # artifact for that too.
      - name: Upload symbol file
        if: steps.build.outputs.symbolfile
        uses: actions/upload-artifact@v4
        with:
          name: "${{ steps.build.outputs.artifact }}-symbols"
          path: ${{ steps.build.outputs.symbolfile }}

      - name: Upload metadata
        uses: actions/upload-artifact@v4
        with:
          name: "${{ steps.build.outputs.artifact }}-metadata"
          # emitted by build.sh, possibly multiple lines
          path: |
            ${{ steps.build.outputs.metadata }}

      - name: Upload physics package
        uses: actions/upload-artifact@v4
        # should only be set for viewer-private
        if: matrix.configuration == 'Release' && steps.build.outputs.physicstpv
        with:
          name: "${{ steps.build.outputs.artifact }}-physics"
          # emitted by build.sh, zero or one lines
          path: |
            ${{ steps.build.outputs.physicstpv }}

  sign-and-package-windows:
    env:
      AZURE_KEY_VAULT_URI: ${{ secrets.AZURE_KEY_VAULT_URI }}
      AZURE_CERT_NAME:     ${{ secrets.AZURE_CERT_NAME }}
      AZURE_CLIENT_ID:     ${{ secrets.AZURE_CLIENT_ID }}
      AZURE_CLIENT_SECRET: ${{ secrets.AZURE_CLIENT_SECRET }}
      AZURE_TENANT_ID:     ${{ secrets.AZURE_TENANT_ID }}
    needs: build
    runs-on: windows-large
    steps:
      - name: Sign and package Windows viewer
        if: env.AZURE_KEY_VAULT_URI && env.AZURE_CERT_NAME && env.AZURE_CLIENT_ID && env.AZURE_CLIENT_SECRET && env.AZURE_TENANT_ID
        uses: secondlife/viewer-build-util/sign-pkg-windows@v2
        with:
          vault_uri: "${{ env.AZURE_KEY_VAULT_URI }}"
          cert_name: "${{ env.AZURE_CERT_NAME }}"
          client_id: "${{ env.AZURE_CLIENT_ID }}"
          client_secret: "${{ env.AZURE_CLIENT_SECRET }}"
          tenant_id: "${{ env.AZURE_TENANT_ID }}"

  sign-and-package-mac:
    env:
      NOTARIZE_CREDS_MACOS:        ${{ secrets.NOTARIZE_CREDS_MACOS }}
      SIGNING_CERT_MACOS:          ${{ secrets.SIGNING_CERT_MACOS }}
      SIGNING_CERT_MACOS_IDENTITY: ${{ secrets.SIGNING_CERT_MACOS_IDENTITY }}
      SIGNING_CERT_MACOS_PASSWORD: ${{ secrets.SIGNING_CERT_MACOS_PASSWORD }}
    needs: build
    runs-on: macos-latest
    steps:
      - name: Unpack Mac notarization credentials
        if: env.NOTARIZE_CREDS_MACOS
        id: note-creds
        shell: bash
        run: |
          # In NOTARIZE_CREDS_MACOS we expect to find:
          # USERNAME="..."
          # PASSWORD="..."
          # TEAM_ID="..."
          eval "${{ env.NOTARIZE_CREDS_MACOS }}"
          echo "::add-mask::$USERNAME"
          echo "::add-mask::$PASSWORD"
          echo "::add-mask::$TEAM_ID"
          echo "note_user=$USERNAME" >> "$GITHUB_OUTPUT"
          echo "note_pass=$PASSWORD" >> "$GITHUB_OUTPUT"
          echo "note_team=$TEAM_ID" >> "$GITHUB_OUTPUT"
          # If we didn't manage to retrieve all of these credentials, better
          # find out sooner than later.
          [[ -n "$USERNAME" && -n "$PASSWORD" && -n "$TEAM_ID" ]]

      - name: Sign and package Mac viewer
        if: env.SIGNING_CERT_MACOS && env.SIGNING_CERT_MACOS_IDENTITY && env.SIGNING_CERT_MACOS_PASSWORD && steps.note-creds.outputs.note_user && steps.note-creds.outputs.note_pass && steps.note-creds.outputs.note_team
        uses: secondlife/viewer-build-util/sign-pkg-mac@v2
        with:
          channel: ${{ needs.build.outputs.viewer_channel }}
          imagename: ${{ needs.build.outputs.imagename }}
          cert_base64: ${{ env.SIGNING_CERT_MACOS }}
          cert_name: ${{ env.SIGNING_CERT_MACOS_IDENTITY }}
          cert_pass: ${{ env.SIGNING_CERT_MACOS_PASSWORD }}
          note_user: ${{ steps.note-creds.outputs.note_user }}
          note_pass: ${{ steps.note-creds.outputs.note_pass }}
          note_team: ${{ steps.note-creds.outputs.note_team }}

  post-windows-symbols:
    env:
      BUGSPLAT_USER: ${{ secrets.BUGSPLAT_USER }}
      BUGSPLAT_PASS: ${{ secrets.BUGSPLAT_PASS }}
    needs: build
    if: needs.build.outputs.configuration == 'Release'
    runs-on: ubuntu-latest
    steps:
      - name: Download viewer exe
        uses: actions/download-artifact@v4
        with:
          name: Windows-app
          path: _artifacts
      - name: Download Windows Symbols
        if: env.BUGSPLAT_USER && env.BUGSPLAT_PASS
        uses: actions/download-artifact@v4
        with:
          name: Windows-symbols
      - name: Extract viewer pdb
        if: env.BUGSPLAT_USER && env.BUGSPLAT_PASS
        shell: bash
        run: |
          tar -xJf "${{ needs.build.outputs.viewer_channel }}.sym.tar.xz" -C _artifacts
      - name: Post Windows symbols
        if: env.BUGSPLAT_USER && env.BUGSPLAT_PASS
        uses: secondlife-3p/symbol-upload@v10
        with:
          username: ${{ env.BUGSPLAT_USER }}
          password: ${{ env.BUGSPLAT_PASS }}
          database: "SecondLife_Viewer_2018"
          application: ${{ needs.build.outputs.viewer_channel }}
          version: ${{ needs.build.outputs.viewer_version }}
          directory: _artifacts
          files: "**/{SecondLifeViewer.exe,llwebrtc.dll,*.pdb}"

  post-mac-symbols:
    env:
      BUGSPLAT_USER: ${{ secrets.BUGSPLAT_USER }}
      BUGSPLAT_PASS: ${{ secrets.BUGSPLAT_PASS }}
    needs: build
    if: needs.build.outputs.configuration == 'Release'
    runs-on: ubuntu-latest
    steps:
      - name: Download Mac Symbols
        if: env.BUGSPLAT_USER && env.BUGSPLAT_PASS
        uses: actions/download-artifact@v4
        with:
          name: macOS-symbols
      - name: Post Mac symbols
        if: env.BUGSPLAT_USER && env.BUGSPLAT_PASS
        uses: secondlife-3p/symbol-upload@v10
        with:
          username: ${{ env.BUGSPLAT_USER }}
          password: ${{ env.BUGSPLAT_PASS }}
          database: "SecondLife_Viewer_2018"
          application: ${{ needs.build.outputs.viewer_channel }}
          version: ${{ needs.build.outputs.viewer_version }} (${{ needs.build.outputs.viewer_version }})
          directory: .
          files: "**/*.xcarchive.zip"

  release:
    needs: [setup, build, sign-and-package-windows, sign-and-package-mac]
    runs-on: ubuntu-latest
    if: needs.setup.outputs.release_run
    steps:
      - uses: actions/download-artifact@v4
        with:
          pattern: "*-installer"

      - uses: actions/download-artifact@v4
        with:
          pattern: "*-metadata"

      - uses: actions/download-artifact@v4
        with:
          pattern: "LinuxOS-app"

      - name: Rename metadata
        run: |
          cp Windows-metadata/autobuild-package.xml Windows-autobuild-package.xml
          cp Windows-metadata/newview/viewer_version.txt Windows-viewer_version.txt
          cp macOS-metadata/autobuild-package.xml macOS-autobuild-package.xml
          cp macOS-metadata/newview/viewer_version.txt macOS-viewer_version.txt

      # forked from softprops/action-gh-release
      - name: Create GitHub release
        id: release
        uses: secondlife-3p/action-gh-release@v1
        with:
          # name the release page for the branch
          name: "${{ needs.build.outputs.viewer_branch }}"
          # SL-20546: want the channel and version to be visible on the
          # release page
          body: |
            Build ${{ github.server_url }}/${{ github.repository }}/actions/runs/${{ github.run_id }}
            ${{ needs.build.outputs.viewer_channel }}
            ${{ needs.build.outputs.viewer_version }}
            ${{ needs.setvar.outputs.relnotes }}
          prerelease: true
          generate_release_notes: true
          target_commitish: ${{ github.sha }}
          previous_tag: release
          append_body: true
          fail_on_unmatched_files: true
          files: |
            macOS-installer/*.dmg
            Windows-installer/*.exe
            *-autobuild-package.xml
            *-viewer_version.txt

      - name: post release URL
        run: |
          echo "::notice::Release ${{ steps.release.outputs.url }}"<|MERGE_RESOLUTION|>--- conflicted
+++ resolved
@@ -127,7 +127,6 @@
             ${{ runner.os }}-64-${{ matrix.configuration }}-
             ${{ runner.os }}-64-
 
-<<<<<<< HEAD
       - name: Install Linux dependencies
         if: runner.os == 'Linux'
         run: |
@@ -143,8 +142,6 @@
         if: runner.os == 'Windows'
         run: choco install nsis-unicode
 
-=======
->>>>>>> 169599fd
       - name: Determine source branch
         id: which-branch
         uses: secondlife/viewer-build-util/which-branch@v2
