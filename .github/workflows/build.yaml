name: Build

on:
  workflow_dispatch:
  pull_request:
  push:
    branches: ["main", "release/*", "project/*"]
    tags: ["Second_Life_*"]

jobs:
  build:
    strategy:
      matrix:
        runner: [windows-large, macos-12-xl]
        configuration: [Release, ReleaseOS]
        python-version: ["3.11"]
        include:
          - runner: macos-12-xl
            developer_dir: "/Applications/Xcode_14.0.1.app/Contents/Developer"
        exclude:
          - runner: macos-12-xl
            configuration: ReleaseOS
    runs-on: ${{ matrix.runner }}
    outputs:
      # pass these from build job to release job
      viewer_channel: ${{ steps.build.outputs.viewer_channel }}
      viewer_version: ${{ steps.build.outputs.viewer_version }}
      viewer_branch:  ${{ steps.which-branch.outputs.branch }}
      relnotes:       ${{ steps.which-branch.outputs.relnotes }}
      imagename: ${{ steps.build.outputs.imagename }}
    env:
      AUTOBUILD_ADDRSIZE: 64
      AUTOBUILD_BUILD_ID: ${{ github.run_id }}
      AUTOBUILD_CONFIGURATION: ${{ matrix.configuration }}
      # authorizes fetching private constituent packages
      AUTOBUILD_GITHUB_TOKEN: ${{ secrets.SHARED_AUTOBUILD_GITHUB_TOKEN }}
      AUTOBUILD_INSTALLABLE_CACHE: ${{ github.workspace }}/.autobuild-installables
      AUTOBUILD_VARIABLES_FILE: ${{ github.workspace }}/.build-variables/variables
      # Direct autobuild to store vcs_url, vcs_branch and vcs_revision in
      # autobuild-package.xml.
      AUTOBUILD_VCS_INFO: "true"
      AUTOBUILD_VSVER: "170"
      DEVELOPER_DIR: ${{ matrix.developer_dir }}
      # Ensure that Linden viewer builds engage Bugsplat.
      BUGSPLAT_DB: ${{ matrix.configuration != 'ReleaseOS' && 'SecondLife_Viewer_2018' || '' }}
      build_coverity: false
      build_log_dir: ${{ github.workspace }}/.logs
      build_viewer: true
      BUILDSCRIPTS_SHARED: ${{ github.workspace }}/.shared
      # extracted and committed to viewer repo
      BUILDSCRIPTS_SUPPORT_FUNCTIONS: ${{ github.workspace }}/buildscripts_support_functions
      GIT_REF: ${{ github.head_ref || github.ref }}
      LL_SKIP_REQUIRE_SYSROOT: 1
      # Setting this variable directs Linden's TUT test driver code to capture
      # test-program log output at the specified level, but to display it only if
      # the individual test fails.
      LOGFAIL: DEBUG
      master_message_template_checkout: ${{ github.workspace }}/.master-message-template
      # Only set variants to the one configuration: don't let build.sh loop
      # over variants, let GitHub distribute variants over multiple hosts.
      variants: ${{ matrix.configuration }}
    steps:
      - name: Checkout code
        uses: actions/checkout@v4
        with:
          ref: ${{ github.event.pull_request.head.sha || github.sha }}

      - name: Setup python
        uses: actions/setup-python@v5
        with:
          python-version: ${{ matrix.python-version }}

      - name: Checkout build variables
        uses: actions/checkout@v4
        with:
          repository: secondlife/build-variables
          ref: master
          path: .build-variables

      - name: Checkout master-message-template
        uses: actions/checkout@v4
        with:
          repository: secondlife/master-message-template
          path: .master-message-template

      - name: Install autobuild and python dependencies
        run: pip3 install autobuild llsd

      - name: Cache autobuild packages
        uses: actions/cache@v4
        id: cache-installables
        with:
          path: .autobuild-installables
          key: ${{ runner.os }}-64-${{ matrix.configuration }}-${{ hashFiles('autobuild.xml') }}
          restore-keys: |
            ${{ runner.os }}-64-${{ matrix.configuration }}-
            ${{ runner.os }}-64-

      - name: Install windows dependencies
        if: runner.os == 'Windows'
        run: choco install nsis-unicode

      - name: Determine source branch
        id: which-branch
<<<<<<< HEAD
        uses: secondlife/viewer-build-util/which-branch@relnotes
=======
        uses: secondlife/viewer-build-util/which-branch@v1
>>>>>>> dfbbad81
        with:
          token: ${{ github.token }}

      - name: Build
        id: build
        shell: bash
        env:
          AUTOBUILD_VCS_BRANCH: ${{ steps.which-branch.outputs.branch }}
          RUNNER_OS: ${{ runner.os }}
        run: |
          # set up things the viewer's build.sh script expects
          set -x
          mkdir -p "$build_log_dir"
          mkdir -p "$BUILDSCRIPTS_SHARED/packages/lib/python"
          source "$BUILDSCRIPTS_SUPPORT_FUNCTIONS"
          if [[ "$OSTYPE" =~ cygwin|msys ]]
          then
            native_path() { cygpath --windows "$1"; }
            shell_path()  { cygpath --unix "$1"; }
          else
            native_path() { echo "$1"; }
            shell_path()  { echo "$1"; }
          fi
          finalize()
          {
            case "$1" in
              true|0)
                record_success "Build Succeeded"
                ;;
              *)
                record_failure "Build Failed with $1"
                ;;
            esac
          }
          initialize_build()
          {
            echo "initialize_build"
          }
          initialize_version()
          {
            export revision="$AUTOBUILD_BUILD_ID"
          }
          python_cmd()
          {
              if [[ "x${1:0:1}" == "x-" ]]    # -m, -c, etc.
              then # if $1 is a switch, don't try to twiddle paths
                   "$(shell_path "$PYTHON_COMMAND")" "$@"
              elif [[ "$(basename "$1")" == "codeticket.py" ]]
              then # ignore any attempt to contact codeticket
                   echo "## $@"
              else # running a script at an explicit path: fix path for Python
                   local script="$1"
                   shift
                   "$(shell_path "$PYTHON_COMMAND")" "$(native_path "$script")" "$@"
              fi
          }
          repo_branch()
          {
            echo "$AUTOBUILD_VCS_BRANCH"
          }
          record_dependencies_graph()
          {
            echo "TODO: generate and post dependency graph"
          }
          # Since we're not uploading to codeticket, DO NOT sleep for minutes.
          sleep()
          {
            echo "Not sleeping for $1 seconds"
          }
          export -f native_path shell_path finalize initialize_build initialize_version
          export -f python_cmd repo_branch record_dependencies_graph sleep
          ## Useful for diagnosing Windows LLProcess/LLLeap test failures
          ##export APR_LOG="${RUNNER_TEMP}/apr.log"
          export arch=$(uname | cut -b-6)
          # Surprise! GH Windows runner's MINGW6 is a $arch value we've never
          # seen before, so numerous tests don't know about it.
          [[ "$arch" == "MINGW6" ]] && arch=CYGWIN
          export AUTOBUILD="$(which autobuild)"
          # Build with a tag like "Second_Life_Project_Shiny#abcdef0" to get a
          # viewer channel "Second Life Project Shiny" (ignoring "#hash",
          # needed to disambiguate tags).
          if [[ "$GITHUB_REF_TYPE" == "tag" && "${GITHUB_REF_NAME:0:12}" == "Second_Life_" ]]
          then viewer_channel="${GITHUB_REF_NAME%#*}"
               export viewer_channel="${viewer_channel//_/ }"
          else export viewer_channel="Second Life Test"
          fi
          echo "viewer_channel=$viewer_channel" >> "$GITHUB_OUTPUT"

          # On windows we need to point the build to the correct python
          # as neither CMake's FindPython nor our custom Python.cmake module
          # will resolve the correct interpreter location.
          if [[ "$RUNNER_OS" == "Windows" ]]; then
            export PYTHON="$(native_path "$(which python)")"
            echo "Python location: $PYTHON"
            export PYTHON_COMMAND="$PYTHON"
          else
            export PYTHON_COMMAND="python3"
          fi
          export PYTHON_COMMAND_NATIVE="$(native_path "$PYTHON_COMMAND")"

          ./build.sh

          # Each artifact is downloaded as a distinct .zip file. Multiple jobs
          # (per the matrix above) writing the same filepath to the same
          # artifact name will *overwrite* that file. Moreover, they can
          # interfere with each other, causing the upload to fail.
          # https://github.com/actions/upload-artifact#uploading-to-the-same-artifact
          # Given the size of our installers, and the fact that we typically
          # only want to download just one instead of a single zip containing
          # several, generate a distinct artifact name for each installer.
          # If the matrix above can run multiple builds on the same
          # platform, we must disambiguate on more than the platform name.
          # e.g. if we were still running Windows 32-bit builds, we'd need to
          # qualify the artifact with bit width.
          if [[ "$AUTOBUILD_CONFIGURATION" == "ReleaseOS" ]]
          then cfg_suffix='OS'
          else cfg_suffix=''
          fi
          echo "artifact=$RUNNER_OS$cfg_suffix" >> $GITHUB_OUTPUT

      - name: Upload executable
        if: matrix.configuration != 'ReleaseOS' && steps.build.outputs.viewer_app
        uses: actions/upload-artifact@v3
        with:
          name: "${{ steps.build.outputs.artifact }}-app"
          path: |
            ${{ steps.build.outputs.viewer_app }}

      # The other upload of nontrivial size is the symbol file. Use a distinct
      # artifact for that too.
      - name: Upload symbol file
        if: matrix.configuration != 'ReleaseOS'
        uses: actions/upload-artifact@v3
        with:
          name: "${{ steps.build.outputs.artifact }}-symbols"
          path: |
            ${{ steps.build.outputs.symbolfile }}

      - name: Upload metadata
        if: matrix.configuration != 'ReleaseOS'
        uses: actions/upload-artifact@v3
        with:
          name: "${{ steps.build.outputs.artifact }}-metadata"
          # emitted by build.sh, possibly multiple lines
          path: |
            ${{ steps.build.outputs.metadata }}

      - name: Upload physics package
        uses: actions/upload-artifact@v3
        # should only be set for viewer-private
        if: matrix.configuration != 'ReleaseOS' && steps.build.outputs.physicstpv
        with:
          name: "${{ steps.build.outputs.artifact }}-physics"
          # emitted by build.sh, zero or one lines
          path: |
            ${{ steps.build.outputs.physicstpv }}

  sign-and-package-windows:
    env:
      AZURE_KEY_VAULT_URI: ${{ secrets.AZURE_KEY_VAULT_URI }}
      AZURE_CERT_NAME:     ${{ secrets.AZURE_CERT_NAME }}
      AZURE_CLIENT_ID:     ${{ secrets.AZURE_CLIENT_ID }}
      AZURE_CLIENT_SECRET: ${{ secrets.AZURE_CLIENT_SECRET }}
      AZURE_TENANT_ID:     ${{ secrets.AZURE_TENANT_ID }}
    needs: build
    runs-on: windows
    steps:
      - name: Sign and package Windows viewer
        if: env.AZURE_KEY_VAULT_URI && env.AZURE_CERT_NAME && env.AZURE_CLIENT_ID && env.AZURE_CLIENT_SECRET && env.AZURE_TENANT_ID
        uses: secondlife/viewer-build-util/sign-pkg-windows@v1
        with:
          vault_uri: "${{ env.AZURE_KEY_VAULT_URI }}"
          cert_name: "${{ env.AZURE_CERT_NAME }}"
          client_id: "${{ env.AZURE_CLIENT_ID }}"
          client_secret: "${{ env.AZURE_CLIENT_SECRET }}"
          tenant_id: "${{ env.AZURE_TENANT_ID }}"

  sign-and-package-mac:
    env:
      NOTARIZE_CREDS_MACOS:        ${{ secrets.NOTARIZE_CREDS_MACOS }}
      SIGNING_CERT_MACOS:          ${{ secrets.SIGNING_CERT_MACOS }}
      SIGNING_CERT_MACOS_IDENTITY: ${{ secrets.SIGNING_CERT_MACOS_IDENTITY }}
      SIGNING_CERT_MACOS_PASSWORD: ${{ secrets.SIGNING_CERT_MACOS_PASSWORD }}
    needs: build
    runs-on: macos-latest
    steps:
      - name: Unpack Mac notarization credentials
        if: env.NOTARIZE_CREDS_MACOS
        id: note-creds
        shell: bash
        run: |
          # In NOTARIZE_CREDS_MACOS we expect to find:
          # USERNAME="..."
          # PASSWORD="..."
          # TEAM_ID="..."
          eval "${{ env.NOTARIZE_CREDS_MACOS }}"
          echo "::add-mask::$USERNAME"
          echo "::add-mask::$PASSWORD"
          echo "::add-mask::$TEAM_ID"
          echo "note_user=$USERNAME" >> "$GITHUB_OUTPUT"
          echo "note_pass=$PASSWORD" >> "$GITHUB_OUTPUT"
          echo "note_team=$TEAM_ID" >> "$GITHUB_OUTPUT"
          # If we didn't manage to retrieve all of these credentials, better
          # find out sooner than later.
          [[ -n "$USERNAME" && -n "$PASSWORD" && -n "$TEAM_ID" ]]

      - name: Sign and package Mac viewer
        if: env.SIGNING_CERT_MACOS && env.SIGNING_CERT_MACOS_IDENTITY && env.SIGNING_CERT_MACOS_PASSWORD && steps.note-creds.outputs.note_user && steps.note-creds.outputs.note_pass && steps.note-creds.outputs.note_team
        uses: secondlife/viewer-build-util/sign-pkg-mac@v1
        with:
          channel: ${{ needs.build.outputs.viewer_channel }}
          imagename: ${{ needs.build.outputs.imagename }}
          cert_base64: ${{ env.SIGNING_CERT_MACOS }}
          cert_name: ${{ env.SIGNING_CERT_MACOS_IDENTITY }}
          cert_pass: ${{ env.SIGNING_CERT_MACOS_PASSWORD }}
          note_user: ${{ steps.note-creds.outputs.note_user }}
          note_pass: ${{ steps.note-creds.outputs.note_pass }}
          note_team: ${{ steps.note-creds.outputs.note_team }}

  post-windows-symbols:
    env:
      BUGSPLAT_USER: ${{ secrets.BUGSPLAT_USER }}
      BUGSPLAT_PASS: ${{ secrets.BUGSPLAT_PASS }}
    needs: build
    runs-on: ubuntu-latest
    steps:
      - name: Post Windows symbols
        if: env.BUGSPLAT_USER && env.BUGSPLAT_PASS
        uses: secondlife/viewer-build-util/post-bugsplat-windows@v1
        with:
          username: ${{ env.BUGSPLAT_USER }}
          password: ${{ env.BUGSPLAT_PASS }}
          database: "SecondLife_Viewer_2018"
          channel: ${{ needs.build.outputs.viewer_channel }}
          version: ${{ needs.build.outputs.viewer_version }}

  post-mac-symbols:
    env:
      BUGSPLAT_USER: ${{ secrets.BUGSPLAT_USER }}
      BUGSPLAT_PASS: ${{ secrets.BUGSPLAT_PASS }}
    needs: build
    runs-on: ubuntu-latest
    steps:
      - name: Post Mac symbols
        if: env.BUGSPLAT_USER && env.BUGSPLAT_PASS
        uses: secondlife/viewer-build-util/post-bugsplat-mac@v1
        with:
          username: ${{ env.BUGSPLAT_USER }}
          password: ${{ env.BUGSPLAT_PASS }}
          database: "SecondLife_Viewer_2018"
          channel: ${{ needs.build.outputs.viewer_channel }}
          version: ${{ needs.build.outputs.viewer_version }}

  release:
    needs: [build, sign-and-package-windows, sign-and-package-mac]
    runs-on: ubuntu-latest
    if: github.ref_type == 'tag' && startsWith(github.ref_name, 'Second_Life_')
    steps:
      - uses: actions/download-artifact@v3
        with:
          name: Windows-installer

      - uses: actions/download-artifact@v3
        with:
          name: macOS-installer

      - uses: actions/download-artifact@v3
        with:
          name: Windows-metadata

      - name: Rename windows metadata 
        run: |
          mv autobuild-package.xml Windows-autobuild-package.xml
          mv newview/viewer_version.txt Windows-viewer_version.txt

      - uses: actions/download-artifact@v3
        with:
          name: macOS-metadata

      - name: Rename macOS metadata 
        run: |
          mv autobuild-package.xml macOS-autobuild-package.xml
          mv newview/viewer_version.txt macOS-viewer_version.txt

      # forked from softprops/action-gh-release
      - name: Create GitHub release
        id: release
        uses: secondlife-3p/action-gh-release@v1
        with:
<<<<<<< HEAD
          # name the release page for the build number so we can find it
          # easily (analogous to looking up a codeticket build page)
          name: "v${{ github.run_id }}"
          # SL-20546: want the channel and version to be visible on the
          # release page
          body: |
            ${{ needs.build.outputs.viewer_channel }}
            ${{ needs.build.outputs.viewer_version }}
            ${{ needs.build.outputs.viewer_branch }}
            ${{ needs.build.outputs.relnotes }}
          prerelease: true
          generate_release_notes: true
          append_body: true
          # the only reason we generate a GH release is to post build products
=======
          # name the release page for the branch
          name: "${{ needs.build.outputs.viewer_branch }}"
          # SL-20546: want the channel and version to be visible on the
          # release page
          body: |
            Build ${{ github.server_url }}/${{ github.repository }}/actions/runs/${{ github.run_id }}
            ${{ needs.build.outputs.viewer_channel }}
            ${{ needs.build.outputs.viewer_version }}
            ${{ needs.build.outputs.relnotes }}
          prerelease: true
          generate_release_notes: true
          target_commitish: ${{ github.sha }}
          previous_tag: release
          append_body: true
>>>>>>> dfbbad81
          fail_on_unmatched_files: true
          files: |
            *.dmg 
            *.exe
            *-autobuild-package.xml
            *-viewer_version.txt

      - name: post release URL
        run: |
          echo "::notice::Release ${{ steps.release.outputs.url }}"<|MERGE_RESOLUTION|>--- conflicted
+++ resolved
@@ -102,11 +102,7 @@
 
       - name: Determine source branch
         id: which-branch
-<<<<<<< HEAD
-        uses: secondlife/viewer-build-util/which-branch@relnotes
-=======
         uses: secondlife/viewer-build-util/which-branch@v1
->>>>>>> dfbbad81
         with:
           token: ${{ github.token }}
 
@@ -396,22 +392,6 @@
         id: release
         uses: secondlife-3p/action-gh-release@v1
         with:
-<<<<<<< HEAD
-          # name the release page for the build number so we can find it
-          # easily (analogous to looking up a codeticket build page)
-          name: "v${{ github.run_id }}"
-          # SL-20546: want the channel and version to be visible on the
-          # release page
-          body: |
-            ${{ needs.build.outputs.viewer_channel }}
-            ${{ needs.build.outputs.viewer_version }}
-            ${{ needs.build.outputs.viewer_branch }}
-            ${{ needs.build.outputs.relnotes }}
-          prerelease: true
-          generate_release_notes: true
-          append_body: true
-          # the only reason we generate a GH release is to post build products
-=======
           # name the release page for the branch
           name: "${{ needs.build.outputs.viewer_branch }}"
           # SL-20546: want the channel and version to be visible on the
@@ -426,7 +406,6 @@
           target_commitish: ${{ github.sha }}
           previous_tag: release
           append_body: true
->>>>>>> dfbbad81
           fail_on_unmatched_files: true
           files: |
             *.dmg 
