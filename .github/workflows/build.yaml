name: Build

on:
  pull_request:
  push:
    branches: ["main", "release/*", "project/*"]
    tags: ["Second_Life*"]

jobs:
  # The whole point of the setup job is that we want to set variables once
  # that will be consumed by multiple subsequent jobs.
  setup:
    runs-on: ubuntu-latest
    outputs:
      release_run: ${{ steps.setvar.outputs.release_run }}
      configurations: ${{ steps.setvar.outputs.configurations }}
      bugsplat_db: ${{ steps.setvar.outputs.bugsplat_db }}
    env:
      # Build with a tag like "Second_Life#abcdef0" to generate a release page
      # (used for builds we are planning to deploy).
      # When you want to use a string variable as a workflow YAML boolean, it's
      # important to ensure it's the empty string when false. If you omit || '',
      # its value when false is "false", which is interpreted as true.
      RELEASE_RUN: ${{ (github.event.inputs.release_run || github.ref_type == 'tag' && startsWith(github.ref_name, 'Second_Life')) && 'Y' || '' }}
      FROM_FORK: ${{ github.event.pull_request.head.repo.fork }}
    steps:
      - name: Set Variables
        id: setvar
        shell: bash
        run: |
          echo "release_run=$RELEASE_RUN" >> "$GITHUB_OUTPUT"

          if [[ "$FROM_FORK" == "true" ]]; then
            # PR from fork; don't build with Bugsplat, proprietary libs
            echo 'configurations=["ReleaseOS"]' >> $GITHUB_OUTPUT
            echo "bugsplat_db=" >> $GITHUB_OUTPUT
          else
            echo 'configurations=["Release"]' >> $GITHUB_OUTPUT
            echo "bugsplat_db=SecondLife_Viewer_2018" >> $GITHUB_OUTPUT
          fi
  build:
    needs: setup
    strategy:
      matrix:
<<<<<<< HEAD
        runner: [windows-large, macos-15-xlarge]
        configuration: ${{ fromJSON(needs.setup.outputs.configurations) }}
=======
        runner: ${{ fromJson((github.ref_type == 'tag' && startsWith(github.ref, 'refs/tags/Second_Life')) && '["windows-large","macos-15-xlarge"]' || '["windows-latest","macos-15"]') }}
        configuration: ${{ fromJson(needs.setup.outputs.configurations) }}
>>>>>>> de8275b1
    runs-on: ${{ matrix.runner }}
    outputs:
      viewer_channel: ${{ steps.build.outputs.viewer_channel }}
      viewer_version: ${{ steps.build.outputs.viewer_version }}
      viewer_branch:  ${{ steps.which-branch.outputs.branch }}
      relnotes:       ${{ steps.which-branch.outputs.relnotes }}
      imagename:      ${{ steps.build.outputs.imagename }}
      configuration:  ${{ matrix.configuration }}
    env:
      AUTOBUILD_ADDRSIZE: 64
      AUTOBUILD_BUILD_ID: ${{ github.run_id }}
      AUTOBUILD_CONFIGURATION: ${{ matrix.configuration }}
      # authorizes fetching private constituent packages
      AUTOBUILD_GITHUB_TOKEN: ${{ secrets.SHARED_AUTOBUILD_GITHUB_TOKEN }}
      AUTOBUILD_INSTALLABLE_CACHE: ${{ github.workspace }}/.autobuild-installables
      AUTOBUILD_VARIABLES_FILE: ${{ github.workspace }}/.build-variables/variables
      # Direct autobuild to store vcs_url, vcs_branch and vcs_revision in
      # autobuild-package.xml.
      AUTOBUILD_VCS_INFO: "true"
      AUTOBUILD_VSVER: "170"
      DEVELOPER_DIR: "/Applications/Xcode_16.1.app/Contents/Developer"
      # Ensure that Linden viewer builds engage Bugsplat.
      BUGSPLAT_DB: ${{ needs.setup.outputs.bugsplat_db }}
      build_coverity: false
      build_log_dir: ${{ github.workspace }}/.logs
      build_viewer: true
      BUILDSCRIPTS_SHARED: ${{ github.workspace }}/.shared
      # extracted and committed to viewer repo
      BUILDSCRIPTS_SUPPORT_FUNCTIONS: ${{ github.workspace }}/buildscripts_support_functions
      GIT_REF: ${{ github.head_ref || github.ref }}
      LL_SKIP_REQUIRE_SYSROOT: 1
      # Setting this variable directs Linden's TUT test driver code to capture
      # test-program log output at the specified level, but to display it only if
      # the individual test fails.
      LOGFAIL: DEBUG
      master_message_template_checkout: ${{ github.workspace }}/.master-message-template
      # Only set variants to the one configuration: don't let build.sh loop
      # over variants, let GitHub distribute variants over multiple hosts.
      variants: ${{ matrix.configuration }}
    steps:
      - name: Checkout code
        uses: actions/checkout@v4
        with:
          ref: ${{ github.event.pull_request.head.sha || github.sha }}

      - name: Setup python
        uses: actions/setup-python@v5
        with:
          python-version: "3.11"

      - name: Checkout build variables
        uses: actions/checkout@v4
        with:
          repository: secondlife/build-variables
          ref: master
          path: .build-variables

      - name: Checkout master-message-template
        uses: actions/checkout@v4
        with:
          repository: secondlife/master-message-template
          path: .master-message-template

      - name: Install autobuild and python dependencies
        run: pip3 install autobuild llsd

      - name: Cache autobuild packages
        id: cache-installables
        uses: actions/cache@v4
        with:
          path: .autobuild-installables
          key: ${{ runner.os }}-64-${{ matrix.configuration }}-${{ hashFiles('autobuild.xml') }}
          restore-keys: |
            ${{ runner.os }}-64-${{ matrix.configuration }}-
            ${{ runner.os }}-64-

      - name: Determine source branch
        id: which-branch
        uses: secondlife/viewer-build-util/which-branch@v2
        with:
          token: ${{ github.token }}

      - name: Build
        id: build
        shell: bash
        env:
          AUTOBUILD_VCS_BRANCH: ${{ steps.which-branch.outputs.branch }}
          RUNNER_OS: ${{ runner.os }}
        run: |
          # set up things the viewer's build.sh script expects
          set -x
          mkdir -p "$build_log_dir"
          mkdir -p "$BUILDSCRIPTS_SHARED/packages/lib/python"
          source "$BUILDSCRIPTS_SUPPORT_FUNCTIONS"
          if [[ "$OSTYPE" =~ cygwin|msys ]]
          then
            native_path() { cygpath --windows "$1"; }
            shell_path()  { cygpath --unix "$1"; }
          else
            native_path() { echo "$1"; }
            shell_path()  { echo "$1"; }
          fi
          finalize()
          {
            case "$1" in
              true|0)
                record_success "Build Succeeded"
                ;;
              *)
                record_failure "Build Failed with $1"
                ;;
            esac
          }
          initialize_build()
          {
            echo "initialize_build"
          }
          initialize_version()
          {
            export revision="$AUTOBUILD_BUILD_ID"
          }
          python_cmd()
          {
              if [[ "x${1:0:1}" == "x-" ]]    # -m, -c, etc.
              then # if $1 is a switch, don't try to twiddle paths
                   "$(shell_path "$PYTHON_COMMAND")" "$@"
              elif [[ "$(basename "$1")" == "codeticket.py" ]]
              then # ignore any attempt to contact codeticket
                   echo "## $@"
              else # running a script at an explicit path: fix path for Python
                   local script="$1"
                   shift
                   "$(shell_path "$PYTHON_COMMAND")" "$(native_path "$script")" "$@"
              fi
          }
          repo_branch()
          {
            echo "$AUTOBUILD_VCS_BRANCH"
          }
          record_dependencies_graph()
          {
            echo "TODO: generate and post dependency graph"
          }
          # Since we're not uploading to codeticket, DO NOT sleep for minutes.
          sleep()
          {
            echo "Not sleeping for $1 seconds"
          }
          export -f native_path shell_path finalize initialize_build initialize_version
          export -f python_cmd repo_branch record_dependencies_graph sleep
          ## Useful for diagnosing Windows LLProcess/LLLeap test failures
          ##export APR_LOG="${RUNNER_TEMP}/apr.log"
          export arch=$(uname | cut -b-6)
          # Surprise! GH Windows runner's MINGW6 is a $arch value we've never
          # seen before, so numerous tests don't know about it.
          [[ "$arch" == "MINGW6" ]] && arch=CYGWIN
          export AUTOBUILD="$(which autobuild)"

          # determine the viewer channel from the branch or tag name
          # trigger an EDU build by including "edu" in the tag
          edu=${{ github.ref_type == 'tag' && contains(github.ref_name, 'edu') }}
          echo "ref_type=${{ github.ref_type }}, ref_name=${{ github.ref_name }}, edu='$edu'"
          branch=$AUTOBUILD_VCS_BRANCH
          if [[ "$edu" == "true" ]]
          then
              export viewer_channel="Second Life Release edu"
          elif  [[ "$branch" == "develop" ]];
          then
              export viewer_channel="Second Life Develop"
          else
              IFS='/' read -ra ba <<< "$branch"
              prefix=${ba[0]}
              if [ "$prefix" == "project" ]; then
                  IFS='_' read -ra prj <<< "${ba[1]}"
                  # uppercase first letter of each word
                  export viewer_channel="Second Life Project ${prj[*]^}"
              elif  [[ "$prefix" == "release" || "$prefix" == "main" ]];
              then
                  export viewer_channel="Second Life Release"
              else
                  export viewer_channel="Second Life Test"
              fi
          fi
          echo "viewer_channel=$viewer_channel"
          echo "viewer_channel=$viewer_channel" >> "$GITHUB_OUTPUT"
          # On windows we need to point the build to the correct python
          # as neither CMake's FindPython nor our custom Python.cmake module
          # will resolve the correct interpreter location.
          if [[ "$RUNNER_OS" == "Windows" ]]; then
            export PYTHON="$(native_path "$(which python)")"
            echo "Python location: $PYTHON"
            export PYTHON_COMMAND="$PYTHON"
          else
            export PYTHON_COMMAND="python3"
          fi
          export PYTHON_COMMAND_NATIVE="$(native_path "$PYTHON_COMMAND")"

          ./build.sh

          # Each artifact is downloaded as a distinct .zip file. Multiple jobs
          # (per the matrix above) writing the same filepath to the same
          # artifact name will *overwrite* that file. Moreover, they can
          # interfere with each other, causing the upload to fail.
          # https://github.com/actions/upload-artifact#uploading-to-the-same-artifact
          # Given the size of our installers, and the fact that we typically
          # only want to download just one instead of a single zip containing
          # several, generate a distinct artifact name for each installer.
          # If the matrix above can run multiple builds on the same
          # platform, we must disambiguate on more than the platform name.
          # e.g. if we were still running Windows 32-bit builds, we'd need to
          # qualify the artifact with bit width.
          if [[ "$AUTOBUILD_CONFIGURATION" == "ReleaseOS" ]]
          then cfg_suffix='OS'
          else cfg_suffix=''
          fi
          echo "artifact=$RUNNER_OS$cfg_suffix" >> $GITHUB_OUTPUT

      - name: Upload executable
        if: steps.build.outputs.viewer_app
        uses: actions/upload-artifact@v4
        with:
          name: "${{ steps.build.outputs.artifact }}-app"
          path: |
            ${{ steps.build.outputs.viewer_app }}

      # The other upload of nontrivial size is the symbol file. Use a distinct
      # artifact for that too.
      - name: Upload symbol file
        if: steps.build.outputs.symbolfile
        uses: actions/upload-artifact@v4
        with:
          name: "${{ steps.build.outputs.artifact }}-symbols"
          path: ${{ steps.build.outputs.symbolfile }}

      - name: Upload metadata
        uses: actions/upload-artifact@v4
        with:
          name: "${{ steps.build.outputs.artifact }}-metadata"
          # emitted by build.sh, possibly multiple lines
          path: |
            ${{ steps.build.outputs.metadata }}

      - name: Upload physics package
        uses: actions/upload-artifact@v4
        # should only be set for viewer-private
        if: matrix.configuration == 'Release' && steps.build.outputs.physicstpv
        with:
          name: "${{ steps.build.outputs.artifact }}-physics"
          # emitted by build.sh, zero or one lines
          path: |
            ${{ steps.build.outputs.physicstpv }}

  sign-and-package-windows:
    env:
      AZURE_KEY_VAULT_URI: ${{ secrets.AZURE_KEY_VAULT_URI }}
      AZURE_CERT_NAME:     ${{ secrets.AZURE_CERT_NAME }}
      AZURE_CLIENT_ID:     ${{ secrets.AZURE_CLIENT_ID }}
      AZURE_CLIENT_SECRET: ${{ secrets.AZURE_CLIENT_SECRET }}
      AZURE_TENANT_ID:     ${{ secrets.AZURE_TENANT_ID }}
    needs: build
    runs-on: windows-large
    steps:
      - name: Sign and package Windows viewer
        if: env.AZURE_KEY_VAULT_URI && env.AZURE_CERT_NAME && env.AZURE_CLIENT_ID && env.AZURE_CLIENT_SECRET && env.AZURE_TENANT_ID
        uses: secondlife/viewer-build-util/sign-pkg-windows@v2
        with:
          vault_uri: "${{ env.AZURE_KEY_VAULT_URI }}"
          cert_name: "${{ env.AZURE_CERT_NAME }}"
          client_id: "${{ env.AZURE_CLIENT_ID }}"
          client_secret: "${{ env.AZURE_CLIENT_SECRET }}"
          tenant_id: "${{ env.AZURE_TENANT_ID }}"

  sign-and-package-mac:
    env:
      NOTARIZE_CREDS_MACOS:        ${{ secrets.NOTARIZE_CREDS_MACOS }}
      SIGNING_CERT_MACOS:          ${{ secrets.SIGNING_CERT_MACOS }}
      SIGNING_CERT_MACOS_IDENTITY: ${{ secrets.SIGNING_CERT_MACOS_IDENTITY }}
      SIGNING_CERT_MACOS_PASSWORD: ${{ secrets.SIGNING_CERT_MACOS_PASSWORD }}
    needs: build
    runs-on: macos-latest
    steps:
      - name: Unpack Mac notarization credentials
        if: env.NOTARIZE_CREDS_MACOS
        id: note-creds
        shell: bash
        run: |
          # In NOTARIZE_CREDS_MACOS we expect to find:
          # USERNAME="..."
          # PASSWORD="..."
          # TEAM_ID="..."
          eval "${{ env.NOTARIZE_CREDS_MACOS }}"
          echo "::add-mask::$USERNAME"
          echo "::add-mask::$PASSWORD"
          echo "::add-mask::$TEAM_ID"
          echo "note_user=$USERNAME" >> "$GITHUB_OUTPUT"
          echo "note_pass=$PASSWORD" >> "$GITHUB_OUTPUT"
          echo "note_team=$TEAM_ID" >> "$GITHUB_OUTPUT"
          # If we didn't manage to retrieve all of these credentials, better
          # find out sooner than later.
          [[ -n "$USERNAME" && -n "$PASSWORD" && -n "$TEAM_ID" ]]

      - name: Sign and package Mac viewer
        if: env.SIGNING_CERT_MACOS && env.SIGNING_CERT_MACOS_IDENTITY && env.SIGNING_CERT_MACOS_PASSWORD && steps.note-creds.outputs.note_user && steps.note-creds.outputs.note_pass && steps.note-creds.outputs.note_team
        uses: secondlife/viewer-build-util/sign-pkg-mac@v2
        with:
          channel: ${{ needs.build.outputs.viewer_channel }}
          imagename: ${{ needs.build.outputs.imagename }}
          cert_base64: ${{ env.SIGNING_CERT_MACOS }}
          cert_name: ${{ env.SIGNING_CERT_MACOS_IDENTITY }}
          cert_pass: ${{ env.SIGNING_CERT_MACOS_PASSWORD }}
          note_user: ${{ steps.note-creds.outputs.note_user }}
          note_pass: ${{ steps.note-creds.outputs.note_pass }}
          note_team: ${{ steps.note-creds.outputs.note_team }}

  post-windows-symbols:
    env:
      BUGSPLAT_USER: ${{ secrets.BUGSPLAT_USER }}
      BUGSPLAT_PASS: ${{ secrets.BUGSPLAT_PASS }}
    needs: build
    if: needs.build.outputs.configuration == 'Release'
    runs-on: ubuntu-latest
    steps:
      - name: Download viewer exe
        uses: actions/download-artifact@v4
        with:
          name: Windows-app
          path: _artifacts
      - name: Download Windows Symbols
        if: env.BUGSPLAT_USER && env.BUGSPLAT_PASS
        uses: actions/download-artifact@v4
        with:
          name: Windows-symbols
      - name: Extract viewer pdb
        if: env.BUGSPLAT_USER && env.BUGSPLAT_PASS
        shell: bash
        run: |
          tar -xJf "${{ needs.build.outputs.viewer_channel }}.sym.tar.xz" -C _artifacts
      - name: Post Windows symbols
        if: env.BUGSPLAT_USER && env.BUGSPLAT_PASS
        uses: secondlife-3p/symbol-upload@v10
        with:
          username: ${{ env.BUGSPLAT_USER }}
          password: ${{ env.BUGSPLAT_PASS }}
          database: "SecondLife_Viewer_2018"
          application: ${{ needs.build.outputs.viewer_channel }}
          version: ${{ needs.build.outputs.viewer_version }}
          directory: _artifacts
          files: "**/{SecondLifeViewer.exe,llwebrtc.dll,*.pdb}"

  post-mac-symbols:
    env:
      BUGSPLAT_USER: ${{ secrets.BUGSPLAT_USER }}
      BUGSPLAT_PASS: ${{ secrets.BUGSPLAT_PASS }}
    needs: build
    if: needs.build.outputs.configuration == 'Release'
    runs-on: ubuntu-latest
    steps:
      - name: Download Mac Symbols
        if: env.BUGSPLAT_USER && env.BUGSPLAT_PASS
        uses: actions/download-artifact@v4
        with:
          name: macOS-symbols
      - name: Post Mac symbols
        if: env.BUGSPLAT_USER && env.BUGSPLAT_PASS
        uses: secondlife-3p/symbol-upload@v10
        with:
          username: ${{ env.BUGSPLAT_USER }}
          password: ${{ env.BUGSPLAT_PASS }}
          database: "SecondLife_Viewer_2018"
          application: ${{ needs.build.outputs.viewer_channel }}
          version: ${{ needs.build.outputs.viewer_version }} (${{ needs.build.outputs.viewer_version }})
          directory: .
          files: "**/*.xcarchive.zip"

  release:
    needs: [setup, build, sign-and-package-windows, sign-and-package-mac]
    runs-on: ubuntu-latest
    if: needs.setup.outputs.release_run
    steps:
      - uses: actions/download-artifact@v4
        with:
          pattern: "*-installer"

      - uses: actions/download-artifact@v4
        with:
          pattern: "*-metadata"

      - name: Rename metadata
        run: |
          cp Windows-metadata/autobuild-package.xml Windows-autobuild-package.xml
          cp Windows-metadata/newview/viewer_version.txt Windows-viewer_version.txt
          cp macOS-metadata/autobuild-package.xml macOS-autobuild-package.xml
          cp macOS-metadata/newview/viewer_version.txt macOS-viewer_version.txt

      # forked from softprops/action-gh-release
      - name: Create GitHub release
        id: release
        uses: secondlife-3p/action-gh-release@v1
        with:
          # name the release page for the branch
          name: "${{ needs.build.outputs.viewer_branch }}"
          # SL-20546: want the channel and version to be visible on the
          # release page
          body: |
            Build ${{ github.server_url }}/${{ github.repository }}/actions/runs/${{ github.run_id }}
            ${{ needs.build.outputs.viewer_channel }}
            ${{ needs.build.outputs.viewer_version }}
            ${{ needs.build.outputs.relnotes }}
          prerelease: true
          generate_release_notes: true
          target_commitish: ${{ github.sha }}
          previous_tag: release
          append_body: true
          fail_on_unmatched_files: true
          files: |
            macOS-installer/*.dmg
            Windows-installer/*.exe
            *-autobuild-package.xml
            *-viewer_version.txt

      - name: post release URL
        run: |
          echo "::notice::Release ${{ steps.release.outputs.url }}"<|MERGE_RESOLUTION|>--- conflicted
+++ resolved
@@ -42,13 +42,8 @@
     needs: setup
     strategy:
       matrix:
-<<<<<<< HEAD
-        runner: [windows-large, macos-15-xlarge]
-        configuration: ${{ fromJSON(needs.setup.outputs.configurations) }}
-=======
         runner: ${{ fromJson((github.ref_type == 'tag' && startsWith(github.ref, 'refs/tags/Second_Life')) && '["windows-large","macos-15-xlarge"]' || '["windows-latest","macos-15"]') }}
         configuration: ${{ fromJson(needs.setup.outputs.configurations) }}
->>>>>>> de8275b1
     runs-on: ${{ matrix.runner }}
     outputs:
       viewer_channel: ${{ steps.build.outputs.viewer_channel }}
