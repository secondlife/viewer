--- conflicted
+++ resolved
@@ -46,108 +46,6 @@
 
 class LLVector4
 {
-<<<<<<< HEAD
-    public:
-        F32 mV[LENGTHOFVECTOR4];
-        LLVector4();                        // Initializes LLVector4 to (0, 0, 0, 1)
-        explicit LLVector4(const F32 *vec);         // Initializes LLVector4 to (vec[0]. vec[1], vec[2], vec[3])
-        explicit LLVector4(const F64 *vec);         // Initialized LLVector4 to ((F32) vec[0], (F32) vec[1], (F32) vec[3], (F32) vec[4]);
-        explicit LLVector4(const LLVector2 &vec);
-        explicit LLVector4(const LLVector2 &vec, F32 z, F32 w);
-        explicit LLVector4(const LLVector3 &vec);           // Initializes LLVector4 to (vec, 1)
-        explicit LLVector4(const LLVector3 &vec, F32 w);    // Initializes LLVector4 to (vec, w)
-        explicit LLVector4(const LLSD &sd);
-        LLVector4(F32 x, F32 y, F32 z);     // Initializes LLVector4 to (x. y, z, 1)
-        LLVector4(F32 x, F32 y, F32 z, F32 w);
-
-        LLSD getValue() const
-        {
-            LLSD ret;
-            ret[0] = mV[0];
-            ret[1] = mV[1];
-            ret[2] = mV[2];
-            ret[3] = mV[3];
-            return ret;
-        }
-
-        void setValue(const LLSD& sd)
-        {
-            mV[0] = (F32)sd[0].asReal();
-            mV[1] = (F32)sd[1].asReal();
-            mV[2] = (F32)sd[2].asReal();
-            mV[3] = (F32)sd[3].asReal();
-        }
-
-        // GLM interop
-        explicit LLVector4(const glm::vec3& vec); // Initializes LLVector4 to (vec, 1)
-        explicit LLVector4(const glm::vec4& vec); // Initializes LLVector4 to vec
-        explicit operator glm::vec3() const;      // Initializes glm::vec3 to (vec[0]. vec[1], vec[2])
-        explicit operator glm::vec4() const;      // Initializes glm::vec4 to (vec[0]. vec[1], vec[2], vec[3])
-
-        inline bool isFinite() const;                                   // checks to see if all values of LLVector3 are finite
-
-        inline void clear();        // Clears LLVector4 to (0, 0, 0, 1)
-        inline void clearVec();     // deprecated
-        inline void zeroVec();      // deprecated
-
-        inline void set(F32 x, F32 y, F32 z);           // Sets LLVector4 to (x, y, z, 1)
-        inline void set(F32 x, F32 y, F32 z, F32 w);    // Sets LLVector4 to (x, y, z, w)
-        inline void set(const LLVector4 &vec);          // Sets LLVector4 to vec
-        inline void set(const LLVector3 &vec, F32 w = 1.f); // Sets LLVector4 to LLVector3 vec
-        inline void set(const F32 *vec);                // Sets LLVector4 to vec
-        inline void set(const glm::vec4& vec); // Sets LLVector4 to vec
-        inline void set(const glm::vec3& vec, F32 w = 1.f); // Sets LLVector4 to LLVector3 vec with w defaulted to 1
-
-        inline void setVec(F32 x, F32 y, F32 z);        // deprecated
-        inline void setVec(F32 x, F32 y, F32 z, F32 w); // deprecated
-        inline void setVec(const LLVector4 &vec);       // deprecated
-        inline void setVec(const LLVector3 &vec, F32 w = 1.f); // deprecated
-        inline void setVec(const F32 *vec);             // deprecated
-
-        F32 length() const;             // Returns magnitude of LLVector4
-        F32 lengthSquared() const;      // Returns magnitude squared of LLVector4
-        F32 normalize();                // Normalizes and returns the magnitude of LLVector4
-
-        F32 magVec() const;             // deprecated
-        F32 magVecSquared() const;      // deprecated
-        F32 normVec();                  // deprecated
-
-        // Sets all values to absolute value of their original values
-        // Returns true if data changed
-        bool abs();
-
-        bool isExactlyClear() const     { return (mV[VW] == 1.0f) && !mV[VX] && !mV[VY] && !mV[VZ]; }
-        bool isExactlyZero() const      { return !mV[VW] && !mV[VX] && !mV[VY] && !mV[VZ]; }
-
-        const LLVector4& rotVec(F32 angle, const LLVector4 &vec);    // Rotates about vec by angle radians
-        const LLVector4& rotVec(F32 angle, F32 x, F32 y, F32 z);     // Rotates about x,y,z by angle radians
-        const LLVector4& rotVec(const LLMatrix4 &mat);               // Rotates by MAT4 mat
-        const LLVector4& rotVec(const LLQuaternion &q);              // Rotates by QUAT q
-
-        const LLVector4&    scaleVec(const LLVector4& vec); // Scales component-wise by vec
-
-        F32 operator[](int idx) const { return mV[idx]; }
-        F32 &operator[](int idx) { return mV[idx]; }
-
-        friend std::ostream&     operator<<(std::ostream& s, const LLVector4 &a);       // Print a
-        friend LLVector4 operator+(const LLVector4 &a, const LLVector4 &b); // Return vector a + b
-        friend LLVector4 operator-(const LLVector4 &a, const LLVector4 &b); // Return vector a minus b
-        friend F32  operator*(const LLVector4 &a, const LLVector4 &b);      // Return a dot b
-        friend LLVector4 operator%(const LLVector4 &a, const LLVector4 &b); // Return a cross b
-        friend LLVector4 operator/(const LLVector4 &a, F32 k);              // Return a divided by scaler k
-        friend LLVector4 operator*(const LLVector4 &a, F32 k);              // Return a times scaler k
-        friend LLVector4 operator*(F32 k, const LLVector4 &a);              // Return a times scaler k
-        friend bool operator==(const LLVector4 &a, const LLVector4 &b);     // Return a == b
-        friend bool operator!=(const LLVector4 &a, const LLVector4 &b);     // Return a != b
-
-        friend const LLVector4& operator+=(LLVector4 &a, const LLVector4 &b);   // Return vector a + b
-        friend const LLVector4& operator-=(LLVector4 &a, const LLVector4 &b);   // Return vector a minus b
-        friend const LLVector4& operator%=(LLVector4 &a, const LLVector4 &b);   // Return a cross b
-        friend const LLVector4& operator*=(LLVector4 &a, F32 k);                // Return a times scaler k
-        friend const LLVector4& operator/=(LLVector4 &a, F32 k);                // Return a divided by scaler k
-
-        friend LLVector4 operator-(const LLVector4 &a);                 // Return vector -a
-=======
 public:
     F32 mV[LENGTHOFVECTOR4];
     LLVector4();                        // Initializes LLVector4 to (0, 0, 0, 1)
@@ -209,9 +107,9 @@
     F32 lengthSquared() const;      // Returns magnitude squared of LLVector4
     F32 normalize();                // Normalizes and returns the magnitude of LLVector4
 
-    F32         magVec() const;             // deprecated
-    F32         magVecSquared() const;      // deprecated
-    F32         normVec();                  // deprecated
+    F32 magVec() const;             // deprecated
+    F32 magVecSquared() const;      // deprecated
+    F32 normVec();                  // deprecated
 
     // Sets all values to absolute value of their original values
     // Returns true if data changed
@@ -220,8 +118,10 @@
     bool isExactlyClear() const     { return (mV[VW] == 1.0f) && !mV[VX] && !mV[VY] && !mV[VZ]; }
     bool isExactlyZero() const      { return !mV[VW] && !mV[VX] && !mV[VY] && !mV[VZ]; }
 
-    const LLVector4&    rotVec(const LLMatrix4 &mat);               // Rotates by MAT4 mat
-    const LLVector4&    rotVec(const LLQuaternion &q);              // Rotates by QUAT q
+    const LLVector4& rotVec(F32 angle, const LLVector4 &vec);    // Rotates about vec by angle radians
+    const LLVector4& rotVec(F32 angle, F32 x, F32 y, F32 z);     // Rotates about x,y,z by angle radians
+    const LLVector4& rotVec(const LLMatrix4 &mat);               // Rotates by MAT4 mat
+    const LLVector4& rotVec(const LLQuaternion &q);              // Rotates by QUAT q
 
     const LLVector4&    scaleVec(const LLVector4& vec); // Scales component-wise by vec
 
@@ -246,7 +146,6 @@
     friend const LLVector4& operator/=(LLVector4 &a, F32 k);                // Return a divided by scaler k
 
     friend LLVector4 operator-(const LLVector4 &a);                 // Return vector -a
->>>>>>> c7ebde4e
 };
 
 // Non-member functions
@@ -440,40 +339,22 @@
 
 // LLVector4 Magnitude and Normalization Functions
 
-<<<<<<< HEAD
-inline F32 LLVector4::length(void) const
+inline F32 LLVector4::length() const
 {
     return sqrt(lengthSquared());
 }
 
-inline F32 LLVector4::lengthSquared(void) const
-=======
-inline F32      LLVector4::length() const
-{
-    return sqrt(mV[VX]*mV[VX] + mV[VY]*mV[VY] + mV[VZ]*mV[VZ]);
-}
-
-inline F32      LLVector4::lengthSquared() const
->>>>>>> c7ebde4e
+inline F32 LLVector4::lengthSquared() const
 {
     return mV[VX]*mV[VX] + mV[VY]*mV[VY] + mV[VZ]*mV[VZ];
 }
 
-<<<<<<< HEAD
-inline F32 LLVector4::magVec(void) const
+inline F32 LLVector4::magVec() const
 {
     return length();
 }
 
-inline F32 LLVector4::magVecSquared(void) const
-=======
-inline F32      LLVector4::magVec() const
-{
-    return sqrt(mV[VX]*mV[VX] + mV[VY]*mV[VY] + mV[VZ]*mV[VZ]);
-}
-
-inline F32      LLVector4::magVecSquared() const
->>>>>>> c7ebde4e
+inline F32 LLVector4::magVecSquared() const
 {
     return lengthSquared();
 }
@@ -585,21 +466,13 @@
     return glm::make_vec4(mV);
 }
 
-<<<<<<< HEAD
-inline F32 dist_vec(const LLVector4 &a, const LLVector4 &b)
-=======
-inline F32  dist_vec(const LLVector4& a, const LLVector4& b)
->>>>>>> c7ebde4e
+inline F32 dist_vec(const LLVector4& a, const LLVector4& b)
 {
     LLVector4 vec = a - b;
     return vec.length();
 }
 
-<<<<<<< HEAD
-inline F32 dist_vec_squared(const LLVector4 &a, const LLVector4 &b)
-=======
-inline F32  dist_vec_squared(const LLVector4& a, const LLVector4& b)
->>>>>>> c7ebde4e
+inline F32 dist_vec_squared(const LLVector4& a, const LLVector4& b)
 {
     LLVector4 vec = a - b;
     return vec.lengthSquared();
@@ -614,16 +487,9 @@
         a.mV[VW] + (b.mV[VW] - a.mV[VW]) * u);
 }
 
-<<<<<<< HEAD
-inline F32 LLVector4::normalize(void)
+inline F32 LLVector4::normalize()
 {
     F32 mag = sqrt(mV[VX]*mV[VX] + mV[VY]*mV[VY] + mV[VZ]*mV[VZ]);
-=======
-inline F32      LLVector4::normalize()
-{
-    F32 mag = sqrt(mV[VX]*mV[VX] + mV[VY]*mV[VY] + mV[VZ]*mV[VZ]);
-    F32 oomag;
->>>>>>> c7ebde4e
 
     if (mag > FP_MAG_THRESHOLD)
     {
@@ -640,40 +506,13 @@
 }
 
 // deprecated
-<<<<<<< HEAD
-inline F32 LLVector4::normVec(void)
+inline F32 LLVector4::normVec()
 {
     return normalize();
-}
-
-// Because apparently some parts of the viewer use this for color info.
-inline const LLVector4 srgbVector4(const LLVector4 &a)
-=======
-inline F32      LLVector4::normVec()
-{
-    F32 mag = sqrt(mV[VX]*mV[VX] + mV[VY]*mV[VY] + mV[VZ]*mV[VZ]);
-    F32 oomag;
-
-    if (mag > FP_MAG_THRESHOLD)
-    {
-        oomag = 1.f/mag;
-        mV[VX] *= oomag;
-        mV[VY] *= oomag;
-        mV[VZ] *= oomag;
-    }
-    else
-    {
-        mV[VX] = 0.f;
-        mV[VY] = 0.f;
-        mV[VZ] = 0.f;
-        mag = 0.f;
-    }
-    return (mag);
 }
 
 // Because apparently some parts of the viewer use this for color info.
 inline const LLVector4 srgbVector4(const LLVector4& a)
->>>>>>> c7ebde4e
 {
     LLVector4 srgbColor;
 
