/**
 * @file lloctree.h
 * @brief Octree declaration.
 *
 * $LicenseInfo:firstyear=2005&license=viewerlgpl$
 * Second Life Viewer Source Code
 * Copyright (C) 2010, Linden Research, Inc.
 *
 * This library is free software; you can redistribute it and/or
 * modify it under the terms of the GNU Lesser General Public
 * License as published by the Free Software Foundation;
 * version 2.1 of the License only.
 *
 * This library is distributed in the hope that it will be useful,
 * but WITHOUT ANY WARRANTY; without even the implied warranty of
 * MERCHANTABILITY or FITNESS FOR A PARTICULAR PURPOSE.  See the GNU
 * Lesser General Public License for more details.
 *
 * You should have received a copy of the GNU Lesser General Public
 * License along with this library; if not, write to the Free Software
 * Foundation, Inc., 51 Franklin Street, Fifth Floor, Boston, MA  02110-1301  USA
 *
 * Linden Research, Inc., 945 Battery Street, San Francisco, CA  94111  USA
 * $/LicenseInfo$
 */

#ifndef LL_LLOCTREE_H
#define LL_LLOCTREE_H

#include "lltreenode.h"
#include "v3math.h"
#include "llvector4a.h"
#include <vector>

#define OCT_ERRS LL_WARNS("OctreeErrors")

#define OCTREE_DEBUG_COLOR_REMOVE   0x0000FF // r
#define OCTREE_DEBUG_COLOR_INSERT   0x00FF00 // g
#define OCTREE_DEBUG_COLOR_BALANCE  0xFF0000 // b

extern U32 gOctreeMaxCapacity;
extern float gOctreeMinSize;

/*#define LL_OCTREE_PARANOIA_CHECK 0
#if LL_DARWIN
#define LL_OCTREE_MAX_CAPACITY 32
#else
#define LL_OCTREE_MAX_CAPACITY 128
#endif*/

// T is the type of the element referenced by the octree node.
// T_PTR determines how pointers to elements are stored internally.
// LLOctreeNode<T, LLPointer<T>> assumes ownership of inserted elements and
// deletes elements removed from the tree.
// LLOctreeNode<T, T*> doesn't take ownership of inserted elements, so the API
// user is responsible for managing the storage lifecycle of elements added to
// the tree.
template <class T, typename T_PTR> class LLOctreeNode;

template <class T, typename T_PTR>
class LLOctreeListener: public LLTreeListener<T>
{
public:
    typedef LLTreeListener<T> BaseType;
    typedef LLOctreeNode<T, T_PTR> oct_node;

    virtual void handleChildAddition(const oct_node* parent, oct_node* child) = 0;
    virtual void handleChildRemoval(const oct_node* parent, const oct_node* child) = 0;
};

template <class T, typename T_PTR>
class LLOctreeTraveler
{
public:
    virtual void traverse(const LLOctreeNode<T, T_PTR>* node);
    virtual void visit(const LLOctreeNode<T, T_PTR>* branch) = 0;
};

template <class T, typename T_PTR>
class LLOctreeTravelerDepthFirst : public LLOctreeTraveler<T, T_PTR>
{
public:
    virtual void traverse(const LLOctreeNode<T, T_PTR>* node) override;
};

template <class T, typename T_PTR>
class alignas(16) LLOctreeNode : public LLTreeNode<T>
{
    LL_ALIGN_NEW
public:

    typedef LLOctreeTraveler<T, T_PTR>                          oct_traveler;
    typedef LLTreeTraveler<T>                                   tree_traveler;
    typedef std::vector<T_PTR>                                  element_list;
    typedef typename element_list::iterator                     element_iter;
    typedef typename element_list::const_iterator               const_element_iter;
    typedef typename std::vector<LLTreeListener<T>*>::iterator  tree_listener_iter;
    typedef LLOctreeNode<T, T_PTR>**                            child_list;
    typedef LLOctreeNode<T, T_PTR>**                            child_iter;

    typedef LLTreeNode<T>               BaseType;
    typedef LLOctreeNode<T, T_PTR>      oct_node;
    typedef LLOctreeListener<T, T_PTR>  oct_listener;

    enum
    {
        NO_CHILD_NODES = 255 // Note: This is an U8 to match the max value in mChildMap[]
    };

    LLOctreeNode(   const LLVector4a& center,
                    const LLVector4a& size,
                    BaseType* parent,
                    U8 octant = NO_CHILD_NODES)
    :   mParent((oct_node*)parent),
        mOctant(octant)
    {
        llassert(size[0] >= gOctreeMinSize*0.5f);

        mCenter = center;
        mSize = size;

        updateMinMax();
        if ((mOctant == NO_CHILD_NODES) && mParent)
        {
            mOctant = ((oct_node*) mParent)->getOctant(mCenter);
        }

        clearChildren();
    }

    virtual ~LLOctreeNode()
    {
        BaseType::destroyListeners();

        const U32 element_count = getElementCount();
        for (U32 i = 0; i < element_count; ++i)
        {
            mData[i]->setBinIndex(-1);
            mData[i] = NULL;
        }

        mData.clear();

        for (U32 i = 0; i < getChildCount(); i++)
        {
            delete getChild(i);
        }
    }

    inline const BaseType* getParent()  const           { return mParent; }
    inline void setParent(BaseType* parent)             { mParent = (oct_node*) parent; }
    inline const LLVector4a& getCenter() const          { return mCenter; }
    inline const LLVector4a& getSize() const            { return mSize; }
    inline void setCenter(const LLVector4a& center)     { mCenter = center; }
    inline void setSize(const LLVector4a& size)         { mSize = size; }
    inline oct_node* getNodeAt(T* data)                 { return getNodeAt(data->getPositionGroup(), data->getBinRadius()); }
    inline U8 getOctant() const                         { return mOctant; }
    inline const oct_node*  getOctParent() const        { return (const oct_node*) getParent(); }
    inline oct_node* getOctParent()                     { return (oct_node*) getParent(); }

    U8 getOctant(const LLVector4a& pos) const           //get the octant pos is in
    {
        return (U8) (pos.greaterThan(mCenter).getGatheredBits() & 0x7);
    }

    inline bool isInside(const LLVector4a& pos, const F32& rad) const
    {
        return rad <= mSize[0]*2.f && isInside(pos);
    }

    inline bool isInside(T* data) const
    {
        return isInside(data->getPositionGroup(), data->getBinRadius());
    }

    bool isInside(const LLVector4a& pos) const
    {
        S32 gt = pos.greaterThan(mMax).getGatheredBits() & 0x7;
        if (gt)
        {
            return false;
        }

        S32 lt = pos.lessEqual(mMin).getGatheredBits() & 0x7;
        if (lt)
        {
            return false;
        }

        return true;
    }

    void updateMinMax()
    {
        mMax.setAdd(mCenter, mSize);
        mMin.setSub(mCenter, mSize);
    }

    inline oct_listener* getOctListener(U32 index)
    {
        return (oct_listener*) BaseType::getListener(index);
    }

    inline bool contains(T* xform)
    {
        return contains(xform->getBinRadius());
    }

    bool contains(F32 radius)
    {
        if (mParent == NULL)
        {   //root node contains nothing
            return false;
        }

        F32 size = mSize[0];
        F32 p_size = size * 2.f;

        return (radius <= gOctreeMinSize && size <= gOctreeMinSize) ||
                (radius <= p_size && radius > size);
    }

    static void pushCenter(LLVector4a &center, const LLVector4a &size, const T* data)
    {
        const LLVector4a& pos = data->getPositionGroup();

        LLVector4Logical gt = pos.greaterThan(center);

        LLVector4a up;
        up = _mm_and_ps(size, gt);

        LLVector4a down;
        down = _mm_andnot_ps(gt, size);

        center.add(up);
        center.sub(down);
    }

    void accept(oct_traveler* visitor)              { visitor->visit(this); }
    virtual bool isLeaf() const                     { return mChildCount == 0; }

    U32 getElementCount() const                     { return (U32)mData.size(); }
    bool isEmpty() const                            { return mData.empty(); }
    element_iter getDataBegin()                     { return mData.begin(); }
    element_iter getDataEnd()                       { return mData.end(); }
    const_element_iter getDataBegin() const         { return mData.cbegin(); }
    const_element_iter getDataEnd() const           { return mData.cend(); }

    U32 getChildCount() const                       { return mChildCount; }
    oct_node* getChild(U32 index)                   { return mChild[index]; }
    const oct_node* getChild(U32 index) const       { return mChild[index]; }
    child_list& getChildren()                       { return mChild; }
    const child_list& getChildren() const           { return mChild; }

    void accept(tree_traveler* visitor) const       { visitor->visit(this); }
    void accept(oct_traveler* visitor) const        { visitor->visit(this); }

    void validateChildMap()
    {
        for (U32 i = 0; i < 8; i++)
        {
            U8 idx = mChildMap[i];
            if (idx != NO_CHILD_NODES)
            {
                oct_node* child = mChild[idx];

                if (child->getOctant() != i)
                {
                    LL_ERRS() << "Invalid child map, bad octant data." << LL_ENDL;
                }

                if (getOctant(child->getCenter()) != child->getOctant())
                {
                    LL_ERRS() << "Invalid child octant compared to position data." << LL_ENDL;
                }
            }
        }
    }


    oct_node* getNodeAt(const LLVector4a& pos, const F32& rad)
    {
        oct_node* node = this;

        if (node->isInside(pos, rad))
        {
            //do a quick search by octant
            U8 octant = node->getOctant(pos);

            //traverse the tree until we find a node that has no node
            //at the appropriate octant or is smaller than the object.
            //by definition, that node is the smallest node that contains
            // the data
            U8 next_node = node->mChildMap[octant];

            while (next_node != NO_CHILD_NODES && node->getSize()[0] >= rad)
            {
                node = node->getChild(next_node);
                octant = node->getOctant(pos);
                next_node = node->mChildMap[octant];
            }
        }
        else if (!node->contains(rad) && node->getParent())
        { //if we got here, data does not exist in this node
            return ((oct_node*) node->getParent())->getNodeAt(pos, rad);
        }

        return node;
    }

    virtual bool insert(T* data)
    {
        //LL_PROFILE_ZONE_NAMED_COLOR("Octree::insert()",OCTREE_DEBUG_COLOR_INSERT);

        if (data == NULL || data->getBinIndex() != -1)
        {
            OCT_ERRS << "!!! INVALID ELEMENT ADDED TO OCTREE BRANCH !!!" << LL_ENDL;
            return false;
        }
        oct_node* parent = getOctParent();

        //is it here?
        if (isInside(data->getPositionGroup()))
        {
            if ((((getElementCount() < gOctreeMaxCapacity || getSize()[0] <= gOctreeMinSize) && contains(data->getBinRadius())) ||
                (data->getBinRadius() > getSize()[0] && parent && parent->getElementCount() >= gOctreeMaxCapacity)))
            { //it belongs here
                mData.push_back(data);
                data->setBinIndex(getElementCount() - 1);
                BaseType::insert(data);
                return true;
            }
            else
            {
                //find a child to give it to
                oct_node* child = NULL;
                for (U32 i = 0; i < getChildCount(); i++)
                {
                    child = getChild(i);
                    if (child->isInside(data->getPositionGroup()))
                    {
                        child->insert(data);
                        return false;
                    }
                }

                //it's here, but no kids are in the right place, make a new kid
                LLVector4a center = getCenter();
                LLVector4a size = getSize();
                size.mul(0.5f);

                //push center in direction of data
                oct_node::pushCenter(center, size, data);

                // handle case where floating point number gets too small
                LLVector4a val;
                val.setSub(center, getCenter());
                val.setAbs(val);
                LLVector4a min_diff(gOctreeMinSize);

                S32 lt = val.lessThan(min_diff).getGatheredBits() & 0x7;

                if( lt == 0x7 )
                {
                    mData.push_back(data);
                    data->setBinIndex(getElementCount() - 1);
                    BaseType::insert(data);
                    return true;
                }

#if LL_OCTREE_PARANOIA_CHECK
                if (getChildCount() == 8)
                {
                    //this really isn't possible, something bad has happened
                    OCT_ERRS << "Octree detected floating point error and gave up." << LL_ENDL;
                    return false;
                }

                //make sure no existing node matches this position
                for (U32 i = 0; i < getChildCount(); i++)
                {
                    if (mChild[i]->getCenter().equals3(center))
                    {
                        OCT_ERRS << "Octree detected duplicate child center and gave up." << LL_ENDL;
                        return false;
                    }
                }
#endif

                llassert(size[0] >= gOctreeMinSize*0.5f);
                //make the new kid
                child = new oct_node(center, size, this);
                addChild(child);

                child->insert(data);
            }
        }
        else if (parent)
        {
            //it's not in here, give it to the root
            OCT_ERRS << "Octree insertion failed, starting over from root!" << LL_ENDL;

            oct_node* node = this;

            while (parent)
            {
                node = parent;
                parent = node->getOctParent();
            }

            node->insert(data);
        }
        else
        {
            // It's not in here, and we are root.
            // LLOctreeRoot::insert() should have expanded
            // root by now, something is wrong
            OCT_ERRS << "Octree insertion failed! Root expansion failed." << LL_ENDL;
        }

        return false;
    }

    void _remove(T* data, S32 i)
    { //precondition -- getElementCount() > 0, idx is in range [0, getElementCount())

        data->setBinIndex(-1);

        const U32 new_element_count = getElementCount() - 1;
        if (new_element_count > 0)
        {
            if (new_element_count != i)
            {
                mData[i] = mData[new_element_count]; //might unref data, do not access data after this point
                mData[i]->setBinIndex(i);
            }

            mData[new_element_count] = NULL;
            mData.pop_back();
        }
        else
        {
            mData.clear();
        }

        this->notifyRemoval(data);
        checkAlive();
    }

    bool remove(T* data)
    {
        //LL_PROFILE_ZONE_NAMED_COLOR("Octree::remove()", OCTREE_DEBUG_COLOR_REMOVE);

        S32 i = data->getBinIndex();

        if (i >= 0 && i < getElementCount())
        {
            if (mData[i] == data)
            { //found it
                _remove(data, i);
                llassert(data->getBinIndex() == -1);
                return true;
            }
        }

        if (isInside(data))
        {
            oct_node* dest = getNodeAt(data);

            if (dest != this)
            {
                bool ret = dest->remove(data);
                llassert(data->getBinIndex() == -1);
                return ret;
            }
        }

        //SHE'S GONE MISSING...
        //none of the children have it, let's just brute force this bastard out
        //starting with the root node (UGLY CODE COMETH!)
        oct_node* parent = getOctParent();
        oct_node* node = this;

        while (parent != NULL)
        {
            node = parent;
            parent = node->getOctParent();
        }

        //node is now root
        LL_WARNS() << "!!! OCTREE REMOVING ELEMENT BY ADDRESS, SEVERE PERFORMANCE PENALTY |||" << LL_ENDL;
        node->removeByAddress(data);
        llassert(data->getBinIndex() == -1);
        return true;
    }

    void removeByAddress(T* data)
    {
        const U32 element_count = getElementCount();
        for (U32 i = 0; i < element_count; ++i)
        {
            if (mData[i] == data)
            { //we have data
                _remove(data, i);
                LL_WARNS() << "FOUND!" << LL_ENDL;
                return;
            }
        }

        for (U32 i = 0; i < getChildCount(); i++)
        {   //we don't contain data, so pass this guy down
            oct_node* child = (oct_node*) getChild(i);
            child->removeByAddress(data);
        }
    }

    void clearChildren()
    {
        mChildCount = 0;
        memset(mChildMap, NO_CHILD_NODES, sizeof(mChildMap));
    }

    void validate()
    {
#if LL_OCTREE_PARANOIA_CHECK
        for (U32 i = 0; i < getChildCount(); i++)
        {
            mChild[i]->validate();
            if (mChild[i]->getParent() != this)
            {
                LL_ERRS() << "Octree child has invalid parent." << LL_ENDL;
            }
        }
#endif
<<<<<<< HEAD
	}

	virtual bool balance()
	{	
		return false;
	}

	void destroy()
	{
		for (U32 i = 0; i < getChildCount(); i++) 
		{	
			mChild[i]->destroy();
			delete mChild[i];
		}
	}

	void addChild(oct_node* child, bool silent = false)
	{
=======
    }

    virtual bool balance()
    {
        return false;
    }

    void destroy()
    {
        for (U32 i = 0; i < getChildCount(); i++)
        {
            mChild[i]->destroy();
            delete mChild[i];
        }
    }

    void addChild(oct_node* child, BOOL silent = FALSE)
    {
>>>>>>> e1623bb2
#if LL_OCTREE_PARANOIA_CHECK

        if (child->getSize().equals3(getSize()))
        {
            OCT_ERRS << "Child size is same as parent size!" << LL_ENDL;
        }

        for (U32 i = 0; i < getChildCount(); i++)
        {
            if(!mChild[i]->getSize().equals3(child->getSize()))
            {
                OCT_ERRS <<"Invalid octree child size." << LL_ENDL;
            }
            if (mChild[i]->getCenter().equals3(child->getCenter()))
            {
                OCT_ERRS <<"Duplicate octree child position." << LL_ENDL;
            }
        }

        if (mChild.size() >= 8)
        {
            OCT_ERRS <<"Octree node has too many children... why?" << LL_ENDL;
        }
#endif

<<<<<<< HEAD
		mChildMap[child->getOctant()] = mChildCount;

		mChild[mChildCount] = child;
		++mChildCount;
		child->setParent(this);

		if (!silent)
		{
			for (U32 i = 0; i < this->getListenerCount(); i++)
			{
				oct_listener* listener = getOctListener(i);
				listener->handleChildAddition(this, child);
			}
		}
	}

	void removeChild(S32 index, bool destroy = false)
	{
		for (U32 i = 0; i < this->getListenerCount(); i++)
		{
			oct_listener* listener = getOctListener(i);
			listener->handleChildRemoval(this, getChild(index));
		}
		
		if (destroy)
		{
			mChild[index]->destroy();
			delete mChild[index];
		}

		--mChildCount;

		mChild[index] = mChild[mChildCount];

		//rebuild child map
		memset(mChildMap, NO_CHILD_NODES, sizeof(mChildMap));

		for (U32 i = 0; i < mChildCount; ++i)
		{
			mChildMap[mChild[i]->getOctant()] = i;
		}

		checkAlive();
	}

	void checkAlive()
	{
		if (getChildCount() == 0 && getElementCount() == 0)
		{
			oct_node* parent = getOctParent();
			if (parent)
			{
				parent->deleteChild(this);
			}
		}
	}

	void deleteChild(oct_node* node)
	{
		for (U32 i = 0; i < getChildCount(); i++)
		{
			if (getChild(i) == node)
			{
				removeChild(i, true);
				return;
			}
		}

		OCT_ERRS << "Octree failed to delete requested child." << LL_ENDL;
	}
=======
        mChildMap[child->getOctant()] = mChildCount;

        mChild[mChildCount] = child;
        ++mChildCount;
        child->setParent(this);

        if (!silent)
        {
            for (U32 i = 0; i < this->getListenerCount(); i++)
            {
                oct_listener* listener = getOctListener(i);
                listener->handleChildAddition(this, child);
            }
        }
    }

    void removeChild(S32 index, BOOL destroy = FALSE)
    {
        for (U32 i = 0; i < this->getListenerCount(); i++)
        {
            oct_listener* listener = getOctListener(i);
            listener->handleChildRemoval(this, getChild(index));
        }

        if (destroy)
        {
            mChild[index]->destroy();
            delete mChild[index];
        }

        --mChildCount;

        mChild[index] = mChild[mChildCount];

        //rebuild child map
        memset(mChildMap, NO_CHILD_NODES, sizeof(mChildMap));

        for (U32 i = 0; i < mChildCount; ++i)
        {
            mChildMap[mChild[i]->getOctant()] = i;
        }

        checkAlive();
    }

    void checkAlive()
    {
        if (getChildCount() == 0 && getElementCount() == 0)
        {
            oct_node* parent = getOctParent();
            if (parent)
            {
                parent->deleteChild(this);
            }
        }
    }

    void deleteChild(oct_node* node)
    {
        for (U32 i = 0; i < getChildCount(); i++)
        {
            if (getChild(i) == node)
            {
                removeChild(i, TRUE);
                return;
            }
        }

        OCT_ERRS << "Octree failed to delete requested child." << LL_ENDL;
    }
>>>>>>> e1623bb2

protected:
    typedef enum
    {
        CENTER = 0,
        SIZE = 1,
        MAX = 2,
        MIN = 3
    } eDName;

    LLVector4a mCenter;
    LLVector4a mSize;
    LLVector4a mMax;
    LLVector4a mMin;

    oct_node* mParent;
    U8 mOctant;

    oct_node* mChild[8];
    U8 mChildMap[8];
    U32 mChildCount;

    element_list mData;
};

//just like a regular node, except it might expand on insert and compress on balance
template <class T, typename T_PTR>
class LLOctreeRoot : public LLOctreeNode<T, T_PTR>
{
public:
    typedef LLOctreeNode<T, T_PTR> BaseType;
    typedef LLOctreeNode<T, T_PTR> oct_node;

    LLOctreeRoot(const LLVector4a& center,
                 const LLVector4a& size,
                 BaseType* parent)
    :   BaseType(center, size, parent)
    {
    }

    bool balance() override
    {
        //LL_PROFILE_ZONE_NAMED_COLOR("Octree::balance()",OCTREE_DEBUG_COLOR_BALANCE);

<<<<<<< HEAD
		if (this->getChildCount() == 1 && 
			!(this->mChild[0]->isLeaf()) &&
			this->mChild[0]->getElementCount() == 0)
		{ //if we have only one child and that child is an empty branch, make that child the root
			oct_node* child = this->mChild[0];
					
			//make the root node look like the child
			this->setCenter(this->mChild[0]->getCenter());
			this->setSize(this->mChild[0]->getSize());
			this->updateMinMax();

			//reset root node child list
			this->clearChildren();

			//copy the child's children into the root node silently 
			//(don't notify listeners of addition)
			for (U32 i = 0; i < child->getChildCount(); i++)
			{
				this->addChild(child->getChild(i), true);
			}

			//destroy child
			child->clearChildren();
			delete child;

			return false;
		}
		
		return true;
	}

	// LLOctreeRoot::insert
	bool insert(T* data) override
	{
		if (data == nullptr) 
		{
			OCT_ERRS << "!!! INVALID ELEMENT ADDED TO OCTREE ROOT !!!" << LL_ENDL;
			return false;
		}
		
		if (data->getBinRadius() > 4096.0)
		{
			OCT_ERRS << "!!! ELEMENT EXCEEDS MAXIMUM SIZE IN OCTREE ROOT !!!" << LL_ENDL;
			return false;
		}
		
		LLVector4a MAX_MAG;
		MAX_MAG.splat(1024.f*1024.f);

		const LLVector4a& v = data->getPositionGroup();

		LLVector4a val;
		val.setSub(v, BaseType::mCenter);
		val.setAbs(val);
		S32 lt = val.lessThan(MAX_MAG).getGatheredBits() & 0x7;

		if (lt != 0x7)
		{
			//OCT_ERRS << "!!! ELEMENT EXCEEDS RANGE OF SPATIAL PARTITION !!!" << LL_ENDL;
			return false;
		}

		if (this->getSize()[0] > data->getBinRadius() && this->isInside(data->getPositionGroup()))
		{
			//we got it, just act like a branch
			oct_node* node = this->getNodeAt(data);
			if (node == this)
			{
=======
        if (this->getChildCount() == 1 &&
            !(this->mChild[0]->isLeaf()) &&
            this->mChild[0]->getElementCount() == 0)
        { //if we have only one child and that child is an empty branch, make that child the root
            oct_node* child = this->mChild[0];

            //make the root node look like the child
            this->setCenter(this->mChild[0]->getCenter());
            this->setSize(this->mChild[0]->getSize());
            this->updateMinMax();

            //reset root node child list
            this->clearChildren();

            //copy the child's children into the root node silently
            //(don't notify listeners of addition)
            for (U32 i = 0; i < child->getChildCount(); i++)
            {
                this->addChild(child->getChild(i), TRUE);
            }

            //destroy child
            child->clearChildren();
            delete child;

            return false;
        }

        return true;
    }

    // LLOctreeRoot::insert
    bool insert(T* data) override
    {
        if (data == NULL)
        {
            OCT_ERRS << "!!! INVALID ELEMENT ADDED TO OCTREE ROOT !!!" << LL_ENDL;
            return false;
        }

        if (data->getBinRadius() > 4096.0)
        {
            OCT_ERRS << "!!! ELEMENT EXCEEDS MAXIMUM SIZE IN OCTREE ROOT !!!" << LL_ENDL;
            return false;
        }

        LLVector4a MAX_MAG;
        MAX_MAG.splat(1024.f*1024.f);

        const LLVector4a& v = data->getPositionGroup();

        LLVector4a val;
        val.setSub(v, BaseType::mCenter);
        val.setAbs(val);
        S32 lt = val.lessThan(MAX_MAG).getGatheredBits() & 0x7;

        if (lt != 0x7)
        {
            //OCT_ERRS << "!!! ELEMENT EXCEEDS RANGE OF SPATIAL PARTITION !!!" << LL_ENDL;
            return false;
        }

        if (this->getSize()[0] > data->getBinRadius() && this->isInside(data->getPositionGroup()))
        {
            //we got it, just act like a branch
            oct_node* node = this->getNodeAt(data);
            if (node == this)
            {
>>>>>>> e1623bb2
                oct_node::insert(data);
            }
            else if (node->isInside(data->getPositionGroup()))
            {
                node->insert(data);
            }
            else
            {
                // calling node->insert(data) will return us to root
                OCT_ERRS << "Failed to insert data at child node" << LL_ENDL;
            }
        }
        else if (this->getChildCount() == 0)
        {
            //first object being added, just wrap it up
            while (!(this->getSize()[0] > data->getBinRadius() && this->isInside(data->getPositionGroup())))
            {
                LLVector4a center, size;
                center = this->getCenter();
                size = this->getSize();
                oct_node::pushCenter(center, size, data);
                this->setCenter(center);
                size.mul(2.f);
                this->setSize(size);
                this->updateMinMax();
            }
            oct_node::insert(data);
        }
        else
        {
            while (!(this->getSize()[0] > data->getBinRadius() && this->isInside(data->getPositionGroup())))
            {
                //the data is outside the root node, we need to grow
                LLVector4a center(this->getCenter());
                LLVector4a size(this->getSize());

                //expand this node
                LLVector4a newcenter(center);
                oct_node::pushCenter(newcenter, size, data);
                this->setCenter(newcenter);
                LLVector4a size2 = size;
                size2.mul(2.f);
                this->setSize(size2);
                this->updateMinMax();

                llassert(size[0] >= gOctreeMinSize);

                //copy our children to a new branch
                oct_node* newnode = new oct_node(center, size, this);

                for (U32 i = 0; i < this->getChildCount(); i++)
                {
                    oct_node* child = this->getChild(i);
                    newnode->addChild(child);
                }

                //clear our children and add the root copy
                this->clearChildren();
                this->addChild(newnode);
            }

            //insert the data
            insert(data);
        }

        return false;
    }

    bool isLeaf() const override
    {
        // root can't be a leaf
        return false;
    }
};

//========================
//      LLOctreeTraveler
//========================
template <class T, typename T_PTR>
void LLOctreeTraveler<T, T_PTR>::traverse(const LLOctreeNode<T, T_PTR>* node)
{
    node->accept(this);
    for (U32 i = 0; i < node->getChildCount(); i++)
    {
        traverse(node->getChild(i));
    }
}

template <class T, typename T_PTR>
void LLOctreeTravelerDepthFirst<T, T_PTR>::traverse(const LLOctreeNode<T, T_PTR>* node)
{
    for (U32 i = 0; i < node->getChildCount(); i++)
    {
        traverse(node->getChild(i));
    }
    node->accept(this);
}

#endif<|MERGE_RESOLUTION|>--- conflicted
+++ resolved
@@ -1,1023 +1,858 @@
-/**
- * @file lloctree.h
- * @brief Octree declaration.
- *
- * $LicenseInfo:firstyear=2005&license=viewerlgpl$
- * Second Life Viewer Source Code
- * Copyright (C) 2010, Linden Research, Inc.
- *
- * This library is free software; you can redistribute it and/or
- * modify it under the terms of the GNU Lesser General Public
- * License as published by the Free Software Foundation;
- * version 2.1 of the License only.
- *
- * This library is distributed in the hope that it will be useful,
- * but WITHOUT ANY WARRANTY; without even the implied warranty of
- * MERCHANTABILITY or FITNESS FOR A PARTICULAR PURPOSE.  See the GNU
- * Lesser General Public License for more details.
- *
- * You should have received a copy of the GNU Lesser General Public
- * License along with this library; if not, write to the Free Software
- * Foundation, Inc., 51 Franklin Street, Fifth Floor, Boston, MA  02110-1301  USA
- *
- * Linden Research, Inc., 945 Battery Street, San Francisco, CA  94111  USA
- * $/LicenseInfo$
- */
-
-#ifndef LL_LLOCTREE_H
-#define LL_LLOCTREE_H
-
-#include "lltreenode.h"
-#include "v3math.h"
-#include "llvector4a.h"
-#include <vector>
-
-#define OCT_ERRS LL_WARNS("OctreeErrors")
-
-#define OCTREE_DEBUG_COLOR_REMOVE   0x0000FF // r
-#define OCTREE_DEBUG_COLOR_INSERT   0x00FF00 // g
-#define OCTREE_DEBUG_COLOR_BALANCE  0xFF0000 // b
-
-extern U32 gOctreeMaxCapacity;
-extern float gOctreeMinSize;
-
-/*#define LL_OCTREE_PARANOIA_CHECK 0
-#if LL_DARWIN
-#define LL_OCTREE_MAX_CAPACITY 32
-#else
-#define LL_OCTREE_MAX_CAPACITY 128
-#endif*/
-
-// T is the type of the element referenced by the octree node.
-// T_PTR determines how pointers to elements are stored internally.
-// LLOctreeNode<T, LLPointer<T>> assumes ownership of inserted elements and
-// deletes elements removed from the tree.
-// LLOctreeNode<T, T*> doesn't take ownership of inserted elements, so the API
-// user is responsible for managing the storage lifecycle of elements added to
-// the tree.
-template <class T, typename T_PTR> class LLOctreeNode;
-
-template <class T, typename T_PTR>
-class LLOctreeListener: public LLTreeListener<T>
-{
-public:
-    typedef LLTreeListener<T> BaseType;
-    typedef LLOctreeNode<T, T_PTR> oct_node;
-
-    virtual void handleChildAddition(const oct_node* parent, oct_node* child) = 0;
-    virtual void handleChildRemoval(const oct_node* parent, const oct_node* child) = 0;
-};
-
-template <class T, typename T_PTR>
-class LLOctreeTraveler
-{
-public:
-    virtual void traverse(const LLOctreeNode<T, T_PTR>* node);
-    virtual void visit(const LLOctreeNode<T, T_PTR>* branch) = 0;
-};
-
-template <class T, typename T_PTR>
-class LLOctreeTravelerDepthFirst : public LLOctreeTraveler<T, T_PTR>
-{
-public:
-    virtual void traverse(const LLOctreeNode<T, T_PTR>* node) override;
-};
-
-template <class T, typename T_PTR>
-class alignas(16) LLOctreeNode : public LLTreeNode<T>
-{
-    LL_ALIGN_NEW
-public:
-
-    typedef LLOctreeTraveler<T, T_PTR>                          oct_traveler;
-    typedef LLTreeTraveler<T>                                   tree_traveler;
-    typedef std::vector<T_PTR>                                  element_list;
-    typedef typename element_list::iterator                     element_iter;
-    typedef typename element_list::const_iterator               const_element_iter;
-    typedef typename std::vector<LLTreeListener<T>*>::iterator  tree_listener_iter;
-    typedef LLOctreeNode<T, T_PTR>**                            child_list;
-    typedef LLOctreeNode<T, T_PTR>**                            child_iter;
-
-    typedef LLTreeNode<T>               BaseType;
-    typedef LLOctreeNode<T, T_PTR>      oct_node;
-    typedef LLOctreeListener<T, T_PTR>  oct_listener;
-
-    enum
-    {
-        NO_CHILD_NODES = 255 // Note: This is an U8 to match the max value in mChildMap[]
-    };
-
-    LLOctreeNode(   const LLVector4a& center,
-                    const LLVector4a& size,
-                    BaseType* parent,
-                    U8 octant = NO_CHILD_NODES)
-    :   mParent((oct_node*)parent),
-        mOctant(octant)
-    {
-        llassert(size[0] >= gOctreeMinSize*0.5f);
-
-        mCenter = center;
-        mSize = size;
-
-        updateMinMax();
-        if ((mOctant == NO_CHILD_NODES) && mParent)
-        {
-            mOctant = ((oct_node*) mParent)->getOctant(mCenter);
-        }
-
-        clearChildren();
-    }
-
-    virtual ~LLOctreeNode()
-    {
-        BaseType::destroyListeners();
-
-        const U32 element_count = getElementCount();
-        for (U32 i = 0; i < element_count; ++i)
-        {
-            mData[i]->setBinIndex(-1);
-            mData[i] = NULL;
-        }
-
-        mData.clear();
-
-        for (U32 i = 0; i < getChildCount(); i++)
-        {
-            delete getChild(i);
-        }
-    }
-
-    inline const BaseType* getParent()  const           { return mParent; }
-    inline void setParent(BaseType* parent)             { mParent = (oct_node*) parent; }
-    inline const LLVector4a& getCenter() const          { return mCenter; }
-    inline const LLVector4a& getSize() const            { return mSize; }
-    inline void setCenter(const LLVector4a& center)     { mCenter = center; }
-    inline void setSize(const LLVector4a& size)         { mSize = size; }
-    inline oct_node* getNodeAt(T* data)                 { return getNodeAt(data->getPositionGroup(), data->getBinRadius()); }
-    inline U8 getOctant() const                         { return mOctant; }
-    inline const oct_node*  getOctParent() const        { return (const oct_node*) getParent(); }
-    inline oct_node* getOctParent()                     { return (oct_node*) getParent(); }
-
-    U8 getOctant(const LLVector4a& pos) const           //get the octant pos is in
-    {
-        return (U8) (pos.greaterThan(mCenter).getGatheredBits() & 0x7);
-    }
-
-    inline bool isInside(const LLVector4a& pos, const F32& rad) const
-    {
-        return rad <= mSize[0]*2.f && isInside(pos);
-    }
-
-    inline bool isInside(T* data) const
-    {
-        return isInside(data->getPositionGroup(), data->getBinRadius());
-    }
-
-    bool isInside(const LLVector4a& pos) const
-    {
-        S32 gt = pos.greaterThan(mMax).getGatheredBits() & 0x7;
-        if (gt)
-        {
-            return false;
-        }
-
-        S32 lt = pos.lessEqual(mMin).getGatheredBits() & 0x7;
-        if (lt)
-        {
-            return false;
-        }
-
-        return true;
-    }
-
-    void updateMinMax()
-    {
-        mMax.setAdd(mCenter, mSize);
-        mMin.setSub(mCenter, mSize);
-    }
-
-    inline oct_listener* getOctListener(U32 index)
-    {
-        return (oct_listener*) BaseType::getListener(index);
-    }
-
-    inline bool contains(T* xform)
-    {
-        return contains(xform->getBinRadius());
-    }
-
-    bool contains(F32 radius)
-    {
-        if (mParent == NULL)
-        {   //root node contains nothing
-            return false;
-        }
-
-        F32 size = mSize[0];
-        F32 p_size = size * 2.f;
-
-        return (radius <= gOctreeMinSize && size <= gOctreeMinSize) ||
-                (radius <= p_size && radius > size);
-    }
-
-    static void pushCenter(LLVector4a &center, const LLVector4a &size, const T* data)
-    {
-        const LLVector4a& pos = data->getPositionGroup();
-
-        LLVector4Logical gt = pos.greaterThan(center);
-
-        LLVector4a up;
-        up = _mm_and_ps(size, gt);
-
-        LLVector4a down;
-        down = _mm_andnot_ps(gt, size);
-
-        center.add(up);
-        center.sub(down);
-    }
-
-    void accept(oct_traveler* visitor)              { visitor->visit(this); }
-    virtual bool isLeaf() const                     { return mChildCount == 0; }
-
-    U32 getElementCount() const                     { return (U32)mData.size(); }
-    bool isEmpty() const                            { return mData.empty(); }
-    element_iter getDataBegin()                     { return mData.begin(); }
-    element_iter getDataEnd()                       { return mData.end(); }
-    const_element_iter getDataBegin() const         { return mData.cbegin(); }
-    const_element_iter getDataEnd() const           { return mData.cend(); }
-
-    U32 getChildCount() const                       { return mChildCount; }
-    oct_node* getChild(U32 index)                   { return mChild[index]; }
-    const oct_node* getChild(U32 index) const       { return mChild[index]; }
-    child_list& getChildren()                       { return mChild; }
-    const child_list& getChildren() const           { return mChild; }
-
-    void accept(tree_traveler* visitor) const       { visitor->visit(this); }
-    void accept(oct_traveler* visitor) const        { visitor->visit(this); }
-
-    void validateChildMap()
-    {
-        for (U32 i = 0; i < 8; i++)
-        {
-            U8 idx = mChildMap[i];
-            if (idx != NO_CHILD_NODES)
-            {
-                oct_node* child = mChild[idx];
-
-                if (child->getOctant() != i)
-                {
-                    LL_ERRS() << "Invalid child map, bad octant data." << LL_ENDL;
-                }
-
-                if (getOctant(child->getCenter()) != child->getOctant())
-                {
-                    LL_ERRS() << "Invalid child octant compared to position data." << LL_ENDL;
-                }
-            }
-        }
-    }
-
-
-    oct_node* getNodeAt(const LLVector4a& pos, const F32& rad)
-    {
-        oct_node* node = this;
-
-        if (node->isInside(pos, rad))
-        {
-            //do a quick search by octant
-            U8 octant = node->getOctant(pos);
-
-            //traverse the tree until we find a node that has no node
-            //at the appropriate octant or is smaller than the object.
-            //by definition, that node is the smallest node that contains
-            // the data
-            U8 next_node = node->mChildMap[octant];
-
-            while (next_node != NO_CHILD_NODES && node->getSize()[0] >= rad)
-            {
-                node = node->getChild(next_node);
-                octant = node->getOctant(pos);
-                next_node = node->mChildMap[octant];
-            }
-        }
-        else if (!node->contains(rad) && node->getParent())
-        { //if we got here, data does not exist in this node
-            return ((oct_node*) node->getParent())->getNodeAt(pos, rad);
-        }
-
-        return node;
-    }
-
-    virtual bool insert(T* data)
-    {
-        //LL_PROFILE_ZONE_NAMED_COLOR("Octree::insert()",OCTREE_DEBUG_COLOR_INSERT);
-
-        if (data == NULL || data->getBinIndex() != -1)
-        {
-            OCT_ERRS << "!!! INVALID ELEMENT ADDED TO OCTREE BRANCH !!!" << LL_ENDL;
-            return false;
-        }
-        oct_node* parent = getOctParent();
-
-        //is it here?
-        if (isInside(data->getPositionGroup()))
-        {
-            if ((((getElementCount() < gOctreeMaxCapacity || getSize()[0] <= gOctreeMinSize) && contains(data->getBinRadius())) ||
-                (data->getBinRadius() > getSize()[0] && parent && parent->getElementCount() >= gOctreeMaxCapacity)))
-            { //it belongs here
-                mData.push_back(data);
-                data->setBinIndex(getElementCount() - 1);
-                BaseType::insert(data);
-                return true;
-            }
-            else
-            {
-                //find a child to give it to
-                oct_node* child = NULL;
-                for (U32 i = 0; i < getChildCount(); i++)
-                {
-                    child = getChild(i);
-                    if (child->isInside(data->getPositionGroup()))
-                    {
-                        child->insert(data);
-                        return false;
-                    }
-                }
-
-                //it's here, but no kids are in the right place, make a new kid
-                LLVector4a center = getCenter();
-                LLVector4a size = getSize();
-                size.mul(0.5f);
-
-                //push center in direction of data
-                oct_node::pushCenter(center, size, data);
-
-                // handle case where floating point number gets too small
-                LLVector4a val;
-                val.setSub(center, getCenter());
-                val.setAbs(val);
-                LLVector4a min_diff(gOctreeMinSize);
-
-                S32 lt = val.lessThan(min_diff).getGatheredBits() & 0x7;
-
-                if( lt == 0x7 )
-                {
-                    mData.push_back(data);
-                    data->setBinIndex(getElementCount() - 1);
-                    BaseType::insert(data);
-                    return true;
-                }
-
-#if LL_OCTREE_PARANOIA_CHECK
-                if (getChildCount() == 8)
-                {
-                    //this really isn't possible, something bad has happened
-                    OCT_ERRS << "Octree detected floating point error and gave up." << LL_ENDL;
-                    return false;
-                }
-
-                //make sure no existing node matches this position
-                for (U32 i = 0; i < getChildCount(); i++)
-                {
-                    if (mChild[i]->getCenter().equals3(center))
-                    {
-                        OCT_ERRS << "Octree detected duplicate child center and gave up." << LL_ENDL;
-                        return false;
-                    }
-                }
-#endif
-
-                llassert(size[0] >= gOctreeMinSize*0.5f);
-                //make the new kid
-                child = new oct_node(center, size, this);
-                addChild(child);
-
-                child->insert(data);
-            }
-        }
-        else if (parent)
-        {
-            //it's not in here, give it to the root
-            OCT_ERRS << "Octree insertion failed, starting over from root!" << LL_ENDL;
-
-            oct_node* node = this;
-
-            while (parent)
-            {
-                node = parent;
-                parent = node->getOctParent();
-            }
-
-            node->insert(data);
-        }
-        else
-        {
-            // It's not in here, and we are root.
-            // LLOctreeRoot::insert() should have expanded
-            // root by now, something is wrong
-            OCT_ERRS << "Octree insertion failed! Root expansion failed." << LL_ENDL;
-        }
-
-        return false;
-    }
-
-    void _remove(T* data, S32 i)
-    { //precondition -- getElementCount() > 0, idx is in range [0, getElementCount())
-
-        data->setBinIndex(-1);
-
-        const U32 new_element_count = getElementCount() - 1;
-        if (new_element_count > 0)
-        {
-            if (new_element_count != i)
-            {
-                mData[i] = mData[new_element_count]; //might unref data, do not access data after this point
-                mData[i]->setBinIndex(i);
-            }
-
-            mData[new_element_count] = NULL;
-            mData.pop_back();
-        }
-        else
-        {
-            mData.clear();
-        }
-
-        this->notifyRemoval(data);
-        checkAlive();
-    }
-
-    bool remove(T* data)
-    {
-        //LL_PROFILE_ZONE_NAMED_COLOR("Octree::remove()", OCTREE_DEBUG_COLOR_REMOVE);
-
-        S32 i = data->getBinIndex();
-
-        if (i >= 0 && i < getElementCount())
-        {
-            if (mData[i] == data)
-            { //found it
-                _remove(data, i);
-                llassert(data->getBinIndex() == -1);
-                return true;
-            }
-        }
-
-        if (isInside(data))
-        {
-            oct_node* dest = getNodeAt(data);
-
-            if (dest != this)
-            {
-                bool ret = dest->remove(data);
-                llassert(data->getBinIndex() == -1);
-                return ret;
-            }
-        }
-
-        //SHE'S GONE MISSING...
-        //none of the children have it, let's just brute force this bastard out
-        //starting with the root node (UGLY CODE COMETH!)
-        oct_node* parent = getOctParent();
-        oct_node* node = this;
-
-        while (parent != NULL)
-        {
-            node = parent;
-            parent = node->getOctParent();
-        }
-
-        //node is now root
-        LL_WARNS() << "!!! OCTREE REMOVING ELEMENT BY ADDRESS, SEVERE PERFORMANCE PENALTY |||" << LL_ENDL;
-        node->removeByAddress(data);
-        llassert(data->getBinIndex() == -1);
-        return true;
-    }
-
-    void removeByAddress(T* data)
-    {
-        const U32 element_count = getElementCount();
-        for (U32 i = 0; i < element_count; ++i)
-        {
-            if (mData[i] == data)
-            { //we have data
-                _remove(data, i);
-                LL_WARNS() << "FOUND!" << LL_ENDL;
-                return;
-            }
-        }
-
-        for (U32 i = 0; i < getChildCount(); i++)
-        {   //we don't contain data, so pass this guy down
-            oct_node* child = (oct_node*) getChild(i);
-            child->removeByAddress(data);
-        }
-    }
-
-    void clearChildren()
-    {
-        mChildCount = 0;
-        memset(mChildMap, NO_CHILD_NODES, sizeof(mChildMap));
-    }
-
-    void validate()
-    {
-#if LL_OCTREE_PARANOIA_CHECK
-        for (U32 i = 0; i < getChildCount(); i++)
-        {
-            mChild[i]->validate();
-            if (mChild[i]->getParent() != this)
-            {
-                LL_ERRS() << "Octree child has invalid parent." << LL_ENDL;
-            }
-        }
-#endif
-<<<<<<< HEAD
-	}
-
-	virtual bool balance()
-	{	
-		return false;
-	}
-
-	void destroy()
-	{
-		for (U32 i = 0; i < getChildCount(); i++) 
-		{	
-			mChild[i]->destroy();
-			delete mChild[i];
-		}
-	}
-
-	void addChild(oct_node* child, bool silent = false)
-	{
-=======
-    }
-
-    virtual bool balance()
-    {
-        return false;
-    }
-
-    void destroy()
-    {
-        for (U32 i = 0; i < getChildCount(); i++)
-        {
-            mChild[i]->destroy();
-            delete mChild[i];
-        }
-    }
-
-    void addChild(oct_node* child, BOOL silent = FALSE)
-    {
->>>>>>> e1623bb2
-#if LL_OCTREE_PARANOIA_CHECK
-
-        if (child->getSize().equals3(getSize()))
-        {
-            OCT_ERRS << "Child size is same as parent size!" << LL_ENDL;
-        }
-
-        for (U32 i = 0; i < getChildCount(); i++)
-        {
-            if(!mChild[i]->getSize().equals3(child->getSize()))
-            {
-                OCT_ERRS <<"Invalid octree child size." << LL_ENDL;
-            }
-            if (mChild[i]->getCenter().equals3(child->getCenter()))
-            {
-                OCT_ERRS <<"Duplicate octree child position." << LL_ENDL;
-            }
-        }
-
-        if (mChild.size() >= 8)
-        {
-            OCT_ERRS <<"Octree node has too many children... why?" << LL_ENDL;
-        }
-#endif
-
-<<<<<<< HEAD
-		mChildMap[child->getOctant()] = mChildCount;
-
-		mChild[mChildCount] = child;
-		++mChildCount;
-		child->setParent(this);
-
-		if (!silent)
-		{
-			for (U32 i = 0; i < this->getListenerCount(); i++)
-			{
-				oct_listener* listener = getOctListener(i);
-				listener->handleChildAddition(this, child);
-			}
-		}
-	}
-
-	void removeChild(S32 index, bool destroy = false)
-	{
-		for (U32 i = 0; i < this->getListenerCount(); i++)
-		{
-			oct_listener* listener = getOctListener(i);
-			listener->handleChildRemoval(this, getChild(index));
-		}
-		
-		if (destroy)
-		{
-			mChild[index]->destroy();
-			delete mChild[index];
-		}
-
-		--mChildCount;
-
-		mChild[index] = mChild[mChildCount];
-
-		//rebuild child map
-		memset(mChildMap, NO_CHILD_NODES, sizeof(mChildMap));
-
-		for (U32 i = 0; i < mChildCount; ++i)
-		{
-			mChildMap[mChild[i]->getOctant()] = i;
-		}
-
-		checkAlive();
-	}
-
-	void checkAlive()
-	{
-		if (getChildCount() == 0 && getElementCount() == 0)
-		{
-			oct_node* parent = getOctParent();
-			if (parent)
-			{
-				parent->deleteChild(this);
-			}
-		}
-	}
-
-	void deleteChild(oct_node* node)
-	{
-		for (U32 i = 0; i < getChildCount(); i++)
-		{
-			if (getChild(i) == node)
-			{
-				removeChild(i, true);
-				return;
-			}
-		}
-
-		OCT_ERRS << "Octree failed to delete requested child." << LL_ENDL;
-	}
-=======
-        mChildMap[child->getOctant()] = mChildCount;
-
-        mChild[mChildCount] = child;
-        ++mChildCount;
-        child->setParent(this);
-
-        if (!silent)
-        {
-            for (U32 i = 0; i < this->getListenerCount(); i++)
-            {
-                oct_listener* listener = getOctListener(i);
-                listener->handleChildAddition(this, child);
-            }
-        }
-    }
-
-    void removeChild(S32 index, BOOL destroy = FALSE)
-    {
-        for (U32 i = 0; i < this->getListenerCount(); i++)
-        {
-            oct_listener* listener = getOctListener(i);
-            listener->handleChildRemoval(this, getChild(index));
-        }
-
-        if (destroy)
-        {
-            mChild[index]->destroy();
-            delete mChild[index];
-        }
-
-        --mChildCount;
-
-        mChild[index] = mChild[mChildCount];
-
-        //rebuild child map
-        memset(mChildMap, NO_CHILD_NODES, sizeof(mChildMap));
-
-        for (U32 i = 0; i < mChildCount; ++i)
-        {
-            mChildMap[mChild[i]->getOctant()] = i;
-        }
-
-        checkAlive();
-    }
-
-    void checkAlive()
-    {
-        if (getChildCount() == 0 && getElementCount() == 0)
-        {
-            oct_node* parent = getOctParent();
-            if (parent)
-            {
-                parent->deleteChild(this);
-            }
-        }
-    }
-
-    void deleteChild(oct_node* node)
-    {
-        for (U32 i = 0; i < getChildCount(); i++)
-        {
-            if (getChild(i) == node)
-            {
-                removeChild(i, TRUE);
-                return;
-            }
-        }
-
-        OCT_ERRS << "Octree failed to delete requested child." << LL_ENDL;
-    }
->>>>>>> e1623bb2
-
-protected:
-    typedef enum
-    {
-        CENTER = 0,
-        SIZE = 1,
-        MAX = 2,
-        MIN = 3
-    } eDName;
-
-    LLVector4a mCenter;
-    LLVector4a mSize;
-    LLVector4a mMax;
-    LLVector4a mMin;
-
-    oct_node* mParent;
-    U8 mOctant;
-
-    oct_node* mChild[8];
-    U8 mChildMap[8];
-    U32 mChildCount;
-
-    element_list mData;
-};
-
-//just like a regular node, except it might expand on insert and compress on balance
-template <class T, typename T_PTR>
-class LLOctreeRoot : public LLOctreeNode<T, T_PTR>
-{
-public:
-    typedef LLOctreeNode<T, T_PTR> BaseType;
-    typedef LLOctreeNode<T, T_PTR> oct_node;
-
-    LLOctreeRoot(const LLVector4a& center,
-                 const LLVector4a& size,
-                 BaseType* parent)
-    :   BaseType(center, size, parent)
-    {
-    }
-
-    bool balance() override
-    {
-        //LL_PROFILE_ZONE_NAMED_COLOR("Octree::balance()",OCTREE_DEBUG_COLOR_BALANCE);
-
-<<<<<<< HEAD
-		if (this->getChildCount() == 1 && 
-			!(this->mChild[0]->isLeaf()) &&
-			this->mChild[0]->getElementCount() == 0)
-		{ //if we have only one child and that child is an empty branch, make that child the root
-			oct_node* child = this->mChild[0];
-					
-			//make the root node look like the child
-			this->setCenter(this->mChild[0]->getCenter());
-			this->setSize(this->mChild[0]->getSize());
-			this->updateMinMax();
-
-			//reset root node child list
-			this->clearChildren();
-
-			//copy the child's children into the root node silently 
-			//(don't notify listeners of addition)
-			for (U32 i = 0; i < child->getChildCount(); i++)
-			{
-				this->addChild(child->getChild(i), true);
-			}
-
-			//destroy child
-			child->clearChildren();
-			delete child;
-
-			return false;
-		}
-		
-		return true;
-	}
-
-	// LLOctreeRoot::insert
-	bool insert(T* data) override
-	{
-		if (data == nullptr) 
-		{
-			OCT_ERRS << "!!! INVALID ELEMENT ADDED TO OCTREE ROOT !!!" << LL_ENDL;
-			return false;
-		}
-		
-		if (data->getBinRadius() > 4096.0)
-		{
-			OCT_ERRS << "!!! ELEMENT EXCEEDS MAXIMUM SIZE IN OCTREE ROOT !!!" << LL_ENDL;
-			return false;
-		}
-		
-		LLVector4a MAX_MAG;
-		MAX_MAG.splat(1024.f*1024.f);
-
-		const LLVector4a& v = data->getPositionGroup();
-
-		LLVector4a val;
-		val.setSub(v, BaseType::mCenter);
-		val.setAbs(val);
-		S32 lt = val.lessThan(MAX_MAG).getGatheredBits() & 0x7;
-
-		if (lt != 0x7)
-		{
-			//OCT_ERRS << "!!! ELEMENT EXCEEDS RANGE OF SPATIAL PARTITION !!!" << LL_ENDL;
-			return false;
-		}
-
-		if (this->getSize()[0] > data->getBinRadius() && this->isInside(data->getPositionGroup()))
-		{
-			//we got it, just act like a branch
-			oct_node* node = this->getNodeAt(data);
-			if (node == this)
-			{
-=======
-        if (this->getChildCount() == 1 &&
-            !(this->mChild[0]->isLeaf()) &&
-            this->mChild[0]->getElementCount() == 0)
-        { //if we have only one child and that child is an empty branch, make that child the root
-            oct_node* child = this->mChild[0];
-
-            //make the root node look like the child
-            this->setCenter(this->mChild[0]->getCenter());
-            this->setSize(this->mChild[0]->getSize());
-            this->updateMinMax();
-
-            //reset root node child list
-            this->clearChildren();
-
-            //copy the child's children into the root node silently
-            //(don't notify listeners of addition)
-            for (U32 i = 0; i < child->getChildCount(); i++)
-            {
-                this->addChild(child->getChild(i), TRUE);
-            }
-
-            //destroy child
-            child->clearChildren();
-            delete child;
-
-            return false;
-        }
-
-        return true;
-    }
-
-    // LLOctreeRoot::insert
-    bool insert(T* data) override
-    {
-        if (data == NULL)
-        {
-            OCT_ERRS << "!!! INVALID ELEMENT ADDED TO OCTREE ROOT !!!" << LL_ENDL;
-            return false;
-        }
-
-        if (data->getBinRadius() > 4096.0)
-        {
-            OCT_ERRS << "!!! ELEMENT EXCEEDS MAXIMUM SIZE IN OCTREE ROOT !!!" << LL_ENDL;
-            return false;
-        }
-
-        LLVector4a MAX_MAG;
-        MAX_MAG.splat(1024.f*1024.f);
-
-        const LLVector4a& v = data->getPositionGroup();
-
-        LLVector4a val;
-        val.setSub(v, BaseType::mCenter);
-        val.setAbs(val);
-        S32 lt = val.lessThan(MAX_MAG).getGatheredBits() & 0x7;
-
-        if (lt != 0x7)
-        {
-            //OCT_ERRS << "!!! ELEMENT EXCEEDS RANGE OF SPATIAL PARTITION !!!" << LL_ENDL;
-            return false;
-        }
-
-        if (this->getSize()[0] > data->getBinRadius() && this->isInside(data->getPositionGroup()))
-        {
-            //we got it, just act like a branch
-            oct_node* node = this->getNodeAt(data);
-            if (node == this)
-            {
->>>>>>> e1623bb2
-                oct_node::insert(data);
-            }
-            else if (node->isInside(data->getPositionGroup()))
-            {
-                node->insert(data);
-            }
-            else
-            {
-                // calling node->insert(data) will return us to root
-                OCT_ERRS << "Failed to insert data at child node" << LL_ENDL;
-            }
-        }
-        else if (this->getChildCount() == 0)
-        {
-            //first object being added, just wrap it up
-            while (!(this->getSize()[0] > data->getBinRadius() && this->isInside(data->getPositionGroup())))
-            {
-                LLVector4a center, size;
-                center = this->getCenter();
-                size = this->getSize();
-                oct_node::pushCenter(center, size, data);
-                this->setCenter(center);
-                size.mul(2.f);
-                this->setSize(size);
-                this->updateMinMax();
-            }
-            oct_node::insert(data);
-        }
-        else
-        {
-            while (!(this->getSize()[0] > data->getBinRadius() && this->isInside(data->getPositionGroup())))
-            {
-                //the data is outside the root node, we need to grow
-                LLVector4a center(this->getCenter());
-                LLVector4a size(this->getSize());
-
-                //expand this node
-                LLVector4a newcenter(center);
-                oct_node::pushCenter(newcenter, size, data);
-                this->setCenter(newcenter);
-                LLVector4a size2 = size;
-                size2.mul(2.f);
-                this->setSize(size2);
-                this->updateMinMax();
-
-                llassert(size[0] >= gOctreeMinSize);
-
-                //copy our children to a new branch
-                oct_node* newnode = new oct_node(center, size, this);
-
-                for (U32 i = 0; i < this->getChildCount(); i++)
-                {
-                    oct_node* child = this->getChild(i);
-                    newnode->addChild(child);
-                }
-
-                //clear our children and add the root copy
-                this->clearChildren();
-                this->addChild(newnode);
-            }
-
-            //insert the data
-            insert(data);
-        }
-
-        return false;
-    }
-
-    bool isLeaf() const override
-    {
-        // root can't be a leaf
-        return false;
-    }
-};
-
-//========================
-//      LLOctreeTraveler
-//========================
-template <class T, typename T_PTR>
-void LLOctreeTraveler<T, T_PTR>::traverse(const LLOctreeNode<T, T_PTR>* node)
-{
-    node->accept(this);
-    for (U32 i = 0; i < node->getChildCount(); i++)
-    {
-        traverse(node->getChild(i));
-    }
-}
-
-template <class T, typename T_PTR>
-void LLOctreeTravelerDepthFirst<T, T_PTR>::traverse(const LLOctreeNode<T, T_PTR>* node)
-{
-    for (U32 i = 0; i < node->getChildCount(); i++)
-    {
-        traverse(node->getChild(i));
-    }
-    node->accept(this);
-}
-
-#endif+/**
+ * @file lloctree.h
+ * @brief Octree declaration.
+ *
+ * $LicenseInfo:firstyear=2005&license=viewerlgpl$
+ * Second Life Viewer Source Code
+ * Copyright (C) 2010, Linden Research, Inc.
+ *
+ * This library is free software; you can redistribute it and/or
+ * modify it under the terms of the GNU Lesser General Public
+ * License as published by the Free Software Foundation;
+ * version 2.1 of the License only.
+ *
+ * This library is distributed in the hope that it will be useful,
+ * but WITHOUT ANY WARRANTY; without even the implied warranty of
+ * MERCHANTABILITY or FITNESS FOR A PARTICULAR PURPOSE.  See the GNU
+ * Lesser General Public License for more details.
+ *
+ * You should have received a copy of the GNU Lesser General Public
+ * License along with this library; if not, write to the Free Software
+ * Foundation, Inc., 51 Franklin Street, Fifth Floor, Boston, MA  02110-1301  USA
+ *
+ * Linden Research, Inc., 945 Battery Street, San Francisco, CA  94111  USA
+ * $/LicenseInfo$
+ */
+
+#ifndef LL_LLOCTREE_H
+#define LL_LLOCTREE_H
+
+#include "lltreenode.h"
+#include "v3math.h"
+#include "llvector4a.h"
+#include <vector>
+
+#define OCT_ERRS LL_WARNS("OctreeErrors")
+
+#define OCTREE_DEBUG_COLOR_REMOVE   0x0000FF // r
+#define OCTREE_DEBUG_COLOR_INSERT   0x00FF00 // g
+#define OCTREE_DEBUG_COLOR_BALANCE  0xFF0000 // b
+
+extern U32 gOctreeMaxCapacity;
+extern float gOctreeMinSize;
+
+/*#define LL_OCTREE_PARANOIA_CHECK 0
+#if LL_DARWIN
+#define LL_OCTREE_MAX_CAPACITY 32
+#else
+#define LL_OCTREE_MAX_CAPACITY 128
+#endif*/
+
+// T is the type of the element referenced by the octree node.
+// T_PTR determines how pointers to elements are stored internally.
+// LLOctreeNode<T, LLPointer<T>> assumes ownership of inserted elements and
+// deletes elements removed from the tree.
+// LLOctreeNode<T, T*> doesn't take ownership of inserted elements, so the API
+// user is responsible for managing the storage lifecycle of elements added to
+// the tree.
+template <class T, typename T_PTR> class LLOctreeNode;
+
+template <class T, typename T_PTR>
+class LLOctreeListener: public LLTreeListener<T>
+{
+public:
+    typedef LLTreeListener<T> BaseType;
+    typedef LLOctreeNode<T, T_PTR> oct_node;
+
+    virtual void handleChildAddition(const oct_node* parent, oct_node* child) = 0;
+    virtual void handleChildRemoval(const oct_node* parent, const oct_node* child) = 0;
+};
+
+template <class T, typename T_PTR>
+class LLOctreeTraveler
+{
+public:
+    virtual void traverse(const LLOctreeNode<T, T_PTR>* node);
+    virtual void visit(const LLOctreeNode<T, T_PTR>* branch) = 0;
+};
+
+template <class T, typename T_PTR>
+class LLOctreeTravelerDepthFirst : public LLOctreeTraveler<T, T_PTR>
+{
+public:
+    virtual void traverse(const LLOctreeNode<T, T_PTR>* node) override;
+};
+
+template <class T, typename T_PTR>
+class alignas(16) LLOctreeNode : public LLTreeNode<T>
+{
+    LL_ALIGN_NEW
+public:
+
+    typedef LLOctreeTraveler<T, T_PTR>                          oct_traveler;
+    typedef LLTreeTraveler<T>                                   tree_traveler;
+    typedef std::vector<T_PTR>                                  element_list;
+    typedef typename element_list::iterator                     element_iter;
+    typedef typename element_list::const_iterator               const_element_iter;
+    typedef typename std::vector<LLTreeListener<T>*>::iterator  tree_listener_iter;
+    typedef LLOctreeNode<T, T_PTR>**                            child_list;
+    typedef LLOctreeNode<T, T_PTR>**                            child_iter;
+
+    typedef LLTreeNode<T>               BaseType;
+    typedef LLOctreeNode<T, T_PTR>      oct_node;
+    typedef LLOctreeListener<T, T_PTR>  oct_listener;
+
+    enum
+    {
+        NO_CHILD_NODES = 255 // Note: This is an U8 to match the max value in mChildMap[]
+    };
+
+    LLOctreeNode(   const LLVector4a& center,
+                    const LLVector4a& size,
+                    BaseType* parent,
+                    U8 octant = NO_CHILD_NODES)
+    :   mParent((oct_node*)parent),
+        mOctant(octant)
+    {
+        llassert(size[0] >= gOctreeMinSize*0.5f);
+
+        mCenter = center;
+        mSize = size;
+
+        updateMinMax();
+        if ((mOctant == NO_CHILD_NODES) && mParent)
+        {
+            mOctant = ((oct_node*) mParent)->getOctant(mCenter);
+        }
+
+        clearChildren();
+    }
+
+    virtual ~LLOctreeNode()
+    {
+        BaseType::destroyListeners();
+
+        const U32 element_count = getElementCount();
+        for (U32 i = 0; i < element_count; ++i)
+        {
+            mData[i]->setBinIndex(-1);
+            mData[i] = NULL;
+        }
+
+        mData.clear();
+
+        for (U32 i = 0; i < getChildCount(); i++)
+        {
+            delete getChild(i);
+        }
+    }
+
+    inline const BaseType* getParent()  const           { return mParent; }
+    inline void setParent(BaseType* parent)             { mParent = (oct_node*) parent; }
+    inline const LLVector4a& getCenter() const          { return mCenter; }
+    inline const LLVector4a& getSize() const            { return mSize; }
+    inline void setCenter(const LLVector4a& center)     { mCenter = center; }
+    inline void setSize(const LLVector4a& size)         { mSize = size; }
+    inline oct_node* getNodeAt(T* data)                 { return getNodeAt(data->getPositionGroup(), data->getBinRadius()); }
+    inline U8 getOctant() const                         { return mOctant; }
+    inline const oct_node*  getOctParent() const        { return (const oct_node*) getParent(); }
+    inline oct_node* getOctParent()                     { return (oct_node*) getParent(); }
+
+    U8 getOctant(const LLVector4a& pos) const           //get the octant pos is in
+    {
+        return (U8) (pos.greaterThan(mCenter).getGatheredBits() & 0x7);
+    }
+
+    inline bool isInside(const LLVector4a& pos, const F32& rad) const
+    {
+        return rad <= mSize[0]*2.f && isInside(pos);
+    }
+
+    inline bool isInside(T* data) const
+    {
+        return isInside(data->getPositionGroup(), data->getBinRadius());
+    }
+
+    bool isInside(const LLVector4a& pos) const
+    {
+        S32 gt = pos.greaterThan(mMax).getGatheredBits() & 0x7;
+        if (gt)
+        {
+            return false;
+        }
+
+        S32 lt = pos.lessEqual(mMin).getGatheredBits() & 0x7;
+        if (lt)
+        {
+            return false;
+        }
+
+        return true;
+    }
+
+    void updateMinMax()
+    {
+        mMax.setAdd(mCenter, mSize);
+        mMin.setSub(mCenter, mSize);
+    }
+
+    inline oct_listener* getOctListener(U32 index)
+    {
+        return (oct_listener*) BaseType::getListener(index);
+    }
+
+    inline bool contains(T* xform)
+    {
+        return contains(xform->getBinRadius());
+    }
+
+    bool contains(F32 radius)
+    {
+        if (mParent == NULL)
+        {   //root node contains nothing
+            return false;
+        }
+
+        F32 size = mSize[0];
+        F32 p_size = size * 2.f;
+
+        return (radius <= gOctreeMinSize && size <= gOctreeMinSize) ||
+                (radius <= p_size && radius > size);
+    }
+
+    static void pushCenter(LLVector4a &center, const LLVector4a &size, const T* data)
+    {
+        const LLVector4a& pos = data->getPositionGroup();
+
+        LLVector4Logical gt = pos.greaterThan(center);
+
+        LLVector4a up;
+        up = _mm_and_ps(size, gt);
+
+        LLVector4a down;
+        down = _mm_andnot_ps(gt, size);
+
+        center.add(up);
+        center.sub(down);
+    }
+
+    void accept(oct_traveler* visitor)              { visitor->visit(this); }
+    virtual bool isLeaf() const                     { return mChildCount == 0; }
+
+    U32 getElementCount() const                     { return (U32)mData.size(); }
+    bool isEmpty() const                            { return mData.empty(); }
+    element_iter getDataBegin()                     { return mData.begin(); }
+    element_iter getDataEnd()                       { return mData.end(); }
+    const_element_iter getDataBegin() const         { return mData.cbegin(); }
+    const_element_iter getDataEnd() const           { return mData.cend(); }
+
+    U32 getChildCount() const                       { return mChildCount; }
+    oct_node* getChild(U32 index)                   { return mChild[index]; }
+    const oct_node* getChild(U32 index) const       { return mChild[index]; }
+    child_list& getChildren()                       { return mChild; }
+    const child_list& getChildren() const           { return mChild; }
+
+    void accept(tree_traveler* visitor) const       { visitor->visit(this); }
+    void accept(oct_traveler* visitor) const        { visitor->visit(this); }
+
+    void validateChildMap()
+    {
+        for (U32 i = 0; i < 8; i++)
+        {
+            U8 idx = mChildMap[i];
+            if (idx != NO_CHILD_NODES)
+            {
+                oct_node* child = mChild[idx];
+
+                if (child->getOctant() != i)
+                {
+                    LL_ERRS() << "Invalid child map, bad octant data." << LL_ENDL;
+                }
+
+                if (getOctant(child->getCenter()) != child->getOctant())
+                {
+                    LL_ERRS() << "Invalid child octant compared to position data." << LL_ENDL;
+                }
+            }
+        }
+    }
+
+
+    oct_node* getNodeAt(const LLVector4a& pos, const F32& rad)
+    {
+        oct_node* node = this;
+
+        if (node->isInside(pos, rad))
+        {
+            //do a quick search by octant
+            U8 octant = node->getOctant(pos);
+
+            //traverse the tree until we find a node that has no node
+            //at the appropriate octant or is smaller than the object.
+            //by definition, that node is the smallest node that contains
+            // the data
+            U8 next_node = node->mChildMap[octant];
+
+            while (next_node != NO_CHILD_NODES && node->getSize()[0] >= rad)
+            {
+                node = node->getChild(next_node);
+                octant = node->getOctant(pos);
+                next_node = node->mChildMap[octant];
+            }
+        }
+        else if (!node->contains(rad) && node->getParent())
+        { //if we got here, data does not exist in this node
+            return ((oct_node*) node->getParent())->getNodeAt(pos, rad);
+        }
+
+        return node;
+    }
+
+    virtual bool insert(T* data)
+    {
+        //LL_PROFILE_ZONE_NAMED_COLOR("Octree::insert()",OCTREE_DEBUG_COLOR_INSERT);
+
+        if (data == NULL || data->getBinIndex() != -1)
+        {
+            OCT_ERRS << "!!! INVALID ELEMENT ADDED TO OCTREE BRANCH !!!" << LL_ENDL;
+            return false;
+        }
+        oct_node* parent = getOctParent();
+
+        //is it here?
+        if (isInside(data->getPositionGroup()))
+        {
+            if ((((getElementCount() < gOctreeMaxCapacity || getSize()[0] <= gOctreeMinSize) && contains(data->getBinRadius())) ||
+                (data->getBinRadius() > getSize()[0] && parent && parent->getElementCount() >= gOctreeMaxCapacity)))
+            { //it belongs here
+                mData.push_back(data);
+                data->setBinIndex(getElementCount() - 1);
+                BaseType::insert(data);
+                return true;
+            }
+            else
+            {
+                //find a child to give it to
+                oct_node* child = NULL;
+                for (U32 i = 0; i < getChildCount(); i++)
+                {
+                    child = getChild(i);
+                    if (child->isInside(data->getPositionGroup()))
+                    {
+                        child->insert(data);
+                        return false;
+                    }
+                }
+
+                //it's here, but no kids are in the right place, make a new kid
+                LLVector4a center = getCenter();
+                LLVector4a size = getSize();
+                size.mul(0.5f);
+
+                //push center in direction of data
+                oct_node::pushCenter(center, size, data);
+
+                // handle case where floating point number gets too small
+                LLVector4a val;
+                val.setSub(center, getCenter());
+                val.setAbs(val);
+                LLVector4a min_diff(gOctreeMinSize);
+
+                S32 lt = val.lessThan(min_diff).getGatheredBits() & 0x7;
+
+                if( lt == 0x7 )
+                {
+                    mData.push_back(data);
+                    data->setBinIndex(getElementCount() - 1);
+                    BaseType::insert(data);
+                    return true;
+                }
+
+#if LL_OCTREE_PARANOIA_CHECK
+                if (getChildCount() == 8)
+                {
+                    //this really isn't possible, something bad has happened
+                    OCT_ERRS << "Octree detected floating point error and gave up." << LL_ENDL;
+                    return false;
+                }
+
+                //make sure no existing node matches this position
+                for (U32 i = 0; i < getChildCount(); i++)
+                {
+                    if (mChild[i]->getCenter().equals3(center))
+                    {
+                        OCT_ERRS << "Octree detected duplicate child center and gave up." << LL_ENDL;
+                        return false;
+                    }
+                }
+#endif
+
+                llassert(size[0] >= gOctreeMinSize*0.5f);
+                //make the new kid
+                child = new oct_node(center, size, this);
+                addChild(child);
+
+                child->insert(data);
+            }
+        }
+        else if (parent)
+        {
+            //it's not in here, give it to the root
+            OCT_ERRS << "Octree insertion failed, starting over from root!" << LL_ENDL;
+
+            oct_node* node = this;
+
+            while (parent)
+            {
+                node = parent;
+                parent = node->getOctParent();
+            }
+
+            node->insert(data);
+        }
+        else
+        {
+            // It's not in here, and we are root.
+            // LLOctreeRoot::insert() should have expanded
+            // root by now, something is wrong
+            OCT_ERRS << "Octree insertion failed! Root expansion failed." << LL_ENDL;
+        }
+
+        return false;
+    }
+
+    void _remove(T* data, S32 i)
+    { //precondition -- getElementCount() > 0, idx is in range [0, getElementCount())
+
+        data->setBinIndex(-1);
+
+        const U32 new_element_count = getElementCount() - 1;
+        if (new_element_count > 0)
+        {
+            if (new_element_count != i)
+            {
+                mData[i] = mData[new_element_count]; //might unref data, do not access data after this point
+                mData[i]->setBinIndex(i);
+            }
+
+            mData[new_element_count] = NULL;
+            mData.pop_back();
+        }
+        else
+        {
+            mData.clear();
+        }
+
+        this->notifyRemoval(data);
+        checkAlive();
+    }
+
+    bool remove(T* data)
+    {
+        //LL_PROFILE_ZONE_NAMED_COLOR("Octree::remove()", OCTREE_DEBUG_COLOR_REMOVE);
+
+        S32 i = data->getBinIndex();
+
+        if (i >= 0 && i < getElementCount())
+        {
+            if (mData[i] == data)
+            { //found it
+                _remove(data, i);
+                llassert(data->getBinIndex() == -1);
+                return true;
+            }
+        }
+
+        if (isInside(data))
+        {
+            oct_node* dest = getNodeAt(data);
+
+            if (dest != this)
+            {
+                bool ret = dest->remove(data);
+                llassert(data->getBinIndex() == -1);
+                return ret;
+            }
+        }
+
+        //SHE'S GONE MISSING...
+        //none of the children have it, let's just brute force this bastard out
+        //starting with the root node (UGLY CODE COMETH!)
+        oct_node* parent = getOctParent();
+        oct_node* node = this;
+
+        while (parent != NULL)
+        {
+            node = parent;
+            parent = node->getOctParent();
+        }
+
+        //node is now root
+        LL_WARNS() << "!!! OCTREE REMOVING ELEMENT BY ADDRESS, SEVERE PERFORMANCE PENALTY |||" << LL_ENDL;
+        node->removeByAddress(data);
+        llassert(data->getBinIndex() == -1);
+        return true;
+    }
+
+    void removeByAddress(T* data)
+    {
+        const U32 element_count = getElementCount();
+        for (U32 i = 0; i < element_count; ++i)
+        {
+            if (mData[i] == data)
+            { //we have data
+                _remove(data, i);
+                LL_WARNS() << "FOUND!" << LL_ENDL;
+                return;
+            }
+        }
+
+        for (U32 i = 0; i < getChildCount(); i++)
+        {   //we don't contain data, so pass this guy down
+            oct_node* child = (oct_node*) getChild(i);
+            child->removeByAddress(data);
+        }
+    }
+
+    void clearChildren()
+    {
+        mChildCount = 0;
+        memset(mChildMap, NO_CHILD_NODES, sizeof(mChildMap));
+    }
+
+    void validate()
+    {
+#if LL_OCTREE_PARANOIA_CHECK
+        for (U32 i = 0; i < getChildCount(); i++)
+        {
+            mChild[i]->validate();
+            if (mChild[i]->getParent() != this)
+            {
+                LL_ERRS() << "Octree child has invalid parent." << LL_ENDL;
+            }
+        }
+#endif
+    }
+
+    virtual bool balance()
+    {
+        return false;
+    }
+
+    void destroy()
+    {
+        for (U32 i = 0; i < getChildCount(); i++)
+        {
+            mChild[i]->destroy();
+            delete mChild[i];
+        }
+    }
+
+    void addChild(oct_node* child, bool silent = false)
+    {
+#if LL_OCTREE_PARANOIA_CHECK
+
+        if (child->getSize().equals3(getSize()))
+        {
+            OCT_ERRS << "Child size is same as parent size!" << LL_ENDL;
+        }
+
+        for (U32 i = 0; i < getChildCount(); i++)
+        {
+            if(!mChild[i]->getSize().equals3(child->getSize()))
+            {
+                OCT_ERRS <<"Invalid octree child size." << LL_ENDL;
+            }
+            if (mChild[i]->getCenter().equals3(child->getCenter()))
+            {
+                OCT_ERRS <<"Duplicate octree child position." << LL_ENDL;
+            }
+        }
+
+        if (mChild.size() >= 8)
+        {
+            OCT_ERRS <<"Octree node has too many children... why?" << LL_ENDL;
+        }
+#endif
+
+        mChildMap[child->getOctant()] = mChildCount;
+
+        mChild[mChildCount] = child;
+        ++mChildCount;
+        child->setParent(this);
+
+        if (!silent)
+        {
+            for (U32 i = 0; i < this->getListenerCount(); i++)
+            {
+                oct_listener* listener = getOctListener(i);
+                listener->handleChildAddition(this, child);
+            }
+        }
+    }
+
+    void removeChild(S32 index, bool destroy = false)
+    {
+        for (U32 i = 0; i < this->getListenerCount(); i++)
+        {
+            oct_listener* listener = getOctListener(i);
+            listener->handleChildRemoval(this, getChild(index));
+        }
+
+        if (destroy)
+        {
+            mChild[index]->destroy();
+            delete mChild[index];
+        }
+
+        --mChildCount;
+
+        mChild[index] = mChild[mChildCount];
+
+        //rebuild child map
+        memset(mChildMap, NO_CHILD_NODES, sizeof(mChildMap));
+
+        for (U32 i = 0; i < mChildCount; ++i)
+        {
+            mChildMap[mChild[i]->getOctant()] = i;
+        }
+
+        checkAlive();
+    }
+
+    void checkAlive()
+    {
+        if (getChildCount() == 0 && getElementCount() == 0)
+        {
+            oct_node* parent = getOctParent();
+            if (parent)
+            {
+                parent->deleteChild(this);
+            }
+        }
+    }
+
+    void deleteChild(oct_node* node)
+    {
+        for (U32 i = 0; i < getChildCount(); i++)
+        {
+            if (getChild(i) == node)
+            {
+                removeChild(i, true);
+                return;
+            }
+        }
+
+        OCT_ERRS << "Octree failed to delete requested child." << LL_ENDL;
+    }
+
+protected:
+    typedef enum
+    {
+        CENTER = 0,
+        SIZE = 1,
+        MAX = 2,
+        MIN = 3
+    } eDName;
+
+    LLVector4a mCenter;
+    LLVector4a mSize;
+    LLVector4a mMax;
+    LLVector4a mMin;
+
+    oct_node* mParent;
+    U8 mOctant;
+
+    oct_node* mChild[8];
+    U8 mChildMap[8];
+    U32 mChildCount;
+
+    element_list mData;
+};
+
+//just like a regular node, except it might expand on insert and compress on balance
+template <class T, typename T_PTR>
+class LLOctreeRoot : public LLOctreeNode<T, T_PTR>
+{
+public:
+    typedef LLOctreeNode<T, T_PTR> BaseType;
+    typedef LLOctreeNode<T, T_PTR> oct_node;
+
+    LLOctreeRoot(const LLVector4a& center,
+                 const LLVector4a& size,
+                 BaseType* parent)
+    :   BaseType(center, size, parent)
+    {
+    }
+
+    bool balance() override
+    {
+        //LL_PROFILE_ZONE_NAMED_COLOR("Octree::balance()",OCTREE_DEBUG_COLOR_BALANCE);
+
+        if (this->getChildCount() == 1 &&
+            !(this->mChild[0]->isLeaf()) &&
+            this->mChild[0]->getElementCount() == 0)
+        { //if we have only one child and that child is an empty branch, make that child the root
+            oct_node* child = this->mChild[0];
+
+            //make the root node look like the child
+            this->setCenter(this->mChild[0]->getCenter());
+            this->setSize(this->mChild[0]->getSize());
+            this->updateMinMax();
+
+            //reset root node child list
+            this->clearChildren();
+
+            //copy the child's children into the root node silently
+            //(don't notify listeners of addition)
+            for (U32 i = 0; i < child->getChildCount(); i++)
+            {
+                this->addChild(child->getChild(i), true);
+            }
+
+            //destroy child
+            child->clearChildren();
+            delete child;
+
+            return false;
+        }
+
+        return true;
+    }
+
+    // LLOctreeRoot::insert
+    bool insert(T* data) override
+    {
+        if (data == nullptr)
+        {
+            OCT_ERRS << "!!! INVALID ELEMENT ADDED TO OCTREE ROOT !!!" << LL_ENDL;
+            return false;
+        }
+
+        if (data->getBinRadius() > 4096.0)
+        {
+            OCT_ERRS << "!!! ELEMENT EXCEEDS MAXIMUM SIZE IN OCTREE ROOT !!!" << LL_ENDL;
+            return false;
+        }
+
+        LLVector4a MAX_MAG;
+        MAX_MAG.splat(1024.f*1024.f);
+
+        const LLVector4a& v = data->getPositionGroup();
+
+        LLVector4a val;
+        val.setSub(v, BaseType::mCenter);
+        val.setAbs(val);
+        S32 lt = val.lessThan(MAX_MAG).getGatheredBits() & 0x7;
+
+        if (lt != 0x7)
+        {
+            //OCT_ERRS << "!!! ELEMENT EXCEEDS RANGE OF SPATIAL PARTITION !!!" << LL_ENDL;
+            return false;
+        }
+
+        if (this->getSize()[0] > data->getBinRadius() && this->isInside(data->getPositionGroup()))
+        {
+            //we got it, just act like a branch
+            oct_node* node = this->getNodeAt(data);
+            if (node == this)
+            {
+                oct_node::insert(data);
+            }
+            else if (node->isInside(data->getPositionGroup()))
+            {
+                node->insert(data);
+            }
+            else
+            {
+                // calling node->insert(data) will return us to root
+                OCT_ERRS << "Failed to insert data at child node" << LL_ENDL;
+            }
+        }
+        else if (this->getChildCount() == 0)
+        {
+            //first object being added, just wrap it up
+            while (!(this->getSize()[0] > data->getBinRadius() && this->isInside(data->getPositionGroup())))
+            {
+                LLVector4a center, size;
+                center = this->getCenter();
+                size = this->getSize();
+                oct_node::pushCenter(center, size, data);
+                this->setCenter(center);
+                size.mul(2.f);
+                this->setSize(size);
+                this->updateMinMax();
+            }
+            oct_node::insert(data);
+        }
+        else
+        {
+            while (!(this->getSize()[0] > data->getBinRadius() && this->isInside(data->getPositionGroup())))
+            {
+                //the data is outside the root node, we need to grow
+                LLVector4a center(this->getCenter());
+                LLVector4a size(this->getSize());
+
+                //expand this node
+                LLVector4a newcenter(center);
+                oct_node::pushCenter(newcenter, size, data);
+                this->setCenter(newcenter);
+                LLVector4a size2 = size;
+                size2.mul(2.f);
+                this->setSize(size2);
+                this->updateMinMax();
+
+                llassert(size[0] >= gOctreeMinSize);
+
+                //copy our children to a new branch
+                oct_node* newnode = new oct_node(center, size, this);
+
+                for (U32 i = 0; i < this->getChildCount(); i++)
+                {
+                    oct_node* child = this->getChild(i);
+                    newnode->addChild(child);
+                }
+
+                //clear our children and add the root copy
+                this->clearChildren();
+                this->addChild(newnode);
+            }
+
+            //insert the data
+            insert(data);
+        }
+
+        return false;
+    }
+
+    bool isLeaf() const override
+    {
+        // root can't be a leaf
+        return false;
+    }
+};
+
+//========================
+//      LLOctreeTraveler
+//========================
+template <class T, typename T_PTR>
+void LLOctreeTraveler<T, T_PTR>::traverse(const LLOctreeNode<T, T_PTR>* node)
+{
+    node->accept(this);
+    for (U32 i = 0; i < node->getChildCount(); i++)
+    {
+        traverse(node->getChild(i));
+    }
+}
+
+template <class T, typename T_PTR>
+void LLOctreeTravelerDepthFirst<T, T_PTR>::traverse(const LLOctreeNode<T, T_PTR>* node)
+{
+    for (U32 i = 0; i < node->getChildCount(); i++)
+    {
+        traverse(node->getChild(i));
+    }
+    node->accept(this);
+}
+
+#endif