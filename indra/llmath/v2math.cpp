--- conflicted
+++ resolved
@@ -66,7 +66,6 @@
     return angle;
 }
 
-<<<<<<< HEAD
 F32 signed_angle_between(const LLVector2& a, const LLVector2& b)
 {
     F32 angle = angle_between(a, b);
@@ -74,10 +73,7 @@
     return rhombus_square < 0 ? -angle : angle;
 }
 
-bool are_parallel(const LLVector2 &a, const LLVector2 &b, F32 epsilon)
-=======
 bool are_parallel(const LLVector2& a, const LLVector2& b, F32 epsilon)
->>>>>>> c7ebde4e
 {
     LLVector2 an = a;
     LLVector2 bn = b;
