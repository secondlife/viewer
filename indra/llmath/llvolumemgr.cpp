/**
 * @file llvolumemgr.cpp
 *
 * $LicenseInfo:firstyear=2002&license=viewerlgpl$
 * Second Life Viewer Source Code
 * Copyright (C) 2010, Linden Research, Inc.
 *
 * This library is free software; you can redistribute it and/or
 * modify it under the terms of the GNU Lesser General Public
 * License as published by the Free Software Foundation;
 * version 2.1 of the License only.
 *
 * This library is distributed in the hope that it will be useful,
 * but WITHOUT ANY WARRANTY; without even the implied warranty of
 * MERCHANTABILITY or FITNESS FOR A PARTICULAR PURPOSE.  See the GNU
 * Lesser General Public License for more details.
 *
 * You should have received a copy of the GNU Lesser General Public
 * License along with this library; if not, write to the Free Software
 * Foundation, Inc., 51 Franklin Street, Fifth Floor, Boston, MA  02110-1301  USA
 *
 * Linden Research, Inc., 945 Battery Street, San Francisco, CA  94111  USA
 * $/LicenseInfo$
 */

#include "linden_common.h"

#include "llvolumemgr.h"
#include "llvolume.h"


const F32 BASE_THRESHOLD = 0.03f;

//static
F32 LLVolumeLODGroup::mDetailThresholds[NUM_LODS] = {BASE_THRESHOLD,
                                                     2*BASE_THRESHOLD,
                                                     8*BASE_THRESHOLD,
                                                     100*BASE_THRESHOLD};

//static
F32 LLVolumeLODGroup::mDetailScales[NUM_LODS] = {1.f, 1.5f, 2.5f, 4.f};


//============================================================================

LLVolumeMgr::LLVolumeMgr()
:   mDataMutex(NULL)
{
    // the LLMutex magic interferes with easy unit testing,
    // so you now must manually call useMutex() to use it
    //mDataMutex = new LLMutex();
}

LLVolumeMgr::~LLVolumeMgr()
{
    cleanup();

    delete mDataMutex;
    mDataMutex = NULL;
}

bool LLVolumeMgr::cleanup()
{
<<<<<<< HEAD
	bool no_refs = true;
	if (mDataMutex)
	{
		mDataMutex->lock();
	}
	for (volume_lod_group_map_t::iterator iter = mVolumeLODGroups.begin(),
			 end = mVolumeLODGroups.end();
		 iter != end; iter++)
	{
		LLVolumeLODGroup *volgroupp = iter->second;
		if (!volgroupp->cleanupRefs())
		{
			no_refs = false;
		}
 		delete volgroupp;
	}
	mVolumeLODGroups.clear();
	if (mDataMutex)
	{
		mDataMutex->unlock();
	}
	return no_refs;
=======
    BOOL no_refs = TRUE;
    if (mDataMutex)
    {
        mDataMutex->lock();
    }
    for (volume_lod_group_map_t::iterator iter = mVolumeLODGroups.begin(),
             end = mVolumeLODGroups.end();
         iter != end; iter++)
    {
        LLVolumeLODGroup *volgroupp = iter->second;
        if (volgroupp->cleanupRefs() == false)
        {
            no_refs = FALSE;
        }
        delete volgroupp;
    }
    mVolumeLODGroups.clear();
    if (mDataMutex)
    {
        mDataMutex->unlock();
    }
    return no_refs;
>>>>>>> e1623bb2
}

// Always only ever store the results of refVolume in a LLPointer
// Note however that LLVolumeLODGroup that contains the volume
//  also holds a LLPointer so the volume will only go away after
//  anything holding the volume and the LODGroup are destroyed
LLVolume* LLVolumeMgr::refVolume(const LLVolumeParams &volume_params, const S32 lod)
{
    LLVolumeLODGroup* volgroupp;
    if (mDataMutex)
    {
        mDataMutex->lock();
    }
    volume_lod_group_map_t::iterator iter = mVolumeLODGroups.find(&volume_params);
    if( iter == mVolumeLODGroups.end() )
    {
        volgroupp = createNewGroup(volume_params);
    }
    else
    {
        volgroupp = iter->second;
    }
    if (mDataMutex)
    {
        mDataMutex->unlock();
    }
    return volgroupp->refLOD(lod);
}

// virtual
LLVolumeLODGroup* LLVolumeMgr::getGroup( const LLVolumeParams& volume_params ) const
{
    LLVolumeLODGroup* volgroupp = NULL;
    if (mDataMutex)
    {
        mDataMutex->lock();
    }
    volume_lod_group_map_t::const_iterator iter = mVolumeLODGroups.find(&volume_params);
    if( iter != mVolumeLODGroups.end() )
    {
        volgroupp = iter->second;
    }
    if (mDataMutex)
    {
        mDataMutex->unlock();
    }
    return volgroupp;
}

void LLVolumeMgr::unrefVolume(LLVolume *volumep)
{
    if (volumep->isUnique())
    {
        // TomY: Don't need to manage this volume. It is a unique instance.
        return;
    }
    const LLVolumeParams* params = &(volumep->getParams());
    if (mDataMutex)
    {
        mDataMutex->lock();
    }
    volume_lod_group_map_t::iterator iter = mVolumeLODGroups.find(params);
    if( iter == mVolumeLODGroups.end() )
    {
        LL_ERRS() << "Warning! Tried to cleanup unknown volume type! " << *params << LL_ENDL;
        if (mDataMutex)
        {
            mDataMutex->unlock();
        }
        return;
    }
    else
    {
        LLVolumeLODGroup* volgroupp = iter->second;

        volgroupp->derefLOD(volumep);
        if (volgroupp->getNumRefs() == 0)
        {
            mVolumeLODGroups.erase(params);
            delete volgroupp;
        }
    }
    if (mDataMutex)
    {
        mDataMutex->unlock();
    }

}

// protected
void LLVolumeMgr::insertGroup(LLVolumeLODGroup* volgroup)
{
    mVolumeLODGroups[volgroup->getVolumeParams()] = volgroup;
}

// protected
LLVolumeLODGroup* LLVolumeMgr::createNewGroup(const LLVolumeParams& volume_params)
{
    LLVolumeLODGroup* volgroup = new LLVolumeLODGroup(volume_params);
    insertGroup(volgroup);
    return volgroup;
}

// virtual
void LLVolumeMgr::dump()
{
    F32 avg = 0.f;
    if (mDataMutex)
    {
        mDataMutex->lock();
    }
    for (volume_lod_group_map_t::iterator iter = mVolumeLODGroups.begin(),
             end = mVolumeLODGroups.end();
         iter != end; iter++)
    {
        LLVolumeLODGroup *volgroupp = iter->second;
        avg += volgroupp->dump();
    }
    int count = (int)mVolumeLODGroups.size();
    avg = count ? avg / (F32)count : 0.0f;
    if (mDataMutex)
    {
        mDataMutex->unlock();
    }
    LL_INFOS() << "Average usage of LODs " << avg << LL_ENDL;
}

void LLVolumeMgr::useMutex()
{
    if (!mDataMutex)
    {
        mDataMutex = new LLMutex();
    }
}

std::ostream& operator<<(std::ostream& s, const LLVolumeMgr& volume_mgr)
{
    s << "{ numLODgroups=" << volume_mgr.mVolumeLODGroups.size() << ", ";

    S32 total_refs = 0;
    if (volume_mgr.mDataMutex)
    {
        volume_mgr.mDataMutex->lock();
    }

    for (LLVolumeMgr::volume_lod_group_map_t::const_iterator iter = volume_mgr.mVolumeLODGroups.begin();
         iter != volume_mgr.mVolumeLODGroups.end(); ++iter)
    {
        LLVolumeLODGroup *volgroupp = iter->second;
        total_refs += volgroupp->getNumRefs();
        s << ", " << (*volgroupp);
    }

    if (volume_mgr.mDataMutex)
    {
        volume_mgr.mDataMutex->unlock();
    }

    s << ", total_refs=" << total_refs << " }";
    return s;
}

LLVolumeLODGroup::LLVolumeLODGroup(const LLVolumeParams &params)
    : mVolumeParams(params),
      mRefs(0)
{
    for (S32 i = 0; i < NUM_LODS; i++)
    {
        mLODRefs[i] = 0;
        mAccessCount[i] = 0;
    }
}

LLVolumeLODGroup::~LLVolumeLODGroup()
{
    for (S32 i = 0; i < NUM_LODS; i++)
    {
        llassert_always(mLODRefs[i] == 0);
    }
}

// Called from LLVolumeMgr::cleanup
bool LLVolumeLODGroup::cleanupRefs()
{
    bool res = true;
    if (mRefs != 0)
    {
        LL_WARNS() << "Volume group has remaining refs:" << getNumRefs() << LL_ENDL;
        mRefs = 0;
        for (S32 i = 0; i < NUM_LODS; i++)
        {
            if (mLODRefs[i] > 0)
            {
                LL_WARNS() << " LOD " << i << " refs = " << mLODRefs[i] << LL_ENDL;
                mLODRefs[i] = 0;
                mVolumeLODs[i] = NULL;
            }
        }
        LL_WARNS() << *getVolumeParams() << LL_ENDL;
        res = false;
    }
    return res;
}

LLVolume* LLVolumeLODGroup::refLOD(const S32 lod)
{
    llassert(lod >=0 && lod < NUM_LODS);
    mAccessCount[lod]++;

    mRefs++;
    if (mVolumeLODs[lod].isNull())
    {
        mVolumeLODs[lod] = new LLVolume(mVolumeParams, mDetailScales[lod]);
    }
    mLODRefs[lod]++;
    return mVolumeLODs[lod];
}

bool LLVolumeLODGroup::derefLOD(LLVolume *volumep)
{
    llassert_always(mRefs > 0);
    mRefs--;
    for (S32 i = 0; i < NUM_LODS; i++)
    {
        if (mVolumeLODs[i] == volumep)
        {
            llassert_always(mLODRefs[i] > 0);
            mLODRefs[i]--;
#if 0 // SJB: Possible opt: keep other lods around
            if (!mLODRefs[i])
            {
                mVolumeLODs[i] = NULL;
            }
#endif
<<<<<<< HEAD
			return true;
		}
	}
	LL_ERRS() << "Deref of non-matching LOD in volume LOD group" << LL_ENDL;
	return false;
=======
            return TRUE;
        }
    }
    LL_ERRS() << "Deref of non-matching LOD in volume LOD group" << LL_ENDL;
    return FALSE;
>>>>>>> e1623bb2
}

S32 LLVolumeLODGroup::getDetailFromTan(const F32 tan_angle)
{
    S32 i = 0;
    while (i < (NUM_LODS - 1))
    {
        if (tan_angle <= mDetailThresholds[i])
        {
            return i;
        }
        i++;
    }
    return NUM_LODS - 1;
}

void LLVolumeLODGroup::getDetailProximity(const F32 tan_angle, F32 &to_lower, F32& to_higher)
{
    S32 detail = getDetailFromTan(tan_angle);

    if (detail > 0)
    {
        to_lower = tan_angle - mDetailThresholds[detail];
    }
    else
    {
        to_lower = 1024.f*1024.f;
    }

    if (detail < NUM_LODS-1)
    {
        to_higher = mDetailThresholds[detail+1] - tan_angle;
    }
    else
    {
        to_higher = 1024.f*1024.f;
    }
}

F32 LLVolumeLODGroup::getVolumeScaleFromDetail(const S32 detail)
{
    return mDetailScales[detail];
}

S32 LLVolumeLODGroup::getVolumeDetailFromScale(const F32 detail)
{
    for (S32 i = 1; i < 4; i++)
    {
        if (mDetailScales[i] > detail)
        {
            return i-1;
        }
    }

    return 3;
}

F32 LLVolumeLODGroup::dump()
{
    F32 usage = 0.f;
    for (S32 i = 0; i < NUM_LODS; i++)
    {
        if (mAccessCount[i] > 0)
        {
            usage += 1.f;
        }
    }
    usage = usage / (F32)NUM_LODS;

    std::string dump_str = llformat("%.3f %d %d %d %d", usage, mAccessCount[0], mAccessCount[1], mAccessCount[2], mAccessCount[3]);

    LL_INFOS() << dump_str << LL_ENDL;
    return usage;
}

std::ostream& operator<<(std::ostream& s, const LLVolumeLODGroup& volgroup)
{
    s << "{ numRefs=" << volgroup.getNumRefs();
    s << ", mParams=" << volgroup.getVolumeParams();
    s << " }";

    return s;
}
<|MERGE_RESOLUTION|>--- conflicted
+++ resolved
@@ -1,440 +1,408 @@
-/**
- * @file llvolumemgr.cpp
- *
- * $LicenseInfo:firstyear=2002&license=viewerlgpl$
- * Second Life Viewer Source Code
- * Copyright (C) 2010, Linden Research, Inc.
- *
- * This library is free software; you can redistribute it and/or
- * modify it under the terms of the GNU Lesser General Public
- * License as published by the Free Software Foundation;
- * version 2.1 of the License only.
- *
- * This library is distributed in the hope that it will be useful,
- * but WITHOUT ANY WARRANTY; without even the implied warranty of
- * MERCHANTABILITY or FITNESS FOR A PARTICULAR PURPOSE.  See the GNU
- * Lesser General Public License for more details.
- *
- * You should have received a copy of the GNU Lesser General Public
- * License along with this library; if not, write to the Free Software
- * Foundation, Inc., 51 Franklin Street, Fifth Floor, Boston, MA  02110-1301  USA
- *
- * Linden Research, Inc., 945 Battery Street, San Francisco, CA  94111  USA
- * $/LicenseInfo$
- */
-
-#include "linden_common.h"
-
-#include "llvolumemgr.h"
-#include "llvolume.h"
-
-
-const F32 BASE_THRESHOLD = 0.03f;
-
-//static
-F32 LLVolumeLODGroup::mDetailThresholds[NUM_LODS] = {BASE_THRESHOLD,
-                                                     2*BASE_THRESHOLD,
-                                                     8*BASE_THRESHOLD,
-                                                     100*BASE_THRESHOLD};
-
-//static
-F32 LLVolumeLODGroup::mDetailScales[NUM_LODS] = {1.f, 1.5f, 2.5f, 4.f};
-
-
-//============================================================================
-
-LLVolumeMgr::LLVolumeMgr()
-:   mDataMutex(NULL)
-{
-    // the LLMutex magic interferes with easy unit testing,
-    // so you now must manually call useMutex() to use it
-    //mDataMutex = new LLMutex();
-}
-
-LLVolumeMgr::~LLVolumeMgr()
-{
-    cleanup();
-
-    delete mDataMutex;
-    mDataMutex = NULL;
-}
-
-bool LLVolumeMgr::cleanup()
-{
-<<<<<<< HEAD
-	bool no_refs = true;
-	if (mDataMutex)
-	{
-		mDataMutex->lock();
-	}
-	for (volume_lod_group_map_t::iterator iter = mVolumeLODGroups.begin(),
-			 end = mVolumeLODGroups.end();
-		 iter != end; iter++)
-	{
-		LLVolumeLODGroup *volgroupp = iter->second;
-		if (!volgroupp->cleanupRefs())
-		{
-			no_refs = false;
-		}
- 		delete volgroupp;
-	}
-	mVolumeLODGroups.clear();
-	if (mDataMutex)
-	{
-		mDataMutex->unlock();
-	}
-	return no_refs;
-=======
-    BOOL no_refs = TRUE;
-    if (mDataMutex)
-    {
-        mDataMutex->lock();
-    }
-    for (volume_lod_group_map_t::iterator iter = mVolumeLODGroups.begin(),
-             end = mVolumeLODGroups.end();
-         iter != end; iter++)
-    {
-        LLVolumeLODGroup *volgroupp = iter->second;
-        if (volgroupp->cleanupRefs() == false)
-        {
-            no_refs = FALSE;
-        }
-        delete volgroupp;
-    }
-    mVolumeLODGroups.clear();
-    if (mDataMutex)
-    {
-        mDataMutex->unlock();
-    }
-    return no_refs;
->>>>>>> e1623bb2
-}
-
-// Always only ever store the results of refVolume in a LLPointer
-// Note however that LLVolumeLODGroup that contains the volume
-//  also holds a LLPointer so the volume will only go away after
-//  anything holding the volume and the LODGroup are destroyed
-LLVolume* LLVolumeMgr::refVolume(const LLVolumeParams &volume_params, const S32 lod)
-{
-    LLVolumeLODGroup* volgroupp;
-    if (mDataMutex)
-    {
-        mDataMutex->lock();
-    }
-    volume_lod_group_map_t::iterator iter = mVolumeLODGroups.find(&volume_params);
-    if( iter == mVolumeLODGroups.end() )
-    {
-        volgroupp = createNewGroup(volume_params);
-    }
-    else
-    {
-        volgroupp = iter->second;
-    }
-    if (mDataMutex)
-    {
-        mDataMutex->unlock();
-    }
-    return volgroupp->refLOD(lod);
-}
-
-// virtual
-LLVolumeLODGroup* LLVolumeMgr::getGroup( const LLVolumeParams& volume_params ) const
-{
-    LLVolumeLODGroup* volgroupp = NULL;
-    if (mDataMutex)
-    {
-        mDataMutex->lock();
-    }
-    volume_lod_group_map_t::const_iterator iter = mVolumeLODGroups.find(&volume_params);
-    if( iter != mVolumeLODGroups.end() )
-    {
-        volgroupp = iter->second;
-    }
-    if (mDataMutex)
-    {
-        mDataMutex->unlock();
-    }
-    return volgroupp;
-}
-
-void LLVolumeMgr::unrefVolume(LLVolume *volumep)
-{
-    if (volumep->isUnique())
-    {
-        // TomY: Don't need to manage this volume. It is a unique instance.
-        return;
-    }
-    const LLVolumeParams* params = &(volumep->getParams());
-    if (mDataMutex)
-    {
-        mDataMutex->lock();
-    }
-    volume_lod_group_map_t::iterator iter = mVolumeLODGroups.find(params);
-    if( iter == mVolumeLODGroups.end() )
-    {
-        LL_ERRS() << "Warning! Tried to cleanup unknown volume type! " << *params << LL_ENDL;
-        if (mDataMutex)
-        {
-            mDataMutex->unlock();
-        }
-        return;
-    }
-    else
-    {
-        LLVolumeLODGroup* volgroupp = iter->second;
-
-        volgroupp->derefLOD(volumep);
-        if (volgroupp->getNumRefs() == 0)
-        {
-            mVolumeLODGroups.erase(params);
-            delete volgroupp;
-        }
-    }
-    if (mDataMutex)
-    {
-        mDataMutex->unlock();
-    }
-
-}
-
-// protected
-void LLVolumeMgr::insertGroup(LLVolumeLODGroup* volgroup)
-{
-    mVolumeLODGroups[volgroup->getVolumeParams()] = volgroup;
-}
-
-// protected
-LLVolumeLODGroup* LLVolumeMgr::createNewGroup(const LLVolumeParams& volume_params)
-{
-    LLVolumeLODGroup* volgroup = new LLVolumeLODGroup(volume_params);
-    insertGroup(volgroup);
-    return volgroup;
-}
-
-// virtual
-void LLVolumeMgr::dump()
-{
-    F32 avg = 0.f;
-    if (mDataMutex)
-    {
-        mDataMutex->lock();
-    }
-    for (volume_lod_group_map_t::iterator iter = mVolumeLODGroups.begin(),
-             end = mVolumeLODGroups.end();
-         iter != end; iter++)
-    {
-        LLVolumeLODGroup *volgroupp = iter->second;
-        avg += volgroupp->dump();
-    }
-    int count = (int)mVolumeLODGroups.size();
-    avg = count ? avg / (F32)count : 0.0f;
-    if (mDataMutex)
-    {
-        mDataMutex->unlock();
-    }
-    LL_INFOS() << "Average usage of LODs " << avg << LL_ENDL;
-}
-
-void LLVolumeMgr::useMutex()
-{
-    if (!mDataMutex)
-    {
-        mDataMutex = new LLMutex();
-    }
-}
-
-std::ostream& operator<<(std::ostream& s, const LLVolumeMgr& volume_mgr)
-{
-    s << "{ numLODgroups=" << volume_mgr.mVolumeLODGroups.size() << ", ";
-
-    S32 total_refs = 0;
-    if (volume_mgr.mDataMutex)
-    {
-        volume_mgr.mDataMutex->lock();
-    }
-
-    for (LLVolumeMgr::volume_lod_group_map_t::const_iterator iter = volume_mgr.mVolumeLODGroups.begin();
-         iter != volume_mgr.mVolumeLODGroups.end(); ++iter)
-    {
-        LLVolumeLODGroup *volgroupp = iter->second;
-        total_refs += volgroupp->getNumRefs();
-        s << ", " << (*volgroupp);
-    }
-
-    if (volume_mgr.mDataMutex)
-    {
-        volume_mgr.mDataMutex->unlock();
-    }
-
-    s << ", total_refs=" << total_refs << " }";
-    return s;
-}
-
-LLVolumeLODGroup::LLVolumeLODGroup(const LLVolumeParams &params)
-    : mVolumeParams(params),
-      mRefs(0)
-{
-    for (S32 i = 0; i < NUM_LODS; i++)
-    {
-        mLODRefs[i] = 0;
-        mAccessCount[i] = 0;
-    }
-}
-
-LLVolumeLODGroup::~LLVolumeLODGroup()
-{
-    for (S32 i = 0; i < NUM_LODS; i++)
-    {
-        llassert_always(mLODRefs[i] == 0);
-    }
-}
-
-// Called from LLVolumeMgr::cleanup
-bool LLVolumeLODGroup::cleanupRefs()
-{
-    bool res = true;
-    if (mRefs != 0)
-    {
-        LL_WARNS() << "Volume group has remaining refs:" << getNumRefs() << LL_ENDL;
-        mRefs = 0;
-        for (S32 i = 0; i < NUM_LODS; i++)
-        {
-            if (mLODRefs[i] > 0)
-            {
-                LL_WARNS() << " LOD " << i << " refs = " << mLODRefs[i] << LL_ENDL;
-                mLODRefs[i] = 0;
-                mVolumeLODs[i] = NULL;
-            }
-        }
-        LL_WARNS() << *getVolumeParams() << LL_ENDL;
-        res = false;
-    }
-    return res;
-}
-
-LLVolume* LLVolumeLODGroup::refLOD(const S32 lod)
-{
-    llassert(lod >=0 && lod < NUM_LODS);
-    mAccessCount[lod]++;
-
-    mRefs++;
-    if (mVolumeLODs[lod].isNull())
-    {
-        mVolumeLODs[lod] = new LLVolume(mVolumeParams, mDetailScales[lod]);
-    }
-    mLODRefs[lod]++;
-    return mVolumeLODs[lod];
-}
-
-bool LLVolumeLODGroup::derefLOD(LLVolume *volumep)
-{
-    llassert_always(mRefs > 0);
-    mRefs--;
-    for (S32 i = 0; i < NUM_LODS; i++)
-    {
-        if (mVolumeLODs[i] == volumep)
-        {
-            llassert_always(mLODRefs[i] > 0);
-            mLODRefs[i]--;
-#if 0 // SJB: Possible opt: keep other lods around
-            if (!mLODRefs[i])
-            {
-                mVolumeLODs[i] = NULL;
-            }
-#endif
-<<<<<<< HEAD
-			return true;
-		}
-	}
-	LL_ERRS() << "Deref of non-matching LOD in volume LOD group" << LL_ENDL;
-	return false;
-=======
-            return TRUE;
-        }
-    }
-    LL_ERRS() << "Deref of non-matching LOD in volume LOD group" << LL_ENDL;
-    return FALSE;
->>>>>>> e1623bb2
-}
-
-S32 LLVolumeLODGroup::getDetailFromTan(const F32 tan_angle)
-{
-    S32 i = 0;
-    while (i < (NUM_LODS - 1))
-    {
-        if (tan_angle <= mDetailThresholds[i])
-        {
-            return i;
-        }
-        i++;
-    }
-    return NUM_LODS - 1;
-}
-
-void LLVolumeLODGroup::getDetailProximity(const F32 tan_angle, F32 &to_lower, F32& to_higher)
-{
-    S32 detail = getDetailFromTan(tan_angle);
-
-    if (detail > 0)
-    {
-        to_lower = tan_angle - mDetailThresholds[detail];
-    }
-    else
-    {
-        to_lower = 1024.f*1024.f;
-    }
-
-    if (detail < NUM_LODS-1)
-    {
-        to_higher = mDetailThresholds[detail+1] - tan_angle;
-    }
-    else
-    {
-        to_higher = 1024.f*1024.f;
-    }
-}
-
-F32 LLVolumeLODGroup::getVolumeScaleFromDetail(const S32 detail)
-{
-    return mDetailScales[detail];
-}
-
-S32 LLVolumeLODGroup::getVolumeDetailFromScale(const F32 detail)
-{
-    for (S32 i = 1; i < 4; i++)
-    {
-        if (mDetailScales[i] > detail)
-        {
-            return i-1;
-        }
-    }
-
-    return 3;
-}
-
-F32 LLVolumeLODGroup::dump()
-{
-    F32 usage = 0.f;
-    for (S32 i = 0; i < NUM_LODS; i++)
-    {
-        if (mAccessCount[i] > 0)
-        {
-            usage += 1.f;
-        }
-    }
-    usage = usage / (F32)NUM_LODS;
-
-    std::string dump_str = llformat("%.3f %d %d %d %d", usage, mAccessCount[0], mAccessCount[1], mAccessCount[2], mAccessCount[3]);
-
-    LL_INFOS() << dump_str << LL_ENDL;
-    return usage;
-}
-
-std::ostream& operator<<(std::ostream& s, const LLVolumeLODGroup& volgroup)
-{
-    s << "{ numRefs=" << volgroup.getNumRefs();
-    s << ", mParams=" << volgroup.getVolumeParams();
-    s << " }";
-
-    return s;
-}
+/**
+ * @file llvolumemgr.cpp
+ *
+ * $LicenseInfo:firstyear=2002&license=viewerlgpl$
+ * Second Life Viewer Source Code
+ * Copyright (C) 2010, Linden Research, Inc.
+ *
+ * This library is free software; you can redistribute it and/or
+ * modify it under the terms of the GNU Lesser General Public
+ * License as published by the Free Software Foundation;
+ * version 2.1 of the License only.
+ *
+ * This library is distributed in the hope that it will be useful,
+ * but WITHOUT ANY WARRANTY; without even the implied warranty of
+ * MERCHANTABILITY or FITNESS FOR A PARTICULAR PURPOSE.  See the GNU
+ * Lesser General Public License for more details.
+ *
+ * You should have received a copy of the GNU Lesser General Public
+ * License along with this library; if not, write to the Free Software
+ * Foundation, Inc., 51 Franklin Street, Fifth Floor, Boston, MA  02110-1301  USA
+ *
+ * Linden Research, Inc., 945 Battery Street, San Francisco, CA  94111  USA
+ * $/LicenseInfo$
+ */
+
+#include "linden_common.h"
+
+#include "llvolumemgr.h"
+#include "llvolume.h"
+
+
+const F32 BASE_THRESHOLD = 0.03f;
+
+//static
+F32 LLVolumeLODGroup::mDetailThresholds[NUM_LODS] = {BASE_THRESHOLD,
+                                                     2*BASE_THRESHOLD,
+                                                     8*BASE_THRESHOLD,
+                                                     100*BASE_THRESHOLD};
+
+//static
+F32 LLVolumeLODGroup::mDetailScales[NUM_LODS] = {1.f, 1.5f, 2.5f, 4.f};
+
+
+//============================================================================
+
+LLVolumeMgr::LLVolumeMgr()
+:   mDataMutex(NULL)
+{
+    // the LLMutex magic interferes with easy unit testing,
+    // so you now must manually call useMutex() to use it
+    //mDataMutex = new LLMutex();
+}
+
+LLVolumeMgr::~LLVolumeMgr()
+{
+    cleanup();
+
+    delete mDataMutex;
+    mDataMutex = NULL;
+}
+
+bool LLVolumeMgr::cleanup()
+{
+    bool no_refs = true;
+    if (mDataMutex)
+    {
+        mDataMutex->lock();
+    }
+    for (volume_lod_group_map_t::iterator iter = mVolumeLODGroups.begin(),
+             end = mVolumeLODGroups.end();
+         iter != end; iter++)
+    {
+        LLVolumeLODGroup *volgroupp = iter->second;
+        if (!volgroupp->cleanupRefs())
+        {
+            no_refs = false;
+        }
+        delete volgroupp;
+    }
+    mVolumeLODGroups.clear();
+    if (mDataMutex)
+    {
+        mDataMutex->unlock();
+    }
+    return no_refs;
+}
+
+// Always only ever store the results of refVolume in a LLPointer
+// Note however that LLVolumeLODGroup that contains the volume
+//  also holds a LLPointer so the volume will only go away after
+//  anything holding the volume and the LODGroup are destroyed
+LLVolume* LLVolumeMgr::refVolume(const LLVolumeParams &volume_params, const S32 lod)
+{
+    LLVolumeLODGroup* volgroupp;
+    if (mDataMutex)
+    {
+        mDataMutex->lock();
+    }
+    volume_lod_group_map_t::iterator iter = mVolumeLODGroups.find(&volume_params);
+    if( iter == mVolumeLODGroups.end() )
+    {
+        volgroupp = createNewGroup(volume_params);
+    }
+    else
+    {
+        volgroupp = iter->second;
+    }
+    if (mDataMutex)
+    {
+        mDataMutex->unlock();
+    }
+    return volgroupp->refLOD(lod);
+}
+
+// virtual
+LLVolumeLODGroup* LLVolumeMgr::getGroup( const LLVolumeParams& volume_params ) const
+{
+    LLVolumeLODGroup* volgroupp = NULL;
+    if (mDataMutex)
+    {
+        mDataMutex->lock();
+    }
+    volume_lod_group_map_t::const_iterator iter = mVolumeLODGroups.find(&volume_params);
+    if( iter != mVolumeLODGroups.end() )
+    {
+        volgroupp = iter->second;
+    }
+    if (mDataMutex)
+    {
+        mDataMutex->unlock();
+    }
+    return volgroupp;
+}
+
+void LLVolumeMgr::unrefVolume(LLVolume *volumep)
+{
+    if (volumep->isUnique())
+    {
+        // TomY: Don't need to manage this volume. It is a unique instance.
+        return;
+    }
+    const LLVolumeParams* params = &(volumep->getParams());
+    if (mDataMutex)
+    {
+        mDataMutex->lock();
+    }
+    volume_lod_group_map_t::iterator iter = mVolumeLODGroups.find(params);
+    if( iter == mVolumeLODGroups.end() )
+    {
+        LL_ERRS() << "Warning! Tried to cleanup unknown volume type! " << *params << LL_ENDL;
+        if (mDataMutex)
+        {
+            mDataMutex->unlock();
+        }
+        return;
+    }
+    else
+    {
+        LLVolumeLODGroup* volgroupp = iter->second;
+
+        volgroupp->derefLOD(volumep);
+        if (volgroupp->getNumRefs() == 0)
+        {
+            mVolumeLODGroups.erase(params);
+            delete volgroupp;
+        }
+    }
+    if (mDataMutex)
+    {
+        mDataMutex->unlock();
+    }
+
+}
+
+// protected
+void LLVolumeMgr::insertGroup(LLVolumeLODGroup* volgroup)
+{
+    mVolumeLODGroups[volgroup->getVolumeParams()] = volgroup;
+}
+
+// protected
+LLVolumeLODGroup* LLVolumeMgr::createNewGroup(const LLVolumeParams& volume_params)
+{
+    LLVolumeLODGroup* volgroup = new LLVolumeLODGroup(volume_params);
+    insertGroup(volgroup);
+    return volgroup;
+}
+
+// virtual
+void LLVolumeMgr::dump()
+{
+    F32 avg = 0.f;
+    if (mDataMutex)
+    {
+        mDataMutex->lock();
+    }
+    for (volume_lod_group_map_t::iterator iter = mVolumeLODGroups.begin(),
+             end = mVolumeLODGroups.end();
+         iter != end; iter++)
+    {
+        LLVolumeLODGroup *volgroupp = iter->second;
+        avg += volgroupp->dump();
+    }
+    int count = (int)mVolumeLODGroups.size();
+    avg = count ? avg / (F32)count : 0.0f;
+    if (mDataMutex)
+    {
+        mDataMutex->unlock();
+    }
+    LL_INFOS() << "Average usage of LODs " << avg << LL_ENDL;
+}
+
+void LLVolumeMgr::useMutex()
+{
+    if (!mDataMutex)
+    {
+        mDataMutex = new LLMutex();
+    }
+}
+
+std::ostream& operator<<(std::ostream& s, const LLVolumeMgr& volume_mgr)
+{
+    s << "{ numLODgroups=" << volume_mgr.mVolumeLODGroups.size() << ", ";
+
+    S32 total_refs = 0;
+    if (volume_mgr.mDataMutex)
+    {
+        volume_mgr.mDataMutex->lock();
+    }
+
+    for (LLVolumeMgr::volume_lod_group_map_t::const_iterator iter = volume_mgr.mVolumeLODGroups.begin();
+         iter != volume_mgr.mVolumeLODGroups.end(); ++iter)
+    {
+        LLVolumeLODGroup *volgroupp = iter->second;
+        total_refs += volgroupp->getNumRefs();
+        s << ", " << (*volgroupp);
+    }
+
+    if (volume_mgr.mDataMutex)
+    {
+        volume_mgr.mDataMutex->unlock();
+    }
+
+    s << ", total_refs=" << total_refs << " }";
+    return s;
+}
+
+LLVolumeLODGroup::LLVolumeLODGroup(const LLVolumeParams &params)
+    : mVolumeParams(params),
+      mRefs(0)
+{
+    for (S32 i = 0; i < NUM_LODS; i++)
+    {
+        mLODRefs[i] = 0;
+        mAccessCount[i] = 0;
+    }
+}
+
+LLVolumeLODGroup::~LLVolumeLODGroup()
+{
+    for (S32 i = 0; i < NUM_LODS; i++)
+    {
+        llassert_always(mLODRefs[i] == 0);
+    }
+}
+
+// Called from LLVolumeMgr::cleanup
+bool LLVolumeLODGroup::cleanupRefs()
+{
+    bool res = true;
+    if (mRefs != 0)
+    {
+        LL_WARNS() << "Volume group has remaining refs:" << getNumRefs() << LL_ENDL;
+        mRefs = 0;
+        for (S32 i = 0; i < NUM_LODS; i++)
+        {
+            if (mLODRefs[i] > 0)
+            {
+                LL_WARNS() << " LOD " << i << " refs = " << mLODRefs[i] << LL_ENDL;
+                mLODRefs[i] = 0;
+                mVolumeLODs[i] = NULL;
+            }
+        }
+        LL_WARNS() << *getVolumeParams() << LL_ENDL;
+        res = false;
+    }
+    return res;
+}
+
+LLVolume* LLVolumeLODGroup::refLOD(const S32 lod)
+{
+    llassert(lod >=0 && lod < NUM_LODS);
+    mAccessCount[lod]++;
+
+    mRefs++;
+    if (mVolumeLODs[lod].isNull())
+    {
+        mVolumeLODs[lod] = new LLVolume(mVolumeParams, mDetailScales[lod]);
+    }
+    mLODRefs[lod]++;
+    return mVolumeLODs[lod];
+}
+
+bool LLVolumeLODGroup::derefLOD(LLVolume *volumep)
+{
+    llassert_always(mRefs > 0);
+    mRefs--;
+    for (S32 i = 0; i < NUM_LODS; i++)
+    {
+        if (mVolumeLODs[i] == volumep)
+        {
+            llassert_always(mLODRefs[i] > 0);
+            mLODRefs[i]--;
+#if 0 // SJB: Possible opt: keep other lods around
+            if (!mLODRefs[i])
+            {
+                mVolumeLODs[i] = NULL;
+            }
+#endif
+            return true;
+        }
+    }
+    LL_ERRS() << "Deref of non-matching LOD in volume LOD group" << LL_ENDL;
+    return false;
+}
+
+S32 LLVolumeLODGroup::getDetailFromTan(const F32 tan_angle)
+{
+    S32 i = 0;
+    while (i < (NUM_LODS - 1))
+    {
+        if (tan_angle <= mDetailThresholds[i])
+        {
+            return i;
+        }
+        i++;
+    }
+    return NUM_LODS - 1;
+}
+
+void LLVolumeLODGroup::getDetailProximity(const F32 tan_angle, F32 &to_lower, F32& to_higher)
+{
+    S32 detail = getDetailFromTan(tan_angle);
+
+    if (detail > 0)
+    {
+        to_lower = tan_angle - mDetailThresholds[detail];
+    }
+    else
+    {
+        to_lower = 1024.f*1024.f;
+    }
+
+    if (detail < NUM_LODS-1)
+    {
+        to_higher = mDetailThresholds[detail+1] - tan_angle;
+    }
+    else
+    {
+        to_higher = 1024.f*1024.f;
+    }
+}
+
+F32 LLVolumeLODGroup::getVolumeScaleFromDetail(const S32 detail)
+{
+    return mDetailScales[detail];
+}
+
+S32 LLVolumeLODGroup::getVolumeDetailFromScale(const F32 detail)
+{
+    for (S32 i = 1; i < 4; i++)
+    {
+        if (mDetailScales[i] > detail)
+        {
+            return i-1;
+        }
+    }
+
+    return 3;
+}
+
+F32 LLVolumeLODGroup::dump()
+{
+    F32 usage = 0.f;
+    for (S32 i = 0; i < NUM_LODS; i++)
+    {
+        if (mAccessCount[i] > 0)
+        {
+            usage += 1.f;
+        }
+    }
+    usage = usage / (F32)NUM_LODS;
+
+    std::string dump_str = llformat("%.3f %d %d %d %d", usage, mAccessCount[0], mAccessCount[1], mAccessCount[2], mAccessCount[3]);
+
+    LL_INFOS() << dump_str << LL_ENDL;
+    return usage;
+}
+
+std::ostream& operator<<(std::ostream& s, const LLVolumeLODGroup& volgroup)
+{
+    s << "{ numRefs=" << volgroup.getNumRefs();
+    s << ", mParams=" << volgroup.getVolumeParams();
+    s << " }";
+
+    return s;
+}
+