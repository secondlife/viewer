/** 
 * @file llbbox.cpp
 * @brief General purpose bounding box class (Not axis aligned)
 *
 * $LicenseInfo:firstyear=2001&license=viewerlgpl$
 * Second Life Viewer Source Code
 * Copyright (C) 2010, Linden Research, Inc.
 * 
 * This library is free software; you can redistribute it and/or
 * modify it under the terms of the GNU Lesser General Public
 * License as published by the Free Software Foundation;
 * version 2.1 of the License only.
 * 
 * This library is distributed in the hope that it will be useful,
 * but WITHOUT ANY WARRANTY; without even the implied warranty of
 * MERCHANTABILITY or FITNESS FOR A PARTICULAR PURPOSE.  See the GNU
 * Lesser General Public License for more details.
 * 
 * You should have received a copy of the GNU Lesser General Public
 * License along with this library; if not, write to the Free Software
 * Foundation, Inc., 51 Franklin Street, Fifth Floor, Boston, MA  02110-1301  USA
 * 
 * Linden Research, Inc., 945 Battery Street, San Francisco, CA  94111  USA
 * $/LicenseInfo$
 */

#include "linden_common.h"

// self include
#include "llbbox.h"

// library includes
#include "m4math.h"

void LLBBox::addPointLocal(const LLVector3& p)
{
	if (mEmpty)
	{
		mMinLocal = p;
		mMaxLocal = p;
		mEmpty = FALSE;
	}
	else
	{
		mMinLocal.mV[VX] = llmin( p.mV[VX], mMinLocal.mV[VX] );
		mMinLocal.mV[VY] = llmin( p.mV[VY], mMinLocal.mV[VY] );
		mMinLocal.mV[VZ] = llmin( p.mV[VZ], mMinLocal.mV[VZ] );
		mMaxLocal.mV[VX] = llmax( p.mV[VX], mMaxLocal.mV[VX] );
		mMaxLocal.mV[VY] = llmax( p.mV[VY], mMaxLocal.mV[VY] );
		mMaxLocal.mV[VZ] = llmax( p.mV[VZ], mMaxLocal.mV[VZ] );
	}
}

void LLBBox::addPointAgent( LLVector3 p)
{
	p -= mPosAgent;
	p.rotVec( ~mRotation );
	addPointLocal( p );
}


void LLBBox::addBBoxAgent(const LLBBox& b)
{
	if (mEmpty)
	{
		mPosAgent = b.mPosAgent;
		mRotation = b.mRotation;
		mMinLocal.clearVec();
		mMaxLocal.clearVec();
	}
	LLVector3 vertex[8];
	vertex[0].setVec( b.mMinLocal.mV[VX], b.mMinLocal.mV[VY], b.mMinLocal.mV[VZ] );
	vertex[1].setVec( b.mMinLocal.mV[VX], b.mMinLocal.mV[VY], b.mMaxLocal.mV[VZ] );
	vertex[2].setVec( b.mMinLocal.mV[VX], b.mMaxLocal.mV[VY], b.mMinLocal.mV[VZ] );
	vertex[3].setVec( b.mMinLocal.mV[VX], b.mMaxLocal.mV[VY], b.mMaxLocal.mV[VZ] );
	vertex[4].setVec( b.mMaxLocal.mV[VX], b.mMinLocal.mV[VY], b.mMinLocal.mV[VZ] );
	vertex[5].setVec( b.mMaxLocal.mV[VX], b.mMinLocal.mV[VY], b.mMaxLocal.mV[VZ] );
	vertex[6].setVec( b.mMaxLocal.mV[VX], b.mMaxLocal.mV[VY], b.mMinLocal.mV[VZ] );
	vertex[7].setVec( b.mMaxLocal.mV[VX], b.mMaxLocal.mV[VY], b.mMaxLocal.mV[VZ] );

	LLMatrix4 m( b.mRotation );
	m.translate( b.mPosAgent );
	m.translate( -mPosAgent );
	m.rotate( ~mRotation );

	for( S32 i=0; i<8; i++ )
	{
		addPointLocal( vertex[i] * m );
	}
}

LLBBox LLBBox::getAxisAligned() const
{
	// no rotiation = axis aligned rotation
	LLBBox aligned(mPosAgent, LLQuaternion(), LLVector3(), LLVector3());

	// add the center point so that it's not empty
	aligned.addPointAgent(mPosAgent);

	// add our BBox
	aligned.addBBoxAgent(*this);

	return aligned;
}
<<<<<<< HEAD

=======
>>>>>>> d12b7b34

void LLBBox::expand( F32 delta )
{
	mMinLocal.mV[VX] -= delta;
	mMinLocal.mV[VY] -= delta;
	mMinLocal.mV[VZ] -= delta;
	mMaxLocal.mV[VX] += delta;
	mMaxLocal.mV[VY] += delta;
	mMaxLocal.mV[VZ] += delta;
}

LLVector3 LLBBox::localToAgent(const LLVector3& v) const
{
	LLMatrix4 m( mRotation );
	m.translate( mPosAgent );
	return v * m;
}

LLVector3 LLBBox::agentToLocal(const LLVector3& v) const
{
	LLMatrix4 m;
	m.translate( -mPosAgent );
	m.rotate( ~mRotation );  // inverse rotation
	return v * m;
}

LLVector3 LLBBox::localToAgentBasis(const LLVector3& v) const
{
	LLMatrix4 m( mRotation );
	return v * m;
}

LLVector3 LLBBox::agentToLocalBasis(const LLVector3& v) const
{
	LLMatrix4 m( ~mRotation );  // inverse rotation
	return v * m;
}

BOOL LLBBox::containsPointLocal(const LLVector3& p) const
{
	if (  (p.mV[VX] < mMinLocal.mV[VX])
		||(p.mV[VX] > mMaxLocal.mV[VX])
		||(p.mV[VY] < mMinLocal.mV[VY])
		||(p.mV[VY] > mMaxLocal.mV[VY])
		||(p.mV[VZ] < mMinLocal.mV[VZ])
		||(p.mV[VZ] > mMaxLocal.mV[VZ]))
	{
		return FALSE;
	}
	return TRUE;
}

BOOL LLBBox::containsPointAgent(const LLVector3& p) const
{
	LLVector3 point_local = agentToLocal(p);
	return containsPointLocal(point_local);
}

LLVector3 LLBBox::getMinAgent() const
{
	return localToAgent(mMinLocal);
}

LLVector3 LLBBox::getMaxAgent() const
{
	return localToAgent(mMaxLocal);
}

/*
LLBBox operator*(const LLBBox &a, const LLMatrix4 &b)
{
	return LLBBox( a.mMin * b, a.mMax * b );
}
*/<|MERGE_RESOLUTION|>--- conflicted
+++ resolved
@@ -102,10 +102,6 @@
 
 	return aligned;
 }
-<<<<<<< HEAD
-
-=======
->>>>>>> d12b7b34
 
 void LLBBox::expand( F32 delta )
 {
