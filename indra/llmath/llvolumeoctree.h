/**
 * @file llvolumeoctree.h
 * @brief LLVolume octree classes.
 *
 * $LicenseInfo:firstyear=2002&license=viewerlgpl$
 * Second Life Viewer Source Code
 * Copyright (C) 2010, Linden Research, Inc.
 *
 * This library is free software; you can redistribute it and/or
 * modify it under the terms of the GNU Lesser General Public
 * License as published by the Free Software Foundation;
 * version 2.1 of the License only.
 *
 * This library is distributed in the hope that it will be useful,
 * but WITHOUT ANY WARRANTY; without even the implied warranty of
 * MERCHANTABILITY or FITNESS FOR A PARTICULAR PURPOSE.  See the GNU
 * Lesser General Public License for more details.
 *
 * You should have received a copy of the GNU Lesser General Public
 * License along with this library; if not, write to the Free Software
 * Foundation, Inc., 51 Franklin Street, Fifth Floor, Boston, MA  02110-1301  USA
 *
 * Linden Research, Inc., 945 Battery Street, San Francisco, CA  94111  USA
 * $/LicenseInfo$
 */

#ifndef LL_LLVOLUME_OCTREE_H
#define LL_LLVOLUME_OCTREE_H

#include "linden_common.h"
#include "llmemory.h"

#include "lloctree.h"
#include "llvolume.h"
#include "llvector4a.h"

class alignas(16) LLVolumeTriangle : public LLRefCount
{
    LL_ALIGN_NEW
public:
    LLVolumeTriangle()
    {
        mBinIndex = -1;
    }

    LLVolumeTriangle(const LLVolumeTriangle& rhs)
    {
        *this = rhs;
    }

    const LLVolumeTriangle& operator=(const LLVolumeTriangle& rhs)
    {
        LL_ERRS() << "Illegal operation!" << LL_ENDL;
        return *this;
    }

<<<<<<< HEAD
	~LLVolumeTriangle()
	{
	
	}
=======
    ~LLVolumeTriangle()
    {

    }
>>>>>>> e7eced3c

    LL_ALIGN_16(LLVector4a mPositionGroup);

<<<<<<< HEAD
	const LLVector4a* mV[3];
	U32 mIndex[3];
=======
    const LLVector4a* mV[3];
    U16 mIndex[3];
>>>>>>> e7eced3c

    F32 mRadius;
    mutable S32 mBinIndex;


    virtual const LLVector4a& getPositionGroup() const;
    virtual const F32& getBinRadius() const;

    S32 getBinIndex() const { return mBinIndex; }
    void setBinIndex(S32 idx) const { mBinIndex = idx; }


};

class alignas(16) LLVolumeOctreeListener : public LLOctreeListener<LLVolumeTriangle, LLVolumeTriangle*>
{
    LL_ALIGN_NEW
public:
    LLVolumeOctreeListener(LLOctreeNode<LLVolumeTriangle, LLVolumeTriangle*>* node);
    ~LLVolumeOctreeListener();

    LLVolumeOctreeListener(const LLVolumeOctreeListener& rhs)
    {
        *this = rhs;
    }

    const LLVolumeOctreeListener& operator=(const LLVolumeOctreeListener& rhs)
    {
        LL_ERRS() << "Illegal operation!" << LL_ENDL;
        return *this;
    }

     //LISTENER FUNCTIONS
    virtual void handleChildAddition(const LLOctreeNode<LLVolumeTriangle, LLVolumeTriangle*>* parent, LLOctreeNode<LLVolumeTriangle, LLVolumeTriangle*>* child);
    virtual void handleStateChange(const LLTreeNode<LLVolumeTriangle>* node) { }
    virtual void handleChildRemoval(const LLOctreeNode<LLVolumeTriangle, LLVolumeTriangle*>* parent, const LLOctreeNode<LLVolumeTriangle, LLVolumeTriangle*>* child) { }
    virtual void handleInsertion(const LLTreeNode<LLVolumeTriangle>* node, LLVolumeTriangle* tri) { }
    virtual void handleRemoval(const LLTreeNode<LLVolumeTriangle>* node, LLVolumeTriangle* tri) { }
    virtual void handleDestruction(const LLTreeNode<LLVolumeTriangle>* node) { }


public:
    LL_ALIGN_16(LLVector4a mBounds[2]); // bounding box (center, size) of this node and all its children (tight fit to objects)
    LL_ALIGN_16(LLVector4a mExtents[2]); // extents (min, max) of this node and all its children
};

class LLOctreeTriangleRayIntersect : public LLOctreeTraveler<LLVolumeTriangle, LLVolumeTriangle*>
{
public:
<<<<<<< HEAD
	LLVector4a mStart;
	LLVector4a mDir;
	LLVector4a mEnd;
	LLVector4a* mIntersection;
	LLVector2* mTexCoord;
	LLVector4a* mNormal;
	LLVector4a* mTangent;
	F32* mClosestT;
    LLVolumeFace* mFace;
	bool mHitFace;
    const LLVolumeTriangle* mHitTriangle = nullptr;

	LLOctreeTriangleRayIntersect(const LLVector4a& start, const LLVector4a& dir,
                                    LLVolumeFace* face,
								   F32* closest_t,
								   LLVector4a* intersection,LLVector2* tex_coord, LLVector4a* normal, LLVector4a* tangent);
=======
    const LLVolumeFace* mFace;
    LLVector4a mStart;
    LLVector4a mDir;
    LLVector4a mEnd;
    LLVector4a* mIntersection;
    LLVector2* mTexCoord;
    LLVector4a* mNormal;
    LLVector4a* mTangent;
    F32* mClosestT;
    bool mHitFace;

    LLOctreeTriangleRayIntersect(const LLVector4a& start, const LLVector4a& dir,
                                   const LLVolumeFace* face, F32* closest_t,
                                   LLVector4a* intersection,LLVector2* tex_coord, LLVector4a* normal, LLVector4a* tangent);
>>>>>>> e7eced3c

    void traverse(const LLOctreeNode<LLVolumeTriangle, LLVolumeTriangle*>* node);

    virtual void visit(const LLOctreeNode<LLVolumeTriangle, LLVolumeTriangle*>* node);
};

class LLVolumeOctreeValidate : public LLOctreeTraveler<LLVolumeTriangle, LLVolumeTriangle*>
{
    virtual void visit(const LLOctreeNode<LLVolumeTriangle, LLVolumeTriangle*>* branch);
};

class LLVolumeOctreeRebound : public LLOctreeTravelerDepthFirst<LLVolumeTriangle, LLVolumeTriangle*>
{
public:
    LLVolumeOctreeRebound()
    {
    }

    virtual void visit(const LLOctreeNode<LLVolumeTriangle, LLVolumeTriangle*>* branch)
    { //this is a depth first traversal, so it's safe to assum all children have complete
        //bounding data
        LL_PROFILE_ZONE_SCOPED_CATEGORY_VOLUME

            LLVolumeOctreeListener* node = (LLVolumeOctreeListener*)branch->getListener(0);

        LLVector4a& min = node->mExtents[0];
        LLVector4a& max = node->mExtents[1];

        if (!branch->isEmpty())
        { //node has data, find AABB that binds data set
            const LLVolumeTriangle* tri = *(branch->getDataBegin());

            //initialize min/max to first available vertex
            min = *(tri->mV[0]);
            max = *(tri->mV[0]);

            for (LLOctreeNode<LLVolumeTriangle, LLVolumeTriangle*>::const_element_iter iter = branch->getDataBegin(); iter != branch->getDataEnd(); ++iter)
            { //for each triangle in node

                //stretch by triangles in node
                tri = *iter;

                min.setMin(min, *tri->mV[0]);
                min.setMin(min, *tri->mV[1]);
                min.setMin(min, *tri->mV[2]);

                max.setMax(max, *tri->mV[0]);
                max.setMax(max, *tri->mV[1]);
                max.setMax(max, *tri->mV[2]);
            }
        }
        else if (branch->getChildCount() > 0)
        { //no data, but child nodes exist
            LLVolumeOctreeListener* child = (LLVolumeOctreeListener*)branch->getChild(0)->getListener(0);

            //initialize min/max to extents of first child
            min = child->mExtents[0];
            max = child->mExtents[1];
        }
        else
        {
            llassert(!branch->isLeaf()); // Empty leaf
        }

        for (S32 i = 0; i < branch->getChildCount(); ++i)
        {  //stretch by child extents
            LLVolumeOctreeListener* child = (LLVolumeOctreeListener*)branch->getChild(i)->getListener(0);
            min.setMin(min, child->mExtents[0]);
            max.setMax(max, child->mExtents[1]);
        }

        node->mBounds[0].setAdd(min, max);
        node->mBounds[0].mul(0.5f);

        node->mBounds[1].setSub(max, min);
        node->mBounds[1].mul(0.5f);
    }
};

class LLVolumeOctree : public LLOctreeRoot<LLVolumeTriangle, LLVolumeTriangle*>, public LLRefCount
{
public:
    LLVolumeOctree(const LLVector4a& center, const LLVector4a& size)
        :
        LLOctreeRoot<LLVolumeTriangle, LLVolumeTriangle*>(center, size, nullptr),
        LLRefCount()
    {
        new LLVolumeOctreeListener(this);
    }
    
    LLVolumeOctree()
        : LLOctreeRoot<LLVolumeTriangle, LLVolumeTriangle*>(LLVector4a::getZero(), LLVector4a(1.f,1.f,1.f), nullptr),
        LLRefCount()
    {
        new LLVolumeOctreeListener(this);
    }
};

#endif<|MERGE_RESOLUTION|>--- conflicted
+++ resolved
@@ -48,33 +48,15 @@
         *this = rhs;
     }
 
-    const LLVolumeTriangle& operator=(const LLVolumeTriangle& rhs)
-    {
-        LL_ERRS() << "Illegal operation!" << LL_ENDL;
-        return *this;
-    }
-
-<<<<<<< HEAD
-	~LLVolumeTriangle()
-	{
-	
-	}
-=======
     ~LLVolumeTriangle()
     {
 
     }
->>>>>>> e7eced3c
 
     LL_ALIGN_16(LLVector4a mPositionGroup);
 
-<<<<<<< HEAD
-	const LLVector4a* mV[3];
-	U32 mIndex[3];
-=======
     const LLVector4a* mV[3];
-    U16 mIndex[3];
->>>>>>> e7eced3c
+    U32 mIndex[3];
 
     F32 mRadius;
     mutable S32 mBinIndex;
@@ -124,25 +106,6 @@
 class LLOctreeTriangleRayIntersect : public LLOctreeTraveler<LLVolumeTriangle, LLVolumeTriangle*>
 {
 public:
-<<<<<<< HEAD
-	LLVector4a mStart;
-	LLVector4a mDir;
-	LLVector4a mEnd;
-	LLVector4a* mIntersection;
-	LLVector2* mTexCoord;
-	LLVector4a* mNormal;
-	LLVector4a* mTangent;
-	F32* mClosestT;
-    LLVolumeFace* mFace;
-	bool mHitFace;
-    const LLVolumeTriangle* mHitTriangle = nullptr;
-
-	LLOctreeTriangleRayIntersect(const LLVector4a& start, const LLVector4a& dir,
-                                    LLVolumeFace* face,
-								   F32* closest_t,
-								   LLVector4a* intersection,LLVector2* tex_coord, LLVector4a* normal, LLVector4a* tangent);
-=======
-    const LLVolumeFace* mFace;
     LLVector4a mStart;
     LLVector4a mDir;
     LLVector4a mEnd;
@@ -151,12 +114,14 @@
     LLVector4a* mNormal;
     LLVector4a* mTangent;
     F32* mClosestT;
+    LLVolumeFace* mFace;
     bool mHitFace;
+    const LLVolumeTriangle* mHitTriangle = nullptr;
 
     LLOctreeTriangleRayIntersect(const LLVector4a& start, const LLVector4a& dir,
-                                   const LLVolumeFace* face, F32* closest_t,
+                                    LLVolumeFace* face,
+                                   F32* closest_t,
                                    LLVector4a* intersection,LLVector2* tex_coord, LLVector4a* normal, LLVector4a* tangent);
->>>>>>> e7eced3c
 
     void traverse(const LLOctreeNode<LLVolumeTriangle, LLVolumeTriangle*>* node);
 
@@ -246,7 +211,7 @@
     {
         new LLVolumeOctreeListener(this);
     }
-    
+
     LLVolumeOctree()
         : LLOctreeRoot<LLVolumeTriangle, LLVolumeTriangle*>(LLVector4a::getZero(), LLVector4a(1.f,1.f,1.f), nullptr),
         LLRefCount()
