/**
 * @file raytrace.h
 * @brief Ray intersection tests for primitives.
 *
 * $LicenseInfo:firstyear=2001&license=viewerlgpl$
 * Second Life Viewer Source Code
 * Copyright (C) 2010, Linden Research, Inc.
 *
 * This library is free software; you can redistribute it and/or
 * modify it under the terms of the GNU Lesser General Public
 * License as published by the Free Software Foundation;
 * version 2.1 of the License only.
 *
 * This library is distributed in the hope that it will be useful,
 * but WITHOUT ANY WARRANTY; without even the implied warranty of
 * MERCHANTABILITY or FITNESS FOR A PARTICULAR PURPOSE.  See the GNU
 * Lesser General Public License for more details.
 *
 * You should have received a copy of the GNU Lesser General Public
 * License along with this library; if not, write to the Free Software
 * Foundation, Inc., 51 Franklin Street, Fifth Floor, Boston, MA  02110-1301  USA
 *
 * Linden Research, Inc., 945 Battery Street, San Francisco, CA  94111  USA
 * $/LicenseInfo$
 */

#ifndef LL_RAYTRACE_H
#define LL_RAYTRACE_H

class LLVector3;
class LLQuaternion;

// All functions produce results in the same reference frame as the arguments.
//
// Any arguments of the form "foo_direction" or "foo_normal" are assumed to
// be normalized, or normalized vectors are stored in them.
//
// Vector arguments of the form "shape_scale" represent the scale of the
// object along the three axes.
//
<<<<<<< HEAD
// All functions return the expected true or false, unless otherwise noted.
// When false is returned, any resulting values that might have been stored 
=======
// All functions return the expected TRUE or FALSE, unless otherwise noted.
// When FALSE is returned, any resulting values that might have been stored
>>>>>>> e1623bb2
// are undefined.
//
// Rays are defined by a "ray_point" and a "ray_direction" (unit).
//
// Lines are defined by a "line_point" and a "line_direction" (unit).
//
// Line segements are defined by "point_a" and "point_b", and for intersection
// purposes are assumed to point from "point_a" to "point_b".
//
// A ray is different from a line in that it starts at a point and extends
// in only one direction.
//
// Intersection normals always point outside the object, normal to the object's
// surface at the point of intersection.
//
// Object rotations passed as quaternions are expected to rotate from the
// object's local frame to the absolute frame.  So, if "foo" is a vector in
// the object's local frame, then "foo * object_rotation" is in the absolute
// frame.


<<<<<<< HEAD
// returns true if line is not parallel to plane.
bool line_plane(const LLVector3 &line_point, const LLVector3 &line_direction,
				const LLVector3 &plane_point, const LLVector3 plane_normal,
				LLVector3 &intersection);


// returns true if line is not parallel to plane.
bool ray_plane(const LLVector3 &ray_point, const LLVector3 &ray_direction,
			   const LLVector3 &plane_point, const LLVector3 plane_normal,
			   LLVector3 &intersection);


bool ray_circle(const LLVector3 &ray_point, const LLVector3 &ray_direction,
				const LLVector3 &circle_center, const LLVector3 plane_normal, F32 circle_radius,
				LLVector3 &intersection);

// point_0 through point_2 define the plane_normal via the right-hand rule:
// circle from point_0 to point_2 with fingers ==> thumb points in direction of normal
bool ray_triangle(const LLVector3 &ray_point, const LLVector3 &ray_direction,
				  const LLVector3 &point_0, const LLVector3 &point_1, const LLVector3 &point_2,
				  LLVector3 &intersection, LLVector3 &intersection_normal);
=======
// returns TRUE iff line is not parallel to plane.
BOOL line_plane(const LLVector3 &line_point, const LLVector3 &line_direction,
                const LLVector3 &plane_point, const LLVector3 plane_normal,
                LLVector3 &intersection);


// returns TRUE iff line is not parallel to plane.
BOOL ray_plane(const LLVector3 &ray_point, const LLVector3 &ray_direction,
               const LLVector3 &plane_point, const LLVector3 plane_normal,
               LLVector3 &intersection);


BOOL ray_circle(const LLVector3 &ray_point, const LLVector3 &ray_direction,
                const LLVector3 &circle_center, const LLVector3 plane_normal, F32 circle_radius,
                LLVector3 &intersection);

// point_0 through point_2 define the plane_normal via the right-hand rule:
// circle from point_0 to point_2 with fingers ==> thumb points in direction of normal
BOOL ray_triangle(const LLVector3 &ray_point, const LLVector3 &ray_direction,
                  const LLVector3 &point_0, const LLVector3 &point_1, const LLVector3 &point_2,
                  LLVector3 &intersection, LLVector3 &intersection_normal);
>>>>>>> e1623bb2


// point_0 is the lower-left corner, point_1 is the lower-right, point_2 is the upper-right
// right-hand-rule... curl fingers from lower-left toward lower-right then toward upper-right
// ==> thumb points in direction of normal
// assumes a parallelogram, so point_3 is determined by the other points
<<<<<<< HEAD
bool ray_quadrangle(const LLVector3 &ray_point, const LLVector3 &ray_direction,
					const LLVector3 &point_0, const LLVector3 &point_1, const LLVector3 &point_2,
					LLVector3 &intersection, LLVector3 &intersection_normal);


bool ray_sphere(const LLVector3 &ray_point, const LLVector3 &ray_direction,
				const LLVector3 &sphere_center, F32 sphere_radius,
				LLVector3 &intersection, LLVector3 &intersection_normal);
=======
BOOL ray_quadrangle(const LLVector3 &ray_point, const LLVector3 &ray_direction,
                    const LLVector3 &point_0, const LLVector3 &point_1, const LLVector3 &point_2,
                    LLVector3 &intersection, LLVector3 &intersection_normal);


BOOL ray_sphere(const LLVector3 &ray_point, const LLVector3 &ray_direction,
                const LLVector3 &sphere_center, F32 sphere_radius,
                LLVector3 &intersection, LLVector3 &intersection_normal);
>>>>>>> e1623bb2


// finite right cylinder is defined by end centers: "cyl_top", "cyl_bottom",
// and by the cylinder radius "cyl_radius"
<<<<<<< HEAD
bool ray_cylinder(const LLVector3 &ray_point, const LLVector3 &ray_direction,
		          const LLVector3 &cyl_center, const LLVector3 &cyl_scale, const LLQuaternion &cyl_rotation,
				  LLVector3 &intersection, LLVector3 &intersection_normal);


// this function doesn't just return a bool because the return is currently
// used to decide how to break up boxes that have been hit by shots... 
=======
BOOL ray_cylinder(const LLVector3 &ray_point, const LLVector3 &ray_direction,
                  const LLVector3 &cyl_center, const LLVector3 &cyl_scale, const LLQuaternion &cyl_rotation,
                  LLVector3 &intersection, LLVector3 &intersection_normal);


// this function doesn't just return a BOOL because the return is currently
// used to decide how to break up boxes that have been hit by shots...
>>>>>>> e1623bb2
// a hack that will probably be changed later
//
// returns a number representing the side of the box that was hit by the ray,
// or NO_SIDE if intersection test failed.
U32 ray_box(const LLVector3 &ray_point, const LLVector3 &ray_direction,
            const LLVector3 &box_center, const LLVector3 &box_scale, const LLQuaternion &box_rotation,
            LLVector3 &intersection, LLVector3 &intersection_normal);


/* TODO
<<<<<<< HEAD
bool ray_ellipsoid(const LLVector3 &ray_point, const LLVector3 &ray_direction,
				   const LLVector3 &e_center, const LLVector3 &e_scale, const LLQuaternion &e_rotation,
				   LLVector3 &intersection, LLVector3 &intersection_normal);


bool ray_cone(const LLVector3 &ray_point, const LLVector3 &ray_direction,
			  const LLVector3 &cone_tip, const LLVector3 &cone_bottom, 
			  const LLVector3 &cone_scale, const LLQuaternion &cone_rotation,
			  LLVector3 &intersection, LLVector3 &intersection_normal);
*/


bool ray_prism(const LLVector3 &ray_point, const LLVector3 &ray_direction,
			   const LLVector3 &prism_center, const LLVector3 &prism_scale, const LLQuaternion &prism_rotation,
			   LLVector3 &intersection, LLVector3 &intersection_normal);


bool ray_tetrahedron(const LLVector3 &ray_point, const LLVector3 &ray_direction,
					 const LLVector3 &t_center, const LLVector3 &t_scale, const LLQuaternion &t_rotation,
					 LLVector3 &intersection, LLVector3 &intersection_normal);


bool ray_pyramid(const LLVector3 &ray_point, const LLVector3 &ray_direction,
				 const LLVector3 &p_center, const LLVector3 &p_scale, const LLQuaternion &p_rotation,
				 LLVector3 &intersection, LLVector3 &intersection_normal);
=======
BOOL ray_ellipsoid(const LLVector3 &ray_point, const LLVector3 &ray_direction,
                   const LLVector3 &e_center, const LLVector3 &e_scale, const LLQuaternion &e_rotation,
                   LLVector3 &intersection, LLVector3 &intersection_normal);


BOOL ray_cone(const LLVector3 &ray_point, const LLVector3 &ray_direction,
              const LLVector3 &cone_tip, const LLVector3 &cone_bottom,
              const LLVector3 &cone_scale, const LLQuaternion &cone_rotation,
              LLVector3 &intersection, LLVector3 &intersection_normal);
*/


BOOL ray_prism(const LLVector3 &ray_point, const LLVector3 &ray_direction,
               const LLVector3 &prism_center, const LLVector3 &prism_scale, const LLQuaternion &prism_rotation,
               LLVector3 &intersection, LLVector3 &intersection_normal);


BOOL ray_tetrahedron(const LLVector3 &ray_point, const LLVector3 &ray_direction,
                     const LLVector3 &t_center, const LLVector3 &t_scale, const LLQuaternion &t_rotation,
                     LLVector3 &intersection, LLVector3 &intersection_normal);


BOOL ray_pyramid(const LLVector3 &ray_point, const LLVector3 &ray_direction,
                 const LLVector3 &p_center, const LLVector3 &p_scale, const LLQuaternion &p_rotation,
                 LLVector3 &intersection, LLVector3 &intersection_normal);
>>>>>>> e1623bb2



/* TODO
<<<<<<< HEAD
bool ray_hemiellipsoid(const LLVector3 &ray_point, const LLVector3 &ray_direction,
					   const LLVector3 &e_center, const LLVector3 &e_scale, const LLQuaternion &e_rotation,
					   const LLVector3 &e_cut_normal,
					   LLVector3 &intersection, LLVector3 &intersection_normal);


bool ray_hemisphere(const LLVector3 &ray_point, const LLVector3 &ray_direction,
					const LLVector3 &sphere_center, F32 sphere_radius, const LLVector3 &sphere_cut_normal, 
					LLVector3 &intersection, LLVector3 &intersection_normal);


bool ray_hemicylinder(const LLVector3 &ray_point, const LLVector3 &ray_direction,
					  const LLVector3 &cyl_top, const LLVector3 &cyl_bottom, F32 cyl_radius, 
					  const LLVector3 &cyl_cut_normal,
					  LLVector3 &intersection, LLVector3 &intersection_normal);


bool ray_hemicone(const LLVector3 &ray_point, const LLVector3 &ray_direction,
				  const LLVector3 &cone_tip, const LLVector3 &cone_bottom, 
				  const LLVector3 &cone_scale, const LLVector3 &cyl_cut_normal,
				  LLVector3 &intersection, LLVector3 &intersection_normal);
*/


bool linesegment_circle(const LLVector3 &point_a, const LLVector3 &point_b,
						const LLVector3 &circle_center, const LLVector3 plane_normal, F32 circle_radius,
						LLVector3 &intersection);

// point_0 through point_2 define the plane_normal via the right-hand rule:
// circle from point_0 to point_2 with fingers ==> thumb points in direction of normal
bool linesegment_triangle(const LLVector3 &point_a, const LLVector3 &point_b,
						  const LLVector3 &point_0, const LLVector3 &point_1, const LLVector3 &point_2, 
						  LLVector3 &intersection, LLVector3 &intersection_normal);
=======
BOOL ray_hemiellipsoid(const LLVector3 &ray_point, const LLVector3 &ray_direction,
                       const LLVector3 &e_center, const LLVector3 &e_scale, const LLQuaternion &e_rotation,
                       const LLVector3 &e_cut_normal,
                       LLVector3 &intersection, LLVector3 &intersection_normal);


BOOL ray_hemisphere(const LLVector3 &ray_point, const LLVector3 &ray_direction,
                    const LLVector3 &sphere_center, F32 sphere_radius, const LLVector3 &sphere_cut_normal,
                    LLVector3 &intersection, LLVector3 &intersection_normal);


BOOL ray_hemicylinder(const LLVector3 &ray_point, const LLVector3 &ray_direction,
                      const LLVector3 &cyl_top, const LLVector3 &cyl_bottom, F32 cyl_radius,
                      const LLVector3 &cyl_cut_normal,
                      LLVector3 &intersection, LLVector3 &intersection_normal);


BOOL ray_hemicone(const LLVector3 &ray_point, const LLVector3 &ray_direction,
                  const LLVector3 &cone_tip, const LLVector3 &cone_bottom,
                  const LLVector3 &cone_scale, const LLVector3 &cyl_cut_normal,
                  LLVector3 &intersection, LLVector3 &intersection_normal);
*/


BOOL linesegment_circle(const LLVector3 &point_a, const LLVector3 &point_b,
                        const LLVector3 &circle_center, const LLVector3 plane_normal, F32 circle_radius,
                        LLVector3 &intersection);

// point_0 through point_2 define the plane_normal via the right-hand rule:
// circle from point_0 to point_2 with fingers ==> thumb points in direction of normal
BOOL linesegment_triangle(const LLVector3 &point_a, const LLVector3 &point_b,
                          const LLVector3 &point_0, const LLVector3 &point_1, const LLVector3 &point_2,
                          LLVector3 &intersection, LLVector3 &intersection_normal);
>>>>>>> e1623bb2


// point_0 is the lower-left corner, point_1 is the lower-right, point_2 is the upper-right
// right-hand-rule... curl fingers from lower-left toward lower-right then toward upper-right
// ==> thumb points in direction of normal
// assumes a parallelogram, so point_3 is determined by the other points
<<<<<<< HEAD
bool linesegment_quadrangle(const LLVector3 &point_a, const LLVector3 &point_b,
							const LLVector3 &point_0, const LLVector3 &point_1, const LLVector3 &point_2, 
							LLVector3 &intersection, LLVector3 &intersection_normal);


bool linesegment_sphere(const LLVector3 &point_a, const LLVector3 &point_b,
				const LLVector3 &sphere_center, F32 sphere_radius,
				LLVector3 &intersection, LLVector3 &intersection_normal);
=======
BOOL linesegment_quadrangle(const LLVector3 &point_a, const LLVector3 &point_b,
                            const LLVector3 &point_0, const LLVector3 &point_1, const LLVector3 &point_2,
                            LLVector3 &intersection, LLVector3 &intersection_normal);


BOOL linesegment_sphere(const LLVector3 &point_a, const LLVector3 &point_b,
                const LLVector3 &sphere_center, F32 sphere_radius,
                LLVector3 &intersection, LLVector3 &intersection_normal);
>>>>>>> e1623bb2


// finite right cylinder is defined by end centers: "cyl_top", "cyl_bottom",
// and by the cylinder radius "cyl_radius"
<<<<<<< HEAD
bool linesegment_cylinder(const LLVector3 &point_a, const LLVector3 &point_b,
						  const LLVector3 &cyl_center, const LLVector3 &cyl_scale, const LLQuaternion &cyl_rotation,
						  LLVector3 &intersection, LLVector3 &intersection_normal);


// this function doesn't just return a bool because the return is currently
// used to decide how to break up boxes that have been hit by shots... 
=======
BOOL linesegment_cylinder(const LLVector3 &point_a, const LLVector3 &point_b,
                          const LLVector3 &cyl_center, const LLVector3 &cyl_scale, const LLQuaternion &cyl_rotation,
                          LLVector3 &intersection, LLVector3 &intersection_normal);


// this function doesn't just return a BOOL because the return is currently
// used to decide how to break up boxes that have been hit by shots...
>>>>>>> e1623bb2
// a hack that will probably be changed later
//
// returns a number representing the side of the box that was hit by the ray,
// or NO_SIDE if intersection test failed.
U32 linesegment_box(const LLVector3 &point_a, const LLVector3 &point_b,
                    const LLVector3 &box_center, const LLVector3 &box_scale, const LLQuaternion &box_rotation,
                    LLVector3 &intersection, LLVector3 &intersection_normal);


<<<<<<< HEAD
bool linesegment_prism(const LLVector3 &point_a, const LLVector3 &point_b,
					   const LLVector3 &prism_center, const LLVector3 &prism_scale, const LLQuaternion &prism_rotation,
					   LLVector3 &intersection, LLVector3 &intersection_normal);


bool linesegment_tetrahedron(const LLVector3 &point_a, const LLVector3 &point_b,
							 const LLVector3 &t_center, const LLVector3 &t_scale, const LLQuaternion &t_rotation,
							 LLVector3 &intersection, LLVector3 &intersection_normal);


bool linesegment_pyramid(const LLVector3 &point_a, const LLVector3 &point_b,
						 const LLVector3 &p_center, const LLVector3 &p_scale, const LLQuaternion &p_rotation,
						 LLVector3 &intersection, LLVector3 &intersection_normal);
#endif
=======
BOOL linesegment_prism(const LLVector3 &point_a, const LLVector3 &point_b,
                       const LLVector3 &prism_center, const LLVector3 &prism_scale, const LLQuaternion &prism_rotation,
                       LLVector3 &intersection, LLVector3 &intersection_normal);


BOOL linesegment_tetrahedron(const LLVector3 &point_a, const LLVector3 &point_b,
                             const LLVector3 &t_center, const LLVector3 &t_scale, const LLQuaternion &t_rotation,
                             LLVector3 &intersection, LLVector3 &intersection_normal);


BOOL linesegment_pyramid(const LLVector3 &point_a, const LLVector3 &point_b,
                         const LLVector3 &p_center, const LLVector3 &p_scale, const LLQuaternion &p_rotation,
                         LLVector3 &intersection, LLVector3 &intersection_normal);


#endif
>>>>>>> e1623bb2
<|MERGE_RESOLUTION|>--- conflicted
+++ resolved
@@ -1,383 +1,229 @@
-/**
- * @file raytrace.h
- * @brief Ray intersection tests for primitives.
- *
- * $LicenseInfo:firstyear=2001&license=viewerlgpl$
- * Second Life Viewer Source Code
- * Copyright (C) 2010, Linden Research, Inc.
- *
- * This library is free software; you can redistribute it and/or
- * modify it under the terms of the GNU Lesser General Public
- * License as published by the Free Software Foundation;
- * version 2.1 of the License only.
- *
- * This library is distributed in the hope that it will be useful,
- * but WITHOUT ANY WARRANTY; without even the implied warranty of
- * MERCHANTABILITY or FITNESS FOR A PARTICULAR PURPOSE.  See the GNU
- * Lesser General Public License for more details.
- *
- * You should have received a copy of the GNU Lesser General Public
- * License along with this library; if not, write to the Free Software
- * Foundation, Inc., 51 Franklin Street, Fifth Floor, Boston, MA  02110-1301  USA
- *
- * Linden Research, Inc., 945 Battery Street, San Francisco, CA  94111  USA
- * $/LicenseInfo$
- */
-
-#ifndef LL_RAYTRACE_H
-#define LL_RAYTRACE_H
-
-class LLVector3;
-class LLQuaternion;
-
-// All functions produce results in the same reference frame as the arguments.
-//
-// Any arguments of the form "foo_direction" or "foo_normal" are assumed to
-// be normalized, or normalized vectors are stored in them.
-//
-// Vector arguments of the form "shape_scale" represent the scale of the
-// object along the three axes.
-//
-<<<<<<< HEAD
-// All functions return the expected true or false, unless otherwise noted.
-// When false is returned, any resulting values that might have been stored 
-=======
-// All functions return the expected TRUE or FALSE, unless otherwise noted.
-// When FALSE is returned, any resulting values that might have been stored
->>>>>>> e1623bb2
-// are undefined.
-//
-// Rays are defined by a "ray_point" and a "ray_direction" (unit).
-//
-// Lines are defined by a "line_point" and a "line_direction" (unit).
-//
-// Line segements are defined by "point_a" and "point_b", and for intersection
-// purposes are assumed to point from "point_a" to "point_b".
-//
-// A ray is different from a line in that it starts at a point and extends
-// in only one direction.
-//
-// Intersection normals always point outside the object, normal to the object's
-// surface at the point of intersection.
-//
-// Object rotations passed as quaternions are expected to rotate from the
-// object's local frame to the absolute frame.  So, if "foo" is a vector in
-// the object's local frame, then "foo * object_rotation" is in the absolute
-// frame.
-
-
-<<<<<<< HEAD
-// returns true if line is not parallel to plane.
-bool line_plane(const LLVector3 &line_point, const LLVector3 &line_direction,
-				const LLVector3 &plane_point, const LLVector3 plane_normal,
-				LLVector3 &intersection);
-
-
-// returns true if line is not parallel to plane.
-bool ray_plane(const LLVector3 &ray_point, const LLVector3 &ray_direction,
-			   const LLVector3 &plane_point, const LLVector3 plane_normal,
-			   LLVector3 &intersection);
-
-
-bool ray_circle(const LLVector3 &ray_point, const LLVector3 &ray_direction,
-				const LLVector3 &circle_center, const LLVector3 plane_normal, F32 circle_radius,
-				LLVector3 &intersection);
-
-// point_0 through point_2 define the plane_normal via the right-hand rule:
-// circle from point_0 to point_2 with fingers ==> thumb points in direction of normal
-bool ray_triangle(const LLVector3 &ray_point, const LLVector3 &ray_direction,
-				  const LLVector3 &point_0, const LLVector3 &point_1, const LLVector3 &point_2,
-				  LLVector3 &intersection, LLVector3 &intersection_normal);
-=======
-// returns TRUE iff line is not parallel to plane.
-BOOL line_plane(const LLVector3 &line_point, const LLVector3 &line_direction,
-                const LLVector3 &plane_point, const LLVector3 plane_normal,
-                LLVector3 &intersection);
-
-
-// returns TRUE iff line is not parallel to plane.
-BOOL ray_plane(const LLVector3 &ray_point, const LLVector3 &ray_direction,
-               const LLVector3 &plane_point, const LLVector3 plane_normal,
-               LLVector3 &intersection);
-
-
-BOOL ray_circle(const LLVector3 &ray_point, const LLVector3 &ray_direction,
-                const LLVector3 &circle_center, const LLVector3 plane_normal, F32 circle_radius,
-                LLVector3 &intersection);
-
-// point_0 through point_2 define the plane_normal via the right-hand rule:
-// circle from point_0 to point_2 with fingers ==> thumb points in direction of normal
-BOOL ray_triangle(const LLVector3 &ray_point, const LLVector3 &ray_direction,
-                  const LLVector3 &point_0, const LLVector3 &point_1, const LLVector3 &point_2,
-                  LLVector3 &intersection, LLVector3 &intersection_normal);
->>>>>>> e1623bb2
-
-
-// point_0 is the lower-left corner, point_1 is the lower-right, point_2 is the upper-right
-// right-hand-rule... curl fingers from lower-left toward lower-right then toward upper-right
-// ==> thumb points in direction of normal
-// assumes a parallelogram, so point_3 is determined by the other points
-<<<<<<< HEAD
-bool ray_quadrangle(const LLVector3 &ray_point, const LLVector3 &ray_direction,
-					const LLVector3 &point_0, const LLVector3 &point_1, const LLVector3 &point_2,
-					LLVector3 &intersection, LLVector3 &intersection_normal);
-
-
-bool ray_sphere(const LLVector3 &ray_point, const LLVector3 &ray_direction,
-				const LLVector3 &sphere_center, F32 sphere_radius,
-				LLVector3 &intersection, LLVector3 &intersection_normal);
-=======
-BOOL ray_quadrangle(const LLVector3 &ray_point, const LLVector3 &ray_direction,
-                    const LLVector3 &point_0, const LLVector3 &point_1, const LLVector3 &point_2,
-                    LLVector3 &intersection, LLVector3 &intersection_normal);
-
-
-BOOL ray_sphere(const LLVector3 &ray_point, const LLVector3 &ray_direction,
-                const LLVector3 &sphere_center, F32 sphere_radius,
-                LLVector3 &intersection, LLVector3 &intersection_normal);
->>>>>>> e1623bb2
-
-
-// finite right cylinder is defined by end centers: "cyl_top", "cyl_bottom",
-// and by the cylinder radius "cyl_radius"
-<<<<<<< HEAD
-bool ray_cylinder(const LLVector3 &ray_point, const LLVector3 &ray_direction,
-		          const LLVector3 &cyl_center, const LLVector3 &cyl_scale, const LLQuaternion &cyl_rotation,
-				  LLVector3 &intersection, LLVector3 &intersection_normal);
-
-
-// this function doesn't just return a bool because the return is currently
-// used to decide how to break up boxes that have been hit by shots... 
-=======
-BOOL ray_cylinder(const LLVector3 &ray_point, const LLVector3 &ray_direction,
-                  const LLVector3 &cyl_center, const LLVector3 &cyl_scale, const LLQuaternion &cyl_rotation,
-                  LLVector3 &intersection, LLVector3 &intersection_normal);
-
-
-// this function doesn't just return a BOOL because the return is currently
-// used to decide how to break up boxes that have been hit by shots...
->>>>>>> e1623bb2
-// a hack that will probably be changed later
-//
-// returns a number representing the side of the box that was hit by the ray,
-// or NO_SIDE if intersection test failed.
-U32 ray_box(const LLVector3 &ray_point, const LLVector3 &ray_direction,
-            const LLVector3 &box_center, const LLVector3 &box_scale, const LLQuaternion &box_rotation,
-            LLVector3 &intersection, LLVector3 &intersection_normal);
-
-
-/* TODO
-<<<<<<< HEAD
-bool ray_ellipsoid(const LLVector3 &ray_point, const LLVector3 &ray_direction,
-				   const LLVector3 &e_center, const LLVector3 &e_scale, const LLQuaternion &e_rotation,
-				   LLVector3 &intersection, LLVector3 &intersection_normal);
-
-
-bool ray_cone(const LLVector3 &ray_point, const LLVector3 &ray_direction,
-			  const LLVector3 &cone_tip, const LLVector3 &cone_bottom, 
-			  const LLVector3 &cone_scale, const LLQuaternion &cone_rotation,
-			  LLVector3 &intersection, LLVector3 &intersection_normal);
-*/
-
-
-bool ray_prism(const LLVector3 &ray_point, const LLVector3 &ray_direction,
-			   const LLVector3 &prism_center, const LLVector3 &prism_scale, const LLQuaternion &prism_rotation,
-			   LLVector3 &intersection, LLVector3 &intersection_normal);
-
-
-bool ray_tetrahedron(const LLVector3 &ray_point, const LLVector3 &ray_direction,
-					 const LLVector3 &t_center, const LLVector3 &t_scale, const LLQuaternion &t_rotation,
-					 LLVector3 &intersection, LLVector3 &intersection_normal);
-
-
-bool ray_pyramid(const LLVector3 &ray_point, const LLVector3 &ray_direction,
-				 const LLVector3 &p_center, const LLVector3 &p_scale, const LLQuaternion &p_rotation,
-				 LLVector3 &intersection, LLVector3 &intersection_normal);
-=======
-BOOL ray_ellipsoid(const LLVector3 &ray_point, const LLVector3 &ray_direction,
-                   const LLVector3 &e_center, const LLVector3 &e_scale, const LLQuaternion &e_rotation,
-                   LLVector3 &intersection, LLVector3 &intersection_normal);
-
-
-BOOL ray_cone(const LLVector3 &ray_point, const LLVector3 &ray_direction,
-              const LLVector3 &cone_tip, const LLVector3 &cone_bottom,
-              const LLVector3 &cone_scale, const LLQuaternion &cone_rotation,
-              LLVector3 &intersection, LLVector3 &intersection_normal);
-*/
-
-
-BOOL ray_prism(const LLVector3 &ray_point, const LLVector3 &ray_direction,
-               const LLVector3 &prism_center, const LLVector3 &prism_scale, const LLQuaternion &prism_rotation,
-               LLVector3 &intersection, LLVector3 &intersection_normal);
-
-
-BOOL ray_tetrahedron(const LLVector3 &ray_point, const LLVector3 &ray_direction,
-                     const LLVector3 &t_center, const LLVector3 &t_scale, const LLQuaternion &t_rotation,
-                     LLVector3 &intersection, LLVector3 &intersection_normal);
-
-
-BOOL ray_pyramid(const LLVector3 &ray_point, const LLVector3 &ray_direction,
-                 const LLVector3 &p_center, const LLVector3 &p_scale, const LLQuaternion &p_rotation,
-                 LLVector3 &intersection, LLVector3 &intersection_normal);
->>>>>>> e1623bb2
-
-
-
-/* TODO
-<<<<<<< HEAD
-bool ray_hemiellipsoid(const LLVector3 &ray_point, const LLVector3 &ray_direction,
-					   const LLVector3 &e_center, const LLVector3 &e_scale, const LLQuaternion &e_rotation,
-					   const LLVector3 &e_cut_normal,
-					   LLVector3 &intersection, LLVector3 &intersection_normal);
-
-
-bool ray_hemisphere(const LLVector3 &ray_point, const LLVector3 &ray_direction,
-					const LLVector3 &sphere_center, F32 sphere_radius, const LLVector3 &sphere_cut_normal, 
-					LLVector3 &intersection, LLVector3 &intersection_normal);
-
-
-bool ray_hemicylinder(const LLVector3 &ray_point, const LLVector3 &ray_direction,
-					  const LLVector3 &cyl_top, const LLVector3 &cyl_bottom, F32 cyl_radius, 
-					  const LLVector3 &cyl_cut_normal,
-					  LLVector3 &intersection, LLVector3 &intersection_normal);
-
-
-bool ray_hemicone(const LLVector3 &ray_point, const LLVector3 &ray_direction,
-				  const LLVector3 &cone_tip, const LLVector3 &cone_bottom, 
-				  const LLVector3 &cone_scale, const LLVector3 &cyl_cut_normal,
-				  LLVector3 &intersection, LLVector3 &intersection_normal);
-*/
-
-
-bool linesegment_circle(const LLVector3 &point_a, const LLVector3 &point_b,
-						const LLVector3 &circle_center, const LLVector3 plane_normal, F32 circle_radius,
-						LLVector3 &intersection);
-
-// point_0 through point_2 define the plane_normal via the right-hand rule:
-// circle from point_0 to point_2 with fingers ==> thumb points in direction of normal
-bool linesegment_triangle(const LLVector3 &point_a, const LLVector3 &point_b,
-						  const LLVector3 &point_0, const LLVector3 &point_1, const LLVector3 &point_2, 
-						  LLVector3 &intersection, LLVector3 &intersection_normal);
-=======
-BOOL ray_hemiellipsoid(const LLVector3 &ray_point, const LLVector3 &ray_direction,
-                       const LLVector3 &e_center, const LLVector3 &e_scale, const LLQuaternion &e_rotation,
-                       const LLVector3 &e_cut_normal,
-                       LLVector3 &intersection, LLVector3 &intersection_normal);
-
-
-BOOL ray_hemisphere(const LLVector3 &ray_point, const LLVector3 &ray_direction,
-                    const LLVector3 &sphere_center, F32 sphere_radius, const LLVector3 &sphere_cut_normal,
-                    LLVector3 &intersection, LLVector3 &intersection_normal);
-
-
-BOOL ray_hemicylinder(const LLVector3 &ray_point, const LLVector3 &ray_direction,
-                      const LLVector3 &cyl_top, const LLVector3 &cyl_bottom, F32 cyl_radius,
-                      const LLVector3 &cyl_cut_normal,
-                      LLVector3 &intersection, LLVector3 &intersection_normal);
-
-
-BOOL ray_hemicone(const LLVector3 &ray_point, const LLVector3 &ray_direction,
-                  const LLVector3 &cone_tip, const LLVector3 &cone_bottom,
-                  const LLVector3 &cone_scale, const LLVector3 &cyl_cut_normal,
-                  LLVector3 &intersection, LLVector3 &intersection_normal);
-*/
-
-
-BOOL linesegment_circle(const LLVector3 &point_a, const LLVector3 &point_b,
-                        const LLVector3 &circle_center, const LLVector3 plane_normal, F32 circle_radius,
-                        LLVector3 &intersection);
-
-// point_0 through point_2 define the plane_normal via the right-hand rule:
-// circle from point_0 to point_2 with fingers ==> thumb points in direction of normal
-BOOL linesegment_triangle(const LLVector3 &point_a, const LLVector3 &point_b,
-                          const LLVector3 &point_0, const LLVector3 &point_1, const LLVector3 &point_2,
-                          LLVector3 &intersection, LLVector3 &intersection_normal);
->>>>>>> e1623bb2
-
-
-// point_0 is the lower-left corner, point_1 is the lower-right, point_2 is the upper-right
-// right-hand-rule... curl fingers from lower-left toward lower-right then toward upper-right
-// ==> thumb points in direction of normal
-// assumes a parallelogram, so point_3 is determined by the other points
-<<<<<<< HEAD
-bool linesegment_quadrangle(const LLVector3 &point_a, const LLVector3 &point_b,
-							const LLVector3 &point_0, const LLVector3 &point_1, const LLVector3 &point_2, 
-							LLVector3 &intersection, LLVector3 &intersection_normal);
-
-
-bool linesegment_sphere(const LLVector3 &point_a, const LLVector3 &point_b,
-				const LLVector3 &sphere_center, F32 sphere_radius,
-				LLVector3 &intersection, LLVector3 &intersection_normal);
-=======
-BOOL linesegment_quadrangle(const LLVector3 &point_a, const LLVector3 &point_b,
-                            const LLVector3 &point_0, const LLVector3 &point_1, const LLVector3 &point_2,
-                            LLVector3 &intersection, LLVector3 &intersection_normal);
-
-
-BOOL linesegment_sphere(const LLVector3 &point_a, const LLVector3 &point_b,
-                const LLVector3 &sphere_center, F32 sphere_radius,
-                LLVector3 &intersection, LLVector3 &intersection_normal);
->>>>>>> e1623bb2
-
-
-// finite right cylinder is defined by end centers: "cyl_top", "cyl_bottom",
-// and by the cylinder radius "cyl_radius"
-<<<<<<< HEAD
-bool linesegment_cylinder(const LLVector3 &point_a, const LLVector3 &point_b,
-						  const LLVector3 &cyl_center, const LLVector3 &cyl_scale, const LLQuaternion &cyl_rotation,
-						  LLVector3 &intersection, LLVector3 &intersection_normal);
-
-
-// this function doesn't just return a bool because the return is currently
-// used to decide how to break up boxes that have been hit by shots... 
-=======
-BOOL linesegment_cylinder(const LLVector3 &point_a, const LLVector3 &point_b,
-                          const LLVector3 &cyl_center, const LLVector3 &cyl_scale, const LLQuaternion &cyl_rotation,
-                          LLVector3 &intersection, LLVector3 &intersection_normal);
-
-
-// this function doesn't just return a BOOL because the return is currently
-// used to decide how to break up boxes that have been hit by shots...
->>>>>>> e1623bb2
-// a hack that will probably be changed later
-//
-// returns a number representing the side of the box that was hit by the ray,
-// or NO_SIDE if intersection test failed.
-U32 linesegment_box(const LLVector3 &point_a, const LLVector3 &point_b,
-                    const LLVector3 &box_center, const LLVector3 &box_scale, const LLQuaternion &box_rotation,
-                    LLVector3 &intersection, LLVector3 &intersection_normal);
-
-
-<<<<<<< HEAD
-bool linesegment_prism(const LLVector3 &point_a, const LLVector3 &point_b,
-					   const LLVector3 &prism_center, const LLVector3 &prism_scale, const LLQuaternion &prism_rotation,
-					   LLVector3 &intersection, LLVector3 &intersection_normal);
-
-
-bool linesegment_tetrahedron(const LLVector3 &point_a, const LLVector3 &point_b,
-							 const LLVector3 &t_center, const LLVector3 &t_scale, const LLQuaternion &t_rotation,
-							 LLVector3 &intersection, LLVector3 &intersection_normal);
-
-
-bool linesegment_pyramid(const LLVector3 &point_a, const LLVector3 &point_b,
-						 const LLVector3 &p_center, const LLVector3 &p_scale, const LLQuaternion &p_rotation,
-						 LLVector3 &intersection, LLVector3 &intersection_normal);
-#endif
-=======
-BOOL linesegment_prism(const LLVector3 &point_a, const LLVector3 &point_b,
-                       const LLVector3 &prism_center, const LLVector3 &prism_scale, const LLQuaternion &prism_rotation,
-                       LLVector3 &intersection, LLVector3 &intersection_normal);
-
-
-BOOL linesegment_tetrahedron(const LLVector3 &point_a, const LLVector3 &point_b,
-                             const LLVector3 &t_center, const LLVector3 &t_scale, const LLQuaternion &t_rotation,
-                             LLVector3 &intersection, LLVector3 &intersection_normal);
-
-
-BOOL linesegment_pyramid(const LLVector3 &point_a, const LLVector3 &point_b,
-                         const LLVector3 &p_center, const LLVector3 &p_scale, const LLQuaternion &p_rotation,
-                         LLVector3 &intersection, LLVector3 &intersection_normal);
-
-
-#endif
->>>>>>> e1623bb2
+/**
+ * @file raytrace.h
+ * @brief Ray intersection tests for primitives.
+ *
+ * $LicenseInfo:firstyear=2001&license=viewerlgpl$
+ * Second Life Viewer Source Code
+ * Copyright (C) 2010, Linden Research, Inc.
+ *
+ * This library is free software; you can redistribute it and/or
+ * modify it under the terms of the GNU Lesser General Public
+ * License as published by the Free Software Foundation;
+ * version 2.1 of the License only.
+ *
+ * This library is distributed in the hope that it will be useful,
+ * but WITHOUT ANY WARRANTY; without even the implied warranty of
+ * MERCHANTABILITY or FITNESS FOR A PARTICULAR PURPOSE.  See the GNU
+ * Lesser General Public License for more details.
+ *
+ * You should have received a copy of the GNU Lesser General Public
+ * License along with this library; if not, write to the Free Software
+ * Foundation, Inc., 51 Franklin Street, Fifth Floor, Boston, MA  02110-1301  USA
+ *
+ * Linden Research, Inc., 945 Battery Street, San Francisco, CA  94111  USA
+ * $/LicenseInfo$
+ */
+
+#ifndef LL_RAYTRACE_H
+#define LL_RAYTRACE_H
+
+class LLVector3;
+class LLQuaternion;
+
+// All functions produce results in the same reference frame as the arguments.
+//
+// Any arguments of the form "foo_direction" or "foo_normal" are assumed to
+// be normalized, or normalized vectors are stored in them.
+//
+// Vector arguments of the form "shape_scale" represent the scale of the
+// object along the three axes.
+//
+// All functions return the expected true or false, unless otherwise noted.
+// When false is returned, any resulting values that might have been stored
+// are undefined.
+//
+// Rays are defined by a "ray_point" and a "ray_direction" (unit).
+//
+// Lines are defined by a "line_point" and a "line_direction" (unit).
+//
+// Line segements are defined by "point_a" and "point_b", and for intersection
+// purposes are assumed to point from "point_a" to "point_b".
+//
+// A ray is different from a line in that it starts at a point and extends
+// in only one direction.
+//
+// Intersection normals always point outside the object, normal to the object's
+// surface at the point of intersection.
+//
+// Object rotations passed as quaternions are expected to rotate from the
+// object's local frame to the absolute frame.  So, if "foo" is a vector in
+// the object's local frame, then "foo * object_rotation" is in the absolute
+// frame.
+
+
+// returns true if line is not parallel to plane.
+bool line_plane(const LLVector3 &line_point, const LLVector3 &line_direction,
+                const LLVector3 &plane_point, const LLVector3 plane_normal,
+                LLVector3 &intersection);
+
+
+// returns true if line is not parallel to plane.
+bool ray_plane(const LLVector3 &ray_point, const LLVector3 &ray_direction,
+               const LLVector3 &plane_point, const LLVector3 plane_normal,
+               LLVector3 &intersection);
+
+
+bool ray_circle(const LLVector3 &ray_point, const LLVector3 &ray_direction,
+                const LLVector3 &circle_center, const LLVector3 plane_normal, F32 circle_radius,
+                LLVector3 &intersection);
+
+// point_0 through point_2 define the plane_normal via the right-hand rule:
+// circle from point_0 to point_2 with fingers ==> thumb points in direction of normal
+bool ray_triangle(const LLVector3 &ray_point, const LLVector3 &ray_direction,
+                  const LLVector3 &point_0, const LLVector3 &point_1, const LLVector3 &point_2,
+                  LLVector3 &intersection, LLVector3 &intersection_normal);
+
+
+// point_0 is the lower-left corner, point_1 is the lower-right, point_2 is the upper-right
+// right-hand-rule... curl fingers from lower-left toward lower-right then toward upper-right
+// ==> thumb points in direction of normal
+// assumes a parallelogram, so point_3 is determined by the other points
+bool ray_quadrangle(const LLVector3 &ray_point, const LLVector3 &ray_direction,
+                    const LLVector3 &point_0, const LLVector3 &point_1, const LLVector3 &point_2,
+                    LLVector3 &intersection, LLVector3 &intersection_normal);
+
+
+bool ray_sphere(const LLVector3 &ray_point, const LLVector3 &ray_direction,
+                const LLVector3 &sphere_center, F32 sphere_radius,
+                LLVector3 &intersection, LLVector3 &intersection_normal);
+
+
+// finite right cylinder is defined by end centers: "cyl_top", "cyl_bottom",
+// and by the cylinder radius "cyl_radius"
+bool ray_cylinder(const LLVector3 &ray_point, const LLVector3 &ray_direction,
+                  const LLVector3 &cyl_center, const LLVector3 &cyl_scale, const LLQuaternion &cyl_rotation,
+                  LLVector3 &intersection, LLVector3 &intersection_normal);
+
+
+// this function doesn't just return a bool because the return is currently
+// used to decide how to break up boxes that have been hit by shots...
+// a hack that will probably be changed later
+//
+// returns a number representing the side of the box that was hit by the ray,
+// or NO_SIDE if intersection test failed.
+U32 ray_box(const LLVector3 &ray_point, const LLVector3 &ray_direction,
+            const LLVector3 &box_center, const LLVector3 &box_scale, const LLQuaternion &box_rotation,
+            LLVector3 &intersection, LLVector3 &intersection_normal);
+
+
+/* TODO
+bool ray_ellipsoid(const LLVector3 &ray_point, const LLVector3 &ray_direction,
+                   const LLVector3 &e_center, const LLVector3 &e_scale, const LLQuaternion &e_rotation,
+                   LLVector3 &intersection, LLVector3 &intersection_normal);
+
+
+bool ray_cone(const LLVector3 &ray_point, const LLVector3 &ray_direction,
+              const LLVector3 &cone_tip, const LLVector3 &cone_bottom,
+              const LLVector3 &cone_scale, const LLQuaternion &cone_rotation,
+              LLVector3 &intersection, LLVector3 &intersection_normal);
+*/
+
+
+bool ray_prism(const LLVector3 &ray_point, const LLVector3 &ray_direction,
+               const LLVector3 &prism_center, const LLVector3 &prism_scale, const LLQuaternion &prism_rotation,
+               LLVector3 &intersection, LLVector3 &intersection_normal);
+
+
+bool ray_tetrahedron(const LLVector3 &ray_point, const LLVector3 &ray_direction,
+                     const LLVector3 &t_center, const LLVector3 &t_scale, const LLQuaternion &t_rotation,
+                     LLVector3 &intersection, LLVector3 &intersection_normal);
+
+
+bool ray_pyramid(const LLVector3 &ray_point, const LLVector3 &ray_direction,
+                 const LLVector3 &p_center, const LLVector3 &p_scale, const LLQuaternion &p_rotation,
+                 LLVector3 &intersection, LLVector3 &intersection_normal);
+
+
+
+/* TODO
+bool ray_hemiellipsoid(const LLVector3 &ray_point, const LLVector3 &ray_direction,
+                       const LLVector3 &e_center, const LLVector3 &e_scale, const LLQuaternion &e_rotation,
+                       const LLVector3 &e_cut_normal,
+                       LLVector3 &intersection, LLVector3 &intersection_normal);
+
+
+bool ray_hemisphere(const LLVector3 &ray_point, const LLVector3 &ray_direction,
+                    const LLVector3 &sphere_center, F32 sphere_radius, const LLVector3 &sphere_cut_normal,
+                    LLVector3 &intersection, LLVector3 &intersection_normal);
+
+
+bool ray_hemicylinder(const LLVector3 &ray_point, const LLVector3 &ray_direction,
+                      const LLVector3 &cyl_top, const LLVector3 &cyl_bottom, F32 cyl_radius,
+                      const LLVector3 &cyl_cut_normal,
+                      LLVector3 &intersection, LLVector3 &intersection_normal);
+
+
+bool ray_hemicone(const LLVector3 &ray_point, const LLVector3 &ray_direction,
+                  const LLVector3 &cone_tip, const LLVector3 &cone_bottom,
+                  const LLVector3 &cone_scale, const LLVector3 &cyl_cut_normal,
+                  LLVector3 &intersection, LLVector3 &intersection_normal);
+*/
+
+
+bool linesegment_circle(const LLVector3 &point_a, const LLVector3 &point_b,
+                        const LLVector3 &circle_center, const LLVector3 plane_normal, F32 circle_radius,
+                        LLVector3 &intersection);
+
+// point_0 through point_2 define the plane_normal via the right-hand rule:
+// circle from point_0 to point_2 with fingers ==> thumb points in direction of normal
+bool linesegment_triangle(const LLVector3 &point_a, const LLVector3 &point_b,
+                          const LLVector3 &point_0, const LLVector3 &point_1, const LLVector3 &point_2,
+                          LLVector3 &intersection, LLVector3 &intersection_normal);
+
+
+// point_0 is the lower-left corner, point_1 is the lower-right, point_2 is the upper-right
+// right-hand-rule... curl fingers from lower-left toward lower-right then toward upper-right
+// ==> thumb points in direction of normal
+// assumes a parallelogram, so point_3 is determined by the other points
+bool linesegment_quadrangle(const LLVector3 &point_a, const LLVector3 &point_b,
+                            const LLVector3 &point_0, const LLVector3 &point_1, const LLVector3 &point_2,
+                            LLVector3 &intersection, LLVector3 &intersection_normal);
+
+
+bool linesegment_sphere(const LLVector3 &point_a, const LLVector3 &point_b,
+                const LLVector3 &sphere_center, F32 sphere_radius,
+                LLVector3 &intersection, LLVector3 &intersection_normal);
+
+
+// finite right cylinder is defined by end centers: "cyl_top", "cyl_bottom",
+// and by the cylinder radius "cyl_radius"
+bool linesegment_cylinder(const LLVector3 &point_a, const LLVector3 &point_b,
+                          const LLVector3 &cyl_center, const LLVector3 &cyl_scale, const LLQuaternion &cyl_rotation,
+                          LLVector3 &intersection, LLVector3 &intersection_normal);
+
+
+// this function doesn't just return a bool because the return is currently
+// used to decide how to break up boxes that have been hit by shots...
+// a hack that will probably be changed later
+//
+// returns a number representing the side of the box that was hit by the ray,
+// or NO_SIDE if intersection test failed.
+U32 linesegment_box(const LLVector3 &point_a, const LLVector3 &point_b,
+                    const LLVector3 &box_center, const LLVector3 &box_scale, const LLQuaternion &box_rotation,
+                    LLVector3 &intersection, LLVector3 &intersection_normal);
+
+
+bool linesegment_prism(const LLVector3 &point_a, const LLVector3 &point_b,
+                       const LLVector3 &prism_center, const LLVector3 &prism_scale, const LLQuaternion &prism_rotation,
+                       LLVector3 &intersection, LLVector3 &intersection_normal);
+
+
+bool linesegment_tetrahedron(const LLVector3 &point_a, const LLVector3 &point_b,
+                             const LLVector3 &t_center, const LLVector3 &t_scale, const LLQuaternion &t_rotation,
+                             LLVector3 &intersection, LLVector3 &intersection_normal);
+
+
+bool linesegment_pyramid(const LLVector3 &point_a, const LLVector3 &point_b,
+                         const LLVector3 &p_center, const LLVector3 &p_scale, const LLQuaternion &p_rotation,
+                         LLVector3 &intersection, LLVector3 &intersection_normal);
+#endif