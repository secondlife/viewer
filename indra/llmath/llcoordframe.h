--- conflicted
+++ resolved
@@ -1,303 +1,174 @@
-/**
- * @file llcoordframe.h
- * @brief LLCoordFrame class header file.
- *
- * $LicenseInfo:firstyear=2000&license=viewerlgpl$
- * Second Life Viewer Source Code
- * Copyright (C) 2010, Linden Research, Inc.
- *
- * This library is free software; you can redistribute it and/or
- * modify it under the terms of the GNU Lesser General Public
- * License as published by the Free Software Foundation;
- * version 2.1 of the License only.
- *
- * This library is distributed in the hope that it will be useful,
- * but WITHOUT ANY WARRANTY; without even the implied warranty of
- * MERCHANTABILITY or FITNESS FOR A PARTICULAR PURPOSE.  See the GNU
- * Lesser General Public License for more details.
- *
- * You should have received a copy of the GNU Lesser General Public
- * License along with this library; if not, write to the Free Software
- * Foundation, Inc., 51 Franklin Street, Fifth Floor, Boston, MA  02110-1301  USA
- *
- * Linden Research, Inc., 945 Battery Street, San Francisco, CA  94111  USA
- * $/LicenseInfo$
- */
-
-#ifndef LL_COORDFRAME_H
-#define LL_COORDFRAME_H
-
-#include "v3math.h"
-#include "v4math.h"
-#include "llerror.h"
-
-// XXX : The constructors of the LLCoordFrame class assume that all vectors
-//       and quaternion being passed as arguments are normalized, and all matrix
-//       arguments are unitary.  VERY BAD things will happen if these assumptions fail.
-//       Also, segfault hazzards exist in methods that accept F32* arguments.
-
-
-class LLCoordFrame
-{
-public:
-<<<<<<< HEAD
-	LLCoordFrame();											// Inits at zero with identity rotation
-	explicit LLCoordFrame(const LLVector3 &origin);			// Sets origin, and inits rotation = Identity
-	LLCoordFrame(const LLVector3 &x_axis, 
-				 const LLVector3 &y_axis, 
-				 const LLVector3 &z_axis);					// Sets coordinate axes and inits origin at zero
-	LLCoordFrame(const LLVector3 &origin, 
-				 const LLVector3 &x_axis, 
-				 const LLVector3 &y_axis, 
-				 const LLVector3 &z_axis);					// Sets the origin and coordinate axes
-	LLCoordFrame(const LLVector3 &origin, 
-				 const LLMatrix3 &rotation);				// Sets axes to 3x3 matrix
-	LLCoordFrame(const LLVector3 &origin, 
-				 const LLVector3 &direction);				// Sets origin and calls lookDir(direction)
-	explicit LLCoordFrame(const LLQuaternion &q);			// Sets axes using q and inits mOrigin to zero 
-	LLCoordFrame(const LLVector3 &origin, 
-				 const LLQuaternion &q);					// Uses quaternion to init axes
-	explicit LLCoordFrame(const LLMatrix4 &mat);			// Extracts frame from a 4x4 matrix
-	// The folowing two constructors are dangerous due to implicit casting and have been disabled - SJB
-	//LLCoordFrame(const F32 *origin, const F32 *rotation);	// Assumes "origin" is 1x3 and "rotation" is 1x9 array
-	//LLCoordFrame(const F32 *origin_and_rotation);			// Assumes "origin_and_rotation" is 1x12 array
-
-	bool isFinite() { return mOrigin.isFinite() && mXAxis.isFinite() && mYAxis.isFinite() && mZAxis.isFinite(); }
-
-	void reset();
-	void resetAxes();
-
-	void setOrigin(F32 x, F32 y, F32 z);					// Set mOrigin
-	void setOrigin(const LLVector3 &origin);
-	void setOrigin(const F32 *origin);
-	void setOrigin(const LLCoordFrame &frame);
-
-	inline void setOriginX(F32 x) { mOrigin.mV[VX] = x; }
-	inline void setOriginY(F32 y) { mOrigin.mV[VY] = y; }
-	inline void setOriginZ(F32 z) { mOrigin.mV[VZ] = z; }
-
-	void setAxes(const LLVector3 &x_axis, 					// Set axes
-				 const LLVector3 &y_axis, 
-				 const LLVector3 &z_axis);
-	void setAxes(const LLMatrix3 &rotation_matrix);
-	void setAxes(const LLQuaternion &q);
-	void setAxes(const F32 *rotation_matrix);
-	void setAxes(const LLCoordFrame &frame);
-
-	void translate(F32 x, F32 y, F32 z);					// Move mOrgin
-	void translate(const LLVector3 &v);
-	void translate(const F32 *origin);
-
-	void rotate(F32 angle, F32 x, F32 y, F32 z);			// Move axes
-	void rotate(F32 angle, const LLVector3 &rotation_axis);
-	void rotate(const LLQuaternion &q);
-	void rotate(const LLMatrix3 &m);
-
-	void orthonormalize();	// Makes sure axes are unitary and orthogonal.
-
-	// These methods allow rotations in the LLCoordFrame's frame
-	void roll(F32 angle);		// RH rotation about mXAxis, radians
-	void pitch(F32 angle);		// RH rotation about mYAxis, radians
-	void yaw(F32 angle);		// RH rotation about mZAxis, radians
-
-	inline const LLVector3 &getOrigin() const { return mOrigin; }
-
-	inline const LLVector3 &getXAxis() const  { return mXAxis; }
-	inline const LLVector3 &getYAxis() const  { return mYAxis; }
-	inline const LLVector3 &getZAxis() const  { return mZAxis; }
-
-	inline const LLVector3 &getAtAxis() const   { return mXAxis; }
-	inline const LLVector3 &getLeftAxis() const { return mYAxis; }
-	inline const LLVector3 &getUpAxis() const   { return mZAxis; }
-	
-	// These return representations of the rotation or orientation of the LLFrame
-	// it its absolute frame.  That is, these rotations acting on the X-axis {1,0,0}
-	// will produce the mXAxis.
-	//		LLMatrix3 getMatrix3() const;				// Returns axes in 3x3 matrix 
-	LLQuaternion getQuaternion() const;			// Returns axes in quaternion form
-
-	// Same as above, except it also includes the translation of the LLFrame
-	//		LLMatrix4 getMatrix4() const;				// Returns position and axes in 4x4 matrix
-
-	// Returns matrix which expresses point in local frame in the parent frame
-	void getMatrixToParent(LLMatrix4 &mat) const;
-	// Returns matrix which expresses point in parent frame in the local frame
-	void getMatrixToLocal(LLMatrix4 &mat) const; // Returns matrix which expresses point in parent frame in the local frame
-
-	void getRotMatrixToParent(LLMatrix4 &mat) const;
-
-	// Copies mOrigin, then the three axes to buffer, returns number of bytes copied.
-	size_t writeOrientation(char *buffer) const;
-		
-	// Copies mOrigin, then the three axes from buffer, returns the number of bytes copied.
-	// Assumes the data in buffer is correct.
-	size_t readOrientation(const char *buffer);
-
-	LLVector3 rotateToLocal(const LLVector3 &v) const;		// Returns v' rotated to local
-	LLVector4 rotateToLocal(const LLVector4 &v) const;		// Returns v' rotated to local
-	LLVector3 rotateToAbsolute(const LLVector3 &v) const;	// Returns v' rotated to absolute
-	LLVector4 rotateToAbsolute(const LLVector4 &v) const;	// Returns v' rotated to absolute
-
-	LLVector3 transformToLocal(const LLVector3 &v) const;		// Returns v' in local coord
-	LLVector4 transformToLocal(const LLVector4 &v) const;		// Returns v' in local coord
-	LLVector3 transformToAbsolute(const LLVector3 &v) const;	// Returns v' in absolute coord
-	LLVector4 transformToAbsolute(const LLVector4 &v) const;	// Returns v' in absolute coord
-
-	// Write coord frame orientation into provided array in OpenGL matrix format.
-	void getOpenGLTranslation(F32 *ogl_matrix) const;
-	void getOpenGLRotation(F32 *ogl_matrix) const;
-	void getOpenGLTransform(F32 *ogl_matrix) const;
-
-	// lookDir orients to (xuv, presumed normalized) and does not affect origin
-	void lookDir(const LLVector3 &xuv, const LLVector3 &up);
-	void lookDir(const LLVector3 &xuv); // up = 0,0,1
-	// lookAt orients to (point_of_interest - origin) and sets origin
-	void lookAt(const LLVector3 &origin, const LLVector3 &point_of_interest, const LLVector3 &up);
-	void lookAt(const LLVector3 &origin, const LLVector3 &point_of_interest); // up = 0,0,1
-
-	// deprecated
-	void setOriginAndLookAt(const LLVector3 &origin, const LLVector3 &up, const LLVector3 &point_of_interest)
-	{
-		lookAt(origin, point_of_interest, up);
-	}
-	
-	friend std::ostream& operator<<(std::ostream &s, const LLCoordFrame &C);
-
-	// These vectors are in absolute frame
-	LLVector3 mOrigin;
-	LLVector3 mXAxis;
-	LLVector3 mYAxis;
-	LLVector3 mZAxis;
-=======
-    LLCoordFrame();                                         // Inits at zero with identity rotation
-    explicit LLCoordFrame(const LLVector3 &origin);         // Sets origin, and inits rotation = Identity
-    LLCoordFrame(const LLVector3 &x_axis,
-                 const LLVector3 &y_axis,
-                 const LLVector3 &z_axis);                  // Sets coordinate axes and inits origin at zero
-    LLCoordFrame(const LLVector3 &origin,
-                 const LLVector3 &x_axis,
-                 const LLVector3 &y_axis,
-                 const LLVector3 &z_axis);                  // Sets the origin and coordinate axes
-    LLCoordFrame(const LLVector3 &origin,
-                 const LLMatrix3 &rotation);                // Sets axes to 3x3 matrix
-    LLCoordFrame(const LLVector3 &origin,
-                 const LLVector3 &direction);               // Sets origin and calls lookDir(direction)
-    explicit LLCoordFrame(const LLQuaternion &q);           // Sets axes using q and inits mOrigin to zero
-    LLCoordFrame(const LLVector3 &origin,
-                 const LLQuaternion &q);                    // Uses quaternion to init axes
-    explicit LLCoordFrame(const LLMatrix4 &mat);            // Extracts frame from a 4x4 matrix
-    // The folowing two constructors are dangerous due to implicit casting and have been disabled - SJB
-    //LLCoordFrame(const F32 *origin, const F32 *rotation); // Assumes "origin" is 1x3 and "rotation" is 1x9 array
-    //LLCoordFrame(const F32 *origin_and_rotation);         // Assumes "origin_and_rotation" is 1x12 array
-
-    BOOL isFinite() { return mOrigin.isFinite() && mXAxis.isFinite() && mYAxis.isFinite() && mZAxis.isFinite(); }
-
-    void reset();
-    void resetAxes();
-
-    void setOrigin(F32 x, F32 y, F32 z);                    // Set mOrigin
-    void setOrigin(const LLVector3 &origin);
-    void setOrigin(const F32 *origin);
-    void setOrigin(const LLCoordFrame &frame);
-
-    inline void setOriginX(F32 x) { mOrigin.mV[VX] = x; }
-    inline void setOriginY(F32 y) { mOrigin.mV[VY] = y; }
-    inline void setOriginZ(F32 z) { mOrigin.mV[VZ] = z; }
-
-    void setAxes(const LLVector3 &x_axis,                   // Set axes
-                 const LLVector3 &y_axis,
-                 const LLVector3 &z_axis);
-    void setAxes(const LLMatrix3 &rotation_matrix);
-    void setAxes(const LLQuaternion &q);
-    void setAxes(const F32 *rotation_matrix);
-    void setAxes(const LLCoordFrame &frame);
-
-    void translate(F32 x, F32 y, F32 z);                    // Move mOrgin
-    void translate(const LLVector3 &v);
-    void translate(const F32 *origin);
-
-    void rotate(F32 angle, F32 x, F32 y, F32 z);            // Move axes
-    void rotate(F32 angle, const LLVector3 &rotation_axis);
-    void rotate(const LLQuaternion &q);
-    void rotate(const LLMatrix3 &m);
-
-    void orthonormalize();  // Makes sure axes are unitary and orthogonal.
-
-    // These methods allow rotations in the LLCoordFrame's frame
-    void roll(F32 angle);       // RH rotation about mXAxis, radians
-    void pitch(F32 angle);      // RH rotation about mYAxis, radians
-    void yaw(F32 angle);        // RH rotation about mZAxis, radians
-
-    inline const LLVector3 &getOrigin() const { return mOrigin; }
-
-    inline const LLVector3 &getXAxis() const  { return mXAxis; }
-    inline const LLVector3 &getYAxis() const  { return mYAxis; }
-    inline const LLVector3 &getZAxis() const  { return mZAxis; }
-
-    inline const LLVector3 &getAtAxis() const   { return mXAxis; }
-    inline const LLVector3 &getLeftAxis() const { return mYAxis; }
-    inline const LLVector3 &getUpAxis() const   { return mZAxis; }
-
-    // These return representations of the rotation or orientation of the LLFrame
-    // it its absolute frame.  That is, these rotations acting on the X-axis {1,0,0}
-    // will produce the mXAxis.
-    //      LLMatrix3 getMatrix3() const;               // Returns axes in 3x3 matrix
-    LLQuaternion getQuaternion() const;         // Returns axes in quaternion form
-
-    // Same as above, except it also includes the translation of the LLFrame
-    //      LLMatrix4 getMatrix4() const;               // Returns position and axes in 4x4 matrix
-
-    // Returns matrix which expresses point in local frame in the parent frame
-    void getMatrixToParent(LLMatrix4 &mat) const;
-    // Returns matrix which expresses point in parent frame in the local frame
-    void getMatrixToLocal(LLMatrix4 &mat) const; // Returns matrix which expresses point in parent frame in the local frame
-
-    void getRotMatrixToParent(LLMatrix4 &mat) const;
-
-    // Copies mOrigin, then the three axes to buffer, returns number of bytes copied.
-    size_t writeOrientation(char *buffer) const;
-
-    // Copies mOrigin, then the three axes from buffer, returns the number of bytes copied.
-    // Assumes the data in buffer is correct.
-    size_t readOrientation(const char *buffer);
-
-    LLVector3 rotateToLocal(const LLVector3 &v) const;      // Returns v' rotated to local
-    LLVector4 rotateToLocal(const LLVector4 &v) const;      // Returns v' rotated to local
-    LLVector3 rotateToAbsolute(const LLVector3 &v) const;   // Returns v' rotated to absolute
-    LLVector4 rotateToAbsolute(const LLVector4 &v) const;   // Returns v' rotated to absolute
-
-    LLVector3 transformToLocal(const LLVector3 &v) const;       // Returns v' in local coord
-    LLVector4 transformToLocal(const LLVector4 &v) const;       // Returns v' in local coord
-    LLVector3 transformToAbsolute(const LLVector3 &v) const;    // Returns v' in absolute coord
-    LLVector4 transformToAbsolute(const LLVector4 &v) const;    // Returns v' in absolute coord
-
-    // Write coord frame orientation into provided array in OpenGL matrix format.
-    void getOpenGLTranslation(F32 *ogl_matrix) const;
-    void getOpenGLRotation(F32 *ogl_matrix) const;
-    void getOpenGLTransform(F32 *ogl_matrix) const;
-
-    // lookDir orients to (xuv, presumed normalized) and does not affect origin
-    void lookDir(const LLVector3 &xuv, const LLVector3 &up);
-    void lookDir(const LLVector3 &xuv); // up = 0,0,1
-    // lookAt orients to (point_of_interest - origin) and sets origin
-    void lookAt(const LLVector3 &origin, const LLVector3 &point_of_interest, const LLVector3 &up);
-    void lookAt(const LLVector3 &origin, const LLVector3 &point_of_interest); // up = 0,0,1
-
-    // deprecated
-    void setOriginAndLookAt(const LLVector3 &origin, const LLVector3 &up, const LLVector3 &point_of_interest)
-    {
-        lookAt(origin, point_of_interest, up);
-    }
-
-    friend std::ostream& operator<<(std::ostream &s, const LLCoordFrame &C);
-
-    // These vectors are in absolute frame
-    LLVector3 mOrigin;
-    LLVector3 mXAxis;
-    LLVector3 mYAxis;
-    LLVector3 mZAxis;
->>>>>>> e1623bb2
-};
-
-
-#endif
+/**
+ * @file llcoordframe.h
+ * @brief LLCoordFrame class header file.
+ *
+ * $LicenseInfo:firstyear=2000&license=viewerlgpl$
+ * Second Life Viewer Source Code
+ * Copyright (C) 2010, Linden Research, Inc.
+ *
+ * This library is free software; you can redistribute it and/or
+ * modify it under the terms of the GNU Lesser General Public
+ * License as published by the Free Software Foundation;
+ * version 2.1 of the License only.
+ *
+ * This library is distributed in the hope that it will be useful,
+ * but WITHOUT ANY WARRANTY; without even the implied warranty of
+ * MERCHANTABILITY or FITNESS FOR A PARTICULAR PURPOSE.  See the GNU
+ * Lesser General Public License for more details.
+ *
+ * You should have received a copy of the GNU Lesser General Public
+ * License along with this library; if not, write to the Free Software
+ * Foundation, Inc., 51 Franklin Street, Fifth Floor, Boston, MA  02110-1301  USA
+ *
+ * Linden Research, Inc., 945 Battery Street, San Francisco, CA  94111  USA
+ * $/LicenseInfo$
+ */
+
+#ifndef LL_COORDFRAME_H
+#define LL_COORDFRAME_H
+
+#include "v3math.h"
+#include "v4math.h"
+#include "llerror.h"
+
+// XXX : The constructors of the LLCoordFrame class assume that all vectors
+//       and quaternion being passed as arguments are normalized, and all matrix
+//       arguments are unitary.  VERY BAD things will happen if these assumptions fail.
+//       Also, segfault hazzards exist in methods that accept F32* arguments.
+
+
+class LLCoordFrame
+{
+public:
+    LLCoordFrame();                                         // Inits at zero with identity rotation
+    explicit LLCoordFrame(const LLVector3 &origin);         // Sets origin, and inits rotation = Identity
+    LLCoordFrame(const LLVector3 &x_axis,
+                 const LLVector3 &y_axis,
+                 const LLVector3 &z_axis);                  // Sets coordinate axes and inits origin at zero
+    LLCoordFrame(const LLVector3 &origin,
+                 const LLVector3 &x_axis,
+                 const LLVector3 &y_axis,
+                 const LLVector3 &z_axis);                  // Sets the origin and coordinate axes
+    LLCoordFrame(const LLVector3 &origin,
+                 const LLMatrix3 &rotation);                // Sets axes to 3x3 matrix
+    LLCoordFrame(const LLVector3 &origin,
+                 const LLVector3 &direction);               // Sets origin and calls lookDir(direction)
+    explicit LLCoordFrame(const LLQuaternion &q);           // Sets axes using q and inits mOrigin to zero
+    LLCoordFrame(const LLVector3 &origin,
+                 const LLQuaternion &q);                    // Uses quaternion to init axes
+    explicit LLCoordFrame(const LLMatrix4 &mat);            // Extracts frame from a 4x4 matrix
+    // The folowing two constructors are dangerous due to implicit casting and have been disabled - SJB
+    //LLCoordFrame(const F32 *origin, const F32 *rotation); // Assumes "origin" is 1x3 and "rotation" is 1x9 array
+    //LLCoordFrame(const F32 *origin_and_rotation);         // Assumes "origin_and_rotation" is 1x12 array
+
+    bool isFinite() { return mOrigin.isFinite() && mXAxis.isFinite() && mYAxis.isFinite() && mZAxis.isFinite(); }
+
+    void reset();
+    void resetAxes();
+
+    void setOrigin(F32 x, F32 y, F32 z);                    // Set mOrigin
+    void setOrigin(const LLVector3 &origin);
+    void setOrigin(const F32 *origin);
+    void setOrigin(const LLCoordFrame &frame);
+
+    inline void setOriginX(F32 x) { mOrigin.mV[VX] = x; }
+    inline void setOriginY(F32 y) { mOrigin.mV[VY] = y; }
+    inline void setOriginZ(F32 z) { mOrigin.mV[VZ] = z; }
+
+    void setAxes(const LLVector3 &x_axis,                   // Set axes
+                 const LLVector3 &y_axis,
+                 const LLVector3 &z_axis);
+    void setAxes(const LLMatrix3 &rotation_matrix);
+    void setAxes(const LLQuaternion &q);
+    void setAxes(const F32 *rotation_matrix);
+    void setAxes(const LLCoordFrame &frame);
+
+    void translate(F32 x, F32 y, F32 z);                    // Move mOrgin
+    void translate(const LLVector3 &v);
+    void translate(const F32 *origin);
+
+    void rotate(F32 angle, F32 x, F32 y, F32 z);            // Move axes
+    void rotate(F32 angle, const LLVector3 &rotation_axis);
+    void rotate(const LLQuaternion &q);
+    void rotate(const LLMatrix3 &m);
+
+    void orthonormalize();  // Makes sure axes are unitary and orthogonal.
+
+    // These methods allow rotations in the LLCoordFrame's frame
+    void roll(F32 angle);       // RH rotation about mXAxis, radians
+    void pitch(F32 angle);      // RH rotation about mYAxis, radians
+    void yaw(F32 angle);        // RH rotation about mZAxis, radians
+
+    inline const LLVector3 &getOrigin() const { return mOrigin; }
+
+    inline const LLVector3 &getXAxis() const  { return mXAxis; }
+    inline const LLVector3 &getYAxis() const  { return mYAxis; }
+    inline const LLVector3 &getZAxis() const  { return mZAxis; }
+
+    inline const LLVector3 &getAtAxis() const   { return mXAxis; }
+    inline const LLVector3 &getLeftAxis() const { return mYAxis; }
+    inline const LLVector3 &getUpAxis() const   { return mZAxis; }
+
+    // These return representations of the rotation or orientation of the LLFrame
+    // it its absolute frame.  That is, these rotations acting on the X-axis {1,0,0}
+    // will produce the mXAxis.
+    //      LLMatrix3 getMatrix3() const;               // Returns axes in 3x3 matrix
+    LLQuaternion getQuaternion() const;         // Returns axes in quaternion form
+
+    // Same as above, except it also includes the translation of the LLFrame
+    //      LLMatrix4 getMatrix4() const;               // Returns position and axes in 4x4 matrix
+
+    // Returns matrix which expresses point in local frame in the parent frame
+    void getMatrixToParent(LLMatrix4 &mat) const;
+    // Returns matrix which expresses point in parent frame in the local frame
+    void getMatrixToLocal(LLMatrix4 &mat) const; // Returns matrix which expresses point in parent frame in the local frame
+
+    void getRotMatrixToParent(LLMatrix4 &mat) const;
+
+    // Copies mOrigin, then the three axes to buffer, returns number of bytes copied.
+    size_t writeOrientation(char *buffer) const;
+
+    // Copies mOrigin, then the three axes from buffer, returns the number of bytes copied.
+    // Assumes the data in buffer is correct.
+    size_t readOrientation(const char *buffer);
+
+    LLVector3 rotateToLocal(const LLVector3 &v) const;      // Returns v' rotated to local
+    LLVector4 rotateToLocal(const LLVector4 &v) const;      // Returns v' rotated to local
+    LLVector3 rotateToAbsolute(const LLVector3 &v) const;   // Returns v' rotated to absolute
+    LLVector4 rotateToAbsolute(const LLVector4 &v) const;   // Returns v' rotated to absolute
+
+    LLVector3 transformToLocal(const LLVector3 &v) const;       // Returns v' in local coord
+    LLVector4 transformToLocal(const LLVector4 &v) const;       // Returns v' in local coord
+    LLVector3 transformToAbsolute(const LLVector3 &v) const;    // Returns v' in absolute coord
+    LLVector4 transformToAbsolute(const LLVector4 &v) const;    // Returns v' in absolute coord
+
+    // Write coord frame orientation into provided array in OpenGL matrix format.
+    void getOpenGLTranslation(F32 *ogl_matrix) const;
+    void getOpenGLRotation(F32 *ogl_matrix) const;
+    void getOpenGLTransform(F32 *ogl_matrix) const;
+
+    // lookDir orients to (xuv, presumed normalized) and does not affect origin
+    void lookDir(const LLVector3 &xuv, const LLVector3 &up);
+    void lookDir(const LLVector3 &xuv); // up = 0,0,1
+    // lookAt orients to (point_of_interest - origin) and sets origin
+    void lookAt(const LLVector3 &origin, const LLVector3 &point_of_interest, const LLVector3 &up);
+    void lookAt(const LLVector3 &origin, const LLVector3 &point_of_interest); // up = 0,0,1
+
+    // deprecated
+    void setOriginAndLookAt(const LLVector3 &origin, const LLVector3 &up, const LLVector3 &point_of_interest)
+    {
+        lookAt(origin, point_of_interest, up);
+    }
+
+    friend std::ostream& operator<<(std::ostream &s, const LLCoordFrame &C);
+
+    // These vectors are in absolute frame
+    LLVector3 mOrigin;
+    LLVector3 mXAxis;
+    LLVector3 mYAxis;
+    LLVector3 mZAxis;
+};
+
+
+#endif
+