--- conflicted
+++ resolved
@@ -1,635 +1,336 @@
-/**
- * @file v4coloru_test.cpp
- * @author Adroit
- * @date 2007-03
- * @brief v4coloru test cases.
- *
- * $LicenseInfo:firstyear=2007&license=viewerlgpl$
- * Second Life Viewer Source Code
- * Copyright (C) 2010, Linden Research, Inc.
- *
- * This library is free software; you can redistribute it and/or
- * modify it under the terms of the GNU Lesser General Public
- * License as published by the Free Software Foundation;
- * version 2.1 of the License only.
- *
- * This library is distributed in the hope that it will be useful,
- * but WITHOUT ANY WARRANTY; without even the implied warranty of
- * MERCHANTABILITY or FITNESS FOR A PARTICULAR PURPOSE.  See the GNU
- * Lesser General Public License for more details.
- *
- * You should have received a copy of the GNU Lesser General Public
- * License along with this library; if not, write to the Free Software
- * Foundation, Inc., 51 Franklin Street, Fifth Floor, Boston, MA  02110-1301  USA
- *
- * Linden Research, Inc., 945 Battery Street, San Francisco, CA  94111  USA
- * $/LicenseInfo$
- */
-
-
-#include "linden_common.h"
-#include "../test/lltut.h"
-
-#include "llsd.h"
-
-#include "../v4coloru.h"
-
-
-namespace tut
-{
-<<<<<<< HEAD
-	struct v4coloru_data
-	{
-	};
-	typedef test_group<v4coloru_data> v4coloru_test;
-	typedef v4coloru_test::object v4coloru_object;
-	tut::v4coloru_test v4coloru_testcase("v4coloru_h");
-
-	template<> template<>
-	void v4coloru_object::test<1>()
-	{
-		LLColor4U llcolor4u;
-		ensure("1:LLColor4u:Fail to initialize ", ((0 == llcolor4u.mV[VX]) && (0 == llcolor4u.mV[VY]) && (0 == llcolor4u.mV[VZ])&& (255 == llcolor4u.mV[VW])));
-
-		U8 r = 0x12, g = 0xFF, b = 0xAF, a = 0x23;
-		LLColor4U llcolor4u1(r,g,b);
-		ensure("2:LLColor4u:Fail to initialize ", ((r == llcolor4u1.mV[VX]) && (g == llcolor4u1.mV[VY]) && (b == llcolor4u1.mV[VZ])&& (255 == llcolor4u1.mV[VW])));
-		
-		LLColor4U llcolor4u2(r,g,b,a);
-		ensure("3:LLColor4u:Fail to initialize ", ((r == llcolor4u2.mV[VX]) && (g == llcolor4u2.mV[VY]) && (b == llcolor4u2.mV[VZ])&& (a == llcolor4u2.mV[VW])));
-
-		const U8 vec[4] = {0x12,0xFF,0xAF,0x23};
-		LLColor4U llcolor4u3(vec);
-		ensure("4:LLColor4u:Fail to initialize ", ((vec[0] == llcolor4u3.mV[VX]) && (vec[1] == llcolor4u3.mV[VY]) && (vec[2] == llcolor4u3.mV[VZ])&& (vec[3] == llcolor4u3.mV[VW])));		
-
-		LLSD sd = llcolor4u3.getValue();
-		LLColor4U llcolor4u4(sd);
-		ensure_equals("5:LLColor4u (LLSD) Failed ", llcolor4u4, llcolor4u3);
-	}
-	
-	template<> template<>
-	void v4coloru_object::test<2>()
-	{
-		LLColor4U llcolor4ua(1, 2, 3, 4);
-		LLSD sd = llcolor4ua.getValue();
-		LLColor4U llcolor4u;
-		llcolor4u.setValue(sd);
-		ensure_equals("setValue(LLSD)/getValue Failed ", llcolor4u, llcolor4ua);
-	}
-
-	template<> template<>
-	void v4coloru_object::test<3>()
-	{
-		U8 r = 0x12, g = 0xFF, b = 0xAF, a = 0x23;
-		LLColor4U llcolor4u(r,g,b,a);
-		llcolor4u.setToBlack();
-		ensure("setToBlack:Fail to set black ", ((0 == llcolor4u.mV[VX]) && (0 == llcolor4u.mV[VY]) && (0 == llcolor4u.mV[VZ])&& (255 == llcolor4u.mV[VW])));
-
-		llcolor4u.setToWhite();
-		ensure("setToWhite:Fail to white ", ((255 == llcolor4u.mV[VX]) && (255 == llcolor4u.mV[VY]) && (255 == llcolor4u.mV[VZ])&& (255 == llcolor4u.mV[VW])));
-	}
-	
-	template<> template<>
-	void v4coloru_object::test<4>()
-	{
-		U8 r = 0x12, g = 0xFF, b = 0xAF, a = 0x23;
-		LLColor4U llcolor4ua(r,g,b,a);
-		LLSD sd = llcolor4ua.getValue();
-		LLColor4U llcolor4u = (LLColor4U)sd;
-		ensure_equals("Operator=(LLSD) Failed ",  llcolor4u, llcolor4ua);
-	}
-
-	template<> template<>
-	void v4coloru_object::test<5>()
-	{
-		U8 r = 0x12, g = 0xFF, b = 0xAF, a = 0x23;
-		LLColor4U llcolor4u;
-		llcolor4u.setVec(r,g,b,a);
-		ensure("1:setVec:Fail to set the values ", ((r == llcolor4u.mV[VX]) && (g == llcolor4u.mV[VY]) && (b == llcolor4u.mV[VZ])&& (a == llcolor4u.mV[VW])));
-
-		llcolor4u.setToBlack();
-		llcolor4u.setVec(r,g,b);
-		ensure("2:setVec:Fail to set the values ", ((r == llcolor4u.mV[VX]) && (g == llcolor4u.mV[VY]) && (b == llcolor4u.mV[VZ])&& (255 == llcolor4u.mV[VW])));
-
-		LLColor4U llcolor4u1;
-		llcolor4u1.setVec(llcolor4u);
-		ensure_equals("3:setVec:Fail to set the values ", llcolor4u1,llcolor4u);
-		
-		const U8 vec[4] = {0x12,0xFF,0xAF,0x23};
-		LLColor4U llcolor4u2;
-		llcolor4u2.setVec(vec);
-		ensure("4:setVec:Fail to set the values ", ((vec[0] == llcolor4u2.mV[VX]) && (vec[1] == llcolor4u2.mV[VY]) && (vec[2] == llcolor4u2.mV[VZ])&& (vec[3] == llcolor4u2.mV[VW])));		
-	}
-	
-	template<> template<>
-	void v4coloru_object::test<6>()
-	{
-		U8 alpha = 0x12;
-		LLColor4U llcolor4u;
-		llcolor4u.setAlpha(alpha);
-		ensure("setAlpha:Fail to set alpha value ", (alpha == llcolor4u.mV[VW]));
-	}
-	
-	template<> template<>
-	void v4coloru_object::test<7>()
-	{
-		U8 r = 0x12, g = 0xFF, b = 0xAF;
-		LLColor4U llcolor4u(r,g,b);
-		ensure("magVecSquared:Fail ", is_approx_equal(llcolor4u.magVecSquared(), (F32)(r*r + g*g + b*b)));
-		ensure("magVec:Fail ", is_approx_equal(llcolor4u.magVec(), (F32) sqrt((F32) (r*r + g*g + b*b))));
-	}
-
-	template<> template<>
-	void v4coloru_object::test<8>()
-	{
-		U8 r = 0x12, g = 0xFF, b = 0xAF;
-		std::ostringstream stream1, stream2;
-		LLColor4U llcolor4u1(r,g,b),llcolor4u2;
-		stream1 << llcolor4u1;
-		llcolor4u2.setVec(r,g,b);
-		stream2 << llcolor4u2;
-		ensure("operator << failed ", (stream1.str() == stream2.str()));	
-	}
-
-	template<> template<>
-	void v4coloru_object::test<9>()
-	{
-		U8 r1 = 0x12, g1 = 0xFF, b1 = 0xAF;
-		U8 r2 = 0x1C, g2 = 0x9A, b2 = 0x1B;
-		LLColor4U llcolor4u1(r1,g1,b1), llcolor4u2(r2,g2,b2),llcolor4u3;
-		llcolor4u3 = llcolor4u1 + llcolor4u2;
-		ensure_equals(
-			"1a.operator+:Fail to Add the values ",
-			llcolor4u3.mV[VX],
-			(U8)(r1+r2));
-		ensure_equals(
-			"1b.operator+:Fail to Add the values ",
-			llcolor4u3.mV[VY],
-			(U8)(g1+g2));
-		ensure_equals(
-			"1c.operator+:Fail to Add the values ",
-			llcolor4u3.mV[VZ],
-			(U8)(b1+b2));
-
-		llcolor4u2 += llcolor4u1;
-		ensure_equals(
-			"2a.operator+=:Fail to Add the values ",
-			llcolor4u2.mV[VX],
-			(U8)(r1+r2));
-		ensure_equals(
-			"2b.operator+=:Fail to Add the values ",
-			llcolor4u2.mV[VY],
-			(U8)(g1+g2));
-		ensure_equals(
-			"2c.operator+=:Fail to Add the values ",
-			llcolor4u2.mV[VZ],
-			(U8)(b1+b2));
-	}
-
-	template<> template<>
-	void v4coloru_object::test<10>()
-	{
-		U8 r1 = 0x12, g1 = 0xFF, b1 = 0xAF;
-		U8 r2 = 0x1C, g2 = 0x9A, b2 = 0x1B;
-		LLColor4U llcolor4u1(r1,g1,b1), llcolor4u2(r2,g2,b2),llcolor4u3;
-		llcolor4u3 = llcolor4u1 - llcolor4u2;
-		ensure_equals(
-			"1a. operator-:Fail to Add the values ",
-			llcolor4u3.mV[VX],
-			(U8)(r1-r2));
-		ensure_equals(
-			"1b. operator-:Fail to Add the values ",
-			llcolor4u3.mV[VY],
-			(U8)(g1-g2));
-		ensure_equals(
-			"1c. operator-:Fail to Add the values ",
-			llcolor4u3.mV[VZ],
-			(U8)(b1-b2));
-
-		llcolor4u1 -= llcolor4u2;
-		ensure_equals(
-			"2a. operator-=:Fail to Add the values ",
-			llcolor4u1.mV[VX],
-			(U8)(r1-r2));
-		ensure_equals(
-			"2b. operator-=:Fail to Add the values ",
-			llcolor4u1.mV[VY],
-			(U8)(g1-g2));
-		ensure_equals(
-			"2c. operator-=:Fail to Add the values ",
-			llcolor4u1.mV[VZ],
-			(U8)(b1-b2));
-	}
-
-	template<> template<>
-	void v4coloru_object::test<11>()
-	{
-		U8 r1 = 0x12, g1 = 0xFF, b1 = 0xAF;
-		U8 r2 = 0x1C, g2 = 0x9A, b2 = 0x1B;
-		LLColor4U llcolor4u1(r1,g1,b1), llcolor4u2(r2,g2,b2),llcolor4u3;
-		llcolor4u3 = llcolor4u1 * llcolor4u2;
-		ensure_equals(
-			"1a. operator*:Fail to multiply the values",
-			llcolor4u3.mV[VX],
-			(U8)(r1*r2));
-		ensure_equals(
-			"1b. operator*:Fail to multiply the values",
-			llcolor4u3.mV[VY],
-			(U8)(g1*g2));
-		ensure_equals(
-			"1c. operator*:Fail to multiply the values",
-			llcolor4u3.mV[VZ],
-			(U8)(b1*b2));
-		
-		U8 mulVal = 123;
-		llcolor4u1 *= mulVal;
-		ensure_equals(
-			"2a. operator*=:Fail to multiply the values",
-			llcolor4u1.mV[VX],
-			(U8)(r1*mulVal));
-		ensure_equals(
-			"2b. operator*=:Fail to multiply the values",
-			llcolor4u1.mV[VY],
-			(U8)(g1*mulVal));
-		ensure_equals(
-			"2c. operator*=:Fail to multiply the values",
-			llcolor4u1.mV[VZ],
-			(U8)(b1*mulVal));
-	}
-
-	template<> template<>
-	void v4coloru_object::test<12>()
-	{
-		U8 r = 0x12, g = 0xFF, b = 0xAF;
-		LLColor4U llcolor4u(r,g,b),llcolor4u1;
-		llcolor4u1 = llcolor4u;
-		ensure("operator== failed to ensure the equality ", (llcolor4u1 == llcolor4u));	
-		llcolor4u1.setToBlack();
-		ensure("operator!= failed to ensure the equality ", (llcolor4u1 != llcolor4u));	
-	}
-
-	template<> template<>
-	void v4coloru_object::test<13>()
-	{
-		U8 r = 0x12, g = 0xFF, b = 0xAF, a = 12;
-		LLColor4U llcolor4u(r,g,b,a);
-		U8 modVal = 45;
-		llcolor4u %= modVal;
-		ensure_equals("operator%=:Fail ", llcolor4u.mV[VW], (U8)(a * modVal));
-	}
-
-	template<> template<>
-	void v4coloru_object::test<14>()
-	{
-		U8 r = 0x12, g = 0xFF, b = 0xAF, a = 12;
-		LLColor4U llcolor4u1(r,g,b,a);
-		std::string color("12, 23, 132, 50");
-		LLColor4U::parseColor4U(color, &llcolor4u1);
-		ensure("parseColor4U() failed to parse the color value ", ((12 == llcolor4u1.mV[VX]) && (23 == llcolor4u1.mV[VY]) && (132 == llcolor4u1.mV[VZ])&& (50 == llcolor4u1.mV[VW])));
-
-		color = "12, 23, 132";
-		ensure("2:parseColor4U() failed to parse the color value ",  (false == LLColor4U::parseColor4U(color, &llcolor4u1)));
-
-		color = "12";
-		ensure("2:parseColor4U() failed to parse the color value ",  (false == LLColor4U::parseColor4U(color, &llcolor4u1)));
-	}
-
-	template<> template<>
-	void v4coloru_object::test<15>()
-	{
-		U8 r = 12, g = 123, b = 3, a = 2;
-		LLColor4U llcolor4u(r,g,b,a),llcolor4u1;
-		const F32 fVal = 3.f;
-		llcolor4u1 = llcolor4u.multAll(fVal);
-		ensure("multAll:Fail to multiply ", (((U8)ll_round(r * fVal) == llcolor4u1.mV[VX]) && (U8)ll_round(g * fVal) == llcolor4u1.mV[VY]
-											&& ((U8)ll_round(b * fVal) == llcolor4u1.mV[VZ])&& ((U8)ll_round(a * fVal) == llcolor4u1.mV[VW])));		
-	}
-
-	template<> template<>
-	void v4coloru_object::test<16>()
-	{
-		U8 r1 = 12, g1 = 123, b1 = 3, a1 = 2;
-		U8 r2 = 23, g2 = 230, b2 = 124, a2 = 255;
-		LLColor4U llcolor4u(r1,g1,b1,a1),llcolor4u1(r2,g2,b2,a2);
-		llcolor4u1 = llcolor4u1.addClampMax(llcolor4u);
-		ensure("1:addClampMax():Fail to add the value ",  ((r1+r2 == llcolor4u1.mV[VX]) && (255 == llcolor4u1.mV[VY]) && (b1+b2 == llcolor4u1.mV[VZ])&& (255 == llcolor4u1.mV[VW])));
-
-		r1 = 132, g1 = 3, b1 = 3, a1 = 2;
-		r2 = 123, g2 = 230, b2 = 154, a2 = 25;
-		LLColor4U llcolor4u2(r1,g1,b1,a1),llcolor4u3(r2,g2,b2,a2);
-		llcolor4u3 = llcolor4u3.addClampMax(llcolor4u2);
-		ensure("2:addClampMax():Fail to add the value ",  ((255 == llcolor4u3.mV[VX]) && (g1+g2 == llcolor4u3.mV[VY]) && (b1+b2 == llcolor4u3.mV[VZ])&& (a1+a2 == llcolor4u3.mV[VW])));
-	}
-
-	template<> template<>
-	void v4coloru_object::test<17>()
-	{
-		F32 r = 23.f, g = 12.32f, b = -12.3f;
-		LLColor3 color3(r,g,b);
-		LLColor4U llcolor4u;
-		llcolor4u.setVecScaleClamp(color3);
-		const S32 MAX_COLOR = 255;
-		F32 color_scale_factor = MAX_COLOR/r;
-		S32 r2 = ll_round(r * color_scale_factor);
-		S32 g2 = ll_round(g * color_scale_factor);
-		ensure("setVecScaleClamp():Fail to add the value ",  ((r2 == llcolor4u.mV[VX]) && (g2 == llcolor4u.mV[VY]) && (0 == llcolor4u.mV[VZ])&& (255 == llcolor4u.mV[VW])));
-	}
-=======
-    struct v4coloru_data
-    {
-    };
-    typedef test_group<v4coloru_data> v4coloru_test;
-    typedef v4coloru_test::object v4coloru_object;
-    tut::v4coloru_test v4coloru_testcase("v4coloru_h");
-
-    template<> template<>
-    void v4coloru_object::test<1>()
-    {
-        LLColor4U llcolor4u;
-        ensure("1:LLColor4u:Fail to initialize ", ((0 == llcolor4u.mV[VX]) && (0 == llcolor4u.mV[VY]) && (0 == llcolor4u.mV[VZ])&& (255 == llcolor4u.mV[VW])));
-
-        U8 r = 0x12, g = 0xFF, b = 0xAF, a = 0x23;
-        LLColor4U llcolor4u1(r,g,b);
-        ensure("2:LLColor4u:Fail to initialize ", ((r == llcolor4u1.mV[VX]) && (g == llcolor4u1.mV[VY]) && (b == llcolor4u1.mV[VZ])&& (255 == llcolor4u1.mV[VW])));
-
-        LLColor4U llcolor4u2(r,g,b,a);
-        ensure("3:LLColor4u:Fail to initialize ", ((r == llcolor4u2.mV[VX]) && (g == llcolor4u2.mV[VY]) && (b == llcolor4u2.mV[VZ])&& (a == llcolor4u2.mV[VW])));
-
-        const U8 vec[4] = {0x12,0xFF,0xAF,0x23};
-        LLColor4U llcolor4u3(vec);
-        ensure("4:LLColor4u:Fail to initialize ", ((vec[0] == llcolor4u3.mV[VX]) && (vec[1] == llcolor4u3.mV[VY]) && (vec[2] == llcolor4u3.mV[VZ])&& (vec[3] == llcolor4u3.mV[VW])));
-
-        LLSD sd = llcolor4u3.getValue();
-        LLColor4U llcolor4u4(sd);
-        ensure_equals("5:LLColor4u (LLSD) Failed ", llcolor4u4, llcolor4u3);
-    }
-
-    template<> template<>
-    void v4coloru_object::test<2>()
-    {
-        LLColor4U llcolor4ua(1, 2, 3, 4);
-        LLSD sd = llcolor4ua.getValue();
-        LLColor4U llcolor4u;
-        llcolor4u.setValue(sd);
-        ensure_equals("setValue(LLSD)/getValue Failed ", llcolor4u, llcolor4ua);
-    }
-
-    template<> template<>
-    void v4coloru_object::test<3>()
-    {
-        U8 r = 0x12, g = 0xFF, b = 0xAF, a = 0x23;
-        LLColor4U llcolor4u(r,g,b,a);
-        llcolor4u.setToBlack();
-        ensure("setToBlack:Fail to set black ", ((0 == llcolor4u.mV[VX]) && (0 == llcolor4u.mV[VY]) && (0 == llcolor4u.mV[VZ])&& (255 == llcolor4u.mV[VW])));
-
-        llcolor4u.setToWhite();
-        ensure("setToWhite:Fail to white ", ((255 == llcolor4u.mV[VX]) && (255 == llcolor4u.mV[VY]) && (255 == llcolor4u.mV[VZ])&& (255 == llcolor4u.mV[VW])));
-    }
-
-    template<> template<>
-    void v4coloru_object::test<4>()
-    {
-        U8 r = 0x12, g = 0xFF, b = 0xAF, a = 0x23;
-        LLColor4U llcolor4ua(r,g,b,a);
-        LLSD sd = llcolor4ua.getValue();
-        LLColor4U llcolor4u = (LLColor4U)sd;
-        ensure_equals("Operator=(LLSD) Failed ",  llcolor4u, llcolor4ua);
-    }
-
-    template<> template<>
-    void v4coloru_object::test<5>()
-    {
-        U8 r = 0x12, g = 0xFF, b = 0xAF, a = 0x23;
-        LLColor4U llcolor4u;
-        llcolor4u.setVec(r,g,b,a);
-        ensure("1:setVec:Fail to set the values ", ((r == llcolor4u.mV[VX]) && (g == llcolor4u.mV[VY]) && (b == llcolor4u.mV[VZ])&& (a == llcolor4u.mV[VW])));
-
-        llcolor4u.setToBlack();
-        llcolor4u.setVec(r,g,b);
-        ensure("2:setVec:Fail to set the values ", ((r == llcolor4u.mV[VX]) && (g == llcolor4u.mV[VY]) && (b == llcolor4u.mV[VZ])&& (255 == llcolor4u.mV[VW])));
-
-        LLColor4U llcolor4u1;
-        llcolor4u1.setVec(llcolor4u);
-        ensure_equals("3:setVec:Fail to set the values ", llcolor4u1,llcolor4u);
-
-        const U8 vec[4] = {0x12,0xFF,0xAF,0x23};
-        LLColor4U llcolor4u2;
-        llcolor4u2.setVec(vec);
-        ensure("4:setVec:Fail to set the values ", ((vec[0] == llcolor4u2.mV[VX]) && (vec[1] == llcolor4u2.mV[VY]) && (vec[2] == llcolor4u2.mV[VZ])&& (vec[3] == llcolor4u2.mV[VW])));
-    }
-
-    template<> template<>
-    void v4coloru_object::test<6>()
-    {
-        U8 alpha = 0x12;
-        LLColor4U llcolor4u;
-        llcolor4u.setAlpha(alpha);
-        ensure("setAlpha:Fail to set alpha value ", (alpha == llcolor4u.mV[VW]));
-    }
-
-    template<> template<>
-    void v4coloru_object::test<7>()
-    {
-        U8 r = 0x12, g = 0xFF, b = 0xAF;
-        LLColor4U llcolor4u(r,g,b);
-        ensure("magVecSquared:Fail ", is_approx_equal(llcolor4u.magVecSquared(), (F32)(r*r + g*g + b*b)));
-        ensure("magVec:Fail ", is_approx_equal(llcolor4u.magVec(), (F32) sqrt((F32) (r*r + g*g + b*b))));
-    }
-
-    template<> template<>
-    void v4coloru_object::test<8>()
-    {
-        U8 r = 0x12, g = 0xFF, b = 0xAF;
-        std::ostringstream stream1, stream2;
-        LLColor4U llcolor4u1(r,g,b),llcolor4u2;
-        stream1 << llcolor4u1;
-        llcolor4u2.setVec(r,g,b);
-        stream2 << llcolor4u2;
-        ensure("operator << failed ", (stream1.str() == stream2.str()));
-    }
-
-    template<> template<>
-    void v4coloru_object::test<9>()
-    {
-        U8 r1 = 0x12, g1 = 0xFF, b1 = 0xAF;
-        U8 r2 = 0x1C, g2 = 0x9A, b2 = 0x1B;
-        LLColor4U llcolor4u1(r1,g1,b1), llcolor4u2(r2,g2,b2),llcolor4u3;
-        llcolor4u3 = llcolor4u1 + llcolor4u2;
-        ensure_equals(
-            "1a.operator+:Fail to Add the values ",
-            llcolor4u3.mV[VX],
-            (U8)(r1+r2));
-        ensure_equals(
-            "1b.operator+:Fail to Add the values ",
-            llcolor4u3.mV[VY],
-            (U8)(g1+g2));
-        ensure_equals(
-            "1c.operator+:Fail to Add the values ",
-            llcolor4u3.mV[VZ],
-            (U8)(b1+b2));
-
-        llcolor4u2 += llcolor4u1;
-        ensure_equals(
-            "2a.operator+=:Fail to Add the values ",
-            llcolor4u2.mV[VX],
-            (U8)(r1+r2));
-        ensure_equals(
-            "2b.operator+=:Fail to Add the values ",
-            llcolor4u2.mV[VY],
-            (U8)(g1+g2));
-        ensure_equals(
-            "2c.operator+=:Fail to Add the values ",
-            llcolor4u2.mV[VZ],
-            (U8)(b1+b2));
-    }
-
-    template<> template<>
-    void v4coloru_object::test<10>()
-    {
-        U8 r1 = 0x12, g1 = 0xFF, b1 = 0xAF;
-        U8 r2 = 0x1C, g2 = 0x9A, b2 = 0x1B;
-        LLColor4U llcolor4u1(r1,g1,b1), llcolor4u2(r2,g2,b2),llcolor4u3;
-        llcolor4u3 = llcolor4u1 - llcolor4u2;
-        ensure_equals(
-            "1a. operator-:Fail to Add the values ",
-            llcolor4u3.mV[VX],
-            (U8)(r1-r2));
-        ensure_equals(
-            "1b. operator-:Fail to Add the values ",
-            llcolor4u3.mV[VY],
-            (U8)(g1-g2));
-        ensure_equals(
-            "1c. operator-:Fail to Add the values ",
-            llcolor4u3.mV[VZ],
-            (U8)(b1-b2));
-
-        llcolor4u1 -= llcolor4u2;
-        ensure_equals(
-            "2a. operator-=:Fail to Add the values ",
-            llcolor4u1.mV[VX],
-            (U8)(r1-r2));
-        ensure_equals(
-            "2b. operator-=:Fail to Add the values ",
-            llcolor4u1.mV[VY],
-            (U8)(g1-g2));
-        ensure_equals(
-            "2c. operator-=:Fail to Add the values ",
-            llcolor4u1.mV[VZ],
-            (U8)(b1-b2));
-    }
-
-    template<> template<>
-    void v4coloru_object::test<11>()
-    {
-        U8 r1 = 0x12, g1 = 0xFF, b1 = 0xAF;
-        U8 r2 = 0x1C, g2 = 0x9A, b2 = 0x1B;
-        LLColor4U llcolor4u1(r1,g1,b1), llcolor4u2(r2,g2,b2),llcolor4u3;
-        llcolor4u3 = llcolor4u1 * llcolor4u2;
-        ensure_equals(
-            "1a. operator*:Fail to multiply the values",
-            llcolor4u3.mV[VX],
-            (U8)(r1*r2));
-        ensure_equals(
-            "1b. operator*:Fail to multiply the values",
-            llcolor4u3.mV[VY],
-            (U8)(g1*g2));
-        ensure_equals(
-            "1c. operator*:Fail to multiply the values",
-            llcolor4u3.mV[VZ],
-            (U8)(b1*b2));
-
-        U8 mulVal = 123;
-        llcolor4u1 *= mulVal;
-        ensure_equals(
-            "2a. operator*=:Fail to multiply the values",
-            llcolor4u1.mV[VX],
-            (U8)(r1*mulVal));
-        ensure_equals(
-            "2b. operator*=:Fail to multiply the values",
-            llcolor4u1.mV[VY],
-            (U8)(g1*mulVal));
-        ensure_equals(
-            "2c. operator*=:Fail to multiply the values",
-            llcolor4u1.mV[VZ],
-            (U8)(b1*mulVal));
-    }
-
-    template<> template<>
-    void v4coloru_object::test<12>()
-    {
-        U8 r = 0x12, g = 0xFF, b = 0xAF;
-        LLColor4U llcolor4u(r,g,b),llcolor4u1;
-        llcolor4u1 = llcolor4u;
-        ensure("operator== failed to ensure the equality ", (llcolor4u1 == llcolor4u));
-        llcolor4u1.setToBlack();
-        ensure("operator!= failed to ensure the equality ", (llcolor4u1 != llcolor4u));
-    }
-
-    template<> template<>
-    void v4coloru_object::test<13>()
-    {
-        U8 r = 0x12, g = 0xFF, b = 0xAF, a = 12;
-        LLColor4U llcolor4u(r,g,b,a);
-        U8 modVal = 45;
-        llcolor4u %= modVal;
-        ensure_equals("operator%=:Fail ", llcolor4u.mV[VW], (U8)(a * modVal));
-    }
-
-    template<> template<>
-    void v4coloru_object::test<14>()
-    {
-        U8 r = 0x12, g = 0xFF, b = 0xAF, a = 12;
-        LLColor4U llcolor4u1(r,g,b,a);
-        std::string color("12, 23, 132, 50");
-        LLColor4U::parseColor4U(color, &llcolor4u1);
-        ensure("parseColor4U() failed to parse the color value ", ((12 == llcolor4u1.mV[VX]) && (23 == llcolor4u1.mV[VY]) && (132 == llcolor4u1.mV[VZ])&& (50 == llcolor4u1.mV[VW])));
-
-        color = "12, 23, 132";
-        ensure("2:parseColor4U() failed to parse the color value ",  (FALSE == LLColor4U::parseColor4U(color, &llcolor4u1)));
-
-        color = "12";
-        ensure("2:parseColor4U() failed to parse the color value ",  (FALSE == LLColor4U::parseColor4U(color, &llcolor4u1)));
-    }
-
-    template<> template<>
-    void v4coloru_object::test<15>()
-    {
-        U8 r = 12, g = 123, b = 3, a = 2;
-        LLColor4U llcolor4u(r,g,b,a),llcolor4u1;
-        const F32 fVal = 3.f;
-        llcolor4u1 = llcolor4u.multAll(fVal);
-        ensure("multAll:Fail to multiply ", (((U8)ll_round(r * fVal) == llcolor4u1.mV[VX]) && (U8)ll_round(g * fVal) == llcolor4u1.mV[VY]
-                                            && ((U8)ll_round(b * fVal) == llcolor4u1.mV[VZ])&& ((U8)ll_round(a * fVal) == llcolor4u1.mV[VW])));
-    }
-
-    template<> template<>
-    void v4coloru_object::test<16>()
-    {
-        U8 r1 = 12, g1 = 123, b1 = 3, a1 = 2;
-        U8 r2 = 23, g2 = 230, b2 = 124, a2 = 255;
-        LLColor4U llcolor4u(r1,g1,b1,a1),llcolor4u1(r2,g2,b2,a2);
-        llcolor4u1 = llcolor4u1.addClampMax(llcolor4u);
-        ensure("1:addClampMax():Fail to add the value ",  ((r1+r2 == llcolor4u1.mV[VX]) && (255 == llcolor4u1.mV[VY]) && (b1+b2 == llcolor4u1.mV[VZ])&& (255 == llcolor4u1.mV[VW])));
-
-        r1 = 132, g1 = 3, b1 = 3, a1 = 2;
-        r2 = 123, g2 = 230, b2 = 154, a2 = 25;
-        LLColor4U llcolor4u2(r1,g1,b1,a1),llcolor4u3(r2,g2,b2,a2);
-        llcolor4u3 = llcolor4u3.addClampMax(llcolor4u2);
-        ensure("2:addClampMax():Fail to add the value ",  ((255 == llcolor4u3.mV[VX]) && (g1+g2 == llcolor4u3.mV[VY]) && (b1+b2 == llcolor4u3.mV[VZ])&& (a1+a2 == llcolor4u3.mV[VW])));
-    }
-
-    template<> template<>
-    void v4coloru_object::test<17>()
-    {
-        F32 r = 23.f, g = 12.32f, b = -12.3f;
-        LLColor3 color3(r,g,b);
-        LLColor4U llcolor4u;
-        llcolor4u.setVecScaleClamp(color3);
-        const S32 MAX_COLOR = 255;
-        F32 color_scale_factor = MAX_COLOR/r;
-        S32 r2 = ll_round(r * color_scale_factor);
-        S32 g2 = ll_round(g * color_scale_factor);
-        ensure("setVecScaleClamp():Fail to add the value ",  ((r2 == llcolor4u.mV[VX]) && (g2 == llcolor4u.mV[VY]) && (0 == llcolor4u.mV[VZ])&& (255 == llcolor4u.mV[VW])));
-    }
->>>>>>> e1623bb2
-}+/**
+ * @file v4coloru_test.cpp
+ * @author Adroit
+ * @date 2007-03
+ * @brief v4coloru test cases.
+ *
+ * $LicenseInfo:firstyear=2007&license=viewerlgpl$
+ * Second Life Viewer Source Code
+ * Copyright (C) 2010, Linden Research, Inc.
+ *
+ * This library is free software; you can redistribute it and/or
+ * modify it under the terms of the GNU Lesser General Public
+ * License as published by the Free Software Foundation;
+ * version 2.1 of the License only.
+ *
+ * This library is distributed in the hope that it will be useful,
+ * but WITHOUT ANY WARRANTY; without even the implied warranty of
+ * MERCHANTABILITY or FITNESS FOR A PARTICULAR PURPOSE.  See the GNU
+ * Lesser General Public License for more details.
+ *
+ * You should have received a copy of the GNU Lesser General Public
+ * License along with this library; if not, write to the Free Software
+ * Foundation, Inc., 51 Franklin Street, Fifth Floor, Boston, MA  02110-1301  USA
+ *
+ * Linden Research, Inc., 945 Battery Street, San Francisco, CA  94111  USA
+ * $/LicenseInfo$
+ */
+
+
+#include "linden_common.h"
+#include "../test/lltut.h"
+
+#include "llsd.h"
+
+#include "../v4coloru.h"
+
+
+namespace tut
+{
+    struct v4coloru_data
+    {
+    };
+    typedef test_group<v4coloru_data> v4coloru_test;
+    typedef v4coloru_test::object v4coloru_object;
+    tut::v4coloru_test v4coloru_testcase("v4coloru_h");
+
+    template<> template<>
+    void v4coloru_object::test<1>()
+    {
+        LLColor4U llcolor4u;
+        ensure("1:LLColor4u:Fail to initialize ", ((0 == llcolor4u.mV[VX]) && (0 == llcolor4u.mV[VY]) && (0 == llcolor4u.mV[VZ])&& (255 == llcolor4u.mV[VW])));
+
+        U8 r = 0x12, g = 0xFF, b = 0xAF, a = 0x23;
+        LLColor4U llcolor4u1(r,g,b);
+        ensure("2:LLColor4u:Fail to initialize ", ((r == llcolor4u1.mV[VX]) && (g == llcolor4u1.mV[VY]) && (b == llcolor4u1.mV[VZ])&& (255 == llcolor4u1.mV[VW])));
+
+        LLColor4U llcolor4u2(r,g,b,a);
+        ensure("3:LLColor4u:Fail to initialize ", ((r == llcolor4u2.mV[VX]) && (g == llcolor4u2.mV[VY]) && (b == llcolor4u2.mV[VZ])&& (a == llcolor4u2.mV[VW])));
+
+        const U8 vec[4] = {0x12,0xFF,0xAF,0x23};
+        LLColor4U llcolor4u3(vec);
+        ensure("4:LLColor4u:Fail to initialize ", ((vec[0] == llcolor4u3.mV[VX]) && (vec[1] == llcolor4u3.mV[VY]) && (vec[2] == llcolor4u3.mV[VZ])&& (vec[3] == llcolor4u3.mV[VW])));
+
+        LLSD sd = llcolor4u3.getValue();
+        LLColor4U llcolor4u4(sd);
+        ensure_equals("5:LLColor4u (LLSD) Failed ", llcolor4u4, llcolor4u3);
+    }
+
+    template<> template<>
+    void v4coloru_object::test<2>()
+    {
+        LLColor4U llcolor4ua(1, 2, 3, 4);
+        LLSD sd = llcolor4ua.getValue();
+        LLColor4U llcolor4u;
+        llcolor4u.setValue(sd);
+        ensure_equals("setValue(LLSD)/getValue Failed ", llcolor4u, llcolor4ua);
+    }
+
+    template<> template<>
+    void v4coloru_object::test<3>()
+    {
+        U8 r = 0x12, g = 0xFF, b = 0xAF, a = 0x23;
+        LLColor4U llcolor4u(r,g,b,a);
+        llcolor4u.setToBlack();
+        ensure("setToBlack:Fail to set black ", ((0 == llcolor4u.mV[VX]) && (0 == llcolor4u.mV[VY]) && (0 == llcolor4u.mV[VZ])&& (255 == llcolor4u.mV[VW])));
+
+        llcolor4u.setToWhite();
+        ensure("setToWhite:Fail to white ", ((255 == llcolor4u.mV[VX]) && (255 == llcolor4u.mV[VY]) && (255 == llcolor4u.mV[VZ])&& (255 == llcolor4u.mV[VW])));
+    }
+
+    template<> template<>
+    void v4coloru_object::test<4>()
+    {
+        U8 r = 0x12, g = 0xFF, b = 0xAF, a = 0x23;
+        LLColor4U llcolor4ua(r,g,b,a);
+        LLSD sd = llcolor4ua.getValue();
+        LLColor4U llcolor4u = (LLColor4U)sd;
+        ensure_equals("Operator=(LLSD) Failed ",  llcolor4u, llcolor4ua);
+    }
+
+    template<> template<>
+    void v4coloru_object::test<5>()
+    {
+        U8 r = 0x12, g = 0xFF, b = 0xAF, a = 0x23;
+        LLColor4U llcolor4u;
+        llcolor4u.setVec(r,g,b,a);
+        ensure("1:setVec:Fail to set the values ", ((r == llcolor4u.mV[VX]) && (g == llcolor4u.mV[VY]) && (b == llcolor4u.mV[VZ])&& (a == llcolor4u.mV[VW])));
+
+        llcolor4u.setToBlack();
+        llcolor4u.setVec(r,g,b);
+        ensure("2:setVec:Fail to set the values ", ((r == llcolor4u.mV[VX]) && (g == llcolor4u.mV[VY]) && (b == llcolor4u.mV[VZ])&& (255 == llcolor4u.mV[VW])));
+
+        LLColor4U llcolor4u1;
+        llcolor4u1.setVec(llcolor4u);
+        ensure_equals("3:setVec:Fail to set the values ", llcolor4u1,llcolor4u);
+
+        const U8 vec[4] = {0x12,0xFF,0xAF,0x23};
+        LLColor4U llcolor4u2;
+        llcolor4u2.setVec(vec);
+        ensure("4:setVec:Fail to set the values ", ((vec[0] == llcolor4u2.mV[VX]) && (vec[1] == llcolor4u2.mV[VY]) && (vec[2] == llcolor4u2.mV[VZ])&& (vec[3] == llcolor4u2.mV[VW])));
+    }
+
+    template<> template<>
+    void v4coloru_object::test<6>()
+    {
+        U8 alpha = 0x12;
+        LLColor4U llcolor4u;
+        llcolor4u.setAlpha(alpha);
+        ensure("setAlpha:Fail to set alpha value ", (alpha == llcolor4u.mV[VW]));
+    }
+
+    template<> template<>
+    void v4coloru_object::test<7>()
+    {
+        U8 r = 0x12, g = 0xFF, b = 0xAF;
+        LLColor4U llcolor4u(r,g,b);
+        ensure("magVecSquared:Fail ", is_approx_equal(llcolor4u.magVecSquared(), (F32)(r*r + g*g + b*b)));
+        ensure("magVec:Fail ", is_approx_equal(llcolor4u.magVec(), (F32) sqrt((F32) (r*r + g*g + b*b))));
+    }
+
+    template<> template<>
+    void v4coloru_object::test<8>()
+    {
+        U8 r = 0x12, g = 0xFF, b = 0xAF;
+        std::ostringstream stream1, stream2;
+        LLColor4U llcolor4u1(r,g,b),llcolor4u2;
+        stream1 << llcolor4u1;
+        llcolor4u2.setVec(r,g,b);
+        stream2 << llcolor4u2;
+        ensure("operator << failed ", (stream1.str() == stream2.str()));
+    }
+
+    template<> template<>
+    void v4coloru_object::test<9>()
+    {
+        U8 r1 = 0x12, g1 = 0xFF, b1 = 0xAF;
+        U8 r2 = 0x1C, g2 = 0x9A, b2 = 0x1B;
+        LLColor4U llcolor4u1(r1,g1,b1), llcolor4u2(r2,g2,b2),llcolor4u3;
+        llcolor4u3 = llcolor4u1 + llcolor4u2;
+        ensure_equals(
+            "1a.operator+:Fail to Add the values ",
+            llcolor4u3.mV[VX],
+            (U8)(r1+r2));
+        ensure_equals(
+            "1b.operator+:Fail to Add the values ",
+            llcolor4u3.mV[VY],
+            (U8)(g1+g2));
+        ensure_equals(
+            "1c.operator+:Fail to Add the values ",
+            llcolor4u3.mV[VZ],
+            (U8)(b1+b2));
+
+        llcolor4u2 += llcolor4u1;
+        ensure_equals(
+            "2a.operator+=:Fail to Add the values ",
+            llcolor4u2.mV[VX],
+            (U8)(r1+r2));
+        ensure_equals(
+            "2b.operator+=:Fail to Add the values ",
+            llcolor4u2.mV[VY],
+            (U8)(g1+g2));
+        ensure_equals(
+            "2c.operator+=:Fail to Add the values ",
+            llcolor4u2.mV[VZ],
+            (U8)(b1+b2));
+    }
+
+    template<> template<>
+    void v4coloru_object::test<10>()
+    {
+        U8 r1 = 0x12, g1 = 0xFF, b1 = 0xAF;
+        U8 r2 = 0x1C, g2 = 0x9A, b2 = 0x1B;
+        LLColor4U llcolor4u1(r1,g1,b1), llcolor4u2(r2,g2,b2),llcolor4u3;
+        llcolor4u3 = llcolor4u1 - llcolor4u2;
+        ensure_equals(
+            "1a. operator-:Fail to Add the values ",
+            llcolor4u3.mV[VX],
+            (U8)(r1-r2));
+        ensure_equals(
+            "1b. operator-:Fail to Add the values ",
+            llcolor4u3.mV[VY],
+            (U8)(g1-g2));
+        ensure_equals(
+            "1c. operator-:Fail to Add the values ",
+            llcolor4u3.mV[VZ],
+            (U8)(b1-b2));
+
+        llcolor4u1 -= llcolor4u2;
+        ensure_equals(
+            "2a. operator-=:Fail to Add the values ",
+            llcolor4u1.mV[VX],
+            (U8)(r1-r2));
+        ensure_equals(
+            "2b. operator-=:Fail to Add the values ",
+            llcolor4u1.mV[VY],
+            (U8)(g1-g2));
+        ensure_equals(
+            "2c. operator-=:Fail to Add the values ",
+            llcolor4u1.mV[VZ],
+            (U8)(b1-b2));
+    }
+
+    template<> template<>
+    void v4coloru_object::test<11>()
+    {
+        U8 r1 = 0x12, g1 = 0xFF, b1 = 0xAF;
+        U8 r2 = 0x1C, g2 = 0x9A, b2 = 0x1B;
+        LLColor4U llcolor4u1(r1,g1,b1), llcolor4u2(r2,g2,b2),llcolor4u3;
+        llcolor4u3 = llcolor4u1 * llcolor4u2;
+        ensure_equals(
+            "1a. operator*:Fail to multiply the values",
+            llcolor4u3.mV[VX],
+            (U8)(r1*r2));
+        ensure_equals(
+            "1b. operator*:Fail to multiply the values",
+            llcolor4u3.mV[VY],
+            (U8)(g1*g2));
+        ensure_equals(
+            "1c. operator*:Fail to multiply the values",
+            llcolor4u3.mV[VZ],
+            (U8)(b1*b2));
+
+        U8 mulVal = 123;
+        llcolor4u1 *= mulVal;
+        ensure_equals(
+            "2a. operator*=:Fail to multiply the values",
+            llcolor4u1.mV[VX],
+            (U8)(r1*mulVal));
+        ensure_equals(
+            "2b. operator*=:Fail to multiply the values",
+            llcolor4u1.mV[VY],
+            (U8)(g1*mulVal));
+        ensure_equals(
+            "2c. operator*=:Fail to multiply the values",
+            llcolor4u1.mV[VZ],
+            (U8)(b1*mulVal));
+    }
+
+    template<> template<>
+    void v4coloru_object::test<12>()
+    {
+        U8 r = 0x12, g = 0xFF, b = 0xAF;
+        LLColor4U llcolor4u(r,g,b),llcolor4u1;
+        llcolor4u1 = llcolor4u;
+        ensure("operator== failed to ensure the equality ", (llcolor4u1 == llcolor4u));
+        llcolor4u1.setToBlack();
+        ensure("operator!= failed to ensure the equality ", (llcolor4u1 != llcolor4u));
+    }
+
+    template<> template<>
+    void v4coloru_object::test<13>()
+    {
+        U8 r = 0x12, g = 0xFF, b = 0xAF, a = 12;
+        LLColor4U llcolor4u(r,g,b,a);
+        U8 modVal = 45;
+        llcolor4u %= modVal;
+        ensure_equals("operator%=:Fail ", llcolor4u.mV[VW], (U8)(a * modVal));
+    }
+
+    template<> template<>
+    void v4coloru_object::test<14>()
+    {
+        U8 r = 0x12, g = 0xFF, b = 0xAF, a = 12;
+        LLColor4U llcolor4u1(r,g,b,a);
+        std::string color("12, 23, 132, 50");
+        LLColor4U::parseColor4U(color, &llcolor4u1);
+        ensure("parseColor4U() failed to parse the color value ", ((12 == llcolor4u1.mV[VX]) && (23 == llcolor4u1.mV[VY]) && (132 == llcolor4u1.mV[VZ])&& (50 == llcolor4u1.mV[VW])));
+
+        color = "12, 23, 132";
+        ensure("2:parseColor4U() failed to parse the color value ",  (false == LLColor4U::parseColor4U(color, &llcolor4u1)));
+
+        color = "12";
+        ensure("2:parseColor4U() failed to parse the color value ",  (false == LLColor4U::parseColor4U(color, &llcolor4u1)));
+    }
+
+    template<> template<>
+    void v4coloru_object::test<15>()
+    {
+        U8 r = 12, g = 123, b = 3, a = 2;
+        LLColor4U llcolor4u(r,g,b,a),llcolor4u1;
+        const F32 fVal = 3.f;
+        llcolor4u1 = llcolor4u.multAll(fVal);
+        ensure("multAll:Fail to multiply ", (((U8)ll_round(r * fVal) == llcolor4u1.mV[VX]) && (U8)ll_round(g * fVal) == llcolor4u1.mV[VY]
+                                            && ((U8)ll_round(b * fVal) == llcolor4u1.mV[VZ])&& ((U8)ll_round(a * fVal) == llcolor4u1.mV[VW])));
+    }
+
+    template<> template<>
+    void v4coloru_object::test<16>()
+    {
+        U8 r1 = 12, g1 = 123, b1 = 3, a1 = 2;
+        U8 r2 = 23, g2 = 230, b2 = 124, a2 = 255;
+        LLColor4U llcolor4u(r1,g1,b1,a1),llcolor4u1(r2,g2,b2,a2);
+        llcolor4u1 = llcolor4u1.addClampMax(llcolor4u);
+        ensure("1:addClampMax():Fail to add the value ",  ((r1+r2 == llcolor4u1.mV[VX]) && (255 == llcolor4u1.mV[VY]) && (b1+b2 == llcolor4u1.mV[VZ])&& (255 == llcolor4u1.mV[VW])));
+
+        r1 = 132, g1 = 3, b1 = 3, a1 = 2;
+        r2 = 123, g2 = 230, b2 = 154, a2 = 25;
+        LLColor4U llcolor4u2(r1,g1,b1,a1),llcolor4u3(r2,g2,b2,a2);
+        llcolor4u3 = llcolor4u3.addClampMax(llcolor4u2);
+        ensure("2:addClampMax():Fail to add the value ",  ((255 == llcolor4u3.mV[VX]) && (g1+g2 == llcolor4u3.mV[VY]) && (b1+b2 == llcolor4u3.mV[VZ])&& (a1+a2 == llcolor4u3.mV[VW])));
+    }
+
+    template<> template<>
+    void v4coloru_object::test<17>()
+    {
+        F32 r = 23.f, g = 12.32f, b = -12.3f;
+        LLColor3 color3(r,g,b);
+        LLColor4U llcolor4u;
+        llcolor4u.setVecScaleClamp(color3);
+        const S32 MAX_COLOR = 255;
+        F32 color_scale_factor = MAX_COLOR/r;
+        S32 r2 = ll_round(r * color_scale_factor);
+        S32 g2 = ll_round(g * color_scale_factor);
+        ensure("setVecScaleClamp():Fail to add the value ",  ((r2 == llcolor4u.mV[VX]) && (g2 == llcolor4u.mV[VY]) && (0 == llcolor4u.mV[VZ])&& (255 == llcolor4u.mV[VW])));
+    }
+}