/** 
 * @file llvolume.h
 * @brief LLVolume base class.
 *
 * $LicenseInfo:firstyear=2002&license=viewergpl$
 * 
 * Copyright (c) 2002-2009, Linden Research, Inc.
 * 
 * Second Life Viewer Source Code
 * The source code in this file ("Source Code") is provided by Linden Lab
 * to you under the terms of the GNU General Public License, version 2.0
 * ("GPL"), unless you have obtained a separate licensing agreement
 * ("Other License"), formally executed by you and Linden Lab.  Terms of
 * the GPL can be found in doc/GPL-license.txt in this distribution, or
 * online at http://secondlifegrid.net/programs/open_source/licensing/gplv2
 * 
 * There are special exceptions to the terms and conditions of the GPL as
 * it is applied to this Source Code. View the full text of the exception
 * in the file doc/FLOSS-exception.txt in this software distribution, or
 * online at
 * http://secondlifegrid.net/programs/open_source/licensing/flossexception
 * 
 * By copying, modifying or distributing this software, you acknowledge
 * that you have read and understood your obligations described above,
 * and agree to abide by those obligations.
 * 
 * ALL LINDEN LAB SOURCE CODE IS PROVIDED "AS IS." LINDEN LAB MAKES NO
 * WARRANTIES, EXPRESS, IMPLIED OR OTHERWISE, REGARDING ITS ACCURACY,
 * COMPLETENESS OR PERFORMANCE.
 * $/LicenseInfo$
 */

#ifndef LL_LLVOLUME_H
#define LL_LLVOLUME_H

#include <iostream>

class LLProfileParams;
class LLPathParams;
class LLVolumeParams;
class LLProfile;
class LLPath;
class LLVolumeFace;
class LLVolume;

#include "lldarray.h"
#include "lluuid.h"
#include "v4color.h"
//#include "vmath.h"
#include "v2math.h"
#include "v3math.h"
#include "llquaternion.h"
#include "llstrider.h"
#include "v4coloru.h"
#include "llrefcount.h"
#include "llfile.h"

//============================================================================

const S32 MIN_DETAIL_FACES = 6;
const S32 MIN_LOD = 0;
const S32 MAX_LOD = 3;

// These are defined here but are not enforced at this level,
// rather they are here for the convenience of code that uses
// the LLVolume class.
const F32 MIN_VOLUME_PROFILE_WIDTH 	= 0.05f;
const F32 MIN_VOLUME_PATH_WIDTH 	= 0.05f;

const F32 CUT_QUANTA    = 0.00002f;
const F32 SCALE_QUANTA  = 0.01f;
const F32 SHEAR_QUANTA  = 0.01f;
const F32 TAPER_QUANTA  = 0.01f;
const F32 REV_QUANTA    = 0.015f;
const F32 HOLLOW_QUANTA = 0.00002f;

const S32 MAX_VOLUME_TRIANGLE_INDICES = 10000;

//============================================================================

// useful masks
const LLPCode LL_PCODE_HOLLOW_MASK 	= 0x80;		// has a thickness
const LLPCode LL_PCODE_SEGMENT_MASK = 0x40;		// segments (1 angle)
const LLPCode LL_PCODE_PATCH_MASK 	= 0x20;		// segmented segments (2 angles)
const LLPCode LL_PCODE_HEMI_MASK 	= 0x10;		// half-primitives get their own type per PR's dictum
const LLPCode LL_PCODE_BASE_MASK 	= 0x0F;

	// primitive shapes
const LLPCode	LL_PCODE_CUBE 			= 1;
const LLPCode	LL_PCODE_PRISM 			= 2;
const LLPCode	LL_PCODE_TETRAHEDRON 	= 3;
const LLPCode	LL_PCODE_PYRAMID 		= 4;
const LLPCode	LL_PCODE_CYLINDER 		= 5;
const LLPCode	LL_PCODE_CONE 			= 6;
const LLPCode	LL_PCODE_SPHERE 		= 7;
const LLPCode	LL_PCODE_TORUS 			= 8;
const LLPCode	LL_PCODE_VOLUME			= 9;

	// surfaces
//const LLPCode	LL_PCODE_SURFACE_TRIANGLE 	= 10;
//const LLPCode	LL_PCODE_SURFACE_SQUARE 	= 11;
//const LLPCode	LL_PCODE_SURFACE_DISC 		= 12;

const LLPCode	LL_PCODE_APP				= 14; // App specific pcode (for viewer/sim side only objects)
const LLPCode	LL_PCODE_LEGACY				= 15;

// Pcodes for legacy objects
//const LLPCode	LL_PCODE_LEGACY_ATOR =				0x10 | LL_PCODE_LEGACY; // ATOR
const LLPCode	LL_PCODE_LEGACY_AVATAR =			0x20 | LL_PCODE_LEGACY; // PLAYER
//const LLPCode	LL_PCODE_LEGACY_BIRD =				0x30 | LL_PCODE_LEGACY; // BIRD
//const LLPCode	LL_PCODE_LEGACY_DEMON =				0x40 | LL_PCODE_LEGACY; // DEMON
const LLPCode	LL_PCODE_LEGACY_GRASS =				0x50 | LL_PCODE_LEGACY; // GRASS
const LLPCode	LL_PCODE_TREE_NEW =					0x60 | LL_PCODE_LEGACY; // new trees
//const LLPCode	LL_PCODE_LEGACY_ORACLE =			0x70 | LL_PCODE_LEGACY; // ORACLE
const LLPCode	LL_PCODE_LEGACY_PART_SYS =			0x80 | LL_PCODE_LEGACY; // PART_SYS
const LLPCode	LL_PCODE_LEGACY_ROCK =				0x90 | LL_PCODE_LEGACY; // ROCK
//const LLPCode	LL_PCODE_LEGACY_SHOT =				0xA0 | LL_PCODE_LEGACY; // BASIC_SHOT
//const LLPCode	LL_PCODE_LEGACY_SHOT_BIG =			0xB0 | LL_PCODE_LEGACY;
//const LLPCode	LL_PCODE_LEGACY_SMOKE =				0xC0 | LL_PCODE_LEGACY; // SMOKE
//const LLPCode	LL_PCODE_LEGACY_SPARK =				0xD0 | LL_PCODE_LEGACY;// SPARK
const LLPCode	LL_PCODE_LEGACY_TEXT_BUBBLE =		0xE0 | LL_PCODE_LEGACY; // TEXTBUBBLE
const LLPCode	LL_PCODE_LEGACY_TREE =				0xF0 | LL_PCODE_LEGACY; // TREE

	// hemis
const LLPCode	LL_PCODE_CYLINDER_HEMI =		LL_PCODE_CYLINDER	| LL_PCODE_HEMI_MASK;
const LLPCode	LL_PCODE_CONE_HEMI =			LL_PCODE_CONE		| LL_PCODE_HEMI_MASK;
const LLPCode	LL_PCODE_SPHERE_HEMI =			LL_PCODE_SPHERE		| LL_PCODE_HEMI_MASK;
const LLPCode	LL_PCODE_TORUS_HEMI =			LL_PCODE_TORUS		| LL_PCODE_HEMI_MASK;


// Volumes consist of a profile at the base that is swept around
// a path to make a volume.
// The profile code
const U8	LL_PCODE_PROFILE_MASK		= 0x0f;
const U8	LL_PCODE_PROFILE_MIN		= 0x00;
const U8    LL_PCODE_PROFILE_CIRCLE		= 0x00;
const U8    LL_PCODE_PROFILE_SQUARE		= 0x01;
const U8	LL_PCODE_PROFILE_ISOTRI		= 0x02;
const U8    LL_PCODE_PROFILE_EQUALTRI	= 0x03;
const U8    LL_PCODE_PROFILE_RIGHTTRI	= 0x04;
const U8	LL_PCODE_PROFILE_CIRCLE_HALF = 0x05;
const U8	LL_PCODE_PROFILE_MAX		= 0x05;

// Stored in the profile byte
const U8	LL_PCODE_HOLE_MASK		= 0xf0;
const U8	LL_PCODE_HOLE_MIN		= 0x00;	  
const U8	LL_PCODE_HOLE_SAME		= 0x00;		// same as outside profile
const U8	LL_PCODE_HOLE_CIRCLE	= 0x10;
const U8	LL_PCODE_HOLE_SQUARE	= 0x20;
const U8	LL_PCODE_HOLE_TRIANGLE	= 0x30;
const U8	LL_PCODE_HOLE_MAX		= 0x03;		// min/max needs to be >> 4 of real min/max

const U8    LL_PCODE_PATH_IGNORE    = 0x00;
const U8	LL_PCODE_PATH_MIN		= 0x01;		// min/max needs to be >> 4 of real min/max
const U8    LL_PCODE_PATH_LINE      = 0x10;
const U8    LL_PCODE_PATH_CIRCLE    = 0x20;
const U8    LL_PCODE_PATH_CIRCLE2   = 0x30;
const U8    LL_PCODE_PATH_TEST      = 0x40;
const U8    LL_PCODE_PATH_FLEXIBLE  = 0x80;
const U8	LL_PCODE_PATH_MAX		= 0x08;

//============================================================================

// face identifiers
typedef U16 LLFaceID;

const LLFaceID	LL_FACE_PATH_BEGIN		= 0x1 << 0;
const LLFaceID	LL_FACE_PATH_END		= 0x1 << 1;
const LLFaceID	LL_FACE_INNER_SIDE		= 0x1 << 2;
const LLFaceID	LL_FACE_PROFILE_BEGIN	= 0x1 << 3;
const LLFaceID	LL_FACE_PROFILE_END		= 0x1 << 4;
const LLFaceID	LL_FACE_OUTER_SIDE_0	= 0x1 << 5;
const LLFaceID	LL_FACE_OUTER_SIDE_1	= 0x1 << 6;
const LLFaceID	LL_FACE_OUTER_SIDE_2	= 0x1 << 7;
const LLFaceID	LL_FACE_OUTER_SIDE_3	= 0x1 << 8;

//============================================================================

// sculpt types + flags

const U8 LL_SCULPT_TYPE_NONE      = 0;
const U8 LL_SCULPT_TYPE_SPHERE    = 1;
const U8 LL_SCULPT_TYPE_TORUS     = 2;
const U8 LL_SCULPT_TYPE_PLANE     = 3;
const U8 LL_SCULPT_TYPE_CYLINDER  = 4;
const U8 LL_SCULPT_TYPE_MESH      = 5;

const U8 LL_SCULPT_TYPE_MASK      = LL_SCULPT_TYPE_SPHERE | LL_SCULPT_TYPE_TORUS | LL_SCULPT_TYPE_PLANE |
	LL_SCULPT_TYPE_CYLINDER | LL_SCULPT_TYPE_MESH;

const U8 LL_SCULPT_FLAG_INVERT    = 64;
const U8 LL_SCULPT_FLAG_MIRROR    = 128;

const S32 LL_SCULPT_MESH_MAX_FACES = 8;

class LLProfileParams
{
public:
	LLProfileParams()
		: mCurveType(LL_PCODE_PROFILE_SQUARE),
		  mBegin(0.f),
		  mEnd(1.f),
		  mHollow(0.f),
		  mCRC(0)
	{
	}

	LLProfileParams(U8 curve, F32 begin, F32 end, F32 hollow)
		: mCurveType(curve),
		  mBegin(begin),
		  mEnd(end),
		  mHollow(hollow),
		  mCRC(0)
	{
	}

	LLProfileParams(U8 curve, U16 begin, U16 end, U16 hollow)
	{
		mCurveType = curve;
		F32 temp_f32 = begin * CUT_QUANTA;
		if (temp_f32 > 1.f)
		{
			temp_f32 = 1.f;
		}
		mBegin = temp_f32;
		temp_f32 = end * CUT_QUANTA;
		if (temp_f32 > 1.f)
		{
			temp_f32 = 1.f;
		}
		mEnd = 1.f - temp_f32;
		temp_f32 = hollow * HOLLOW_QUANTA;
		if (temp_f32 > 1.f)
		{
			temp_f32 = 1.f;
		}
		mHollow = temp_f32;
		mCRC = 0;
	}

	bool operator==(const LLProfileParams &params) const;
	bool operator!=(const LLProfileParams &params) const;
	bool operator<(const LLProfileParams &params) const;
	
	void copyParams(const LLProfileParams &params);

	BOOL importFile(LLFILE *fp);
	BOOL exportFile(LLFILE *fp) const;

	BOOL importLegacyStream(std::istream& input_stream);
	BOOL exportLegacyStream(std::ostream& output_stream) const;

	LLSD asLLSD() const;
	operator LLSD() const { return asLLSD(); }
	bool fromLLSD(LLSD& sd);

	const F32&  getBegin () const				{ return mBegin; }
	const F32&  getEnd   () const				{ return mEnd;   }
	const F32&  getHollow() const				{ return mHollow; }
	const U8&   getCurveType () const			{ return mCurveType; }

	void setCurveType(const U32 type)			{ mCurveType = type;}
	void setBegin(const F32 begin)				{ mBegin = (begin >= 1.0f) ? 0.0f : ((int) (begin * 100000))/100000.0f;}
	void setEnd(const F32 end)					{ mEnd   = (end   <= 0.0f) ? 1.0f : ((int) (end * 100000))/100000.0f;}
	void setHollow(const F32 hollow)			{ mHollow = ((int) (hollow * 100000))/100000.0f;}

	friend std::ostream& operator<<(std::ostream &s, const LLProfileParams &profile_params);

protected:
	// Profile params
	U8			  mCurveType;
	F32           mBegin;
	F32           mEnd;
	F32			  mHollow;

	U32           mCRC;
};

inline bool LLProfileParams::operator==(const LLProfileParams &params) const
{
	return 
		(getCurveType() == params.getCurveType()) &&
		(getBegin() == params.getBegin()) &&
		(getEnd() == params.getEnd()) &&
		(getHollow() == params.getHollow());
}

inline bool LLProfileParams::operator!=(const LLProfileParams &params) const
{
	return 
		(getCurveType() != params.getCurveType()) ||
		(getBegin() != params.getBegin()) ||
		(getEnd() != params.getEnd()) ||
		(getHollow() != params.getHollow());
}


inline bool LLProfileParams::operator<(const LLProfileParams &params) const
{
	if (getCurveType() != params.getCurveType())
	{
		return getCurveType() < params.getCurveType();
	}
	else
	if (getBegin() != params.getBegin())
	{
		return getBegin() < params.getBegin();
	}
	else
	if (getEnd() != params.getEnd())
	{
		return getEnd() < params.getEnd();
	}
	else
	{
		return getHollow() < params.getHollow();
	}
}

#define U8_TO_F32(x) (F32)(*((S8 *)&x))

class LLPathParams
{
public:
	LLPathParams()
		:
		mCurveType(LL_PCODE_PATH_LINE),
		mBegin(0.f),
		mEnd(1.f),
		mScale(1.f,1.f),
		mShear(0.f,0.f),
		mTwistBegin(0.f),
		mTwistEnd(0.f),
		mRadiusOffset(0.f),
		mTaper(0.f,0.f),
		mRevolutions(1.f),
		mSkew(0.f),
		mCRC(0)
	{
	}

	LLPathParams(U8 curve, F32 begin, F32 end, F32 scx, F32 scy, F32 shx, F32 shy, F32 twistend, F32 twistbegin, F32 radiusoffset, F32 tx, F32 ty, F32 revolutions, F32 skew)
		: mCurveType(curve),
		  mBegin(begin),
		  mEnd(end),
		  mScale(scx,scy),
		  mShear(shx,shy),
		  mTwistBegin(twistbegin),
		  mTwistEnd(twistend), 
		  mRadiusOffset(radiusoffset),
		  mTaper(tx,ty),
		  mRevolutions(revolutions),
		  mSkew(skew),
		  mCRC(0)
	{
	}

	LLPathParams(U8 curve, U16 begin, U16 end, U8 scx, U8 scy, U8 shx, U8 shy, U8 twistend, U8 twistbegin, U8 radiusoffset, U8 tx, U8 ty, U8 revolutions, U8 skew)
	{
		mCurveType = curve;
		mBegin = (F32)(begin * CUT_QUANTA);
		mEnd = (F32)(100.f - end) * CUT_QUANTA;
		if (mEnd > 1.f)
			mEnd = 1.f;
		mScale.setVec((F32) (200 - scx) * SCALE_QUANTA,(F32) (200 - scy) * SCALE_QUANTA);
		mShear.setVec(U8_TO_F32(shx) * SHEAR_QUANTA,U8_TO_F32(shy) * SHEAR_QUANTA);
		mTwistBegin = U8_TO_F32(twistbegin) * SCALE_QUANTA;
		mTwistEnd = U8_TO_F32(twistend) * SCALE_QUANTA;
		mRadiusOffset = U8_TO_F32(radiusoffset) * SCALE_QUANTA;
		mTaper.setVec(U8_TO_F32(tx) * TAPER_QUANTA,U8_TO_F32(ty) * TAPER_QUANTA);
		mRevolutions = ((F32)revolutions) * REV_QUANTA + 1.0f;
		mSkew = U8_TO_F32(skew) * SCALE_QUANTA;

		mCRC = 0;
	}

	bool operator==(const LLPathParams &params) const;
	bool operator!=(const LLPathParams &params) const;
	bool operator<(const LLPathParams &params) const;

	void copyParams(const LLPathParams &params);

	BOOL importFile(LLFILE *fp);
	BOOL exportFile(LLFILE *fp) const;

	BOOL importLegacyStream(std::istream& input_stream);
	BOOL exportLegacyStream(std::ostream& output_stream) const;

	LLSD asLLSD() const;
	operator LLSD() const { return asLLSD(); }
	bool fromLLSD(LLSD& sd);

	const F32& getBegin() const			{ return mBegin; }
	const F32& getEnd() const			{ return mEnd; }
	const LLVector2 &getScale() const	{ return mScale; }
	const F32& getScaleX() const		{ return mScale.mV[0]; }
	const F32& getScaleY() const		{ return mScale.mV[1]; }
	const LLVector2 getBeginScale() const;
	const LLVector2 getEndScale() const;
	const LLVector2 &getShear() const	{ return mShear; }
	const F32& getShearX() const		{ return mShear.mV[0]; }
	const F32& getShearY() const		{ return mShear.mV[1]; }
	const U8& getCurveType () const		{ return mCurveType; }

	const F32& getTwistBegin() const	{ return mTwistBegin;	}
	const F32& getTwistEnd() const		{ return mTwistEnd;	}
	const F32& getTwist() const			{ return mTwistEnd; }	// deprecated
	const F32& getRadiusOffset() const	{ return mRadiusOffset; }
	const LLVector2 &getTaper() const	{ return mTaper;		}
	const F32& getTaperX() const		{ return mTaper.mV[0];	}
	const F32& getTaperY() const		{ return mTaper.mV[1];	}
	const F32& getRevolutions() const	{ return mRevolutions;	}
	const F32& getSkew() const			{ return mSkew;			}

	void setCurveType(const U8 type)	{ mCurveType = type;	}
	void setBegin(const F32 begin)		{ mBegin     = begin;	}
	void setEnd(const F32 end)			{ mEnd       = end;	}

	void setScale(const F32 x, const F32 y)		{ mScale.setVec(x,y); }
	void setScaleX(const F32 v)					{ mScale.mV[VX] = v; }
	void setScaleY(const F32 v)					{ mScale.mV[VY] = v; }
	void setShear(const F32 x, const F32 y)		{ mShear.setVec(x,y); }
	void setShearX(const F32 v)					{ mShear.mV[VX] = v; }
	void setShearY(const F32 v)					{ mShear.mV[VY] = v; }

	void setTwistBegin(const F32 twist_begin)	{ mTwistBegin	= twist_begin;	}
	void setTwistEnd(const F32 twist_end)		{ mTwistEnd		= twist_end;	}
	void setTwist(const F32 twist)				{ setTwistEnd(twist); }	// deprecated
	void setRadiusOffset(const F32 radius_offset){ mRadiusOffset	= radius_offset; }
	void setTaper(const F32 x, const F32 y)		{ mTaper.setVec(x,y);			}
	void setTaperX(const F32 v)					{ mTaper.mV[VX]	= v;			}
	void setTaperY(const F32 v)					{ mTaper.mV[VY]	= v;			}
	void setRevolutions(const F32 revolutions)	{ mRevolutions	= revolutions;	}
	void setSkew(const F32 skew)				{ mSkew			= skew;			}

	friend std::ostream& operator<<(std::ostream &s, const LLPathParams &path_params);

protected:
	// Path params
	U8			  mCurveType;
	F32           mBegin;
	F32           mEnd;
	LLVector2	  mScale;
	LLVector2     mShear;

	F32			  mTwistBegin;
	F32			  mTwistEnd;
	F32			  mRadiusOffset;
	LLVector2	  mTaper;
	F32			  mRevolutions;
	F32			  mSkew;

	U32           mCRC;
};

inline bool LLPathParams::operator==(const LLPathParams &params) const
{
	return
		(getCurveType() == params.getCurveType()) && 
		(getScale() == params.getScale()) &&
		(getBegin() == params.getBegin()) && 
		(getEnd() == params.getEnd()) && 
		(getShear() == params.getShear()) &&
		(getTwist() == params.getTwist()) &&
		(getTwistBegin() == params.getTwistBegin()) &&
		(getRadiusOffset() == params.getRadiusOffset()) &&
		(getTaper() == params.getTaper()) &&
		(getRevolutions() == params.getRevolutions()) &&
		(getSkew() == params.getSkew());
}

inline bool LLPathParams::operator!=(const LLPathParams &params) const
{
	return
		(getCurveType() != params.getCurveType()) ||
		(getScale() != params.getScale()) ||
		(getBegin() != params.getBegin()) || 
		(getEnd() != params.getEnd()) || 
		(getShear() != params.getShear()) ||
		(getTwist() != params.getTwist()) ||
		(getTwistBegin() !=params.getTwistBegin()) ||
		(getRadiusOffset() != params.getRadiusOffset()) ||
		(getTaper() != params.getTaper()) ||
		(getRevolutions() != params.getRevolutions()) ||
		(getSkew() != params.getSkew());
}


inline bool LLPathParams::operator<(const LLPathParams &params) const
{
	if( getCurveType() != params.getCurveType()) 
	{
		return getCurveType() < params.getCurveType();
	}
	else
	if( getScale() != params.getScale()) 
	{
		return getScale() < params.getScale();
	}
	else
	if( getBegin() != params.getBegin()) 
	{
		return getBegin() < params.getBegin();
	}
	else
	if( getEnd() != params.getEnd()) 
	{
		return getEnd() < params.getEnd();
	}
	else
	if( getShear() != params.getShear()) 
	{
		return getShear() < params.getShear();
	}
	else
	if( getTwist() != params.getTwist())
	{
		return getTwist() < params.getTwist();
	}
	else
	if( getTwistBegin() != params.getTwistBegin())
	{
		return getTwistBegin() < params.getTwistBegin();
	}
	else
	if( getRadiusOffset() != params.getRadiusOffset())
	{
		return getRadiusOffset() < params.getRadiusOffset();
	}
	else
	if( getTaper() != params.getTaper())
	{
		return getTaper() < params.getTaper();
	}
	else
	if( getRevolutions() != params.getRevolutions())
	{
		return getRevolutions() < params.getRevolutions();
	}
	else
	{
		return getSkew() < params.getSkew();
	}
}

typedef LLVolumeParams* LLVolumeParamsPtr;
typedef const LLVolumeParams* const_LLVolumeParamsPtr;

class LLVolumeParams
{
public:
	LLVolumeParams()
		: mSculptType(LL_SCULPT_TYPE_NONE)
	{
	}

	LLVolumeParams(LLProfileParams &profile, LLPathParams &path,
				   LLUUID sculpt_id = LLUUID::null, U8 sculpt_type = LL_SCULPT_TYPE_NONE)
		: mProfileParams(profile), mPathParams(path), mSculptID(sculpt_id), mSculptType(sculpt_type)
	{
	}

	bool operator==(const LLVolumeParams &params) const;
	bool operator!=(const LLVolumeParams &params) const;
	bool operator<(const LLVolumeParams &params) const;


	void copyParams(const LLVolumeParams &params);
	
	const LLProfileParams &getProfileParams() const {return mProfileParams;}
	LLProfileParams &getProfileParams() {return mProfileParams;}
	const LLPathParams &getPathParams() const {return mPathParams;}
	LLPathParams &getPathParams() {return mPathParams;}

	BOOL importFile(LLFILE *fp);
	BOOL exportFile(LLFILE *fp) const;

	BOOL importLegacyStream(std::istream& input_stream);
	BOOL exportLegacyStream(std::ostream& output_stream) const;

	LLSD sculptAsLLSD() const;
	bool sculptFromLLSD(LLSD& sd);
	
	LLSD asLLSD() const;
	operator LLSD() const { return asLLSD(); }
	bool fromLLSD(LLSD& sd);

	bool setType(U8 profile, U8 path);

	//void setBeginS(const F32 beginS)			{ mProfileParams.setBegin(beginS); }	// range 0 to 1
	//void setBeginT(const F32 beginT)			{ mPathParams.setBegin(beginT); }		// range 0 to 1
	//void setEndS(const F32 endS)				{ mProfileParams.setEnd(endS); }		// range 0 to 1, must be greater than begin
	//void setEndT(const F32 endT)				{ mPathParams.setEnd(endT); }			// range 0 to 1, must be greater than begin

	bool setBeginAndEndS(const F32 begin, const F32 end);			// both range from 0 to 1, begin must be less than end
	bool setBeginAndEndT(const F32 begin, const F32 end);			// both range from 0 to 1, begin must be less than end

	bool setHollow(const F32 hollow);	// range 0 to 1
	bool setRatio(const F32 x)					{ return setRatio(x,x); }			// 0 = point, 1 = same as base
	bool setShear(const F32 x)					{ return setShear(x,x); }			// 0 = no movement, 
	bool setRatio(const F32 x, const F32 y);			// 0 = point, 1 = same as base
	bool setShear(const F32 x, const F32 y);			// 0 = no movement

	bool setTwistBegin(const F32 twist_begin);	// range -1 to 1
	bool setTwistEnd(const F32 twist_end);		// range -1 to 1
	bool setTwist(const F32 twist)				{ return setTwistEnd(twist); }		// deprecated
	bool setTaper(const F32 x, const F32 y)		{ bool pass_x = setTaperX(x); bool pass_y = setTaperY(y); return pass_x && pass_y; }
	bool setTaperX(const F32 v);				// -1 to 1
	bool setTaperY(const F32 v);				// -1 to 1
	bool setRevolutions(const F32 revolutions);	// 1 to 4
	bool setRadiusOffset(const F32 radius_offset);
	bool setSkew(const F32 skew);
	bool setSculptID(const LLUUID sculpt_id, U8 sculpt_type);

	static bool validate(U8 prof_curve, F32 prof_begin, F32 prof_end, F32 hollow,
		U8 path_curve, F32 path_begin, F32 path_end,
		F32 scx, F32 scy, F32 shx, F32 shy,
		F32 twistend, F32 twistbegin, F32 radiusoffset,
		F32 tx, F32 ty, F32 revolutions, F32 skew);
	
	const F32&  getBeginS() 	const	{ return mProfileParams.getBegin(); }
 	const F32&  getBeginT() 	const	{ return mPathParams.getBegin(); }
 	const F32&  getEndS() 		const	{ return mProfileParams.getEnd(); }
 	const F32&  getEndT() 		const	{ return mPathParams.getEnd(); }
 
 	const F32&  getHollow() 	const   { return mProfileParams.getHollow(); }
 	const F32&  getTwist() 	const   	{ return mPathParams.getTwist(); }
 	const F32&  getRatio() 	const		{ return mPathParams.getScaleX(); }
 	const F32&  getRatioX() 	const   { return mPathParams.getScaleX(); }
 	const F32&  getRatioY() 	const   { return mPathParams.getScaleY(); }
 	const F32&  getShearX() 	const   { return mPathParams.getShearX(); }
 	const F32&  getShearY() 	const   { return mPathParams.getShearY(); }

	const F32&	getTwistBegin()const	{ return mPathParams.getTwistBegin();	}
	const F32&  getRadiusOffset() const	{ return mPathParams.getRadiusOffset();	}
	const F32&  getTaper() const		{ return mPathParams.getTaperX();		}
	const F32&	getTaperX() const		{ return mPathParams.getTaperX();		}
	const F32&  getTaperY() const		{ return mPathParams.getTaperY();		}
	const F32&  getRevolutions() const	{ return mPathParams.getRevolutions();	}
	const F32&  getSkew() const			{ return mPathParams.getSkew();			}
	const LLUUID& getSculptID() const	{ return mSculptID;						}
	const U8& getSculptType() const     { return mSculptType;                   }
	BOOL isConvex() const;

	// 'begin' and 'end' should be in range [0, 1] (they will be clamped)
	// (begin, end) = (0, 1) will not change the volume
	// (begin, end) = (0, 0.5) will reduce the volume to the first half of its profile/path (S/T)
	void reduceS(F32 begin, F32 end);
	void reduceT(F32 begin, F32 end);

	struct compare
	{
		bool operator()( const const_LLVolumeParamsPtr& first, const const_LLVolumeParamsPtr& second) const
		{
			return (*first < *second);
		}
	};
	
	friend std::ostream& operator<<(std::ostream &s, const LLVolumeParams &volume_params);

	// debug helper functions
	void setCube();

protected:
	LLProfileParams mProfileParams;
	LLPathParams	mPathParams;
	LLUUID mSculptID;
	U8 mSculptType;
};


class LLProfile
{
public:
	LLProfile()
		: mOpen(FALSE),
		  mConcave(FALSE),
		  mDirty(TRUE),
		  mTotalOut(0),
		  mTotal(2)
	{
	}

	~LLProfile();

	S32	 getTotal() const								{ return mTotal; }
	S32	 getTotalOut() const							{ return mTotalOut; }	// Total number of outside points
	BOOL isFlat(S32 face) const							{ return (mFaces[face].mCount == 2); }
	BOOL isOpen() const									{ return mOpen; }
	void setDirty()										{ mDirty     = TRUE; }
	BOOL generate(const LLProfileParams& params, BOOL path_open, F32 detail = 1.0f, S32 split = 0,
				  BOOL is_sculpted = FALSE, S32 sculpt_size = 0);
	BOOL isConcave() const								{ return mConcave; }
public:
	struct Face
	{
		S32       mIndex;
		S32       mCount;
		F32       mScaleU;
		BOOL      mCap;
		BOOL      mFlat;
		LLFaceID  mFaceID;
	};
	
	std::vector<LLVector3> mProfile;	
	std::vector<LLVector2> mNormals;
	std::vector<Face>      mFaces;
	std::vector<LLVector3> mEdgeNormals;
	std::vector<LLVector3> mEdgeCenters;

	friend std::ostream& operator<<(std::ostream &s, const LLProfile &profile);

protected:
	void genNormals(const LLProfileParams& params);
	void genNGon(const LLProfileParams& params, S32 sides, F32 offset=0.0f, F32 bevel = 0.0f, F32 ang_scale = 1.f, S32 split = 0);

	Face* addHole(const LLProfileParams& params, BOOL flat, F32 sides, F32 offset, F32 box_hollow, F32 ang_scale, S32 split = 0);
	Face* addCap (S16 faceID);
	Face* addFace(S32 index, S32 count, F32 scaleU, S16 faceID, BOOL flat);

protected:
	BOOL		  mOpen;
	BOOL		  mConcave;
	BOOL          mDirty;

	S32			  mTotalOut;
	S32			  mTotal;
};

//-------------------------------------------------------------------
// SWEEP/EXTRUDE PATHS
//-------------------------------------------------------------------

class LLPath
{
public:
	struct PathPt
	{
		LLVector3	 mPos;
		LLVector2    mScale;
		LLQuaternion mRot;
		F32			 mTexT;
		PathPt() { mPos.setVec(0,0,0); mTexT = 0; mScale.setVec(0,0); mRot.loadIdentity(); }
	};

public:
	LLPath()
		: mOpen(FALSE),
		  mTotal(0),
		  mDirty(TRUE),
		  mStep(1)
	{
	}

	virtual ~LLPath();

	void genNGon(const LLPathParams& params, S32 sides, F32 offset=0.0f, F32 end_scale = 1.f, F32 twist_scale = 1.f);
	virtual BOOL generate(const LLPathParams& params, F32 detail=1.0f, S32 split = 0,
						  BOOL is_sculpted = FALSE, S32 sculpt_size = 0);

	BOOL isOpen() const						{ return mOpen; }
	F32 getStep() const						{ return mStep; }
	void setDirty()							{ mDirty     = TRUE; }

	S32 getPathLength() const				{ return (S32)mPath.size(); }

	void resizePath(S32 length) { mPath.resize(length); }

	friend std::ostream& operator<<(std::ostream &s, const LLPath &path);

public:
	std::vector<PathPt> mPath;

protected:
	BOOL		  mOpen;
	S32			  mTotal;
	BOOL          mDirty;
	F32           mStep;
};

class LLDynamicPath : public LLPath
{
public:
	LLDynamicPath() : LLPath() { }
	/*virtual*/ BOOL generate(const LLPathParams& params, F32 detail=1.0f, S32 split = 0,
							  BOOL is_sculpted = FALSE, S32 sculpt_size = 0);
};

// Yet another "face" class - caches volume-specific, but not instance-specific data for faces)
class LLVolumeFace
{
public:
	LLVolumeFace() : 
		mID(0),
		mTypeMask(0),
		mHasBinormals(FALSE),
		mBeginS(0),
		mBeginT(0),
		mNumS(0),
		mNumT(0)
	{
	}

	BOOL create(LLVolume* volume, BOOL partial_build = FALSE);
	void createBinormals();
<<<<<<< HEAD
=======
	void makeTriStrip();
>>>>>>> 6d4b4762
	
	class VertexData
	{
	public:
		LLVector3 mPosition;
		LLVector3 mNormal;
		LLVector3 mBinormal;
		LLVector2 mTexCoord;

		bool operator<(const VertexData& rhs) const;
		bool operator==(const VertexData& rhs) const;
		bool compareNormal(const VertexData& rhs, F32 angle_cutoff) const;
	};

	enum
	{
		SINGLE_MASK =	0x0001,
		CAP_MASK =		0x0002,
		END_MASK =		0x0004,
		SIDE_MASK =		0x0008,
		INNER_MASK =	0x0010,
		OUTER_MASK =	0x0020,
		HOLLOW_MASK =	0x0040,
		OPEN_MASK =		0x0080,
		FLAT_MASK =		0x0100,
		TOP_MASK =		0x0200,
		BOTTOM_MASK =	0x0400
	};
	
public:
	S32 mID;
	U32 mTypeMask;
	LLVector3 mCenter;
	BOOL mHasBinormals;

	// Only used for INNER/OUTER faces
	S32 mBeginS;
	S32 mBeginT;
	S32 mNumS;
	S32 mNumT;

	LLVector3 mExtents[2]; //minimum and maximum point of face

	std::vector<VertexData> mVertices;
	std::vector<U16>	mIndices;
	std::vector<U16>	mTriStrip;
	std::vector<S32>	mEdge;

private:
	BOOL createUnCutCubeCap(LLVolume* volume, BOOL partial_build = FALSE);
	BOOL createCap(LLVolume* volume, BOOL partial_build = FALSE);
	BOOL createSide(LLVolume* volume, BOOL partial_build = FALSE);
};

class LLVolume : public LLRefCount
{
	friend class LLVolumeLODGroup;

protected:
	~LLVolume(); // use unref

public:
	struct Point
	{
		LLVector3 mPos;
	};

	struct FaceParams
	{
		LLFaceID mFaceID;
		S32 mBeginS;
		S32 mCountS;
		S32 mBeginT;
		S32 mCountT;
	};

	LLVolume(const LLVolumeParams &params, const F32 detail, const BOOL generate_single_face = FALSE, const BOOL is_unique = FALSE);
	
	U8 getProfileType()	const								{ return mParams.getProfileParams().getCurveType(); }
	U8 getPathType() const									{ return mParams.getPathParams().getCurveType(); }
	S32	getNumFaces() const;
	S32 getNumVolumeFaces() const							{ return mVolumeFaces.size(); }
	F32 getDetail() const									{ return mDetail; }
	const LLVolumeParams& getParams() const					{ return mParams; }
	LLVolumeParams getCopyOfParams() const					{ return mParams; }
	const LLProfile& getProfile() const						{ return *mProfilep; }
	LLPath& getPath() const									{ return *mPathp; }
	void resizePath(S32 length);
	const std::vector<Point>& getMesh() const				{ return mMesh; }
	const LLVector3& getMeshPt(const U32 i) const			{ return mMesh[i].mPos; }

	void setDirty() { mPathp->setDirty(); mProfilep->setDirty(); }

	void regen();
	void genBinormals(S32 face);

	BOOL isConvex() const;
	BOOL isCap(S32 face);
	BOOL isFlat(S32 face);
	BOOL isUnique() const									{ return mUnique; }

	S32 getSculptLevel() const                              { return mSculptLevel; }
	void setSculptLevel(S32 level)							{ mSculptLevel = level; }

	S32 *getTriangleIndices(U32 &num_indices) const;

	// returns number of triangle indeces required for path/profile mesh
	S32 getNumTriangleIndices() const;

	S32 getNumTriangles() const;

	void generateSilhouetteVertices(std::vector<LLVector3> &vertices, 
									std::vector<LLVector3> &normals, 
									std::vector<S32> &segments, 
									const LLVector3& view_vec,
									const LLMatrix4& mat,
									const LLMatrix3& norm_mat,
									S32 face_index);

	//get the face index of the face that intersects with the given line segment at the point 
	//closest to start.  Moves end to the point of intersection.  Returns -1 if no intersection.
	//Line segment must be in volume space.
	S32 lineSegmentIntersect(const LLVector3& start, const LLVector3& end,
							 S32 face = -1,                          // which face to check, -1 = ALL_SIDES
							 LLVector3* intersection = NULL,         // return the intersection point
							 LLVector2* tex_coord = NULL,            // return the texture coordinates of the intersection point
							 LLVector3* normal = NULL,               // return the surface normal at the intersection point
							 LLVector3* bi_normal = NULL             // return the surface bi-normal at the intersection point
		);
	
	// The following cleans up vertices and triangles,
	// getting rid of degenerate triangles and duplicate vertices,
	// and allocates new arrays with the clean data.
	static BOOL cleanupTriangleData( const S32 num_input_vertices,
								const std::vector<Point> &input_vertices,
								const S32 num_input_triangles,
								S32 *input_triangles,
								S32 &num_output_vertices,
								LLVector3 **output_vertices,
								S32 &num_output_triangles,
								S32 **output_triangles);
	LLFaceID generateFaceMask();

	BOOL isFaceMaskValid(LLFaceID face_mask);
	static S32 sNumMeshPoints;

	friend std::ostream& operator<<(std::ostream &s, const LLVolume &volume);
	friend std::ostream& operator<<(std::ostream &s, const LLVolume *volumep);		// HACK to bypass Windoze confusion over 
																				// conversion if *(LLVolume*) to LLVolume&
	const LLVolumeFace &getVolumeFace(const S32 f) const {return mVolumeFaces[f];} // DO NOT DELETE VOLUME WHILE USING THIS REFERENCE, OR HOLD A POINTER TO THIS VOLUMEFACE

	U32					mFaceMask;			// bit array of which faces exist in this volume
	LLVector3			mLODScaleBias;		// vector for biasing LOD based on scale
	
	void sculpt(U16 sculpt_width, U16 sculpt_height, S8 sculpt_components, const U8* sculpt_data, S32 sculpt_level);
	void copyVolumeFaces(LLVolume* volume);

private:
	void sculptGenerateMapVertices(U16 sculpt_width, U16 sculpt_height, S8 sculpt_components, const U8* sculpt_data, U8 sculpt_type);
	F32 sculptGetSurfaceArea();
	void sculptGeneratePlaceholder();
	void sculptCalcMeshResolution(U16 width, U16 height, U8 type, S32& s, S32& t);

	
protected:
	BOOL generate();
	void createVolumeFaces();
public:
	virtual BOOL createVolumeFacesFromFile(const std::string& file_name);
	virtual BOOL createVolumeFacesFromStream(std::istream& is);
	virtual BOOL unpackVolumeFaces(std::istream& is, S32 size);

	virtual void makeTetrahedron();
	virtual BOOL isTetrahedron();

 protected:
	BOOL mUnique;
	F32 mDetail;
	S32 mSculptLevel;
	BOOL mIsTetrahedron;
	
	LLVolumeParams mParams;
	LLPath *mPathp;
	LLProfile *mProfilep;
	std::vector<Point> mMesh;

	BOOL mGenerateSingleFace;
	typedef std::vector<LLVolumeFace> face_list_t;
	face_list_t mVolumeFaces;
};

std::ostream& operator<<(std::ostream &s, const LLVolumeParams &volume_params);

LLVector3 calc_binormal_from_triangle(
		const LLVector3& pos0,
		const LLVector2& tex0,
		const LLVector3& pos1,
		const LLVector2& tex1,
		const LLVector3& pos2,
		const LLVector2& tex2);

BOOL LLLineSegmentBoxIntersect(const LLVector3& start, const LLVector3& end, const LLVector3& center, const LLVector3& size);
BOOL LLTriangleRayIntersect(const LLVector3& vert0, const LLVector3& vert1, const LLVector3& vert2, const LLVector3& orig, const LLVector3& dir,
							F32* intersection_a, F32* intersection_b, F32* intersection_t, BOOL two_sided);
	
	

#endif<|MERGE_RESOLUTION|>--- conflicted
+++ resolved
@@ -803,10 +803,7 @@
 
 	BOOL create(LLVolume* volume, BOOL partial_build = FALSE);
 	void createBinormals();
-<<<<<<< HEAD
-=======
 	void makeTriStrip();
->>>>>>> 6d4b4762
 	
 	class VertexData
 	{
