--- conflicted
+++ resolved
@@ -184,26 +184,15 @@
 
 // sculpt types + flags
 
-<<<<<<< HEAD
-const U8 LL_SCULPT_TYPE_NONE      = 0;
-const U8 LL_SCULPT_TYPE_SPHERE    = 1;
-const U8 LL_SCULPT_TYPE_TORUS     = 2;
-const U8 LL_SCULPT_TYPE_PLANE     = 3;
-const U8 LL_SCULPT_TYPE_CYLINDER  = 4;
-const U8 LL_SCULPT_TYPE_MESH      = 5;
-const U8 LL_SCULPT_TYPE_GLTF      = 6;
-const U8 LL_SCULPT_TYPE_MASK      = LL_SCULPT_TYPE_SPHERE | LL_SCULPT_TYPE_TORUS | LL_SCULPT_TYPE_PLANE |
-	LL_SCULPT_TYPE_CYLINDER | LL_SCULPT_TYPE_MESH | LL_SCULPT_TYPE_GLTF;
-=======
 constexpr U8 LL_SCULPT_TYPE_NONE      = 0;
 constexpr U8 LL_SCULPT_TYPE_SPHERE    = 1;
 constexpr U8 LL_SCULPT_TYPE_TORUS     = 2;
 constexpr U8 LL_SCULPT_TYPE_PLANE     = 3;
 constexpr U8 LL_SCULPT_TYPE_CYLINDER  = 4;
 constexpr U8 LL_SCULPT_TYPE_MESH      = 5;
+constexpr U8 LL_SCULPT_TYPE_GLTF      = 6;
 constexpr U8 LL_SCULPT_TYPE_MASK      = LL_SCULPT_TYPE_SPHERE | LL_SCULPT_TYPE_TORUS | LL_SCULPT_TYPE_PLANE |
-	LL_SCULPT_TYPE_CYLINDER | LL_SCULPT_TYPE_MESH;
->>>>>>> f79548ec
+	LL_SCULPT_TYPE_CYLINDER | LL_SCULPT_TYPE_MESH | LL_SCULPT_TYPE_GLTF;
 
 // for value checks, assign new value after adding new types
 constexpr U8 LL_SCULPT_TYPE_MAX = LL_SCULPT_TYPE_MESH;
