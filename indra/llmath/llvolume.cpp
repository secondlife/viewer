/** 
 * @file llvolume.cpp
 *
 * $LicenseInfo:firstyear=2002&license=viewerlgpl$
 * Second Life Viewer Source Code
 * Copyright (C) 2010, Linden Research, Inc.
 * 
 * This library is free software; you can redistribute it and/or
 * modify it under the terms of the GNU Lesser General Public
 * License as published by the Free Software Foundation;
 * version 2.1 of the License only.
 * 
 * This library is distributed in the hope that it will be useful,
 * but WITHOUT ANY WARRANTY; without even the implied warranty of
 * MERCHANTABILITY or FITNESS FOR A PARTICULAR PURPOSE.  See the GNU
 * Lesser General Public License for more details.
 * 
 * You should have received a copy of the GNU Lesser General Public
 * License along with this library; if not, write to the Free Software
 * Foundation, Inc., 51 Franklin Street, Fifth Floor, Boston, MA  02110-1301  USA
 * 
 * Linden Research, Inc., 945 Battery Street, San Francisco, CA  94111  USA
 * $/LicenseInfo$
 */

#include "linden_common.h"
#include "llmemory.h"
#include "llmath.h"

#include <set>
#if !LL_WINDOWS
#include <stdint.h>
#endif
#include <cmath>

#include "llerror.h"

#include "llvolumemgr.h"
#include "v2math.h"
#include "v3math.h"
#include "v4math.h"
#include "m4math.h"
#include "m3math.h"
#include "llmatrix3a.h"
#include "lloctree.h"
#include "llvolume.h"
#include "llvolumeoctree.h"
#include "llstl.h"
#include "llsdserialize.h"
#include "llvector4a.h"
#include "llmatrix4a.h"
#include "lltimer.h"

#define DEBUG_SILHOUETTE_BINORMALS 0
#define DEBUG_SILHOUETTE_NORMALS 0 // TomY: Use this to display normals using the silhouette
#define DEBUG_SILHOUETTE_EDGE_MAP 0 // DaveP: Use this to display edge map using the silhouette

const F32 MIN_CUT_DELTA = 0.02f;

const F32 HOLLOW_MIN = 0.f;
const F32 HOLLOW_MAX = 0.95f;
const F32 HOLLOW_MAX_SQUARE	= 0.7f;

const F32 TWIST_MIN = -1.f;
const F32 TWIST_MAX =  1.f;

const F32 RATIO_MIN = 0.f;
const F32 RATIO_MAX = 2.f; // Tom Y: Inverted sense here: 0 = top taper, 2 = bottom taper

const F32 HOLE_X_MIN= 0.05f;
const F32 HOLE_X_MAX= 1.0f;

const F32 HOLE_Y_MIN= 0.05f;
const F32 HOLE_Y_MAX= 0.5f;

const F32 SHEAR_MIN = -0.5f;
const F32 SHEAR_MAX =  0.5f;

const F32 REV_MIN = 1.f;
const F32 REV_MAX = 4.f;

const F32 TAPER_MIN = -1.f;
const F32 TAPER_MAX =  1.f;

const F32 SKEW_MIN	= -0.95f;
const F32 SKEW_MAX	=  0.95f;

const F32 SCULPT_MIN_AREA = 0.002f;
const S32 SCULPT_MIN_AREA_DETAIL = 1;

BOOL gDebugGL = FALSE;

BOOL check_same_clock_dir( const LLVector3& pt1, const LLVector3& pt2, const LLVector3& pt3, const LLVector3& norm)
{    
	LLVector3 test = (pt2-pt1)%(pt3-pt2);

	//answer
	if(test * norm < 0) 
	{
		return FALSE;
	}
	else 
	{
		return TRUE;
	}
} 

BOOL LLLineSegmentBoxIntersect(const LLVector3& start, const LLVector3& end, const LLVector3& center, const LLVector3& size)
{
	return LLLineSegmentBoxIntersect(start.mV, end.mV, center.mV, size.mV);
}

BOOL LLLineSegmentBoxIntersect(const F32* start, const F32* end, const F32* center, const F32* size)
{
	F32 fAWdU[3];
	F32 dir[3];
	F32 diff[3];

	for (U32 i = 0; i < 3; i++)
	{
		dir[i] = 0.5f * (end[i] - start[i]);
		diff[i] = (0.5f * (end[i] + start[i])) - center[i];
		fAWdU[i] = fabsf(dir[i]);
		if(fabsf(diff[i])>size[i] + fAWdU[i]) return false;
	}

	float f;
	f = dir[1] * diff[2] - dir[2] * diff[1];    if(fabsf(f)>size[1]*fAWdU[2] + size[2]*fAWdU[1])  return false;
	f = dir[2] * diff[0] - dir[0] * diff[2];    if(fabsf(f)>size[0]*fAWdU[2] + size[2]*fAWdU[0])  return false;
	f = dir[0] * diff[1] - dir[1] * diff[0];    if(fabsf(f)>size[0]*fAWdU[1] + size[1]*fAWdU[0])  return false;
	
	return true;
}

// Finds tangent vec based on three vertices with texture coordinates.
// Fills in dummy values if the triangle has degenerate texture coordinates.
void calc_tangent_from_triangle(
	LLVector4a&			normal,
	LLVector4a&			tangent_out,
	const LLVector4a& v1,
	const LLVector2&  w1,
	const LLVector4a& v2,
	const LLVector2&  w2,
	const LLVector4a& v3,
	const LLVector2&  w3)
{
	const F32* v1ptr = v1.getF32ptr();
	const F32* v2ptr = v2.getF32ptr();
	const F32* v3ptr = v3.getF32ptr();

	float x1 = v2ptr[0] - v1ptr[0];
	float x2 = v3ptr[0] - v1ptr[0];
	float y1 = v2ptr[1] - v1ptr[1];
	float y2 = v3ptr[1] - v1ptr[1];
	float z1 = v2ptr[2] - v1ptr[2];
	float z2 = v3ptr[2] - v1ptr[2];

	float s1 = w2.mV[0] - w1.mV[0];
	float s2 = w3.mV[0] - w1.mV[0];
	float t1 = w2.mV[1] - w1.mV[1];
	float t2 = w3.mV[1] - w1.mV[1];

	F32 rd = s1*t2-s2*t1;

	float r = ((rd*rd) > FLT_EPSILON) ? (1.0f / rd)
											    : ((rd > 0.0f) ? 1024.f : -1024.f); //some made up large ratio for division by zero

	llassert(llfinite(r));
	llassert(!llisnan(r));

	LLVector4a sdir(
		(t2 * x1 - t1 * x2) * r,
		(t2 * y1 - t1 * y2) * r,
		(t2 * z1 - t1 * z2) * r);

	LLVector4a tdir(
		(s1 * x2 - s2 * x1) * r,
		(s1 * y2 - s2 * y1) * r,
		(s1 * z2 - s2 * z1) * r);

	LLVector4a	n = normal;
	LLVector4a	t = sdir;

	LLVector4a ncrosst;
	ncrosst.setCross3(n,t);

	// Gram-Schmidt orthogonalize
	n.mul(n.dot3(t).getF32());

	LLVector4a tsubn;
	tsubn.setSub(t,n);

	if (tsubn.dot3(tsubn).getF32() > F_APPROXIMATELY_ZERO)
	{
		tsubn.normalize3fast_checked();

		// Calculate handedness
		F32 handedness = ncrosst.dot3(tdir).getF32() < 0.f ? -1.f : 1.f;

		tsubn.getF32ptr()[3] = handedness;

		tangent_out = tsubn;
	}
	else
	{
		// degenerate, make up a value
		//
		tangent_out.set(0,0,1,1);
	}

}


// intersect test between triangle vert0, vert1, vert2 and a ray from orig in direction dir.
// returns TRUE if intersecting and returns barycentric coordinates in intersection_a, intersection_b,
// and returns the intersection point along dir in intersection_t.

// Moller-Trumbore algorithm
BOOL LLTriangleRayIntersect(const LLVector4a& vert0, const LLVector4a& vert1, const LLVector4a& vert2, const LLVector4a& orig, const LLVector4a& dir,
							F32& intersection_a, F32& intersection_b, F32& intersection_t)
{
	
	/* find vectors for two edges sharing vert0 */
	LLVector4a edge1;
	edge1.setSub(vert1, vert0);
	
	LLVector4a edge2;
	edge2.setSub(vert2, vert0);

	/* begin calculating determinant - also used to calculate U parameter */
	LLVector4a pvec;
	pvec.setCross3(dir, edge2);

	/* if determinant is near zero, ray lies in plane of triangle */
	LLVector4a det;
	det.setAllDot3(edge1, pvec);
	
	if (det.greaterEqual(LLVector4a::getEpsilon()).getGatheredBits() & 0x7)
	{
		/* calculate distance from vert0 to ray origin */
		LLVector4a tvec;
		tvec.setSub(orig, vert0);

		/* calculate U parameter and test bounds */
		LLVector4a u;
		u.setAllDot3(tvec,pvec);

		if ((u.greaterEqual(LLVector4a::getZero()).getGatheredBits() & 0x7) &&
			(u.lessEqual(det).getGatheredBits() & 0x7))
		{
			/* prepare to test V parameter */
			LLVector4a qvec;
			qvec.setCross3(tvec, edge1);
			
			/* calculate V parameter and test bounds */
			LLVector4a v;
			v.setAllDot3(dir, qvec);

			
			//if (!(v < 0.f || u + v > det))

			LLVector4a sum_uv;
			sum_uv.setAdd(u, v);

			S32 v_gequal = v.greaterEqual(LLVector4a::getZero()).getGatheredBits() & 0x7;
			S32 sum_lequal = sum_uv.lessEqual(det).getGatheredBits() & 0x7;

			if (v_gequal  && sum_lequal)
			{
				/* calculate t, scale parameters, ray intersects triangle */
				LLVector4a t;
				t.setAllDot3(edge2,qvec);

				t.div(det);
				u.div(det);
				v.div(det);
				
				intersection_a = u[0];
				intersection_b = v[0];
				intersection_t = t[0];
				return TRUE;
			}
		}
	}
		
	return FALSE;
} 

BOOL LLTriangleRayIntersectTwoSided(const LLVector4a& vert0, const LLVector4a& vert1, const LLVector4a& vert2, const LLVector4a& orig, const LLVector4a& dir,
							F32& intersection_a, F32& intersection_b, F32& intersection_t)
{
	F32 u, v, t;
	
	/* find vectors for two edges sharing vert0 */
	LLVector4a edge1;
	edge1.setSub(vert1, vert0);
	
	
	LLVector4a edge2;
	edge2.setSub(vert2, vert0);

	/* begin calculating determinant - also used to calculate U parameter */
	LLVector4a pvec;
	pvec.setCross3(dir, edge2);

	/* if determinant is near zero, ray lies in plane of triangle */
	F32 det = edge1.dot3(pvec).getF32();

	
	if (det > -F_APPROXIMATELY_ZERO && det < F_APPROXIMATELY_ZERO)
	{
		return FALSE;
	}

	F32 inv_det = 1.f / det;

	/* calculate distance from vert0 to ray origin */
	LLVector4a tvec;
	tvec.setSub(orig, vert0);
	
	/* calculate U parameter and test bounds */
	u = (tvec.dot3(pvec).getF32()) * inv_det;
	if (u < 0.f || u > 1.f)
	{
		return FALSE;
	}

	/* prepare to test V parameter */
	tvec.sub(edge1);
		
	/* calculate V parameter and test bounds */
	v = (dir.dot3(tvec).getF32()) * inv_det;
	
	if (v < 0.f || u + v > 1.f)
	{
		return FALSE;
	}

	/* calculate t, ray intersects triangle */
	t = (edge2.dot3(tvec).getF32()) * inv_det;
	
	intersection_a = u;
	intersection_b = v;
	intersection_t = t;
	
	
	return TRUE;
} 

//helper for non-aligned vectors
BOOL LLTriangleRayIntersect(const LLVector3& vert0, const LLVector3& vert1, const LLVector3& vert2, const LLVector3& orig, const LLVector3& dir,
							F32& intersection_a, F32& intersection_b, F32& intersection_t, BOOL two_sided)
{
	LLVector4a vert0a, vert1a, vert2a, origa, dira;
	vert0a.load3(vert0.mV);
	vert1a.load3(vert1.mV);
	vert2a.load3(vert2.mV);
	origa.load3(orig.mV);
	dira.load3(dir.mV);

	if (two_sided)
	{
		return LLTriangleRayIntersectTwoSided(vert0a, vert1a, vert2a, origa, dira, 
				intersection_a, intersection_b, intersection_t);
	}
	else
	{
		return LLTriangleRayIntersect(vert0a, vert1a, vert2a, origa, dira, 
				intersection_a, intersection_b, intersection_t);
	}
}

class LLVolumeOctreeRebound : public LLOctreeTravelerDepthFirst<LLVolumeTriangle>
{
public:
	const LLVolumeFace* mFace;

	LLVolumeOctreeRebound(const LLVolumeFace* face)
	{
		mFace = face;
	}

	virtual void visit(const LLOctreeNode<LLVolumeTriangle>* branch)
	{ //this is a depth first traversal, so it's safe to assum all children have complete
		//bounding data

		LLVolumeOctreeListener* node = (LLVolumeOctreeListener*) branch->getListener(0);

		LLVector4a& min = node->mExtents[0];
		LLVector4a& max = node->mExtents[1];

		if (!branch->isEmpty())
		{ //node has data, find AABB that binds data set
			const LLVolumeTriangle* tri = *(branch->getDataBegin());
			
			//initialize min/max to first available vertex
			min = *(tri->mV[0]);
			max = *(tri->mV[0]);
			
			for (LLOctreeNode<LLVolumeTriangle>::const_element_iter iter = 
				branch->getDataBegin(); iter != branch->getDataEnd(); ++iter)
			{ //for each triangle in node

				//stretch by triangles in node
				tri = *iter;
				
				min.setMin(min, *tri->mV[0]);
				min.setMin(min, *tri->mV[1]);
				min.setMin(min, *tri->mV[2]);

				max.setMax(max, *tri->mV[0]);
				max.setMax(max, *tri->mV[1]);
				max.setMax(max, *tri->mV[2]);
			}
		}
		else if (!branch->isLeaf())
		{ //no data, but child nodes exist
			LLVolumeOctreeListener* child = (LLVolumeOctreeListener*) branch->getChild(0)->getListener(0);

			//initialize min/max to extents of first child
			min = child->mExtents[0];
			max = child->mExtents[1];
		}
		else
		{
			LL_ERRS() << "Empty leaf" << LL_ENDL;
		}

		for (S32 i = 0; i < branch->getChildCount(); ++i)
		{  //stretch by child extents
			LLVolumeOctreeListener* child = (LLVolumeOctreeListener*) branch->getChild(i)->getListener(0);
			min.setMin(min, child->mExtents[0]);
			max.setMax(max, child->mExtents[1]);
		}

		node->mBounds[0].setAdd(min, max);
		node->mBounds[0].mul(0.5f);

		node->mBounds[1].setSub(max,min);
		node->mBounds[1].mul(0.5f);
	}
};

//-------------------------------------------------------------------
// statics
//-------------------------------------------------------------------


//----------------------------------------------------

LLProfile::Face* LLProfile::addCap(S16 faceID)
{
	Face *face   = vector_append(mFaces, 1);
	
	face->mIndex = 0;
	face->mCount = mTotal;
	face->mScaleU= 1.0f;
	face->mCap   = TRUE;
	face->mFaceID = faceID;
	return face;
}

LLProfile::Face* LLProfile::addFace(S32 i, S32 count, F32 scaleU, S16 faceID, BOOL flat)
{
	Face *face   = vector_append(mFaces, 1);
	
	face->mIndex = i;
	face->mCount = count;
	face->mScaleU= scaleU;

	face->mFlat = flat;
	face->mCap   = FALSE;
	face->mFaceID = faceID;
	return face;
}

//static
S32 LLProfile::getNumNGonPoints(const LLProfileParams& params, S32 sides, F32 offset, F32 bevel, F32 ang_scale, S32 split)
{ // this is basically LLProfile::genNGon stripped down to only the operations that influence the number of points
	S32 np = 0;

	// Generate an n-sided "circular" path.
	// 0 is (1,0), and we go counter-clockwise along a circular path from there.
	F32 t, t_step, t_first, t_fraction;
	
	F32 begin  = params.getBegin();
	F32 end    = params.getEnd();

	t_step = 1.0f / sides;
	
	t_first = floor(begin * sides) / (F32)sides;

	// pt1 is the first point on the fractional face.
	// Starting t and ang values for the first face
	t = t_first;
	
	// Increment to the next point.
	// pt2 is the end point on the fractional face
	t += t_step;
	
	t_fraction = (begin - t_first)*sides;

	// Only use if it's not almost exactly on an edge.
	if (t_fraction < 0.9999f)
	{
		np++;
	}

	// There's lots of potential here for floating point error to generate unneeded extra points - DJS 04/05/02
	while (t < end)
	{
		// Iterate through all the integer steps of t.
		np++;

		t += t_step;
	}

	t_fraction = (end - (t - t_step))*sides;

	// Find the fraction that we need to add to the end point.
	t_fraction = (end - (t - t_step))*sides;
	if (t_fraction > 0.0001f)
	{
		np++;
	}

	// If we're sliced, the profile is open.
	if ((end - begin)*ang_scale < 0.99f)
	{
		if (params.getHollow() <= 0)
		{
			// put center point if not hollow.
			np++;
		}
	}
	
	return np;
}

// What is the bevel parameter used for? - DJS 04/05/02
// Bevel parameter is currently unused but presumedly would support
// filleted and chamfered corners
void LLProfile::genNGon(const LLProfileParams& params, S32 sides, F32 offset, F32 bevel, F32 ang_scale, S32 split)
{
	// Generate an n-sided "circular" path.
	// 0 is (1,0), and we go counter-clockwise along a circular path from there.
	static const F32 tableScale[] = { 1, 1, 1, 0.5f, 0.707107f, 0.53f, 0.525f, 0.5f };
	F32 scale = 0.5f;
	F32 t, t_step, t_first, t_fraction, ang, ang_step;
	LLVector4a pt1,pt2;

	F32 begin  = params.getBegin();
	F32 end    = params.getEnd();

	t_step = 1.0f / sides;
	ang_step = 2.0f*F_PI*t_step*ang_scale;

	// Scale to have size "match" scale.  Compensates to get object to generally fill bounding box.

	S32 total_sides = ll_round(sides / ang_scale);	// Total number of sides all around

	if (total_sides < 8)
	{
		scale = tableScale[total_sides];
	}

	t_first = floor(begin * sides) / (F32)sides;

	// pt1 is the first point on the fractional face.
	// Starting t and ang values for the first face
	t = t_first;
	ang = 2.0f*F_PI*(t*ang_scale + offset);
	pt1.set(cos(ang)*scale,sin(ang)*scale, t);

	// Increment to the next point.
	// pt2 is the end point on the fractional face
	t += t_step;
	ang += ang_step;
	pt2.set(cos(ang)*scale,sin(ang)*scale,t);

	t_fraction = (begin - t_first)*sides;

	// Only use if it's not almost exactly on an edge.
	if (t_fraction < 0.9999f)
	{
		LLVector4a new_pt;
		new_pt.setLerp(pt1, pt2, t_fraction);
		mProfile.push_back(new_pt);
	}

	// There's lots of potential here for floating point error to generate unneeded extra points - DJS 04/05/02
	while (t < end)
	{
		// Iterate through all the integer steps of t.
		pt1.set(cos(ang)*scale,sin(ang)*scale,t);

		if (mProfile.size() > 0) {
			LLVector4a p = mProfile[mProfile.size()-1];
			for (S32 i = 0; i < split && mProfile.size() > 0; i++) {
				//mProfile.push_back(p+(pt1-p) * 1.0f/(float)(split+1) * (float)(i+1));
				LLVector4a new_pt;
				new_pt.setSub(pt1, p);
				new_pt.mul(1.0f/(float)(split+1) * (float)(i+1));
				new_pt.add(p);
				mProfile.push_back(new_pt);
			}
		}
		mProfile.push_back(pt1);

		t += t_step;
		ang += ang_step;
	}

	t_fraction = (end - (t - t_step))*sides;

	// pt1 is the first point on the fractional face
	// pt2 is the end point on the fractional face
	pt2.set(cos(ang)*scale,sin(ang)*scale,t);

	// Find the fraction that we need to add to the end point.
	t_fraction = (end - (t - t_step))*sides;
	if (t_fraction > 0.0001f)
	{
		LLVector4a new_pt;
		new_pt.setLerp(pt1, pt2, t_fraction);
		
		if (mProfile.size() > 0) {
			LLVector4a p = mProfile[mProfile.size()-1];
			for (S32 i = 0; i < split && mProfile.size() > 0; i++) {
				//mProfile.push_back(p+(new_pt-p) * 1.0f/(float)(split+1) * (float)(i+1));

				LLVector4a pt1;
				pt1.setSub(new_pt, p);
				pt1.mul(1.0f/(float)(split+1) * (float)(i+1));
				pt1.add(p);
				mProfile.push_back(pt1);
			}
		}
		mProfile.push_back(new_pt);
	}

	// If we're sliced, the profile is open.
	if ((end - begin)*ang_scale < 0.99f)
	{
		if ((end - begin)*ang_scale > 0.5f)
		{
			mConcave = TRUE;
		}
		else
		{
			mConcave = FALSE;
		}
		mOpen = TRUE;
		if (params.getHollow() <= 0)
		{
			// put center point if not hollow.
			mProfile.push_back(LLVector4a(0,0,0));
		}
	}
	else
	{
		// The profile isn't open.
		mOpen = FALSE;
		mConcave = FALSE;
	}

	mTotal = mProfile.size();
}

// Hollow is percent of the original bounding box, not of this particular
// profile's geometry.  Thus, a swept triangle needs lower hollow values than
// a swept square.
LLProfile::Face* LLProfile::addHole(const LLProfileParams& params, BOOL flat, F32 sides, F32 offset, F32 box_hollow, F32 ang_scale, S32 split)
{
	// Note that addHole will NOT work for non-"circular" profiles, if we ever decide to use them.

	// Total add has number of vertices on outside.
	mTotalOut = mTotal;

	// Why is the "bevel" parameter -1? DJS 04/05/02
	genNGon(params, llfloor(sides),offset,-1, ang_scale, split);

	Face *face = addFace(mTotalOut, mTotal-mTotalOut,0,LL_FACE_INNER_SIDE, flat);

	static LLAlignedArray<LLVector4a,64> pt;
	pt.resize(mTotal) ;

	for (S32 i=mTotalOut;i<mTotal;i++)
	{
		pt[i] = mProfile[i];
		pt[i].mul(box_hollow);
	}

	S32 j=mTotal-1;
	for (S32 i=mTotalOut;i<mTotal;i++)
	{
		mProfile[i] = pt[j--];
	}

	for (S32 i=0;i<(S32)mFaces.size();i++) 
	{
		if (mFaces[i].mCap)
		{
			mFaces[i].mCount *= 2;
		}
	}

	return face;
}

//static
S32 LLProfile::getNumPoints(const LLProfileParams& params, BOOL path_open,F32 detail, S32 split,
						 BOOL is_sculpted, S32 sculpt_size)
{ // this is basically LLProfile::generate stripped down to only operations that influence the number of points
	if (detail < MIN_LOD)
	{
		detail = MIN_LOD;
	}

	// Generate the face data
	F32 hollow = params.getHollow();

	S32 np = 0;

	switch (params.getCurveType() & LL_PCODE_PROFILE_MASK)
	{
	case LL_PCODE_PROFILE_SQUARE:
		{
			np = getNumNGonPoints(params, 4,-0.375, 0, 1, split);
		
			if (hollow)
			{
				np *= 2;
			}
		}
		break;
	case  LL_PCODE_PROFILE_ISOTRI:
	case  LL_PCODE_PROFILE_RIGHTTRI:
	case  LL_PCODE_PROFILE_EQUALTRI:
		{
			np = getNumNGonPoints(params, 3,0, 0, 1, split);
						
			if (hollow)
			{
				np *= 2;
			}
		}
		break;
	case LL_PCODE_PROFILE_CIRCLE:
		{
			// If this has a square hollow, we should adjust the
			// number of faces a bit so that the geometry lines up.
			U8 hole_type=0;
			F32 circle_detail = MIN_DETAIL_FACES * detail;
			if (hollow)
			{
				hole_type = params.getCurveType() & LL_PCODE_HOLE_MASK;
				if (hole_type == LL_PCODE_HOLE_SQUARE)
				{
					// Snap to the next multiple of four sides,
					// so that corners line up.
					circle_detail = llceil(circle_detail / 4.0f) * 4.0f;
				}
			}

			S32 sides = (S32)circle_detail;

			if (is_sculpted)
				sides = sculpt_size;
			
			np = getNumNGonPoints(params, sides);
			
			if (hollow)
			{
				np *= 2;
			}
		}
		break;
	case LL_PCODE_PROFILE_CIRCLE_HALF:
		{
			// If this has a square hollow, we should adjust the
			// number of faces a bit so that the geometry lines up.
			U8 hole_type=0;
			// Number of faces is cut in half because it's only a half-circle.
			F32 circle_detail = MIN_DETAIL_FACES * detail * 0.5f;
			if (hollow)
			{
				hole_type = params.getCurveType() & LL_PCODE_HOLE_MASK;
				if (hole_type == LL_PCODE_HOLE_SQUARE)
				{
					// Snap to the next multiple of four sides (div 2),
					// so that corners line up.
					circle_detail = llceil(circle_detail / 2.0f) * 2.0f;
				}
			}
			np = getNumNGonPoints(params, llfloor(circle_detail), 0.5f, 0.f, 0.5f);
			
			if (hollow)
			{
				np *= 2;
			}

			// Special case for openness of sphere
			if ((params.getEnd() - params.getBegin()) < 1.f)
			{
			}
			else if (!hollow)
			{
				np++;
			}
		}
		break;
	default:
	   break;
	};

	
	return np;
}


BOOL LLProfile::generate(const LLProfileParams& params, BOOL path_open,F32 detail, S32 split,
						 BOOL is_sculpted, S32 sculpt_size)
{
	if ((!mDirty) && (!is_sculpted))
	{
		return FALSE;
	}
	mDirty = FALSE;

	if (detail < MIN_LOD)
	{
		LL_INFOS() << "Generating profile with LOD < MIN_LOD.  CLAMPING" << LL_ENDL;
		detail = MIN_LOD;
	}

	mProfile.resize(0);
	mFaces.resize(0);

	// Generate the face data
	S32 i;
	F32 begin = params.getBegin();
	F32 end = params.getEnd();
	F32 hollow = params.getHollow();

	// Quick validation to eliminate some server crashes.
	if (begin > end - 0.01f)
	{
		LL_WARNS() << "LLProfile::generate() assertion failed (begin >= end)" << LL_ENDL;
		return FALSE;
	}

	S32 face_num = 0;

	switch (params.getCurveType() & LL_PCODE_PROFILE_MASK)
	{
	case LL_PCODE_PROFILE_SQUARE:
		{
			genNGon(params, 4,-0.375, 0, 1, split);
			if (path_open)
			{
				addCap (LL_FACE_PATH_BEGIN);
			}

			for (i = llfloor(begin * 4.f); i < llfloor(end * 4.f + .999f); i++)
			{
				addFace((face_num++) * (split +1), split+2, 1, LL_FACE_OUTER_SIDE_0 << i, TRUE);
			}

			LLVector4a scale(1,1,4,1);

			for (i = 0; i <(S32) mProfile.size(); i++)
			{
				// Scale by 4 to generate proper tex coords.
				mProfile[i].mul(scale);
				llassert(mProfile[i].isFinite3());
			}

			if (hollow)
			{
				switch (params.getCurveType() & LL_PCODE_HOLE_MASK)
				{
				case LL_PCODE_HOLE_TRIANGLE:
					// This offset is not correct, but we can't change it now... DK 11/17/04
				  	addHole(params, TRUE, 3, -0.375f, hollow, 1.f, split);
					break;
				case LL_PCODE_HOLE_CIRCLE:
					// TODO: Compute actual detail levels for cubes
				  	addHole(params, FALSE, MIN_DETAIL_FACES * detail, -0.375f, hollow, 1.f);
					break;
				case LL_PCODE_HOLE_SAME:
				case LL_PCODE_HOLE_SQUARE:
				default:
					addHole(params, TRUE, 4, -0.375f, hollow, 1.f, split);
					break;
				}
			}
			
			if (path_open) {
				mFaces[0].mCount = mTotal;
			}
		}
		break;
	case  LL_PCODE_PROFILE_ISOTRI:
	case  LL_PCODE_PROFILE_RIGHTTRI:
	case  LL_PCODE_PROFILE_EQUALTRI:
		{
			genNGon(params, 3,0, 0, 1, split);
			LLVector4a scale(1,1,3,1);
			for (i = 0; i <(S32) mProfile.size(); i++)
			{
				// Scale by 3 to generate proper tex coords.
				mProfile[i].mul(scale);
				llassert(mProfile[i].isFinite3());
			}

			if (path_open)
			{
				addCap(LL_FACE_PATH_BEGIN);
			}

			for (i = llfloor(begin * 3.f); i < llfloor(end * 3.f + .999f); i++)
			{
				addFace((face_num++) * (split +1), split+2, 1, LL_FACE_OUTER_SIDE_0 << i, TRUE);
			}
			if (hollow)
			{
				// Swept triangles need smaller hollowness values,
				// because the triangle doesn't fill the bounding box.
				F32 triangle_hollow = hollow / 2.f;

				switch (params.getCurveType() & LL_PCODE_HOLE_MASK)
				{
				case LL_PCODE_HOLE_CIRCLE:
					// TODO: Actually generate level of detail for triangles
					addHole(params, FALSE, MIN_DETAIL_FACES * detail, 0, triangle_hollow, 1.f);
					break;
				case LL_PCODE_HOLE_SQUARE:
					addHole(params, TRUE, 4, 0, triangle_hollow, 1.f, split);
					break;
				case LL_PCODE_HOLE_SAME:
				case LL_PCODE_HOLE_TRIANGLE:
				default:
					addHole(params, TRUE, 3, 0, triangle_hollow, 1.f, split);
					break;
				}
			}
		}
		break;
	case LL_PCODE_PROFILE_CIRCLE:
		{
			// If this has a square hollow, we should adjust the
			// number of faces a bit so that the geometry lines up.
			U8 hole_type=0;
			F32 circle_detail = MIN_DETAIL_FACES * detail;
			if (hollow)
			{
				hole_type = params.getCurveType() & LL_PCODE_HOLE_MASK;
				if (hole_type == LL_PCODE_HOLE_SQUARE)
				{
					// Snap to the next multiple of four sides,
					// so that corners line up.
					circle_detail = llceil(circle_detail / 4.0f) * 4.0f;
				}
			}

			S32 sides = (S32)circle_detail;

			if (is_sculpted)
				sides = sculpt_size;
			
			genNGon(params, sides);
			
			if (path_open)
			{
				addCap (LL_FACE_PATH_BEGIN);
			}

			if (mOpen && !hollow)
			{
				addFace(0,mTotal-1,0,LL_FACE_OUTER_SIDE_0, FALSE);
			}
			else
			{
				addFace(0,mTotal,0,LL_FACE_OUTER_SIDE_0, FALSE);
			}

			if (hollow)
			{
				switch (hole_type)
				{
				case LL_PCODE_HOLE_SQUARE:
					addHole(params, TRUE, 4, 0, hollow, 1.f, split);
					break;
				case LL_PCODE_HOLE_TRIANGLE:
					addHole(params, TRUE, 3, 0, hollow, 1.f, split);
					break;
				case LL_PCODE_HOLE_CIRCLE:
				case LL_PCODE_HOLE_SAME:
				default:
					addHole(params, FALSE, circle_detail, 0, hollow, 1.f);
					break;
				}
			}
		}
		break;
	case LL_PCODE_PROFILE_CIRCLE_HALF:
		{
			// If this has a square hollow, we should adjust the
			// number of faces a bit so that the geometry lines up.
			U8 hole_type=0;
			// Number of faces is cut in half because it's only a half-circle.
			F32 circle_detail = MIN_DETAIL_FACES * detail * 0.5f;
			if (hollow)
			{
				hole_type = params.getCurveType() & LL_PCODE_HOLE_MASK;
				if (hole_type == LL_PCODE_HOLE_SQUARE)
				{
					// Snap to the next multiple of four sides (div 2),
					// so that corners line up.
					circle_detail = llceil(circle_detail / 2.0f) * 2.0f;
				}
			}
			genNGon(params, llfloor(circle_detail), 0.5f, 0.f, 0.5f);
			if (path_open)
			{
				addCap(LL_FACE_PATH_BEGIN);
			}
			if (mOpen && !params.getHollow())
			{
				addFace(0,mTotal-1,0,LL_FACE_OUTER_SIDE_0, FALSE);
			}
			else
			{
				addFace(0,mTotal,0,LL_FACE_OUTER_SIDE_0, FALSE);
			}

			if (hollow)
			{
				switch (hole_type)
				{
				case LL_PCODE_HOLE_SQUARE:
					addHole(params, TRUE, 2, 0.5f, hollow, 0.5f, split);
					break;
				case LL_PCODE_HOLE_TRIANGLE:
					addHole(params, TRUE, 3,  0.5f, hollow, 0.5f, split);
					break;
				case LL_PCODE_HOLE_CIRCLE:
				case LL_PCODE_HOLE_SAME:
				default:
					addHole(params, FALSE, circle_detail,  0.5f, hollow, 0.5f);
					break;
				}
			}

			// Special case for openness of sphere
			if ((params.getEnd() - params.getBegin()) < 1.f)
			{
				mOpen = TRUE;
			}
			else if (!hollow)
			{
				mOpen = FALSE;
				mProfile.push_back(mProfile[0]);
				mTotal++;
			}
		}
		break;
	default:
	    LL_ERRS() << "Unknown profile: getCurveType()=" << params.getCurveType() << LL_ENDL;
		break;
	};

	if (path_open)
	{
		addCap(LL_FACE_PATH_END); // bottom
	}
	
	if ( mOpen) // interior edge caps
	{
		addFace(mTotal-1, 2,0.5,LL_FACE_PROFILE_BEGIN, TRUE); 

		if (hollow)
		{
			addFace(mTotalOut-1, 2,0.5,LL_FACE_PROFILE_END, TRUE);
		}
		else
		{
			addFace(mTotal-2, 2,0.5,LL_FACE_PROFILE_END, TRUE);
		}
	}
	
	return TRUE;
}



BOOL LLProfileParams::importFile(LLFILE *fp)
{
	const S32 BUFSIZE = 16384;
	char buffer[BUFSIZE];	/* Flawfinder: ignore */
	// *NOTE: changing the size or type of these buffers will require
	// changing the sscanf below.
	char keyword[256];	/* Flawfinder: ignore */
	char valuestr[256];	/* Flawfinder: ignore */
	keyword[0] = 0;
	valuestr[0] = 0;
	F32 tempF32;
	U32 tempU32;

	while (!feof(fp))
	{
		if (fgets(buffer, BUFSIZE, fp) == NULL)
		{
			buffer[0] = '\0';
		}
		
		sscanf(	/* Flawfinder: ignore */
			buffer,
			" %255s %255s",
			keyword, valuestr);
		if (!strcmp("{", keyword))
		{
			continue;
		}
		if (!strcmp("}",keyword))
		{
			break;
		}
		else if (!strcmp("curve", keyword))
		{
			sscanf(valuestr,"%d",&tempU32);
			setCurveType((U8) tempU32);
		}
		else if (!strcmp("begin",keyword))
		{
			sscanf(valuestr,"%g",&tempF32);
			setBegin(tempF32);
		}
		else if (!strcmp("end",keyword))
		{
			sscanf(valuestr,"%g",&tempF32);
			setEnd(tempF32);
		}
		else if (!strcmp("hollow",keyword))
		{
			sscanf(valuestr,"%g",&tempF32);
			setHollow(tempF32);
		}
		else
		{
			LL_WARNS() << "unknown keyword " << keyword << " in profile import" << LL_ENDL;
		}
	}

	return TRUE;
}


BOOL LLProfileParams::exportFile(LLFILE *fp) const
{
	fprintf(fp,"\t\tprofile 0\n");
	fprintf(fp,"\t\t{\n");
	fprintf(fp,"\t\t\tcurve\t%d\n", getCurveType());
	fprintf(fp,"\t\t\tbegin\t%g\n", getBegin());
	fprintf(fp,"\t\t\tend\t%g\n", getEnd());
	fprintf(fp,"\t\t\thollow\t%g\n", getHollow());
	fprintf(fp, "\t\t}\n");
	return TRUE;
}


BOOL LLProfileParams::importLegacyStream(std::istream& input_stream)
{
	const S32 BUFSIZE = 16384;
	char buffer[BUFSIZE];	/* Flawfinder: ignore */
	// *NOTE: changing the size or type of these buffers will require
	// changing the sscanf below.
	char keyword[256];	/* Flawfinder: ignore */
	char valuestr[256];	/* Flawfinder: ignore */
	keyword[0] = 0;
	valuestr[0] = 0;
	F32 tempF32;
	U32 tempU32;

	while (input_stream.good())
	{
		input_stream.getline(buffer, BUFSIZE);
		sscanf(	/* Flawfinder: ignore */
			buffer,
			" %255s %255s",
			keyword,
			valuestr);
		if (!strcmp("{", keyword))
		{
			continue;
		}
		if (!strcmp("}",keyword))
		{
			break;
		}
		else if (!strcmp("curve", keyword))
		{
			sscanf(valuestr,"%d",&tempU32);
			setCurveType((U8) tempU32);
		}
		else if (!strcmp("begin",keyword))
		{
			sscanf(valuestr,"%g",&tempF32);
			setBegin(tempF32);
		}
		else if (!strcmp("end",keyword))
		{
			sscanf(valuestr,"%g",&tempF32);
			setEnd(tempF32);
		}
		else if (!strcmp("hollow",keyword))
		{
			sscanf(valuestr,"%g",&tempF32);
			setHollow(tempF32);
		}
		else
		{
 		LL_WARNS() << "unknown keyword " << keyword << " in profile import" << LL_ENDL;
		}
	}

	return TRUE;
}


BOOL LLProfileParams::exportLegacyStream(std::ostream& output_stream) const
{
	output_stream <<"\t\tprofile 0\n";
	output_stream <<"\t\t{\n";
	output_stream <<"\t\t\tcurve\t" << (S32) getCurveType() << "\n";
	output_stream <<"\t\t\tbegin\t" << getBegin() << "\n";
	output_stream <<"\t\t\tend\t" << getEnd() << "\n";
	output_stream <<"\t\t\thollow\t" << getHollow() << "\n";
	output_stream << "\t\t}\n";
	return TRUE;
}

LLSD LLProfileParams::asLLSD() const
{
	LLSD sd;

	sd["curve"] = getCurveType();
	sd["begin"] = getBegin();
	sd["end"] = getEnd();
	sd["hollow"] = getHollow();
	return sd;
}

bool LLProfileParams::fromLLSD(LLSD& sd)
{
	setCurveType(sd["curve"].asInteger());
	setBegin((F32)sd["begin"].asReal());
	setEnd((F32)sd["end"].asReal());
	setHollow((F32)sd["hollow"].asReal());
	return true;
}

void LLProfileParams::copyParams(const LLProfileParams &params)
{
	setCurveType(params.getCurveType());
	setBegin(params.getBegin());
	setEnd(params.getEnd());
	setHollow(params.getHollow());
}


LLPath::~LLPath()
{
}

S32 LLPath::getNumNGonPoints(const LLPathParams& params, S32 sides, F32 startOff, F32 end_scale, F32 twist_scale)
{ //this is basically LLPath::genNGon stripped down to only operations that influence the number of points added
	S32 ret = 0;

	F32 step= 1.0f / sides;
	F32 t	= params.getBegin();
	ret = 1;
	
	t+=step;

	// Snap to a quantized parameter, so that cut does not
	// affect most sample points.
	t = ((S32)(t * sides)) / (F32)sides;

	// Run through the non-cut dependent points.
	while (t < params.getEnd())
	{
		ret++;
		t+=step;
	}

	ret++;

	return ret;
}

void LLPath::genNGon(const LLPathParams& params, S32 sides, F32 startOff, F32 end_scale, F32 twist_scale)
{
	// Generates a circular path, starting at (1, 0, 0), counterclockwise along the xz plane.
	static const F32 tableScale[] = { 1, 1, 1, 0.5f, 0.707107f, 0.53f, 0.525f, 0.5f };

	F32 revolutions = params.getRevolutions();
	F32 skew		= params.getSkew();
	F32 skew_mag	= fabs(skew);
	F32 hole_x		= params.getScaleX() * (1.0f - skew_mag);
	F32 hole_y		= params.getScaleY();

	// Calculate taper begin/end for x,y (Negative means taper the beginning)
	F32 taper_x_begin	= 1.0f;
	F32 taper_x_end		= 1.0f - params.getTaperX();
	F32	taper_y_begin	= 1.0f;
	F32	taper_y_end		= 1.0f - params.getTaperY();

	if ( taper_x_end > 1.0f )
	{
		// Flip tapering.
		taper_x_begin	= 2.0f - taper_x_end;
		taper_x_end		= 1.0f;
	}
	if ( taper_y_end > 1.0f )
	{
		// Flip tapering.
		taper_y_begin	= 2.0f - taper_y_end;
		taper_y_end		= 1.0f;
	}

	// For spheres, the radius is usually zero.
	F32 radius_start = 0.5f;
	if (sides < 8)
	{
		radius_start = tableScale[sides];
	}

	// Scale the radius to take the hole size into account.
	radius_start *= 1.0f - hole_y;
	
	// Now check the radius offset to calculate the start,end radius.  (Negative means
	// decrease the start radius instead).
	F32 radius_end    = radius_start;
	F32 radius_offset = params.getRadiusOffset();
	if (radius_offset < 0.f)
	{
		radius_start *= 1.f + radius_offset;
	}
	else
	{
		radius_end   *= 1.f - radius_offset;
	}	

	// Is the path NOT a closed loop?
	mOpen = ( (params.getEnd()*end_scale - params.getBegin() < 1.0f) ||
		      (skew_mag > 0.001f) ||
			  (fabs(taper_x_end - taper_x_begin) > 0.001f) ||
			  (fabs(taper_y_end - taper_y_begin) > 0.001f) ||
			  (fabs(radius_end - radius_start) > 0.001f) );

	F32 ang, c, s;
	LLQuaternion twist, qang;
	PathPt *pt;
	LLVector3 path_axis (1.f, 0.f, 0.f);
	//LLVector3 twist_axis(0.f, 0.f, 1.f);
	F32 twist_begin = params.getTwistBegin() * twist_scale;
	F32 twist_end	= params.getTwist() * twist_scale;

	// We run through this once before the main loop, to make sure
	// the path begins at the correct cut.
	F32 step= 1.0f / sides;
	F32 t	= params.getBegin();
	pt		= mPath.append(1);
	ang		= 2.0f*F_PI*revolutions * t;
	s		= sin(ang)*lerp(radius_start, radius_end, t);	
	c		= cos(ang)*lerp(radius_start, radius_end, t);


	pt->mPos.set(0 + lerp(0,params.getShear().mV[0],s)
					  + lerp(-skew ,skew, t) * 0.5f,
					c + lerp(0,params.getShear().mV[1],s), 
					s);
	pt->mScale.set(hole_x * lerp(taper_x_begin, taper_x_end, t),
		hole_y * lerp(taper_y_begin, taper_y_end, t),
		0,1);
	pt->mTexT  = t;

	// Twist rotates the path along the x,y plane (I think) - DJS 04/05/02
	twist.setQuat  (lerp(twist_begin,twist_end,t) * 2.f * F_PI - F_PI,0,0,1);
	// Rotate the point around the circle's center.
	qang.setQuat   (ang,path_axis);

	LLMatrix3 rot(twist * qang);

	pt->mRot.loadu(rot);

	t+=step;

	// Snap to a quantized parameter, so that cut does not
	// affect most sample points.
	t = ((S32)(t * sides)) / (F32)sides;

	// Run through the non-cut dependent points.
	while (t < params.getEnd())
	{
		pt		= mPath.append(1);

		ang = 2.0f*F_PI*revolutions * t;
		c   = cos(ang)*lerp(radius_start, radius_end, t);
		s   = sin(ang)*lerp(radius_start, radius_end, t);

		pt->mPos.set(0 + lerp(0,params.getShear().mV[0],s)
					      + lerp(-skew ,skew, t) * 0.5f,
						c + lerp(0,params.getShear().mV[1],s), 
						s);

		pt->mScale.set(hole_x * lerp(taper_x_begin, taper_x_end, t),
					hole_y * lerp(taper_y_begin, taper_y_end, t),
					0,1);
		pt->mTexT  = t;

		// Twist rotates the path along the x,y plane (I think) - DJS 04/05/02
		twist.setQuat  (lerp(twist_begin,twist_end,t) * 2.f * F_PI - F_PI,0,0,1);
		// Rotate the point around the circle's center.
		qang.setQuat   (ang,path_axis);
		LLMatrix3 tmp(twist*qang);
		pt->mRot.loadu(tmp);

		t+=step;
	}

	// Make one final pass for the end cut.
	t = params.getEnd();
	pt		= mPath.append(1);
	ang = 2.0f*F_PI*revolutions * t;
	c   = cos(ang)*lerp(radius_start, radius_end, t);
	s   = sin(ang)*lerp(radius_start, radius_end, t);

	pt->mPos.set(0 + lerp(0,params.getShear().mV[0],s)
					  + lerp(-skew ,skew, t) * 0.5f,
					c + lerp(0,params.getShear().mV[1],s), 
					s);
	pt->mScale.set(hole_x * lerp(taper_x_begin, taper_x_end, t),
				   hole_y * lerp(taper_y_begin, taper_y_end, t),
				   0,1);
	pt->mTexT  = t;

	// Twist rotates the path along the x,y plane (I think) - DJS 04/05/02
	twist.setQuat  (lerp(twist_begin,twist_end,t) * 2.f * F_PI - F_PI,0,0,1);
	// Rotate the point around the circle's center.
	qang.setQuat   (ang,path_axis);
	LLMatrix3 tmp(twist*qang);
	pt->mRot.loadu(tmp);

	mTotal = mPath.size();
}

const LLVector2 LLPathParams::getBeginScale() const
{
	LLVector2 begin_scale(1.f, 1.f);
	if (getScaleX() > 1)
	{
		begin_scale.mV[0] = 2-getScaleX();
	}
	if (getScaleY() > 1)
	{
		begin_scale.mV[1] = 2-getScaleY();
	}
	return begin_scale;
}

const LLVector2 LLPathParams::getEndScale() const
{
	LLVector2 end_scale(1.f, 1.f);
	if (getScaleX() < 1)
	{
		end_scale.mV[0] = getScaleX();
	}
	if (getScaleY() < 1)
	{
		end_scale.mV[1] = getScaleY();
	}
	return end_scale;
}

S32 LLPath::getNumPoints(const LLPathParams& params, F32 detail)
{ // this is basically LLPath::generate stripped down to only the operations that influence the number of points
	if (detail < MIN_LOD)
	{
		detail = MIN_LOD;
	}

	S32 np = 2; // hardcode for line

	// Is this 0xf0 mask really necessary?  DK 03/02/05

	switch (params.getCurveType() & 0xf0)
	{
	default:
	case LL_PCODE_PATH_LINE:
		{
			// Take the begin/end twist into account for detail.
			np    = llfloor(fabs(params.getTwistBegin() - params.getTwist()) * 3.5f * (detail-0.5f)) + 2;
		}
		break;

	case LL_PCODE_PATH_CIRCLE:
		{
			// Increase the detail as the revolutions and twist increase.
			F32 twist_mag = fabs(params.getTwistBegin() - params.getTwist());

			S32 sides = (S32)llfloor(llfloor((MIN_DETAIL_FACES * detail + twist_mag * 3.5f * (detail-0.5f))) * params.getRevolutions());

			np = sides;
		}
		break;

	case LL_PCODE_PATH_CIRCLE2:
		{
			//genNGon(params, llfloor(MIN_DETAIL_FACES * detail), 4.f, 0.f);
			np = getNumNGonPoints(params, llfloor(MIN_DETAIL_FACES * detail));
		}
		break;

	case LL_PCODE_PATH_TEST:

		np     = 5;
		break;
	};

	return np;
}

BOOL LLPath::generate(const LLPathParams& params, F32 detail, S32 split,
					  BOOL is_sculpted, S32 sculpt_size)
{
	if ((!mDirty) && (!is_sculpted))
	{
		return FALSE;
	}

	if (detail < MIN_LOD)
	{
		LL_INFOS() << "Generating path with LOD < MIN!  Clamping to 1" << LL_ENDL;
		detail = MIN_LOD;
	}

	mDirty = FALSE;
	S32 np = 2; // hardcode for line

	mPath.resize(0);
	mOpen = TRUE;

	// Is this 0xf0 mask really necessary?  DK 03/02/05
	switch (params.getCurveType() & 0xf0)
	{
	default:
	case LL_PCODE_PATH_LINE:
		{
			// Take the begin/end twist into account for detail.
			np    = llfloor(fabs(params.getTwistBegin() - params.getTwist()) * 3.5f * (detail-0.5f)) + 2;
			if (np < split+2)
			{
				np = split+2;
			}

			mStep = 1.0f / (np-1);
			
			mPath.resize(np);

			LLVector2 start_scale = params.getBeginScale();
			LLVector2 end_scale = params.getEndScale();

			for (S32 i=0;i<np;i++)
			{
				F32 t = lerp(params.getBegin(),params.getEnd(),(F32)i * mStep);
				mPath[i].mPos.set(lerp(0,params.getShear().mV[0],t),
									 lerp(0,params.getShear().mV[1],t),
									 t - 0.5f);
				LLQuaternion quat;
				quat.setQuat(lerp(F_PI * params.getTwistBegin(),F_PI * params.getTwist(),t),0,0,1);
				LLMatrix3 tmp(quat);
				mPath[i].mRot.loadu(tmp);
				mPath[i].mScale.set(lerp(start_scale.mV[0],end_scale.mV[0],t),
									lerp(start_scale.mV[1],end_scale.mV[1],t),
									0,1);
				mPath[i].mTexT        = t;
			}
		}
		break;

	case LL_PCODE_PATH_CIRCLE:
		{
			// Increase the detail as the revolutions and twist increase.
			F32 twist_mag = fabs(params.getTwistBegin() - params.getTwist());

			S32 sides = (S32)llfloor(llfloor((MIN_DETAIL_FACES * detail + twist_mag * 3.5f * (detail-0.5f))) * params.getRevolutions());

			if (is_sculpted)
				sides = llmax(sculpt_size, 1);
			
			if (0 < sides)
				genNGon(params, sides);
		}
		break;

	case LL_PCODE_PATH_CIRCLE2:
		{
			if (params.getEnd() - params.getBegin() >= 0.99f &&
				params.getScaleX() >= .99f)
			{
				mOpen = FALSE;
			}

			//genNGon(params, llfloor(MIN_DETAIL_FACES * detail), 4.f, 0.f);
			genNGon(params, llfloor(MIN_DETAIL_FACES * detail));

			F32 t     = 0.f;
			F32 tStep = 1.0f / mPath.size();

			F32 toggle = 0.5f;
			for (S32 i=0;i<(S32)mPath.size();i++)
			{
				mPath[i].mPos.getF32ptr()[0] = toggle;
				if (toggle == 0.5f)
					toggle = -0.5f;
				else
					toggle = 0.5f;
				t += tStep;
			}
		}

		break;

	case LL_PCODE_PATH_TEST:

		np     = 5;
		mStep = 1.0f / (np-1);
		
		mPath.resize(np);

		for (S32 i=0;i<np;i++)
		{
			F32 t = (F32)i * mStep;
			mPath[i].mPos.set(0,
								lerp(0,   -sin(F_PI*params.getTwist()*t)*0.5f,t),
								lerp(-0.5f, cos(F_PI*params.getTwist()*t)*0.5f,t));
			mPath[i].mScale.set(lerp(1,params.getScale().mV[0],t),
								lerp(1,params.getScale().mV[1],t), 0,1);
			mPath[i].mTexT  = t;
			LLQuaternion quat;
			quat.setQuat(F_PI * params.getTwist() * t,1,0,0);
			LLMatrix3 tmp(quat);
			mPath[i].mRot.loadu(tmp);
		}

		break;
	};

	if (params.getTwist() != params.getTwistBegin()) mOpen = TRUE;

	//if ((int(fabsf(params.getTwist() - params.getTwistBegin())*100))%100 != 0) {
	//	mOpen = TRUE;
	//}
	
	return TRUE;
}

BOOL LLDynamicPath::generate(const LLPathParams& params, F32 detail, S32 split,
							 BOOL is_sculpted, S32 sculpt_size)
{
	mOpen = TRUE; // Draw end caps
	if (getPathLength() == 0)
	{
		// Path hasn't been generated yet.
		// Some algorithms later assume at least TWO path points.
		resizePath(2);
		LLQuaternion quat;
		quat.setQuat(0,0,0);
		LLMatrix3 tmp(quat);

		for (U32 i = 0; i < 2; i++)
		{
			mPath[i].mPos.set(0, 0, 0);
			mPath[i].mRot.loadu(tmp);
			mPath[i].mScale.set(1, 1, 0, 1);
			mPath[i].mTexT = 0;
		}
	}

	return TRUE;
}


BOOL LLPathParams::importFile(LLFILE *fp)
{
	const S32 BUFSIZE = 16384;
	char buffer[BUFSIZE];	/* Flawfinder: ignore */
	// *NOTE: changing the size or type of these buffers will require
	// changing the sscanf below.
	char keyword[256];	/* Flawfinder: ignore */
	char valuestr[256];	/* Flawfinder: ignore */
	keyword[0] = 0;
	valuestr[0] = 0;

	F32 tempF32;
	F32 x, y;
	U32 tempU32;

	while (!feof(fp))
	{
		if (fgets(buffer, BUFSIZE, fp) == NULL)
		{
			buffer[0] = '\0';
		}
		
		sscanf(	/* Flawfinder: ignore */
			buffer,
			" %255s %255s",
			keyword, valuestr);
		if (!strcmp("{", keyword))
		{
			continue;
		}
		if (!strcmp("}",keyword))
		{
			break;
		}
		else if (!strcmp("curve", keyword))
		{
			sscanf(valuestr,"%d",&tempU32);
			setCurveType((U8) tempU32);
		}
		else if (!strcmp("begin",keyword))
		{
			sscanf(valuestr,"%g",&tempF32);
			setBegin(tempF32);
		}
		else if (!strcmp("end",keyword))
		{
			sscanf(valuestr,"%g",&tempF32);
			setEnd(tempF32);
		}
		else if (!strcmp("scale",keyword))
		{
			// Legacy for one dimensional scale per path
			sscanf(valuestr,"%g",&tempF32);
			setScale(tempF32, tempF32);
		}
		else if (!strcmp("scale_x", keyword))
		{
			sscanf(valuestr, "%g", &x);
			setScaleX(x);
		}
		else if (!strcmp("scale_y", keyword))
		{
			sscanf(valuestr, "%g", &y);
			setScaleY(y);
		}
		else if (!strcmp("shear_x", keyword))
		{
			sscanf(valuestr, "%g", &x);
			setShearX(x);
		}
		else if (!strcmp("shear_y", keyword))
		{
			sscanf(valuestr, "%g", &y);
			setShearY(y);
		}
		else if (!strcmp("twist",keyword))
		{
			sscanf(valuestr,"%g",&tempF32);
			setTwist(tempF32);
		}
		else if (!strcmp("twist_begin", keyword))
		{
			sscanf(valuestr, "%g", &y);
			setTwistBegin(y);
		}
		else if (!strcmp("radius_offset", keyword))
		{
			sscanf(valuestr, "%g", &y);
			setRadiusOffset(y);
		}
		else if (!strcmp("taper_x", keyword))
		{
			sscanf(valuestr, "%g", &y);
			setTaperX(y);
		}
		else if (!strcmp("taper_y", keyword))
		{
			sscanf(valuestr, "%g", &y);
			setTaperY(y);
		}
		else if (!strcmp("revolutions", keyword))
		{
			sscanf(valuestr, "%g", &y);
			setRevolutions(y);
		}
		else if (!strcmp("skew", keyword))
		{
			sscanf(valuestr, "%g", &y);
			setSkew(y);
		}
		else
		{
			LL_WARNS() << "unknown keyword " << " in path import" << LL_ENDL;
		}
	}
	return TRUE;
}


BOOL LLPathParams::exportFile(LLFILE *fp) const
{
	fprintf(fp, "\t\tpath 0\n");
	fprintf(fp, "\t\t{\n");
	fprintf(fp, "\t\t\tcurve\t%d\n", getCurveType());
	fprintf(fp, "\t\t\tbegin\t%g\n", getBegin());
	fprintf(fp, "\t\t\tend\t%g\n", getEnd());
	fprintf(fp, "\t\t\tscale_x\t%g\n", getScaleX() );
	fprintf(fp, "\t\t\tscale_y\t%g\n", getScaleY() );
	fprintf(fp, "\t\t\tshear_x\t%g\n", getShearX() );
	fprintf(fp, "\t\t\tshear_y\t%g\n", getShearY() );
	fprintf(fp,"\t\t\ttwist\t%g\n", getTwist());
	
	fprintf(fp,"\t\t\ttwist_begin\t%g\n", getTwistBegin());
	fprintf(fp,"\t\t\tradius_offset\t%g\n", getRadiusOffset());
	fprintf(fp,"\t\t\ttaper_x\t%g\n", getTaperX());
	fprintf(fp,"\t\t\ttaper_y\t%g\n", getTaperY());
	fprintf(fp,"\t\t\trevolutions\t%g\n", getRevolutions());
	fprintf(fp,"\t\t\tskew\t%g\n", getSkew());

	fprintf(fp, "\t\t}\n");
	return TRUE;
}


BOOL LLPathParams::importLegacyStream(std::istream& input_stream)
{
	const S32 BUFSIZE = 16384;
	char buffer[BUFSIZE];	/* Flawfinder: ignore */
	// *NOTE: changing the size or type of these buffers will require
	// changing the sscanf below.
	char keyword[256];	/* Flawfinder: ignore */
	char valuestr[256];	/* Flawfinder: ignore */
	keyword[0] = 0;
	valuestr[0] = 0;

	F32 tempF32;
	F32 x, y;
	U32 tempU32;

	while (input_stream.good())
	{
		input_stream.getline(buffer, BUFSIZE);
		sscanf(	/* Flawfinder: ignore */
			buffer,
			" %255s %255s",
			keyword, valuestr);
		if (!strcmp("{", keyword))
		{
			continue;
		}
		if (!strcmp("}",keyword))
		{
			break;
		}
		else if (!strcmp("curve", keyword))
		{
			sscanf(valuestr,"%d",&tempU32);
			setCurveType((U8) tempU32);
		}
		else if (!strcmp("begin",keyword))
		{
			sscanf(valuestr,"%g",&tempF32);
			setBegin(tempF32);
		}
		else if (!strcmp("end",keyword))
		{
			sscanf(valuestr,"%g",&tempF32);
			setEnd(tempF32);
		}
		else if (!strcmp("scale",keyword))
		{
			// Legacy for one dimensional scale per path
			sscanf(valuestr,"%g",&tempF32);
			setScale(tempF32, tempF32);
		}
		else if (!strcmp("scale_x", keyword))
		{
			sscanf(valuestr, "%g", &x);
			setScaleX(x);
		}
		else if (!strcmp("scale_y", keyword))
		{
			sscanf(valuestr, "%g", &y);
			setScaleY(y);
		}
		else if (!strcmp("shear_x", keyword))
		{
			sscanf(valuestr, "%g", &x);
			setShearX(x);
		}
		else if (!strcmp("shear_y", keyword))
		{
			sscanf(valuestr, "%g", &y);
			setShearY(y);
		}
		else if (!strcmp("twist",keyword))
		{
			sscanf(valuestr,"%g",&tempF32);
			setTwist(tempF32);
		}
		else if (!strcmp("twist_begin", keyword))
		{
			sscanf(valuestr, "%g", &y);
			setTwistBegin(y);
		}
		else if (!strcmp("radius_offset", keyword))
		{
			sscanf(valuestr, "%g", &y);
			setRadiusOffset(y);
		}
		else if (!strcmp("taper_x", keyword))
		{
			sscanf(valuestr, "%g", &y);
			setTaperX(y);
		}
		else if (!strcmp("taper_y", keyword))
		{
			sscanf(valuestr, "%g", &y);
			setTaperY(y);
		}
		else if (!strcmp("revolutions", keyword))
		{
			sscanf(valuestr, "%g", &y);
			setRevolutions(y);
		}
		else if (!strcmp("skew", keyword))
		{
			sscanf(valuestr, "%g", &y);
			setSkew(y);
		}
		else
		{
			LL_WARNS() << "unknown keyword " << " in path import" << LL_ENDL;
		}
	}
	return TRUE;
}


BOOL LLPathParams::exportLegacyStream(std::ostream& output_stream) const
{
	output_stream << "\t\tpath 0\n";
	output_stream << "\t\t{\n";
	output_stream << "\t\t\tcurve\t" << (S32) getCurveType() << "\n";
	output_stream << "\t\t\tbegin\t" << getBegin() << "\n";
	output_stream << "\t\t\tend\t" << getEnd() << "\n";
	output_stream << "\t\t\tscale_x\t" << getScaleX()  << "\n";
	output_stream << "\t\t\tscale_y\t" << getScaleY()  << "\n";
	output_stream << "\t\t\tshear_x\t" << getShearX()  << "\n";
	output_stream << "\t\t\tshear_y\t" << getShearY()  << "\n";
	output_stream <<"\t\t\ttwist\t" << getTwist() << "\n";
	
	output_stream <<"\t\t\ttwist_begin\t" << getTwistBegin() << "\n";
	output_stream <<"\t\t\tradius_offset\t" << getRadiusOffset() << "\n";
	output_stream <<"\t\t\ttaper_x\t" << getTaperX() << "\n";
	output_stream <<"\t\t\ttaper_y\t" << getTaperY() << "\n";
	output_stream <<"\t\t\trevolutions\t" << getRevolutions() << "\n";
	output_stream <<"\t\t\tskew\t" << getSkew() << "\n";

	output_stream << "\t\t}\n";
	return TRUE;
}

LLSD LLPathParams::asLLSD() const
{
	LLSD sd = LLSD();
	sd["curve"] = getCurveType();
	sd["begin"] = getBegin();
	sd["end"] = getEnd();
	sd["scale_x"] = getScaleX();
	sd["scale_y"] = getScaleY();
	sd["shear_x"] = getShearX();
	sd["shear_y"] = getShearY();
	sd["twist"] = getTwist();
	sd["twist_begin"] = getTwistBegin();
	sd["radius_offset"] = getRadiusOffset();
	sd["taper_x"] = getTaperX();
	sd["taper_y"] = getTaperY();
	sd["revolutions"] = getRevolutions();
	sd["skew"] = getSkew();

	return sd;
}

bool LLPathParams::fromLLSD(LLSD& sd)
{
	setCurveType(sd["curve"].asInteger());
	setBegin((F32)sd["begin"].asReal());
	setEnd((F32)sd["end"].asReal());
	setScaleX((F32)sd["scale_x"].asReal());
	setScaleY((F32)sd["scale_y"].asReal());
	setShearX((F32)sd["shear_x"].asReal());
	setShearY((F32)sd["shear_y"].asReal());
	setTwist((F32)sd["twist"].asReal());
	setTwistBegin((F32)sd["twist_begin"].asReal());
	setRadiusOffset((F32)sd["radius_offset"].asReal());
	setTaperX((F32)sd["taper_x"].asReal());
	setTaperY((F32)sd["taper_y"].asReal());
	setRevolutions((F32)sd["revolutions"].asReal());
	setSkew((F32)sd["skew"].asReal());
	return true;
}

void LLPathParams::copyParams(const LLPathParams &params)
{
	setCurveType(params.getCurveType());
	setBegin(params.getBegin());
	setEnd(params.getEnd());
	setScale(params.getScaleX(), params.getScaleY() );
	setShear(params.getShearX(), params.getShearY() );
	setTwist(params.getTwist());
	setTwistBegin(params.getTwistBegin());
	setRadiusOffset(params.getRadiusOffset());
	setTaper( params.getTaperX(), params.getTaperY() );
	setRevolutions(params.getRevolutions());
	setSkew(params.getSkew());
}

LLProfile::~LLProfile()
{
}


S32 LLVolume::sNumMeshPoints = 0;

LLVolume::LLVolume(const LLVolumeParams &params, const F32 detail, const BOOL generate_single_face, const BOOL is_unique)
	: mParams(params)
{
	mUnique = is_unique;
	mFaceMask = 0x0;
	mDetail = detail;
	mSculptLevel = -2;
	mSurfaceArea = 1.f; //only calculated for sculpts, defaults to 1 for all other prims
	mIsMeshAssetLoaded = FALSE;
	mLODScaleBias.setVec(1,1,1);
	mHullPoints = NULL;
	mHullIndices = NULL;
	mNumHullPoints = 0;
	mNumHullIndices = 0;

	// set defaults
	if (mParams.getPathParams().getCurveType() == LL_PCODE_PATH_FLEXIBLE)
	{
		mPathp = new LLDynamicPath();
	}
	else
	{
		mPathp = new LLPath();
	}
	mProfilep = new LLProfile();

	mGenerateSingleFace = generate_single_face;

	generate();
	
	if ((mParams.getSculptID().isNull() && mParams.getSculptType() == LL_SCULPT_TYPE_NONE) || mParams.getSculptType() == LL_SCULPT_TYPE_MESH)
	{
		createVolumeFaces();
	}
}

void LLVolume::resizePath(S32 length)
{
	mPathp->resizePath(length);
	mVolumeFaces.clear();
	setDirty();
}

void LLVolume::regen()
{
	generate();
	createVolumeFaces();
}

void LLVolume::genTangents(S32 face)
{
	mVolumeFaces[face].createTangents();
}

LLVolume::~LLVolume()
{
	sNumMeshPoints -= mMesh.size();
	delete mPathp;

	delete mProfilep;

	mPathp = NULL;
	mProfilep = NULL;
	mVolumeFaces.clear();

	ll_aligned_free_16(mHullPoints);
	mHullPoints = NULL;
	ll_aligned_free_16(mHullIndices);
	mHullIndices = NULL;
}

BOOL LLVolume::generate()
{
	LL_CHECK_MEMORY
	llassert_always(mProfilep);
	
	//Added 10.03.05 Dave Parks
	// Split is a parameter to LLProfile::generate that tesselates edges on the profile 
	// to prevent lighting and texture interpolation errors on triangles that are 
	// stretched due to twisting or scaling on the path.  
	S32 split = (S32) ((mDetail)*0.66f);
	
	if (mParams.getPathParams().getCurveType() == LL_PCODE_PATH_LINE &&
		(mParams.getPathParams().getScale().mV[0] != 1.0f ||
		 mParams.getPathParams().getScale().mV[1] != 1.0f) &&
		(mParams.getProfileParams().getCurveType() == LL_PCODE_PROFILE_SQUARE ||
		 mParams.getProfileParams().getCurveType() == LL_PCODE_PROFILE_ISOTRI ||
		 mParams.getProfileParams().getCurveType() == LL_PCODE_PROFILE_EQUALTRI ||
		 mParams.getProfileParams().getCurveType() == LL_PCODE_PROFILE_RIGHTTRI))
	{
		split = 0;
	}
		 
	mLODScaleBias.setVec(0.5f, 0.5f, 0.5f);
	
	F32 profile_detail = mDetail;
	F32 path_detail = mDetail;

	if ((mParams.getSculptType() & LL_SCULPT_TYPE_MASK) != LL_SCULPT_TYPE_MESH)
	{
		U8 path_type = mParams.getPathParams().getCurveType();
		U8 profile_type = mParams.getProfileParams().getCurveType();
		if (path_type == LL_PCODE_PATH_LINE && profile_type == LL_PCODE_PROFILE_CIRCLE)
		{
			//cylinders don't care about Z-Axis
			mLODScaleBias.setVec(0.6f, 0.6f, 0.0f);
		}
		else if (path_type == LL_PCODE_PATH_CIRCLE)
		{
			mLODScaleBias.setVec(0.6f, 0.6f, 0.6f);
		}
	}

	BOOL regenPath = mPathp->generate(mParams.getPathParams(), path_detail, split);
	BOOL regenProf = mProfilep->generate(mParams.getProfileParams(), mPathp->isOpen(),profile_detail, split);

	if (regenPath || regenProf ) 
	{
		S32 sizeS = mPathp->mPath.size();
		S32 sizeT = mProfilep->mProfile.size();

		sNumMeshPoints -= mMesh.size();
		mMesh.resize(sizeT * sizeS);
		sNumMeshPoints += mMesh.size();		

		//generate vertex positions

		// Run along the path.
		LLVector4a* dst = mMesh.mArray;

		for (S32 s = 0; s < sizeS; ++s)
		{
			F32* scale = mPathp->mPath[s].mScale.getF32ptr();
			
			F32 sc [] = 
			{ scale[0], 0, 0, 0,
				0, scale[1], 0, 0,
				0, 0, scale[2], 0,
					0, 0, 0, 1 };
			
			LLMatrix4 rot((F32*) mPathp->mPath[s].mRot.mMatrix);
			LLMatrix4 scale_mat(sc);
			
			scale_mat *= rot;
			
			LLMatrix4a rot_mat;
			rot_mat.loadu(scale_mat);
			
			LLVector4a* profile = mProfilep->mProfile.mArray;
			LLVector4a* end_profile = profile+sizeT;
			LLVector4a offset = mPathp->mPath[s].mPos;

<<<<<<< HEAD
            if (!offset.isFinite3())
            { // MAINT-5660; don't know why this happens, does not affect Release builds
                LL_WARNS() << "LLVolume using path with non-finite points. Resetting them to 0,0,0" << LL_ENDL;
=======
            // hack to work around MAINT-5660 for debug until we can suss out
            // what is wrong with the path generated that inserts NaNs...
            if (!offset.isFinite3())
            {
>>>>>>> 5cf18cb8
                offset.clear();
            }

			LLVector4a tmp;

			// Run along the profile.
			while (profile < end_profile)
			{
				rot_mat.rotate(*profile++, tmp);
				dst->setAdd(tmp,offset);
				++dst;
			}
		}

		for (std::vector<LLProfile::Face>::iterator iter = mProfilep->mFaces.begin();
			 iter != mProfilep->mFaces.end(); ++iter)
		{
			LLFaceID id = iter->mFaceID;
			mFaceMask |= id;
		}
		LL_CHECK_MEMORY
		return TRUE;
	}

	LL_CHECK_MEMORY
	return FALSE;
}

void LLVolumeFace::VertexData::init()
{
	if (!mData)
	{
		mData = (LLVector4a*) ll_aligned_malloc_16(sizeof(LLVector4a)*2);
	}
}

LLVolumeFace::VertexData::VertexData()
{
	mData = NULL;
	init();
}
	
LLVolumeFace::VertexData::VertexData(const VertexData& rhs)
{
	mData = NULL;
	*this = rhs;
}

const LLVolumeFace::VertexData& LLVolumeFace::VertexData::operator=(const LLVolumeFace::VertexData& rhs)
{
	if (this != &rhs)
	{
		init();
		LLVector4a::memcpyNonAliased16((F32*) mData, (F32*) rhs.mData, 2*sizeof(LLVector4a));
		mTexCoord = rhs.mTexCoord;
	}
	return *this;
}

LLVolumeFace::VertexData::~VertexData()
{
	ll_aligned_free_16(mData);
	mData = NULL;
}

LLVector4a& LLVolumeFace::VertexData::getPosition()
{
	return mData[POSITION];
}

LLVector4a& LLVolumeFace::VertexData::getNormal()
{
	return mData[NORMAL];
}

const LLVector4a& LLVolumeFace::VertexData::getPosition() const
{
	return mData[POSITION];
}

const LLVector4a& LLVolumeFace::VertexData::getNormal() const
{
	return mData[NORMAL];
}


void LLVolumeFace::VertexData::setPosition(const LLVector4a& pos)
{
	mData[POSITION] = pos;
}

void LLVolumeFace::VertexData::setNormal(const LLVector4a& norm)
{
	mData[NORMAL] = norm;
}

bool LLVolumeFace::VertexData::operator<(const LLVolumeFace::VertexData& rhs)const
{
	const F32* lp = this->getPosition().getF32ptr();
	const F32* rp = rhs.getPosition().getF32ptr();

	if (lp[0] != rp[0])
	{
		return lp[0] < rp[0];
	}

	if (rp[1] != lp[1])
	{
		return lp[1] < rp[1];
	}

	if (rp[2] != lp[2])
	{
		return lp[2] < rp[2];
	}

	lp = getNormal().getF32ptr();
	rp = rhs.getNormal().getF32ptr();

	if (lp[0] != rp[0])
	{
		return lp[0] < rp[0];
	}

	if (rp[1] != lp[1])
	{
		return lp[1] < rp[1];
	}

	if (rp[2] != lp[2])
	{
		return lp[2] < rp[2];
	}

	if (mTexCoord.mV[0] != rhs.mTexCoord.mV[0])
	{
		return mTexCoord.mV[0] < rhs.mTexCoord.mV[0];
	}

	return mTexCoord.mV[1] < rhs.mTexCoord.mV[1];
}

bool LLVolumeFace::VertexData::operator==(const LLVolumeFace::VertexData& rhs)const
{
	return mData[POSITION].equals3(rhs.getPosition()) &&
			mData[NORMAL].equals3(rhs.getNormal()) &&
			mTexCoord == rhs.mTexCoord;
}

bool LLVolumeFace::VertexData::compareNormal(const LLVolumeFace::VertexData& rhs, F32 angle_cutoff) const
{
	bool retval = false;

	const F32 epsilon = 0.00001f;

	if (rhs.mData[POSITION].equals3(mData[POSITION], epsilon) && 
		fabs(rhs.mTexCoord[0]-mTexCoord[0]) < epsilon &&
		fabs(rhs.mTexCoord[1]-mTexCoord[1]) < epsilon)
	{
		if (angle_cutoff > 1.f)
		{
			retval = (mData[NORMAL].equals3(rhs.mData[NORMAL], epsilon));
		}
		else
		{
			F32 cur_angle = rhs.mData[NORMAL].dot3(mData[NORMAL]).getF32();
			retval = cur_angle > angle_cutoff;
		}
	}

	return retval;
}

bool LLVolume::unpackVolumeFaces(std::istream& is, S32 size)
{
	//input stream is now pointing at a zlib compressed block of LLSD
	//decompress block
	LLSD mdl;
	U32 uzip_result = LLUZipHelper::unzip_llsd(mdl, is, size);
	if (uzip_result != LLUZipHelper::ZR_OK)
	{
		LL_DEBUGS("MeshStreaming") << "Failed to unzip LLSD blob for LoD with code " << uzip_result << " , will probably fetch from sim again." << LL_ENDL;
		return false;
	}
	
	{
		U32 face_count = mdl.size();

		if (face_count == 0)
		{ //no faces unpacked, treat as failed decode
			LL_WARNS() << "found no faces!" << LL_ENDL;
			return false;
		}

		mVolumeFaces.resize(face_count);

		for (U32 i = 0; i < face_count; ++i)
		{
			LLVolumeFace& face = mVolumeFaces[i];

			if (mdl[i].has("NoGeometry"))
			{ //face has no geometry, continue
				face.resizeIndices(3);
				face.resizeVertices(1);
				memset(face.mPositions, 0, sizeof(LLVector4a));
				memset(face.mNormals, 0, sizeof(LLVector4a));
				memset(face.mTexCoords, 0, sizeof(LLVector2));
				memset(face.mIndices, 0, sizeof(U16)*3);
				continue;
			}

			LLSD::Binary pos = mdl[i]["Position"];
			LLSD::Binary norm = mdl[i]["Normal"];
			LLSD::Binary tc = mdl[i]["TexCoord0"];
			LLSD::Binary idx = mdl[i]["TriangleList"];

			

			//copy out indices
			face.resizeIndices(idx.size()/2);
			
			if (idx.empty() || face.mNumIndices < 3)
			{ //why is there an empty index list?
				LL_WARNS() <<"Empty face present!" << LL_ENDL;
				continue;
			}

			U16* indices = (U16*) &(idx[0]);
			U32 count = idx.size()/2;
			for (U32 j = 0; j < count; ++j)
			{
				face.mIndices[j] = indices[j];
			}

			//copy out vertices
			U32 num_verts = pos.size()/(3*2);
			face.resizeVertices(num_verts);

			LLVector3 minp;
			LLVector3 maxp;
			LLVector2 min_tc; 
			LLVector2 max_tc; 
		
			minp.setValue(mdl[i]["PositionDomain"]["Min"]);
			maxp.setValue(mdl[i]["PositionDomain"]["Max"]);
			LLVector4a min_pos, max_pos;
			min_pos.load3(minp.mV);
			max_pos.load3(maxp.mV);

			min_tc.setValue(mdl[i]["TexCoord0Domain"]["Min"]);
			max_tc.setValue(mdl[i]["TexCoord0Domain"]["Max"]);

			LLVector4a pos_range;
			pos_range.setSub(max_pos, min_pos);
			LLVector2 tc_range2 = max_tc - min_tc;

			LLVector4a tc_range;
			tc_range.set(tc_range2[0], tc_range2[1], tc_range2[0], tc_range2[1]);
			LLVector4a min_tc4(min_tc[0], min_tc[1], min_tc[0], min_tc[1]);

			LLVector4a* pos_out = face.mPositions;
			LLVector4a* norm_out = face.mNormals;
			LLVector4a* tc_out = (LLVector4a*) face.mTexCoords;

			{
				U16* v = (U16*) &(pos[0]);
				for (U32 j = 0; j < num_verts; ++j)
				{
					pos_out->set((F32) v[0], (F32) v[1], (F32) v[2]);
					pos_out->div(65535.f);
					pos_out->mul(pos_range);
					pos_out->add(min_pos);
					pos_out++;
					v += 3;
				}

			}

			{
				if (!norm.empty())
				{
					U16* n = (U16*) &(norm[0]);
					for (U32 j = 0; j < num_verts; ++j)
					{
						norm_out->set((F32) n[0], (F32) n[1], (F32) n[2]);
						norm_out->div(65535.f);
						norm_out->mul(2.f);
						norm_out->sub(1.f);
						norm_out++;
						n += 3;
					}
				}
				else
				{
					memset(norm_out, 0, sizeof(LLVector4a)*num_verts);
				}
			}

			{
				if (!tc.empty())
				{
					U16* t = (U16*) &(tc[0]);
					for (U32 j = 0; j < num_verts; j+=2)
					{
						if (j < num_verts-1)
						{
							tc_out->set((F32) t[0], (F32) t[1], (F32) t[2], (F32) t[3]);
						}
						else
						{
							tc_out->set((F32) t[0], (F32) t[1], 0.f, 0.f);
						}

						t += 4;

						tc_out->div(65535.f);
						tc_out->mul(tc_range);
						tc_out->add(min_tc4);

						tc_out++;
					}
				}
				else
				{
					memset(tc_out, 0, sizeof(LLVector2)*num_verts);
				}
			}

			if (mdl[i].has("Weights"))
			{
				face.allocateWeights(num_verts);

				LLSD::Binary weights = mdl[i]["Weights"];

				U32 idx = 0;

				U32 cur_vertex = 0;
				while (idx < weights.size() && cur_vertex < num_verts)
				{
					const U8 END_INFLUENCES = 0xFF;
					U8 joint = weights[idx++];

					U32 cur_influence = 0;
					LLVector4 wght(0,0,0,0);
                    U32 joints[4] = {0,0,0,0};
					LLVector4 joints_with_weights(0,0,0,0);

					while (joint != END_INFLUENCES && idx < weights.size())
					{
						U16 influence = weights[idx++];
						influence |= ((U16) weights[idx++] << 8);

						F32 w = llclamp((F32) influence / 65535.f, 0.001f, 0.999f);
						wght.mV[cur_influence] = w;
						joints[cur_influence] = joint;
						cur_influence++;

						if (cur_influence >= 4)
						{
							joint = END_INFLUENCES;
						}
						else
						{
							joint = weights[idx++];
						}
					}
                    F32 wsum = wght.mV[VX] + wght.mV[VY] + wght.mV[VZ] + wght.mV[VW];
                    if (wsum <= 0.f)
                    {
                        wght = LLVector4(0.999f,0.f,0.f,0.f);
                    }
                    for (U32 k=0; k<4; k++)
                    {
                        F32 f_combined = (F32) joints[k] + wght[k];
                        joints_with_weights[k] = f_combined;
                        // Any weights we added above should wind up non-zero and applied to a specific bone.
                        // A failure here would indicate a floating point precision error in the math.
                        llassert((k >= cur_influence) || (f_combined - S32(f_combined) > 0.0f));
                    }
					face.mWeights[cur_vertex].loadua(joints_with_weights.mV);

					cur_vertex++;
				}

				if (cur_vertex != num_verts || idx != weights.size())
				{
					LL_WARNS() << "Vertex weight count does not match vertex count!" << LL_ENDL;
				}
					
			}

			// modifier flags?
			bool do_mirror = (mParams.getSculptType() & LL_SCULPT_FLAG_MIRROR);
			bool do_invert = (mParams.getSculptType() &LL_SCULPT_FLAG_INVERT);
			
			
			// translate to actions:
			bool do_reflect_x = false;
			bool do_reverse_triangles = false;
			bool do_invert_normals = false;
			
			if (do_mirror)
			{
				do_reflect_x = true;
				do_reverse_triangles = !do_reverse_triangles;
			}
			
			if (do_invert)
			{
				do_invert_normals = true;
				do_reverse_triangles = !do_reverse_triangles;
			}
			
			// now do the work

			if (do_reflect_x)
			{
				LLVector4a* p = (LLVector4a*) face.mPositions;
				LLVector4a* n = (LLVector4a*) face.mNormals;
				
				for (S32 i = 0; i < face.mNumVertices; i++)
				{
					p[i].mul(-1.0f);
					n[i].mul(-1.0f);
				}
			}

			if (do_invert_normals)
			{
				LLVector4a* n = (LLVector4a*) face.mNormals;
				
				for (S32 i = 0; i < face.mNumVertices; i++)
				{
					n[i].mul(-1.0f);
				}
			}

			if (do_reverse_triangles)
			{
				for (U32 j = 0; j < face.mNumIndices; j += 3)
				{
					// swap the 2nd and 3rd index
					S32 swap = face.mIndices[j+1];
					face.mIndices[j+1] = face.mIndices[j+2];
					face.mIndices[j+2] = swap;
				}
			}

			//calculate bounding box
			// VFExtents change
			LLVector4a& min = face.mExtents[0];
			LLVector4a& max = face.mExtents[1];

			if (face.mNumVertices < 3)
			{ //empty face, use a dummy 1cm (at 1m scale) bounding box
				min.splat(-0.005f);
				max.splat(0.005f);
			}
			else
			{
				min = max = face.mPositions[0];

				for (S32 i = 1; i < face.mNumVertices; ++i)
				{
					min.setMin(min, face.mPositions[i]);
					max.setMax(max, face.mPositions[i]);
				}

				if (face.mTexCoords)
				{
					LLVector2& min_tc = face.mTexCoordExtents[0];
					LLVector2& max_tc = face.mTexCoordExtents[1];

					min_tc = face.mTexCoords[0];
					max_tc = face.mTexCoords[0];

					for (U32 j = 1; j < face.mNumVertices; ++j)
					{
						update_min_max(min_tc, max_tc, face.mTexCoords[j]);
					}
				}
				else
				{
					face.mTexCoordExtents[0].set(0,0);
					face.mTexCoordExtents[1].set(1,1);
				}
			}
		}
	}

	if (!cacheOptimize())
	{
		// Out of memory?
		LL_WARNS() << "Failed to optimize!" << LL_ENDL;
		mVolumeFaces.clear();
		return false;
	}
	
	mSculptLevel = 0;  // success!

	return true;
}


BOOL LLVolume::isMeshAssetLoaded()
{
	return mIsMeshAssetLoaded;
}

void LLVolume::setMeshAssetLoaded(BOOL loaded)
{
	mIsMeshAssetLoaded = loaded;
}

void LLVolume::copyFacesTo(std::vector<LLVolumeFace> &faces) const 
{
	faces = mVolumeFaces;
}

void LLVolume::copyFacesFrom(const std::vector<LLVolumeFace> &faces)
{
	mVolumeFaces = faces;
	mSculptLevel = 0;
}

void LLVolume::copyVolumeFaces(const LLVolume* volume)
{
	mVolumeFaces = volume->mVolumeFaces;
	mSculptLevel = 0;
}

bool LLVolume::cacheOptimize()
{
	for (S32 i = 0; i < mVolumeFaces.size(); ++i)
	{
		if (!mVolumeFaces[i].cacheOptimize())
		{
			return false;
		}
	}
	return true;
}


S32	LLVolume::getNumFaces() const
{
	return mIsMeshAssetLoaded ? getNumVolumeFaces() : (S32)mProfilep->mFaces.size();
}


void LLVolume::createVolumeFaces()
{
	if (mGenerateSingleFace)
	{
		// do nothing
	}
	else
	{
		S32 num_faces = getNumFaces();
		BOOL partial_build = TRUE;
		if (num_faces != mVolumeFaces.size())
		{
			partial_build = FALSE;
			mVolumeFaces.resize(num_faces);
		}
		// Initialize volume faces with parameter data
		for (S32 i = 0; i < (S32)mVolumeFaces.size(); i++)
		{
			LLVolumeFace& vf = mVolumeFaces[i];
			LLProfile::Face& face = mProfilep->mFaces[i];
			vf.mBeginS = face.mIndex;
			vf.mNumS = face.mCount;
			if (vf.mNumS < 0)
			{
				LL_ERRS() << "Volume face corruption detected." << LL_ENDL;
			}

			vf.mBeginT = 0;
			vf.mNumT= getPath().mPath.size();
			vf.mID = i;

			// Set the type mask bits correctly
			if (mParams.getProfileParams().getHollow() > 0)
			{
				vf.mTypeMask |= LLVolumeFace::HOLLOW_MASK;
			}
			if (mProfilep->isOpen())
			{
				vf.mTypeMask |= LLVolumeFace::OPEN_MASK;
			}
			if (face.mCap)
			{
				vf.mTypeMask |= LLVolumeFace::CAP_MASK;
				if (face.mFaceID == LL_FACE_PATH_BEGIN)
				{
					vf.mTypeMask |= LLVolumeFace::TOP_MASK;
				}
				else
				{
					llassert(face.mFaceID == LL_FACE_PATH_END);
					vf.mTypeMask |= LLVolumeFace::BOTTOM_MASK;
				}
			}
			else if (face.mFaceID & (LL_FACE_PROFILE_BEGIN | LL_FACE_PROFILE_END))
			{
				vf.mTypeMask |= LLVolumeFace::FLAT_MASK | LLVolumeFace::END_MASK;
			}
			else
			{
				vf.mTypeMask |= LLVolumeFace::SIDE_MASK;
				if (face.mFlat)
				{
					vf.mTypeMask |= LLVolumeFace::FLAT_MASK;
				}
				if (face.mFaceID & LL_FACE_INNER_SIDE)
				{
					vf.mTypeMask |= LLVolumeFace::INNER_MASK;
					if (face.mFlat && vf.mNumS > 2)
					{ //flat inner faces have to copy vert normals
						vf.mNumS = vf.mNumS*2;
						if (vf.mNumS < 0)
						{
							LL_ERRS() << "Volume face corruption detected." << LL_ENDL;
						}
					}
				}
				else
				{
					vf.mTypeMask |= LLVolumeFace::OUTER_MASK;
				}
			}
		}

		for (face_list_t::iterator iter = mVolumeFaces.begin();
			 iter != mVolumeFaces.end(); ++iter)
		{
			(*iter).create(this, partial_build);
		}
	}
}


inline LLVector4a sculpt_rgb_to_vector(U8 r, U8 g, U8 b)
{
	// maps RGB values to vector values [0..255] -> [-0.5..0.5]
	LLVector4a value;
	LLVector4a sub(0.5f, 0.5f, 0.5f);

	value.set(r,g,b);
	value.mul(1.f/255.f);
	value.sub(sub);

	return value;
}

inline U32 sculpt_xy_to_index(U32 x, U32 y, U16 sculpt_width, U16 sculpt_height, S8 sculpt_components)
{
	U32 index = (x + y * sculpt_width) * sculpt_components;
	return index;
}


inline U32 sculpt_st_to_index(S32 s, S32 t, S32 size_s, S32 size_t, U16 sculpt_width, U16 sculpt_height, S8 sculpt_components)
{
	U32 x = (U32) ((F32)s/(size_s) * (F32) sculpt_width);
	U32 y = (U32) ((F32)t/(size_t) * (F32) sculpt_height);

	return sculpt_xy_to_index(x, y, sculpt_width, sculpt_height, sculpt_components);
}


inline LLVector4a sculpt_index_to_vector(U32 index, const U8* sculpt_data)
{
	LLVector4a v = sculpt_rgb_to_vector(sculpt_data[index], sculpt_data[index+1], sculpt_data[index+2]);

	return v;
}

inline LLVector4a sculpt_st_to_vector(S32 s, S32 t, S32 size_s, S32 size_t, U16 sculpt_width, U16 sculpt_height, S8 sculpt_components, const U8* sculpt_data)
{
	U32 index = sculpt_st_to_index(s, t, size_s, size_t, sculpt_width, sculpt_height, sculpt_components);

	return sculpt_index_to_vector(index, sculpt_data);
}

inline LLVector4a sculpt_xy_to_vector(U32 x, U32 y, U16 sculpt_width, U16 sculpt_height, S8 sculpt_components, const U8* sculpt_data)
{
	U32 index = sculpt_xy_to_index(x, y, sculpt_width, sculpt_height, sculpt_components);

	return sculpt_index_to_vector(index, sculpt_data);
}


F32 LLVolume::sculptGetSurfaceArea()
{
	// test to see if image has enough variation to create non-degenerate geometry

	F32 area = 0;

	S32 sizeS = mPathp->mPath.size();
	S32 sizeT = mProfilep->mProfile.size();
			
	for (S32 s = 0; s < sizeS-1; s++)
	{
		for (S32 t = 0; t < sizeT-1; t++)
		{
			// get four corners of quad
			LLVector4a& p1 = mMesh[(s  )*sizeT + (t  )];
			LLVector4a& p2 = mMesh[(s+1)*sizeT + (t  )];
			LLVector4a& p3 = mMesh[(s  )*sizeT + (t+1)];
			LLVector4a& p4 = mMesh[(s+1)*sizeT + (t+1)];

			// compute the area of the quad by taking the length of the cross product of the two triangles
			LLVector4a v0,v1,v2,v3;
			v0.setSub(p1,p2);
			v1.setSub(p1,p3);
			v2.setSub(p4,p2);
			v3.setSub(p4,p3);

			LLVector4a cross1, cross2;
			cross1.setCross3(v0,v1);
			cross2.setCross3(v2,v3);

			//LLVector3 cross1 = (p1 - p2) % (p1 - p3);
			//LLVector3 cross2 = (p4 - p2) % (p4 - p3);
			
			area += (cross1.getLength3() + cross2.getLength3()).getF32() / 2.f;
		}
	}

	return area;
}

// create empty placeholder shape
void LLVolume::sculptGenerateEmptyPlaceholder()
{
	S32 sizeS = mPathp->mPath.size();
	S32 sizeT = mProfilep->mProfile.size();

	S32 line = 0;

	for (S32 s = 0; s < sizeS; s++)
	{
		for (S32 t = 0; t < sizeT; t++)
		{
			S32 i = t + line;
			LLVector4a& pt = mMesh[i];
					
			F32* p = pt.getF32ptr();

			p[0] = 0;
			p[1] = 0;
			p[2] = 0;

			llassert(pt.isFinite3());
		}
		line += sizeT;
	}
}

// create sphere placeholder shape
void LLVolume::sculptGenerateSpherePlaceholder()
{
	S32 sizeS = mPathp->mPath.size();
	S32 sizeT = mProfilep->mProfile.size();

	S32 line = 0;

	for (S32 s = 0; s < sizeS; s++)
	{
		for (S32 t = 0; t < sizeT; t++)
		{
			S32 i = t + line;
			LLVector4a& pt = mMesh[i];


			F32 u = (F32)s / (sizeS - 1);
			F32 v = (F32)t / (sizeT - 1);

			const F32 RADIUS = (F32) 0.3;

			F32* p = pt.getF32ptr();

			p[0] = (F32)(sin(F_PI * v) * cos(2.0 * F_PI * u) * RADIUS);
			p[1] = (F32)(sin(F_PI * v) * sin(2.0 * F_PI * u) * RADIUS);
			p[2] = (F32)(cos(F_PI * v) * RADIUS);

			llassert(pt.isFinite3());
		}
		line += sizeT;
	}
}

// create the vertices from the map
void LLVolume::sculptGenerateMapVertices(U16 sculpt_width, U16 sculpt_height, S8 sculpt_components, const U8* sculpt_data, U8 sculpt_type)
{
	U8 sculpt_stitching = sculpt_type & LL_SCULPT_TYPE_MASK;
	BOOL sculpt_invert = sculpt_type & LL_SCULPT_FLAG_INVERT;
	BOOL sculpt_mirror = sculpt_type & LL_SCULPT_FLAG_MIRROR;
	BOOL reverse_horizontal = (sculpt_invert ? !sculpt_mirror : sculpt_mirror);  // XOR
	
	S32 sizeS = mPathp->mPath.size();
	S32 sizeT = mProfilep->mProfile.size();
	
	S32 line = 0;
	for (S32 s = 0; s < sizeS; s++)
	{
		// Run along the profile.
		for (S32 t = 0; t < sizeT; t++)
		{
			S32 i = t + line;
			LLVector4a& pt = mMesh[i];

			S32 reversed_t = t;

			if (reverse_horizontal)
			{
				reversed_t = sizeT - t - 1;
			}
			
			U32 x = (U32) ((F32)reversed_t/(sizeT-1) * (F32) sculpt_width);
			U32 y = (U32) ((F32)s/(sizeS-1) * (F32) sculpt_height);

			
			if (y == 0)  // top row stitching
			{
				// pinch?
				if (sculpt_stitching == LL_SCULPT_TYPE_SPHERE)
				{
					x = sculpt_width / 2;
				}
			}

			if (y == sculpt_height)  // bottom row stitching
			{
				// wrap?
				if (sculpt_stitching == LL_SCULPT_TYPE_TORUS)
				{
					y = 0;
				}
				else
				{
					y = sculpt_height - 1;
				}

				// pinch?
				if (sculpt_stitching == LL_SCULPT_TYPE_SPHERE)
				{
					x = sculpt_width / 2;
				}
			}

			if (x == sculpt_width)   // side stitching
			{
				// wrap?
				if ((sculpt_stitching == LL_SCULPT_TYPE_SPHERE) ||
					(sculpt_stitching == LL_SCULPT_TYPE_TORUS) ||
					(sculpt_stitching == LL_SCULPT_TYPE_CYLINDER))
				{
					x = 0;
				}
					
				else
				{
					x = sculpt_width - 1;
				}
			}

			pt = sculpt_xy_to_vector(x, y, sculpt_width, sculpt_height, sculpt_components, sculpt_data);

			if (sculpt_mirror)
			{
				LLVector4a scale(-1.f,1,1,1);
				pt.mul(scale);
			}

			llassert(pt.isFinite3());
		}
		
		line += sizeT;
	}
}


const S32 SCULPT_REZ_1 = 6;  // changed from 4 to 6 - 6 looks round whereas 4 looks square
const S32 SCULPT_REZ_2 = 8;
const S32 SCULPT_REZ_3 = 16;
const S32 SCULPT_REZ_4 = 32;

S32 sculpt_sides(F32 detail)
{

	// detail is usually one of: 1, 1.5, 2.5, 4.0.
	
	if (detail <= 1.0)
	{
		return SCULPT_REZ_1;
	}
	if (detail <= 2.0)
	{
		return SCULPT_REZ_2;
	}
	if (detail <= 3.0)
	{
		return SCULPT_REZ_3;
	}
	else
	{
		return SCULPT_REZ_4;
	}
}



// determine the number of vertices in both s and t direction for this sculpt
void sculpt_calc_mesh_resolution(U16 width, U16 height, U8 type, F32 detail, S32& s, S32& t)
{
	// this code has the following properties:
	// 1) the aspect ratio of the mesh is as close as possible to the ratio of the map
	//    while still using all available verts
	// 2) the mesh cannot have more verts than is allowed by LOD
	// 3) the mesh cannot have more verts than is allowed by the map
	
	S32 max_vertices_lod = (S32)pow((double)sculpt_sides(detail), 2.0);
	S32 max_vertices_map = width * height / 4;
	
	S32 vertices;
	if (max_vertices_map > 0)
		vertices = llmin(max_vertices_lod, max_vertices_map);
	else
		vertices = max_vertices_lod;
	

	F32 ratio;
	if ((width == 0) || (height == 0))
		ratio = 1.f;
	else
		ratio = (F32) width / (F32) height;

	
	s = (S32)(F32) sqrt(((F32)vertices / ratio));

	s = llmax(s, 4);              // no degenerate sizes, please
	t = vertices / s;

	t = llmax(t, 4);              // no degenerate sizes, please
	s = vertices / t;
}

// sculpt replaces generate() for sculpted surfaces
void LLVolume::sculpt(U16 sculpt_width, U16 sculpt_height, S8 sculpt_components, const U8* sculpt_data, S32 sculpt_level, bool visible_placeholder)
{
	U8 sculpt_type = mParams.getSculptType();

	BOOL data_is_empty = FALSE;

	if (sculpt_width == 0 || sculpt_height == 0 || sculpt_components < 3 || sculpt_data == NULL)
	{
		sculpt_level = -1;
		data_is_empty = TRUE;
	}

	S32 requested_sizeS = 0;
	S32 requested_sizeT = 0;

	sculpt_calc_mesh_resolution(sculpt_width, sculpt_height, sculpt_type, mDetail, requested_sizeS, requested_sizeT);

	mPathp->generate(mParams.getPathParams(), mDetail, 0, TRUE, requested_sizeS);
	mProfilep->generate(mParams.getProfileParams(), mPathp->isOpen(), mDetail, 0, TRUE, requested_sizeT);

	S32 sizeS = mPathp->mPath.size();         // we requested a specific size, now see what we really got
	S32 sizeT = mProfilep->mProfile.size();   // we requested a specific size, now see what we really got

	// weird crash bug - DEV-11158 - trying to collect more data:
	if ((sizeS == 0) || (sizeT == 0))
	{
		LL_WARNS() << "sculpt bad mesh size " << sizeS << " " << sizeT << LL_ENDL;
	}
	
	sNumMeshPoints -= mMesh.size();
	mMesh.resize(sizeS * sizeT);
	sNumMeshPoints += mMesh.size();

	//generate vertex positions
	if (!data_is_empty)
	{
		sculptGenerateMapVertices(sculpt_width, sculpt_height, sculpt_components, sculpt_data, sculpt_type);

		// don't test lowest LOD to support legacy content DEV-33670
		if (mDetail > SCULPT_MIN_AREA_DETAIL)
		{
			F32 area = sculptGetSurfaceArea();

			mSurfaceArea = area;

			const F32 SCULPT_MAX_AREA = 384.f;

			if (area < SCULPT_MIN_AREA || area > SCULPT_MAX_AREA)
			{
				data_is_empty = TRUE;
				visible_placeholder = true;
			}
		}
	}

	if (data_is_empty)
	{
		if (visible_placeholder)
		{
			// Object should be visible since there will be nothing else to display
			sculptGenerateSpherePlaceholder();
		}
		else
		{
			sculptGenerateEmptyPlaceholder();
		}
	}


	
	for (S32 i = 0; i < (S32)mProfilep->mFaces.size(); i++)
	{
		mFaceMask |= mProfilep->mFaces[i].mFaceID;
	}

	mSculptLevel = sculpt_level;

	// Delete any existing faces so that they get regenerated
	mVolumeFaces.clear();
	
	createVolumeFaces();
}




BOOL LLVolume::isCap(S32 face)
{
	return mProfilep->mFaces[face].mCap; 
}

BOOL LLVolume::isFlat(S32 face)
{
	return mProfilep->mFaces[face].mFlat;
}


bool LLVolumeParams::isSculpt() const
{
	return mSculptID.notNull();
}

bool LLVolumeParams::isMeshSculpt() const
{
	return isSculpt() && ((mSculptType & LL_SCULPT_TYPE_MASK) == LL_SCULPT_TYPE_MESH);
}

bool LLVolumeParams::operator==(const LLVolumeParams &params) const
{
	return ( (getPathParams() == params.getPathParams()) &&
			 (getProfileParams() == params.getProfileParams()) &&
			 (mSculptID == params.mSculptID) &&
			 (mSculptType == params.mSculptType) );
}

bool LLVolumeParams::operator!=(const LLVolumeParams &params) const
{
	return ( (getPathParams() != params.getPathParams()) ||
			 (getProfileParams() != params.getProfileParams()) ||
			 (mSculptID != params.mSculptID) ||
			 (mSculptType != params.mSculptType) );
}

bool LLVolumeParams::operator<(const LLVolumeParams &params) const
{
	if( getPathParams() != params.getPathParams() )
	{
		return getPathParams() < params.getPathParams();
	}
	
	if (getProfileParams() != params.getProfileParams())
	{
		return getProfileParams() < params.getProfileParams();
	}
	
	if (mSculptID != params.mSculptID)
	{
		return mSculptID < params.mSculptID;
	}

	return mSculptType < params.mSculptType;


}

void LLVolumeParams::copyParams(const LLVolumeParams &params)
{
	mProfileParams.copyParams(params.mProfileParams);
	mPathParams.copyParams(params.mPathParams);
	mSculptID = params.getSculptID();
	mSculptType = params.getSculptType();
}

// Less restricitve approx 0 for volumes
const F32 APPROXIMATELY_ZERO = 0.001f;
bool approx_zero( F32 f, F32 tolerance = APPROXIMATELY_ZERO)
{
	return (f >= -tolerance) && (f <= tolerance);
}

// return true if in range (or nearly so)
static bool limit_range(F32& v, F32 min, F32 max, F32 tolerance = APPROXIMATELY_ZERO)
{
	F32 min_delta = v - min;
	if (min_delta < 0.f)
	{
		v = min;
		if (!approx_zero(min_delta, tolerance))
			return false;
	}
	F32 max_delta = max - v;
	if (max_delta < 0.f)
	{
		v = max;
		if (!approx_zero(max_delta, tolerance))
			return false;
	}
	return true;
}

bool LLVolumeParams::setBeginAndEndS(const F32 b, const F32 e)
{
	bool valid = true;

	// First, clamp to valid ranges.
	F32 begin = b;
	valid &= limit_range(begin, 0.f, 1.f - MIN_CUT_DELTA);

	F32 end = e;
	if (end >= .0149f && end < MIN_CUT_DELTA) end = MIN_CUT_DELTA; // eliminate warning for common rounding error
	valid &= limit_range(end, MIN_CUT_DELTA, 1.f);

	valid &= limit_range(begin, 0.f, end - MIN_CUT_DELTA, .01f);

	// Now set them.
	mProfileParams.setBegin(begin);
	mProfileParams.setEnd(end);

	return valid;
}

bool LLVolumeParams::setBeginAndEndT(const F32 b, const F32 e)
{
	bool valid = true;

	// First, clamp to valid ranges.
	F32 begin = b;
	valid &= limit_range(begin, 0.f, 1.f - MIN_CUT_DELTA);

	F32 end = e;
	valid &= limit_range(end, MIN_CUT_DELTA, 1.f);

	valid &= limit_range(begin, 0.f, end - MIN_CUT_DELTA, .01f);

	// Now set them.
	mPathParams.setBegin(begin);
	mPathParams.setEnd(end);

	return valid;
}			

bool LLVolumeParams::setHollow(const F32 h)
{
	// Validate the hollow based on path and profile.
	U8 profile 	= mProfileParams.getCurveType() & LL_PCODE_PROFILE_MASK;
	U8 hole_type 	= mProfileParams.getCurveType() & LL_PCODE_HOLE_MASK;
	
	F32 max_hollow = HOLLOW_MAX;

	// Only square holes have trouble.
	if (LL_PCODE_HOLE_SQUARE == hole_type)
	{
		switch(profile)
		{
		case LL_PCODE_PROFILE_CIRCLE:
		case LL_PCODE_PROFILE_CIRCLE_HALF:
		case LL_PCODE_PROFILE_EQUALTRI:
			max_hollow = HOLLOW_MAX_SQUARE;
		}
	}

	F32 hollow = h;
	bool valid = limit_range(hollow, HOLLOW_MIN, max_hollow);
	mProfileParams.setHollow(hollow); 

	return valid;
}	

bool LLVolumeParams::setTwistBegin(const F32 b)
{
	F32 twist_begin = b;
	bool valid = limit_range(twist_begin, TWIST_MIN, TWIST_MAX);
	mPathParams.setTwistBegin(twist_begin);
	return valid;
}

bool LLVolumeParams::setTwistEnd(const F32 e)
{	
	F32 twist_end = e;
	bool valid = limit_range(twist_end, TWIST_MIN, TWIST_MAX);
	mPathParams.setTwistEnd(twist_end);
	return valid;
}

bool LLVolumeParams::setRatio(const F32 x, const F32 y)
{
	F32 min_x = RATIO_MIN;
	F32 max_x = RATIO_MAX;
	F32 min_y = RATIO_MIN;
	F32 max_y = RATIO_MAX;
	// If this is a circular path (and not a sphere) then 'ratio' is actually hole size.
	U8 path_type 	= mPathParams.getCurveType();
	U8 profile_type = mProfileParams.getCurveType() & LL_PCODE_PROFILE_MASK;
	if ( LL_PCODE_PATH_CIRCLE == path_type &&
		 LL_PCODE_PROFILE_CIRCLE_HALF != profile_type)
	{
		// Holes are more restricted...
		min_x = HOLE_X_MIN;
		max_x = HOLE_X_MAX;
		min_y = HOLE_Y_MIN;
		max_y = HOLE_Y_MAX;
	}

	F32 ratio_x = x;
	bool valid = limit_range(ratio_x, min_x, max_x);
	F32 ratio_y = y;
	valid &= limit_range(ratio_y, min_y, max_y);

	mPathParams.setScale(ratio_x, ratio_y);

	return valid;
}

bool LLVolumeParams::setShear(const F32 x, const F32 y)
{
	F32 shear_x = x;
	bool valid = limit_range(shear_x, SHEAR_MIN, SHEAR_MAX);
	F32 shear_y = y;
	valid &= limit_range(shear_y, SHEAR_MIN, SHEAR_MAX);
	mPathParams.setShear(shear_x, shear_y);
	return valid;
}

bool LLVolumeParams::setTaperX(const F32 v)
{
	F32 taper = v;
	bool valid = limit_range(taper, TAPER_MIN, TAPER_MAX);
	mPathParams.setTaperX(taper);
	return valid;
}

bool LLVolumeParams::setTaperY(const F32 v)
{
	F32 taper = v;
	bool valid = limit_range(taper, TAPER_MIN, TAPER_MAX);
	mPathParams.setTaperY(taper);
	return valid;
}

bool LLVolumeParams::setRevolutions(const F32 r)
{
	F32 revolutions = r;
	bool valid = limit_range(revolutions, REV_MIN, REV_MAX);
	mPathParams.setRevolutions(revolutions);
	return valid;
}

bool LLVolumeParams::setRadiusOffset(const F32 offset)
{
	bool valid = true;

	// If this is a sphere, just set it to 0 and get out.
	U8 path_type 	= mPathParams.getCurveType();
	U8 profile_type = mProfileParams.getCurveType() & LL_PCODE_PROFILE_MASK;
	if ( LL_PCODE_PROFILE_CIRCLE_HALF == profile_type ||
		LL_PCODE_PATH_CIRCLE != path_type )
	{
		mPathParams.setRadiusOffset(0.f);
		return true;
	}

	// Limit radius offset, based on taper and hole size y.
	F32 radius_offset	= offset;
	F32 taper_y    		= getTaperY();
	F32 radius_mag		= fabs(radius_offset);
	F32 hole_y_mag 		= fabs(getRatioY());
	F32 taper_y_mag		= fabs(taper_y);
	// Check to see if the taper effects us.
	if ( (radius_offset > 0.f && taper_y < 0.f) ||
			(radius_offset < 0.f && taper_y > 0.f) )
	{
		// The taper does not help increase the radius offset range.
		taper_y_mag = 0.f;
	}
	F32 max_radius_mag = 1.f - hole_y_mag * (1.f - taper_y_mag) / (1.f - hole_y_mag);

	// Enforce the maximum magnitude.
	F32 delta = max_radius_mag - radius_mag;
	if (delta < 0.f)
	{
		// Check radius offset sign.
		if (radius_offset < 0.f)
		{
			radius_offset = -max_radius_mag;
		}
		else
		{
			radius_offset = max_radius_mag;
		}
		valid = approx_zero(delta, .1f);
	}

	mPathParams.setRadiusOffset(radius_offset);
	return valid;
}

bool LLVolumeParams::setSkew(const F32 skew_value)
{
	bool valid = true;

	// Check the skew value against the revolutions.
	F32 skew		= llclamp(skew_value, SKEW_MIN, SKEW_MAX);
	F32 skew_mag	= fabs(skew);
	F32 revolutions = getRevolutions();
	F32 scale_x		= getRatioX();
	F32 min_skew_mag = 1.0f - 1.0f / (revolutions * scale_x + 1.0f);
	// Discontinuity; A revolution of 1 allows skews below 0.5.
	if ( fabs(revolutions - 1.0f) < 0.001)
		min_skew_mag = 0.0f;

	// Clip skew.
	F32 delta = skew_mag - min_skew_mag;
	if (delta < 0.f)
	{
		// Check skew sign.
		if (skew < 0.0f)
		{
			skew = -min_skew_mag;
		}
		else 
		{
			skew = min_skew_mag;
		}
		valid = approx_zero(delta, .01f);
	}

	mPathParams.setSkew(skew);
	return valid;
}

bool LLVolumeParams::setSculptID(const LLUUID sculpt_id, U8 sculpt_type)
{
	mSculptID = sculpt_id;
	mSculptType = sculpt_type;
	return true;
}

bool LLVolumeParams::setType(U8 profile, U8 path)
{
	bool result = true;
	// First, check profile and path for validity.
	U8 profile_type	= profile & LL_PCODE_PROFILE_MASK;
	U8 hole_type 	= (profile & LL_PCODE_HOLE_MASK) >> 4;
	U8 path_type	= path >> 4;

	if (profile_type > LL_PCODE_PROFILE_MAX)
	{
		// Bad profile.  Make it square.
		profile = LL_PCODE_PROFILE_SQUARE;
		result = false;
		LL_WARNS() << "LLVolumeParams::setType changing bad profile type (" << profile_type
			 	<< ") to be LL_PCODE_PROFILE_SQUARE" << LL_ENDL;
	}
	else if (hole_type > LL_PCODE_HOLE_MAX)
	{
		// Bad hole.  Make it the same.
		profile = profile_type;
		result = false;
		LL_WARNS() << "LLVolumeParams::setType changing bad hole type (" << hole_type
			 	<< ") to be LL_PCODE_HOLE_SAME" << LL_ENDL;
	}

	if (path_type < LL_PCODE_PATH_MIN ||
		path_type > LL_PCODE_PATH_MAX)
	{
		// Bad path.  Make it linear.
		result = false;
		LL_WARNS() << "LLVolumeParams::setType changing bad path (" << path
			 	<< ") to be LL_PCODE_PATH_LINE" << LL_ENDL;
		path = LL_PCODE_PATH_LINE;
	}

	mProfileParams.setCurveType(profile);
	mPathParams.setCurveType(path);
	return result;
}

// static 
bool LLVolumeParams::validate(U8 prof_curve, F32 prof_begin, F32 prof_end, F32 hollow,
		U8 path_curve, F32 path_begin, F32 path_end,
		F32 scx, F32 scy, F32 shx, F32 shy,
		F32 twistend, F32 twistbegin, F32 radiusoffset,
		F32 tx, F32 ty, F32 revolutions, F32 skew)
{
	LLVolumeParams test_params;
	if (!test_params.setType		(prof_curve, path_curve))
	{
	    	return false;
	}
	if (!test_params.setBeginAndEndS	(prof_begin, prof_end))
	{
	    	return false;
	}
	if (!test_params.setBeginAndEndT	(path_begin, path_end))
	{
	    	return false;
	}
	if (!test_params.setHollow		(hollow))
	{
	    	return false;
	}
	if (!test_params.setTwistBegin		(twistbegin))
	{
	    	return false;
	}
	if (!test_params.setTwistEnd		(twistend))
	{
	    	return false;
	}
	if (!test_params.setRatio		(scx, scy))
	{
	    	return false;
	}
	if (!test_params.setShear		(shx, shy))
	{
	    	return false;
	}
	if (!test_params.setTaper		(tx, ty))
	{
	    	return false;
	}
	if (!test_params.setRevolutions		(revolutions))
	{
	    	return false;
	}
	if (!test_params.setRadiusOffset	(radiusoffset))
	{
	    	return false;
	}
	if (!test_params.setSkew		(skew))
	{
	    	return false;
	}
	return true;
}

void LLVolume::getLoDTriangleCounts(const LLVolumeParams& params, S32* counts)
{ //attempt to approximate the number of triangles that will result from generating a volume LoD set for the 
	//supplied LLVolumeParams -- inaccurate, but a close enough approximation for determining streaming cost
	F32 detail[] = {1.f, 1.5f, 2.5f, 4.f};	
	for (S32 i = 0; i < 4; i++)
	{
		S32 count = 0;
		S32 path_points = LLPath::getNumPoints(params.getPathParams(), detail[i]);
		S32 profile_points = LLProfile::getNumPoints(params.getProfileParams(), false, detail[i]);

		count = (profile_points-1)*2*(path_points-1);
		count += profile_points*2;

		counts[i] = count;
	}
}


S32 LLVolume::getNumTriangles(S32* vcount) const
{
	U32 triangle_count = 0;
	U32 vertex_count = 0;

	for (S32 i = 0; i < getNumVolumeFaces(); ++i)
	{
		const LLVolumeFace& face = getVolumeFace(i);
		triangle_count += face.mNumIndices/3;

		vertex_count += face.mNumVertices;
	}


	if (vcount)
	{
		*vcount = vertex_count;
	}
	
	return triangle_count;
}


//-----------------------------------------------------------------------------
// generateSilhouetteVertices()
//-----------------------------------------------------------------------------
void LLVolume::generateSilhouetteVertices(std::vector<LLVector3> &vertices,
										  std::vector<LLVector3> &normals,
										  const LLVector3& obj_cam_vec_in,
										  const LLMatrix4& mat_in,
										  const LLMatrix3& norm_mat_in,
										  S32 face_mask)
{
	LLMatrix4a mat;
	mat.loadu(mat_in);

	LLMatrix4a norm_mat;
	norm_mat.loadu(norm_mat_in);
		
	LLVector4a obj_cam_vec;
	obj_cam_vec.load3(obj_cam_vec_in.mV);

	vertices.clear();
	normals.clear();

	if ((mParams.getSculptType() & LL_SCULPT_TYPE_MASK) == LL_SCULPT_TYPE_MESH)
	{
		return;
	}
	
	S32 cur_index = 0;
	//for each face
	for (face_list_t::iterator iter = mVolumeFaces.begin();
		 iter != mVolumeFaces.end(); ++iter)
	{
		LLVolumeFace& face = *iter;
	
		if (!(face_mask & (0x1 << cur_index++)) ||
		     face.mNumIndices == 0 || face.mEdge.empty())
		{
			continue;
		}

		if (face.mTypeMask & (LLVolumeFace::CAP_MASK))
		{
			LLVector4a* v = (LLVector4a*)face.mPositions;
			LLVector4a* n = (LLVector4a*)face.mNormals;

			for (U32 j = 0; j < face.mNumIndices / 3; j++)
			{
				for (S32 k = 0; k < 3; k++)
				{
					S32 index = face.mEdge[j * 3 + k];

					if (index == -1)
					{
						// silhouette edge, currently only cubes, so no other conditions

						S32 v1 = face.mIndices[j * 3 + k];
						S32 v2 = face.mIndices[j * 3 + ((k + 1) % 3)];

						LLVector4a t;
						mat.affineTransform(v[v1], t);
						vertices.push_back(LLVector3(t[0], t[1], t[2]));

						norm_mat.rotate(n[v1], t);

						t.normalize3fast();
						normals.push_back(LLVector3(t[0], t[1], t[2]));

						mat.affineTransform(v[v2], t);
						vertices.push_back(LLVector3(t[0], t[1], t[2]));

						norm_mat.rotate(n[v2], t);
						t.normalize3fast();
						normals.push_back(LLVector3(t[0], t[1], t[2]));
					}
				}
			}
	
		}
		else
		{

			//==============================================
			//DEBUG draw edge map instead of silhouette edge
			//==============================================

#if DEBUG_SILHOUETTE_EDGE_MAP

			//for each triangle
			U32 count = face.mNumIndices;
			for (U32 j = 0; j < count/3; j++) {
				//get vertices
				S32 v1 = face.mIndices[j*3+0];
				S32 v2 = face.mIndices[j*3+1];
				S32 v3 = face.mIndices[j*3+2];

				//get current face center
				LLVector3 cCenter = (face.mVertices[v1].getPosition() + 
									face.mVertices[v2].getPosition() + 
									face.mVertices[v3].getPosition()) / 3.0f;

				//for each edge
				for (S32 k = 0; k < 3; k++) {
                    S32 nIndex = face.mEdge[j*3+k];
					if (nIndex <= -1) {
						continue;
					}

					if (nIndex >= (S32) count/3) {
						continue;
					}
					//get neighbor vertices
					v1 = face.mIndices[nIndex*3+0];
					v2 = face.mIndices[nIndex*3+1];
					v3 = face.mIndices[nIndex*3+2];

					//get neighbor face center
					LLVector3 nCenter = (face.mVertices[v1].getPosition() + 
									face.mVertices[v2].getPosition() + 
									face.mVertices[v3].getPosition()) / 3.0f;

					//draw line
					vertices.push_back(cCenter);
					vertices.push_back(nCenter);
					normals.push_back(LLVector3(1,1,1));
					normals.push_back(LLVector3(1,1,1));
					segments.push_back(vertices.size());
				}
			}
		
			continue;

			//==============================================
			//DEBUG
			//==============================================

			//==============================================
			//DEBUG draw normals instead of silhouette edge
			//==============================================
#elif DEBUG_SILHOUETTE_NORMALS

			//for each vertex
			for (U32 j = 0; j < face.mNumVertices; j++) {
				vertices.push_back(face.mVertices[j].getPosition());
				vertices.push_back(face.mVertices[j].getPosition() + face.mVertices[j].getNormal()*0.1f);
				normals.push_back(LLVector3(0,0,1));
				normals.push_back(LLVector3(0,0,1));
				segments.push_back(vertices.size());
#if DEBUG_SILHOUETTE_BINORMALS
				vertices.push_back(face.mVertices[j].getPosition());
				vertices.push_back(face.mVertices[j].getPosition() + face.mVertices[j].mTangent*0.1f);
				normals.push_back(LLVector3(0,0,1));
				normals.push_back(LLVector3(0,0,1));
				segments.push_back(vertices.size());
#endif
			}
						
			continue;
#else
			//==============================================
			//DEBUG
			//==============================================

			static const U8 AWAY = 0x01,
							TOWARDS = 0x02;

			//for each triangle
			std::vector<U8> fFacing;
			vector_append(fFacing, face.mNumIndices/3);

			LLVector4a* v = (LLVector4a*) face.mPositions;
			LLVector4a* n = (LLVector4a*) face.mNormals;

			for (U32 j = 0; j < face.mNumIndices/3; j++) 
			{
				//approximate normal
				S32 v1 = face.mIndices[j*3+0];
				S32 v2 = face.mIndices[j*3+1];
				S32 v3 = face.mIndices[j*3+2];

				LLVector4a c1,c2;
				c1.setSub(v[v1], v[v2]);
				c2.setSub(v[v2], v[v3]);

				LLVector4a norm;

				norm.setCross3(c1, c2);

				if (norm.dot3(norm) < 0.00000001f) 
				{
					fFacing[j] = AWAY | TOWARDS;
				}
				else 
				{
					//get view vector
					LLVector4a view;
					view.setSub(obj_cam_vec, v[v1]);
					bool away = view.dot3(norm) > 0.0f; 
					if (away) 
					{
						fFacing[j] = AWAY;
					}
					else 
					{
						fFacing[j] = TOWARDS;
					}
				}
			}
			
			//for each triangle
			for (U32 j = 0; j < face.mNumIndices/3; j++) 
			{
				if (fFacing[j] == (AWAY | TOWARDS)) 
				{ //this is a degenerate triangle
					//take neighbor facing (degenerate faces get facing of one of their neighbors)
					// *FIX IF NEEDED:  this does not deal with neighboring degenerate faces
					for (S32 k = 0; k < 3; k++) 
					{
						S32 index = face.mEdge[j*3+k];
						if (index != -1) 
						{
							fFacing[j] = fFacing[index];
							break;
						}
					}
					continue; //skip degenerate face
				}

				//for each edge
				for (S32 k = 0; k < 3; k++) {
					S32 index = face.mEdge[j*3+k];
					if (index != -1 && fFacing[index] == (AWAY | TOWARDS)) {
						//our neighbor is degenerate, make him face our direction
						fFacing[face.mEdge[j*3+k]] = fFacing[j];
						continue;
					}

					if (index == -1 ||		//edge has no neighbor, MUST be a silhouette edge
						(fFacing[index] & fFacing[j]) == 0) { 	//we found a silhouette edge

						S32 v1 = face.mIndices[j*3+k];
						S32 v2 = face.mIndices[j*3+((k+1)%3)];
						
						LLVector4a t;
						mat.affineTransform(v[v1], t);
						vertices.push_back(LLVector3(t[0], t[1], t[2]));

						norm_mat.rotate(n[v1], t);

						t.normalize3fast();
						normals.push_back(LLVector3(t[0], t[1], t[2]));

						mat.affineTransform(v[v2], t);
						vertices.push_back(LLVector3(t[0], t[1], t[2]));
						
						norm_mat.rotate(n[v2], t);
						t.normalize3fast();
						normals.push_back(LLVector3(t[0], t[1], t[2]));
					}
				}		
			}
#endif
		}
	}
}

S32 LLVolume::lineSegmentIntersect(const LLVector4a& start, const LLVector4a& end, 
								   S32 face,
								   LLVector4a* intersection,LLVector2* tex_coord, LLVector4a* normal, LLVector4a* tangent_out)
{
	S32 hit_face = -1;
	
	S32 start_face;
	S32 end_face;
	
	if (face == -1) // ALL_SIDES
	{
		start_face = 0;
		end_face = getNumVolumeFaces() - 1;
	}
	else
	{
		start_face = face;
		end_face = face;
	}

	LLVector4a dir;
	dir.setSub(end, start);

	F32 closest_t = 2.f; // must be larger than 1
	
	end_face = llmin(end_face, getNumVolumeFaces()-1);

	for (S32 i = start_face; i <= end_face; i++)
	{
		LLVolumeFace &face = mVolumeFaces[i];

		LLVector4a box_center;
		box_center.setAdd(face.mExtents[0], face.mExtents[1]);
		box_center.mul(0.5f);

		LLVector4a box_size;
		box_size.setSub(face.mExtents[1], face.mExtents[0]);

        if (LLLineSegmentBoxIntersect(start, end, box_center, box_size))
		{
			if (tangent_out != NULL) // if the caller wants tangents, we may need to generate them
			{
				genTangents(i);
			}

			if (isUnique())
			{ //don't bother with an octree for flexi volumes
				U32 tri_count = face.mNumIndices/3;

				for (U32 j = 0; j < tri_count; ++j)
				{
					U16 idx0 = face.mIndices[j*3+0];
					U16 idx1 = face.mIndices[j*3+1];
					U16 idx2 = face.mIndices[j*3+2];

					const LLVector4a& v0 = face.mPositions[idx0];
					const LLVector4a& v1 = face.mPositions[idx1];
					const LLVector4a& v2 = face.mPositions[idx2];
				
					F32 a,b,t;

					if (LLTriangleRayIntersect(v0, v1, v2,
							start, dir, a, b, t))
					{
						if ((t >= 0.f) &&      // if hit is after start
							(t <= 1.f) &&      // and before end
							(t < closest_t))   // and this hit is closer
						{
							closest_t = t;
							hit_face = i;

							if (intersection != NULL)
							{
								LLVector4a intersect = dir;
								intersect.mul(closest_t);
								intersect.add(start);
								*intersection = intersect;
							}


							if (tex_coord != NULL)
							{
								LLVector2* tc = (LLVector2*) face.mTexCoords;
								*tex_coord = ((1.f - a - b)  * tc[idx0] +
									a              * tc[idx1] +
									b              * tc[idx2]);

							}

							if (normal!= NULL)
							{
								LLVector4a* norm = face.mNormals;
								
								LLVector4a n1,n2,n3;
								n1 = norm[idx0];
								n1.mul(1.f-a-b);
								
								n2 = norm[idx1];
								n2.mul(a);
								
								n3 = norm[idx2];
								n3.mul(b);

								n1.add(n2);
								n1.add(n3);
								
								*normal		= n1; 
							}

							if (tangent_out != NULL)
							{
								LLVector4a* tangents = face.mTangents;
								
								LLVector4a t1,t2,t3;
								t1 = tangents[idx0];
								t1.mul(1.f-a-b);
								
								t2 = tangents[idx1];
								t2.mul(a);
								
								t3 = tangents[idx2];
								t3.mul(b);

								t1.add(t2);
								t1.add(t3);
								
								*tangent_out = t1; 
							}
						}
					}
				}
			}
			else
			{
				if (!face.mOctree)
				{
					face.createOctree();
				}
			
				LLOctreeTriangleRayIntersect intersect(start, dir, &face, &closest_t, intersection, tex_coord, normal, tangent_out);
				intersect.traverse(face.mOctree);
				if (intersect.mHitFace)
				{
					hit_face = i;
				}
			}
		}		
	}
	
	
	return hit_face;
}

class LLVertexIndexPair
{
public:
	LLVertexIndexPair(const LLVector3 &vertex, const S32 index);

	LLVector3 mVertex;
	S32	mIndex;
};

LLVertexIndexPair::LLVertexIndexPair(const LLVector3 &vertex, const S32 index)
{
	mVertex = vertex;
	mIndex = index;
}

const F32 VERTEX_SLOP = 0.00001f;

struct lessVertex
{
	bool operator()(const LLVertexIndexPair *a, const LLVertexIndexPair *b)
	{
		const F32 slop = VERTEX_SLOP;

		if (a->mVertex.mV[0] + slop < b->mVertex.mV[0])
		{
			return TRUE;
		}
		else if (a->mVertex.mV[0] - slop > b->mVertex.mV[0])
		{
			return FALSE;
		}
		
		if (a->mVertex.mV[1] + slop < b->mVertex.mV[1])
		{
			return TRUE;
		}
		else if (a->mVertex.mV[1] - slop > b->mVertex.mV[1])
		{
			return FALSE;
		}
		
		if (a->mVertex.mV[2] + slop < b->mVertex.mV[2])
		{
			return TRUE;
		}
		else if (a->mVertex.mV[2] - slop > b->mVertex.mV[2])
		{
			return FALSE;
		}
		
		return FALSE;
	}
};

struct lessTriangle
{
	bool operator()(const S32 *a, const S32 *b)
	{
		if (*a < *b)
		{
			return TRUE;
		}
		else if (*a > *b)
		{
			return FALSE;
		}

		if (*(a+1) < *(b+1))
		{
			return TRUE;
		}
		else if (*(a+1) > *(b+1))
		{
			return FALSE;
		}

		if (*(a+2) < *(b+2))
		{
			return TRUE;
		}
		else if (*(a+2) > *(b+2))
		{
			return FALSE;
		}

		return FALSE;
	}
};

BOOL equalTriangle(const S32 *a, const S32 *b)
{
	if ((*a == *b) && (*(a+1) == *(b+1)) && (*(a+2) == *(b+2)))
	{
		return TRUE;
	}
	return FALSE;
}

BOOL LLVolumeParams::importFile(LLFILE *fp)
{
	//LL_INFOS() << "importing volume" << LL_ENDL;
	const S32 BUFSIZE = 16384;
	char buffer[BUFSIZE];	/* Flawfinder: ignore */
	// *NOTE: changing the size or type of this buffer will require
	// changing the sscanf below.
	char keyword[256];	/* Flawfinder: ignore */
	keyword[0] = 0;

	while (!feof(fp))
	{
		if (fgets(buffer, BUFSIZE, fp) == NULL)
		{
			buffer[0] = '\0';
		}
		
		sscanf(buffer, " %255s", keyword);	/* Flawfinder: ignore */
		if (!strcmp("{", keyword))
		{
			continue;
		}
		if (!strcmp("}",keyword))
		{
			break;
		}
		else if (!strcmp("profile", keyword))
		{
			mProfileParams.importFile(fp);
		}
		else if (!strcmp("path",keyword))
		{
			mPathParams.importFile(fp);
		}
		else
		{
			LL_WARNS() << "unknown keyword " << keyword << " in volume import" << LL_ENDL;
		}
	}

	return TRUE;
}

BOOL LLVolumeParams::exportFile(LLFILE *fp) const
{
	fprintf(fp,"\tshape 0\n");
	fprintf(fp,"\t{\n");
	mPathParams.exportFile(fp);
	mProfileParams.exportFile(fp);
	fprintf(fp, "\t}\n");
	return TRUE;
}


BOOL LLVolumeParams::importLegacyStream(std::istream& input_stream)
{
	//LL_INFOS() << "importing volume" << LL_ENDL;
	const S32 BUFSIZE = 16384;
	// *NOTE: changing the size or type of this buffer will require
	// changing the sscanf below.
	char buffer[BUFSIZE];		/* Flawfinder: ignore */
	char keyword[256];		/* Flawfinder: ignore */
	keyword[0] = 0;

	while (input_stream.good())
	{
		input_stream.getline(buffer, BUFSIZE);
		sscanf(buffer, " %255s", keyword);
		if (!strcmp("{", keyword))
		{
			continue;
		}
		if (!strcmp("}",keyword))
		{
			break;
		}
		else if (!strcmp("profile", keyword))
		{
			mProfileParams.importLegacyStream(input_stream);
		}
		else if (!strcmp("path",keyword))
		{
			mPathParams.importLegacyStream(input_stream);
		}
		else
		{
			LL_WARNS() << "unknown keyword " << keyword << " in volume import" << LL_ENDL;
		}
	}

	return TRUE;
}

BOOL LLVolumeParams::exportLegacyStream(std::ostream& output_stream) const
{
	output_stream <<"\tshape 0\n";
	output_stream <<"\t{\n";
	mPathParams.exportLegacyStream(output_stream);
	mProfileParams.exportLegacyStream(output_stream);
	output_stream << "\t}\n";
	return TRUE;
}

LLSD LLVolumeParams::sculptAsLLSD() const
{
	LLSD sd = LLSD();
	sd["id"] = getSculptID();
	sd["type"] = getSculptType();

	return sd;
}

bool LLVolumeParams::sculptFromLLSD(LLSD& sd)
{
	setSculptID(sd["id"].asUUID(), (U8)sd["type"].asInteger());
	return true;
}

LLSD LLVolumeParams::asLLSD() const
{
	LLSD sd = LLSD();
	sd["path"] = mPathParams;
	sd["profile"] = mProfileParams;
	sd["sculpt"] = sculptAsLLSD();
	
	return sd;
}

bool LLVolumeParams::fromLLSD(LLSD& sd)
{
	mPathParams.fromLLSD(sd["path"]);
	mProfileParams.fromLLSD(sd["profile"]);
	sculptFromLLSD(sd["sculpt"]);
		
	return true;
}

void LLVolumeParams::reduceS(F32 begin, F32 end)
{
	begin = llclampf(begin);
	end = llclampf(end);
	if (begin > end)
	{
		F32 temp = begin;
		begin = end;
		end = temp;
	}
	F32 a = mProfileParams.getBegin();
	F32 b = mProfileParams.getEnd();
	mProfileParams.setBegin(a + begin * (b - a));
	mProfileParams.setEnd(a + end * (b - a));
}

void LLVolumeParams::reduceT(F32 begin, F32 end)
{
	begin = llclampf(begin);
	end = llclampf(end);
	if (begin > end)
	{
		F32 temp = begin;
		begin = end;
		end = temp;
	}
	F32 a = mPathParams.getBegin();
	F32 b = mPathParams.getEnd();
	mPathParams.setBegin(a + begin * (b - a));
	mPathParams.setEnd(a + end * (b - a));
}

const F32 MIN_CONCAVE_PROFILE_WEDGE = 0.125f;	// 1/8 unity
const F32 MIN_CONCAVE_PATH_WEDGE = 0.111111f;	// 1/9 unity

// returns TRUE if the shape can be approximated with a convex shape 
// for collison purposes
BOOL LLVolumeParams::isConvex() const
{
	if (!getSculptID().isNull())
	{
		// can't determine, be safe and say no:
		return FALSE;
	}
	
	F32 path_length = mPathParams.getEnd() - mPathParams.getBegin();
	F32 hollow = mProfileParams.getHollow();
	 
	U8 path_type = mPathParams.getCurveType();
	if ( path_length > MIN_CONCAVE_PATH_WEDGE
		&& ( mPathParams.getTwist() != mPathParams.getTwistBegin()
		     || (hollow > 0.f 
				 && LL_PCODE_PATH_LINE != path_type) ) )
	{
		// twist along a "not too short" path is concave
		return FALSE;
	}

	F32 profile_length = mProfileParams.getEnd() - mProfileParams.getBegin();
	BOOL same_hole = hollow == 0.f 
					 || (mProfileParams.getCurveType() & LL_PCODE_HOLE_MASK) == LL_PCODE_HOLE_SAME;

	F32 min_profile_wedge = MIN_CONCAVE_PROFILE_WEDGE;
	U8 profile_type = mProfileParams.getCurveType() & LL_PCODE_PROFILE_MASK;
	if ( LL_PCODE_PROFILE_CIRCLE_HALF == profile_type )
	{
		// it is a sphere and spheres get twice the minimum profile wedge
		min_profile_wedge = 2.f * MIN_CONCAVE_PROFILE_WEDGE;
	}

	BOOL convex_profile = ( ( profile_length == 1.f
						     || profile_length <= 0.5f )
						   && hollow == 0.f )						// trivially convex
						  || ( profile_length <= min_profile_wedge
							  && same_hole );						// effectvely convex (even when hollow)

	if (!convex_profile)
	{
		// profile is concave
		return FALSE;
	}

	if ( LL_PCODE_PATH_LINE == path_type )
	{
		// straight paths with convex profile
		return TRUE;
	}

	BOOL concave_path = (path_length < 1.0f) && (path_length > 0.5f);
	if (concave_path)
	{
		return FALSE;
	}

	// we're left with spheres, toroids and tubes
	if ( LL_PCODE_PROFILE_CIRCLE_HALF == profile_type )
	{
		// at this stage all spheres must be convex
		return TRUE;
	}

	// it's a toroid or tube		
	if ( path_length <= MIN_CONCAVE_PATH_WEDGE )
	{
		// effectively convex
		return TRUE;
	}

	return FALSE;
}

// debug
void LLVolumeParams::setCube()
{
	mProfileParams.setCurveType(LL_PCODE_PROFILE_SQUARE);
	mProfileParams.setBegin(0.f);
	mProfileParams.setEnd(1.f);
	mProfileParams.setHollow(0.f);

	mPathParams.setBegin(0.f);
	mPathParams.setEnd(1.f);
	mPathParams.setScale(1.f, 1.f);
	mPathParams.setShear(0.f, 0.f);
	mPathParams.setCurveType(LL_PCODE_PATH_LINE);
	mPathParams.setTwistBegin(0.f);
	mPathParams.setTwistEnd(0.f);
	mPathParams.setRadiusOffset(0.f);
	mPathParams.setTaper(0.f, 0.f);
	mPathParams.setRevolutions(0.f);
	mPathParams.setSkew(0.f);
}

LLFaceID LLVolume::generateFaceMask()
{
	LLFaceID new_mask = 0x0000;

	switch(mParams.getProfileParams().getCurveType() & LL_PCODE_PROFILE_MASK)
	{
	case LL_PCODE_PROFILE_CIRCLE:
	case LL_PCODE_PROFILE_CIRCLE_HALF:
		new_mask |= LL_FACE_OUTER_SIDE_0;
		break;
	case LL_PCODE_PROFILE_SQUARE:
		{
			for(S32 side = (S32)(mParams.getProfileParams().getBegin() * 4.f); side < llceil(mParams.getProfileParams().getEnd() * 4.f); side++)
			{
				new_mask |= LL_FACE_OUTER_SIDE_0 << side;
			}
		}
		break;
	case LL_PCODE_PROFILE_ISOTRI:
	case LL_PCODE_PROFILE_EQUALTRI:
	case LL_PCODE_PROFILE_RIGHTTRI:
		{
			for(S32 side = (S32)(mParams.getProfileParams().getBegin() * 3.f); side < llceil(mParams.getProfileParams().getEnd() * 3.f); side++)
			{
				new_mask |= LL_FACE_OUTER_SIDE_0 << side;
			}
		}
		break;
	default:
		LL_ERRS() << "Unknown profile!" << LL_ENDL;
		break;
	}

	// handle hollow objects
	if (mParams.getProfileParams().getHollow() > 0)
	{
		new_mask |= LL_FACE_INNER_SIDE;
	}

	// handle open profile curves
	if (mProfilep->isOpen())
	{
		new_mask |= LL_FACE_PROFILE_BEGIN | LL_FACE_PROFILE_END;
	}

	// handle open path curves
	if (mPathp->isOpen())
	{
		new_mask |= LL_FACE_PATH_BEGIN | LL_FACE_PATH_END;
	}

	return new_mask;
}

BOOL LLVolume::isFaceMaskValid(LLFaceID face_mask)
{
	LLFaceID test_mask = 0;
	for(S32 i = 0; i < getNumFaces(); i++)
	{
		test_mask |= mProfilep->mFaces[i].mFaceID;
	}

	return test_mask == face_mask;
}

BOOL LLVolume::isConvex() const
{
	// mParams.isConvex() may return FALSE even though the final
	// geometry is actually convex due to LOD approximations.
	// TODO -- provide LLPath and LLProfile with isConvex() methods
	// that correctly determine convexity. -- Leviathan
	return mParams.isConvex();
}


std::ostream& operator<<(std::ostream &s, const LLProfileParams &profile_params)
{
	s << "{type=" << (U32) profile_params.mCurveType;
	s << ", begin=" << profile_params.mBegin;
	s << ", end=" << profile_params.mEnd;
	s << ", hollow=" << profile_params.mHollow;
	s << "}";
	return s;
}


std::ostream& operator<<(std::ostream &s, const LLPathParams &path_params)
{
	s << "{type=" << (U32) path_params.mCurveType;
	s << ", begin=" << path_params.mBegin;
	s << ", end=" << path_params.mEnd;
	s << ", twist=" << path_params.mTwistEnd;
	s << ", scale=" << path_params.mScale;
	s << ", shear=" << path_params.mShear;
	s << ", twist_begin=" << path_params.mTwistBegin;
	s << ", radius_offset=" << path_params.mRadiusOffset;
	s << ", taper=" << path_params.mTaper;
	s << ", revolutions=" << path_params.mRevolutions;
	s << ", skew=" << path_params.mSkew;
	s << "}";
	return s;
}


std::ostream& operator<<(std::ostream &s, const LLVolumeParams &volume_params)
{
	s << "{profileparams = " << volume_params.mProfileParams;
	s << ", pathparams = " << volume_params.mPathParams;
	s << "}";
	return s;
}


std::ostream& operator<<(std::ostream &s, const LLProfile &profile)
{
	s << " {open=" << (U32) profile.mOpen;
	s << ", dirty=" << profile.mDirty;
	s << ", totalout=" << profile.mTotalOut;
	s << ", total=" << profile.mTotal;
	s << "}";
	return s;
}


std::ostream& operator<<(std::ostream &s, const LLPath &path)
{
	s << "{open=" << (U32) path.mOpen;
	s << ", dirty=" << path.mDirty;
	s << ", step=" << path.mStep;
	s << ", total=" << path.mTotal;
	s << "}";
	return s;
}

std::ostream& operator<<(std::ostream &s, const LLVolume &volume)
{
	s << "{params = " << volume.getParams();
	s << ", path = " << *volume.mPathp;
	s << ", profile = " << *volume.mProfilep;
	s << "}";
	return s;
}


std::ostream& operator<<(std::ostream &s, const LLVolume *volumep)
{
	s << "{params = " << volumep->getParams();
	s << ", path = " << *(volumep->mPathp);
	s << ", profile = " << *(volumep->mProfilep);
	s << "}";
	return s;
}

LLVolumeFace::LLVolumeFace() : 
	mID(0),
	mTypeMask(0),
	mBeginS(0),
	mBeginT(0),
	mNumS(0),
	mNumT(0),
	mNumVertices(0),
	mNumAllocatedVertices(0),
	mNumIndices(0),
	mPositions(NULL),
	mNormals(NULL),
	mTangents(NULL),
	mTexCoords(NULL),
	mIndices(NULL),
	mWeights(NULL),
    mWeightsScrubbed(FALSE),
	mOctree(NULL),
	mOptimized(FALSE)
{
	mExtents = (LLVector4a*) ll_aligned_malloc_16(sizeof(LLVector4a)*3);
	mExtents[0].splat(-0.5f);
	mExtents[1].splat(0.5f);
	mCenter = mExtents+2;
}

LLVolumeFace::LLVolumeFace(const LLVolumeFace& src)
:	mID(0),
	mTypeMask(0),
	mBeginS(0),
	mBeginT(0),
	mNumS(0),
	mNumT(0),
	mNumVertices(0),
	mNumAllocatedVertices(0),
	mNumIndices(0),
	mPositions(NULL),
	mNormals(NULL),
	mTangents(NULL),
	mTexCoords(NULL),
	mIndices(NULL),
	mWeights(NULL),
    mWeightsScrubbed(FALSE),
	mOctree(NULL)
{ 
	mExtents = (LLVector4a*) ll_aligned_malloc_16(sizeof(LLVector4a)*3);
	mCenter = mExtents+2;
	*this = src;
}

LLVolumeFace& LLVolumeFace::operator=(const LLVolumeFace& src)
{
	if (&src == this)
	{ //self assignment, do nothing
		return *this;
	}

	mID = src.mID;
	mTypeMask = src.mTypeMask;
	mBeginS = src.mBeginS;
	mBeginT = src.mBeginT;
	mNumS = src.mNumS;
	mNumT = src.mNumT;

	mExtents[0] = src.mExtents[0];
	mExtents[1] = src.mExtents[1];
	*mCenter = *src.mCenter;

	mNumVertices = 0;
	mNumIndices = 0;

	freeData();
	
	resizeVertices(src.mNumVertices);
	resizeIndices(src.mNumIndices);

	if (mNumVertices)
	{
		S32 vert_size = mNumVertices*sizeof(LLVector4a);
		S32 tc_size = (mNumVertices*sizeof(LLVector2)+0xF) & ~0xF;
			
		LLVector4a::memcpyNonAliased16((F32*) mPositions, (F32*) src.mPositions, vert_size);

		if (src.mNormals)
		{
		LLVector4a::memcpyNonAliased16((F32*) mNormals, (F32*) src.mNormals, vert_size);
		}

		if(src.mTexCoords)
		{
			LLVector4a::memcpyNonAliased16((F32*) mTexCoords, (F32*) src.mTexCoords, tc_size);
		}

		if (src.mTangents)
		{
			allocateTangents(src.mNumVertices);
			LLVector4a::memcpyNonAliased16((F32*) mTangents, (F32*) src.mTangents, vert_size);
		}
		else
		{
			ll_aligned_free_16(mTangents);
			mTangents = NULL;
		}

		if (src.mWeights)
		{
			allocateWeights(src.mNumVertices);
			LLVector4a::memcpyNonAliased16((F32*) mWeights, (F32*) src.mWeights, vert_size);
		}
		else
		{
			ll_aligned_free_16(mWeights);
			mWeights = NULL;
		}
        mWeightsScrubbed = src.mWeightsScrubbed;
	}

	if (mNumIndices)
	{
		S32 idx_size = (mNumIndices*sizeof(U16)+0xF) & ~0xF;
		
		LLVector4a::memcpyNonAliased16((F32*) mIndices, (F32*) src.mIndices, idx_size);
	}
	
	mOptimized = src.mOptimized;

	//delete 
	return *this;
}

LLVolumeFace::~LLVolumeFace()
{
	ll_aligned_free_16(mExtents);
	mExtents = NULL;
	mCenter = NULL;

	freeData();
}

void LLVolumeFace::freeData()
{
	ll_aligned_free<64>(mPositions);
	mPositions = NULL;

	//normals and texture coordinates are part of the same buffer as mPositions, do not free them separately
	mNormals = NULL;
	mTexCoords = NULL;

	ll_aligned_free_16(mIndices);
	mIndices = NULL;
	ll_aligned_free_16(mTangents);
	mTangents = NULL;
	ll_aligned_free_16(mWeights);
	mWeights = NULL;

	delete mOctree;
	mOctree = NULL;
}

BOOL LLVolumeFace::create(LLVolume* volume, BOOL partial_build)
{
	//tree for this face is no longer valid
	delete mOctree;
	mOctree = NULL;

	LL_CHECK_MEMORY
	BOOL ret = FALSE ;
	if (mTypeMask & CAP_MASK)
	{
		ret = createCap(volume, partial_build);
		LL_CHECK_MEMORY
	}
	else if ((mTypeMask & END_MASK) || (mTypeMask & SIDE_MASK))
	{
		ret = createSide(volume, partial_build);
		LL_CHECK_MEMORY
	}
	else
	{
		LL_ERRS() << "Unknown/uninitialized face type!" << LL_ENDL;
	}

	return ret ;
}

void LLVolumeFace::getVertexData(U16 index, LLVolumeFace::VertexData& cv)
{
	cv.setPosition(mPositions[index]);
	if (mNormals)
	{
		cv.setNormal(mNormals[index]);
	}
	else
	{
		cv.getNormal().clear();
	}

	if (mTexCoords)
	{
		cv.mTexCoord = mTexCoords[index];
	}
	else
	{
		cv.mTexCoord.clear();
	}
}

bool LLVolumeFace::VertexMapData::operator==(const LLVolumeFace::VertexData& rhs) const
{
	return getPosition().equals3(rhs.getPosition()) &&
		mTexCoord == rhs.mTexCoord &&
		getNormal().equals3(rhs.getNormal());
}

bool LLVolumeFace::VertexMapData::ComparePosition::operator()(const LLVector3& a, const LLVector3& b) const
{
	if (a.mV[0] != b.mV[0])
	{
		return a.mV[0] < b.mV[0];
	}
	
	if (a.mV[1] != b.mV[1])
	{
		return a.mV[1] < b.mV[1];
	}
	
	return a.mV[2] < b.mV[2];
}

void LLVolumeFace::optimize(F32 angle_cutoff)
{
	LLVolumeFace new_face;

	//map of points to vector of vertices at that point
	std::map<U64, std::vector<VertexMapData> > point_map;

	LLVector4a range;
	range.setSub(mExtents[1],mExtents[0]);

	//remove redundant vertices
	for (U32 i = 0; i < mNumIndices; ++i)
	{
		U16 index = mIndices[i];

		LLVolumeFace::VertexData cv;
		getVertexData(index, cv);
		
		BOOL found = FALSE;

		LLVector4a pos;
		pos.setSub(mPositions[index], mExtents[0]);
		pos.div(range);

		U64 pos64 = 0;

		pos64 = (U16) (pos[0]*65535);
		pos64 = pos64 | (((U64) (pos[1]*65535)) << 16);
		pos64 = pos64 | (((U64) (pos[2]*65535)) << 32);

		std::map<U64, std::vector<VertexMapData> >::iterator point_iter = point_map.find(pos64);
		
		if (point_iter != point_map.end())
		{ //duplicate point might exist
			for (U32 j = 0; j < point_iter->second.size(); ++j)
			{
				LLVolumeFace::VertexData& tv = (point_iter->second)[j];
				if (tv.compareNormal(cv, angle_cutoff))
				{
					found = TRUE;
					new_face.pushIndex((point_iter->second)[j].mIndex);
					break;
				}
			}
		}

		if (!found)
		{
			new_face.pushVertex(cv);
			U16 index = (U16) new_face.mNumVertices-1;
			new_face.pushIndex(index);

			VertexMapData d;
			d.setPosition(cv.getPosition());
			d.mTexCoord = cv.mTexCoord;
			d.setNormal(cv.getNormal());
			d.mIndex = index;
			if (point_iter != point_map.end())
			{
				point_iter->second.push_back(d);
			}
			else
			{
				point_map[pos64].push_back(d);
			}
		}
	}


	if (angle_cutoff > 1.f && !mNormals)
	{
		// Now alloc'd with positions
		//ll_aligned_free_16(new_face.mNormals);
		new_face.mNormals = NULL;
	}

	if (!mTexCoords)
	{
		// Now alloc'd with positions
		//ll_aligned_free_16(new_face.mTexCoords);
		new_face.mTexCoords = NULL;
	}

	// Only swap data if we've actually optimized the mesh
	//
	if (new_face.mNumVertices <= mNumVertices)
	{
        llassert(new_face.mNumIndices == mNumIndices);
		swapData(new_face);
	}

}

class LLVCacheTriangleData;

class LLVCacheVertexData
{
public:
	S32 mIdx;
	S32 mCacheTag;
	F64 mScore;
	U32 mActiveTriangles;
	std::vector<LLVCacheTriangleData*> mTriangles;

	LLVCacheVertexData()
	{
		mCacheTag = -1;
		mScore = 0.0;
		mActiveTriangles = 0;
		mIdx = -1;
	}
};

class LLVCacheTriangleData
{
public:
	bool mActive;
	F64 mScore;
	LLVCacheVertexData* mVertex[3];

	LLVCacheTriangleData()
	{
		mActive = true;
		mScore = 0.0;
		mVertex[0] = mVertex[1] = mVertex[2] = NULL;
	}

	void complete()
	{
		mActive = false;
		for (S32 i = 0; i < 3; ++i)
		{
			if (mVertex[i])
			{
				llassert(mVertex[i]->mActiveTriangles > 0);
				mVertex[i]->mActiveTriangles--;
			}
		}
	}

	bool operator<(const LLVCacheTriangleData& rhs) const
	{ //highest score first
		return rhs.mScore < mScore;
	}
};

const F64 FindVertexScore_CacheDecayPower = 1.5;
const F64 FindVertexScore_LastTriScore = 0.75;
const F64 FindVertexScore_ValenceBoostScale = 2.0;
const F64 FindVertexScore_ValenceBoostPower = 0.5;
const U32 MaxSizeVertexCache = 32;
const F64 FindVertexScore_Scaler = 1.0/(MaxSizeVertexCache-3);

F64 find_vertex_score(LLVCacheVertexData& data)
{
	F64 score = -1.0;

	score = 0.0;

	S32 cache_idx = data.mCacheTag;

	if (cache_idx < 0)
	{
		//not in cache
	}
	else
	{
		if (cache_idx < 3)
		{ //vertex was in the last triangle
			score = FindVertexScore_LastTriScore;
		}
		else
		{ //more points for being higher in the cache
				score = 1.0-((cache_idx-3)*FindVertexScore_Scaler);
				score = pow(score, FindVertexScore_CacheDecayPower);
		}
	}

	//bonus points for having low valence
	F64 valence_boost = pow((F64)data.mActiveTriangles, -FindVertexScore_ValenceBoostPower);
	score += FindVertexScore_ValenceBoostScale * valence_boost;

	return score;
}

class LLVCacheFIFO
{
public:
	LLVCacheVertexData* mCache[MaxSizeVertexCache];
	U32 mMisses;

	LLVCacheFIFO()
	{
		mMisses = 0;
		for (U32 i = 0; i < MaxSizeVertexCache; ++i)
		{
			mCache[i] = NULL;
		}
	}

	void addVertex(LLVCacheVertexData* data)
	{
		if (data->mCacheTag == -1)
		{
			mMisses++;

			S32 end = MaxSizeVertexCache-1;

			if (mCache[end])
			{
				mCache[end]->mCacheTag = -1;
			}

			for (S32 i = end; i > 0; --i)
			{
				mCache[i] = mCache[i-1];
				if (mCache[i])
				{
					mCache[i]->mCacheTag = i;
				}
			}

			mCache[0] = data;
			data->mCacheTag = 0;
		}
	}
};

class LLVCacheLRU
{
public:
	LLVCacheVertexData* mCache[MaxSizeVertexCache+3];

	LLVCacheTriangleData* mBestTriangle;
	
	U32 mMisses;

	LLVCacheLRU()
	{
		for (U32 i = 0; i < MaxSizeVertexCache+3; ++i)
		{
			mCache[i] = NULL;
		}

		mBestTriangle = NULL;
		mMisses = 0;
	}

	void addVertex(LLVCacheVertexData* data)
	{
		S32 end = MaxSizeVertexCache+2;
		if (data->mCacheTag != -1)
		{ //just moving a vertex to the front of the cache
			end = data->mCacheTag;
		}
		else
		{
			mMisses++;
			if (mCache[end])
			{ //adding a new vertex, vertex at end of cache falls off
				mCache[end]->mCacheTag = -1;
			}
		}

		for (S32 i = end; i > 0; --i)
		{ //adjust cache pointers and tags
			mCache[i] = mCache[i-1];

			if (mCache[i])
			{
				mCache[i]->mCacheTag = i;			
			}
		}

		mCache[0] = data;
		mCache[0]->mCacheTag = 0;
	}

	void addTriangle(LLVCacheTriangleData* data)
	{
		addVertex(data->mVertex[0]);
		addVertex(data->mVertex[1]);
		addVertex(data->mVertex[2]);
	}

	void updateScores()
	{
		LLVCacheVertexData** data_iter = mCache+MaxSizeVertexCache;
		LLVCacheVertexData** end_data = mCache+MaxSizeVertexCache+3;

		while(data_iter != end_data)
		{
			LLVCacheVertexData* data = *data_iter++;
			//trailing 3 vertices aren't actually in the cache for scoring purposes
			if (data)
			{
				data->mCacheTag = -1;
			}
		}

		data_iter = mCache;
		end_data = mCache+MaxSizeVertexCache;

		while (data_iter != end_data)
		{ //update scores of vertices in cache
			LLVCacheVertexData* data = *data_iter++;
			if (data)
			{
				data->mScore = find_vertex_score(*data);
			}
		}

		mBestTriangle = NULL;
		//update triangle scores
		data_iter = mCache;
		end_data = mCache+MaxSizeVertexCache+3;

		while (data_iter != end_data)
		{
			LLVCacheVertexData* data = *data_iter++;
			if (data)
			{
				for (std::vector<LLVCacheTriangleData*>::iterator iter = data->mTriangles.begin(), end_iter = data->mTriangles.end(); iter != end_iter; ++iter)
				{
					LLVCacheTriangleData* tri = *iter;
					if (tri->mActive)
					{
						tri->mScore = tri->mVertex[0]->mScore;
						tri->mScore += tri->mVertex[1]->mScore;
						tri->mScore += tri->mVertex[2]->mScore;

						if (!mBestTriangle || mBestTriangle->mScore < tri->mScore)
						{
							mBestTriangle = tri;
						}
					}
				}
			}
		}

		//knock trailing 3 vertices off the cache
		data_iter = mCache+MaxSizeVertexCache;
		end_data = mCache+MaxSizeVertexCache+3;
		while (data_iter != end_data)
		{
			LLVCacheVertexData* data = *data_iter;
			if (data)
			{
				llassert(data->mCacheTag == -1);
				*data_iter = NULL;
			}
			++data_iter;
		}
	}
};


bool LLVolumeFace::cacheOptimize()
{ //optimize for vertex cache according to Forsyth method: 
  // http://home.comcast.net/~tom_forsyth/papers/fast_vert_cache_opt.html
	
	llassert(!mOptimized);
	mOptimized = TRUE;

	LLVCacheLRU cache;
	
	if (mNumVertices < 3)
	{ //nothing to do
		return true;
	}

	//mapping of vertices to triangles and indices
	std::vector<LLVCacheVertexData> vertex_data;

	//mapping of triangles do vertices
	std::vector<LLVCacheTriangleData> triangle_data;

	try
	{
		triangle_data.resize(mNumIndices / 3);
		vertex_data.resize(mNumVertices);
	}
	catch (std::bad_alloc)
	{
		LL_WARNS("LLVOLUME") << "Resize failed" << LL_ENDL;
		return false;
	}

	for (U32 i = 0; i < mNumIndices; i++)
	{ //populate vertex data and triangle data arrays
		U16 idx = mIndices[i];
		U32 tri_idx = i/3;

		vertex_data[idx].mTriangles.push_back(&(triangle_data[tri_idx]));
		vertex_data[idx].mIdx = idx;
		triangle_data[tri_idx].mVertex[i%3] = &(vertex_data[idx]);
	}

	/*F32 pre_acmr = 1.f;
	//measure cache misses from before rebuild
	{
		LLVCacheFIFO test_cache;
		for (U32 i = 0; i < mNumIndices; ++i)
		{
			test_cache.addVertex(&vertex_data[mIndices[i]]);
		}

		for (U32 i = 0; i < mNumVertices; i++)
		{
			vertex_data[i].mCacheTag = -1;
		}

		pre_acmr = (F32) test_cache.mMisses/(mNumIndices/3);
	}*/

	for (U32 i = 0; i < mNumVertices; i++)
	{ //initialize score values (no cache -- might try a fifo cache here)
		LLVCacheVertexData& data = vertex_data[i];

		data.mScore = find_vertex_score(data);
		data.mActiveTriangles = data.mTriangles.size();

		for (U32 j = 0; j < data.mActiveTriangles; ++j)
		{
			data.mTriangles[j]->mScore += data.mScore;
		}
	}

	//sort triangle data by score
	std::sort(triangle_data.begin(), triangle_data.end());

	std::vector<U16> new_indices;

	LLVCacheTriangleData* tri;

	//prime pump by adding first triangle to cache;
	tri = &(triangle_data[0]);
	cache.addTriangle(tri);
	new_indices.push_back(tri->mVertex[0]->mIdx);
	new_indices.push_back(tri->mVertex[1]->mIdx);
	new_indices.push_back(tri->mVertex[2]->mIdx);
	tri->complete();

	U32 breaks = 0;
	for (U32 i = 1; i < mNumIndices/3; ++i)
	{
		cache.updateScores();
		tri = cache.mBestTriangle;
		if (!tri)
		{
			breaks++;
			for (U32 j = 0; j < triangle_data.size(); ++j)
			{
				if (triangle_data[j].mActive)
				{
					tri = &(triangle_data[j]);
					break;
				}
			}
		}	
		
		cache.addTriangle(tri);
		new_indices.push_back(tri->mVertex[0]->mIdx);
		new_indices.push_back(tri->mVertex[1]->mIdx);
		new_indices.push_back(tri->mVertex[2]->mIdx);
		tri->complete();
	}

	for (U32 i = 0; i < mNumIndices; ++i)
	{
		mIndices[i] = new_indices[i];
	}

	/*F32 post_acmr = 1.f;
	//measure cache misses from after rebuild
	{
		LLVCacheFIFO test_cache;
		for (U32 i = 0; i < mNumVertices; i++)
		{
			vertex_data[i].mCacheTag = -1;
		}

		for (U32 i = 0; i < mNumIndices; ++i)
		{
			test_cache.addVertex(&vertex_data[mIndices[i]]);
		}
		
		post_acmr = (F32) test_cache.mMisses/(mNumIndices/3);
	}*/

	//optimize for pre-TnL cache
	
	//allocate space for new buffer
	S32 num_verts = mNumVertices;
	S32 size = ((num_verts*sizeof(LLVector2)) + 0xF) & ~0xF;
	LLVector4a* pos = (LLVector4a*) ll_aligned_malloc<64>(sizeof(LLVector4a)*2*num_verts+size);
	if (pos == NULL)
	{
		LL_WARNS("LLVOLUME") << "Allocation of positions vector[" << sizeof(LLVector4a) * 2 * num_verts + size  << "] failed. " << LL_ENDL;
		return false;
	}
	LLVector4a* norm = pos + num_verts;
	LLVector2* tc = (LLVector2*) (norm + num_verts);

	LLVector4a* wght = NULL;
	if (mWeights)
	{
		wght = (LLVector4a*)ll_aligned_malloc_16(sizeof(LLVector4a)*num_verts);
		if (wght == NULL)
		{
			ll_aligned_free<64>(pos);
			LL_WARNS("LLVOLUME") << "Allocation of weights[" << sizeof(LLVector4a) * num_verts << "] failed" << LL_ENDL;
			return false;
		}
	}

	LLVector4a* binorm = NULL;
	if (mTangents)
	{
		binorm = (LLVector4a*) ll_aligned_malloc_16(sizeof(LLVector4a)*num_verts);
		if (binorm == NULL)
		{
			ll_aligned_free<64>(pos);
			ll_aligned_free_16(wght);
			LL_WARNS("LLVOLUME") << "Allocation of binormals[" << sizeof(LLVector4a)*num_verts << "] failed" << LL_ENDL;
			return false;
		}
	}

	//allocate mapping of old indices to new indices
	std::vector<S32> new_idx;

	try
	{
		new_idx.resize(mNumVertices, -1);
	}
	catch (std::bad_alloc)
	{
		ll_aligned_free<64>(pos);
		ll_aligned_free_16(wght);
		ll_aligned_free_16(binorm);
		LL_WARNS("LLVOLUME") << "Resize failed: " << mNumVertices << LL_ENDL;
		return false;
	}

	S32 cur_idx = 0;
	for (U32 i = 0; i < mNumIndices; ++i)
	{
		U16 idx = mIndices[i];
		if (new_idx[idx] == -1)
		{ //this vertex hasn't been added yet
			new_idx[idx] = cur_idx;

			//copy vertex data
			pos[cur_idx] = mPositions[idx];
			norm[cur_idx] = mNormals[idx];
			tc[cur_idx] = mTexCoords[idx];
			if (mWeights)
			{
				wght[cur_idx] = mWeights[idx];
			}
			if (mTangents)
			{
				binorm[cur_idx] = mTangents[idx];
			}

			cur_idx++;
		}
	}

	for (U32 i = 0; i < mNumIndices; ++i)
	{
		mIndices[i] = new_idx[mIndices[i]];
	}
	
	ll_aligned_free<64>(mPositions);
	// DO NOT free mNormals and mTexCoords as they are part of mPositions buffer
	ll_aligned_free_16(mWeights);
	ll_aligned_free_16(mTangents);

	mPositions = pos;
	mNormals = norm;
	mTexCoords = tc;
	mWeights = wght;
	mTangents = binorm;

	//std::string result = llformat("ACMR pre/post: %.3f/%.3f  --  %d triangles %d breaks", pre_acmr, post_acmr, mNumIndices/3, breaks);
	//LL_INFOS() << result << LL_ENDL;

	return true;
}

void LLVolumeFace::createOctree(F32 scaler, const LLVector4a& center, const LLVector4a& size)
{
	if (mOctree)
	{
		return;
	}

	mOctree = new LLOctreeRoot<LLVolumeTriangle>(center, size, NULL);
	new LLVolumeOctreeListener(mOctree);

	for (U32 i = 0; i < mNumIndices; i+= 3)
	{ //for each triangle
		LLPointer<LLVolumeTriangle> tri = new LLVolumeTriangle();
				
		const LLVector4a& v0 = mPositions[mIndices[i]];
		const LLVector4a& v1 = mPositions[mIndices[i+1]];
		const LLVector4a& v2 = mPositions[mIndices[i+2]];

		//store pointers to vertex data
		tri->mV[0] = &v0;
		tri->mV[1] = &v1;
		tri->mV[2] = &v2;

		//store indices
		tri->mIndex[0] = mIndices[i];
		tri->mIndex[1] = mIndices[i+1];
		tri->mIndex[2] = mIndices[i+2];

		//get minimum point
		LLVector4a min = v0;
		min.setMin(min, v1);
		min.setMin(min, v2);

		//get maximum point
		LLVector4a max = v0;
		max.setMax(max, v1);
		max.setMax(max, v2);

		//compute center
		LLVector4a center;
		center.setAdd(min, max);
		center.mul(0.5f);

		tri->mPositionGroup = center;

		//compute "radius"
		LLVector4a size;
		size.setSub(max,min);
		
		tri->mRadius = size.getLength3().getF32() * scaler;
		
		//insert
		mOctree->insert(tri);
	}

	//remove unneeded octree layers
	while (!mOctree->balance())	{ }

	//calculate AABB for each node
	LLVolumeOctreeRebound rebound(this);
	rebound.traverse(mOctree);

	if (gDebugGL)
	{
		LLVolumeOctreeValidate validate;
		validate.traverse(mOctree);
	}
}


void LLVolumeFace::swapData(LLVolumeFace& rhs)
{
	llswap(rhs.mPositions, mPositions);
	llswap(rhs.mNormals, mNormals);
	llswap(rhs.mTangents, mTangents);
	llswap(rhs.mTexCoords, mTexCoords);
	llswap(rhs.mIndices,mIndices);
	llswap(rhs.mNumVertices, mNumVertices);
	llswap(rhs.mNumIndices, mNumIndices);
}

void	LerpPlanarVertex(LLVolumeFace::VertexData& v0,
				   LLVolumeFace::VertexData& v1,
				   LLVolumeFace::VertexData& v2,
				   LLVolumeFace::VertexData& vout,
				   F32	coef01,
				   F32	coef02)
{

	LLVector4a lhs;
	lhs.setSub(v1.getPosition(), v0.getPosition());
	lhs.mul(coef01);
	LLVector4a rhs;
	rhs.setSub(v2.getPosition(), v0.getPosition());
	rhs.mul(coef02);

	rhs.add(lhs);
	rhs.add(v0.getPosition());

	vout.setPosition(rhs);
		
	vout.mTexCoord = v0.mTexCoord + ((v1.mTexCoord-v0.mTexCoord)*coef01)+((v2.mTexCoord-v0.mTexCoord)*coef02);
	vout.setNormal(v0.getNormal());
}

BOOL LLVolumeFace::createUnCutCubeCap(LLVolume* volume, BOOL partial_build)
{
	LL_CHECK_MEMORY		

	const LLAlignedArray<LLVector4a,64>& mesh = volume->getMesh();
	const LLAlignedArray<LLVector4a,64>& profile = volume->getProfile().mProfile;
	S32 max_s = volume->getProfile().getTotal();
	S32 max_t = volume->getPath().mPath.size();

	// S32 i;
	S32	grid_size = (profile.size()-1)/4;
	// VFExtents change
	LLVector4a& min = mExtents[0];
	LLVector4a& max = mExtents[1];

	S32 offset = 0;
	if (mTypeMask & TOP_MASK)
	{
		offset = (max_t-1) * max_s;
	}
	else
	{
		offset = mBeginS;
	}

	{
		VertexData	corners[4];
		VertexData baseVert;
		for(S32 t = 0; t < 4; t++)
		{
			corners[t].getPosition().load4a(mesh[offset + (grid_size*t)].getF32ptr());
			corners[t].mTexCoord.mV[0] = profile[grid_size*t][0]+0.5f;
			corners[t].mTexCoord.mV[1] = 0.5f - profile[grid_size*t][1];
		}

		{
			LLVector4a lhs;
			lhs.setSub(corners[1].getPosition(), corners[0].getPosition());
			LLVector4a rhs;
			rhs.setSub(corners[2].getPosition(), corners[1].getPosition());
			baseVert.getNormal().setCross3(lhs, rhs); 
			baseVert.getNormal().normalize3fast();
		}

		if(!(mTypeMask & TOP_MASK))
		{
			baseVert.getNormal().mul(-1.0f);
		}
		else
		{
			//Swap the UVs on the U(X) axis for top face
			LLVector2 swap;
			swap = corners[0].mTexCoord;
			corners[0].mTexCoord=corners[3].mTexCoord;
			corners[3].mTexCoord=swap;
			swap = corners[1].mTexCoord;
			corners[1].mTexCoord=corners[2].mTexCoord;
			corners[2].mTexCoord=swap;
		}

		S32 size = (grid_size+1)*(grid_size+1);
		resizeVertices(size);
		
		LLVector4a* pos = (LLVector4a*) mPositions;
		LLVector4a* norm = (LLVector4a*) mNormals;
		LLVector2* tc = (LLVector2*) mTexCoords;

		for(int gx = 0;gx<grid_size+1;gx++)
		{
			for(int gy = 0;gy<grid_size+1;gy++)
			{
				VertexData newVert;
				LerpPlanarVertex(
					corners[0],
					corners[1],
					corners[3],
					newVert,
					(F32)gx/(F32)grid_size,
					(F32)gy/(F32)grid_size);

				*pos++ = newVert.getPosition();
				*norm++ = baseVert.getNormal();
				*tc++ = newVert.mTexCoord;
				
				if (gx == 0 && gy == 0)
				{
					min = newVert.getPosition();
					max = min;
				}
				else
				{
					min.setMin(min, newVert.getPosition());
					max.setMax(max, newVert.getPosition());
				}
			}
		}
	
		mCenter->setAdd(min, max);
		mCenter->mul(0.5f); 
	}

	if (!partial_build)
	{
		resizeIndices(grid_size*grid_size*6);
		if (!volume->isMeshAssetLoaded())
		{
			mEdge.resize(grid_size*grid_size * 6);
		}

		U16* out = mIndices;

		S32 idxs[] = {0,1,(grid_size+1)+1,(grid_size+1)+1,(grid_size+1),0};

		int cur_edge = 0;

		for(S32 gx = 0;gx<grid_size;gx++)
		{
			
			for(S32 gy = 0;gy<grid_size;gy++)
			{
				if (mTypeMask & TOP_MASK)
				{
					for(S32 i=5;i>=0;i--)
					{
						*out++ = ((gy*(grid_size+1))+gx+idxs[i]);
					}

					S32 edge_value = grid_size * 2 * gy + gx * 2;

					if (gx > 0)
					{
						mEdge[cur_edge++] = edge_value;
					}
					else
					{
						mEdge[cur_edge++] = -1; // Mark face to higlight it
					}

					if (gy < grid_size - 1)
					{
						mEdge[cur_edge++] = edge_value;
					}
					else
					{
						mEdge[cur_edge++] = -1;
					}

					mEdge[cur_edge++] = edge_value;

					if (gx < grid_size - 1)
					{
						mEdge[cur_edge++] = edge_value;
					}
					else
					{
						mEdge[cur_edge++] = -1;
					}

					if (gy > 0)
					{
						mEdge[cur_edge++] = edge_value;
					}
					else
					{
						mEdge[cur_edge++] = -1;
					}

					mEdge[cur_edge++] = edge_value;
				}
				else
				{
					for(S32 i=0;i<6;i++)
					{
						*out++ = ((gy*(grid_size+1))+gx+idxs[i]);
					}

					S32 edge_value = grid_size * 2 * gy + gx * 2;

					if (gy > 0)
					{
						mEdge[cur_edge++] = edge_value;
					}
					else
					{
						mEdge[cur_edge++] = -1;
					}

					if (gx < grid_size - 1)
					{
						mEdge[cur_edge++] = edge_value;
					}
					else
					{
						mEdge[cur_edge++] = -1;
					}

					mEdge[cur_edge++] = edge_value;

					if (gy < grid_size - 1)
					{
						mEdge[cur_edge++] = edge_value;
					}
					else
					{
						mEdge[cur_edge++] = -1;
					}

					if (gx > 0)
					{
						mEdge[cur_edge++] = edge_value;
					}
					else
					{
						mEdge[cur_edge++] = -1;
					}

					mEdge[cur_edge++] = edge_value;
				}
			}
		}
	}
		
	LL_CHECK_MEMORY
	return TRUE;
}


BOOL LLVolumeFace::createCap(LLVolume* volume, BOOL partial_build)
{
	if (!(mTypeMask & HOLLOW_MASK) && 
		!(mTypeMask & OPEN_MASK) && 
		((volume->getParams().getPathParams().getBegin()==0.0f)&&
		(volume->getParams().getPathParams().getEnd()==1.0f))&&
		(volume->getParams().getProfileParams().getCurveType()==LL_PCODE_PROFILE_SQUARE &&
		 volume->getParams().getPathParams().getCurveType()==LL_PCODE_PATH_LINE)	
		){
		return createUnCutCubeCap(volume, partial_build);
	}

	S32 num_vertices = 0, num_indices = 0;

	const LLAlignedArray<LLVector4a,64>& mesh = volume->getMesh();
	const LLAlignedArray<LLVector4a,64>& profile = volume->getProfile().mProfile;

	// All types of caps have the same number of vertices and indices
	num_vertices = profile.size();
	num_indices = (profile.size() - 2)*3;

	if (!(mTypeMask & HOLLOW_MASK) && !(mTypeMask & OPEN_MASK))
	{
		resizeVertices(num_vertices+1);
		
		//if (!partial_build)
		{
			resizeIndices(num_indices+3);
		}
	}
	else
	{
		resizeVertices(num_vertices);
		//if (!partial_build)
		{
			resizeIndices(num_indices);
		}
	}

	LL_CHECK_MEMORY;

	S32 max_s = volume->getProfile().getTotal();
	S32 max_t = volume->getPath().mPath.size();

	mCenter->clear();

	S32 offset = 0;
	if (mTypeMask & TOP_MASK)
	{
		offset = (max_t-1) * max_s;
	}
	else
	{
		offset = mBeginS;
	}

	// Figure out the normal, assume all caps are flat faces.
	// Cross product to get normals.
	
	LLVector2 cuv;
	LLVector2 min_uv, max_uv;
	// VFExtents change
	LLVector4a& min = mExtents[0];
	LLVector4a& max = mExtents[1];

	LLVector2* tc = (LLVector2*) mTexCoords;
	LLVector4a* pos = (LLVector4a*) mPositions;
	LLVector4a* norm = (LLVector4a*) mNormals;
	
	// Copy the vertices into the array

	const LLVector4a* src = mesh.mArray+offset;
	const LLVector4a* end = src+num_vertices;
	
	min = *src;
	max = min;
	
	
	const LLVector4a* p = profile.mArray;

	if (mTypeMask & TOP_MASK)
	{
		min_uv.set((*p)[0]+0.5f,
					(*p)[1]+0.5f);

		max_uv = min_uv;

		while(src < end)
		{
			tc->mV[0] = (*p)[0]+0.5f;
			tc->mV[1] = (*p)[1]+0.5f;

			llassert(src->isFinite3()); // MAINT-5660; don't know why this happens, does not affect Release builds
			update_min_max(min,max,*src);
			update_min_max(min_uv, max_uv, *tc);
		
			*pos = *src;
		
			llassert(pos->isFinite3());

			++p;
			++tc;
			++src;
			++pos;
		}
		}
		else
		{

		min_uv.set((*p)[0]+0.5f,
				   0.5f - (*p)[1]);
		max_uv = min_uv;

		while(src < end)
		{
			// Mirror for underside.
			tc->mV[0] = (*p)[0]+0.5f;
			tc->mV[1] = 0.5f - (*p)[1];
		
			llassert(src->isFinite3());
			update_min_max(min,max,*src);
			update_min_max(min_uv, max_uv, *tc);

			*pos = *src;
		
			llassert(pos->isFinite3());
		
			++p;
			++tc;
			++src;
			++pos;
		}
	}

	LL_CHECK_MEMORY

	mCenter->setAdd(min, max);
	mCenter->mul(0.5f); 

	cuv = (min_uv + max_uv)*0.5f;


	VertexData vd;
	vd.setPosition(*mCenter);
	vd.mTexCoord = cuv;
	
	if (!(mTypeMask & HOLLOW_MASK) && !(mTypeMask & OPEN_MASK))
	{
		*pos++ = *mCenter;
		*tc++ = cuv;
		num_vertices++;
	}
		
	LL_CHECK_MEMORY
		
	//if (partial_build)
	//{
	//	return TRUE;
	//}

	if (mTypeMask & HOLLOW_MASK)
	{
		if (mTypeMask & TOP_MASK)
		{
			// HOLLOW TOP
			// Does it matter if it's open or closed? - djs

			S32 pt1 = 0, pt2 = num_vertices - 1;
			S32 i = 0;
			while (pt2 - pt1 > 1)
			{
				// Use the profile points instead of the mesh, since you want
				// the un-transformed profile distances.
				const LLVector4a& p1 = profile[pt1];
				const LLVector4a& p2 = profile[pt2];
				const LLVector4a& pa = profile[pt1+1];
				const LLVector4a& pb = profile[pt2-1];

				const F32* p1V = p1.getF32ptr();
				const F32* p2V = p2.getF32ptr();
				const F32* paV = pa.getF32ptr();
				const F32* pbV = pb.getF32ptr();

				//p1.mV[VZ] = 0.f;
				//p2.mV[VZ] = 0.f;
				//pa.mV[VZ] = 0.f;
				//pb.mV[VZ] = 0.f;

				// Use area of triangle to determine backfacing
				F32 area_1a2, area_1ba, area_21b, area_2ab;
				area_1a2 =  (p1V[0]*paV[1] - paV[0]*p1V[1]) +
							(paV[0]*p2V[1] - p2V[0]*paV[1]) +
							(p2V[0]*p1V[1] - p1V[0]*p2V[1]);

				area_1ba =  (p1V[0]*pbV[1] - pbV[0]*p1V[1]) +
							(pbV[0]*paV[1] - paV[0]*pbV[1]) +
							(paV[0]*p1V[1] - p1V[0]*paV[1]);

				area_21b =  (p2V[0]*p1V[1] - p1V[0]*p2V[1]) +
							(p1V[0]*pbV[1] - pbV[0]*p1V[1]) +
							(pbV[0]*p2V[1] - p2V[0]*pbV[1]);

				area_2ab =  (p2V[0]*paV[1] - paV[0]*p2V[1]) +
							(paV[0]*pbV[1] - pbV[0]*paV[1]) +
							(pbV[0]*p2V[1] - p2V[0]*pbV[1]);

				BOOL use_tri1a2 = TRUE;
				BOOL tri_1a2 = TRUE;
				BOOL tri_21b = TRUE;

				if (area_1a2 < 0)
				{
					tri_1a2 = FALSE;
				}
				if (area_2ab < 0)
				{
					// Can't use, because it contains point b
					tri_1a2 = FALSE;
				}
				if (area_21b < 0)
				{
					tri_21b = FALSE;
				}
				if (area_1ba < 0)
				{
					// Can't use, because it contains point b
					tri_21b = FALSE;
				}

				if (!tri_1a2)
				{
					use_tri1a2 = FALSE;
				}
				else if (!tri_21b)
				{
					use_tri1a2 = TRUE;
				}
				else
				{
					LLVector4a d1;
					d1.setSub(p1, pa);
					
					LLVector4a d2; 
					d2.setSub(p2, pb);

					if (d1.dot3(d1) < d2.dot3(d2))
					{
						use_tri1a2 = TRUE;
					}
					else
					{
						use_tri1a2 = FALSE;
					}
				}

				if (use_tri1a2)
				{
					mIndices[i++] = pt1;
					mIndices[i++] = pt1 + 1;
					mIndices[i++] = pt2;
					pt1++;
				}
				else
				{
					mIndices[i++] = pt1;
					mIndices[i++] = pt2 - 1;
					mIndices[i++] = pt2;
					pt2--;
				}
			}
		}
		else
		{
			// HOLLOW BOTTOM
			// Does it matter if it's open or closed? - djs

			llassert(mTypeMask & BOTTOM_MASK);
			S32 pt1 = 0, pt2 = num_vertices - 1;

			S32 i = 0;
			while (pt2 - pt1 > 1)
			{
				// Use the profile points instead of the mesh, since you want
				// the un-transformed profile distances.
				const LLVector4a& p1 = profile[pt1];
				const LLVector4a& p2 = profile[pt2];
				const LLVector4a& pa = profile[pt1+1];
				const LLVector4a& pb = profile[pt2-1];

				const F32* p1V = p1.getF32ptr();
				const F32* p2V = p2.getF32ptr();
				const F32* paV = pa.getF32ptr();
				const F32* pbV = pb.getF32ptr();

				// Use area of triangle to determine backfacing
				F32 area_1a2, area_1ba, area_21b, area_2ab;
				area_1a2 =  (p1V[0]*paV[1] - paV[0]*p1V[1]) +
							(paV[0]*p2V[1] - p2V[0]*paV[1]) +
							(p2V[0]*p1V[1] - p1V[0]*p2V[1]);

				area_1ba =  (p1V[0]*pbV[1] - pbV[0]*p1V[1]) +
							(pbV[0]*paV[1] - paV[0]*pbV[1]) +
							(paV[0]*p1V[1] - p1V[0]*paV[1]);

				area_21b =  (p2V[0]*p1V[1] - p1V[0]*p2V[1]) +
							(p1V[0]*pbV[1] - pbV[0]*p1V[1]) +
							(pbV[0]*p2V[1] - p2V[0]*pbV[1]);

				area_2ab =  (p2V[0]*paV[1] - paV[0]*p2V[1]) +
							(paV[0]*pbV[1] - pbV[0]*paV[1]) +
							(pbV[0]*p2V[1] - p2V[0]*pbV[1]);

				BOOL use_tri1a2 = TRUE;
				BOOL tri_1a2 = TRUE;
				BOOL tri_21b = TRUE;

				if (area_1a2 < 0)
				{
					tri_1a2 = FALSE;
				}
				if (area_2ab < 0)
				{
					// Can't use, because it contains point b
					tri_1a2 = FALSE;
				}
				if (area_21b < 0)
				{
					tri_21b = FALSE;
				}
				if (area_1ba < 0)
				{
					// Can't use, because it contains point b
					tri_21b = FALSE;
				}

				if (!tri_1a2)
				{
					use_tri1a2 = FALSE;
				}
				else if (!tri_21b)
				{
					use_tri1a2 = TRUE;
				}
				else
				{
					LLVector4a d1;
					d1.setSub(p1,pa);
					LLVector4a d2;
					d2.setSub(p2,pb);

					if (d1.dot3(d1) < d2.dot3(d2))
					{
						use_tri1a2 = TRUE;
					}
					else
					{
						use_tri1a2 = FALSE;
					}
				}

				// Flipped backfacing from top
				if (use_tri1a2)
				{
					mIndices[i++] = pt1;
					mIndices[i++] = pt2;
					mIndices[i++] = pt1 + 1;
					pt1++;
				}
				else
				{
					mIndices[i++] = pt1;
					mIndices[i++] = pt2;
					mIndices[i++] = pt2 - 1;
					pt2--;
				}
			}
		}
	}
	else
	{
		// Not hollow, generate the triangle fan.
		U16 v1 = 2;
		U16 v2 = 1;

		if (mTypeMask & TOP_MASK)
		{
			v1 = 1;
			v2 = 2;
		}

		for (S32 i = 0; i < (num_vertices - 2); i++)
		{
			mIndices[3*i] = num_vertices - 1;
			mIndices[3*i+v1] = i;
			mIndices[3*i+v2] = i + 1;
		}


	}

	LLVector4a d0,d1;
	LL_CHECK_MEMORY
		

	d0.setSub(mPositions[mIndices[1]], mPositions[mIndices[0]]);
	d1.setSub(mPositions[mIndices[2]], mPositions[mIndices[0]]);

	LLVector4a normal;
	normal.setCross3(d0,d1);

	if (normal.dot3(normal).getF32() > F_APPROXIMATELY_ZERO)
	{
		normal.normalize3fast();
	}
	else
	{ //degenerate, make up a value
		if(normal.getF32ptr()[2] >= 0)
			normal.set(0.f,0.f,1.f);
		else
			normal.set(0.f,0.f,-1.f);
	}

	llassert(llfinite(normal.getF32ptr()[0]));
	llassert(llfinite(normal.getF32ptr()[1]));
	llassert(llfinite(normal.getF32ptr()[2]));

	llassert(!llisnan(normal.getF32ptr()[0]));
	llassert(!llisnan(normal.getF32ptr()[1]));
	llassert(!llisnan(normal.getF32ptr()[2]));
	
	for (S32 i = 0; i < num_vertices; i++)
	{
		norm[i].load4a(normal.getF32ptr());
	}

	return TRUE;
}

void CalculateTangentArray(U32 vertexCount, const LLVector4a *vertex, const LLVector4a *normal,
        const LLVector2 *texcoord, U32 triangleCount, const U16* index_array, LLVector4a *tangent);

void LLVolumeFace::createTangents()
{
	if (!mTangents)
	{
		allocateTangents(mNumVertices);

		//generate tangents
		//LLVector4a* pos = mPositions;
		//LLVector2* tc = (LLVector2*) mTexCoords;
		LLVector4a* binorm = (LLVector4a*) mTangents;

		LLVector4a* end = mTangents+mNumVertices;
		while (binorm < end)
		{
			(*binorm++).clear();
		}

		binorm = mTangents;

		CalculateTangentArray(mNumVertices, mPositions, mNormals, mTexCoords, mNumIndices/3, mIndices, mTangents);

		//normalize tangents
		for (U32 i = 0; i < mNumVertices; i++) 
		{
			//binorm[i].normalize3fast();
			//bump map/planar projection code requires normals to be normalized
			mNormals[i].normalize3fast();
		}
	}
}

void LLVolumeFace::resizeVertices(S32 num_verts)
{
	ll_aligned_free<64>(mPositions);
	//DO NOT free mNormals and mTexCoords as they are part of mPositions buffer
	ll_aligned_free_16(mTangents);

	mTangents = NULL;

	if (num_verts)
	{
		//pad texture coordinate block end to allow for QWORD reads
		S32 size = ((num_verts*sizeof(LLVector2)) + 0xF) & ~0xF;

		mPositions = (LLVector4a*) ll_aligned_malloc<64>(sizeof(LLVector4a)*2*num_verts+size);
		mNormals = mPositions+num_verts;
		mTexCoords = (LLVector2*) (mNormals+num_verts);

		ll_assert_aligned(mPositions, 64);
	}
	else
	{
		mPositions = NULL;
		mNormals = NULL;
		mTexCoords = NULL;
	}

	mNumVertices = num_verts;
	mNumAllocatedVertices = num_verts;

    // Force update
    mJointRiggingInfoTab.clear();
}

void LLVolumeFace::pushVertex(const LLVolumeFace::VertexData& cv)
{
	pushVertex(cv.getPosition(), cv.getNormal(), cv.mTexCoord);
}

void LLVolumeFace::pushVertex(const LLVector4a& pos, const LLVector4a& norm, const LLVector2& tc)
{
	S32 new_verts = mNumVertices+1;

	if (new_verts > mNumAllocatedVertices)
	{ 
		// double buffer size on expansion
		new_verts *= 2;

		S32 new_tc_size = ((new_verts*8)+0xF) & ~0xF;
		S32 old_tc_size = ((mNumVertices*8)+0xF) & ~0xF;

		S32 old_vsize = mNumVertices*16;
		
		S32 new_size = new_verts*16*2+new_tc_size;

		LLVector4a* old_buf = mPositions;

		mPositions = (LLVector4a*) ll_aligned_malloc<64>(new_size);
		mNormals = mPositions+new_verts;
		mTexCoords = (LLVector2*) (mNormals+new_verts);

		if (old_buf != NULL)
		{
			// copy old positions into new buffer
			LLVector4a::memcpyNonAliased16((F32*)mPositions, (F32*)old_buf, old_vsize);

			// normals
			LLVector4a::memcpyNonAliased16((F32*)mNormals, (F32*)(old_buf + mNumVertices), old_vsize);

			// tex coords
			LLVector4a::memcpyNonAliased16((F32*)mTexCoords, (F32*)(old_buf + mNumVertices * 2), old_tc_size);
		}

		// just clear tangents
		ll_aligned_free_16(mTangents);
		mTangents = NULL;
		ll_aligned_free<64>(old_buf);

		mNumAllocatedVertices = new_verts;

	}

	mPositions[mNumVertices] = pos;
	mNormals[mNumVertices] = norm;
	mTexCoords[mNumVertices] = tc;

	mNumVertices++;	
}

void LLVolumeFace::allocateTangents(S32 num_verts)
{
	ll_aligned_free_16(mTangents);
	mTangents = (LLVector4a*) ll_aligned_malloc_16(sizeof(LLVector4a)*num_verts);
}

void LLVolumeFace::allocateWeights(S32 num_verts)
{
	ll_aligned_free_16(mWeights);
	mWeights = (LLVector4a*) ll_aligned_malloc_16(sizeof(LLVector4a)*num_verts);
}

void LLVolumeFace::resizeIndices(S32 num_indices)
{
	ll_aligned_free_16(mIndices);
	
	if (num_indices)
	{
		//pad index block end to allow for QWORD reads
		S32 size = ((num_indices*sizeof(U16)) + 0xF) & ~0xF;
		
		mIndices = (U16*) ll_aligned_malloc_16(size);
	}
	else
	{
		mIndices = NULL;
	}

	mNumIndices = num_indices;
}

void LLVolumeFace::pushIndex(const U16& idx)
{
	S32 new_count = mNumIndices + 1;
	S32 new_size = ((new_count*2)+0xF) & ~0xF;

	S32 old_size = ((mNumIndices*2)+0xF) & ~0xF;
	if (new_size != old_size)
	{
		mIndices = (U16*) ll_aligned_realloc_16(mIndices, new_size, old_size);
		ll_assert_aligned(mIndices,16);
	}
	
	mIndices[mNumIndices++] = idx;
}

void LLVolumeFace::fillFromLegacyData(std::vector<LLVolumeFace::VertexData>& v, std::vector<U16>& idx)
{
	resizeVertices(v.size());
	resizeIndices(idx.size());

	for (U32 i = 0; i < v.size(); ++i)
	{
		mPositions[i] = v[i].getPosition();
		mNormals[i] = v[i].getNormal();
		mTexCoords[i] = v[i].mTexCoord;
	}

	for (U32 i = 0; i < idx.size(); ++i)
	{
		mIndices[i] = idx[i];
	}
}

BOOL LLVolumeFace::createSide(LLVolume* volume, BOOL partial_build)
{
	LL_CHECK_MEMORY
	BOOL flat = mTypeMask & FLAT_MASK;

	U8 sculpt_type = volume->getParams().getSculptType();
	U8 sculpt_stitching = sculpt_type & LL_SCULPT_TYPE_MASK;
	BOOL sculpt_invert = sculpt_type & LL_SCULPT_FLAG_INVERT;
	BOOL sculpt_mirror = sculpt_type & LL_SCULPT_FLAG_MIRROR;
	BOOL sculpt_reverse_horizontal = (sculpt_invert ? !sculpt_mirror : sculpt_mirror);  // XOR
	
	S32 num_vertices, num_indices;

	const LLAlignedArray<LLVector4a,64>& mesh = volume->getMesh();
	const LLAlignedArray<LLVector4a,64>& profile = volume->getProfile().mProfile;
	const LLAlignedArray<LLPath::PathPt,64>& path_data = volume->getPath().mPath;

	S32 max_s = volume->getProfile().getTotal();

	S32 s, t, i;
	F32 ss, tt;

	num_vertices = mNumS*mNumT;
	num_indices = (mNumS-1)*(mNumT-1)*6;

	partial_build = (num_vertices > mNumVertices || num_indices > mNumIndices) ? FALSE : partial_build;

	if (!partial_build)
	{
		resizeVertices(num_vertices);
		resizeIndices(num_indices);

		if (!volume->isMeshAssetLoaded())
		{
			mEdge.resize(num_indices);
		}
	}

	LL_CHECK_MEMORY

	LLVector4a* pos = (LLVector4a*) mPositions;
	LLVector2* tc = (LLVector2*) mTexCoords;
	F32 begin_stex = floorf(profile[mBeginS][2]);
	S32 num_s = ((mTypeMask & INNER_MASK) && (mTypeMask & FLAT_MASK) && mNumS > 2) ? mNumS/2 : mNumS;

	S32 cur_vertex = 0;
	S32 end_t = mBeginT+mNumT;
	bool test = (mTypeMask & INNER_MASK) && (mTypeMask & FLAT_MASK) && mNumS > 2;

	// Copy the vertices into the array
	for (t = mBeginT; t < end_t; t++)
	{
		tt = path_data[t].mTexT;
		for (s = 0; s < num_s; s++)
		{
			if (mTypeMask & END_MASK)
			{
				if (s)
				{
					ss = 1.f;
				}
				else
				{
					ss = 0.f;
				}
			}
			else
			{
				// Get s value for tex-coord.
				if (!flat)
				{
					ss = profile[mBeginS + s][2];
				}
				else
				{
					ss = profile[mBeginS + s][2] - begin_stex;
				}
			}

			if (sculpt_reverse_horizontal)
			{
				ss = 1.f - ss;
			}
			
			// Check to see if this triangle wraps around the array.
			if (mBeginS + s >= max_s)
			{
				// We're wrapping
				i = mBeginS + s + max_s*(t-1);
			}
			else
			{
				i = mBeginS + s + max_s*t;
			}

			mesh[i].store4a((F32*)(pos+cur_vertex));
			tc[cur_vertex].set(ss,tt);
		
			cur_vertex++;

			if (test && s > 0)
			{
				mesh[i].store4a((F32*)(pos+cur_vertex));
				tc[cur_vertex].set(ss,tt);
				cur_vertex++;
			}
		}
		
		if ((mTypeMask & INNER_MASK) && (mTypeMask & FLAT_MASK) && mNumS > 2)
		{
			if (mTypeMask & OPEN_MASK)
			{
				s = num_s-1;
			}
			else
			{
				s = 0;
			}

			i = mBeginS + s + max_s*t;
			ss = profile[mBeginS + s][2] - begin_stex;

			mesh[i].store4a((F32*)(pos+cur_vertex));
			tc[cur_vertex].set(ss,tt);
			
			cur_vertex++;
		}
	}	
	LL_CHECK_MEMORY
	
	mCenter->clear();

	LLVector4a* cur_pos = pos;
	LLVector4a* end_pos = pos + mNumVertices;

	//get bounding box for this side
	LLVector4a face_min;
	LLVector4a face_max;
	
	face_min = face_max = *cur_pos++;
		
	while (cur_pos < end_pos)
	{
		update_min_max(face_min, face_max, *cur_pos++);
	}
	// VFExtents change
	mExtents[0] = face_min;
	mExtents[1] = face_max;

	U32 tc_count = mNumVertices;
	if (tc_count%2 == 1)
	{ //odd number of texture coordinates, duplicate last entry to padded end of array
		tc_count++;
		mTexCoords[mNumVertices] = mTexCoords[mNumVertices-1];
	}

	LLVector4a* cur_tc = (LLVector4a*) mTexCoords;
	LLVector4a* end_tc = (LLVector4a*) (mTexCoords+tc_count);

	LLVector4a tc_min; 
	LLVector4a tc_max; 

	tc_min = tc_max = *cur_tc++;

	while (cur_tc < end_tc)
	{
		update_min_max(tc_min, tc_max, *cur_tc++);
	}

	F32* minp = tc_min.getF32ptr();
	F32* maxp = tc_max.getF32ptr();

	mTexCoordExtents[0].mV[0] = llmin(minp[0], minp[2]);
	mTexCoordExtents[0].mV[1] = llmin(minp[1], minp[3]);
	mTexCoordExtents[1].mV[0] = llmax(maxp[0], maxp[2]);
	mTexCoordExtents[1].mV[1] = llmax(maxp[1], maxp[3]);

	mCenter->setAdd(face_min, face_max);
	mCenter->mul(0.5f);

	S32 cur_index = 0;
	S32 cur_edge = 0;
	BOOL flat_face = mTypeMask & FLAT_MASK;

	if (!partial_build)
	{
		// Now we generate the indices.
		for (t = 0; t < (mNumT-1); t++)
		{
			for (s = 0; s < (mNumS-1); s++)
			{	
				mIndices[cur_index++] = s   + mNumS*t;			//bottom left
				mIndices[cur_index++] = s+1 + mNumS*(t+1);		//top right
				mIndices[cur_index++] = s   + mNumS*(t+1);		//top left
				mIndices[cur_index++] = s   + mNumS*t;			//bottom left
				mIndices[cur_index++] = s+1 + mNumS*t;			//bottom right
				mIndices[cur_index++] = s+1 + mNumS*(t+1);		//top right

				mEdge[cur_edge++] = (mNumS-1)*2*t+s*2+1;						//bottom left/top right neighbor face 
				if (t < mNumT-2) {												//top right/top left neighbor face 
					mEdge[cur_edge++] = (mNumS-1)*2*(t+1)+s*2+1;
				}
				else if (mNumT <= 3 || volume->getPath().isOpen() == TRUE) { //no neighbor
					mEdge[cur_edge++] = -1;
				}
				else { //wrap on T
					mEdge[cur_edge++] = s*2+1;
				}
				if (s > 0) {													//top left/bottom left neighbor face
					mEdge[cur_edge++] = (mNumS-1)*2*t+s*2-1;
				}
				else if (flat_face ||  volume->getProfile().isOpen() == TRUE) { //no neighbor
					mEdge[cur_edge++] = -1;
				}
				else {	//wrap on S
					mEdge[cur_edge++] = (mNumS-1)*2*t+(mNumS-2)*2+1;
				}
				
				if (t > 0) {													//bottom left/bottom right neighbor face
					mEdge[cur_edge++] = (mNumS-1)*2*(t-1)+s*2;
				}
				else if (mNumT <= 3 || volume->getPath().isOpen() == TRUE) { //no neighbor
					mEdge[cur_edge++] = -1;
				}
				else { //wrap on T
					mEdge[cur_edge++] = (mNumS-1)*2*(mNumT-2)+s*2;
				}
				if (s < mNumS-2) {												//bottom right/top right neighbor face
					mEdge[cur_edge++] = (mNumS-1)*2*t+(s+1)*2;
				}
				else if (flat_face || volume->getProfile().isOpen() == TRUE) { //no neighbor
					mEdge[cur_edge++] = -1;
				}
				else { //wrap on S
					mEdge[cur_edge++] = (mNumS-1)*2*t;
				}
				mEdge[cur_edge++] = (mNumS-1)*2*t+s*2;							//top right/bottom left neighbor face	
			}
		}
	}

	LL_CHECK_MEMORY

	//clear normals
	F32* dst = (F32*) mNormals;
	F32* end = (F32*) (mNormals+mNumVertices);
	LLVector4a zero = LLVector4a::getZero();

	while (dst < end)
	{
		zero.store4a(dst);
		dst += 4;
	}

	LL_CHECK_MEMORY

	//generate normals 
	U32 count = mNumIndices/3;

	LLVector4a* norm = mNormals;

	static LLAlignedArray<LLVector4a, 64> triangle_normals;
	triangle_normals.resize(count);
	LLVector4a* output = triangle_normals.mArray;
	LLVector4a* end_output = output+count;

	U16* idx = mIndices;

	while (output < end_output)
	{
		LLVector4a b,v1,v2;
		b.load4a((F32*) (pos+idx[0]));
		v1.load4a((F32*) (pos+idx[1]));
		v2.load4a((F32*) (pos+idx[2]));
		
		//calculate triangle normal
		LLVector4a a;
		
		a.setSub(b, v1);
		b.sub(v2);


		LLQuad& vector1 = *((LLQuad*) &v1);
		LLQuad& vector2 = *((LLQuad*) &v2);
		
		LLQuad& amQ = *((LLQuad*) &a);
		LLQuad& bmQ = *((LLQuad*) &b);

		//v1.setCross3(t,v0);
		//setCross3(const LLVector4a& a, const LLVector4a& b)
		// Vectors are stored in memory in w, z, y, x order from high to low
		// Set vector1 = { a[W], a[X], a[Z], a[Y] }
		vector1 = _mm_shuffle_ps( amQ, amQ, _MM_SHUFFLE( 3, 0, 2, 1 ));
		// Set vector2 = { b[W], b[Y], b[X], b[Z] }
		vector2 = _mm_shuffle_ps( bmQ, bmQ, _MM_SHUFFLE( 3, 1, 0, 2 ));
		// mQ = { a[W]*b[W], a[X]*b[Y], a[Z]*b[X], a[Y]*b[Z] }
		vector2 = _mm_mul_ps( vector1, vector2 );
		// vector3 = { a[W], a[Y], a[X], a[Z] }
		amQ = _mm_shuffle_ps( amQ, amQ, _MM_SHUFFLE( 3, 1, 0, 2 ));
		// vector4 = { b[W], b[X], b[Z], b[Y] }
		bmQ = _mm_shuffle_ps( bmQ, bmQ, _MM_SHUFFLE( 3, 0, 2, 1 ));
		// mQ = { 0, a[X]*b[Y] - a[Y]*b[X], a[Z]*b[X] - a[X]*b[Z], a[Y]*b[Z] - a[Z]*b[Y] }
		vector1 = _mm_sub_ps( vector2, _mm_mul_ps( amQ, bmQ ));

		llassert(v1.isFinite3());

		v1.store4a((F32*) output);
		
		
		output++;
		idx += 3;
	}

	idx = mIndices;

	LLVector4a* src = triangle_normals.mArray;
	
	for (U32 i = 0; i < count; i++) //for each triangle
	{
		LLVector4a c;
		c.load4a((F32*) (src++));

		LLVector4a* n0p = norm+idx[0];
		LLVector4a* n1p = norm+idx[1];
		LLVector4a* n2p = norm+idx[2];
		
		idx += 3;

		LLVector4a n0,n1,n2;
		n0.load4a((F32*) n0p);
		n1.load4a((F32*) n1p);
		n2.load4a((F32*) n2p);
		
		n0.add(c);
		n1.add(c);
		n2.add(c);

		llassert(c.isFinite3());

		//even out quad contributions
		switch (i%2+1)
		{
			case 0: n0.add(c); break;
			case 1: n1.add(c); break;
			case 2: n2.add(c); break;
		};

		n0.store4a((F32*) n0p);
		n1.store4a((F32*) n1p);
		n2.store4a((F32*) n2p);
	}
	
	LL_CHECK_MEMORY

	// adjust normals based on wrapping and stitching
	
	LLVector4a top;
	top.setSub(pos[0], pos[mNumS*(mNumT-2)]);
	BOOL s_bottom_converges = (top.dot3(top) < 0.000001f);

	top.setSub(pos[mNumS-1], pos[mNumS*(mNumT-2)+mNumS-1]);
	BOOL s_top_converges = (top.dot3(top) < 0.000001f);

	if (sculpt_stitching == LL_SCULPT_TYPE_NONE)  // logic for non-sculpt volumes
	{
		if (volume->getPath().isOpen() == FALSE)
		{ //wrap normals on T
			for (S32 i = 0; i < mNumS; i++)
			{
				LLVector4a n;
				n.setAdd(norm[i], norm[mNumS*(mNumT-1)+i]);
				norm[i] = n;
				norm[mNumS*(mNumT-1)+i] = n;
			}
		}

		if ((volume->getProfile().isOpen() == FALSE) && !(s_bottom_converges))
		{ //wrap normals on S
			for (S32 i = 0; i < mNumT; i++)
			{
				LLVector4a n;
				n.setAdd(norm[mNumS*i], norm[mNumS*i+mNumS-1]);
				norm[mNumS * i] = n;
				norm[mNumS * i+mNumS-1] = n;
			}
		}
	
		if (volume->getPathType() == LL_PCODE_PATH_CIRCLE &&
			((volume->getProfileType() & LL_PCODE_PROFILE_MASK) == LL_PCODE_PROFILE_CIRCLE_HALF))
		{
			if (s_bottom_converges)
			{ //all lower S have same normal
				for (S32 i = 0; i < mNumT; i++)
				{
					norm[mNumS*i].set(1,0,0);
				}
			}

			if (s_top_converges)
			{ //all upper S have same normal
				for (S32 i = 0; i < mNumT; i++)
				{
					norm[mNumS*i+mNumS-1].set(-1,0,0);
				}
			}
		}
	}
	else  // logic for sculpt volumes
	{
		BOOL average_poles = FALSE;
		BOOL wrap_s = FALSE;
		BOOL wrap_t = FALSE;

		if (sculpt_stitching == LL_SCULPT_TYPE_SPHERE)
			average_poles = TRUE;

		if ((sculpt_stitching == LL_SCULPT_TYPE_SPHERE) ||
			(sculpt_stitching == LL_SCULPT_TYPE_TORUS) ||
			(sculpt_stitching == LL_SCULPT_TYPE_CYLINDER))
			wrap_s = TRUE;

		if (sculpt_stitching == LL_SCULPT_TYPE_TORUS)
			wrap_t = TRUE;
			
		
		if (average_poles)
		{
			// average normals for north pole
		
			LLVector4a average;
			average.clear();

			for (S32 i = 0; i < mNumS; i++)
			{
				average.add(norm[i]);
			}

			// set average
			for (S32 i = 0; i < mNumS; i++)
			{
				norm[i] = average;
			}

			// average normals for south pole
		
			average.clear();

			for (S32 i = 0; i < mNumS; i++)
			{
				average.add(norm[i + mNumS * (mNumT - 1)]);
			}

			// set average
			for (S32 i = 0; i < mNumS; i++)
			{
				norm[i + mNumS * (mNumT - 1)] = average;
			}

		}

		
		if (wrap_s)
		{
			for (S32 i = 0; i < mNumT; i++)
			{
				LLVector4a n;
				n.setAdd(norm[mNumS*i], norm[mNumS*i+mNumS-1]);
				norm[mNumS * i] = n;
				norm[mNumS * i+mNumS-1] = n;
			}
		}

		if (wrap_t)
		{
			for (S32 i = 0; i < mNumS; i++)
			{
				LLVector4a n;
				n.setAdd(norm[i], norm[mNumS*(mNumT-1)+i]);
				norm[i] = n;
				norm[mNumS*(mNumT-1)+i] = n;
			}
		}

	}

	LL_CHECK_MEMORY

	return TRUE;
}

//adapted from Lengyel, Eric. "Computing Tangent Space Basis Vectors for an Arbitrary Mesh". Terathon Software 3D Graphics Library, 2001. http://www.terathon.com/code/tangent.html
void CalculateTangentArray(U32 vertexCount, const LLVector4a *vertex, const LLVector4a *normal,
        const LLVector2 *texcoord, U32 triangleCount, const U16* index_array, LLVector4a *tangent)
{
    //LLVector4a *tan1 = new LLVector4a[vertexCount * 2];
	LLVector4a* tan1 = (LLVector4a*) ll_aligned_malloc_16(vertexCount*2*sizeof(LLVector4a));

    LLVector4a* tan2 = tan1 + vertexCount;

	memset(tan1, 0, vertexCount*2*sizeof(LLVector4a));
        
    for (U32 a = 0; a < triangleCount; a++)
    {
        U32 i1 = *index_array++;
        U32 i2 = *index_array++;
        U32 i3 = *index_array++;
        
        const LLVector4a& v1 = vertex[i1];
        const LLVector4a& v2 = vertex[i2];
        const LLVector4a& v3 = vertex[i3];
        
        const LLVector2& w1 = texcoord[i1];
        const LLVector2& w2 = texcoord[i2];
        const LLVector2& w3 = texcoord[i3];
        
		const F32* v1ptr = v1.getF32ptr();
		const F32* v2ptr = v2.getF32ptr();
		const F32* v3ptr = v3.getF32ptr();
		
        float x1 = v2ptr[0] - v1ptr[0];
        float x2 = v3ptr[0] - v1ptr[0];
        float y1 = v2ptr[1] - v1ptr[1];
        float y2 = v3ptr[1] - v1ptr[1];
        float z1 = v2ptr[2] - v1ptr[2];
        float z2 = v3ptr[2] - v1ptr[2];
        
        float s1 = w2.mV[0] - w1.mV[0];
        float s2 = w3.mV[0] - w1.mV[0];
        float t1 = w2.mV[1] - w1.mV[1];
        float t2 = w3.mV[1] - w1.mV[1];
        
		F32 rd = s1*t2-s2*t1;

		float r = ((rd*rd) > FLT_EPSILON) ? (1.0f / rd)
													 : ((rd > 0.0f) ? 1024.f : -1024.f); //some made up large ratio for division by zero

		llassert(llfinite(r));
		llassert(!llisnan(r));

		LLVector4a sdir((t2 * x1 - t1 * x2) * r, (t2 * y1 - t1 * y2) * r,
				(t2 * z1 - t1 * z2) * r);
		LLVector4a tdir((s1 * x2 - s2 * x1) * r, (s1 * y2 - s2 * y1) * r,
				(s1 * z2 - s2 * z1) * r);
        
		tan1[i1].add(sdir);
		tan1[i2].add(sdir);
		tan1[i3].add(sdir);
        
		tan2[i1].add(tdir);
		tan2[i2].add(tdir);
		tan2[i3].add(tdir);
    }
    
    for (U32 a = 0; a < vertexCount; a++)
    {
        LLVector4a n = normal[a];

		const LLVector4a& t = tan1[a];

		LLVector4a ncrosst;
		ncrosst.setCross3(n,t);

        // Gram-Schmidt orthogonalize
        n.mul(n.dot3(t).getF32());

		LLVector4a tsubn;
		tsubn.setSub(t,n);

		if (tsubn.dot3(tsubn).getF32() > F_APPROXIMATELY_ZERO)
		{
			tsubn.normalize3fast();
		
			// Calculate handedness
			F32 handedness = ncrosst.dot3(tan2[a]).getF32() < 0.f ? -1.f : 1.f;
		
			tsubn.getF32ptr()[3] = handedness;

			tangent[a] = tsubn;
		}
		else
		{ //degenerate, make up a value
			tangent[a].set(0,0,1,1);
		}
    }
    
	ll_aligned_free_16(tan1);
}

<|MERGE_RESOLUTION|>--- conflicted
+++ resolved
@@ -2191,16 +2191,10 @@
 			LLVector4a* end_profile = profile+sizeT;
 			LLVector4a offset = mPathp->mPath[s].mPos;
 
-<<<<<<< HEAD
-            if (!offset.isFinite3())
-            { // MAINT-5660; don't know why this happens, does not affect Release builds
-                LL_WARNS() << "LLVolume using path with non-finite points. Resetting them to 0,0,0" << LL_ENDL;
-=======
             // hack to work around MAINT-5660 for debug until we can suss out
             // what is wrong with the path generated that inserts NaNs...
             if (!offset.isFinite3())
             {
->>>>>>> 5cf18cb8
                 offset.clear();
             }
 
