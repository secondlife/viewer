--- conflicted
+++ resolved
@@ -1,5 +1,4 @@
 /** 
-
  * @file llvolume.cpp
  *
  * $LicenseInfo:firstyear=2002&license=viewerlgpl$
@@ -2192,16 +2191,10 @@
 			LLVector4a* end_profile = profile+sizeT;
 			LLVector4a offset = mPathp->mPath[s].mPos;
 
-<<<<<<< HEAD
-            if (!offset.isFinite3())
-            {
-                LL_WARNS("LLVolume") << "Non-finite offset in path. Ignoring." << LL_ENDL;
-=======
             // hack to work around MAINT-5660 for debug until we can suss out
             // what is wrong with the path generated that inserts NaNs...
             if (!offset.isFinite3())
             {
->>>>>>> 5cf18cb8
                 offset.clear();
             }
 
