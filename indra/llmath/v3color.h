/**
 * @file v3color.h
 * @brief LLColor3 class header file.
 *
 * $LicenseInfo:firstyear=2001&license=viewerlgpl$
 * Second Life Viewer Source Code
 * Copyright (C) 2010, Linden Research, Inc.
 *
 * This library is free software; you can redistribute it and/or
 * modify it under the terms of the GNU Lesser General Public
 * License as published by the Free Software Foundation;
 * version 2.1 of the License only.
 *
 * This library is distributed in the hope that it will be useful,
 * but WITHOUT ANY WARRANTY; without even the implied warranty of
 * MERCHANTABILITY or FITNESS FOR A PARTICULAR PURPOSE.  See the GNU
 * Lesser General Public License for more details.
 *
 * You should have received a copy of the GNU Lesser General Public
 * License along with this library; if not, write to the Free Software
 * Foundation, Inc., 51 Franklin Street, Fifth Floor, Boston, MA  02110-1301  USA
 *
 * Linden Research, Inc., 945 Battery Street, San Francisco, CA  94111  USA
 * $/LicenseInfo$
 */

#ifndef LL_V3COLOR_H
#define LL_V3COLOR_H

class LLColor4;
class LLVector4;

#include "llerror.h"
#include "llmath.h"
#include "llsd.h"
#include "v3math.h" // needed for linearColor3v implemtation below
#include <string.h>

//  LLColor3 = |r g b|

static constexpr U32 LENGTHOFCOLOR3 = 3;

class LLColor3
{
public:
    F32 mV[LENGTHOFCOLOR3];

    static LLColor3 white;
    static LLColor3 black;
    static LLColor3 grey;

public:
    LLColor3();                                  // Initializes LLColor3 to (0, 0, 0)
    LLColor3(F32 r, F32 g, F32 b);               // Initializes LLColor3 to (r, g, b)
    LLColor3(const F32* vec);                    // Initializes LLColor3 to (vec[0]. vec[1], vec[2])
    LLColor3(const char* color_string);          // html format color ie "#FFDDEE"
    explicit LLColor3(const LLColor4& color4);   // "explicit" to avoid automatic conversion
    explicit LLColor3(const LLVector4& vector4); // "explicit" to avoid automatic conversion
    LLColor3(const LLSD& sd);

    LLSD getValue() const
    {
        LLSD ret;
        ret[VRED]   = mV[VRED];
        ret[VGREEN] = mV[VGREEN];
        ret[VBLUE]  = mV[VBLUE];
        return ret;
    }

    void setValue(const LLSD& sd)
    {
        mV[VRED]   = (F32)sd[VRED].asReal();
        mV[VGREEN] = (F32)sd[VGREEN].asReal();
        mV[VBLUE]  = (F32)sd[VBLUE].asReal();
    }

    void setHSL(F32 hue, F32 saturation, F32 luminance);
    void calcHSL(F32* hue, F32* saturation, F32* luminance) const;

    const LLColor3& setToBlack(); // Clears LLColor3 to (0, 0, 0)
    const LLColor3& setToWhite(); // Zero LLColor3 to (0, 0, 0)

    const LLColor3& setVec(F32 x, F32 y, F32 z); // deprecated
    const LLColor3& setVec(const LLColor3& vec); // deprecated
    const LLColor3& setVec(const F32* vec);      // deprecated

    const LLColor3& set(F32 x, F32 y, F32 z); // Sets LLColor3 to (x, y, z)
    const LLColor3& set(const LLColor3& vec); // Sets LLColor3 to vec
    const LLColor3& set(const F32* vec);      // Sets LLColor3 to vec

    // set from a vector of unknown type and size
    // may leave some data unmodified
    template<typename T>
    const LLColor3& set(const std::vector<T>& v);

    // write to a vector of unknown type and size
    // maye leave some data unmodified
    template<typename T>
    void write(std::vector<T>& v) const;

    F32 magVec() const;        // deprecated
    F32 magVecSquared() const; // deprecated
    F32 normVec();             // deprecated

    F32 length() const;        // Returns magnitude of LLColor3
    F32 lengthSquared() const; // Returns magnitude squared of LLColor3
    F32 normalize();           // Normalizes and returns the magnitude of LLColor3

    F32 brightness() const; // Returns brightness of LLColor3

    const LLColor3& operator=(const LLColor4& a);

    LL_FORCE_INLINE LLColor3 divide(const LLColor3& col2) const
    {
        return LLColor3(mV[VRED] / col2.mV[VRED], mV[VGREEN] / col2.mV[VGREEN], mV[VBLUE] / col2.mV[VBLUE]);
    }

    LL_FORCE_INLINE LLColor3 color_norm() const
    {
        F32 l = length();
        return LLColor3(mV[VRED] / l, mV[VGREEN] / l, mV[VBLUE] / l);
    }

    friend std::ostream& operator<<(std::ostream& s, const LLColor3& a);  // Print a
    friend LLColor3      operator+(const LLColor3& a, const LLColor3& b); // Return vector a + b
    friend LLColor3      operator-(const LLColor3& a, const LLColor3& b); // Return vector a minus b

    friend const LLColor3& operator+=(LLColor3& a, const LLColor3& b); // Return vector a + b
    friend const LLColor3& operator-=(LLColor3& a, const LLColor3& b); // Return vector a minus b
    friend const LLColor3& operator*=(LLColor3& a, const LLColor3& b);

    friend LLColor3 operator*(const LLColor3& a, const LLColor3& b); // Return component wise a * b
    friend LLColor3 operator*(const LLColor3& a, F32 k);             // Return a times scaler k
    friend LLColor3 operator*(F32 k, const LLColor3& a);             // Return a times scaler k

    friend bool operator==(const LLColor3& a, const LLColor3& b); // Return a == b
    friend bool operator!=(const LLColor3& a, const LLColor3& b); // Return a != b

    friend const LLColor3& operator*=(LLColor3& a, F32 k); // Return a times scaler k

    friend LLColor3 operator-(const LLColor3& a); // Return vector 1-rgb (inverse)

    inline void clamp();
    inline void exp(); // Do an exponential on the color
};

<<<<<<< HEAD
static_assert(std::is_trivially_copyable<LLColor3>::value, "LLColor3 must be trivial copy");
static_assert(std::is_trivially_move_assignable<LLColor3>::value, "LLColor3 must be trivial move");
static_assert(std::is_standard_layout<LLColor3>::value, "LLColor3 must be a standard layout type");

=======
>>>>>>> d5f748c9
LLColor3 lerp(const LLColor3& a, const LLColor3& b, F32 u);

void LLColor3::clamp()
{
    // Clamp the color...
    if (mV[VRED] < 0.f)
    {
        mV[VRED] = 0.f;
    }
    else if (mV[VRED] > 1.f)
    {
        mV[VRED] = 1.f;
    }
    if (mV[VGREEN] < 0.f)
    {
        mV[VGREEN] = 0.f;
    }
    else if (mV[VGREEN] > 1.f)
    {
        mV[VGREEN] = 1.f;
    }
    if (mV[VBLUE] < 0.f)
    {
        mV[VBLUE] = 0.f;
    }
    else if (mV[VBLUE] > 1.f)
    {
        mV[VBLUE] = 1.f;
    }
}

// Non-member functions
F32 distVec(const LLColor3& a, const LLColor3& b);         // Returns distance between a and b
F32 distVec_squared(const LLColor3& a, const LLColor3& b); // Returns distance squared between a and b

inline LLColor3::LLColor3()
{
    mV[VRED]   = 0.f;
    mV[VGREEN] = 0.f;
    mV[VBLUE]  = 0.f;
}

inline LLColor3::LLColor3(F32 r, F32 g, F32 b)
{
    mV[VRED]   = r;
    mV[VGREEN] = g;
    mV[VBLUE]  = b;
}

inline LLColor3::LLColor3(const F32* vec)
{
    mV[VRED]   = vec[VRED];
    mV[VGREEN] = vec[VGREEN];
    mV[VBLUE]  = vec[VBLUE];
}

inline LLColor3::LLColor3(const char* color_string) // takes a string of format "RRGGBB" where RR is hex 00..FF
{
    if (strlen(color_string) < 6) /* Flawfinder: ignore */
    {
        mV[VRED]   = 0.f;
        mV[VGREEN] = 0.f;
        mV[VBLUE]  = 0.f;
        return;
    }

    char tempstr[7];
    strncpy(tempstr, color_string, 6); /* Flawfinder: ignore */
    tempstr[6] = '\0';
    mV[VBLUE]  = (F32)strtol(&tempstr[4], nullptr, 16) / 255.f;
    tempstr[4] = '\0';
    mV[VGREEN] = (F32)strtol(&tempstr[2], nullptr, 16) / 255.f;
    tempstr[2] = '\0';
    mV[VRED]   = (F32)strtol(&tempstr[0], nullptr, 16) / 255.f;
}

inline const LLColor3& LLColor3::setToBlack()
{
    mV[VRED]   = 0.f;
    mV[VGREEN] = 0.f;
    mV[VBLUE]  = 0.f;
    return (*this);
}

inline const LLColor3& LLColor3::setToWhite()
{
    mV[VRED]   = 1.f;
    mV[VGREEN] = 1.f;
    mV[VBLUE]  = 1.f;
    return (*this);
}

inline const LLColor3& LLColor3::set(F32 r, F32 g, F32 b)
{
    mV[VRED]   = r;
    mV[VGREEN] = g;
    mV[VBLUE]  = b;
    return (*this);
}

inline const LLColor3& LLColor3::set(const LLColor3& vec)
{
    mV[VRED]   = vec.mV[VRED];
    mV[VGREEN] = vec.mV[VGREEN];
    mV[VBLUE]  = vec.mV[VBLUE];
    return (*this);
}

inline const LLColor3& LLColor3::set(const F32* vec)
{
    mV[VRED]   = vec[VRED];
    mV[VGREEN] = vec[VGREEN];
    mV[VBLUE]  = vec[VBLUE];
    return (*this);
}

// deprecated
inline const LLColor3& LLColor3::setVec(F32 r, F32 g, F32 b)
{
    mV[VRED]   = r;
    mV[VGREEN] = g;
    mV[VBLUE]  = b;
    return (*this);
}

// deprecated
inline const LLColor3& LLColor3::setVec(const LLColor3& vec)
{
    mV[VRED]   = vec.mV[VRED];
    mV[VGREEN] = vec.mV[VGREEN];
    mV[VBLUE]  = vec.mV[VBLUE];
    return (*this);
}

// deprecated
inline const LLColor3& LLColor3::setVec(const F32* vec)
{
    mV[VRED]   = vec[VRED];
    mV[VGREEN] = vec[VGREEN];
    mV[VBLUE]  = vec[VBLUE];
    return (*this);
}

inline F32 LLColor3::brightness() const
{
    return (mV[VRED] + mV[VGREEN] + mV[VBLUE]) / 3.0f;
}

inline F32 LLColor3::length() const
{
    return sqrt(mV[VRED] * mV[VRED] + mV[VGREEN] * mV[VGREEN] + mV[VBLUE] * mV[VBLUE]);
}

inline F32 LLColor3::lengthSquared() const
{
    return mV[VRED] * mV[VRED] + mV[VGREEN] * mV[VGREEN] + mV[VBLUE] * mV[VBLUE];
}

inline F32 LLColor3::normalize()
{
    F32 mag = sqrt(mV[VRED] * mV[VRED] + mV[VGREEN] * mV[VGREEN] + mV[VBLUE] * mV[VBLUE]);
    F32 oomag;

    if (mag)
    {
        oomag = 1.f / mag;
        mV[VRED] *= oomag;
        mV[VGREEN] *= oomag;
        mV[VBLUE] *= oomag;
    }
    return mag;
}

// deprecated
inline F32 LLColor3::magVec() const
{
    return sqrt(mV[VRED] * mV[VRED] + mV[VGREEN] * mV[VGREEN] + mV[VBLUE] * mV[VBLUE]);
}

// deprecated
inline F32 LLColor3::magVecSquared() const
{
    return mV[VRED] * mV[VRED] + mV[VGREEN] * mV[VGREEN] + mV[VBLUE] * mV[VBLUE];
}

// deprecated
inline F32 LLColor3::normVec()
{
    F32 mag = sqrt(mV[VRED] * mV[VRED] + mV[VGREEN] * mV[VGREEN] + mV[VBLUE] * mV[VBLUE]);
    F32 oomag;

    if (mag)
    {
        oomag = 1.f / mag;
        mV[VRED] *= oomag;
        mV[VGREEN] *= oomag;
        mV[VBLUE] *= oomag;
    }
    return mag;
}

inline void LLColor3::exp()
{
#if 0
    mV[VRED] = ::exp(mV[VRED]);
    mV[VGREEN] = ::exp(mV[VGREEN]);
    mV[VBLUE] = ::exp(mV[VBLUE]);
#else
    mV[VRED]   = (F32)LL_FAST_EXP(mV[VRED]);
    mV[VGREEN] = (F32)LL_FAST_EXP(mV[VGREEN]);
    mV[VBLUE]  = (F32)LL_FAST_EXP(mV[VBLUE]);
#endif
}

inline LLColor3 operator+(const LLColor3& a, const LLColor3& b)
{
    return LLColor3(a.mV[VRED] + b.mV[VRED], a.mV[VGREEN] + b.mV[VGREEN], a.mV[VBLUE] + b.mV[VBLUE]);
}

inline LLColor3 operator-(const LLColor3& a, const LLColor3& b)
{
    return LLColor3(a.mV[VRED] - b.mV[VRED], a.mV[VGREEN] - b.mV[VGREEN], a.mV[VBLUE] - b.mV[VBLUE]);
}

inline LLColor3 operator*(const LLColor3& a, const LLColor3& b)
{
    return LLColor3(a.mV[VRED] * b.mV[VRED], a.mV[VGREEN] * b.mV[VGREEN], a.mV[VBLUE] * b.mV[VBLUE]);
}

inline LLColor3 operator*(const LLColor3& a, F32 k)
{
    return LLColor3(a.mV[VRED] * k, a.mV[VGREEN] * k, a.mV[VBLUE] * k);
}

inline LLColor3 operator*(F32 k, const LLColor3& a)
{
    return LLColor3(a.mV[VRED] * k, a.mV[VGREEN] * k, a.mV[VBLUE] * k);
}

inline bool operator==(const LLColor3& a, const LLColor3& b)
{
    return ((a.mV[VRED] == b.mV[VRED]) && (a.mV[VGREEN] == b.mV[VGREEN]) && (a.mV[VBLUE] == b.mV[VBLUE]));
}

inline bool operator!=(const LLColor3& a, const LLColor3& b)
{
    return ((a.mV[VRED] != b.mV[VRED]) || (a.mV[VGREEN] != b.mV[VGREEN]) || (a.mV[VBLUE] != b.mV[VBLUE]));
}

inline const LLColor3& operator*=(LLColor3& a, const LLColor3& b)
{
    a.mV[VRED] *= b.mV[VRED];
    a.mV[VGREEN] *= b.mV[VGREEN];
    a.mV[VBLUE] *= b.mV[VBLUE];
    return a;
}

inline const LLColor3& operator+=(LLColor3& a, const LLColor3& b)
{
    a.mV[VRED] += b.mV[VRED];
    a.mV[VGREEN] += b.mV[VGREEN];
    a.mV[VBLUE] += b.mV[VBLUE];
    return a;
}

inline const LLColor3& operator-=(LLColor3& a, const LLColor3& b)
{
    a.mV[VRED] -= b.mV[VRED];
    a.mV[VGREEN] -= b.mV[VGREEN];
    a.mV[VBLUE] -= b.mV[VBLUE];
    return a;
}

inline const LLColor3& operator*=(LLColor3& a, F32 k)
{
    a.mV[VRED] *= k;
    a.mV[VGREEN] *= k;
    a.mV[VBLUE] *= k;
    return a;
}

inline LLColor3 operator-(const LLColor3& a)
{
    return LLColor3(1.f - a.mV[VRED], 1.f - a.mV[VGREEN], 1.f - a.mV[VBLUE]);
}

// Non-member functions

inline F32 distVec(const LLColor3& a, const LLColor3& b)
{
    F32 x = a.mV[VRED] - b.mV[VRED];
    F32 y = a.mV[VGREEN] - b.mV[VGREEN];
    F32 z = a.mV[VBLUE] - b.mV[VBLUE];
    return sqrt(x * x + y * y + z * z);
}

inline F32 distVec_squared(const LLColor3& a, const LLColor3& b)
{
    F32 x = a.mV[VRED] - b.mV[VRED];
    F32 y = a.mV[VGREEN] - b.mV[VGREEN];
    F32 z = a.mV[VBLUE] - b.mV[VBLUE];
    return x * x + y * y + z * z;
}

inline LLColor3 lerp(const LLColor3& a, const LLColor3& b, F32 u)
{
    return LLColor3(a.mV[VX] + (b.mV[VX] - a.mV[VX]) * u, a.mV[VY] + (b.mV[VY] - a.mV[VY]) * u, a.mV[VZ] + (b.mV[VZ] - a.mV[VZ]) * u);
}

inline const LLColor3 srgbColor3(const LLColor3& a)
{
    LLColor3 srgbColor;
    srgbColor.mV[VRED]   = linearTosRGB(a.mV[VRED]);
    srgbColor.mV[VGREEN] = linearTosRGB(a.mV[VGREEN]);
    srgbColor.mV[VBLUE]  = linearTosRGB(a.mV[VBLUE]);

    return srgbColor;
}

inline const LLColor3 linearColor3p(const F32* v)
{
    LLColor3 linearColor;
    linearColor.mV[VRED]   = sRGBtoLinear(v[VRED]);
    linearColor.mV[VGREEN] = sRGBtoLinear(v[VGREEN]);
    linearColor.mV[VBLUE]  = sRGBtoLinear(v[VBLUE]);

    return linearColor;
}

template<class T>
inline const LLColor3 linearColor3(const T& a)
{
    return linearColor3p(a.mV);
}

template<class T>
inline const LLVector3 linearColor3v(const T& a)
{
    return LLVector3(linearColor3p(a.mV).mV);
}

template<typename T>
const LLColor3& LLColor3::set(const std::vector<T>& v)
{
    for (size_t i = 0; i < llmin(v.size(), 3); ++i)
    {
        mV[i] = (F32)v[i];
    }

    return *this;
}

// write to a vector of unknown type and size
// maye leave some data unmodified
template<typename T>
void LLColor3::write(std::vector<T>& v) const
{
    for (size_t i = 0; i < llmin(v.size(), 3); ++i)
    {
        v[i] = (T)mV[i];
    }
}

#endif<|MERGE_RESOLUTION|>--- conflicted
+++ resolved
@@ -144,15 +144,11 @@
     inline void exp(); // Do an exponential on the color
 };
 
-<<<<<<< HEAD
 static_assert(std::is_trivially_copyable<LLColor3>::value, "LLColor3 must be trivial copy");
 static_assert(std::is_trivially_move_assignable<LLColor3>::value, "LLColor3 must be trivial move");
 static_assert(std::is_standard_layout<LLColor3>::value, "LLColor3 must be a standard layout type");
 
-=======
->>>>>>> d5f748c9
 LLColor3 lerp(const LLColor3& a, const LLColor3& b, F32 u);
-
 void LLColor3::clamp()
 {
     // Clamp the color...
