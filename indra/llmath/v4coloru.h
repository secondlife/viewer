/**
 * @file v4coloru.h
 * @brief The LLColor4U class.
 *
 * $LicenseInfo:firstyear=2001&license=viewerlgpl$
 * Second Life Viewer Source Code
 * Copyright (C) 2010, Linden Research, Inc.
 *
 * This library is free software; you can redistribute it and/or
 * modify it under the terms of the GNU Lesser General Public
 * License as published by the Free Software Foundation;
 * version 2.1 of the License only.
 *
 * This library is distributed in the hope that it will be useful,
 * but WITHOUT ANY WARRANTY; without even the implied warranty of
 * MERCHANTABILITY or FITNESS FOR A PARTICULAR PURPOSE.  See the GNU
 * Lesser General Public License for more details.
 *
 * You should have received a copy of the GNU Lesser General Public
 * License along with this library; if not, write to the Free Software
 * Foundation, Inc., 51 Franklin Street, Fifth Floor, Boston, MA  02110-1301  USA
 *
 * Linden Research, Inc., 945 Battery Street, San Francisco, CA  94111  USA
 * $/LicenseInfo$
 */

#ifndef LL_V4COLORU_H
#define LL_V4COLORU_H

#include "llerror.h"
#include "llmath.h"

#include "v3color.h"
#include "v4color.h"

class LLColor4;

//  LLColor4U = | red green blue alpha |

static constexpr U32 LENGTHOFCOLOR4U = 4;

class LLColor4U
{
public:
    U8 mV[LENGTHOFCOLOR4U];

    LLColor4U();                       // Initializes LLColor4U to (0, 0, 0, 1)
    LLColor4U(U8 r, U8 g, U8 b);       // Initializes LLColor4U to (r, g, b, 1)
    LLColor4U(U8 r, U8 g, U8 b, U8 a); // Initializes LLColor4U to (r. g, b, a)
    LLColor4U(const U8* vec);          // Initializes LLColor4U to (vec[0]. vec[1], vec[2], 1)
    explicit LLColor4U(const LLSD& sd) { setValue(sd); }

    void setValue(const LLSD& sd)
    {
        mV[VRED]   = sd[VRED].asInteger();
        mV[VGREEN] = sd[VGREEN].asInteger();
        mV[VBLUE]  = sd[VBLUE].asInteger();
        mV[VALPHA] = sd[VALPHA].asInteger();
    }

    LLSD getValue() const
    {
        LLSD ret;
        ret[VRED]   = mV[VRED];
        ret[VGREEN] = mV[VGREEN];
        ret[VBLUE]  = mV[VBLUE];
        ret[VALPHA] = mV[VALPHA];
        return ret;
    }

    const LLColor4U& setToBlack(); // zero LLColor4U to (0, 0, 0, 1)
    const LLColor4U& setToWhite(); // zero LLColor4U to (0, 0, 0, 1)

    const LLColor4U& set(U8 r, U8 g, U8 b, U8 a); // Sets LLColor4U to (r, g, b, a)
    const LLColor4U& set(U8 r, U8 g, U8 b);       // Sets LLColor4U to (r, g, b) (no change in a)
    const LLColor4U& set(const LLColor4U& vec);   // Sets LLColor4U to vec
    const LLColor4U& set(const U8* vec);          // Sets LLColor4U to vec

    const LLColor4U& setVec(U8 r, U8 g, U8 b, U8 a); // deprecated -- use set()
    const LLColor4U& setVec(U8 r, U8 g, U8 b);       // deprecated -- use set()
    const LLColor4U& setVec(const LLColor4U& vec);   // deprecated -- use set()
    const LLColor4U& setVec(const U8* vec);          // deprecated -- use set()

    const LLColor4U& setAlpha(U8 a);

    F32 magVec() const;        // deprecated -- use length()
    F32 magVecSquared() const; // deprecated -- use lengthSquared()

    F32 length() const;        // Returns magnitude squared of LLColor4U
    F32 lengthSquared() const; // Returns magnitude squared of LLColor4U

    friend std::ostream& operator<<(std::ostream& s, const LLColor4U& a);    // Print a
    friend LLColor4U     operator+(const LLColor4U& a, const LLColor4U& b);  // Return vector a + b
    friend LLColor4U     operator-(const LLColor4U& a, const LLColor4U& b);  // Return vector a minus b
    friend LLColor4U     operator*(const LLColor4U& a, const LLColor4U& b);  // Return a * b
    friend bool          operator==(const LLColor4U& a, const LLColor4U& b); // Return a == b
    friend bool          operator!=(const LLColor4U& a, const LLColor4U& b); // Return a != b

    friend const LLColor4U& operator+=(LLColor4U& a, const LLColor4U& b); // Return vector a + b
    friend const LLColor4U& operator-=(LLColor4U& a, const LLColor4U& b); // Return vector a minus b
    friend const LLColor4U& operator*=(LLColor4U& a, U8 k);               // Return rgb times scaler k (no alpha change)
    friend const LLColor4U& operator%=(LLColor4U& a, U8 k);               // Return alpha times scaler k (no rgb change)

    LLColor4U addClampMax(const LLColor4U& color); // Add and clamp the max

    LLColor4U multAll(const F32 k); // Multiply ALL channels by scalar k

    inline void setVecScaleClamp(const LLColor3& color);
    inline void setVecScaleClamp(const LLColor4& color);

    static bool parseColor4U(const std::string& buf, LLColor4U* value);

    // conversion
    operator LLColor4() const { return LLColor4(*this); }

    U32  asRGBA() const;
    void fromRGBA(U32 aVal);

    static LLColor4U white;
    static LLColor4U black;
    static LLColor4U red;
    static LLColor4U green;
    static LLColor4U blue;
};

<<<<<<< HEAD
static_assert(std::is_trivially_copyable<LLColor4U>::value, "LLColor4U must be trivial copy");
static_assert(std::is_trivially_move_assignable<LLColor4U>::value, "LLColor4U must be trivial move");
static_assert(std::is_standard_layout<LLColor4U>::value, "LLColor4U must be a standard layout type");

=======
>>>>>>> d5f748c9
// Non-member functions
F32 distVec(const LLColor4U& a, const LLColor4U& b);         // Returns distance between a and b
F32 distVec_squared(const LLColor4U& a, const LLColor4U& b); // Returns distance squared between a and b

inline LLColor4U::LLColor4U()
{
    mV[VRED]   = 0;
    mV[VGREEN] = 0;
    mV[VBLUE]  = 0;
    mV[VALPHA] = 255;
}

inline LLColor4U::LLColor4U(U8 r, U8 g, U8 b)
{
    mV[VRED]   = r;
    mV[VGREEN] = g;
    mV[VBLUE]  = b;
    mV[VALPHA] = 255;
}

inline LLColor4U::LLColor4U(U8 r, U8 g, U8 b, U8 a)
{
    mV[VRED]   = r;
    mV[VGREEN] = g;
    mV[VBLUE]  = b;
    mV[VALPHA] = a;
}

inline LLColor4U::LLColor4U(const U8* vec)
{
    mV[VRED]   = vec[VRED];
    mV[VGREEN] = vec[VGREEN];
    mV[VBLUE]  = vec[VBLUE];
    mV[VALPHA] = vec[VALPHA];
}

inline const LLColor4U& LLColor4U::setToBlack(void)
{
    mV[VRED]   = 0;
    mV[VGREEN] = 0;
    mV[VBLUE]  = 0;
    mV[VALPHA] = 255;
    return (*this);
}

inline const LLColor4U& LLColor4U::setToWhite(void)
{
    mV[VRED]   = 255;
    mV[VGREEN] = 255;
    mV[VBLUE]  = 255;
    mV[VALPHA] = 255;
    return (*this);
}

inline const LLColor4U& LLColor4U::set(const U8 x, const U8 y, const U8 z)
{
    mV[VRED]   = x;
    mV[VGREEN] = y;
    mV[VBLUE]  = z;

    //  no change to alpha!
    //  mV[VALPHA] = 255;

    return (*this);
}

inline const LLColor4U& LLColor4U::set(const U8 r, const U8 g, const U8 b, U8 a)
{
    mV[VRED]   = r;
    mV[VGREEN] = g;
    mV[VBLUE]  = b;
    mV[VALPHA] = a;
    return (*this);
}

inline const LLColor4U& LLColor4U::set(const LLColor4U& vec)
{
    mV[VRED]   = vec.mV[VRED];
    mV[VGREEN] = vec.mV[VGREEN];
    mV[VBLUE]  = vec.mV[VBLUE];
    mV[VALPHA] = vec.mV[VALPHA];
    return (*this);
}

inline const LLColor4U& LLColor4U::set(const U8* vec)
{
    mV[VRED]   = vec[VRED];
    mV[VGREEN] = vec[VGREEN];
    mV[VBLUE]  = vec[VBLUE];
    mV[VALPHA] = vec[VALPHA];
    return (*this);
}

// deprecated
inline const LLColor4U& LLColor4U::setVec(const U8 x, const U8 y, const U8 z)
{
    mV[VRED]   = x;
    mV[VGREEN] = y;
    mV[VBLUE]  = z;

    //  no change to alpha!
    //  mV[VALPHA] = 255;

    return (*this);
}

// deprecated
inline const LLColor4U& LLColor4U::setVec(const U8 r, const U8 g, const U8 b, U8 a)
{
    mV[VRED]   = r;
    mV[VGREEN] = g;
    mV[VBLUE]  = b;
    mV[VALPHA] = a;
    return (*this);
}

// deprecated
inline const LLColor4U& LLColor4U::setVec(const LLColor4U& vec)
{
    mV[VRED]   = vec.mV[VRED];
    mV[VGREEN] = vec.mV[VGREEN];
    mV[VBLUE]  = vec.mV[VBLUE];
    mV[VALPHA] = vec.mV[VALPHA];
    return (*this);
}

// deprecated
inline const LLColor4U& LLColor4U::setVec(const U8* vec)
{
    mV[VRED]   = vec[VRED];
    mV[VGREEN] = vec[VGREEN];
    mV[VBLUE]  = vec[VBLUE];
    mV[VALPHA] = vec[VALPHA];
    return (*this);
}

inline const LLColor4U& LLColor4U::setAlpha(U8 a)
{
    mV[VALPHA] = a;
    return (*this);
}

// LLColor4U Magnitude and Normalization Functions

inline F32 LLColor4U::length() const
{
    return sqrt(((F32)mV[VRED]) * mV[VRED] + ((F32)mV[VGREEN]) * mV[VGREEN] + ((F32)mV[VBLUE]) * mV[VBLUE]);
}

inline F32 LLColor4U::lengthSquared() const
{
    return ((F32)mV[VRED]) * mV[VRED] + ((F32)mV[VGREEN]) * mV[VGREEN] + ((F32)mV[VBLUE]) * mV[VBLUE];
}

// deprecated
inline F32 LLColor4U::magVec() const
{
    return sqrt(((F32)mV[VRED]) * mV[VRED] + ((F32)mV[VGREEN]) * mV[VGREEN] + ((F32)mV[VBLUE]) * mV[VBLUE]);
}

// deprecated
inline F32 LLColor4U::magVecSquared() const
{
    return ((F32)mV[VRED]) * mV[VRED] + ((F32)mV[VGREEN]) * mV[VGREEN] + ((F32)mV[VBLUE]) * mV[VBLUE];
}

inline LLColor4U operator+(const LLColor4U& a, const LLColor4U& b)
{
    return LLColor4U(a.mV[VRED] + b.mV[VRED], a.mV[VGREEN] + b.mV[VGREEN], a.mV[VBLUE] + b.mV[VBLUE], a.mV[VALPHA] + b.mV[VALPHA]);
}

inline LLColor4U operator-(const LLColor4U& a, const LLColor4U& b)
{
    return LLColor4U(a.mV[VRED] - b.mV[VRED], a.mV[VGREEN] - b.mV[VGREEN], a.mV[VBLUE] - b.mV[VBLUE], a.mV[VALPHA] - b.mV[VALPHA]);
}

inline LLColor4U operator*(const LLColor4U& a, const LLColor4U& b)
{
    return LLColor4U(a.mV[VRED] * b.mV[VRED], a.mV[VGREEN] * b.mV[VGREEN], a.mV[VBLUE] * b.mV[VBLUE], a.mV[VALPHA] * b.mV[VALPHA]);
}

inline LLColor4U LLColor4U::addClampMax(const LLColor4U& color)
{
    return LLColor4U(llmin((S32)mV[VRED] + color.mV[VRED], 255),
                     llmin((S32)mV[VGREEN] + color.mV[VGREEN], 255),
                     llmin((S32)mV[VBLUE] + color.mV[VBLUE], 255),
                     llmin((S32)mV[VALPHA] + color.mV[VALPHA], 255));
}

inline LLColor4U LLColor4U::multAll(const F32 k)
{
    // Round to nearest
    return LLColor4U((U8)ll_round(mV[VRED] * k), (U8)ll_round(mV[VGREEN] * k), (U8)ll_round(mV[VBLUE] * k), (U8)ll_round(mV[VALPHA] * k));
}

inline bool operator==(const LLColor4U& a, const LLColor4U& b)
{
    return ((a.mV[VRED] == b.mV[VRED]) && (a.mV[VGREEN] == b.mV[VGREEN]) && (a.mV[VBLUE] == b.mV[VBLUE]) && (a.mV[VALPHA] == b.mV[VALPHA]));
}

inline bool operator!=(const LLColor4U& a, const LLColor4U& b)
{
    return ((a.mV[VRED] != b.mV[VRED]) || (a.mV[VGREEN] != b.mV[VGREEN]) || (a.mV[VBLUE] != b.mV[VBLUE]) || (a.mV[VALPHA] != b.mV[VALPHA]));
}

inline const LLColor4U& operator+=(LLColor4U& a, const LLColor4U& b)
{
    a.mV[VRED] += b.mV[VRED];
    a.mV[VGREEN] += b.mV[VGREEN];
    a.mV[VBLUE] += b.mV[VBLUE];
    a.mV[VALPHA] += b.mV[VALPHA];
    return a;
}

inline const LLColor4U& operator-=(LLColor4U& a, const LLColor4U& b)
{
    a.mV[VRED] -= b.mV[VRED];
    a.mV[VGREEN] -= b.mV[VGREEN];
    a.mV[VBLUE] -= b.mV[VBLUE];
    a.mV[VALPHA] -= b.mV[VALPHA];
    return a;
}

inline const LLColor4U& operator*=(LLColor4U& a, U8 k)
{
    // only affects rgb (not a!)
    a.mV[VRED] *= k;
    a.mV[VGREEN] *= k;
    a.mV[VBLUE] *= k;
    return a;
}

inline const LLColor4U& operator%=(LLColor4U& a, U8 k)
{
    // only affects alpha (not rgb!)
    a.mV[VALPHA] *= k;
    return a;
}

inline F32 distVec(const LLColor4U& a, const LLColor4U& b)
{
    LLColor4U vec = a - b;
    return (vec.length());
}

inline F32 distVec_squared(const LLColor4U& a, const LLColor4U& b)
{
    LLColor4U vec = a - b;
    return (vec.lengthSquared());
}

void LLColor4U::setVecScaleClamp(const LLColor4& color)
{
    F32 color_scale_factor = 255.f;
    F32 max_color          = llmax(color.mV[VRED], color.mV[VGREEN], color.mV[VBLUE]);
    if (max_color > 1.f)
    {
        color_scale_factor /= max_color;
    }
    constexpr S32 MAX_COLOR = 255;
    S32           r         = ll_round(color.mV[VRED] * color_scale_factor);
    if (r > MAX_COLOR)
    {
        r = MAX_COLOR;
    }
    else if (r < 0)
    {
        r = 0;
    }
    mV[VRED] = r;

    S32 g = ll_round(color.mV[VGREEN] * color_scale_factor);
    if (g > MAX_COLOR)
    {
        g = MAX_COLOR;
    }
    else if (g < 0)
    {
        g = 0;
    }
    mV[VGREEN] = g;

    S32 b = ll_round(color.mV[VBLUE] * color_scale_factor);
    if (b > MAX_COLOR)
    {
        b = MAX_COLOR;
    }
    else if (b < 0)
    {
        b = 0;
    }
    mV[VBLUE] = b;

    // Alpha shouldn't be scaled, just clamped...
    S32 a = ll_round(color.mV[VALPHA] * MAX_COLOR);
    if (a > MAX_COLOR)
    {
        a = MAX_COLOR;
    }
    else if (a < 0)
    {
        a = 0;
    }
    mV[VALPHA] = a;
}

void LLColor4U::setVecScaleClamp(const LLColor3& color)
{
    F32 color_scale_factor = 255.f;
    F32 max_color          = llmax(color.mV[VRED], color.mV[VGREEN], color.mV[VBLUE]);
    if (max_color > 1.f)
    {
        color_scale_factor /= max_color;
    }

    const S32 MAX_COLOR = 255;
    S32       r         = ll_round(color.mV[VRED] * color_scale_factor);
    if (r > MAX_COLOR)
    {
        r = MAX_COLOR;
    }
    else if (r < 0)
    {
        r = 0;
    }
    mV[VRED] = r;

    S32 g = ll_round(color.mV[VGREEN] * color_scale_factor);
    if (g > MAX_COLOR)
    {
        g = MAX_COLOR;
    }
    else if (g < 0)
    {
        g = 0;
    }
    mV[VGREEN] = g;

    S32 b = ll_round(color.mV[VBLUE] * color_scale_factor);
    if (b > MAX_COLOR)
    {
        b = MAX_COLOR;
    }
    if (b < 0)
    {
        b = 0;
    }
    mV[VBLUE] = b;

    mV[VALPHA] = 255;
}

inline U32 LLColor4U::asRGBA() const
{
    // Little endian: values are swapped in memory. The original code access the array like a U32, so we need to swap here

    return (mV[VALPHA] << 24) | (mV[VBLUE] << 16) | (mV[VGREEN] << 8) | mV[VRED];
}

inline void LLColor4U::fromRGBA(U32 aVal)
{
    // Little endian: values are swapped in memory. The original code access the array like a U32, so we need to swap here

    mV[VRED] = aVal & 0xFF;
    aVal >>= 8;
    mV[VGREEN] = aVal & 0xFF;
    aVal >>= 8;
    mV[VBLUE] = aVal & 0xFF;
    aVal >>= 8;
    mV[VALPHA] = aVal & 0xFF;
}

#endif<|MERGE_RESOLUTION|>--- conflicted
+++ resolved
@@ -123,13 +123,10 @@
     static LLColor4U blue;
 };
 
-<<<<<<< HEAD
 static_assert(std::is_trivially_copyable<LLColor4U>::value, "LLColor4U must be trivial copy");
 static_assert(std::is_trivially_move_assignable<LLColor4U>::value, "LLColor4U must be trivial move");
 static_assert(std::is_standard_layout<LLColor4U>::value, "LLColor4U must be a standard layout type");
 
-=======
->>>>>>> d5f748c9
 // Non-member functions
 F32 distVec(const LLColor4U& a, const LLColor4U& b);         // Returns distance between a and b
 F32 distVec_squared(const LLColor4U& a, const LLColor4U& b); // Returns distance squared between a and b
