--- conflicted
+++ resolved
@@ -171,27 +171,7 @@
 
 // ---------------- test methods  ---------------- 
 
-<<<<<<< HEAD
-bool LLCamera::isChanged()
-{
-	bool changed = false;
-	for (U32 i = 0; i < mPlaneCount; i++)
-	{
-		U8 mask = mPlaneMask[i];
-		if (mask != 0xff && !changed)
-		{
-			changed = !mAgentPlanes[i].equal(mLastAgentPlanes[i]);
-		}
-		mLastAgentPlanes[i].set(mAgentPlanes[i]);
-	}
-
-	return changed;
-}
-
-S32 LLCamera::AABBInFrustum(const LLVector4a &center, const LLVector4a& radius, const LLPlane* planes) 
-=======
 static	const LLVector4a sFrustumScaler[] = 
->>>>>>> 17108920
 {
 	LLVector4a(-1,-1,-1),
 	LLVector4a( 1,-1,-1),
@@ -203,17 +183,30 @@
 	LLVector4a( 1, 1, 1)		// 8 entries
 };
 
-<<<<<<< HEAD
+bool LLCamera::isChanged()
+{
+	bool changed = false;
+	for (U32 i = 0; i < mPlaneCount; i++)
+	{
+		U8 mask = mPlaneMask[i];
+		if (mask != 0xff && !changed)
+		{
+			changed = !mAgentPlanes[i].equal(mLastAgentPlanes[i]);
+		}
+		mLastAgentPlanes[i].set(mAgentPlanes[i]);
+	}
+
+	return changed;
+}
+
+S32 LLCamera::AABBInFrustum(const LLVector4a &center, const LLVector4a& radius, const LLPlane* planes) 
+{
 	if(!planes)
 	{
 		//use agent space
 		planes = mAgentPlanes;
 	}
 
-=======
-S32 LLCamera::AABBInFrustum(const LLVector4a &center, const LLVector4a& radius) 
-{
->>>>>>> 17108920
 	U8 mask = 0;
 	bool result = false;
 	LLVector4a rscale, maxp, minp;
@@ -254,26 +247,12 @@
 
 S32 LLCamera::AABBInFrustumNoFarClip(const LLVector4a& center, const LLVector4a& radius, const LLPlane* planes) 
 {
-<<<<<<< HEAD
-	static const LLVector4a scaler[] = {
-		LLVector4a(-1,-1,-1),
-		LLVector4a( 1,-1,-1),
-		LLVector4a(-1, 1,-1),
-		LLVector4a( 1, 1,-1),
-		LLVector4a(-1,-1, 1),
-		LLVector4a( 1,-1, 1),
-		LLVector4a(-1, 1, 1),
-		LLVector4a( 1, 1, 1)
-	};
-
 	if(!planes)
 	{
 		//use agent space
 		planes = mAgentPlanes;
 	}
 
-=======
->>>>>>> 17108920
 	U8 mask = 0;
 	bool result = false;
 	LLVector4a rscale, maxp, minp;
