/**
 * @file llimagej2coj.cpp
 * @brief This is an implementation of JPEG2000 encode/decode using OpenJPEG.
 *
 * $LicenseInfo:firstyear=2006&license=viewerlgpl$
 * Second Life Viewer Source Code
 * Copyright (C) 2010, Linden Research, Inc.
 *
 * This library is free software; you can redistribute it and/or
 * modify it under the terms of the GNU Lesser General Public
 * License as published by the Free Software Foundation;
 * version 2.1 of the License only.
 *
 * This library is distributed in the hope that it will be useful,
 * but WITHOUT ANY WARRANTY; without even the implied warranty of
 * MERCHANTABILITY or FITNESS FOR A PARTICULAR PURPOSE.  See the GNU
 * Lesser General Public License for more details.
 *
 * You should have received a copy of the GNU Lesser General Public
 * License along with this library; if not, write to the Free Software
 * Foundation, Inc., 51 Franklin Street, Fifth Floor, Boston, MA  02110-1301  USA
 *
 * Linden Research, Inc., 945 Battery Street, San Francisco, CA  94111  USA
 * $/LicenseInfo$
 */

#include "linden_common.h"
#include "llimagej2coj.h"

// this is defined so that we get static linking.
#include "openjpeg.h"

// Factory function: see declaration in llimagej2c.cpp
LLImageJ2CImpl* fallbackCreateLLImageJ2CImpl()
{
    return new LLImageJ2COJ();
}

std::string LLImageJ2COJ::getEngineInfo() const
{
#ifdef OPENJPEG_VERSION
    return std::string("OpenJPEG: " OPENJPEG_VERSION ", Runtime: ")
        + opj_version();
#else
    return std::string("OpenJPEG runtime: ") + opj_version();
#endif
}

#if WANT_VERBOSE_OPJ_SPAM
// Return string from message, eliminating final \n if present
static std::string chomp(const char* msg)
{
    // stomp trailing \n
    std::string message = msg;
    if (!message.empty())
    {
        size_t last = message.size() - 1;
        if (message[last] == '\n')
        {
            message.resize(last);
        }
}
    return message;
}
#endif

/**
sample error callback expecting a LLFILE* client object
*/
void error_callback(const char* msg, void*)
{
#if WANT_VERBOSE_OPJ_SPAM
    LL_WARNS() << "LLImageJ2COJ: " << chomp(msg) << LL_ENDL;
#endif
}
/**
sample warning callback expecting a LLFILE* client object
*/
void warning_callback(const char* msg, void*)
{
#if WANT_VERBOSE_OPJ_SPAM
    LL_WARNS() << "LLImageJ2COJ: " << chomp(msg) << LL_ENDL;
#endif
}
/**
sample debug callback expecting no client object
*/
void info_callback(const char* msg, void*)
{
#if WANT_VERBOSE_OPJ_SPAM
    LL_INFOS() << "LLImageJ2COJ: " << chomp(msg) << LL_ENDL;
#endif
}

// Divide a by 2 to the power of b and round upwards
int ceildivpow2(int a, int b)
{
    return (a + (1 << b) - 1) >> b;
}

class JPEG2KBase
{
public:
    JPEG2KBase() = default;

    U8*        buffer = nullptr;
    OPJ_SIZE_T size = 0;
    OPJ_OFF_T  offset = 0;
};

static OPJ_SIZE_T opj_read(void * buffer, OPJ_SIZE_T bytes, void* user_data)
{
    llassert(user_data && buffer);

    JPEG2KBase* jpeg_codec = static_cast<JPEG2KBase*>(user_data);

    if (jpeg_codec->offset < 0 || static_cast<OPJ_SIZE_T>(jpeg_codec->offset) >= jpeg_codec->size)
    {
        jpeg_codec->offset = jpeg_codec->size;
        return static_cast<OPJ_SIZE_T>(-1); // Indicate EOF
    }

    OPJ_SIZE_T remainder = jpeg_codec->size - static_cast<OPJ_SIZE_T>(jpeg_codec->offset);
    OPJ_SIZE_T to_read = (bytes < remainder) ? bytes : remainder;

    memcpy(buffer, jpeg_codec->buffer + jpeg_codec->offset, to_read);
    jpeg_codec->offset += to_read;

    return to_read;
}

static OPJ_SIZE_T opj_write(void * buffer, OPJ_SIZE_T bytes, void* user_data)
{
    llassert(user_data && buffer);

    JPEG2KBase* jpeg_codec = static_cast<JPEG2KBase*>(user_data);
    OPJ_OFF_T required_offset = jpeg_codec->offset + static_cast<OPJ_OFF_T>(bytes);

    // Overflow check
    if (required_offset < jpeg_codec->offset)
        return 0; // Overflow detected

    // Resize if needed (exponential growth)
    if (required_offset > static_cast<OPJ_OFF_T>(jpeg_codec->size))
    {
        OPJ_SIZE_T new_size = jpeg_codec->size ? jpeg_codec->size : 1024;
        while (required_offset > static_cast<OPJ_OFF_T>(new_size))
            new_size *= 2;

        const OPJ_SIZE_T MAX_BUFFER_SIZE = 512 * 1024 * 1024; // 512 MB, increase if needed
        if (new_size > MAX_BUFFER_SIZE) return 0;

        U8* new_buffer = (U8*)ll_aligned_malloc_16(new_size);
        if (!new_buffer) return 0; // Allocation failed

        if (jpeg_codec->offset > 0)
            memcpy(new_buffer, jpeg_codec->buffer, static_cast<size_t>(jpeg_codec->offset));

        ll_aligned_free_16(jpeg_codec->buffer);
        jpeg_codec->buffer = new_buffer;
        jpeg_codec->size = new_size;
    }

    memcpy(jpeg_codec->buffer + jpeg_codec->offset, buffer, static_cast<size_t>(bytes));
    jpeg_codec->offset = required_offset;
    return bytes;
}

static OPJ_OFF_T opj_skip(OPJ_OFF_T bytes, void* user_data)
{
    llassert(user_data);
    JPEG2KBase* jpeg_codec = static_cast<JPEG2KBase*>(user_data);

    OPJ_OFF_T new_offset = jpeg_codec->offset + bytes;

    if (new_offset < 0 || new_offset > static_cast<OPJ_OFF_T>(jpeg_codec->size))
    {
        // Clamp and indicate EOF or error
        jpeg_codec->offset = llclamp<OPJ_OFF_T>(new_offset, 0, static_cast<OPJ_OFF_T>(jpeg_codec->size));
        return (OPJ_OFF_T)-1;
    }

    jpeg_codec->offset = new_offset;
    return bytes;
}

static OPJ_BOOL opj_seek(OPJ_OFF_T offset, void * user_data)
{
    llassert(user_data);
    JPEG2KBase* jpeg_codec = static_cast<JPEG2KBase*>(user_data);

    if (offset < 0 || offset > static_cast<OPJ_OFF_T>(jpeg_codec->size))
        return OPJ_FALSE;

    jpeg_codec->offset = offset;
    return OPJ_TRUE;
}

static void opj_free_user_data(void * user_data)
{
    llassert(user_data);

    JPEG2KBase* jpeg_codec = static_cast<JPEG2KBase*>(user_data);
    // Don't free, data is managed externally
    jpeg_codec->buffer = nullptr;
    jpeg_codec->size = 0;
    jpeg_codec->offset = 0;
}

static void opj_free_user_data_write(void * user_data)
{
    llassert(user_data);

    JPEG2KBase* jpeg_codec = static_cast<JPEG2KBase*>(user_data);
    // Free, data was allocated here
    if (jpeg_codec->buffer)
    {
        ll_aligned_free_16(jpeg_codec->buffer);
        jpeg_codec->buffer = nullptr;
    }
    jpeg_codec->size = 0;
    jpeg_codec->offset = 0;
}

/**
 * Estimates the number of layers necessary depending on the image surface (w x h)
 */
static U32 estimate_num_layers(U32 surface)
{
    if      (surface <= 1024)    return 2;  // Tiny (≤32×32)
    else if (surface <= 16384)   return 3;  // Small (≤128×128)
    else if (surface <= 262144)  return 4;  // Medium (≤512×512)
    else if (surface <= 1048576) return 5;  // Up to ~1MP
    else                         return 6;  // Up to ~1.5–2MP
}

/**
 * Sets the parameters.tcp_rates according to the number of layers and a last tcp_rate value (which equals to the final compression ratio).
 *
 * Example for 6 layers:
 *
 *  i = 5, parameters.tcp_rates[6 - 1 - 5] = 8.0f * (1 << (5 << 1)) = 8192  // Layer 5 (lowest quality)
 *  i = 4, parameters.tcp_rates[6 - 1 - 4] = 8.0f * (1 << (4 << 1)) = 2048  // Layer 4
 *  i = 3, parameters.tcp_rates[6 - 1 - 3] = 8.0f * (1 << (3 << 1)) =  512  // Layer 3
 *  i = 2, parameters.tcp_rates[6 - 1 - 2] = 8.0f * (1 << (2 << 1)) =  128  // Layer 2
 *  i = 1, parameters.tcp_rates[6 - 1 - 1] = 8.0f * (1 << (1 << 1)) =   32  // Layer 1
 *  i = 0, parameters.tcp_rates[6 - 1 - 0] = 8.0f * (1 << (0 << 1)) =    8  // Layer 0 (highest quality)
 *
 */
static void set_tcp_rates(opj_cparameters_t* parameters, U32 num_layers = 1, F32 last_tcp_rate = LAST_TCP_RATE)
{
    parameters->tcp_numlayers = num_layers;

    for (int i = num_layers - 1; i >= 0; i--)
    {
        parameters->tcp_rates[num_layers - 1 - i] = last_tcp_rate * static_cast<F32>(1 << (i << 1));
    }
}

class JPEG2KDecode : public JPEG2KBase
{
public:

    JPEG2KDecode(S8 discardLevel)
    {
        memset(&parameters, 0, sizeof(opj_dparameters_t));
        opj_set_default_decoder_parameters(&parameters);
        parameters.cp_reduce = discardLevel;
    }

    ~JPEG2KDecode()
    {
        if (decoder)
        {
            opj_destroy_codec(decoder);
        }
        decoder = nullptr;

        if (image)
        {
            opj_image_destroy(image);
        }
        image = nullptr;

        if (stream)
        {
            opj_stream_destroy(stream);
        }
        stream = nullptr;

        if (codestream_info)
        {
            opj_destroy_cstr_info(&codestream_info);
        }
        codestream_info = nullptr;
    }

    bool readHeader(
        U8* data,
        U32 dataSize,
        S32& widthOut,
        S32& heightOut,
        S32& components,
        S32& discard_level)
    {
        parameters.flags |= OPJ_DPARAMETERS_DUMP_FLAG;

        decoder = opj_create_decompress(OPJ_CODEC_J2K);

        /* catch events using our callbacks and give a local context */
        opj_set_error_handler(decoder, error_callback, nullptr);
        opj_set_warning_handler(decoder, warning_callback, nullptr);
        opj_set_info_handler(decoder, info_callback, nullptr);

        if (!opj_setup_decoder(decoder, &parameters))
        {
            return false;
        }

        if (stream)
        {
            opj_stream_destroy(stream);
        }

        stream = opj_stream_create(dataSize, true);
        if (!stream)
        {
            return false;
        }

        opj_stream_set_user_data(stream, this, opj_free_user_data);
        opj_stream_set_user_data_length(stream, dataSize);
        opj_stream_set_read_function(stream, opj_read);
        opj_stream_set_write_function(stream, opj_write);
        opj_stream_set_skip_function(stream, opj_skip);
        opj_stream_set_seek_function(stream, opj_seek);

        buffer = data;
        size = dataSize;
        offset = 0;

        // enable decoding partially loaded images
        opj_decoder_set_strict_mode(decoder, OPJ_FALSE);

        /* Read the main header of the codestream and if necessary the JP2 boxes*/
        if (!opj_read_header((opj_stream_t*)stream, decoder, &image))
        {
            return false;
        }

        codestream_info = opj_get_cstr_info(decoder);

        if (!codestream_info)
        {
            return false;
        }

        U32 tileDimX = codestream_info->tdx;
        U32 tileDimY = codestream_info->tdy;
        U32 tilesW = codestream_info->tw;
        U32 tilesH = codestream_info->th;

        widthOut = S32(tilesW * tileDimX);
        heightOut = S32(tilesH * tileDimY);
        components = codestream_info->nbcomps;

        discard_level = 0;
        while (tilesW > 1 && tilesH > 1 && discard_level < MAX_DISCARD_LEVEL)
        {
            discard_level++;
            tilesW >>= 1;
            tilesH >>= 1;
        }

        return true;
    }

    bool decode(U8* data, U32 dataSize, U32* channels, U8 discard_level)
    {
        parameters.flags &= ~OPJ_DPARAMETERS_DUMP_FLAG;

        decoder = opj_create_decompress(OPJ_CODEC_J2K);
        opj_setup_decoder(decoder, &parameters);

        opj_set_info_handler(decoder, info_callback, this);
        opj_set_warning_handler(decoder, warning_callback, this);
        opj_set_error_handler(decoder, error_callback, this);

        if (stream)
        {
            opj_stream_destroy(stream);
        }

        stream = opj_stream_create(dataSize, true);
        if (!stream)
        {
            return false;
        }

        opj_stream_set_user_data(stream, this, opj_free_user_data);
        opj_stream_set_user_data_length(stream, dataSize);
        opj_stream_set_read_function(stream, opj_read);
        opj_stream_set_write_function(stream, opj_write);
        opj_stream_set_skip_function(stream, opj_skip);
        opj_stream_set_seek_function(stream, opj_seek);

        buffer = data;
        size = dataSize;
        offset = 0;

        if (image)
        {
            opj_image_destroy(image);
            image = nullptr;
        }

        // needs to happen before opj_read_header and opj_decode...
        opj_set_decoded_resolution_factor(decoder, discard_level);

        // enable decoding partially loaded images
        opj_decoder_set_strict_mode(decoder, OPJ_FALSE);

        if (!opj_read_header(stream, decoder, &image))
        {
            return false;
        }

        // needs to happen before decode which may fail
        if (channels)
        {
            *channels = image->numcomps;
        }

        OPJ_BOOL decoded = opj_decode(decoder, stream, image);

        // count was zero.  The latter is just a sanity check before we
        // dereference the array.
        if (!decoded || !image || !image->numcomps)
        {
            opj_end_decompress(decoder, stream);
            return false;
        }

        opj_end_decompress(decoder, stream);

        return true;
    }

    opj_image_t* getImage() { return image; }

private:
    opj_dparameters_t         parameters;
    opj_image_t*              image = nullptr;
    opj_codec_t*              decoder = nullptr;
    opj_stream_t*             stream = nullptr;
    opj_codestream_info_v2_t* codestream_info = nullptr;
};

class JPEG2KEncode : public JPEG2KBase
{
public:
    const OPJ_UINT32 TILE_SIZE = 64 * 64 * 3;

    JPEG2KEncode(const char* comment_text_in, bool reversible)
    {
        memset(&parameters, 0, sizeof(opj_cparameters_t));

        opj_set_default_encoder_parameters(&parameters);
        parameters.cod_format = OPJ_CODEC_J2K;
        parameters.prog_order = OPJ_RLCP; // should be the default, but, just in case
        parameters.cp_disto_alloc = 1;    // enable rate allocation by distortion
        parameters.max_cs_size = 0;       // do not cap max size because we're using tcp_rates and also irrelevant with lossless.

        if (reversible)
        {
            parameters.irreversible = 0; // should be the default, but, just in case
            parameters.tcp_numlayers = 1;
            /* documentation seems to be wrong, should be 0.0f for lossless, not 1.0f
               see https://github.com/uclouvain/openjpeg/blob/e7453e398b110891778d8da19209792c69ca7169/src/lib/openjp2/j2k.c#L7817
            */
            parameters.tcp_rates[0] = 0.0f;
        }
        else
        {
            parameters.irreversible = 1;
        }

        if (comment_text)
        {
            free(comment_text);
        }
        comment_text = comment_text_in ? strdup(comment_text_in) : nullptr;

        parameters.cp_comment = comment_text ? comment_text : (char*)"no comment";
        llassert(parameters.cp_comment);
    }

    ~JPEG2KEncode()
    {
        if (encoder)
        {
            opj_destroy_codec(encoder);
        }
        encoder = nullptr;

        if (image)
        {
            opj_image_destroy(image);
        }
        image = nullptr;

        if (stream)
        {
            opj_stream_destroy(stream);
        }
        stream = nullptr;

        if (comment_text)
        {
            free(comment_text);
        }
        comment_text = nullptr;
    }

    bool encode(const LLImageRaw& rawImageIn, LLImageJ2C &compressedImageOut)
    {
        LLImageDataSharedLock lockIn(&rawImageIn);
        LLImageDataLock lockOut(&compressedImageOut);

        setImage(rawImageIn);

        encoder = opj_create_compress(OPJ_CODEC_J2K);

<<<<<<< HEAD
        /* catch events using our callbacks and give a local context */
        opj_set_error_handler(encoder, error_callback, nullptr);
        opj_set_warning_handler(encoder, warning_callback, nullptr);
        opj_set_info_handler(encoder, info_callback, nullptr);

        parameters.tcp_mct = (image->numcomps >= 3) ? 1 : 0;
        parameters.cod_format = OPJ_CODEC_J2K;
        parameters.prog_order = OPJ_RLCP;
        parameters.cp_disto_alloc = 1;
=======
        parameters.tcp_mct = (image->numcomps >= 3) ? 1 : 0; // no color transform for RGBA images

>>>>>>> d5f748c9

        // if not lossless compression, computes tcp_numlayers and max_cs_size depending on the image dimensions
        if( parameters.irreversible )
        {

            // computes a number of layers
            U32 surface = rawImageIn.getWidth() * rawImageIn.getHeight();

            // gets the necessary number of layers
            U32 nb_layers = estimate_num_layers(surface);

            // fills parameters.tcp_rates and updates parameters.tcp_numlayers
            set_tcp_rates(&parameters, nb_layers, LAST_TCP_RATE);

        }

        if (!opj_setup_encoder(encoder, &parameters, image))
        {
            return false;
        }

<<<<<<< HEAD
        U32 tile_count = (rawImageIn.getWidth() >> 6) * (rawImageIn.getHeight() >> 6);
=======
        opj_set_info_handler(encoder, opj_info, this);
        opj_set_warning_handler(encoder, opj_warn, this);
        opj_set_error_handler(encoder, opj_error, this);

        U32 width_tiles = (rawImageIn.getWidth() >> 6);
        U32 height_tiles = (rawImageIn.getHeight() >> 6);

        // Allow images with a width or height that are MIN_IMAGE_SIZE <= x < 64
        if (width_tiles == 0 && (rawImageIn.getWidth() >= MIN_IMAGE_SIZE))
        {
            width_tiles = 1;
        }
        if (height_tiles == 0 && (rawImageIn.getHeight() >= MIN_IMAGE_SIZE))
        {
            height_tiles = 1;
        }

        U32 tile_count = width_tiles * height_tiles;
>>>>>>> d5f748c9
        U32 data_size_guess = tile_count * TILE_SIZE;

        // will be freed in opj_free_user_data_write
        buffer = (U8*)ll_aligned_malloc_16(data_size_guess);
        size = data_size_guess;
        offset = 0;

        memset(buffer, 0, data_size_guess);

        if (stream)
        {
            opj_stream_destroy(stream);
        }

        stream = opj_stream_create(data_size_guess, OPJ_FALSE);
        if (!stream)
        {
            return false;
        }

        opj_stream_set_user_data(stream, this, opj_free_user_data_write);
        opj_stream_set_user_data_length(stream, data_size_guess);
        opj_stream_set_read_function(stream, opj_read);
        opj_stream_set_write_function(stream, opj_write);
        opj_stream_set_skip_function(stream, opj_skip);
        opj_stream_set_seek_function(stream, opj_seek);

        OPJ_BOOL started = opj_start_compress(encoder, image, stream);

        if (!started)
        {
            return false;
        }

        if (!opj_encode(encoder, stream))
        {
            return false;
        }

        OPJ_BOOL encoded = opj_end_compress(encoder, stream);

        // if we successfully encoded, then stream out the compressed data...
        if (encoded)
        {
            // "append" (set) the data we "streamed" (memcopied) for writing to the formatted image
            // with side-effect of setting the actually encoded size  to same
            compressedImageOut.allocateData((S32)offset);
            memcpy(compressedImageOut.getData(), buffer, offset);
            compressedImageOut.updateData(); // update width, height etc from header
        }
        return encoded;
    }

    void setImage(const LLImageRaw& raw)
    {
        S32 numcomps = raw.getComponents();
        S32 width    = raw.getWidth();
        S32 height   = raw.getHeight();

        std::vector<opj_image_cmptparm_t> cmptparm(numcomps);

        for (S32 c = 0; c < numcomps; c++)
        {
            cmptparm[c].prec = 8; // replaces .bpp
            cmptparm[c].sgnd = 0;
            cmptparm[c].dx = parameters.subsampling_dx;
            cmptparm[c].dy = parameters.subsampling_dy;
            cmptparm[c].w = width;
            cmptparm[c].h = height;
        }

        image = opj_image_create(numcomps, cmptparm.data(), OPJ_CLRSPC_SRGB);

        image->x1 = width;
        image->y1 = height;

        const U8 *src_datap = raw.getData();

        S32 i = 0;
        for (S32 y = height - 1; y >= 0; y--)
        {
            for (S32 x = 0; x < width; x++)
            {
                const U8 *pixel = src_datap + (y * width + x) * numcomps;
                for (S32 c = 0; c < numcomps; c++)
                {
                    image->comps[c].data[i] = *pixel;
                    pixel++;
                }
                i++;
            }
        }

        // This likely works, but there seems to be an issue openjpeg side
        // check over after gixing that.

        // De-interleave to component plane data
        /*
        switch (numcomps)
        {
        case 0:
        default:
            break;

        case 1:
        {
            U32 rBitDepth = image->comps[0].bpp;
            U32 bytesPerPixel = rBitDepth >> 3;
            memcpy(image->comps[0].data, src, width * height * bytesPerPixel);
        }
        break;

        case 2:
        {
            U32 rBitDepth = image->comps[0].bpp;
            U32 gBitDepth = image->comps[1].bpp;
            U32 totalBitDepth = rBitDepth + gBitDepth;
            U32 bytesPerPixel = totalBitDepth >> 3;
            U32 stride = width * bytesPerPixel;
            U32 offset = 0;
            for (S32 y = height - 1; y >= 0; y--)
            {
                const U8* component = src + (y * stride);
                for (S32 x = 0; x < width; x++)
                {
                    image->comps[0].data[offset] = *component++;
                    image->comps[1].data[offset] = *component++;
                    offset++;
                }
            }
        }
        break;

        case 3:
        {
            U32 rBitDepth = image->comps[0].bpp;
            U32 gBitDepth = image->comps[1].bpp;
            U32 bBitDepth = image->comps[2].bpp;
            U32 totalBitDepth = rBitDepth + gBitDepth + bBitDepth;
            U32 bytesPerPixel = totalBitDepth >> 3;
            U32 stride = width * bytesPerPixel;
            U32 offset = 0;
            for (S32 y = height - 1; y >= 0; y--)
            {
                const U8* component = src + (y * stride);
                for (S32 x = 0; x < width; x++)
                {
                    image->comps[0].data[offset] = *component++;
                    image->comps[1].data[offset] = *component++;
                    image->comps[2].data[offset] = *component++;
                    offset++;
                }
            }
        }
        break;


        case 4:
        {
            U32 rBitDepth = image->comps[0].bpp;
            U32 gBitDepth = image->comps[1].bpp;
            U32 bBitDepth = image->comps[2].bpp;
            U32 aBitDepth = image->comps[3].bpp;

            U32 totalBitDepth = rBitDepth + gBitDepth + bBitDepth + aBitDepth;
            U32 bytesPerPixel = totalBitDepth >> 3;

            U32 stride = width * bytesPerPixel;
            U32 offset = 0;
            for (S32 y = height - 1; y >= 0; y--)
            {
                const U8* component = src + (y * stride);
                for (S32 x = 0; x < width; x++)
                {
                    image->comps[0].data[offset] = *component++;
                    image->comps[1].data[offset] = *component++;
                    image->comps[2].data[offset] = *component++;
                    image->comps[3].data[offset] = *component++;
                    offset++;
                }
            }
        }
        break;
        }*/
    }

    opj_image_t* getImage() { return image; }

private:
    opj_cparameters_t   parameters;
    opj_image_t*        image = nullptr;
    opj_codec_t*        encoder = nullptr;
    opj_stream_t*       stream = nullptr;
    char*               comment_text = nullptr;
};


LLImageJ2COJ::LLImageJ2COJ()
    : LLImageJ2CImpl()
{
}


LLImageJ2COJ::~LLImageJ2COJ()
{
}

bool LLImageJ2COJ::initDecode(LLImageJ2C &base, LLImageRaw &raw_image, int discard_level, int* region)
{
    base.mDiscardLevel = discard_level;
    return false;
}

bool LLImageJ2COJ::initEncode(LLImageJ2C &base, LLImageRaw &raw_image, int blocks_size, int precincts_size, int levels)
{
    LL_PROFILE_ZONE_SCOPED_CATEGORY_TEXTURE;
    // No specific implementation for this method in the OpenJpeg case
    return false;
}

bool LLImageJ2COJ::decodeImpl(LLImageJ2C &base, LLImageRaw &raw_image, F32 decode_time, S32 first_channel, S32 max_channel_count)
{
    LLImageDataLock lockIn(&base);
    LLImageDataLock lockOut(&raw_image);

    JPEG2KDecode decoder(0);

    U32 image_channels = 0;
    S32 data_size = base.getDataSize();
    S32 max_bytes = (base.getMaxBytes() ? base.getMaxBytes() : data_size);
    bool decoded = decoder.decode(base.getData(), max_bytes, &image_channels, base.mDiscardLevel);

    // set correct channel count early so failed decodes don't miss it...
    S32 channels = (S32)image_channels - first_channel;
    channels = llmin(channels, max_channel_count);

    if (!decoded)
    {
        // reset the channel count if necessary
        if (raw_image.getComponents() != channels)
        {
            raw_image.resize(raw_image.getWidth(), raw_image.getHeight(), S8(channels));
        }

        LL_DEBUGS("Texture") << "ERROR -> decodeImpl: failed to decode image!" << LL_ENDL;
        return true; // done
    }

    opj_image_t *image = decoder.getImage();

    // Component buffers are allocated in an image width by height buffer.
    // The image placed in that buffer is ceil(width/2^factor) by
    // ceil(height/2^factor) and if the factor isn't zero it will be at the
    // top left of the buffer with black filled in the rest of the pixels.
    // It is integer math so the formula is written in ceildivpo2.
    // (Assuming all the components have the same width, height and
    // factor.)
    U32 comp_width = image->comps[0].w; // leave this unshifted by 'f' discard factor, the strides are always for the full buffer width
    U32 f = image->comps[0].factor;

    // do size the texture to the mem we'll acrually use...
    U32 width = image->comps[0].w;
    U32 height = image->comps[0].h;

    raw_image.resize(U16(width), U16(height), S8(channels));

    U8 *rawp = raw_image.getData();

    // first_channel is what channel to start copying from
    // dest is what channel to copy to.  first_channel comes from the
    // argument, dest always starts writing at channel zero.
    for (S32 comp = first_channel, dest = 0; comp < first_channel + channels; comp++, dest++)
    {
        llassert(image->comps[comp].data);
        if (image->comps[comp].data)
        {
            S32 offset = dest;
            for (S32 y = (height - 1); y >= 0; y--)
            {
                for (U32 x = 0; x < width; x++)
                {
                    rawp[offset] = image->comps[comp].data[y*comp_width + x];
                    offset += channels;
                }
            }
        }
        else // Some rare OpenJPEG versions have this bug.
        {
            LL_DEBUGS("Texture") << "ERROR -> decodeImpl: failed! (OpenJPEG bug)" << LL_ENDL;
        }
    }

    base.setDiscardLevel(f);

    return true; // done
}


bool LLImageJ2COJ::encodeImpl(LLImageJ2C &base, const LLImageRaw &raw_image, const char* comment_text, F32 encode_time, bool reversible)
{
    if (raw_image.isBufferInvalid())
    {
        base.setLastError("Invalid input, no buffer");
        return false;
    }

    JPEG2KEncode encode(comment_text, reversible);
    bool encoded = encode.encode(raw_image, base);
    if (!encoded)
    {
        LL_WARNS() << "Openjpeg encoding was unsuccessful, returning false" << LL_ENDL;
    }
    return encoded;
}

bool LLImageJ2COJ::getMetadata(LLImageJ2C &base)
{
    LLImageDataLock lock(&base);

    JPEG2KDecode decode(0);

    S32 width = 0;
    S32 height = 0;
    S32 components = 0;
    S32 discard_level = 0;

    U32 dataSize = base.getDataSize();
    U8* data = base.getData();
    bool header_read = decode.readHeader(data, dataSize, width, height, components, discard_level);
    if (!header_read)
    {
        return false;
    }

    base.mDiscardLevel = discard_level;
    base.setSize(width, height, components);
    return true;
}<|MERGE_RESOLUTION|>--- conflicted
+++ resolved
@@ -531,20 +531,13 @@
 
         encoder = opj_create_compress(OPJ_CODEC_J2K);
 
-<<<<<<< HEAD
         /* catch events using our callbacks and give a local context */
         opj_set_error_handler(encoder, error_callback, nullptr);
         opj_set_warning_handler(encoder, warning_callback, nullptr);
         opj_set_info_handler(encoder, info_callback, nullptr);
 
-        parameters.tcp_mct = (image->numcomps >= 3) ? 1 : 0;
-        parameters.cod_format = OPJ_CODEC_J2K;
-        parameters.prog_order = OPJ_RLCP;
-        parameters.cp_disto_alloc = 1;
-=======
         parameters.tcp_mct = (image->numcomps >= 3) ? 1 : 0; // no color transform for RGBA images
 
->>>>>>> d5f748c9
 
         // if not lossless compression, computes tcp_numlayers and max_cs_size depending on the image dimensions
         if( parameters.irreversible )
@@ -566,13 +559,6 @@
             return false;
         }
 
-<<<<<<< HEAD
-        U32 tile_count = (rawImageIn.getWidth() >> 6) * (rawImageIn.getHeight() >> 6);
-=======
-        opj_set_info_handler(encoder, opj_info, this);
-        opj_set_warning_handler(encoder, opj_warn, this);
-        opj_set_error_handler(encoder, opj_error, this);
-
         U32 width_tiles = (rawImageIn.getWidth() >> 6);
         U32 height_tiles = (rawImageIn.getHeight() >> 6);
 
@@ -587,7 +573,6 @@
         }
 
         U32 tile_count = width_tiles * height_tiles;
->>>>>>> d5f748c9
         U32 data_size_guess = tile_count * TILE_SIZE;
 
         // will be freed in opj_free_user_data_write
