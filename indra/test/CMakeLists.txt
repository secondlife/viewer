# -*- cmake -*-

project (test)

include(00-Common)
include(LLCommon)
include(LLDatabase)
include(LLInventory)
include(LLMath)
include(LLMessage)
include(LLVFS)
include(LLXML)
include(LScript)
include(Linking)
include(Tut)
include(Boost)

include_directories(
    ${LLCOMMON_INCLUDE_DIRS}
    ${LLDATABASE_INCLUDE_DIRS}
    ${LLMATH_INCLUDE_DIRS}
    ${LLMESSAGE_INCLUDE_DIRS}
    ${LLINVENTORY_INCLUDE_DIRS}
    ${LLVFS_INCLUDE_DIRS}
    ${LLXML_INCLUDE_DIRS}
    ${LSCRIPT_INCLUDE_DIRS}
    )

set(test_SOURCE_FILES
    common.cpp
    inventory.cpp
    io.cpp
#    llapp_tut.cpp						# Temporarily removed until thread issues can be solved
    llbase64_tut.cpp
    llblowfish_tut.cpp
    llbuffer_tut.cpp
    lldate_tut.cpp
<<<<<<< HEAD
    lldoubledispatch_tut.cpp
    lldependencies_tut.cpp
=======
    lldependencies_tut.cpp
    lldoubledispatch_tut.cpp
>>>>>>> fcaa1ad4
    llerror_tut.cpp
    llevents_tut.cpp
    llhost_tut.cpp
    llhttpdate_tut.cpp
    llhttpclient_tut.cpp
    llhttpnode_tut.cpp
    llinventoryparcel_tut.cpp
    lliohttpserver_tut.cpp
    lljoint_tut.cpp
    llmime_tut.cpp
    llmessageconfig_tut.cpp
    llmodularmath_tut.cpp
    llnamevalue_tut.cpp
    llpermissions_tut.cpp
    llpipeutil.cpp
    llquaternion_tut.cpp
    llrandom_tut.cpp
    llsaleinfo_tut.cpp
    llscriptresource_tut.cpp
    llsdmessagebuilder_tut.cpp
    llsdmessagereader_tut.cpp
    llsd_new_tut.cpp
    llsdserialize_tut.cpp
    llsdutil_tut.cpp
    llservicebuilder_tut.cpp
    llstreamtools_tut.cpp
    llstring_tut.cpp
    lltemplatemessagebuilder_tut.cpp
    lltimestampcache_tut.cpp
    lltiming_tut.cpp
    lltranscode_tut.cpp
    lltreeiterators_tut.cpp
    lltut.cpp
    lluri_tut.cpp
    lluuidhashmap_tut.cpp
    llxfer_tut.cpp
    math.cpp
    message_tut.cpp
    reflection_tut.cpp
    stringize_tut.cpp
    test.cpp
    v2math_tut.cpp
    v3color_tut.cpp
    v3dmath_tut.cpp
    v3math_tut.cpp
    v4color_tut.cpp
    v4coloru_tut.cpp
    v4math_tut.cpp
    )

set(test_HEADER_FILES
    CMakeLists.txt

    debug.h
    llpipeutil.h
    llsdtraits.h
    lltut.h
    )

if (NOT WINDOWS)
  list(APPEND test_SOURCE_FILES
       llmessagetemplateparser_tut.cpp
       )
endif (NOT WINDOWS)

if (NOT DARWIN)
  list(APPEND test_SOURCE_FILES
    lldatabase_tut.cpp
    )
endif (NOT DARWIN)

set_source_files_properties(${test_HEADER_FILES}
                            PROPERTIES HEADER_FILE_ONLY TRUE)

list(APPEND test_SOURCE_FILES ${test_HEADER_FILES})

add_executable(test ${test_SOURCE_FILES})

target_link_libraries(test
    ${LLDATABASE_LIBRARIES}
    ${LLINVENTORY_LIBRARIES}
    ${LLMESSAGE_LIBRARIES}
    ${LLMATH_LIBRARIES}
    ${LLVFS_LIBRARIES}
    ${LLXML_LIBRARIES}
    ${LSCRIPT_LIBRARIES}
    ${LLCOMMON_LIBRARIES}
    ${APRICONV_LIBRARIES}
    ${PTHREAD_LIBRARY}
    ${WINDOWS_LIBRARIES}
    ${BOOST_PROGRAM_OPTIONS_LIBRARY}
    ${BOOST_REGEX_LIBRARY}
    ${DL_LIBRARY}
    ${GOOGLE_PERFTOOLS_LIBRARIES}
    )

if (WINDOWS)
  set_target_properties(test
          PROPERTIES 
          LINK_FLAGS "/NODEFAULTLIB:LIBCMT"
          LINK_FLAGS_DEBUG "/NODEFAULTLIB:\"LIBCMT;LIBCMTD;MSVCRT\""
          )
endif (WINDOWS)

get_target_property(TEST_EXE test LOCATION)

add_custom_command(
  OUTPUT ${CMAKE_CURRENT_BINARY_DIR}/cpp_tests_ok.txt
  COMMAND ${TEST_EXE}
  ARGS
    --output=${CMAKE_CURRENT_BINARY_DIR}/cpp_test_results.txt
    --touch=${CMAKE_CURRENT_BINARY_DIR}/cpp_tests_ok.txt
  DEPENDS test
  WORKING_DIRECTORY ${CMAKE_CURRENT_SOURCE_DIR}
  COMMENT "C++ unit tests"
  )

set(test_results ${CMAKE_CURRENT_BINARY_DIR}/cpp_tests_ok.txt)

if (EXISTS /etc/debian_version_FAIL)
  # The Python tests have all kinds of wacky non-portable assumptions
  # built in.

  add_custom_command(
    OUTPUT ${CMAKE_CURRENT_BINARY_DIR}/py_tests_ok.txt
    COMMAND ${PYTHON_EXECUTABLE}
    ARGS
      ${CMAKE_CURRENT_SOURCE_DIR}/test.py
      --mode=static
      --output=${CMAKE_CURRENT_BINARY_DIR}/py_test_results.txt
      --touch=${CMAKE_CURRENT_BINARY_DIR}/py_tests_ok.txt
      --mode=static
    DEPENDS test.py
    WORKING_DIRECTORY ${CMAKE_CURRENT_SOURCE_DIR}
    COMMENT "Python unit tests"
    )

  list(APPEND test_results ${CMAKE_CURRENT_BINARY_DIR}/py_tests_ok.txt)
endif (EXISTS /etc/debian_version_FAIL)
    
add_custom_target(tests_ok ALL DEPENDS ${test_results})<|MERGE_RESOLUTION|>--- conflicted
+++ resolved
@@ -35,13 +35,8 @@
     llblowfish_tut.cpp
     llbuffer_tut.cpp
     lldate_tut.cpp
-<<<<<<< HEAD
-    lldoubledispatch_tut.cpp
-    lldependencies_tut.cpp
-=======
     lldependencies_tut.cpp
     lldoubledispatch_tut.cpp
->>>>>>> fcaa1ad4
     llerror_tut.cpp
     llevents_tut.cpp
     llhost_tut.cpp
