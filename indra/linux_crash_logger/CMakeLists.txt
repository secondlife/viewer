# -*- cmake -*-

project(linux_crash_logger)

include(00-Common)
include(GLH)
include(LLCommon)
include(LLCrashLogger)
include(LLMath)
include(LLMessage)
include(LLVFS)
include(LLXML)
include(Linking)
include(UI)
include(FreeType)

include_directories(
    ${LLCOMMON_INCLUDE_DIRS}
    ${LLCRASHLOGGER_INCLUDE_DIRS}
    ${LLMATH_INCLUDE_DIRS}
    ${LLVFS_INCLUDE_DIRS}
    ${LLXML_INCLUDE_DIRS}
    ${FREETYPE_INCLUDE_DIRS}
<<<<<<< HEAD
=======
    )
include_directories(SYSTEM
    ${LLCOMMON_SYSTEM_INCLUDE_DIRS}
    ${LLXML_SYSTEM_INCLUDE_DIRS}
>>>>>>> 2dc4f8f8
    )

set(linux_crash_logger_SOURCE_FILES
    linux_crash_logger.cpp
    llcrashloggerlinux.cpp
    )

set(linux_crash_logger_HEADER_FILES
    CMakeLists.txt

    llcrashloggerlinux.h
    )

set_source_files_properties(${linux_crash_logger_HEADER_FILES}
                            PROPERTIES HEADER_FILE_ONLY TRUE)

list(APPEND linux_crash_logger_SOURCE_FILES
     ${linux_crash_logger_HEADER_FILES}
     )

set(CMAKE_EXE_LINKER_FLAGS "${CMAKE_EXE_LINKER_FLAGS} -Wl,--as-needed")

add_executable(linux-crash-logger ${linux_crash_logger_SOURCE_FILES})

target_link_libraries(linux-crash-logger
    ${LLCRASHLOGGER_LIBRARIES}
    ${LLVFS_LIBRARIES}
    ${LLXML_LIBRARIES}
    ${LLMESSAGE_LIBRARIES}
    ${LLVFS_LIBRARIES}
    ${LLMATH_LIBRARIES}
    ${LLCOMMON_LIBRARIES}
    ${UI_LIBRARIES}
    ${DB_LIBRARIES}
    ${FREETYPE_LIBRARIES}
    )

add_custom_target(linux-crash-logger-target ALL
                  DEPENDS linux-crash-logger)<|MERGE_RESOLUTION|>--- conflicted
+++ resolved
@@ -21,13 +21,10 @@
     ${LLVFS_INCLUDE_DIRS}
     ${LLXML_INCLUDE_DIRS}
     ${FREETYPE_INCLUDE_DIRS}
-<<<<<<< HEAD
-=======
     )
 include_directories(SYSTEM
     ${LLCOMMON_SYSTEM_INCLUDE_DIRS}
     ${LLXML_SYSTEM_INCLUDE_DIRS}
->>>>>>> 2dc4f8f8
     )
 
 set(linux_crash_logger_SOURCE_FILES
