/**
 * @file llimage.h
 * @brief Object for managing images and their textures.
 *
 * $LicenseInfo:firstyear=2000&license=viewerlgpl$
 * Second Life Viewer Source Code
 * Copyright (C) 2010, Linden Research, Inc.
 *
 * This library is free software; you can redistribute it and/or
 * modify it under the terms of the GNU Lesser General Public
 * License as published by the Free Software Foundation;
 * version 2.1 of the License only.
 *
 * This library is distributed in the hope that it will be useful,
 * but WITHOUT ANY WARRANTY; without even the implied warranty of
 * MERCHANTABILITY or FITNESS FOR A PARTICULAR PURPOSE.  See the GNU
 * Lesser General Public License for more details.
 *
 * You should have received a copy of the GNU Lesser General Public
 * License along with this library; if not, write to the Free Software
 * Foundation, Inc., 51 Franklin Street, Fifth Floor, Boston, MA  02110-1301  USA
 *
 * Linden Research, Inc., 945 Battery Street, San Francisco, CA  94111  USA
 * $/LicenseInfo$
 */

#ifndef LL_LLIMAGE_H
#define LL_LLIMAGE_H

#include "lluuid.h"
#include "llstring.h"
#include "llpointer.h"
#include "lltrace.h"

const S32 MIN_IMAGE_MIP =  2; // 4x4, only used for expand/contract power of 2
const S32 MAX_IMAGE_MIP = 12; // 4096x4096

// *TODO : Use MAX_IMAGE_MIP as max discard level and modify j2c management so that the number
// of levels is read from the header's file, not inferred from its size.
const S32 MAX_DISCARD_LEVEL = 5;

// JPEG2000 size constraints
// Those are declared here as they are germane to other image constraints used in the viewer
// and declared right here. Some come from the JPEG2000 spec, some conventions specific to SL.
<<<<<<< HEAD
const S32 MAX_DECOMPOSITION_LEVELS = 32;	// Number of decomposition levels cannot exceed 32 according to jpeg2000 spec
const S32 MIN_DECOMPOSITION_LEVELS = 5;		// the SL viewer will *crash* trying to decode images with fewer than 5 decomposition levels (unless image is small that is)
const S32 MAX_PRECINCT_SIZE = 4096;			// No reason to be bigger than MAX_IMAGE_SIZE 
const S32 MIN_PRECINCT_SIZE = 4;			// Can't be smaller than MIN_BLOCK_SIZE
const S32 MAX_BLOCK_SIZE = 64;				// Max total block size is 4096, hence 64x64 when using square blocks
const S32 MIN_BLOCK_SIZE = 4;				// Min block dim is 4 according to jpeg2000 spec
const S32 MIN_LAYER_SIZE = 2000;			// Size of the first quality layer (after header). Must be > to FIRST_PACKET_SIZE!!
const S32 MAX_NB_LAYERS = 64;				// Max number of layers we'll entertain in SL (practical limit)
=======
const S32 MAX_DECOMPOSITION_LEVELS = 32;    // Number of decomposition levels cannot exceed 32 according to jpeg2000 spec
const S32 MIN_DECOMPOSITION_LEVELS = 5;     // the SL viewer will *crash* trying to decode images with fewer than 5 decomposition levels (unless image is small that is)
const S32 MAX_PRECINCT_SIZE = 2048;         // No reason to be bigger than MAX_IMAGE_SIZE
const S32 MIN_PRECINCT_SIZE = 4;            // Can't be smaller than MIN_BLOCK_SIZE
const S32 MAX_BLOCK_SIZE = 64;              // Max total block size is 4096, hence 64x64 when using square blocks
const S32 MIN_BLOCK_SIZE = 4;               // Min block dim is 4 according to jpeg2000 spec
const S32 MIN_LAYER_SIZE = 2000;            // Size of the first quality layer (after header). Must be > to FIRST_PACKET_SIZE!!
const S32 MAX_NB_LAYERS = 64;               // Max number of layers we'll entertain in SL (practical limit)
>>>>>>> e7eced3c

const S32 MIN_IMAGE_SIZE = (1<<MIN_IMAGE_MIP); // 4, only used for expand/contract power of 2
const S32 MAX_IMAGE_SIZE = (1<<MAX_IMAGE_MIP); // 4096
const S32 MIN_IMAGE_AREA = MIN_IMAGE_SIZE * MIN_IMAGE_SIZE;
const S32 MAX_IMAGE_AREA = MAX_IMAGE_SIZE * MAX_IMAGE_SIZE;
const S32 MAX_IMAGE_COMPONENTS = 8;
const S32 MAX_IMAGE_DATA_SIZE = MAX_IMAGE_AREA * MAX_IMAGE_COMPONENTS; //4096 * 4096 * 8 = 128 MB

// Note!  These CANNOT be changed without modifying simulator code
// *TODO: change both to 1024 when SIM texture fetching is deprecated
const S32 FIRST_PACKET_SIZE = 600;
const S32 MAX_IMG_PACKET_SIZE = 1000;
const S32 HTTP_PACKET_SIZE = 1496;

// Base classes for images.
// There are two major parts for the image:
// The compressed representation, and the decompressed representation.

class LLImageFormatted;
class LLImageRaw;
class LLColor4U;
class LLColor3;

typedef enum e_image_codec
{
    IMG_CODEC_INVALID  = 0,
    IMG_CODEC_RGB  = 1,
    IMG_CODEC_J2C  = 2,
    IMG_CODEC_BMP  = 3,
    IMG_CODEC_TGA  = 4,
    IMG_CODEC_JPEG = 5,
    IMG_CODEC_DXT  = 6,
    IMG_CODEC_PNG  = 7,
    IMG_CODEC_EOF  = 8
} EImageCodec;

//============================================================================
// library initialization class
// LLImage is frequently used in threads so do not convert it to LLSingleton

class LLImage
{
public:
    static void initClass(bool use_new_byte_range = false, S32 minimal_reverse_byte_range_percent = 75);
    static void cleanupClass();

    static const std::string& getLastError();
    static void setLastError(const std::string& message);

    static bool useNewByteRange() { return sUseNewByteRange; }
    static S32  getReverseByteRangePercent() { return sMinimalReverseByteRangePercent; }

protected:
    static LLMutex* sMutex;
    static std::string sLastErrorMessage;
    static bool sUseNewByteRange;
    static S32  sMinimalReverseByteRangePercent;
};

//============================================================================
// Image base class

class LLImageBase
:   public LLThreadSafeRefCount
{
protected:
<<<<<<< HEAD
	virtual ~LLImageBase();

	virtual void deleteData();
	virtual U8* allocateData(S32 size = -1);
	virtual U8* reallocateData(S32 size = -1);
=======
    virtual ~LLImageBase();
>>>>>>> e7eced3c

public:
    LLImageBase();

    enum
    {
        TYPE_NORMAL = 0,
        TYPE_AVATAR_BAKE = 1,
    };

<<<<<<< HEAD
	virtual void dump();
	virtual void sanityCheck();
=======
    virtual void deleteData();
    virtual U8* allocateData(S32 size = -1);
    virtual U8* reallocateData(S32 size = -1);

    virtual void dump();
    virtual void sanityCheck();
>>>>>>> e7eced3c

    U16 getWidth() const        { return mWidth; }
    U16 getHeight() const       { return mHeight; }
    S8  getComponents() const   { return mComponents; }
    S32 getDataSize() const     { return mDataSize; }

    const U8 *getData() const   ;
    U8 *getData()               ;
    bool isBufferInvalid() const;

    void setSize(S32 width, S32 height, S32 ncomponents);
    U8* allocateDataSize(S32 width, S32 height, S32 ncomponents, S32 size = -1); // setSize() + allocateData()
    void enableOverSize() {mAllowOverSize = true ;}
    void disableOverSize() {mAllowOverSize = false; }

protected:
    // special accessor to allow direct setting of mData and mDataSize by LLImageFormatted
    void setDataAndSize(U8 *data, S32 size);

public:
    static void generateMip(const U8 *indata, U8* mipdata, int width, int height, S32 nchannels);

    // Function for calculating the download priority for textures
    // <= 0 priority means that there's no need for more data.
    static F32 calc_download_priority(F32 virtual_size, F32 visible_area, S32 bytes_sent);

    static EImageCodec getCodecFromExtension(const std::string& exten);

    //static LLTrace::MemStatHandle sMemStat;

private:
    U8 *mData;
    S32 mDataSize;

    U16 mWidth;
    U16 mHeight;

    S8 mComponents;

<<<<<<< HEAD
	bool mBadBufferAllocation;
	bool mAllowOverSize;

private:
    mutable LLSharedMutex mDataMutex;

public:
    template<bool SHARED>
    class DataLock : LLSharedMutexLockTemplate<SHARED>
    {
    public:
        DataLock(const LLImageBase* image)
        : LLSharedMutexLockTemplate<SHARED>(image ? &image->mDataMutex : nullptr)
        {
        }
    };
=======
    bool mBadBufferAllocation ;
    bool mAllowOverSize ;
>>>>>>> e7eced3c
};

using LLImageDataLock = LLImageBase::DataLock<false>;
using LLImageDataSharedLock = LLImageBase::DataLock<true>;

// Raw representation of an image (used for textures, and other uncompressed formats
class LLImageRaw : public LLImageBase
{
protected:
    /*virtual*/ ~LLImageRaw();

public:
    LLImageRaw();
    LLImageRaw(U16 width, U16 height, S8 components);
    LLImageRaw(const U8* data, U16 width, U16 height, S8 components);
    LLImageRaw(U8 *data, U16 width, U16 height, S8 components, bool no_copy = false);
    // Construct using createFromFile (used by tools)
    //LLImageRaw(const std::string& filename, bool j2c_lowest_mip_only = false);

    /*virtual*/ void deleteData();
    /*virtual*/ U8* allocateData(S32 size = -1);
    /*virtual*/ U8* reallocateData(S32 size);

    // use in conjunction with "no_copy" constructor to release data pointer before deleting
    // so that deletion of this LLImageRaw will not free the memory at the "data" parameter
    // provided to "no_copy" constructor
    void releaseData();


    bool resize(U16 width, U16 height, S8 components);

    //U8 * getSubImage(U32 x_pos, U32 y_pos, U32 width, U32 height) const;
    bool setSubImage(U32 x_pos, U32 y_pos, U32 width, U32 height,
                     const U8 *data, U32 stride = 0, bool reverse_y = false);

    void clear(U8 r=0, U8 g=0, U8 b=0, U8 a=255);

    void verticalFlip();

<<<<<<< HEAD
	void verticalFlip();
    
    // Returns true if the image is not fully opaque
    bool checkHasTransparentPixels();
=======
>>>>>>> e7eced3c
    // if the alpha channel is all 100% opaque, delete it
    // returns true if alpha channel was deleted
    bool optimizeAwayAlpha();
    // Create an alpha channel if this image doesn't have one
    bool makeAlpha();

    static S32 biasedDimToPowerOfTwo(S32 curr_dim, S32 max_dim = MAX_IMAGE_SIZE);
    static S32 expandDimToPowerOfTwo(S32 curr_dim, S32 max_dim = MAX_IMAGE_SIZE);
    static S32 contractDimToPowerOfTwo(S32 curr_dim, S32 min_dim = MIN_IMAGE_SIZE);
    void expandToPowerOfTwo(S32 max_dim = MAX_IMAGE_SIZE, bool scale_image = true);
    void contractToPowerOfTwo(S32 max_dim = MAX_IMAGE_SIZE, bool scale_image = true);
    void biasedScaleToPowerOfTwo(S32 max_dim = MAX_IMAGE_SIZE);
    bool scale(S32 new_width, S32 new_height, bool scale_image = true);
    LLPointer<LLImageRaw> scaled(S32 new_width, S32 new_height);

<<<<<<< HEAD
    // Multiply this raw image by the given color
    void tint( const LLColor3& color );

	// Copy operations
	
	//duplicate this raw image if refCount > 1.
	LLPointer<LLImageRaw> duplicate();

	// Src and dst can be any size.  Src and dst can each have 3 or 4 components.
	void copy( const LLImageRaw* src );

	// Src and dst are same size.  Src and dst have same number of components.
	void copyUnscaled( const LLImageRaw* src );
	
	// Src and dst are same size.  Src has 4 components.  Dst has 3 components.
	void copyUnscaled4onto3( const LLImageRaw* src );

	// Src and dst are same size.  Src has 3 components.  Dst has 4 components.
	void copyUnscaled3onto4( const LLImageRaw* src );

	// Src and dst are same size.  Src has 1 component.  Dst has 4 components.
	// Alpha component is set to source alpha mask component.
	// RGB components are set to fill color.
	void copyUnscaledAlphaMask( const LLImageRaw* src, const LLColor4U& fill);

	// Src and dst can be any size.  Src and dst have same number of components.
	void copyScaled( const LLImageRaw* src );
=======
    // Fill the buffer with a constant color
    void fill( const LLColor4U& color );

    // Copy operations

    //duplicate this raw image if refCount > 1.
    LLPointer<LLImageRaw> duplicate();

    // Src and dst can be any size.  Src and dst can each have 3 or 4 components.
    void copy( LLImageRaw* src );

    // Src and dst are same size.  Src and dst have same number of components.
    void copyUnscaled( LLImageRaw* src );

    // Src and dst are same size.  Src has 4 components.  Dst has 3 components.
    void copyUnscaled4onto3( LLImageRaw* src );

    // Src and dst are same size.  Src has 3 components.  Dst has 4 components.
    void copyUnscaled3onto4( LLImageRaw* src );

    // Src and dst are same size.  Src has 1 component.  Dst has 4 components.
    // Alpha component is set to source alpha mask component.
    // RGB components are set to fill color.
    void copyUnscaledAlphaMask( LLImageRaw* src, const LLColor4U& fill);

    // Src and dst can be any size.  Src and dst have same number of components.
    void copyScaled( LLImageRaw* src );

    // Src and dst can be any size.  Src has 3 components.  Dst has 4 components.
    void copyScaled3onto4( LLImageRaw* src );
>>>>>>> e7eced3c

    // Src and dst can be any size.  Src has 4 components.  Dst has 3 components.
    void copyScaled4onto3( LLImageRaw* src );


<<<<<<< HEAD
	// Src and dst can be any size.  Src and dst can each have 3 or 4 components.
	void composite( const LLImageRaw* src );

    // Emissive operations used by minimap
    // Roughly emulates GLTF emissive texture, but is not GLTF-compliant
    // *TODO: Remove in favor of shader
    void addEmissive(LLImageRaw* src);
    void addEmissiveScaled(LLImageRaw* src);
    void addEmissiveUnscaled(LLImageRaw* src);
protected:
	// Src and dst can be any size.  Src has 4 components.  Dst has 3 components.
	void compositeScaled4onto3( const LLImageRaw* src );

	// Src and dst are same size.  Src has 4 components.  Dst has 3 components.
	void compositeUnscaled4onto3( const LLImageRaw* src );

	// Src and dst can be any size.  Src has 3 components.  Dst has 4 components.
	void copyScaled3onto4( const LLImageRaw* src );

	// Src and dst can be any size.  Src has 4 components.  Dst has 3 components.
	void copyScaled4onto3( const LLImageRaw* src );

	// Create an image from a local file (generally used in tools)
	//bool createFromFile(const std::string& filename, bool j2c_lowest_mip_only = false);

	void copyLineScaled( const U8* in, U8* out, S32 in_pixel_len, S32 out_pixel_len, S32 in_pixel_step, S32 out_pixel_step );
	void compositeRowScaled4onto3( const U8* in, U8* out, S32 in_pixel_len, S32 out_pixel_len );

	static U8 fastFractionalMult(U8 a, U8 b);
=======
    // Composite operations

    // Src and dst can be any size.  Src and dst can each have 3 or 4 components.
    void composite( LLImageRaw* src );

    // Src and dst can be any size.  Src has 4 components.  Dst has 3 components.
    void compositeScaled4onto3( LLImageRaw* src );

    // Src and dst are same size.  Src has 4 components.  Dst has 3 components.
    void compositeUnscaled4onto3( LLImageRaw* src );

protected:
    // Create an image from a local file (generally used in tools)
    //bool createFromFile(const std::string& filename, bool j2c_lowest_mip_only = false);

    void copyLineScaled( U8* in, U8* out, S32 in_pixel_len, S32 out_pixel_len, S32 in_pixel_step, S32 out_pixel_step );
    void compositeRowScaled4onto3( U8* in, U8* out, S32 in_pixel_len, S32 out_pixel_len );

    U8  fastFractionalMult(U8 a,U8 b);
>>>>>>> e7eced3c

    void setDataAndSize(U8 *data, S32 width, S32 height, S8 components) ;

public:
    static S32 sRawImageCount;

private:
<<<<<<< HEAD
	static bool validateSrcAndDst(std::string func, const LLImageRaw* src, const LLImageRaw* dst);
=======
    bool validateSrcAndDst(std::string func, LLImageRaw* src, LLImageRaw* dst);
>>>>>>> e7eced3c
};

// Compressed representation of image.
// Subclass from this class for the different representations (J2C, bmp)
class LLImageFormatted : public LLImageBase
{
public:
    static LLImageFormatted* createFromType(S8 codec);
    static LLImageFormatted* createFromExtension(const std::string& instring);

protected:
    /*virtual*/ ~LLImageFormatted();

public:
    LLImageFormatted(S8 codec);

    // LLImageBase
    /*virtual*/ void deleteData();
    /*virtual*/ U8* allocateData(S32 size = -1);
    /*virtual*/ U8* reallocateData(S32 size);

    /*virtual*/ void dump();
    /*virtual*/ void sanityCheck();

    // New methods
    // subclasses must return a prefered file extension (lowercase without a leading dot)
    virtual std::string getExtension() = 0;
    // calcHeaderSize() returns the maximum size of header;
    //   0 indicates we don't have a header and have to read the entire file
    virtual S32 calcHeaderSize() { return 0; };
    // calcDataSize() returns how many bytes to read to load discard_level (including header)
    virtual S32 calcDataSize(S32 discard_level);
    // calcDiscardLevelBytes() returns the smallest valid discard level based on the number of input bytes
    virtual S32 calcDiscardLevelBytes(S32 bytes);
    // getRawDiscardLevel() by default returns mDiscardLevel, but may be overridden (LLImageJ2C)
    virtual S8  getRawDiscardLevel() { return mDiscardLevel; }

    bool load(const std::string& filename, int load_size = 0);
    bool save(const std::string& filename);

    virtual bool updateData() = 0; // pure virtual
    void setData(U8 *data, S32 size);
    void appendData(U8 *data, S32 size);

    // Loads first 4 channels.
    virtual bool decode(LLImageRaw* raw_image, F32 decode_time) = 0;
    // Subclasses that can handle more than 4 channels should override this function.
    virtual bool decodeChannels(LLImageRaw* raw_image, F32 decode_time, S32 first_channel, S32 max_channel);

    virtual bool encode(const LLImageRaw* raw_image, F32 encode_time) = 0;

    S8 getCodec() const;
    bool isDecoding() const { return mDecoding; }
    bool isDecoded()  const { return mDecoded; }
    void setDiscardLevel(S8 discard_level) { mDiscardLevel = discard_level; }
    S8 getDiscardLevel() const { return mDiscardLevel; }
    S8 getLevels() const { return mLevels; }
    void setLevels(S8 nlevels) { mLevels = nlevels; }

    // setLastError needs to be deferred for J2C images since it may be called from a DLL
    virtual void resetLastError();
    virtual void setLastError(const std::string& message, const std::string& filename = std::string());

protected:
    bool copyData(U8 *data, S32 size); // calls updateData()

protected:
<<<<<<< HEAD
	S8 mCodec;
	S8 mDecoding;
	S8 mDecoded;  // unused, but changing LLImage layout requires recompiling static Mac/Linux libs. 2009-01-30 JC
	S8 mDiscardLevel;	// Current resolution level worked on. 0 = full res, 1 = half res, 2 = quarter res, etc...
	S8 mLevels;			// Number of resolution levels in that image. Min is 1. 0 means unknown.
=======
    S8 mCodec;
    S8 mDecoding;
    S8 mDecoded;  // unused, but changing LLImage layout requires recompiling static Mac/Linux libs. 2009-01-30 JC
    S8 mDiscardLevel;   // Current resolution level worked on. 0 = full res, 1 = half res, 2 = quarter res, etc...
    S8 mLevels;         // Number of resolution levels in that image. Min is 1. 0 means unknown.
>>>>>>> e7eced3c

public:
    static S32 sGlobalFormattedMemory;
};

#endif<|MERGE_RESOLUTION|>--- conflicted
+++ resolved
@@ -42,25 +42,14 @@
 // JPEG2000 size constraints
 // Those are declared here as they are germane to other image constraints used in the viewer
 // and declared right here. Some come from the JPEG2000 spec, some conventions specific to SL.
-<<<<<<< HEAD
-const S32 MAX_DECOMPOSITION_LEVELS = 32;	// Number of decomposition levels cannot exceed 32 according to jpeg2000 spec
-const S32 MIN_DECOMPOSITION_LEVELS = 5;		// the SL viewer will *crash* trying to decode images with fewer than 5 decomposition levels (unless image is small that is)
-const S32 MAX_PRECINCT_SIZE = 4096;			// No reason to be bigger than MAX_IMAGE_SIZE 
-const S32 MIN_PRECINCT_SIZE = 4;			// Can't be smaller than MIN_BLOCK_SIZE
-const S32 MAX_BLOCK_SIZE = 64;				// Max total block size is 4096, hence 64x64 when using square blocks
-const S32 MIN_BLOCK_SIZE = 4;				// Min block dim is 4 according to jpeg2000 spec
-const S32 MIN_LAYER_SIZE = 2000;			// Size of the first quality layer (after header). Must be > to FIRST_PACKET_SIZE!!
-const S32 MAX_NB_LAYERS = 64;				// Max number of layers we'll entertain in SL (practical limit)
-=======
 const S32 MAX_DECOMPOSITION_LEVELS = 32;    // Number of decomposition levels cannot exceed 32 according to jpeg2000 spec
 const S32 MIN_DECOMPOSITION_LEVELS = 5;     // the SL viewer will *crash* trying to decode images with fewer than 5 decomposition levels (unless image is small that is)
-const S32 MAX_PRECINCT_SIZE = 2048;         // No reason to be bigger than MAX_IMAGE_SIZE
+const S32 MAX_PRECINCT_SIZE = 4096;         // No reason to be bigger than MAX_IMAGE_SIZE
 const S32 MIN_PRECINCT_SIZE = 4;            // Can't be smaller than MIN_BLOCK_SIZE
 const S32 MAX_BLOCK_SIZE = 64;              // Max total block size is 4096, hence 64x64 when using square blocks
 const S32 MIN_BLOCK_SIZE = 4;               // Min block dim is 4 according to jpeg2000 spec
 const S32 MIN_LAYER_SIZE = 2000;            // Size of the first quality layer (after header). Must be > to FIRST_PACKET_SIZE!!
 const S32 MAX_NB_LAYERS = 64;               // Max number of layers we'll entertain in SL (practical limit)
->>>>>>> e7eced3c
 
 const S32 MIN_IMAGE_SIZE = (1<<MIN_IMAGE_MIP); // 4, only used for expand/contract power of 2
 const S32 MAX_IMAGE_SIZE = (1<<MAX_IMAGE_MIP); // 4096
@@ -127,15 +116,11 @@
 :   public LLThreadSafeRefCount
 {
 protected:
-<<<<<<< HEAD
-	virtual ~LLImageBase();
-
-	virtual void deleteData();
-	virtual U8* allocateData(S32 size = -1);
-	virtual U8* reallocateData(S32 size = -1);
-=======
     virtual ~LLImageBase();
->>>>>>> e7eced3c
+
+    virtual void deleteData();
+    virtual U8* allocateData(S32 size = -1);
+    virtual U8* reallocateData(S32 size = -1);
 
 public:
     LLImageBase();
@@ -146,17 +131,8 @@
         TYPE_AVATAR_BAKE = 1,
     };
 
-<<<<<<< HEAD
-	virtual void dump();
-	virtual void sanityCheck();
-=======
-    virtual void deleteData();
-    virtual U8* allocateData(S32 size = -1);
-    virtual U8* reallocateData(S32 size = -1);
-
     virtual void dump();
     virtual void sanityCheck();
->>>>>>> e7eced3c
 
     U16 getWidth() const        { return mWidth; }
     U16 getHeight() const       { return mHeight; }
@@ -196,9 +172,8 @@
 
     S8 mComponents;
 
-<<<<<<< HEAD
-	bool mBadBufferAllocation;
-	bool mAllowOverSize;
+    bool mBadBufferAllocation;
+    bool mAllowOverSize;
 
 private:
     mutable LLSharedMutex mDataMutex;
@@ -213,10 +188,6 @@
         {
         }
     };
-=======
-    bool mBadBufferAllocation ;
-    bool mAllowOverSize ;
->>>>>>> e7eced3c
 };
 
 using LLImageDataLock = LLImageBase::DataLock<false>;
@@ -256,13 +227,8 @@
 
     void verticalFlip();
 
-<<<<<<< HEAD
-	void verticalFlip();
-    
     // Returns true if the image is not fully opaque
     bool checkHasTransparentPixels();
-=======
->>>>>>> e7eced3c
     // if the alpha channel is all 100% opaque, delete it
     // returns true if alpha channel was deleted
     bool optimizeAwayAlpha();
@@ -278,74 +244,42 @@
     bool scale(S32 new_width, S32 new_height, bool scale_image = true);
     LLPointer<LLImageRaw> scaled(S32 new_width, S32 new_height);
 
-<<<<<<< HEAD
+    // Fill the buffer with a constant color
+    void fill( const LLColor4U& color );
+
     // Multiply this raw image by the given color
     void tint( const LLColor3& color );
 
-	// Copy operations
-	
-	//duplicate this raw image if refCount > 1.
-	LLPointer<LLImageRaw> duplicate();
-
-	// Src and dst can be any size.  Src and dst can each have 3 or 4 components.
-	void copy( const LLImageRaw* src );
-
-	// Src and dst are same size.  Src and dst have same number of components.
-	void copyUnscaled( const LLImageRaw* src );
-	
-	// Src and dst are same size.  Src has 4 components.  Dst has 3 components.
-	void copyUnscaled4onto3( const LLImageRaw* src );
-
-	// Src and dst are same size.  Src has 3 components.  Dst has 4 components.
-	void copyUnscaled3onto4( const LLImageRaw* src );
-
-	// Src and dst are same size.  Src has 1 component.  Dst has 4 components.
-	// Alpha component is set to source alpha mask component.
-	// RGB components are set to fill color.
-	void copyUnscaledAlphaMask( const LLImageRaw* src, const LLColor4U& fill);
-
-	// Src and dst can be any size.  Src and dst have same number of components.
-	void copyScaled( const LLImageRaw* src );
-=======
-    // Fill the buffer with a constant color
-    void fill( const LLColor4U& color );
-
     // Copy operations
 
     //duplicate this raw image if refCount > 1.
     LLPointer<LLImageRaw> duplicate();
 
     // Src and dst can be any size.  Src and dst can each have 3 or 4 components.
-    void copy( LLImageRaw* src );
+    void copy( const LLImageRaw* src );
 
     // Src and dst are same size.  Src and dst have same number of components.
-    void copyUnscaled( LLImageRaw* src );
+    void copyUnscaled( const LLImageRaw* src );
 
     // Src and dst are same size.  Src has 4 components.  Dst has 3 components.
-    void copyUnscaled4onto3( LLImageRaw* src );
+    void copyUnscaled4onto3( const LLImageRaw* src );
 
     // Src and dst are same size.  Src has 3 components.  Dst has 4 components.
-    void copyUnscaled3onto4( LLImageRaw* src );
+    void copyUnscaled3onto4( const LLImageRaw* src );
 
     // Src and dst are same size.  Src has 1 component.  Dst has 4 components.
     // Alpha component is set to source alpha mask component.
     // RGB components are set to fill color.
-    void copyUnscaledAlphaMask( LLImageRaw* src, const LLColor4U& fill);
+    void copyUnscaledAlphaMask( const LLImageRaw* src, const LLColor4U& fill);
 
     // Src and dst can be any size.  Src and dst have same number of components.
-    void copyScaled( LLImageRaw* src );
-
-    // Src and dst can be any size.  Src has 3 components.  Dst has 4 components.
-    void copyScaled3onto4( LLImageRaw* src );
->>>>>>> e7eced3c
-
-    // Src and dst can be any size.  Src has 4 components.  Dst has 3 components.
-    void copyScaled4onto3( LLImageRaw* src );
-
-
-<<<<<<< HEAD
-	// Src and dst can be any size.  Src and dst can each have 3 or 4 components.
-	void composite( const LLImageRaw* src );
+    void copyScaled( const LLImageRaw* src );
+
+
+    // Composite operations
+
+    // Src and dst can be any size.  Src and dst can each have 3 or 4 components.
+    void composite( const LLImageRaw* src );
 
     // Emissive operations used by minimap
     // Roughly emulates GLTF emissive texture, but is not GLTF-compliant
@@ -354,46 +288,25 @@
     void addEmissiveScaled(LLImageRaw* src);
     void addEmissiveUnscaled(LLImageRaw* src);
 protected:
-	// Src and dst can be any size.  Src has 4 components.  Dst has 3 components.
-	void compositeScaled4onto3( const LLImageRaw* src );
-
-	// Src and dst are same size.  Src has 4 components.  Dst has 3 components.
-	void compositeUnscaled4onto3( const LLImageRaw* src );
-
-	// Src and dst can be any size.  Src has 3 components.  Dst has 4 components.
-	void copyScaled3onto4( const LLImageRaw* src );
-
-	// Src and dst can be any size.  Src has 4 components.  Dst has 3 components.
-	void copyScaled4onto3( const LLImageRaw* src );
-
-	// Create an image from a local file (generally used in tools)
-	//bool createFromFile(const std::string& filename, bool j2c_lowest_mip_only = false);
-
-	void copyLineScaled( const U8* in, U8* out, S32 in_pixel_len, S32 out_pixel_len, S32 in_pixel_step, S32 out_pixel_step );
-	void compositeRowScaled4onto3( const U8* in, U8* out, S32 in_pixel_len, S32 out_pixel_len );
-
-	static U8 fastFractionalMult(U8 a, U8 b);
-=======
-    // Composite operations
-
-    // Src and dst can be any size.  Src and dst can each have 3 or 4 components.
-    void composite( LLImageRaw* src );
-
     // Src and dst can be any size.  Src has 4 components.  Dst has 3 components.
-    void compositeScaled4onto3( LLImageRaw* src );
+    void compositeScaled4onto3( const LLImageRaw* src );
 
     // Src and dst are same size.  Src has 4 components.  Dst has 3 components.
-    void compositeUnscaled4onto3( LLImageRaw* src );
-
-protected:
+    void compositeUnscaled4onto3( const LLImageRaw* src );
+
+    // Src and dst can be any size.  Src has 3 components.  Dst has 4 components.
+    void copyScaled3onto4( const LLImageRaw* src );
+
+    // Src and dst can be any size.  Src has 4 components.  Dst has 3 components.
+    void copyScaled4onto3( const LLImageRaw* src );
+
     // Create an image from a local file (generally used in tools)
     //bool createFromFile(const std::string& filename, bool j2c_lowest_mip_only = false);
 
-    void copyLineScaled( U8* in, U8* out, S32 in_pixel_len, S32 out_pixel_len, S32 in_pixel_step, S32 out_pixel_step );
-    void compositeRowScaled4onto3( U8* in, U8* out, S32 in_pixel_len, S32 out_pixel_len );
-
-    U8  fastFractionalMult(U8 a,U8 b);
->>>>>>> e7eced3c
+    void copyLineScaled( const U8* in, U8* out, S32 in_pixel_len, S32 out_pixel_len, S32 in_pixel_step, S32 out_pixel_step );
+    void compositeRowScaled4onto3( const U8* in, U8* out, S32 in_pixel_len, S32 out_pixel_len );
+
+    static U8 fastFractionalMult(U8 a, U8 b);
 
     void setDataAndSize(U8 *data, S32 width, S32 height, S8 components) ;
 
@@ -401,11 +314,7 @@
     static S32 sRawImageCount;
 
 private:
-<<<<<<< HEAD
-	static bool validateSrcAndDst(std::string func, const LLImageRaw* src, const LLImageRaw* dst);
-=======
-    bool validateSrcAndDst(std::string func, LLImageRaw* src, LLImageRaw* dst);
->>>>>>> e7eced3c
+    static bool validateSrcAndDst(std::string func, const LLImageRaw* src, const LLImageRaw* dst);
 };
 
 // Compressed representation of image.
@@ -473,19 +382,11 @@
     bool copyData(U8 *data, S32 size); // calls updateData()
 
 protected:
-<<<<<<< HEAD
-	S8 mCodec;
-	S8 mDecoding;
-	S8 mDecoded;  // unused, but changing LLImage layout requires recompiling static Mac/Linux libs. 2009-01-30 JC
-	S8 mDiscardLevel;	// Current resolution level worked on. 0 = full res, 1 = half res, 2 = quarter res, etc...
-	S8 mLevels;			// Number of resolution levels in that image. Min is 1. 0 means unknown.
-=======
     S8 mCodec;
     S8 mDecoding;
     S8 mDecoded;  // unused, but changing LLImage layout requires recompiling static Mac/Linux libs. 2009-01-30 JC
     S8 mDiscardLevel;   // Current resolution level worked on. 0 = full res, 1 = half res, 2 = quarter res, etc...
     S8 mLevels;         // Number of resolution levels in that image. Min is 1. 0 means unknown.
->>>>>>> e7eced3c
 
 public:
     static S32 sGlobalFormattedMemory;
