--- conflicted
+++ resolved
@@ -164,14 +164,7 @@
 	static F32 calc_download_priority(F32 virtual_size, F32 visible_area, S32 bytes_sent);
 
 	static EImageCodec getCodecFromExtension(const std::string& exten);
-<<<<<<< HEAD
-	static std::string getExtensionFromCodec(EImageCodec codec);
-
-	static void createPrivatePool() ;
-	static void destroyPrivatePool() ;
-	static LLPrivateMemoryPool* getPrivatePool() {return sPrivatePoolp;}
-=======
->>>>>>> c70119eb
+    static std::string getExtensionFromCodec(EImageCodec codec);
 
 	//static LLTrace::MemStatHandle sMemStat;
 
