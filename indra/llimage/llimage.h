--- conflicted
+++ resolved
@@ -321,16 +321,11 @@
 class LLImageFormatted : public LLImageBase
 {
 public:
-<<<<<<< HEAD
-	static LLImageFormatted* createFromType(S8 codec);
+    static LLImageFormatted* createFromType(S8 codec);
     static LLImageFormatted* loadFromMemory(const U8* data, U32 size, std::string_view mimetype);
-	static LLImageFormatted* createFromExtension(const std::string& instring);
+    static LLImageFormatted* createFromExtension(const std::string& instring);
     static LLImageFormatted* createFromMimeType(std::string_view mimetype);
     static S8 getCodecFromMimeType(std::string_view mimetype);
-=======
-    static LLImageFormatted* createFromType(S8 codec);
-    static LLImageFormatted* createFromExtension(const std::string& instring);
->>>>>>> ed168081
 
 protected:
     /*virtual*/ ~LLImageFormatted();
