/** 
 * @file llimageworker.cpp
 * @brief Base class for images.
 *
 * $LicenseInfo:firstyear=2001&license=viewerlgpl$
 * Second Life Viewer Source Code
 * Copyright (C) 2010, Linden Research, Inc.
 * 
 * This library is free software; you can redistribute it and/or
 * modify it under the terms of the GNU Lesser General Public
 * License as published by the Free Software Foundation;
 * version 2.1 of the License only.
 * 
 * This library is distributed in the hope that it will be useful,
 * but WITHOUT ANY WARRANTY; without even the implied warranty of
 * MERCHANTABILITY or FITNESS FOR A PARTICULAR PURPOSE.  See the GNU
 * Lesser General Public License for more details.
 * 
 * You should have received a copy of the GNU Lesser General Public
 * License along with this library; if not, write to the Free Software
 * Foundation, Inc., 51 Franklin Street, Fifth Floor, Boston, MA  02110-1301  USA
 * 
 * Linden Research, Inc., 945 Battery Street, San Francisco, CA  94111  USA
 * $/LicenseInfo$
 */

#include "linden_common.h"

#include "llimageworker.h"
#include "llimagedxt.h"
#include "threadpool.h"

/*--------------------------------------------------------------------------*/
class ImageRequest
{
public:
	ImageRequest(const LLPointer<LLImageFormatted>& image,
                 S32 discard,
                 BOOL needs_aux,
                 const LLPointer<LLImageDecodeThread::Responder>& responder,
                 U32 request_id);
	virtual ~ImageRequest();

	/*virtual*/ bool processRequest();
	/*virtual*/ void finishRequest(bool completed);

private:
	// LLPointers stored in ImageRequest MUST be LLPointer instances rather
	// than references: we need to increment the refcount when storing these.
	// input
	LLPointer<LLImageFormatted> mFormattedImage;
	S32 mDiscardLevel;
    U32 mRequestId;
	BOOL mNeedsAux;
	// output
	LLPointer<LLImageRaw> mDecodedImageRaw;
	LLPointer<LLImageRaw> mDecodedImageAux;
	BOOL mDecodedRaw;
	BOOL mDecodedAux;
	LLPointer<LLImageDecodeThread::Responder> mResponder;
    std::string mErrorString;
};


//----------------------------------------------------------------------------

// MAIN THREAD
LLImageDecodeThread::LLImageDecodeThread(bool /*threaded*/)
    : mDecodeCount(0)
{
    mThreadPool.reset(new LL::ThreadPool("ImageDecode", 8));
    mThreadPool->start();
}

//virtual 
LLImageDecodeThread::~LLImageDecodeThread()
{}

// MAIN THREAD
// virtual
size_t LLImageDecodeThread::update(F32 max_time_ms)
{
    LL_PROFILE_ZONE_SCOPED_CATEGORY_TEXTURE;
    return getPending();
}

size_t LLImageDecodeThread::getPending()
{
    return mThreadPool->getQueue().size();
}

LLImageDecodeThread::handle_t LLImageDecodeThread::decodeImage(
    const LLPointer<LLImageFormatted>& image, 
    S32 discard,
    BOOL needs_aux,
    const LLPointer<LLImageDecodeThread::Responder>& responder)
{
    LL_PROFILE_ZONE_SCOPED_CATEGORY_TEXTURE;

    U32 decode_id = ++mDecodeCount;
    // Instantiate the ImageRequest right in the lambda, why not?
    bool posted = mThreadPool->getQueue().post(
        [req = ImageRequest(image, discard, needs_aux, responder, decode_id)]
        () mutable
        {
            auto done = req.processRequest();
            req.finishRequest(done);
        });
    if (! posted)
    {
        LL_DEBUGS() << "Tried to start decoding on shutdown" << LL_ENDL;
        return 0;
    }

    return decode_id;
}

void LLImageDecodeThread::shutdown()
{
    mThreadPool->close();
}

LLImageDecodeThread::Responder::~Responder()
{
}

//----------------------------------------------------------------------------

ImageRequest::ImageRequest(const LLPointer<LLImageFormatted>& image,
                           S32 discard,
                           BOOL needs_aux,
                           const LLPointer<LLImageDecodeThread::Responder>& responder,
                           U32 request_id)
	: mFormattedImage(image),
	  mDiscardLevel(discard),
	  mNeedsAux(needs_aux),
	  mDecodedRaw(FALSE),
	  mDecodedAux(FALSE),
	  mResponder(responder),
	  mRequestId(request_id)
{
}

ImageRequest::~ImageRequest()
{
	mDecodedImageRaw = NULL;
	mDecodedImageAux = NULL;
	mFormattedImage = NULL;
}

//----------------------------------------------------------------------------


// Returns true when done, whether or not decode was successful.
bool ImageRequest::processRequest()
{
    LL_PROFILE_ZONE_SCOPED_CATEGORY_TEXTURE;
    const F32 decode_time_slice = 0.f; //disable time slicing
    bool done = true;
    mErrorString.clear();
	if (!mDecodedRaw && mFormattedImage.notNull())
	{
		// Decode primary channels
		if (mDecodedImageRaw.isNull())
		{
			// parse formatted header
			if (!mFormattedImage->updateData())
			{
                // Pick up errors from updateData
                mErrorString = LLImage::getLastThreadError();
				return true; // done (failed)
			}
			if (!(mFormattedImage->getWidth() * mFormattedImage->getHeight() * mFormattedImage->getComponents()))
			{
                mErrorString = "Invalid image size";
				return true; // done (failed)
			}
			if (mDiscardLevel >= 0)
			{
				mFormattedImage->setDiscardLevel(mDiscardLevel);
			}
			mDecodedImageRaw = new LLImageRaw(mFormattedImage->getWidth(),
											  mFormattedImage->getHeight(),
											  mFormattedImage->getComponents());
		}
		done = mFormattedImage->decode(mDecodedImageRaw, decode_time_slice);
		// some decoders are removing data when task is complete and there were errors
		mDecodedRaw = done && mDecodedImageRaw->getData();

        // Pick up errors from decoding
        mErrorString = LLImage::getLastThreadError();
	}
	if (done && mNeedsAux && !mDecodedAux && mFormattedImage.notNull())
	{
		// Decode aux channel
		if (!mDecodedImageAux)
		{
			mDecodedImageAux = new LLImageRaw(mFormattedImage->getWidth(),
											  mFormattedImage->getHeight(),
											  1);
		}
		done = mFormattedImage->decodeChannels(mDecodedImageAux, decode_time_slice, 4, 4);
		mDecodedAux = done && mDecodedImageAux->getData();

        // Pick up errors from decoding
        mErrorString = LLImage::getLastThreadError();
    }

	return done;
}

void ImageRequest::finishRequest(bool completed)
{
    LL_PROFILE_ZONE_SCOPED_CATEGORY_TEXTURE;
	if (mResponder.notNull())
	{
		bool success = completed && mDecodedRaw && (!mNeedsAux || mDecodedAux);
<<<<<<< HEAD
		mResponder->completed(success, mErrorString, mDecodedImageRaw, mDecodedImageAux);
=======
		mResponder->completed(success, mDecodedImageRaw, mDecodedImageAux, mRequestId);
>>>>>>> cc8fdf34
	}
	// Will automatically be deleted
}<|MERGE_RESOLUTION|>--- conflicted
+++ resolved
@@ -215,11 +215,7 @@
 	if (mResponder.notNull())
 	{
 		bool success = completed && mDecodedRaw && (!mNeedsAux || mDecodedAux);
-<<<<<<< HEAD
-		mResponder->completed(success, mErrorString, mDecodedImageRaw, mDecodedImageAux);
-=======
-		mResponder->completed(success, mDecodedImageRaw, mDecodedImageAux, mRequestId);
->>>>>>> cc8fdf34
+		mResponder->completed(success, mErrorString, mDecodedImageRaw, mDecodedImageAux, mRequestId);
 	}
 	// Will automatically be deleted
 }