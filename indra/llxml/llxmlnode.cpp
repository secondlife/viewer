/**
 * @file llxmlnode.cpp
 * @author Tom Yedwab
 * @brief LLXMLNode implementation
 *
 * $LicenseInfo:firstyear=2005&license=viewerlgpl$
 * Second Life Viewer Source Code
 * Copyright (C) 2010, Linden Research, Inc.
 *
 * This library is free software; you can redistribute it and/or
 * modify it under the terms of the GNU Lesser General Public
 * License as published by the Free Software Foundation;
 * version 2.1 of the License only.
 *
 * This library is distributed in the hope that it will be useful,
 * but WITHOUT ANY WARRANTY; without even the implied warranty of
 * MERCHANTABILITY or FITNESS FOR A PARTICULAR PURPOSE.  See the GNU
 * Lesser General Public License for more details.
 *
 * You should have received a copy of the GNU Lesser General Public
 * License along with this library; if not, write to the Free Software
 * Foundation, Inc., 51 Franklin Street, Fifth Floor, Boston, MA  02110-1301  USA
 *
 * Linden Research, Inc., 945 Battery Street, San Francisco, CA  94111  USA
 * $/LicenseInfo$
 */

#include "linden_common.h"

#include <iostream>
#include <map>

#include "llxmlnode.h"

#include "v3color.h"
#include "v4color.h"
#include "v4coloru.h"
#include "v3math.h"
#include "v3dmath.h"
#include "v4math.h"
#include "llquaternion.h"
#include "llstring.h"
#include "lluuid.h"
#include "lldir.h"

// static
BOOL LLXMLNode::sStripEscapedStrings = TRUE;
BOOL LLXMLNode::sStripWhitespaceValues = FALSE;

LLXMLNode::LLXMLNode() :
    mID(""),
    mParser(NULL),
    mIsAttribute(FALSE),
    mVersionMajor(0),
    mVersionMinor(0),
    mLength(0),
    mPrecision(64),
    mType(TYPE_CONTAINER),
    mEncoding(ENCODING_DEFAULT),
    mLineNumber(-1),
    mParent(NULL),
    mChildren(NULL),
    mAttributes(),
    mPrev(NULL),
    mNext(NULL),
    mName(NULL),
    mValue(""),
    mDefault(NULL)
{
}

LLXMLNode::LLXMLNode(const char* name, BOOL is_attribute) :
    mID(""),
    mParser(NULL),
    mIsAttribute(is_attribute),
    mVersionMajor(0),
    mVersionMinor(0),
    mLength(0),
    mPrecision(64),
    mType(TYPE_CONTAINER),
    mEncoding(ENCODING_DEFAULT),
    mLineNumber(-1),
    mParent(NULL),
    mChildren(NULL),
    mAttributes(),
    mPrev(NULL),
    mNext(NULL),
    mValue(""),
    mDefault(NULL)
{
    mName = gStringTable.addStringEntry(name);
}

LLXMLNode::LLXMLNode(LLStringTableEntry* name, BOOL is_attribute) :
    mID(""),
    mParser(NULL),
    mIsAttribute(is_attribute),
    mVersionMajor(0),
    mVersionMinor(0),
    mLength(0),
    mPrecision(64),
    mType(TYPE_CONTAINER),
    mEncoding(ENCODING_DEFAULT),
    mLineNumber(-1),
    mParent(NULL),
    mChildren(NULL),
    mAttributes(),
    mPrev(NULL),
    mNext(NULL),
    mName(name),
    mValue(""),
    mDefault(NULL)
{
}

// copy constructor (except for the children)
LLXMLNode::LLXMLNode(const LLXMLNode& rhs) :
    mID(rhs.mID),
    mIsAttribute(rhs.mIsAttribute),
    mVersionMajor(rhs.mVersionMajor),
    mVersionMinor(rhs.mVersionMinor),
    mLength(rhs.mLength),
    mPrecision(rhs.mPrecision),
    mType(rhs.mType),
    mEncoding(rhs.mEncoding),
    mLineNumber(0),
    mParser(NULL),
    mParent(NULL),
    mChildren(NULL),
    mAttributes(),
    mPrev(NULL),
    mNext(NULL),
    mName(rhs.mName),
    mValue(rhs.mValue),
    mDefault(rhs.mDefault)
{
}

// returns a new copy of this node and all its children
LLXMLNodePtr LLXMLNode::deepCopy()
{
    LLXMLNodePtr newnode = LLXMLNodePtr(new LLXMLNode(*this));
    if (mChildren.notNull())
    {
        for (LLXMLChildList::iterator iter = mChildren->map.begin();
             iter != mChildren->map.end(); ++iter)
        {
            LLXMLNodePtr temp_ptr_for_gcc(iter->second->deepCopy());
            newnode->addChild(temp_ptr_for_gcc);
        }
    }
    for (LLXMLAttribList::iterator iter = mAttributes.begin();
         iter != mAttributes.end(); ++iter)
    {
        LLXMLNodePtr temp_ptr_for_gcc(iter->second->deepCopy());
        newnode->addChild(temp_ptr_for_gcc);
    }

    return newnode;
}

// virtual
LLXMLNode::~LLXMLNode()
{
    // Strictly speaking none of this should be required execept 'delete mChildren'...
    // Sadly, that's only true if we hadn't had reference-counted smart pointers linked
    // in three different directions. This entire class is a frightening, hard-to-maintain
    // mess.
    if (mChildren.notNull())
    {
        for (LLXMLChildList::iterator iter = mChildren->map.begin();
             iter != mChildren->map.end(); ++iter)
        {
            LLXMLNodePtr child = iter->second;
            child->mParent = NULL;
            child->mNext = NULL;
            child->mPrev = NULL;
        }
        mChildren->map.clear();
        mChildren->head = NULL;
        mChildren->tail = NULL;
        mChildren = NULL;
    }
    for (LLXMLAttribList::iterator iter = mAttributes.begin();
         iter != mAttributes.end(); ++iter)
    {
        LLXMLNodePtr attr = iter->second;
        attr->mParent = NULL;
        attr->mNext = NULL;
        attr->mPrev = NULL;
    }
    llassert(mParent == NULL);
    mDefault = NULL;
}

BOOL LLXMLNode::isNull()
{
    return (mName == NULL);
}

// protected
BOOL LLXMLNode::removeChild(LLXMLNode *target_child)
{
    if (!target_child)
    {
        return FALSE;
    }
    if (target_child->mIsAttribute)
    {
        LLXMLAttribList::iterator children_itr = mAttributes.find(target_child->mName);
        if (children_itr != mAttributes.end())
        {
            target_child->mParent = NULL;
            mAttributes.erase(children_itr);
            return TRUE;
        }
    }
    else if (mChildren.notNull())
    {
        LLXMLChildList::iterator children_itr = mChildren->map.find(target_child->mName);
        while (children_itr != mChildren->map.end())
        {
            if (target_child == children_itr->second)
            {
                if (target_child == mChildren->head)
                {
                    mChildren->head = target_child->mNext;
                }
                if (target_child == mChildren->tail)
                {
                    mChildren->tail = target_child->mPrev;
                }

                LLXMLNodePtr prev = target_child->mPrev;
                LLXMLNodePtr next = target_child->mNext;
                if (prev.notNull()) prev->mNext = next;
                if (next.notNull()) next->mPrev = prev;

                target_child->mPrev = NULL;
                target_child->mNext = NULL;
                target_child->mParent = NULL;
                mChildren->map.erase(children_itr);
                if (mChildren->map.empty())
                {
                    mChildren = NULL;
                }
                return TRUE;
            }
            else if (children_itr->first != target_child->mName)
            {
                break;
            }
            else
            {
                ++children_itr;
            }
        }
    }
    return FALSE;
}

void LLXMLNode::addChild(LLXMLNodePtr& new_child)
{
    if (new_child->mParent != NULL)
    {
        if (new_child->mParent == this)
        {
            return;
        }
        new_child->mParent->removeChild(new_child);
    }

    new_child->mParent = this;
    if (new_child->mIsAttribute)
    {
        LLXMLAttribList::iterator found_it = mAttributes.find(new_child->mName);
        if (found_it != mAttributes.end())
        {
            removeChild(found_it->second);
        }
        mAttributes.insert(std::make_pair(new_child->mName, new_child));
    }
    else
    {
        if (mChildren.isNull())
        {
            mChildren = new LLXMLChildren();
            mChildren->head = new_child;
            mChildren->tail = new_child;
        }
        mChildren->map.insert(std::make_pair(new_child->mName, new_child));

        if (mChildren->tail != new_child)
        {
            mChildren->tail->mNext = new_child;
            new_child->mPrev = mChildren->tail;
            mChildren->tail = new_child;
        }
    }

    new_child->updateDefault();
}

// virtual
LLXMLNodePtr LLXMLNode::createChild(const char* name, BOOL is_attribute)
{
    return createChild(gStringTable.addStringEntry(name), is_attribute);
}

// virtual
LLXMLNodePtr LLXMLNode::createChild(LLStringTableEntry* name, BOOL is_attribute)
{
    LLXMLNodePtr ret(new LLXMLNode(name, is_attribute));
    ret->mID.clear();

    addChild(ret);
    return ret;
}

BOOL LLXMLNode::deleteChild(LLXMLNode *child)
{
    if (removeChild(child))
    {
        return TRUE;
    }
    return FALSE;
}

void LLXMLNode::setParent(LLXMLNodePtr& new_parent)
{
    if (new_parent.notNull())
    {
        LLXMLNodePtr this_ptr(this);
        new_parent->addChild(this_ptr);
    }
    else
    {
        if (mParent != NULL)
        {
            LLXMLNodePtr old_parent = mParent;
            mParent = NULL;
            old_parent->removeChild(this);
        }
    }
}


void LLXMLNode::updateDefault()
{
    if (mParent != NULL && !mParent->mDefault.isNull())
    {
        mDefault = NULL;

        // Find default value in parent's default tree
        if (!mParent->mDefault.isNull())
        {
            findDefault(mParent->mDefault);
        }
    }

    if (mChildren.notNull())
    {
        LLXMLChildList::const_iterator children_itr;
        LLXMLChildList::const_iterator children_end = mChildren->map.end();
        for (children_itr = mChildren->map.begin(); children_itr != children_end; ++children_itr)
        {
            LLXMLNodePtr child = (*children_itr).second;
            child->updateDefault();
        }
    }
}

void XMLCALL StartXMLNode(void *userData,
                          const XML_Char *name,
                          const XML_Char **atts)
{
    // Create a new node
    LLXMLNode *new_node_ptr = new LLXMLNode(name, FALSE);

    LLXMLNodePtr new_node = new_node_ptr;
    new_node->mID.clear();
    LLXMLNodePtr ptr_new_node = new_node;

    // Set the parent-child relationship with the current active node
    LLXMLNode* parent = (LLXMLNode *)userData;

    if (NULL == parent)
    {
        LL_WARNS() << "parent (userData) is NULL; aborting function" << LL_ENDL;
        return;
    }

    new_node_ptr->mParser = parent->mParser;
    new_node_ptr->setLineNumber(XML_GetCurrentLineNumber(*new_node_ptr->mParser));

    // Set the current active node to the new node
    XML_Parser *parser = parent->mParser;
    XML_SetUserData(*parser, (void *)new_node_ptr);

    // Parse attributes
    U32 pos = 0;
    while (atts[pos] != NULL)
    {
        std::string attr_name = atts[pos];
        std::string attr_value = atts[pos+1];

        // Special cases
        if ('i' == attr_name[0] && "id" == attr_name)
        {
            new_node->mID = attr_value;
        }
        else if ('v' == attr_name[0] && "version" == attr_name)
        {
            U32 version_major = 0;
            U32 version_minor = 0;
            if (sscanf(attr_value.c_str(), "%d.%d", &version_major, &version_minor) > 0)
            {
                new_node->mVersionMajor = version_major;
                new_node->mVersionMinor = version_minor;
            }
        }
        else if (('s' == attr_name[0] && "size" == attr_name) || ('l' == attr_name[0] && "length" == attr_name))
        {
            U32 length;
            if (sscanf(attr_value.c_str(), "%d", &length) > 0)
            {
                new_node->mLength = length;
            }
        }
        else if ('p' == attr_name[0] && "precision" == attr_name)
        {
            U32 precision;
            if (sscanf(attr_value.c_str(), "%d", &precision) > 0)
            {
                new_node->mPrecision = precision;
            }
        }
        else if ('t' == attr_name[0] && "type" == attr_name)
        {
            if ("boolean" == attr_value)
            {
                new_node->mType = LLXMLNode::TYPE_BOOLEAN;
            }
            else if ("integer" == attr_value)
            {
                new_node->mType = LLXMLNode::TYPE_INTEGER;
            }
            else if ("float" == attr_value)
            {
                new_node->mType = LLXMLNode::TYPE_FLOAT;
            }
            else if ("string" == attr_value)
            {
                new_node->mType = LLXMLNode::TYPE_STRING;
            }
            else if ("uuid" == attr_value)
            {
                new_node->mType = LLXMLNode::TYPE_UUID;
            }
            else if ("noderef" == attr_value)
            {
                new_node->mType = LLXMLNode::TYPE_NODEREF;
            }
        }
        else if ('e' == attr_name[0] && "encoding" == attr_name)
        {
            if ("decimal" == attr_value)
            {
                new_node->mEncoding = LLXMLNode::ENCODING_DECIMAL;
            }
            else if ("hex" == attr_value)
            {
                new_node->mEncoding = LLXMLNode::ENCODING_HEX;
            }
            /*else if (attr_value == "base32")
            {
                new_node->mEncoding = LLXMLNode::ENCODING_BASE32;
            }*/
        }

        // only one attribute child per description
        LLXMLNodePtr attr_node;
        if (!new_node->getAttribute(attr_name.c_str(), attr_node, FALSE))
        {
            attr_node = new LLXMLNode(attr_name.c_str(), TRUE);
            attr_node->setLineNumber(XML_GetCurrentLineNumber(*new_node_ptr->mParser));
        }
        attr_node->setValue(attr_value);
        new_node->addChild(attr_node);

        pos += 2;
    }

    if (parent)
    {
        parent->addChild(new_node);
    }
}

void XMLCALL EndXMLNode(void *userData,
                        const XML_Char *name)
{
    // [FUGLY] Set the current active node to the current node's parent
    LLXMLNode *node = (LLXMLNode *)userData;
    XML_Parser *parser = node->mParser;
    XML_SetUserData(*parser, (void *)node->mParent);
    // SJB: total hack:
    if (LLXMLNode::sStripWhitespaceValues)
    {
        std::string value = node->getValue();
        BOOL is_empty = TRUE;
        for (std::string::size_type s = 0; s < value.length(); s++)
        {
            char c = value[s];
            if (c != ' ' && c != '\t' && c != '\n')
            {
                is_empty = FALSE;
                break;
            }
        }
        if (is_empty)
        {
            value.clear();
            node->setValue(value);
        }
    }
}

void XMLCALL XMLData(void *userData,
                     const XML_Char *s,
                     int len)
{
    LLXMLNode* current_node = (LLXMLNode *)userData;
    std::string value = current_node->getValue();
    if (LLXMLNode::sStripEscapedStrings)
    {
        if (s[0] == '\"' && s[len-1] == '\"')
        {
            // Special-case: Escaped string.
            std::string unescaped_string;
            for (S32 pos=1; pos<len-1; ++pos)
            {
                if (s[pos] == '\\' && s[pos+1] == '\\')
                {
                    unescaped_string.append("\\");
                    ++pos;
                }
                else if (s[pos] == '\\' && s[pos+1] == '\"')
                {
                    unescaped_string.append("\"");
                    ++pos;
                }
                else
                {
                    unescaped_string.append(&s[pos], 1);
                }
            }
            value.append(unescaped_string);
            current_node->setValue(value);
            return;
        }
    }
    value.append(std::string(s, len));
    current_node->setValue(value);
}



// static
bool LLXMLNode::updateNode(
    LLXMLNodePtr& node,
    LLXMLNodePtr& update_node)
{

    if (!node || !update_node)
    {
        LL_WARNS() << "Node invalid" << LL_ENDL;
        return FALSE;
    }

    //update the node value
    node->mValue = update_node->mValue;

    //update all attribute values
    LLXMLAttribList::const_iterator itor;

    for(itor = update_node->mAttributes.begin(); itor != update_node->mAttributes.end(); ++itor)
    {
        const LLStringTableEntry* attribNameEntry = (*itor).first;
        LLXMLNodePtr updateAttribNode = (*itor).second;

        LLXMLNodePtr attribNode;

        node->getAttribute(attribNameEntry, attribNode, 0);

        if (attribNode)
        {
            attribNode->mValue = updateAttribNode->mValue;
        }
    }

    //update all of node's children with updateNodes children that match name
    LLXMLNodePtr child = node->getFirstChild();
    LLXMLNodePtr last_child = child;
    LLXMLNodePtr updateChild;

    for (updateChild = update_node->getFirstChild(); updateChild.notNull();
         updateChild = updateChild->getNextSibling())
    {
        while(child.notNull())
        {
            std::string nodeName;
            std::string updateName;

            updateChild->getAttributeString("name", updateName);
            child->getAttributeString("name", nodeName);


            //if it's a combobox there's no name, but there is a value
            if (updateName.empty())
            {
                updateChild->getAttributeString("value", updateName);
                child->getAttributeString("value", nodeName);
            }

            if ((nodeName != "") && (updateName == nodeName))
            {
                updateNode(child, updateChild);
                last_child = child;
                child = child->getNextSibling();
                if (child.isNull())
                {
                    child = node->getFirstChild();
                }
                break;
            }

            child = child->getNextSibling();
            if (child.isNull())
            {
                child = node->getFirstChild();
            }
            if (child == last_child)
            {
                break;
            }
        }
    }

    return TRUE;
}

// static
bool LLXMLNode::parseFile(const std::string& filename, LLXMLNodePtr& node, LLXMLNode* defaults_tree)
{
    // Read file
    LL_DEBUGS("XMLNode") << "parsing XML file: " << filename << LL_ENDL;
    LLFILE* fp = LLFile::fopen(filename, "rb");     /* Flawfinder: ignore */
    if (fp == NULL)
    {
        node = NULL ;
        return false;
    }
    fseek(fp, 0, SEEK_END);
    U32 length = ftell(fp);
    fseek(fp, 0, SEEK_SET);

    U8* buffer = new U8[length+1];
    size_t nread = fread(buffer, 1, length, fp);
    buffer[nread] = 0;
    fclose(fp);

    bool rv = parseBuffer(buffer, nread, node, defaults_tree);
    delete [] buffer;
    return rv;
}

// static
bool LLXMLNode::parseBuffer(
    U8* buffer,
    U32 length,
    LLXMLNodePtr& node,
    LLXMLNode* defaults)
{
    // Init
    XML_Parser my_parser = XML_ParserCreate(NULL);
    XML_SetElementHandler(my_parser, StartXMLNode, EndXMLNode);
    XML_SetCharacterDataHandler(my_parser, XMLData);

    // Create a root node
    LLXMLNode *file_node_ptr = new LLXMLNode("XML", FALSE);
    LLXMLNodePtr file_node = file_node_ptr;

    file_node->mParser = &my_parser;

    XML_SetUserData(my_parser, (void *)file_node_ptr);

    // Do the parsing
    if (XML_Parse(my_parser, (const char *)buffer, length, TRUE) != XML_STATUS_OK)
    {
        LL_WARNS() << "Error parsing xml error code: "
                << XML_ErrorString(XML_GetErrorCode(my_parser))
                << " on line " << XML_GetCurrentLineNumber(my_parser)
                << LL_ENDL;
    }

    // Deinit
    XML_ParserFree(my_parser);

    if (!file_node->mChildren || file_node->mChildren->map.size() != 1)
    {
        LL_WARNS() << "Parse failure - wrong number of top-level nodes xml."
                << LL_ENDL;
        node = NULL ;
        return false;
    }

    LLXMLNode *return_node = file_node->mChildren->map.begin()->second;

    return_node->setDefault(defaults);
    return_node->updateDefault();

    node = return_node;
    return true;
}

// static
bool LLXMLNode::parseStream(
    std::istream& str,
    LLXMLNodePtr& node,
    LLXMLNode* defaults)
{
    // Init
    XML_Parser my_parser = XML_ParserCreate(NULL);
    XML_SetElementHandler(my_parser, StartXMLNode, EndXMLNode);
    XML_SetCharacterDataHandler(my_parser, XMLData);

    // Create a root node
    LLXMLNode *file_node_ptr = new LLXMLNode("XML", FALSE);
    LLXMLNodePtr file_node = file_node_ptr;

    file_node->mParser = &my_parser;

    XML_SetUserData(my_parser, (void *)file_node_ptr);

    const int BUFSIZE = 1024;
    U8* buffer = new U8[BUFSIZE];

    while(str.good())
    {
        str.read((char*)buffer, BUFSIZE);
        int count = (int)str.gcount();

        if (XML_Parse(my_parser, (const char *)buffer, count, !str.good()) != XML_STATUS_OK)
        {
            LL_WARNS() << "Error parsing xml error code: "
                    << XML_ErrorString(XML_GetErrorCode(my_parser))
                    << " on lne " << XML_GetCurrentLineNumber(my_parser)
                    << LL_ENDL;
            break;
        }
    }

    delete [] buffer;

    // Deinit
    XML_ParserFree(my_parser);

    if (!file_node->mChildren || file_node->mChildren->map.size() != 1)
    {
        LL_WARNS() << "Parse failure - wrong number of top-level nodes xml."
                << LL_ENDL;
        node = NULL;
        return false;
    }

    LLXMLNode *return_node = file_node->mChildren->map.begin()->second;

    return_node->setDefault(defaults);
    return_node->updateDefault();

    node = return_node;
    return true;
}


BOOL LLXMLNode::isFullyDefault()
{
    if (mDefault.isNull())
    {
        return FALSE;
    }
    BOOL has_default_value = (mValue == mDefault->mValue);
    BOOL has_default_attribute = (mIsAttribute == mDefault->mIsAttribute);
    BOOL has_default_type = mIsAttribute || (mType == mDefault->mType);
    BOOL has_default_encoding = mIsAttribute || (mEncoding == mDefault->mEncoding);
    BOOL has_default_precision = mIsAttribute || (mPrecision == mDefault->mPrecision);
    BOOL has_default_length = mIsAttribute || (mLength == mDefault->mLength);

    if (has_default_value
        && has_default_type
        && has_default_encoding
        && has_default_precision
        && has_default_length
        && has_default_attribute)
    {
        if (mChildren.notNull())
        {
            LLXMLChildList::const_iterator children_itr;
            LLXMLChildList::const_iterator children_end = mChildren->map.end();
            for (children_itr = mChildren->map.begin(); children_itr != children_end; ++children_itr)
            {
                LLXMLNodePtr child = (*children_itr).second;
                if (!child->isFullyDefault())
                {
                    return FALSE;
                }
            }
        }
        return TRUE;
    }

    return FALSE;
}

// static
bool LLXMLNode::getLayeredXMLNode(LLXMLNodePtr& root,
                                  const std::vector<std::string>& paths)
{
    if (paths.empty()) return false;

    std::string filename = paths.front();
    if (filename.empty())
    {
        return false;
    }

    if (!LLXMLNode::parseFile(filename, root, NULL))
    {
<<<<<<< HEAD
        LL_WARNS() << "Problem reading UI description file: " << filename << LL_ENDL;
=======
        LL_WARNS() << "Problem reading UI description file: " << filename << " " << errno << LL_ENDL;
>>>>>>> 33ad8db7
        return false;
    }

    LLXMLNodePtr updateRoot;

    std::vector<std::string>::const_iterator itor;

    // We've already dealt with the first item, skip that one
    for (itor = paths.begin() + 1; itor != paths.end(); ++itor)
    {
        std::string layer_filename = *itor;
        if(layer_filename.empty() || layer_filename == filename)
        {
            // no localized version of this file, that's ok, keep looking
            continue;
        }

        if (!LLXMLNode::parseFile(layer_filename, updateRoot, NULL))
        {
            LL_WARNS() << "Problem reading localized UI description file: " << layer_filename << LL_ENDL;
            return false;
        }

        std::string nodeName;
        std::string updateName;

        updateRoot->getAttributeString("name", updateName);
        root->getAttributeString("name", nodeName);

        if (updateName == nodeName)
        {
            LLXMLNode::updateNode(root, updateRoot);
        }
    }

    return true;
}

// static
void LLXMLNode::writeHeaderToFile(LLFILE *out_file)
{
    fprintf(out_file, "<?xml version=\"1.0\" encoding=\"utf-8\" standalone=\"yes\" ?>\n");
}

void LLXMLNode::writeToFile(LLFILE *out_file, const std::string& indent, bool use_type_decorations)
{
    if (isFullyDefault())
    {
        // Don't write out nodes that are an exact match to defaults
        return;
    }

    std::ostringstream ostream;
    writeToOstream(ostream, indent, use_type_decorations);
    std::string outstring = ostream.str();
    size_t written = fwrite(outstring.c_str(), 1, outstring.length(), out_file);
    if (written != outstring.length())
    {
        LL_WARNS() << "Short write" << LL_ENDL;
    }
}

void LLXMLNode::writeToOstream(std::ostream& output_stream, const std::string& indent, bool use_type_decorations)
{
    if (isFullyDefault())
    {
        // Don't write out nodes that are an exact match to defaults
        return;
    }

    BOOL has_default_type = mDefault.isNull()?FALSE:(mType == mDefault->mType);
    BOOL has_default_encoding = mDefault.isNull()?FALSE:(mEncoding == mDefault->mEncoding);
    BOOL has_default_precision = mDefault.isNull()?FALSE:(mPrecision == mDefault->mPrecision);
    BOOL has_default_length = mDefault.isNull()?FALSE:(mLength == mDefault->mLength);

    // stream the name
    output_stream << indent << "<" << mName->mString << "\n";

    if (use_type_decorations)
    {
        // ID
        if (mID != "")
        {
            output_stream << indent << " id=\"" << mID << "\"\n";
        }

        // Type
        if (!has_default_type)
        {
            switch (mType)
            {
            case TYPE_BOOLEAN:
                output_stream << indent << " type=\"boolean\"\n";
                break;
            case TYPE_INTEGER:
                output_stream << indent << " type=\"integer\"\n";
                break;
            case TYPE_FLOAT:
                output_stream << indent << " type=\"float\"\n";
                break;
            case TYPE_STRING:
                output_stream << indent << " type=\"string\"\n";
                break;
            case TYPE_UUID:
                output_stream << indent << " type=\"uuid\"\n";
                break;
            case TYPE_NODEREF:
                output_stream << indent << " type=\"noderef\"\n";
                break;
            default:
                // default on switch(enum) eliminates a warning on linux
                break;
            };
        }

        // Encoding
        if (!has_default_encoding)
        {
            switch (mEncoding)
            {
            case ENCODING_DECIMAL:
                output_stream << indent << " encoding=\"decimal\"\n";
                break;
            case ENCODING_HEX:
                output_stream << indent << " encoding=\"hex\"\n";
                break;
            /*case ENCODING_BASE32:
                output_stream << indent << " encoding=\"base32\"\n";
                break;*/
            default:
                // default on switch(enum) eliminates a warning on linux
                break;
            };
        }

        // Precision
        if (!has_default_precision && (mType == TYPE_INTEGER || mType == TYPE_FLOAT))
        {
            output_stream << indent << " precision=\"" << mPrecision << "\"\n";
        }

        // Version
        if (mVersionMajor > 0 || mVersionMinor > 0)
        {
            output_stream << indent << " version=\"" << mVersionMajor << "." << mVersionMinor << "\"\n";
        }

        // Array length
        if (!has_default_length && mLength > 0)
        {
            output_stream << indent << " length=\"" << mLength << "\"\n";
        }
    }

    {
        // Write out attributes
        LLXMLAttribList::const_iterator attr_itr;
        LLXMLAttribList::const_iterator attr_end = mAttributes.end();
        for (attr_itr = mAttributes.begin(); attr_itr != attr_end; ++attr_itr)
        {
            LLXMLNodePtr child = (*attr_itr).second;
            if (child->mDefault.isNull() || child->mDefault->mValue != child->mValue)
            {
                std::string attr = child->mName->mString;
                if (use_type_decorations
                    && (attr == "id" ||
                        attr == "type" ||
                        attr == "encoding" ||
                        attr == "precision" ||
                        attr == "version" ||
                        attr == "length"))
                {
                    continue; // skip built-in attributes
                }

                std::string attr_str = llformat(" %s=\"%s\"",
                                             attr.c_str(),
                                             escapeXML(child->mValue).c_str());
                output_stream << indent << attr_str << "\n";
            }
        }
    }

    // erase last \n before attaching final > or />
    output_stream.seekp(-1, std::ios::cur);

    if (mChildren.isNull() && mValue == "")
    {
        output_stream << " />\n";
        return;
    }
    else
    {
        output_stream << ">\n";
        if (mChildren.notNull())
        {
            // stream non-attributes
            std::string next_indent = indent + "    ";
            for (LLXMLNode* child = getFirstChild(); child; child = child->getNextSibling())
            {
                child->writeToOstream(output_stream, next_indent, use_type_decorations);
            }
        }
        if (!mValue.empty())
        {
            std::string contents = getTextContents();
            output_stream << indent << "    " << escapeXML(contents) << "\n";
        }
        output_stream << indent << "</" << mName->mString << ">\n";
    }
}

void LLXMLNode::findName(const std::string& name, LLXMLNodeList &results)
{
    LLStringTableEntry* name_entry = gStringTable.checkStringEntry(name);
    if (name_entry == mName)
    {
        results.insert(std::make_pair(this->mName->mString, this));
        return;
    }
    if (mChildren.notNull())
    {
        LLXMLChildList::const_iterator children_itr;
        LLXMLChildList::const_iterator children_end = mChildren->map.end();
        for (children_itr = mChildren->map.begin(); children_itr != children_end; ++children_itr)
        {
            LLXMLNodePtr child = (*children_itr).second;
            child->findName(name_entry, results);
        }
    }
}

void LLXMLNode::findName(LLStringTableEntry* name, LLXMLNodeList &results)
{
    if (name == mName)
    {
        results.insert(std::make_pair(this->mName->mString, this));
        return;
    }
    if (mChildren.notNull())
    {
        LLXMLChildList::const_iterator children_itr;
        LLXMLChildList::const_iterator children_end = mChildren->map.end();
        for (children_itr = mChildren->map.begin(); children_itr != children_end; ++children_itr)
        {
            LLXMLNodePtr child = (*children_itr).second;
            child->findName(name, results);
        }
    }
}

void LLXMLNode::findID(const std::string& id, LLXMLNodeList &results)
{
    if (id == mID)
    {
        results.insert(std::make_pair(this->mName->mString, this));
        return;
    }
    if (mChildren.notNull())
    {
        LLXMLChildList::const_iterator children_itr;
        LLXMLChildList::const_iterator children_end = mChildren->map.end();
        for (children_itr = mChildren->map.begin(); children_itr != children_end; ++children_itr)
        {
            LLXMLNodePtr child = (*children_itr).second;
            child->findID(id, results);
        }
    }
}

void LLXMLNode::scrubToTree(LLXMLNode *tree)
{
    if (!tree || tree->mChildren.isNull())
    {
        return;
    }
    if (mChildren.notNull())
    {
        std::vector<LLXMLNodePtr> to_delete_list;
        LLXMLChildList::iterator itor = mChildren->map.begin();
        while (itor != mChildren->map.end())
        {
            LLXMLNodePtr child = itor->second;
            LLXMLNodePtr child_tree = NULL;
            // Look for this child in the default's children
            bool found = false;
            LLXMLChildList::iterator itor2 = tree->mChildren->map.begin();
            while (itor2 != tree->mChildren->map.end())
            {
                if (child->mName == itor2->second->mName)
                {
                    child_tree = itor2->second;
                    found = true;
                }
                ++itor2;
            }
            if (!found)
            {
                to_delete_list.push_back(child);
            }
            else
            {
                child->scrubToTree(child_tree);
            }
            ++itor;
        }
        std::vector<LLXMLNodePtr>::iterator itor3;
        for (itor3=to_delete_list.begin(); itor3!=to_delete_list.end(); ++itor3)
        {
            LLXMLNodePtr ptr;
            (*itor3)->setParent(ptr);
        }
    }
}

bool LLXMLNode::getChild(const char* name, LLXMLNodePtr& node, BOOL use_default_if_missing)
{
    return getChild(gStringTable.checkStringEntry(name), node, use_default_if_missing);
}

bool LLXMLNode::getChild(const LLStringTableEntry* name, LLXMLNodePtr& node, BOOL use_default_if_missing)
{
    if (mChildren.notNull())
    {
        LLXMLChildList::const_iterator child_itr = mChildren->map.find(name);
        if (child_itr != mChildren->map.end())
        {
            node = (*child_itr).second;
            return true;
        }
    }
    if (use_default_if_missing && !mDefault.isNull())
    {
        return mDefault->getChild(name, node, FALSE);
    }
    node = NULL;
    return false;
}

void LLXMLNode::getChildren(const char* name, LLXMLNodeList &children, BOOL use_default_if_missing) const
{
    getChildren(gStringTable.checkStringEntry(name), children, use_default_if_missing);
}

void LLXMLNode::getChildren(const LLStringTableEntry* name, LLXMLNodeList &children, BOOL use_default_if_missing) const
{
    if (mChildren.notNull())
    {
        LLXMLChildList::const_iterator child_itr = mChildren->map.find(name);
        if (child_itr != mChildren->map.end())
        {
            LLXMLChildList::const_iterator children_end = mChildren->map.end();
            while (child_itr != children_end)
            {
                LLXMLNodePtr child = (*child_itr).second;
                if (name != child->mName)
                {
                    break;
                }
                children.insert(std::make_pair(child->mName->mString, child));
                child_itr++;
            }
        }
    }
    if (children.size() == 0 && use_default_if_missing && !mDefault.isNull())
    {
        mDefault->getChildren(name, children, FALSE);
    }
}

// recursively walks the tree and returns all children at all nesting levels matching the name
void LLXMLNode::getDescendants(const LLStringTableEntry* name, LLXMLNodeList &children) const
{
    if (mChildren.notNull())
    {
        for (LLXMLChildList::const_iterator child_itr = mChildren->map.begin();
             child_itr != mChildren->map.end(); ++child_itr)
        {
            LLXMLNodePtr child = (*child_itr).second;
            if (name == child->mName)
            {
                children.insert(std::make_pair(child->mName->mString, child));
            }
            // and check each child as well
            child->getDescendants(name, children);
        }
    }
}

bool LLXMLNode::getAttribute(const char* name, LLXMLNodePtr& node, BOOL use_default_if_missing)
{
    return getAttribute(gStringTable.checkStringEntry(name), node, use_default_if_missing);
}

bool LLXMLNode::getAttribute(const LLStringTableEntry* name, LLXMLNodePtr& node, BOOL use_default_if_missing)
{
    LLXMLAttribList::const_iterator child_itr = mAttributes.find(name);
    if (child_itr != mAttributes.end())
    {
        node = (*child_itr).second;
        return true;
    }
    if (use_default_if_missing && !mDefault.isNull())
    {
        return mDefault->getAttribute(name, node, FALSE);
    }

    return false;
}

bool LLXMLNode::setAttributeString(const char* attr, const std::string& value)
{
    LLStringTableEntry* name = gStringTable.checkStringEntry(attr);
    LLXMLAttribList::const_iterator child_itr = mAttributes.find(name);
    if (child_itr != mAttributes.end())
    {
        LLXMLNodePtr node = (*child_itr).second;
        node->setValue(value);
        return true;
    }
    return false;
}

BOOL LLXMLNode::hasAttribute(const char* name )
{
    LLXMLNodePtr node;
    return getAttribute(name, node);
}

// the structure of these getAttribute_ functions is ugly, but it's because the
// underlying system is based on BOOL and LLString; if we change
// so that they're based on more generic mechanisms, these will be
// simplified.
bool LLXMLNode::getAttribute_bool(const char* name, bool& value )
{
    LLXMLNodePtr node;
    if (!getAttribute(name, node))
    {
        return false;
    }
    BOOL temp;
    bool retval = node->getBoolValue(1, &temp);
    value = temp;
    return retval;
}

BOOL LLXMLNode::getAttributeBOOL(const char* name, BOOL& value )
{
    LLXMLNodePtr node;
    return (getAttribute(name, node) && node->getBoolValue(1, &value));
}

BOOL LLXMLNode::getAttributeU8(const char* name, U8& value )
{
    LLXMLNodePtr node;
    return (getAttribute(name, node) && node->getByteValue(1, &value));
}

BOOL LLXMLNode::getAttributeS8(const char* name, S8& value )
{
    LLXMLNodePtr node;
    S32 val;
    if (!(getAttribute(name, node) && node->getIntValue(1, &val)))
    {
        return false;
    }
    value = val;
    return true;
}

BOOL LLXMLNode::getAttributeU16(const char* name, U16& value )
{
    LLXMLNodePtr node;
    U32 val;
    if (!(getAttribute(name, node) && node->getUnsignedValue(1, &val)))
    {
        return false;
    }
    value = val;
    return true;
}

BOOL LLXMLNode::getAttributeS16(const char* name, S16& value )
{
    LLXMLNodePtr node;
    S32 val;
    if (!(getAttribute(name, node) && node->getIntValue(1, &val)))
    {
        return false;
    }
    value = val;
    return true;
}

BOOL LLXMLNode::getAttributeU32(const char* name, U32& value )
{
    LLXMLNodePtr node;
    return (getAttribute(name, node) && node->getUnsignedValue(1, &value));
}

BOOL LLXMLNode::getAttributeS32(const char* name, S32& value )
{
    LLXMLNodePtr node;
    return (getAttribute(name, node) && node->getIntValue(1, &value));
}

BOOL LLXMLNode::getAttributeF32(const char* name, F32& value )
{
    LLXMLNodePtr node;
    return (getAttribute(name, node) && node->getFloatValue(1, &value));
}

BOOL LLXMLNode::getAttributeF64(const char* name, F64& value )
{
    LLXMLNodePtr node;
    return (getAttribute(name, node) && node->getDoubleValue(1, &value));
}

BOOL LLXMLNode::getAttributeColor(const char* name, LLColor4& value )
{
    LLXMLNodePtr node;
    return (getAttribute(name, node) && node->getFloatValue(4, value.mV));
}

BOOL LLXMLNode::getAttributeColor4(const char* name, LLColor4& value )
{
    LLXMLNodePtr node;
    return (getAttribute(name, node) && node->getFloatValue(4, value.mV));
}

BOOL LLXMLNode::getAttributeColor4U(const char* name, LLColor4U& value )
{
    LLXMLNodePtr node;
    return (getAttribute(name, node) && node->getByteValue(4, value.mV));
}

BOOL LLXMLNode::getAttributeVector3(const char* name, LLVector3& value )
{
    LLXMLNodePtr node;
    return (getAttribute(name, node) && node->getFloatValue(3, value.mV));
}

BOOL LLXMLNode::getAttributeVector3d(const char* name, LLVector3d& value )
{
    LLXMLNodePtr node;
    return (getAttribute(name, node) && node->getDoubleValue(3, value.mdV));
}

BOOL LLXMLNode::getAttributeQuat(const char* name, LLQuaternion& value )
{
    LLXMLNodePtr node;
    return (getAttribute(name, node) && node->getFloatValue(4, value.mQ));
}

BOOL LLXMLNode::getAttributeUUID(const char* name, LLUUID& value )
{
    LLXMLNodePtr node;
    return (getAttribute(name, node) && node->getUUIDValue(1, &value));
}

BOOL LLXMLNode::getAttributeString(const char* name, std::string& value )
{
    LLXMLNodePtr node;
    if (!getAttribute(name, node))
    {
        return false;
    }
    value = node->getValue();
    return true;
}

LLXMLNodePtr LLXMLNode::getRoot()
{
    if (mParent == NULL)
    {
        return this;
    }
    return mParent->getRoot();
}

/*static */
const char *LLXMLNode::skipWhitespace(const char *str)
{
    // skip whitespace characters
    while (str[0] == ' ' || str[0] == '\t' || str[0] == '\n') ++str;
    return str;
}

/*static */
const char *LLXMLNode::skipNonWhitespace(const char *str)
{
    // skip non-whitespace characters
    while (str[0] != ' ' && str[0] != '\t' && str[0] != '\n' && str[0] != 0) ++str;
    return str;
}

/*static */
const char *LLXMLNode::parseInteger(const char *str, U64 *dest, BOOL *is_negative, U32 precision, Encoding encoding)
{
    *dest = 0;
    *is_negative = FALSE;

    str = skipWhitespace(str);

    if (str[0] == 0) return NULL;

    if (encoding == ENCODING_DECIMAL || encoding == ENCODING_DEFAULT)
    {
        if (str[0] == '+')
        {
            ++str;
        }
        if (str[0] == '-')
        {
            *is_negative = TRUE;
            ++str;
        }

        str = skipWhitespace(str);

        U64 ret = 0;
        while (str[0] >= '0' && str[0] <= '9')
        {
            ret *= 10;
            ret += str[0] - '0';
            ++str;
        }

        if (str[0] == '.')
        {
            // If there is a fractional part, skip it
            str = skipNonWhitespace(str);
        }

        *dest = ret;
        return str;
    }
    if (encoding == ENCODING_HEX)
    {
        U64 ret = 0;
        str = skipWhitespace(str);
        for (U32 pos=0; pos<(precision/4); ++pos)
        {
            ret <<= 4;
            str = skipWhitespace(str);
            if (str[0] >= '0' && str[0] <= '9')
            {
                ret += str[0] - '0';
            }
            else if (str[0] >= 'a' && str[0] <= 'f')
            {
                ret += str[0] - 'a' + 10;
            }
            else if (str[0] >= 'A' && str[0] <= 'F')
            {
                ret += str[0] - 'A' + 10;
            }
            else
            {
                return NULL;
            }
            ++str;
        }

        *dest = ret;
        return str;
    }
    return NULL;
}

// 25 elements - decimal expansions of 1/(2^n), multiplied by 10 each iteration
const U64 float_coeff_table[] =
    { 5, 25, 125, 625, 3125,
      15625, 78125, 390625, 1953125, 9765625,
      48828125, 244140625, 1220703125, 6103515625LL, 30517578125LL,
      152587890625LL, 762939453125LL, 3814697265625LL, 19073486328125LL, 95367431640625LL,
      476837158203125LL, 2384185791015625LL, 11920928955078125LL, 59604644775390625LL, 298023223876953125LL };

// 36 elements - decimal expansions of 1/(2^n) after the last 28, truncated, no multiply each iteration
const U64 float_coeff_table_2[] =
    {  149011611938476562LL,74505805969238281LL,
       37252902984619140LL, 18626451492309570LL, 9313225746154785LL, 4656612873077392LL,
       2328306436538696LL,  1164153218269348LL,  582076609134674LL,  291038304567337LL,
       145519152283668LL,   72759576141834LL,    36379788070917LL,   18189894035458LL,
       9094947017729LL,     4547473508864LL,     2273736754432LL,    1136868377216LL,
       568434188608LL,      284217094304LL,      142108547152LL,     71054273576LL,
       35527136788LL,       17763568394LL,       8881784197LL,       4440892098LL,
       2220446049LL,        1110223024LL,        555111512LL,        277555756LL,
       138777878,         69388939,          34694469,         17347234,
       8673617,           4336808,           2168404,          1084202,
       542101,            271050,            135525,           67762,
    };

/*static */
const char *LLXMLNode::parseFloat(const char *str, F64 *dest, U32 precision, Encoding encoding)
{
    str = skipWhitespace(str);

    if (str[0] == 0) return NULL;

    if (encoding == ENCODING_DECIMAL || encoding == ENCODING_DEFAULT)
    {
        str = skipWhitespace(str);

        if (memcmp(str, "inf", 3) == 0)
        {
            *(U64 *)dest = 0x7FF0000000000000ll;
            return str + 3;
        }
        if (memcmp(str, "-inf", 4) == 0)
        {
            *(U64 *)dest = 0xFFF0000000000000ll;
            return str + 4;
        }
        if (memcmp(str, "1.#INF", 6) == 0)
        {
            *(U64 *)dest = 0x7FF0000000000000ll;
            return str + 6;
        }
        if (memcmp(str, "-1.#INF", 7) == 0)
        {
            *(U64 *)dest = 0xFFF0000000000000ll;
            return str + 7;
        }

        F64 negative = 1.0f;
        if (str[0] == '+')
        {
            ++str;
        }
        if (str[0] == '-')
        {
            negative = -1.0f;
            ++str;
        }

        const char* base_str = str;
        str = skipWhitespace(str);

        // Parse the integer part of the expression
        U64 int_part = 0;
        while (str[0] >= '0' && str[0] <= '9')
        {
            int_part *= 10;
            int_part += U64(str[0] - '0');
            ++str;
        }

        U64 f_part = 0;//, f_decimal = 1;
        if (str[0] == '.')
        {
            ++str;
            U64 remainder = 0;
            U32 pos = 0;
            // Parse the decimal part of the expression
            while (str[0] >= '0' && str[0] <= '9' && pos < 25)
            {
                remainder = (remainder*10) + U64(str[0] - '0');
                f_part <<= 1;
                //f_decimal <<= 1;
                // Check the n'th bit
                if (remainder >= float_coeff_table[pos])
                {
                    remainder -= float_coeff_table[pos];
                    f_part |= 1;
                }
                ++pos;
                ++str;
            }
            if (pos == 25)
            {
                // Drop any excessive digits
                while (str[0] >= '0' && str[0] <= '9')
                {
                    ++str;
                }
            }
            else
            {
                while (pos < 25)
                {
                    remainder *= 10;
                    f_part <<= 1;
                    //f_decimal <<= 1;
                    // Check the n'th bit
                    if (remainder >= float_coeff_table[pos])
                    {
                        remainder -= float_coeff_table[pos];
                        f_part |= 1;
                    }
                    ++pos;
                }
            }
            pos = 0;
            while (pos < 36)
            {
                f_part <<= 1;
                //f_decimal <<= 1;
                if (remainder >= float_coeff_table_2[pos])
                {
                    remainder -= float_coeff_table_2[pos];
                    f_part |= 1;
                }
                ++pos;
            }
        }

        F64 ret = F64(int_part) + (F64(f_part)/F64(1LL<<61));

        F64 exponent = 1.f;
        if (str[0] == 'e')
        {
            // Scientific notation!
            ++str;
            U64 exp;
            BOOL is_negative;
            str = parseInteger(str, &exp, &is_negative, 64, ENCODING_DECIMAL);
            if (str == NULL)
            {
                exp = 1;
            }
            F64 exp_d = F64(exp) * (is_negative?-1:1);
            exponent = pow(10.0, exp_d);
        }

        if (str == base_str)
        {
            // no digits parsed
            return NULL;
        }
        else
        {
            *dest = ret*negative*exponent;
            return str;
        }
    }
    if (encoding == ENCODING_HEX)
    {
        U64 bytes_dest;
        BOOL is_negative;
        str = parseInteger(str, (U64 *)&bytes_dest, &is_negative, precision, ENCODING_HEX);
        // Upcast to F64
        switch (precision)
        {
        case 32:
            {
                U32 short_dest = (U32)bytes_dest;
                F32 ret_val = *(F32 *)&short_dest;
                *dest = ret_val;
            }
            break;
        case 64:
            *dest = *(F64 *)&bytes_dest;
            break;
        default:
            return NULL;
        }
        return str;
    }
    return NULL;
}

U32 LLXMLNode::getBoolValue(U32 expected_length, BOOL *array)
{
    llassert(array);

    // Check type - accept booleans or strings
    if (mType != TYPE_BOOLEAN && mType != TYPE_STRING && mType != TYPE_UNKNOWN)
    {
        return 0;
    }

    std::string *str_array = new std::string[expected_length];

    U32 length = getStringValue(expected_length, str_array);

    U32 ret_length = 0;
    for (U32 i=0; i<length; ++i)
    {
        LLStringUtil::toLower(str_array[i]);
        if (str_array[i] == "false")
        {
            array[ret_length++] = FALSE;
        }
        else if (str_array[i] == "true")
        {
            array[ret_length++] = TRUE;
        }
    }

    delete[] str_array;

#if LL_DEBUG
    if (ret_length != expected_length)
    {
        LL_DEBUGS() << "LLXMLNode::getBoolValue() failed for node named '"
            << mName->mString << "' -- expected " << expected_length << " but "
            << "only found " << ret_length << LL_ENDL;
    }
#endif
    return ret_length;
}

U32 LLXMLNode::getByteValue(U32 expected_length, U8 *array, Encoding encoding)
{
    llassert(array);

    // Check type - accept bytes or integers (below 256 only)
    if (mType != TYPE_INTEGER
        && mType != TYPE_UNKNOWN)
    {
        return 0;
    }

    if (mLength > 0 && mLength != expected_length)
    {
        LL_WARNS() << "XMLNode::getByteValue asked for " << expected_length
            << " elements, while node has " << mLength << LL_ENDL;
        return 0;
    }

    if (encoding == ENCODING_DEFAULT)
    {
        encoding = mEncoding;
    }

    const char *value_string = mValue.c_str();

    U32 i;
    for (i=0; i<expected_length; ++i)
    {
        U64 value;
        BOOL is_negative;
        value_string = parseInteger(value_string, &value, &is_negative, 8, encoding);
        if (value_string == NULL)
        {
            break;
        }
        if (value > 255 || is_negative)
        {
            LL_WARNS() << "getByteValue: Value outside of valid range." << LL_ENDL;
            break;
        }
        array[i] = U8(value);
    }
#if LL_DEBUG
    if (i != expected_length)
    {
        LL_DEBUGS() << "LLXMLNode::getByteValue() failed for node named '"
            << mName->mString << "' -- expected " << expected_length << " but "
            << "only found " << i << LL_ENDL;
    }
#endif
    return i;
}

U32 LLXMLNode::getIntValue(U32 expected_length, S32 *array, Encoding encoding)
{
    llassert(array);

    // Check type - accept bytes or integers
    if (mType != TYPE_INTEGER && mType != TYPE_UNKNOWN)
    {
        return 0;
    }

    if (mLength > 0 && mLength != expected_length)
    {
        LL_WARNS() << "XMLNode::getIntValue asked for " << expected_length
            << " elements, while node has " << mLength << LL_ENDL;
        return 0;
    }

    if (encoding == ENCODING_DEFAULT)
    {
        encoding = mEncoding;
    }

    const char *value_string = mValue.c_str();

    U32 i = 0;
    for (i=0; i<expected_length; ++i)
    {
        U64 value;
        BOOL is_negative;
        value_string = parseInteger(value_string, &value, &is_negative, 32, encoding);
        if (value_string == NULL)
        {
            break;
        }
        if (value > 0x7fffffff)
        {
            LL_WARNS() << "getIntValue: Value outside of valid range." << LL_ENDL;
            break;
        }
        array[i] = S32(value) * (is_negative?-1:1);
    }

#if LL_DEBUG
    if (i != expected_length)
    {
        LL_DEBUGS() << "LLXMLNode::getIntValue() failed for node named '"
            << mName->mString << "' -- expected " << expected_length << " but "
            << "only found " << i << LL_ENDL;
    }
#endif
    return i;
}

U32 LLXMLNode::getUnsignedValue(U32 expected_length, U32 *array, Encoding encoding)
{
    llassert(array);

    // Check type - accept bytes or integers
    if (mType != TYPE_INTEGER && mType != TYPE_UNKNOWN)
    {
        return 0;
    }

    if (mLength > 0 && mLength != expected_length)
    {
        LL_WARNS() << "XMLNode::getUnsignedValue asked for " << expected_length
            << " elements, while node has " << mLength << LL_ENDL;
        return 0;
    }

    if (encoding == ENCODING_DEFAULT)
    {
        encoding = mEncoding;
    }

    const char *value_string = mValue.c_str();

    U32 i = 0;
    // Int type
    for (i=0; i<expected_length; ++i)
    {
        U64 value;
        BOOL is_negative;
        value_string = parseInteger(value_string, &value, &is_negative, 32, encoding);
        if (value_string == NULL)
        {
            break;
        }
        if (is_negative || value > 0xffffffff)
        {
            LL_WARNS() << "getUnsignedValue: Value outside of valid range." << LL_ENDL;
            break;
        }
        array[i] = U32(value);
    }

#if LL_DEBUG
    if (i != expected_length)
    {
        LL_DEBUGS() << "LLXMLNode::getUnsignedValue() failed for node named '"
            << mName->mString << "' -- expected " << expected_length << " but "
            << "only found " << i << LL_ENDL;
    }
#endif

    return i;
}

U32 LLXMLNode::getLongValue(U32 expected_length, U64 *array, Encoding encoding)
{
    llassert(array);

    // Check type - accept bytes or integers
    if (mType != TYPE_INTEGER && mType != TYPE_UNKNOWN)
    {
        return 0;
    }

    if (mLength > 0 && mLength != expected_length)
    {
        LL_WARNS() << "XMLNode::getLongValue asked for " << expected_length << " elements, while node has " << mLength << LL_ENDL;
        return 0;
    }

    if (encoding == ENCODING_DEFAULT)
    {
        encoding = mEncoding;
    }

    const char *value_string = mValue.c_str();

    U32 i = 0;
    // Int type
    for (i=0; i<expected_length; ++i)
    {
        U64 value;
        BOOL is_negative;
        value_string = parseInteger(value_string, &value, &is_negative, 64, encoding);
        if (value_string == NULL)
        {
            break;
        }
        if (is_negative)
        {
            LL_WARNS() << "getLongValue: Value outside of valid range." << LL_ENDL;
            break;
        }
        array[i] = value;
    }

#if LL_DEBUG
    if (i != expected_length)
    {
        LL_DEBUGS() << "LLXMLNode::getLongValue() failed for node named '"
            << mName->mString << "' -- expected " << expected_length << " but "
            << "only found " << i << LL_ENDL;
    }
#endif

    return i;
}

U32 LLXMLNode::getFloatValue(U32 expected_length, F32 *array, Encoding encoding)
{
    llassert(array);

    // Check type - accept only floats or doubles
    if (mType != TYPE_FLOAT && mType != TYPE_UNKNOWN)
    {
        return 0;
    }

    if (mLength > 0 && mLength != expected_length)
    {
        LL_WARNS() << "XMLNode::getFloatValue asked for " << expected_length << " elements, while node has " << mLength << LL_ENDL;
        return 0;
    }

    if (encoding == ENCODING_DEFAULT)
    {
        encoding = mEncoding;
    }

    const char *value_string = mValue.c_str();

    U32 i;
    for (i=0; i<expected_length; ++i)
    {
        F64 value;
        value_string = parseFloat(value_string, &value, 32, encoding);
        if (value_string == NULL)
        {
            break;
        }
        array[i] = F32(value);
    }
#if LL_DEBUG
    if (i != expected_length)
    {
        LL_DEBUGS() << "LLXMLNode::getFloatValue() failed for node named '"
            << mName->mString << "' -- expected " << expected_length << " but "
            << "only found " << i << LL_ENDL;
    }
#endif
    return i;
}

U32 LLXMLNode::getDoubleValue(U32 expected_length, F64 *array, Encoding encoding)
{
    llassert(array);

    // Check type - accept only floats or doubles
    if (mType != TYPE_FLOAT && mType != TYPE_UNKNOWN)
    {
        return 0;
    }

    if (mLength > 0 && mLength != expected_length)
    {
        LL_WARNS() << "XMLNode::getDoubleValue asked for " << expected_length << " elements, while node has " << mLength << LL_ENDL;
        return 0;
    }

    if (encoding == ENCODING_DEFAULT)
    {
        encoding = mEncoding;
    }

    const char *value_string = mValue.c_str();

    U32 i;
    for (i=0; i<expected_length; ++i)
    {
        F64 value;
        value_string = parseFloat(value_string, &value, 64, encoding);
        if (value_string == NULL)
        {
            break;
        }
        array[i] = value;
    }
#if LL_DEBUG
    if (i != expected_length)
    {
        LL_DEBUGS() << "LLXMLNode::getDoubleValue() failed for node named '"
            << mName->mString << "' -- expected " << expected_length << " but "
            << "only found " << i << LL_ENDL;
    }
#endif
    return i;
}

U32 LLXMLNode::getStringValue(U32 expected_length, std::string *array)
{
    llassert(array);

    // Can always return any value as a string

    if (mLength > 0 && mLength != expected_length)
    {
        LL_WARNS() << "XMLNode::getStringValue asked for " << expected_length << " elements, while node has " << mLength << LL_ENDL;
        return 0;
    }

    U32 num_returned_strings = 0;

    // Array of strings is whitespace-separated
    const std::string sep(" \n\t");

    std::string::size_type n = 0;
    std::string::size_type m = 0;
    while(1)
    {
        if (num_returned_strings >= expected_length)
        {
            break;
        }
        n = mValue.find_first_not_of(sep, m);
        m = mValue.find_first_of(sep, n);
        if (m == std::string::npos)
        {
            break;
        }
        array[num_returned_strings++] = mValue.substr(n,m-n);
    }
    if (n != std::string::npos && num_returned_strings < expected_length)
    {
        array[num_returned_strings++] = mValue.substr(n);
    }
#if LL_DEBUG
    if (num_returned_strings != expected_length)
    {
        LL_DEBUGS() << "LLXMLNode::getStringValue() failed for node named '"
            << mName->mString << "' -- expected " << expected_length << " but "
            << "only found " << num_returned_strings << LL_ENDL;
    }
#endif

    return num_returned_strings;
}

U32 LLXMLNode::getUUIDValue(U32 expected_length, LLUUID *array)
{
    llassert(array);

    // Check type
    if (mType != TYPE_UUID && mType != TYPE_UNKNOWN)
    {
        return 0;
    }

    const char *value_string = mValue.c_str();

    U32 i;
    for (i=0; i<expected_length; ++i)
    {
        LLUUID uuid_value;
        value_string = skipWhitespace(value_string);

        if (strlen(value_string) < (UUID_STR_LENGTH-1))     /* Flawfinder: ignore */
        {
            break;
        }
        char uuid_string[UUID_STR_LENGTH];      /* Flawfinder: ignore */
        memcpy(uuid_string, value_string, (UUID_STR_LENGTH-1));     /* Flawfinder: ignore */
        uuid_string[(UUID_STR_LENGTH-1)] = 0;

        if (!LLUUID::parseUUID(std::string(uuid_string), &uuid_value))
        {
            break;
        }
        value_string = &value_string[(UUID_STR_LENGTH-1)];
        array[i] = uuid_value;
    }
#if LL_DEBUG
    if (i != expected_length)
    {
        LL_DEBUGS() << "LLXMLNode::getUUIDValue() failed for node named '"
            << mName->mString << "' -- expected " << expected_length << " but "
            << "only found " << i << LL_ENDL;
    }
#endif
    return i;
}

U32 LLXMLNode::getNodeRefValue(U32 expected_length, LLXMLNode **array)
{
    llassert(array);

    // Check type
    if (mType != TYPE_NODEREF && mType != TYPE_UNKNOWN)
    {
        return 0;
    }

    std::string *string_array = new std::string[expected_length];

    U32 num_strings = getStringValue(expected_length, string_array);

    U32 num_returned_refs = 0;

    LLXMLNodePtr root = getRoot();
    for (U32 strnum=0; strnum<num_strings; ++strnum)
    {
        LLXMLNodeList node_list;
        root->findID(string_array[strnum], node_list);
        if (node_list.empty())
        {
            LL_WARNS() << "XML: Could not find node ID: " << string_array[strnum] << LL_ENDL;
        }
        else if (node_list.size() > 1)
        {
            LL_WARNS() << "XML: Node ID not unique: " << string_array[strnum] << LL_ENDL;
        }
        else
        {
            LLXMLNodeList::const_iterator list_itr = node_list.begin();
            if (list_itr != node_list.end())
            {
                LLXMLNode* child = (*list_itr).second;

                array[num_returned_refs++] = child;
            }
        }
    }

    delete[] string_array;

    return num_returned_refs;
}

void LLXMLNode::setBoolValue(U32 length, const BOOL *array)
{
    if (length == 0) return;

    std::string new_value;
    for (U32 pos=0; pos<length; ++pos)
    {
        if (pos > 0)
        {
            new_value = llformat("%s %s", new_value.c_str(), array[pos]?"true":"false");
        }
        else
        {
            new_value = array[pos]?"true":"false";
        }
    }

    mValue = new_value;
    mEncoding = ENCODING_DEFAULT;
    mLength = length;
    mType = TYPE_BOOLEAN;
}

void LLXMLNode::setByteValue(U32 length, const U8* const array, Encoding encoding)
{
    if (length == 0) return;

    std::string new_value;
    if (encoding == ENCODING_DEFAULT || encoding == ENCODING_DECIMAL)
    {
        for (U32 pos=0; pos<length; ++pos)
        {
            if (pos > 0)
            {
                new_value.append(llformat(" %u", array[pos]));
            }
            else
            {
                new_value = llformat("%u", array[pos]);
            }
        }
    }
    if (encoding == ENCODING_HEX)
    {
        for (U32 pos=0; pos<length; ++pos)
        {
            if (pos > 0 && pos % 16 == 0)
            {
                new_value.append(llformat(" %02X", array[pos]));
            }
            else
            {
                new_value.append(llformat("%02X", array[pos]));
            }
        }
    }
    // TODO -- Handle Base32

    mValue = new_value;
    mEncoding = encoding;
    mLength = length;
    mType = TYPE_INTEGER;
    mPrecision = 8;
}


void LLXMLNode::setIntValue(U32 length, const S32 *array, Encoding encoding)
{
    if (length == 0) return;

    std::string new_value;
    if (encoding == ENCODING_DEFAULT || encoding == ENCODING_DECIMAL)
    {
        for (U32 pos=0; pos<length; ++pos)
        {
            if (pos > 0)
            {
                new_value.append(llformat(" %d", array[pos]));
            }
            else
            {
                new_value = llformat("%d", array[pos]);
            }
        }
        mValue = new_value;
    }
    else if (encoding == ENCODING_HEX)
    {
        for (U32 pos=0; pos<length; ++pos)
        {
            if (pos > 0 && pos % 16 == 0)
            {
                new_value.append(llformat(" %08X", ((U32 *)array)[pos]));
            }
            else
            {
                new_value.append(llformat("%08X", ((U32 *)array)[pos]));
            }
        }
        mValue = new_value;
    }
    else
    {
        mValue = new_value;
    }
    // TODO -- Handle Base32

    mEncoding = encoding;
    mLength = length;
    mType = TYPE_INTEGER;
    mPrecision = 32;
}

void LLXMLNode::setUnsignedValue(U32 length, const U32* array, Encoding encoding)
{
    if (length == 0) return;

    std::string new_value;
    if (encoding == ENCODING_DEFAULT || encoding == ENCODING_DECIMAL)
    {
        for (U32 pos=0; pos<length; ++pos)
        {
            if (pos > 0)
            {
                new_value.append(llformat(" %u", array[pos]));
            }
            else
            {
                new_value = llformat("%u", array[pos]);
            }
        }
    }
    if (encoding == ENCODING_HEX)
    {
        for (U32 pos=0; pos<length; ++pos)
        {
            if (pos > 0 && pos % 16 == 0)
            {
                new_value.append(llformat(" %08X", array[pos]));
            }
            else
            {
                new_value.append(llformat("%08X", array[pos]));
            }
        }
        mValue = new_value;
    }
    // TODO -- Handle Base32

    mValue = new_value;
    mEncoding = encoding;
    mLength = length;
    mType = TYPE_INTEGER;
    mPrecision = 32;
}

#if LL_WINDOWS
#define PU64 "I64u"
#else
#define PU64 "llu"
#endif

void LLXMLNode::setLongValue(U32 length, const U64* array, Encoding encoding)
{
    if (length == 0) return;

    std::string new_value;
    if (encoding == ENCODING_DEFAULT || encoding == ENCODING_DECIMAL)
    {
        for (U32 pos=0; pos<length; ++pos)
        {
            if (pos > 0)
            {
                new_value.append(llformat(" %" PU64, array[pos]));
            }
            else
            {
                new_value = llformat("%" PU64, array[pos]);
            }
        }
        mValue = new_value;
    }
    if (encoding == ENCODING_HEX)
    {
        for (U32 pos=0; pos<length; ++pos)
        {
            U32 upper_32 = U32(array[pos]>>32);
            U32 lower_32 = U32(array[pos]&0xffffffff);
            if (pos > 0 && pos % 8 == 0)
            {
                new_value.append(llformat(" %08X%08X", upper_32, lower_32));
            }
            else
            {
                new_value.append(llformat("%08X%08X", upper_32, lower_32));
            }
        }
        mValue = new_value;
    }
    else
    {
        mValue = new_value;
    }
    // TODO -- Handle Base32

    mEncoding = encoding;
    mLength = length;
    mType = TYPE_INTEGER;
    mPrecision = 64;
}

void LLXMLNode::setFloatValue(U32 length, const F32 *array, Encoding encoding, U32 precision)
{
    if (length == 0) return;

    std::string new_value;
    if (encoding == ENCODING_DEFAULT || encoding == ENCODING_DECIMAL)
    {
        std::string format_string;
        if (precision > 0)
        {
            if (precision > 25)
            {
                precision = 25;
            }
            format_string = llformat( "%%.%dg", precision);
        }
        else
        {
            format_string = llformat( "%%g");
        }

        for (U32 pos=0; pos<length; ++pos)
        {
            if (pos > 0)
            {
                new_value.append(" ");
                new_value.append(llformat(format_string.c_str(), array[pos]));
            }
            else
            {
                new_value.assign(llformat(format_string.c_str(), array[pos]));
            }
        }
        mValue = new_value;
    }
    else if (encoding == ENCODING_HEX)
    {
        U32 *byte_array = (U32 *)array;
        setUnsignedValue(length, byte_array, ENCODING_HEX);
    }
    else
    {
        mValue = new_value;
    }

    mEncoding = encoding;
    mLength = length;
    mType = TYPE_FLOAT;
    mPrecision = 32;
}

void LLXMLNode::setDoubleValue(U32 length, const F64 *array, Encoding encoding, U32 precision)
{
    if (length == 0) return;

    std::string new_value;
    if (encoding == ENCODING_DEFAULT || encoding == ENCODING_DECIMAL)
    {
        std::string format_string;
        if (precision > 0)
        {
            if (precision > 25)
            {
                precision = 25;
            }
            format_string = llformat( "%%.%dg", precision);
        }
        else
        {
            format_string = llformat( "%%g");
        }
        for (U32 pos=0; pos<length; ++pos)
        {
            if (pos > 0)
            {
                new_value.append(" ");
                new_value.append(llformat(format_string.c_str(), array[pos]));
            }
            else
            {
                new_value.assign(llformat(format_string.c_str(), array[pos]));
            }
        }
        mValue = new_value;
    }
    if (encoding == ENCODING_HEX)
    {
        U64 *byte_array = (U64 *)array;
        setLongValue(length, byte_array, ENCODING_HEX);
    }
    else
    {
        mValue = new_value;
    }
    // TODO -- Handle Base32

    mEncoding = encoding;
    mLength = length;
    mType = TYPE_FLOAT;
    mPrecision = 64;
}

// static
std::string LLXMLNode::escapeXML(const std::string& xml)
{
    std::string out;
    for (std::string::size_type i = 0; i < xml.size(); ++i)
    {
        char c = xml[i];
        switch(c)
        {
        case '"':   out.append("&quot;");   break;
        case '\'':  out.append("&apos;");   break;
        case '&':   out.append("&amp;");    break;
        case '<':   out.append("&lt;");     break;
        case '>':   out.append("&gt;");     break;
        default:    out.push_back(c);       break;
        }
    }
    return out;
}

void LLXMLNode::setStringValue(U32 length, const std::string *strings)
{
    if (length == 0) return;

    std::string new_value;
    for (U32 pos=0; pos<length; ++pos)
    {
        // *NOTE: Do not escape strings here - do it on output
        new_value.append( strings[pos] );
        if (pos < length-1) new_value.append(" ");
    }

    mValue = new_value;
    mEncoding = ENCODING_DEFAULT;
    mLength = length;
    mType = TYPE_STRING;
}

void LLXMLNode::setUUIDValue(U32 length, const LLUUID *array)
{
    if (length == 0) return;

    std::string new_value;
    for (U32 pos=0; pos<length; ++pos)
    {
        new_value.append(array[pos].asString());
        if (pos < length-1) new_value.append(" ");
    }

    mValue = new_value;
    mEncoding = ENCODING_DEFAULT;
    mLength = length;
    mType = TYPE_UUID;
}

void LLXMLNode::setNodeRefValue(U32 length, const LLXMLNode **array)
{
    if (length == 0) return;

    std::string new_value;
    for (U32 pos=0; pos<length; ++pos)
    {
        if (array[pos]->mID != "")
        {
            new_value.append(array[pos]->mID);
        }
        else
        {
            new_value.append("(null)");
        }
        if (pos < length-1) new_value.append(" ");
    }

    mValue = new_value;
    mEncoding = ENCODING_DEFAULT;
    mLength = length;
    mType = TYPE_NODEREF;
}

void LLXMLNode::setValue(const std::string& value)
{
    if (TYPE_CONTAINER == mType)
    {
        mType = TYPE_UNKNOWN;
    }
    mValue = value;
}

void LLXMLNode::setDefault(LLXMLNode *default_node)
{
    mDefault = default_node;
}

void LLXMLNode::findDefault(LLXMLNode *defaults_list)
{
    if (defaults_list)
    {
        LLXMLNodeList children;
        defaults_list->getChildren(mName->mString, children);

        LLXMLNodeList::const_iterator children_itr;
        LLXMLNodeList::const_iterator children_end = children.end();
        for (children_itr = children.begin(); children_itr != children_end; ++children_itr)
        {
            LLXMLNode* child = (*children_itr).second;
            if (child->mVersionMajor == mVersionMajor &&
                child->mVersionMinor == mVersionMinor)
            {
                mDefault = child;
                return;
            }
        }
    }
    mDefault = NULL;
}

BOOL LLXMLNode::deleteChildren(const std::string& name)
{
    U32 removed_count = 0;
    LLXMLNodeList node_list;
    findName(name, node_list);
    if (!node_list.empty())
    {
        // TODO -- use multimap::find()
        // TODO -- need to watch out for invalid iterators
        LLXMLNodeList::iterator children_itr;
        for (children_itr = node_list.begin(); children_itr != node_list.end(); ++children_itr)
        {
            LLXMLNode* child = (*children_itr).second;
            if (deleteChild(child))
            {
                removed_count++;
            }
        }
    }
    return removed_count > 0 ? TRUE : FALSE;
}

BOOL LLXMLNode::deleteChildren(LLStringTableEntry* name)
{
    U32 removed_count = 0;
    LLXMLNodeList node_list;
    findName(name, node_list);
    if (!node_list.empty())
    {
        // TODO -- use multimap::find()
        // TODO -- need to watch out for invalid iterators
        LLXMLNodeList::iterator children_itr;
        for (children_itr = node_list.begin(); children_itr != node_list.end(); ++children_itr)
        {
            LLXMLNode* child = (*children_itr).second;
            if (deleteChild(child))
            {
                removed_count++;
            }
        }
    }
    return removed_count > 0 ? TRUE : FALSE;
}

void LLXMLNode::setAttributes(LLXMLNode::ValueType type, U32 precision, LLXMLNode::Encoding encoding, U32 length)
{
    mType = type;
    mEncoding = encoding;
    mPrecision = precision;
    mLength = length;
}

void LLXMLNode::setName(const std::string& name)
{
    setName(gStringTable.addStringEntry(name));
}

void LLXMLNode::setName(LLStringTableEntry* name)
{
    LLXMLNode* old_parent = mParent;
    if (mParent)
    {
        // we need to remove and re-add to the parent so that
        // the multimap key agrees with this node's name
        mParent->removeChild(this);
    }
    mName = name;
    if (old_parent)
    {
        LLXMLNodePtr this_ptr(this);
        old_parent->addChild(this_ptr);
    }
}

// Unused
// void LLXMLNode::appendValue(const std::string& value)
// {
//  mValue.append(value);
// }

U32 LLXMLNode::getChildCount() const
{
    if (mChildren.notNull())
    {
        return mChildren->map.size();
    }
    return 0;
}

//***************************************************
//  UNIT TESTING
//***************************************************

U32 get_rand(U32 max_value)
{
    U32 random_num = rand() + ((U32)rand() << 16);
    return (random_num % max_value);
}

LLXMLNode *get_rand_node(LLXMLNode *node)
{
    if (node->mChildren.notNull())
    {
        U32 num_children = node->mChildren->map.size();
        if (get_rand(2) == 0)
        {
            while (true)
            {
                S32 child_num = S32(get_rand(num_children*2)) - num_children;
                LLXMLChildList::iterator itor = node->mChildren->map.begin();
                while (child_num > 0)
                {
                    --child_num;
                    ++itor;
                }
                if (!itor->second->mIsAttribute)
                {
                    return get_rand_node(itor->second);
                }
            }
        }
    }
    return node;
}

void LLXMLNode::createUnitTest(S32 max_num_children)
{
    // Random ID
    std::string rand_id;
    U32 rand_id_len = get_rand(10)+5;
    for (U32 pos = 0; pos<rand_id_len; ++pos)
    {
        char c = 'a' + get_rand(26);
        rand_id.append(1, c);
    }
    mID = rand_id;

    if (max_num_children < 2)
    {
        setStringValue(1, &mID);
        return;
    }

    // Checksums
    U32 integer_checksum = 0;
    U64 long_checksum = 0;
    U32 bool_true_count = 0;
    LLUUID uuid_checksum;
    U32 noderef_checksum = 0;
    U32 float_checksum = 0;

    // Create a random number of children
    U32 num_children = get_rand(max_num_children)+1;
    for (U32 child_num=0; child_num<num_children; ++child_num)
    {
        // Random Name
        std::string child_name;
        U32 child_name_len = get_rand(10)+5;
        for (U32 pos = 0; pos<child_name_len; ++pos)
        {
            char c = 'a' + get_rand(26);
            child_name.append(1, c);
        }

        LLXMLNode *new_child = createChild(child_name.c_str(), FALSE);

        // Random ID
        std::string child_id;
        U32 child_id_len = get_rand(10)+5;
        for (U32 pos=0; pos<child_id_len; ++pos)
        {
            char c = 'a' + get_rand(26);
            child_id.append(1, c);
        }
        new_child->mID = child_id;

        // Random Length
        U32 array_size = get_rand(28)+1;

        // Random Encoding
        Encoding new_encoding = get_rand(2)?ENCODING_DECIMAL:ENCODING_HEX;

        // Random Type
        int type = get_rand(8);
        switch (type)
        {
        case 0: // TYPE_CONTAINER
            new_child->createUnitTest(max_num_children/2);
            break;
        case 1: // TYPE_BOOLEAN
            {
                BOOL random_bool_values[30];
                for (U32 value=0; value<array_size; ++value)
                {
                    random_bool_values[value] = get_rand(2);
                    if (random_bool_values[value])
                    {
                        ++bool_true_count;
                    }
                }
                new_child->setBoolValue(array_size, random_bool_values);
            }
            break;
        case 2: // TYPE_INTEGER (32-bit)
            {
                U32 random_int_values[30];
                for (U32 value=0; value<array_size; ++value)
                {
                    random_int_values[value] = get_rand(0xffffffff);
                    integer_checksum ^= random_int_values[value];
                }
                new_child->setUnsignedValue(array_size, random_int_values, new_encoding);
            }
            break;
        case 3: // TYPE_INTEGER (64-bit)
            {
                U64 random_int_values[30];
                for (U64 value=0; value<array_size; ++value)
                {
                    random_int_values[value] = (U64(get_rand(0xffffffff)) << 32) + get_rand(0xffffffff);
                    long_checksum ^= random_int_values[value];
                }
                new_child->setLongValue(array_size, random_int_values, new_encoding);
            }
            break;
        case 4: // TYPE_FLOAT (32-bit)
            {
                F32 random_float_values[30];
                for (U32 value=0; value<array_size; ++value)
                {
                    S32 exponent = get_rand(256) - 128;
                    S32 fractional_part = get_rand(0xffffffff);
                    S32 sign = get_rand(2) * 2 - 1;
                    random_float_values[value] = F32(fractional_part) / F32(0xffffffff) * exp(F32(exponent)) * F32(sign);

                    U32 *float_bits = &((U32 *)random_float_values)[value];
                    if (*float_bits == 0x80000000)
                    {
                        *float_bits = 0x00000000;
                    }
                    float_checksum ^= (*float_bits & 0xfffff000);
                }
                new_child->setFloatValue(array_size, random_float_values, new_encoding, 12);
            }
            break;
        case 5: // TYPE_FLOAT (64-bit)
            {
                F64 random_float_values[30];
                for (U32 value=0; value<array_size; ++value)
                {
                    S32 exponent = get_rand(2048) - 1024;
                    S32 fractional_part = get_rand(0xffffffff);
                    S32 sign = get_rand(2) * 2 - 1;
                    random_float_values[value] = F64(fractional_part) / F64(0xffffffff) * exp(F64(exponent)) * F64(sign);

                    U64 *float_bits = &((U64 *)random_float_values)[value];
                    if (*float_bits == 0x8000000000000000ll)
                    {
                        *float_bits = 0x0000000000000000ll;
                    }
                    float_checksum ^= ((*float_bits & 0xfffffff000000000ll) >> 32);
                }
                new_child->setDoubleValue(array_size, random_float_values, new_encoding, 12);
            }
            break;
        case 6: // TYPE_UUID
            {
                LLUUID random_uuid_values[30];
                for (U32 value=0; value<array_size; ++value)
                {
                    random_uuid_values[value].generate();
                    for (S32 byte=0; byte<UUID_BYTES; ++byte)
                    {
                        uuid_checksum.mData[byte] ^= random_uuid_values[value].mData[byte];
                    }
                }
                new_child->setUUIDValue(array_size, random_uuid_values);
            }
            break;
        case 7: // TYPE_NODEREF
            {
                LLXMLNode *random_node_array[30];
                LLXMLNode *root = getRoot();
                for (U32 value=0; value<array_size; ++value)
                {
                    random_node_array[value] = get_rand_node(root);
                    const char *node_name = random_node_array[value]->mName->mString;
                    for (U32 pos=0; pos<strlen(node_name); ++pos)       /* Flawfinder: ignore */
                    {
                        U32 hash_contrib = U32(node_name[pos]) << ((pos % 4) * 8);
                        noderef_checksum ^= hash_contrib;
                    }
                }
                new_child->setNodeRefValue(array_size, (const LLXMLNode **)random_node_array);
            }
            break;
        }
    }

    createChild("integer_checksum", TRUE)->setUnsignedValue(1, &integer_checksum, LLXMLNode::ENCODING_HEX);
    createChild("long_checksum", TRUE)->setLongValue(1, &long_checksum, LLXMLNode::ENCODING_HEX);
    createChild("bool_true_count", TRUE)->setUnsignedValue(1, &bool_true_count, LLXMLNode::ENCODING_HEX);
    createChild("uuid_checksum", TRUE)->setUUIDValue(1, &uuid_checksum);
    createChild("noderef_checksum", TRUE)->setUnsignedValue(1, &noderef_checksum, LLXMLNode::ENCODING_HEX);
    createChild("float_checksum", TRUE)->setUnsignedValue(1, &float_checksum, LLXMLNode::ENCODING_HEX);
}

BOOL LLXMLNode::performUnitTest(std::string &error_buffer)
{
    if (mChildren.isNull())
    {
        error_buffer.append(llformat("ERROR Node %s: No children found.\n", mName->mString));
        return FALSE;
    }

    // Checksums
    U32 integer_checksum = 0;
    U32 bool_true_count = 0;
    LLUUID uuid_checksum;
    U32 noderef_checksum = 0;
    U32 float_checksum = 0;
    U64 long_checksum = 0;

    LLXMLChildList::iterator itor;
    for (itor=mChildren->map.begin(); itor!=mChildren->map.end(); ++itor)
    {
        LLXMLNode *node = itor->second;
        if (node->mIsAttribute)
        {
            continue;
        }
        if (node->mType == TYPE_CONTAINER)
        {
            if (!node->performUnitTest(error_buffer))
            {
                error_buffer.append(llformat("Child test failed for %s.\n", mName->mString));
                //return FALSE;
            }
            continue;
        }
        if (node->mLength < 1 || node->mLength > 30)
        {
            error_buffer.append(llformat("ERROR Node %s: Invalid array length %d, child %s.\n", mName->mString, node->mLength, node->mName->mString));
            return FALSE;
        }
        switch (node->mType)
        {
        case TYPE_CONTAINER:
        case TYPE_UNKNOWN:
            break;
        case TYPE_BOOLEAN:
            {
                BOOL bool_array[30];
                if (node->getBoolValue(node->mLength, bool_array) < node->mLength)
                {
                    error_buffer.append(llformat("ERROR Node %s: Could not read boolean array, child %s.\n", mName->mString, node->mName->mString));
                    return FALSE;
                }
                for (U32 pos=0; pos<(U32)node->mLength; ++pos)
                {
                    if (bool_array[pos])
                    {
                        ++bool_true_count;
                    }
                }
            }
            break;
        case TYPE_INTEGER:
            {
                if (node->mPrecision == 32)
                {
                    U32 integer_array[30];
                    if (node->getUnsignedValue(node->mLength, integer_array, node->mEncoding) < node->mLength)
                    {
                        error_buffer.append(llformat("ERROR Node %s: Could not read integer array, child %s.\n", mName->mString, node->mName->mString));
                        return FALSE;
                    }
                    for (U32 pos=0; pos<(U32)node->mLength; ++pos)
                    {
                        integer_checksum ^= integer_array[pos];
                    }
                }
                else
                {
                    U64 integer_array[30];
                    if (node->getLongValue(node->mLength, integer_array, node->mEncoding) < node->mLength)
                    {
                        error_buffer.append(llformat("ERROR Node %s: Could not read long integer array, child %s.\n", mName->mString, node->mName->mString));
                        return FALSE;
                    }
                    for (U32 pos=0; pos<(U32)node->mLength; ++pos)
                    {
                        long_checksum ^= integer_array[pos];
                    }
                }
            }
            break;
        case TYPE_FLOAT:
            {
                if (node->mPrecision == 32)
                {
                    F32 float_array[30];
                    if (node->getFloatValue(node->mLength, float_array, node->mEncoding) < node->mLength)
                    {
                        error_buffer.append(llformat("ERROR Node %s: Could not read float array, child %s.\n", mName->mString, node->mName->mString));
                        return FALSE;
                    }
                    for (U32 pos=0; pos<(U32)node->mLength; ++pos)
                    {
                        U32 float_bits = ((U32 *)float_array)[pos];
                        float_checksum ^= (float_bits & 0xfffff000);
                    }
                }
                else
                {
                    F64 float_array[30];
                    if (node->getDoubleValue(node->mLength, float_array, node->mEncoding) < node->mLength)
                    {
                        error_buffer.append(llformat("ERROR Node %s: Could not read float array, child %s.\n", mName->mString, node->mName->mString));
                        return FALSE;
                    }
                    for (U32 pos=0; pos<(U32)node->mLength; ++pos)
                    {
                        U64 float_bits = ((U64 *)float_array)[pos];
                        float_checksum ^= ((float_bits & 0xfffffff000000000ll) >> 32);
                    }
                }
            }
            break;
        case TYPE_STRING:
            break;
        case TYPE_UUID:
            {
                LLUUID uuid_array[30];
                if (node->getUUIDValue(node->mLength, uuid_array) < node->mLength)
                {
                    error_buffer.append(llformat("ERROR Node %s: Could not read uuid array, child %s.\n", mName->mString, node->mName->mString));
                    return FALSE;
                }
                for (U32 pos=0; pos<(U32)node->mLength; ++pos)
                {
                    for (S32 byte=0; byte<UUID_BYTES; ++byte)
                    {
                        uuid_checksum.mData[byte] ^= uuid_array[pos].mData[byte];
                    }
                }
            }
            break;
        case TYPE_NODEREF:
            {
                LLXMLNode *node_array[30];
                if (node->getNodeRefValue(node->mLength, node_array) < node->mLength)
                {
                    error_buffer.append(llformat("ERROR Node %s: Could not read node ref array, child %s.\n", mName->mString, node->mName->mString));
                    return FALSE;
                }
                for (U32 pos=0; pos<node->mLength; ++pos)
                {
                    const char *node_name = node_array[pos]->mName->mString;
                    for (U32 pos2=0; pos2<strlen(node_name); ++pos2)        /* Flawfinder: ignore */
                    {
                        U32 hash_contrib = U32(node_name[pos2]) << ((pos2 % 4) * 8);
                        noderef_checksum ^= hash_contrib;
                    }
                }
            }
            break;
        }
    }

    LLXMLNodePtr checksum_node;

    // Compare checksums
    {
        U32 node_integer_checksum = 0;
        if (!getAttribute("integer_checksum", checksum_node, FALSE) ||
            checksum_node->getUnsignedValue(1, &node_integer_checksum, ENCODING_HEX) != 1)
        {
            error_buffer.append(llformat("ERROR Node %s: Integer checksum missing.\n", mName->mString));
            return FALSE;
        }
        if (node_integer_checksum != integer_checksum)
        {
            error_buffer.append(llformat("ERROR Node %s: Integer checksum mismatch: read %X / calc %X.\n", mName->mString, node_integer_checksum, integer_checksum));
            return FALSE;
        }
    }

    {
        U64 node_long_checksum = 0;
        if (!getAttribute("long_checksum", checksum_node, FALSE) ||
            checksum_node->getLongValue(1, &node_long_checksum, ENCODING_HEX) != 1)
        {
            error_buffer.append(llformat("ERROR Node %s: Long Integer checksum missing.\n", mName->mString));
            return FALSE;
        }
        if (node_long_checksum != long_checksum)
        {
            U32 *pp1 = (U32 *)&node_long_checksum;
            U32 *pp2 = (U32 *)&long_checksum;
            error_buffer.append(llformat("ERROR Node %s: Long Integer checksum mismatch: read %08X%08X / calc %08X%08X.\n", mName->mString, pp1[1], pp1[0], pp2[1], pp2[0]));
            return FALSE;
        }
    }

    {
        U32 node_bool_true_count = 0;
        if (!getAttribute("bool_true_count", checksum_node, FALSE) ||
            checksum_node->getUnsignedValue(1, &node_bool_true_count, ENCODING_HEX) != 1)
        {
            error_buffer.append(llformat("ERROR Node %s: Boolean checksum missing.\n", mName->mString));
            return FALSE;
        }
        if (node_bool_true_count != bool_true_count)
        {
            error_buffer.append(llformat("ERROR Node %s: Boolean checksum mismatch: read %X / calc %X.\n", mName->mString, node_bool_true_count, bool_true_count));
            return FALSE;
        }
    }

    {
        LLUUID node_uuid_checksum;
        if (!getAttribute("uuid_checksum", checksum_node, FALSE) ||
            checksum_node->getUUIDValue(1, &node_uuid_checksum) != 1)
        {
            error_buffer.append(llformat("ERROR Node %s: UUID checksum missing.\n", mName->mString));
            return FALSE;
        }
        if (node_uuid_checksum != uuid_checksum)
        {
            error_buffer.append(llformat("ERROR Node %s: UUID checksum mismatch: read %s / calc %s.\n", mName->mString, node_uuid_checksum.asString().c_str(), uuid_checksum.asString().c_str()));
            return FALSE;
        }
    }

    {
        U32 node_noderef_checksum = 0;
        if (!getAttribute("noderef_checksum", checksum_node, FALSE) ||
            checksum_node->getUnsignedValue(1, &node_noderef_checksum, ENCODING_HEX) != 1)
        {
            error_buffer.append(llformat("ERROR Node %s: Node Ref checksum missing.\n", mName->mString));
            return FALSE;
        }
        if (node_noderef_checksum != noderef_checksum)
        {
            error_buffer.append(llformat("ERROR Node %s: Node Ref checksum mismatch: read %X / calc %X.\n", mName->mString, node_noderef_checksum, noderef_checksum));
            return FALSE;
        }
    }

    {
        U32 node_float_checksum = 0;
        if (!getAttribute("float_checksum", checksum_node, FALSE) ||
            checksum_node->getUnsignedValue(1, &node_float_checksum, ENCODING_HEX) != 1)
        {
            error_buffer.append(llformat("ERROR Node %s: Float checksum missing.\n", mName->mString));
            return FALSE;
        }
        if (node_float_checksum != float_checksum)
        {
            error_buffer.append(llformat("ERROR Node %s: Float checksum mismatch: read %X / calc %X.\n", mName->mString, node_float_checksum, float_checksum));
            return FALSE;
        }
    }

    return TRUE;
}

LLXMLNodePtr LLXMLNode::getFirstChild() const
{
    if (mChildren.isNull()) return NULL;
    LLXMLNodePtr ret = mChildren->head;
    return ret;
}

LLXMLNodePtr LLXMLNode::getNextSibling() const
{
    LLXMLNodePtr ret = mNext;
    return ret;
}

std::string LLXMLNode::getSanitizedValue() const
{
    if (mIsAttribute)
    {
        return getValue() ;
    }
    else
    {
        return getTextContents();
    }
}


std::string LLXMLNode::getTextContents() const
{
    std::string msg;
    std::string contents = mValue;
    std::string::size_type n = contents.find_first_not_of(" \t\n");
    if (n != std::string::npos && contents[n] == '\"')
    {
        // Case 1: node has quoted text
        S32 num_lines = 0;
        while(1)
        {
            // mContents[n] == '"'
            ++n;
            std::string::size_type t = n;
            std::string::size_type m = 0;
            // fix-up escaped characters
            while(1)
            {
                m = contents.find_first_of("\\\"", t); // find first \ or "
                if ((m == std::string::npos) || (contents[m] == '\"'))
                {
                    break;
                }
                contents.erase(m,1);
                t = m+1;
            }
            if (m == std::string::npos)
            {
                break;
            }
            // mContents[m] == '"'
            num_lines++;
            msg += contents.substr(n,m-n) + "\n";
            n = contents.find_first_of("\"", m+1);
            if (n == std::string::npos)
            {
                if (num_lines == 1)
                {
                    msg.erase(msg.size()-1); // remove "\n" if only one line
                }
                break;
            }
        }
    }
    else
    {
        // Case 2: node has embedded text (beginning and trailing whitespace trimmed)
        std::string::size_type start = mValue.find_first_not_of(" \t\n");
        if (start != mValue.npos)
        {
            std::string::size_type end = mValue.find_last_not_of(" \t\n");
            if (end != mValue.npos)
            {
                msg = mValue.substr(start, end+1-start);
            }
            else
            {
                msg = mValue.substr(start);
            }
        }
        // Convert any internal CR to LF
        msg = utf8str_removeCRLF(msg);
    }
    return msg;
}

void LLXMLNode::setLineNumber(S32 line_number)
{
    mLineNumber = line_number;
}

S32 LLXMLNode::getLineNumber()
{
    return mLineNumber;
}<|MERGE_RESOLUTION|>--- conflicted
+++ resolved
@@ -837,11 +837,7 @@
 
     if (!LLXMLNode::parseFile(filename, root, NULL))
     {
-<<<<<<< HEAD
-        LL_WARNS() << "Problem reading UI description file: " << filename << LL_ENDL;
-=======
         LL_WARNS() << "Problem reading UI description file: " << filename << " " << errno << LL_ENDL;
->>>>>>> 33ad8db7
         return false;
     }
 
