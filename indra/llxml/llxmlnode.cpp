--- conflicted
+++ resolved
@@ -827,25 +827,7 @@
 bool LLXMLNode::getLayeredXMLNode(LLXMLNodePtr& root,
                                   const std::vector<std::string>& paths)
 {
-<<<<<<< HEAD
-	if (paths.empty()) return false;
-
-	std::string filename = paths.front();
-	if (filename.empty())
-	{
-		return false;
-	}
-	
-	if (!LLXMLNode::parseFile(filename, root, NULL))
-	{
-		LL_WARNS() << "Problem reading UI description file: " << filename << " " << errno << LL_ENDL;
-		return false;
-	}
-
-	LLXMLNodePtr updateRoot;
-=======
     if (paths.empty()) return false;
->>>>>>> e7eced3c
 
     std::string filename = paths.front();
     if (filename.empty())
@@ -855,7 +837,7 @@
 
     if (!LLXMLNode::parseFile(filename, root, NULL))
     {
-        LL_WARNS() << "Problem reading UI description file: " << filename << LL_ENDL;
+        LL_WARNS() << "Problem reading UI description file: " << filename << " " << errno << LL_ENDL;
         return false;
     }
 
