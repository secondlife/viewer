--- conflicted
+++ resolved
@@ -1,785 +1,694 @@
-/**
- * @file llxmltree.cpp
- * @brief LLXmlTree implementation
- *
- * $LicenseInfo:firstyear=2002&license=viewerlgpl$
- * Second Life Viewer Source Code
- * Copyright (C) 2010, Linden Research, Inc.
- *
- * This library is free software; you can redistribute it and/or
- * modify it under the terms of the GNU Lesser General Public
- * License as published by the Free Software Foundation;
- * version 2.1 of the License only.
- *
- * This library is distributed in the hope that it will be useful,
- * but WITHOUT ANY WARRANTY; without even the implied warranty of
- * MERCHANTABILITY or FITNESS FOR A PARTICULAR PURPOSE.  See the GNU
- * Lesser General Public License for more details.
- *
- * You should have received a copy of the GNU Lesser General Public
- * License along with this library; if not, write to the Free Software
- * Foundation, Inc., 51 Franklin Street, Fifth Floor, Boston, MA  02110-1301  USA
- *
- * Linden Research, Inc., 945 Battery Street, San Francisco, CA  94111  USA
- * $/LicenseInfo$
- */
-
-#include "linden_common.h"
-
-#include "llxmltree.h"
-#include "v3color.h"
-#include "v4color.h"
-#include "v4coloru.h"
-#include "v3math.h"
-#include "v3dmath.h"
-#include "v4math.h"
-#include "llquaternion.h"
-#include "lluuid.h"
-
-//////////////////////////////////////////////////////////////
-// LLXmlTree
-
-// static
-LLStdStringTable LLXmlTree::sAttributeKeys(1024);
-
-LLXmlTree::LLXmlTree()
-    : mRoot( NULL ),
-      mNodeNames(512)
-{
-}
-
-LLXmlTree::~LLXmlTree()
-{
-    cleanup();
-}
-
-void LLXmlTree::cleanup()
-{
-    delete mRoot;
-    mRoot = NULL;
-    mNodeNames.cleanup();
-}
-
-
-bool LLXmlTree::parseFile(const std::string &path, bool keep_contents)
-{
-    delete mRoot;
-    mRoot = NULL;
-
-<<<<<<< HEAD
-	LLXmlTreeParser parser(this);
-	bool success = parser.parseFile( path, &mRoot, keep_contents );
-	if( !success )
-	{
-		S32 line_number = parser.getCurrentLineNumber();
-		const char* error =  parser.getErrorString();
-		LL_WARNS() << "LLXmlTree parse failed.  Line " << line_number << ": " << error << LL_ENDL;
-	}
-	return success;
-=======
-    LLXmlTreeParser parser(this);
-    BOOL success = parser.parseFile( path, &mRoot, keep_contents );
-    if( !success )
-    {
-        S32 line_number = parser.getCurrentLineNumber();
-        const char* error =  parser.getErrorString();
-        LL_WARNS() << "LLXmlTree parse failed.  Line " << line_number << ": " << error << LL_ENDL;
-    }
-    return success;
->>>>>>> e1623bb2
-}
-
-void LLXmlTree::dump()
-{
-    if( mRoot )
-    {
-        dumpNode( mRoot, "    " );
-    }
-}
-
-void LLXmlTree::dumpNode( LLXmlTreeNode* node, const std::string& prefix )
-{
-    node->dump( prefix );
-
-    std::string new_prefix = prefix + "    ";
-    for( LLXmlTreeNode* child = node->getFirstChild(); child; child = node->getNextChild() )
-    {
-        dumpNode( child, new_prefix );
-    }
-}
-
-//////////////////////////////////////////////////////////////
-// LLXmlTreeNode
-
-LLXmlTreeNode::LLXmlTreeNode( const std::string& name, LLXmlTreeNode* parent, LLXmlTree* tree )
-    : mName(name),
-      mParent(parent),
-      mTree(tree)
-{
-}
-
-LLXmlTreeNode::~LLXmlTreeNode()
-{
-    attribute_map_t::iterator iter;
-    for (iter=mAttributes.begin(); iter != mAttributes.end(); iter++)
-        delete iter->second;
-        for(LLXmlTreeNode* node : mChildren)
-        {
-            delete node;
-        }
-        mChildren.clear();
-}
-
-void LLXmlTreeNode::dump( const std::string& prefix )
-{
-    LL_INFOS() << prefix << mName ;
-    if( !mContents.empty() )
-    {
-        LL_CONT << " contents = \"" << mContents << "\"";
-    }
-    attribute_map_t::iterator iter;
-    for (iter=mAttributes.begin(); iter != mAttributes.end(); iter++)
-    {
-        LLStdStringHandle key = iter->first;
-        const std::string* value = iter->second;
-        LL_CONT << prefix << " " << key << "=" << (value->empty() ? "NULL" : *value);
-    }
-    LL_CONT << LL_ENDL;
-}
-
-bool LLXmlTreeNode::hasAttribute(const std::string& name)
-{
-<<<<<<< HEAD
-	LLStdStringHandle canonical_name = LLXmlTree::sAttributeKeys.addString(name);
-	attribute_map_t::iterator iter = mAttributes.find(canonical_name);
-	return iter != mAttributes.end();
-=======
-    LLStdStringHandle canonical_name = LLXmlTree::sAttributeKeys.addString( name );
-    attribute_map_t::iterator iter = mAttributes.find(canonical_name);
-    return (iter == mAttributes.end()) ? false : true;
->>>>>>> e1623bb2
-}
-
-void LLXmlTreeNode::addAttribute(const std::string& name, const std::string& value)
-{
-<<<<<<< HEAD
-	LLStdStringHandle canonical_name = LLXmlTree::sAttributeKeys.addString(name);
-	const std::string *newstr = new std::string(value);
-	mAttributes[canonical_name] = newstr; // insert + copy
-=======
-    LLStdStringHandle canonical_name = LLXmlTree::sAttributeKeys.addString( name );
-    const std::string *newstr = new std::string(value);
-    mAttributes[canonical_name] = newstr; // insert + copy
->>>>>>> e1623bb2
-}
-
-LLXmlTreeNode*  LLXmlTreeNode::getFirstChild()
-{
-    mChildrenIter = mChildren.begin();
-    return getNextChild();
-}
-LLXmlTreeNode*  LLXmlTreeNode::getNextChild()
-{
-    if (mChildrenIter == mChildren.end())
-        return 0;
-    else
-        return *mChildrenIter++;
-}
-
-LLXmlTreeNode* LLXmlTreeNode::getChildByName(const std::string& name)
-{
-    LLStdStringHandle tableptr = mTree->mNodeNames.checkString(name);
-    mChildMapIter = mChildMap.lower_bound(tableptr);
-    mChildMapEndIter = mChildMap.upper_bound(tableptr);
-    return getNextNamedChild();
-}
-
-LLXmlTreeNode* LLXmlTreeNode::getNextNamedChild()
-{
-    if (mChildMapIter == mChildMapEndIter)
-        return NULL;
-    else
-        return (mChildMapIter++)->second;
-}
-
-void LLXmlTreeNode::appendContents(const std::string& str)
-{
-    mContents.append( str );
-}
-
-void LLXmlTreeNode::addChild(LLXmlTreeNode* child)
-{
-    llassert( child );
-    mChildren.push_back( child );
-
-    // Add a name mapping to this node
-    LLStdStringHandle tableptr = mTree->mNodeNames.insert(child->mName);
-    mChildMap.insert( child_map_t::value_type(tableptr, child));
-
-    child->mParent = this;
-}
-
-//////////////////////////////////////////////////////////////
-
-// These functions assume that name is already in mAttritrubteKeys
-
-bool LLXmlTreeNode::getFastAttributeBOOL(LLStdStringHandle canonical_name, bool& value)
-{
-    const std::string *s = getAttribute( canonical_name );
-    return s && LLStringUtil::convertToBOOL( *s, value );
-}
-
-bool LLXmlTreeNode::getFastAttributeU8(LLStdStringHandle canonical_name, U8& value)
-{
-    const std::string *s = getAttribute( canonical_name );
-    return s && LLStringUtil::convertToU8( *s, value );
-}
-
-bool LLXmlTreeNode::getFastAttributeS8(LLStdStringHandle canonical_name, S8& value)
-{
-    const std::string *s = getAttribute( canonical_name );
-    return s && LLStringUtil::convertToS8( *s, value );
-}
-
-bool LLXmlTreeNode::getFastAttributeS16(LLStdStringHandle canonical_name, S16& value)
-{
-    const std::string *s = getAttribute( canonical_name );
-    return s && LLStringUtil::convertToS16( *s, value );
-}
-
-bool LLXmlTreeNode::getFastAttributeU16(LLStdStringHandle canonical_name, U16& value)
-{
-    const std::string *s = getAttribute( canonical_name );
-    return s && LLStringUtil::convertToU16( *s, value );
-}
-
-bool LLXmlTreeNode::getFastAttributeU32(LLStdStringHandle canonical_name, U32& value)
-{
-    const std::string *s = getAttribute( canonical_name );
-    return s && LLStringUtil::convertToU32( *s, value );
-}
-
-bool LLXmlTreeNode::getFastAttributeS32(LLStdStringHandle canonical_name, S32& value)
-{
-    const std::string *s = getAttribute( canonical_name );
-    return s && LLStringUtil::convertToS32( *s, value );
-}
-
-bool LLXmlTreeNode::getFastAttributeF32(LLStdStringHandle canonical_name, F32& value)
-{
-    const std::string *s = getAttribute( canonical_name );
-    return s && LLStringUtil::convertToF32( *s, value );
-}
-
-bool LLXmlTreeNode::getFastAttributeF64(LLStdStringHandle canonical_name, F64& value)
-{
-    const std::string *s = getAttribute( canonical_name );
-    return s && LLStringUtil::convertToF64( *s, value );
-}
-
-bool LLXmlTreeNode::getFastAttributeColor(LLStdStringHandle canonical_name, LLColor4& value)
-{
-<<<<<<< HEAD
-	const std::string *s = getAttribute( canonical_name );
-	return s ? LLColor4::parseColor(*s, &value) : false;
-=======
-    const std::string *s = getAttribute( canonical_name );
-    return s ? LLColor4::parseColor(*s, &value) : FALSE;
->>>>>>> e1623bb2
-}
-
-bool LLXmlTreeNode::getFastAttributeColor4(LLStdStringHandle canonical_name, LLColor4& value)
-{
-<<<<<<< HEAD
-	const std::string *s = getAttribute( canonical_name );
-	return s ? LLColor4::parseColor4(*s, &value) : false;
-=======
-    const std::string *s = getAttribute( canonical_name );
-    return s ? LLColor4::parseColor4(*s, &value) : FALSE;
->>>>>>> e1623bb2
-}
-
-bool LLXmlTreeNode::getFastAttributeColor4U(LLStdStringHandle canonical_name, LLColor4U& value)
-{
-<<<<<<< HEAD
-	const std::string *s = getAttribute( canonical_name );
-	return s ? LLColor4U::parseColor4U(*s, &value ) : false;
-=======
-    const std::string *s = getAttribute( canonical_name );
-    return s ? LLColor4U::parseColor4U(*s, &value ) : FALSE;
->>>>>>> e1623bb2
-}
-
-bool LLXmlTreeNode::getFastAttributeVector3(LLStdStringHandle canonical_name, LLVector3& value)
-{
-<<<<<<< HEAD
-	const std::string *s = getAttribute( canonical_name );
-	return s ? LLVector3::parseVector3(*s, &value ) : false;
-=======
-    const std::string *s = getAttribute( canonical_name );
-    return s ? LLVector3::parseVector3(*s, &value ) : FALSE;
->>>>>>> e1623bb2
-}
-
-bool LLXmlTreeNode::getFastAttributeVector3d(LLStdStringHandle canonical_name, LLVector3d& value)
-{
-<<<<<<< HEAD
-	const std::string *s = getAttribute( canonical_name );
-	return s ? LLVector3d::parseVector3d(*s,  &value ) : false;
-=======
-    const std::string *s = getAttribute( canonical_name );
-    return s ? LLVector3d::parseVector3d(*s,  &value ) : FALSE;
->>>>>>> e1623bb2
-}
-
-bool LLXmlTreeNode::getFastAttributeQuat(LLStdStringHandle canonical_name, LLQuaternion& value)
-{
-<<<<<<< HEAD
-	const std::string *s = getAttribute( canonical_name );
-	return s ? LLQuaternion::parseQuat(*s, &value ) : false;
-=======
-    const std::string *s = getAttribute( canonical_name );
-    return s ? LLQuaternion::parseQuat(*s, &value ) : FALSE;
->>>>>>> e1623bb2
-}
-
-bool LLXmlTreeNode::getFastAttributeUUID(LLStdStringHandle canonical_name, LLUUID& value)
-{
-<<<<<<< HEAD
-	const std::string *s = getAttribute( canonical_name );
-	return s ? LLUUID::parseUUID(*s, &value ) : false;
-=======
-    const std::string *s = getAttribute( canonical_name );
-    return s ? LLUUID::parseUUID(*s, &value ) : FALSE;
->>>>>>> e1623bb2
-}
-
-bool LLXmlTreeNode::getFastAttributeString(LLStdStringHandle canonical_name, std::string& value)
-{
-<<<<<<< HEAD
-	const std::string *s = getAttribute( canonical_name );
-	if( !s )
-	{
-		return false;
-	}
-
-	value = *s;
-	return true;
-=======
-    const std::string *s = getAttribute( canonical_name );
-    if( !s )
-    {
-        return FALSE;
-    }
-
-    value = *s;
-    return TRUE;
->>>>>>> e1623bb2
-}
-
-
-//////////////////////////////////////////////////////////////
-
-bool LLXmlTreeNode::getAttributeBOOL(const std::string& name, bool& value)
-{
-    LLStdStringHandle canonical_name = LLXmlTree::sAttributeKeys.addString( name );
-    return getFastAttributeBOOL(canonical_name, value);
-}
-
-bool LLXmlTreeNode::getAttributeU8(const std::string& name, U8& value)
-{
-    LLStdStringHandle canonical_name = LLXmlTree::sAttributeKeys.addString( name );
-    return getFastAttributeU8(canonical_name, value);
-}
-
-bool LLXmlTreeNode::getAttributeS8(const std::string& name, S8& value)
-{
-    LLStdStringHandle canonical_name = LLXmlTree::sAttributeKeys.addString( name );
-    return getFastAttributeS8(canonical_name, value);
-}
-
-bool LLXmlTreeNode::getAttributeS16(const std::string& name, S16& value)
-{
-    LLStdStringHandle canonical_name = LLXmlTree::sAttributeKeys.addString( name );
-    return getFastAttributeS16(canonical_name, value);
-}
-
-bool LLXmlTreeNode::getAttributeU16(const std::string& name, U16& value)
-{
-    LLStdStringHandle canonical_name = LLXmlTree::sAttributeKeys.addString( name );
-    return getFastAttributeU16(canonical_name, value);
-}
-
-bool LLXmlTreeNode::getAttributeU32(const std::string& name, U32& value)
-{
-    LLStdStringHandle canonical_name = LLXmlTree::sAttributeKeys.addString( name );
-    return getFastAttributeU32(canonical_name, value);
-}
-
-bool LLXmlTreeNode::getAttributeS32(const std::string& name, S32& value)
-{
-    LLStdStringHandle canonical_name = LLXmlTree::sAttributeKeys.addString( name );
-    return getFastAttributeS32(canonical_name, value);
-}
-
-bool LLXmlTreeNode::getAttributeF32(const std::string& name, F32& value)
-{
-    LLStdStringHandle canonical_name = LLXmlTree::sAttributeKeys.addString( name );
-    return getFastAttributeF32(canonical_name, value);
-}
-
-bool LLXmlTreeNode::getAttributeF64(const std::string& name, F64& value)
-{
-    LLStdStringHandle canonical_name = LLXmlTree::sAttributeKeys.addString( name );
-    return getFastAttributeF64(canonical_name, value);
-}
-
-bool LLXmlTreeNode::getAttributeColor(const std::string& name, LLColor4& value)
-{
-    LLStdStringHandle canonical_name = LLXmlTree::sAttributeKeys.addString( name );
-    return getFastAttributeColor(canonical_name, value);
-}
-
-bool LLXmlTreeNode::getAttributeColor4(const std::string& name, LLColor4& value)
-{
-    LLStdStringHandle canonical_name = LLXmlTree::sAttributeKeys.addString( name );
-    return getFastAttributeColor4(canonical_name, value);
-}
-
-bool LLXmlTreeNode::getAttributeColor4U(const std::string& name, LLColor4U& value)
-{
-    LLStdStringHandle canonical_name = LLXmlTree::sAttributeKeys.addString( name );
-    return getFastAttributeColor4U(canonical_name, value);
-}
-
-bool LLXmlTreeNode::getAttributeVector3(const std::string& name, LLVector3& value)
-{
-    LLStdStringHandle canonical_name = LLXmlTree::sAttributeKeys.addString( name );
-    return getFastAttributeVector3(canonical_name, value);
-}
-
-bool LLXmlTreeNode::getAttributeVector3d(const std::string& name, LLVector3d& value)
-{
-    LLStdStringHandle canonical_name = LLXmlTree::sAttributeKeys.addString( name );
-    return getFastAttributeVector3d(canonical_name, value);
-}
-
-bool LLXmlTreeNode::getAttributeQuat(const std::string& name, LLQuaternion& value)
-{
-    LLStdStringHandle canonical_name = LLXmlTree::sAttributeKeys.addString( name );
-    return getFastAttributeQuat(canonical_name, value);
-}
-
-bool LLXmlTreeNode::getAttributeUUID(const std::string& name, LLUUID& value)
-{
-    LLStdStringHandle canonical_name = LLXmlTree::sAttributeKeys.addString( name );
-    return getFastAttributeUUID(canonical_name, value);
-}
-
-bool LLXmlTreeNode::getAttributeString(const std::string& name, std::string& value)
-{
-    LLStdStringHandle canonical_name = LLXmlTree::sAttributeKeys.addString( name );
-    return getFastAttributeString(canonical_name, value);
-}
-
-/*
-  The following xml <message> nodes will all return the string from getTextContents():
-  "The quick brown fox\n  Jumps over the lazy dog"
-
-  1. HTML paragraph format:
-        <message>
-        <p>The quick brown fox</p>
-        <p>  Jumps over the lazy dog</p>
-        </message>
-  2. Each quoted section -> paragraph:
-        <message>
-        "The quick brown fox"
-        "  Jumps over the lazy dog"
-        </message>
-  3. Literal text with beginning and trailing whitespace removed:
-        <message>
-The quick brown fox
-  Jumps over the lazy dog
-        </message>
-
-*/
-
-std::string LLXmlTreeNode::getTextContents()
-{
-    std::string msg;
-    LLXmlTreeNode* p = getChildByName("p");
-    if (p)
-    {
-        // Case 1: node has <p>text</p> tags
-        while (p)
-        {
-            msg += p->getContents() + "\n";
-            p = getNextNamedChild();
-        }
-    }
-    else
-    {
-        std::string::size_type n = mContents.find_first_not_of(" \t\n");
-        if (n != std::string::npos && mContents[n] == '\"')
-        {
-            // Case 2: node has quoted text
-            S32 num_lines = 0;
-            while(1)
-            {
-                // mContents[n] == '"'
-                ++n;
-                std::string::size_type t = n;
-                std::string::size_type m = 0;
-                // fix-up escaped characters
-                while(1)
-                {
-                    m = mContents.find_first_of("\\\"", t); // find first \ or "
-                    if ((m == std::string::npos) || (mContents[m] == '\"'))
-                    {
-                        break;
-                    }
-                    mContents.erase(m,1);
-                    t = m+1;
-                }
-                if (m == std::string::npos)
-                {
-                    break;
-                }
-                // mContents[m] == '"'
-                num_lines++;
-                msg += mContents.substr(n,m-n) + "\n";
-                n = mContents.find_first_of("\"", m+1);
-                if (n == std::string::npos)
-                {
-                    if (num_lines == 1)
-                    {
-                        msg.erase(msg.size()-1); // remove "\n" if only one line
-                    }
-                    break;
-                }
-            }
-        }
-        else
-        {
-            // Case 3: node has embedded text (beginning and trailing whitespace trimmed)
-            msg = mContents;
-        }
-    }
-    return msg;
-}
-
-
-//////////////////////////////////////////////////////////////
-// LLXmlTreeParser
-
-<<<<<<< HEAD
-LLXmlTreeParser::LLXmlTreeParser(LLXmlTree* tree) 
-	: mTree(tree),
-	  mRoot( NULL ),
-	  mCurrent( NULL ),
-	  mDump( false ),
-	  mKeepContents(false)
-=======
-LLXmlTreeParser::LLXmlTreeParser(LLXmlTree* tree)
-    : mTree(tree),
-      mRoot( NULL ),
-      mCurrent( NULL ),
-      mDump( FALSE ),
-      mKeepContents(FALSE)
->>>>>>> e1623bb2
-{
-}
-
-LLXmlTreeParser::~LLXmlTreeParser()
-{
-}
-
-bool LLXmlTreeParser::parseFile(const std::string &path, LLXmlTreeNode** root, bool keep_contents)
-{
-    llassert( !mRoot );
-    llassert( !mCurrent );
-
-    mKeepContents = keep_contents;
-
-<<<<<<< HEAD
-	bool success = LLXmlParser::parseFile(path);
-=======
-    BOOL success = LLXmlParser::parseFile(path);
->>>>>>> e1623bb2
-
-    *root = mRoot;
-    mRoot = NULL;
-
-    if( success )
-    {
-        llassert( !mCurrent );
-    }
-    mCurrent = NULL;
-
-    return success;
-}
-
-
-const std::string& LLXmlTreeParser::tabs()
-{
-    static std::string s;
-    s = "";
-    S32 num_tabs = getDepth() - 1;
-    for( S32 i = 0; i < num_tabs; i++)
-    {
-        s += "    ";
-    }
-    return s;
-}
-
-void LLXmlTreeParser::startElement(const char* name, const char **atts)
-{
-    if( mDump )
-    {
-        LL_INFOS() << tabs() << "startElement " << name << LL_ENDL;
-
-        S32 i = 0;
-        while( atts[i] && atts[i+1] )
-        {
-            LL_INFOS() << tabs() << "attribute: " << atts[i] << "=" << atts[i+1] << LL_ENDL;
-            i += 2;
-        }
-    }
-
-    LLXmlTreeNode* child = CreateXmlTreeNode( std::string(name), mCurrent );
-
-    S32 i = 0;
-    while( atts[i] && atts[i+1] )
-    {
-        child->addAttribute( atts[i], atts[i+1] );
-        i += 2;
-    }
-
-    if( mCurrent )
-    {
-        mCurrent->addChild( child );
-
-    }
-    else
-    {
-        llassert( !mRoot );
-        mRoot = child;
-    }
-    mCurrent = child;
-}
-
-LLXmlTreeNode* LLXmlTreeParser::CreateXmlTreeNode(const std::string& name, LLXmlTreeNode* parent)
-{
-    return new LLXmlTreeNode(name, parent, mTree);
-}
-
-
-void LLXmlTreeParser::endElement(const char* name)
-{
-    if( mDump )
-    {
-        LL_INFOS() << tabs() << "endElement " << name << LL_ENDL;
-    }
-
-    if( !mCurrent->mContents.empty() )
-    {
-        LLStringUtil::trim(mCurrent->mContents);
-        LLStringUtil::removeCRLF(mCurrent->mContents);
-    }
-
-    mCurrent = mCurrent->getParent();
-}
-
-void LLXmlTreeParser::characterData(const char *s, int len)
-{
-    std::string str;
-    if (s) str = std::string(s, len);
-    if( mDump )
-    {
-        LL_INFOS() << tabs() << "CharacterData " << str << LL_ENDL;
-    }
-
-    if (mKeepContents)
-    {
-        mCurrent->appendContents( str );
-    }
-}
-
-void LLXmlTreeParser::processingInstruction(const char *target, const char *data)
-{
-    if( mDump )
-    {
-        LL_INFOS() << tabs() << "processingInstruction " << data << LL_ENDL;
-    }
-}
-
-void LLXmlTreeParser::comment(const char *data)
-{
-    if( mDump )
-    {
-        LL_INFOS() << tabs() << "comment " << data << LL_ENDL;
-    }
-}
-
-void LLXmlTreeParser::startCdataSection()
-{
-    if( mDump )
-    {
-        LL_INFOS() << tabs() << "startCdataSection" << LL_ENDL;
-    }
-}
-
-void LLXmlTreeParser::endCdataSection()
-{
-    if( mDump )
-    {
-        LL_INFOS() << tabs() << "endCdataSection" << LL_ENDL;
-    }
-}
-
-void LLXmlTreeParser::defaultData(const char *s, int len)
-{
-    if( mDump )
-    {
-        std::string str;
-        if (s) str = std::string(s, len);
-        LL_INFOS() << tabs() << "defaultData " << str << LL_ENDL;
-    }
-}
-
-void LLXmlTreeParser::unparsedEntityDecl(
-    const char* entity_name,
-    const char* base,
-    const char* system_id,
-    const char* public_id,
-    const char* notation_name)
-{
-    if( mDump )
-    {
-        LL_INFOS() << tabs() << "unparsed entity:"          << LL_ENDL;
-        LL_INFOS() << tabs() << "    entityName "           << entity_name  << LL_ENDL;
-        LL_INFOS() << tabs() << "    base "             << base         << LL_ENDL;
-        LL_INFOS() << tabs() << "    systemId "         << system_id    << LL_ENDL;
-        LL_INFOS() << tabs() << "    publicId "         << public_id    << LL_ENDL;
-        LL_INFOS() << tabs() << "    notationName "     << notation_name<< LL_ENDL;
-    }
-}
-
-void test_llxmltree()
-{
-<<<<<<< HEAD
-	LLXmlTree tree;
-	bool success = tree.parseFile( "test.xml" );
-	if( success )
-	{
-		tree.dump();
-	}
-=======
-    LLXmlTree tree;
-    BOOL success = tree.parseFile( "test.xml" );
-    if( success )
-    {
-        tree.dump();
-    }
->>>>>>> e1623bb2
-}
+/**
+ * @file llxmltree.cpp
+ * @brief LLXmlTree implementation
+ *
+ * $LicenseInfo:firstyear=2002&license=viewerlgpl$
+ * Second Life Viewer Source Code
+ * Copyright (C) 2010, Linden Research, Inc.
+ *
+ * This library is free software; you can redistribute it and/or
+ * modify it under the terms of the GNU Lesser General Public
+ * License as published by the Free Software Foundation;
+ * version 2.1 of the License only.
+ *
+ * This library is distributed in the hope that it will be useful,
+ * but WITHOUT ANY WARRANTY; without even the implied warranty of
+ * MERCHANTABILITY or FITNESS FOR A PARTICULAR PURPOSE.  See the GNU
+ * Lesser General Public License for more details.
+ *
+ * You should have received a copy of the GNU Lesser General Public
+ * License along with this library; if not, write to the Free Software
+ * Foundation, Inc., 51 Franklin Street, Fifth Floor, Boston, MA  02110-1301  USA
+ *
+ * Linden Research, Inc., 945 Battery Street, San Francisco, CA  94111  USA
+ * $/LicenseInfo$
+ */
+
+#include "linden_common.h"
+
+#include "llxmltree.h"
+#include "v3color.h"
+#include "v4color.h"
+#include "v4coloru.h"
+#include "v3math.h"
+#include "v3dmath.h"
+#include "v4math.h"
+#include "llquaternion.h"
+#include "lluuid.h"
+
+//////////////////////////////////////////////////////////////
+// LLXmlTree
+
+// static
+LLStdStringTable LLXmlTree::sAttributeKeys(1024);
+
+LLXmlTree::LLXmlTree()
+    : mRoot( NULL ),
+      mNodeNames(512)
+{
+}
+
+LLXmlTree::~LLXmlTree()
+{
+    cleanup();
+}
+
+void LLXmlTree::cleanup()
+{
+    delete mRoot;
+    mRoot = NULL;
+    mNodeNames.cleanup();
+}
+
+
+bool LLXmlTree::parseFile(const std::string &path, bool keep_contents)
+{
+    delete mRoot;
+    mRoot = NULL;
+
+    LLXmlTreeParser parser(this);
+    bool success = parser.parseFile( path, &mRoot, keep_contents );
+    if( !success )
+    {
+        S32 line_number = parser.getCurrentLineNumber();
+        const char* error =  parser.getErrorString();
+        LL_WARNS() << "LLXmlTree parse failed.  Line " << line_number << ": " << error << LL_ENDL;
+    }
+    return success;
+}
+
+void LLXmlTree::dump()
+{
+    if( mRoot )
+    {
+        dumpNode( mRoot, "    " );
+    }
+}
+
+void LLXmlTree::dumpNode( LLXmlTreeNode* node, const std::string& prefix )
+{
+    node->dump( prefix );
+
+    std::string new_prefix = prefix + "    ";
+    for( LLXmlTreeNode* child = node->getFirstChild(); child; child = node->getNextChild() )
+    {
+        dumpNode( child, new_prefix );
+    }
+}
+
+//////////////////////////////////////////////////////////////
+// LLXmlTreeNode
+
+LLXmlTreeNode::LLXmlTreeNode( const std::string& name, LLXmlTreeNode* parent, LLXmlTree* tree )
+    : mName(name),
+      mParent(parent),
+      mTree(tree)
+{
+}
+
+LLXmlTreeNode::~LLXmlTreeNode()
+{
+    attribute_map_t::iterator iter;
+    for (iter=mAttributes.begin(); iter != mAttributes.end(); iter++)
+        delete iter->second;
+        for(LLXmlTreeNode* node : mChildren)
+        {
+            delete node;
+        }
+        mChildren.clear();
+}
+
+void LLXmlTreeNode::dump( const std::string& prefix )
+{
+    LL_INFOS() << prefix << mName ;
+    if( !mContents.empty() )
+    {
+        LL_CONT << " contents = \"" << mContents << "\"";
+    }
+    attribute_map_t::iterator iter;
+    for (iter=mAttributes.begin(); iter != mAttributes.end(); iter++)
+    {
+        LLStdStringHandle key = iter->first;
+        const std::string* value = iter->second;
+        LL_CONT << prefix << " " << key << "=" << (value->empty() ? "NULL" : *value);
+    }
+    LL_CONT << LL_ENDL;
+}
+
+bool LLXmlTreeNode::hasAttribute(const std::string& name)
+{
+    LLStdStringHandle canonical_name = LLXmlTree::sAttributeKeys.addString(name);
+    attribute_map_t::iterator iter = mAttributes.find(canonical_name);
+    return iter != mAttributes.end();
+}
+
+void LLXmlTreeNode::addAttribute(const std::string& name, const std::string& value)
+{
+    LLStdStringHandle canonical_name = LLXmlTree::sAttributeKeys.addString(name);
+    const std::string *newstr = new std::string(value);
+    mAttributes[canonical_name] = newstr; // insert + copy
+}
+
+LLXmlTreeNode*  LLXmlTreeNode::getFirstChild()
+{
+    mChildrenIter = mChildren.begin();
+    return getNextChild();
+}
+LLXmlTreeNode*  LLXmlTreeNode::getNextChild()
+{
+    if (mChildrenIter == mChildren.end())
+        return 0;
+    else
+        return *mChildrenIter++;
+}
+
+LLXmlTreeNode* LLXmlTreeNode::getChildByName(const std::string& name)
+{
+    LLStdStringHandle tableptr = mTree->mNodeNames.checkString(name);
+    mChildMapIter = mChildMap.lower_bound(tableptr);
+    mChildMapEndIter = mChildMap.upper_bound(tableptr);
+    return getNextNamedChild();
+}
+
+LLXmlTreeNode* LLXmlTreeNode::getNextNamedChild()
+{
+    if (mChildMapIter == mChildMapEndIter)
+        return NULL;
+    else
+        return (mChildMapIter++)->second;
+}
+
+void LLXmlTreeNode::appendContents(const std::string& str)
+{
+    mContents.append( str );
+}
+
+void LLXmlTreeNode::addChild(LLXmlTreeNode* child)
+{
+    llassert( child );
+    mChildren.push_back( child );
+
+    // Add a name mapping to this node
+    LLStdStringHandle tableptr = mTree->mNodeNames.insert(child->mName);
+    mChildMap.insert( child_map_t::value_type(tableptr, child));
+
+    child->mParent = this;
+}
+
+//////////////////////////////////////////////////////////////
+
+// These functions assume that name is already in mAttritrubteKeys
+
+bool LLXmlTreeNode::getFastAttributeBOOL(LLStdStringHandle canonical_name, bool& value)
+{
+    const std::string *s = getAttribute( canonical_name );
+    return s && LLStringUtil::convertToBOOL( *s, value );
+}
+
+bool LLXmlTreeNode::getFastAttributeU8(LLStdStringHandle canonical_name, U8& value)
+{
+    const std::string *s = getAttribute( canonical_name );
+    return s && LLStringUtil::convertToU8( *s, value );
+}
+
+bool LLXmlTreeNode::getFastAttributeS8(LLStdStringHandle canonical_name, S8& value)
+{
+    const std::string *s = getAttribute( canonical_name );
+    return s && LLStringUtil::convertToS8( *s, value );
+}
+
+bool LLXmlTreeNode::getFastAttributeS16(LLStdStringHandle canonical_name, S16& value)
+{
+    const std::string *s = getAttribute( canonical_name );
+    return s && LLStringUtil::convertToS16( *s, value );
+}
+
+bool LLXmlTreeNode::getFastAttributeU16(LLStdStringHandle canonical_name, U16& value)
+{
+    const std::string *s = getAttribute( canonical_name );
+    return s && LLStringUtil::convertToU16( *s, value );
+}
+
+bool LLXmlTreeNode::getFastAttributeU32(LLStdStringHandle canonical_name, U32& value)
+{
+    const std::string *s = getAttribute( canonical_name );
+    return s && LLStringUtil::convertToU32( *s, value );
+}
+
+bool LLXmlTreeNode::getFastAttributeS32(LLStdStringHandle canonical_name, S32& value)
+{
+    const std::string *s = getAttribute( canonical_name );
+    return s && LLStringUtil::convertToS32( *s, value );
+}
+
+bool LLXmlTreeNode::getFastAttributeF32(LLStdStringHandle canonical_name, F32& value)
+{
+    const std::string *s = getAttribute( canonical_name );
+    return s && LLStringUtil::convertToF32( *s, value );
+}
+
+bool LLXmlTreeNode::getFastAttributeF64(LLStdStringHandle canonical_name, F64& value)
+{
+    const std::string *s = getAttribute( canonical_name );
+    return s && LLStringUtil::convertToF64( *s, value );
+}
+
+bool LLXmlTreeNode::getFastAttributeColor(LLStdStringHandle canonical_name, LLColor4& value)
+{
+    const std::string *s = getAttribute( canonical_name );
+    return s ? LLColor4::parseColor(*s, &value) : false;
+}
+
+bool LLXmlTreeNode::getFastAttributeColor4(LLStdStringHandle canonical_name, LLColor4& value)
+{
+    const std::string *s = getAttribute( canonical_name );
+    return s ? LLColor4::parseColor4(*s, &value) : false;
+}
+
+bool LLXmlTreeNode::getFastAttributeColor4U(LLStdStringHandle canonical_name, LLColor4U& value)
+{
+    const std::string *s = getAttribute( canonical_name );
+    return s ? LLColor4U::parseColor4U(*s, &value ) : false;
+}
+
+bool LLXmlTreeNode::getFastAttributeVector3(LLStdStringHandle canonical_name, LLVector3& value)
+{
+    const std::string *s = getAttribute( canonical_name );
+    return s ? LLVector3::parseVector3(*s, &value ) : false;
+}
+
+bool LLXmlTreeNode::getFastAttributeVector3d(LLStdStringHandle canonical_name, LLVector3d& value)
+{
+    const std::string *s = getAttribute( canonical_name );
+    return s ? LLVector3d::parseVector3d(*s,  &value ) : false;
+}
+
+bool LLXmlTreeNode::getFastAttributeQuat(LLStdStringHandle canonical_name, LLQuaternion& value)
+{
+    const std::string *s = getAttribute( canonical_name );
+    return s ? LLQuaternion::parseQuat(*s, &value ) : false;
+}
+
+bool LLXmlTreeNode::getFastAttributeUUID(LLStdStringHandle canonical_name, LLUUID& value)
+{
+    const std::string *s = getAttribute( canonical_name );
+    return s ? LLUUID::parseUUID(*s, &value ) : false;
+}
+
+bool LLXmlTreeNode::getFastAttributeString(LLStdStringHandle canonical_name, std::string& value)
+{
+    const std::string *s = getAttribute( canonical_name );
+    if( !s )
+    {
+        return false;
+    }
+
+    value = *s;
+    return true;
+}
+
+
+//////////////////////////////////////////////////////////////
+
+bool LLXmlTreeNode::getAttributeBOOL(const std::string& name, bool& value)
+{
+    LLStdStringHandle canonical_name = LLXmlTree::sAttributeKeys.addString( name );
+    return getFastAttributeBOOL(canonical_name, value);
+}
+
+bool LLXmlTreeNode::getAttributeU8(const std::string& name, U8& value)
+{
+    LLStdStringHandle canonical_name = LLXmlTree::sAttributeKeys.addString( name );
+    return getFastAttributeU8(canonical_name, value);
+}
+
+bool LLXmlTreeNode::getAttributeS8(const std::string& name, S8& value)
+{
+    LLStdStringHandle canonical_name = LLXmlTree::sAttributeKeys.addString( name );
+    return getFastAttributeS8(canonical_name, value);
+}
+
+bool LLXmlTreeNode::getAttributeS16(const std::string& name, S16& value)
+{
+    LLStdStringHandle canonical_name = LLXmlTree::sAttributeKeys.addString( name );
+    return getFastAttributeS16(canonical_name, value);
+}
+
+bool LLXmlTreeNode::getAttributeU16(const std::string& name, U16& value)
+{
+    LLStdStringHandle canonical_name = LLXmlTree::sAttributeKeys.addString( name );
+    return getFastAttributeU16(canonical_name, value);
+}
+
+bool LLXmlTreeNode::getAttributeU32(const std::string& name, U32& value)
+{
+    LLStdStringHandle canonical_name = LLXmlTree::sAttributeKeys.addString( name );
+    return getFastAttributeU32(canonical_name, value);
+}
+
+bool LLXmlTreeNode::getAttributeS32(const std::string& name, S32& value)
+{
+    LLStdStringHandle canonical_name = LLXmlTree::sAttributeKeys.addString( name );
+    return getFastAttributeS32(canonical_name, value);
+}
+
+bool LLXmlTreeNode::getAttributeF32(const std::string& name, F32& value)
+{
+    LLStdStringHandle canonical_name = LLXmlTree::sAttributeKeys.addString( name );
+    return getFastAttributeF32(canonical_name, value);
+}
+
+bool LLXmlTreeNode::getAttributeF64(const std::string& name, F64& value)
+{
+    LLStdStringHandle canonical_name = LLXmlTree::sAttributeKeys.addString( name );
+    return getFastAttributeF64(canonical_name, value);
+}
+
+bool LLXmlTreeNode::getAttributeColor(const std::string& name, LLColor4& value)
+{
+    LLStdStringHandle canonical_name = LLXmlTree::sAttributeKeys.addString( name );
+    return getFastAttributeColor(canonical_name, value);
+}
+
+bool LLXmlTreeNode::getAttributeColor4(const std::string& name, LLColor4& value)
+{
+    LLStdStringHandle canonical_name = LLXmlTree::sAttributeKeys.addString( name );
+    return getFastAttributeColor4(canonical_name, value);
+}
+
+bool LLXmlTreeNode::getAttributeColor4U(const std::string& name, LLColor4U& value)
+{
+    LLStdStringHandle canonical_name = LLXmlTree::sAttributeKeys.addString( name );
+    return getFastAttributeColor4U(canonical_name, value);
+}
+
+bool LLXmlTreeNode::getAttributeVector3(const std::string& name, LLVector3& value)
+{
+    LLStdStringHandle canonical_name = LLXmlTree::sAttributeKeys.addString( name );
+    return getFastAttributeVector3(canonical_name, value);
+}
+
+bool LLXmlTreeNode::getAttributeVector3d(const std::string& name, LLVector3d& value)
+{
+    LLStdStringHandle canonical_name = LLXmlTree::sAttributeKeys.addString( name );
+    return getFastAttributeVector3d(canonical_name, value);
+}
+
+bool LLXmlTreeNode::getAttributeQuat(const std::string& name, LLQuaternion& value)
+{
+    LLStdStringHandle canonical_name = LLXmlTree::sAttributeKeys.addString( name );
+    return getFastAttributeQuat(canonical_name, value);
+}
+
+bool LLXmlTreeNode::getAttributeUUID(const std::string& name, LLUUID& value)
+{
+    LLStdStringHandle canonical_name = LLXmlTree::sAttributeKeys.addString( name );
+    return getFastAttributeUUID(canonical_name, value);
+}
+
+bool LLXmlTreeNode::getAttributeString(const std::string& name, std::string& value)
+{
+    LLStdStringHandle canonical_name = LLXmlTree::sAttributeKeys.addString( name );
+    return getFastAttributeString(canonical_name, value);
+}
+
+/*
+  The following xml <message> nodes will all return the string from getTextContents():
+  "The quick brown fox\n  Jumps over the lazy dog"
+
+  1. HTML paragraph format:
+        <message>
+        <p>The quick brown fox</p>
+        <p>  Jumps over the lazy dog</p>
+        </message>
+  2. Each quoted section -> paragraph:
+        <message>
+        "The quick brown fox"
+        "  Jumps over the lazy dog"
+        </message>
+  3. Literal text with beginning and trailing whitespace removed:
+        <message>
+The quick brown fox
+  Jumps over the lazy dog
+        </message>
+
+*/
+
+std::string LLXmlTreeNode::getTextContents()
+{
+    std::string msg;
+    LLXmlTreeNode* p = getChildByName("p");
+    if (p)
+    {
+        // Case 1: node has <p>text</p> tags
+        while (p)
+        {
+            msg += p->getContents() + "\n";
+            p = getNextNamedChild();
+        }
+    }
+    else
+    {
+        std::string::size_type n = mContents.find_first_not_of(" \t\n");
+        if (n != std::string::npos && mContents[n] == '\"')
+        {
+            // Case 2: node has quoted text
+            S32 num_lines = 0;
+            while(1)
+            {
+                // mContents[n] == '"'
+                ++n;
+                std::string::size_type t = n;
+                std::string::size_type m = 0;
+                // fix-up escaped characters
+                while(1)
+                {
+                    m = mContents.find_first_of("\\\"", t); // find first \ or "
+                    if ((m == std::string::npos) || (mContents[m] == '\"'))
+                    {
+                        break;
+                    }
+                    mContents.erase(m,1);
+                    t = m+1;
+                }
+                if (m == std::string::npos)
+                {
+                    break;
+                }
+                // mContents[m] == '"'
+                num_lines++;
+                msg += mContents.substr(n,m-n) + "\n";
+                n = mContents.find_first_of("\"", m+1);
+                if (n == std::string::npos)
+                {
+                    if (num_lines == 1)
+                    {
+                        msg.erase(msg.size()-1); // remove "\n" if only one line
+                    }
+                    break;
+                }
+            }
+        }
+        else
+        {
+            // Case 3: node has embedded text (beginning and trailing whitespace trimmed)
+            msg = mContents;
+        }
+    }
+    return msg;
+}
+
+
+//////////////////////////////////////////////////////////////
+// LLXmlTreeParser
+
+LLXmlTreeParser::LLXmlTreeParser(LLXmlTree* tree)
+    : mTree(tree),
+      mRoot( NULL ),
+      mCurrent( NULL ),
+      mDump( false ),
+      mKeepContents(false)
+{
+}
+
+LLXmlTreeParser::~LLXmlTreeParser()
+{
+}
+
+bool LLXmlTreeParser::parseFile(const std::string &path, LLXmlTreeNode** root, bool keep_contents)
+{
+    llassert( !mRoot );
+    llassert( !mCurrent );
+
+    mKeepContents = keep_contents;
+
+    bool success = LLXmlParser::parseFile(path);
+
+    *root = mRoot;
+    mRoot = NULL;
+
+    if( success )
+    {
+        llassert( !mCurrent );
+    }
+    mCurrent = NULL;
+
+    return success;
+}
+
+
+const std::string& LLXmlTreeParser::tabs()
+{
+    static std::string s;
+    s = "";
+    S32 num_tabs = getDepth() - 1;
+    for( S32 i = 0; i < num_tabs; i++)
+    {
+        s += "    ";
+    }
+    return s;
+}
+
+void LLXmlTreeParser::startElement(const char* name, const char **atts)
+{
+    if( mDump )
+    {
+        LL_INFOS() << tabs() << "startElement " << name << LL_ENDL;
+
+        S32 i = 0;
+        while( atts[i] && atts[i+1] )
+        {
+            LL_INFOS() << tabs() << "attribute: " << atts[i] << "=" << atts[i+1] << LL_ENDL;
+            i += 2;
+        }
+    }
+
+    LLXmlTreeNode* child = CreateXmlTreeNode( std::string(name), mCurrent );
+
+    S32 i = 0;
+    while( atts[i] && atts[i+1] )
+    {
+        child->addAttribute( atts[i], atts[i+1] );
+        i += 2;
+    }
+
+    if( mCurrent )
+    {
+        mCurrent->addChild( child );
+
+    }
+    else
+    {
+        llassert( !mRoot );
+        mRoot = child;
+    }
+    mCurrent = child;
+}
+
+LLXmlTreeNode* LLXmlTreeParser::CreateXmlTreeNode(const std::string& name, LLXmlTreeNode* parent)
+{
+    return new LLXmlTreeNode(name, parent, mTree);
+}
+
+
+void LLXmlTreeParser::endElement(const char* name)
+{
+    if( mDump )
+    {
+        LL_INFOS() << tabs() << "endElement " << name << LL_ENDL;
+    }
+
+    if( !mCurrent->mContents.empty() )
+    {
+        LLStringUtil::trim(mCurrent->mContents);
+        LLStringUtil::removeCRLF(mCurrent->mContents);
+    }
+
+    mCurrent = mCurrent->getParent();
+}
+
+void LLXmlTreeParser::characterData(const char *s, int len)
+{
+    std::string str;
+    if (s) str = std::string(s, len);
+    if( mDump )
+    {
+        LL_INFOS() << tabs() << "CharacterData " << str << LL_ENDL;
+    }
+
+    if (mKeepContents)
+    {
+        mCurrent->appendContents( str );
+    }
+}
+
+void LLXmlTreeParser::processingInstruction(const char *target, const char *data)
+{
+    if( mDump )
+    {
+        LL_INFOS() << tabs() << "processingInstruction " << data << LL_ENDL;
+    }
+}
+
+void LLXmlTreeParser::comment(const char *data)
+{
+    if( mDump )
+    {
+        LL_INFOS() << tabs() << "comment " << data << LL_ENDL;
+    }
+}
+
+void LLXmlTreeParser::startCdataSection()
+{
+    if( mDump )
+    {
+        LL_INFOS() << tabs() << "startCdataSection" << LL_ENDL;
+    }
+}
+
+void LLXmlTreeParser::endCdataSection()
+{
+    if( mDump )
+    {
+        LL_INFOS() << tabs() << "endCdataSection" << LL_ENDL;
+    }
+}
+
+void LLXmlTreeParser::defaultData(const char *s, int len)
+{
+    if( mDump )
+    {
+        std::string str;
+        if (s) str = std::string(s, len);
+        LL_INFOS() << tabs() << "defaultData " << str << LL_ENDL;
+    }
+}
+
+void LLXmlTreeParser::unparsedEntityDecl(
+    const char* entity_name,
+    const char* base,
+    const char* system_id,
+    const char* public_id,
+    const char* notation_name)
+{
+    if( mDump )
+    {
+        LL_INFOS() << tabs() << "unparsed entity:"          << LL_ENDL;
+        LL_INFOS() << tabs() << "    entityName "           << entity_name  << LL_ENDL;
+        LL_INFOS() << tabs() << "    base "             << base         << LL_ENDL;
+        LL_INFOS() << tabs() << "    systemId "         << system_id    << LL_ENDL;
+        LL_INFOS() << tabs() << "    publicId "         << public_id    << LL_ENDL;
+        LL_INFOS() << tabs() << "    notationName "     << notation_name<< LL_ENDL;
+    }
+}
+
+void test_llxmltree()
+{
+    LLXmlTree tree;
+    bool success = tree.parseFile( "test.xml" );
+    if( success )
+    {
+        tree.dump();
+    }
+}
+