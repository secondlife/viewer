/**
 * @file llmaterial.h
 * @brief Material definition
 *
 * $LicenseInfo:firstyear=2006&license=viewerlgpl$
 * Second Life Viewer Source Code
 * Copyright (C) 2010, Linden Research, Inc.
 * 
 * This library is free software; you can redistribute it and/or
 * modify it under the terms of the GNU Lesser General Public
 * License as published by the Free Software Foundation;
 * version 2.1 of the License only.
 * 
 * This library is distributed in the hope that it will be useful,
 * but WITHOUT ANY WARRANTY; without even the implied warranty of
 * MERCHANTABILITY or FITNESS FOR A PARTICULAR PURPOSE.  See the GNU
 * Lesser General Public License for more details.
 * 
 * You should have received a copy of the GNU Lesser General Public
 * License along with this library; if not, write to the Free Software
 * Foundation, Inc., 51 Franklin Street, Fifth Floor, Boston, MA  02110-1301  USA
 * 
 * Linden Research, Inc., 945 Battery Street, San Francisco, CA  94111  USA
 * $/LicenseInfo$
 */

#ifndef LL_LLMATERIAL_H
#define LL_LLMATERIAL_H

#include "llmaterialid.h"
#include "llsd.h"
#include "v4coloru.h"
#include "llpointer.h"
#include "llrefcount.h"

class LLMaterial : public LLRefCount
{
public:

    typedef enum
    {
        DIFFUSE_ALPHA_MODE_NONE = 0,
        DIFFUSE_ALPHA_MODE_BLEND = 1,
        DIFFUSE_ALPHA_MODE_MASK = 2,
        DIFFUSE_ALPHA_MODE_EMISSIVE = 3,
        DIFFUSE_ALPHA_MODE_DEFAULT = 4,
    } eDiffuseAlphaMode;

    typedef enum
    {
        SHADER_COUNT = 16,
        ALPHA_SHADER_COUNT = 4
    } eShaderCount;

    static const U8         DEFAULT_SPECULAR_LIGHT_EXPONENT = ((U8)(0.2f * 255));
    static const LLColor4U  DEFAULT_SPECULAR_LIGHT_COLOR;
    static const U8         DEFAULT_ENV_INTENSITY = 0;

    LLMaterial();
    LLMaterial(const LLSD& material_data);

    LLSD asLLSD() const;
    void fromLLSD(const LLSD& material_data);

    const LLUUID&   getNormalID() const;
    void            setNormalID(const LLUUID& normal_id);

    void        getNormalOffset(F32& offset_x, F32& offset_y) const;
    F32         getNormalOffsetX() const;
    F32         getNormalOffsetY() const;

    void        setNormalOffset(F32 offset_x, F32 offset_y);
    void        setNormalOffsetX(F32 offset_x);
    void        setNormalOffsetY(F32 offset_y);

    void        getNormalRepeat(F32& repeat_x, F32& repeat_y) const;
    F32         getNormalRepeatX() const;
    F32         getNormalRepeatY() const;

    void        setNormalRepeat(F32 repeat_x, F32 repeat_y);
    void        setNormalRepeatX(F32 repeat_x);
    void        setNormalRepeatY(F32 repeat_y);

    F32         getNormalRotation() const;
    void        setNormalRotation(F32 rot);

    const LLUUID& getSpecularID() const;
    void        setSpecularID(const LLUUID& specular_id);
    void        getSpecularOffset(F32& offset_x, F32& offset_y) const;
    F32         getSpecularOffsetX() const;
    F32         getSpecularOffsetY() const;

    void        setSpecularOffset(F32 offset_x, F32 offset_y);
    void        setSpecularOffsetX(F32 offset_x);
    void        setSpecularOffsetY(F32 offset_y);

    void        getSpecularRepeat(F32& repeat_x, F32& repeat_y) const;
    F32         getSpecularRepeatX() const;
    F32         getSpecularRepeatY() const;

    void        setSpecularRepeat(F32 repeat_x, F32 repeat_y);
    void        setSpecularRepeatX(F32 repeat_x);
    void        setSpecularRepeatY(F32 repeat_y);

    F32         getSpecularRotation() const;
    void        setSpecularRotation(F32 rot);

    const LLColor4U getSpecularLightColor() const;
    void        setSpecularLightColor(const LLColor4U& color);
    U8          getSpecularLightExponent() const;
    void        setSpecularLightExponent(U8 exponent);
    U8          getEnvironmentIntensity() const;
    void        setEnvironmentIntensity(U8 intensity);
    U8          getDiffuseAlphaMode() const;
    void        setDiffuseAlphaMode(U8 alpha_mode);
    U8          getAlphaMaskCutoff() const;
    void        setAlphaMaskCutoff(U8 cutoff);
    LLUUID      getMaterialID() const;
    void        setMaterialID(LLUUID const & material_id);

    bool        isNull() const;
    static const LLMaterial null;

    bool        operator == (const LLMaterial& rhs) const;
    bool        operator != (const LLMaterial& rhs) const;

<<<<<<< HEAD
    U32         getShaderMask(U32 alpha_mode = DIFFUSE_ALPHA_MODE_DEFAULT);
    LLUUID      getHash() const;
=======
    U32         getShaderMask(U32 alpha_mode, BOOL is_alpha);
>>>>>>> ec4135da

protected:
    LLUUID      mNormalID;
    F32         mNormalOffsetX;
    F32         mNormalOffsetY;
    F32         mNormalRepeatX;
    F32         mNormalRepeatY;
    F32         mNormalRotation;

    LLUUID      mSpecularID;
    F32         mSpecularOffsetX;
    F32         mSpecularOffsetY;
    F32         mSpecularRepeatX;
    F32         mSpecularRepeatY;
    F32         mSpecularRotation;

    LLColor4U   mSpecularLightColor;
    U8          mSpecularLightExponent;
    U8          mEnvironmentIntensity;
    U8          mDiffuseAlphaMode;
    U8          mAlphaMaskCutoff;
};

typedef LLPointer<LLMaterial> LLMaterialPtr;

#endif // LL_LLMATERIAL_H
<|MERGE_RESOLUTION|>--- conflicted
+++ resolved
@@ -124,12 +124,8 @@
     bool        operator == (const LLMaterial& rhs) const;
     bool        operator != (const LLMaterial& rhs) const;
 
-<<<<<<< HEAD
-    U32         getShaderMask(U32 alpha_mode = DIFFUSE_ALPHA_MODE_DEFAULT);
+    U32         getShaderMask(U32 alpha_mode, BOOL is_alpha);
     LLUUID      getHash() const;
-=======
-    U32         getShaderMask(U32 alpha_mode, BOOL is_alpha);
->>>>>>> ec4135da
 
 protected:
     LLUUID      mNormalID;
