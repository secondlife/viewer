/** 
 * @file llmodel.h
 * @brief Model handling class definitions
 *
 * $LicenseInfo:firstyear=2001&license=viewerlgpl$
 * Second Life Viewer Source Code
 * Copyright (C) 2010, Linden Research, Inc.
 * 
 * This library is free software; you can redistribute it and/or
 * modify it under the terms of the GNU Lesser General Public
 * License as published by the Free Software Foundation;
 * version 2.1 of the License only.
 * 
 * This library is distributed in the hope that it will be useful,
 * but WITHOUT ANY WARRANTY; without even the implied warranty of
 * MERCHANTABILITY or FITNESS FOR A PARTICULAR PURPOSE.  See the GNU
 * Lesser General Public License for more details.
 * 
 * You should have received a copy of the GNU Lesser General Public
 * License along with this library; if not, write to the Free Software
 * Foundation, Inc., 51 Franklin Street, Fifth Floor, Boston, MA  02110-1301  USA
 * 
 * Linden Research, Inc., 945 Battery Street, San Francisco, CA  94111  USA
 * $/LicenseInfo$
 */

#ifndef LL_LLMODEL_H
#define LL_LLMODEL_H

#include "llpointer.h"
#include "llvolume.h"
#include "v4math.h"
#include "m4math.h"
#include <queue>

#include <boost/align/aligned_allocator.hpp>

class daeElement;
class domMesh;

#define MAX_MODEL_FACES 8

LL_ALIGN_PREFIX(16)
class LLMeshSkinInfo 
{
    LL_ALIGN_NEW
public:
    LLMeshSkinInfo();
    LLMeshSkinInfo(LLSD& data);
    void fromLLSD(LLSD& data);
    LLSD asLLSD(bool include_joints, bool lock_scale_if_joint_position) const;
    void updateHash();
    U32 sizeBytes() const;

    LLUUID mMeshID;
    std::vector<std::string> mJointNames;
    mutable std::vector<S32> mJointNums;
    typedef std::vector<LLMatrix4a, boost::alignment::aligned_allocator<LLMatrix4a, 16>> matrix_list_t;
<<<<<<< HEAD
    matrix_list_t mInvBindMatrix;
    matrix_list_t mAlternateBindMatrix;
=======
	matrix_list_t mInvBindMatrix;

    // bones/joints position overrides
	matrix_list_t mAlternateBindMatrix;
>>>>>>> a0c3d69c

    LL_ALIGN_16(LLMatrix4a mBindShapeMatrix);

    float mPelvisOffset;
    bool mLockScaleIfJointPosition;
    bool mInvalidJointsScrubbed;
    bool mJointNumsInitialized;
    U64 mHash = 0;
} LL_ALIGN_POSTFIX(16);

LL_ALIGN_PREFIX(16)
class LLModel : public LLVolume
{
    LL_ALIGN_NEW
public:

    enum
    {
        LOD_IMPOSTOR = 0,
        LOD_LOW,
        LOD_MEDIUM,
        LOD_HIGH,
        LOD_PHYSICS,
        NUM_LODS
    };
    
    enum EModelStatus
    {
        NO_ERRORS = 0,
        VERTEX_NUMBER_OVERFLOW, //vertex number is >= 65535.
        BAD_ELEMENT,
        INVALID_STATUS
    } ;

    //convex_hull_decomposition is a vector of convex hulls
    //each convex hull is a set of points
    typedef std::vector<std::vector<LLVector3> > convex_hull_decomposition;
    typedef std::vector<LLVector3> hull;
    
    class PhysicsMesh
    {
    public:
        std::vector<LLVector3> mPositions;
        std::vector<LLVector3> mNormals;

        void clear()
        {
            mPositions.clear();
            mNormals.clear();
        }

        bool empty() const
        {
            return mPositions.empty();
        }

        U32 sizeBytes() const
        {
            U32 res = sizeof(std::vector<LLVector3>) * 2;
            res += sizeof(LLVector3) * mPositions.size();
            res += sizeof(LLVector3) * mNormals.size();
            return res;
        }
    };

    class Decomposition
    {
    public:
        Decomposition() { }
        Decomposition(LLSD& data);
        void fromLLSD(LLSD& data);
        LLSD asLLSD() const;
        bool hasHullList() const;
        U32 sizeBytes() const;

        void merge(const Decomposition* rhs);

        LLUUID mMeshID;
        LLModel::convex_hull_decomposition mHull;
        LLModel::hull mBaseHull;

        std::vector<LLModel::PhysicsMesh> mMesh;
        LLModel::PhysicsMesh mBaseHullMesh;
        LLModel::PhysicsMesh mPhysicsShapeMesh;
    };

    LLModel(LLVolumeParams& params, F32 detail);
    ~LLModel();

    bool loadModel(std::istream& is);
    bool loadSkinInfo(LLSD& header, std::istream& is);
    bool loadDecomposition(LLSD& header, std::istream& is);
    
    static LLSD writeModel(
        std::ostream& ostr,
        LLModel* physics,
        LLModel* high,
        LLModel* medium,
        LLModel* low,
        LLModel* imposotr,
        const LLModel::Decomposition& decomp,
        BOOL upload_skin,
        BOOL upload_joints,
        BOOL lock_scale_if_joint_position,
        BOOL nowrite = FALSE,
        BOOL as_slm = FALSE,
        int submodel_id = 0);

    static LLSD writeModelToStream(
        std::ostream& ostr,
        LLSD& mdl,
        BOOL nowrite = FALSE, BOOL as_slm = FALSE);
    
    void ClearFacesAndMaterials() { mVolumeFaces.clear(); mMaterialList.clear(); }

    std::string getName() const;
    EModelStatus getStatus() const {return mStatus;}
    static std::string getStatusString(U32 status) ;

    void setNumVolumeFaces(S32 count);
    void setVolumeFaceData(
        S32 f, 
        LLStrider<LLVector3> pos, 
        LLStrider<LLVector3> norm, 
        LLStrider<LLVector2> tc, 
        LLStrider<U16> ind, 
        U32 num_verts, 
        U32 num_indices);

    void generateNormals(F32 angle_cutoff);

    void addFace(const LLVolumeFace& face);

    void sortVolumeFacesByMaterialName();
    void normalizeVolumeFaces();
    void trimVolumeFacesToSize(U32 new_count = LL_SCULPT_MESH_MAX_FACES, LLVolume::face_list_t* remainder = NULL);
    void remapVolumeFaces();
    void optimizeVolumeFaces();
    void offsetMesh( const LLVector3& pivotPoint );
    void getNormalizedScaleTranslation(LLVector3& scale_out, LLVector3& translation_out);
    LLVector3 getTransformedCenter(const LLMatrix4& mat);
    
    //reorder face list based on mMaterialList in this and reference so 
    //order matches that of reference (material ordering touchup)
    bool matchMaterialOrder(LLModel* ref, int& refFaceCnt, int& modelFaceCnt );
    bool isMaterialListSubset( LLModel* ref );
    bool needToAddFaces( LLModel* ref, int& refFaceCnt, int& modelFaceCnt );
    
    typedef std::vector<std::string> material_list;

    material_list mMaterialList;

    material_list& getMaterialList() { return mMaterialList; }

    //data used for skin weights
    class JointWeight
    {
    public:
        S32 mJointIdx;
        F32 mWeight;
        
        JointWeight()
        {
            mJointIdx = 0;
            mWeight = 0.f;
        }

        JointWeight(S32 idx, F32 weight)
            : mJointIdx(idx), mWeight(weight)
        {
        }

        bool operator<(const JointWeight& rhs) const
        {
            if (mWeight == rhs.mWeight)
            {
                return mJointIdx < rhs.mJointIdx;
            }

            return mWeight < rhs.mWeight;
        }

    };

    struct CompareWeightGreater
    {
        bool operator()(const JointWeight& lhs, const JointWeight& rhs)
        {
            return rhs < lhs; // strongest = first
        }
    };

    
    //Are the doubles the same w/in epsilon specified tolerance
    bool areEqual( double a, double b ) 
    {
        const float epsilon = 1e-5f;
        return (fabs((a - b)) < epsilon) ? true : false ;
    }
    //Make sure that we return false for any values that are within the tolerance for equivalence
    bool jointPositionalLookup( const LLVector3& a, const LLVector3& b ) 
    {
         return ( areEqual( a[0],b[0]) && areEqual( a[1],b[1] ) && areEqual( a[2],b[2]) ) ? true : false;
    }

    //copy of position array for this model -- mPosition[idx].mV[X,Y,Z]
    std::vector<LLVector3> mPosition;

    //map of positions to skin weights --- mSkinWeights[pos].mV[0..4] == <joint_index>.<weight>
    //joint_index corresponds to mJointList
    typedef std::vector<JointWeight> weight_list;
    typedef std::map<LLVector3, weight_list > weight_map;
    weight_map mSkinWeights;

    //get list of weight influences closest to given position
    weight_list& getJointInfluences(const LLVector3& pos);

    LLMeshSkinInfo mSkinInfo;
    
    std::string mRequestedLabel; // name requested in UI, if any.
    std::string mLabel; // name computed from dae.

    LLVector3 mNormalizedScale;
    LLVector3 mNormalizedTranslation;

    float   mPelvisOffset;
    // convex hull decomposition
    S32 mDecompID;
    
    void setConvexHullDecomposition(
        const convex_hull_decomposition& decomp);
    void updateHullCenters();

    LLVector3 mCenterOfHullCenters;
    std::vector<LLVector3> mHullCenter;
    U32 mHullPoints;

    //ID for storing this model in a .slm file
    S32 mLocalID;

    Decomposition mPhysics;

    EModelStatus mStatus ;

    // A model/object can only have 8 faces, spillover faces will
    // be moved to new model/object and assigned a submodel id.
    int mSubmodelID;
} LL_ALIGN_POSTFIX(16);

typedef std::vector<LLPointer<LLModel> >    model_list;
typedef std::queue<LLPointer<LLModel> > model_queue;

class LLModelMaterialBase
{
public: 
    std::string mDiffuseMapFilename;
    std::string mDiffuseMapLabel;
    std::string mBinding;
    LLColor4        mDiffuseColor;
    bool            mFullbright;

    LLModelMaterialBase() 
        : mFullbright(false) 
    { 
        mDiffuseColor.set(1,1,1,1);
    }
};

class LLImportMaterial : public LLModelMaterialBase
{
public:
    friend class LLMeshUploadThread;
    friend class LLModelPreview;
    
    bool operator<(const LLImportMaterial &params) const;
    
    LLImportMaterial() : LLModelMaterialBase()
    {
        mDiffuseColor.set(1,1,1,1);
    }
    
    LLImportMaterial(LLSD& data);
    virtual ~LLImportMaterial();
    
    LLSD asLLSD();
    
    const LLUUID&   getDiffuseMap() const                   { return mDiffuseMapID;     }
    void                setDiffuseMap(const LLUUID& texId)  { mDiffuseMapID = texId;    }
    
protected:
    
    LLUUID      mDiffuseMapID;
    void*           mOpaqueData;    // allow refs to viewer/platform-specific structs for each material
    // currently only stores an LLPointer< LLViewerFetchedTexture > > to
    // maintain refs to textures associated with each material for free
    // ref counting.
};

typedef std::map<std::string, LLImportMaterial> material_map;

class LLModelInstanceBase
{
public:
    LLPointer<LLModel> mModel;
    LLPointer<LLModel> mLOD[5];
    LLUUID mMeshID;

    LLMatrix4 mTransform;
    material_map mMaterial;

    LLModelInstanceBase(LLModel* model, LLMatrix4& transform, material_map& materials)
        : mModel(model), mTransform(transform), mMaterial(materials)
    {
    }

    LLModelInstanceBase()
        : mModel(NULL)
    {
    }
};

typedef std::vector<LLModelInstanceBase> model_instance_list;

class LLModelInstance : public LLModelInstanceBase
{
public:
    std::string mLabel;
    LLUUID mMeshID;
    S32 mLocalMeshID;

    LLModelInstance(LLModel* model, const std::string& label, LLMatrix4& transform, material_map& materials)
        : LLModelInstanceBase(model, transform, materials), mLabel(label)
    {
        mLocalMeshID = -1;
    }

    LLModelInstance(LLSD& data);

    LLSD asLLSD();
};

#define LL_DEGENERACY_TOLERANCE  1e-7f

inline F32 dot3fpu(const LLVector4a& a, const LLVector4a& b)
{
    volatile F32 p0 = a[0] * b[0];
    volatile F32 p1 = a[1] * b[1];
    volatile F32 p2 = a[2] * b[2];
    return p0 + p1 + p2;
}

bool ll_is_degenerate(const LLVector4a& a, const LLVector4a& b, const LLVector4a& c, F32 tolerance = LL_DEGENERACY_TOLERANCE);

bool validate_face(const LLVolumeFace& face);
bool validate_model(const LLModel* mdl);

#endif //LL_LLMODEL_H<|MERGE_RESOLUTION|>--- conflicted
+++ resolved
@@ -56,15 +56,10 @@
     std::vector<std::string> mJointNames;
     mutable std::vector<S32> mJointNums;
     typedef std::vector<LLMatrix4a, boost::alignment::aligned_allocator<LLMatrix4a, 16>> matrix_list_t;
-<<<<<<< HEAD
     matrix_list_t mInvBindMatrix;
+
+    // bones/joints position overrides
     matrix_list_t mAlternateBindMatrix;
-=======
-	matrix_list_t mInvBindMatrix;
-
-    // bones/joints position overrides
-	matrix_list_t mAlternateBindMatrix;
->>>>>>> a0c3d69c
 
     LL_ALIGN_16(LLMatrix4a mBindShapeMatrix);
 
