/**
 * @file llgltfmaterial.h
 * @brief Material definition
 *
 * $LicenseInfo:firstyear=2022&license=viewerlgpl$
 * Second Life Viewer Source Code
 * Copyright (C) 2022, Linden Research, Inc.
 * 
 * This library is free software; you can redistribute it and/or
 * modify it under the terms of the GNU Lesser General Public
 * License as published by the Free Software Foundation;
 * version 2.1 of the License only.
 * 
 * This library is distributed in the hope that it will be useful,
 * but WITHOUT ANY WARRANTY; without even the implied warranty of
 * MERCHANTABILITY or FITNESS FOR A PARTICULAR PURPOSE.  See the GNU
 * Lesser General Public License for more details.
 * 
 * You should have received a copy of the GNU Lesser General Public
 * License along with this library; if not, write to the Free Software
 * Foundation, Inc., 51 Franklin Street, Fifth Floor, Boston, MA  02110-1301  USA
 * 
 * Linden Research, Inc., 945 Battery Street, San Francisco, CA  94111  USA
 * $/LicenseInfo$
 */

#pragma once

#include "llrefcount.h"
#include "llmemory.h"
#include "v4color.h"
#include "v3color.h"
#include "v2math.h"
#include "lluuid.h"
#include "hbxxh.h"

#include <array>
#include <string>
#include <map>

namespace tinygltf
{
    class Model;
    struct TextureInfo;
    class Value;
}

class LLTextureEntry;

class LLGLTFMaterial : public LLRefCount
{
public:

    // default material for reference
    static const LLGLTFMaterial sDefault;

    static const char* const ASSET_VERSION;
    static const char* const ASSET_TYPE;
    // Max allowed size of a GLTF material asset or override, when serialized
    // as a minified JSON string
    static constexpr size_t MAX_ASSET_LENGTH = 2048;
    static const std::array<std::string, 2> ACCEPTED_ASSET_VERSIONS;
    static bool isAcceptedVersion(const std::string& version) { return std::find(ACCEPTED_ASSET_VERSIONS.cbegin(), ACCEPTED_ASSET_VERSIONS.cend(), version) != ACCEPTED_ASSET_VERSIONS.cend(); }

    struct TextureTransform
    {
        LLVector2 mOffset = { 0.f, 0.f };
        LLVector2 mScale = { 1.f, 1.f };
        F32 mRotation = 0.f;

        void getPacked(F32 (&packed)[8]) const;

        bool operator==(const TextureTransform& other) const;
        bool operator!=(const TextureTransform& other) const { return !(*this == other); }
    };

    enum AlphaMode
    {
        ALPHA_MODE_OPAQUE = 0,
        ALPHA_MODE_BLEND,
        ALPHA_MODE_MASK
    };

    LLGLTFMaterial();
    LLGLTFMaterial(const LLGLTFMaterial& rhs);

    LLGLTFMaterial& operator=(const LLGLTFMaterial& rhs);
    bool operator==(const LLGLTFMaterial& rhs) const;
    bool operator!=(const LLGLTFMaterial& rhs) const { return !(*this == rhs); }

    enum TextureInfo : U32
    {
        GLTF_TEXTURE_INFO_BASE_COLOR,
        GLTF_TEXTURE_INFO_NORMAL,
        GLTF_TEXTURE_INFO_METALLIC_ROUGHNESS,
        // *NOTE: GLTF_TEXTURE_INFO_OCCLUSION is currently ignored, in favor of
        // the values specified with GLTF_TEXTURE_INFO_METALLIC_ROUGHNESS.
        // Currently, only ORM materials are supported (materials which define
        // occlusion, roughness, and metallic in the same texture).
        // -Cosmic,2023-01-26
        GLTF_TEXTURE_INFO_OCCLUSION = GLTF_TEXTURE_INFO_METALLIC_ROUGHNESS,
        GLTF_TEXTURE_INFO_EMISSIVE,

        GLTF_TEXTURE_INFO_COUNT
    };

    static const char* const GLTF_FILE_EXTENSION_TRANSFORM;
    static const char* const GLTF_FILE_EXTENSION_TRANSFORM_SCALE;
    static const char* const GLTF_FILE_EXTENSION_TRANSFORM_OFFSET;
    static const char* const GLTF_FILE_EXTENSION_TRANSFORM_ROTATION;
    static const LLUUID GLTF_OVERRIDE_NULL_UUID;

<<<<<<< HEAD
=======
    std::array<LLUUID, GLTF_TEXTURE_INFO_COUNT> mTextureId;
    std::array<TextureTransform, GLTF_TEXTURE_INFO_COUNT> mTextureTransform;

    // NOTE: initialize values to defaults according to the GLTF spec
    // NOTE: these values should be in linear color space
    LLColor4 mBaseColor = LLColor4(1, 1, 1, 1);
    LLColor3 mEmissiveColor = LLColor3(0, 0, 0);

    F32 mMetallicFactor = 1.f;
    F32 mRoughnessFactor = 1.f;
    F32 mAlphaCutoff = 0.5f;

    AlphaMode mAlphaMode = ALPHA_MODE_OPAQUE;

    bool mDoubleSided = false;

    // override specific flags for state that can't use off-by-epsilon or UUID hack
    bool mOverrideDoubleSided = false;
    bool mOverrideAlphaMode = false;

    // *TODO: If/when we implement additional GLTF extensions, they may not be
    // compatible with our GLTF terrain implementation. We may want to disallow
    // materials with some features from being set on terrain, if their
    // implementation on terrain is not compliant with the spec:
    //     - KHR_materials_transmission: Probably OK?
    //     - KHR_materials_ior: Probably OK?
    //     - KHR_materials_volume: Likely incompatible, as our terrain
    //       heightmaps cannot currently be described as finite enclosed
    //       volumes.
    // See also LLPanelRegionTerrainInfo::validateMaterials
    // These fields are local to viewer and are a part of local bitmap support
    typedef std::map<LLUUID, LLUUID> local_tex_map_t;
    local_tex_map_t                  mTrackingIdToLocalTexture;

public:

>>>>>>> a73773bc
    // get a UUID based on a hash of this LLGLTFMaterial
    LLUUID getHash() const;

    //setters for various members (will clamp to acceptable ranges)
    // for_override - set to true if this value is being set as part of an override (important for handling override to default value)

    void setTextureId(TextureInfo texture_info, const LLUUID& id, bool for_override = false);

    void setBaseColorId(const LLUUID& id, bool for_override = false);
    void setNormalId(const LLUUID& id, bool for_override = false);
    void setOcclusionRoughnessMetallicId(const LLUUID& id, bool for_override = false);
    void setEmissiveId(const LLUUID& id, bool for_override = false);

    void setBaseColorFactor(const LLColor4& baseColor, bool for_override = false);
    void setAlphaCutoff(F32 cutoff, bool for_override = false);
    void setEmissiveColorFactor(const LLColor3& emissiveColor, bool for_override = false);
    void setMetallicFactor(F32 metallic, bool for_override = false);
    void setRoughnessFactor(F32 roughness, bool for_override = false);
    void setAlphaMode(S32 mode, bool for_override = false);
    void setDoubleSided(bool double_sided, bool for_override = false);

    // *NOTE: texture offsets only exist in overrides, so "for_override" is not needed

    void setTextureOffset(TextureInfo texture_info, const LLVector2& offset);
    void setTextureScale(TextureInfo texture_info, const LLVector2& scale);
    void setTextureRotation(TextureInfo texture_info, float rotation);

    // Default value accessors
    static F32 getDefaultAlphaCutoff();
    static S32 getDefaultAlphaMode();
    static F32 getDefaultMetallicFactor();
    static F32 getDefaultRoughnessFactor();
    static LLColor4 getDefaultBaseColor();
    static LLColor3 getDefaultEmissiveColor();
    static bool getDefaultDoubleSided();
    static LLVector2 getDefaultTextureOffset();
    static LLVector2 getDefaultTextureScale();
    static F32 getDefaultTextureRotation();

    static void hackOverrideUUID(LLUUID& id);
    static void applyOverrideUUID(LLUUID& dst_id, const LLUUID& override_id);

    // set mAlphaMode from string.
    // Anything otherthan "MASK" or "BLEND" sets mAlphaMode to ALPHA_MODE_OPAQUE
    void setAlphaMode(const std::string& mode, bool for_override = false);

    const char* getAlphaMode() const;

    // set the contents of this LLGLTFMaterial from the given json
    // returns true if successful
    // if unsuccessful, the contents of this LLGLTFMaterial should be left unchanged and false is returned
    // json - the json text to load from
    // warn_msg - warning message from TinyGLTF if any
    // error_msg - error_msg from TinyGLTF if any
    bool fromJSON(const std::string& json, std::string& warn_msg, std::string& error_msg);

    // get the contents of this LLGLTFMaterial as a json string
    std::string asJSON(bool prettyprint = false) const;

    // initialize from given tinygltf::Model
    // model - the model to reference
    // mat_index - index of material in model's material array
    void setFromModel(const tinygltf::Model& model, S32 mat_index);

    // write to given tinygltf::Model
    void writeToModel(tinygltf::Model& model, S32 mat_index) const;

    virtual void applyOverride(const LLGLTFMaterial& override_mat);
    
    // apply the given LLSD override data
    void applyOverrideLLSD(const LLSD& data);

    // Get the given override on this LLGLTFMaterial as LLSD
    // override_mat -- the override source data
    // data -- output LLSD object (should be passed in empty)
    void getOverrideLLSD(const LLGLTFMaterial& override_mat, LLSD& data);

    // For base materials only (i.e. assets). Clears transforms to
    // default since they're not supported in assets yet.
    void sanitizeAssetMaterial();

    // For material overrides only. Clears most properties to
    // default/fallthrough, but preserves the transforms.
    bool setBaseMaterial();
    void setBaseMaterial(const LLGLTFMaterial& old_override_mat);
    // True if setBaseMaterial() was just called
    bool isClearedForBaseMaterial() const;

    // For local materials, they have to keep track of where
    // they are assigned to for full updates
    virtual void addTextureEntry(LLTextureEntry* te) {};
    virtual void removeTextureEntry(LLTextureEntry* te) {};

    // For local textures so that editor will know to track changes
    void addLocalTextureTracking(const LLUUID& tracking_id, const LLUUID &tex_id);
    void removeLocalTextureTracking(const LLUUID& tracking_id);
    bool hasLocalTextures() { return !mTrackingIdToLocalTexture.empty(); }
    virtual bool replaceLocalTexture(const LLUUID& tracking_id, const LLUUID &old_id, const LLUUID& new_id);
    virtual void updateTextureTracking();

protected:
    static LLVector2 vec2FromJson(const std::map<std::string, tinygltf::Value>& object, const char* key, const LLVector2& default_value);
    static F32 floatFromJson(const std::map<std::string, tinygltf::Value>& object, const char* key, const F32 default_value);

    template<typename T>
    static void allocateTextureImage(tinygltf::Model& model, T& texture_info, const std::string& uri);

    template<typename T>
    void setFromTexture(const tinygltf::Model& model, const T& texture_info, TextureInfo texture_info_id);
    template<typename T>
    static void setFromTexture(const tinygltf::Model& model, const T& texture_info, LLUUID& texture_id, TextureTransform& transform);

    template<typename T>
    void writeToTexture(tinygltf::Model& model, T& texture_info, TextureInfo texture_info_id, bool force_write = false) const;
    template<typename T>
    static void writeToTexture(tinygltf::Model& model, T& texture_info, const LLUUID& texture_id, const TextureTransform& transform, bool force_write = false);

    // Used to update the digest of the mTrackingIdToLocalTexture map each time
    // it is changed; this way, that digest can be used by the fast getHash()
    // method intsead of having to hash all individual keys and values. HB
    void updateLocalTexDataDigest();

public:
    // These fields are local to viewer and are a part of local bitmap support
    // IMPORTANT: do not move this member down (and do not move
    // mLocalTexDataDigest either): the getHash() method does rely on the
    // current ordering. HB
    typedef std::map<LLUUID, LLUUID> local_tex_map_t;
    local_tex_map_t mTrackingIdToLocalTexture;

    // Used to store a digest of mTrackingIdToLocalTexture when the latter is
    // not empty, or zero otherwise. HB
    U64 mLocalTexDataDigest;

    std::array<LLUUID, GLTF_TEXTURE_INFO_COUNT> mTextureId;
    std::array<TextureTransform, GLTF_TEXTURE_INFO_COUNT> mTextureTransform;

    // NOTE: initialize values to defaults according to the GLTF spec
    // NOTE: these values should be in linear color space
    LLColor4 mBaseColor;
    LLColor3 mEmissiveColor;

    F32 mMetallicFactor;
    F32 mRoughnessFactor;
    F32 mAlphaCutoff;

    AlphaMode mAlphaMode;
    bool mDoubleSided;

    // Override specific flags for state that can't use off-by-epsilon or UUID
    // hack
    bool mOverrideDoubleSided;
    bool mOverrideAlphaMode;
};<|MERGE_RESOLUTION|>--- conflicted
+++ resolved
@@ -110,28 +110,129 @@
     static const char* const GLTF_FILE_EXTENSION_TRANSFORM_ROTATION;
     static const LLUUID GLTF_OVERRIDE_NULL_UUID;
 
-<<<<<<< HEAD
-=======
-    std::array<LLUUID, GLTF_TEXTURE_INFO_COUNT> mTextureId;
-    std::array<TextureTransform, GLTF_TEXTURE_INFO_COUNT> mTextureTransform;
-
-    // NOTE: initialize values to defaults according to the GLTF spec
-    // NOTE: these values should be in linear color space
-    LLColor4 mBaseColor = LLColor4(1, 1, 1, 1);
-    LLColor3 mEmissiveColor = LLColor3(0, 0, 0);
-
-    F32 mMetallicFactor = 1.f;
-    F32 mRoughnessFactor = 1.f;
-    F32 mAlphaCutoff = 0.5f;
-
-    AlphaMode mAlphaMode = ALPHA_MODE_OPAQUE;
-
-    bool mDoubleSided = false;
-
-    // override specific flags for state that can't use off-by-epsilon or UUID hack
-    bool mOverrideDoubleSided = false;
-    bool mOverrideAlphaMode = false;
-
+    // get a UUID based on a hash of this LLGLTFMaterial
+    LLUUID getHash() const;
+
+    //setters for various members (will clamp to acceptable ranges)
+    // for_override - set to true if this value is being set as part of an override (important for handling override to default value)
+
+    void setTextureId(TextureInfo texture_info, const LLUUID& id, bool for_override = false);
+
+    void setBaseColorId(const LLUUID& id, bool for_override = false);
+    void setNormalId(const LLUUID& id, bool for_override = false);
+    void setOcclusionRoughnessMetallicId(const LLUUID& id, bool for_override = false);
+    void setEmissiveId(const LLUUID& id, bool for_override = false);
+
+    void setBaseColorFactor(const LLColor4& baseColor, bool for_override = false);
+    void setAlphaCutoff(F32 cutoff, bool for_override = false);
+    void setEmissiveColorFactor(const LLColor3& emissiveColor, bool for_override = false);
+    void setMetallicFactor(F32 metallic, bool for_override = false);
+    void setRoughnessFactor(F32 roughness, bool for_override = false);
+    void setAlphaMode(S32 mode, bool for_override = false);
+    void setDoubleSided(bool double_sided, bool for_override = false);
+
+    // *NOTE: texture offsets only exist in overrides, so "for_override" is not needed
+
+    void setTextureOffset(TextureInfo texture_info, const LLVector2& offset);
+    void setTextureScale(TextureInfo texture_info, const LLVector2& scale);
+    void setTextureRotation(TextureInfo texture_info, float rotation);
+
+    // Default value accessors
+    static F32 getDefaultAlphaCutoff();
+    static S32 getDefaultAlphaMode();
+    static F32 getDefaultMetallicFactor();
+    static F32 getDefaultRoughnessFactor();
+    static LLColor4 getDefaultBaseColor();
+    static LLColor3 getDefaultEmissiveColor();
+    static bool getDefaultDoubleSided();
+    static LLVector2 getDefaultTextureOffset();
+    static LLVector2 getDefaultTextureScale();
+    static F32 getDefaultTextureRotation();
+
+    static void hackOverrideUUID(LLUUID& id);
+    static void applyOverrideUUID(LLUUID& dst_id, const LLUUID& override_id);
+
+    // set mAlphaMode from string.
+    // Anything otherthan "MASK" or "BLEND" sets mAlphaMode to ALPHA_MODE_OPAQUE
+    void setAlphaMode(const std::string& mode, bool for_override = false);
+
+    const char* getAlphaMode() const;
+
+    // set the contents of this LLGLTFMaterial from the given json
+    // returns true if successful
+    // if unsuccessful, the contents of this LLGLTFMaterial should be left unchanged and false is returned
+    // json - the json text to load from
+    // warn_msg - warning message from TinyGLTF if any
+    // error_msg - error_msg from TinyGLTF if any
+    bool fromJSON(const std::string& json, std::string& warn_msg, std::string& error_msg);
+
+    // get the contents of this LLGLTFMaterial as a json string
+    std::string asJSON(bool prettyprint = false) const;
+
+    // initialize from given tinygltf::Model
+    // model - the model to reference
+    // mat_index - index of material in model's material array
+    void setFromModel(const tinygltf::Model& model, S32 mat_index);
+
+    // write to given tinygltf::Model
+    void writeToModel(tinygltf::Model& model, S32 mat_index) const;
+
+    virtual void applyOverride(const LLGLTFMaterial& override_mat);
+    
+    // apply the given LLSD override data
+    void applyOverrideLLSD(const LLSD& data);
+
+    // Get the given override on this LLGLTFMaterial as LLSD
+    // override_mat -- the override source data
+    // data -- output LLSD object (should be passed in empty)
+    void getOverrideLLSD(const LLGLTFMaterial& override_mat, LLSD& data);
+
+    // For base materials only (i.e. assets). Clears transforms to
+    // default since they're not supported in assets yet.
+    void sanitizeAssetMaterial();
+
+    // For material overrides only. Clears most properties to
+    // default/fallthrough, but preserves the transforms.
+    bool setBaseMaterial();
+    void setBaseMaterial(const LLGLTFMaterial& old_override_mat);
+    // True if setBaseMaterial() was just called
+    bool isClearedForBaseMaterial() const;
+
+    // For local materials, they have to keep track of where
+    // they are assigned to for full updates
+    virtual void addTextureEntry(LLTextureEntry* te) {};
+    virtual void removeTextureEntry(LLTextureEntry* te) {};
+
+    // For local textures so that editor will know to track changes
+    void addLocalTextureTracking(const LLUUID& tracking_id, const LLUUID &tex_id);
+    void removeLocalTextureTracking(const LLUUID& tracking_id);
+    bool hasLocalTextures() { return !mTrackingIdToLocalTexture.empty(); }
+    virtual bool replaceLocalTexture(const LLUUID& tracking_id, const LLUUID &old_id, const LLUUID& new_id);
+    virtual void updateTextureTracking();
+
+protected:
+    static LLVector2 vec2FromJson(const std::map<std::string, tinygltf::Value>& object, const char* key, const LLVector2& default_value);
+    static F32 floatFromJson(const std::map<std::string, tinygltf::Value>& object, const char* key, const F32 default_value);
+
+    template<typename T>
+    static void allocateTextureImage(tinygltf::Model& model, T& texture_info, const std::string& uri);
+
+    template<typename T>
+    void setFromTexture(const tinygltf::Model& model, const T& texture_info, TextureInfo texture_info_id);
+    template<typename T>
+    static void setFromTexture(const tinygltf::Model& model, const T& texture_info, LLUUID& texture_id, TextureTransform& transform);
+
+    template<typename T>
+    void writeToTexture(tinygltf::Model& model, T& texture_info, TextureInfo texture_info_id, bool force_write = false) const;
+    template<typename T>
+    static void writeToTexture(tinygltf::Model& model, T& texture_info, const LLUUID& texture_id, const TextureTransform& transform, bool force_write = false);
+
+    // Used to update the digest of the mTrackingIdToLocalTexture map each time
+    // it is changed; this way, that digest can be used by the fast getHash()
+    // method intsead of having to hash all individual keys and values. HB
+    void updateLocalTexDataDigest();
+
+public:
     // *TODO: If/when we implement additional GLTF extensions, they may not be
     // compatible with our GLTF terrain implementation. We may want to disallow
     // materials with some features from being set on terrain, if their
@@ -144,139 +245,6 @@
     // See also LLPanelRegionTerrainInfo::validateMaterials
     // These fields are local to viewer and are a part of local bitmap support
     typedef std::map<LLUUID, LLUUID> local_tex_map_t;
-    local_tex_map_t                  mTrackingIdToLocalTexture;
-
-public:
-
->>>>>>> a73773bc
-    // get a UUID based on a hash of this LLGLTFMaterial
-    LLUUID getHash() const;
-
-    //setters for various members (will clamp to acceptable ranges)
-    // for_override - set to true if this value is being set as part of an override (important for handling override to default value)
-
-    void setTextureId(TextureInfo texture_info, const LLUUID& id, bool for_override = false);
-
-    void setBaseColorId(const LLUUID& id, bool for_override = false);
-    void setNormalId(const LLUUID& id, bool for_override = false);
-    void setOcclusionRoughnessMetallicId(const LLUUID& id, bool for_override = false);
-    void setEmissiveId(const LLUUID& id, bool for_override = false);
-
-    void setBaseColorFactor(const LLColor4& baseColor, bool for_override = false);
-    void setAlphaCutoff(F32 cutoff, bool for_override = false);
-    void setEmissiveColorFactor(const LLColor3& emissiveColor, bool for_override = false);
-    void setMetallicFactor(F32 metallic, bool for_override = false);
-    void setRoughnessFactor(F32 roughness, bool for_override = false);
-    void setAlphaMode(S32 mode, bool for_override = false);
-    void setDoubleSided(bool double_sided, bool for_override = false);
-
-    // *NOTE: texture offsets only exist in overrides, so "for_override" is not needed
-
-    void setTextureOffset(TextureInfo texture_info, const LLVector2& offset);
-    void setTextureScale(TextureInfo texture_info, const LLVector2& scale);
-    void setTextureRotation(TextureInfo texture_info, float rotation);
-
-    // Default value accessors
-    static F32 getDefaultAlphaCutoff();
-    static S32 getDefaultAlphaMode();
-    static F32 getDefaultMetallicFactor();
-    static F32 getDefaultRoughnessFactor();
-    static LLColor4 getDefaultBaseColor();
-    static LLColor3 getDefaultEmissiveColor();
-    static bool getDefaultDoubleSided();
-    static LLVector2 getDefaultTextureOffset();
-    static LLVector2 getDefaultTextureScale();
-    static F32 getDefaultTextureRotation();
-
-    static void hackOverrideUUID(LLUUID& id);
-    static void applyOverrideUUID(LLUUID& dst_id, const LLUUID& override_id);
-
-    // set mAlphaMode from string.
-    // Anything otherthan "MASK" or "BLEND" sets mAlphaMode to ALPHA_MODE_OPAQUE
-    void setAlphaMode(const std::string& mode, bool for_override = false);
-
-    const char* getAlphaMode() const;
-
-    // set the contents of this LLGLTFMaterial from the given json
-    // returns true if successful
-    // if unsuccessful, the contents of this LLGLTFMaterial should be left unchanged and false is returned
-    // json - the json text to load from
-    // warn_msg - warning message from TinyGLTF if any
-    // error_msg - error_msg from TinyGLTF if any
-    bool fromJSON(const std::string& json, std::string& warn_msg, std::string& error_msg);
-
-    // get the contents of this LLGLTFMaterial as a json string
-    std::string asJSON(bool prettyprint = false) const;
-
-    // initialize from given tinygltf::Model
-    // model - the model to reference
-    // mat_index - index of material in model's material array
-    void setFromModel(const tinygltf::Model& model, S32 mat_index);
-
-    // write to given tinygltf::Model
-    void writeToModel(tinygltf::Model& model, S32 mat_index) const;
-
-    virtual void applyOverride(const LLGLTFMaterial& override_mat);
-    
-    // apply the given LLSD override data
-    void applyOverrideLLSD(const LLSD& data);
-
-    // Get the given override on this LLGLTFMaterial as LLSD
-    // override_mat -- the override source data
-    // data -- output LLSD object (should be passed in empty)
-    void getOverrideLLSD(const LLGLTFMaterial& override_mat, LLSD& data);
-
-    // For base materials only (i.e. assets). Clears transforms to
-    // default since they're not supported in assets yet.
-    void sanitizeAssetMaterial();
-
-    // For material overrides only. Clears most properties to
-    // default/fallthrough, but preserves the transforms.
-    bool setBaseMaterial();
-    void setBaseMaterial(const LLGLTFMaterial& old_override_mat);
-    // True if setBaseMaterial() was just called
-    bool isClearedForBaseMaterial() const;
-
-    // For local materials, they have to keep track of where
-    // they are assigned to for full updates
-    virtual void addTextureEntry(LLTextureEntry* te) {};
-    virtual void removeTextureEntry(LLTextureEntry* te) {};
-
-    // For local textures so that editor will know to track changes
-    void addLocalTextureTracking(const LLUUID& tracking_id, const LLUUID &tex_id);
-    void removeLocalTextureTracking(const LLUUID& tracking_id);
-    bool hasLocalTextures() { return !mTrackingIdToLocalTexture.empty(); }
-    virtual bool replaceLocalTexture(const LLUUID& tracking_id, const LLUUID &old_id, const LLUUID& new_id);
-    virtual void updateTextureTracking();
-
-protected:
-    static LLVector2 vec2FromJson(const std::map<std::string, tinygltf::Value>& object, const char* key, const LLVector2& default_value);
-    static F32 floatFromJson(const std::map<std::string, tinygltf::Value>& object, const char* key, const F32 default_value);
-
-    template<typename T>
-    static void allocateTextureImage(tinygltf::Model& model, T& texture_info, const std::string& uri);
-
-    template<typename T>
-    void setFromTexture(const tinygltf::Model& model, const T& texture_info, TextureInfo texture_info_id);
-    template<typename T>
-    static void setFromTexture(const tinygltf::Model& model, const T& texture_info, LLUUID& texture_id, TextureTransform& transform);
-
-    template<typename T>
-    void writeToTexture(tinygltf::Model& model, T& texture_info, TextureInfo texture_info_id, bool force_write = false) const;
-    template<typename T>
-    static void writeToTexture(tinygltf::Model& model, T& texture_info, const LLUUID& texture_id, const TextureTransform& transform, bool force_write = false);
-
-    // Used to update the digest of the mTrackingIdToLocalTexture map each time
-    // it is changed; this way, that digest can be used by the fast getHash()
-    // method intsead of having to hash all individual keys and values. HB
-    void updateLocalTexDataDigest();
-
-public:
-    // These fields are local to viewer and are a part of local bitmap support
-    // IMPORTANT: do not move this member down (and do not move
-    // mLocalTexDataDigest either): the getHash() method does rely on the
-    // current ordering. HB
-    typedef std::map<LLUUID, LLUUID> local_tex_map_t;
     local_tex_map_t mTrackingIdToLocalTexture;
 
     // Used to store a digest of mTrackingIdToLocalTexture when the latter is
