--- conflicted
+++ resolved
@@ -1138,13 +1138,9 @@
 		}
 	}
 
-<<<<<<< HEAD
 	mSubmodelID = header.has("submodel_id") ? header["submodel_id"].asInteger() : false;
 
-	std::string lod_name[] = 
-=======
-	static const std::string nm[] = 
->>>>>>> a647b8f1
+	static const std::string lod_name[] = 
 	{
 		"lowest_lod",
 		"low_lod",
