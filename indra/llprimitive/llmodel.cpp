--- conflicted
+++ resolved
@@ -1513,25 +1513,6 @@
 	return ret;
 }
 
-<<<<<<< HEAD
-U32 LLMeshSkinInfo::sizeBytes() const
-{
-    U32 res = sizeof(LLUUID); // mMeshID
-
-    res += sizeof(std::vector<std::string>) + sizeof(std::string) * mJointNames.size();
-    for (U32 i = 0; i < mJointNames.size(); ++i)
-    {
-        res += mJointNames[i].size(); // actual size, not capacity
-    }
-
-    res += sizeof(std::vector<S32>) + sizeof(S32) * mJointNums.size();
-    res += sizeof(std::vector<LLMatrix4>) + 16 * sizeof(float) * mInvBindMatrix.size();
-    res += sizeof(std::vector<LLMatrix4>) + 16 * sizeof(float) * mAlternateBindMatrix.size();
-    res += 16 * sizeof(float); //mBindShapeMatrix
-    res += sizeof(float) + 3 * sizeof(bool);
-
-    return res;
-=======
 void LLMeshSkinInfo::updateHash()
 {
     //  get hash of data relevant to render batches
@@ -1562,7 +1543,25 @@
     hash.raw_digest((U8*) digest);
 
     mHash = digest[0];
->>>>>>> cdbd06e8
+}
+
+U32 LLMeshSkinInfo::sizeBytes() const
+{
+    U32 res = sizeof(LLUUID); // mMeshID
+
+    res += sizeof(std::vector<std::string>) + sizeof(std::string) * mJointNames.size();
+    for (U32 i = 0; i < mJointNames.size(); ++i)
+    {
+        res += mJointNames[i].size(); // actual size, not capacity
+    }
+
+    res += sizeof(std::vector<S32>) + sizeof(S32) * mJointNums.size();
+    res += sizeof(std::vector<LLMatrix4>) + 16 * sizeof(float) * mInvBindMatrix.size();
+    res += sizeof(std::vector<LLMatrix4>) + 16 * sizeof(float) * mAlternateBindMatrix.size();
+    res += 16 * sizeof(float); //mBindShapeMatrix
+    res += sizeof(float) + 3 * sizeof(bool);
+
+    return res;
 }
 
 LLModel::Decomposition::Decomposition(LLSD& data)
