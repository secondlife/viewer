/**
 * @file llprimitive.h
 * @brief LLPrimitive base class
 *
 * $LicenseInfo:firstyear=2001&license=viewerlgpl$
 * Second Life Viewer Source Code
 * Copyright (C) 2010, Linden Research, Inc.
 *
 * This library is free software; you can redistribute it and/or
 * modify it under the terms of the GNU Lesser General Public
 * License as published by the Free Software Foundation;
 * version 2.1 of the License only.
 *
 * This library is distributed in the hope that it will be useful,
 * but WITHOUT ANY WARRANTY; without even the implied warranty of
 * MERCHANTABILITY or FITNESS FOR A PARTICULAR PURPOSE.  See the GNU
 * Lesser General Public License for more details.
 *
 * You should have received a copy of the GNU Lesser General Public
 * License along with this library; if not, write to the Free Software
 * Foundation, Inc., 51 Franklin Street, Fifth Floor, Boston, MA  02110-1301  USA
 *
 * Linden Research, Inc., 945 Battery Street, San Francisco, CA  94111  USA
 * $/LicenseInfo$
 */

#ifndef LL_LLPRIMITIVE_H
#define LL_LLPRIMITIVE_H

#include "lluuid.h"
#include "v3math.h"
#include "xform.h"
#include "message.h"
#include "llpointer.h"
#include "llvolume.h"
#include "lltextureentry.h"
#include "llprimtexturelist.h"

// Moved to stdtypes.h --JC
// typedef U8 LLPCode;
class LLMessageSystem;
class LLVolumeParams;
class LLColor4;
class LLColor3;
class LLMaterialID;
class LLTextureEntry;
class LLDataPacker;
class LLVolumeMgr;

enum LLGeomType // NOTE: same vals as GL Ids
{
    LLInvalid   = 0,
    LLLineLoop  = 2,
    LLLineStrip = 3,
    LLTriangles = 4,
    LLTriStrip  = 5,
    LLTriFan    = 6,
    LLQuads     = 7,
    LLQuadStrip = 8
};

class LLVolume;

/**
 * exported constants
 */
extern const F32 OBJECT_CUT_MIN;
extern const F32 OBJECT_CUT_MAX;
extern const F32 OBJECT_CUT_INC;
extern const F32 OBJECT_MIN_CUT_INC;
extern const F32 OBJECT_ROTATION_PRECISION;

extern const F32 OBJECT_TWIST_MIN;
extern const F32 OBJECT_TWIST_MAX;
extern const F32 OBJECT_TWIST_INC;

// This is used for linear paths,
// since twist is used in a slightly different manner.
extern const F32 OBJECT_TWIST_LINEAR_MIN;
extern const F32 OBJECT_TWIST_LINEAR_MAX;
extern const F32 OBJECT_TWIST_LINEAR_INC;

extern const F32 OBJECT_MIN_HOLE_SIZE;
extern const F32 OBJECT_MAX_HOLE_SIZE_X;
extern const F32 OBJECT_MAX_HOLE_SIZE_Y;

// Revolutions parameters.
extern const F32 OBJECT_REV_MIN;
extern const F32 OBJECT_REV_MAX;
extern const F32 OBJECT_REV_INC;

extern const char *SCULPT_DEFAULT_TEXTURE;

//============================================================================

// TomY: Base class for things that pack & unpack themselves
class LLNetworkData
{
public:
    // Extra parameter IDs
    enum
    {
        PARAMS_FLEXIBLE = 0x10,
        PARAMS_LIGHT    = 0x20,
        PARAMS_SCULPT   = 0x30,
        PARAMS_LIGHT_IMAGE = 0x40,
        PARAMS_RESERVED = 0x50, // Used on server-side
        PARAMS_MESH     = 0x60,
        PARAMS_EXTENDED_MESH = 0x70,
        PARAMS_RENDER_MATERIAL = 0x80,
        PARAMS_REFLECTION_PROBE = 0x90,
    };

public:
<<<<<<< HEAD
	U16 mType;
	virtual ~LLNetworkData() {};
	virtual bool pack(LLDataPacker &dp) const = 0;
	virtual bool unpack(LLDataPacker &dp) = 0;
	virtual bool operator==(const LLNetworkData& data) const = 0;
	virtual void copy(const LLNetworkData& data) = 0;
	static bool isValid(U16 param_type, U32 size);
=======
    U16 mType;
    virtual ~LLNetworkData() {};
    virtual BOOL pack(LLDataPacker &dp) const = 0;
    virtual BOOL unpack(LLDataPacker &dp) = 0;
    virtual bool operator==(const LLNetworkData& data) const = 0;
    virtual void copy(const LLNetworkData& data) = 0;
    static BOOL isValid(U16 param_type, U32 size);
>>>>>>> e7eced3c
};

extern const F32 LIGHT_MIN_RADIUS;
extern const F32 LIGHT_DEFAULT_RADIUS;
extern const F32 LIGHT_MAX_RADIUS;
extern const F32 LIGHT_MIN_FALLOFF;
extern const F32 LIGHT_DEFAULT_FALLOFF;
extern const F32 LIGHT_MAX_FALLOFF;
extern const F32 LIGHT_MIN_CUTOFF;
extern const F32 LIGHT_DEFAULT_CUTOFF;
extern const F32 LIGHT_MAX_CUTOFF;

class LLLightParams : public LLNetworkData
{
private:
    LLColor4 mColor; // linear color (not gamma corrected), alpha = intensity
    F32 mRadius;
    F32 mFalloff;
    F32 mCutoff;

public:
<<<<<<< HEAD
	LLLightParams();
	/*virtual*/ bool pack(LLDataPacker &dp) const;
	/*virtual*/ bool unpack(LLDataPacker &dp);
	/*virtual*/ bool operator==(const LLNetworkData& data) const;
	/*virtual*/ void copy(const LLNetworkData& data);
	// LLSD implementations here are provided by Eddy Stryker.
	// NOTE: there are currently unused in protocols
	LLSD asLLSD() const;
	operator LLSD() const { return asLLSD(); }
	bool fromLLSD(LLSD& sd);
=======
    LLLightParams();
    /*virtual*/ BOOL pack(LLDataPacker &dp) const;
    /*virtual*/ BOOL unpack(LLDataPacker &dp);
    /*virtual*/ bool operator==(const LLNetworkData& data) const;
    /*virtual*/ void copy(const LLNetworkData& data);
    // LLSD implementations here are provided by Eddy Stryker.
    // NOTE: there are currently unused in protocols
    LLSD asLLSD() const;
    operator LLSD() const { return asLLSD(); }
    bool fromLLSD(LLSD& sd);
>>>>>>> e7eced3c

    // set the color by gamma corrected color value
    //  color - gamma corrected color value (directly taken from an on-screen color swatch)
    void setSRGBColor(const LLColor4& color) { setLinearColor(linearColor4(color)); }

    // set the color by linear color value
    //  color - linear color value (value as it appears in shaders)
    void setLinearColor(const LLColor4& color)  { mColor = color; mColor.clamp(); }
    void setRadius(F32 radius)              { mRadius = llclamp(radius, LIGHT_MIN_RADIUS, LIGHT_MAX_RADIUS); }
    void setFalloff(F32 falloff)            { mFalloff = llclamp(falloff, LIGHT_MIN_FALLOFF, LIGHT_MAX_FALLOFF); }
    void setCutoff(F32 cutoff)              { mCutoff = llclamp(cutoff, LIGHT_MIN_CUTOFF, LIGHT_MAX_CUTOFF); }

    // get the linear space color of this light.  This value can be fed directly to shaders
    LLColor4 getLinearColor() const             { return mColor; }
    // get the sRGB (gamma corrected) color of this light, this is the value that should be displayed in the UI
    LLColor4 getSRGBColor() const           { return srgbColor4(mColor); }

    F32 getRadius() const                   { return mRadius; }
    F32 getFalloff() const                  { return mFalloff; }
    F32 getCutoff() const                   { return mCutoff; }
};

extern const F32 REFLECTION_PROBE_MIN_AMBIANCE;
extern const F32 REFLECTION_PROBE_MAX_AMBIANCE;
extern const F32 REFLECTION_PROBE_DEFAULT_AMBIANCE;
extern const F32 REFLECTION_PROBE_MIN_CLIP_DISTANCE;
extern const F32 REFLECTION_PROBE_MAX_CLIP_DISTANCE;
extern const F32 REFLECTION_PROBE_DEFAULT_CLIP_DISTANCE;

class LLReflectionProbeParams : public LLNetworkData
{
public:
    enum EFlags : U8
    {
        FLAG_BOX_VOLUME     = 0x01, // use a box influence volume
        FLAG_DYNAMIC        = 0x02, // render dynamic objects (avatars) into this Reflection Probe
		FLAG_MIRROR			= 0x04, // This probe is used for reflections on realtime mirrors.
    };

protected:
    F32 mAmbiance = REFLECTION_PROBE_DEFAULT_AMBIANCE;
    F32 mClipDistance = REFLECTION_PROBE_DEFAULT_CLIP_DISTANCE;
    U8 mFlags = 0;

public:
    LLReflectionProbeParams();
    /*virtual*/ bool pack(LLDataPacker& dp) const;
    /*virtual*/ bool unpack(LLDataPacker& dp);
    /*virtual*/ bool operator==(const LLNetworkData& data) const;
    /*virtual*/ void copy(const LLNetworkData& data);
    // LLSD implementations here are provided by Eddy Stryker.
    // NOTE: there are currently unused in protocols
    LLSD asLLSD() const;
    operator LLSD() const { return asLLSD(); }
    bool fromLLSD(LLSD& sd);

    void setAmbiance(F32 ambiance) { mAmbiance = llclamp(ambiance, REFLECTION_PROBE_MIN_AMBIANCE, REFLECTION_PROBE_MAX_AMBIANCE); }
    void setClipDistance(F32 distance) { mClipDistance = llclamp(distance, REFLECTION_PROBE_MIN_CLIP_DISTANCE, REFLECTION_PROBE_MAX_CLIP_DISTANCE); }
    void setIsBox(bool is_box);
    void setIsDynamic(bool is_dynamic);
    void setIsMirror(bool is_mirror);

    F32 getAmbiance() const { return mAmbiance; }
    F32 getClipDistance() const { return mClipDistance; }
    bool getIsBox() const { return (mFlags & FLAG_BOX_VOLUME) != 0; }
    bool getIsDynamic() const { return (mFlags & FLAG_DYNAMIC) != 0; }
    bool getIsMirror() const { return (mFlags & FLAG_MIRROR) != 0; }
};

//-------------------------------------------------
// This structure is also used in the part of the
// code that creates new flexible objects.
//-------------------------------------------------

// These were made into enums so that they could be used as fixed size
// array bounds.
enum EFlexibleObjectConst
{
    // "Softness" => [0,3], increments of 1
    // Represents powers of 2: 0 -> 1, 3 -> 8
    FLEXIBLE_OBJECT_MIN_SECTIONS = 0,
    FLEXIBLE_OBJECT_DEFAULT_NUM_SECTIONS = 2,
    FLEXIBLE_OBJECT_MAX_SECTIONS = 3
};

// "Tension" => [0,10], increments of 0.1
extern const F32 FLEXIBLE_OBJECT_MIN_TENSION;
extern const F32 FLEXIBLE_OBJECT_DEFAULT_TENSION;
extern const F32 FLEXIBLE_OBJECT_MAX_TENSION;

// "Drag" => [0,10], increments of 0.1
extern const F32 FLEXIBLE_OBJECT_MIN_AIR_FRICTION;
extern const F32 FLEXIBLE_OBJECT_DEFAULT_AIR_FRICTION;
extern const F32 FLEXIBLE_OBJECT_MAX_AIR_FRICTION;

// "Gravity" = [-10,10], increments of 0.1
extern const F32 FLEXIBLE_OBJECT_MIN_GRAVITY;
extern const F32 FLEXIBLE_OBJECT_DEFAULT_GRAVITY;
extern const F32 FLEXIBLE_OBJECT_MAX_GRAVITY;

// "Wind" = [0,10], increments of 0.1
extern const F32 FLEXIBLE_OBJECT_MIN_WIND_SENSITIVITY;
extern const F32 FLEXIBLE_OBJECT_DEFAULT_WIND_SENSITIVITY;
extern const F32 FLEXIBLE_OBJECT_MAX_WIND_SENSITIVITY;

extern const F32 FLEXIBLE_OBJECT_MAX_INTERNAL_TENSION_FORCE;

extern const F32 FLEXIBLE_OBJECT_DEFAULT_LENGTH;
extern const bool FLEXIBLE_OBJECT_DEFAULT_USING_COLLISION_SPHERE;
extern const bool FLEXIBLE_OBJECT_DEFAULT_RENDERING_COLLISION_SPHERE;


class LLFlexibleObjectData : public LLNetworkData
{
protected:
<<<<<<< HEAD
	S32			mSimulateLOD;		// 2^n = number of simulated sections
	F32			mGravity;
	F32			mAirFriction;		// higher is more stable, but too much looks like it's underwater
	F32			mWindSensitivity;	// interacts with tension, air friction, and gravity
	F32			mTension;			//interacts in complex ways with other parameters
	LLVector3	mUserForce;			// custom user-defined force vector
	//bool		mUsingCollisionSphere;
	//bool		mRenderingCollisionSphere;

public:
	void		setSimulateLOD(S32 lod)			{ mSimulateLOD = llclamp(lod, (S32)FLEXIBLE_OBJECT_MIN_SECTIONS, (S32)FLEXIBLE_OBJECT_MAX_SECTIONS); }
	void		setGravity(F32 gravity)			{ mGravity = llclamp(gravity, FLEXIBLE_OBJECT_MIN_GRAVITY, FLEXIBLE_OBJECT_MAX_GRAVITY); }
	void		setAirFriction(F32 friction)	{ mAirFriction = llclamp(friction, FLEXIBLE_OBJECT_MIN_AIR_FRICTION, FLEXIBLE_OBJECT_MAX_AIR_FRICTION); }
	void		setWindSensitivity(F32 wind)	{ mWindSensitivity = llclamp(wind, FLEXIBLE_OBJECT_MIN_WIND_SENSITIVITY, FLEXIBLE_OBJECT_MAX_WIND_SENSITIVITY); }
	void		setTension(F32 tension)			{ mTension = llclamp(tension, FLEXIBLE_OBJECT_MIN_TENSION, FLEXIBLE_OBJECT_MAX_TENSION); }
	void		setUserForce(LLVector3 &force)	{ mUserForce = force; }

	S32			getSimulateLOD() const			{ return mSimulateLOD; }
	F32			getGravity() const				{ return mGravity; }
	F32			getAirFriction() const			{ return mAirFriction; }
	F32			getWindSensitivity() const		{ return mWindSensitivity; }
	F32			getTension() const				{ return mTension; }
	LLVector3	getUserForce() const			{ return mUserForce; }

	//------ the constructor for the structure ------------
	LLFlexibleObjectData();
	bool pack(LLDataPacker &dp) const;
	bool unpack(LLDataPacker &dp);
	bool operator==(const LLNetworkData& data) const;
	void copy(const LLNetworkData& data);
	LLSD asLLSD() const;
	operator LLSD() const { return asLLSD(); }
	bool fromLLSD(LLSD& sd);
=======
    S32         mSimulateLOD;       // 2^n = number of simulated sections
    F32         mGravity;
    F32         mAirFriction;       // higher is more stable, but too much looks like it's underwater
    F32         mWindSensitivity;   // interacts with tension, air friction, and gravity
    F32         mTension;           //interacts in complex ways with other parameters
    LLVector3   mUserForce;         // custom user-defined force vector
    //BOOL      mUsingCollisionSphere;
    //BOOL      mRenderingCollisionSphere;

public:
    void        setSimulateLOD(S32 lod)         { mSimulateLOD = llclamp(lod, (S32)FLEXIBLE_OBJECT_MIN_SECTIONS, (S32)FLEXIBLE_OBJECT_MAX_SECTIONS); }
    void        setGravity(F32 gravity)         { mGravity = llclamp(gravity, FLEXIBLE_OBJECT_MIN_GRAVITY, FLEXIBLE_OBJECT_MAX_GRAVITY); }
    void        setAirFriction(F32 friction)    { mAirFriction = llclamp(friction, FLEXIBLE_OBJECT_MIN_AIR_FRICTION, FLEXIBLE_OBJECT_MAX_AIR_FRICTION); }
    void        setWindSensitivity(F32 wind)    { mWindSensitivity = llclamp(wind, FLEXIBLE_OBJECT_MIN_WIND_SENSITIVITY, FLEXIBLE_OBJECT_MAX_WIND_SENSITIVITY); }
    void        setTension(F32 tension)         { mTension = llclamp(tension, FLEXIBLE_OBJECT_MIN_TENSION, FLEXIBLE_OBJECT_MAX_TENSION); }
    void        setUserForce(LLVector3 &force)  { mUserForce = force; }

    S32         getSimulateLOD() const          { return mSimulateLOD; }
    F32         getGravity() const              { return mGravity; }
    F32         getAirFriction() const          { return mAirFriction; }
    F32         getWindSensitivity() const      { return mWindSensitivity; }
    F32         getTension() const              { return mTension; }
    LLVector3   getUserForce() const            { return mUserForce; }

    //------ the constructor for the structure ------------
    LLFlexibleObjectData();
    BOOL pack(LLDataPacker &dp) const;
    BOOL unpack(LLDataPacker &dp);
    bool operator==(const LLNetworkData& data) const;
    void copy(const LLNetworkData& data);
    LLSD asLLSD() const;
    operator LLSD() const { return asLLSD(); }
    bool fromLLSD(LLSD& sd);
>>>>>>> e7eced3c
};// end of attributes structure



class LLSculptParams : public LLNetworkData
{
protected:
    LLUUID mSculptTexture;
    U8 mSculptType;

public:
<<<<<<< HEAD
	LLSculptParams();
	/*virtual*/ bool pack(LLDataPacker &dp) const;
	/*virtual*/ bool unpack(LLDataPacker &dp);
	/*virtual*/ bool operator==(const LLNetworkData& data) const;
	/*virtual*/ void copy(const LLNetworkData& data);
	LLSD asLLSD() const;
	operator LLSD() const { return asLLSD(); }
	bool fromLLSD(LLSD& sd);

	void setSculptTexture(const LLUUID& texture_id, U8 sculpt_type);
	LLUUID getSculptTexture() const         { return mSculptTexture; }
	U8 getSculptType() const                { return mSculptType; }
=======
    LLSculptParams();
    /*virtual*/ BOOL pack(LLDataPacker &dp) const;
    /*virtual*/ BOOL unpack(LLDataPacker &dp);
    /*virtual*/ bool operator==(const LLNetworkData& data) const;
    /*virtual*/ void copy(const LLNetworkData& data);
    LLSD asLLSD() const;
    operator LLSD() const { return asLLSD(); }
    bool fromLLSD(LLSD& sd);

    void setSculptTexture(const LLUUID& texture_id, U8 sculpt_type);
    LLUUID getSculptTexture() const         { return mSculptTexture; }
    U8 getSculptType() const                { return mSculptType; }
>>>>>>> e7eced3c
};

class LLLightImageParams : public LLNetworkData
{
protected:
    LLUUID mLightTexture;
    LLVector3 mParams;

public:
<<<<<<< HEAD
	LLLightImageParams();
	/*virtual*/ bool pack(LLDataPacker &dp) const;
	/*virtual*/ bool unpack(LLDataPacker &dp);
	/*virtual*/ bool operator==(const LLNetworkData& data) const;
	/*virtual*/ void copy(const LLNetworkData& data);
	LLSD asLLSD() const;
	operator LLSD() const { return asLLSD(); }
	bool fromLLSD(LLSD& sd);

	void setLightTexture(const LLUUID& id) { mLightTexture = id; }
	LLUUID getLightTexture() const         { return mLightTexture; }
	bool isLightSpotlight() const         { return mLightTexture.notNull(); }
	void setParams(const LLVector3& params) { mParams = params; }
	LLVector3 getParams() const			   { return mParams; }
	
=======
    LLLightImageParams();
    /*virtual*/ BOOL pack(LLDataPacker &dp) const;
    /*virtual*/ BOOL unpack(LLDataPacker &dp);
    /*virtual*/ bool operator==(const LLNetworkData& data) const;
    /*virtual*/ void copy(const LLNetworkData& data);
    LLSD asLLSD() const;
    operator LLSD() const { return asLLSD(); }
    bool fromLLSD(LLSD& sd);

    void setLightTexture(const LLUUID& id) { mLightTexture = id; }
    LLUUID getLightTexture() const         { return mLightTexture; }
    bool isLightSpotlight() const         { return mLightTexture.notNull(); }
    void setParams(const LLVector3& params) { mParams = params; }
    LLVector3 getParams() const            { return mParams; }

>>>>>>> e7eced3c
};

class LLExtendedMeshParams : public LLNetworkData
{
protected:
    U32 mFlags;

public:
<<<<<<< HEAD
	static const U32 ANIMATED_MESH_ENABLED_FLAG = 0x1 << 0;

	LLExtendedMeshParams();
	/*virtual*/ bool pack(LLDataPacker &dp) const;
	/*virtual*/ bool unpack(LLDataPacker &dp);
	/*virtual*/ bool operator==(const LLNetworkData& data) const;
	/*virtual*/ void copy(const LLNetworkData& data);
	LLSD asLLSD() const;
	operator LLSD() const { return asLLSD(); }
	bool fromLLSD(LLSD& sd);

	void setFlags(const U32& flags) { mFlags = flags; }
=======
    static const U32 ANIMATED_MESH_ENABLED_FLAG = 0x1 << 0;

    LLExtendedMeshParams();
    /*virtual*/ BOOL pack(LLDataPacker &dp) const;
    /*virtual*/ BOOL unpack(LLDataPacker &dp);
    /*virtual*/ bool operator==(const LLNetworkData& data) const;
    /*virtual*/ void copy(const LLNetworkData& data);
    LLSD asLLSD() const;
    operator LLSD() const { return asLLSD(); }
    bool fromLLSD(LLSD& sd);

    void setFlags(const U32& flags) { mFlags = flags; }
>>>>>>> e7eced3c
    U32 getFlags() const { return mFlags; }

};

class LLRenderMaterialParams : public LLNetworkData
{
private:
    struct Entry
    {
        U8 te_idx;
        LLUUID id;
    };
    std::vector< Entry > mEntries;

public:
    LLRenderMaterialParams();
    bool pack(LLDataPacker& dp) const override;
    bool unpack(LLDataPacker& dp) override;
    bool operator==(const LLNetworkData& data) const override;
    void copy(const LLNetworkData& data) override;

    void setMaterial(U8 te_idx, const LLUUID& id);
    const LLUUID& getMaterial(U8 te_idx) const;

    bool isEmpty() { return mEntries.empty(); }
};


// This code is not naming-standards compliant. Leaving it like this for
// now to make the connection to code in
<<<<<<< HEAD
// 	bool packTEMessage(LLDataPacker &dp) const;
=======
//  BOOL packTEMessage(LLDataPacker &dp) const;
>>>>>>> e7eced3c
// more obvious. This should be refactored to remove the duplication, at which
// point we can fix the names as well.
// - Vir
struct LLTEContents
{
    static const U32 MAX_TES = 45;

    LLUUID      image_data[MAX_TES];
    LLColor4U   colors[MAX_TES];
    F32    scale_s[MAX_TES];
    F32    scale_t[MAX_TES];
    S16    offset_s[MAX_TES];
    S16    offset_t[MAX_TES];
    S16    image_rot[MAX_TES];
    U8     bump[MAX_TES];
    U8     media_flags[MAX_TES];
    U8     glow[MAX_TES];
    LLMaterialID material_ids[MAX_TES];

    static const U32 MAX_TE_BUFFER = 4096;
    U8 packed_buffer[MAX_TE_BUFFER];

    U32 size;
    U32 face_count;
};

class LLPrimitive : public LLXform
{
public:

<<<<<<< HEAD
	// HACK for removing LLPrimitive's dependency on gVolumeMgr global.
	// If a different LLVolumeManager is instantiated and set early enough
	// then the LLPrimitive class will use it instead of gVolumeMgr.
	static LLVolumeMgr* getVolumeManager() { return sVolumeManager; }
	static void setVolumeManager( LLVolumeMgr* volume_manager);
	static bool cleanupVolumeManager();

	// these flags influence how the RigidBody representation is built
	static const U32 PRIM_FLAG_PHANTOM 				= 0x1 << 0;
	static const U32 PRIM_FLAG_VOLUME_DETECT 		= 0x1 << 1;
	static const U32 PRIM_FLAG_DYNAMIC 				= 0x1 << 2;
	static const U32 PRIM_FLAG_AVATAR 				= 0x1 << 3;
	static const U32 PRIM_FLAG_SCULPT 				= 0x1 << 4;
	// not used yet, but soon
	static const U32 PRIM_FLAG_COLLISION_CALLBACK 	= 0x1 << 5;
	static const U32 PRIM_FLAG_CONVEX 				= 0x1 << 6;
	static const U32 PRIM_FLAG_DEFAULT_VOLUME		= 0x1 << 7;
	static const U32 PRIM_FLAG_SITTING				= 0x1 << 8;
	static const U32 PRIM_FLAG_SITTING_ON_GROUND	= 0x1 << 9;		// Set along with PRIM_FLAG_SITTING

	LLPrimitive();
	virtual ~LLPrimitive();

	void clearTextureList();

	static LLPrimitive *createPrimitive(LLPCode p_code);
	void init_primitive(LLPCode p_code);

	void setPCode(const LLPCode pcode);
	const LLVolume *getVolumeConst() const { return mVolumep; }		// HACK for Windoze confusion about ostream operator in LLVolume
	LLVolume *getVolume() const { return mVolumep; }
	virtual bool setVolume(const LLVolumeParams &volume_params, const S32 detail, bool unique_volume = false);
	
	// Modify texture entry properties
	inline bool validTE(const U8 te_num) const;
	LLTextureEntry* getTE(const U8 te_num) const;

	virtual void setNumTEs(const U8 num_tes);
	virtual void setAllTESelected(bool sel);
	virtual void setAllTETextures(const LLUUID &tex_id);
	virtual void setTE(const U8 index, const LLTextureEntry& te);
	virtual S32 setTEColor(const U8 te, const LLColor4 &color);
	virtual S32 setTEColor(const U8 te, const LLColor3 &color);
	virtual S32 setTEAlpha(const U8 te, const F32 alpha);
	virtual S32 setTETexture(const U8 te, const LLUUID &tex_id);
	virtual S32 setTEScale (const U8 te, const F32 s, const F32 t);
	virtual S32 setTEScaleS(const U8 te, const F32 s);
	virtual S32 setTEScaleT(const U8 te, const F32 t);
	virtual S32 setTEOffset (const U8 te, const F32 s, const F32 t);
	virtual S32 setTEOffsetS(const U8 te, const F32 s);
	virtual S32 setTEOffsetT(const U8 te, const F32 t);
	virtual S32 setTERotation(const U8 te, const F32 r);
	virtual S32 setTEBumpShinyFullbright(const U8 te, const U8 bump);
	virtual S32 setTEBumpShiny(const U8 te, const U8 bump);
	virtual S32 setTEMediaTexGen(const U8 te, const U8 media);
	virtual S32 setTEBumpmap(const U8 te, const U8 bump);
	virtual S32 setTETexGen(const U8 te, const U8 texgen);
	virtual S32 setTEShiny(const U8 te, const U8 shiny);
	virtual S32 setTEFullbright(const U8 te, const U8 fullbright);
	virtual S32 setTEMediaFlags(const U8 te, const U8 flags);
	virtual S32 setTEGlow(const U8 te, const F32 glow);
	virtual S32 setTEMaterialID(const U8 te, const LLMaterialID& pMaterialID);
    virtual S32 setTEMaterialParams(const U8 index, const LLMaterialPtr pMaterialParams);
	virtual bool setMaterial(const U8 material); // returns true if material changed
	virtual void setTESelected(const U8 te, bool sel);

	LLMaterialPtr getTEMaterialParams(const U8 index);
    
	void copyTEs(const LLPrimitive *primitive);
	S32 packTEField(U8 *cur_ptr, U8 *data_ptr, U8 data_size, U8 last_face_index, EMsgVariableType type) const;
	bool packTEMessage(LLMessageSystem *mesgsys) const;
	bool packTEMessage(LLDataPacker &dp) const;
	S32 unpackTEMessage(LLMessageSystem* mesgsys, char const* block_name, const S32 block_num); // Variable num of blocks
	S32 unpackTEMessage(LLDataPacker &dp);
	S32 parseTEMessage(LLMessageSystem* mesgsys, char const* block_name, const S32 block_num, LLTEContents& tec);
	S32 applyParsedTEMessage(LLTEContents& tec);
	
=======
    // HACK for removing LLPrimitive's dependency on gVolumeMgr global.
    // If a different LLVolumeManager is instantiated and set early enough
    // then the LLPrimitive class will use it instead of gVolumeMgr.
    static LLVolumeMgr* getVolumeManager() { return sVolumeManager; }
    static void setVolumeManager( LLVolumeMgr* volume_manager);
    static bool cleanupVolumeManager();

    // these flags influence how the RigidBody representation is built
    static const U32 PRIM_FLAG_PHANTOM              = 0x1 << 0;
    static const U32 PRIM_FLAG_VOLUME_DETECT        = 0x1 << 1;
    static const U32 PRIM_FLAG_DYNAMIC              = 0x1 << 2;
    static const U32 PRIM_FLAG_AVATAR               = 0x1 << 3;
    static const U32 PRIM_FLAG_SCULPT               = 0x1 << 4;
    // not used yet, but soon
    static const U32 PRIM_FLAG_COLLISION_CALLBACK   = 0x1 << 5;
    static const U32 PRIM_FLAG_CONVEX               = 0x1 << 6;
    static const U32 PRIM_FLAG_DEFAULT_VOLUME       = 0x1 << 7;
    static const U32 PRIM_FLAG_SITTING              = 0x1 << 8;
    static const U32 PRIM_FLAG_SITTING_ON_GROUND    = 0x1 << 9;     // Set along with PRIM_FLAG_SITTING

    LLPrimitive();
    virtual ~LLPrimitive();

    void clearTextureList();

    static LLPrimitive *createPrimitive(LLPCode p_code);
    void init_primitive(LLPCode p_code);

    void setPCode(const LLPCode pcode);
    const LLVolume *getVolumeConst() const { return mVolumep; }     // HACK for Windoze confusion about ostream operator in LLVolume
    LLVolume *getVolume() const { return mVolumep; }
    virtual BOOL setVolume(const LLVolumeParams &volume_params, const S32 detail, bool unique_volume = false);

    // Modify texture entry properties
    inline BOOL validTE(const U8 te_num) const;
    LLTextureEntry* getTE(const U8 te_num) const;

    virtual void setNumTEs(const U8 num_tes);
    virtual void setAllTESelected(bool sel);
    virtual void setAllTETextures(const LLUUID &tex_id);
    virtual void setTE(const U8 index, const LLTextureEntry& te);
    virtual S32 setTEColor(const U8 te, const LLColor4 &color);
    virtual S32 setTEColor(const U8 te, const LLColor3 &color);
    virtual S32 setTEAlpha(const U8 te, const F32 alpha);
    virtual S32 setTETexture(const U8 te, const LLUUID &tex_id);
    virtual S32 setTEScale (const U8 te, const F32 s, const F32 t);
    virtual S32 setTEScaleS(const U8 te, const F32 s);
    virtual S32 setTEScaleT(const U8 te, const F32 t);
    virtual S32 setTEOffset (const U8 te, const F32 s, const F32 t);
    virtual S32 setTEOffsetS(const U8 te, const F32 s);
    virtual S32 setTEOffsetT(const U8 te, const F32 t);
    virtual S32 setTERotation(const U8 te, const F32 r);
    virtual S32 setTEBumpShinyFullbright(const U8 te, const U8 bump);
    virtual S32 setTEBumpShiny(const U8 te, const U8 bump);
    virtual S32 setTEMediaTexGen(const U8 te, const U8 media);
    virtual S32 setTEBumpmap(const U8 te, const U8 bump);
    virtual S32 setTETexGen(const U8 te, const U8 texgen);
    virtual S32 setTEShiny(const U8 te, const U8 shiny);
    virtual S32 setTEFullbright(const U8 te, const U8 fullbright);
    virtual S32 setTEMediaFlags(const U8 te, const U8 flags);
    virtual S32 setTEGlow(const U8 te, const F32 glow);
    virtual S32 setTEMaterialID(const U8 te, const LLMaterialID& pMaterialID);
    virtual S32 setTEMaterialParams(const U8 index, const LLMaterialPtr pMaterialParams);
    virtual BOOL setMaterial(const U8 material); // returns TRUE if material changed
    virtual void setTESelected(const U8 te, bool sel);

    LLMaterialPtr getTEMaterialParams(const U8 index);

    void copyTEs(const LLPrimitive *primitive);
    S32 packTEField(U8 *cur_ptr, U8 *data_ptr, U8 data_size, U8 last_face_index, EMsgVariableType type) const;
    BOOL packTEMessage(LLMessageSystem *mesgsys) const;
    BOOL packTEMessage(LLDataPacker &dp) const;
    S32 unpackTEMessage(LLMessageSystem* mesgsys, char const* block_name, const S32 block_num); // Variable num of blocks
    BOOL unpackTEMessage(LLDataPacker &dp);
    S32 parseTEMessage(LLMessageSystem* mesgsys, char const* block_name, const S32 block_num, LLTEContents& tec);
    S32 applyParsedTEMessage(LLTEContents& tec);

>>>>>>> e7eced3c
#ifdef CHECK_FOR_FINITE
    inline void setPosition(const LLVector3& pos);
    inline void setPosition(const F32 x, const F32 y, const F32 z);
    inline void addPosition(const LLVector3& pos);

    inline void setAngularVelocity(const LLVector3& avel);
    inline void setAngularVelocity(const F32 x, const F32 y, const F32 z);
    inline void setVelocity(const LLVector3& vel);
    inline void setVelocity(const F32 x, const F32 y, const F32 z);
    inline void setVelocityX(const F32 x);
    inline void setVelocityY(const F32 y);
    inline void setVelocityZ(const F32 z);
    inline void addVelocity(const LLVector3& vel);
    inline void setAcceleration(const LLVector3& accel);
    inline void setAcceleration(const F32 x, const F32 y, const F32 z);
#else
    // Don't override the base LLXForm operators.
    // Special case for setPosition.  If not check-for-finite, fall through to LLXform method.
    // void     setPosition(F32 x, F32 y, F32 z)
    // void     setPosition(LLVector3)

    void        setAngularVelocity(const LLVector3& avel)   { mAngularVelocity = avel; }
    void        setAngularVelocity(const F32 x, const F32 y, const F32 z)   { mAngularVelocity.setVec(x,y,z); }
    void        setVelocity(const LLVector3& vel)           { mVelocity = vel; }
    void        setVelocity(const F32 x, const F32 y, const F32 z)          { mVelocity.setVec(x,y,z); }
    void        setVelocityX(const F32 x)                   { mVelocity.mV[VX] = x; }
    void        setVelocityY(const F32 y)                   { mVelocity.mV[VY] = y; }
    void        setVelocityZ(const F32 z)                   { mVelocity.mV[VZ] = z; }
    void        addVelocity(const LLVector3& vel)           { mVelocity += vel; }
    void        setAcceleration(const LLVector3& accel)     { mAcceleration = accel; }
    void        setAcceleration(const F32 x, const F32 y, const F32 z)      { mAcceleration.setVec(x,y,z); }
#endif
<<<<<<< HEAD
	
	LLPCode				getPCode() const			{ return mPrimitiveCode; }
	std::string			getPCodeString() const		{ return pCodeToString(mPrimitiveCode); }
	const LLVector3&	getAngularVelocity() const	{ return mAngularVelocity; }
	const LLVector3&	getVelocity() const			{ return mVelocity; }
	const LLVector3&	getAcceleration() const		{ return mAcceleration; }
	U8					getNumTEs() const			{ return mTextureList.size(); }
	U8					getExpectedNumTEs() const;

	U8					getMaterial() const			{ return mMaterial; }
	
	void				setVolumeType(const U8 code);
	U8					getVolumeType();

	// clears existing textures
	// copies the contents of other_list into mEntryList
	void copyTextureList(const LLPrimTextureList& other_list);

	// clears existing textures
	// takes the contents of other_list and clears other_list
	void takeTextureList(LLPrimTextureList& other_list);

	inline bool	isAvatar() const;
	inline bool	isSittingAvatar() const;
	inline bool	isSittingAvatarOnGround() const;
	inline bool hasBumpmap() const  { return mNumBumpmapTEs > 0;}
	
	void setFlags(U32 flags) { mMiscFlags = flags; }
	void addFlags(U32 flags) { mMiscFlags |= flags; }
	void removeFlags(U32 flags) { mMiscFlags &= ~flags; }
	U32 getFlags() const { return mMiscFlags; }
	bool checkFlags(U32 flags) const { return (mMiscFlags & flags) != 0; }

	static std::string pCodeToString(const LLPCode pcode);
	static LLPCode legacyToPCode(const U8 legacy);
	static U8 pCodeToLegacy(const LLPCode pcode);
	static bool getTESTAxes(const U8 face, U32* s_axis, U32* t_axis);

    bool hasRenderMaterialParams() const;
	
	inline static bool isPrimitive(const LLPCode pcode);
	inline static bool isApp(const LLPCode pcode);
=======

    LLPCode             getPCode() const            { return mPrimitiveCode; }
    std::string         getPCodeString() const      { return pCodeToString(mPrimitiveCode); }
    const LLVector3&    getAngularVelocity() const  { return mAngularVelocity; }
    const LLVector3&    getVelocity() const         { return mVelocity; }
    const LLVector3&    getAcceleration() const     { return mAcceleration; }
    U8                  getNumTEs() const           { return mTextureList.size(); }
    U8                  getExpectedNumTEs() const;

    U8                  getMaterial() const         { return mMaterial; }

    void                setVolumeType(const U8 code);
    U8                  getVolumeType();

    // clears existing textures
    // copies the contents of other_list into mEntryList
    void copyTextureList(const LLPrimTextureList& other_list);

    // clears existing textures
    // takes the contents of other_list and clears other_list
    void takeTextureList(LLPrimTextureList& other_list);

    inline BOOL isAvatar() const;
    inline BOOL isSittingAvatar() const;
    inline BOOL isSittingAvatarOnGround() const;
    inline bool hasBumpmap() const  { return mNumBumpmapTEs > 0;}

    void setFlags(U32 flags) { mMiscFlags = flags; }
    void addFlags(U32 flags) { mMiscFlags |= flags; }
    void removeFlags(U32 flags) { mMiscFlags &= ~flags; }
    U32 getFlags() const { return mMiscFlags; }

    static std::string pCodeToString(const LLPCode pcode);
    static LLPCode legacyToPCode(const U8 legacy);
    static U8 pCodeToLegacy(const LLPCode pcode);
    static bool getTESTAxes(const U8 face, U32* s_axis, U32* t_axis);

    BOOL hasRenderMaterialParams() const;

    inline static BOOL isPrimitive(const LLPCode pcode);
    inline static BOOL isApp(const LLPCode pcode);
>>>>>>> e7eced3c

private:
    void updateNumBumpmap(const U8 index, const U8 bump);

protected:
    LLPCode             mPrimitiveCode;     // Primitive code
    LLVector3           mVelocity;          // how fast are we moving?
    LLVector3           mAcceleration;      // are we under constant acceleration?
    LLVector3           mAngularVelocity;   // angular velocity
    LLPointer<LLVolume> mVolumep;
    LLPrimTextureList   mTextureList;       // list of texture GUIDs, scales, offsets
    U8                  mMaterial;          // Material code
    U8                  mNumTEs;            // # of faces on the primitve
    U8                  mNumBumpmapTEs;     // number of bumpmap TEs.
    U32                 mMiscFlags;         // home for misc bools

public:
    static LLVolumeMgr* sVolumeManager;

    enum
    {
        NO_LOD = -1
    };
};

inline bool LLPrimitive::isAvatar() const
{
<<<<<<< HEAD
	return LL_PCODE_LEGACY_AVATAR == mPrimitiveCode;
=======
    return ( LL_PCODE_LEGACY_AVATAR == mPrimitiveCode ) ? TRUE : FALSE;
>>>>>>> e7eced3c
}

inline bool LLPrimitive::isSittingAvatar() const
{
<<<<<<< HEAD
	// this is only used server-side
	return isAvatar() && checkFlags(PRIM_FLAG_SITTING | PRIM_FLAG_SITTING_ON_GROUND);
=======
    // this is only used server-side
    return ( LL_PCODE_LEGACY_AVATAR == mPrimitiveCode
             &&  ((getFlags() & (PRIM_FLAG_SITTING | PRIM_FLAG_SITTING_ON_GROUND)) != 0) ) ? TRUE : FALSE;
>>>>>>> e7eced3c
}

inline bool LLPrimitive::isSittingAvatarOnGround() const
{
<<<<<<< HEAD
	// this is only used server-side
	return isAvatar() && checkFlags(PRIM_FLAG_SITTING_ON_GROUND);
=======
    // this is only used server-side
    return ( LL_PCODE_LEGACY_AVATAR == mPrimitiveCode
             &&  ((getFlags() & PRIM_FLAG_SITTING_ON_GROUND) != 0) ) ? TRUE : FALSE;
>>>>>>> e7eced3c
}

// static
inline bool LLPrimitive::isPrimitive(const LLPCode pcode)
{
    LLPCode base_type = pcode & LL_PCODE_BASE_MASK;

<<<<<<< HEAD
	if (base_type && (base_type < LL_PCODE_APP))
	{
		return true;
	}
	return false;
=======
    if (base_type && (base_type < LL_PCODE_APP))
    {
        return TRUE;
    }
    return FALSE;
>>>>>>> e7eced3c
}

// static
inline bool LLPrimitive::isApp(const LLPCode pcode)
{
    LLPCode base_type = pcode & LL_PCODE_BASE_MASK;

    return (base_type == LL_PCODE_APP);
}


#ifdef CHECK_FOR_FINITE
// Special case for setPosition.  If not check-for-finite, fall through to LLXform method.
void LLPrimitive::setPosition(const F32 x, const F32 y, const F32 z)
{
    if (llfinite(x) && llfinite(y) && llfinite(z))
    {
        LLXform::setPosition(x, y, z);
    }
    else
    {
        LL_ERRS() << "Non Finite in LLPrimitive::setPosition(x,y,z) for " << pCodeToString(mPrimitiveCode) << LL_ENDL;
    }
}

// Special case for setPosition.  If not check-for-finite, fall through to LLXform method.
void LLPrimitive::setPosition(const LLVector3& pos)
{
    if (pos.isFinite())
    {
        LLXform::setPosition(pos);
    }
    else
    {
        LL_ERRS() << "Non Finite in LLPrimitive::setPosition(LLVector3) for " << pCodeToString(mPrimitiveCode) << LL_ENDL;
    }
}

void LLPrimitive::setAngularVelocity(const LLVector3& avel)
{
    if (avel.isFinite())
    {
        mAngularVelocity = avel;
    }
    else
    {
        LL_ERRS() << "Non Finite in LLPrimitive::setAngularVelocity" << LL_ENDL;
    }
}

void LLPrimitive::setAngularVelocity(const F32 x, const F32 y, const F32 z)
{
    if (llfinite(x) && llfinite(y) && llfinite(z))
    {
        mAngularVelocity.setVec(x,y,z);
    }
    else
    {
        LL_ERRS() << "Non Finite in LLPrimitive::setAngularVelocity" << LL_ENDL;
    }
}

void LLPrimitive::setVelocity(const LLVector3& vel)
{
    if (vel.isFinite())
    {
        mVelocity = vel;
    }
    else
    {
        LL_ERRS() << "Non Finite in LLPrimitive::setVelocity(LLVector3) for " << pCodeToString(mPrimitiveCode) << LL_ENDL;
    }
}

void LLPrimitive::setVelocity(const F32 x, const F32 y, const F32 z)
{
    if (llfinite(x) && llfinite(y) && llfinite(z))
    {
        mVelocity.setVec(x,y,z);
    }
    else
    {
        LL_ERRS() << "Non Finite in LLPrimitive::setVelocity(F32,F32,F32) for " << pCodeToString(mPrimitiveCode) << LL_ENDL;
    }
}

void LLPrimitive::setVelocityX(const F32 x)
{
    if (llfinite(x))
    {
        mVelocity.mV[VX] = x;
    }
    else
    {
        LL_ERRS() << "Non Finite in LLPrimitive::setVelocityX" << LL_ENDL;
    }
}

void LLPrimitive::setVelocityY(const F32 y)
{
    if (llfinite(y))
    {
        mVelocity.mV[VY] = y;
    }
    else
    {
        LL_ERRS() << "Non Finite in LLPrimitive::setVelocityY" << LL_ENDL;
    }
}

void LLPrimitive::setVelocityZ(const F32 z)
{
    if (llfinite(z))
    {
        mVelocity.mV[VZ] = z;
    }
    else
    {
        LL_ERRS() << "Non Finite in LLPrimitive::setVelocityZ" << LL_ENDL;
    }
}

void LLPrimitive::addVelocity(const LLVector3& vel)
{
    if (vel.isFinite())
    {
        mVelocity += vel;
    }
    else
    {
        LL_ERRS() << "Non Finite in LLPrimitive::addVelocity" << LL_ENDL;
    }
}

void LLPrimitive::setAcceleration(const LLVector3& accel)
{
    if (accel.isFinite())
    {
        mAcceleration = accel;
    }
    else
    {
        LL_ERRS() << "Non Finite in LLPrimitive::setAcceleration(LLVector3) for " << pCodeToString(mPrimitiveCode) << LL_ENDL;
    }
}

void LLPrimitive::setAcceleration(const F32 x, const F32 y, const F32 z)
{
    if (llfinite(x) && llfinite(y) && llfinite(z))
    {
        mAcceleration.setVec(x,y,z);
    }
    else
    {
        LL_ERRS() << "Non Finite in LLPrimitive::setAcceleration(F32,F32,F32) for " << pCodeToString(mPrimitiveCode) << LL_ENDL;
    }
}
#endif // CHECK_FOR_FINITE

inline bool LLPrimitive::validTE(const U8 te_num) const
{
    return (mNumTEs && te_num < mNumTEs);
}

#endif
<|MERGE_RESOLUTION|>--- conflicted
+++ resolved
@@ -112,23 +112,13 @@
     };
 
 public:
-<<<<<<< HEAD
-	U16 mType;
-	virtual ~LLNetworkData() {};
-	virtual bool pack(LLDataPacker &dp) const = 0;
-	virtual bool unpack(LLDataPacker &dp) = 0;
-	virtual bool operator==(const LLNetworkData& data) const = 0;
-	virtual void copy(const LLNetworkData& data) = 0;
-	static bool isValid(U16 param_type, U32 size);
-=======
     U16 mType;
     virtual ~LLNetworkData() {};
-    virtual BOOL pack(LLDataPacker &dp) const = 0;
-    virtual BOOL unpack(LLDataPacker &dp) = 0;
+    virtual bool pack(LLDataPacker &dp) const = 0;
+    virtual bool unpack(LLDataPacker &dp) = 0;
     virtual bool operator==(const LLNetworkData& data) const = 0;
     virtual void copy(const LLNetworkData& data) = 0;
-    static BOOL isValid(U16 param_type, U32 size);
->>>>>>> e7eced3c
+    static bool isValid(U16 param_type, U32 size);
 };
 
 extern const F32 LIGHT_MIN_RADIUS;
@@ -150,21 +140,9 @@
     F32 mCutoff;
 
 public:
-<<<<<<< HEAD
-	LLLightParams();
-	/*virtual*/ bool pack(LLDataPacker &dp) const;
-	/*virtual*/ bool unpack(LLDataPacker &dp);
-	/*virtual*/ bool operator==(const LLNetworkData& data) const;
-	/*virtual*/ void copy(const LLNetworkData& data);
-	// LLSD implementations here are provided by Eddy Stryker.
-	// NOTE: there are currently unused in protocols
-	LLSD asLLSD() const;
-	operator LLSD() const { return asLLSD(); }
-	bool fromLLSD(LLSD& sd);
-=======
     LLLightParams();
-    /*virtual*/ BOOL pack(LLDataPacker &dp) const;
-    /*virtual*/ BOOL unpack(LLDataPacker &dp);
+    /*virtual*/ bool pack(LLDataPacker &dp) const;
+    /*virtual*/ bool unpack(LLDataPacker &dp);
     /*virtual*/ bool operator==(const LLNetworkData& data) const;
     /*virtual*/ void copy(const LLNetworkData& data);
     // LLSD implementations here are provided by Eddy Stryker.
@@ -172,7 +150,6 @@
     LLSD asLLSD() const;
     operator LLSD() const { return asLLSD(); }
     bool fromLLSD(LLSD& sd);
->>>>>>> e7eced3c
 
     // set the color by gamma corrected color value
     //  color - gamma corrected color value (directly taken from an on-screen color swatch)
@@ -209,7 +186,7 @@
     {
         FLAG_BOX_VOLUME     = 0x01, // use a box influence volume
         FLAG_DYNAMIC        = 0x02, // render dynamic objects (avatars) into this Reflection Probe
-		FLAG_MIRROR			= 0x04, // This probe is used for reflections on realtime mirrors.
+        FLAG_MIRROR         = 0x04, // This probe is used for reflections on realtime mirrors.
     };
 
 protected:
@@ -288,49 +265,14 @@
 class LLFlexibleObjectData : public LLNetworkData
 {
 protected:
-<<<<<<< HEAD
-	S32			mSimulateLOD;		// 2^n = number of simulated sections
-	F32			mGravity;
-	F32			mAirFriction;		// higher is more stable, but too much looks like it's underwater
-	F32			mWindSensitivity;	// interacts with tension, air friction, and gravity
-	F32			mTension;			//interacts in complex ways with other parameters
-	LLVector3	mUserForce;			// custom user-defined force vector
-	//bool		mUsingCollisionSphere;
-	//bool		mRenderingCollisionSphere;
-
-public:
-	void		setSimulateLOD(S32 lod)			{ mSimulateLOD = llclamp(lod, (S32)FLEXIBLE_OBJECT_MIN_SECTIONS, (S32)FLEXIBLE_OBJECT_MAX_SECTIONS); }
-	void		setGravity(F32 gravity)			{ mGravity = llclamp(gravity, FLEXIBLE_OBJECT_MIN_GRAVITY, FLEXIBLE_OBJECT_MAX_GRAVITY); }
-	void		setAirFriction(F32 friction)	{ mAirFriction = llclamp(friction, FLEXIBLE_OBJECT_MIN_AIR_FRICTION, FLEXIBLE_OBJECT_MAX_AIR_FRICTION); }
-	void		setWindSensitivity(F32 wind)	{ mWindSensitivity = llclamp(wind, FLEXIBLE_OBJECT_MIN_WIND_SENSITIVITY, FLEXIBLE_OBJECT_MAX_WIND_SENSITIVITY); }
-	void		setTension(F32 tension)			{ mTension = llclamp(tension, FLEXIBLE_OBJECT_MIN_TENSION, FLEXIBLE_OBJECT_MAX_TENSION); }
-	void		setUserForce(LLVector3 &force)	{ mUserForce = force; }
-
-	S32			getSimulateLOD() const			{ return mSimulateLOD; }
-	F32			getGravity() const				{ return mGravity; }
-	F32			getAirFriction() const			{ return mAirFriction; }
-	F32			getWindSensitivity() const		{ return mWindSensitivity; }
-	F32			getTension() const				{ return mTension; }
-	LLVector3	getUserForce() const			{ return mUserForce; }
-
-	//------ the constructor for the structure ------------
-	LLFlexibleObjectData();
-	bool pack(LLDataPacker &dp) const;
-	bool unpack(LLDataPacker &dp);
-	bool operator==(const LLNetworkData& data) const;
-	void copy(const LLNetworkData& data);
-	LLSD asLLSD() const;
-	operator LLSD() const { return asLLSD(); }
-	bool fromLLSD(LLSD& sd);
-=======
     S32         mSimulateLOD;       // 2^n = number of simulated sections
     F32         mGravity;
     F32         mAirFriction;       // higher is more stable, but too much looks like it's underwater
     F32         mWindSensitivity;   // interacts with tension, air friction, and gravity
     F32         mTension;           //interacts in complex ways with other parameters
     LLVector3   mUserForce;         // custom user-defined force vector
-    //BOOL      mUsingCollisionSphere;
-    //BOOL      mRenderingCollisionSphere;
+    //bool      mUsingCollisionSphere;
+    //bool      mRenderingCollisionSphere;
 
 public:
     void        setSimulateLOD(S32 lod)         { mSimulateLOD = llclamp(lod, (S32)FLEXIBLE_OBJECT_MIN_SECTIONS, (S32)FLEXIBLE_OBJECT_MAX_SECTIONS); }
@@ -349,14 +291,13 @@
 
     //------ the constructor for the structure ------------
     LLFlexibleObjectData();
-    BOOL pack(LLDataPacker &dp) const;
-    BOOL unpack(LLDataPacker &dp);
+    bool pack(LLDataPacker &dp) const;
+    bool unpack(LLDataPacker &dp);
     bool operator==(const LLNetworkData& data) const;
     void copy(const LLNetworkData& data);
     LLSD asLLSD() const;
     operator LLSD() const { return asLLSD(); }
     bool fromLLSD(LLSD& sd);
->>>>>>> e7eced3c
 };// end of attributes structure
 
 
@@ -368,23 +309,9 @@
     U8 mSculptType;
 
 public:
-<<<<<<< HEAD
-	LLSculptParams();
-	/*virtual*/ bool pack(LLDataPacker &dp) const;
-	/*virtual*/ bool unpack(LLDataPacker &dp);
-	/*virtual*/ bool operator==(const LLNetworkData& data) const;
-	/*virtual*/ void copy(const LLNetworkData& data);
-	LLSD asLLSD() const;
-	operator LLSD() const { return asLLSD(); }
-	bool fromLLSD(LLSD& sd);
-
-	void setSculptTexture(const LLUUID& texture_id, U8 sculpt_type);
-	LLUUID getSculptTexture() const         { return mSculptTexture; }
-	U8 getSculptType() const                { return mSculptType; }
-=======
     LLSculptParams();
-    /*virtual*/ BOOL pack(LLDataPacker &dp) const;
-    /*virtual*/ BOOL unpack(LLDataPacker &dp);
+    /*virtual*/ bool pack(LLDataPacker &dp) const;
+    /*virtual*/ bool unpack(LLDataPacker &dp);
     /*virtual*/ bool operator==(const LLNetworkData& data) const;
     /*virtual*/ void copy(const LLNetworkData& data);
     LLSD asLLSD() const;
@@ -394,7 +321,6 @@
     void setSculptTexture(const LLUUID& texture_id, U8 sculpt_type);
     LLUUID getSculptTexture() const         { return mSculptTexture; }
     U8 getSculptType() const                { return mSculptType; }
->>>>>>> e7eced3c
 };
 
 class LLLightImageParams : public LLNetworkData
@@ -404,26 +330,9 @@
     LLVector3 mParams;
 
 public:
-<<<<<<< HEAD
-	LLLightImageParams();
-	/*virtual*/ bool pack(LLDataPacker &dp) const;
-	/*virtual*/ bool unpack(LLDataPacker &dp);
-	/*virtual*/ bool operator==(const LLNetworkData& data) const;
-	/*virtual*/ void copy(const LLNetworkData& data);
-	LLSD asLLSD() const;
-	operator LLSD() const { return asLLSD(); }
-	bool fromLLSD(LLSD& sd);
-
-	void setLightTexture(const LLUUID& id) { mLightTexture = id; }
-	LLUUID getLightTexture() const         { return mLightTexture; }
-	bool isLightSpotlight() const         { return mLightTexture.notNull(); }
-	void setParams(const LLVector3& params) { mParams = params; }
-	LLVector3 getParams() const			   { return mParams; }
-	
-=======
     LLLightImageParams();
-    /*virtual*/ BOOL pack(LLDataPacker &dp) const;
-    /*virtual*/ BOOL unpack(LLDataPacker &dp);
+    /*virtual*/ bool pack(LLDataPacker &dp) const;
+    /*virtual*/ bool unpack(LLDataPacker &dp);
     /*virtual*/ bool operator==(const LLNetworkData& data) const;
     /*virtual*/ void copy(const LLNetworkData& data);
     LLSD asLLSD() const;
@@ -436,7 +345,6 @@
     void setParams(const LLVector3& params) { mParams = params; }
     LLVector3 getParams() const            { return mParams; }
 
->>>>>>> e7eced3c
 };
 
 class LLExtendedMeshParams : public LLNetworkData
@@ -445,25 +353,11 @@
     U32 mFlags;
 
 public:
-<<<<<<< HEAD
-	static const U32 ANIMATED_MESH_ENABLED_FLAG = 0x1 << 0;
-
-	LLExtendedMeshParams();
-	/*virtual*/ bool pack(LLDataPacker &dp) const;
-	/*virtual*/ bool unpack(LLDataPacker &dp);
-	/*virtual*/ bool operator==(const LLNetworkData& data) const;
-	/*virtual*/ void copy(const LLNetworkData& data);
-	LLSD asLLSD() const;
-	operator LLSD() const { return asLLSD(); }
-	bool fromLLSD(LLSD& sd);
-
-	void setFlags(const U32& flags) { mFlags = flags; }
-=======
     static const U32 ANIMATED_MESH_ENABLED_FLAG = 0x1 << 0;
 
     LLExtendedMeshParams();
-    /*virtual*/ BOOL pack(LLDataPacker &dp) const;
-    /*virtual*/ BOOL unpack(LLDataPacker &dp);
+    /*virtual*/ bool pack(LLDataPacker &dp) const;
+    /*virtual*/ bool unpack(LLDataPacker &dp);
     /*virtual*/ bool operator==(const LLNetworkData& data) const;
     /*virtual*/ void copy(const LLNetworkData& data);
     LLSD asLLSD() const;
@@ -471,7 +365,6 @@
     bool fromLLSD(LLSD& sd);
 
     void setFlags(const U32& flags) { mFlags = flags; }
->>>>>>> e7eced3c
     U32 getFlags() const { return mFlags; }
 
 };
@@ -502,11 +395,7 @@
 
 // This code is not naming-standards compliant. Leaving it like this for
 // now to make the connection to code in
-<<<<<<< HEAD
-// 	bool packTEMessage(LLDataPacker &dp) const;
-=======
-//  BOOL packTEMessage(LLDataPacker &dp) const;
->>>>>>> e7eced3c
+//  bool packTEMessage(LLDataPacker &dp) const;
 // more obvious. This should be refactored to remove the duplication, at which
 // point we can fix the names as well.
 // - Vir
@@ -537,85 +426,6 @@
 {
 public:
 
-<<<<<<< HEAD
-	// HACK for removing LLPrimitive's dependency on gVolumeMgr global.
-	// If a different LLVolumeManager is instantiated and set early enough
-	// then the LLPrimitive class will use it instead of gVolumeMgr.
-	static LLVolumeMgr* getVolumeManager() { return sVolumeManager; }
-	static void setVolumeManager( LLVolumeMgr* volume_manager);
-	static bool cleanupVolumeManager();
-
-	// these flags influence how the RigidBody representation is built
-	static const U32 PRIM_FLAG_PHANTOM 				= 0x1 << 0;
-	static const U32 PRIM_FLAG_VOLUME_DETECT 		= 0x1 << 1;
-	static const U32 PRIM_FLAG_DYNAMIC 				= 0x1 << 2;
-	static const U32 PRIM_FLAG_AVATAR 				= 0x1 << 3;
-	static const U32 PRIM_FLAG_SCULPT 				= 0x1 << 4;
-	// not used yet, but soon
-	static const U32 PRIM_FLAG_COLLISION_CALLBACK 	= 0x1 << 5;
-	static const U32 PRIM_FLAG_CONVEX 				= 0x1 << 6;
-	static const U32 PRIM_FLAG_DEFAULT_VOLUME		= 0x1 << 7;
-	static const U32 PRIM_FLAG_SITTING				= 0x1 << 8;
-	static const U32 PRIM_FLAG_SITTING_ON_GROUND	= 0x1 << 9;		// Set along with PRIM_FLAG_SITTING
-
-	LLPrimitive();
-	virtual ~LLPrimitive();
-
-	void clearTextureList();
-
-	static LLPrimitive *createPrimitive(LLPCode p_code);
-	void init_primitive(LLPCode p_code);
-
-	void setPCode(const LLPCode pcode);
-	const LLVolume *getVolumeConst() const { return mVolumep; }		// HACK for Windoze confusion about ostream operator in LLVolume
-	LLVolume *getVolume() const { return mVolumep; }
-	virtual bool setVolume(const LLVolumeParams &volume_params, const S32 detail, bool unique_volume = false);
-	
-	// Modify texture entry properties
-	inline bool validTE(const U8 te_num) const;
-	LLTextureEntry* getTE(const U8 te_num) const;
-
-	virtual void setNumTEs(const U8 num_tes);
-	virtual void setAllTESelected(bool sel);
-	virtual void setAllTETextures(const LLUUID &tex_id);
-	virtual void setTE(const U8 index, const LLTextureEntry& te);
-	virtual S32 setTEColor(const U8 te, const LLColor4 &color);
-	virtual S32 setTEColor(const U8 te, const LLColor3 &color);
-	virtual S32 setTEAlpha(const U8 te, const F32 alpha);
-	virtual S32 setTETexture(const U8 te, const LLUUID &tex_id);
-	virtual S32 setTEScale (const U8 te, const F32 s, const F32 t);
-	virtual S32 setTEScaleS(const U8 te, const F32 s);
-	virtual S32 setTEScaleT(const U8 te, const F32 t);
-	virtual S32 setTEOffset (const U8 te, const F32 s, const F32 t);
-	virtual S32 setTEOffsetS(const U8 te, const F32 s);
-	virtual S32 setTEOffsetT(const U8 te, const F32 t);
-	virtual S32 setTERotation(const U8 te, const F32 r);
-	virtual S32 setTEBumpShinyFullbright(const U8 te, const U8 bump);
-	virtual S32 setTEBumpShiny(const U8 te, const U8 bump);
-	virtual S32 setTEMediaTexGen(const U8 te, const U8 media);
-	virtual S32 setTEBumpmap(const U8 te, const U8 bump);
-	virtual S32 setTETexGen(const U8 te, const U8 texgen);
-	virtual S32 setTEShiny(const U8 te, const U8 shiny);
-	virtual S32 setTEFullbright(const U8 te, const U8 fullbright);
-	virtual S32 setTEMediaFlags(const U8 te, const U8 flags);
-	virtual S32 setTEGlow(const U8 te, const F32 glow);
-	virtual S32 setTEMaterialID(const U8 te, const LLMaterialID& pMaterialID);
-    virtual S32 setTEMaterialParams(const U8 index, const LLMaterialPtr pMaterialParams);
-	virtual bool setMaterial(const U8 material); // returns true if material changed
-	virtual void setTESelected(const U8 te, bool sel);
-
-	LLMaterialPtr getTEMaterialParams(const U8 index);
-    
-	void copyTEs(const LLPrimitive *primitive);
-	S32 packTEField(U8 *cur_ptr, U8 *data_ptr, U8 data_size, U8 last_face_index, EMsgVariableType type) const;
-	bool packTEMessage(LLMessageSystem *mesgsys) const;
-	bool packTEMessage(LLDataPacker &dp) const;
-	S32 unpackTEMessage(LLMessageSystem* mesgsys, char const* block_name, const S32 block_num); // Variable num of blocks
-	S32 unpackTEMessage(LLDataPacker &dp);
-	S32 parseTEMessage(LLMessageSystem* mesgsys, char const* block_name, const S32 block_num, LLTEContents& tec);
-	S32 applyParsedTEMessage(LLTEContents& tec);
-	
-=======
     // HACK for removing LLPrimitive's dependency on gVolumeMgr global.
     // If a different LLVolumeManager is instantiated and set early enough
     // then the LLPrimitive class will use it instead of gVolumeMgr.
@@ -647,10 +457,10 @@
     void setPCode(const LLPCode pcode);
     const LLVolume *getVolumeConst() const { return mVolumep; }     // HACK for Windoze confusion about ostream operator in LLVolume
     LLVolume *getVolume() const { return mVolumep; }
-    virtual BOOL setVolume(const LLVolumeParams &volume_params, const S32 detail, bool unique_volume = false);
+    virtual bool setVolume(const LLVolumeParams &volume_params, const S32 detail, bool unique_volume = false);
 
     // Modify texture entry properties
-    inline BOOL validTE(const U8 te_num) const;
+    inline bool validTE(const U8 te_num) const;
     LLTextureEntry* getTE(const U8 te_num) const;
 
     virtual void setNumTEs(const U8 num_tes);
@@ -679,21 +489,20 @@
     virtual S32 setTEGlow(const U8 te, const F32 glow);
     virtual S32 setTEMaterialID(const U8 te, const LLMaterialID& pMaterialID);
     virtual S32 setTEMaterialParams(const U8 index, const LLMaterialPtr pMaterialParams);
-    virtual BOOL setMaterial(const U8 material); // returns TRUE if material changed
+    virtual bool setMaterial(const U8 material); // returns true if material changed
     virtual void setTESelected(const U8 te, bool sel);
 
     LLMaterialPtr getTEMaterialParams(const U8 index);
 
     void copyTEs(const LLPrimitive *primitive);
     S32 packTEField(U8 *cur_ptr, U8 *data_ptr, U8 data_size, U8 last_face_index, EMsgVariableType type) const;
-    BOOL packTEMessage(LLMessageSystem *mesgsys) const;
-    BOOL packTEMessage(LLDataPacker &dp) const;
+    bool packTEMessage(LLMessageSystem *mesgsys) const;
+    bool packTEMessage(LLDataPacker &dp) const;
     S32 unpackTEMessage(LLMessageSystem* mesgsys, char const* block_name, const S32 block_num); // Variable num of blocks
-    BOOL unpackTEMessage(LLDataPacker &dp);
+    S32 unpackTEMessage(LLDataPacker &dp);
     S32 parseTEMessage(LLMessageSystem* mesgsys, char const* block_name, const S32 block_num, LLTEContents& tec);
     S32 applyParsedTEMessage(LLTEContents& tec);
 
->>>>>>> e7eced3c
 #ifdef CHECK_FOR_FINITE
     inline void setPosition(const LLVector3& pos);
     inline void setPosition(const F32 x, const F32 y, const F32 z);
@@ -726,50 +535,6 @@
     void        setAcceleration(const LLVector3& accel)     { mAcceleration = accel; }
     void        setAcceleration(const F32 x, const F32 y, const F32 z)      { mAcceleration.setVec(x,y,z); }
 #endif
-<<<<<<< HEAD
-	
-	LLPCode				getPCode() const			{ return mPrimitiveCode; }
-	std::string			getPCodeString() const		{ return pCodeToString(mPrimitiveCode); }
-	const LLVector3&	getAngularVelocity() const	{ return mAngularVelocity; }
-	const LLVector3&	getVelocity() const			{ return mVelocity; }
-	const LLVector3&	getAcceleration() const		{ return mAcceleration; }
-	U8					getNumTEs() const			{ return mTextureList.size(); }
-	U8					getExpectedNumTEs() const;
-
-	U8					getMaterial() const			{ return mMaterial; }
-	
-	void				setVolumeType(const U8 code);
-	U8					getVolumeType();
-
-	// clears existing textures
-	// copies the contents of other_list into mEntryList
-	void copyTextureList(const LLPrimTextureList& other_list);
-
-	// clears existing textures
-	// takes the contents of other_list and clears other_list
-	void takeTextureList(LLPrimTextureList& other_list);
-
-	inline bool	isAvatar() const;
-	inline bool	isSittingAvatar() const;
-	inline bool	isSittingAvatarOnGround() const;
-	inline bool hasBumpmap() const  { return mNumBumpmapTEs > 0;}
-	
-	void setFlags(U32 flags) { mMiscFlags = flags; }
-	void addFlags(U32 flags) { mMiscFlags |= flags; }
-	void removeFlags(U32 flags) { mMiscFlags &= ~flags; }
-	U32 getFlags() const { return mMiscFlags; }
-	bool checkFlags(U32 flags) const { return (mMiscFlags & flags) != 0; }
-
-	static std::string pCodeToString(const LLPCode pcode);
-	static LLPCode legacyToPCode(const U8 legacy);
-	static U8 pCodeToLegacy(const LLPCode pcode);
-	static bool getTESTAxes(const U8 face, U32* s_axis, U32* t_axis);
-
-    bool hasRenderMaterialParams() const;
-	
-	inline static bool isPrimitive(const LLPCode pcode);
-	inline static bool isApp(const LLPCode pcode);
-=======
 
     LLPCode             getPCode() const            { return mPrimitiveCode; }
     std::string         getPCodeString() const      { return pCodeToString(mPrimitiveCode); }
@@ -792,26 +557,26 @@
     // takes the contents of other_list and clears other_list
     void takeTextureList(LLPrimTextureList& other_list);
 
-    inline BOOL isAvatar() const;
-    inline BOOL isSittingAvatar() const;
-    inline BOOL isSittingAvatarOnGround() const;
+    inline bool isAvatar() const;
+    inline bool isSittingAvatar() const;
+    inline bool isSittingAvatarOnGround() const;
     inline bool hasBumpmap() const  { return mNumBumpmapTEs > 0;}
 
     void setFlags(U32 flags) { mMiscFlags = flags; }
     void addFlags(U32 flags) { mMiscFlags |= flags; }
     void removeFlags(U32 flags) { mMiscFlags &= ~flags; }
     U32 getFlags() const { return mMiscFlags; }
+    bool checkFlags(U32 flags) const { return (mMiscFlags & flags) != 0; }
 
     static std::string pCodeToString(const LLPCode pcode);
     static LLPCode legacyToPCode(const U8 legacy);
     static U8 pCodeToLegacy(const LLPCode pcode);
     static bool getTESTAxes(const U8 face, U32* s_axis, U32* t_axis);
 
-    BOOL hasRenderMaterialParams() const;
-
-    inline static BOOL isPrimitive(const LLPCode pcode);
-    inline static BOOL isApp(const LLPCode pcode);
->>>>>>> e7eced3c
+    bool hasRenderMaterialParams() const;
+
+    inline static bool isPrimitive(const LLPCode pcode);
+    inline static bool isApp(const LLPCode pcode);
 
 private:
     void updateNumBumpmap(const U8 index, const U8 bump);
@@ -839,35 +604,19 @@
 
 inline bool LLPrimitive::isAvatar() const
 {
-<<<<<<< HEAD
-	return LL_PCODE_LEGACY_AVATAR == mPrimitiveCode;
-=======
-    return ( LL_PCODE_LEGACY_AVATAR == mPrimitiveCode ) ? TRUE : FALSE;
->>>>>>> e7eced3c
+    return LL_PCODE_LEGACY_AVATAR == mPrimitiveCode;
 }
 
 inline bool LLPrimitive::isSittingAvatar() const
 {
-<<<<<<< HEAD
-	// this is only used server-side
-	return isAvatar() && checkFlags(PRIM_FLAG_SITTING | PRIM_FLAG_SITTING_ON_GROUND);
-=======
     // this is only used server-side
-    return ( LL_PCODE_LEGACY_AVATAR == mPrimitiveCode
-             &&  ((getFlags() & (PRIM_FLAG_SITTING | PRIM_FLAG_SITTING_ON_GROUND)) != 0) ) ? TRUE : FALSE;
->>>>>>> e7eced3c
+    return isAvatar() && checkFlags(PRIM_FLAG_SITTING | PRIM_FLAG_SITTING_ON_GROUND);
 }
 
 inline bool LLPrimitive::isSittingAvatarOnGround() const
 {
-<<<<<<< HEAD
-	// this is only used server-side
-	return isAvatar() && checkFlags(PRIM_FLAG_SITTING_ON_GROUND);
-=======
     // this is only used server-side
-    return ( LL_PCODE_LEGACY_AVATAR == mPrimitiveCode
-             &&  ((getFlags() & PRIM_FLAG_SITTING_ON_GROUND) != 0) ) ? TRUE : FALSE;
->>>>>>> e7eced3c
+    return isAvatar() && checkFlags(PRIM_FLAG_SITTING_ON_GROUND);
 }
 
 // static
@@ -875,19 +624,11 @@
 {
     LLPCode base_type = pcode & LL_PCODE_BASE_MASK;
 
-<<<<<<< HEAD
-	if (base_type && (base_type < LL_PCODE_APP))
-	{
-		return true;
-	}
-	return false;
-=======
     if (base_type && (base_type < LL_PCODE_APP))
     {
-        return TRUE;
-    }
-    return FALSE;
->>>>>>> e7eced3c
+        return true;
+    }
+    return false;
 }
 
 // static
