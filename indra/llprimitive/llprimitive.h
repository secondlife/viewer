--- conflicted
+++ resolved
@@ -1,1052 +1,794 @@
-/**
- * @file llprimitive.h
- * @brief LLPrimitive base class
- *
- * $LicenseInfo:firstyear=2001&license=viewerlgpl$
- * Second Life Viewer Source Code
- * Copyright (C) 2010, Linden Research, Inc.
- *
- * This library is free software; you can redistribute it and/or
- * modify it under the terms of the GNU Lesser General Public
- * License as published by the Free Software Foundation;
- * version 2.1 of the License only.
- *
- * This library is distributed in the hope that it will be useful,
- * but WITHOUT ANY WARRANTY; without even the implied warranty of
- * MERCHANTABILITY or FITNESS FOR A PARTICULAR PURPOSE.  See the GNU
- * Lesser General Public License for more details.
- *
- * You should have received a copy of the GNU Lesser General Public
- * License along with this library; if not, write to the Free Software
- * Foundation, Inc., 51 Franklin Street, Fifth Floor, Boston, MA  02110-1301  USA
- *
- * Linden Research, Inc., 945 Battery Street, San Francisco, CA  94111  USA
- * $/LicenseInfo$
- */
-
-#ifndef LL_LLPRIMITIVE_H
-#define LL_LLPRIMITIVE_H
-
-#include "lluuid.h"
-#include "v3math.h"
-#include "xform.h"
-#include "message.h"
-#include "llpointer.h"
-#include "llvolume.h"
-#include "lltextureentry.h"
-#include "llprimtexturelist.h"
-
-// Moved to stdtypes.h --JC
-// typedef U8 LLPCode;
-class LLMessageSystem;
-class LLVolumeParams;
-class LLColor4;
-class LLColor3;
-class LLMaterialID;
-class LLTextureEntry;
-class LLDataPacker;
-class LLVolumeMgr;
-
-enum LLGeomType // NOTE: same vals as GL Ids
-{
-    LLInvalid   = 0,
-    LLLineLoop  = 2,
-    LLLineStrip = 3,
-    LLTriangles = 4,
-    LLTriStrip  = 5,
-    LLTriFan    = 6,
-    LLQuads     = 7,
-    LLQuadStrip = 8
-};
-
-class LLVolume;
-
-/**
- * exported constants
- */
-extern const F32 OBJECT_CUT_MIN;
-extern const F32 OBJECT_CUT_MAX;
-extern const F32 OBJECT_CUT_INC;
-extern const F32 OBJECT_MIN_CUT_INC;
-extern const F32 OBJECT_ROTATION_PRECISION;
-
-extern const F32 OBJECT_TWIST_MIN;
-extern const F32 OBJECT_TWIST_MAX;
-extern const F32 OBJECT_TWIST_INC;
-
-// This is used for linear paths,
-// since twist is used in a slightly different manner.
-extern const F32 OBJECT_TWIST_LINEAR_MIN;
-extern const F32 OBJECT_TWIST_LINEAR_MAX;
-extern const F32 OBJECT_TWIST_LINEAR_INC;
-
-extern const F32 OBJECT_MIN_HOLE_SIZE;
-extern const F32 OBJECT_MAX_HOLE_SIZE_X;
-extern const F32 OBJECT_MAX_HOLE_SIZE_Y;
-
-// Revolutions parameters.
-extern const F32 OBJECT_REV_MIN;
-extern const F32 OBJECT_REV_MAX;
-extern const F32 OBJECT_REV_INC;
-
-extern const LLUUID SCULPT_DEFAULT_TEXTURE;
-
-//============================================================================
-
-// TomY: Base class for things that pack & unpack themselves
-class LLNetworkData
-{
-public:
-    // Extra parameter IDs
-    enum
-    {
-        PARAMS_FLEXIBLE = 0x10,
-        PARAMS_LIGHT    = 0x20,
-        PARAMS_SCULPT   = 0x30,
-        PARAMS_LIGHT_IMAGE = 0x40,
-        PARAMS_RESERVED = 0x50, // Used on server-side
-        PARAMS_MESH     = 0x60,
-        PARAMS_EXTENDED_MESH = 0x70,
-        PARAMS_RENDER_MATERIAL = 0x80,
-        PARAMS_REFLECTION_PROBE = 0x90,
-    };
-
-public:
-<<<<<<< HEAD
-	U16 mType;
-	virtual ~LLNetworkData() {};
-	virtual bool pack(LLDataPacker &dp) const = 0;
-	virtual bool unpack(LLDataPacker &dp) = 0;
-	virtual bool operator==(const LLNetworkData& data) const = 0;
-	virtual void copy(const LLNetworkData& data) = 0;
-	static bool isValid(U16 param_type, U32 size);
-=======
-    U16 mType;
-    virtual ~LLNetworkData() {};
-    virtual BOOL pack(LLDataPacker &dp) const = 0;
-    virtual BOOL unpack(LLDataPacker &dp) = 0;
-    virtual bool operator==(const LLNetworkData& data) const = 0;
-    virtual void copy(const LLNetworkData& data) = 0;
-    static BOOL isValid(U16 param_type, U32 size);
->>>>>>> e1623bb2
-};
-
-extern const F32 LIGHT_MIN_RADIUS;
-extern const F32 LIGHT_DEFAULT_RADIUS;
-extern const F32 LIGHT_MAX_RADIUS;
-extern const F32 LIGHT_MIN_FALLOFF;
-extern const F32 LIGHT_DEFAULT_FALLOFF;
-extern const F32 LIGHT_MAX_FALLOFF;
-extern const F32 LIGHT_MIN_CUTOFF;
-extern const F32 LIGHT_DEFAULT_CUTOFF;
-extern const F32 LIGHT_MAX_CUTOFF;
-
-class LLLightParams : public LLNetworkData
-{
-private:
-    LLColor4 mColor; // linear color (not gamma corrected), alpha = intensity
-    F32 mRadius;
-    F32 mFalloff;
-    F32 mCutoff;
-
-public:
-<<<<<<< HEAD
-	LLLightParams();
-	/*virtual*/ bool pack(LLDataPacker &dp) const;
-	/*virtual*/ bool unpack(LLDataPacker &dp);
-	/*virtual*/ bool operator==(const LLNetworkData& data) const;
-	/*virtual*/ void copy(const LLNetworkData& data);
-	// LLSD implementations here are provided by Eddy Stryker.
-	// NOTE: there are currently unused in protocols
-	LLSD asLLSD() const;
-	operator LLSD() const { return asLLSD(); }
-	bool fromLLSD(LLSD& sd);
-=======
-    LLLightParams();
-    /*virtual*/ BOOL pack(LLDataPacker &dp) const;
-    /*virtual*/ BOOL unpack(LLDataPacker &dp);
-    /*virtual*/ bool operator==(const LLNetworkData& data) const;
-    /*virtual*/ void copy(const LLNetworkData& data);
-    // LLSD implementations here are provided by Eddy Stryker.
-    // NOTE: there are currently unused in protocols
-    LLSD asLLSD() const;
-    operator LLSD() const { return asLLSD(); }
-    bool fromLLSD(LLSD& sd);
->>>>>>> e1623bb2
-
-    // set the color by gamma corrected color value
-    //  color - gamma corrected color value (directly taken from an on-screen color swatch)
-    void setSRGBColor(const LLColor4& color) { setLinearColor(linearColor4(color)); }
-
-    // set the color by linear color value
-    //  color - linear color value (value as it appears in shaders)
-    void setLinearColor(const LLColor4& color)  { mColor = color; mColor.clamp(); }
-    void setRadius(F32 radius)              { mRadius = llclamp(radius, LIGHT_MIN_RADIUS, LIGHT_MAX_RADIUS); }
-    void setFalloff(F32 falloff)            { mFalloff = llclamp(falloff, LIGHT_MIN_FALLOFF, LIGHT_MAX_FALLOFF); }
-    void setCutoff(F32 cutoff)              { mCutoff = llclamp(cutoff, LIGHT_MIN_CUTOFF, LIGHT_MAX_CUTOFF); }
-
-    // get the linear space color of this light.  This value can be fed directly to shaders
-    LLColor4 getLinearColor() const             { return mColor; }
-    // get the sRGB (gamma corrected) color of this light, this is the value that should be displayed in the UI
-    LLColor4 getSRGBColor() const           { return srgbColor4(mColor); }
-
-    F32 getRadius() const                   { return mRadius; }
-    F32 getFalloff() const                  { return mFalloff; }
-    F32 getCutoff() const                   { return mCutoff; }
-};
-
-extern const F32 REFLECTION_PROBE_MIN_AMBIANCE;
-extern const F32 REFLECTION_PROBE_MAX_AMBIANCE;
-extern const F32 REFLECTION_PROBE_DEFAULT_AMBIANCE;
-extern const F32 REFLECTION_PROBE_MIN_CLIP_DISTANCE;
-extern const F32 REFLECTION_PROBE_MAX_CLIP_DISTANCE;
-extern const F32 REFLECTION_PROBE_DEFAULT_CLIP_DISTANCE;
-
-class LLReflectionProbeParams : public LLNetworkData
-{
-public:
-    enum EFlags : U8
-    {
-        FLAG_BOX_VOLUME     = 0x01, // use a box influence volume
-        FLAG_DYNAMIC        = 0x02, // render dynamic objects (avatars) into this Reflection Probe
-    };
-
-protected:
-    F32 mAmbiance = REFLECTION_PROBE_DEFAULT_AMBIANCE;
-    F32 mClipDistance = REFLECTION_PROBE_DEFAULT_CLIP_DISTANCE;
-    U8 mFlags = 0;
-
-public:
-    LLReflectionProbeParams();
-    /*virtual*/ bool pack(LLDataPacker& dp) const;
-    /*virtual*/ bool unpack(LLDataPacker& dp);
-    /*virtual*/ bool operator==(const LLNetworkData& data) const;
-    /*virtual*/ void copy(const LLNetworkData& data);
-    // LLSD implementations here are provided by Eddy Stryker.
-    // NOTE: there are currently unused in protocols
-    LLSD asLLSD() const;
-    operator LLSD() const { return asLLSD(); }
-    bool fromLLSD(LLSD& sd);
-
-    void setAmbiance(F32 ambiance) { mAmbiance = llclamp(ambiance, REFLECTION_PROBE_MIN_AMBIANCE, REFLECTION_PROBE_MAX_AMBIANCE); }
-    void setClipDistance(F32 distance) { mClipDistance = llclamp(distance, REFLECTION_PROBE_MIN_CLIP_DISTANCE, REFLECTION_PROBE_MAX_CLIP_DISTANCE); }
-    void setIsBox(bool is_box);
-    void setIsDynamic(bool is_dynamic);
-
-    F32 getAmbiance() const { return mAmbiance; }
-    F32 getClipDistance() const { return mClipDistance; }
-    bool getIsBox() const { return (mFlags & FLAG_BOX_VOLUME) != 0; }
-    bool getIsDynamic() const { return (mFlags & FLAG_DYNAMIC) != 0; }
-};
-
-//-------------------------------------------------
-// This structure is also used in the part of the
-// code that creates new flexible objects.
-//-------------------------------------------------
-
-// These were made into enums so that they could be used as fixed size
-// array bounds.
-enum EFlexibleObjectConst
-{
-    // "Softness" => [0,3], increments of 1
-    // Represents powers of 2: 0 -> 1, 3 -> 8
-    FLEXIBLE_OBJECT_MIN_SECTIONS = 0,
-    FLEXIBLE_OBJECT_DEFAULT_NUM_SECTIONS = 2,
-    FLEXIBLE_OBJECT_MAX_SECTIONS = 3
-};
-
-// "Tension" => [0,10], increments of 0.1
-extern const F32 FLEXIBLE_OBJECT_MIN_TENSION;
-extern const F32 FLEXIBLE_OBJECT_DEFAULT_TENSION;
-extern const F32 FLEXIBLE_OBJECT_MAX_TENSION;
-
-// "Drag" => [0,10], increments of 0.1
-extern const F32 FLEXIBLE_OBJECT_MIN_AIR_FRICTION;
-extern const F32 FLEXIBLE_OBJECT_DEFAULT_AIR_FRICTION;
-extern const F32 FLEXIBLE_OBJECT_MAX_AIR_FRICTION;
-
-// "Gravity" = [-10,10], increments of 0.1
-extern const F32 FLEXIBLE_OBJECT_MIN_GRAVITY;
-extern const F32 FLEXIBLE_OBJECT_DEFAULT_GRAVITY;
-extern const F32 FLEXIBLE_OBJECT_MAX_GRAVITY;
-
-// "Wind" = [0,10], increments of 0.1
-extern const F32 FLEXIBLE_OBJECT_MIN_WIND_SENSITIVITY;
-extern const F32 FLEXIBLE_OBJECT_DEFAULT_WIND_SENSITIVITY;
-extern const F32 FLEXIBLE_OBJECT_MAX_WIND_SENSITIVITY;
-
-extern const F32 FLEXIBLE_OBJECT_MAX_INTERNAL_TENSION_FORCE;
-
-extern const F32 FLEXIBLE_OBJECT_DEFAULT_LENGTH;
-extern const bool FLEXIBLE_OBJECT_DEFAULT_USING_COLLISION_SPHERE;
-extern const bool FLEXIBLE_OBJECT_DEFAULT_RENDERING_COLLISION_SPHERE;
-
-
-class LLFlexibleObjectData : public LLNetworkData
-{
-protected:
-<<<<<<< HEAD
-	S32			mSimulateLOD;		// 2^n = number of simulated sections
-	F32			mGravity;
-	F32			mAirFriction;		// higher is more stable, but too much looks like it's underwater
-	F32			mWindSensitivity;	// interacts with tension, air friction, and gravity
-	F32			mTension;			//interacts in complex ways with other parameters
-	LLVector3	mUserForce;			// custom user-defined force vector
-	//bool		mUsingCollisionSphere;
-	//bool		mRenderingCollisionSphere;
-
-public:
-	void		setSimulateLOD(S32 lod)			{ mSimulateLOD = llclamp(lod, (S32)FLEXIBLE_OBJECT_MIN_SECTIONS, (S32)FLEXIBLE_OBJECT_MAX_SECTIONS); }
-	void		setGravity(F32 gravity)			{ mGravity = llclamp(gravity, FLEXIBLE_OBJECT_MIN_GRAVITY, FLEXIBLE_OBJECT_MAX_GRAVITY); }
-	void		setAirFriction(F32 friction)	{ mAirFriction = llclamp(friction, FLEXIBLE_OBJECT_MIN_AIR_FRICTION, FLEXIBLE_OBJECT_MAX_AIR_FRICTION); }
-	void		setWindSensitivity(F32 wind)	{ mWindSensitivity = llclamp(wind, FLEXIBLE_OBJECT_MIN_WIND_SENSITIVITY, FLEXIBLE_OBJECT_MAX_WIND_SENSITIVITY); }
-	void		setTension(F32 tension)			{ mTension = llclamp(tension, FLEXIBLE_OBJECT_MIN_TENSION, FLEXIBLE_OBJECT_MAX_TENSION); }
-	void		setUserForce(LLVector3 &force)	{ mUserForce = force; }
-
-	S32			getSimulateLOD() const			{ return mSimulateLOD; }
-	F32			getGravity() const				{ return mGravity; }
-	F32			getAirFriction() const			{ return mAirFriction; }
-	F32			getWindSensitivity() const		{ return mWindSensitivity; }
-	F32			getTension() const				{ return mTension; }
-	LLVector3	getUserForce() const			{ return mUserForce; }
-
-	//------ the constructor for the structure ------------
-	LLFlexibleObjectData();
-	bool pack(LLDataPacker &dp) const;
-	bool unpack(LLDataPacker &dp);
-	bool operator==(const LLNetworkData& data) const;
-	void copy(const LLNetworkData& data);
-	LLSD asLLSD() const;
-	operator LLSD() const { return asLLSD(); }
-	bool fromLLSD(LLSD& sd);
-=======
-    S32         mSimulateLOD;       // 2^n = number of simulated sections
-    F32         mGravity;
-    F32         mAirFriction;       // higher is more stable, but too much looks like it's underwater
-    F32         mWindSensitivity;   // interacts with tension, air friction, and gravity
-    F32         mTension;           //interacts in complex ways with other parameters
-    LLVector3   mUserForce;         // custom user-defined force vector
-    //BOOL      mUsingCollisionSphere;
-    //BOOL      mRenderingCollisionSphere;
-
-public:
-    void        setSimulateLOD(S32 lod)         { mSimulateLOD = llclamp(lod, (S32)FLEXIBLE_OBJECT_MIN_SECTIONS, (S32)FLEXIBLE_OBJECT_MAX_SECTIONS); }
-    void        setGravity(F32 gravity)         { mGravity = llclamp(gravity, FLEXIBLE_OBJECT_MIN_GRAVITY, FLEXIBLE_OBJECT_MAX_GRAVITY); }
-    void        setAirFriction(F32 friction)    { mAirFriction = llclamp(friction, FLEXIBLE_OBJECT_MIN_AIR_FRICTION, FLEXIBLE_OBJECT_MAX_AIR_FRICTION); }
-    void        setWindSensitivity(F32 wind)    { mWindSensitivity = llclamp(wind, FLEXIBLE_OBJECT_MIN_WIND_SENSITIVITY, FLEXIBLE_OBJECT_MAX_WIND_SENSITIVITY); }
-    void        setTension(F32 tension)         { mTension = llclamp(tension, FLEXIBLE_OBJECT_MIN_TENSION, FLEXIBLE_OBJECT_MAX_TENSION); }
-    void        setUserForce(LLVector3 &force)  { mUserForce = force; }
-
-    S32         getSimulateLOD() const          { return mSimulateLOD; }
-    F32         getGravity() const              { return mGravity; }
-    F32         getAirFriction() const          { return mAirFriction; }
-    F32         getWindSensitivity() const      { return mWindSensitivity; }
-    F32         getTension() const              { return mTension; }
-    LLVector3   getUserForce() const            { return mUserForce; }
-
-    //------ the constructor for the structure ------------
-    LLFlexibleObjectData();
-    BOOL pack(LLDataPacker &dp) const;
-    BOOL unpack(LLDataPacker &dp);
-    bool operator==(const LLNetworkData& data) const;
-    void copy(const LLNetworkData& data);
-    LLSD asLLSD() const;
-    operator LLSD() const { return asLLSD(); }
-    bool fromLLSD(LLSD& sd);
->>>>>>> e1623bb2
-};// end of attributes structure
-
-
-
-class LLSculptParams : public LLNetworkData
-{
-protected:
-    LLUUID mSculptTexture;
-    U8 mSculptType;
-
-public:
-<<<<<<< HEAD
-	LLSculptParams();
-	/*virtual*/ bool pack(LLDataPacker &dp) const;
-	/*virtual*/ bool unpack(LLDataPacker &dp);
-	/*virtual*/ bool operator==(const LLNetworkData& data) const;
-	/*virtual*/ void copy(const LLNetworkData& data);
-	LLSD asLLSD() const;
-	operator LLSD() const { return asLLSD(); }
-	bool fromLLSD(LLSD& sd);
-
-	void setSculptTexture(const LLUUID& texture_id, U8 sculpt_type);
-	LLUUID getSculptTexture() const         { return mSculptTexture; }
-	U8 getSculptType() const                { return mSculptType; }
-=======
-    LLSculptParams();
-    /*virtual*/ BOOL pack(LLDataPacker &dp) const;
-    /*virtual*/ BOOL unpack(LLDataPacker &dp);
-    /*virtual*/ bool operator==(const LLNetworkData& data) const;
-    /*virtual*/ void copy(const LLNetworkData& data);
-    LLSD asLLSD() const;
-    operator LLSD() const { return asLLSD(); }
-    bool fromLLSD(LLSD& sd);
-
-    void setSculptTexture(const LLUUID& texture_id, U8 sculpt_type);
-    LLUUID getSculptTexture() const         { return mSculptTexture; }
-    U8 getSculptType() const                { return mSculptType; }
->>>>>>> e1623bb2
-};
-
-class LLLightImageParams : public LLNetworkData
-{
-protected:
-    LLUUID mLightTexture;
-    LLVector3 mParams;
-
-public:
-<<<<<<< HEAD
-	LLLightImageParams();
-	/*virtual*/ bool pack(LLDataPacker &dp) const;
-	/*virtual*/ bool unpack(LLDataPacker &dp);
-	/*virtual*/ bool operator==(const LLNetworkData& data) const;
-	/*virtual*/ void copy(const LLNetworkData& data);
-	LLSD asLLSD() const;
-	operator LLSD() const { return asLLSD(); }
-	bool fromLLSD(LLSD& sd);
-
-	void setLightTexture(const LLUUID& id) { mLightTexture = id; }
-	LLUUID getLightTexture() const         { return mLightTexture; }
-	bool isLightSpotlight() const         { return mLightTexture.notNull(); }
-	void setParams(const LLVector3& params) { mParams = params; }
-	LLVector3 getParams() const			   { return mParams; }
-	
-=======
-    LLLightImageParams();
-    /*virtual*/ BOOL pack(LLDataPacker &dp) const;
-    /*virtual*/ BOOL unpack(LLDataPacker &dp);
-    /*virtual*/ bool operator==(const LLNetworkData& data) const;
-    /*virtual*/ void copy(const LLNetworkData& data);
-    LLSD asLLSD() const;
-    operator LLSD() const { return asLLSD(); }
-    bool fromLLSD(LLSD& sd);
-
-    void setLightTexture(const LLUUID& id) { mLightTexture = id; }
-    LLUUID getLightTexture() const         { return mLightTexture; }
-    bool isLightSpotlight() const         { return mLightTexture.notNull(); }
-    void setParams(const LLVector3& params) { mParams = params; }
-    LLVector3 getParams() const            { return mParams; }
-
->>>>>>> e1623bb2
-};
-
-class LLExtendedMeshParams : public LLNetworkData
-{
-protected:
-    U32 mFlags;
-
-public:
-<<<<<<< HEAD
-	static const U32 ANIMATED_MESH_ENABLED_FLAG = 0x1 << 0;
-
-	LLExtendedMeshParams();
-	/*virtual*/ bool pack(LLDataPacker &dp) const;
-	/*virtual*/ bool unpack(LLDataPacker &dp);
-	/*virtual*/ bool operator==(const LLNetworkData& data) const;
-	/*virtual*/ void copy(const LLNetworkData& data);
-	LLSD asLLSD() const;
-	operator LLSD() const { return asLLSD(); }
-	bool fromLLSD(LLSD& sd);
-
-	void setFlags(const U32& flags) { mFlags = flags; }
-=======
-    static const U32 ANIMATED_MESH_ENABLED_FLAG = 0x1 << 0;
-
-    LLExtendedMeshParams();
-    /*virtual*/ BOOL pack(LLDataPacker &dp) const;
-    /*virtual*/ BOOL unpack(LLDataPacker &dp);
-    /*virtual*/ bool operator==(const LLNetworkData& data) const;
-    /*virtual*/ void copy(const LLNetworkData& data);
-    LLSD asLLSD() const;
-    operator LLSD() const { return asLLSD(); }
-    bool fromLLSD(LLSD& sd);
-
-    void setFlags(const U32& flags) { mFlags = flags; }
->>>>>>> e1623bb2
-    U32 getFlags() const { return mFlags; }
-
-};
-
-class LLRenderMaterialParams : public LLNetworkData
-{
-private:
-    struct Entry
-    {
-        U8 te_idx;
-        LLUUID id;
-    };
-    std::vector< Entry > mEntries;
-
-public:
-    LLRenderMaterialParams();
-    bool pack(LLDataPacker& dp) const override;
-    bool unpack(LLDataPacker& dp) override;
-    bool operator==(const LLNetworkData& data) const override;
-    void copy(const LLNetworkData& data) override;
-
-    void setMaterial(U8 te_idx, const LLUUID& id);
-    const LLUUID& getMaterial(U8 te_idx) const;
-
-    bool isEmpty() { return mEntries.empty(); }
-};
-
-
-// This code is not naming-standards compliant. Leaving it like this for
-// now to make the connection to code in
-<<<<<<< HEAD
-// 	bool packTEMessage(LLDataPacker &dp) const;
-=======
-//  BOOL packTEMessage(LLDataPacker &dp) const;
->>>>>>> e1623bb2
-// more obvious. This should be refactored to remove the duplication, at which
-// point we can fix the names as well.
-// - Vir
-struct LLTEContents
-{
-    static const U32 MAX_TES = 45;
-
-    LLUUID      image_data[MAX_TES];
-    LLColor4U   colors[MAX_TES];
-    F32    scale_s[MAX_TES];
-    F32    scale_t[MAX_TES];
-    S16    offset_s[MAX_TES];
-    S16    offset_t[MAX_TES];
-    S16    image_rot[MAX_TES];
-    U8     bump[MAX_TES];
-    U8     media_flags[MAX_TES];
-    U8     glow[MAX_TES];
-    LLMaterialID material_ids[MAX_TES];
-
-    static const U32 MAX_TE_BUFFER = 4096;
-    U8 packed_buffer[MAX_TE_BUFFER];
-
-    U32 size;
-    U32 face_count;
-};
-
-class LLPrimitive : public LLXform
-{
-public:
-
-<<<<<<< HEAD
-	// HACK for removing LLPrimitive's dependency on gVolumeMgr global.
-	// If a different LLVolumeManager is instantiated and set early enough
-	// then the LLPrimitive class will use it instead of gVolumeMgr.
-	static LLVolumeMgr* getVolumeManager() { return sVolumeManager; }
-	static void setVolumeManager( LLVolumeMgr* volume_manager);
-	static bool cleanupVolumeManager();
-
-	// these flags influence how the RigidBody representation is built
-	static const U32 PRIM_FLAG_PHANTOM 				= 0x1 << 0;
-	static const U32 PRIM_FLAG_VOLUME_DETECT 		= 0x1 << 1;
-	static const U32 PRIM_FLAG_DYNAMIC 				= 0x1 << 2;
-	static const U32 PRIM_FLAG_AVATAR 				= 0x1 << 3;
-	static const U32 PRIM_FLAG_SCULPT 				= 0x1 << 4;
-	// not used yet, but soon
-	static const U32 PRIM_FLAG_COLLISION_CALLBACK 	= 0x1 << 5;
-	static const U32 PRIM_FLAG_CONVEX 				= 0x1 << 6;
-	static const U32 PRIM_FLAG_DEFAULT_VOLUME		= 0x1 << 7;
-	static const U32 PRIM_FLAG_SITTING				= 0x1 << 8;
-	static const U32 PRIM_FLAG_SITTING_ON_GROUND	= 0x1 << 9;		// Set along with PRIM_FLAG_SITTING
-
-	LLPrimitive();
-	virtual ~LLPrimitive();
-
-	void clearTextureList();
-
-	static LLPrimitive *createPrimitive(LLPCode p_code);
-	void init_primitive(LLPCode p_code);
-
-	void setPCode(const LLPCode pcode);
-	const LLVolume *getVolumeConst() const { return mVolumep; }		// HACK for Windoze confusion about ostream operator in LLVolume
-	LLVolume *getVolume() const { return mVolumep; }
-	virtual bool setVolume(const LLVolumeParams &volume_params, const S32 detail, bool unique_volume = false);
-	
-	// Modify texture entry properties
-	inline bool validTE(const U8 te_num) const;
-	LLTextureEntry* getTE(const U8 te_num) const;
-
-	virtual void setNumTEs(const U8 num_tes);
-	virtual void setAllTESelected(bool sel);
-	virtual void setAllTETextures(const LLUUID &tex_id);
-	virtual void setTE(const U8 index, const LLTextureEntry& te);
-	virtual S32 setTEColor(const U8 te, const LLColor4 &color);
-	virtual S32 setTEColor(const U8 te, const LLColor3 &color);
-	virtual S32 setTEAlpha(const U8 te, const F32 alpha);
-	virtual S32 setTETexture(const U8 te, const LLUUID &tex_id);
-	virtual S32 setTEScale (const U8 te, const F32 s, const F32 t);
-	virtual S32 setTEScaleS(const U8 te, const F32 s);
-	virtual S32 setTEScaleT(const U8 te, const F32 t);
-	virtual S32 setTEOffset (const U8 te, const F32 s, const F32 t);
-	virtual S32 setTEOffsetS(const U8 te, const F32 s);
-	virtual S32 setTEOffsetT(const U8 te, const F32 t);
-	virtual S32 setTERotation(const U8 te, const F32 r);
-	virtual S32 setTEBumpShinyFullbright(const U8 te, const U8 bump);
-	virtual S32 setTEBumpShiny(const U8 te, const U8 bump);
-	virtual S32 setTEMediaTexGen(const U8 te, const U8 media);
-	virtual S32 setTEBumpmap(const U8 te, const U8 bump);
-	virtual S32 setTETexGen(const U8 te, const U8 texgen);
-	virtual S32 setTEShiny(const U8 te, const U8 shiny);
-	virtual S32 setTEFullbright(const U8 te, const U8 fullbright);
-	virtual S32 setTEMediaFlags(const U8 te, const U8 flags);
-	virtual S32 setTEGlow(const U8 te, const F32 glow);
-	virtual S32 setTEMaterialID(const U8 te, const LLMaterialID& pMaterialID);
-    virtual S32 setTEMaterialParams(const U8 index, const LLMaterialPtr pMaterialParams);
-	virtual bool setMaterial(const U8 material); // returns true if material changed
-	virtual void setTESelected(const U8 te, bool sel);
-
-	LLMaterialPtr getTEMaterialParams(const U8 index);
-    
-	void copyTEs(const LLPrimitive *primitive);
-	S32 packTEField(U8 *cur_ptr, U8 *data_ptr, U8 data_size, U8 last_face_index, EMsgVariableType type) const;
-	bool packTEMessage(LLMessageSystem *mesgsys) const;
-	bool packTEMessage(LLDataPacker &dp) const;
-	S32 unpackTEMessage(LLMessageSystem* mesgsys, char const* block_name, const S32 block_num); // Variable num of blocks
-	S32 unpackTEMessage(LLDataPacker &dp);
-	S32 parseTEMessage(LLMessageSystem* mesgsys, char const* block_name, const S32 block_num, LLTEContents& tec);
-	S32 applyParsedTEMessage(LLTEContents& tec);
-	
-=======
-    // HACK for removing LLPrimitive's dependency on gVolumeMgr global.
-    // If a different LLVolumeManager is instantiated and set early enough
-    // then the LLPrimitive class will use it instead of gVolumeMgr.
-    static LLVolumeMgr* getVolumeManager() { return sVolumeManager; }
-    static void setVolumeManager( LLVolumeMgr* volume_manager);
-    static bool cleanupVolumeManager();
-
-    // these flags influence how the RigidBody representation is built
-    static const U32 PRIM_FLAG_PHANTOM              = 0x1 << 0;
-    static const U32 PRIM_FLAG_VOLUME_DETECT        = 0x1 << 1;
-    static const U32 PRIM_FLAG_DYNAMIC              = 0x1 << 2;
-    static const U32 PRIM_FLAG_AVATAR               = 0x1 << 3;
-    static const U32 PRIM_FLAG_SCULPT               = 0x1 << 4;
-    // not used yet, but soon
-    static const U32 PRIM_FLAG_COLLISION_CALLBACK   = 0x1 << 5;
-    static const U32 PRIM_FLAG_CONVEX               = 0x1 << 6;
-    static const U32 PRIM_FLAG_DEFAULT_VOLUME       = 0x1 << 7;
-    static const U32 PRIM_FLAG_SITTING              = 0x1 << 8;
-    static const U32 PRIM_FLAG_SITTING_ON_GROUND    = 0x1 << 9;     // Set along with PRIM_FLAG_SITTING
-
-    LLPrimitive();
-    virtual ~LLPrimitive();
-
-    void clearTextureList();
-
-    static LLPrimitive *createPrimitive(LLPCode p_code);
-    void init_primitive(LLPCode p_code);
-
-    void setPCode(const LLPCode pcode);
-    const LLVolume *getVolumeConst() const { return mVolumep; }     // HACK for Windoze confusion about ostream operator in LLVolume
-    LLVolume *getVolume() const { return mVolumep; }
-    virtual BOOL setVolume(const LLVolumeParams &volume_params, const S32 detail, bool unique_volume = false);
-
-    // Modify texture entry properties
-    inline BOOL validTE(const U8 te_num) const;
-    LLTextureEntry* getTE(const U8 te_num) const;
-
-    virtual void setNumTEs(const U8 num_tes);
-    virtual void setAllTESelected(bool sel);
-    virtual void setAllTETextures(const LLUUID &tex_id);
-    virtual void setTE(const U8 index, const LLTextureEntry& te);
-    virtual S32 setTEColor(const U8 te, const LLColor4 &color);
-    virtual S32 setTEColor(const U8 te, const LLColor3 &color);
-    virtual S32 setTEAlpha(const U8 te, const F32 alpha);
-    virtual S32 setTETexture(const U8 te, const LLUUID &tex_id);
-    virtual S32 setTEScale (const U8 te, const F32 s, const F32 t);
-    virtual S32 setTEScaleS(const U8 te, const F32 s);
-    virtual S32 setTEScaleT(const U8 te, const F32 t);
-    virtual S32 setTEOffset (const U8 te, const F32 s, const F32 t);
-    virtual S32 setTEOffsetS(const U8 te, const F32 s);
-    virtual S32 setTEOffsetT(const U8 te, const F32 t);
-    virtual S32 setTERotation(const U8 te, const F32 r);
-    virtual S32 setTEBumpShinyFullbright(const U8 te, const U8 bump);
-    virtual S32 setTEBumpShiny(const U8 te, const U8 bump);
-    virtual S32 setTEMediaTexGen(const U8 te, const U8 media);
-    virtual S32 setTEBumpmap(const U8 te, const U8 bump);
-    virtual S32 setTETexGen(const U8 te, const U8 texgen);
-    virtual S32 setTEShiny(const U8 te, const U8 shiny);
-    virtual S32 setTEFullbright(const U8 te, const U8 fullbright);
-    virtual S32 setTEMediaFlags(const U8 te, const U8 flags);
-    virtual S32 setTEGlow(const U8 te, const F32 glow);
-    virtual S32 setTEMaterialID(const U8 te, const LLMaterialID& pMaterialID);
-    virtual S32 setTEMaterialParams(const U8 index, const LLMaterialPtr pMaterialParams);
-    virtual BOOL setMaterial(const U8 material); // returns TRUE if material changed
-    virtual void setTESelected(const U8 te, bool sel);
-
-    LLMaterialPtr getTEMaterialParams(const U8 index);
-
-    void copyTEs(const LLPrimitive *primitive);
-    S32 packTEField(U8 *cur_ptr, U8 *data_ptr, U8 data_size, U8 last_face_index, EMsgVariableType type) const;
-    BOOL packTEMessage(LLMessageSystem *mesgsys) const;
-    BOOL packTEMessage(LLDataPacker &dp) const;
-    S32 unpackTEMessage(LLMessageSystem* mesgsys, char const* block_name, const S32 block_num); // Variable num of blocks
-    BOOL unpackTEMessage(LLDataPacker &dp);
-    S32 parseTEMessage(LLMessageSystem* mesgsys, char const* block_name, const S32 block_num, LLTEContents& tec);
-    S32 applyParsedTEMessage(LLTEContents& tec);
-
->>>>>>> e1623bb2
-#ifdef CHECK_FOR_FINITE
-    inline void setPosition(const LLVector3& pos);
-    inline void setPosition(const F32 x, const F32 y, const F32 z);
-    inline void addPosition(const LLVector3& pos);
-
-    inline void setAngularVelocity(const LLVector3& avel);
-    inline void setAngularVelocity(const F32 x, const F32 y, const F32 z);
-    inline void setVelocity(const LLVector3& vel);
-    inline void setVelocity(const F32 x, const F32 y, const F32 z);
-    inline void setVelocityX(const F32 x);
-    inline void setVelocityY(const F32 y);
-    inline void setVelocityZ(const F32 z);
-    inline void addVelocity(const LLVector3& vel);
-    inline void setAcceleration(const LLVector3& accel);
-    inline void setAcceleration(const F32 x, const F32 y, const F32 z);
-#else
-    // Don't override the base LLXForm operators.
-    // Special case for setPosition.  If not check-for-finite, fall through to LLXform method.
-    // void     setPosition(F32 x, F32 y, F32 z)
-    // void     setPosition(LLVector3)
-
-    void        setAngularVelocity(const LLVector3& avel)   { mAngularVelocity = avel; }
-    void        setAngularVelocity(const F32 x, const F32 y, const F32 z)   { mAngularVelocity.setVec(x,y,z); }
-    void        setVelocity(const LLVector3& vel)           { mVelocity = vel; }
-    void        setVelocity(const F32 x, const F32 y, const F32 z)          { mVelocity.setVec(x,y,z); }
-    void        setVelocityX(const F32 x)                   { mVelocity.mV[VX] = x; }
-    void        setVelocityY(const F32 y)                   { mVelocity.mV[VY] = y; }
-    void        setVelocityZ(const F32 z)                   { mVelocity.mV[VZ] = z; }
-    void        addVelocity(const LLVector3& vel)           { mVelocity += vel; }
-    void        setAcceleration(const LLVector3& accel)     { mAcceleration = accel; }
-    void        setAcceleration(const F32 x, const F32 y, const F32 z)      { mAcceleration.setVec(x,y,z); }
-#endif
-<<<<<<< HEAD
-	
-	LLPCode				getPCode() const			{ return mPrimitiveCode; }
-	std::string			getPCodeString() const		{ return pCodeToString(mPrimitiveCode); }
-	const LLVector3&	getAngularVelocity() const	{ return mAngularVelocity; }
-	const LLVector3&	getVelocity() const			{ return mVelocity; }
-	const LLVector3&	getAcceleration() const		{ return mAcceleration; }
-	U8					getNumTEs() const			{ return mTextureList.size(); }
-	U8					getExpectedNumTEs() const;
-
-	U8					getMaterial() const			{ return mMaterial; }
-	
-	void				setVolumeType(const U8 code);
-	U8					getVolumeType();
-
-	// clears existing textures
-	// copies the contents of other_list into mEntryList
-	void copyTextureList(const LLPrimTextureList& other_list);
-
-	// clears existing textures
-	// takes the contents of other_list and clears other_list
-	void takeTextureList(LLPrimTextureList& other_list);
-
-	inline bool	isAvatar() const;
-	inline bool	isSittingAvatar() const;
-	inline bool	isSittingAvatarOnGround() const;
-	inline bool hasBumpmap() const  { return mNumBumpmapTEs > 0;}
-	
-	void setFlags(U32 flags) { mMiscFlags = flags; }
-	void addFlags(U32 flags) { mMiscFlags |= flags; }
-	void removeFlags(U32 flags) { mMiscFlags &= ~flags; }
-	U32 getFlags() const { return mMiscFlags; }
-	bool checkFlags(U32 flags) const { return (mMiscFlags & flags) != 0; }
-
-	static std::string pCodeToString(const LLPCode pcode);
-	static LLPCode legacyToPCode(const U8 legacy);
-	static U8 pCodeToLegacy(const LLPCode pcode);
-	static bool getTESTAxes(const U8 face, U32* s_axis, U32* t_axis);
-
-    bool hasRenderMaterialParams() const;
-	
-	inline static bool isPrimitive(const LLPCode pcode);
-	inline static bool isApp(const LLPCode pcode);
-=======
-
-    LLPCode             getPCode() const            { return mPrimitiveCode; }
-    std::string         getPCodeString() const      { return pCodeToString(mPrimitiveCode); }
-    const LLVector3&    getAngularVelocity() const  { return mAngularVelocity; }
-    const LLVector3&    getVelocity() const         { return mVelocity; }
-    const LLVector3&    getAcceleration() const     { return mAcceleration; }
-    U8                  getNumTEs() const           { return mTextureList.size(); }
-    U8                  getExpectedNumTEs() const;
-
-    U8                  getMaterial() const         { return mMaterial; }
-
-    void                setVolumeType(const U8 code);
-    U8                  getVolumeType();
-
-    // clears existing textures
-    // copies the contents of other_list into mEntryList
-    void copyTextureList(const LLPrimTextureList& other_list);
-
-    // clears existing textures
-    // takes the contents of other_list and clears other_list
-    void takeTextureList(LLPrimTextureList& other_list);
-
-    inline BOOL isAvatar() const;
-    inline BOOL isSittingAvatar() const;
-    inline BOOL isSittingAvatarOnGround() const;
-    inline bool hasBumpmap() const  { return mNumBumpmapTEs > 0;}
-
-    void setFlags(U32 flags) { mMiscFlags = flags; }
-    void addFlags(U32 flags) { mMiscFlags |= flags; }
-    void removeFlags(U32 flags) { mMiscFlags &= ~flags; }
-    U32 getFlags() const { return mMiscFlags; }
-
-    static std::string pCodeToString(const LLPCode pcode);
-    static LLPCode legacyToPCode(const U8 legacy);
-    static U8 pCodeToLegacy(const LLPCode pcode);
-    static bool getTESTAxes(const U8 face, U32* s_axis, U32* t_axis);
-
-    BOOL hasRenderMaterialParams() const;
-
-    inline static BOOL isPrimitive(const LLPCode pcode);
-    inline static BOOL isApp(const LLPCode pcode);
->>>>>>> e1623bb2
-
-private:
-    void updateNumBumpmap(const U8 index, const U8 bump);
-
-protected:
-    LLPCode             mPrimitiveCode;     // Primitive code
-    LLVector3           mVelocity;          // how fast are we moving?
-    LLVector3           mAcceleration;      // are we under constant acceleration?
-    LLVector3           mAngularVelocity;   // angular velocity
-    LLPointer<LLVolume> mVolumep;
-    LLPrimTextureList   mTextureList;       // list of texture GUIDs, scales, offsets
-    U8                  mMaterial;          // Material code
-    U8                  mNumTEs;            // # of faces on the primitve
-    U8                  mNumBumpmapTEs;     // number of bumpmap TEs.
-    U32                 mMiscFlags;         // home for misc bools
-
-public:
-    static LLVolumeMgr* sVolumeManager;
-
-    enum
-    {
-        NO_LOD = -1
-    };
-};
-
-inline bool LLPrimitive::isAvatar() const
-{
-<<<<<<< HEAD
-	return LL_PCODE_LEGACY_AVATAR == mPrimitiveCode;
-=======
-    return ( LL_PCODE_LEGACY_AVATAR == mPrimitiveCode ) ? TRUE : FALSE;
->>>>>>> e1623bb2
-}
-
-inline bool LLPrimitive::isSittingAvatar() const
-{
-<<<<<<< HEAD
-	// this is only used server-side
-	return isAvatar() && checkFlags(PRIM_FLAG_SITTING | PRIM_FLAG_SITTING_ON_GROUND);
-=======
-    // this is only used server-side
-    return ( LL_PCODE_LEGACY_AVATAR == mPrimitiveCode
-             &&  ((getFlags() & (PRIM_FLAG_SITTING | PRIM_FLAG_SITTING_ON_GROUND)) != 0) ) ? TRUE : FALSE;
->>>>>>> e1623bb2
-}
-
-inline bool LLPrimitive::isSittingAvatarOnGround() const
-{
-<<<<<<< HEAD
-	// this is only used server-side
-	return isAvatar() && checkFlags(PRIM_FLAG_SITTING_ON_GROUND);
-=======
-    // this is only used server-side
-    return ( LL_PCODE_LEGACY_AVATAR == mPrimitiveCode
-             &&  ((getFlags() & PRIM_FLAG_SITTING_ON_GROUND) != 0) ) ? TRUE : FALSE;
->>>>>>> e1623bb2
-}
-
-// static
-inline bool LLPrimitive::isPrimitive(const LLPCode pcode)
-{
-    LLPCode base_type = pcode & LL_PCODE_BASE_MASK;
-
-<<<<<<< HEAD
-	if (base_type && (base_type < LL_PCODE_APP))
-	{
-		return true;
-	}
-	return false;
-=======
-    if (base_type && (base_type < LL_PCODE_APP))
-    {
-        return TRUE;
-    }
-    return FALSE;
->>>>>>> e1623bb2
-}
-
-// static
-inline bool LLPrimitive::isApp(const LLPCode pcode)
-{
-    LLPCode base_type = pcode & LL_PCODE_BASE_MASK;
-
-    return (base_type == LL_PCODE_APP);
-}
-
-
-#ifdef CHECK_FOR_FINITE
-// Special case for setPosition.  If not check-for-finite, fall through to LLXform method.
-void LLPrimitive::setPosition(const F32 x, const F32 y, const F32 z)
-{
-    if (llfinite(x) && llfinite(y) && llfinite(z))
-    {
-        LLXform::setPosition(x, y, z);
-    }
-    else
-    {
-        LL_ERRS() << "Non Finite in LLPrimitive::setPosition(x,y,z) for " << pCodeToString(mPrimitiveCode) << LL_ENDL;
-    }
-}
-
-// Special case for setPosition.  If not check-for-finite, fall through to LLXform method.
-void LLPrimitive::setPosition(const LLVector3& pos)
-{
-    if (pos.isFinite())
-    {
-        LLXform::setPosition(pos);
-    }
-    else
-    {
-        LL_ERRS() << "Non Finite in LLPrimitive::setPosition(LLVector3) for " << pCodeToString(mPrimitiveCode) << LL_ENDL;
-    }
-}
-
-void LLPrimitive::setAngularVelocity(const LLVector3& avel)
-{
-    if (avel.isFinite())
-    {
-        mAngularVelocity = avel;
-    }
-    else
-    {
-        LL_ERRS() << "Non Finite in LLPrimitive::setAngularVelocity" << LL_ENDL;
-    }
-}
-
-void LLPrimitive::setAngularVelocity(const F32 x, const F32 y, const F32 z)
-{
-    if (llfinite(x) && llfinite(y) && llfinite(z))
-    {
-        mAngularVelocity.setVec(x,y,z);
-    }
-    else
-    {
-        LL_ERRS() << "Non Finite in LLPrimitive::setAngularVelocity" << LL_ENDL;
-    }
-}
-
-void LLPrimitive::setVelocity(const LLVector3& vel)
-{
-    if (vel.isFinite())
-    {
-        mVelocity = vel;
-    }
-    else
-    {
-        LL_ERRS() << "Non Finite in LLPrimitive::setVelocity(LLVector3) for " << pCodeToString(mPrimitiveCode) << LL_ENDL;
-    }
-}
-
-void LLPrimitive::setVelocity(const F32 x, const F32 y, const F32 z)
-{
-    if (llfinite(x) && llfinite(y) && llfinite(z))
-    {
-        mVelocity.setVec(x,y,z);
-    }
-    else
-    {
-        LL_ERRS() << "Non Finite in LLPrimitive::setVelocity(F32,F32,F32) for " << pCodeToString(mPrimitiveCode) << LL_ENDL;
-    }
-}
-
-void LLPrimitive::setVelocityX(const F32 x)
-{
-    if (llfinite(x))
-    {
-        mVelocity.mV[VX] = x;
-    }
-    else
-    {
-        LL_ERRS() << "Non Finite in LLPrimitive::setVelocityX" << LL_ENDL;
-    }
-}
-
-void LLPrimitive::setVelocityY(const F32 y)
-{
-    if (llfinite(y))
-    {
-        mVelocity.mV[VY] = y;
-    }
-    else
-    {
-        LL_ERRS() << "Non Finite in LLPrimitive::setVelocityY" << LL_ENDL;
-    }
-}
-
-void LLPrimitive::setVelocityZ(const F32 z)
-{
-    if (llfinite(z))
-    {
-        mVelocity.mV[VZ] = z;
-    }
-    else
-    {
-        LL_ERRS() << "Non Finite in LLPrimitive::setVelocityZ" << LL_ENDL;
-    }
-}
-
-void LLPrimitive::addVelocity(const LLVector3& vel)
-{
-    if (vel.isFinite())
-    {
-        mVelocity += vel;
-    }
-    else
-    {
-        LL_ERRS() << "Non Finite in LLPrimitive::addVelocity" << LL_ENDL;
-    }
-}
-
-void LLPrimitive::setAcceleration(const LLVector3& accel)
-{
-    if (accel.isFinite())
-    {
-        mAcceleration = accel;
-    }
-    else
-    {
-        LL_ERRS() << "Non Finite in LLPrimitive::setAcceleration(LLVector3) for " << pCodeToString(mPrimitiveCode) << LL_ENDL;
-    }
-}
-
-void LLPrimitive::setAcceleration(const F32 x, const F32 y, const F32 z)
-{
-    if (llfinite(x) && llfinite(y) && llfinite(z))
-    {
-        mAcceleration.setVec(x,y,z);
-    }
-    else
-    {
-        LL_ERRS() << "Non Finite in LLPrimitive::setAcceleration(F32,F32,F32) for " << pCodeToString(mPrimitiveCode) << LL_ENDL;
-    }
-}
-#endif // CHECK_FOR_FINITE
-
-inline bool LLPrimitive::validTE(const U8 te_num) const
-{
-    return (mNumTEs && te_num < mNumTEs);
-}
-
-#endif
+/**
+ * @file llprimitive.h
+ * @brief LLPrimitive base class
+ *
+ * $LicenseInfo:firstyear=2001&license=viewerlgpl$
+ * Second Life Viewer Source Code
+ * Copyright (C) 2010, Linden Research, Inc.
+ *
+ * This library is free software; you can redistribute it and/or
+ * modify it under the terms of the GNU Lesser General Public
+ * License as published by the Free Software Foundation;
+ * version 2.1 of the License only.
+ *
+ * This library is distributed in the hope that it will be useful,
+ * but WITHOUT ANY WARRANTY; without even the implied warranty of
+ * MERCHANTABILITY or FITNESS FOR A PARTICULAR PURPOSE.  See the GNU
+ * Lesser General Public License for more details.
+ *
+ * You should have received a copy of the GNU Lesser General Public
+ * License along with this library; if not, write to the Free Software
+ * Foundation, Inc., 51 Franklin Street, Fifth Floor, Boston, MA  02110-1301  USA
+ *
+ * Linden Research, Inc., 945 Battery Street, San Francisco, CA  94111  USA
+ * $/LicenseInfo$
+ */
+
+#ifndef LL_LLPRIMITIVE_H
+#define LL_LLPRIMITIVE_H
+
+#include "lluuid.h"
+#include "v3math.h"
+#include "xform.h"
+#include "message.h"
+#include "llpointer.h"
+#include "llvolume.h"
+#include "lltextureentry.h"
+#include "llprimtexturelist.h"
+
+// Moved to stdtypes.h --JC
+// typedef U8 LLPCode;
+class LLMessageSystem;
+class LLVolumeParams;
+class LLColor4;
+class LLColor3;
+class LLMaterialID;
+class LLTextureEntry;
+class LLDataPacker;
+class LLVolumeMgr;
+
+enum LLGeomType // NOTE: same vals as GL Ids
+{
+    LLInvalid   = 0,
+    LLLineLoop  = 2,
+    LLLineStrip = 3,
+    LLTriangles = 4,
+    LLTriStrip  = 5,
+    LLTriFan    = 6,
+    LLQuads     = 7,
+    LLQuadStrip = 8
+};
+
+class LLVolume;
+
+/**
+ * exported constants
+ */
+extern const F32 OBJECT_CUT_MIN;
+extern const F32 OBJECT_CUT_MAX;
+extern const F32 OBJECT_CUT_INC;
+extern const F32 OBJECT_MIN_CUT_INC;
+extern const F32 OBJECT_ROTATION_PRECISION;
+
+extern const F32 OBJECT_TWIST_MIN;
+extern const F32 OBJECT_TWIST_MAX;
+extern const F32 OBJECT_TWIST_INC;
+
+// This is used for linear paths,
+// since twist is used in a slightly different manner.
+extern const F32 OBJECT_TWIST_LINEAR_MIN;
+extern const F32 OBJECT_TWIST_LINEAR_MAX;
+extern const F32 OBJECT_TWIST_LINEAR_INC;
+
+extern const F32 OBJECT_MIN_HOLE_SIZE;
+extern const F32 OBJECT_MAX_HOLE_SIZE_X;
+extern const F32 OBJECT_MAX_HOLE_SIZE_Y;
+
+// Revolutions parameters.
+extern const F32 OBJECT_REV_MIN;
+extern const F32 OBJECT_REV_MAX;
+extern const F32 OBJECT_REV_INC;
+
+extern const LLUUID SCULPT_DEFAULT_TEXTURE;
+
+//============================================================================
+
+// TomY: Base class for things that pack & unpack themselves
+class LLNetworkData
+{
+public:
+    // Extra parameter IDs
+    enum
+    {
+        PARAMS_FLEXIBLE = 0x10,
+        PARAMS_LIGHT    = 0x20,
+        PARAMS_SCULPT   = 0x30,
+        PARAMS_LIGHT_IMAGE = 0x40,
+        PARAMS_RESERVED = 0x50, // Used on server-side
+        PARAMS_MESH     = 0x60,
+        PARAMS_EXTENDED_MESH = 0x70,
+        PARAMS_RENDER_MATERIAL = 0x80,
+        PARAMS_REFLECTION_PROBE = 0x90,
+    };
+
+public:
+    U16 mType;
+    virtual ~LLNetworkData() {};
+    virtual bool pack(LLDataPacker &dp) const = 0;
+    virtual bool unpack(LLDataPacker &dp) = 0;
+    virtual bool operator==(const LLNetworkData& data) const = 0;
+    virtual void copy(const LLNetworkData& data) = 0;
+    static bool isValid(U16 param_type, U32 size);
+};
+
+extern const F32 LIGHT_MIN_RADIUS;
+extern const F32 LIGHT_DEFAULT_RADIUS;
+extern const F32 LIGHT_MAX_RADIUS;
+extern const F32 LIGHT_MIN_FALLOFF;
+extern const F32 LIGHT_DEFAULT_FALLOFF;
+extern const F32 LIGHT_MAX_FALLOFF;
+extern const F32 LIGHT_MIN_CUTOFF;
+extern const F32 LIGHT_DEFAULT_CUTOFF;
+extern const F32 LIGHT_MAX_CUTOFF;
+
+class LLLightParams : public LLNetworkData
+{
+private:
+    LLColor4 mColor; // linear color (not gamma corrected), alpha = intensity
+    F32 mRadius;
+    F32 mFalloff;
+    F32 mCutoff;
+
+public:
+    LLLightParams();
+    /*virtual*/ bool pack(LLDataPacker &dp) const;
+    /*virtual*/ bool unpack(LLDataPacker &dp);
+    /*virtual*/ bool operator==(const LLNetworkData& data) const;
+    /*virtual*/ void copy(const LLNetworkData& data);
+    // LLSD implementations here are provided by Eddy Stryker.
+    // NOTE: there are currently unused in protocols
+    LLSD asLLSD() const;
+    operator LLSD() const { return asLLSD(); }
+    bool fromLLSD(LLSD& sd);
+
+    // set the color by gamma corrected color value
+    //  color - gamma corrected color value (directly taken from an on-screen color swatch)
+    void setSRGBColor(const LLColor4& color) { setLinearColor(linearColor4(color)); }
+
+    // set the color by linear color value
+    //  color - linear color value (value as it appears in shaders)
+    void setLinearColor(const LLColor4& color)  { mColor = color; mColor.clamp(); }
+    void setRadius(F32 radius)              { mRadius = llclamp(radius, LIGHT_MIN_RADIUS, LIGHT_MAX_RADIUS); }
+    void setFalloff(F32 falloff)            { mFalloff = llclamp(falloff, LIGHT_MIN_FALLOFF, LIGHT_MAX_FALLOFF); }
+    void setCutoff(F32 cutoff)              { mCutoff = llclamp(cutoff, LIGHT_MIN_CUTOFF, LIGHT_MAX_CUTOFF); }
+
+    // get the linear space color of this light.  This value can be fed directly to shaders
+    LLColor4 getLinearColor() const             { return mColor; }
+    // get the sRGB (gamma corrected) color of this light, this is the value that should be displayed in the UI
+    LLColor4 getSRGBColor() const           { return srgbColor4(mColor); }
+
+    F32 getRadius() const                   { return mRadius; }
+    F32 getFalloff() const                  { return mFalloff; }
+    F32 getCutoff() const                   { return mCutoff; }
+};
+
+extern const F32 REFLECTION_PROBE_MIN_AMBIANCE;
+extern const F32 REFLECTION_PROBE_MAX_AMBIANCE;
+extern const F32 REFLECTION_PROBE_DEFAULT_AMBIANCE;
+extern const F32 REFLECTION_PROBE_MIN_CLIP_DISTANCE;
+extern const F32 REFLECTION_PROBE_MAX_CLIP_DISTANCE;
+extern const F32 REFLECTION_PROBE_DEFAULT_CLIP_DISTANCE;
+
+class LLReflectionProbeParams : public LLNetworkData
+{
+public:
+    enum EFlags : U8
+    {
+        FLAG_BOX_VOLUME     = 0x01, // use a box influence volume
+        FLAG_DYNAMIC        = 0x02, // render dynamic objects (avatars) into this Reflection Probe
+    };
+
+protected:
+    F32 mAmbiance = REFLECTION_PROBE_DEFAULT_AMBIANCE;
+    F32 mClipDistance = REFLECTION_PROBE_DEFAULT_CLIP_DISTANCE;
+    U8 mFlags = 0;
+
+public:
+    LLReflectionProbeParams();
+    /*virtual*/ bool pack(LLDataPacker& dp) const;
+    /*virtual*/ bool unpack(LLDataPacker& dp);
+    /*virtual*/ bool operator==(const LLNetworkData& data) const;
+    /*virtual*/ void copy(const LLNetworkData& data);
+    // LLSD implementations here are provided by Eddy Stryker.
+    // NOTE: there are currently unused in protocols
+    LLSD asLLSD() const;
+    operator LLSD() const { return asLLSD(); }
+    bool fromLLSD(LLSD& sd);
+
+    void setAmbiance(F32 ambiance) { mAmbiance = llclamp(ambiance, REFLECTION_PROBE_MIN_AMBIANCE, REFLECTION_PROBE_MAX_AMBIANCE); }
+    void setClipDistance(F32 distance) { mClipDistance = llclamp(distance, REFLECTION_PROBE_MIN_CLIP_DISTANCE, REFLECTION_PROBE_MAX_CLIP_DISTANCE); }
+    void setIsBox(bool is_box);
+    void setIsDynamic(bool is_dynamic);
+
+    F32 getAmbiance() const { return mAmbiance; }
+    F32 getClipDistance() const { return mClipDistance; }
+    bool getIsBox() const { return (mFlags & FLAG_BOX_VOLUME) != 0; }
+    bool getIsDynamic() const { return (mFlags & FLAG_DYNAMIC) != 0; }
+};
+
+//-------------------------------------------------
+// This structure is also used in the part of the
+// code that creates new flexible objects.
+//-------------------------------------------------
+
+// These were made into enums so that they could be used as fixed size
+// array bounds.
+enum EFlexibleObjectConst
+{
+    // "Softness" => [0,3], increments of 1
+    // Represents powers of 2: 0 -> 1, 3 -> 8
+    FLEXIBLE_OBJECT_MIN_SECTIONS = 0,
+    FLEXIBLE_OBJECT_DEFAULT_NUM_SECTIONS = 2,
+    FLEXIBLE_OBJECT_MAX_SECTIONS = 3
+};
+
+// "Tension" => [0,10], increments of 0.1
+extern const F32 FLEXIBLE_OBJECT_MIN_TENSION;
+extern const F32 FLEXIBLE_OBJECT_DEFAULT_TENSION;
+extern const F32 FLEXIBLE_OBJECT_MAX_TENSION;
+
+// "Drag" => [0,10], increments of 0.1
+extern const F32 FLEXIBLE_OBJECT_MIN_AIR_FRICTION;
+extern const F32 FLEXIBLE_OBJECT_DEFAULT_AIR_FRICTION;
+extern const F32 FLEXIBLE_OBJECT_MAX_AIR_FRICTION;
+
+// "Gravity" = [-10,10], increments of 0.1
+extern const F32 FLEXIBLE_OBJECT_MIN_GRAVITY;
+extern const F32 FLEXIBLE_OBJECT_DEFAULT_GRAVITY;
+extern const F32 FLEXIBLE_OBJECT_MAX_GRAVITY;
+
+// "Wind" = [0,10], increments of 0.1
+extern const F32 FLEXIBLE_OBJECT_MIN_WIND_SENSITIVITY;
+extern const F32 FLEXIBLE_OBJECT_DEFAULT_WIND_SENSITIVITY;
+extern const F32 FLEXIBLE_OBJECT_MAX_WIND_SENSITIVITY;
+
+extern const F32 FLEXIBLE_OBJECT_MAX_INTERNAL_TENSION_FORCE;
+
+extern const F32 FLEXIBLE_OBJECT_DEFAULT_LENGTH;
+extern const bool FLEXIBLE_OBJECT_DEFAULT_USING_COLLISION_SPHERE;
+extern const bool FLEXIBLE_OBJECT_DEFAULT_RENDERING_COLLISION_SPHERE;
+
+
+class LLFlexibleObjectData : public LLNetworkData
+{
+protected:
+    S32         mSimulateLOD;       // 2^n = number of simulated sections
+    F32         mGravity;
+    F32         mAirFriction;       // higher is more stable, but too much looks like it's underwater
+    F32         mWindSensitivity;   // interacts with tension, air friction, and gravity
+    F32         mTension;           //interacts in complex ways with other parameters
+    LLVector3   mUserForce;         // custom user-defined force vector
+    //bool      mUsingCollisionSphere;
+    //bool      mRenderingCollisionSphere;
+
+public:
+    void        setSimulateLOD(S32 lod)         { mSimulateLOD = llclamp(lod, (S32)FLEXIBLE_OBJECT_MIN_SECTIONS, (S32)FLEXIBLE_OBJECT_MAX_SECTIONS); }
+    void        setGravity(F32 gravity)         { mGravity = llclamp(gravity, FLEXIBLE_OBJECT_MIN_GRAVITY, FLEXIBLE_OBJECT_MAX_GRAVITY); }
+    void        setAirFriction(F32 friction)    { mAirFriction = llclamp(friction, FLEXIBLE_OBJECT_MIN_AIR_FRICTION, FLEXIBLE_OBJECT_MAX_AIR_FRICTION); }
+    void        setWindSensitivity(F32 wind)    { mWindSensitivity = llclamp(wind, FLEXIBLE_OBJECT_MIN_WIND_SENSITIVITY, FLEXIBLE_OBJECT_MAX_WIND_SENSITIVITY); }
+    void        setTension(F32 tension)         { mTension = llclamp(tension, FLEXIBLE_OBJECT_MIN_TENSION, FLEXIBLE_OBJECT_MAX_TENSION); }
+    void        setUserForce(LLVector3 &force)  { mUserForce = force; }
+
+    S32         getSimulateLOD() const          { return mSimulateLOD; }
+    F32         getGravity() const              { return mGravity; }
+    F32         getAirFriction() const          { return mAirFriction; }
+    F32         getWindSensitivity() const      { return mWindSensitivity; }
+    F32         getTension() const              { return mTension; }
+    LLVector3   getUserForce() const            { return mUserForce; }
+
+    //------ the constructor for the structure ------------
+    LLFlexibleObjectData();
+    bool pack(LLDataPacker &dp) const;
+    bool unpack(LLDataPacker &dp);
+    bool operator==(const LLNetworkData& data) const;
+    void copy(const LLNetworkData& data);
+    LLSD asLLSD() const;
+    operator LLSD() const { return asLLSD(); }
+    bool fromLLSD(LLSD& sd);
+};// end of attributes structure
+
+
+
+class LLSculptParams : public LLNetworkData
+{
+protected:
+    LLUUID mSculptTexture;
+    U8 mSculptType;
+
+public:
+    LLSculptParams();
+    /*virtual*/ bool pack(LLDataPacker &dp) const;
+    /*virtual*/ bool unpack(LLDataPacker &dp);
+    /*virtual*/ bool operator==(const LLNetworkData& data) const;
+    /*virtual*/ void copy(const LLNetworkData& data);
+    LLSD asLLSD() const;
+    operator LLSD() const { return asLLSD(); }
+    bool fromLLSD(LLSD& sd);
+
+    void setSculptTexture(const LLUUID& texture_id, U8 sculpt_type);
+    LLUUID getSculptTexture() const         { return mSculptTexture; }
+    U8 getSculptType() const                { return mSculptType; }
+};
+
+class LLLightImageParams : public LLNetworkData
+{
+protected:
+    LLUUID mLightTexture;
+    LLVector3 mParams;
+
+public:
+    LLLightImageParams();
+    /*virtual*/ bool pack(LLDataPacker &dp) const;
+    /*virtual*/ bool unpack(LLDataPacker &dp);
+    /*virtual*/ bool operator==(const LLNetworkData& data) const;
+    /*virtual*/ void copy(const LLNetworkData& data);
+    LLSD asLLSD() const;
+    operator LLSD() const { return asLLSD(); }
+    bool fromLLSD(LLSD& sd);
+
+    void setLightTexture(const LLUUID& id) { mLightTexture = id; }
+    LLUUID getLightTexture() const         { return mLightTexture; }
+    bool isLightSpotlight() const         { return mLightTexture.notNull(); }
+    void setParams(const LLVector3& params) { mParams = params; }
+    LLVector3 getParams() const            { return mParams; }
+
+};
+
+class LLExtendedMeshParams : public LLNetworkData
+{
+protected:
+    U32 mFlags;
+
+public:
+    static const U32 ANIMATED_MESH_ENABLED_FLAG = 0x1 << 0;
+
+    LLExtendedMeshParams();
+    /*virtual*/ bool pack(LLDataPacker &dp) const;
+    /*virtual*/ bool unpack(LLDataPacker &dp);
+    /*virtual*/ bool operator==(const LLNetworkData& data) const;
+    /*virtual*/ void copy(const LLNetworkData& data);
+    LLSD asLLSD() const;
+    operator LLSD() const { return asLLSD(); }
+    bool fromLLSD(LLSD& sd);
+
+    void setFlags(const U32& flags) { mFlags = flags; }
+    U32 getFlags() const { return mFlags; }
+
+};
+
+class LLRenderMaterialParams : public LLNetworkData
+{
+private:
+    struct Entry
+    {
+        U8 te_idx;
+        LLUUID id;
+    };
+    std::vector< Entry > mEntries;
+
+public:
+    LLRenderMaterialParams();
+    bool pack(LLDataPacker& dp) const override;
+    bool unpack(LLDataPacker& dp) override;
+    bool operator==(const LLNetworkData& data) const override;
+    void copy(const LLNetworkData& data) override;
+
+    void setMaterial(U8 te_idx, const LLUUID& id);
+    const LLUUID& getMaterial(U8 te_idx) const;
+
+    bool isEmpty() { return mEntries.empty(); }
+};
+
+
+// This code is not naming-standards compliant. Leaving it like this for
+// now to make the connection to code in
+//  bool packTEMessage(LLDataPacker &dp) const;
+// more obvious. This should be refactored to remove the duplication, at which
+// point we can fix the names as well.
+// - Vir
+struct LLTEContents
+{
+    static const U32 MAX_TES = 45;
+
+    LLUUID      image_data[MAX_TES];
+    LLColor4U   colors[MAX_TES];
+    F32    scale_s[MAX_TES];
+    F32    scale_t[MAX_TES];
+    S16    offset_s[MAX_TES];
+    S16    offset_t[MAX_TES];
+    S16    image_rot[MAX_TES];
+    U8     bump[MAX_TES];
+    U8     media_flags[MAX_TES];
+    U8     glow[MAX_TES];
+    LLMaterialID material_ids[MAX_TES];
+
+    static const U32 MAX_TE_BUFFER = 4096;
+    U8 packed_buffer[MAX_TE_BUFFER];
+
+    U32 size;
+    U32 face_count;
+};
+
+class LLPrimitive : public LLXform
+{
+public:
+
+    // HACK for removing LLPrimitive's dependency on gVolumeMgr global.
+    // If a different LLVolumeManager is instantiated and set early enough
+    // then the LLPrimitive class will use it instead of gVolumeMgr.
+    static LLVolumeMgr* getVolumeManager() { return sVolumeManager; }
+    static void setVolumeManager( LLVolumeMgr* volume_manager);
+    static bool cleanupVolumeManager();
+
+    // these flags influence how the RigidBody representation is built
+    static const U32 PRIM_FLAG_PHANTOM              = 0x1 << 0;
+    static const U32 PRIM_FLAG_VOLUME_DETECT        = 0x1 << 1;
+    static const U32 PRIM_FLAG_DYNAMIC              = 0x1 << 2;
+    static const U32 PRIM_FLAG_AVATAR               = 0x1 << 3;
+    static const U32 PRIM_FLAG_SCULPT               = 0x1 << 4;
+    // not used yet, but soon
+    static const U32 PRIM_FLAG_COLLISION_CALLBACK   = 0x1 << 5;
+    static const U32 PRIM_FLAG_CONVEX               = 0x1 << 6;
+    static const U32 PRIM_FLAG_DEFAULT_VOLUME       = 0x1 << 7;
+    static const U32 PRIM_FLAG_SITTING              = 0x1 << 8;
+    static const U32 PRIM_FLAG_SITTING_ON_GROUND    = 0x1 << 9;     // Set along with PRIM_FLAG_SITTING
+
+    LLPrimitive();
+    virtual ~LLPrimitive();
+
+    void clearTextureList();
+
+    static LLPrimitive *createPrimitive(LLPCode p_code);
+    void init_primitive(LLPCode p_code);
+
+    void setPCode(const LLPCode pcode);
+    const LLVolume *getVolumeConst() const { return mVolumep; }     // HACK for Windoze confusion about ostream operator in LLVolume
+    LLVolume *getVolume() const { return mVolumep; }
+    virtual bool setVolume(const LLVolumeParams &volume_params, const S32 detail, bool unique_volume = false);
+
+    // Modify texture entry properties
+    inline bool validTE(const U8 te_num) const;
+    LLTextureEntry* getTE(const U8 te_num) const;
+
+    virtual void setNumTEs(const U8 num_tes);
+    virtual void setAllTESelected(bool sel);
+    virtual void setAllTETextures(const LLUUID &tex_id);
+    virtual void setTE(const U8 index, const LLTextureEntry& te);
+    virtual S32 setTEColor(const U8 te, const LLColor4 &color);
+    virtual S32 setTEColor(const U8 te, const LLColor3 &color);
+    virtual S32 setTEAlpha(const U8 te, const F32 alpha);
+    virtual S32 setTETexture(const U8 te, const LLUUID &tex_id);
+    virtual S32 setTEScale (const U8 te, const F32 s, const F32 t);
+    virtual S32 setTEScaleS(const U8 te, const F32 s);
+    virtual S32 setTEScaleT(const U8 te, const F32 t);
+    virtual S32 setTEOffset (const U8 te, const F32 s, const F32 t);
+    virtual S32 setTEOffsetS(const U8 te, const F32 s);
+    virtual S32 setTEOffsetT(const U8 te, const F32 t);
+    virtual S32 setTERotation(const U8 te, const F32 r);
+    virtual S32 setTEBumpShinyFullbright(const U8 te, const U8 bump);
+    virtual S32 setTEBumpShiny(const U8 te, const U8 bump);
+    virtual S32 setTEMediaTexGen(const U8 te, const U8 media);
+    virtual S32 setTEBumpmap(const U8 te, const U8 bump);
+    virtual S32 setTETexGen(const U8 te, const U8 texgen);
+    virtual S32 setTEShiny(const U8 te, const U8 shiny);
+    virtual S32 setTEFullbright(const U8 te, const U8 fullbright);
+    virtual S32 setTEMediaFlags(const U8 te, const U8 flags);
+    virtual S32 setTEGlow(const U8 te, const F32 glow);
+    virtual S32 setTEMaterialID(const U8 te, const LLMaterialID& pMaterialID);
+    virtual S32 setTEMaterialParams(const U8 index, const LLMaterialPtr pMaterialParams);
+    virtual bool setMaterial(const U8 material); // returns true if material changed
+    virtual void setTESelected(const U8 te, bool sel);
+
+    LLMaterialPtr getTEMaterialParams(const U8 index);
+
+    void copyTEs(const LLPrimitive *primitive);
+    S32 packTEField(U8 *cur_ptr, U8 *data_ptr, U8 data_size, U8 last_face_index, EMsgVariableType type) const;
+    bool packTEMessage(LLMessageSystem *mesgsys) const;
+    bool packTEMessage(LLDataPacker &dp) const;
+    S32 unpackTEMessage(LLMessageSystem* mesgsys, char const* block_name, const S32 block_num); // Variable num of blocks
+    S32 unpackTEMessage(LLDataPacker &dp);
+    S32 parseTEMessage(LLMessageSystem* mesgsys, char const* block_name, const S32 block_num, LLTEContents& tec);
+    S32 applyParsedTEMessage(LLTEContents& tec);
+
+#ifdef CHECK_FOR_FINITE
+    inline void setPosition(const LLVector3& pos);
+    inline void setPosition(const F32 x, const F32 y, const F32 z);
+    inline void addPosition(const LLVector3& pos);
+
+    inline void setAngularVelocity(const LLVector3& avel);
+    inline void setAngularVelocity(const F32 x, const F32 y, const F32 z);
+    inline void setVelocity(const LLVector3& vel);
+    inline void setVelocity(const F32 x, const F32 y, const F32 z);
+    inline void setVelocityX(const F32 x);
+    inline void setVelocityY(const F32 y);
+    inline void setVelocityZ(const F32 z);
+    inline void addVelocity(const LLVector3& vel);
+    inline void setAcceleration(const LLVector3& accel);
+    inline void setAcceleration(const F32 x, const F32 y, const F32 z);
+#else
+    // Don't override the base LLXForm operators.
+    // Special case for setPosition.  If not check-for-finite, fall through to LLXform method.
+    // void     setPosition(F32 x, F32 y, F32 z)
+    // void     setPosition(LLVector3)
+
+    void        setAngularVelocity(const LLVector3& avel)   { mAngularVelocity = avel; }
+    void        setAngularVelocity(const F32 x, const F32 y, const F32 z)   { mAngularVelocity.setVec(x,y,z); }
+    void        setVelocity(const LLVector3& vel)           { mVelocity = vel; }
+    void        setVelocity(const F32 x, const F32 y, const F32 z)          { mVelocity.setVec(x,y,z); }
+    void        setVelocityX(const F32 x)                   { mVelocity.mV[VX] = x; }
+    void        setVelocityY(const F32 y)                   { mVelocity.mV[VY] = y; }
+    void        setVelocityZ(const F32 z)                   { mVelocity.mV[VZ] = z; }
+    void        addVelocity(const LLVector3& vel)           { mVelocity += vel; }
+    void        setAcceleration(const LLVector3& accel)     { mAcceleration = accel; }
+    void        setAcceleration(const F32 x, const F32 y, const F32 z)      { mAcceleration.setVec(x,y,z); }
+#endif
+
+    LLPCode             getPCode() const            { return mPrimitiveCode; }
+    std::string         getPCodeString() const      { return pCodeToString(mPrimitiveCode); }
+    const LLVector3&    getAngularVelocity() const  { return mAngularVelocity; }
+    const LLVector3&    getVelocity() const         { return mVelocity; }
+    const LLVector3&    getAcceleration() const     { return mAcceleration; }
+    U8                  getNumTEs() const           { return mTextureList.size(); }
+    U8                  getExpectedNumTEs() const;
+
+    U8                  getMaterial() const         { return mMaterial; }
+
+    void                setVolumeType(const U8 code);
+    U8                  getVolumeType();
+
+    // clears existing textures
+    // copies the contents of other_list into mEntryList
+    void copyTextureList(const LLPrimTextureList& other_list);
+
+    // clears existing textures
+    // takes the contents of other_list and clears other_list
+    void takeTextureList(LLPrimTextureList& other_list);
+
+    inline bool isAvatar() const;
+    inline bool isSittingAvatar() const;
+    inline bool isSittingAvatarOnGround() const;
+    inline bool hasBumpmap() const  { return mNumBumpmapTEs > 0;}
+
+    void setFlags(U32 flags) { mMiscFlags = flags; }
+    void addFlags(U32 flags) { mMiscFlags |= flags; }
+    void removeFlags(U32 flags) { mMiscFlags &= ~flags; }
+    U32 getFlags() const { return mMiscFlags; }
+    bool checkFlags(U32 flags) const { return (mMiscFlags & flags) != 0; }
+
+    static std::string pCodeToString(const LLPCode pcode);
+    static LLPCode legacyToPCode(const U8 legacy);
+    static U8 pCodeToLegacy(const LLPCode pcode);
+    static bool getTESTAxes(const U8 face, U32* s_axis, U32* t_axis);
+
+    bool hasRenderMaterialParams() const;
+
+    inline static bool isPrimitive(const LLPCode pcode);
+    inline static bool isApp(const LLPCode pcode);
+
+private:
+    void updateNumBumpmap(const U8 index, const U8 bump);
+
+protected:
+    LLPCode             mPrimitiveCode;     // Primitive code
+    LLVector3           mVelocity;          // how fast are we moving?
+    LLVector3           mAcceleration;      // are we under constant acceleration?
+    LLVector3           mAngularVelocity;   // angular velocity
+    LLPointer<LLVolume> mVolumep;
+    LLPrimTextureList   mTextureList;       // list of texture GUIDs, scales, offsets
+    U8                  mMaterial;          // Material code
+    U8                  mNumTEs;            // # of faces on the primitve
+    U8                  mNumBumpmapTEs;     // number of bumpmap TEs.
+    U32                 mMiscFlags;         // home for misc bools
+
+public:
+    static LLVolumeMgr* sVolumeManager;
+
+    enum
+    {
+        NO_LOD = -1
+    };
+};
+
+inline bool LLPrimitive::isAvatar() const
+{
+    return LL_PCODE_LEGACY_AVATAR == mPrimitiveCode;
+}
+
+inline bool LLPrimitive::isSittingAvatar() const
+{
+    // this is only used server-side
+    return isAvatar() && checkFlags(PRIM_FLAG_SITTING | PRIM_FLAG_SITTING_ON_GROUND);
+}
+
+inline bool LLPrimitive::isSittingAvatarOnGround() const
+{
+    // this is only used server-side
+    return isAvatar() && checkFlags(PRIM_FLAG_SITTING_ON_GROUND);
+}
+
+// static
+inline bool LLPrimitive::isPrimitive(const LLPCode pcode)
+{
+    LLPCode base_type = pcode & LL_PCODE_BASE_MASK;
+
+    if (base_type && (base_type < LL_PCODE_APP))
+    {
+        return true;
+    }
+    return false;
+}
+
+// static
+inline bool LLPrimitive::isApp(const LLPCode pcode)
+{
+    LLPCode base_type = pcode & LL_PCODE_BASE_MASK;
+
+    return (base_type == LL_PCODE_APP);
+}
+
+
+#ifdef CHECK_FOR_FINITE
+// Special case for setPosition.  If not check-for-finite, fall through to LLXform method.
+void LLPrimitive::setPosition(const F32 x, const F32 y, const F32 z)
+{
+    if (llfinite(x) && llfinite(y) && llfinite(z))
+    {
+        LLXform::setPosition(x, y, z);
+    }
+    else
+    {
+        LL_ERRS() << "Non Finite in LLPrimitive::setPosition(x,y,z) for " << pCodeToString(mPrimitiveCode) << LL_ENDL;
+    }
+}
+
+// Special case for setPosition.  If not check-for-finite, fall through to LLXform method.
+void LLPrimitive::setPosition(const LLVector3& pos)
+{
+    if (pos.isFinite())
+    {
+        LLXform::setPosition(pos);
+    }
+    else
+    {
+        LL_ERRS() << "Non Finite in LLPrimitive::setPosition(LLVector3) for " << pCodeToString(mPrimitiveCode) << LL_ENDL;
+    }
+}
+
+void LLPrimitive::setAngularVelocity(const LLVector3& avel)
+{
+    if (avel.isFinite())
+    {
+        mAngularVelocity = avel;
+    }
+    else
+    {
+        LL_ERRS() << "Non Finite in LLPrimitive::setAngularVelocity" << LL_ENDL;
+    }
+}
+
+void LLPrimitive::setAngularVelocity(const F32 x, const F32 y, const F32 z)
+{
+    if (llfinite(x) && llfinite(y) && llfinite(z))
+    {
+        mAngularVelocity.setVec(x,y,z);
+    }
+    else
+    {
+        LL_ERRS() << "Non Finite in LLPrimitive::setAngularVelocity" << LL_ENDL;
+    }
+}
+
+void LLPrimitive::setVelocity(const LLVector3& vel)
+{
+    if (vel.isFinite())
+    {
+        mVelocity = vel;
+    }
+    else
+    {
+        LL_ERRS() << "Non Finite in LLPrimitive::setVelocity(LLVector3) for " << pCodeToString(mPrimitiveCode) << LL_ENDL;
+    }
+}
+
+void LLPrimitive::setVelocity(const F32 x, const F32 y, const F32 z)
+{
+    if (llfinite(x) && llfinite(y) && llfinite(z))
+    {
+        mVelocity.setVec(x,y,z);
+    }
+    else
+    {
+        LL_ERRS() << "Non Finite in LLPrimitive::setVelocity(F32,F32,F32) for " << pCodeToString(mPrimitiveCode) << LL_ENDL;
+    }
+}
+
+void LLPrimitive::setVelocityX(const F32 x)
+{
+    if (llfinite(x))
+    {
+        mVelocity.mV[VX] = x;
+    }
+    else
+    {
+        LL_ERRS() << "Non Finite in LLPrimitive::setVelocityX" << LL_ENDL;
+    }
+}
+
+void LLPrimitive::setVelocityY(const F32 y)
+{
+    if (llfinite(y))
+    {
+        mVelocity.mV[VY] = y;
+    }
+    else
+    {
+        LL_ERRS() << "Non Finite in LLPrimitive::setVelocityY" << LL_ENDL;
+    }
+}
+
+void LLPrimitive::setVelocityZ(const F32 z)
+{
+    if (llfinite(z))
+    {
+        mVelocity.mV[VZ] = z;
+    }
+    else
+    {
+        LL_ERRS() << "Non Finite in LLPrimitive::setVelocityZ" << LL_ENDL;
+    }
+}
+
+void LLPrimitive::addVelocity(const LLVector3& vel)
+{
+    if (vel.isFinite())
+    {
+        mVelocity += vel;
+    }
+    else
+    {
+        LL_ERRS() << "Non Finite in LLPrimitive::addVelocity" << LL_ENDL;
+    }
+}
+
+void LLPrimitive::setAcceleration(const LLVector3& accel)
+{
+    if (accel.isFinite())
+    {
+        mAcceleration = accel;
+    }
+    else
+    {
+        LL_ERRS() << "Non Finite in LLPrimitive::setAcceleration(LLVector3) for " << pCodeToString(mPrimitiveCode) << LL_ENDL;
+    }
+}
+
+void LLPrimitive::setAcceleration(const F32 x, const F32 y, const F32 z)
+{
+    if (llfinite(x) && llfinite(y) && llfinite(z))
+    {
+        mAcceleration.setVec(x,y,z);
+    }
+    else
+    {
+        LL_ERRS() << "Non Finite in LLPrimitive::setAcceleration(F32,F32,F32) for " << pCodeToString(mPrimitiveCode) << LL_ENDL;
+    }
+}
+#endif // CHECK_FOR_FINITE
+
+inline bool LLPrimitive::validTE(const U8 te_num) const
+{
+    return (mNumTEs && te_num < mNumTEs);
+}
+
+#endif
+