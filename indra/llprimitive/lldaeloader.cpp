/**
 * @file lldaeloader.cpp
 * @brief LLDAELoader class implementation
 *
 * $LicenseInfo:firstyear=2013&license=viewerlgpl$
 * Second Life Viewer Source Code
 * Copyright (C) 2013, Linden Research, Inc.
 *
 * This library is free software; you can redistribute it and/or
 * modify it under the terms of the GNU Lesser General Public
 * License as published by the Free Software Foundation;
 * version 2.1 of the License only.
 *
 * This library is distributed in the hope that it will be useful,
 * but WITHOUT ANY WARRANTY; without even the implied warranty of
 * MERCHANTABILITY or FITNESS FOR A PARTICULAR PURPOSE.  See the GNU
 * Lesser General Public License for more details.
 *
 * You should have received a copy of the GNU Lesser General Public
 * License along with this library; if not, write to the Free Software
 * Foundation, Inc., 51 Franklin Street, Fifth Floor, Boston, MA  02110-1301  USA
 *
 * Linden Research, Inc., 945 Battery Street, San Francisco, CA  94111  USA
 * $/LicenseInfo$
 */

#if LL_MSVC
#pragma warning (disable : 4263)
#pragma warning (disable : 4264)
#endif
#include "dae.h"
#include "dom/domAsset.h"
#include "dom/domBind_material.h"
#include "dom/domCOLLADA.h"
#include "dom/domConstants.h"
#include "dom/domController.h"
#include "dom/domEffect.h"
#include "dom/domGeometry.h"
#include "dom/domInstance_geometry.h"
#include "dom/domInstance_material.h"
#include "dom/domInstance_node.h"
#include "dom/domInstance_effect.h"
#include "dom/domMaterial.h"
#include "dom/domMatrix.h"
#include "dom/domNode.h"
#include "dom/domProfile_COMMON.h"
#include "dom/domRotate.h"
#include "dom/domScale.h"
#include "dom/domTranslate.h"
#include "dom/domVisual_scene.h"
#if LL_MSVC
#pragma warning (default : 4263)
#pragma warning (default : 4264)
#endif

#include <boost/lexical_cast.hpp>

#include "lldaeloader.h"
#include "llsdserialize.h"
#include "lljoint.h"

#include "glh/glh_linear.h"
#include "llmatrix4a.h"

#include <boost/regex.hpp>
#include <boost/algorithm/string/replace.hpp>

std::string colladaVersion[VERSIONTYPE_COUNT+1] = 
{
    "1.4.0",
    "1.4.1",
    "Unsupported"
};

static const std::string lod_suffix[LLModel::NUM_LODS] =
{
    "_LOD0",
    "_LOD1",
    "_LOD2",
    "",
    "_PHYS",
};

const U32 LIMIT_MATERIALS_OUTPUT = 12;

bool get_dom_sources(const domInputLocalOffset_Array& inputs, S32& pos_offset, S32& tc_offset, S32& norm_offset, S32 &idx_stride,
    domSource* &pos_source, domSource* &tc_source, domSource* &norm_source)
{
    idx_stride = 0;

    for (U32 j = 0; j < inputs.getCount(); ++j)
    {
        idx_stride = llmax((S32) inputs[j]->getOffset(), idx_stride);

        if (strcmp(COMMON_PROFILE_INPUT_VERTEX, inputs[j]->getSemantic()) == 0)
        { //found vertex array
            const domURIFragmentType& uri = inputs[j]->getSource();
            daeElementRef elem = uri.getElement();
            domVertices* vertices = (domVertices*) elem.cast();
            if ( !vertices )
            {
                return false;
            }

            domInputLocal_Array& v_inp = vertices->getInput_array();


            for (U32 k = 0; k < v_inp.getCount(); ++k)
            {
                if (strcmp(COMMON_PROFILE_INPUT_POSITION, v_inp[k]->getSemantic()) == 0)
                {
                    pos_offset = inputs[j]->getOffset();

                    const domURIFragmentType& uri = v_inp[k]->getSource();
                    daeElementRef elem = uri.getElement();
                    pos_source = (domSource*) elem.cast();
                }

                if (strcmp(COMMON_PROFILE_INPUT_NORMAL, v_inp[k]->getSemantic()) == 0)
                {
                    norm_offset = inputs[j]->getOffset();

                    const domURIFragmentType& uri = v_inp[k]->getSource();
                    daeElementRef elem = uri.getElement();
                    norm_source = (domSource*) elem.cast();
                }
            }
        }

        if (strcmp(COMMON_PROFILE_INPUT_NORMAL, inputs[j]->getSemantic()) == 0)
        {
            //found normal array for this triangle list
            norm_offset = inputs[j]->getOffset();
            const domURIFragmentType& uri = inputs[j]->getSource();
            daeElementRef elem = uri.getElement();
            norm_source = (domSource*) elem.cast();
        }
        else if (strcmp(COMMON_PROFILE_INPUT_TEXCOORD, inputs[j]->getSemantic()) == 0)
        { //found texCoords
            tc_offset = inputs[j]->getOffset();
            const domURIFragmentType& uri = inputs[j]->getSource();
            daeElementRef elem = uri.getElement();
            tc_source = (domSource*) elem.cast();
        }
    }

    idx_stride += 1;

    return true;
}

LLModel::EModelStatus load_face_from_dom_triangles(
    std::vector<LLVolumeFace>& face_list,
    std::vector<std::string>& materials,
    domTrianglesRef& tri,
    LLSD& log_msg)
{
    LLVolumeFace face;
    std::vector<LLVolumeFace::VertexData> verts;
    std::vector<U16> indices;
    
    const domInputLocalOffset_Array& inputs = tri->getInput_array();

    S32 pos_offset = -1;
    S32 tc_offset = -1;
    S32 norm_offset = -1;

    domSource* pos_source = NULL;
    domSource* tc_source = NULL;
    domSource* norm_source = NULL;

    S32 idx_stride = 0;

    if ( !get_dom_sources(inputs, pos_offset, tc_offset, norm_offset, idx_stride, pos_source, tc_source, norm_source))
    {
        LLSD args;
        args["Message"] = "ParsingErrorBadElement";
        log_msg.append(args);
        return LLModel::BAD_ELEMENT;
    }

    if (!pos_source || !pos_source->getFloat_array())
    {
        LL_WARNS() << "Unable to process mesh without position data; invalid model;  invalid model." << LL_ENDL;
        LLSD args;
        args["Message"] = "ParsingErrorPositionInvalidModel";
        log_msg.append(args);
        return LLModel::BAD_ELEMENT;
    }

    domPRef p = tri->getP();
    domListOfUInts& idx = p->getValue();
    
    domListOfFloats  dummy ;
    domListOfFloats& v = pos_source ? pos_source->getFloat_array()->getValue() : dummy ;
    domListOfFloats& tc = tc_source ? tc_source->getFloat_array()->getValue() : dummy ;
    domListOfFloats& n = norm_source ? norm_source->getFloat_array()->getValue() : dummy ;

    if (pos_source)
    {
        if(v.getCount() == 0)
        {
            return LLModel::BAD_ELEMENT;
        }
        // VFExtents change
        face.mExtents[0].set(v[0], v[1], v[2]);
        face.mExtents[1].set(v[0], v[1], v[2]);
    }
    
    LLVolumeFace::VertexMapData::PointMap point_map;

    if (idx_stride <= 0
        || (pos_source && pos_offset >= idx_stride)
        || (tc_source && tc_offset >= idx_stride)
        || (norm_source && norm_offset >= idx_stride))
    {
        // Looks like these offsets should fit inside idx_stride
        // Might be good idea to also check idx.getCount()%idx_stride != 0
        LL_WARNS() << "Invalid pos_offset " << pos_offset <<  ", tc_offset " << tc_offset << " or norm_offset " << norm_offset << LL_ENDL;
        return LLModel::BAD_ELEMENT;
    }
    
    for (U32 i = 0; i < idx.getCount(); i += idx_stride)
    {
        LLVolumeFace::VertexData cv;
        if (pos_source)
        {
            cv.setPosition(LLVector4a(v[idx[i+pos_offset]*3+0],
                                v[idx[i+pos_offset]*3+1],
                                v[idx[i+pos_offset]*3+2]));
        }

        if (tc_source)
        {
            cv.mTexCoord.setVec(tc[idx[i+tc_offset]*2+0],
                                tc[idx[i+tc_offset]*2+1]);
        }
        
        if (norm_source)
        {
            cv.setNormal(LLVector4a(n[idx[i+norm_offset]*3+0],
                                n[idx[i+norm_offset]*3+1],
                                n[idx[i+norm_offset]*3+2]));
        }
        
        BOOL found = FALSE;
            
        LLVolumeFace::VertexMapData::PointMap::iterator point_iter;
        point_iter = point_map.find(LLVector3(cv.getPosition().getF32ptr()));
        
        if (point_iter != point_map.end())
        {
            for (U32 j = 0; j < point_iter->second.size(); ++j)
            {
                // We have a matching loc
                //
                if ((point_iter->second)[j] == cv)
                {
                    U16 shared_index    = (point_iter->second)[j].mIndex;

                    // Don't share verts within the same tri, degenerate
                    //
                    U32 indx_size = indices.size();
                    U32 verts_new_tri = indx_size % 3;
                    if ((verts_new_tri < 1 || indices[indx_size - 1] != shared_index)
                        && (verts_new_tri < 2 || indices[indx_size - 2] != shared_index))
<<<<<<< HEAD
                    {
                        found = true;
                        indices.push_back(shared_index);
                    }
                    break;
                }
            }
        }

        if (!found)
        {
            // VFExtents change
            update_min_max(face.mExtents[0], face.mExtents[1], cv.getPosition());
            verts.push_back(cv);
            if (verts.size() >= 65535)
            {
                //llerrs << "Attempted to write model exceeding 16-bit index buffer limitation." << LL_ENDL;
                return LLModel::VERTEX_NUMBER_OVERFLOW ;
            }
            U16 index = (U16) (verts.size()-1);
            indices.push_back(index);

            LLVolumeFace::VertexMapData d;
            d.setPosition(cv.getPosition());
            d.mTexCoord = cv.mTexCoord;
            d.setNormal(cv.getNormal());
            d.mIndex = index;
            if (point_iter != point_map.end())
            {
                point_iter->second.push_back(d);
            }
            else
            {
                point_map[LLVector3(d.getPosition().getF32ptr())].push_back(d);
            }
        }

        if (indices.size()%3 == 0 && verts.size() >= 65532)
        {
            std::string material;

            if (tri->getMaterial())
            {
                material = std::string(tri->getMaterial());
            }

            materials.push_back(material);
            face_list.push_back(face);
            face_list.rbegin()->fillFromLegacyData(verts, indices);
            LLVolumeFace& new_face = *face_list.rbegin();
            if (!norm_source)
            {
                //ll_aligned_free_16(new_face.mNormals);
                new_face.mNormals = NULL;
            }

            if (!tc_source)
            {
                //ll_aligned_free_16(new_face.mTexCoords);
                new_face.mTexCoords = NULL;
            }

            face = LLVolumeFace();
            // VFExtents change
            face.mExtents[0].set(v[0], v[1], v[2]);
            face.mExtents[1].set(v[0], v[1], v[2]);
            point_map.clear();
        }
    }

    if (!verts.empty())
    {
        std::string material;

        if (tri->getMaterial())
        {
            material = std::string(tri->getMaterial());
        }
        
        materials.push_back(material);
        face_list.push_back(face);

        face_list.rbegin()->fillFromLegacyData(verts, indices);
        LLVolumeFace& new_face = *face_list.rbegin();
        if (!norm_source)
        {
            //ll_aligned_free_16(new_face.mNormals);
            new_face.mNormals = NULL;
        }

        if (!tc_source)
        {
            //ll_aligned_free_16(new_face.mTexCoords);
            new_face.mTexCoords = NULL;
        }
    }

    return LLModel::NO_ERRORS ;
=======
					{
						found = true;
						indices.push_back(shared_index);
					}
					break;
				}
			}
		}

		if (!found)
		{
			// VFExtents change
			update_min_max(face.mExtents[0], face.mExtents[1], cv.getPosition());
			verts.push_back(cv);
			if (verts.size() >= 65535)
			{
				//llerrs << "Attempted to write model exceeding 16-bit index buffer limitation." << LL_ENDL;
				return LLModel::VERTEX_NUMBER_OVERFLOW ;
			}
			U16 index = (U16) (verts.size()-1);
			indices.push_back(index);

			LLVolumeFace::VertexMapData d;
			d.setPosition(cv.getPosition());
			d.mTexCoord = cv.mTexCoord;
			d.setNormal(cv.getNormal());
			d.mIndex = index;
			if (point_iter != point_map.end())
			{
				point_iter->second.push_back(d);
			}
			else
			{
				point_map[LLVector3(d.getPosition().getF32ptr())].push_back(d);
			}
		}

		if (indices.size()%3 == 0 && verts.size() >= 65532)
		{
			std::string material;

			if (tri->getMaterial())
			{
				material = std::string(tri->getMaterial());
			}

			materials.push_back(material);
			face_list.push_back(face);
			face_list.rbegin()->fillFromLegacyData(verts, indices);
			LLVolumeFace& new_face = *face_list.rbegin();
			if (!norm_source)
			{
				//ll_aligned_free_16(new_face.mNormals);
				new_face.mNormals = NULL;
			}

			if (!tc_source)
			{
				//ll_aligned_free_16(new_face.mTexCoords);
				new_face.mTexCoords = NULL;
			}

			face = LLVolumeFace();
			// VFExtents change
			face.mExtents[0].set(v[0], v[1], v[2]);
			face.mExtents[1].set(v[0], v[1], v[2]);

            verts.clear();
            indices.clear();
            point_map.clear();
		}
	}

	if (!verts.empty())
	{
		std::string material;

		if (tri->getMaterial())
		{
			material = std::string(tri->getMaterial());
		}
		
		materials.push_back(material);
		face_list.push_back(face);

		face_list.rbegin()->fillFromLegacyData(verts, indices);
		LLVolumeFace& new_face = *face_list.rbegin();
		if (!norm_source)
		{
			//ll_aligned_free_16(new_face.mNormals);
			new_face.mNormals = NULL;
		}

		if (!tc_source)
		{
			//ll_aligned_free_16(new_face.mTexCoords);
			new_face.mTexCoords = NULL;
		}
	}

	return LLModel::NO_ERRORS ;
>>>>>>> a0c3d69c
}

LLModel::EModelStatus load_face_from_dom_polylist(
    std::vector<LLVolumeFace>& face_list,
    std::vector<std::string>& materials,
    domPolylistRef& poly,
    LLSD& log_msg)
{
    domPRef p = poly->getP();
    domListOfUInts& idx = p->getValue();

    if (idx.getCount() == 0)
    {
        return LLModel::NO_ERRORS ;
    }

    const domInputLocalOffset_Array& inputs = poly->getInput_array();


    domListOfUInts& vcount = poly->getVcount()->getValue();
    
    S32 pos_offset = -1;
    S32 tc_offset = -1;
    S32 norm_offset = -1;

    domSource* pos_source = NULL;
    domSource* tc_source = NULL;
    domSource* norm_source = NULL;

    S32 idx_stride = 0;

    if (!get_dom_sources(inputs, pos_offset, tc_offset, norm_offset, idx_stride, pos_source, tc_source, norm_source))
    {
        LL_WARNS() << "Bad element." << LL_ENDL;
        LLSD args;
        args["Message"] = "ParsingErrorBadElement";
        log_msg.append(args);
        return LLModel::BAD_ELEMENT;
    }

    LLVolumeFace face;

    std::vector<U16> indices;
    std::vector<LLVolumeFace::VertexData> verts;

    domListOfFloats v;
    domListOfFloats tc;
    domListOfFloats n;

    if (pos_source)
    {
        v = pos_source->getFloat_array()->getValue();
        // VFExtents change
        face.mExtents[0].set(v[0], v[1], v[2]);
        face.mExtents[1].set(v[0], v[1], v[2]);
    }

    if (tc_source)
    {
        tc = tc_source->getFloat_array()->getValue();
    }

    if (norm_source)
    {
        n = norm_source->getFloat_array()->getValue();
    }
    
    LLVolumeFace::VertexMapData::PointMap point_map;

    U32 cur_idx = 0;
    bool log_tc_msg = true;
    for (U32 i = 0; i < vcount.getCount(); ++i)
    { //for each polygon
        U32 first_index = 0;
        U32 last_index = 0;
        for (U32 j = 0; j < vcount[i]; ++j)
        { //for each vertex

            LLVolumeFace::VertexData cv;

            if (pos_source)
            {
                cv.getPosition().set(v[idx[cur_idx+pos_offset]*3+0],
                                    v[idx[cur_idx+pos_offset]*3+1],
                                    v[idx[cur_idx+pos_offset]*3+2]);
                if (!cv.getPosition().isFinite3())
                {
                    LL_WARNS() << "Found NaN while loading position data from DAE-Model, invalid model." << LL_ENDL;
                    LLSD args;
                    args["Message"] = "PositionNaN";
                    log_msg.append(args);
                    return LLModel::BAD_ELEMENT;
                }
            }

            if (tc_source)
            {
                U64 idx_x = idx[cur_idx + tc_offset] * 2 + 0;
                U64 idx_y = idx[cur_idx + tc_offset] * 2 + 1;

                if (idx_y < tc.getCount())
                {
                    cv.mTexCoord.setVec(tc[idx_x], tc[idx_y]);
                }           
                else if (log_tc_msg)
                {
                    log_tc_msg = false;
                    LL_WARNS() << "Texture coordinates data is not complete." << LL_ENDL;
                    LLSD args;
                    args["Message"] = "IncompleteTC";
                    log_msg.append(args);
                }
            }
            
            if (norm_source)
            {
                cv.getNormal().set(n[idx[cur_idx+norm_offset]*3+0],
                                    n[idx[cur_idx+norm_offset]*3+1],
                                    n[idx[cur_idx+norm_offset]*3+2]);

                if (!cv.getNormal().isFinite3())
                {
                    LL_WARNS() << "Found NaN while loading normals from DAE-Model, invalid model." << LL_ENDL;
                    LLSD args;
                    args["Message"] = "NormalsNaN";
                    log_msg.append(args);

                    return LLModel::BAD_ELEMENT;
                }
            }
            
            cur_idx += idx_stride;
            
            BOOL found = FALSE;
                
            LLVolumeFace::VertexMapData::PointMap::iterator point_iter;
            LLVector3 pos3(cv.getPosition().getF32ptr());
            point_iter = point_map.find(pos3);
            
            if (point_iter != point_map.end())
            {
                for (U32 k = 0; k < point_iter->second.size(); ++k)
                {
                    if ((point_iter->second)[k] == cv)
                    {
                        found = TRUE;
                        U32 index = (point_iter->second)[k].mIndex;
                        if (j == 0)
                        {
                            first_index = index;
                        }
                        else if (j == 1)
                        {
                            last_index = index;
                        }
                        else
                        {
                            // if these are the same, we have a very, very skinny triangle (coincident verts on one or more edges)
                            //
                            llassert((first_index != last_index) && (last_index != index) && (first_index != index));
                            indices.push_back(first_index);
                            indices.push_back(last_index);
                            indices.push_back(index);
                            last_index = index;
                        }

                        break;
                    }
                }
            }

            if (!found)
            {
                // VFExtents change
                update_min_max(face.mExtents[0], face.mExtents[1], cv.getPosition());
                verts.push_back(cv);
                if (verts.size() >= 65535)
                {
                    //llerrs << "Attempted to write model exceeding 16-bit index buffer limitation." << LL_ENDL;
                    return LLModel::VERTEX_NUMBER_OVERFLOW ;
                }
                U16 index = (U16) (verts.size()-1);
            
                if (j == 0)
                {
                    first_index = index;
                }
                else if (j == 1)
                {
                    last_index = index;
                }
                else
                {
                    // detect very skinny degenerate triangles with collapsed edges
                    //
                    llassert((first_index != last_index) && (last_index != index) && (first_index != index));
                    indices.push_back(first_index);
                    indices.push_back(last_index);
                    indices.push_back(index);
                    last_index = index;
                }   

                LLVolumeFace::VertexMapData d;
                d.setPosition(cv.getPosition());
                d.mTexCoord = cv.mTexCoord;
                d.setNormal(cv.getNormal());
                d.mIndex = index;
                if (point_iter != point_map.end())
                {
                    point_iter->second.push_back(d);
                }
                else
                {
                    point_map[pos3].push_back(d);
                }
            }

            if (indices.size()%3 == 0 && indices.size() >= 65532)
            {
                std::string material;

                if (poly->getMaterial())
                {
                    material = std::string(poly->getMaterial());
                }

                materials.push_back(material);
                face_list.push_back(face);
                face_list.rbegin()->fillFromLegacyData(verts, indices);
                LLVolumeFace& new_face = *face_list.rbegin();
                if (!norm_source)
                {
                    //ll_aligned_free_16(new_face.mNormals);
                    new_face.mNormals = NULL;
                }

                if (!tc_source)
                {
                    //ll_aligned_free_16(new_face.mTexCoords);
                    new_face.mTexCoords = NULL;
                }

                face = LLVolumeFace();
                // VFExtents change
                face.mExtents[0].set(v[0], v[1], v[2]);
                face.mExtents[1].set(v[0], v[1], v[2]);
                verts.clear();
                indices.clear();
                point_map.clear();
            }
        }
    }

    if (!verts.empty())
    {
        std::string material;

        if (poly->getMaterial())
        {
            material = std::string(poly->getMaterial());
        }
    
        materials.push_back(material);
        face_list.push_back(face);
        face_list.rbegin()->fillFromLegacyData(verts, indices);

        LLVolumeFace& new_face = *face_list.rbegin();
        if (!norm_source)
        {
            //ll_aligned_free_16(new_face.mNormals);
            new_face.mNormals = NULL;
        }

        if (!tc_source)
        {
            //ll_aligned_free_16(new_face.mTexCoords);
            new_face.mTexCoords = NULL;
        }
    }

    return LLModel::NO_ERRORS ;
}

LLModel::EModelStatus load_face_from_dom_polygons(std::vector<LLVolumeFace>& face_list, std::vector<std::string>& materials, domPolygonsRef& poly)
{
    LLVolumeFace face;
    std::vector<U16> indices;
    std::vector<LLVolumeFace::VertexData> verts;

    const domInputLocalOffset_Array& inputs = poly->getInput_array();

    S32 v_offset = -1;
    S32 n_offset = -1;
    S32 t_offset = -1;

    domListOfFloats* v = NULL;
    domListOfFloats* n = NULL;
    domListOfFloats* t = NULL;
    
    U32 stride = 0;
    for (U32 i = 0; i < inputs.getCount(); ++i)
    {
        stride = llmax((U32) inputs[i]->getOffset()+1, stride);

        if (strcmp(COMMON_PROFILE_INPUT_VERTEX, inputs[i]->getSemantic()) == 0)
        { //found vertex array
            v_offset = inputs[i]->getOffset();

            const domURIFragmentType& uri = inputs[i]->getSource();
            daeElementRef elem = uri.getElement();
            domVertices* vertices = (domVertices*) elem.cast();
            if (!vertices)
            {
                return LLModel::BAD_ELEMENT;
            }
            domInputLocal_Array& v_inp = vertices->getInput_array();

            for (U32 k = 0; k < v_inp.getCount(); ++k)
            {
                if (strcmp(COMMON_PROFILE_INPUT_POSITION, v_inp[k]->getSemantic()) == 0)
                {
                    const domURIFragmentType& uri = v_inp[k]->getSource();
                    daeElementRef elem = uri.getElement();
                    domSource* src = (domSource*) elem.cast();
                    if (!src)
                    {
                        return LLModel::BAD_ELEMENT;
                    }
                    v = &(src->getFloat_array()->getValue());
                }
            }
        }
        else if (strcmp(COMMON_PROFILE_INPUT_NORMAL, inputs[i]->getSemantic()) == 0)
        {
            n_offset = inputs[i]->getOffset();
            //found normal array for this triangle list
            const domURIFragmentType& uri = inputs[i]->getSource();
            daeElementRef elem = uri.getElement();
            domSource* src = (domSource*) elem.cast();
            if (!src)
            {
                return LLModel::BAD_ELEMENT;
            }
            n = &(src->getFloat_array()->getValue());
        }
        else if (strcmp(COMMON_PROFILE_INPUT_TEXCOORD, inputs[i]->getSemantic()) == 0 && inputs[i]->getSet() == 0)
        { //found texCoords
            t_offset = inputs[i]->getOffset();
            const domURIFragmentType& uri = inputs[i]->getSource();
            daeElementRef elem = uri.getElement();
            domSource* src = (domSource*) elem.cast();
            if (!src)
            {
                return LLModel::BAD_ELEMENT;
            }
            t = &(src->getFloat_array()->getValue());
        }
    }

    domP_Array& ps = poly->getP_array();

    //make a triangle list in <verts>
    for (U32 i = 0; i < ps.getCount(); ++i)
    { //for each polygon
        domListOfUInts& idx = ps[i]->getValue();
        for (U32 j = 0; j < idx.getCount()/stride; ++j)
        { //for each vertex
            if (j > 2)
            {
                U32 size = verts.size();
                LLVolumeFace::VertexData v0 = verts[size-3];
                LLVolumeFace::VertexData v1 = verts[size-1];

                verts.push_back(v0);
                verts.push_back(v1);
            }

            LLVolumeFace::VertexData vert;


            if (v)
            {
                U32 v_idx = idx[j*stride+v_offset]*3;
                v_idx = llclamp(v_idx, (U32) 0, (U32) v->getCount());
                vert.getPosition().set(v->get(v_idx),
                                v->get(v_idx+1),
                                v->get(v_idx+2));
            }
            
            //bounds check n and t lookups because some FBX to DAE converters
            //use negative indices and empty arrays to indicate data does not exist
            //for a particular channel
            if (n && n->getCount() > 0)
            {
                U32 n_idx = idx[j*stride+n_offset]*3;
                n_idx = llclamp(n_idx, (U32) 0, (U32) n->getCount());
                vert.getNormal().set(n->get(n_idx),
                                n->get(n_idx+1),
                                n->get(n_idx+2));
            }
            else
            {
                vert.getNormal().clear();
            }

            
            if (t && t->getCount() > 0)
            {
                U32 t_idx = idx[j*stride+t_offset]*2;
                t_idx = llclamp(t_idx, (U32) 0, (U32) t->getCount());
                vert.mTexCoord.setVec(t->get(t_idx),
                                t->get(t_idx+1));                               
            }
            else
            {
                vert.mTexCoord.clear();
            }

                        
            verts.push_back(vert);
        }
    }

    if (verts.empty())
    {
        return LLModel::NO_ERRORS;
    }
    // VFExtents change
    face.mExtents[0] = verts[0].getPosition();
    face.mExtents[1] = verts[0].getPosition();
    
    //create a map of unique vertices to indices
    std::map<LLVolumeFace::VertexData, U32> vert_idx;

    U32 cur_idx = 0;
    for (U32 i = 0; i < verts.size(); ++i)
    {
        std::map<LLVolumeFace::VertexData, U32>::iterator iter = vert_idx.find(verts[i]);
        if (iter == vert_idx.end())
        {
            vert_idx[verts[i]] = cur_idx++;
        }
    }

    // Viewer can only fit U16 vertices, shouldn't we do some checks here and return overflow if result has more?
    llassert(vert_idx.size() < U16_MAX);

    //build vertex array from map
    std::vector<LLVolumeFace::VertexData> new_verts;
    new_verts.resize(vert_idx.size());

    for (std::map<LLVolumeFace::VertexData, U32>::iterator iter = vert_idx.begin(); iter != vert_idx.end(); ++iter)
    {
        new_verts[iter->second] = iter->first;
        // VFExtents change
        update_min_max(face.mExtents[0], face.mExtents[1], iter->first.getPosition());
    }

    //build index array from map
    indices.resize(verts.size());

    for (U32 i = 0; i < verts.size(); ++i)
    {
        indices[i] = vert_idx[verts[i]];
        if (i % 3 != 0) // assumes GL_TRIANGLES, compare 0-1, 1-2, 3-4, 4-5 but not 2-3 or 5-6
        {
            // A faulty degenerate triangle detection (triangle with 0 area),
            // probably should be a warning and not an assert
            llassert(!i || (indices[i-1] != indices[i]));
        }
    }

    // DEBUG just build an expanded triangle list
    /*for (U32 i = 0; i < verts.size(); ++i)
    {
        indices.push_back((U16) i);
        update_min_max(face.mExtents[0], face.mExtents[1], verts[i].getPosition());
    }*/

    if (!new_verts.empty())
    {
        std::string material;

        if (poly->getMaterial())
        {
            material = std::string(poly->getMaterial());
        }

        materials.push_back(material);
        face_list.push_back(face);
        face_list.rbegin()->fillFromLegacyData(new_verts, indices);

        LLVolumeFace& new_face = *face_list.rbegin();
        if (!n)
        {
            //ll_aligned_free_16(new_face.mNormals);
            new_face.mNormals = NULL;
        }

        if (!t)
        {
            //ll_aligned_free_16(new_face.mTexCoords);
            new_face.mTexCoords = NULL;
        }
    }

    return LLModel::NO_ERRORS ;
}

//-----------------------------------------------------------------------------
// LLDAELoader
//-----------------------------------------------------------------------------
LLDAELoader::LLDAELoader(
    std::string         filename,
    S32                 lod,
    load_callback_t     load_cb,
    joint_lookup_func_t joint_lookup_func,
    texture_load_func_t texture_load_func,
    state_callback_t    state_cb,
    void*               opaque_userdata,
    JointTransformMap&  jointTransformMap,
    JointNameSet&       jointsFromNodes,
    std::map<std::string, std::string>&     jointAliasMap,
    U32                 maxJointsPerMesh,
    U32                 modelLimit,
    bool                preprocess)
: LLModelLoader(
        filename,
        lod,
        load_cb,
        joint_lookup_func,
        texture_load_func,
        state_cb,
        opaque_userdata,
        jointTransformMap,
        jointsFromNodes,
        jointAliasMap,
        maxJointsPerMesh),
  mGeneratedModelLimit(modelLimit),
  mPreprocessDAE(preprocess)
{
}

LLDAELoader::~LLDAELoader()
{
}

struct ModelSort
{
    bool operator()(const LLPointer< LLModel >& lhs, const LLPointer< LLModel >& rhs)
    {
        if (lhs->mSubmodelID < rhs->mSubmodelID)
        {
            return true;
        }
        return LLStringUtil::compareInsensitive(lhs->mLabel, rhs->mLabel) < 0;
    }
};

bool LLDAELoader::OpenFile(const std::string& filename)
{
    setLoadState( READING_FILE );

    //no suitable slm exists, load from the .dae file

    // Collada expects file and folder names to be escaped
    // Note: cdom::nativePathToUri()
    const char* allowed =
        "ABCDEFGHIJKLMNOPQRSTUVWXYZ"
        "abcdefghijklmnopqrstuvwxyz"
        "0123456789"
        "%-._~:\"|\\/";
    std::string uri_filename = LLURI::escape(filename, allowed);

    DAE dae;
    domCOLLADA* dom;
    if (mPreprocessDAE)
    {
        dom = dae.openFromMemory(uri_filename, preprocessDAE(filename).c_str());
    }
    else
    {
        LL_INFOS() << "Skipping dae preprocessing" << LL_ENDL;
        dom = dae.open(uri_filename);
    }
    
    if (!dom)
    {
        LL_INFOS() <<" Error with dae - traditionally indicates a corrupt file."<<LL_ENDL;
        LLSD args;
        args["Message"] = "ParsingErrorCorrupt";
        mWarningsArray.append(args);
        setLoadState( ERROR_PARSING );
        return false;
    }
    //Dom version
    daeString domVersion = dae.getDomVersion();
    std::string sldom(domVersion);
    LL_INFOS()<<"Collada Importer Version: "<<sldom<<LL_ENDL;
    //Dae version
    domVersionType docVersion = dom->getVersion();
    //0=1.4
    //1=1.4.1
    //2=Currently unsupported, however may work
    if (docVersion > 1 ) 
    { 
        docVersion = VERSIONTYPE_COUNT;
    }
    LL_INFOS()<<"Dae version "<<colladaVersion[docVersion]<<LL_ENDL;
    
    
    daeDatabase* db = dae.getDatabase();
    
    daeInt count = db->getElementCount(NULL, COLLADA_TYPE_MESH);
    
    daeDocument* doc = dae.getDoc(uri_filename);
    if (!doc)
    {
        LL_WARNS() << "can't find internal doc" << LL_ENDL;
        LLSD args;
        args["Message"] = "ParsingErrorNoDoc";
        mWarningsArray.append(args);
        return false;
    }
    
    daeElement* root = doc->getDomRoot();
    if (!root)
    {
        LL_WARNS() << "document has no root" << LL_ENDL;
        LLSD args;
        args["Message"] = "ParsingErrorNoRoot";
        mWarningsArray.append(args);
        return false;
    }
    
    //Verify some basic properties of the dae
    //1. Basic validity check on controller 
    U32 controllerCount = (int) db->getElementCount( NULL, "controller" );
    bool result = false;
    for ( int i=0; i<controllerCount; ++i )
    {
        domController* pController = NULL;
        db->getElement( (daeElement**) &pController, i , NULL, "controller" );
        result = verifyController( pController );
        if (!result)
        {
            LL_INFOS() << "Could not verify controller" << LL_ENDL;
            LLSD args;
            args["Message"] = "ParsingErrorBadElement";
            mWarningsArray.append(args);
            setLoadState( ERROR_PARSING );
            return true;
        }
    }


    //get unit scale
    mTransform.setIdentity();
    
    domAsset::domUnit* unit = daeSafeCast<domAsset::domUnit>(root->getDescendant(daeElement::matchType(domAsset::domUnit::ID())));

    if (unit)
    {
        F32 meter = unit->getMeter();
        mTransform.mMatrix[0][0] = meter;
        mTransform.mMatrix[1][1] = meter;
        mTransform.mMatrix[2][2] = meter;
    }
    
    //get up axis rotation
    LLMatrix4 rotation;
    
    domUpAxisType up = UPAXISTYPE_Y_UP;  // default is Y_UP
    domAsset::domUp_axis* up_axis =
    daeSafeCast<domAsset::domUp_axis>(root->getDescendant(daeElement::matchType(domAsset::domUp_axis::ID())));
    
    if (up_axis)
    {
        up = up_axis->getValue();
    }
    
    if (up == UPAXISTYPE_X_UP)
    {
        rotation.initRotation(0.0f, 90.0f * DEG_TO_RAD, 0.0f);
    }
    else if (up == UPAXISTYPE_Y_UP)
    {
        rotation.initRotation(90.0f * DEG_TO_RAD, 0.0f, 0.0f);
    }
    
    rotation *= mTransform;
    mTransform = rotation;

    mTransform.condition(); 

    U32 submodel_limit = count > 0 ? mGeneratedModelLimit/count : 0;
    for (daeInt idx = 0; idx < count; ++idx)
    { //build map of domEntities to LLModel
        domMesh* mesh = NULL;
        db->getElement((daeElement**) &mesh, idx, NULL, COLLADA_TYPE_MESH);
        
        if (mesh)
        {

            std::vector<LLModel*> models;

            loadModelsFromDomMesh(mesh, models, submodel_limit);

            std::vector<LLModel*>::iterator i;
            i = models.begin();
            while (i != models.end())
            {
                LLModel* mdl = *i;
                if(mdl->getStatus() != LLModel::NO_ERRORS)
                {
                    setLoadState(ERROR_MODEL + mdl->getStatus()) ;
                    return false; //abort
                }

                if (mdl && validate_model(mdl))
                {
                    mModelList.push_back(mdl);
                    mModelsMap[mesh].push_back(mdl);
                }
                i++;
            }
        }
    }

    std::sort(mModelList.begin(), mModelList.end(), ModelSort());

    model_list::iterator model_iter = mModelList.begin();
    while (model_iter != mModelList.end())
    {
        LLModel* mdl = *model_iter;
        U32 material_count = mdl->mMaterialList.size();
        LL_INFOS() << "Importing " << mdl->mLabel << " model with " << material_count << " material references" << LL_ENDL;
        std::vector<std::string>::iterator mat_iter = mdl->mMaterialList.begin();
        std::vector<std::string>::iterator end_iter = material_count > LIMIT_MATERIALS_OUTPUT
                                                        ? mat_iter + LIMIT_MATERIALS_OUTPUT
                                                        : mdl->mMaterialList.end();
        while (mat_iter != end_iter)
        {
            LL_INFOS() << mdl->mLabel << " references " << (*mat_iter) << LL_ENDL;
            mat_iter++;
        }
        model_iter++;
    }

    count = db->getElementCount(NULL, COLLADA_TYPE_SKIN);
    for (daeInt idx = 0; idx < count; ++idx)
    { //add skinned meshes as instances
        domSkin* skin = NULL;
        db->getElement((daeElement**) &skin, idx, NULL, COLLADA_TYPE_SKIN);
        
        if (skin)
        {
            domGeometry* geom = daeSafeCast<domGeometry>(skin->getSource().getElement());
            
            if (geom)
            {
                domMesh* mesh = geom->getMesh();
                if (mesh)
                {
                    std::vector< LLPointer< LLModel > >::iterator i = mModelsMap[mesh].begin();
                    while (i != mModelsMap[mesh].end())
                    {
                        LLPointer<LLModel> mdl = *i;
                        LLDAELoader::processDomModel(mdl, &dae, root, mesh, skin);
                        i++;
                    }
                }
            }
        }
    }

    LL_INFOS()<< "Collada skins processed: " << count <<LL_ENDL;

    daeElement* scene = root->getDescendant("visual_scene");
    
    if (!scene)
    {
        LL_WARNS() << "document has no visual_scene" << LL_ENDL;
        LLSD args;
        args["Message"] = "ParsingErrorNoScene";
        mWarningsArray.append(args);
        setLoadState( ERROR_PARSING );
        return true;
    }
    
    setLoadState( DONE );

    bool badElement = false;
    
    processElement( scene, badElement, &dae);
    
    if ( badElement )
    {
        LL_INFOS()<<"Scene could not be parsed"<<LL_ENDL;
        LLSD args;
        args["Message"] = "ParsingErrorCantParseScene";
        mWarningsArray.append(args);
        setLoadState( ERROR_PARSING );
    }
    
    return true;
}

std::string LLDAELoader::preprocessDAE(std::string filename)
{
    // Open a DAE file for some preprocessing (like removing space characters in IDs), see MAINT-5678
    llifstream inFile;
    inFile.open(filename.c_str(), std::ios_base::in);
    std::stringstream strStream;
    strStream << inFile.rdbuf();
    std::string buffer = strStream.str();

    LL_INFOS() << "Preprocessing dae file to remove spaces from the names, ids, etc." << LL_ENDL;

    try
    {
        boost::regex re("\"[\\w\\.@#$-]*(\\s[\\w\\.@#$-]*)+\"");
        boost::sregex_iterator next(buffer.begin(), buffer.end(), re);
        boost::sregex_iterator end;
        while (next != end)
        {
            boost::smatch match = *next;
            std::string s = match.str();
            LL_INFOS() << s << " found" << LL_ENDL;
            boost::replace_all(s, " ", "_");
            LL_INFOS() << "Replacing with " << s << LL_ENDL;
            boost::replace_all(buffer, match.str(), s);
            next++;
        }
    }
    catch (boost::regex_error &)
    {
        LL_INFOS() << "Regex error" << LL_ENDL;
    }

    return buffer;
}

void LLDAELoader::processDomModel(LLModel* model, DAE* dae, daeElement* root, domMesh* mesh, domSkin* skin)
{
    llassert(model && dae && mesh && skin);

    if (model)
    {
        LLVector3 mesh_scale_vector;
        LLVector3 mesh_translation_vector;
        model->getNormalizedScaleTranslation(mesh_scale_vector, mesh_translation_vector);

        LLMatrix4 normalized_transformation;
        normalized_transformation.setTranslation(mesh_translation_vector);

        LLMatrix4 mesh_scale;
        mesh_scale.initScale(mesh_scale_vector);
        mesh_scale *= normalized_transformation;
        normalized_transformation = mesh_scale;

        glh::matrix4f inv_mat((F32*) normalized_transformation.mMatrix);
        inv_mat = inv_mat.inverse();
        LLMatrix4 inverse_normalized_transformation(inv_mat.m);

        domSkin::domBind_shape_matrix* bind_mat = skin->getBind_shape_matrix();

        if (bind_mat)
        { //get bind shape matrix
            domFloat4x4& dom_value = bind_mat->getValue();

            LLMeshSkinInfo& skin_info = model->mSkinInfo;

            LLMatrix4 mat;
            for (int i = 0; i < 4; i++)
            {
                for(int j = 0; j < 4; j++)
                {
                    mat.mMatrix[i][j] = dom_value[i + j*4];
                }
            }

            skin_info.mBindShapeMatrix.loadu(mat);

            LLMatrix4a trans(normalized_transformation);
            matMul(trans, skin_info.mBindShapeMatrix, skin_info.mBindShapeMatrix);
        }


        //Some collada setup for accessing the skeleton
        U32 skeleton_count = dae->getDatabase()->getElementCount( NULL, "skeleton" );
        std::vector<domInstance_controller::domSkeleton*> skeletons;
        for (S32 i=0; i<skeleton_count; i++)
        {
            daeElement* pElement = 0;
            dae->getDatabase()->getElement( &pElement, i, 0, "skeleton" );

            //Try to get at the skeletal instance controller
            domInstance_controller::domSkeleton* pSkeleton = daeSafeCast<domInstance_controller::domSkeleton>( pElement );
            daeElement* pSkeletonRootNode = NULL;
            if (pSkeleton)
            {
                pSkeletonRootNode = pSkeleton->getValue().getElement();
            }
            if (pSkeleton && pSkeletonRootNode)
            {
                skeletons.push_back(pSkeleton);
            }
        }
        bool missingSkeletonOrScene = false;

        //If no skeleton, do a breadth-first search to get at specific joints
        if ( skeletons.size() == 0 )
        {
            daeElement* pScene = root->getDescendant("visual_scene");
            if ( !pScene )
            {
                LL_WARNS()<<"No visual scene - unable to parse bone offsets "<<LL_ENDL;
                missingSkeletonOrScene = true;
            }
            else
            {
                //Get the children at this level
                daeTArray< daeSmartRef<daeElement> > children = pScene->getChildren();
                S32 childCount = children.getCount();

                //Process any children that are joints
                //Not all children are joints, some could be ambient lights, cameras, geometry etc..
                for (S32 i = 0; i < childCount; ++i)
                {
                    domNode* pNode = daeSafeCast<domNode>(children[i]);
                    if (pNode)
                    {
                        processJointNode( pNode, mJointList );
                    }
                }
            }
        }
        else
            //Has one or more skeletons
            for (std::vector<domInstance_controller::domSkeleton*>::iterator skel_it = skeletons.begin();
                 skel_it != skeletons.end(); ++skel_it)
            {
                domInstance_controller::domSkeleton* pSkeleton = *skel_it;
                //Get the root node of the skeleton
                daeElement* pSkeletonRootNode = pSkeleton->getValue().getElement();
                if ( pSkeletonRootNode )
                {
                    //Once we have the root node - start acccessing it's joint components
                    const int jointCnt = mJointMap.size();
                    JointMap :: const_iterator jointIt = mJointMap.begin();

                    //Loop over all the possible joints within the .dae - using the allowed joint list in the ctor.
                    for ( int i=0; i<jointCnt; ++i, ++jointIt )
                    {
                        //Build a joint for the resolver to work with
                        char str[64]={0};
                        sprintf(str,"./%s",(*jointIt).first.c_str() );
                        //LL_WARNS()<<"Joint "<< str <<LL_ENDL;

                        //Setup the resolver
                        daeSIDResolver resolver( pSkeletonRootNode, str );

                        //Look for the joint
                        domNode* pJoint = daeSafeCast<domNode>( resolver.getElement() );
                        if ( pJoint )
                        {
                            // FIXME this has a lot of overlap with processJointNode(), would be nice to refactor.

                            //Pull out the translate id and store it in the jointTranslations map
                            daeSIDResolver jointResolverA( pJoint, "./translate" );
                            domTranslate* pTranslateA = daeSafeCast<domTranslate>( jointResolverA.getElement() );
                            daeSIDResolver jointResolverB( pJoint, "./location" );
                            domTranslate* pTranslateB = daeSafeCast<domTranslate>( jointResolverB.getElement() );

                            LLMatrix4 workingTransform;

                            //Translation via SID
                            if ( pTranslateA )
                            {
                                extractTranslation( pTranslateA, workingTransform );
                            }
                            else
                            {
                                if ( pTranslateB )
                                {
                                    extractTranslation( pTranslateB, workingTransform );
                                }
                                else
                                {
                                    //Translation via child from element
                                    daeElement* pTranslateElement = getChildFromElement( pJoint, "translate" );
                                    if ( pTranslateElement && pTranslateElement->typeID() != domTranslate::ID() )
                                    {
                                        LL_WARNS()<< "The found element is not a translate node" <<LL_ENDL;
                                        missingSkeletonOrScene = true;
                                    }
                                    else
                                        if ( pTranslateElement )
                                        {
                                            extractTranslationViaElement( pTranslateElement, workingTransform );
                                        }
                                        else
                                        {
                                            extractTranslationViaSID( pJoint, workingTransform );
                                        }

                                }
                            }

                            //Store the joint transform w/respect to its name.
                            mJointList[(*jointIt).second.c_str()] = workingTransform;
                        }
                    }

                    //If anything failed in regards to extracting the skeleton, joints or translation id,
                    //mention it
                    if ( missingSkeletonOrScene  )
                    {
                        LL_WARNS()<< "Partial jointmap found in asset - did you mean to just have a partial map?" << LL_ENDL;
                    }
                }//got skeleton?
            }


        domSkin::domJoints* joints = skin->getJoints();

        domInputLocal_Array& joint_input = joints->getInput_array();

        for (size_t i = 0; i < joint_input.getCount(); ++i)
        {
            domInputLocal* input = joint_input.get(i);
            xsNMTOKEN semantic = input->getSemantic();

            if (strcmp(semantic, COMMON_PROFILE_INPUT_JOINT) == 0)
            { //found joint source, fill model->mJointMap and model->mSkinInfo.mJointNames
                daeElement* elem = input->getSource().getElement();

                domSource* source = daeSafeCast<domSource>(elem);
                if (source)
                {


                    domName_array* names_source = source->getName_array();

                    if (names_source)
                    {
                        domListOfNames &names = names_source->getValue();

                        for (size_t j = 0; j < names.getCount(); ++j)
                        {
                            std::string name(names.get(j));
                            if (mJointMap.find(name) != mJointMap.end())
                            {
                                name = mJointMap[name];
                            }
                            model->mSkinInfo.mJointNames.push_back(name);
                            model->mSkinInfo.mJointNums.push_back(-1);
                        }
                    }
                    else
                    {
                        domIDREF_array* names_source = source->getIDREF_array();
                        if (names_source)
                        {
                            xsIDREFS& names = names_source->getValue();

                            for (size_t j = 0; j < names.getCount(); ++j)
                            {
                                std::string name(names.get(j).getID());
                                if (mJointMap.find(name) != mJointMap.end())
                                {
                                    name = mJointMap[name];
                                }
                                model->mSkinInfo.mJointNames.push_back(name);
                                model->mSkinInfo.mJointNums.push_back(-1);
                            }
                        }
                    }
                }
            }
            else if (strcmp(semantic, COMMON_PROFILE_INPUT_INV_BIND_MATRIX) == 0)
            { //found inv_bind_matrix array, fill model->mInvBindMatrix
                domSource* source = daeSafeCast<domSource>(input->getSource().getElement());
                if (source)
                {
                    domFloat_array* t = source->getFloat_array();
                    if (t)
                    {
                        domListOfFloats& transform = t->getValue();
                        S32 count = transform.getCount()/16;

                        for (S32 k = 0; k < count; ++k)
                        {
                            LLMatrix4 mat;

                            for (int i = 0; i < 4; i++)
                            {
                                for(int j = 0; j < 4; j++)
                                {
                                    mat.mMatrix[i][j] = transform[k*16 + i + j*4];
                                }
                            }
                            model->mSkinInfo.mInvBindMatrix.push_back(LLMatrix4a(mat));
                        }
                    }
                }
            }
        }

        //Now that we've parsed the joint array, let's determine if we have a full rig
        //(which means we have all the joint sthat are required for an avatar versus
        //a skinned asset attached to a node in a file that contains an entire skeleton,
        //but does not use the skeleton).                       
        buildJointToNodeMappingFromScene( root );
        critiqueRigForUploadApplicability( model->mSkinInfo.mJointNames );

        if ( !missingSkeletonOrScene )
        {
            // FIXME: mesh_id is used to determine which mesh gets to
            // set the joint offset, in the event of a conflict. Since
            // we don't know the mesh id yet, we can't guarantee that
            // joint offsets will be applied with the same priority as
            // in the uploaded model. If the file contains multiple
            // meshes with conflicting joint offsets, preview may be
            // incorrect.
            LLUUID fake_mesh_id;
            fake_mesh_id.generate();

            //Set the joint translations on the avatar
            JointMap :: const_iterator masterJointIt = mJointMap.begin();
            JointMap :: const_iterator masterJointItEnd = mJointMap.end();
            for (;masterJointIt!=masterJointItEnd;++masterJointIt )
            {
                std::string lookingForJoint = (*masterJointIt).first.c_str();

                if ( mJointList.find( lookingForJoint ) != mJointList.end() )
                {
                    //LL_INFOS()<<"joint "<<lookingForJoint.c_str()<<LL_ENDL;
                    LLMatrix4 jointTransform = mJointList[lookingForJoint];
                    LLJoint* pJoint = mJointLookupFunc(lookingForJoint,mOpaqueData);
                    if ( pJoint )
                    {   
                        const LLVector3& joint_pos = jointTransform.getTranslation();
                        if (pJoint->aboveJointPosThreshold(joint_pos))
                        {
                            bool override_changed; // not used
                            pJoint->addAttachmentPosOverride(joint_pos, fake_mesh_id, "", override_changed);
                            if (model->mSkinInfo.mLockScaleIfJointPosition)
                            {
                                pJoint->addAttachmentScaleOverride(pJoint->getDefaultScale(), fake_mesh_id, "");
                            }
                        }
                    }
                    else
                    {
                        //Most likely an error in the asset.
                        LL_WARNS()<<"Tried to apply joint position from .dae, but it did not exist in the avatar rig." << LL_ENDL;
                    }
                }
            }
        } //missingSkeletonOrScene

        //We need to construct the alternate bind matrix (which contains the new joint positions)
        //in the same order as they were stored in the joint buffer. The joints associated
        //with the skeleton are not stored in the same order as they are in the exported joint buffer.
        //This remaps the skeletal joints to be in the same order as the joints stored in the model.
        std::vector<std::string> :: const_iterator jointIt  = model->mSkinInfo.mJointNames.begin();
        const int jointCnt = model->mSkinInfo.mJointNames.size();
        for ( int i=0; i<jointCnt; ++i, ++jointIt )
        {
            std::string lookingForJoint = (*jointIt).c_str();
            //Look for the joint xform that we extracted from the skeleton, using the jointIt as the key
            //and store it in the alternate bind matrix
            if (mJointMap.find(lookingForJoint) != mJointMap.end()
                && model->mSkinInfo.mInvBindMatrix.size() > i)
            {
                LLMatrix4 newInverse = LLMatrix4(model->mSkinInfo.mInvBindMatrix[i].getF32ptr());
                newInverse.setTranslation( mJointList[lookingForJoint].getTranslation() );
                model->mSkinInfo.mAlternateBindMatrix.push_back( LLMatrix4a(newInverse) );
            }
            else
            {
                LL_DEBUGS("Mesh")<<"Possibly misnamed/missing joint [" <<lookingForJoint.c_str()<<"] "<<LL_ENDL;
            }
        }

        U32 bind_count = model->mSkinInfo.mAlternateBindMatrix.size();
        if (bind_count > 0 && bind_count != jointCnt)
        {
            LL_WARNS("Mesh") << "Model " << model->mLabel << " has invalid joint bind matrix list." << LL_ENDL;
        }

        //grab raw position array

        domVertices* verts = mesh->getVertices();
        if (verts)
        {
            domInputLocal_Array& inputs = verts->getInput_array();
            for (size_t i = 0; i < inputs.getCount() && model->mPosition.empty(); ++i)
            {
                if (strcmp(inputs[i]->getSemantic(), COMMON_PROFILE_INPUT_POSITION) == 0)
                {
                    domSource* pos_source = daeSafeCast<domSource>(inputs[i]->getSource().getElement());
                    if (pos_source)
                    {
                        domFloat_array* pos_array = pos_source->getFloat_array();
                        if (pos_array)
                        {
                            domListOfFloats& pos = pos_array->getValue();

                            for (size_t j = 0; j < pos.getCount(); j += 3)
                            {
                                if (pos.getCount() <= j+2)
                                {
                                    LL_ERRS() << "Invalid position array size." << LL_ENDL;
                                }

                                LLVector3 v(pos[j], pos[j+1], pos[j+2]);

                                //transform from COLLADA space to volume space
                                v = v * inverse_normalized_transformation;

                                model->mPosition.push_back(v);
                            }
                        }
                    }
                }
            }
        }

        //grab skin weights array
        domSkin::domVertex_weights* weights = skin->getVertex_weights();
        if (weights)
        {
            domInputLocalOffset_Array& inputs = weights->getInput_array();
            domFloat_array* vertex_weights = NULL;
            for (size_t i = 0; i < inputs.getCount(); ++i)
            {
                if (strcmp(inputs[i]->getSemantic(), COMMON_PROFILE_INPUT_WEIGHT) == 0)
                {
                    domSource* weight_source = daeSafeCast<domSource>(inputs[i]->getSource().getElement());
                    if (weight_source)
                    {
                        vertex_weights = weight_source->getFloat_array();
                    }
                }
            }

            if (vertex_weights)
            {
                domListOfFloats& w = vertex_weights->getValue();
                domListOfUInts& vcount = weights->getVcount()->getValue();
                domListOfInts& v = weights->getV()->getValue();

                U32 c_idx = 0;
                for (size_t vc_idx = 0; vc_idx < vcount.getCount(); ++vc_idx)
                { //for each vertex
                    daeUInt count = vcount[vc_idx];

                    //create list of weights that influence this vertex
                    LLModel::weight_list weight_list;

                    for (daeUInt i = 0; i < count; ++i)
                    { //for each weight
                        daeInt joint_idx = v[c_idx++];
                        daeInt weight_idx = v[c_idx++];

                        if (joint_idx == -1)
                        {
                            //ignore bindings to bind_shape_matrix
                            continue;
                        }

                        F32 weight_value = w[weight_idx];

                        weight_list.push_back(LLModel::JointWeight(joint_idx, weight_value));
                    }

                    //sort by joint weight
                    std::sort(weight_list.begin(), weight_list.end(), LLModel::CompareWeightGreater());

                    std::vector<LLModel::JointWeight> wght;

                    F32 total = 0.f;

                    for (U32 i = 0; i < llmin((U32) 4, (U32) weight_list.size()); ++i)
                    { //take up to 4 most significant weights
                        if (weight_list[i].mWeight > 0.f)
                        {
                            wght.push_back( weight_list[i] );
                            total += weight_list[i].mWeight;
                        }
                    }

                    F32 scale = 1.f/total;
                    if (scale != 1.f)
                    { //normalize weights
                        for (U32 i = 0; i < wght.size(); ++i)
                        {
                            wght[i].mWeight *= scale;
                        }
                    }

                    model->mSkinWeights[model->mPosition[vc_idx]] = wght;
                }
            }

        }

        //add instance to scene for this model

        LLMatrix4 transformation;
        transformation.initScale(mesh_scale_vector);
        transformation.setTranslation(mesh_translation_vector);
        transformation *= mTransform;

        std::map<std::string, LLImportMaterial> materials;
        for (U32 i = 0; i < model->mMaterialList.size(); ++i)
        {
            materials[model->mMaterialList[i]] = LLImportMaterial();
        }
        mScene[transformation].push_back(LLModelInstance(model, model->mLabel, transformation, materials));
        stretch_extents(model, transformation, mExtents[0], mExtents[1], mFirstTransform);
    }
}

//-----------------------------------------------------------------------------
// buildJointToNodeMappingFromScene()
//-----------------------------------------------------------------------------
void LLDAELoader::buildJointToNodeMappingFromScene( daeElement* pRoot )
{
    daeElement* pScene = pRoot->getDescendant("visual_scene");
    if ( pScene )
    {
        daeTArray< daeSmartRef<daeElement> > children = pScene->getChildren();
        S32 childCount = children.getCount();
        for (S32 i = 0; i < childCount; ++i)
        {
            domNode* pNode = daeSafeCast<domNode>(children[i]);
            processJointToNodeMapping( pNode );         
        }
    }
}
//-----------------------------------------------------------------------------
// processJointToNodeMapping()
//-----------------------------------------------------------------------------
void LLDAELoader::processJointToNodeMapping( domNode* pNode )
{
    if ( isNodeAJoint( pNode ) )
    {
        //1.Store the parent
        std::string nodeName = pNode->getName();
        if ( !nodeName.empty() )
        {
            mJointsFromNode.push_front( pNode->getName() );
        }
        //2. Handle the kiddo's
        processChildJoints( pNode );
    }
    else
    {
        //Determine if the're any children wrt to this failed node.
        //This occurs when an armature is exported and ends up being what essentially amounts to
        //as the root for the visual_scene
        if ( pNode ) 
        {
            processChildJoints( pNode );
        }
        else 
        {
            LL_INFOS()<<"Node is NULL"<<LL_ENDL;
        }

    }
}
//-----------------------------------------------------------------------------
// processChildJoint()
//-----------------------------------------------------------------------------
void LLDAELoader::processChildJoints( domNode* pParentNode )
{   
    daeTArray< daeSmartRef<daeElement> > childOfChild = pParentNode->getChildren();
    S32 childOfChildCount = childOfChild.getCount();
    for (S32 i = 0; i < childOfChildCount; ++i)
    {
        domNode* pChildNode = daeSafeCast<domNode>( childOfChild[i] );
        if ( pChildNode )
        {
            processJointToNodeMapping( pChildNode );
        }
    }
}

//-----------------------------------------------------------------------------
// isNodeAJoint()
//-----------------------------------------------------------------------------
bool LLDAELoader::isNodeAJoint( domNode* pNode )
{
    if ( !pNode || !pNode->getName() )
    {
        LL_INFOS()<<"Created node is NULL or invalid"<<LL_ENDL;
        return false;
    }
    
    return LLModelLoader::isNodeAJoint(pNode->getName());
}
//-----------------------------------------------------------------------------
// verifyCount
//-----------------------------------------------------------------------------
bool LLDAELoader::verifyCount( int expected, int result )
{
    if ( expected != result )
    {
        LL_INFOS()<< "Error: (expected/got)"<<expected<<"/"<<result<<"verts"<<LL_ENDL;
        return false;
    }
    return true;
}
//-----------------------------------------------------------------------------
// verifyController
//-----------------------------------------------------------------------------
bool LLDAELoader::verifyController( domController* pController )
{   

    bool result = true;

    domSkin* pSkin = pController->getSkin();

    if ( pSkin )
    {
        xsAnyURI & uri = pSkin->getSource();
        domElement* pElement = uri.getElement();

        if ( !pElement )
        {
            LL_INFOS()<<"Can't resolve skin source"<<LL_ENDL;
            return false;
        }

        daeString type_str = pElement->getTypeName();
        if ( stricmp(type_str, "geometry") == 0 )
        {   
            //Skin is reference directly by geometry and get the vertex count from skin
            domSkin::domVertex_weights* pVertexWeights = pSkin->getVertex_weights();
            U32 vertexWeightsCount = pVertexWeights->getCount();
            domGeometry* pGeometry = (domGeometry*) (domElement*) uri.getElement();
            domMesh* pMesh = pGeometry->getMesh();              
            
            if ( pMesh )
            {
                //Get vertex count from geometry
                domVertices* pVertices = pMesh->getVertices();
                if ( !pVertices )
                { 
                    LL_INFOS()<<"No vertices!"<<LL_ENDL;
                    return false;
                }

                if ( pVertices )
                {
                    xsAnyURI src = pVertices->getInput_array()[0]->getSource();
                    domSource* pSource = (domSource*) (domElement*) src.getElement();
                    U32 verticesCount = pSource->getTechnique_common()->getAccessor()->getCount();
                    result = verifyCount( verticesCount, vertexWeightsCount );
                    if ( !result )
                    {
                        return result;
                    }
                }
            }   

            U32 vcountCount = (U32) pVertexWeights->getVcount()->getValue().getCount();
            result = verifyCount( vcountCount, vertexWeightsCount );    
            if ( !result )
            {
                return result;
            }

            domInputLocalOffset_Array& inputs = pVertexWeights->getInput_array();
            U32 sum = 0;
            for (size_t i=0; i<vcountCount; i++)
            {
                sum += pVertexWeights->getVcount()->getValue()[i];
            }
            result = verifyCount( sum * inputs.getCount(), (domInt) pVertexWeights->getV()->getValue().getCount() );
        }
    }
    
    return result;
}

//-----------------------------------------------------------------------------
// extractTranslation()
//-----------------------------------------------------------------------------
void LLDAELoader::extractTranslation( domTranslate* pTranslate, LLMatrix4& transform )
{
    domFloat3 jointTrans = pTranslate->getValue();
    LLVector3 singleJointTranslation( jointTrans[0], jointTrans[1], jointTrans[2] );
    transform.setTranslation( singleJointTranslation );
}
//-----------------------------------------------------------------------------
// extractTranslationViaElement()
//-----------------------------------------------------------------------------
void LLDAELoader::extractTranslationViaElement( daeElement* pTranslateElement, LLMatrix4& transform )
{
    if ( pTranslateElement )
    {
        domTranslate* pTranslateChild = static_cast<domTranslate*>( pTranslateElement );
        domFloat3 translateChild = pTranslateChild->getValue();
        LLVector3 singleJointTranslation( translateChild[0], translateChild[1], translateChild[2] );
        transform.setTranslation( singleJointTranslation );
    }   
}
//-----------------------------------------------------------------------------
// extractTranslationViaSID()
//-----------------------------------------------------------------------------
void LLDAELoader::extractTranslationViaSID( daeElement* pElement, LLMatrix4& transform )
{
    if ( pElement )
    {   
        daeSIDResolver resolver( pElement, "./transform" );
        domMatrix* pMatrix = daeSafeCast<domMatrix>( resolver.getElement() );
        //We are only extracting out the translational component atm
        LLMatrix4 workingTransform;
        if ( pMatrix )
        {
            domFloat4x4 domArray = pMatrix->getValue();                                 
            for ( int i = 0; i < 4; i++ )
            {
                for( int j = 0; j < 4; j++ )
                {
                    workingTransform.mMatrix[i][j] = domArray[i + j*4];
                }
            }
            LLVector3 trans = workingTransform.getTranslation();
            transform.setTranslation( trans );  
        }
    }
    else
    {
        LL_WARNS()<<"Element is nonexistent - empty/unsupported node."<<LL_ENDL;
    }
}
//-----------------------------------------------------------------------------
// processJointNode()
//-----------------------------------------------------------------------------
void LLDAELoader::processJointNode( domNode* pNode, JointTransformMap& jointTransforms )
{
    if (pNode->getName() == NULL)
    {
        LL_WARNS() << "nameless node, can't process" << LL_ENDL;
        return;
    }

    //LL_WARNS()<<"ProcessJointNode# Node:" <<pNode->getName()<<LL_ENDL;

    //1. handle the incoming node - extract out translation via SID or element
    if (isNodeAJoint(pNode))
    {
        LLMatrix4 workingTransform;

        //Pull out the translate id and store it in the jointTranslations map
        daeSIDResolver jointResolverA(pNode, "./translate");
        domTranslate* pTranslateA = daeSafeCast<domTranslate>(jointResolverA.getElement());
        daeSIDResolver jointResolverB(pNode, "./location");
        domTranslate* pTranslateB = daeSafeCast<domTranslate>(jointResolverB.getElement());

        //Translation via SID was successful
        if (pTranslateA)
        {
            extractTranslation(pTranslateA, workingTransform);
        }
        else
            if (pTranslateB)
            {
                extractTranslation(pTranslateB, workingTransform);
            }
            else
            {
                //Translation via child from element
                daeElement* pTranslateElement = getChildFromElement(pNode, "translate");
                if (!pTranslateElement || pTranslateElement->typeID() != domTranslate::ID())
                {
                    //LL_WARNS()<< "The found element is not a translate node" <<LL_ENDL;
                    daeSIDResolver jointResolver(pNode, "./matrix");
                    domMatrix* pMatrix = daeSafeCast<domMatrix>(jointResolver.getElement());
                    if (pMatrix)
                    {
                        //LL_INFOS()<<"A matrix SID was however found!"<<LL_ENDL;
                        domFloat4x4 domArray = pMatrix->getValue();
                        for (int i = 0; i < 4; i++)
                        {
                            for (int j = 0; j < 4; j++)
                            {
                                workingTransform.mMatrix[i][j] = domArray[i + j * 4];
                            }
                        }
                    }
                    else
                    {
                        LL_WARNS() << "The found element is not translate or matrix node - most likely a corrupt export!" << LL_ENDL;
                    }
                }
                else
                {
                    extractTranslationViaElement(pTranslateElement, workingTransform);
                }
            }

        //Store the working transform relative to the nodes name.
        jointTransforms[pNode->getName()] = workingTransform;
    }

    //2. handle the nodes children

    //Gather and handle the incoming nodes children
    daeTArray< daeSmartRef<daeElement> > childOfChild = pNode->getChildren();
    S32 childOfChildCount = childOfChild.getCount();

    for (S32 i = 0; i < childOfChildCount; ++i)
    {
        domNode* pChildNode = daeSafeCast<domNode>( childOfChild[i] );
        if ( pChildNode )
        {
            processJointNode( pChildNode, jointTransforms );
        }
    }
}
//-----------------------------------------------------------------------------
// getChildFromElement()
//-----------------------------------------------------------------------------
daeElement* LLDAELoader::getChildFromElement( daeElement* pElement, std::string const & name )
{
    daeElement* pChildOfElement = pElement->getChild( name.c_str() );
    if ( pChildOfElement )
    {
        return pChildOfElement;
    }
    LL_DEBUGS("Mesh")<< "Could not find a child [" << name << "] for the element: \"" << pElement->getAttribute("id") << "\"" << LL_ENDL;
    return NULL;
}

void LLDAELoader::processElement( daeElement* element, bool& badElement, DAE* dae)
{
    LLMatrix4 saved_transform;
    bool pushed_mat = false;

    domNode* node = daeSafeCast<domNode>(element);
    if (node)
    {
        pushed_mat = true;
        saved_transform = mTransform;
    }

    domTranslate* translate = daeSafeCast<domTranslate>(element);
    if (translate)
    {
        domFloat3 dom_value = translate->getValue();

        LLMatrix4 translation;
        translation.setTranslation(LLVector3(dom_value[0], dom_value[1], dom_value[2]));

        translation *= mTransform;
        mTransform = translation;
        mTransform.condition();
    }

    domRotate* rotate = daeSafeCast<domRotate>(element);
    if (rotate)
    {
        domFloat4 dom_value = rotate->getValue();

        LLMatrix4 rotation;
        rotation.initRotTrans(dom_value[3] * DEG_TO_RAD, LLVector3(dom_value[0], dom_value[1], dom_value[2]), LLVector3(0, 0, 0));

        rotation *= mTransform;
        mTransform = rotation;
        mTransform.condition();
    }

    domScale* scale = daeSafeCast<domScale>(element);
    if (scale)
    {
        domFloat3 dom_value = scale->getValue();


        LLVector3 scale_vector = LLVector3(dom_value[0], dom_value[1], dom_value[2]);
        scale_vector.abs(); // Set all values positive, since we don't currently support mirrored meshes
        LLMatrix4 scaling;
        scaling.initScale(scale_vector);

        scaling *= mTransform;
        mTransform = scaling;
        mTransform.condition();
    }

    domMatrix* matrix = daeSafeCast<domMatrix>(element);
    if (matrix)
    {
        domFloat4x4 dom_value = matrix->getValue();

        LLMatrix4 matrix_transform;

        for (int i = 0; i < 4; i++)
        {
            for(int j = 0; j < 4; j++)
            {
                matrix_transform.mMatrix[i][j] = dom_value[i + j*4];
            }
        }

        matrix_transform *= mTransform;
        mTransform = matrix_transform;
        mTransform.condition();
    }

    domInstance_geometry* instance_geo = daeSafeCast<domInstance_geometry>(element);
    if (instance_geo)
    {
        domGeometry* geo = daeSafeCast<domGeometry>(instance_geo->getUrl().getElement());
        if (geo)
        {
            domMesh* mesh = daeSafeCast<domMesh>(geo->getDescendant(daeElement::matchType(domMesh::ID())));
            if (mesh)
            {

                std::vector< LLPointer< LLModel > >::iterator i = mModelsMap[mesh].begin();             
                while (i != mModelsMap[mesh].end())
                {
                    LLModel* model = *i;

                    LLMatrix4 transformation = mTransform;
                
                    if (mTransform.determinant() < 0)
                    { //negative scales are not supported
                        LL_INFOS() << "Negative scale detected, unsupported transform.  domInstance_geometry: " << getElementLabel(instance_geo) << LL_ENDL;
                        LLSD args;
                        args["Message"] = "NegativeScaleTrans";
                        args["LABEL"] = getElementLabel(instance_geo);
                        mWarningsArray.append(args);

                        badElement = true;
                    }

                    LLModelLoader::material_map materials = getMaterials(model, instance_geo, dae);

                    // adjust the transformation to compensate for mesh normalization
                    LLVector3 mesh_scale_vector;
                    LLVector3 mesh_translation_vector;
                    model->getNormalizedScaleTranslation(mesh_scale_vector, mesh_translation_vector);

                    LLMatrix4 mesh_translation;
                    mesh_translation.setTranslation(mesh_translation_vector);
                    mesh_translation *= transformation;
                    transformation = mesh_translation;
                    
                    LLMatrix4 mesh_scale;
                    mesh_scale.initScale(mesh_scale_vector);
                    mesh_scale *= transformation;
                    transformation = mesh_scale;

                    if (transformation.determinant() < 0)
                    { //negative scales are not supported
                        LL_INFOS() << "Negative scale detected, unsupported post-normalization transform.  domInstance_geometry: " << getElementLabel(instance_geo) << LL_ENDL;
                        LLSD args;
                        args["Message"] = "NegativeScaleNormTrans";
                        args["LABEL"] = getElementLabel(instance_geo);
                        mWarningsArray.append(args);
                        badElement = true;
                    }

                    std::string label;
                    
                    if (model->mLabel.empty())
                    {
                        label = getLodlessLabel(instance_geo);

                        llassert(!label.empty());

                        if (model->mSubmodelID)
                        {
                            label += (char)((int)'a' + model->mSubmodelID);
                        }

                        model->mLabel = label + lod_suffix[mLod];
                    }
                    else
                    {
                        // Don't change model's name if possible, it will play havoc with scenes that already use said model.
                        size_t ext_pos = getSuffixPosition(model->mLabel);
                        if (ext_pos != -1)
                        {
                            label = model->mLabel.substr(0, ext_pos);
                        }
                        else
                        {
                            label = model->mLabel;
                        }
                    }

                    mScene[transformation].push_back(LLModelInstance(model, label, transformation, materials));
                    stretch_extents(model, transformation, mExtents[0], mExtents[1], mFirstTransform);
                    i++;
                }
            }
        }
        else 
        {
            LL_INFOS()<<"Unable to resolve geometry URL."<<LL_ENDL;
            LLSD args;
            args["Message"] = "CantResolveGeometryUrl";
            mWarningsArray.append(args);
            badElement = true;          
        }

    }   

    domInstance_node* instance_node = daeSafeCast<domInstance_node>(element);
    if (instance_node)
    {
        daeElement* instance = instance_node->getUrl().getElement();
        if (instance)
        {
            processElement(instance,badElement, dae);
        }
    }

    //process children
    daeTArray< daeSmartRef<daeElement> > children = element->getChildren();
    int childCount = children.getCount();
    for (S32 i = 0; i < childCount; i++)
    {
        processElement(children[i],badElement, dae);
    }

    if (pushed_mat)
    { //this element was a node, restore transform before processiing siblings
        mTransform = saved_transform;
    }
}

std::map<std::string, LLImportMaterial> LLDAELoader::getMaterials(LLModel* model, domInstance_geometry* instance_geo, DAE* dae)
{
    std::map<std::string, LLImportMaterial> materials;
    for (int i = 0; i < model->mMaterialList.size(); i++)
    {
        LLImportMaterial import_material;

        domInstance_material* instance_mat = NULL;

        domBind_material::domTechnique_common* technique =
        daeSafeCast<domBind_material::domTechnique_common>(instance_geo->getDescendant(daeElement::matchType(domBind_material::domTechnique_common::ID())));

        if (technique)
        {
            daeTArray< daeSmartRef<domInstance_material> > inst_materials = technique->getChildrenByType<domInstance_material>();
            for (int j = 0; j < inst_materials.getCount(); j++)
            {
                std::string symbol(inst_materials[j]->getSymbol());

                if (symbol == model->mMaterialList[i]) // found the binding
                {
                    instance_mat = inst_materials[j];
                    break;
                }
            }
        }

        if (instance_mat)
        {
            domMaterial* material = daeSafeCast<domMaterial>(instance_mat->getTarget().getElement());
            if (material)
            {
                domInstance_effect* instance_effect =
                daeSafeCast<domInstance_effect>(material->getDescendant(daeElement::matchType(domInstance_effect::ID())));
                if (instance_effect)
                {
                    domEffect* effect = daeSafeCast<domEffect>(instance_effect->getUrl().getElement());
                    if (effect)
                    {
                        domProfile_COMMON* profile =
                        daeSafeCast<domProfile_COMMON>(effect->getDescendant(daeElement::matchType(domProfile_COMMON::ID())));
                        if (profile)
                        {
                            import_material = profileToMaterial(profile, dae);
                        }
                    }
                }
            }
        }

        import_material.mBinding = model->mMaterialList[i];
        materials[model->mMaterialList[i]] = import_material;
    }

    return materials;
}

LLImportMaterial LLDAELoader::profileToMaterial(domProfile_COMMON* material, DAE* dae)
{
    LLImportMaterial mat;
    mat.mFullbright = FALSE;

    daeElement* diffuse = material->getDescendant("diffuse");
    if (diffuse)
    {
        domCommon_color_or_texture_type_complexType::domTexture* texture =
        daeSafeCast<domCommon_color_or_texture_type_complexType::domTexture>(diffuse->getDescendant("texture"));
        if (texture)
        {
            domCommon_newparam_type_Array newparams = material->getNewparam_array();
            if (newparams.getCount())
            {

                for (S32 i = 0; i < newparams.getCount(); i++)
                {
                    domFx_surface_common* surface = newparams[i]->getSurface();
                    if (surface)
                    {
                        domFx_surface_init_common* init = surface->getFx_surface_init_common();
                        if (init)
                        {
                            domFx_surface_init_from_common_Array init_from = init->getInit_from_array();

                            if (init_from.getCount() > i)
                            {
                                domImage* image = daeSafeCast<domImage>(init_from[i]->getValue().getElement());
                                if (image)
                                {
                                    // we only support init_from now - embedded data will come later
                                    domImage::domInit_from* init = image->getInit_from();
                                    if (init)
                                    {                                   
                                        mat.mDiffuseMapFilename = cdom::uriToNativePath(init->getValue().str());
                                        mat.mDiffuseMapLabel = getElementLabel(material);
                                    }
                                }
                            }
                        }
                    }
                }
            }
            else if (texture->getTexture())
            {
                domImage* image = NULL;
                dae->getDatabase()->getElement((daeElement**) &image, 0, texture->getTexture(), COLLADA_TYPE_IMAGE);
                if (image)
                {
                    // we only support init_from now - embedded data will come later
                    domImage::domInit_from* init = image->getInit_from();
                    if (init)
                    {
                        std::string image_path_value = cdom::uriToNativePath(init->getValue().str());

#if LL_WINDOWS
                        // Work-around DOM tendency to resort to UNC names which are only confusing for downstream...
                        //
                        std::string::iterator i = image_path_value.begin();
                        while (*i == '\\')
                            i++;
                        mat.mDiffuseMapFilename.assign(i, image_path_value.end());
#else
                        mat.mDiffuseMapFilename = image_path_value;
#endif
                        mat.mDiffuseMapLabel = getElementLabel(material);
                    }
                }
            }
        }

        domCommon_color_or_texture_type_complexType::domColor* color =
        daeSafeCast<domCommon_color_or_texture_type_complexType::domColor>(diffuse->getDescendant("color"));
        if (color)
        {
            domFx_color_common domfx_color = color->getValue();
            LLColor4 value = LLColor4(domfx_color[0], domfx_color[1], domfx_color[2], domfx_color[3]);
            mat.mDiffuseColor = value;
        }
    }

    daeElement* emission = material->getDescendant("emission");
    if (emission)
    {
        LLColor4 emission_color = getDaeColor(emission);
        if (((emission_color[0] + emission_color[1] + emission_color[2]) / 3.0) > 0.25)
        {
            mat.mFullbright = TRUE;
        }
    }

    return mat;
}

// try to get a decent label for this element
std::string LLDAELoader::getElementLabel(daeElement *element)
{
    // if we have a name attribute, use it
    std::string name = element->getAttribute("name");
    if (name.length())
    {
        return name;
    }

    // if we have an ID attribute, use it
    if (element->getID())
    {
        return std::string(element->getID());
    }

    // if we have a parent, use it
    daeElement* parent = element->getParent();
    std::string index_string;
    if (parent)
    {
        // retrieve index to distinguish items inside same parent
        size_t ind = 0;
        parent->getChildren().find(element, ind);

        if (ind > 0)
        {
            index_string = "_" + boost::lexical_cast<std::string>(ind);
        }

        // if parent has a name or ID, use it
        std::string name = parent->getAttribute("name");
        if (!name.length())
        {
            name = std::string(parent->getID());
        }

        if (name.length())
        {
            // make sure that index won't mix up with pre-named lod extensions
            size_t ext_pos = getSuffixPosition(name);

            if (ext_pos == -1)
            {
                return name + index_string;
            }
            else
            {
                return name.insert(ext_pos, index_string);
            }
        }
    }

    // try to use our type
    daeString element_name = element->getElementName();
    if (element_name)
    {
        return std::string(element_name) + index_string;
    }

    // if all else fails, use "object"
    return std::string("object") + index_string;
}

// static
size_t LLDAELoader::getSuffixPosition(std::string label)
{
    if ((label.find("_LOD") != -1) || (label.find("_PHYS") != -1))
    {
        return label.rfind('_');
    }
    return -1;
}

// static
std::string LLDAELoader::getLodlessLabel(daeElement *element)
{
    std::string label = getElementLabel(element);
    size_t ext_pos = getSuffixPosition(label);
    if (ext_pos != -1)
    {
        return label.substr(0, ext_pos);
    }
    return label;
}

LLColor4 LLDAELoader::getDaeColor(daeElement* element)
{
    LLColor4 value;
    domCommon_color_or_texture_type_complexType::domColor* color =
    daeSafeCast<domCommon_color_or_texture_type_complexType::domColor>(element->getDescendant("color"));
    if (color)
    {
        domFx_color_common domfx_color = color->getValue();
        value = LLColor4(domfx_color[0], domfx_color[1], domfx_color[2], domfx_color[3]);
    }

    return value;
}

bool LLDAELoader::addVolumeFacesFromDomMesh(LLModel* pModel,domMesh* mesh, LLSD& log_msg)
{
    LLModel::EModelStatus status = LLModel::NO_ERRORS;
    domTriangles_Array& tris = mesh->getTriangles_array();

    for (U32 i = 0; i < tris.getCount(); ++i)
    {
        domTrianglesRef& tri = tris.get(i);

        status = load_face_from_dom_triangles(pModel->getVolumeFaces(), pModel->getMaterialList(), tri, log_msg);
        pModel->mStatus = status;
        if(status != LLModel::NO_ERRORS)
        {
            pModel->ClearFacesAndMaterials();
            return false;
        }
    }

    domPolylist_Array& polys = mesh->getPolylist_array();
    for (U32 i = 0; i < polys.getCount(); ++i)
    {
        domPolylistRef& poly = polys.get(i);
        status = load_face_from_dom_polylist(pModel->getVolumeFaces(), pModel->getMaterialList(), poly, log_msg);

        if(status != LLModel::NO_ERRORS)
        {
            pModel->ClearFacesAndMaterials();
            return false;
        }
    }

    domPolygons_Array& polygons = mesh->getPolygons_array();

    for (U32 i = 0; i < polygons.getCount(); ++i)
    {
        domPolygonsRef& poly = polygons.get(i);

        status = load_face_from_dom_polygons(pModel->getVolumeFaces(), pModel->getMaterialList(), poly);

        if(status != LLModel::NO_ERRORS)
        {
            pModel->ClearFacesAndMaterials();
            return false;
        }
    }

    return (status == LLModel::NO_ERRORS);
}

//static 
LLModel* LLDAELoader::loadModelFromDomMesh(domMesh *mesh)
{
    LLVolumeParams volume_params;
    volume_params.setType(LL_PCODE_PROFILE_SQUARE, LL_PCODE_PATH_LINE);
    LLModel* ret = new LLModel(volume_params, 0.f); 
    createVolumeFacesFromDomMesh(ret, mesh);
    if (ret->mLabel.empty())
    {
        ret->mLabel = getElementLabel(mesh);
    }
    return ret;
}

//static diff version supports creating multiple models when material counts spill
// over the 8 face server-side limit
//
bool LLDAELoader::loadModelsFromDomMesh(domMesh* mesh, std::vector<LLModel*>& models_out, U32 submodel_limit)
{

    LLVolumeParams volume_params;
    volume_params.setType(LL_PCODE_PROFILE_SQUARE, LL_PCODE_PATH_LINE);

    models_out.clear();

    LLModel* ret = new LLModel(volume_params, 0.f);

    std::string model_name = getLodlessLabel(mesh);
    ret->mLabel = model_name + lod_suffix[mLod];

    llassert(!ret->mLabel.empty());

    // Like a monkey, ready to be shot into space
    //
    ret->ClearFacesAndMaterials();

    // Get the whole set of volume faces
    //
    addVolumeFacesFromDomMesh(ret, mesh, mWarningsArray);

    U32 volume_faces = ret->getNumVolumeFaces();

    // Side-steps all manner of issues when splitting models
    // and matching lower LOD materials to base models
    //
    ret->sortVolumeFacesByMaterialName();

    bool normalized = false;

    int submodelID = 0;

    // remove all faces that definitely won't fit into one model and submodel limit
    U32 face_limit = (submodel_limit + 1) * LL_SCULPT_MESH_MAX_FACES;
    if (face_limit < volume_faces)
    {
        ret->setNumVolumeFaces(face_limit);
    }

    LLVolume::face_list_t remainder;
    do 
    {
        // Insure we do this once with the whole gang and not per-model
        //
        if (!normalized && !mNoNormalize)
        {           
            normalized = true;
            ret->normalizeVolumeFaces();
        }

        ret->trimVolumeFacesToSize(LL_SCULPT_MESH_MAX_FACES, &remainder);

        if (!mNoOptimize)
        {
            ret->remapVolumeFaces();
        }

        volume_faces = remainder.size();

        models_out.push_back(ret);

        // If we have left-over volume faces, create another model
        // to absorb them...
        //
        if (volume_faces)
        {
            LLModel* next = new LLModel(volume_params, 0.f);
            next->mSubmodelID = ++submodelID;
            next->mLabel = model_name + (char)((int)'a' + next->mSubmodelID) + lod_suffix[mLod];
            next->getVolumeFaces() = remainder;
            next->mNormalizedScale = ret->mNormalizedScale;
            next->mNormalizedTranslation = ret->mNormalizedTranslation;
            if ( ret->mMaterialList.size() > LL_SCULPT_MESH_MAX_FACES)
            {
                next->mMaterialList.assign(ret->mMaterialList.begin() + LL_SCULPT_MESH_MAX_FACES, ret->mMaterialList.end());
            }
            ret = next;
        }

        remainder.clear();

    } while (volume_faces); 

    return true;
}

bool LLDAELoader::createVolumeFacesFromDomMesh(LLModel* pModel, domMesh* mesh)
{
    if (mesh)
    {
        pModel->ClearFacesAndMaterials();

        LLSD placeholder;
        addVolumeFacesFromDomMesh(pModel, mesh, placeholder);

        if (pModel->getNumVolumeFaces() > 0)
        {
            pModel->normalizeVolumeFaces();
            pModel->optimizeVolumeFaces();

            if (pModel->getNumVolumeFaces() > 0)
            {
                return true;
            }
        }
    }
    else
    {   
        LL_WARNS() << "no mesh found" << LL_ENDL;
    }

    return false;
}<|MERGE_RESOLUTION|>--- conflicted
+++ resolved
@@ -264,7 +264,6 @@
                     U32 verts_new_tri = indx_size % 3;
                     if ((verts_new_tri < 1 || indices[indx_size - 1] != shared_index)
                         && (verts_new_tri < 2 || indices[indx_size - 2] != shared_index))
-<<<<<<< HEAD
                     {
                         found = true;
                         indices.push_back(shared_index);
@@ -331,6 +330,9 @@
             // VFExtents change
             face.mExtents[0].set(v[0], v[1], v[2]);
             face.mExtents[1].set(v[0], v[1], v[2]);
+
+            verts.clear();
+            indices.clear();
             point_map.clear();
         }
     }
@@ -363,109 +365,6 @@
     }
 
     return LLModel::NO_ERRORS ;
-=======
-					{
-						found = true;
-						indices.push_back(shared_index);
-					}
-					break;
-				}
-			}
-		}
-
-		if (!found)
-		{
-			// VFExtents change
-			update_min_max(face.mExtents[0], face.mExtents[1], cv.getPosition());
-			verts.push_back(cv);
-			if (verts.size() >= 65535)
-			{
-				//llerrs << "Attempted to write model exceeding 16-bit index buffer limitation." << LL_ENDL;
-				return LLModel::VERTEX_NUMBER_OVERFLOW ;
-			}
-			U16 index = (U16) (verts.size()-1);
-			indices.push_back(index);
-
-			LLVolumeFace::VertexMapData d;
-			d.setPosition(cv.getPosition());
-			d.mTexCoord = cv.mTexCoord;
-			d.setNormal(cv.getNormal());
-			d.mIndex = index;
-			if (point_iter != point_map.end())
-			{
-				point_iter->second.push_back(d);
-			}
-			else
-			{
-				point_map[LLVector3(d.getPosition().getF32ptr())].push_back(d);
-			}
-		}
-
-		if (indices.size()%3 == 0 && verts.size() >= 65532)
-		{
-			std::string material;
-
-			if (tri->getMaterial())
-			{
-				material = std::string(tri->getMaterial());
-			}
-
-			materials.push_back(material);
-			face_list.push_back(face);
-			face_list.rbegin()->fillFromLegacyData(verts, indices);
-			LLVolumeFace& new_face = *face_list.rbegin();
-			if (!norm_source)
-			{
-				//ll_aligned_free_16(new_face.mNormals);
-				new_face.mNormals = NULL;
-			}
-
-			if (!tc_source)
-			{
-				//ll_aligned_free_16(new_face.mTexCoords);
-				new_face.mTexCoords = NULL;
-			}
-
-			face = LLVolumeFace();
-			// VFExtents change
-			face.mExtents[0].set(v[0], v[1], v[2]);
-			face.mExtents[1].set(v[0], v[1], v[2]);
-
-            verts.clear();
-            indices.clear();
-            point_map.clear();
-		}
-	}
-
-	if (!verts.empty())
-	{
-		std::string material;
-
-		if (tri->getMaterial())
-		{
-			material = std::string(tri->getMaterial());
-		}
-		
-		materials.push_back(material);
-		face_list.push_back(face);
-
-		face_list.rbegin()->fillFromLegacyData(verts, indices);
-		LLVolumeFace& new_face = *face_list.rbegin();
-		if (!norm_source)
-		{
-			//ll_aligned_free_16(new_face.mNormals);
-			new_face.mNormals = NULL;
-		}
-
-		if (!tc_source)
-		{
-			//ll_aligned_free_16(new_face.mTexCoords);
-			new_face.mTexCoords = NULL;
-		}
-	}
-
-	return LLModel::NO_ERRORS ;
->>>>>>> a0c3d69c
 }
 
 LLModel::EModelStatus load_face_from_dom_polylist(
