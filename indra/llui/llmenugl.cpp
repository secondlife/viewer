--- conflicted
+++ resolved
@@ -1405,58 +1405,6 @@
 
 void LLMenuItemBranchDownGL::openMenu( void )
 {
-<<<<<<< HEAD
-	LLMenuGL* branch = getBranch();
-	if( branch->getVisible() && !branch->getTornOff() )
-	{
-		branch->setVisible( FALSE );
-	}
-	else
-	{
-		LLEmojiHelper::instance().hideHelper(nullptr, true);
-		if (branch->getTornOff())
-		{
-			LLFloater * branch_parent = dynamic_cast<LLFloater *>(branch->getParent());
-			if (branch_parent)
-			{
-				gFloaterView->bringToFront(branch_parent);
-			}
-		}
-		else
-		{
-			// We're showing the drop-down menu, so patch up its labels/rects
-			branch->arrange();
-
-			LLRect rect = branch->getRect();
-			S32 left = 0;
-			S32 top = getRect().mBottom;
-			localPointToOtherView(left, top, &left, &top, branch->getParent());
-
-			rect.setLeftTopAndSize( left, top,
-									rect.getWidth(), rect.getHeight() );
-			branch->setRect( rect );
-			S32 x = 0;
-			S32 y = 0;
-			branch->localPointToScreen( 0, 0, &x, &y ); 
-			S32 delta_x = 0;
-
-			LLCoordScreen window_size;
-			LLWindow* windowp = getWindow();
-			windowp->getSize(&window_size);
-
-			S32 window_width = window_size.mX;
-			if( x > window_width - rect.getWidth() )
-			{
-				delta_x = (window_width - rect.getWidth()) - x;
-			}
-			branch->translate( delta_x, 0 );
-
-			setHighlight(TRUE);
-			branch->setVisible( TRUE );
-			branch->getParent()->sendChildToFront(branch);
-		}
-	}
-=======
     LLMenuGL* branch = getBranch();
     if( branch->getVisible() && !branch->getTornOff() )
     {
@@ -1464,6 +1412,7 @@
     }
     else
     {
+        LLEmojiHelper::instance().hideHelper(nullptr, true);
         if (branch->getTornOff())
         {
             LLFloater * branch_parent = dynamic_cast<LLFloater *>(branch->getParent());
@@ -1506,7 +1455,6 @@
             branch->getParent()->sendChildToFront(branch);
         }
     }
->>>>>>> e7eced3c
 }
 
 // set the hover status (called by it's menu)
