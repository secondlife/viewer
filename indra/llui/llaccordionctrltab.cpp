--- conflicted
+++ resolved
@@ -1,1397 +1,1126 @@
-/**
- * @file LLAccordionCtrlTab.cpp
- * @brief Collapsible control implementation
- *
- * $LicenseInfo:firstyear=2009&license=viewerlgpl$
- * Second Life Viewer Source Code
- * Copyright (C) 2010, Linden Research, Inc.
- *
- * This library is free software; you can redistribute it and/or
- * modify it under the terms of the GNU Lesser General Public
- * License as published by the Free Software Foundation;
- * version 2.1 of the License only.
- *
- * This library is distributed in the hope that it will be useful,
- * but WITHOUT ANY WARRANTY; without even the implied warranty of
- * MERCHANTABILITY or FITNESS FOR A PARTICULAR PURPOSE.  See the GNU
- * Lesser General Public License for more details.
- *
- * You should have received a copy of the GNU Lesser General Public
- * License along with this library; if not, write to the Free Software
- * Foundation, Inc., 51 Franklin Street, Fifth Floor, Boston, MA  02110-1301  USA
- *
- * Linden Research, Inc., 945 Battery Street, San Francisco, CA  94111  USA
- * $/LicenseInfo$
- */
-
-#include "linden_common.h"
-
-#include "llaccordionctrltab.h"
-#include "llaccordionctrl.h"
-
-#include "lllocalcliprect.h"
-#include "llscrollbar.h"
-#include "lltextbox.h"
-#include "lltextutil.h"
-#include "lluictrl.h"
-
-static const std::string DD_BUTTON_NAME = "dd_button";
-static const std::string DD_TEXTBOX_NAME = "dd_textbox";
-static const std::string DD_HEADER_NAME = "dd_header";
-
-static const S32 HEADER_HEIGHT = 23;
-static const S32 HEADER_IMAGE_LEFT_OFFSET = 5;
-static const S32 HEADER_TEXT_LEFT_OFFSET = 30;
-static const F32 AUTO_OPEN_TIME = 1.f;
-static const S32 VERTICAL_MULTIPLE = 16;
-static const S32 PARENT_BORDER_MARGIN = 5;
-
-static LLDefaultChildRegistry::Register<LLAccordionCtrlTab> t1("accordion_tab");
-
-class LLAccordionCtrlTab::LLAccordionCtrlTabHeader : public LLUICtrl
-{
-public:
-    friend class LLUICtrlFactory;
-
-    struct Params : public LLInitParam::Block<Params, LLAccordionCtrlTab::Params>
-    {
-        Params();
-    };
-
-    LLAccordionCtrlTabHeader(const LLAccordionCtrlTabHeader::Params& p);
-
-    virtual ~LLAccordionCtrlTabHeader();
-
-    virtual void draw();
-
-<<<<<<< HEAD
-	virtual void reshape(S32 width, S32 height, bool called_from_parent = true);
-
-	virtual bool postBuild();
-=======
-    virtual void reshape(S32 width, S32 height, BOOL called_from_parent = TRUE);
-
-    virtual BOOL postBuild();
->>>>>>> e1623bb2
-
-    std::string getTitle();
-    void setTitle(const std::string& title, const std::string& hl);
-
-    void setTitleFontStyle(std::string style);
-
-    void setTitleColor(LLUIColor);
-
-    void setSelected(bool is_selected) { mIsSelected = is_selected; }
-
-<<<<<<< HEAD
-	virtual void onMouseEnter(S32 x, S32 y, MASK mask);
-	virtual void onMouseLeave(S32 x, S32 y, MASK mask);
-	virtual bool handleKey(KEY key, MASK mask, bool called_from_parent);
-	virtual bool handleDragAndDrop(S32 x, S32 y, MASK mask, bool drop,
-								   EDragAndDropType cargo_type,
-								   void* cargo_data,
-								   EAcceptance* accept,
-								   std::string& tooltip_msg);
-=======
-    virtual void onMouseEnter(S32 x, S32 y, MASK mask);
-    virtual void onMouseLeave(S32 x, S32 y, MASK mask);
-    virtual BOOL handleKey(KEY key, MASK mask, BOOL called_from_parent);
-    virtual BOOL handleDragAndDrop(S32 x, S32 y, MASK mask, BOOL drop,
-                                   EDragAndDropType cargo_type,
-                                   void* cargo_data,
-                                   EAcceptance* accept,
-                                   std::string& tooltip_msg);
->>>>>>> e1623bb2
-
-private:
-    LLTextBox* mHeaderTextbox;
-
-    // Overlay images (arrows)
-    LLPointer<LLUIImage> mImageCollapsed;
-    LLPointer<LLUIImage> mImageExpanded;
-    LLPointer<LLUIImage> mImageCollapsedPressed;
-    LLPointer<LLUIImage> mImageExpandedPressed;
-
-    // Background images
-    LLPointer<LLUIImage> mImageHeader;
-    LLPointer<LLUIImage> mImageHeaderOver;
-    LLPointer<LLUIImage> mImageHeaderPressed;
-    LLPointer<LLUIImage> mImageHeaderFocused;
-
-    // style saved when applying it in setTitleFontStyle
-    LLStyle::Params mStyleParams;
-
-    LLUIColor mHeaderBGColor;
-
-    bool mNeedsHighlight;
-    bool mIsSelected;
-
-    LLFrameTimer mAutoOpenTimer;
-};
-
-LLAccordionCtrlTab::LLAccordionCtrlTabHeader::Params::Params()
-{
-}
-
-LLAccordionCtrlTab::LLAccordionCtrlTabHeader::LLAccordionCtrlTabHeader(
-    const LLAccordionCtrlTabHeader::Params& p)
-: LLUICtrl(p)
-, mHeaderBGColor(p.header_bg_color())
-, mNeedsHighlight(false)
-, mIsSelected(false),
-    mImageCollapsed(p.header_collapse_img),
-    mImageCollapsedPressed(p.header_collapse_img_pressed),
-    mImageExpanded(p.header_expand_img),
-    mImageExpandedPressed(p.header_expand_img_pressed),
-    mImageHeader(p.header_image),
-    mImageHeaderOver(p.header_image_over),
-    mImageHeaderPressed(p.header_image_pressed),
-    mImageHeaderFocused(p.header_image_focused)
-{
-    LLTextBox::Params textboxParams;
-    textboxParams.name(DD_TEXTBOX_NAME);
-    textboxParams.initial_value(p.title());
-    textboxParams.text_color(p.header_text_color());
-    textboxParams.follows.flags(FOLLOWS_NONE);
-    textboxParams.font( p.font() );
-    textboxParams.font_shadow(LLFontGL::NO_SHADOW);
-    textboxParams.use_ellipses = true;
-    textboxParams.bg_visible = false;
-    textboxParams.mouse_opaque = false;
-    textboxParams.parse_urls = false;
-    mHeaderTextbox = LLUICtrlFactory::create<LLTextBox>(textboxParams);
-    addChild(mHeaderTextbox);
-}
-
-LLAccordionCtrlTab::LLAccordionCtrlTabHeader::~LLAccordionCtrlTabHeader()
-{
-}
-
-bool LLAccordionCtrlTab::LLAccordionCtrlTabHeader::postBuild()
-{
-<<<<<<< HEAD
-	return true;
-=======
-    return TRUE;
->>>>>>> e1623bb2
-}
-
-std::string LLAccordionCtrlTab::LLAccordionCtrlTabHeader::getTitle()
-{
-    if (mHeaderTextbox)
-    {
-        return mHeaderTextbox->getText();
-    }
-
-    return LLStringUtil::null;
-}
-
-void LLAccordionCtrlTab::LLAccordionCtrlTabHeader::setTitle(const std::string& title, const std::string& hl)
-{
-    if (mHeaderTextbox)
-    {
-        LLTextUtil::textboxSetHighlightedVal(
-            mHeaderTextbox,
-            mStyleParams,
-            title,
-            hl);
-    }
-}
-
-void LLAccordionCtrlTab::LLAccordionCtrlTabHeader::setTitleFontStyle(std::string style)
-{
-    if (mHeaderTextbox)
-    {
-        std::string text = mHeaderTextbox->getText();
-        mStyleParams.font(mHeaderTextbox->getFont());
-        mStyleParams.font.style(style);
-        mHeaderTextbox->setText(text, mStyleParams);
-    }
-}
-
-void LLAccordionCtrlTab::LLAccordionCtrlTabHeader::setTitleColor(LLUIColor color)
-{
-    if (mHeaderTextbox)
-    {
-        mHeaderTextbox->setColor(color);
-    }
-}
-
-void LLAccordionCtrlTab::LLAccordionCtrlTabHeader::draw()
-{
-<<<<<<< HEAD
-	S32 width = getRect().getWidth();
-	S32 height = getRect().getHeight();
-
-	F32 alpha = getCurrentTransparency();
-	gl_rect_2d(0, 0, width - 1, height - 1, mHeaderBGColor.get() % alpha, true);
-
-	LLAccordionCtrlTab* parent = dynamic_cast<LLAccordionCtrlTab*>(getParent());
-	bool collapsible = parent && parent->getCollapsible();
-	bool expanded = parent && parent->getDisplayChildren();
-
-	// Handle overlay images, if needed
-	// Only show green "focus" background image if the accordion is open,
-	// because the user's mental model of focus is that it goes away after
-	// the accordion is closed.
-	if (getParent()->hasFocus() || mIsSelected
-		/*&& !(collapsible && !expanded)*/ // WHY??
-		)
-	{
-		mImageHeaderFocused->draw(0, 0, width, height);
-	}
-	else
-	{
-		mImageHeader->draw(0, 0, width, height);
-	}
-
-	if (mNeedsHighlight)
-	{
-		mImageHeaderOver->draw(0, 0, width, height);
-	}
-
-	if (collapsible)
-	{
-		LLPointer<LLUIImage> overlay_image;
-		if (expanded)
-		{
-			overlay_image = mImageExpanded;
-		}
-		else
-		{
-			overlay_image = mImageCollapsed;
-		}
-		overlay_image->draw(HEADER_IMAGE_LEFT_OFFSET, (height - overlay_image->getHeight()) / 2);
-	}
-	
-	LLUICtrl::draw();
-=======
-    S32 width = getRect().getWidth();
-    S32 height = getRect().getHeight();
-
-    F32 alpha = getCurrentTransparency();
-    gl_rect_2d(0, 0, width - 1, height - 1, mHeaderBGColor.get() % alpha, TRUE);
-
-    LLAccordionCtrlTab* parent = dynamic_cast<LLAccordionCtrlTab*>(getParent());
-    bool collapsible = parent && parent->getCollapsible();
-    bool expanded = parent && parent->getDisplayChildren();
-
-    // Handle overlay images, if needed
-    // Only show green "focus" background image if the accordion is open,
-    // because the user's mental model of focus is that it goes away after
-    // the accordion is closed.
-    if (getParent()->hasFocus() || mIsSelected
-        /*&& !(collapsible && !expanded)*/ // WHY??
-        )
-    {
-        mImageHeaderFocused->draw(0, 0, width, height);
-    }
-    else
-    {
-        mImageHeader->draw(0, 0, width, height);
-    }
-
-    if (mNeedsHighlight)
-    {
-        mImageHeaderOver->draw(0, 0, width, height);
-    }
-
-    if (collapsible)
-    {
-        LLPointer<LLUIImage> overlay_image;
-        if (expanded)
-        {
-            overlay_image = mImageExpanded;
-        }
-        else
-        {
-            overlay_image = mImageCollapsed;
-        }
-        overlay_image->draw(HEADER_IMAGE_LEFT_OFFSET, (height - overlay_image->getHeight()) / 2);
-    }
-
-    LLUICtrl::draw();
->>>>>>> e1623bb2
-}
-
-void LLAccordionCtrlTab::LLAccordionCtrlTabHeader::reshape(S32 width, S32 height, bool called_from_parent /* = true */)
-{
-    S32 header_height = mHeaderTextbox->getTextPixelHeight();
-
-    LLRect textboxRect(HEADER_TEXT_LEFT_OFFSET, (height + header_height) / 2, width, (height - header_height) / 2);
-    mHeaderTextbox->reshape(textboxRect.getWidth(), textboxRect.getHeight());
-    mHeaderTextbox->setRect(textboxRect);
-
-    if (mHeaderTextbox->getTextPixelWidth() > mHeaderTextbox->getRect().getWidth())
-    {
-        setToolTip(mHeaderTextbox->getText());
-    }
-    else
-    {
-        setToolTip(LLStringUtil::null);
-    }
-}
-
-void LLAccordionCtrlTab::LLAccordionCtrlTabHeader::onMouseEnter(S32 x, S32 y, MASK mask)
-{
-    LLUICtrl::onMouseEnter(x, y, mask);
-    mNeedsHighlight = true;
-}
-
-void LLAccordionCtrlTab::LLAccordionCtrlTabHeader::onMouseLeave(S32 x, S32 y, MASK mask)
-{
-    LLUICtrl::onMouseLeave(x, y, mask);
-    mNeedsHighlight = false;
-    mAutoOpenTimer.stop();
-}
-
-bool LLAccordionCtrlTab::LLAccordionCtrlTabHeader::handleKey(KEY key, MASK mask, bool called_from_parent)
-{
-    if ((key == KEY_LEFT || key == KEY_RIGHT) && mask == MASK_NONE)
-    {
-        return getParent()->handleKey(key, mask, called_from_parent);
-    }
-
-    return LLUICtrl::handleKey(key, mask, called_from_parent);
-}
-
-<<<<<<< HEAD
-bool LLAccordionCtrlTab::LLAccordionCtrlTabHeader::handleDragAndDrop(S32 x, S32 y, MASK mask,
-																	 bool drop,
-																	 EDragAndDropType cargo_type,
-																	 void* cargo_data,
-																	 EAcceptance* accept,
-																	 std::string& tooltip_msg)
-{
-	LLAccordionCtrlTab* parent = dynamic_cast<LLAccordionCtrlTab*>(getParent());
-
-	if (parent && !parent->getDisplayChildren() && parent->getCollapsible() && parent->canOpenClose())
-	{
-		if (mAutoOpenTimer.getStarted())
-		{
-			if (mAutoOpenTimer.getElapsedTimeF32() > AUTO_OPEN_TIME)
-			{
-				parent->changeOpenClose(false);
-				mAutoOpenTimer.stop();
-				return true;
-			}
-		}
-		else
-		{
-			mAutoOpenTimer.start();
-		}
-	}
-
-	return LLUICtrl::handleDragAndDrop(x, y, mask, drop, cargo_type,
-									   cargo_data, accept, tooltip_msg);
-=======
-BOOL LLAccordionCtrlTab::LLAccordionCtrlTabHeader::handleDragAndDrop(S32 x, S32 y, MASK mask,
-                                                                     BOOL drop,
-                                                                     EDragAndDropType cargo_type,
-                                                                     void* cargo_data,
-                                                                     EAcceptance* accept,
-                                                                     std::string& tooltip_msg)
-{
-    LLAccordionCtrlTab* parent = dynamic_cast<LLAccordionCtrlTab*>(getParent());
-
-    if (parent && !parent->getDisplayChildren() && parent->getCollapsible() && parent->canOpenClose())
-    {
-        if (mAutoOpenTimer.getStarted())
-        {
-            if (mAutoOpenTimer.getElapsedTimeF32() > AUTO_OPEN_TIME)
-            {
-                parent->changeOpenClose(false);
-                mAutoOpenTimer.stop();
-                return TRUE;
-            }
-        }
-        else
-        {
-            mAutoOpenTimer.start();
-        }
-    }
-
-    return LLUICtrl::handleDragAndDrop(x, y, mask, drop, cargo_type,
-                                       cargo_data, accept, tooltip_msg);
->>>>>>> e1623bb2
-}
-
-LLAccordionCtrlTab::Params::Params()
-    : title("title")
-    ,display_children("expanded", true)
-    ,header_height("header_height", HEADER_HEIGHT),
-    min_width("min_width", 0),
-    min_height("min_height", 0)
-    ,collapsible("collapsible", true)
-    ,header_bg_color("header_bg_color")
-    ,dropdown_bg_color("dropdown_bg_color")
-    ,header_visible("header_visible",true)
-    ,padding_left("padding_left",2)
-    ,padding_right("padding_right",2)
-    ,padding_top("padding_top",2)
-    ,padding_bottom("padding_bottom",2)
-    ,header_expand_img("header_expand_img")
-    ,header_expand_img_pressed("header_expand_img_pressed")
-    ,header_collapse_img("header_collapse_img")
-    ,header_collapse_img_pressed("header_collapse_img_pressed")
-    ,header_image("header_image")
-    ,header_image_over("header_image_over")
-    ,header_image_pressed("header_image_pressed")
-    ,header_image_focused("header_image_focused")
-    ,header_text_color("header_text_color")
-    ,fit_panel("fit_panel",true)
-    ,selection_enabled("selection_enabled", false)
-{
-    changeDefault(mouse_opaque, false);
-}
-
-LLAccordionCtrlTab::LLAccordionCtrlTab(const LLAccordionCtrlTab::Params&p)
-    : LLUICtrl(p)
-    ,mDisplayChildren(p.display_children)
-    ,mCollapsible(p.collapsible)
-    ,mExpandedHeight(0)
-    ,mDropdownBGColor(p.dropdown_bg_color())
-    ,mHeaderVisible(p.header_visible)
-    ,mPaddingLeft(p.padding_left)
-    ,mPaddingRight(p.padding_right)
-    ,mPaddingTop(p.padding_top)
-    ,mPaddingBottom(p.padding_bottom)
-    ,mCanOpenClose(true)
-    ,mFitPanel(p.fit_panel)
-    ,mSelectionEnabled(p.selection_enabled)
-    ,mContainerPanel(NULL)
-    ,mScrollbar(NULL)
-{
-<<<<<<< HEAD
-	mStoredOpenCloseState = false;
-	mWasStateStored = false;
-	mSkipChangesOnNotifyParent = false;
-	
-	mDropdownBGColor = LLColor4::white;
-	LLAccordionCtrlTabHeader::Params headerParams;
-	headerParams.name(DD_HEADER_NAME);
-	headerParams.title(p.title);
-	mHeader = LLUICtrlFactory::create<LLAccordionCtrlTabHeader>(headerParams);
-	addChild(mHeader, 1);
-
-	LLFocusableElement::setFocusReceivedCallback(boost::bind(&LLAccordionCtrlTab::selectOnFocusReceived, this));
-
-	if (!p.selection_enabled)
-	{
-		LLFocusableElement::setFocusLostCallback(boost::bind(&LLAccordionCtrlTab::deselectOnFocusLost, this));
-	}
-
-	reshape(100, 200,false);
-=======
-    mStoredOpenCloseState = false;
-    mWasStateStored = false;
-    mSkipChangesOnNotifyParent = false;
-
-    mDropdownBGColor = LLColor4::white;
-    LLAccordionCtrlTabHeader::Params headerParams;
-    headerParams.name(DD_HEADER_NAME);
-    headerParams.title(p.title);
-    mHeader = LLUICtrlFactory::create<LLAccordionCtrlTabHeader>(headerParams);
-    addChild(mHeader, 1);
-
-    LLFocusableElement::setFocusReceivedCallback(boost::bind(&LLAccordionCtrlTab::selectOnFocusReceived, this));
-
-    if (!p.selection_enabled)
-    {
-        LLFocusableElement::setFocusLostCallback(boost::bind(&LLAccordionCtrlTab::deselectOnFocusLost, this));
-    }
-
-    reshape(100, 200,FALSE);
->>>>>>> e1623bb2
-}
-
-LLAccordionCtrlTab::~LLAccordionCtrlTab()
-{
-}
-
-void LLAccordionCtrlTab::setDisplayChildren(bool display)
-{
-<<<<<<< HEAD
-	mDisplayChildren = display;
-	LLRect rect = getRect();
-
-	rect.mBottom = rect.mTop - (getDisplayChildren() ? mExpandedHeight : HEADER_HEIGHT);
-	setRect(rect);
-
-	if (mContainerPanel)
-	{
-		mContainerPanel->setVisible(getDisplayChildren());
-	}
-
-	if (mDisplayChildren)
-	{
-		adjustContainerPanel();
-	}
-	else
-	{
-		if (mScrollbar)
-			mScrollbar->setVisible(false);
-	}
-=======
-    mDisplayChildren = display;
-    LLRect rect = getRect();
-
-    rect.mBottom = rect.mTop - (getDisplayChildren() ? mExpandedHeight : HEADER_HEIGHT);
-    setRect(rect);
-
-    if (mContainerPanel)
-    {
-        mContainerPanel->setVisible(getDisplayChildren());
-    }
-
-    if (mDisplayChildren)
-    {
-        adjustContainerPanel();
-    }
-    else
-    {
-        if (mScrollbar)
-            mScrollbar->setVisible(FALSE);
-    }
->>>>>>> e1623bb2
-}
-
-void LLAccordionCtrlTab::reshape(S32 width, S32 height, bool called_from_parent /* = true */)
-{
-    LLRect headerRect;
-
-    headerRect.setLeftTopAndSize(0, height, width, HEADER_HEIGHT);
-    mHeader->setRect(headerRect);
-    mHeader->reshape(headerRect.getWidth(), headerRect.getHeight());
-
-    if (!mDisplayChildren)
-        return;
-
-    LLRect childRect;
-
-    childRect.setLeftTopAndSize(
-        getPaddingLeft(),
-        height - getHeaderHeight() - getPaddingTop(),
-        width - getPaddingLeft() - getPaddingRight(),
-        height - getHeaderHeight() - getPaddingTop() - getPaddingBottom() );
-
-    adjustContainerPanel(childRect);
-}
-
-void LLAccordionCtrlTab::changeOpenClose(bool is_open)
-{
-<<<<<<< HEAD
-	if (is_open)
-		mExpandedHeight = getRect().getHeight();
-
-	setDisplayChildren(!is_open);
-	reshape(getRect().getWidth(), getRect().getHeight(), false);
-	if (mCommitSignal)
-	{
-		(*mCommitSignal)(this, getDisplayChildren());
-	}
-=======
-    if (is_open)
-        mExpandedHeight = getRect().getHeight();
-
-    setDisplayChildren(!is_open);
-    reshape(getRect().getWidth(), getRect().getHeight(), FALSE);
-    if (mCommitSignal)
-    {
-        (*mCommitSignal)(this, getDisplayChildren());
-    }
->>>>>>> e1623bb2
-}
-
-void LLAccordionCtrlTab::onVisibilityChange(bool new_visibility)
-{
-    LLUICtrl::onVisibilityChange(new_visibility);
-
-    notifyParent(LLSD().with("child_visibility_change", new_visibility));
-}
-
-// virtual
-void LLAccordionCtrlTab::onUpdateScrollToChild(const LLUICtrl *cntrl)
-{
-    if (mScrollbar && mScrollbar->getVisible())
-    {
-        LLRect rect;
-        cntrl->localRectToOtherView(cntrl->getLocalRect(), &rect, this);
-
-        // Translate to parent coordinatess to check if we are in visible rectangle
-        rect.translate(getRect().mLeft, getRect().mBottom);
-
-        if (!getRect().contains(rect))
-        {
-            // for accordition's scroll, height is in pixels
-            // Back to local coords and calculate position for scroller
-            S32 bottom = mScrollbar->getDocPos() - rect.mBottom + getRect().mBottom;
-            S32 top = mScrollbar->getDocPos() - rect.mTop + getRect().mTop;
-
-            S32 scroll_pos = llclamp(mScrollbar->getDocPos(),
-                bottom, // min vertical scroll
-                top); // max vertical scroll
-
-            mScrollbar->setDocPos(scroll_pos);
-        }
-    }
-
-    LLUICtrl::onUpdateScrollToChild(cntrl);
-}
-
-bool LLAccordionCtrlTab::handleMouseDown(S32 x, S32 y, MASK mask)
-{
-<<<<<<< HEAD
-	if (mCollapsible && mHeaderVisible && mCanOpenClose)
-	{
-		if (y >= (getRect().getHeight() - HEADER_HEIGHT))
-		{
-			mHeader->setFocus(true);
-			changeOpenClose(getDisplayChildren());
-
-			// Reset stored state
-			mWasStateStored = false;
-			return true;
-		}
-	}
-	return LLUICtrl::handleMouseDown(x,y,mask);
-=======
-    if (mCollapsible && mHeaderVisible && mCanOpenClose)
-    {
-        if (y >= (getRect().getHeight() - HEADER_HEIGHT))
-        {
-            mHeader->setFocus(true);
-            changeOpenClose(getDisplayChildren());
-
-            // Reset stored state
-            mWasStateStored = false;
-            return TRUE;
-        }
-    }
-    return LLUICtrl::handleMouseDown(x,y,mask);
->>>>>>> e1623bb2
-}
-
-bool LLAccordionCtrlTab::handleMouseUp(S32 x, S32 y, MASK mask)
-{
-    return LLUICtrl::handleMouseUp(x,y,mask);
-}
-
-boost::signals2::connection LLAccordionCtrlTab::setDropDownStateChangedCallback(commit_callback_t cb)
-{
-    return setCommitCallback(cb);
-}
-
-bool LLAccordionCtrlTab::addChild(LLView* child, S32 tab_group)
-{
-    if (DD_HEADER_NAME != child->getName())
-    {
-        reshape(child->getRect().getWidth() , child->getRect().getHeight() + HEADER_HEIGHT );
-        mExpandedHeight = getRect().getHeight();
-    }
-
-    bool res = LLUICtrl::addChild(child, tab_group);
-
-    if (DD_HEADER_NAME != child->getName())
-    {
-        if (!mCollapsible)
-            setDisplayChildren(true);
-        else
-            setDisplayChildren(getDisplayChildren());
-    }
-
-    if (!mContainerPanel)
-        mContainerPanel = findContainerView();
-
-    return res;
-}
-
-void LLAccordionCtrlTab::setAccordionView(LLView* panel)
-{
-    addChild(panel, 0);
-}
-
-std::string LLAccordionCtrlTab::getTitle() const
-{
-    if (mHeader)
-    {
-        return mHeader->getTitle();
-    }
-
-    return LLStringUtil::null;
-}
-
-void LLAccordionCtrlTab::setTitle(const std::string& title, const std::string& hl)
-{
-    if (mHeader)
-    {
-        mHeader->setTitle(title, hl);
-    }
-}
-
-void LLAccordionCtrlTab::setTitleFontStyle(std::string style)
-{
-    if (mHeader)
-    {
-        mHeader->setTitleFontStyle(style);
-    }
-}
-
-void LLAccordionCtrlTab::setTitleColor(LLUIColor color)
-{
-    if (mHeader)
-    {
-        mHeader->setTitleColor(color);
-    }
-}
-
-boost::signals2::connection LLAccordionCtrlTab::setFocusReceivedCallback(const focus_signal_t::slot_type& cb)
-{
-    if (mHeader)
-    {
-        return mHeader->setFocusReceivedCallback(cb);
-    }
-
-    return boost::signals2::connection();
-}
-
-boost::signals2::connection LLAccordionCtrlTab::setFocusLostCallback(const focus_signal_t::slot_type& cb)
-{
-    if (mHeader)
-    {
-        return mHeader->setFocusLostCallback(cb);
-    }
-
-    return boost::signals2::connection();
-}
-
-void LLAccordionCtrlTab::setSelected(bool is_selected)
-{
-    if (mHeader)
-    {
-        mHeader->setSelected(is_selected);
-    }
-}
-
-LLView* LLAccordionCtrlTab::findContainerView()
-{
-    child_list_const_iter_t it = getChildList()->begin(), it_end = getChildList()->end();
-    while (it != it_end)
-    {
-        LLView* child = *(it++);
-        if (DD_HEADER_NAME != child->getName() && child->getVisible())
-            return child;
-    }
-
-    return NULL;
-}
-
-void LLAccordionCtrlTab::selectOnFocusReceived()
-{
-    if (getParent()) // A parent may not be set if tabs are added dynamically.
-    {
-        getParent()->notifyParent(LLSD().with("action", "select_current"));
-    }
-}
-
-void LLAccordionCtrlTab::deselectOnFocusLost()
-{
-    if (getParent()) // A parent may not be set if tabs are added dynamically.
-    {
-        getParent()->notifyParent(LLSD().with("action", "deselect_current"));
-    }
-}
-
-S32 LLAccordionCtrlTab::getHeaderHeight()
-{
-    return mHeaderVisible ? HEADER_HEIGHT : 0;
-}
-
-void LLAccordionCtrlTab::setHeaderVisible(bool value)
-{
-    if (mHeaderVisible == value)
-        return;
-
-    mHeaderVisible = value;
-
-<<<<<<< HEAD
-	if (mHeader)
-	{
-		mHeader->setVisible(value);
-	}
-
-	reshape(getRect().getWidth(), getRect().getHeight(), false);
-=======
-    if (mHeader)
-    {
-        mHeader->setVisible(value ? TRUE : FALSE);
-    }
-
-    reshape(getRect().getWidth(), getRect().getHeight(), FALSE);
->>>>>>> e1623bb2
-};
-
-//virtual
-bool LLAccordionCtrlTab::postBuild()
-{
-    if (mHeader)
-    {
-        mHeader->setVisible(mHeaderVisible);
-    }
-
-    static LLUICachedControl<S32> scrollbar_size("UIScrollbarSize", 0);
-
-    LLRect scroll_rect;
-    scroll_rect.setOriginAndSize(
-        getRect().getWidth() - scrollbar_size,
-        1,
-        scrollbar_size,
-        getRect().getHeight() - 1);
-
-    mContainerPanel = findContainerView();
-
-    if (!mFitPanel)
-    {
-        LLScrollbar::Params sbparams;
-        sbparams.name("scrollable vertical");
-        sbparams.rect(scroll_rect);
-        sbparams.orientation(LLScrollbar::VERTICAL);
-        sbparams.doc_size(getRect().getHeight());
-        sbparams.doc_pos(0);
-        sbparams.page_size(getRect().getHeight());
-        sbparams.step_size(VERTICAL_MULTIPLE);
-        sbparams.follows.flags(FOLLOWS_RIGHT | FOLLOWS_TOP | FOLLOWS_BOTTOM);
-        sbparams.change_callback(boost::bind(&LLAccordionCtrlTab::onScrollPosChangeCallback, this, _1, _2));
-
-        mScrollbar = LLUICtrlFactory::create<LLScrollbar>(sbparams);
-        LLView::addChild(mScrollbar);
-        mScrollbar->setFollowsRight();
-        mScrollbar->setFollowsTop();
-        mScrollbar->setFollowsBottom();
-
-        mScrollbar->setVisible(false);
-    }
-
-    if (mContainerPanel)
-    {
-        mContainerPanel->setVisible(mDisplayChildren);
-    }
-
-    return LLUICtrl::postBuild();
-}
-
-bool LLAccordionCtrlTab::notifyChildren (const LLSD& info)
-{
-    if (info.has("action"))
-    {
-        std::string str_action = info["action"];
-        if (str_action == "store_state")
-        {
-            storeOpenCloseState();
-            return true;
-        }
-
-        if (str_action == "restore_state")
-        {
-            restoreOpenCloseState();
-            return true;
-        }
-    }
-
-    return LLUICtrl::notifyChildren(info);
-}
-
-S32 LLAccordionCtrlTab::notifyParent(const LLSD& info)
-{
-    if (info.has("action"))
-    {
-        std::string str_action = info["action"];
-        if (str_action == "size_changes")
-        {
-            S32 height = info["height"];
-            height = llmax(height, 10) + HEADER_HEIGHT + getPaddingTop() + getPaddingBottom();
-
-            mExpandedHeight = height;
-
-            if (isExpanded() && !mSkipChangesOnNotifyParent)
-            {
-                LLRect panel_rect = getRect();
-                panel_rect.setLeftTopAndSize( panel_rect.mLeft, panel_rect.mTop, panel_rect.getWidth(), height);
-                reshape(getRect().getWidth(),height);
-                setRect(panel_rect);
-            }
-
-            // LLAccordionCtrl should rearrange accordion tab if one of accordions changed its size
-            if (getParent()) // A parent may not be set if tabs are added dynamically.
-                getParent()->notifyParent(info);
-            return 1;
-        }
-
-        if (str_action == "select_prev")
-        {
-            showAndFocusHeader();
-            return 1;
-        }
-    }
-    else if (info.has("scrollToShowRect"))
-    {
-        LLAccordionCtrl* parent = dynamic_cast<LLAccordionCtrl*>(getParent());
-        if (parent && parent->getFitParent())
-        {
-            //  EXT-8285 ('No attachments worn' text appears at the bottom of blank 'Attachments' accordion)
-            //  The problem was in passing message "scrollToShowRect" IN LLAccordionCtrlTab::notifyParent
-            //  FROM child LLScrollContainer TO parent LLAccordionCtrl with "it_parent" set to true.
-
-            //  It is wrong notification for parent accordion which leads to recursive call of adjustContainerPanel
-            //  As the result of recursive call of adjustContainerPanel we got LLAccordionCtrlTab
-            //  that reshaped and re-sized with different rectangles.
-
-            //  LLAccordionCtrl has own scrollContainer and LLAccordionCtrlTab has own scrollContainer
-            //  both should handle own scroll container's event.
-            //  So, if parent accordion "fit_parent" accordion tab should handle its scroll container events itself.
-
-            return 1;
-        }
-
-        if (!getDisplayChildren())
-        {
-            // Don't pass scrolling event further if our contents are invisible (STORM-298).
-            return 1;
-        }
-    }
-
-    return LLUICtrl::notifyParent(info);
-}
-
-S32 LLAccordionCtrlTab::notify(const LLSD& info)
-{
-    if (info.has("action"))
-    {
-        std::string str_action = info["action"];
-        if (str_action == "select_first")
-        {
-            showAndFocusHeader();
-            return 1;
-        }
-
-        if (str_action == "select_last")
-        {
-            if (!getDisplayChildren())
-            {
-                showAndFocusHeader();
-            }
-            else
-            {
-                LLView* view = getAccordionView();
-                if (view)
-                {
-                    view->notify(LLSD().with("action", "select_last"));
-                }
-            }
-        }
-    }
-
-    return 0;
-}
-
-bool LLAccordionCtrlTab::handleKey(KEY key, MASK mask, bool called_from_parent)
-{
-<<<<<<< HEAD
-	if (!mHeader->hasFocus())
-		return LLUICtrl::handleKey(key, mask, called_from_parent);
-
-	if ((key == KEY_RETURN) && mask == MASK_NONE)
-	{
-		changeOpenClose(getDisplayChildren());
-		return true;
-	}
-
-	if ((key == KEY_ADD || key == KEY_RIGHT) && mask == MASK_NONE)
-	{
-		if (!getDisplayChildren())
-		{
-			changeOpenClose(getDisplayChildren());
-			return true;
-		}
-	}
-
-	if ((key == KEY_SUBTRACT || key == KEY_LEFT) && mask == MASK_NONE)
-	{
-		if (getDisplayChildren())
-		{
-			changeOpenClose(getDisplayChildren());
-			return true;
-		}
-	}
-
-	if (key == KEY_DOWN && mask == MASK_NONE)
-	{
-		// if collapsed go to the next accordion
-		if (!getDisplayChildren())
-		{
-			// we're processing notifyParent so let call parent directly
-			getParent()->notifyParent(LLSD().with("action", "select_next"));
-		}
-		else
-		{
-			getAccordionView()->notify(LLSD().with("action", "select_first"));
-		}
-		return true;
-	}
-
-	if (key == KEY_UP && mask == MASK_NONE)
-	{
-		// go to the previous accordion
-
-		// we're processing notifyParent so let call parent directly
-		getParent()->notifyParent(LLSD().with("action", "select_prev"));
-		return true;
-	}
-
-	return LLUICtrl::handleKey(key, mask, called_from_parent);
-=======
-    if (!mHeader->hasFocus())
-        return LLUICtrl::handleKey(key, mask, called_from_parent);
-
-    if ((key == KEY_RETURN) && mask == MASK_NONE)
-    {
-        changeOpenClose(getDisplayChildren());
-        return TRUE;
-    }
-
-    if ((key == KEY_ADD || key == KEY_RIGHT) && mask == MASK_NONE)
-    {
-        if (!getDisplayChildren())
-        {
-            changeOpenClose(getDisplayChildren());
-            return TRUE;
-        }
-    }
-
-    if ((key == KEY_SUBTRACT || key == KEY_LEFT) && mask == MASK_NONE)
-    {
-        if (getDisplayChildren())
-        {
-            changeOpenClose(getDisplayChildren());
-            return TRUE;
-        }
-    }
-
-    if (key == KEY_DOWN && mask == MASK_NONE)
-    {
-        // if collapsed go to the next accordion
-        if (!getDisplayChildren())
-        {
-            // we're processing notifyParent so let call parent directly
-            getParent()->notifyParent(LLSD().with("action", "select_next"));
-        }
-        else
-        {
-            getAccordionView()->notify(LLSD().with("action", "select_first"));
-        }
-        return TRUE;
-    }
-
-    if (key == KEY_UP && mask == MASK_NONE)
-    {
-        // go to the previous accordion
-
-        // we're processing notifyParent so let call parent directly
-        getParent()->notifyParent(LLSD().with("action", "select_prev"));
-        return TRUE;
-    }
-
-    return LLUICtrl::handleKey(key, mask, called_from_parent);
->>>>>>> e1623bb2
-}
-
-void LLAccordionCtrlTab::showAndFocusHeader()
-{
-    if (!mHeader)
-    {
-        return;
-    }
-
-    mHeader->setFocus(true);
-    mHeader->setSelected(mSelectionEnabled);
-
-    LLRect screen_rc;
-    LLRect selected_rc = mHeader->getRect();
-    localRectToScreen(selected_rc, &screen_rc);
-
-    // This call to notifyParent() is intended to deliver "scrollToShowRect" command
-    // to the parent LLAccordionCtrl so by calling it from the direct parent of this
-    // accordion tab (assuming that the parent is an LLAccordionCtrl) the calls chain
-    // is shortened and messages from inside the collapsed tabs are avoided.
-    // See STORM-536.
-    getParent()->notifyParent(LLSD().with("scrollToShowRect", screen_rc.getValue()));
-}
-
-void LLAccordionCtrlTab::storeOpenCloseState()
-{
-    if (mWasStateStored)
-        return;
-    mStoredOpenCloseState = getDisplayChildren();
-    mWasStateStored = true;
-}
-
-void LLAccordionCtrlTab::restoreOpenCloseState()
-{
-    if (!mWasStateStored)
-        return;
-    if (getDisplayChildren() != mStoredOpenCloseState)
-    {
-        changeOpenClose(getDisplayChildren());
-    }
-    mWasStateStored = false;
-}
-
-void LLAccordionCtrlTab::adjustContainerPanel()
-{
-    S32 width = getRect().getWidth();
-    S32 height = getRect().getHeight();
-
-    LLRect child_rect;
-    child_rect.setLeftTopAndSize(
-        getPaddingLeft(),
-        height - getHeaderHeight() - getPaddingTop(),
-        width - getPaddingLeft() - getPaddingRight(),
-        height - getHeaderHeight() - getPaddingTop() - getPaddingBottom() );
-
-    adjustContainerPanel(child_rect);
-}
-
-void LLAccordionCtrlTab::adjustContainerPanel(const LLRect& child_rect)
-{
-    if (!mContainerPanel)
-        return;
-
-    if (!mFitPanel)
-    {
-        show_hide_scrollbar(child_rect);
-        updateLayout(child_rect);
-    }
-    else
-    {
-        mContainerPanel->reshape(child_rect.getWidth(), child_rect.getHeight());
-        mContainerPanel->setRect(child_rect);
-    }
-}
-
-S32 LLAccordionCtrlTab::getChildViewHeight()
-{
-    if (!mContainerPanel)
-        return 0;
-    return mContainerPanel->getRect().getHeight();
-}
-
-void LLAccordionCtrlTab::show_hide_scrollbar(const LLRect& child_rect)
-{
-    if (getChildViewHeight() > child_rect.getHeight())
-        showScrollbar(child_rect);
-    else
-        hideScrollbar(child_rect);
-}
-
-void LLAccordionCtrlTab::showScrollbar(const LLRect& child_rect)
-{
-    if (!mContainerPanel || !mScrollbar)
-        return;
-    bool was_visible = mScrollbar->getVisible();
-    mScrollbar->setVisible(true);
-
-    static LLUICachedControl<S32> scrollbar_size ("UIScrollbarSize", 0);
-
-    ctrlSetLeftTopAndSize(mScrollbar,
-        child_rect.getWidth() - scrollbar_size,
-        child_rect.getHeight() - PARENT_BORDER_MARGIN,
-        scrollbar_size,
-        child_rect.getHeight() - PARENT_BORDER_MARGIN * 2);
-
-    LLRect orig_rect = mContainerPanel->getRect();
-
-    mScrollbar->setPageSize(child_rect.getHeight());
-    mScrollbar->setDocParams(orig_rect.getHeight(), mScrollbar->getDocPos());
-
-    if (was_visible)
-    {
-        S32 scroll_pos = llmin(mScrollbar->getDocPos(), orig_rect.getHeight() - child_rect.getHeight() - 1);
-        mScrollbar->setDocPos(scroll_pos);
-    }
-    else // Shrink child panel
-    {
-        updateLayout(child_rect);
-    }
-}
-
-void LLAccordionCtrlTab::hideScrollbar(const LLRect& child_rect)
-{
-    if (!mContainerPanel || !mScrollbar)
-        return;
-
-<<<<<<< HEAD
-	if (!mScrollbar->getVisible())
-		return;
-
-	mScrollbar->setVisible(false);
-	mScrollbar->setDocPos(0);
-=======
-    if (mScrollbar->getVisible() == FALSE)
-        return;
-
-    mScrollbar->setVisible(FALSE);
-    mScrollbar->setDocPos(0);
->>>>>>> e1623bb2
-
-    //shrink child panel
-    updateLayout(child_rect);
-}
-
-void LLAccordionCtrlTab::onScrollPosChangeCallback(S32, LLScrollbar*)
-{
-    LLRect child_rect;
-
-    S32 width = getRect().getWidth();
-    S32 height = getRect().getHeight();
-
-    child_rect.setLeftTopAndSize(
-        getPaddingLeft(),
-        height - getHeaderHeight() - getPaddingTop(),
-        width - getPaddingLeft() - getPaddingRight(),
-        height - getHeaderHeight() - getPaddingTop() - getPaddingBottom() );
-
-    updateLayout(child_rect);
-}
-
-void LLAccordionCtrlTab::drawChild(const LLRect& root_rect, LLView* child)
-{
-    if (child && child->getVisible() && child->getRect().isValid())
-    {
-        LLRect screen_rect;
-        localRectToScreen(child->getRect(), &screen_rect);
-
-        if (root_rect.overlaps(screen_rect) && sDirtyRect.overlaps(screen_rect))
-        {
-            gGL.matrixMode(LLRender::MM_MODELVIEW);
-            LLUI::pushMatrix();
-            {
-                LLUI::translate((F32)child->getRect().mLeft, (F32)child->getRect().mBottom);
-                child->draw();
-            }
-            LLUI::popMatrix();
-        }
-    }
-}
-
-void LLAccordionCtrlTab::draw()
-{
-    if (mFitPanel)
-    {
-        LLUICtrl::draw();
-    }
-    else
-    {
-        LLRect root_rect(getRootView()->getRect());
-        drawChild(root_rect, mHeader);
-        drawChild(root_rect, mScrollbar);
-
-        LLRect child_rect;
-
-        S32 width = getRect().getWidth();
-        S32 height = getRect().getHeight();
-
-        child_rect.setLeftTopAndSize(
-            getPaddingLeft(),
-            height - getHeaderHeight() - getPaddingTop(),
-            width - getPaddingLeft() - getPaddingRight(),
-            height - getHeaderHeight() - getPaddingTop() - getPaddingBottom());
-
-        LLLocalClipRect clip(child_rect);
-        drawChild(root_rect,mContainerPanel);
-    }
-}
-
-void LLAccordionCtrlTab::updateLayout(const LLRect& child_rect)
-{
-    LLView* child = getAccordionView();
-    if (!mContainerPanel)
-        return;
-
-    S32 panel_top = child_rect.getHeight();
-    S32 panel_width = child_rect.getWidth();
-
-    static LLUICachedControl<S32> scrollbar_size("UIScrollbarSize", 0);
-    if (mScrollbar && mScrollbar->getVisible())
-    {
-        panel_top += mScrollbar->getDocPos();
-        panel_width -= scrollbar_size;
-    }
-
-    // Set sizes for first panels and dragbars
-    LLRect panel_rect = child->getRect();
-    ctrlSetLeftTopAndSize(mContainerPanel, child_rect.mLeft, panel_top, panel_width, panel_rect.getHeight());
-}
-
-void LLAccordionCtrlTab::ctrlSetLeftTopAndSize(LLView* panel, S32 left, S32 top, S32 width, S32 height)
-{
-    if (!panel)
-        return;
-    LLRect panel_rect = panel->getRect();
-    panel_rect.setLeftTopAndSize(left, top, width, height);
-    panel->reshape( width, height, 1);
-    panel->setRect(panel_rect);
-}
-
-bool LLAccordionCtrlTab::handleToolTip(S32 x, S32 y, MASK mask)
-{
-<<<<<<< HEAD
-	//header may be not the first child but we need to process it first
-	if (y >= (getRect().getHeight() - HEADER_HEIGHT - HEADER_HEIGHT / 2))
-	{
-		//inside tab header
-		//fix for EXT-6619
-		mHeader->handleToolTip(x, y, mask);
-		return true;
-	}
-	return LLUICtrl::handleToolTip(x, y, mask);
-=======
-    //header may be not the first child but we need to process it first
-    if (y >= (getRect().getHeight() - HEADER_HEIGHT - HEADER_HEIGHT / 2))
-    {
-        //inside tab header
-        //fix for EXT-6619
-        mHeader->handleToolTip(x, y, mask);
-        return TRUE;
-    }
-    return LLUICtrl::handleToolTip(x, y, mask);
->>>>>>> e1623bb2
-}
-
-bool LLAccordionCtrlTab::handleScrollWheel(S32 x, S32 y, S32 clicks)
-{
-<<<<<<< HEAD
-	if (LLUICtrl::handleScrollWheel(x, y, clicks))
-	{
-		return true;
-	}
-
-	if (mScrollbar && mScrollbar->getVisible() && mScrollbar->handleScrollWheel(0, 0, clicks))
-	{
-		return true;
-	}
-
-	return false;
-=======
-    if (LLUICtrl::handleScrollWheel(x, y, clicks))
-    {
-        return TRUE;
-    }
-
-    if (mScrollbar && mScrollbar->getVisible() && mScrollbar->handleScrollWheel(0, 0, clicks))
-    {
-        return TRUE;
-    }
-
-    return FALSE;
->>>>>>> e1623bb2
-}+/**
+ * @file LLAccordionCtrlTab.cpp
+ * @brief Collapsible control implementation
+ *
+ * $LicenseInfo:firstyear=2009&license=viewerlgpl$
+ * Second Life Viewer Source Code
+ * Copyright (C) 2010, Linden Research, Inc.
+ *
+ * This library is free software; you can redistribute it and/or
+ * modify it under the terms of the GNU Lesser General Public
+ * License as published by the Free Software Foundation;
+ * version 2.1 of the License only.
+ *
+ * This library is distributed in the hope that it will be useful,
+ * but WITHOUT ANY WARRANTY; without even the implied warranty of
+ * MERCHANTABILITY or FITNESS FOR A PARTICULAR PURPOSE.  See the GNU
+ * Lesser General Public License for more details.
+ *
+ * You should have received a copy of the GNU Lesser General Public
+ * License along with this library; if not, write to the Free Software
+ * Foundation, Inc., 51 Franklin Street, Fifth Floor, Boston, MA  02110-1301  USA
+ *
+ * Linden Research, Inc., 945 Battery Street, San Francisco, CA  94111  USA
+ * $/LicenseInfo$
+ */
+
+#include "linden_common.h"
+
+#include "llaccordionctrltab.h"
+#include "llaccordionctrl.h"
+
+#include "lllocalcliprect.h"
+#include "llscrollbar.h"
+#include "lltextbox.h"
+#include "lltextutil.h"
+#include "lluictrl.h"
+
+static const std::string DD_BUTTON_NAME = "dd_button";
+static const std::string DD_TEXTBOX_NAME = "dd_textbox";
+static const std::string DD_HEADER_NAME = "dd_header";
+
+static const S32 HEADER_HEIGHT = 23;
+static const S32 HEADER_IMAGE_LEFT_OFFSET = 5;
+static const S32 HEADER_TEXT_LEFT_OFFSET = 30;
+static const F32 AUTO_OPEN_TIME = 1.f;
+static const S32 VERTICAL_MULTIPLE = 16;
+static const S32 PARENT_BORDER_MARGIN = 5;
+
+static LLDefaultChildRegistry::Register<LLAccordionCtrlTab> t1("accordion_tab");
+
+class LLAccordionCtrlTab::LLAccordionCtrlTabHeader : public LLUICtrl
+{
+public:
+    friend class LLUICtrlFactory;
+
+    struct Params : public LLInitParam::Block<Params, LLAccordionCtrlTab::Params>
+    {
+        Params();
+    };
+
+    LLAccordionCtrlTabHeader(const LLAccordionCtrlTabHeader::Params& p);
+
+    virtual ~LLAccordionCtrlTabHeader();
+
+    virtual void draw();
+
+    virtual void reshape(S32 width, S32 height, bool called_from_parent = true);
+
+    virtual bool postBuild();
+
+    std::string getTitle();
+    void setTitle(const std::string& title, const std::string& hl);
+
+    void setTitleFontStyle(std::string style);
+
+    void setTitleColor(LLUIColor);
+
+    void setSelected(bool is_selected) { mIsSelected = is_selected; }
+
+    virtual void onMouseEnter(S32 x, S32 y, MASK mask);
+    virtual void onMouseLeave(S32 x, S32 y, MASK mask);
+    virtual bool handleKey(KEY key, MASK mask, bool called_from_parent);
+    virtual bool handleDragAndDrop(S32 x, S32 y, MASK mask, bool drop,
+                                   EDragAndDropType cargo_type,
+                                   void* cargo_data,
+                                   EAcceptance* accept,
+                                   std::string& tooltip_msg);
+
+private:
+    LLTextBox* mHeaderTextbox;
+
+    // Overlay images (arrows)
+    LLPointer<LLUIImage> mImageCollapsed;
+    LLPointer<LLUIImage> mImageExpanded;
+    LLPointer<LLUIImage> mImageCollapsedPressed;
+    LLPointer<LLUIImage> mImageExpandedPressed;
+
+    // Background images
+    LLPointer<LLUIImage> mImageHeader;
+    LLPointer<LLUIImage> mImageHeaderOver;
+    LLPointer<LLUIImage> mImageHeaderPressed;
+    LLPointer<LLUIImage> mImageHeaderFocused;
+
+    // style saved when applying it in setTitleFontStyle
+    LLStyle::Params mStyleParams;
+
+    LLUIColor mHeaderBGColor;
+
+    bool mNeedsHighlight;
+    bool mIsSelected;
+
+    LLFrameTimer mAutoOpenTimer;
+};
+
+LLAccordionCtrlTab::LLAccordionCtrlTabHeader::Params::Params()
+{
+}
+
+LLAccordionCtrlTab::LLAccordionCtrlTabHeader::LLAccordionCtrlTabHeader(
+    const LLAccordionCtrlTabHeader::Params& p)
+: LLUICtrl(p)
+, mHeaderBGColor(p.header_bg_color())
+, mNeedsHighlight(false)
+, mIsSelected(false),
+    mImageCollapsed(p.header_collapse_img),
+    mImageCollapsedPressed(p.header_collapse_img_pressed),
+    mImageExpanded(p.header_expand_img),
+    mImageExpandedPressed(p.header_expand_img_pressed),
+    mImageHeader(p.header_image),
+    mImageHeaderOver(p.header_image_over),
+    mImageHeaderPressed(p.header_image_pressed),
+    mImageHeaderFocused(p.header_image_focused)
+{
+    LLTextBox::Params textboxParams;
+    textboxParams.name(DD_TEXTBOX_NAME);
+    textboxParams.initial_value(p.title());
+    textboxParams.text_color(p.header_text_color());
+    textboxParams.follows.flags(FOLLOWS_NONE);
+    textboxParams.font( p.font() );
+    textboxParams.font_shadow(LLFontGL::NO_SHADOW);
+    textboxParams.use_ellipses = true;
+    textboxParams.bg_visible = false;
+    textboxParams.mouse_opaque = false;
+    textboxParams.parse_urls = false;
+    mHeaderTextbox = LLUICtrlFactory::create<LLTextBox>(textboxParams);
+    addChild(mHeaderTextbox);
+}
+
+LLAccordionCtrlTab::LLAccordionCtrlTabHeader::~LLAccordionCtrlTabHeader()
+{
+}
+
+bool LLAccordionCtrlTab::LLAccordionCtrlTabHeader::postBuild()
+{
+    return true;
+}
+
+std::string LLAccordionCtrlTab::LLAccordionCtrlTabHeader::getTitle()
+{
+    if (mHeaderTextbox)
+    {
+        return mHeaderTextbox->getText();
+    }
+
+    return LLStringUtil::null;
+}
+
+void LLAccordionCtrlTab::LLAccordionCtrlTabHeader::setTitle(const std::string& title, const std::string& hl)
+{
+    if (mHeaderTextbox)
+    {
+        LLTextUtil::textboxSetHighlightedVal(
+            mHeaderTextbox,
+            mStyleParams,
+            title,
+            hl);
+    }
+}
+
+void LLAccordionCtrlTab::LLAccordionCtrlTabHeader::setTitleFontStyle(std::string style)
+{
+    if (mHeaderTextbox)
+    {
+        std::string text = mHeaderTextbox->getText();
+        mStyleParams.font(mHeaderTextbox->getFont());
+        mStyleParams.font.style(style);
+        mHeaderTextbox->setText(text, mStyleParams);
+    }
+}
+
+void LLAccordionCtrlTab::LLAccordionCtrlTabHeader::setTitleColor(LLUIColor color)
+{
+    if (mHeaderTextbox)
+    {
+        mHeaderTextbox->setColor(color);
+    }
+}
+
+void LLAccordionCtrlTab::LLAccordionCtrlTabHeader::draw()
+{
+    S32 width = getRect().getWidth();
+    S32 height = getRect().getHeight();
+
+    F32 alpha = getCurrentTransparency();
+    gl_rect_2d(0, 0, width - 1, height - 1, mHeaderBGColor.get() % alpha, true);
+
+    LLAccordionCtrlTab* parent = dynamic_cast<LLAccordionCtrlTab*>(getParent());
+    bool collapsible = parent && parent->getCollapsible();
+    bool expanded = parent && parent->getDisplayChildren();
+
+    // Handle overlay images, if needed
+    // Only show green "focus" background image if the accordion is open,
+    // because the user's mental model of focus is that it goes away after
+    // the accordion is closed.
+    if (getParent()->hasFocus() || mIsSelected
+        /*&& !(collapsible && !expanded)*/ // WHY??
+        )
+    {
+        mImageHeaderFocused->draw(0, 0, width, height);
+    }
+    else
+    {
+        mImageHeader->draw(0, 0, width, height);
+    }
+
+    if (mNeedsHighlight)
+    {
+        mImageHeaderOver->draw(0, 0, width, height);
+    }
+
+    if (collapsible)
+    {
+        LLPointer<LLUIImage> overlay_image;
+        if (expanded)
+        {
+            overlay_image = mImageExpanded;
+        }
+        else
+        {
+            overlay_image = mImageCollapsed;
+        }
+        overlay_image->draw(HEADER_IMAGE_LEFT_OFFSET, (height - overlay_image->getHeight()) / 2);
+    }
+
+    LLUICtrl::draw();
+}
+
+void LLAccordionCtrlTab::LLAccordionCtrlTabHeader::reshape(S32 width, S32 height, bool called_from_parent /* = true */)
+{
+    S32 header_height = mHeaderTextbox->getTextPixelHeight();
+
+    LLRect textboxRect(HEADER_TEXT_LEFT_OFFSET, (height + header_height) / 2, width, (height - header_height) / 2);
+    mHeaderTextbox->reshape(textboxRect.getWidth(), textboxRect.getHeight());
+    mHeaderTextbox->setRect(textboxRect);
+
+    if (mHeaderTextbox->getTextPixelWidth() > mHeaderTextbox->getRect().getWidth())
+    {
+        setToolTip(mHeaderTextbox->getText());
+    }
+    else
+    {
+        setToolTip(LLStringUtil::null);
+    }
+}
+
+void LLAccordionCtrlTab::LLAccordionCtrlTabHeader::onMouseEnter(S32 x, S32 y, MASK mask)
+{
+    LLUICtrl::onMouseEnter(x, y, mask);
+    mNeedsHighlight = true;
+}
+
+void LLAccordionCtrlTab::LLAccordionCtrlTabHeader::onMouseLeave(S32 x, S32 y, MASK mask)
+{
+    LLUICtrl::onMouseLeave(x, y, mask);
+    mNeedsHighlight = false;
+    mAutoOpenTimer.stop();
+}
+
+bool LLAccordionCtrlTab::LLAccordionCtrlTabHeader::handleKey(KEY key, MASK mask, bool called_from_parent)
+{
+    if ((key == KEY_LEFT || key == KEY_RIGHT) && mask == MASK_NONE)
+    {
+        return getParent()->handleKey(key, mask, called_from_parent);
+    }
+
+    return LLUICtrl::handleKey(key, mask, called_from_parent);
+}
+
+bool LLAccordionCtrlTab::LLAccordionCtrlTabHeader::handleDragAndDrop(S32 x, S32 y, MASK mask,
+                                                                     bool drop,
+                                                                     EDragAndDropType cargo_type,
+                                                                     void* cargo_data,
+                                                                     EAcceptance* accept,
+                                                                     std::string& tooltip_msg)
+{
+    LLAccordionCtrlTab* parent = dynamic_cast<LLAccordionCtrlTab*>(getParent());
+
+    if (parent && !parent->getDisplayChildren() && parent->getCollapsible() && parent->canOpenClose())
+    {
+        if (mAutoOpenTimer.getStarted())
+        {
+            if (mAutoOpenTimer.getElapsedTimeF32() > AUTO_OPEN_TIME)
+            {
+                parent->changeOpenClose(false);
+                mAutoOpenTimer.stop();
+                return true;
+            }
+        }
+        else
+        {
+            mAutoOpenTimer.start();
+        }
+    }
+
+    return LLUICtrl::handleDragAndDrop(x, y, mask, drop, cargo_type,
+                                       cargo_data, accept, tooltip_msg);
+}
+
+LLAccordionCtrlTab::Params::Params()
+    : title("title")
+    ,display_children("expanded", true)
+    ,header_height("header_height", HEADER_HEIGHT),
+    min_width("min_width", 0),
+    min_height("min_height", 0)
+    ,collapsible("collapsible", true)
+    ,header_bg_color("header_bg_color")
+    ,dropdown_bg_color("dropdown_bg_color")
+    ,header_visible("header_visible",true)
+    ,padding_left("padding_left",2)
+    ,padding_right("padding_right",2)
+    ,padding_top("padding_top",2)
+    ,padding_bottom("padding_bottom",2)
+    ,header_expand_img("header_expand_img")
+    ,header_expand_img_pressed("header_expand_img_pressed")
+    ,header_collapse_img("header_collapse_img")
+    ,header_collapse_img_pressed("header_collapse_img_pressed")
+    ,header_image("header_image")
+    ,header_image_over("header_image_over")
+    ,header_image_pressed("header_image_pressed")
+    ,header_image_focused("header_image_focused")
+    ,header_text_color("header_text_color")
+    ,fit_panel("fit_panel",true)
+    ,selection_enabled("selection_enabled", false)
+{
+    changeDefault(mouse_opaque, false);
+}
+
+LLAccordionCtrlTab::LLAccordionCtrlTab(const LLAccordionCtrlTab::Params&p)
+    : LLUICtrl(p)
+    ,mDisplayChildren(p.display_children)
+    ,mCollapsible(p.collapsible)
+    ,mExpandedHeight(0)
+    ,mDropdownBGColor(p.dropdown_bg_color())
+    ,mHeaderVisible(p.header_visible)
+    ,mPaddingLeft(p.padding_left)
+    ,mPaddingRight(p.padding_right)
+    ,mPaddingTop(p.padding_top)
+    ,mPaddingBottom(p.padding_bottom)
+    ,mCanOpenClose(true)
+    ,mFitPanel(p.fit_panel)
+    ,mSelectionEnabled(p.selection_enabled)
+    ,mContainerPanel(NULL)
+    ,mScrollbar(NULL)
+{
+    mStoredOpenCloseState = false;
+    mWasStateStored = false;
+    mSkipChangesOnNotifyParent = false;
+
+    mDropdownBGColor = LLColor4::white;
+    LLAccordionCtrlTabHeader::Params headerParams;
+    headerParams.name(DD_HEADER_NAME);
+    headerParams.title(p.title);
+    mHeader = LLUICtrlFactory::create<LLAccordionCtrlTabHeader>(headerParams);
+    addChild(mHeader, 1);
+
+    LLFocusableElement::setFocusReceivedCallback(boost::bind(&LLAccordionCtrlTab::selectOnFocusReceived, this));
+
+    if (!p.selection_enabled)
+    {
+        LLFocusableElement::setFocusLostCallback(boost::bind(&LLAccordionCtrlTab::deselectOnFocusLost, this));
+    }
+
+    reshape(100, 200,false);
+}
+
+LLAccordionCtrlTab::~LLAccordionCtrlTab()
+{
+}
+
+void LLAccordionCtrlTab::setDisplayChildren(bool display)
+{
+    mDisplayChildren = display;
+    LLRect rect = getRect();
+
+    rect.mBottom = rect.mTop - (getDisplayChildren() ? mExpandedHeight : HEADER_HEIGHT);
+    setRect(rect);
+
+    if (mContainerPanel)
+    {
+        mContainerPanel->setVisible(getDisplayChildren());
+    }
+
+    if (mDisplayChildren)
+    {
+        adjustContainerPanel();
+    }
+    else
+    {
+        if (mScrollbar)
+            mScrollbar->setVisible(false);
+    }
+}
+
+void LLAccordionCtrlTab::reshape(S32 width, S32 height, bool called_from_parent /* = true */)
+{
+    LLRect headerRect;
+
+    headerRect.setLeftTopAndSize(0, height, width, HEADER_HEIGHT);
+    mHeader->setRect(headerRect);
+    mHeader->reshape(headerRect.getWidth(), headerRect.getHeight());
+
+    if (!mDisplayChildren)
+        return;
+
+    LLRect childRect;
+
+    childRect.setLeftTopAndSize(
+        getPaddingLeft(),
+        height - getHeaderHeight() - getPaddingTop(),
+        width - getPaddingLeft() - getPaddingRight(),
+        height - getHeaderHeight() - getPaddingTop() - getPaddingBottom() );
+
+    adjustContainerPanel(childRect);
+}
+
+void LLAccordionCtrlTab::changeOpenClose(bool is_open)
+{
+    if (is_open)
+        mExpandedHeight = getRect().getHeight();
+
+    setDisplayChildren(!is_open);
+    reshape(getRect().getWidth(), getRect().getHeight(), false);
+    if (mCommitSignal)
+    {
+        (*mCommitSignal)(this, getDisplayChildren());
+    }
+}
+
+void LLAccordionCtrlTab::onVisibilityChange(bool new_visibility)
+{
+    LLUICtrl::onVisibilityChange(new_visibility);
+
+    notifyParent(LLSD().with("child_visibility_change", new_visibility));
+}
+
+// virtual
+void LLAccordionCtrlTab::onUpdateScrollToChild(const LLUICtrl *cntrl)
+{
+    if (mScrollbar && mScrollbar->getVisible())
+    {
+        LLRect rect;
+        cntrl->localRectToOtherView(cntrl->getLocalRect(), &rect, this);
+
+        // Translate to parent coordinatess to check if we are in visible rectangle
+        rect.translate(getRect().mLeft, getRect().mBottom);
+
+        if (!getRect().contains(rect))
+        {
+            // for accordition's scroll, height is in pixels
+            // Back to local coords and calculate position for scroller
+            S32 bottom = mScrollbar->getDocPos() - rect.mBottom + getRect().mBottom;
+            S32 top = mScrollbar->getDocPos() - rect.mTop + getRect().mTop;
+
+            S32 scroll_pos = llclamp(mScrollbar->getDocPos(),
+                bottom, // min vertical scroll
+                top); // max vertical scroll
+
+            mScrollbar->setDocPos(scroll_pos);
+        }
+    }
+
+    LLUICtrl::onUpdateScrollToChild(cntrl);
+}
+
+bool LLAccordionCtrlTab::handleMouseDown(S32 x, S32 y, MASK mask)
+{
+    if (mCollapsible && mHeaderVisible && mCanOpenClose)
+    {
+        if (y >= (getRect().getHeight() - HEADER_HEIGHT))
+        {
+            mHeader->setFocus(true);
+            changeOpenClose(getDisplayChildren());
+
+            // Reset stored state
+            mWasStateStored = false;
+            return true;
+        }
+    }
+    return LLUICtrl::handleMouseDown(x,y,mask);
+}
+
+bool LLAccordionCtrlTab::handleMouseUp(S32 x, S32 y, MASK mask)
+{
+    return LLUICtrl::handleMouseUp(x,y,mask);
+}
+
+boost::signals2::connection LLAccordionCtrlTab::setDropDownStateChangedCallback(commit_callback_t cb)
+{
+    return setCommitCallback(cb);
+}
+
+bool LLAccordionCtrlTab::addChild(LLView* child, S32 tab_group)
+{
+    if (DD_HEADER_NAME != child->getName())
+    {
+        reshape(child->getRect().getWidth() , child->getRect().getHeight() + HEADER_HEIGHT );
+        mExpandedHeight = getRect().getHeight();
+    }
+
+    bool res = LLUICtrl::addChild(child, tab_group);
+
+    if (DD_HEADER_NAME != child->getName())
+    {
+        if (!mCollapsible)
+            setDisplayChildren(true);
+        else
+            setDisplayChildren(getDisplayChildren());
+    }
+
+    if (!mContainerPanel)
+        mContainerPanel = findContainerView();
+
+    return res;
+}
+
+void LLAccordionCtrlTab::setAccordionView(LLView* panel)
+{
+    addChild(panel, 0);
+}
+
+std::string LLAccordionCtrlTab::getTitle() const
+{
+    if (mHeader)
+    {
+        return mHeader->getTitle();
+    }
+
+    return LLStringUtil::null;
+}
+
+void LLAccordionCtrlTab::setTitle(const std::string& title, const std::string& hl)
+{
+    if (mHeader)
+    {
+        mHeader->setTitle(title, hl);
+    }
+}
+
+void LLAccordionCtrlTab::setTitleFontStyle(std::string style)
+{
+    if (mHeader)
+    {
+        mHeader->setTitleFontStyle(style);
+    }
+}
+
+void LLAccordionCtrlTab::setTitleColor(LLUIColor color)
+{
+    if (mHeader)
+    {
+        mHeader->setTitleColor(color);
+    }
+}
+
+boost::signals2::connection LLAccordionCtrlTab::setFocusReceivedCallback(const focus_signal_t::slot_type& cb)
+{
+    if (mHeader)
+    {
+        return mHeader->setFocusReceivedCallback(cb);
+    }
+
+    return boost::signals2::connection();
+}
+
+boost::signals2::connection LLAccordionCtrlTab::setFocusLostCallback(const focus_signal_t::slot_type& cb)
+{
+    if (mHeader)
+    {
+        return mHeader->setFocusLostCallback(cb);
+    }
+
+    return boost::signals2::connection();
+}
+
+void LLAccordionCtrlTab::setSelected(bool is_selected)
+{
+    if (mHeader)
+    {
+        mHeader->setSelected(is_selected);
+    }
+}
+
+LLView* LLAccordionCtrlTab::findContainerView()
+{
+    child_list_const_iter_t it = getChildList()->begin(), it_end = getChildList()->end();
+    while (it != it_end)
+    {
+        LLView* child = *(it++);
+        if (DD_HEADER_NAME != child->getName() && child->getVisible())
+            return child;
+    }
+
+    return NULL;
+}
+
+void LLAccordionCtrlTab::selectOnFocusReceived()
+{
+    if (getParent()) // A parent may not be set if tabs are added dynamically.
+    {
+        getParent()->notifyParent(LLSD().with("action", "select_current"));
+    }
+}
+
+void LLAccordionCtrlTab::deselectOnFocusLost()
+{
+    if (getParent()) // A parent may not be set if tabs are added dynamically.
+    {
+        getParent()->notifyParent(LLSD().with("action", "deselect_current"));
+    }
+}
+
+S32 LLAccordionCtrlTab::getHeaderHeight()
+{
+    return mHeaderVisible ? HEADER_HEIGHT : 0;
+}
+
+void LLAccordionCtrlTab::setHeaderVisible(bool value)
+{
+    if (mHeaderVisible == value)
+        return;
+
+    mHeaderVisible = value;
+
+    if (mHeader)
+    {
+        mHeader->setVisible(value);
+    }
+
+    reshape(getRect().getWidth(), getRect().getHeight(), false);
+};
+
+//virtual
+bool LLAccordionCtrlTab::postBuild()
+{
+    if (mHeader)
+    {
+        mHeader->setVisible(mHeaderVisible);
+    }
+
+    static LLUICachedControl<S32> scrollbar_size("UIScrollbarSize", 0);
+
+    LLRect scroll_rect;
+    scroll_rect.setOriginAndSize(
+        getRect().getWidth() - scrollbar_size,
+        1,
+        scrollbar_size,
+        getRect().getHeight() - 1);
+
+    mContainerPanel = findContainerView();
+
+    if (!mFitPanel)
+    {
+        LLScrollbar::Params sbparams;
+        sbparams.name("scrollable vertical");
+        sbparams.rect(scroll_rect);
+        sbparams.orientation(LLScrollbar::VERTICAL);
+        sbparams.doc_size(getRect().getHeight());
+        sbparams.doc_pos(0);
+        sbparams.page_size(getRect().getHeight());
+        sbparams.step_size(VERTICAL_MULTIPLE);
+        sbparams.follows.flags(FOLLOWS_RIGHT | FOLLOWS_TOP | FOLLOWS_BOTTOM);
+        sbparams.change_callback(boost::bind(&LLAccordionCtrlTab::onScrollPosChangeCallback, this, _1, _2));
+
+        mScrollbar = LLUICtrlFactory::create<LLScrollbar>(sbparams);
+        LLView::addChild(mScrollbar);
+        mScrollbar->setFollowsRight();
+        mScrollbar->setFollowsTop();
+        mScrollbar->setFollowsBottom();
+
+        mScrollbar->setVisible(false);
+    }
+
+    if (mContainerPanel)
+    {
+        mContainerPanel->setVisible(mDisplayChildren);
+    }
+
+    return LLUICtrl::postBuild();
+}
+
+bool LLAccordionCtrlTab::notifyChildren (const LLSD& info)
+{
+    if (info.has("action"))
+    {
+        std::string str_action = info["action"];
+        if (str_action == "store_state")
+        {
+            storeOpenCloseState();
+            return true;
+        }
+
+        if (str_action == "restore_state")
+        {
+            restoreOpenCloseState();
+            return true;
+        }
+    }
+
+    return LLUICtrl::notifyChildren(info);
+}
+
+S32 LLAccordionCtrlTab::notifyParent(const LLSD& info)
+{
+    if (info.has("action"))
+    {
+        std::string str_action = info["action"];
+        if (str_action == "size_changes")
+        {
+            S32 height = info["height"];
+            height = llmax(height, 10) + HEADER_HEIGHT + getPaddingTop() + getPaddingBottom();
+
+            mExpandedHeight = height;
+
+            if (isExpanded() && !mSkipChangesOnNotifyParent)
+            {
+                LLRect panel_rect = getRect();
+                panel_rect.setLeftTopAndSize( panel_rect.mLeft, panel_rect.mTop, panel_rect.getWidth(), height);
+                reshape(getRect().getWidth(),height);
+                setRect(panel_rect);
+            }
+
+            // LLAccordionCtrl should rearrange accordion tab if one of accordions changed its size
+            if (getParent()) // A parent may not be set if tabs are added dynamically.
+                getParent()->notifyParent(info);
+            return 1;
+        }
+
+        if (str_action == "select_prev")
+        {
+            showAndFocusHeader();
+            return 1;
+        }
+    }
+    else if (info.has("scrollToShowRect"))
+    {
+        LLAccordionCtrl* parent = dynamic_cast<LLAccordionCtrl*>(getParent());
+        if (parent && parent->getFitParent())
+        {
+            //  EXT-8285 ('No attachments worn' text appears at the bottom of blank 'Attachments' accordion)
+            //  The problem was in passing message "scrollToShowRect" IN LLAccordionCtrlTab::notifyParent
+            //  FROM child LLScrollContainer TO parent LLAccordionCtrl with "it_parent" set to true.
+
+            //  It is wrong notification for parent accordion which leads to recursive call of adjustContainerPanel
+            //  As the result of recursive call of adjustContainerPanel we got LLAccordionCtrlTab
+            //  that reshaped and re-sized with different rectangles.
+
+            //  LLAccordionCtrl has own scrollContainer and LLAccordionCtrlTab has own scrollContainer
+            //  both should handle own scroll container's event.
+            //  So, if parent accordion "fit_parent" accordion tab should handle its scroll container events itself.
+
+            return 1;
+        }
+
+        if (!getDisplayChildren())
+        {
+            // Don't pass scrolling event further if our contents are invisible (STORM-298).
+            return 1;
+        }
+    }
+
+    return LLUICtrl::notifyParent(info);
+}
+
+S32 LLAccordionCtrlTab::notify(const LLSD& info)
+{
+    if (info.has("action"))
+    {
+        std::string str_action = info["action"];
+        if (str_action == "select_first")
+        {
+            showAndFocusHeader();
+            return 1;
+        }
+
+        if (str_action == "select_last")
+        {
+            if (!getDisplayChildren())
+            {
+                showAndFocusHeader();
+            }
+            else
+            {
+                LLView* view = getAccordionView();
+                if (view)
+                {
+                    view->notify(LLSD().with("action", "select_last"));
+                }
+            }
+        }
+    }
+
+    return 0;
+}
+
+bool LLAccordionCtrlTab::handleKey(KEY key, MASK mask, bool called_from_parent)
+{
+    if (!mHeader->hasFocus())
+        return LLUICtrl::handleKey(key, mask, called_from_parent);
+
+    if ((key == KEY_RETURN) && mask == MASK_NONE)
+    {
+        changeOpenClose(getDisplayChildren());
+        return true;
+    }
+
+    if ((key == KEY_ADD || key == KEY_RIGHT) && mask == MASK_NONE)
+    {
+        if (!getDisplayChildren())
+        {
+            changeOpenClose(getDisplayChildren());
+            return true;
+        }
+    }
+
+    if ((key == KEY_SUBTRACT || key == KEY_LEFT) && mask == MASK_NONE)
+    {
+        if (getDisplayChildren())
+        {
+            changeOpenClose(getDisplayChildren());
+            return true;
+        }
+    }
+
+    if (key == KEY_DOWN && mask == MASK_NONE)
+    {
+        // if collapsed go to the next accordion
+        if (!getDisplayChildren())
+        {
+            // we're processing notifyParent so let call parent directly
+            getParent()->notifyParent(LLSD().with("action", "select_next"));
+        }
+        else
+        {
+            getAccordionView()->notify(LLSD().with("action", "select_first"));
+        }
+        return true;
+    }
+
+    if (key == KEY_UP && mask == MASK_NONE)
+    {
+        // go to the previous accordion
+
+        // we're processing notifyParent so let call parent directly
+        getParent()->notifyParent(LLSD().with("action", "select_prev"));
+        return true;
+    }
+
+    return LLUICtrl::handleKey(key, mask, called_from_parent);
+}
+
+void LLAccordionCtrlTab::showAndFocusHeader()
+{
+    if (!mHeader)
+    {
+        return;
+    }
+
+    mHeader->setFocus(true);
+    mHeader->setSelected(mSelectionEnabled);
+
+    LLRect screen_rc;
+    LLRect selected_rc = mHeader->getRect();
+    localRectToScreen(selected_rc, &screen_rc);
+
+    // This call to notifyParent() is intended to deliver "scrollToShowRect" command
+    // to the parent LLAccordionCtrl so by calling it from the direct parent of this
+    // accordion tab (assuming that the parent is an LLAccordionCtrl) the calls chain
+    // is shortened and messages from inside the collapsed tabs are avoided.
+    // See STORM-536.
+    getParent()->notifyParent(LLSD().with("scrollToShowRect", screen_rc.getValue()));
+}
+
+void LLAccordionCtrlTab::storeOpenCloseState()
+{
+    if (mWasStateStored)
+        return;
+    mStoredOpenCloseState = getDisplayChildren();
+    mWasStateStored = true;
+}
+
+void LLAccordionCtrlTab::restoreOpenCloseState()
+{
+    if (!mWasStateStored)
+        return;
+    if (getDisplayChildren() != mStoredOpenCloseState)
+    {
+        changeOpenClose(getDisplayChildren());
+    }
+    mWasStateStored = false;
+}
+
+void LLAccordionCtrlTab::adjustContainerPanel()
+{
+    S32 width = getRect().getWidth();
+    S32 height = getRect().getHeight();
+
+    LLRect child_rect;
+    child_rect.setLeftTopAndSize(
+        getPaddingLeft(),
+        height - getHeaderHeight() - getPaddingTop(),
+        width - getPaddingLeft() - getPaddingRight(),
+        height - getHeaderHeight() - getPaddingTop() - getPaddingBottom() );
+
+    adjustContainerPanel(child_rect);
+}
+
+void LLAccordionCtrlTab::adjustContainerPanel(const LLRect& child_rect)
+{
+    if (!mContainerPanel)
+        return;
+
+    if (!mFitPanel)
+    {
+        show_hide_scrollbar(child_rect);
+        updateLayout(child_rect);
+    }
+    else
+    {
+        mContainerPanel->reshape(child_rect.getWidth(), child_rect.getHeight());
+        mContainerPanel->setRect(child_rect);
+    }
+}
+
+S32 LLAccordionCtrlTab::getChildViewHeight()
+{
+    if (!mContainerPanel)
+        return 0;
+    return mContainerPanel->getRect().getHeight();
+}
+
+void LLAccordionCtrlTab::show_hide_scrollbar(const LLRect& child_rect)
+{
+    if (getChildViewHeight() > child_rect.getHeight())
+        showScrollbar(child_rect);
+    else
+        hideScrollbar(child_rect);
+}
+
+void LLAccordionCtrlTab::showScrollbar(const LLRect& child_rect)
+{
+    if (!mContainerPanel || !mScrollbar)
+        return;
+    bool was_visible = mScrollbar->getVisible();
+    mScrollbar->setVisible(true);
+
+    static LLUICachedControl<S32> scrollbar_size ("UIScrollbarSize", 0);
+
+    ctrlSetLeftTopAndSize(mScrollbar,
+        child_rect.getWidth() - scrollbar_size,
+        child_rect.getHeight() - PARENT_BORDER_MARGIN,
+        scrollbar_size,
+        child_rect.getHeight() - PARENT_BORDER_MARGIN * 2);
+
+    LLRect orig_rect = mContainerPanel->getRect();
+
+    mScrollbar->setPageSize(child_rect.getHeight());
+    mScrollbar->setDocParams(orig_rect.getHeight(), mScrollbar->getDocPos());
+
+    if (was_visible)
+    {
+        S32 scroll_pos = llmin(mScrollbar->getDocPos(), orig_rect.getHeight() - child_rect.getHeight() - 1);
+        mScrollbar->setDocPos(scroll_pos);
+    }
+    else // Shrink child panel
+    {
+        updateLayout(child_rect);
+    }
+}
+
+void LLAccordionCtrlTab::hideScrollbar(const LLRect& child_rect)
+{
+    if (!mContainerPanel || !mScrollbar)
+        return;
+
+    if (!mScrollbar->getVisible())
+        return;
+
+    mScrollbar->setVisible(false);
+    mScrollbar->setDocPos(0);
+
+    //shrink child panel
+    updateLayout(child_rect);
+}
+
+void LLAccordionCtrlTab::onScrollPosChangeCallback(S32, LLScrollbar*)
+{
+    LLRect child_rect;
+
+    S32 width = getRect().getWidth();
+    S32 height = getRect().getHeight();
+
+    child_rect.setLeftTopAndSize(
+        getPaddingLeft(),
+        height - getHeaderHeight() - getPaddingTop(),
+        width - getPaddingLeft() - getPaddingRight(),
+        height - getHeaderHeight() - getPaddingTop() - getPaddingBottom() );
+
+    updateLayout(child_rect);
+}
+
+void LLAccordionCtrlTab::drawChild(const LLRect& root_rect, LLView* child)
+{
+    if (child && child->getVisible() && child->getRect().isValid())
+    {
+        LLRect screen_rect;
+        localRectToScreen(child->getRect(), &screen_rect);
+
+        if (root_rect.overlaps(screen_rect) && sDirtyRect.overlaps(screen_rect))
+        {
+            gGL.matrixMode(LLRender::MM_MODELVIEW);
+            LLUI::pushMatrix();
+            {
+                LLUI::translate((F32)child->getRect().mLeft, (F32)child->getRect().mBottom);
+                child->draw();
+            }
+            LLUI::popMatrix();
+        }
+    }
+}
+
+void LLAccordionCtrlTab::draw()
+{
+    if (mFitPanel)
+    {
+        LLUICtrl::draw();
+    }
+    else
+    {
+        LLRect root_rect(getRootView()->getRect());
+        drawChild(root_rect, mHeader);
+        drawChild(root_rect, mScrollbar);
+
+        LLRect child_rect;
+
+        S32 width = getRect().getWidth();
+        S32 height = getRect().getHeight();
+
+        child_rect.setLeftTopAndSize(
+            getPaddingLeft(),
+            height - getHeaderHeight() - getPaddingTop(),
+            width - getPaddingLeft() - getPaddingRight(),
+            height - getHeaderHeight() - getPaddingTop() - getPaddingBottom());
+
+        LLLocalClipRect clip(child_rect);
+        drawChild(root_rect,mContainerPanel);
+    }
+}
+
+void LLAccordionCtrlTab::updateLayout(const LLRect& child_rect)
+{
+    LLView* child = getAccordionView();
+    if (!mContainerPanel)
+        return;
+
+    S32 panel_top = child_rect.getHeight();
+    S32 panel_width = child_rect.getWidth();
+
+    static LLUICachedControl<S32> scrollbar_size("UIScrollbarSize", 0);
+    if (mScrollbar && mScrollbar->getVisible())
+    {
+        panel_top += mScrollbar->getDocPos();
+        panel_width -= scrollbar_size;
+    }
+
+    // Set sizes for first panels and dragbars
+    LLRect panel_rect = child->getRect();
+    ctrlSetLeftTopAndSize(mContainerPanel, child_rect.mLeft, panel_top, panel_width, panel_rect.getHeight());
+}
+
+void LLAccordionCtrlTab::ctrlSetLeftTopAndSize(LLView* panel, S32 left, S32 top, S32 width, S32 height)
+{
+    if (!panel)
+        return;
+    LLRect panel_rect = panel->getRect();
+    panel_rect.setLeftTopAndSize(left, top, width, height);
+    panel->reshape( width, height, 1);
+    panel->setRect(panel_rect);
+}
+
+bool LLAccordionCtrlTab::handleToolTip(S32 x, S32 y, MASK mask)
+{
+    //header may be not the first child but we need to process it first
+    if (y >= (getRect().getHeight() - HEADER_HEIGHT - HEADER_HEIGHT / 2))
+    {
+        //inside tab header
+        //fix for EXT-6619
+        mHeader->handleToolTip(x, y, mask);
+        return true;
+    }
+    return LLUICtrl::handleToolTip(x, y, mask);
+}
+
+bool LLAccordionCtrlTab::handleScrollWheel(S32 x, S32 y, S32 clicks)
+{
+    if (LLUICtrl::handleScrollWheel(x, y, clicks))
+    {
+        return true;
+    }
+
+    if (mScrollbar && mScrollbar->getVisible() && mScrollbar->handleScrollWheel(0, 0, clicks))
+    {
+        return true;
+    }
+
+    return false;
+}