/**
 * @file llstatview.cpp
 * @brief Container for all statistics info.
 *
 * $LicenseInfo:firstyear=2001&license=viewerlgpl$
 * Second Life Viewer Source Code
 * Copyright (C) 2010, Linden Research, Inc.
 *
 * This library is free software; you can redistribute it and/or
 * modify it under the terms of the GNU Lesser General Public
 * License as published by the Free Software Foundation;
 * version 2.1 of the License only.
 *
 * This library is distributed in the hope that it will be useful,
 * but WITHOUT ANY WARRANTY; without even the implied warranty of
 * MERCHANTABILITY or FITNESS FOR A PARTICULAR PURPOSE.  See the GNU
 * Lesser General Public License for more details.
 *
 * You should have received a copy of the GNU Lesser General Public
 * License along with this library; if not, write to the Free Software
 * Foundation, Inc., 51 Franklin Street, Fifth Floor, Boston, MA  02110-1301  USA
 *
 * Linden Research, Inc., 945 Battery Street, San Francisco, CA  94111  USA
 * $/LicenseInfo$
 */

#include "linden_common.h"

#include "llstatview.h"

#include "llerror.h"
#include "llstatbar.h"
#include "llfontgl.h"
#include "llgl.h"
#include "llui.h"

#include "llstatbar.h"

LLStatView::LLStatView(const LLStatView::Params& p)
:   LLContainerView(p),
    mSetting(p.setting)
{
<<<<<<< HEAD
	bool isopen = getDisplayChildren();
	if (mSetting.length() > 0)
	{
		isopen = LLUI::getInstance()->mSettingGroups["config"]->getBOOL(mSetting);
	}
	setDisplayChildren(isopen);
=======
    BOOL isopen = getDisplayChildren();
    if (mSetting.length() > 0)
    {
        isopen = LLUI::getInstance()->mSettingGroups["config"]->getBOOL(mSetting);
    }
    setDisplayChildren(isopen);
>>>>>>> e1623bb2
}

LLStatView::~LLStatView()
{
<<<<<<< HEAD
	// Children all cleaned up by default view destructor.
	if (mSetting.length() > 0)
	{
		bool isopen = getDisplayChildren();
		LLUI::getInstance()->mSettingGroups["config"]->setBOOL(mSetting, isopen);
	}
=======
    // Children all cleaned up by default view destructor.
    if (mSetting.length() > 0)
    {
        BOOL isopen = getDisplayChildren();
        LLUI::getInstance()->mSettingGroups["config"]->setBOOL(mSetting, isopen);
    }
>>>>>>> e1623bb2
}

static StatViewRegistry::Register<LLStatBar> r1("stat_bar");
static StatViewRegistry::Register<LLStatView> r2("stat_view");
// stat_view can be a child of panels/etc.
static LLDefaultChildRegistry::Register<LLStatView> r3("stat_view");<|MERGE_RESOLUTION|>--- conflicted
+++ resolved
@@ -1,82 +1,64 @@
-/**
- * @file llstatview.cpp
- * @brief Container for all statistics info.
- *
- * $LicenseInfo:firstyear=2001&license=viewerlgpl$
- * Second Life Viewer Source Code
- * Copyright (C) 2010, Linden Research, Inc.
- *
- * This library is free software; you can redistribute it and/or
- * modify it under the terms of the GNU Lesser General Public
- * License as published by the Free Software Foundation;
- * version 2.1 of the License only.
- *
- * This library is distributed in the hope that it will be useful,
- * but WITHOUT ANY WARRANTY; without even the implied warranty of
- * MERCHANTABILITY or FITNESS FOR A PARTICULAR PURPOSE.  See the GNU
- * Lesser General Public License for more details.
- *
- * You should have received a copy of the GNU Lesser General Public
- * License along with this library; if not, write to the Free Software
- * Foundation, Inc., 51 Franklin Street, Fifth Floor, Boston, MA  02110-1301  USA
- *
- * Linden Research, Inc., 945 Battery Street, San Francisco, CA  94111  USA
- * $/LicenseInfo$
- */
-
-#include "linden_common.h"
-
-#include "llstatview.h"
-
-#include "llerror.h"
-#include "llstatbar.h"
-#include "llfontgl.h"
-#include "llgl.h"
-#include "llui.h"
-
-#include "llstatbar.h"
-
-LLStatView::LLStatView(const LLStatView::Params& p)
-:   LLContainerView(p),
-    mSetting(p.setting)
-{
-<<<<<<< HEAD
-	bool isopen = getDisplayChildren();
-	if (mSetting.length() > 0)
-	{
-		isopen = LLUI::getInstance()->mSettingGroups["config"]->getBOOL(mSetting);
-	}
-	setDisplayChildren(isopen);
-=======
-    BOOL isopen = getDisplayChildren();
-    if (mSetting.length() > 0)
-    {
-        isopen = LLUI::getInstance()->mSettingGroups["config"]->getBOOL(mSetting);
-    }
-    setDisplayChildren(isopen);
->>>>>>> e1623bb2
-}
-
-LLStatView::~LLStatView()
-{
-<<<<<<< HEAD
-	// Children all cleaned up by default view destructor.
-	if (mSetting.length() > 0)
-	{
-		bool isopen = getDisplayChildren();
-		LLUI::getInstance()->mSettingGroups["config"]->setBOOL(mSetting, isopen);
-	}
-=======
-    // Children all cleaned up by default view destructor.
-    if (mSetting.length() > 0)
-    {
-        BOOL isopen = getDisplayChildren();
-        LLUI::getInstance()->mSettingGroups["config"]->setBOOL(mSetting, isopen);
-    }
->>>>>>> e1623bb2
-}
-
-static StatViewRegistry::Register<LLStatBar> r1("stat_bar");
-static StatViewRegistry::Register<LLStatView> r2("stat_view");
-// stat_view can be a child of panels/etc.
-static LLDefaultChildRegistry::Register<LLStatView> r3("stat_view");+/**
+ * @file llstatview.cpp
+ * @brief Container for all statistics info.
+ *
+ * $LicenseInfo:firstyear=2001&license=viewerlgpl$
+ * Second Life Viewer Source Code
+ * Copyright (C) 2010, Linden Research, Inc.
+ *
+ * This library is free software; you can redistribute it and/or
+ * modify it under the terms of the GNU Lesser General Public
+ * License as published by the Free Software Foundation;
+ * version 2.1 of the License only.
+ *
+ * This library is distributed in the hope that it will be useful,
+ * but WITHOUT ANY WARRANTY; without even the implied warranty of
+ * MERCHANTABILITY or FITNESS FOR A PARTICULAR PURPOSE.  See the GNU
+ * Lesser General Public License for more details.
+ *
+ * You should have received a copy of the GNU Lesser General Public
+ * License along with this library; if not, write to the Free Software
+ * Foundation, Inc., 51 Franklin Street, Fifth Floor, Boston, MA  02110-1301  USA
+ *
+ * Linden Research, Inc., 945 Battery Street, San Francisco, CA  94111  USA
+ * $/LicenseInfo$
+ */
+
+#include "linden_common.h"
+
+#include "llstatview.h"
+
+#include "llerror.h"
+#include "llstatbar.h"
+#include "llfontgl.h"
+#include "llgl.h"
+#include "llui.h"
+
+#include "llstatbar.h"
+
+LLStatView::LLStatView(const LLStatView::Params& p)
+:   LLContainerView(p),
+    mSetting(p.setting)
+{
+    bool isopen = getDisplayChildren();
+    if (mSetting.length() > 0)
+    {
+        isopen = LLUI::getInstance()->mSettingGroups["config"]->getBOOL(mSetting);
+    }
+    setDisplayChildren(isopen);
+}
+
+LLStatView::~LLStatView()
+{
+    // Children all cleaned up by default view destructor.
+    if (mSetting.length() > 0)
+    {
+        bool isopen = getDisplayChildren();
+        LLUI::getInstance()->mSettingGroups["config"]->setBOOL(mSetting, isopen);
+    }
+}
+
+static StatViewRegistry::Register<LLStatBar> r1("stat_bar");
+static StatViewRegistry::Register<LLStatView> r2("stat_view");
+// stat_view can be a child of panels/etc.
+static LLDefaultChildRegistry::Register<LLStatView> r3("stat_view");