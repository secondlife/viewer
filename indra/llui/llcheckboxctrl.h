/**
 * @file llcheckboxctrl.h
 * @brief LLCheckBoxCtrl base class
 *
 * $LicenseInfo:firstyear=2001&license=viewerlgpl$
 * Second Life Viewer Source Code
 * Copyright (C) 2010, Linden Research, Inc.
 *
 * This library is free software; you can redistribute it and/or
 * modify it under the terms of the GNU Lesser General Public
 * License as published by the Free Software Foundation;
 * version 2.1 of the License only.
 *
 * This library is distributed in the hope that it will be useful,
 * but WITHOUT ANY WARRANTY; without even the implied warranty of
 * MERCHANTABILITY or FITNESS FOR A PARTICULAR PURPOSE.  See the GNU
 * Lesser General Public License for more details.
 *
 * You should have received a copy of the GNU Lesser General Public
 * License along with this library; if not, write to the Free Software
 * Foundation, Inc., 51 Franklin Street, Fifth Floor, Boston, MA  02110-1301  USA
 *
 * Linden Research, Inc., 945 Battery Street, San Francisco, CA  94111  USA
 * $/LicenseInfo$
 */

#ifndef LL_LLCHECKBOXCTRL_H
#define LL_LLCHECKBOXCTRL_H

#include "lluictrl.h"
#include "llbutton.h"
#include "lltextbox.h"
#include "v4color.h"

//
// Constants
//

const BOOL  RADIO_STYLE = TRUE;
const BOOL  CHECK_STYLE = FALSE;

//
// Classes
//
class LLFontGL;
class LLViewBorder;

class LLCheckBoxCtrl
: public LLUICtrl
, public ll::ui::SearchableControl
{
public:

    enum EWordWrap
    {
        WRAP_NONE,
        WRAP_UP,
        WRAP_DOWN
    };

    struct WordWrap : public LLInitParam::TypeValuesHelper<EWordWrap, WordWrap>
    {
        static void declareValues();
    };

    struct Params
    :   public LLInitParam::Block<Params, LLUICtrl::Params>
    {
        Optional<bool>          initial_value;  // override LLUICtrl initial_value

        Optional<LLTextBox::Params> label_text;
        Optional<LLButton::Params> check_button;

        Optional<EWordWrap, WordWrap>   word_wrap;

        Ignored                 radio_style;

        Params();
    };

    virtual ~LLCheckBoxCtrl();

protected:
    LLCheckBoxCtrl(const Params&);
    friend class LLUICtrlFactory;

public:
    // LLView interface

    virtual void        setEnabled( BOOL b );

    virtual void        reshape(S32 width, S32 height, BOOL called_from_parent = TRUE);

    // LLUICtrl interface
    virtual void        setValue(const LLSD& value );
    virtual LLSD        getValue() const;
            BOOL        get() { return (BOOL)getValue().asBoolean(); }
            void        set(BOOL value) { setValue(value); }

    virtual void        setTentative(BOOL b);
    virtual BOOL        getTentative() const;

    virtual BOOL        setLabelArg( const std::string& key, const LLStringExplicit& text );

    virtual void        clear();
    virtual void        onCommit();

    // LLCheckBoxCtrl interface
    virtual BOOL        toggle()                { return mButton->toggleState(); }      // returns new state

    void                setBtnFocus() { mButton->setFocus(TRUE); }

    void                setEnabledColor( const LLColor4 &color ) { mTextEnabledColor = color; }
    void                setDisabledColor( const LLColor4 &color ) { mTextDisabledColor = color; }

    void                setLabel( const LLStringExplicit& label );
    std::string         getLabel() const;

    void                setFont( const LLFontGL* font ) { mFont = font; }
    const LLFontGL*     getFont() { return mFont; }

<<<<<<< HEAD
	void				setFont( const LLFontGL* font ) { mFont = font; }
	const LLFontGL*		getFont() const { return mFont; }
	
	virtual void		setControlName(const std::string& control_name, LLView* context);
=======
    virtual void        setControlName(const std::string& control_name, LLView* context);
>>>>>>> e7eced3c

    virtual BOOL        isDirty()   const;      // Returns TRUE if the user has modified this control.
    virtual void        resetDirty();           // Clear dirty state

protected:
    virtual std::string _getSearchText() const
    {
        return getLabel() + getToolTip();
    }

    virtual void onSetHighlight() const // When highlight, really do highlight the label
    {
        if( mLabel )
            mLabel->ll::ui::SearchableControl::setHighlighted( ll::ui::SearchableControl::getHighlighted() );
    }

protected:
    // note: value is stored in toggle state of button
    LLButton*       mButton;
    LLTextBox*      mLabel;
    const LLFontGL* mFont;

    LLUIColor       mTextEnabledColor;
    LLUIColor       mTextDisabledColor;

    EWordWrap       mWordWrap; // off, shifts text up, shifts text down
};

// Build time optimization, generate once in .cpp file
#ifndef LLCHECKBOXCTRL_CPP
extern template class LLCheckBoxCtrl* LLView::getChild<class LLCheckBoxCtrl>(
    const std::string& name, BOOL recurse) const;
#endif

#endif  // LL_LLCHECKBOXCTRL_H<|MERGE_RESOLUTION|>--- conflicted
+++ resolved
@@ -117,16 +117,9 @@
     std::string         getLabel() const;
 
     void                setFont( const LLFontGL* font ) { mFont = font; }
-    const LLFontGL*     getFont() { return mFont; }
+    const LLFontGL*     getFont() const { return mFont; }
 
-<<<<<<< HEAD
-	void				setFont( const LLFontGL* font ) { mFont = font; }
-	const LLFontGL*		getFont() const { return mFont; }
-	
-	virtual void		setControlName(const std::string& control_name, LLView* context);
-=======
     virtual void        setControlName(const std::string& control_name, LLView* context);
->>>>>>> e7eced3c
 
     virtual BOOL        isDirty()   const;      // Returns TRUE if the user has modified this control.
     virtual void        resetDirty();           // Clear dirty state
