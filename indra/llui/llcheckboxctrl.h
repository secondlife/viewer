--- conflicted
+++ resolved
@@ -117,11 +117,7 @@
     std::string         getLabel() const;
 
     void                setFont( const LLFontGL* font ) { mFont = font; }
-<<<<<<< HEAD
-    const LLFontGL*     getFont() { return mFont; }
-=======
     const LLFontGL*     getFont() const { return mFont; }
->>>>>>> bb3c36f5
 
     virtual void        setControlName(const std::string& control_name, LLView* context);
 
