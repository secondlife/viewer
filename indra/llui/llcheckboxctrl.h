/**
 * @file llcheckboxctrl.h
 * @brief LLCheckBoxCtrl base class
 *
 * $LicenseInfo:firstyear=2001&license=viewerlgpl$
 * Second Life Viewer Source Code
 * Copyright (C) 2010, Linden Research, Inc.
 *
 * This library is free software; you can redistribute it and/or
 * modify it under the terms of the GNU Lesser General Public
 * License as published by the Free Software Foundation;
 * version 2.1 of the License only.
 *
 * This library is distributed in the hope that it will be useful,
 * but WITHOUT ANY WARRANTY; without even the implied warranty of
 * MERCHANTABILITY or FITNESS FOR A PARTICULAR PURPOSE.  See the GNU
 * Lesser General Public License for more details.
 *
 * You should have received a copy of the GNU Lesser General Public
 * License along with this library; if not, write to the Free Software
 * Foundation, Inc., 51 Franklin Street, Fifth Floor, Boston, MA  02110-1301  USA
 *
 * Linden Research, Inc., 945 Battery Street, San Francisco, CA  94111  USA
 * $/LicenseInfo$
 */

#ifndef LL_LLCHECKBOXCTRL_H
#define LL_LLCHECKBOXCTRL_H

#include "lluictrl.h"
#include "llbutton.h"
#include "lltextbox.h"
#include "v4color.h"

//
// Constants
//

<<<<<<< HEAD
const bool	RADIO_STYLE = true;
const bool	CHECK_STYLE = false;
=======
const BOOL  RADIO_STYLE = TRUE;
const BOOL  CHECK_STYLE = FALSE;
>>>>>>> e7eced3c

//
// Classes
//
class LLFontGL;
class LLViewBorder;

class LLCheckBoxCtrl
: public LLUICtrl
, public ll::ui::SearchableControl
{
public:

    enum EWordWrap
    {
        WRAP_NONE,
        WRAP_UP,
        WRAP_DOWN
    };

    struct WordWrap : public LLInitParam::TypeValuesHelper<EWordWrap, WordWrap>
    {
        static void declareValues();
    };

    struct Params
    :   public LLInitParam::Block<Params, LLUICtrl::Params>
    {
        Optional<bool>          initial_value;  // override LLUICtrl initial_value

        Optional<LLTextBox::Params> label_text;
        Optional<LLButton::Params> check_button;

        Optional<EWordWrap, WordWrap>   word_wrap;

        Ignored                 radio_style;

        Params();
    };

    virtual ~LLCheckBoxCtrl();

protected:
    LLCheckBoxCtrl(const Params&);
    friend class LLUICtrlFactory;

public:
    // LLView interface

    virtual void        setEnabled( BOOL b );

<<<<<<< HEAD
	virtual void		setEnabled( bool b );

	virtual void		reshape(S32 width, S32 height, bool called_from_parent = true);

	// LLUICtrl interface
	virtual void		setValue(const LLSD& value );
	virtual LLSD		getValue() const;
			bool		get() { return (bool)getValue().asBoolean(); }
			void		set(bool value) { setValue(value); }

	virtual void		setTentative(bool b);
	virtual bool		getTentative() const;

	virtual bool		setLabelArg( const std::string& key, const LLStringExplicit& text );
=======
    virtual void        reshape(S32 width, S32 height, BOOL called_from_parent = TRUE);

    // LLUICtrl interface
    virtual void        setValue(const LLSD& value );
    virtual LLSD        getValue() const;
            BOOL        get() { return (BOOL)getValue().asBoolean(); }
            void        set(BOOL value) { setValue(value); }

    virtual void        setTentative(BOOL b);
    virtual BOOL        getTentative() const;

    virtual BOOL        setLabelArg( const std::string& key, const LLStringExplicit& text );

    virtual void        clear();
    virtual void        onCommit();
>>>>>>> e7eced3c

    // LLCheckBoxCtrl interface
    virtual BOOL        toggle()                { return mButton->toggleState(); }      // returns new state

<<<<<<< HEAD
	// LLCheckBoxCtrl interface
	virtual bool		toggle()				{ return mButton->toggleState(); }		// returns new state

	void				setBtnFocus() { mButton->setFocus(true); }
=======
    void                setBtnFocus() { mButton->setFocus(TRUE); }

    void                setEnabledColor( const LLColor4 &color ) { mTextEnabledColor = color; }
    void                setDisabledColor( const LLColor4 &color ) { mTextDisabledColor = color; }
>>>>>>> e7eced3c

    void                setLabel( const LLStringExplicit& label );
    std::string         getLabel() const;

    void                setFont( const LLFontGL* font ) { mFont = font; }
    const LLFontGL*     getFont() { return mFont; }

    virtual void        setControlName(const std::string& control_name, LLView* context);

<<<<<<< HEAD
	virtual bool		isDirty()	const;		// Returns true if the user has modified this control.
	virtual void		resetDirty();			// Clear dirty state
=======
    virtual BOOL        isDirty()   const;      // Returns TRUE if the user has modified this control.
    virtual void        resetDirty();           // Clear dirty state
>>>>>>> e7eced3c

protected:
    virtual std::string _getSearchText() const
    {
        return getLabel() + getToolTip();
    }

    virtual void onSetHighlight() const // When highlight, really do highlight the label
    {
        if( mLabel )
            mLabel->ll::ui::SearchableControl::setHighlighted( ll::ui::SearchableControl::getHighlighted() );
    }

protected:
    // note: value is stored in toggle state of button
    LLButton*       mButton;
    LLTextBox*      mLabel;
    const LLFontGL* mFont;

    LLUIColor       mTextEnabledColor;
    LLUIColor       mTextDisabledColor;

    EWordWrap       mWordWrap; // off, shifts text up, shifts text down
};

// Build time optimization, generate once in .cpp file
#ifndef LLCHECKBOXCTRL_CPP
extern template class LLCheckBoxCtrl* LLView::getChild<class LLCheckBoxCtrl>(
<<<<<<< HEAD
	const std::string& name, bool recurse) const;
=======
    const std::string& name, BOOL recurse) const;
>>>>>>> e7eced3c
#endif

#endif  // LL_LLCHECKBOXCTRL_H<|MERGE_RESOLUTION|>--- conflicted
+++ resolved
@@ -36,13 +36,8 @@
 // Constants
 //
 
-<<<<<<< HEAD
-const bool	RADIO_STYLE = true;
-const bool	CHECK_STYLE = false;
-=======
-const BOOL  RADIO_STYLE = TRUE;
-const BOOL  CHECK_STYLE = FALSE;
->>>>>>> e7eced3c
+const bool  RADIO_STYLE = true;
+const bool  CHECK_STYLE = false;
 
 //
 // Classes
@@ -92,55 +87,31 @@
 public:
     // LLView interface
 
-    virtual void        setEnabled( BOOL b );
+    virtual void        setEnabled( bool b );
 
-<<<<<<< HEAD
-	virtual void		setEnabled( bool b );
-
-	virtual void		reshape(S32 width, S32 height, bool called_from_parent = true);
-
-	// LLUICtrl interface
-	virtual void		setValue(const LLSD& value );
-	virtual LLSD		getValue() const;
-			bool		get() { return (bool)getValue().asBoolean(); }
-			void		set(bool value) { setValue(value); }
-
-	virtual void		setTentative(bool b);
-	virtual bool		getTentative() const;
-
-	virtual bool		setLabelArg( const std::string& key, const LLStringExplicit& text );
-=======
-    virtual void        reshape(S32 width, S32 height, BOOL called_from_parent = TRUE);
+    virtual void        reshape(S32 width, S32 height, bool called_from_parent = true);
 
     // LLUICtrl interface
     virtual void        setValue(const LLSD& value );
     virtual LLSD        getValue() const;
-            BOOL        get() { return (BOOL)getValue().asBoolean(); }
-            void        set(BOOL value) { setValue(value); }
+            bool        get() { return (bool)getValue().asBoolean(); }
+            void        set(bool value) { setValue(value); }
 
-    virtual void        setTentative(BOOL b);
-    virtual BOOL        getTentative() const;
+    virtual void        setTentative(bool b);
+    virtual bool        getTentative() const;
 
-    virtual BOOL        setLabelArg( const std::string& key, const LLStringExplicit& text );
+    virtual bool        setLabelArg( const std::string& key, const LLStringExplicit& text );
 
     virtual void        clear();
     virtual void        onCommit();
->>>>>>> e7eced3c
 
     // LLCheckBoxCtrl interface
-    virtual BOOL        toggle()                { return mButton->toggleState(); }      // returns new state
+    virtual bool        toggle()                { return mButton->toggleState(); }      // returns new state
 
-<<<<<<< HEAD
-	// LLCheckBoxCtrl interface
-	virtual bool		toggle()				{ return mButton->toggleState(); }		// returns new state
-
-	void				setBtnFocus() { mButton->setFocus(true); }
-=======
-    void                setBtnFocus() { mButton->setFocus(TRUE); }
+    void                setBtnFocus() { mButton->setFocus(true); }
 
     void                setEnabledColor( const LLColor4 &color ) { mTextEnabledColor = color; }
     void                setDisabledColor( const LLColor4 &color ) { mTextDisabledColor = color; }
->>>>>>> e7eced3c
 
     void                setLabel( const LLStringExplicit& label );
     std::string         getLabel() const;
@@ -150,13 +121,8 @@
 
     virtual void        setControlName(const std::string& control_name, LLView* context);
 
-<<<<<<< HEAD
-	virtual bool		isDirty()	const;		// Returns true if the user has modified this control.
-	virtual void		resetDirty();			// Clear dirty state
-=======
-    virtual BOOL        isDirty()   const;      // Returns TRUE if the user has modified this control.
+    virtual bool        isDirty()   const;      // Returns true if the user has modified this control.
     virtual void        resetDirty();           // Clear dirty state
->>>>>>> e7eced3c
 
 protected:
     virtual std::string _getSearchText() const
@@ -185,11 +151,7 @@
 // Build time optimization, generate once in .cpp file
 #ifndef LLCHECKBOXCTRL_CPP
 extern template class LLCheckBoxCtrl* LLView::getChild<class LLCheckBoxCtrl>(
-<<<<<<< HEAD
-	const std::string& name, bool recurse) const;
-=======
-    const std::string& name, BOOL recurse) const;
->>>>>>> e7eced3c
+    const std::string& name, bool recurse) const;
 #endif
 
 #endif  // LL_LLCHECKBOXCTRL_H