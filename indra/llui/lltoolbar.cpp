/**
 * @file lltoolbar.cpp
 * @author Richard Nelson
 * @brief User customizable toolbar class
 *
 * $LicenseInfo:firstyear=2011&license=viewerlgpl$
 * Second Life Viewer Source Code
 * Copyright (C) 2011, Linden Research, Inc.
 *
 * This library is free software; you can redistribute it and/or
 * modify it under the terms of the GNU Lesser General Public
 * License as published by the Free Software Foundation;
 * version 2.1 of the License only.
 *
 * This library is distributed in the hope that it will be useful,
 * but WITHOUT ANY WARRANTY; without even the implied warranty of
 * MERCHANTABILITY or FITNESS FOR A PARTICULAR PURPOSE.  See the GNU
 * Lesser General Public License for more details.
 *
 * You should have received a copy of the GNU Lesser General Public
 * License along with this library; if not, write to the Free Software
 * Foundation, Inc., 51 Franklin Street, Fifth Floor, Boston, MA  02110-1301  USA
 *
 * Linden Research, Inc., 945 Battery Street, San Francisco, CA  94111  USA
 * $/LicenseInfo$
 */

#include "linden_common.h"

#include "lltoolbar.h"

#include "llcommandmanager.h"
#include "llmenugl.h"
#include "lltrans.h"
#include "llinventory.h"
#include "lliconctrl.h"

// uncomment this and remove the one in llui.cpp when there is an external reference to this translation unit
// thanks, MSVC!
//static LLDefaultChildRegistry::Register<LLToolBar> r1("toolbar");

namespace LLToolBarEnums
{
    LLView::EOrientation getOrientation(SideType sideType)
    {
        LLView::EOrientation orientation = LLLayoutStack::HORIZONTAL;

        if ((sideType == SIDE_LEFT) || (sideType == SIDE_RIGHT))
        {
            orientation = LLLayoutStack::VERTICAL;
        }

        return orientation;
    }
}

using namespace LLToolBarEnums;


namespace LLInitParam
{
    void TypeValues<ButtonType>::declareValues()
    {
        declare("icons_with_text",  BTNTYPE_ICONS_WITH_TEXT);
        declare("icons_only",       BTNTYPE_ICONS_ONLY);
    }

    void TypeValues<SideType>::declareValues()
    {
        declare("bottom",   SIDE_BOTTOM);
        declare("left",     SIDE_LEFT);
        declare("right",    SIDE_RIGHT);
        declare("top",      SIDE_TOP);
    }
}

LLToolBar::Params::Params()
:   button_display_mode("button_display_mode"),
    commands("command"),
    side("side", SIDE_TOP),
    button_icon("button_icon"),
    button_icon_and_text("button_icon_and_text"),
    read_only("read_only", false),
    wrap("wrap", true),
    pad_left("pad_left"),
    pad_top("pad_top"),
    pad_right("pad_right"),
    pad_bottom("pad_bottom"),
    pad_between("pad_between"),
    min_girth("min_girth"),
    button_panel("button_panel")
{}

LLToolBar::LLToolBar(const LLToolBar::Params& p)
:   LLUICtrl(p),
    mReadOnly(p.read_only),
    mButtonType(p.button_display_mode),
    mSideType(p.side),
    mWrap(p.wrap),
    mNeedsLayout(false),
    mModified(false),
    mButtonPanel(NULL),
    mCenteringStack(NULL),
    mPadLeft(p.pad_left),
    mPadRight(p.pad_right),
    mPadTop(p.pad_top),
    mPadBottom(p.pad_bottom),
    mPadBetween(p.pad_between),
    mMinGirth(p.min_girth),
    mPopupMenuHandle(),
    mRightMouseTargetButton(NULL),
    mStartDragItemCallback(NULL),
    mHandleDragItemCallback(NULL),
    mHandleDropCallback(NULL),
    mButtonAddSignal(NULL),
    mButtonEnterSignal(NULL),
    mButtonLeaveSignal(NULL),
    mButtonRemoveSignal(NULL),
    mDragAndDropTarget(false),
    mCaretIcon(NULL),
    mCenterPanel(NULL)
{
    mButtonParams[LLToolBarEnums::BTNTYPE_ICONS_WITH_TEXT] = p.button_icon_and_text;
    mButtonParams[LLToolBarEnums::BTNTYPE_ICONS_ONLY] = p.button_icon;
}

LLToolBar::~LLToolBar()
{
    auto menu = mPopupMenuHandle.get();
    if (menu)
    {
        menu->die();
        mPopupMenuHandle.markDead();
    }
    delete mButtonAddSignal;
    delete mButtonEnterSignal;
    delete mButtonLeaveSignal;
    delete mButtonRemoveSignal;
}

void LLToolBar::createContextMenu()
{
    if (!mPopupMenuHandle.get())
    {
        // Setup bindings specific to this instance for the context menu options

        LLUICtrl::CommitCallbackRegistry::ScopedRegistrar commit_reg;
        commit_reg.add("Toolbars.EnableSetting", boost::bind(&LLToolBar::onSettingEnable, this, _2));
        commit_reg.add("Toolbars.RemoveSelectedCommand", boost::bind(&LLToolBar::onRemoveSelectedCommand, this));

        LLUICtrl::EnableCallbackRegistry::ScopedRegistrar enable_reg;
        enable_reg.add("Toolbars.CheckSetting", boost::bind(&LLToolBar::isSettingChecked, this, _2));

        // Create the context menu
        llassert(LLMenuGL::sMenuContainer != NULL);
        LLContextMenu* menu = LLUICtrlFactory::instance().createFromFile<LLContextMenu>("menu_toolbars.xml", LLMenuGL::sMenuContainer, LLMenuHolderGL::child_registry_t::instance());

        if (menu)
        {
            menu->setBackgroundColor(LLUIColorTable::instance().getColor("MenuPopupBgColor"));
            mPopupMenuHandle = menu->getHandle();
            mRemoveButtonHandle = menu->getChild<LLView>("Remove button")->getHandle();
        }
        else
        {
            LL_WARNS() << "Unable to load toolbars context menu." << LL_ENDL;
        }
    }

    if (mRemoveButtonHandle.get())
    {
        // Disable/Enable the "Remove button" menu item depending on whether or not a button was clicked
        mRemoveButtonHandle.get()->setEnabled(mRightMouseTargetButton != NULL);
    }
}

void LLToolBar::initFromParams(const LLToolBar::Params& p)
{
    // Initialize the base object
    LLUICtrl::initFromParams(p);

    LLView::EOrientation orientation = getOrientation(p.side);

    LLLayoutStack::Params centering_stack_p;
    centering_stack_p.name = "centering_stack";
    centering_stack_p.rect = getLocalRect();
    centering_stack_p.follows.flags = FOLLOWS_ALL;
    centering_stack_p.orientation = orientation;
    centering_stack_p.mouse_opaque = false;

    mCenteringStack = LLUICtrlFactory::create<LLLayoutStack>(centering_stack_p);
    addChild(mCenteringStack);

    LLLayoutPanel::Params border_panel_p;
    border_panel_p.name = "border_panel";
    border_panel_p.rect = getLocalRect();
    border_panel_p.auto_resize = true;
    border_panel_p.user_resize = false;
    border_panel_p.mouse_opaque = false;

    mCenteringStack->addChild(LLUICtrlFactory::create<LLLayoutPanel>(border_panel_p));

    LLLayoutPanel::Params center_panel_p;
    center_panel_p.name = "center_panel";
    center_panel_p.rect = getLocalRect();
    center_panel_p.auto_resize = false;
    center_panel_p.user_resize = false;
    center_panel_p.mouse_opaque = false;
    mCenterPanel = LLUICtrlFactory::create<LLCenterLayoutPanel>(center_panel_p);
    mCenteringStack->addChild(mCenterPanel);

    LLPanel::Params button_panel_p(p.button_panel);
    button_panel_p.rect = mCenterPanel->getLocalRect();
    button_panel_p.follows.flags = FOLLOWS_BOTTOM|FOLLOWS_LEFT;
    mButtonPanel = LLUICtrlFactory::create<LLPanel>(button_panel_p);
    mCenterPanel->setButtonPanel(mButtonPanel);
    mCenterPanel->addChild(mButtonPanel);

    mCenteringStack->addChild(LLUICtrlFactory::create<LLLayoutPanel>(border_panel_p));

    for (const auto& id : p.commands)
    {
        addCommand(id);
    }

    mNeedsLayout = true;
}

bool LLToolBar::addCommand(const LLCommandId& commandId, int rank)
{
    LLCommand * command = LLCommandManager::instance().getCommand(commandId);
    if (!command) return false;

    // Create the button and do the things that don't need ordering
    LLToolBarButton* button = createButton(commandId);
    mButtonPanel->addChild(button);
    mButtonMap.insert(std::make_pair(commandId.uuid(), button));

    // Insert the command and button in the right place in their respective lists
    if ((rank >= mButtonCommands.size()) || (rank == RANK_NONE))
    {
        // In that case, back load
        mButtonCommands.push_back(command->id());
        mButtons.push_back(button);
    }
    else
    {
        // Insert in place: iterate to the right spot...
        std::list<LLToolBarButton*>::iterator it_button = mButtons.begin();
        command_id_list_t::iterator it_command = mButtonCommands.begin();
        while (rank > 0)
        {
            ++it_button;
            ++it_command;
            rank--;
        }
        // ...then insert
        mButtonCommands.insert(it_command, command->id());
        mButtons.insert(it_button,button);
    }

    mNeedsLayout = true;

    updateLayoutAsNeeded();


    if (mButtonAddSignal)
    {
        (*mButtonAddSignal)(button);
    }

    return true;
}

// Remove a command from the list
// Returns the rank of the command in the original list so that doing addCommand(id,rank) right after
// a removeCommand(id) would leave the list unchanged.
// Returns RANK_NONE if the command is not found in the list
int LLToolBar::removeCommand(const LLCommandId& commandId)
{
    if (!hasCommand(commandId)) return RANK_NONE;

    // First erase the map record
    command_id_map::iterator it = mButtonMap.find(commandId.uuid());
    mButtonMap.erase(it);

    // Now iterate on the commands and buttons to identify the relevant records
    int rank = 0;
    std::list<LLToolBarButton*>::iterator it_button = mButtons.begin();
    command_id_list_t::iterator it_command = mButtonCommands.begin();
    while (*it_command != commandId)
    {
        ++it_button;
        ++it_command;
        ++rank;
    }

    if (mButtonRemoveSignal)
    {
        (*mButtonRemoveSignal)(*it_button);
    }

    // Delete the button and erase the command and button records
    delete (*it_button);
    mButtonCommands.erase(it_command);
    mButtons.erase(it_button);

    mNeedsLayout = true;

    return rank;
}

void LLToolBar::clearCommandsList()
{
    // Clears the commands list
    mButtonCommands.clear();
    // This will clear the buttons
    createButtons();
}

bool LLToolBar::hasCommand(const LLCommandId& commandId) const
{
    if (commandId != LLCommandId::null)
    {
        command_id_map::const_iterator it = mButtonMap.find(commandId.uuid());
        return (it != mButtonMap.end());
    }

    return false;
}

bool LLToolBar::enableCommand(const LLCommandId& commandId, bool enabled)
{
    LLButton * command_button = NULL;

    if (commandId != LLCommandId::null)
    {
        command_id_map::iterator it = mButtonMap.find(commandId.uuid());
        if (it != mButtonMap.end())
        {
            command_button = it->second;
            command_button->setEnabled(enabled);
        }
    }

    return (command_button != NULL);
}

bool LLToolBar::stopCommandInProgress(const LLCommandId& commandId)
{
    //
    // Note from Leslie:
    //
    // This implementation was largely put in place to handle EXP-1348 which is related to
    // dragging and dropping the "speak" button.  The "speak" button can be in one of two
    // modes, i.e., either a toggle action or a push-to-talk action.  Because of this it
    // responds to mouse down and mouse up in different ways, based on which behavior the
    // button is currently set to obey.  This was the simplest way of getting the button
    // to turn off the microphone for both behaviors without risking duplicate state.
    //

    LLToolBarButton * command_button = NULL;

    if (commandId != LLCommandId::null)
    {
        LLCommand* command = LLCommandManager::instance().getCommand(commandId);
        llassert(command);

        // If this command has an explicit function for execution stop
        if (command->executeStopFunctionName().length() > 0)
        {
            command_id_map::iterator it = mButtonMap.find(commandId.uuid());
            if (it != mButtonMap.end())
            {
                command_button = it->second;
                llassert(command_button->mIsRunningSignal);

                // Check to see if it is running
                if ((*command_button->mIsRunningSignal)(command_button, command->isRunningParameters()))
                {
                    // Trigger an additional button commit, which calls mouse down, mouse up and commit
                    command_button->onCommit();
                }
            }
        }
    }

    return (command_button != NULL);
}

bool LLToolBar::flashCommand(const LLCommandId& commandId, bool flash, bool force_flashing/* = false */)
{
<<<<<<< HEAD
	LLButton * command_button = NULL;

	if (commandId != LLCommandId::null)
	{
		command_id_map::iterator it = mButtonMap.find(commandId.uuid());
		if (it != mButtonMap.end())
		{
			command_button = it->second;
			command_button->setFlashing((bool)(flash),(bool)(force_flashing));
		}
	}

	return (command_button != NULL);
=======
    LLButton * command_button = NULL;

    if (commandId != LLCommandId::null)
    {
        command_id_map::iterator it = mButtonMap.find(commandId.uuid());
        if (it != mButtonMap.end())
        {
            command_button = it->second;
            command_button->setFlashing((BOOL)(flash),(BOOL)(force_flashing));
        }
    }

    return (command_button != NULL);
>>>>>>> e1623bb2
}

bool LLToolBar::handleRightMouseDown(S32 x, S32 y, MASK mask)
{
<<<<<<< HEAD
	LLRect button_panel_rect;
	mButtonPanel->localRectToOtherView(mButtonPanel->getLocalRect(), &button_panel_rect, this);
	bool handle_it_here = !mReadOnly && button_panel_rect.pointInRect(x, y);

	if (handle_it_here)
	{
		// Determine which button the mouse was over during the click in case the context menu action
		// is intended to affect the button.
		mRightMouseTargetButton = NULL;
		for (LLToolBarButton* button : mButtons)
		{
			LLRect button_rect;
			button->localRectToOtherView(button->getLocalRect(), &button_rect, this);

			if (button_rect.pointInRect(x, y))
			{
				mRightMouseTargetButton = button;
				break;
			}
		}

		createContextMenu();

		LLContextMenu * menu = (LLContextMenu *) mPopupMenuHandle.get();

		if (menu)
		{
			menu->show(x, y);

			LLMenuGL::showPopup(this, menu, x, y);
		}
	}

	return handle_it_here;
=======
    LLRect button_panel_rect;
    mButtonPanel->localRectToOtherView(mButtonPanel->getLocalRect(), &button_panel_rect, this);
    BOOL handle_it_here = !mReadOnly && button_panel_rect.pointInRect(x, y);

    if (handle_it_here)
    {
        // Determine which button the mouse was over during the click in case the context menu action
        // is intended to affect the button.
        mRightMouseTargetButton = NULL;
        for (LLToolBarButton* button : mButtons)
        {
            LLRect button_rect;
            button->localRectToOtherView(button->getLocalRect(), &button_rect, this);

            if (button_rect.pointInRect(x, y))
            {
                mRightMouseTargetButton = button;
                break;
            }
        }

        createContextMenu();

        LLContextMenu * menu = (LLContextMenu *) mPopupMenuHandle.get();

        if (menu)
        {
            menu->show(x, y);

            LLMenuGL::showPopup(this, menu, x, y);
        }
    }

    return handle_it_here;
>>>>>>> e1623bb2
}

bool LLToolBar::isSettingChecked(const LLSD& userdata)
{
<<<<<<< HEAD
	bool retval = false;
=======
    BOOL retval = FALSE;
>>>>>>> e1623bb2

    const std::string setting_name = userdata.asString();

    if (setting_name == "icons_with_text")
    {
        retval = (mButtonType == BTNTYPE_ICONS_WITH_TEXT);
    }
    else if (setting_name == "icons_only")
    {
        retval = (mButtonType == BTNTYPE_ICONS_ONLY);
    }

    return retval;
}

void LLToolBar::onSettingEnable(const LLSD& userdata)
{
    llassert(!mReadOnly);

    const std::string setting_name = userdata.asString();

    if (setting_name == "icons_with_text")
    {
        setButtonType(BTNTYPE_ICONS_WITH_TEXT);
    }
    else if (setting_name == "icons_only")
    {
        setButtonType(BTNTYPE_ICONS_ONLY);
    }
}

void LLToolBar::onRemoveSelectedCommand()
{
    llassert(!mReadOnly);

    if (mRightMouseTargetButton)
    {
        removeCommand(mRightMouseTargetButton->getCommandId());

        mRightMouseTargetButton = NULL;
    }
}

void LLToolBar::setButtonType(LLToolBarEnums::ButtonType button_type)
{
    bool regenerate_buttons = (mButtonType != button_type);

    mButtonType = button_type;

    if (regenerate_buttons)
    {
        createButtons();
    }
}

void LLToolBar::resizeButtonsInRow(std::vector<LLToolBarButton*>& buttons_in_row, S32 max_row_girth)
{
    // make buttons in current row all same girth
    for (LLToolBarButton* button : buttons_in_row)
    {
        if (getOrientation(mSideType) == LLLayoutStack::HORIZONTAL)
        {
            button->reshape(button->mWidthRange.clamp(button->getRect().getWidth()), max_row_girth);
        }
        else // VERTICAL
        {
            button->reshape(max_row_girth, button->getRect().getHeight());
        }
    }
}

// Returns the position of the coordinates as a rank in the button list.
// The rank is the position a tool dropped in (x,y) would assume in the button list.
// The returned value is between 0 and mButtons.size(), 0 being the first element to the left
// (or top) and mButtons.size() the last one to the right (or bottom).
// Various drag data are stored in the toolbar object though are not exposed outside (and shouldn't).
int LLToolBar::getRankFromPosition(S32 x, S32 y)
{
    if (mButtons.empty())
    {
        return RANK_NONE;
    }

    int rank = 0;

    // Convert the toolbar coord into button panel coords
    LLView::EOrientation orientation = getOrientation(mSideType);
    S32 button_panel_x = 0;
    S32 button_panel_y = 0;
    localPointToOtherView(x, y, &button_panel_x, &button_panel_y, mButtonPanel);
    S32 dx = x - button_panel_x;
    S32 dy = y - button_panel_y;

    // Simply compare the passed coord with the buttons outbound box + padding
    std::list<LLToolBarButton*>::iterator it_button = mButtons.begin();
    std::list<LLToolBarButton*>::iterator end_button = mButtons.end();
    LLRect button_rect;
    while (it_button != end_button)
    {
        button_rect = (*it_button)->getRect();
        S32 point_x = button_rect.mRight + mPadRight;
        S32 point_y = button_rect.mBottom - mPadBottom;

        if ((button_panel_x < point_x) && (button_panel_y > point_y))
        {
            break;
        }
        rank++;
        ++it_button;
    }

    // Update the passed coordinates to the hit button relevant corner
    // (different depending on toolbar orientation)
    if (rank < mButtons.size())
    {
        if (orientation == LLLayoutStack::HORIZONTAL)
        {
            // Horizontal
            S32 mid_point = (button_rect.mRight + button_rect.mLeft) / 2;
            if (button_panel_x < mid_point)
            {
                mDragx = button_rect.mLeft - mPadLeft;
                mDragy = button_rect.mTop + mPadTop;
            }
            else
            {
                rank++;
                mDragx = button_rect.mRight + mPadRight - 1;
                mDragy = button_rect.mTop + mPadTop;
            }
        }
        else
        {
            // Vertical
            S32 mid_point = (button_rect.mTop + button_rect.mBottom) / 2;
            if (button_panel_y > mid_point)
            {
                mDragx = button_rect.mLeft - mPadLeft;
                mDragy = button_rect.mTop + mPadTop;
            }
            else
            {
                rank++;
                mDragx = button_rect.mLeft - mPadLeft;
                mDragy = button_rect.mBottom - mPadBottom + 1;
            }
        }
    }
    else
    {
        // We hit passed the end of the list so put the insertion point at the end
        if (orientation == LLLayoutStack::HORIZONTAL)
        {
            mDragx = button_rect.mRight + mPadRight;
            mDragy = button_rect.mTop + mPadTop;
        }
        else
        {
            mDragx = button_rect.mLeft - mPadLeft;
            mDragy = button_rect.mBottom - mPadBottom;
        }
    }

    // Update the "girth" of the caret, i.e. the width or height (depending of orientation)
    if (orientation == LLLayoutStack::HORIZONTAL)
    {
        mDragGirth = button_rect.getHeight() + mPadBottom + mPadTop;
    }
    else
    {
        mDragGirth = button_rect.getWidth() + mPadLeft + mPadRight;
    }

    // The delta account for the coord model change (i.e. convert back to toolbar coord)
    mDragx += dx;
    mDragy += dy;

    return rank;
}

int LLToolBar::getRankFromPosition(const LLCommandId& id)
{
    if (!hasCommand(id))
    {
        return RANK_NONE;
    }
    int rank = 0;
    std::list<LLToolBarButton*>::iterator it_button = mButtons.begin();
    std::list<LLToolBarButton*>::iterator end_button = mButtons.end();
    while (it_button != end_button)
    {
        if ((*it_button)->mId == id)
        {
            break;
        }
        rank++;
        ++it_button;
    }
    return rank;
}

void LLToolBar::updateLayoutAsNeeded()
{
<<<<<<< HEAD
	if (!mNeedsLayout) return;

	LLView::EOrientation orientation = getOrientation(mSideType);
	
	// our terminology for orientation-agnostic layout is such that
	// length refers to a distance in the direction we stack the buttons 
	// and girth refers to a distance in the direction buttons wrap
	S32 max_row_girth = 0;
	S32 max_row_length = 0;

	S32 max_length;
	S32 cur_start;
	S32 cur_row ;
	S32 row_pad_start;
	S32 row_pad_end;
	S32 girth_pad_end;
	S32 row_running_length;

	if (orientation == LLLayoutStack::HORIZONTAL)
	{
		max_length = getRect().getWidth() - mPadLeft - mPadRight;
		row_pad_start = mPadLeft;
		row_pad_end = mPadRight;
		cur_row = mPadTop;
		girth_pad_end = mPadBottom;
	}
	else // VERTICAL
	{
		max_length = getRect().getHeight() - mPadTop - mPadBottom;
		row_pad_start = mPadTop;
		row_pad_end = mPadBottom;
		cur_row = mPadLeft;
		girth_pad_end = mPadRight;
	}
	
	row_running_length = row_pad_start;
	cur_start = row_pad_start;


	LLRect panel_rect = mButtonPanel->getLocalRect();

	std::vector<LLToolBarButton*> buttons_in_row;

	for (LLToolBarButton* button : mButtons)
	{
		button->reshape(button->mWidthRange.getMin(), button->mDesiredHeight);
		button->autoResize();

		S32 button_clamped_width = button->mWidthRange.clamp(button->getRect().getWidth());
		S32 button_length = (orientation == LLLayoutStack::HORIZONTAL)
							? button_clamped_width
							: button->getRect().getHeight();
		S32 button_girth = (orientation == LLLayoutStack::HORIZONTAL)
							? button->getRect().getHeight()
							: button_clamped_width;
		
		// wrap if needed
		if (mWrap
			&& row_running_length + button_length > max_length	// out of room...
			&& cur_start != row_pad_start)						// ...and not first button in row
		{
			if (orientation == LLLayoutStack::VERTICAL)
			{	// row girth (width in this case) is clamped to allowable button widths
				max_row_girth = button->mWidthRange.clamp(max_row_girth);
			}

			// make buttons in current row all same girth
			resizeButtonsInRow(buttons_in_row, max_row_girth);
			buttons_in_row.clear();

			max_row_length = llmax(max_row_length, row_running_length);
			row_running_length = row_pad_start;
			cur_start = row_pad_start;
			cur_row += max_row_girth + mPadBetween;
			max_row_girth = 0;
		}

		LLRect button_rect;
		if (orientation == LLLayoutStack::HORIZONTAL)
		{
			button_rect.setLeftTopAndSize(cur_start, panel_rect.mTop - cur_row, button_clamped_width, button->getRect().getHeight());
		}
		else // VERTICAL
		{
			button_rect.setLeftTopAndSize(cur_row, panel_rect.mTop - cur_start, button_clamped_width, button->getRect().getHeight());
		}
		button->setShape(button_rect);
		
		buttons_in_row.push_back(button);

		row_running_length += button_length + mPadBetween;
		cur_start = row_running_length;
		max_row_girth = llmax(button_girth, max_row_girth);
	}

	// final resizing in "girth" direction
	S32 total_girth =	cur_row				// current row position...
						+ max_row_girth		// ...incremented by size of final row...
						+ girth_pad_end;	// ...plus padding reserved on end
	total_girth = llmax(total_girth,mMinGirth);
	
	max_row_length = llmax(max_row_length, row_running_length - mPadBetween + row_pad_end);

	resizeButtonsInRow(buttons_in_row, max_row_girth);

	// grow and optionally shift toolbar to accommodate buttons
	if (orientation == LLLayoutStack::HORIZONTAL)
	{
		if (mSideType == SIDE_TOP)
		{ // shift down to maintain top edge
			translate(0, getRect().getHeight() - total_girth);
		}

		reshape(getRect().getWidth(), total_girth);
		mButtonPanel->reshape(max_row_length, total_girth);
	}
	else // VERTICAL
	{
		if (mSideType == SIDE_RIGHT)
		{ // shift left to maintain right edge
			translate(getRect().getWidth() - total_girth, 0);
		}
		
		reshape(total_girth, getRect().getHeight());
		mButtonPanel->reshape(total_girth, max_row_length);
	}

	// make parent fit button panel
	mButtonPanel->getParent()->setShape(mButtonPanel->getLocalRect());

	// re-center toolbar buttons
	mCenteringStack->updateLayout();

	if (!mButtons.empty())
	{
		mButtonPanel->setVisible(true);
		mButtonPanel->setMouseOpaque(true);
	}

	// don't clear flag until after we've resized ourselves, to avoid laying out every frame
	mNeedsLayout = false;
=======
    if (!mNeedsLayout) return;

    LLView::EOrientation orientation = getOrientation(mSideType);

    // our terminology for orientation-agnostic layout is such that
    // length refers to a distance in the direction we stack the buttons
    // and girth refers to a distance in the direction buttons wrap
    S32 max_row_girth = 0;
    S32 max_row_length = 0;

    S32 max_length;
    S32 cur_start;
    S32 cur_row ;
    S32 row_pad_start;
    S32 row_pad_end;
    S32 girth_pad_end;
    S32 row_running_length;

    if (orientation == LLLayoutStack::HORIZONTAL)
    {
        max_length = getRect().getWidth() - mPadLeft - mPadRight;
        row_pad_start = mPadLeft;
        row_pad_end = mPadRight;
        cur_row = mPadTop;
        girth_pad_end = mPadBottom;
    }
    else // VERTICAL
    {
        max_length = getRect().getHeight() - mPadTop - mPadBottom;
        row_pad_start = mPadTop;
        row_pad_end = mPadBottom;
        cur_row = mPadLeft;
        girth_pad_end = mPadRight;
    }

    row_running_length = row_pad_start;
    cur_start = row_pad_start;


    LLRect panel_rect = mButtonPanel->getLocalRect();

    std::vector<LLToolBarButton*> buttons_in_row;

    for (LLToolBarButton* button : mButtons)
    {
        button->reshape(button->mWidthRange.getMin(), button->mDesiredHeight);
        button->autoResize();

        S32 button_clamped_width = button->mWidthRange.clamp(button->getRect().getWidth());
        S32 button_length = (orientation == LLLayoutStack::HORIZONTAL)
                            ? button_clamped_width
                            : button->getRect().getHeight();
        S32 button_girth = (orientation == LLLayoutStack::HORIZONTAL)
                            ? button->getRect().getHeight()
                            : button_clamped_width;

        // wrap if needed
        if (mWrap
            && row_running_length + button_length > max_length  // out of room...
            && cur_start != row_pad_start)                      // ...and not first button in row
        {
            if (orientation == LLLayoutStack::VERTICAL)
            {   // row girth (width in this case) is clamped to allowable button widths
                max_row_girth = button->mWidthRange.clamp(max_row_girth);
            }

            // make buttons in current row all same girth
            resizeButtonsInRow(buttons_in_row, max_row_girth);
            buttons_in_row.clear();

            max_row_length = llmax(max_row_length, row_running_length);
            row_running_length = row_pad_start;
            cur_start = row_pad_start;
            cur_row += max_row_girth + mPadBetween;
            max_row_girth = 0;
        }

        LLRect button_rect;
        if (orientation == LLLayoutStack::HORIZONTAL)
        {
            button_rect.setLeftTopAndSize(cur_start, panel_rect.mTop - cur_row, button_clamped_width, button->getRect().getHeight());
        }
        else // VERTICAL
        {
            button_rect.setLeftTopAndSize(cur_row, panel_rect.mTop - cur_start, button_clamped_width, button->getRect().getHeight());
        }
        button->setShape(button_rect);

        buttons_in_row.push_back(button);

        row_running_length += button_length + mPadBetween;
        cur_start = row_running_length;
        max_row_girth = llmax(button_girth, max_row_girth);
    }

    // final resizing in "girth" direction
    S32 total_girth =   cur_row             // current row position...
                        + max_row_girth     // ...incremented by size of final row...
                        + girth_pad_end;    // ...plus padding reserved on end
    total_girth = llmax(total_girth,mMinGirth);

    max_row_length = llmax(max_row_length, row_running_length - mPadBetween + row_pad_end);

    resizeButtonsInRow(buttons_in_row, max_row_girth);

    // grow and optionally shift toolbar to accommodate buttons
    if (orientation == LLLayoutStack::HORIZONTAL)
    {
        if (mSideType == SIDE_TOP)
        { // shift down to maintain top edge
            translate(0, getRect().getHeight() - total_girth);
        }

        reshape(getRect().getWidth(), total_girth);
        mButtonPanel->reshape(max_row_length, total_girth);
    }
    else // VERTICAL
    {
        if (mSideType == SIDE_RIGHT)
        { // shift left to maintain right edge
            translate(getRect().getWidth() - total_girth, 0);
        }

        reshape(total_girth, getRect().getHeight());
        mButtonPanel->reshape(total_girth, max_row_length);
    }

    // make parent fit button panel
    mButtonPanel->getParent()->setShape(mButtonPanel->getLocalRect());

    // re-center toolbar buttons
    mCenteringStack->updateLayout();

    if (!mButtons.empty())
    {
        mButtonPanel->setVisible(TRUE);
        mButtonPanel->setMouseOpaque(TRUE);
    }

    // don't clear flag until after we've resized ourselves, to avoid laying out every frame
    mNeedsLayout = false;
>>>>>>> e1623bb2
}


void LLToolBar::draw()
{
<<<<<<< HEAD
	if (mButtons.empty())
	{
		mButtonPanel->setVisible(false);
		mButtonPanel->setMouseOpaque(false);
	}
	else
	{
		mButtonPanel->setVisible(true);
		mButtonPanel->setMouseOpaque(true);
	}

	// Update enable/disable state and highlight state for editable toolbars
	if (!mReadOnly)
	{
		for (toolbar_button_list::iterator btn_it = mButtons.begin(); btn_it != mButtons.end(); ++btn_it)
		{
			LLToolBarButton* btn = *btn_it;
			LLCommand* command = LLCommandManager::instance().getCommand(btn->mId);

			if (command && btn->mIsEnabledSignal)
			{
				const bool button_command_enabled = (*btn->mIsEnabledSignal)(btn, command->isEnabledParameters());
				btn->setEnabled(button_command_enabled);
			}

			if (command && btn->mIsRunningSignal)
			{
				const bool button_command_running = (*btn->mIsRunningSignal)(btn, command->isRunningParameters());
				btn->setToggleState(button_command_running);
			}
		}
	}

	updateLayoutAsNeeded();
	// rect may have shifted during layout
	LLUI::popMatrix();
	LLUI::pushMatrix();
	LLUI::translate((F32)getRect().mLeft, (F32)getRect().mBottom);

	// Position the caret 
	if (!mCaretIcon)
	{
		mCaretIcon = getChild<LLIconCtrl>("caret");
	}

	LLIconCtrl* caret = mCaretIcon;
	caret->setVisible(false);
	if (mDragAndDropTarget && !mButtonCommands.empty())
	{
		LLRect caret_rect = caret->getRect();
		if (getOrientation(mSideType) == LLLayoutStack::HORIZONTAL)
		{
			caret->setRect(LLRect(mDragx-caret_rect.getWidth()/2+1,
								  mDragy,
								  mDragx+caret_rect.getWidth()/2+1,
								  mDragy-mDragGirth));
		}
		else
		{
			caret->setRect(LLRect(mDragx,
								  mDragy+caret_rect.getHeight()/2,
								  mDragx+mDragGirth,
								  mDragy-caret_rect.getHeight()/2));
		}
		caret->setVisible(true);
	}
		
	LLUICtrl::draw();
	caret->setVisible(false);
	mDragAndDropTarget = false;
=======
    if (mButtons.empty())
    {
        mButtonPanel->setVisible(FALSE);
        mButtonPanel->setMouseOpaque(FALSE);
    }
    else
    {
        mButtonPanel->setVisible(TRUE);
        mButtonPanel->setMouseOpaque(TRUE);
    }

    // Update enable/disable state and highlight state for editable toolbars
    if (!mReadOnly)
    {
        for (toolbar_button_list::iterator btn_it = mButtons.begin(); btn_it != mButtons.end(); ++btn_it)
        {
            LLToolBarButton* btn = *btn_it;
            LLCommand* command = LLCommandManager::instance().getCommand(btn->mId);

            if (command && btn->mIsEnabledSignal)
            {
                const bool button_command_enabled = (*btn->mIsEnabledSignal)(btn, command->isEnabledParameters());
                btn->setEnabled(button_command_enabled);
            }

            if (command && btn->mIsRunningSignal)
            {
                const bool button_command_running = (*btn->mIsRunningSignal)(btn, command->isRunningParameters());
                btn->setToggleState(button_command_running);
            }
        }
    }

    updateLayoutAsNeeded();
    // rect may have shifted during layout
    LLUI::popMatrix();
    LLUI::pushMatrix();
    LLUI::translate((F32)getRect().mLeft, (F32)getRect().mBottom);

    // Position the caret
    if (!mCaretIcon)
    {
        mCaretIcon = getChild<LLIconCtrl>("caret");
    }

    LLIconCtrl* caret = mCaretIcon;
    caret->setVisible(FALSE);
    if (mDragAndDropTarget && !mButtonCommands.empty())
    {
        LLRect caret_rect = caret->getRect();
        if (getOrientation(mSideType) == LLLayoutStack::HORIZONTAL)
        {
            caret->setRect(LLRect(mDragx-caret_rect.getWidth()/2+1,
                                  mDragy,
                                  mDragx+caret_rect.getWidth()/2+1,
                                  mDragy-mDragGirth));
        }
        else
        {
            caret->setRect(LLRect(mDragx,
                                  mDragy+caret_rect.getHeight()/2,
                                  mDragx+mDragGirth,
                                  mDragy-caret_rect.getHeight()/2));
        }
        caret->setVisible(TRUE);
    }

    LLUICtrl::draw();
    caret->setVisible(FALSE);
    mDragAndDropTarget = false;
>>>>>>> e1623bb2
}

void LLToolBar::reshape(S32 width, S32 height, bool called_from_parent)
{
    LLUICtrl::reshape(width, height, called_from_parent);
    mNeedsLayout = true;
}

void LLToolBar::createButtons()
{
    std::set<LLUUID> set_flashing;

    for (LLToolBarButton* button : mButtons)
    {
        if (button->getFlashTimer() && button->getFlashTimer()->isFlashingInProgress())
        {
            set_flashing.insert(button->getCommandId().uuid());
        }

        if (mButtonRemoveSignal)
        {
            (*mButtonRemoveSignal)(button);
        }

        delete button;
    }
    mButtons.clear();
    mButtonMap.clear();
    mRightMouseTargetButton = NULL;

    for (const LLCommandId& command_id : mButtonCommands)
    {
        LLToolBarButton* button = createButton(command_id);
        mButtons.push_back(button);
        mButtonPanel->addChild(button);
        mButtonMap.insert(std::make_pair(command_id.uuid(), button));

        if (mButtonAddSignal)
        {
            (*mButtonAddSignal)(button);
        }

        if (set_flashing.find(button->getCommandId().uuid()) != set_flashing.end())
        {
            button->setFlashing(true);
        }
    }
    mNeedsLayout = true;
}

void LLToolBarButton::callIfEnabled(LLUICtrl::commit_callback_t commit, LLUICtrl* ctrl, const LLSD& param )
{
    LLCommand* command = LLCommandManager::instance().getCommand(mId);

    if (!mIsEnabledSignal || (*mIsEnabledSignal)(this, command->isEnabledParameters()))
    {
        commit(ctrl, param);
    }
}

LLToolBarButton* LLToolBar::createButton(const LLCommandId& id)
{
    LLCommand* commandp = LLCommandManager::instance().getCommand(id);
    if (!commandp) return NULL;

    LLToolBarButton::Params button_p;
    button_p.name = commandp->name();
    button_p.label = LLTrans::getString(commandp->labelRef());
    button_p.tool_tip = LLTrans::getString(commandp->tooltipRef());
    button_p.image_overlay = LLUI::getUIImage(commandp->icon());
    button_p.button_flash_enable = commandp->isFlashingAllowed();
    button_p.overwriteFrom(mButtonParams[mButtonType]);
    LLToolBarButton* button = LLUICtrlFactory::create<LLToolBarButton>(button_p);

    if (!mReadOnly)
    {
        enable_callback_t isEnabledCB;

        const std::string& isEnabledFunction = commandp->isEnabledFunctionName();
        if (isEnabledFunction.length() > 0)
        {
            LLUICtrl::EnableCallbackParam isEnabledParam;
            isEnabledParam.function_name = isEnabledFunction;
            isEnabledParam.parameter = commandp->isEnabledParameters();
            isEnabledCB = initEnableCallback(isEnabledParam);

            if (NULL == button->mIsEnabledSignal)
            {
                button->mIsEnabledSignal = new enable_signal_t();
            }

            button->mIsEnabledSignal->connect(isEnabledCB);
        }

        LLUICtrl::CommitCallbackParam executeParam;
        executeParam.function_name = commandp->executeFunctionName();
        executeParam.parameter = commandp->executeParameters();

        // If we have a "stop" function then we map the command to mouse down / mouse up otherwise commit
        const std::string& executeStopFunction = commandp->executeStopFunctionName();
        if (executeStopFunction.length() > 0)
        {
            LLUICtrl::CommitCallbackParam executeStopParam;
            executeStopParam.function_name = executeStopFunction;
            executeStopParam.parameter = commandp->executeStopParameters();
            LLUICtrl::commit_callback_t execute_func = initCommitCallback(executeParam);
            button->setFunctionName(commandp->executeFunctionName());
            LL_DEBUGS("UIUsage") << "button function name a -> " << commandp->executeFunctionName() << LL_ENDL;
            LLUICtrl::commit_callback_t stop_func = initCommitCallback(executeStopParam);

            button->setMouseDownCallback(boost::bind(&LLToolBarButton::callIfEnabled, button, execute_func, _1, _2));
            button->setMouseUpCallback(boost::bind(&LLToolBarButton::callIfEnabled, button, stop_func, _1, _2));
        }
        else
        {
            button->setFunctionName(commandp->executeFunctionName());
            LL_DEBUGS("UIUsage") << "button function name b -> " << commandp->executeFunctionName() << LL_ENDL;
            button->setCommitCallback(executeParam);
        }

        // Set up "is running" query callback
        const std::string& isRunningFunction = commandp->isRunningFunctionName();
        if (isRunningFunction.length() > 0)
        {
            LLUICtrl::EnableCallbackParam isRunningParam;
            isRunningParam.function_name = isRunningFunction;
            isRunningParam.parameter = commandp->isRunningParameters();
            enable_signal_t::slot_type isRunningCB = initEnableCallback(isRunningParam);

            if (NULL == button->mIsRunningSignal)
            {
                button->mIsRunningSignal = new enable_signal_t();
            }

            button->mIsRunningSignal->connect(isRunningCB);
        }
    }

    // Drag and drop behavior must work also if provided in the Toybox and, potentially, any read-only toolbar
    button->setStartDragCallback(mStartDragItemCallback);
    button->setHandleDragCallback(mHandleDragItemCallback);

    button->setCommandId(id);

    return button;
}

boost::signals2::connection connectSignal(LLToolBar::button_signal_t*& signal, const LLToolBar::button_signal_t::slot_type& cb)
{
    if (!signal)
    {
        signal = new LLToolBar::button_signal_t();
    }

    return signal->connect(cb);
}

boost::signals2::connection LLToolBar::setButtonAddCallback(const button_signal_t::slot_type& cb)
{
    return connectSignal(mButtonAddSignal, cb);
}

boost::signals2::connection LLToolBar::setButtonEnterCallback(const button_signal_t::slot_type& cb)
{
    return connectSignal(mButtonEnterSignal, cb);
}

boost::signals2::connection LLToolBar::setButtonLeaveCallback(const button_signal_t::slot_type& cb)
{
    return connectSignal(mButtonLeaveSignal, cb);
}

boost::signals2::connection LLToolBar::setButtonRemoveCallback(const button_signal_t::slot_type& cb)
{
    return connectSignal(mButtonRemoveSignal, cb);
}

<<<<<<< HEAD
bool LLToolBar::handleDragAndDrop(S32 x, S32 y, MASK mask, bool drop,
										EDragAndDropType cargo_type,
										void* cargo_data,
										EAcceptance* accept,
										std::string& tooltip_msg)
{
	// If we have a drop callback, that means that we can handle the drop
	bool handled = mHandleDropCallback != nullptr;

	// if drop is set, it's time to call the callback to get the operation done
	if (handled && drop)
	{
		handled = mHandleDropCallback(cargo_data, x, y, this);
	}

	// We accept only single tool drop on toolbars
	*accept = handled ? ACCEPT_YES_SINGLE : ACCEPT_NO;

	// We'll use that flag to change the visual aspect of the toolbar target on draw()
	mDragAndDropTarget = false;

	// Convert drag position into insert position and rank 
	if (!isReadOnly() && handled && !drop)
	{
		if (cargo_type == DAD_WIDGET)
		{
			LLInventoryItem* inv_item = (LLInventoryItem*)cargo_data;
			LLCommandId dragged_command(inv_item->getUUID());
			int orig_rank = getRankFromPosition(dragged_command);
			mDragRank = getRankFromPosition(x, y);
			// Don't DaD if we're dragging a command on itself
			mDragAndDropTarget = ((orig_rank != RANK_NONE) && ((mDragRank == orig_rank) || ((mDragRank - 1) == orig_rank)));
			//LL_INFOS() << "Merov debug : DaD, rank = " << mDragRank << ", dragged uui = " << inv_item->getUUID() << LL_ENDL; 
			/* Do the following if you want to animate the button itself
			LLCommandId dragged_command(inv_item->getUUID());
			removeCommand(dragged_command);
			addCommand(dragged_command,rank);
			*/
		}
		else
		{
			handled = false;
		}
	}

	return handled;
=======
BOOL LLToolBar::handleDragAndDrop(S32 x, S32 y, MASK mask, BOOL drop,
                                        EDragAndDropType cargo_type,
                                        void* cargo_data,
                                        EAcceptance* accept,
                                        std::string& tooltip_msg)
{
    // If we have a drop callback, that means that we can handle the drop
    BOOL handled = (mHandleDropCallback ? TRUE : FALSE);

    // if drop is set, it's time to call the callback to get the operation done
    if (handled && drop)
    {
        handled = mHandleDropCallback(cargo_data, x, y ,this);
    }

    // We accept only single tool drop on toolbars
    *accept = (handled ? ACCEPT_YES_SINGLE : ACCEPT_NO);

    // We'll use that flag to change the visual aspect of the toolbar target on draw()
    mDragAndDropTarget = false;

    // Convert drag position into insert position and rank
    if (!isReadOnly() && handled && !drop)
    {
        if (cargo_type == DAD_WIDGET)
        {
            LLInventoryItem* inv_item = (LLInventoryItem*)cargo_data;
            LLCommandId dragged_command(inv_item->getUUID());
            int orig_rank = getRankFromPosition(dragged_command);
            mDragRank = getRankFromPosition(x, y);
            // Don't DaD if we're dragging a command on itself
            mDragAndDropTarget = ((orig_rank != RANK_NONE) && ((mDragRank == orig_rank) || ((mDragRank-1) == orig_rank)) ? false : true);
            //LL_INFOS() << "Merov debug : DaD, rank = " << mDragRank << ", dragged uui = " << inv_item->getUUID() << LL_ENDL;
            /* Do the following if you want to animate the button itself
            LLCommandId dragged_command(inv_item->getUUID());
            removeCommand(dragged_command);
            addCommand(dragged_command,rank);
            */
        }
        else
        {
            handled = FALSE;
        }
    }

    return handled;
>>>>>>> e1623bb2
}

LLToolBarButton::LLToolBarButton(const Params& p)
:   LLButton(p),
    mMouseDownX(0),
    mMouseDownY(0),
    mWidthRange(p.button_width),
    mDesiredHeight(p.desired_height),
    mId(""),
    mIsEnabledSignal(NULL),
    mIsRunningSignal(NULL),
    mIsStartingSignal(NULL),
    mIsDragged(false),
    mStartDragItemCallback(NULL),
    mHandleDragItemCallback(NULL),
    mOriginalImageSelected(p.image_selected),
    mOriginalImageUnselected(p.image_unselected),
    mOriginalImagePressed(p.image_pressed),
    mOriginalImagePressedSelected(p.image_pressed_selected),
    mOriginalLabelColor(p.label_color),
    mOriginalLabelColorSelected(p.label_color_selected),
    mOriginalImageOverlayColor(p.image_overlay_color),
    mOriginalImageOverlaySelectedColor(p.image_overlay_selected_color)
{
}

LLToolBarButton::~LLToolBarButton()
{
    delete mIsEnabledSignal;
    delete mIsRunningSignal;
    delete mIsStartingSignal;
}

bool LLToolBarButton::handleMouseDown(S32 x, S32 y, MASK mask)
{
    mMouseDownX = x;
    mMouseDownY = y;
    return LLButton::handleMouseDown(x, y, mask);
}

bool LLToolBarButton::handleHover(S32 x, S32 y, MASK mask)
{
<<<<<<< HEAD
	bool handled = false;
		
	S32 mouse_distance_squared = (x - mMouseDownX) * (x - mMouseDownX) + (y - mMouseDownY) * (y - mMouseDownY);
	static LLCachedControl<S32> drag_threshold(*LLUI::getInstance()->mSettingGroups["config"], "DragAndDropDistanceThreshold", 3);
	if (mouse_distance_squared > drag_threshold * drag_threshold
		&& hasMouseCapture() && 
		mStartDragItemCallback && mHandleDragItemCallback)
	{
		if (!mIsDragged)
		{
			mStartDragItemCallback(x, y, this);
			mIsDragged = true;
			handled = true;
		}
		else 
		{
			handled = mHandleDragItemCallback(x, y, mId.uuid(), LLAssetType::AT_WIDGET);
		}
	}
	else
	{
		handled = LLButton::handleHover(x, y, mask);
	}

	return handled;
=======
    BOOL handled = FALSE;

    S32 mouse_distance_squared = (x - mMouseDownX) * (x - mMouseDownX) + (y - mMouseDownY) * (y - mMouseDownY);
    if (mouse_distance_squared > DRAG_N_DROP_DISTANCE_THRESHOLD * DRAG_N_DROP_DISTANCE_THRESHOLD
        && hasMouseCapture() &&
        mStartDragItemCallback && mHandleDragItemCallback)
    {
        if (!mIsDragged)
        {
            mStartDragItemCallback(x, y, this);
            mIsDragged = true;
            handled = TRUE;
        }
        else
        {
            handled = mHandleDragItemCallback(x, y, mId.uuid(), LLAssetType::AT_WIDGET);
        }
    }
    else
    {
        handled = LLButton::handleHover(x, y, mask);
    }

    return handled;
>>>>>>> e1623bb2
}

void LLToolBarButton::onMouseEnter(S32 x, S32 y, MASK mask)
{
<<<<<<< HEAD
	LLUICtrl::onMouseEnter(x, y, mask);

	// Always highlight toolbar buttons, even if they are disabled
	if (!gFocusMgr.getMouseCapture() || gFocusMgr.getMouseCapture() == this)
	{
		mNeedsHighlight = true;
	}

	LLToolBar* parent_toolbar = getParentByType<LLToolBar>();
	if (parent_toolbar && parent_toolbar->mButtonEnterSignal)
	{
		(*(parent_toolbar->mButtonEnterSignal))(this);
	}
=======
    LLUICtrl::onMouseEnter(x, y, mask);

    // Always highlight toolbar buttons, even if they are disabled
    if (!gFocusMgr.getMouseCapture() || gFocusMgr.getMouseCapture() == this)
    {
        mNeedsHighlight = TRUE;
    }

    LLToolBar* parent_toolbar = getParentByType<LLToolBar>();
    if (parent_toolbar && parent_toolbar->mButtonEnterSignal)
    {
        (*(parent_toolbar->mButtonEnterSignal))(this);
    }
>>>>>>> e1623bb2
}

void LLToolBarButton::onMouseLeave(S32 x, S32 y, MASK mask)
{
    LLButton::onMouseLeave(x, y, mask);

    LLToolBar* parent_toolbar = getParentByType<LLToolBar>();
    if (parent_toolbar && parent_toolbar->mButtonLeaveSignal)
    {
        (*(parent_toolbar->mButtonLeaveSignal))(this);
    }
}

void LLToolBarButton::onMouseCaptureLost()
{
    mIsDragged = false;
}

void LLToolBarButton::onCommit()
{
    LLCommand* command = LLCommandManager::instance().getCommand(mId);

    if (!mIsEnabledSignal || (*mIsEnabledSignal)(this, command->isEnabledParameters()))
    {
        LLButton::onCommit();
    }
}

void LLToolBarButton::reshape(S32 width, S32 height, bool called_from_parent)
{
    LLButton::reshape(mWidthRange.clamp(width), height, called_from_parent);
}

void LLToolBarButton::setEnabled(bool enabled)
{
    if (enabled)
    {
        mImageSelected = mOriginalImageSelected;
        mImageUnselected = mOriginalImageUnselected;
        mImagePressed = mOriginalImagePressed;
        mImagePressedSelected = mOriginalImagePressedSelected;
        mUnselectedLabelColor = mOriginalLabelColor;
        mSelectedLabelColor = mOriginalLabelColorSelected;
        mImageOverlayColor = mOriginalImageOverlayColor;
        mImageOverlaySelectedColor = mOriginalImageOverlaySelectedColor;
    }
    else
    {
        mImageSelected = mImageDisabledSelected;
        mImageUnselected = mImageDisabled;
        mImagePressed = mImageDisabled;
        mImagePressedSelected = mImageDisabledSelected;
        mUnselectedLabelColor = mDisabledLabelColor;
        mSelectedLabelColor = mDisabledSelectedLabelColor;
        mImageOverlayColor = mImageOverlayDisabledColor;
        mImageOverlaySelectedColor = mImageOverlayDisabledColor;
    }
}

const std::string LLToolBarButton::getToolTip() const
{
    std::string tooltip;

    if (labelIsTruncated() || getCurrentLabel().empty())
    {
        tooltip = LLTrans::getString(LLCommandManager::instance().getCommand(mId)->labelRef()) + " -- " + LLView::getToolTip();
    }
    else
    {
        tooltip = LLView::getToolTip();
    }

    LLToolBar* parent_toolbar = getParentByType<LLToolBar>();
    if (parent_toolbar && parent_toolbar->mButtonTooltipSuffix.length() > 0)
    {
        tooltip = tooltip + "\n(" + parent_toolbar->mButtonTooltipSuffix + ")";
    }

    return tooltip;
}

void LLToolBar::LLCenterLayoutPanel::handleReshape(const LLRect& rect, bool by_user)
{
    LLLayoutPanel::handleReshape(rect, by_user);

    if (!mReshapeCallback.empty())
    {
        LLRect r;
        localRectToOtherView(mButtonPanel->getRect(), &r, gFloaterView);
        r.stretch(FLOATER_MIN_VISIBLE_PIXELS);
        mReshapeCallback(mLocationId, r);
    }
}<|MERGE_RESOLUTION|>--- conflicted
+++ resolved
@@ -1,1633 +1,1266 @@
-/**
- * @file lltoolbar.cpp
- * @author Richard Nelson
- * @brief User customizable toolbar class
- *
- * $LicenseInfo:firstyear=2011&license=viewerlgpl$
- * Second Life Viewer Source Code
- * Copyright (C) 2011, Linden Research, Inc.
- *
- * This library is free software; you can redistribute it and/or
- * modify it under the terms of the GNU Lesser General Public
- * License as published by the Free Software Foundation;
- * version 2.1 of the License only.
- *
- * This library is distributed in the hope that it will be useful,
- * but WITHOUT ANY WARRANTY; without even the implied warranty of
- * MERCHANTABILITY or FITNESS FOR A PARTICULAR PURPOSE.  See the GNU
- * Lesser General Public License for more details.
- *
- * You should have received a copy of the GNU Lesser General Public
- * License along with this library; if not, write to the Free Software
- * Foundation, Inc., 51 Franklin Street, Fifth Floor, Boston, MA  02110-1301  USA
- *
- * Linden Research, Inc., 945 Battery Street, San Francisco, CA  94111  USA
- * $/LicenseInfo$
- */
-
-#include "linden_common.h"
-
-#include "lltoolbar.h"
-
-#include "llcommandmanager.h"
-#include "llmenugl.h"
-#include "lltrans.h"
-#include "llinventory.h"
-#include "lliconctrl.h"
-
-// uncomment this and remove the one in llui.cpp when there is an external reference to this translation unit
-// thanks, MSVC!
-//static LLDefaultChildRegistry::Register<LLToolBar> r1("toolbar");
-
-namespace LLToolBarEnums
-{
-    LLView::EOrientation getOrientation(SideType sideType)
-    {
-        LLView::EOrientation orientation = LLLayoutStack::HORIZONTAL;
-
-        if ((sideType == SIDE_LEFT) || (sideType == SIDE_RIGHT))
-        {
-            orientation = LLLayoutStack::VERTICAL;
-        }
-
-        return orientation;
-    }
-}
-
-using namespace LLToolBarEnums;
-
-
-namespace LLInitParam
-{
-    void TypeValues<ButtonType>::declareValues()
-    {
-        declare("icons_with_text",  BTNTYPE_ICONS_WITH_TEXT);
-        declare("icons_only",       BTNTYPE_ICONS_ONLY);
-    }
-
-    void TypeValues<SideType>::declareValues()
-    {
-        declare("bottom",   SIDE_BOTTOM);
-        declare("left",     SIDE_LEFT);
-        declare("right",    SIDE_RIGHT);
-        declare("top",      SIDE_TOP);
-    }
-}
-
-LLToolBar::Params::Params()
-:   button_display_mode("button_display_mode"),
-    commands("command"),
-    side("side", SIDE_TOP),
-    button_icon("button_icon"),
-    button_icon_and_text("button_icon_and_text"),
-    read_only("read_only", false),
-    wrap("wrap", true),
-    pad_left("pad_left"),
-    pad_top("pad_top"),
-    pad_right("pad_right"),
-    pad_bottom("pad_bottom"),
-    pad_between("pad_between"),
-    min_girth("min_girth"),
-    button_panel("button_panel")
-{}
-
-LLToolBar::LLToolBar(const LLToolBar::Params& p)
-:   LLUICtrl(p),
-    mReadOnly(p.read_only),
-    mButtonType(p.button_display_mode),
-    mSideType(p.side),
-    mWrap(p.wrap),
-    mNeedsLayout(false),
-    mModified(false),
-    mButtonPanel(NULL),
-    mCenteringStack(NULL),
-    mPadLeft(p.pad_left),
-    mPadRight(p.pad_right),
-    mPadTop(p.pad_top),
-    mPadBottom(p.pad_bottom),
-    mPadBetween(p.pad_between),
-    mMinGirth(p.min_girth),
-    mPopupMenuHandle(),
-    mRightMouseTargetButton(NULL),
-    mStartDragItemCallback(NULL),
-    mHandleDragItemCallback(NULL),
-    mHandleDropCallback(NULL),
-    mButtonAddSignal(NULL),
-    mButtonEnterSignal(NULL),
-    mButtonLeaveSignal(NULL),
-    mButtonRemoveSignal(NULL),
-    mDragAndDropTarget(false),
-    mCaretIcon(NULL),
-    mCenterPanel(NULL)
-{
-    mButtonParams[LLToolBarEnums::BTNTYPE_ICONS_WITH_TEXT] = p.button_icon_and_text;
-    mButtonParams[LLToolBarEnums::BTNTYPE_ICONS_ONLY] = p.button_icon;
-}
-
-LLToolBar::~LLToolBar()
-{
-    auto menu = mPopupMenuHandle.get();
-    if (menu)
-    {
-        menu->die();
-        mPopupMenuHandle.markDead();
-    }
-    delete mButtonAddSignal;
-    delete mButtonEnterSignal;
-    delete mButtonLeaveSignal;
-    delete mButtonRemoveSignal;
-}
-
-void LLToolBar::createContextMenu()
-{
-    if (!mPopupMenuHandle.get())
-    {
-        // Setup bindings specific to this instance for the context menu options
-
-        LLUICtrl::CommitCallbackRegistry::ScopedRegistrar commit_reg;
-        commit_reg.add("Toolbars.EnableSetting", boost::bind(&LLToolBar::onSettingEnable, this, _2));
-        commit_reg.add("Toolbars.RemoveSelectedCommand", boost::bind(&LLToolBar::onRemoveSelectedCommand, this));
-
-        LLUICtrl::EnableCallbackRegistry::ScopedRegistrar enable_reg;
-        enable_reg.add("Toolbars.CheckSetting", boost::bind(&LLToolBar::isSettingChecked, this, _2));
-
-        // Create the context menu
-        llassert(LLMenuGL::sMenuContainer != NULL);
-        LLContextMenu* menu = LLUICtrlFactory::instance().createFromFile<LLContextMenu>("menu_toolbars.xml", LLMenuGL::sMenuContainer, LLMenuHolderGL::child_registry_t::instance());
-
-        if (menu)
-        {
-            menu->setBackgroundColor(LLUIColorTable::instance().getColor("MenuPopupBgColor"));
-            mPopupMenuHandle = menu->getHandle();
-            mRemoveButtonHandle = menu->getChild<LLView>("Remove button")->getHandle();
-        }
-        else
-        {
-            LL_WARNS() << "Unable to load toolbars context menu." << LL_ENDL;
-        }
-    }
-
-    if (mRemoveButtonHandle.get())
-    {
-        // Disable/Enable the "Remove button" menu item depending on whether or not a button was clicked
-        mRemoveButtonHandle.get()->setEnabled(mRightMouseTargetButton != NULL);
-    }
-}
-
-void LLToolBar::initFromParams(const LLToolBar::Params& p)
-{
-    // Initialize the base object
-    LLUICtrl::initFromParams(p);
-
-    LLView::EOrientation orientation = getOrientation(p.side);
-
-    LLLayoutStack::Params centering_stack_p;
-    centering_stack_p.name = "centering_stack";
-    centering_stack_p.rect = getLocalRect();
-    centering_stack_p.follows.flags = FOLLOWS_ALL;
-    centering_stack_p.orientation = orientation;
-    centering_stack_p.mouse_opaque = false;
-
-    mCenteringStack = LLUICtrlFactory::create<LLLayoutStack>(centering_stack_p);
-    addChild(mCenteringStack);
-
-    LLLayoutPanel::Params border_panel_p;
-    border_panel_p.name = "border_panel";
-    border_panel_p.rect = getLocalRect();
-    border_panel_p.auto_resize = true;
-    border_panel_p.user_resize = false;
-    border_panel_p.mouse_opaque = false;
-
-    mCenteringStack->addChild(LLUICtrlFactory::create<LLLayoutPanel>(border_panel_p));
-
-    LLLayoutPanel::Params center_panel_p;
-    center_panel_p.name = "center_panel";
-    center_panel_p.rect = getLocalRect();
-    center_panel_p.auto_resize = false;
-    center_panel_p.user_resize = false;
-    center_panel_p.mouse_opaque = false;
-    mCenterPanel = LLUICtrlFactory::create<LLCenterLayoutPanel>(center_panel_p);
-    mCenteringStack->addChild(mCenterPanel);
-
-    LLPanel::Params button_panel_p(p.button_panel);
-    button_panel_p.rect = mCenterPanel->getLocalRect();
-    button_panel_p.follows.flags = FOLLOWS_BOTTOM|FOLLOWS_LEFT;
-    mButtonPanel = LLUICtrlFactory::create<LLPanel>(button_panel_p);
-    mCenterPanel->setButtonPanel(mButtonPanel);
-    mCenterPanel->addChild(mButtonPanel);
-
-    mCenteringStack->addChild(LLUICtrlFactory::create<LLLayoutPanel>(border_panel_p));
-
-    for (const auto& id : p.commands)
-    {
-        addCommand(id);
-    }
-
-    mNeedsLayout = true;
-}
-
-bool LLToolBar::addCommand(const LLCommandId& commandId, int rank)
-{
-    LLCommand * command = LLCommandManager::instance().getCommand(commandId);
-    if (!command) return false;
-
-    // Create the button and do the things that don't need ordering
-    LLToolBarButton* button = createButton(commandId);
-    mButtonPanel->addChild(button);
-    mButtonMap.insert(std::make_pair(commandId.uuid(), button));
-
-    // Insert the command and button in the right place in their respective lists
-    if ((rank >= mButtonCommands.size()) || (rank == RANK_NONE))
-    {
-        // In that case, back load
-        mButtonCommands.push_back(command->id());
-        mButtons.push_back(button);
-    }
-    else
-    {
-        // Insert in place: iterate to the right spot...
-        std::list<LLToolBarButton*>::iterator it_button = mButtons.begin();
-        command_id_list_t::iterator it_command = mButtonCommands.begin();
-        while (rank > 0)
-        {
-            ++it_button;
-            ++it_command;
-            rank--;
-        }
-        // ...then insert
-        mButtonCommands.insert(it_command, command->id());
-        mButtons.insert(it_button,button);
-    }
-
-    mNeedsLayout = true;
-
-    updateLayoutAsNeeded();
-
-
-    if (mButtonAddSignal)
-    {
-        (*mButtonAddSignal)(button);
-    }
-
-    return true;
-}
-
-// Remove a command from the list
-// Returns the rank of the command in the original list so that doing addCommand(id,rank) right after
-// a removeCommand(id) would leave the list unchanged.
-// Returns RANK_NONE if the command is not found in the list
-int LLToolBar::removeCommand(const LLCommandId& commandId)
-{
-    if (!hasCommand(commandId)) return RANK_NONE;
-
-    // First erase the map record
-    command_id_map::iterator it = mButtonMap.find(commandId.uuid());
-    mButtonMap.erase(it);
-
-    // Now iterate on the commands and buttons to identify the relevant records
-    int rank = 0;
-    std::list<LLToolBarButton*>::iterator it_button = mButtons.begin();
-    command_id_list_t::iterator it_command = mButtonCommands.begin();
-    while (*it_command != commandId)
-    {
-        ++it_button;
-        ++it_command;
-        ++rank;
-    }
-
-    if (mButtonRemoveSignal)
-    {
-        (*mButtonRemoveSignal)(*it_button);
-    }
-
-    // Delete the button and erase the command and button records
-    delete (*it_button);
-    mButtonCommands.erase(it_command);
-    mButtons.erase(it_button);
-
-    mNeedsLayout = true;
-
-    return rank;
-}
-
-void LLToolBar::clearCommandsList()
-{
-    // Clears the commands list
-    mButtonCommands.clear();
-    // This will clear the buttons
-    createButtons();
-}
-
-bool LLToolBar::hasCommand(const LLCommandId& commandId) const
-{
-    if (commandId != LLCommandId::null)
-    {
-        command_id_map::const_iterator it = mButtonMap.find(commandId.uuid());
-        return (it != mButtonMap.end());
-    }
-
-    return false;
-}
-
-bool LLToolBar::enableCommand(const LLCommandId& commandId, bool enabled)
-{
-    LLButton * command_button = NULL;
-
-    if (commandId != LLCommandId::null)
-    {
-        command_id_map::iterator it = mButtonMap.find(commandId.uuid());
-        if (it != mButtonMap.end())
-        {
-            command_button = it->second;
-            command_button->setEnabled(enabled);
-        }
-    }
-
-    return (command_button != NULL);
-}
-
-bool LLToolBar::stopCommandInProgress(const LLCommandId& commandId)
-{
-    //
-    // Note from Leslie:
-    //
-    // This implementation was largely put in place to handle EXP-1348 which is related to
-    // dragging and dropping the "speak" button.  The "speak" button can be in one of two
-    // modes, i.e., either a toggle action or a push-to-talk action.  Because of this it
-    // responds to mouse down and mouse up in different ways, based on which behavior the
-    // button is currently set to obey.  This was the simplest way of getting the button
-    // to turn off the microphone for both behaviors without risking duplicate state.
-    //
-
-    LLToolBarButton * command_button = NULL;
-
-    if (commandId != LLCommandId::null)
-    {
-        LLCommand* command = LLCommandManager::instance().getCommand(commandId);
-        llassert(command);
-
-        // If this command has an explicit function for execution stop
-        if (command->executeStopFunctionName().length() > 0)
-        {
-            command_id_map::iterator it = mButtonMap.find(commandId.uuid());
-            if (it != mButtonMap.end())
-            {
-                command_button = it->second;
-                llassert(command_button->mIsRunningSignal);
-
-                // Check to see if it is running
-                if ((*command_button->mIsRunningSignal)(command_button, command->isRunningParameters()))
-                {
-                    // Trigger an additional button commit, which calls mouse down, mouse up and commit
-                    command_button->onCommit();
-                }
-            }
-        }
-    }
-
-    return (command_button != NULL);
-}
-
-bool LLToolBar::flashCommand(const LLCommandId& commandId, bool flash, bool force_flashing/* = false */)
-{
-<<<<<<< HEAD
-	LLButton * command_button = NULL;
-
-	if (commandId != LLCommandId::null)
-	{
-		command_id_map::iterator it = mButtonMap.find(commandId.uuid());
-		if (it != mButtonMap.end())
-		{
-			command_button = it->second;
-			command_button->setFlashing((bool)(flash),(bool)(force_flashing));
-		}
-	}
-
-	return (command_button != NULL);
-=======
-    LLButton * command_button = NULL;
-
-    if (commandId != LLCommandId::null)
-    {
-        command_id_map::iterator it = mButtonMap.find(commandId.uuid());
-        if (it != mButtonMap.end())
-        {
-            command_button = it->second;
-            command_button->setFlashing((BOOL)(flash),(BOOL)(force_flashing));
-        }
-    }
-
-    return (command_button != NULL);
->>>>>>> e1623bb2
-}
-
-bool LLToolBar::handleRightMouseDown(S32 x, S32 y, MASK mask)
-{
-<<<<<<< HEAD
-	LLRect button_panel_rect;
-	mButtonPanel->localRectToOtherView(mButtonPanel->getLocalRect(), &button_panel_rect, this);
-	bool handle_it_here = !mReadOnly && button_panel_rect.pointInRect(x, y);
-
-	if (handle_it_here)
-	{
-		// Determine which button the mouse was over during the click in case the context menu action
-		// is intended to affect the button.
-		mRightMouseTargetButton = NULL;
-		for (LLToolBarButton* button : mButtons)
-		{
-			LLRect button_rect;
-			button->localRectToOtherView(button->getLocalRect(), &button_rect, this);
-
-			if (button_rect.pointInRect(x, y))
-			{
-				mRightMouseTargetButton = button;
-				break;
-			}
-		}
-
-		createContextMenu();
-
-		LLContextMenu * menu = (LLContextMenu *) mPopupMenuHandle.get();
-
-		if (menu)
-		{
-			menu->show(x, y);
-
-			LLMenuGL::showPopup(this, menu, x, y);
-		}
-	}
-
-	return handle_it_here;
-=======
-    LLRect button_panel_rect;
-    mButtonPanel->localRectToOtherView(mButtonPanel->getLocalRect(), &button_panel_rect, this);
-    BOOL handle_it_here = !mReadOnly && button_panel_rect.pointInRect(x, y);
-
-    if (handle_it_here)
-    {
-        // Determine which button the mouse was over during the click in case the context menu action
-        // is intended to affect the button.
-        mRightMouseTargetButton = NULL;
-        for (LLToolBarButton* button : mButtons)
-        {
-            LLRect button_rect;
-            button->localRectToOtherView(button->getLocalRect(), &button_rect, this);
-
-            if (button_rect.pointInRect(x, y))
-            {
-                mRightMouseTargetButton = button;
-                break;
-            }
-        }
-
-        createContextMenu();
-
-        LLContextMenu * menu = (LLContextMenu *) mPopupMenuHandle.get();
-
-        if (menu)
-        {
-            menu->show(x, y);
-
-            LLMenuGL::showPopup(this, menu, x, y);
-        }
-    }
-
-    return handle_it_here;
->>>>>>> e1623bb2
-}
-
-bool LLToolBar::isSettingChecked(const LLSD& userdata)
-{
-<<<<<<< HEAD
-	bool retval = false;
-=======
-    BOOL retval = FALSE;
->>>>>>> e1623bb2
-
-    const std::string setting_name = userdata.asString();
-
-    if (setting_name == "icons_with_text")
-    {
-        retval = (mButtonType == BTNTYPE_ICONS_WITH_TEXT);
-    }
-    else if (setting_name == "icons_only")
-    {
-        retval = (mButtonType == BTNTYPE_ICONS_ONLY);
-    }
-
-    return retval;
-}
-
-void LLToolBar::onSettingEnable(const LLSD& userdata)
-{
-    llassert(!mReadOnly);
-
-    const std::string setting_name = userdata.asString();
-
-    if (setting_name == "icons_with_text")
-    {
-        setButtonType(BTNTYPE_ICONS_WITH_TEXT);
-    }
-    else if (setting_name == "icons_only")
-    {
-        setButtonType(BTNTYPE_ICONS_ONLY);
-    }
-}
-
-void LLToolBar::onRemoveSelectedCommand()
-{
-    llassert(!mReadOnly);
-
-    if (mRightMouseTargetButton)
-    {
-        removeCommand(mRightMouseTargetButton->getCommandId());
-
-        mRightMouseTargetButton = NULL;
-    }
-}
-
-void LLToolBar::setButtonType(LLToolBarEnums::ButtonType button_type)
-{
-    bool regenerate_buttons = (mButtonType != button_type);
-
-    mButtonType = button_type;
-
-    if (regenerate_buttons)
-    {
-        createButtons();
-    }
-}
-
-void LLToolBar::resizeButtonsInRow(std::vector<LLToolBarButton*>& buttons_in_row, S32 max_row_girth)
-{
-    // make buttons in current row all same girth
-    for (LLToolBarButton* button : buttons_in_row)
-    {
-        if (getOrientation(mSideType) == LLLayoutStack::HORIZONTAL)
-        {
-            button->reshape(button->mWidthRange.clamp(button->getRect().getWidth()), max_row_girth);
-        }
-        else // VERTICAL
-        {
-            button->reshape(max_row_girth, button->getRect().getHeight());
-        }
-    }
-}
-
-// Returns the position of the coordinates as a rank in the button list.
-// The rank is the position a tool dropped in (x,y) would assume in the button list.
-// The returned value is between 0 and mButtons.size(), 0 being the first element to the left
-// (or top) and mButtons.size() the last one to the right (or bottom).
-// Various drag data are stored in the toolbar object though are not exposed outside (and shouldn't).
-int LLToolBar::getRankFromPosition(S32 x, S32 y)
-{
-    if (mButtons.empty())
-    {
-        return RANK_NONE;
-    }
-
-    int rank = 0;
-
-    // Convert the toolbar coord into button panel coords
-    LLView::EOrientation orientation = getOrientation(mSideType);
-    S32 button_panel_x = 0;
-    S32 button_panel_y = 0;
-    localPointToOtherView(x, y, &button_panel_x, &button_panel_y, mButtonPanel);
-    S32 dx = x - button_panel_x;
-    S32 dy = y - button_panel_y;
-
-    // Simply compare the passed coord with the buttons outbound box + padding
-    std::list<LLToolBarButton*>::iterator it_button = mButtons.begin();
-    std::list<LLToolBarButton*>::iterator end_button = mButtons.end();
-    LLRect button_rect;
-    while (it_button != end_button)
-    {
-        button_rect = (*it_button)->getRect();
-        S32 point_x = button_rect.mRight + mPadRight;
-        S32 point_y = button_rect.mBottom - mPadBottom;
-
-        if ((button_panel_x < point_x) && (button_panel_y > point_y))
-        {
-            break;
-        }
-        rank++;
-        ++it_button;
-    }
-
-    // Update the passed coordinates to the hit button relevant corner
-    // (different depending on toolbar orientation)
-    if (rank < mButtons.size())
-    {
-        if (orientation == LLLayoutStack::HORIZONTAL)
-        {
-            // Horizontal
-            S32 mid_point = (button_rect.mRight + button_rect.mLeft) / 2;
-            if (button_panel_x < mid_point)
-            {
-                mDragx = button_rect.mLeft - mPadLeft;
-                mDragy = button_rect.mTop + mPadTop;
-            }
-            else
-            {
-                rank++;
-                mDragx = button_rect.mRight + mPadRight - 1;
-                mDragy = button_rect.mTop + mPadTop;
-            }
-        }
-        else
-        {
-            // Vertical
-            S32 mid_point = (button_rect.mTop + button_rect.mBottom) / 2;
-            if (button_panel_y > mid_point)
-            {
-                mDragx = button_rect.mLeft - mPadLeft;
-                mDragy = button_rect.mTop + mPadTop;
-            }
-            else
-            {
-                rank++;
-                mDragx = button_rect.mLeft - mPadLeft;
-                mDragy = button_rect.mBottom - mPadBottom + 1;
-            }
-        }
-    }
-    else
-    {
-        // We hit passed the end of the list so put the insertion point at the end
-        if (orientation == LLLayoutStack::HORIZONTAL)
-        {
-            mDragx = button_rect.mRight + mPadRight;
-            mDragy = button_rect.mTop + mPadTop;
-        }
-        else
-        {
-            mDragx = button_rect.mLeft - mPadLeft;
-            mDragy = button_rect.mBottom - mPadBottom;
-        }
-    }
-
-    // Update the "girth" of the caret, i.e. the width or height (depending of orientation)
-    if (orientation == LLLayoutStack::HORIZONTAL)
-    {
-        mDragGirth = button_rect.getHeight() + mPadBottom + mPadTop;
-    }
-    else
-    {
-        mDragGirth = button_rect.getWidth() + mPadLeft + mPadRight;
-    }
-
-    // The delta account for the coord model change (i.e. convert back to toolbar coord)
-    mDragx += dx;
-    mDragy += dy;
-
-    return rank;
-}
-
-int LLToolBar::getRankFromPosition(const LLCommandId& id)
-{
-    if (!hasCommand(id))
-    {
-        return RANK_NONE;
-    }
-    int rank = 0;
-    std::list<LLToolBarButton*>::iterator it_button = mButtons.begin();
-    std::list<LLToolBarButton*>::iterator end_button = mButtons.end();
-    while (it_button != end_button)
-    {
-        if ((*it_button)->mId == id)
-        {
-            break;
-        }
-        rank++;
-        ++it_button;
-    }
-    return rank;
-}
-
-void LLToolBar::updateLayoutAsNeeded()
-{
-<<<<<<< HEAD
-	if (!mNeedsLayout) return;
-
-	LLView::EOrientation orientation = getOrientation(mSideType);
-	
-	// our terminology for orientation-agnostic layout is such that
-	// length refers to a distance in the direction we stack the buttons 
-	// and girth refers to a distance in the direction buttons wrap
-	S32 max_row_girth = 0;
-	S32 max_row_length = 0;
-
-	S32 max_length;
-	S32 cur_start;
-	S32 cur_row ;
-	S32 row_pad_start;
-	S32 row_pad_end;
-	S32 girth_pad_end;
-	S32 row_running_length;
-
-	if (orientation == LLLayoutStack::HORIZONTAL)
-	{
-		max_length = getRect().getWidth() - mPadLeft - mPadRight;
-		row_pad_start = mPadLeft;
-		row_pad_end = mPadRight;
-		cur_row = mPadTop;
-		girth_pad_end = mPadBottom;
-	}
-	else // VERTICAL
-	{
-		max_length = getRect().getHeight() - mPadTop - mPadBottom;
-		row_pad_start = mPadTop;
-		row_pad_end = mPadBottom;
-		cur_row = mPadLeft;
-		girth_pad_end = mPadRight;
-	}
-	
-	row_running_length = row_pad_start;
-	cur_start = row_pad_start;
-
-
-	LLRect panel_rect = mButtonPanel->getLocalRect();
-
-	std::vector<LLToolBarButton*> buttons_in_row;
-
-	for (LLToolBarButton* button : mButtons)
-	{
-		button->reshape(button->mWidthRange.getMin(), button->mDesiredHeight);
-		button->autoResize();
-
-		S32 button_clamped_width = button->mWidthRange.clamp(button->getRect().getWidth());
-		S32 button_length = (orientation == LLLayoutStack::HORIZONTAL)
-							? button_clamped_width
-							: button->getRect().getHeight();
-		S32 button_girth = (orientation == LLLayoutStack::HORIZONTAL)
-							? button->getRect().getHeight()
-							: button_clamped_width;
-		
-		// wrap if needed
-		if (mWrap
-			&& row_running_length + button_length > max_length	// out of room...
-			&& cur_start != row_pad_start)						// ...and not first button in row
-		{
-			if (orientation == LLLayoutStack::VERTICAL)
-			{	// row girth (width in this case) is clamped to allowable button widths
-				max_row_girth = button->mWidthRange.clamp(max_row_girth);
-			}
-
-			// make buttons in current row all same girth
-			resizeButtonsInRow(buttons_in_row, max_row_girth);
-			buttons_in_row.clear();
-
-			max_row_length = llmax(max_row_length, row_running_length);
-			row_running_length = row_pad_start;
-			cur_start = row_pad_start;
-			cur_row += max_row_girth + mPadBetween;
-			max_row_girth = 0;
-		}
-
-		LLRect button_rect;
-		if (orientation == LLLayoutStack::HORIZONTAL)
-		{
-			button_rect.setLeftTopAndSize(cur_start, panel_rect.mTop - cur_row, button_clamped_width, button->getRect().getHeight());
-		}
-		else // VERTICAL
-		{
-			button_rect.setLeftTopAndSize(cur_row, panel_rect.mTop - cur_start, button_clamped_width, button->getRect().getHeight());
-		}
-		button->setShape(button_rect);
-		
-		buttons_in_row.push_back(button);
-
-		row_running_length += button_length + mPadBetween;
-		cur_start = row_running_length;
-		max_row_girth = llmax(button_girth, max_row_girth);
-	}
-
-	// final resizing in "girth" direction
-	S32 total_girth =	cur_row				// current row position...
-						+ max_row_girth		// ...incremented by size of final row...
-						+ girth_pad_end;	// ...plus padding reserved on end
-	total_girth = llmax(total_girth,mMinGirth);
-	
-	max_row_length = llmax(max_row_length, row_running_length - mPadBetween + row_pad_end);
-
-	resizeButtonsInRow(buttons_in_row, max_row_girth);
-
-	// grow and optionally shift toolbar to accommodate buttons
-	if (orientation == LLLayoutStack::HORIZONTAL)
-	{
-		if (mSideType == SIDE_TOP)
-		{ // shift down to maintain top edge
-			translate(0, getRect().getHeight() - total_girth);
-		}
-
-		reshape(getRect().getWidth(), total_girth);
-		mButtonPanel->reshape(max_row_length, total_girth);
-	}
-	else // VERTICAL
-	{
-		if (mSideType == SIDE_RIGHT)
-		{ // shift left to maintain right edge
-			translate(getRect().getWidth() - total_girth, 0);
-		}
-		
-		reshape(total_girth, getRect().getHeight());
-		mButtonPanel->reshape(total_girth, max_row_length);
-	}
-
-	// make parent fit button panel
-	mButtonPanel->getParent()->setShape(mButtonPanel->getLocalRect());
-
-	// re-center toolbar buttons
-	mCenteringStack->updateLayout();
-
-	if (!mButtons.empty())
-	{
-		mButtonPanel->setVisible(true);
-		mButtonPanel->setMouseOpaque(true);
-	}
-
-	// don't clear flag until after we've resized ourselves, to avoid laying out every frame
-	mNeedsLayout = false;
-=======
-    if (!mNeedsLayout) return;
-
-    LLView::EOrientation orientation = getOrientation(mSideType);
-
-    // our terminology for orientation-agnostic layout is such that
-    // length refers to a distance in the direction we stack the buttons
-    // and girth refers to a distance in the direction buttons wrap
-    S32 max_row_girth = 0;
-    S32 max_row_length = 0;
-
-    S32 max_length;
-    S32 cur_start;
-    S32 cur_row ;
-    S32 row_pad_start;
-    S32 row_pad_end;
-    S32 girth_pad_end;
-    S32 row_running_length;
-
-    if (orientation == LLLayoutStack::HORIZONTAL)
-    {
-        max_length = getRect().getWidth() - mPadLeft - mPadRight;
-        row_pad_start = mPadLeft;
-        row_pad_end = mPadRight;
-        cur_row = mPadTop;
-        girth_pad_end = mPadBottom;
-    }
-    else // VERTICAL
-    {
-        max_length = getRect().getHeight() - mPadTop - mPadBottom;
-        row_pad_start = mPadTop;
-        row_pad_end = mPadBottom;
-        cur_row = mPadLeft;
-        girth_pad_end = mPadRight;
-    }
-
-    row_running_length = row_pad_start;
-    cur_start = row_pad_start;
-
-
-    LLRect panel_rect = mButtonPanel->getLocalRect();
-
-    std::vector<LLToolBarButton*> buttons_in_row;
-
-    for (LLToolBarButton* button : mButtons)
-    {
-        button->reshape(button->mWidthRange.getMin(), button->mDesiredHeight);
-        button->autoResize();
-
-        S32 button_clamped_width = button->mWidthRange.clamp(button->getRect().getWidth());
-        S32 button_length = (orientation == LLLayoutStack::HORIZONTAL)
-                            ? button_clamped_width
-                            : button->getRect().getHeight();
-        S32 button_girth = (orientation == LLLayoutStack::HORIZONTAL)
-                            ? button->getRect().getHeight()
-                            : button_clamped_width;
-
-        // wrap if needed
-        if (mWrap
-            && row_running_length + button_length > max_length  // out of room...
-            && cur_start != row_pad_start)                      // ...and not first button in row
-        {
-            if (orientation == LLLayoutStack::VERTICAL)
-            {   // row girth (width in this case) is clamped to allowable button widths
-                max_row_girth = button->mWidthRange.clamp(max_row_girth);
-            }
-
-            // make buttons in current row all same girth
-            resizeButtonsInRow(buttons_in_row, max_row_girth);
-            buttons_in_row.clear();
-
-            max_row_length = llmax(max_row_length, row_running_length);
-            row_running_length = row_pad_start;
-            cur_start = row_pad_start;
-            cur_row += max_row_girth + mPadBetween;
-            max_row_girth = 0;
-        }
-
-        LLRect button_rect;
-        if (orientation == LLLayoutStack::HORIZONTAL)
-        {
-            button_rect.setLeftTopAndSize(cur_start, panel_rect.mTop - cur_row, button_clamped_width, button->getRect().getHeight());
-        }
-        else // VERTICAL
-        {
-            button_rect.setLeftTopAndSize(cur_row, panel_rect.mTop - cur_start, button_clamped_width, button->getRect().getHeight());
-        }
-        button->setShape(button_rect);
-
-        buttons_in_row.push_back(button);
-
-        row_running_length += button_length + mPadBetween;
-        cur_start = row_running_length;
-        max_row_girth = llmax(button_girth, max_row_girth);
-    }
-
-    // final resizing in "girth" direction
-    S32 total_girth =   cur_row             // current row position...
-                        + max_row_girth     // ...incremented by size of final row...
-                        + girth_pad_end;    // ...plus padding reserved on end
-    total_girth = llmax(total_girth,mMinGirth);
-
-    max_row_length = llmax(max_row_length, row_running_length - mPadBetween + row_pad_end);
-
-    resizeButtonsInRow(buttons_in_row, max_row_girth);
-
-    // grow and optionally shift toolbar to accommodate buttons
-    if (orientation == LLLayoutStack::HORIZONTAL)
-    {
-        if (mSideType == SIDE_TOP)
-        { // shift down to maintain top edge
-            translate(0, getRect().getHeight() - total_girth);
-        }
-
-        reshape(getRect().getWidth(), total_girth);
-        mButtonPanel->reshape(max_row_length, total_girth);
-    }
-    else // VERTICAL
-    {
-        if (mSideType == SIDE_RIGHT)
-        { // shift left to maintain right edge
-            translate(getRect().getWidth() - total_girth, 0);
-        }
-
-        reshape(total_girth, getRect().getHeight());
-        mButtonPanel->reshape(total_girth, max_row_length);
-    }
-
-    // make parent fit button panel
-    mButtonPanel->getParent()->setShape(mButtonPanel->getLocalRect());
-
-    // re-center toolbar buttons
-    mCenteringStack->updateLayout();
-
-    if (!mButtons.empty())
-    {
-        mButtonPanel->setVisible(TRUE);
-        mButtonPanel->setMouseOpaque(TRUE);
-    }
-
-    // don't clear flag until after we've resized ourselves, to avoid laying out every frame
-    mNeedsLayout = false;
->>>>>>> e1623bb2
-}
-
-
-void LLToolBar::draw()
-{
-<<<<<<< HEAD
-	if (mButtons.empty())
-	{
-		mButtonPanel->setVisible(false);
-		mButtonPanel->setMouseOpaque(false);
-	}
-	else
-	{
-		mButtonPanel->setVisible(true);
-		mButtonPanel->setMouseOpaque(true);
-	}
-
-	// Update enable/disable state and highlight state for editable toolbars
-	if (!mReadOnly)
-	{
-		for (toolbar_button_list::iterator btn_it = mButtons.begin(); btn_it != mButtons.end(); ++btn_it)
-		{
-			LLToolBarButton* btn = *btn_it;
-			LLCommand* command = LLCommandManager::instance().getCommand(btn->mId);
-
-			if (command && btn->mIsEnabledSignal)
-			{
-				const bool button_command_enabled = (*btn->mIsEnabledSignal)(btn, command->isEnabledParameters());
-				btn->setEnabled(button_command_enabled);
-			}
-
-			if (command && btn->mIsRunningSignal)
-			{
-				const bool button_command_running = (*btn->mIsRunningSignal)(btn, command->isRunningParameters());
-				btn->setToggleState(button_command_running);
-			}
-		}
-	}
-
-	updateLayoutAsNeeded();
-	// rect may have shifted during layout
-	LLUI::popMatrix();
-	LLUI::pushMatrix();
-	LLUI::translate((F32)getRect().mLeft, (F32)getRect().mBottom);
-
-	// Position the caret 
-	if (!mCaretIcon)
-	{
-		mCaretIcon = getChild<LLIconCtrl>("caret");
-	}
-
-	LLIconCtrl* caret = mCaretIcon;
-	caret->setVisible(false);
-	if (mDragAndDropTarget && !mButtonCommands.empty())
-	{
-		LLRect caret_rect = caret->getRect();
-		if (getOrientation(mSideType) == LLLayoutStack::HORIZONTAL)
-		{
-			caret->setRect(LLRect(mDragx-caret_rect.getWidth()/2+1,
-								  mDragy,
-								  mDragx+caret_rect.getWidth()/2+1,
-								  mDragy-mDragGirth));
-		}
-		else
-		{
-			caret->setRect(LLRect(mDragx,
-								  mDragy+caret_rect.getHeight()/2,
-								  mDragx+mDragGirth,
-								  mDragy-caret_rect.getHeight()/2));
-		}
-		caret->setVisible(true);
-	}
-		
-	LLUICtrl::draw();
-	caret->setVisible(false);
-	mDragAndDropTarget = false;
-=======
-    if (mButtons.empty())
-    {
-        mButtonPanel->setVisible(FALSE);
-        mButtonPanel->setMouseOpaque(FALSE);
-    }
-    else
-    {
-        mButtonPanel->setVisible(TRUE);
-        mButtonPanel->setMouseOpaque(TRUE);
-    }
-
-    // Update enable/disable state and highlight state for editable toolbars
-    if (!mReadOnly)
-    {
-        for (toolbar_button_list::iterator btn_it = mButtons.begin(); btn_it != mButtons.end(); ++btn_it)
-        {
-            LLToolBarButton* btn = *btn_it;
-            LLCommand* command = LLCommandManager::instance().getCommand(btn->mId);
-
-            if (command && btn->mIsEnabledSignal)
-            {
-                const bool button_command_enabled = (*btn->mIsEnabledSignal)(btn, command->isEnabledParameters());
-                btn->setEnabled(button_command_enabled);
-            }
-
-            if (command && btn->mIsRunningSignal)
-            {
-                const bool button_command_running = (*btn->mIsRunningSignal)(btn, command->isRunningParameters());
-                btn->setToggleState(button_command_running);
-            }
-        }
-    }
-
-    updateLayoutAsNeeded();
-    // rect may have shifted during layout
-    LLUI::popMatrix();
-    LLUI::pushMatrix();
-    LLUI::translate((F32)getRect().mLeft, (F32)getRect().mBottom);
-
-    // Position the caret
-    if (!mCaretIcon)
-    {
-        mCaretIcon = getChild<LLIconCtrl>("caret");
-    }
-
-    LLIconCtrl* caret = mCaretIcon;
-    caret->setVisible(FALSE);
-    if (mDragAndDropTarget && !mButtonCommands.empty())
-    {
-        LLRect caret_rect = caret->getRect();
-        if (getOrientation(mSideType) == LLLayoutStack::HORIZONTAL)
-        {
-            caret->setRect(LLRect(mDragx-caret_rect.getWidth()/2+1,
-                                  mDragy,
-                                  mDragx+caret_rect.getWidth()/2+1,
-                                  mDragy-mDragGirth));
-        }
-        else
-        {
-            caret->setRect(LLRect(mDragx,
-                                  mDragy+caret_rect.getHeight()/2,
-                                  mDragx+mDragGirth,
-                                  mDragy-caret_rect.getHeight()/2));
-        }
-        caret->setVisible(TRUE);
-    }
-
-    LLUICtrl::draw();
-    caret->setVisible(FALSE);
-    mDragAndDropTarget = false;
->>>>>>> e1623bb2
-}
-
-void LLToolBar::reshape(S32 width, S32 height, bool called_from_parent)
-{
-    LLUICtrl::reshape(width, height, called_from_parent);
-    mNeedsLayout = true;
-}
-
-void LLToolBar::createButtons()
-{
-    std::set<LLUUID> set_flashing;
-
-    for (LLToolBarButton* button : mButtons)
-    {
-        if (button->getFlashTimer() && button->getFlashTimer()->isFlashingInProgress())
-        {
-            set_flashing.insert(button->getCommandId().uuid());
-        }
-
-        if (mButtonRemoveSignal)
-        {
-            (*mButtonRemoveSignal)(button);
-        }
-
-        delete button;
-    }
-    mButtons.clear();
-    mButtonMap.clear();
-    mRightMouseTargetButton = NULL;
-
-    for (const LLCommandId& command_id : mButtonCommands)
-    {
-        LLToolBarButton* button = createButton(command_id);
-        mButtons.push_back(button);
-        mButtonPanel->addChild(button);
-        mButtonMap.insert(std::make_pair(command_id.uuid(), button));
-
-        if (mButtonAddSignal)
-        {
-            (*mButtonAddSignal)(button);
-        }
-
-        if (set_flashing.find(button->getCommandId().uuid()) != set_flashing.end())
-        {
-            button->setFlashing(true);
-        }
-    }
-    mNeedsLayout = true;
-}
-
-void LLToolBarButton::callIfEnabled(LLUICtrl::commit_callback_t commit, LLUICtrl* ctrl, const LLSD& param )
-{
-    LLCommand* command = LLCommandManager::instance().getCommand(mId);
-
-    if (!mIsEnabledSignal || (*mIsEnabledSignal)(this, command->isEnabledParameters()))
-    {
-        commit(ctrl, param);
-    }
-}
-
-LLToolBarButton* LLToolBar::createButton(const LLCommandId& id)
-{
-    LLCommand* commandp = LLCommandManager::instance().getCommand(id);
-    if (!commandp) return NULL;
-
-    LLToolBarButton::Params button_p;
-    button_p.name = commandp->name();
-    button_p.label = LLTrans::getString(commandp->labelRef());
-    button_p.tool_tip = LLTrans::getString(commandp->tooltipRef());
-    button_p.image_overlay = LLUI::getUIImage(commandp->icon());
-    button_p.button_flash_enable = commandp->isFlashingAllowed();
-    button_p.overwriteFrom(mButtonParams[mButtonType]);
-    LLToolBarButton* button = LLUICtrlFactory::create<LLToolBarButton>(button_p);
-
-    if (!mReadOnly)
-    {
-        enable_callback_t isEnabledCB;
-
-        const std::string& isEnabledFunction = commandp->isEnabledFunctionName();
-        if (isEnabledFunction.length() > 0)
-        {
-            LLUICtrl::EnableCallbackParam isEnabledParam;
-            isEnabledParam.function_name = isEnabledFunction;
-            isEnabledParam.parameter = commandp->isEnabledParameters();
-            isEnabledCB = initEnableCallback(isEnabledParam);
-
-            if (NULL == button->mIsEnabledSignal)
-            {
-                button->mIsEnabledSignal = new enable_signal_t();
-            }
-
-            button->mIsEnabledSignal->connect(isEnabledCB);
-        }
-
-        LLUICtrl::CommitCallbackParam executeParam;
-        executeParam.function_name = commandp->executeFunctionName();
-        executeParam.parameter = commandp->executeParameters();
-
-        // If we have a "stop" function then we map the command to mouse down / mouse up otherwise commit
-        const std::string& executeStopFunction = commandp->executeStopFunctionName();
-        if (executeStopFunction.length() > 0)
-        {
-            LLUICtrl::CommitCallbackParam executeStopParam;
-            executeStopParam.function_name = executeStopFunction;
-            executeStopParam.parameter = commandp->executeStopParameters();
-            LLUICtrl::commit_callback_t execute_func = initCommitCallback(executeParam);
-            button->setFunctionName(commandp->executeFunctionName());
-            LL_DEBUGS("UIUsage") << "button function name a -> " << commandp->executeFunctionName() << LL_ENDL;
-            LLUICtrl::commit_callback_t stop_func = initCommitCallback(executeStopParam);
-
-            button->setMouseDownCallback(boost::bind(&LLToolBarButton::callIfEnabled, button, execute_func, _1, _2));
-            button->setMouseUpCallback(boost::bind(&LLToolBarButton::callIfEnabled, button, stop_func, _1, _2));
-        }
-        else
-        {
-            button->setFunctionName(commandp->executeFunctionName());
-            LL_DEBUGS("UIUsage") << "button function name b -> " << commandp->executeFunctionName() << LL_ENDL;
-            button->setCommitCallback(executeParam);
-        }
-
-        // Set up "is running" query callback
-        const std::string& isRunningFunction = commandp->isRunningFunctionName();
-        if (isRunningFunction.length() > 0)
-        {
-            LLUICtrl::EnableCallbackParam isRunningParam;
-            isRunningParam.function_name = isRunningFunction;
-            isRunningParam.parameter = commandp->isRunningParameters();
-            enable_signal_t::slot_type isRunningCB = initEnableCallback(isRunningParam);
-
-            if (NULL == button->mIsRunningSignal)
-            {
-                button->mIsRunningSignal = new enable_signal_t();
-            }
-
-            button->mIsRunningSignal->connect(isRunningCB);
-        }
-    }
-
-    // Drag and drop behavior must work also if provided in the Toybox and, potentially, any read-only toolbar
-    button->setStartDragCallback(mStartDragItemCallback);
-    button->setHandleDragCallback(mHandleDragItemCallback);
-
-    button->setCommandId(id);
-
-    return button;
-}
-
-boost::signals2::connection connectSignal(LLToolBar::button_signal_t*& signal, const LLToolBar::button_signal_t::slot_type& cb)
-{
-    if (!signal)
-    {
-        signal = new LLToolBar::button_signal_t();
-    }
-
-    return signal->connect(cb);
-}
-
-boost::signals2::connection LLToolBar::setButtonAddCallback(const button_signal_t::slot_type& cb)
-{
-    return connectSignal(mButtonAddSignal, cb);
-}
-
-boost::signals2::connection LLToolBar::setButtonEnterCallback(const button_signal_t::slot_type& cb)
-{
-    return connectSignal(mButtonEnterSignal, cb);
-}
-
-boost::signals2::connection LLToolBar::setButtonLeaveCallback(const button_signal_t::slot_type& cb)
-{
-    return connectSignal(mButtonLeaveSignal, cb);
-}
-
-boost::signals2::connection LLToolBar::setButtonRemoveCallback(const button_signal_t::slot_type& cb)
-{
-    return connectSignal(mButtonRemoveSignal, cb);
-}
-
-<<<<<<< HEAD
-bool LLToolBar::handleDragAndDrop(S32 x, S32 y, MASK mask, bool drop,
-										EDragAndDropType cargo_type,
-										void* cargo_data,
-										EAcceptance* accept,
-										std::string& tooltip_msg)
-{
-	// If we have a drop callback, that means that we can handle the drop
-	bool handled = mHandleDropCallback != nullptr;
-
-	// if drop is set, it's time to call the callback to get the operation done
-	if (handled && drop)
-	{
-		handled = mHandleDropCallback(cargo_data, x, y, this);
-	}
-
-	// We accept only single tool drop on toolbars
-	*accept = handled ? ACCEPT_YES_SINGLE : ACCEPT_NO;
-
-	// We'll use that flag to change the visual aspect of the toolbar target on draw()
-	mDragAndDropTarget = false;
-
-	// Convert drag position into insert position and rank 
-	if (!isReadOnly() && handled && !drop)
-	{
-		if (cargo_type == DAD_WIDGET)
-		{
-			LLInventoryItem* inv_item = (LLInventoryItem*)cargo_data;
-			LLCommandId dragged_command(inv_item->getUUID());
-			int orig_rank = getRankFromPosition(dragged_command);
-			mDragRank = getRankFromPosition(x, y);
-			// Don't DaD if we're dragging a command on itself
-			mDragAndDropTarget = ((orig_rank != RANK_NONE) && ((mDragRank == orig_rank) || ((mDragRank - 1) == orig_rank)));
-			//LL_INFOS() << "Merov debug : DaD, rank = " << mDragRank << ", dragged uui = " << inv_item->getUUID() << LL_ENDL; 
-			/* Do the following if you want to animate the button itself
-			LLCommandId dragged_command(inv_item->getUUID());
-			removeCommand(dragged_command);
-			addCommand(dragged_command,rank);
-			*/
-		}
-		else
-		{
-			handled = false;
-		}
-	}
-
-	return handled;
-=======
-BOOL LLToolBar::handleDragAndDrop(S32 x, S32 y, MASK mask, BOOL drop,
-                                        EDragAndDropType cargo_type,
-                                        void* cargo_data,
-                                        EAcceptance* accept,
-                                        std::string& tooltip_msg)
-{
-    // If we have a drop callback, that means that we can handle the drop
-    BOOL handled = (mHandleDropCallback ? TRUE : FALSE);
-
-    // if drop is set, it's time to call the callback to get the operation done
-    if (handled && drop)
-    {
-        handled = mHandleDropCallback(cargo_data, x, y ,this);
-    }
-
-    // We accept only single tool drop on toolbars
-    *accept = (handled ? ACCEPT_YES_SINGLE : ACCEPT_NO);
-
-    // We'll use that flag to change the visual aspect of the toolbar target on draw()
-    mDragAndDropTarget = false;
-
-    // Convert drag position into insert position and rank
-    if (!isReadOnly() && handled && !drop)
-    {
-        if (cargo_type == DAD_WIDGET)
-        {
-            LLInventoryItem* inv_item = (LLInventoryItem*)cargo_data;
-            LLCommandId dragged_command(inv_item->getUUID());
-            int orig_rank = getRankFromPosition(dragged_command);
-            mDragRank = getRankFromPosition(x, y);
-            // Don't DaD if we're dragging a command on itself
-            mDragAndDropTarget = ((orig_rank != RANK_NONE) && ((mDragRank == orig_rank) || ((mDragRank-1) == orig_rank)) ? false : true);
-            //LL_INFOS() << "Merov debug : DaD, rank = " << mDragRank << ", dragged uui = " << inv_item->getUUID() << LL_ENDL;
-            /* Do the following if you want to animate the button itself
-            LLCommandId dragged_command(inv_item->getUUID());
-            removeCommand(dragged_command);
-            addCommand(dragged_command,rank);
-            */
-        }
-        else
-        {
-            handled = FALSE;
-        }
-    }
-
-    return handled;
->>>>>>> e1623bb2
-}
-
-LLToolBarButton::LLToolBarButton(const Params& p)
-:   LLButton(p),
-    mMouseDownX(0),
-    mMouseDownY(0),
-    mWidthRange(p.button_width),
-    mDesiredHeight(p.desired_height),
-    mId(""),
-    mIsEnabledSignal(NULL),
-    mIsRunningSignal(NULL),
-    mIsStartingSignal(NULL),
-    mIsDragged(false),
-    mStartDragItemCallback(NULL),
-    mHandleDragItemCallback(NULL),
-    mOriginalImageSelected(p.image_selected),
-    mOriginalImageUnselected(p.image_unselected),
-    mOriginalImagePressed(p.image_pressed),
-    mOriginalImagePressedSelected(p.image_pressed_selected),
-    mOriginalLabelColor(p.label_color),
-    mOriginalLabelColorSelected(p.label_color_selected),
-    mOriginalImageOverlayColor(p.image_overlay_color),
-    mOriginalImageOverlaySelectedColor(p.image_overlay_selected_color)
-{
-}
-
-LLToolBarButton::~LLToolBarButton()
-{
-    delete mIsEnabledSignal;
-    delete mIsRunningSignal;
-    delete mIsStartingSignal;
-}
-
-bool LLToolBarButton::handleMouseDown(S32 x, S32 y, MASK mask)
-{
-    mMouseDownX = x;
-    mMouseDownY = y;
-    return LLButton::handleMouseDown(x, y, mask);
-}
-
-bool LLToolBarButton::handleHover(S32 x, S32 y, MASK mask)
-{
-<<<<<<< HEAD
-	bool handled = false;
-		
-	S32 mouse_distance_squared = (x - mMouseDownX) * (x - mMouseDownX) + (y - mMouseDownY) * (y - mMouseDownY);
-	static LLCachedControl<S32> drag_threshold(*LLUI::getInstance()->mSettingGroups["config"], "DragAndDropDistanceThreshold", 3);
-	if (mouse_distance_squared > drag_threshold * drag_threshold
-		&& hasMouseCapture() && 
-		mStartDragItemCallback && mHandleDragItemCallback)
-	{
-		if (!mIsDragged)
-		{
-			mStartDragItemCallback(x, y, this);
-			mIsDragged = true;
-			handled = true;
-		}
-		else 
-		{
-			handled = mHandleDragItemCallback(x, y, mId.uuid(), LLAssetType::AT_WIDGET);
-		}
-	}
-	else
-	{
-		handled = LLButton::handleHover(x, y, mask);
-	}
-
-	return handled;
-=======
-    BOOL handled = FALSE;
-
-    S32 mouse_distance_squared = (x - mMouseDownX) * (x - mMouseDownX) + (y - mMouseDownY) * (y - mMouseDownY);
-    if (mouse_distance_squared > DRAG_N_DROP_DISTANCE_THRESHOLD * DRAG_N_DROP_DISTANCE_THRESHOLD
-        && hasMouseCapture() &&
-        mStartDragItemCallback && mHandleDragItemCallback)
-    {
-        if (!mIsDragged)
-        {
-            mStartDragItemCallback(x, y, this);
-            mIsDragged = true;
-            handled = TRUE;
-        }
-        else
-        {
-            handled = mHandleDragItemCallback(x, y, mId.uuid(), LLAssetType::AT_WIDGET);
-        }
-    }
-    else
-    {
-        handled = LLButton::handleHover(x, y, mask);
-    }
-
-    return handled;
->>>>>>> e1623bb2
-}
-
-void LLToolBarButton::onMouseEnter(S32 x, S32 y, MASK mask)
-{
-<<<<<<< HEAD
-	LLUICtrl::onMouseEnter(x, y, mask);
-
-	// Always highlight toolbar buttons, even if they are disabled
-	if (!gFocusMgr.getMouseCapture() || gFocusMgr.getMouseCapture() == this)
-	{
-		mNeedsHighlight = true;
-	}
-
-	LLToolBar* parent_toolbar = getParentByType<LLToolBar>();
-	if (parent_toolbar && parent_toolbar->mButtonEnterSignal)
-	{
-		(*(parent_toolbar->mButtonEnterSignal))(this);
-	}
-=======
-    LLUICtrl::onMouseEnter(x, y, mask);
-
-    // Always highlight toolbar buttons, even if they are disabled
-    if (!gFocusMgr.getMouseCapture() || gFocusMgr.getMouseCapture() == this)
-    {
-        mNeedsHighlight = TRUE;
-    }
-
-    LLToolBar* parent_toolbar = getParentByType<LLToolBar>();
-    if (parent_toolbar && parent_toolbar->mButtonEnterSignal)
-    {
-        (*(parent_toolbar->mButtonEnterSignal))(this);
-    }
->>>>>>> e1623bb2
-}
-
-void LLToolBarButton::onMouseLeave(S32 x, S32 y, MASK mask)
-{
-    LLButton::onMouseLeave(x, y, mask);
-
-    LLToolBar* parent_toolbar = getParentByType<LLToolBar>();
-    if (parent_toolbar && parent_toolbar->mButtonLeaveSignal)
-    {
-        (*(parent_toolbar->mButtonLeaveSignal))(this);
-    }
-}
-
-void LLToolBarButton::onMouseCaptureLost()
-{
-    mIsDragged = false;
-}
-
-void LLToolBarButton::onCommit()
-{
-    LLCommand* command = LLCommandManager::instance().getCommand(mId);
-
-    if (!mIsEnabledSignal || (*mIsEnabledSignal)(this, command->isEnabledParameters()))
-    {
-        LLButton::onCommit();
-    }
-}
-
-void LLToolBarButton::reshape(S32 width, S32 height, bool called_from_parent)
-{
-    LLButton::reshape(mWidthRange.clamp(width), height, called_from_parent);
-}
-
-void LLToolBarButton::setEnabled(bool enabled)
-{
-    if (enabled)
-    {
-        mImageSelected = mOriginalImageSelected;
-        mImageUnselected = mOriginalImageUnselected;
-        mImagePressed = mOriginalImagePressed;
-        mImagePressedSelected = mOriginalImagePressedSelected;
-        mUnselectedLabelColor = mOriginalLabelColor;
-        mSelectedLabelColor = mOriginalLabelColorSelected;
-        mImageOverlayColor = mOriginalImageOverlayColor;
-        mImageOverlaySelectedColor = mOriginalImageOverlaySelectedColor;
-    }
-    else
-    {
-        mImageSelected = mImageDisabledSelected;
-        mImageUnselected = mImageDisabled;
-        mImagePressed = mImageDisabled;
-        mImagePressedSelected = mImageDisabledSelected;
-        mUnselectedLabelColor = mDisabledLabelColor;
-        mSelectedLabelColor = mDisabledSelectedLabelColor;
-        mImageOverlayColor = mImageOverlayDisabledColor;
-        mImageOverlaySelectedColor = mImageOverlayDisabledColor;
-    }
-}
-
-const std::string LLToolBarButton::getToolTip() const
-{
-    std::string tooltip;
-
-    if (labelIsTruncated() || getCurrentLabel().empty())
-    {
-        tooltip = LLTrans::getString(LLCommandManager::instance().getCommand(mId)->labelRef()) + " -- " + LLView::getToolTip();
-    }
-    else
-    {
-        tooltip = LLView::getToolTip();
-    }
-
-    LLToolBar* parent_toolbar = getParentByType<LLToolBar>();
-    if (parent_toolbar && parent_toolbar->mButtonTooltipSuffix.length() > 0)
-    {
-        tooltip = tooltip + "\n(" + parent_toolbar->mButtonTooltipSuffix + ")";
-    }
-
-    return tooltip;
-}
-
-void LLToolBar::LLCenterLayoutPanel::handleReshape(const LLRect& rect, bool by_user)
-{
-    LLLayoutPanel::handleReshape(rect, by_user);
-
-    if (!mReshapeCallback.empty())
-    {
-        LLRect r;
-        localRectToOtherView(mButtonPanel->getRect(), &r, gFloaterView);
-        r.stretch(FLOATER_MIN_VISIBLE_PIXELS);
-        mReshapeCallback(mLocationId, r);
-    }
-}+/**
+ * @file lltoolbar.cpp
+ * @author Richard Nelson
+ * @brief User customizable toolbar class
+ *
+ * $LicenseInfo:firstyear=2011&license=viewerlgpl$
+ * Second Life Viewer Source Code
+ * Copyright (C) 2011, Linden Research, Inc.
+ *
+ * This library is free software; you can redistribute it and/or
+ * modify it under the terms of the GNU Lesser General Public
+ * License as published by the Free Software Foundation;
+ * version 2.1 of the License only.
+ *
+ * This library is distributed in the hope that it will be useful,
+ * but WITHOUT ANY WARRANTY; without even the implied warranty of
+ * MERCHANTABILITY or FITNESS FOR A PARTICULAR PURPOSE.  See the GNU
+ * Lesser General Public License for more details.
+ *
+ * You should have received a copy of the GNU Lesser General Public
+ * License along with this library; if not, write to the Free Software
+ * Foundation, Inc., 51 Franklin Street, Fifth Floor, Boston, MA  02110-1301  USA
+ *
+ * Linden Research, Inc., 945 Battery Street, San Francisco, CA  94111  USA
+ * $/LicenseInfo$
+ */
+
+#include "linden_common.h"
+
+#include "lltoolbar.h"
+
+#include "llcommandmanager.h"
+#include "llmenugl.h"
+#include "lltrans.h"
+#include "llinventory.h"
+#include "lliconctrl.h"
+
+// uncomment this and remove the one in llui.cpp when there is an external reference to this translation unit
+// thanks, MSVC!
+//static LLDefaultChildRegistry::Register<LLToolBar> r1("toolbar");
+
+namespace LLToolBarEnums
+{
+    LLView::EOrientation getOrientation(SideType sideType)
+    {
+        LLView::EOrientation orientation = LLLayoutStack::HORIZONTAL;
+
+        if ((sideType == SIDE_LEFT) || (sideType == SIDE_RIGHT))
+        {
+            orientation = LLLayoutStack::VERTICAL;
+        }
+
+        return orientation;
+    }
+}
+
+using namespace LLToolBarEnums;
+
+
+namespace LLInitParam
+{
+    void TypeValues<ButtonType>::declareValues()
+    {
+        declare("icons_with_text",  BTNTYPE_ICONS_WITH_TEXT);
+        declare("icons_only",       BTNTYPE_ICONS_ONLY);
+    }
+
+    void TypeValues<SideType>::declareValues()
+    {
+        declare("bottom",   SIDE_BOTTOM);
+        declare("left",     SIDE_LEFT);
+        declare("right",    SIDE_RIGHT);
+        declare("top",      SIDE_TOP);
+    }
+}
+
+LLToolBar::Params::Params()
+:   button_display_mode("button_display_mode"),
+    commands("command"),
+    side("side", SIDE_TOP),
+    button_icon("button_icon"),
+    button_icon_and_text("button_icon_and_text"),
+    read_only("read_only", false),
+    wrap("wrap", true),
+    pad_left("pad_left"),
+    pad_top("pad_top"),
+    pad_right("pad_right"),
+    pad_bottom("pad_bottom"),
+    pad_between("pad_between"),
+    min_girth("min_girth"),
+    button_panel("button_panel")
+{}
+
+LLToolBar::LLToolBar(const LLToolBar::Params& p)
+:   LLUICtrl(p),
+    mReadOnly(p.read_only),
+    mButtonType(p.button_display_mode),
+    mSideType(p.side),
+    mWrap(p.wrap),
+    mNeedsLayout(false),
+    mModified(false),
+    mButtonPanel(NULL),
+    mCenteringStack(NULL),
+    mPadLeft(p.pad_left),
+    mPadRight(p.pad_right),
+    mPadTop(p.pad_top),
+    mPadBottom(p.pad_bottom),
+    mPadBetween(p.pad_between),
+    mMinGirth(p.min_girth),
+    mPopupMenuHandle(),
+    mRightMouseTargetButton(NULL),
+    mStartDragItemCallback(NULL),
+    mHandleDragItemCallback(NULL),
+    mHandleDropCallback(NULL),
+    mButtonAddSignal(NULL),
+    mButtonEnterSignal(NULL),
+    mButtonLeaveSignal(NULL),
+    mButtonRemoveSignal(NULL),
+    mDragAndDropTarget(false),
+    mCaretIcon(NULL),
+    mCenterPanel(NULL)
+{
+    mButtonParams[LLToolBarEnums::BTNTYPE_ICONS_WITH_TEXT] = p.button_icon_and_text;
+    mButtonParams[LLToolBarEnums::BTNTYPE_ICONS_ONLY] = p.button_icon;
+}
+
+LLToolBar::~LLToolBar()
+{
+    auto menu = mPopupMenuHandle.get();
+    if (menu)
+    {
+        menu->die();
+        mPopupMenuHandle.markDead();
+    }
+    delete mButtonAddSignal;
+    delete mButtonEnterSignal;
+    delete mButtonLeaveSignal;
+    delete mButtonRemoveSignal;
+}
+
+void LLToolBar::createContextMenu()
+{
+    if (!mPopupMenuHandle.get())
+    {
+        // Setup bindings specific to this instance for the context menu options
+
+        LLUICtrl::CommitCallbackRegistry::ScopedRegistrar commit_reg;
+        commit_reg.add("Toolbars.EnableSetting", boost::bind(&LLToolBar::onSettingEnable, this, _2));
+        commit_reg.add("Toolbars.RemoveSelectedCommand", boost::bind(&LLToolBar::onRemoveSelectedCommand, this));
+
+        LLUICtrl::EnableCallbackRegistry::ScopedRegistrar enable_reg;
+        enable_reg.add("Toolbars.CheckSetting", boost::bind(&LLToolBar::isSettingChecked, this, _2));
+
+        // Create the context menu
+        llassert(LLMenuGL::sMenuContainer != NULL);
+        LLContextMenu* menu = LLUICtrlFactory::instance().createFromFile<LLContextMenu>("menu_toolbars.xml", LLMenuGL::sMenuContainer, LLMenuHolderGL::child_registry_t::instance());
+
+        if (menu)
+        {
+            menu->setBackgroundColor(LLUIColorTable::instance().getColor("MenuPopupBgColor"));
+            mPopupMenuHandle = menu->getHandle();
+            mRemoveButtonHandle = menu->getChild<LLView>("Remove button")->getHandle();
+        }
+        else
+        {
+            LL_WARNS() << "Unable to load toolbars context menu." << LL_ENDL;
+        }
+    }
+
+    if (mRemoveButtonHandle.get())
+    {
+        // Disable/Enable the "Remove button" menu item depending on whether or not a button was clicked
+        mRemoveButtonHandle.get()->setEnabled(mRightMouseTargetButton != NULL);
+    }
+}
+
+void LLToolBar::initFromParams(const LLToolBar::Params& p)
+{
+    // Initialize the base object
+    LLUICtrl::initFromParams(p);
+
+    LLView::EOrientation orientation = getOrientation(p.side);
+
+    LLLayoutStack::Params centering_stack_p;
+    centering_stack_p.name = "centering_stack";
+    centering_stack_p.rect = getLocalRect();
+    centering_stack_p.follows.flags = FOLLOWS_ALL;
+    centering_stack_p.orientation = orientation;
+    centering_stack_p.mouse_opaque = false;
+
+    mCenteringStack = LLUICtrlFactory::create<LLLayoutStack>(centering_stack_p);
+    addChild(mCenteringStack);
+
+    LLLayoutPanel::Params border_panel_p;
+    border_panel_p.name = "border_panel";
+    border_panel_p.rect = getLocalRect();
+    border_panel_p.auto_resize = true;
+    border_panel_p.user_resize = false;
+    border_panel_p.mouse_opaque = false;
+
+    mCenteringStack->addChild(LLUICtrlFactory::create<LLLayoutPanel>(border_panel_p));
+
+    LLLayoutPanel::Params center_panel_p;
+    center_panel_p.name = "center_panel";
+    center_panel_p.rect = getLocalRect();
+    center_panel_p.auto_resize = false;
+    center_panel_p.user_resize = false;
+    center_panel_p.mouse_opaque = false;
+    mCenterPanel = LLUICtrlFactory::create<LLCenterLayoutPanel>(center_panel_p);
+    mCenteringStack->addChild(mCenterPanel);
+
+    LLPanel::Params button_panel_p(p.button_panel);
+    button_panel_p.rect = mCenterPanel->getLocalRect();
+    button_panel_p.follows.flags = FOLLOWS_BOTTOM|FOLLOWS_LEFT;
+    mButtonPanel = LLUICtrlFactory::create<LLPanel>(button_panel_p);
+    mCenterPanel->setButtonPanel(mButtonPanel);
+    mCenterPanel->addChild(mButtonPanel);
+
+    mCenteringStack->addChild(LLUICtrlFactory::create<LLLayoutPanel>(border_panel_p));
+
+    for (const auto& id : p.commands)
+    {
+        addCommand(id);
+    }
+
+    mNeedsLayout = true;
+}
+
+bool LLToolBar::addCommand(const LLCommandId& commandId, int rank)
+{
+    LLCommand * command = LLCommandManager::instance().getCommand(commandId);
+    if (!command) return false;
+
+    // Create the button and do the things that don't need ordering
+    LLToolBarButton* button = createButton(commandId);
+    mButtonPanel->addChild(button);
+    mButtonMap.insert(std::make_pair(commandId.uuid(), button));
+
+    // Insert the command and button in the right place in their respective lists
+    if ((rank >= mButtonCommands.size()) || (rank == RANK_NONE))
+    {
+        // In that case, back load
+        mButtonCommands.push_back(command->id());
+        mButtons.push_back(button);
+    }
+    else
+    {
+        // Insert in place: iterate to the right spot...
+        std::list<LLToolBarButton*>::iterator it_button = mButtons.begin();
+        command_id_list_t::iterator it_command = mButtonCommands.begin();
+        while (rank > 0)
+        {
+            ++it_button;
+            ++it_command;
+            rank--;
+        }
+        // ...then insert
+        mButtonCommands.insert(it_command, command->id());
+        mButtons.insert(it_button,button);
+    }
+
+    mNeedsLayout = true;
+
+    updateLayoutAsNeeded();
+
+
+    if (mButtonAddSignal)
+    {
+        (*mButtonAddSignal)(button);
+    }
+
+    return true;
+}
+
+// Remove a command from the list
+// Returns the rank of the command in the original list so that doing addCommand(id,rank) right after
+// a removeCommand(id) would leave the list unchanged.
+// Returns RANK_NONE if the command is not found in the list
+int LLToolBar::removeCommand(const LLCommandId& commandId)
+{
+    if (!hasCommand(commandId)) return RANK_NONE;
+
+    // First erase the map record
+    command_id_map::iterator it = mButtonMap.find(commandId.uuid());
+    mButtonMap.erase(it);
+
+    // Now iterate on the commands and buttons to identify the relevant records
+    int rank = 0;
+    std::list<LLToolBarButton*>::iterator it_button = mButtons.begin();
+    command_id_list_t::iterator it_command = mButtonCommands.begin();
+    while (*it_command != commandId)
+    {
+        ++it_button;
+        ++it_command;
+        ++rank;
+    }
+
+    if (mButtonRemoveSignal)
+    {
+        (*mButtonRemoveSignal)(*it_button);
+    }
+
+    // Delete the button and erase the command and button records
+    delete (*it_button);
+    mButtonCommands.erase(it_command);
+    mButtons.erase(it_button);
+
+    mNeedsLayout = true;
+
+    return rank;
+}
+
+void LLToolBar::clearCommandsList()
+{
+    // Clears the commands list
+    mButtonCommands.clear();
+    // This will clear the buttons
+    createButtons();
+}
+
+bool LLToolBar::hasCommand(const LLCommandId& commandId) const
+{
+    if (commandId != LLCommandId::null)
+    {
+        command_id_map::const_iterator it = mButtonMap.find(commandId.uuid());
+        return (it != mButtonMap.end());
+    }
+
+    return false;
+}
+
+bool LLToolBar::enableCommand(const LLCommandId& commandId, bool enabled)
+{
+    LLButton * command_button = NULL;
+
+    if (commandId != LLCommandId::null)
+    {
+        command_id_map::iterator it = mButtonMap.find(commandId.uuid());
+        if (it != mButtonMap.end())
+        {
+            command_button = it->second;
+            command_button->setEnabled(enabled);
+        }
+    }
+
+    return (command_button != NULL);
+}
+
+bool LLToolBar::stopCommandInProgress(const LLCommandId& commandId)
+{
+    //
+    // Note from Leslie:
+    //
+    // This implementation was largely put in place to handle EXP-1348 which is related to
+    // dragging and dropping the "speak" button.  The "speak" button can be in one of two
+    // modes, i.e., either a toggle action or a push-to-talk action.  Because of this it
+    // responds to mouse down and mouse up in different ways, based on which behavior the
+    // button is currently set to obey.  This was the simplest way of getting the button
+    // to turn off the microphone for both behaviors without risking duplicate state.
+    //
+
+    LLToolBarButton * command_button = NULL;
+
+    if (commandId != LLCommandId::null)
+    {
+        LLCommand* command = LLCommandManager::instance().getCommand(commandId);
+        llassert(command);
+
+        // If this command has an explicit function for execution stop
+        if (command->executeStopFunctionName().length() > 0)
+        {
+            command_id_map::iterator it = mButtonMap.find(commandId.uuid());
+            if (it != mButtonMap.end())
+            {
+                command_button = it->second;
+                llassert(command_button->mIsRunningSignal);
+
+                // Check to see if it is running
+                if ((*command_button->mIsRunningSignal)(command_button, command->isRunningParameters()))
+                {
+                    // Trigger an additional button commit, which calls mouse down, mouse up and commit
+                    command_button->onCommit();
+                }
+            }
+        }
+    }
+
+    return (command_button != NULL);
+}
+
+bool LLToolBar::flashCommand(const LLCommandId& commandId, bool flash, bool force_flashing/* = false */)
+{
+    LLButton * command_button = NULL;
+
+    if (commandId != LLCommandId::null)
+    {
+        command_id_map::iterator it = mButtonMap.find(commandId.uuid());
+        if (it != mButtonMap.end())
+        {
+            command_button = it->second;
+            command_button->setFlashing((bool)(flash),(bool)(force_flashing));
+        }
+    }
+
+    return (command_button != NULL);
+}
+
+bool LLToolBar::handleRightMouseDown(S32 x, S32 y, MASK mask)
+{
+    LLRect button_panel_rect;
+    mButtonPanel->localRectToOtherView(mButtonPanel->getLocalRect(), &button_panel_rect, this);
+    bool handle_it_here = !mReadOnly && button_panel_rect.pointInRect(x, y);
+
+    if (handle_it_here)
+    {
+        // Determine which button the mouse was over during the click in case the context menu action
+        // is intended to affect the button.
+        mRightMouseTargetButton = NULL;
+        for (LLToolBarButton* button : mButtons)
+        {
+            LLRect button_rect;
+            button->localRectToOtherView(button->getLocalRect(), &button_rect, this);
+
+            if (button_rect.pointInRect(x, y))
+            {
+                mRightMouseTargetButton = button;
+                break;
+            }
+        }
+
+        createContextMenu();
+
+        LLContextMenu * menu = (LLContextMenu *) mPopupMenuHandle.get();
+
+        if (menu)
+        {
+            menu->show(x, y);
+
+            LLMenuGL::showPopup(this, menu, x, y);
+        }
+    }
+
+    return handle_it_here;
+}
+
+bool LLToolBar::isSettingChecked(const LLSD& userdata)
+{
+    bool retval = false;
+
+    const std::string setting_name = userdata.asString();
+
+    if (setting_name == "icons_with_text")
+    {
+        retval = (mButtonType == BTNTYPE_ICONS_WITH_TEXT);
+    }
+    else if (setting_name == "icons_only")
+    {
+        retval = (mButtonType == BTNTYPE_ICONS_ONLY);
+    }
+
+    return retval;
+}
+
+void LLToolBar::onSettingEnable(const LLSD& userdata)
+{
+    llassert(!mReadOnly);
+
+    const std::string setting_name = userdata.asString();
+
+    if (setting_name == "icons_with_text")
+    {
+        setButtonType(BTNTYPE_ICONS_WITH_TEXT);
+    }
+    else if (setting_name == "icons_only")
+    {
+        setButtonType(BTNTYPE_ICONS_ONLY);
+    }
+}
+
+void LLToolBar::onRemoveSelectedCommand()
+{
+    llassert(!mReadOnly);
+
+    if (mRightMouseTargetButton)
+    {
+        removeCommand(mRightMouseTargetButton->getCommandId());
+
+        mRightMouseTargetButton = NULL;
+    }
+}
+
+void LLToolBar::setButtonType(LLToolBarEnums::ButtonType button_type)
+{
+    bool regenerate_buttons = (mButtonType != button_type);
+
+    mButtonType = button_type;
+
+    if (regenerate_buttons)
+    {
+        createButtons();
+    }
+}
+
+void LLToolBar::resizeButtonsInRow(std::vector<LLToolBarButton*>& buttons_in_row, S32 max_row_girth)
+{
+    // make buttons in current row all same girth
+    for (LLToolBarButton* button : buttons_in_row)
+    {
+        if (getOrientation(mSideType) == LLLayoutStack::HORIZONTAL)
+        {
+            button->reshape(button->mWidthRange.clamp(button->getRect().getWidth()), max_row_girth);
+        }
+        else // VERTICAL
+        {
+            button->reshape(max_row_girth, button->getRect().getHeight());
+        }
+    }
+}
+
+// Returns the position of the coordinates as a rank in the button list.
+// The rank is the position a tool dropped in (x,y) would assume in the button list.
+// The returned value is between 0 and mButtons.size(), 0 being the first element to the left
+// (or top) and mButtons.size() the last one to the right (or bottom).
+// Various drag data are stored in the toolbar object though are not exposed outside (and shouldn't).
+int LLToolBar::getRankFromPosition(S32 x, S32 y)
+{
+    if (mButtons.empty())
+    {
+        return RANK_NONE;
+    }
+
+    int rank = 0;
+
+    // Convert the toolbar coord into button panel coords
+    LLView::EOrientation orientation = getOrientation(mSideType);
+    S32 button_panel_x = 0;
+    S32 button_panel_y = 0;
+    localPointToOtherView(x, y, &button_panel_x, &button_panel_y, mButtonPanel);
+    S32 dx = x - button_panel_x;
+    S32 dy = y - button_panel_y;
+
+    // Simply compare the passed coord with the buttons outbound box + padding
+    std::list<LLToolBarButton*>::iterator it_button = mButtons.begin();
+    std::list<LLToolBarButton*>::iterator end_button = mButtons.end();
+    LLRect button_rect;
+    while (it_button != end_button)
+    {
+        button_rect = (*it_button)->getRect();
+        S32 point_x = button_rect.mRight + mPadRight;
+        S32 point_y = button_rect.mBottom - mPadBottom;
+
+        if ((button_panel_x < point_x) && (button_panel_y > point_y))
+        {
+            break;
+        }
+        rank++;
+        ++it_button;
+    }
+
+    // Update the passed coordinates to the hit button relevant corner
+    // (different depending on toolbar orientation)
+    if (rank < mButtons.size())
+    {
+        if (orientation == LLLayoutStack::HORIZONTAL)
+        {
+            // Horizontal
+            S32 mid_point = (button_rect.mRight + button_rect.mLeft) / 2;
+            if (button_panel_x < mid_point)
+            {
+                mDragx = button_rect.mLeft - mPadLeft;
+                mDragy = button_rect.mTop + mPadTop;
+            }
+            else
+            {
+                rank++;
+                mDragx = button_rect.mRight + mPadRight - 1;
+                mDragy = button_rect.mTop + mPadTop;
+            }
+        }
+        else
+        {
+            // Vertical
+            S32 mid_point = (button_rect.mTop + button_rect.mBottom) / 2;
+            if (button_panel_y > mid_point)
+            {
+                mDragx = button_rect.mLeft - mPadLeft;
+                mDragy = button_rect.mTop + mPadTop;
+            }
+            else
+            {
+                rank++;
+                mDragx = button_rect.mLeft - mPadLeft;
+                mDragy = button_rect.mBottom - mPadBottom + 1;
+            }
+        }
+    }
+    else
+    {
+        // We hit passed the end of the list so put the insertion point at the end
+        if (orientation == LLLayoutStack::HORIZONTAL)
+        {
+            mDragx = button_rect.mRight + mPadRight;
+            mDragy = button_rect.mTop + mPadTop;
+        }
+        else
+        {
+            mDragx = button_rect.mLeft - mPadLeft;
+            mDragy = button_rect.mBottom - mPadBottom;
+        }
+    }
+
+    // Update the "girth" of the caret, i.e. the width or height (depending of orientation)
+    if (orientation == LLLayoutStack::HORIZONTAL)
+    {
+        mDragGirth = button_rect.getHeight() + mPadBottom + mPadTop;
+    }
+    else
+    {
+        mDragGirth = button_rect.getWidth() + mPadLeft + mPadRight;
+    }
+
+    // The delta account for the coord model change (i.e. convert back to toolbar coord)
+    mDragx += dx;
+    mDragy += dy;
+
+    return rank;
+}
+
+int LLToolBar::getRankFromPosition(const LLCommandId& id)
+{
+    if (!hasCommand(id))
+    {
+        return RANK_NONE;
+    }
+    int rank = 0;
+    std::list<LLToolBarButton*>::iterator it_button = mButtons.begin();
+    std::list<LLToolBarButton*>::iterator end_button = mButtons.end();
+    while (it_button != end_button)
+    {
+        if ((*it_button)->mId == id)
+        {
+            break;
+        }
+        rank++;
+        ++it_button;
+    }
+    return rank;
+}
+
+void LLToolBar::updateLayoutAsNeeded()
+{
+    if (!mNeedsLayout) return;
+
+    LLView::EOrientation orientation = getOrientation(mSideType);
+
+    // our terminology for orientation-agnostic layout is such that
+    // length refers to a distance in the direction we stack the buttons
+    // and girth refers to a distance in the direction buttons wrap
+    S32 max_row_girth = 0;
+    S32 max_row_length = 0;
+
+    S32 max_length;
+    S32 cur_start;
+    S32 cur_row ;
+    S32 row_pad_start;
+    S32 row_pad_end;
+    S32 girth_pad_end;
+    S32 row_running_length;
+
+    if (orientation == LLLayoutStack::HORIZONTAL)
+    {
+        max_length = getRect().getWidth() - mPadLeft - mPadRight;
+        row_pad_start = mPadLeft;
+        row_pad_end = mPadRight;
+        cur_row = mPadTop;
+        girth_pad_end = mPadBottom;
+    }
+    else // VERTICAL
+    {
+        max_length = getRect().getHeight() - mPadTop - mPadBottom;
+        row_pad_start = mPadTop;
+        row_pad_end = mPadBottom;
+        cur_row = mPadLeft;
+        girth_pad_end = mPadRight;
+    }
+
+    row_running_length = row_pad_start;
+    cur_start = row_pad_start;
+
+
+    LLRect panel_rect = mButtonPanel->getLocalRect();
+
+    std::vector<LLToolBarButton*> buttons_in_row;
+
+    for (LLToolBarButton* button : mButtons)
+    {
+        button->reshape(button->mWidthRange.getMin(), button->mDesiredHeight);
+        button->autoResize();
+
+        S32 button_clamped_width = button->mWidthRange.clamp(button->getRect().getWidth());
+        S32 button_length = (orientation == LLLayoutStack::HORIZONTAL)
+                            ? button_clamped_width
+                            : button->getRect().getHeight();
+        S32 button_girth = (orientation == LLLayoutStack::HORIZONTAL)
+                            ? button->getRect().getHeight()
+                            : button_clamped_width;
+
+        // wrap if needed
+        if (mWrap
+            && row_running_length + button_length > max_length  // out of room...
+            && cur_start != row_pad_start)                      // ...and not first button in row
+        {
+            if (orientation == LLLayoutStack::VERTICAL)
+            {   // row girth (width in this case) is clamped to allowable button widths
+                max_row_girth = button->mWidthRange.clamp(max_row_girth);
+            }
+
+            // make buttons in current row all same girth
+            resizeButtonsInRow(buttons_in_row, max_row_girth);
+            buttons_in_row.clear();
+
+            max_row_length = llmax(max_row_length, row_running_length);
+            row_running_length = row_pad_start;
+            cur_start = row_pad_start;
+            cur_row += max_row_girth + mPadBetween;
+            max_row_girth = 0;
+        }
+
+        LLRect button_rect;
+        if (orientation == LLLayoutStack::HORIZONTAL)
+        {
+            button_rect.setLeftTopAndSize(cur_start, panel_rect.mTop - cur_row, button_clamped_width, button->getRect().getHeight());
+        }
+        else // VERTICAL
+        {
+            button_rect.setLeftTopAndSize(cur_row, panel_rect.mTop - cur_start, button_clamped_width, button->getRect().getHeight());
+        }
+        button->setShape(button_rect);
+
+        buttons_in_row.push_back(button);
+
+        row_running_length += button_length + mPadBetween;
+        cur_start = row_running_length;
+        max_row_girth = llmax(button_girth, max_row_girth);
+    }
+
+    // final resizing in "girth" direction
+    S32 total_girth =   cur_row             // current row position...
+                        + max_row_girth     // ...incremented by size of final row...
+                        + girth_pad_end;    // ...plus padding reserved on end
+    total_girth = llmax(total_girth,mMinGirth);
+
+    max_row_length = llmax(max_row_length, row_running_length - mPadBetween + row_pad_end);
+
+    resizeButtonsInRow(buttons_in_row, max_row_girth);
+
+    // grow and optionally shift toolbar to accommodate buttons
+    if (orientation == LLLayoutStack::HORIZONTAL)
+    {
+        if (mSideType == SIDE_TOP)
+        { // shift down to maintain top edge
+            translate(0, getRect().getHeight() - total_girth);
+        }
+
+        reshape(getRect().getWidth(), total_girth);
+        mButtonPanel->reshape(max_row_length, total_girth);
+    }
+    else // VERTICAL
+    {
+        if (mSideType == SIDE_RIGHT)
+        { // shift left to maintain right edge
+            translate(getRect().getWidth() - total_girth, 0);
+        }
+
+        reshape(total_girth, getRect().getHeight());
+        mButtonPanel->reshape(total_girth, max_row_length);
+    }
+
+    // make parent fit button panel
+    mButtonPanel->getParent()->setShape(mButtonPanel->getLocalRect());
+
+    // re-center toolbar buttons
+    mCenteringStack->updateLayout();
+
+    if (!mButtons.empty())
+    {
+        mButtonPanel->setVisible(true);
+        mButtonPanel->setMouseOpaque(true);
+    }
+
+    // don't clear flag until after we've resized ourselves, to avoid laying out every frame
+    mNeedsLayout = false;
+}
+
+
+void LLToolBar::draw()
+{
+    if (mButtons.empty())
+    {
+        mButtonPanel->setVisible(false);
+        mButtonPanel->setMouseOpaque(false);
+    }
+    else
+    {
+        mButtonPanel->setVisible(true);
+        mButtonPanel->setMouseOpaque(true);
+    }
+
+    // Update enable/disable state and highlight state for editable toolbars
+    if (!mReadOnly)
+    {
+        for (toolbar_button_list::iterator btn_it = mButtons.begin(); btn_it != mButtons.end(); ++btn_it)
+        {
+            LLToolBarButton* btn = *btn_it;
+            LLCommand* command = LLCommandManager::instance().getCommand(btn->mId);
+
+            if (command && btn->mIsEnabledSignal)
+            {
+                const bool button_command_enabled = (*btn->mIsEnabledSignal)(btn, command->isEnabledParameters());
+                btn->setEnabled(button_command_enabled);
+            }
+
+            if (command && btn->mIsRunningSignal)
+            {
+                const bool button_command_running = (*btn->mIsRunningSignal)(btn, command->isRunningParameters());
+                btn->setToggleState(button_command_running);
+            }
+        }
+    }
+
+    updateLayoutAsNeeded();
+    // rect may have shifted during layout
+    LLUI::popMatrix();
+    LLUI::pushMatrix();
+    LLUI::translate((F32)getRect().mLeft, (F32)getRect().mBottom);
+
+    // Position the caret
+    if (!mCaretIcon)
+    {
+        mCaretIcon = getChild<LLIconCtrl>("caret");
+    }
+
+    LLIconCtrl* caret = mCaretIcon;
+    caret->setVisible(false);
+    if (mDragAndDropTarget && !mButtonCommands.empty())
+    {
+        LLRect caret_rect = caret->getRect();
+        if (getOrientation(mSideType) == LLLayoutStack::HORIZONTAL)
+        {
+            caret->setRect(LLRect(mDragx-caret_rect.getWidth()/2+1,
+                                  mDragy,
+                                  mDragx+caret_rect.getWidth()/2+1,
+                                  mDragy-mDragGirth));
+        }
+        else
+        {
+            caret->setRect(LLRect(mDragx,
+                                  mDragy+caret_rect.getHeight()/2,
+                                  mDragx+mDragGirth,
+                                  mDragy-caret_rect.getHeight()/2));
+        }
+        caret->setVisible(true);
+    }
+
+    LLUICtrl::draw();
+    caret->setVisible(false);
+    mDragAndDropTarget = false;
+}
+
+void LLToolBar::reshape(S32 width, S32 height, bool called_from_parent)
+{
+    LLUICtrl::reshape(width, height, called_from_parent);
+    mNeedsLayout = true;
+}
+
+void LLToolBar::createButtons()
+{
+    std::set<LLUUID> set_flashing;
+
+    for (LLToolBarButton* button : mButtons)
+    {
+        if (button->getFlashTimer() && button->getFlashTimer()->isFlashingInProgress())
+        {
+            set_flashing.insert(button->getCommandId().uuid());
+        }
+
+        if (mButtonRemoveSignal)
+        {
+            (*mButtonRemoveSignal)(button);
+        }
+
+        delete button;
+    }
+    mButtons.clear();
+    mButtonMap.clear();
+    mRightMouseTargetButton = NULL;
+
+    for (const LLCommandId& command_id : mButtonCommands)
+    {
+        LLToolBarButton* button = createButton(command_id);
+        mButtons.push_back(button);
+        mButtonPanel->addChild(button);
+        mButtonMap.insert(std::make_pair(command_id.uuid(), button));
+
+        if (mButtonAddSignal)
+        {
+            (*mButtonAddSignal)(button);
+        }
+
+        if (set_flashing.find(button->getCommandId().uuid()) != set_flashing.end())
+        {
+            button->setFlashing(true);
+        }
+    }
+    mNeedsLayout = true;
+}
+
+void LLToolBarButton::callIfEnabled(LLUICtrl::commit_callback_t commit, LLUICtrl* ctrl, const LLSD& param )
+{
+    LLCommand* command = LLCommandManager::instance().getCommand(mId);
+
+    if (!mIsEnabledSignal || (*mIsEnabledSignal)(this, command->isEnabledParameters()))
+    {
+        commit(ctrl, param);
+    }
+}
+
+LLToolBarButton* LLToolBar::createButton(const LLCommandId& id)
+{
+    LLCommand* commandp = LLCommandManager::instance().getCommand(id);
+    if (!commandp) return NULL;
+
+    LLToolBarButton::Params button_p;
+    button_p.name = commandp->name();
+    button_p.label = LLTrans::getString(commandp->labelRef());
+    button_p.tool_tip = LLTrans::getString(commandp->tooltipRef());
+    button_p.image_overlay = LLUI::getUIImage(commandp->icon());
+    button_p.button_flash_enable = commandp->isFlashingAllowed();
+    button_p.overwriteFrom(mButtonParams[mButtonType]);
+    LLToolBarButton* button = LLUICtrlFactory::create<LLToolBarButton>(button_p);
+
+    if (!mReadOnly)
+    {
+        enable_callback_t isEnabledCB;
+
+        const std::string& isEnabledFunction = commandp->isEnabledFunctionName();
+        if (isEnabledFunction.length() > 0)
+        {
+            LLUICtrl::EnableCallbackParam isEnabledParam;
+            isEnabledParam.function_name = isEnabledFunction;
+            isEnabledParam.parameter = commandp->isEnabledParameters();
+            isEnabledCB = initEnableCallback(isEnabledParam);
+
+            if (NULL == button->mIsEnabledSignal)
+            {
+                button->mIsEnabledSignal = new enable_signal_t();
+            }
+
+            button->mIsEnabledSignal->connect(isEnabledCB);
+        }
+
+        LLUICtrl::CommitCallbackParam executeParam;
+        executeParam.function_name = commandp->executeFunctionName();
+        executeParam.parameter = commandp->executeParameters();
+
+        // If we have a "stop" function then we map the command to mouse down / mouse up otherwise commit
+        const std::string& executeStopFunction = commandp->executeStopFunctionName();
+        if (executeStopFunction.length() > 0)
+        {
+            LLUICtrl::CommitCallbackParam executeStopParam;
+            executeStopParam.function_name = executeStopFunction;
+            executeStopParam.parameter = commandp->executeStopParameters();
+            LLUICtrl::commit_callback_t execute_func = initCommitCallback(executeParam);
+            button->setFunctionName(commandp->executeFunctionName());
+            LL_DEBUGS("UIUsage") << "button function name a -> " << commandp->executeFunctionName() << LL_ENDL;
+            LLUICtrl::commit_callback_t stop_func = initCommitCallback(executeStopParam);
+
+            button->setMouseDownCallback(boost::bind(&LLToolBarButton::callIfEnabled, button, execute_func, _1, _2));
+            button->setMouseUpCallback(boost::bind(&LLToolBarButton::callIfEnabled, button, stop_func, _1, _2));
+        }
+        else
+        {
+            button->setFunctionName(commandp->executeFunctionName());
+            LL_DEBUGS("UIUsage") << "button function name b -> " << commandp->executeFunctionName() << LL_ENDL;
+            button->setCommitCallback(executeParam);
+        }
+
+        // Set up "is running" query callback
+        const std::string& isRunningFunction = commandp->isRunningFunctionName();
+        if (isRunningFunction.length() > 0)
+        {
+            LLUICtrl::EnableCallbackParam isRunningParam;
+            isRunningParam.function_name = isRunningFunction;
+            isRunningParam.parameter = commandp->isRunningParameters();
+            enable_signal_t::slot_type isRunningCB = initEnableCallback(isRunningParam);
+
+            if (NULL == button->mIsRunningSignal)
+            {
+                button->mIsRunningSignal = new enable_signal_t();
+            }
+
+            button->mIsRunningSignal->connect(isRunningCB);
+        }
+    }
+
+    // Drag and drop behavior must work also if provided in the Toybox and, potentially, any read-only toolbar
+    button->setStartDragCallback(mStartDragItemCallback);
+    button->setHandleDragCallback(mHandleDragItemCallback);
+
+    button->setCommandId(id);
+
+    return button;
+}
+
+boost::signals2::connection connectSignal(LLToolBar::button_signal_t*& signal, const LLToolBar::button_signal_t::slot_type& cb)
+{
+    if (!signal)
+    {
+        signal = new LLToolBar::button_signal_t();
+    }
+
+    return signal->connect(cb);
+}
+
+boost::signals2::connection LLToolBar::setButtonAddCallback(const button_signal_t::slot_type& cb)
+{
+    return connectSignal(mButtonAddSignal, cb);
+}
+
+boost::signals2::connection LLToolBar::setButtonEnterCallback(const button_signal_t::slot_type& cb)
+{
+    return connectSignal(mButtonEnterSignal, cb);
+}
+
+boost::signals2::connection LLToolBar::setButtonLeaveCallback(const button_signal_t::slot_type& cb)
+{
+    return connectSignal(mButtonLeaveSignal, cb);
+}
+
+boost::signals2::connection LLToolBar::setButtonRemoveCallback(const button_signal_t::slot_type& cb)
+{
+    return connectSignal(mButtonRemoveSignal, cb);
+}
+
+bool LLToolBar::handleDragAndDrop(S32 x, S32 y, MASK mask, bool drop,
+                                        EDragAndDropType cargo_type,
+                                        void* cargo_data,
+                                        EAcceptance* accept,
+                                        std::string& tooltip_msg)
+{
+    // If we have a drop callback, that means that we can handle the drop
+    bool handled = mHandleDropCallback != nullptr;
+
+    // if drop is set, it's time to call the callback to get the operation done
+    if (handled && drop)
+    {
+        handled = mHandleDropCallback(cargo_data, x, y, this);
+    }
+
+    // We accept only single tool drop on toolbars
+    *accept = handled ? ACCEPT_YES_SINGLE : ACCEPT_NO;
+
+    // We'll use that flag to change the visual aspect of the toolbar target on draw()
+    mDragAndDropTarget = false;
+
+    // Convert drag position into insert position and rank
+    if (!isReadOnly() && handled && !drop)
+    {
+        if (cargo_type == DAD_WIDGET)
+        {
+            LLInventoryItem* inv_item = (LLInventoryItem*)cargo_data;
+            LLCommandId dragged_command(inv_item->getUUID());
+            int orig_rank = getRankFromPosition(dragged_command);
+            mDragRank = getRankFromPosition(x, y);
+            // Don't DaD if we're dragging a command on itself
+            mDragAndDropTarget = ((orig_rank != RANK_NONE) && ((mDragRank == orig_rank) || ((mDragRank - 1) == orig_rank)));
+            //LL_INFOS() << "Merov debug : DaD, rank = " << mDragRank << ", dragged uui = " << inv_item->getUUID() << LL_ENDL;
+            /* Do the following if you want to animate the button itself
+            LLCommandId dragged_command(inv_item->getUUID());
+            removeCommand(dragged_command);
+            addCommand(dragged_command,rank);
+            */
+        }
+        else
+        {
+            handled = false;
+        }
+    }
+
+    return handled;
+}
+
+LLToolBarButton::LLToolBarButton(const Params& p)
+:   LLButton(p),
+    mMouseDownX(0),
+    mMouseDownY(0),
+    mWidthRange(p.button_width),
+    mDesiredHeight(p.desired_height),
+    mId(""),
+    mIsEnabledSignal(NULL),
+    mIsRunningSignal(NULL),
+    mIsStartingSignal(NULL),
+    mIsDragged(false),
+    mStartDragItemCallback(NULL),
+    mHandleDragItemCallback(NULL),
+    mOriginalImageSelected(p.image_selected),
+    mOriginalImageUnselected(p.image_unselected),
+    mOriginalImagePressed(p.image_pressed),
+    mOriginalImagePressedSelected(p.image_pressed_selected),
+    mOriginalLabelColor(p.label_color),
+    mOriginalLabelColorSelected(p.label_color_selected),
+    mOriginalImageOverlayColor(p.image_overlay_color),
+    mOriginalImageOverlaySelectedColor(p.image_overlay_selected_color)
+{
+}
+
+LLToolBarButton::~LLToolBarButton()
+{
+    delete mIsEnabledSignal;
+    delete mIsRunningSignal;
+    delete mIsStartingSignal;
+}
+
+bool LLToolBarButton::handleMouseDown(S32 x, S32 y, MASK mask)
+{
+    mMouseDownX = x;
+    mMouseDownY = y;
+    return LLButton::handleMouseDown(x, y, mask);
+}
+
+bool LLToolBarButton::handleHover(S32 x, S32 y, MASK mask)
+{
+    bool handled = false;
+
+    S32 mouse_distance_squared = (x - mMouseDownX) * (x - mMouseDownX) + (y - mMouseDownY) * (y - mMouseDownY);
+    if (mouse_distance_squared > DRAG_N_DROP_DISTANCE_THRESHOLD * DRAG_N_DROP_DISTANCE_THRESHOLD
+        && hasMouseCapture() &&
+        mStartDragItemCallback && mHandleDragItemCallback)
+    {
+        if (!mIsDragged)
+        {
+            mStartDragItemCallback(x, y, this);
+            mIsDragged = true;
+            handled = true;
+        }
+        else
+        {
+            handled = mHandleDragItemCallback(x, y, mId.uuid(), LLAssetType::AT_WIDGET);
+        }
+    }
+    else
+    {
+        handled = LLButton::handleHover(x, y, mask);
+    }
+
+    return handled;
+}
+
+void LLToolBarButton::onMouseEnter(S32 x, S32 y, MASK mask)
+{
+    LLUICtrl::onMouseEnter(x, y, mask);
+
+    // Always highlight toolbar buttons, even if they are disabled
+    if (!gFocusMgr.getMouseCapture() || gFocusMgr.getMouseCapture() == this)
+    {
+        mNeedsHighlight = true;
+    }
+
+    LLToolBar* parent_toolbar = getParentByType<LLToolBar>();
+    if (parent_toolbar && parent_toolbar->mButtonEnterSignal)
+    {
+        (*(parent_toolbar->mButtonEnterSignal))(this);
+    }
+}
+
+void LLToolBarButton::onMouseLeave(S32 x, S32 y, MASK mask)
+{
+    LLButton::onMouseLeave(x, y, mask);
+
+    LLToolBar* parent_toolbar = getParentByType<LLToolBar>();
+    if (parent_toolbar && parent_toolbar->mButtonLeaveSignal)
+    {
+        (*(parent_toolbar->mButtonLeaveSignal))(this);
+    }
+}
+
+void LLToolBarButton::onMouseCaptureLost()
+{
+    mIsDragged = false;
+}
+
+void LLToolBarButton::onCommit()
+{
+    LLCommand* command = LLCommandManager::instance().getCommand(mId);
+
+    if (!mIsEnabledSignal || (*mIsEnabledSignal)(this, command->isEnabledParameters()))
+    {
+        LLButton::onCommit();
+    }
+}
+
+void LLToolBarButton::reshape(S32 width, S32 height, bool called_from_parent)
+{
+    LLButton::reshape(mWidthRange.clamp(width), height, called_from_parent);
+}
+
+void LLToolBarButton::setEnabled(bool enabled)
+{
+    if (enabled)
+    {
+        mImageSelected = mOriginalImageSelected;
+        mImageUnselected = mOriginalImageUnselected;
+        mImagePressed = mOriginalImagePressed;
+        mImagePressedSelected = mOriginalImagePressedSelected;
+        mUnselectedLabelColor = mOriginalLabelColor;
+        mSelectedLabelColor = mOriginalLabelColorSelected;
+        mImageOverlayColor = mOriginalImageOverlayColor;
+        mImageOverlaySelectedColor = mOriginalImageOverlaySelectedColor;
+    }
+    else
+    {
+        mImageSelected = mImageDisabledSelected;
+        mImageUnselected = mImageDisabled;
+        mImagePressed = mImageDisabled;
+        mImagePressedSelected = mImageDisabledSelected;
+        mUnselectedLabelColor = mDisabledLabelColor;
+        mSelectedLabelColor = mDisabledSelectedLabelColor;
+        mImageOverlayColor = mImageOverlayDisabledColor;
+        mImageOverlaySelectedColor = mImageOverlayDisabledColor;
+    }
+}
+
+const std::string LLToolBarButton::getToolTip() const
+{
+    std::string tooltip;
+
+    if (labelIsTruncated() || getCurrentLabel().empty())
+    {
+        tooltip = LLTrans::getString(LLCommandManager::instance().getCommand(mId)->labelRef()) + " -- " + LLView::getToolTip();
+    }
+    else
+    {
+        tooltip = LLView::getToolTip();
+    }
+
+    LLToolBar* parent_toolbar = getParentByType<LLToolBar>();
+    if (parent_toolbar && parent_toolbar->mButtonTooltipSuffix.length() > 0)
+    {
+        tooltip = tooltip + "\n(" + parent_toolbar->mButtonTooltipSuffix + ")";
+    }
+
+    return tooltip;
+}
+
+void LLToolBar::LLCenterLayoutPanel::handleReshape(const LLRect& rect, bool by_user)
+{
+    LLLayoutPanel::handleReshape(rect, by_user);
+
+    if (!mReshapeCallback.empty())
+    {
+        LLRect r;
+        localRectToOtherView(mButtonPanel->getRect(), &r, gFloaterView);
+        r.stretch(FLOATER_MIN_VISIBLE_PIXELS);
+        mReshapeCallback(mLocationId, r);
+    }
+}