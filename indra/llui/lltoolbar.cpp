/** 
 * @file lltoolbar.cpp
 * @author Richard Nelson
 * @brief User customizable toolbar class
 *
 * $LicenseInfo:firstyear=2011&license=viewerlgpl$
 * Second Life Viewer Source Code
 * Copyright (C) 2011, Linden Research, Inc.
 * 
 * This library is free software; you can redistribute it and/or
 * modify it under the terms of the GNU Lesser General Public
 * License as published by the Free Software Foundation;
 * version 2.1 of the License only.
 * 
 * This library is distributed in the hope that it will be useful,
 * but WITHOUT ANY WARRANTY; without even the implied warranty of
 * MERCHANTABILITY or FITNESS FOR A PARTICULAR PURPOSE.  See the GNU
 * Lesser General Public License for more details.
 * 
 * You should have received a copy of the GNU Lesser General Public
 * License along with this library; if not, write to the Free Software
 * Foundation, Inc., 51 Franklin Street, Fifth Floor, Boston, MA  02110-1301  USA
 * 
 * Linden Research, Inc., 945 Battery Street, San Francisco, CA  94111  USA
 * $/LicenseInfo$
 */

#include "linden_common.h"

#include <boost/foreach.hpp>
#include "lltoolbar.h"

#include "llcommandmanager.h"
#include "llmenugl.h"
#include "lltrans.h"

// uncomment this and remove the one in llui.cpp when there is an external reference to this translation unit
// thanks, MSVC!
//static LLDefaultChildRegistry::Register<LLToolBar> r1("toolbar");

namespace LLToolBarEnums
{
	LLLayoutStack::ELayoutOrientation getOrientation(SideType sideType)
	{
		LLLayoutStack::ELayoutOrientation orientation = LLLayoutStack::HORIZONTAL;

		if ((sideType == SIDE_LEFT) || (sideType == SIDE_RIGHT))
		{
			orientation = LLLayoutStack::VERTICAL;
		}

		return orientation;
	}
}

using namespace LLToolBarEnums;


namespace LLInitParam
{
	void TypeValues<ButtonType>::declareValues()
	{
		declare("icons_with_text",	BTNTYPE_ICONS_WITH_TEXT);
		declare("icons_only",		BTNTYPE_ICONS_ONLY);
	}

	void TypeValues<SideType>::declareValues()
	{
		declare("bottom",	SIDE_BOTTOM);
		declare("left",		SIDE_LEFT);
		declare("right",	SIDE_RIGHT);
		declare("top",		SIDE_TOP);
	}
}

LLToolBar::Params::Params()
:	button_display_mode("button_display_mode"),
	commands("command"),
	side("side", SIDE_TOP),
	button_icon("button_icon"),
	button_icon_and_text("button_icon_and_text"),
	read_only("read_only", false),
	wrap("wrap", true),
	pad_left("pad_left"),
	pad_top("pad_top"),
	pad_right("pad_right"),
	pad_bottom("pad_bottom"),
	pad_between("pad_between"),
	button_panel("button_panel")
{}

LLToolBar::LLToolBar(const LLToolBar::Params& p)
:	LLUICtrl(p),
	mReadOnly(p.read_only),
	mButtonType(p.button_display_mode),
	mSideType(p.side),
	mWrap(p.wrap),
	mNeedsLayout(false),
	mButtonPanel(NULL),
	mCenteringStack(NULL),
	mPadLeft(p.pad_left),
	mPadRight(p.pad_right),
	mPadTop(p.pad_top),
	mPadBottom(p.pad_bottom),
	mPadBetween(p.pad_between),
	mPopupMenuHandle(),
	mStartDragItemCallback(NULL),
	mHandleDragItemCallback(NULL),
	mHandleDropCallback(NULL),
	mDragAndDropTarget(false)
{
	mButtonParams[LLToolBarEnums::BTNTYPE_ICONS_WITH_TEXT] = p.button_icon_and_text;
	mButtonParams[LLToolBarEnums::BTNTYPE_ICONS_ONLY] = p.button_icon;
}

LLToolBar::~LLToolBar()
{
	delete mPopupMenuHandle.get();
}

void LLToolBar::createContextMenu()
{
	if (!mPopupMenuHandle.get())
	{
		// Setup bindings specific to this instance for the context menu options

		LLUICtrl::CommitCallbackRegistry::ScopedRegistrar commit_reg;
		commit_reg.add("Toolbars.EnableSetting", boost::bind(&LLToolBar::onSettingEnable, this, _2));

		LLUICtrl::EnableCallbackRegistry::ScopedRegistrar enable_reg;
		enable_reg.add("Toolbars.CheckSetting", boost::bind(&LLToolBar::isSettingChecked, this, _2));

		// Create the context menu
		LLContextMenu* menu = LLUICtrlFactory::instance().createFromFile<LLContextMenu>("menu_toolbars.xml", LLMenuGL::sMenuContainer, LLMenuHolderGL::child_registry_t::instance());

		if (menu)
		{
			menu->setBackgroundColor(LLUIColorTable::instance().getColor("MenuPopupBgColor"));

			mPopupMenuHandle = menu->getHandle();
		}
		else
		{
			llwarns << "Unable to load toolbars context menu." << llendl;
		}
	}
}

void LLToolBar::initFromParams(const LLToolBar::Params& p)
{
	// Initialize the base object
	LLUICtrl::initFromParams(p);
	
	LLLayoutStack::ELayoutOrientation orientation = getOrientation(p.side);

	LLLayoutStack::Params centering_stack_p;
	centering_stack_p.name = "centering_stack";
	centering_stack_p.rect = getLocalRect();
	centering_stack_p.follows.flags = FOLLOWS_ALL;
	centering_stack_p.orientation = orientation;
	centering_stack_p.mouse_opaque = false;

	mCenteringStack = LLUICtrlFactory::create<LLLayoutStack>(centering_stack_p);
	addChild(mCenteringStack);
	
	LLLayoutPanel::Params border_panel_p;
	border_panel_p.name = "border_panel";
	border_panel_p.rect = getLocalRect();
	border_panel_p.auto_resize = true;
	border_panel_p.user_resize = false;
	border_panel_p.mouse_opaque = false;
	
	mCenteringStack->addChild(LLUICtrlFactory::create<LLLayoutPanel>(border_panel_p));

	LLLayoutPanel::Params center_panel_p;
	center_panel_p.name = "center_panel";
	center_panel_p.rect = getLocalRect();
	center_panel_p.auto_resize = false;
	center_panel_p.user_resize = false;
	LLLayoutPanel* center_panel = LLUICtrlFactory::create<LLLayoutPanel>(center_panel_p);
	mCenteringStack->addChild(center_panel);

	LLPanel::Params button_panel_p(p.button_panel);
	button_panel_p.rect = center_panel->getLocalRect();
		button_panel_p.follows.flags = FOLLOWS_BOTTOM|FOLLOWS_LEFT;
	mButtonPanel = LLUICtrlFactory::create<LLPanel>(button_panel_p);
	center_panel->addChild(mButtonPanel);
	
	mCenteringStack->addChild(LLUICtrlFactory::create<LLLayoutPanel>(border_panel_p));

	BOOST_FOREACH(LLCommandId::Params params, p.commands)
	{
		addCommand(params);
	}

	mNeedsLayout = true;
}

bool LLToolBar::addCommand(const LLCommandId& commandId, int rank)
{
	LLCommand * command = LLCommandManager::instance().getCommand(commandId);
	if (!command) return false;

	// Create the button and do the things that don't need ordering
	LLToolBarButton* button = createButton(commandId);
	mButtonPanel->addChild(button);
	mButtonMap.insert(std::make_pair(commandId, button));

	// Insert the command and button in the right place in their respective lists
	if ((rank >= mButtonCommands.size()) || (rank < 0))
	{
		// In that case, back load
		mButtonCommands.push_back(commandId);
		mButtons.push_back(button);
	}
	else 
	{
		// Insert in place: iterate to the right spot...
		std::list<LLToolBarButton*>::iterator it_button = mButtons.begin();
		command_id_list_t::iterator it_command = mButtonCommands.begin();
		while (rank > 0)
		{
			++it_button;
			++it_command;
			rank--;
		}
		// ...then insert
		mButtonCommands.insert(it_command,commandId);
		mButtons.insert(it_button,button);
	}

	mNeedsLayout = true;

	return true;
}

bool LLToolBar::removeCommand(const LLCommandId& commandId)
{
	if (!hasCommand(commandId)) return false;
	
	// First erase the map record
	command_id_map::iterator it = mButtonMap.find(commandId);
	mButtonMap.erase(it);
	
	// Now iterate on the commands and buttons to identify the relevant records
	std::list<LLToolBarButton*>::iterator it_button = mButtons.begin();
	command_id_list_t::iterator it_command = mButtonCommands.begin();
	while (*it_command != commandId)
	{
		++it_button;
		++it_command;
	}
	
	// Delete the button and erase the command and button records
	delete (*it_button);
	mButtonCommands.erase(it_command);
	mButtons.erase(it_button);

	mNeedsLayout = true;

	return true;
}

void LLToolBar::clearCommandsList()
{
	// Clears the commands list
	mButtonCommands.clear();
	// This will clear the buttons
	createButtons();
}

bool LLToolBar::hasCommand(const LLCommandId& commandId) const
{
	if (commandId != LLCommandId::null)
	{
		command_id_map::const_iterator it = mButtonMap.find(commandId);
		return (it != mButtonMap.end());
	}

	return false;
}

bool LLToolBar::enableCommand(const LLCommandId& commandId, bool enabled)
{
	LLButton * command_button = NULL;
	
	if (commandId != LLCommandId::null)
	{
		command_id_map::iterator it = mButtonMap.find(commandId);
		if (it != mButtonMap.end())
		{
			it->second->setEnabled(enabled);
		}
	}

	return (command_button != NULL);
}

BOOL LLToolBar::handleRightMouseDown(S32 x, S32 y, MASK mask)
{
	LLRect button_panel_rect;
	mButtonPanel->localRectToOtherView(mButtonPanel->getLocalRect(), &button_panel_rect, this);
	BOOL handle_it_here = !mReadOnly && button_panel_rect.pointInRect(x, y);

	if (handle_it_here)
	{
		createContextMenu();

		LLContextMenu * menu = (LLContextMenu *) mPopupMenuHandle.get();

		if (menu)
		{
			menu->show(x, y);

			LLMenuGL::showPopup(this, menu, x, y);
		}
	}

	return handle_it_here;
}

BOOL LLToolBar::isSettingChecked(const LLSD& userdata)
{
	BOOL retval = FALSE;

	const std::string setting_name = userdata.asString();

	if (setting_name == "icons_with_text")
	{
		retval = (mButtonType == BTNTYPE_ICONS_WITH_TEXT);
	}
	else if (setting_name == "icons_only")
	{
		retval = (mButtonType == BTNTYPE_ICONS_ONLY);
	}

	return retval;
}

void LLToolBar::onSettingEnable(const LLSD& userdata)
{
	llassert(!mReadOnly);

	const std::string setting_name = userdata.asString();

	if (setting_name == "icons_with_text")
	{
		setButtonType(BTNTYPE_ICONS_WITH_TEXT);
	}
	else if (setting_name == "icons_only")
	{
		setButtonType(BTNTYPE_ICONS_ONLY);
	}
}

void LLToolBar::setButtonType(LLToolBarEnums::ButtonType button_type)
{
	bool regenerate_buttons = (mButtonType != button_type);
	
	mButtonType = button_type;

	if (regenerate_buttons)
	{
		createButtons();
	}
}

void LLToolBar::resizeButtonsInRow(std::vector<LLToolBarButton*>& buttons_in_row, S32 max_row_girth)
{
	// make buttons in current row all same girth
	BOOST_FOREACH(LLToolBarButton* button, buttons_in_row)
	{
		if (getOrientation(mSideType) == LLLayoutStack::HORIZONTAL)
		{
			button->reshape(button->mWidthRange.clamp(button->getRect().getWidth()), max_row_girth);
		}
		else // VERTICAL
		{
			button->reshape(max_row_girth, button->getRect().getHeight());
		}
	}
}

int LLToolBar::getRankFromPosition(S32 x, S32 y)
{
	int rank = 0;

	LLLayoutStack::ELayoutOrientation orientation = getOrientation(mSideType);
	S32 button_panel_x = 0;
	S32 button_panel_y = 0;
	localPointToOtherView(x, y, &button_panel_x, &button_panel_y, mButtonPanel);
	
	//llinfos << "Merov debug : rank compute: orientation = " << orientation << ", x = " << button_panel_x << ", y = " << button_panel_y << llendl;

	// Simply compare the passed coord with the buttons outbound box
	std::list<LLToolBarButton*>::iterator it_button = mButtons.begin();
	std::list<LLToolBarButton*>::iterator end_button = mButtons.end();
	while (it_button != end_button)
	{
		LLRect button_rect = (*it_button)->getRect();
		//llinfos << "Merov debug : rank compute: rect = " << button_rect.mLeft << ", " << button_rect.mTop << ", " << button_rect.mRight << ", " << button_rect.mBottom << llendl;
		if (((orientation == LLLayoutStack::HORIZONTAL) && (button_rect.mRight  > button_panel_x)) ||
			((orientation == LLLayoutStack::VERTICAL)   && (button_rect.mBottom < button_panel_y))    )
		{
			break;
		}
		rank++;
		++it_button;
	}
	//llinfos << "Merov debug : rank = " << rank << llendl;

	return rank;
}

void LLToolBar::updateLayoutAsNeeded()
{
	if (!mNeedsLayout) return;

	LLLayoutStack::ELayoutOrientation orientation = getOrientation(mSideType);
	
	// our terminology for orientation-agnostic layout is such that
	// length refers to a distance in the direction we stack the buttons 
	// and girth refers to a distance in the direction buttons wrap
	S32 max_row_girth = 0;
	S32 max_row_length = 0;

	S32 max_length;
	S32 max_total_girth;
	S32 cur_start;
	S32 cur_row ;
	S32 row_pad_start;
	S32 row_pad_end;
	S32 girth_pad_end;
	S32 row_running_length;

	if (orientation == LLLayoutStack::HORIZONTAL)
	{
		max_length = getRect().getWidth() - mPadLeft - mPadRight;
		max_total_girth = getRect().getHeight() - mPadTop - mPadBottom;
		row_pad_start = mPadLeft;
		row_pad_end = mPadRight;
		cur_row = mPadTop;
		girth_pad_end = mPadBottom;
	}
	else // VERTICAL
	{
		max_length = getRect().getHeight() - mPadTop - mPadBottom;
		max_total_girth = getRect().getWidth() - mPadLeft - mPadRight;
		row_pad_start = mPadTop;
		row_pad_end = mPadBottom;
		cur_row = mPadLeft;
		girth_pad_end = mPadRight;
	}
	
	row_running_length = row_pad_start;
	cur_start = row_pad_start;


	LLRect panel_rect = mButtonPanel->getLocalRect();

	std::vector<LLToolBarButton*> buttons_in_row;

	BOOST_FOREACH(LLToolBarButton* button, mButtons)
	{
		button->reshape(button->mWidthRange.getMin(), button->mDesiredHeight);
		button->autoResize();

		S32 button_clamped_width = button->mWidthRange.clamp(button->getRect().getWidth());
		S32 button_length = (orientation == LLLayoutStack::HORIZONTAL)
							? button_clamped_width
							: button->getRect().getHeight();
		S32 button_girth = (orientation == LLLayoutStack::HORIZONTAL)
							? button->getRect().getHeight()
							: button_clamped_width;
		
		// wrap if needed
		if (mWrap
			&& row_running_length + button_length > max_length	// out of room...
			&& cur_start != row_pad_start)						// ...and not first button in row
		{
			if (orientation == LLLayoutStack::VERTICAL)
			{	// row girth (width in this case) is clamped to allowable button widths
				max_row_girth = button->mWidthRange.clamp(max_row_girth);
			}

			// make buttons in current row all same girth
			resizeButtonsInRow(buttons_in_row, max_row_girth);
			buttons_in_row.clear();

			max_row_length = llmax(max_row_length, row_running_length);
			row_running_length = row_pad_start;
			cur_start = row_pad_start;
			cur_row += max_row_girth + mPadBetween;
			max_row_girth = 0;
		}

		LLRect button_rect;
		if (orientation == LLLayoutStack::HORIZONTAL)
		{
			button_rect.setLeftTopAndSize(cur_start, panel_rect.mTop - cur_row, button_clamped_width, button->getRect().getHeight());
		}
		else // VERTICAL
		{
			button_rect.setLeftTopAndSize(cur_row, panel_rect.mTop - cur_start, button_clamped_width, button->getRect().getHeight());
		}
		button->setShape(button_rect);

		buttons_in_row.push_back(button);

		row_running_length += button_length + mPadBetween;
		cur_start = row_running_length;
		max_row_girth = llmax(button_girth, max_row_girth);
	}

	// final resizing in "girth" direction
	S32 total_girth =	cur_row				// current row position...
						+ max_row_girth		// ...incremented by size of final row...
						+ girth_pad_end;	// ...plus padding reserved on end
	max_row_length = llmax(max_row_length, row_running_length - mPadBetween + row_pad_end);

	resizeButtonsInRow(buttons_in_row, max_row_girth);

	// grow and optionally shift toolbar to accommodate buttons
	if (orientation == LLLayoutStack::HORIZONTAL)
	{
		if (mSideType == SIDE_TOP)
		{ // shift down to maintain top edge
			translate(0, getRect().getHeight() - total_girth);
		}

		reshape(getRect().getWidth(), total_girth);
		mButtonPanel->reshape(max_row_length, total_girth);
	}
	else // VERTICAL
	{
		if (mSideType == SIDE_RIGHT)
		{ // shift left to maintain right edge
			translate(getRect().getWidth() - total_girth, 0);
		}
		
		reshape(total_girth, getRect().getHeight());
		mButtonPanel->reshape(total_girth, max_row_length);
	}

	// make parent fit button panel
	mButtonPanel->getParent()->setShape(mButtonPanel->getLocalRect());

	// re-center toolbar buttons
	mCenteringStack->updateLayout();

	// don't clear flag until after we've resized ourselves, to avoid laying out every frame
	mNeedsLayout = false;
}


void LLToolBar::draw()
{
	if (mButtons.empty())
	{
		return;
	}

	// Update enable/disable state and highlight state for editable toolbars
	if (!mReadOnly)
	{
		for (toolbar_button_list::iterator btn_it = mButtons.begin(); btn_it != mButtons.end(); ++btn_it)
		{
			LLToolBarButton* btn = *btn_it;
			LLCommand* command = LLCommandManager::instance().getCommand(btn->mId);

			if (command && btn->mIsEnabledSignal)
			{
				const bool button_command_enabled = (*btn->mIsEnabledSignal)(btn, command->isEnabledParameters());
				btn->setEnabled(button_command_enabled);
			}

			if (command && btn->mIsRunningSignal)
			{
				const bool button_command_running = (*btn->mIsRunningSignal)(btn, command->isRunningParameters());
				btn->setFlashing(button_command_running);
			}
		}
	}

	updateLayoutAsNeeded();
	// rect may have shifted during layout
	LLUI::popMatrix();
	LLUI::pushMatrix();
	LLUI::translate((F32)getRect().mLeft, (F32)getRect().mBottom, 0.f);

	LLUICtrl::draw();
}

void LLToolBar::reshape(S32 width, S32 height, BOOL called_from_parent)
{
	LLUICtrl::reshape(width, height, called_from_parent);
	mNeedsLayout = true;
}

void LLToolBar::createButtons()
{
	BOOST_FOREACH(LLToolBarButton* button, mButtons)
	{
		delete button;
	}
	mButtons.clear();
	mButtonMap.clear();
	
	BOOST_FOREACH(LLCommandId& command_id, mButtonCommands)
	{
		LLToolBarButton* button = createButton(command_id);
		mButtons.push_back(button);
		mButtonPanel->addChild(button);
		mButtonMap.insert(std::make_pair(command_id, button));
	}
	mNeedsLayout = true;
}

LLToolBarButton* LLToolBar::createButton(const LLCommandId& id)
{
	LLCommand* commandp = LLCommandManager::instance().getCommand(id);
	if (!commandp) return NULL;

	std::string label = LLTrans::getString(commandp->labelRef());
	std::string tooltip = label + "\n" + LLTrans::getString(commandp->tooltipRef());

	LLToolBarButton::Params button_p;
	button_p.name = id.name();
	button_p.label = label;
	button_p.tool_tip = tooltip;
	button_p.image_overlay = LLUI::getUIImage(commandp->icon());
	button_p.overwriteFrom(mButtonParams[mButtonType]);
	LLToolBarButton* button = LLUICtrlFactory::create<LLToolBarButton>(button_p);

	if (!mReadOnly)
	{
		LLUICtrl::CommitCallbackParam cbParam;
		cbParam.function_name = commandp->executeFunctionName();
		cbParam.parameter = commandp->executeParameters();

		button->setCommitCallback(cbParam);
<<<<<<< HEAD
		button->setStartDragCallback(mStartDragItemCallback);
		button->setHandleDragCallback(mHandleDragItemCallback);

		const std::string& isEnabledFunction = commandp->isEnabledFunctionName();
		if (isEnabledFunction.length() > 0)
		{
			LLUICtrl::EnableCallbackParam isEnabledParam;
			isEnabledParam.function_name = isEnabledFunction;
			isEnabledParam.parameter = commandp->isEnabledParameters();
			enable_signal_t::slot_type isEnabledCB = initEnableCallback(isEnabledParam);

			if (NULL == button->mIsEnabledSignal)
			{
				button->mIsEnabledSignal = new enable_signal_t();
			}

			button->mIsEnabledSignal->connect(isEnabledCB);
		}

		const std::string& isRunningFunction = commandp->isRunningFunctionName();
		if (isRunningFunction.length() > 0)
		{
			LLUICtrl::EnableCallbackParam isRunningParam;
			isRunningParam.function_name = isRunningFunction;
			isRunningParam.parameter = commandp->isRunningParameters();
			enable_signal_t::slot_type isRunningCB = initEnableCallback(isRunningParam);

			if (NULL == button->mIsRunningSignal)
			{
				button->mIsRunningSignal = new enable_signal_t();
			}

			button->mIsRunningSignal->connect(isRunningCB);
		}
=======
>>>>>>> f7cd012d
	}
	// Drag and drop behavior must work also if provided in the Toybox and, potentially, any read-only toolbar
	button->setStartDragCallback(mStartDragItemCallback);
	button->setHandleDragCallback(mHandleDragItemCallback);

	button->setCommandId(id);

	return button;
}

BOOL LLToolBar::handleDragAndDrop(S32 x, S32 y, MASK mask, BOOL drop,
										EDragAndDropType cargo_type,
										void* cargo_data,
										EAcceptance* accept,
										std::string& tooltip_msg)
{
	//llinfos << "Merov debug : handleDragAndDrop. drop = " << drop << ", x = " << x << ", y = " << y << llendl;
	// If we have a drop callback, that means that we can handle the drop
	BOOL handled = (mHandleDropCallback ? TRUE : FALSE);
	
	// if drop is set, it's time to call the callback to get the operation done
	if (handled && drop)
	{
		handled = mHandleDropCallback(cargo_data, x, y ,this);
	}
	
	// We accept only single tool drop on toolbars
	*accept = (handled ? ACCEPT_YES_SINGLE : ACCEPT_NO);
	
	// We'll use that flag to change the visual aspect of the toolbar target on draw()
	mDragAndDropTarget = handled;
	
	return handled;
}

LLToolBarButton::LLToolBarButton(const Params& p) 
:	LLButton(p),
	mMouseDownX(0),
	mMouseDownY(0),
	mWidthRange(p.button_width),
	mDesiredHeight(p.desired_height),
	mId(""),
	mIsEnabledSignal(NULL),
	mIsRunningSignal(NULL),
	mIsStartingSignal(NULL)
{
	mButtonFlashRate = 0.0;
	mButtonFlashCount = 0;
}

LLToolBarButton::~LLToolBarButton()
{
	delete mIsEnabledSignal;
	delete mIsRunningSignal;
	delete mIsStartingSignal;
}

BOOL LLToolBarButton::handleMouseDown(S32 x, S32 y, MASK mask)
{
	mMouseDownX = x;
	mMouseDownY = y;
	return LLButton::handleMouseDown(x, y, mask);
}

BOOL LLToolBarButton::handleHover(S32 x, S32 y, MASK mask)
{
//	llinfos << "Merov debug: handleHover, x = " << x << ", y = " << y << ", mouse = " << hasMouseCapture() << llendl;
	BOOL handled = FALSE;
		
	if (hasMouseCapture() && mStartDragItemCallback && mHandleDragItemCallback)
	{
		if (!mIsDragged)
		{
			mStartDragItemCallback(x,y,mId.uuid());
			mIsDragged = true;
			handled = TRUE;
		}
		else 
		{
			handled = mHandleDragItemCallback(x,y,mId.uuid(),LLAssetType::AT_WIDGET);
		}
	}
	else
	{
		handled = LLButton::handleHover(x, y, mask);
	}
	return handled;
}

void LLToolBarButton::onMouseEnter(S32 x, S32 y, MASK mask)
{
	LLUICtrl::onMouseEnter(x, y, mask);

	// Always highlight toolbar buttons, even if they are disabled
	mNeedsHighlight = TRUE;
}<|MERGE_RESOLUTION|>--- conflicted
+++ resolved
@@ -257,7 +257,7 @@
 	mButtons.erase(it_button);
 
 	mNeedsLayout = true;
-
+	
 	return true;
 }
 
@@ -639,9 +639,6 @@
 		cbParam.parameter = commandp->executeParameters();
 
 		button->setCommitCallback(cbParam);
-<<<<<<< HEAD
-		button->setStartDragCallback(mStartDragItemCallback);
-		button->setHandleDragCallback(mHandleDragItemCallback);
 
 		const std::string& isEnabledFunction = commandp->isEnabledFunctionName();
 		if (isEnabledFunction.length() > 0)
@@ -674,9 +671,8 @@
 
 			button->mIsRunningSignal->connect(isRunningCB);
 		}
-=======
->>>>>>> f7cd012d
-	}
+	}
+
 	// Drag and drop behavior must work also if provided in the Toybox and, potentially, any read-only toolbar
 	button->setStartDragCallback(mStartDragItemCallback);
 	button->setHandleDragCallback(mHandleDragItemCallback);
