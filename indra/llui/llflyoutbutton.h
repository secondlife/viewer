/**
 * @file llflyoutbutton.h
 * @brief LLFlyoutButton base class
 *
 * $LicenseInfo:firstyear=2001&license=viewerlgpl$
 * Second Life Viewer Source Code
 * Copyright (C) 2010, Linden Research, Inc.
 *
 * This library is free software; you can redistribute it and/or
 * modify it under the terms of the GNU Lesser General Public
 * License as published by the Free Software Foundation;
 * version 2.1 of the License only.
 *
 * This library is distributed in the hope that it will be useful,
 * but WITHOUT ANY WARRANTY; without even the implied warranty of
 * MERCHANTABILITY or FITNESS FOR A PARTICULAR PURPOSE.  See the GNU
 * Lesser General Public License for more details.
 *
 * You should have received a copy of the GNU Lesser General Public
 * License along with this library; if not, write to the Free Software
 * Foundation, Inc., 51 Franklin Street, Fifth Floor, Boston, MA  02110-1301  USA
 *
 * Linden Research, Inc., 945 Battery Street, San Francisco, CA  94111  USA
 * $/LicenseInfo$
 */

// A control that displays the name of the chosen item, which when clicked
// shows a scrolling box of choices.

#ifndef LL_LLFLYOUTBUTTON_H
#define LL_LLFLYOUTBUTTON_H

#include "llcombobox.h"

// Classes

class LLFlyoutButton : public LLComboBox
{
public:
    struct Params : public LLInitParam::Block<Params, LLComboBox::Params>
    {
        Optional<LLButton::Params> action_button;
        Deprecated                 allow_text_entry;

        Params()
        :   action_button("action_button"),
            allow_text_entry("allow_text_entry")
        {
            changeDefault(LLComboBox::Params::allow_text_entry, false);
        }

    };
protected:
    LLFlyoutButton(const Params&);
    friend class LLUICtrlFactory;
public:
    virtual void    draw();

<<<<<<< HEAD
	void setToggleState(bool state);
=======
    void setToggleState(BOOL state);
>>>>>>> e7eced3c

    void onActionButtonClick(const LLSD& data);

protected:
<<<<<<< HEAD
	LLButton*				mActionButton;
	bool					mToggleState;
=======
    LLButton*               mActionButton;
    BOOL                    mToggleState;
>>>>>>> e7eced3c
};

#endif // LL_LLFLYOUTBUTTON_H<|MERGE_RESOLUTION|>--- conflicted
+++ resolved
@@ -56,22 +56,13 @@
 public:
     virtual void    draw();
 
-<<<<<<< HEAD
-	void setToggleState(bool state);
-=======
-    void setToggleState(BOOL state);
->>>>>>> e7eced3c
+    void setToggleState(bool state);
 
     void onActionButtonClick(const LLSD& data);
 
 protected:
-<<<<<<< HEAD
-	LLButton*				mActionButton;
-	bool					mToggleState;
-=======
     LLButton*               mActionButton;
-    BOOL                    mToggleState;
->>>>>>> e7eced3c
+    bool                    mToggleState;
 };
 
 #endif // LL_LLFLYOUTBUTTON_H