/**
 * @file llscrollcontainer.h
 * @brief LLScrollContainer class header file.
 *
 * $LicenseInfo:firstyear=2001&license=viewerlgpl$
 * Second Life Viewer Source Code
 * Copyright (C) 2010, Linden Research, Inc.
 *
 * This library is free software; you can redistribute it and/or
 * modify it under the terms of the GNU Lesser General Public
 * License as published by the Free Software Foundation;
 * version 2.1 of the License only.
 *
 * This library is distributed in the hope that it will be useful,
 * but WITHOUT ANY WARRANTY; without even the implied warranty of
 * MERCHANTABILITY or FITNESS FOR A PARTICULAR PURPOSE.  See the GNU
 * Lesser General Public License for more details.
 *
 * You should have received a copy of the GNU Lesser General Public
 * License along with this library; if not, write to the Free Software
 * Foundation, Inc., 51 Franklin Street, Fifth Floor, Boston, MA  02110-1301  USA
 *
 * Linden Research, Inc., 945 Battery Street, San Francisco, CA  94111  USA
 * $/LicenseInfo$
 */

#ifndef LL_LLSCROLLCONTAINER_H
#define LL_LLSCROLLCONTAINER_H

#include "lluictrl.h"
#ifndef LL_V4COLOR_H
#include "v4color.h"
#endif
#include "llcoord.h"
#include "llscrollbar.h"


class LLViewBorder;
class LLUICtrlFactory;

/*****************************************************************************
 *
 * A decorator view class meant to encapsulate a clipped region which is
 * scrollable. It automatically takes care of pixel perfect scrolling
 * and cliipping, as well as turning the scrollbars on or off based on
 * the width and height of the view you're scrolling.
 *
 *****************************************************************************/

struct ScrollContainerRegistry : public LLChildRegistry<ScrollContainerRegistry>
{
    LLSINGLETON_EMPTY_CTOR(ScrollContainerRegistry);
};

class LLScrollContainer : public LLUICtrl
{
public:
    // Note: vertical comes before horizontal because vertical
    // scrollbars have priority for mouse and keyboard events.

    struct Params : public LLInitParam::Block<Params, LLUICtrl::Params>
    {
        Optional<bool>      is_opaque,
                            reserve_scroll_corner,
                            border_visible,
                            hide_scrollbar,
                            ignore_arrow_keys;
        Optional<F32>       min_auto_scroll_rate,
                            max_auto_scroll_rate;
        Optional<U32>       max_auto_scroll_zone;
        Optional<LLUIColor> bg_color;
        Optional<LLScrollbar::callback_t> scroll_callback;
        Optional<S32>       size;

        Params();
    };

    // my valid children are stored in this registry
    typedef ScrollContainerRegistry child_registry_t;

protected:
    LLScrollContainer(const Params&);
    friend class LLUICtrlFactory;
public:
    virtual ~LLScrollContainer( void );

    virtual void    setValue(const LLSD& value) { mInnerRect.setValue(value); }

<<<<<<< HEAD
	void			setBorderVisible( bool b );
=======
    void            setBorderVisible( BOOL b );
>>>>>>> e1623bb2

    void            scrollToShowRect( const LLRect& rect, const LLRect& constraint);
    void            scrollToShowRect( const LLRect& rect) { scrollToShowRect(rect, LLRect(0, mInnerRect.getHeight(), mInnerRect.getWidth(), 0)); }

<<<<<<< HEAD
	void			setReserveScrollCorner( bool b ) { mReserveScrollCorner = b; }
	LLRect			getVisibleContentRect();
	LLRect			getContentWindowRect();
	virtual const LLRect	getScrolledViewRect() const { return mScrolledView ? mScrolledView->getRect() : LLRect::null; }
	void			pageUp(S32 overlap = 0);
	void			pageDown(S32 overlap = 0);
	void			goToTop();
	void			goToBottom();
	bool			isAtTop() const { return mScrollbar[VERTICAL]->isAtBeginning(); }
	bool			isAtBottom() const { return mScrollbar[VERTICAL]->isAtEnd(); }
=======
    void            setReserveScrollCorner( BOOL b ) { mReserveScrollCorner = b; }
    LLRect          getVisibleContentRect();
    LLRect          getContentWindowRect();
    virtual const LLRect    getScrolledViewRect() const { return mScrolledView ? mScrolledView->getRect() : LLRect::null; }
    void            pageUp(S32 overlap = 0);
    void            pageDown(S32 overlap = 0);
    void            goToTop();
    void            goToBottom();
    bool            isAtTop() const { return mScrollbar[VERTICAL]->isAtBeginning(); }
    bool            isAtBottom() const { return mScrollbar[VERTICAL]->isAtEnd(); }
>>>>>>> e1623bb2
    S32             getDocPosVertical() const { return mScrollbar[VERTICAL]->getDocPos(); }
    S32             getDocPosHorizontal() const { return mScrollbar[HORIZONTAL]->getDocPos(); }
    S32             getBorderWidth() const;

<<<<<<< HEAD
	// LLView functionality
	virtual void	reshape(S32 width, S32 height, bool called_from_parent = true);
	virtual bool	handleKeyHere(KEY key, MASK mask);
	virtual bool	handleUnicodeCharHere(llwchar uni_char);
	virtual bool	handleScrollWheel( S32 x, S32 y, S32 clicks );
	virtual bool	handleScrollHWheel( S32 x, S32 y, S32 clicks );
	virtual bool	handleDragAndDrop(S32 x, S32 y, MASK mask, bool drop,
								   EDragAndDropType cargo_type,
								   void* cargo_data,
								   EAcceptance* accept,
								   std::string& tooltip_msg);
=======
    // LLView functionality
    virtual void    reshape(S32 width, S32 height, BOOL called_from_parent = TRUE);
    virtual BOOL    handleKeyHere(KEY key, MASK mask);
    virtual BOOL    handleUnicodeCharHere(llwchar uni_char);
    virtual BOOL    handleScrollWheel( S32 x, S32 y, S32 clicks );
    virtual BOOL    handleScrollHWheel( S32 x, S32 y, S32 clicks );
    virtual BOOL    handleDragAndDrop(S32 x, S32 y, MASK mask, BOOL drop,
                                   EDragAndDropType cargo_type,
                                   void* cargo_data,
                                   EAcceptance* accept,
                                   std::string& tooltip_msg);
>>>>>>> e1623bb2

    virtual void    draw();
    virtual bool    addChild(LLView* view, S32 tab_group = 0);

    bool canAutoScroll(S32 x, S32 y);
    bool autoScroll(S32 x, S32 y);

    S32 getSize() const { return mSize; }
    void setSize(S32 thickness);

protected:
    LLView*     mScrolledView;

private:
<<<<<<< HEAD
	// internal scrollbar handlers
	virtual void scrollHorizontal( S32 new_pos );
	virtual void scrollVertical( S32 new_pos );
	void updateScroll();
	bool autoScroll(S32 x, S32 y, bool do_scroll);
	void calcVisibleSize( S32 *visible_width, S32 *visible_height, bool* show_h_scrollbar, bool* show_v_scrollbar ) const;

	LLScrollbar* mScrollbar[ORIENTATION_COUNT];
	S32			mSize;
	bool		mIsOpaque;
	LLUIColor	mBackgroundColor;
	LLRect		mInnerRect;
	LLViewBorder* mBorder;
	bool		mReserveScrollCorner;
	bool		mAutoScrolling;
	F32			mAutoScrollRate;
	F32			mMinAutoScrollRate;
	F32			mMaxAutoScrollRate;
	U32			mMaxAutoScrollZone;
	bool		mHideScrollbar;
	bool		mIgnoreArrowKeys;
=======
    // internal scrollbar handlers
    virtual void scrollHorizontal( S32 new_pos );
    virtual void scrollVertical( S32 new_pos );
    void updateScroll();
    bool autoScroll(S32 x, S32 y, bool do_scroll);
    void calcVisibleSize( S32 *visible_width, S32 *visible_height, BOOL* show_h_scrollbar, BOOL* show_v_scrollbar ) const;

    LLScrollbar* mScrollbar[ORIENTATION_COUNT];
    S32         mSize;
    BOOL        mIsOpaque;
    LLUIColor   mBackgroundColor;
    LLRect      mInnerRect;
    LLViewBorder* mBorder;
    BOOL        mReserveScrollCorner;
    BOOL        mAutoScrolling;
    F32         mAutoScrollRate;
    F32         mMinAutoScrollRate;
    F32         mMaxAutoScrollRate;
    U32         mMaxAutoScrollZone;
    bool        mHideScrollbar;
    bool        mIgnoreArrowKeys;
>>>>>>> e1623bb2
};


#endif // LL_LLSCROLLCONTAINER_H<|MERGE_RESOLUTION|>--- conflicted
+++ resolved
@@ -1,212 +1,157 @@
-/**
- * @file llscrollcontainer.h
- * @brief LLScrollContainer class header file.
- *
- * $LicenseInfo:firstyear=2001&license=viewerlgpl$
- * Second Life Viewer Source Code
- * Copyright (C) 2010, Linden Research, Inc.
- *
- * This library is free software; you can redistribute it and/or
- * modify it under the terms of the GNU Lesser General Public
- * License as published by the Free Software Foundation;
- * version 2.1 of the License only.
- *
- * This library is distributed in the hope that it will be useful,
- * but WITHOUT ANY WARRANTY; without even the implied warranty of
- * MERCHANTABILITY or FITNESS FOR A PARTICULAR PURPOSE.  See the GNU
- * Lesser General Public License for more details.
- *
- * You should have received a copy of the GNU Lesser General Public
- * License along with this library; if not, write to the Free Software
- * Foundation, Inc., 51 Franklin Street, Fifth Floor, Boston, MA  02110-1301  USA
- *
- * Linden Research, Inc., 945 Battery Street, San Francisco, CA  94111  USA
- * $/LicenseInfo$
- */
-
-#ifndef LL_LLSCROLLCONTAINER_H
-#define LL_LLSCROLLCONTAINER_H
-
-#include "lluictrl.h"
-#ifndef LL_V4COLOR_H
-#include "v4color.h"
-#endif
-#include "llcoord.h"
-#include "llscrollbar.h"
-
-
-class LLViewBorder;
-class LLUICtrlFactory;
-
-/*****************************************************************************
- *
- * A decorator view class meant to encapsulate a clipped region which is
- * scrollable. It automatically takes care of pixel perfect scrolling
- * and cliipping, as well as turning the scrollbars on or off based on
- * the width and height of the view you're scrolling.
- *
- *****************************************************************************/
-
-struct ScrollContainerRegistry : public LLChildRegistry<ScrollContainerRegistry>
-{
-    LLSINGLETON_EMPTY_CTOR(ScrollContainerRegistry);
-};
-
-class LLScrollContainer : public LLUICtrl
-{
-public:
-    // Note: vertical comes before horizontal because vertical
-    // scrollbars have priority for mouse and keyboard events.
-
-    struct Params : public LLInitParam::Block<Params, LLUICtrl::Params>
-    {
-        Optional<bool>      is_opaque,
-                            reserve_scroll_corner,
-                            border_visible,
-                            hide_scrollbar,
-                            ignore_arrow_keys;
-        Optional<F32>       min_auto_scroll_rate,
-                            max_auto_scroll_rate;
-        Optional<U32>       max_auto_scroll_zone;
-        Optional<LLUIColor> bg_color;
-        Optional<LLScrollbar::callback_t> scroll_callback;
-        Optional<S32>       size;
-
-        Params();
-    };
-
-    // my valid children are stored in this registry
-    typedef ScrollContainerRegistry child_registry_t;
-
-protected:
-    LLScrollContainer(const Params&);
-    friend class LLUICtrlFactory;
-public:
-    virtual ~LLScrollContainer( void );
-
-    virtual void    setValue(const LLSD& value) { mInnerRect.setValue(value); }
-
-<<<<<<< HEAD
-	void			setBorderVisible( bool b );
-=======
-    void            setBorderVisible( BOOL b );
->>>>>>> e1623bb2
-
-    void            scrollToShowRect( const LLRect& rect, const LLRect& constraint);
-    void            scrollToShowRect( const LLRect& rect) { scrollToShowRect(rect, LLRect(0, mInnerRect.getHeight(), mInnerRect.getWidth(), 0)); }
-
-<<<<<<< HEAD
-	void			setReserveScrollCorner( bool b ) { mReserveScrollCorner = b; }
-	LLRect			getVisibleContentRect();
-	LLRect			getContentWindowRect();
-	virtual const LLRect	getScrolledViewRect() const { return mScrolledView ? mScrolledView->getRect() : LLRect::null; }
-	void			pageUp(S32 overlap = 0);
-	void			pageDown(S32 overlap = 0);
-	void			goToTop();
-	void			goToBottom();
-	bool			isAtTop() const { return mScrollbar[VERTICAL]->isAtBeginning(); }
-	bool			isAtBottom() const { return mScrollbar[VERTICAL]->isAtEnd(); }
-=======
-    void            setReserveScrollCorner( BOOL b ) { mReserveScrollCorner = b; }
-    LLRect          getVisibleContentRect();
-    LLRect          getContentWindowRect();
-    virtual const LLRect    getScrolledViewRect() const { return mScrolledView ? mScrolledView->getRect() : LLRect::null; }
-    void            pageUp(S32 overlap = 0);
-    void            pageDown(S32 overlap = 0);
-    void            goToTop();
-    void            goToBottom();
-    bool            isAtTop() const { return mScrollbar[VERTICAL]->isAtBeginning(); }
-    bool            isAtBottom() const { return mScrollbar[VERTICAL]->isAtEnd(); }
->>>>>>> e1623bb2
-    S32             getDocPosVertical() const { return mScrollbar[VERTICAL]->getDocPos(); }
-    S32             getDocPosHorizontal() const { return mScrollbar[HORIZONTAL]->getDocPos(); }
-    S32             getBorderWidth() const;
-
-<<<<<<< HEAD
-	// LLView functionality
-	virtual void	reshape(S32 width, S32 height, bool called_from_parent = true);
-	virtual bool	handleKeyHere(KEY key, MASK mask);
-	virtual bool	handleUnicodeCharHere(llwchar uni_char);
-	virtual bool	handleScrollWheel( S32 x, S32 y, S32 clicks );
-	virtual bool	handleScrollHWheel( S32 x, S32 y, S32 clicks );
-	virtual bool	handleDragAndDrop(S32 x, S32 y, MASK mask, bool drop,
-								   EDragAndDropType cargo_type,
-								   void* cargo_data,
-								   EAcceptance* accept,
-								   std::string& tooltip_msg);
-=======
-    // LLView functionality
-    virtual void    reshape(S32 width, S32 height, BOOL called_from_parent = TRUE);
-    virtual BOOL    handleKeyHere(KEY key, MASK mask);
-    virtual BOOL    handleUnicodeCharHere(llwchar uni_char);
-    virtual BOOL    handleScrollWheel( S32 x, S32 y, S32 clicks );
-    virtual BOOL    handleScrollHWheel( S32 x, S32 y, S32 clicks );
-    virtual BOOL    handleDragAndDrop(S32 x, S32 y, MASK mask, BOOL drop,
-                                   EDragAndDropType cargo_type,
-                                   void* cargo_data,
-                                   EAcceptance* accept,
-                                   std::string& tooltip_msg);
->>>>>>> e1623bb2
-
-    virtual void    draw();
-    virtual bool    addChild(LLView* view, S32 tab_group = 0);
-
-    bool canAutoScroll(S32 x, S32 y);
-    bool autoScroll(S32 x, S32 y);
-
-    S32 getSize() const { return mSize; }
-    void setSize(S32 thickness);
-
-protected:
-    LLView*     mScrolledView;
-
-private:
-<<<<<<< HEAD
-	// internal scrollbar handlers
-	virtual void scrollHorizontal( S32 new_pos );
-	virtual void scrollVertical( S32 new_pos );
-	void updateScroll();
-	bool autoScroll(S32 x, S32 y, bool do_scroll);
-	void calcVisibleSize( S32 *visible_width, S32 *visible_height, bool* show_h_scrollbar, bool* show_v_scrollbar ) const;
-
-	LLScrollbar* mScrollbar[ORIENTATION_COUNT];
-	S32			mSize;
-	bool		mIsOpaque;
-	LLUIColor	mBackgroundColor;
-	LLRect		mInnerRect;
-	LLViewBorder* mBorder;
-	bool		mReserveScrollCorner;
-	bool		mAutoScrolling;
-	F32			mAutoScrollRate;
-	F32			mMinAutoScrollRate;
-	F32			mMaxAutoScrollRate;
-	U32			mMaxAutoScrollZone;
-	bool		mHideScrollbar;
-	bool		mIgnoreArrowKeys;
-=======
-    // internal scrollbar handlers
-    virtual void scrollHorizontal( S32 new_pos );
-    virtual void scrollVertical( S32 new_pos );
-    void updateScroll();
-    bool autoScroll(S32 x, S32 y, bool do_scroll);
-    void calcVisibleSize( S32 *visible_width, S32 *visible_height, BOOL* show_h_scrollbar, BOOL* show_v_scrollbar ) const;
-
-    LLScrollbar* mScrollbar[ORIENTATION_COUNT];
-    S32         mSize;
-    BOOL        mIsOpaque;
-    LLUIColor   mBackgroundColor;
-    LLRect      mInnerRect;
-    LLViewBorder* mBorder;
-    BOOL        mReserveScrollCorner;
-    BOOL        mAutoScrolling;
-    F32         mAutoScrollRate;
-    F32         mMinAutoScrollRate;
-    F32         mMaxAutoScrollRate;
-    U32         mMaxAutoScrollZone;
-    bool        mHideScrollbar;
-    bool        mIgnoreArrowKeys;
->>>>>>> e1623bb2
-};
-
-
-#endif // LL_LLSCROLLCONTAINER_H+/**
+ * @file llscrollcontainer.h
+ * @brief LLScrollContainer class header file.
+ *
+ * $LicenseInfo:firstyear=2001&license=viewerlgpl$
+ * Second Life Viewer Source Code
+ * Copyright (C) 2010, Linden Research, Inc.
+ *
+ * This library is free software; you can redistribute it and/or
+ * modify it under the terms of the GNU Lesser General Public
+ * License as published by the Free Software Foundation;
+ * version 2.1 of the License only.
+ *
+ * This library is distributed in the hope that it will be useful,
+ * but WITHOUT ANY WARRANTY; without even the implied warranty of
+ * MERCHANTABILITY or FITNESS FOR A PARTICULAR PURPOSE.  See the GNU
+ * Lesser General Public License for more details.
+ *
+ * You should have received a copy of the GNU Lesser General Public
+ * License along with this library; if not, write to the Free Software
+ * Foundation, Inc., 51 Franklin Street, Fifth Floor, Boston, MA  02110-1301  USA
+ *
+ * Linden Research, Inc., 945 Battery Street, San Francisco, CA  94111  USA
+ * $/LicenseInfo$
+ */
+
+#ifndef LL_LLSCROLLCONTAINER_H
+#define LL_LLSCROLLCONTAINER_H
+
+#include "lluictrl.h"
+#ifndef LL_V4COLOR_H
+#include "v4color.h"
+#endif
+#include "llcoord.h"
+#include "llscrollbar.h"
+
+
+class LLViewBorder;
+class LLUICtrlFactory;
+
+/*****************************************************************************
+ *
+ * A decorator view class meant to encapsulate a clipped region which is
+ * scrollable. It automatically takes care of pixel perfect scrolling
+ * and cliipping, as well as turning the scrollbars on or off based on
+ * the width and height of the view you're scrolling.
+ *
+ *****************************************************************************/
+
+struct ScrollContainerRegistry : public LLChildRegistry<ScrollContainerRegistry>
+{
+    LLSINGLETON_EMPTY_CTOR(ScrollContainerRegistry);
+};
+
+class LLScrollContainer : public LLUICtrl
+{
+public:
+    // Note: vertical comes before horizontal because vertical
+    // scrollbars have priority for mouse and keyboard events.
+
+    struct Params : public LLInitParam::Block<Params, LLUICtrl::Params>
+    {
+        Optional<bool>      is_opaque,
+                            reserve_scroll_corner,
+                            border_visible,
+                            hide_scrollbar,
+                            ignore_arrow_keys;
+        Optional<F32>       min_auto_scroll_rate,
+                            max_auto_scroll_rate;
+        Optional<U32>       max_auto_scroll_zone;
+        Optional<LLUIColor> bg_color;
+        Optional<LLScrollbar::callback_t> scroll_callback;
+        Optional<S32>       size;
+
+        Params();
+    };
+
+    // my valid children are stored in this registry
+    typedef ScrollContainerRegistry child_registry_t;
+
+protected:
+    LLScrollContainer(const Params&);
+    friend class LLUICtrlFactory;
+public:
+    virtual ~LLScrollContainer( void );
+
+    virtual void    setValue(const LLSD& value) { mInnerRect.setValue(value); }
+
+    void            setBorderVisible( bool b );
+
+    void            scrollToShowRect( const LLRect& rect, const LLRect& constraint);
+    void            scrollToShowRect( const LLRect& rect) { scrollToShowRect(rect, LLRect(0, mInnerRect.getHeight(), mInnerRect.getWidth(), 0)); }
+
+    void            setReserveScrollCorner( bool b ) { mReserveScrollCorner = b; }
+    LLRect          getVisibleContentRect();
+    LLRect          getContentWindowRect();
+    virtual const LLRect    getScrolledViewRect() const { return mScrolledView ? mScrolledView->getRect() : LLRect::null; }
+    void            pageUp(S32 overlap = 0);
+    void            pageDown(S32 overlap = 0);
+    void            goToTop();
+    void            goToBottom();
+    bool            isAtTop() const { return mScrollbar[VERTICAL]->isAtBeginning(); }
+    bool            isAtBottom() const { return mScrollbar[VERTICAL]->isAtEnd(); }
+    S32             getDocPosVertical() const { return mScrollbar[VERTICAL]->getDocPos(); }
+    S32             getDocPosHorizontal() const { return mScrollbar[HORIZONTAL]->getDocPos(); }
+    S32             getBorderWidth() const;
+
+    // LLView functionality
+    virtual void    reshape(S32 width, S32 height, bool called_from_parent = true);
+    virtual bool    handleKeyHere(KEY key, MASK mask);
+    virtual bool    handleUnicodeCharHere(llwchar uni_char);
+    virtual bool    handleScrollWheel( S32 x, S32 y, S32 clicks );
+    virtual bool    handleScrollHWheel( S32 x, S32 y, S32 clicks );
+    virtual bool    handleDragAndDrop(S32 x, S32 y, MASK mask, bool drop,
+                                   EDragAndDropType cargo_type,
+                                   void* cargo_data,
+                                   EAcceptance* accept,
+                                   std::string& tooltip_msg);
+
+    virtual void    draw();
+    virtual bool    addChild(LLView* view, S32 tab_group = 0);
+
+    bool canAutoScroll(S32 x, S32 y);
+    bool autoScroll(S32 x, S32 y);
+
+    S32 getSize() const { return mSize; }
+    void setSize(S32 thickness);
+
+protected:
+    LLView*     mScrolledView;
+
+private:
+    // internal scrollbar handlers
+    virtual void scrollHorizontal( S32 new_pos );
+    virtual void scrollVertical( S32 new_pos );
+    void updateScroll();
+    bool autoScroll(S32 x, S32 y, bool do_scroll);
+    void calcVisibleSize( S32 *visible_width, S32 *visible_height, bool* show_h_scrollbar, bool* show_v_scrollbar ) const;
+
+    LLScrollbar* mScrollbar[ORIENTATION_COUNT];
+    S32         mSize;
+    bool        mIsOpaque;
+    LLUIColor   mBackgroundColor;
+    LLRect      mInnerRect;
+    LLViewBorder* mBorder;
+    bool        mReserveScrollCorner;
+    bool        mAutoScrolling;
+    F32         mAutoScrollRate;
+    F32         mMinAutoScrollRate;
+    F32         mMaxAutoScrollRate;
+    U32         mMaxAutoScrollZone;
+    bool        mHideScrollbar;
+    bool        mIgnoreArrowKeys;
+};
+
+
+#endif // LL_LLSCROLLCONTAINER_H