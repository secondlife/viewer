--- conflicted
+++ resolved
@@ -86,28 +86,12 @@
 
     virtual void    setValue(const LLSD& value) { mInnerRect.setValue(value); }
 
-<<<<<<< HEAD
-	void			setBorderVisible( bool b );
-=======
-    void            setBorderVisible( BOOL b );
->>>>>>> e7eced3c
+    void            setBorderVisible( bool b );
 
     void            scrollToShowRect( const LLRect& rect, const LLRect& constraint);
     void            scrollToShowRect( const LLRect& rect) { scrollToShowRect(rect, LLRect(0, mInnerRect.getHeight(), mInnerRect.getWidth(), 0)); }
 
-<<<<<<< HEAD
-	void			setReserveScrollCorner( bool b ) { mReserveScrollCorner = b; }
-	LLRect			getVisibleContentRect();
-	LLRect			getContentWindowRect();
-	virtual const LLRect	getScrolledViewRect() const { return mScrolledView ? mScrolledView->getRect() : LLRect::null; }
-	void			pageUp(S32 overlap = 0);
-	void			pageDown(S32 overlap = 0);
-	void			goToTop();
-	void			goToBottom();
-	bool			isAtTop() const { return mScrollbar[VERTICAL]->isAtBeginning(); }
-	bool			isAtBottom() const { return mScrollbar[VERTICAL]->isAtEnd(); }
-=======
-    void            setReserveScrollCorner( BOOL b ) { mReserveScrollCorner = b; }
+    void            setReserveScrollCorner( bool b ) { mReserveScrollCorner = b; }
     LLRect          getVisibleContentRect();
     LLRect          getContentWindowRect();
     virtual const LLRect    getScrolledViewRect() const { return mScrolledView ? mScrolledView->getRect() : LLRect::null; }
@@ -117,36 +101,21 @@
     void            goToBottom();
     bool            isAtTop() const { return mScrollbar[VERTICAL]->isAtBeginning(); }
     bool            isAtBottom() const { return mScrollbar[VERTICAL]->isAtEnd(); }
->>>>>>> e7eced3c
     S32             getDocPosVertical() const { return mScrollbar[VERTICAL]->getDocPos(); }
     S32             getDocPosHorizontal() const { return mScrollbar[HORIZONTAL]->getDocPos(); }
     S32             getBorderWidth() const;
 
-<<<<<<< HEAD
-	// LLView functionality
-	virtual void	reshape(S32 width, S32 height, bool called_from_parent = true);
-	virtual bool	handleKeyHere(KEY key, MASK mask);
-	virtual bool	handleUnicodeCharHere(llwchar uni_char);
-	virtual bool	handleScrollWheel( S32 x, S32 y, S32 clicks );
-	virtual bool	handleScrollHWheel( S32 x, S32 y, S32 clicks );
-	virtual bool	handleDragAndDrop(S32 x, S32 y, MASK mask, bool drop,
-								   EDragAndDropType cargo_type,
-								   void* cargo_data,
-								   EAcceptance* accept,
-								   std::string& tooltip_msg);
-=======
     // LLView functionality
-    virtual void    reshape(S32 width, S32 height, BOOL called_from_parent = TRUE);
-    virtual BOOL    handleKeyHere(KEY key, MASK mask);
-    virtual BOOL    handleUnicodeCharHere(llwchar uni_char);
-    virtual BOOL    handleScrollWheel( S32 x, S32 y, S32 clicks );
-    virtual BOOL    handleScrollHWheel( S32 x, S32 y, S32 clicks );
-    virtual BOOL    handleDragAndDrop(S32 x, S32 y, MASK mask, BOOL drop,
+    virtual void    reshape(S32 width, S32 height, bool called_from_parent = true);
+    virtual bool    handleKeyHere(KEY key, MASK mask);
+    virtual bool    handleUnicodeCharHere(llwchar uni_char);
+    virtual bool    handleScrollWheel( S32 x, S32 y, S32 clicks );
+    virtual bool    handleScrollHWheel( S32 x, S32 y, S32 clicks );
+    virtual bool    handleDragAndDrop(S32 x, S32 y, MASK mask, bool drop,
                                    EDragAndDropType cargo_type,
                                    void* cargo_data,
                                    EAcceptance* accept,
                                    std::string& tooltip_msg);
->>>>>>> e7eced3c
 
     virtual void    draw();
     virtual bool    addChild(LLView* view, S32 tab_group = 0);
@@ -161,51 +130,27 @@
     LLView*     mScrolledView;
 
 private:
-<<<<<<< HEAD
-	// internal scrollbar handlers
-	virtual void scrollHorizontal( S32 new_pos );
-	virtual void scrollVertical( S32 new_pos );
-	void updateScroll();
-	bool autoScroll(S32 x, S32 y, bool do_scroll);
-	void calcVisibleSize( S32 *visible_width, S32 *visible_height, bool* show_h_scrollbar, bool* show_v_scrollbar ) const;
-
-	LLScrollbar* mScrollbar[ORIENTATION_COUNT];
-	S32			mSize;
-	bool		mIsOpaque;
-	LLUIColor	mBackgroundColor;
-	LLRect		mInnerRect;
-	LLViewBorder* mBorder;
-	bool		mReserveScrollCorner;
-	bool		mAutoScrolling;
-	F32			mAutoScrollRate;
-	F32			mMinAutoScrollRate;
-	F32			mMaxAutoScrollRate;
-	U32			mMaxAutoScrollZone;
-	bool		mHideScrollbar;
-	bool		mIgnoreArrowKeys;
-=======
     // internal scrollbar handlers
     virtual void scrollHorizontal( S32 new_pos );
     virtual void scrollVertical( S32 new_pos );
     void updateScroll();
     bool autoScroll(S32 x, S32 y, bool do_scroll);
-    void calcVisibleSize( S32 *visible_width, S32 *visible_height, BOOL* show_h_scrollbar, BOOL* show_v_scrollbar ) const;
+    void calcVisibleSize( S32 *visible_width, S32 *visible_height, bool* show_h_scrollbar, bool* show_v_scrollbar ) const;
 
     LLScrollbar* mScrollbar[ORIENTATION_COUNT];
     S32         mSize;
-    BOOL        mIsOpaque;
+    bool        mIsOpaque;
     LLUIColor   mBackgroundColor;
     LLRect      mInnerRect;
     LLViewBorder* mBorder;
-    BOOL        mReserveScrollCorner;
-    BOOL        mAutoScrolling;
+    bool        mReserveScrollCorner;
+    bool        mAutoScrolling;
     F32         mAutoScrollRate;
     F32         mMinAutoScrollRate;
     F32         mMaxAutoScrollRate;
     U32         mMaxAutoScrollZone;
     bool        mHideScrollbar;
     bool        mIgnoreArrowKeys;
->>>>>>> e7eced3c
 };
 
 
