--- conflicted
+++ resolved
@@ -125,7 +125,6 @@
 		SIDE_TOP,
 	};
 
-<<<<<<< HEAD
 	enum EToolBarLocation
 	{
 		TOOLBAR_NONE = 0,
@@ -139,10 +138,7 @@
 		TOOLBAR_LAST = TOOLBAR_BOTTOM,
 	};
 
-	LLLayoutStack::ELayoutOrientation getOrientation(SideType sideType);
-=======
 	LLView::EOrientation getOrientation(SideType sideType);
->>>>>>> 5f513242
 }
 
 // NOTE: This needs to occur before Param block declaration for proper compilation.
@@ -171,7 +167,6 @@
 	class LLCenterLayoutPanel : public LLLayoutPanel
 	{
 	public:
-		typedef struct LLLayoutPanel::Params Params;
 		typedef boost::function<void(LLToolBarEnums::EToolBarLocation tb, const LLRect& rect)> reshape_callback_t;
 
 		virtual ~LLCenterLayoutPanel() {}
