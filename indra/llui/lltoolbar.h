/** 
 * @file lltoolbar.h
 * @author Richard Nelson
 * @brief User customizable toolbar class
 *
 * $LicenseInfo:firstyear=2011&license=viewerlgpl$
 * Second Life Viewer Source Code
 * Copyright (C) 2011, Linden Research, Inc.
 * 
 * This library is free software; you can redistribute it and/or
 * modify it under the terms of the GNU Lesser General Public
 * License as published by the Free Software Foundation;
 * version 2.1 of the License only.
 * 
 * This library is distributed in the hope that it will be useful,
 * but WITHOUT ANY WARRANTY; without even the implied warranty of
 * MERCHANTABILITY or FITNESS FOR A PARTICULAR PURPOSE.  See the GNU
 * Lesser General Public License for more details.
 * 
 * You should have received a copy of the GNU Lesser General Public
 * License along with this library; if not, write to the Free Software
 * Foundation, Inc., 51 Franklin Street, Fifth Floor, Boston, MA  02110-1301  USA
 * 
 * Linden Research, Inc., 945 Battery Street, San Francisco, CA  94111  USA
 * $/LicenseInfo$
 */

#ifndef LL_LLTOOLBAR_H
#define LL_LLTOOLBAR_H

#include "llbutton.h"
#include "llcommandmanager.h"
#include "lllayoutstack.h"
#include "lluictrl.h"
#include "llcommandmanager.h"
#include "llassettype.h"

class LLToolBar;

typedef boost::function<void (S32 x, S32 y, const LLUUID& uuid)> tool_startdrag_callback_t;
typedef boost::function<BOOL (S32 x, S32 y, const LLUUID& uuid, LLAssetType::EType type)> tool_handledrag_callback_t;
typedef boost::function<BOOL (void* data, S32 x, S32 y, LLToolBar* toolbar)> tool_handledrop_callback_t;

class LLToolBarButton : public LLButton
{
	friend class LLToolBar;
public:
	struct Params : public LLInitParam::Block<Params, LLButton::Params>
	{
		Optional<LLUI::RangeS32>	button_width;
		Optional<S32>				desired_height;

		Params()
		:	button_width("button_width"),
			desired_height("desired_height", 20)
		{}

	};

	LLToolBarButton(const Params& p);

	BOOL handleMouseDown(S32 x, S32 y, MASK mask);
	BOOL handleHover(S32 x, S32 y, MASK mask);
	void setCommandId(const LLCommandId& id) { mId = id; }

	void setStartDragCallback(tool_startdrag_callback_t cb)   { mStartDragItemCallback  = cb; }
	void setHandleDragCallback(tool_handledrag_callback_t cb) { mHandleDragItemCallback = cb; }
private:
	LLCommandId		mId;
	S32				mMouseDownX;
	S32				mMouseDownY;
	LLUI::RangeS32	mWidthRange;
	S32				mDesiredHeight;
	bool							mIsDragged;
	tool_startdrag_callback_t		mStartDragItemCallback;
	tool_handledrag_callback_t		mHandleDragItemCallback;
};


namespace LLToolBarEnums
{
	enum ButtonType
	{
		BTNTYPE_ICONS_WITH_TEXT = 0,
		BTNTYPE_ICONS_ONLY,

		BTNTYPE_COUNT
	};

	enum SideType
	{
		SIDE_BOTTOM,
		SIDE_LEFT,
		SIDE_RIGHT,
		SIDE_TOP,
	};
}

// NOTE: This needs to occur before Param block declaration for proper compilation.
namespace LLInitParam
{
	template<>
	struct TypeValues<LLToolBarEnums::ButtonType> : public TypeValuesHelper<LLToolBarEnums::ButtonType>
	{
		static void declareValues();
	};

	template<>
	struct TypeValues<LLToolBarEnums::SideType> : public TypeValuesHelper<LLToolBarEnums::SideType>
	{
		static void declareValues();
	};
}


class LLToolBar
:	public LLUICtrl
{
public:
	struct Params : public LLInitParam::Block<Params, LLUICtrl::Params>
	{
		Mandatory<LLToolBarEnums::ButtonType>	button_display_mode;
		Mandatory<LLToolBarEnums::SideType>		side;

		Optional<LLToolBarButton::Params>		button_icon,
												button_icon_and_text;

		Optional<bool>							read_only,
												wrap;

		Optional<S32>							pad_left,
												pad_top,
												pad_right,
												pad_bottom,
												pad_between;
		// get rid of this
		Multiple<LLCommandId::Params>			commands;

		Optional<LLPanel::Params>				button_panel;

		Params();
	};

	// virtuals
	void draw();
	void reshape(S32 width, S32 height, BOOL called_from_parent = TRUE);
	int  getRankFromPosition(S32 x, S32 y);	
	BOOL handleRightMouseDown(S32 x, S32 y, MASK mask);
	virtual BOOL handleDragAndDrop(S32 x, S32 y, MASK mask, BOOL drop,
								   EDragAndDropType cargo_type,
								   void* cargo_data,
								   EAcceptance* accept,
								   std::string& tooltip_msg);
<<<<<<< HEAD
	
	bool addCommand(const LLCommandId& commandId, int rank = -1);
	bool removeCommand(const LLCommandId& commandId);
=======

	bool addCommand(const LLCommandId& commandId);
>>>>>>> 5d08d1e3
	bool hasCommand(const LLCommandId& commandId) const;
	bool enableCommand(const LLCommandId& commandId, bool enabled);
	void setStartDragCallback(tool_startdrag_callback_t cb)   { mStartDragItemCallback  = cb; }
	void setHandleDragCallback(tool_handledrag_callback_t cb) { mHandleDragItemCallback = cb; }
	void setHandleDropCallback(tool_handledrop_callback_t cb) { mHandleDropCallback     = cb; }

	LLToolBarButton* createButton(const LLCommandId& id);

protected:
	friend class LLUICtrlFactory;
	LLToolBar(const Params&);
	~LLToolBar();

	void initFromParams(const Params&);
	tool_startdrag_callback_t		mStartDragItemCallback;
	tool_handledrag_callback_t		mHandleDragItemCallback;
	tool_handledrop_callback_t		mHandleDropCallback;
	bool							mDragAndDropTarget;

public:
	// Methods used in loading and saving toolbar settings
	void setButtonType(LLToolBarEnums::ButtonType button_type);
	LLToolBarEnums::ButtonType getButtonType() { return mButtonType; }
	command_id_list_t& getCommandsList() { return mButtonCommands; }
	void clearCommandsList();
					   
private:
	void createContextMenu();
	void updateLayoutAsNeeded();
	void createButtons();
	void resizeButtonsInRow(std::vector<LLToolBarButton*>& buttons_in_row, S32 max_row_girth);
	BOOL isSettingChecked(const LLSD& userdata);
	void onSettingEnable(const LLSD& userdata);

	const bool						mReadOnly;

	std::list<LLToolBarButton*>		mButtons;
	command_id_list_t				mButtonCommands;
	typedef std::map<LLCommandId, LLToolBarButton*> command_id_map;
	command_id_map					mButtonMap;

	LLToolBarEnums::ButtonType		mButtonType;
	LLLayoutStack*					mCenteringStack;
	LLLayoutStack*					mWrapStack;
	LLPanel*						mButtonPanel;
	LLToolBarEnums::SideType		mSideType;

	bool							mWrap;
	bool							mNeedsLayout;
	S32								mPadLeft,
									mPadRight,
									mPadTop,
									mPadBottom,
									mPadBetween;

	LLToolBarButton::Params			mButtonParams[LLToolBarEnums::BTNTYPE_COUNT];

	LLHandle<class LLContextMenu>			mPopupMenuHandle;
};


#endif  // LL_LLTOOLBAR_H<|MERGE_RESOLUTION|>--- conflicted
+++ resolved
@@ -151,14 +151,9 @@
 								   void* cargo_data,
 								   EAcceptance* accept,
 								   std::string& tooltip_msg);
-<<<<<<< HEAD
 	
 	bool addCommand(const LLCommandId& commandId, int rank = -1);
 	bool removeCommand(const LLCommandId& commandId);
-=======
-
-	bool addCommand(const LLCommandId& commandId);
->>>>>>> 5d08d1e3
 	bool hasCommand(const LLCommandId& commandId) const;
 	bool enableCommand(const LLCommandId& commandId, bool enabled);
 	void setStartDragCallback(tool_startdrag_callback_t cb)   { mStartDragItemCallback  = cb; }
