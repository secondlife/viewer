/**
* @file lllocalcliprect.h
*
* $LicenseInfo:firstyear=2009&license=viewerlgpl$
* Second Life Viewer Source Code
* Copyright (C) 2010, Linden Research, Inc.
*
* This library is free software; you can redistribute it and/or
* modify it under the terms of the GNU Lesser General Public
* License as published by the Free Software Foundation;
* version 2.1 of the License only.
*
* This library is distributed in the hope that it will be useful,
* but WITHOUT ANY WARRANTY; without even the implied warranty of
* MERCHANTABILITY or FITNESS FOR A PARTICULAR PURPOSE.  See the GNU
* Lesser General Public License for more details.
*
* You should have received a copy of the GNU Lesser General Public
* License along with this library; if not, write to the Free Software
* Foundation, Inc., 51 Franklin Street, Fifth Floor, Boston, MA  02110-1301  USA
*
* Linden Research, Inc., 945 Battery Street, San Francisco, CA  94111  USA
* $/LicenseInfo$
*/
#ifndef LLLOCALCLIPRECT_H
#define LLLOCALCLIPRECT_H

#include "llgl.h"
#include "llrect.h"     // can't forward declare, it's templated
#include <stack>

// Clip rendering to a specific rectangle using GL scissor
// Just create one of these on the stack:
// {
//     LLLocalClipRect(rect);
//     draw();
// }
class LLScreenClipRect
{
public:
<<<<<<< HEAD
	LLScreenClipRect(const LLRect& rect, bool enabled = true);
	virtual ~LLScreenClipRect();
=======
    LLScreenClipRect(const LLRect& rect, BOOL enabled = TRUE);
    virtual ~LLScreenClipRect();
>>>>>>> e7eced3c

private:
    static void pushClipRect(const LLRect& rect);
    static void popClipRect();
    static void updateScissorRegion();

private:
<<<<<<< HEAD
	LLGLState		mScissorState;
	bool			mEnabled;
=======
    LLGLState       mScissorState;
    BOOL            mEnabled;
>>>>>>> e7eced3c

    static std::stack<LLRect> sClipRectStack;
};

class LLLocalClipRect : public LLScreenClipRect
{
public:
<<<<<<< HEAD
	LLLocalClipRect(const LLRect& rect, bool enabled = true);
	~LLLocalClipRect();
=======
    LLLocalClipRect(const LLRect& rect, BOOL enabled = TRUE);
    ~LLLocalClipRect();
>>>>>>> e7eced3c
};

#endif<|MERGE_RESOLUTION|>--- conflicted
+++ resolved
@@ -38,13 +38,8 @@
 class LLScreenClipRect
 {
 public:
-<<<<<<< HEAD
-	LLScreenClipRect(const LLRect& rect, bool enabled = true);
-	virtual ~LLScreenClipRect();
-=======
-    LLScreenClipRect(const LLRect& rect, BOOL enabled = TRUE);
+    LLScreenClipRect(const LLRect& rect, bool enabled = true);
     virtual ~LLScreenClipRect();
->>>>>>> e7eced3c
 
 private:
     static void pushClipRect(const LLRect& rect);
@@ -52,13 +47,8 @@
     static void updateScissorRegion();
 
 private:
-<<<<<<< HEAD
-	LLGLState		mScissorState;
-	bool			mEnabled;
-=======
     LLGLState       mScissorState;
-    BOOL            mEnabled;
->>>>>>> e7eced3c
+    bool            mEnabled;
 
     static std::stack<LLRect> sClipRectStack;
 };
@@ -66,13 +56,8 @@
 class LLLocalClipRect : public LLScreenClipRect
 {
 public:
-<<<<<<< HEAD
-	LLLocalClipRect(const LLRect& rect, bool enabled = true);
-	~LLLocalClipRect();
-=======
-    LLLocalClipRect(const LLRect& rect, BOOL enabled = TRUE);
+    LLLocalClipRect(const LLRect& rect, bool enabled = true);
     ~LLLocalClipRect();
->>>>>>> e7eced3c
 };
 
 #endif