/**
 * @file lluictrlfactory.h
 * @brief Factory class for creating UI controls
 *
 * $LicenseInfo:firstyear=2003&license=viewerlgpl$
 * Second Life Viewer Source Code
 * Copyright (C) 2010, Linden Research, Inc.
 *
 * This library is free software; you can redistribute it and/or
 * modify it under the terms of the GNU Lesser General Public
 * License as published by the Free Software Foundation;
 * version 2.1 of the License only.
 *
 * This library is distributed in the hope that it will be useful,
 * but WITHOUT ANY WARRANTY; without even the implied warranty of
 * MERCHANTABILITY or FITNESS FOR A PARTICULAR PURPOSE.  See the GNU
 * Lesser General Public License for more details.
 *
 * You should have received a copy of the GNU Lesser General Public
 * License along with this library; if not, write to the Free Software
 * Foundation, Inc., 51 Franklin Street, Fifth Floor, Boston, MA  02110-1301  USA
 *
 * Linden Research, Inc., 945 Battery Street, San Francisco, CA  94111  USA
 * $/LicenseInfo$
 */

#ifndef LLUICTRLFACTORY_H
#define LLUICTRLFACTORY_H

#include "llfasttimer.h"
#include "llinitparam.h"
#include "llregistry.h"
#include "llxuiparser.h"
#include "llstl.h"
#include "lldir.h"
#include "llsingleton.h"
#include "llheteromap.h"

class LLView;
void deleteView(LLView*); // Inside LLView.cpp, avoid having to potentially delete an incomplete type here.

// lookup widget constructor funcs by widget name
template <typename DERIVED_TYPE>
class LLChildRegistry : public LLRegistrySingleton<std::string, LLWidgetCreatorFunc, DERIVED_TYPE>
{
public:
    typedef LLRegistrySingleton<std::string, LLWidgetCreatorFunc, DERIVED_TYPE> super_t;
    // local static instance for registering a particular widget
    template<typename T>
    class Register : public super_t::StaticRegistrar
    {
    public:
        // register with either the provided builder, or the generic templated builder
        Register(const char* tag, LLWidgetCreatorFunc func = NULL);
    };

protected:
    LLChildRegistry() {}
};

class LLDefaultChildRegistry : public LLChildRegistry<LLDefaultChildRegistry>
{
    LLSINGLETON_EMPTY_CTOR(LLDefaultChildRegistry);
};

// lookup widget name by type
class LLWidgetNameRegistry
:   public LLRegistrySingleton<const std::type_info*, std::string, LLWidgetNameRegistry>
{
    LLSINGLETON_EMPTY_CTOR(LLWidgetNameRegistry);
};

// lookup function for generating empty param block by widget type
// this is used for schema generation
//typedef const LLInitParam::BaseBlock& (*empty_param_block_func_t)();
//class LLDefaultParamBlockRegistry
//: public LLRegistrySingleton<const std::type_info*, empty_param_block_func_t, LLDefaultParamBlockRegistry>
//{
//  LLSINGLETON(LLDefaultParamBlockRegistry);
//};

// Build time optimization, generate this once in .cpp file
#ifndef LLUICTRLFACTORY_CPP
extern template class LLUICtrlFactory* LLSingleton<class LLUICtrlFactory>::getInstance();
#endif

class LLUICtrlFactory : public LLSingleton<LLUICtrlFactory>
{
    LLSINGLETON(LLUICtrlFactory);
    ~LLUICtrlFactory();

    // only partial specialization allowed in inner classes, so use extra dummy parameter
    template <typename PARAM_BLOCK, int DUMMY>
    class ParamDefaults
    {
    public:
        ParamDefaults();
        const PARAM_BLOCK& get() { return mPrototype; }

    private:
        PARAM_BLOCK mPrototype;
    };

    // base case for recursion, there are NO base classes of LLInitParam::BaseBlock
    template<int DUMMY>
    class ParamDefaults<LLInitParam::BaseBlock, DUMMY>
    {
    public:
        ParamDefaults();
        const LLInitParam::BaseBlock& get() { return mBaseBlock; }
    private:
        LLInitParam::BaseBlock mBaseBlock;
    };

public:

<<<<<<< HEAD
	// get default parameter block for widget of a specific type
	template<typename T>
	static const typename T::Params& getDefaultParams()
	{
		return instance().mParamDefaultsMap.obtain< ParamDefaults<typename T::Params, 0> >().get();
	}

	// Does what you want for LLFloaters and LLPanels
	// Returns 0 on success
	S32 saveToXML(LLView* viewp, const std::string& filename);

	// filename tracking for debugging info
	std::string getCurFileName();
	void pushFileName(const std::string& name);
	void popFileName();

	template<typename T>
	static T* create(typename T::Params& params, LLView* parent = NULL)
	{
		params.fillFrom(instance().mParamDefaultsMap.obtain<
						ParamDefaults<typename T::Params, 0> >().get());

		T* widget = createWidgetImpl<T>(params, parent);
		if (widget)
		{
			widget->postBuild();
		}

		return widget;
	}

	LLView* createFromXML(LLXMLNodePtr node, LLView* parent, const std::string& filename, const widget_registry_t&, LLXMLNodePtr output_node );

	template<typename T>
	static T* createFromFile(const std::string &filename, LLView *parent, const widget_registry_t& registry, bool cacheable = false)
	{
		T* widget = NULL;

		instance().pushFileName(filename);
		{
			LLXMLNodePtr root_node;

			if (!LLUICtrlFactory::getLayeredXMLNode(filename, root_node, LLDir::CURRENT_SKIN, cacheable))
			{
=======
    // get default parameter block for widget of a specific type
    template<typename T>
    static const typename T::Params& getDefaultParams()
    {
        return instance().mParamDefaultsMap.obtain< ParamDefaults<typename T::Params, 0> >().get();
    }

    // Does what you want for LLFloaters and LLPanels
    // Returns 0 on success
    S32 saveToXML(LLView* viewp, const std::string& filename);

    // filename tracking for debugging info
    std::string getCurFileName();
    void pushFileName(const std::string& name);
    void popFileName();

    template<typename T>
    static T* create(typename T::Params& params, LLView* parent = NULL)
    {
        params.fillFrom(instance().mParamDefaultsMap.obtain<
                        ParamDefaults<typename T::Params, 0> >().get());

        T* widget = createWidgetImpl<T>(params, parent);
        if (widget)
        {
            widget->postBuild();
        }

        return widget;
    }

    LLView* createFromXML(LLXMLNodePtr node, LLView* parent, const std::string& filename, const widget_registry_t&, LLXMLNodePtr output_node );

    template<typename T>
    static T* createFromFile(const std::string &filename, LLView *parent, const widget_registry_t& registry)
    {
        T* widget = NULL;

        instance().pushFileName(filename);
        {
            LLXMLNodePtr root_node;

            if (!LLUICtrlFactory::getLayeredXMLNode(filename, root_node))
            {
>>>>>>> e7eced3c
                LL_WARNS() << "Couldn't parse XUI from path: " << instance().getCurFileName() << ", from filename: " << filename << LL_ENDL;
                goto fail;
            }

            LLView* view = getInstance()->createFromXML(root_node, parent, filename, registry, NULL);
            if (view)
            {
                widget = dynamic_cast<T*>(view);
                // not of right type, so delete it
                if (!widget)
                {
                    LL_WARNS() << "Widget in " << filename << " was of type " << typeid(view).name() << " instead of expected type " << typeid(T).name() << LL_ENDL;

                    deleteView(view);
                    view = NULL;
                }
            }
        }
fail:
        instance().popFileName();
        return widget;
    }

    template<class T>
    static T* getDefaultWidget(const std::string& name)
    {
        typename T::Params widget_params;
        widget_params.name = name;
        return create<T>(widget_params);
    }

    static void createChildren(LLView* viewp, LLXMLNodePtr node, const widget_registry_t&, LLXMLNodePtr output_node = NULL);

<<<<<<< HEAD
	static bool getLayeredXMLNode(const std::string &filename, LLXMLNodePtr& root,
								  LLDir::ESkinConstraint constraint = LLDir::CURRENT_SKIN, bool cacheable = false);
=======
    static bool getLayeredXMLNode(const std::string &filename, LLXMLNodePtr& root,
                                  LLDir::ESkinConstraint constraint=LLDir::CURRENT_SKIN);
>>>>>>> e7eced3c

private:
    //NOTE: both friend declarations are necessary to keep both gcc and msvc happy
    template <typename T> friend class LLChildRegistry;
    template <typename T> template <typename U> friend class LLChildRegistry<T>::Register;

    static void copyName(LLXMLNodePtr src, LLXMLNodePtr dest);

    // helper function for adding widget type info to various registries
    static void registerWidget(const std::type_info* widget_type, const std::type_info* param_block_type, const std::string& tag);

    static void loadWidgetTemplate(const std::string& widget_tag, LLInitParam::BaseBlock& block);

    template<typename T>
    static T* createWidgetImpl(const typename T::Params& params, LLView* parent = NULL)
    {
        LL_PROFILE_ZONE_SCOPED_CATEGORY_UI;
        T* widget = NULL;

        if (!params.validateBlock())
        {
            LL_WARNS() << getInstance()->getCurFileName() << ": Invalid parameter block for " << typeid(T).name() << LL_ENDL;
            //return NULL;
        }

        widget = new T(params);

        widget->initFromParams(params);

        if (parent)
        {
            S32 tab_group = params.tab_group.isProvided() ? params.tab_group() : S32_MAX;
            setCtrlParent(widget, parent, tab_group);
        }
        return widget;
    }

    template<typename T>
    static T* defaultBuilder(LLXMLNodePtr node, LLView *parent, LLXMLNodePtr output_node)
    {
        LL_PROFILE_ZONE_SCOPED_CATEGORY_UI;

        typename T::Params params(getDefaultParams<T>());

        LLXUIParser parser;
        parser.readXUI(node, params, LLUICtrlFactory::getInstance()->getCurFileName());

        if (output_node)
        {
            // We always want to output top-left coordinates
            typename T::Params output_params(params);
            T::setupParamsForExport(output_params, parent);
            copyName(node, output_node);
            parser.writeXUI(output_node, output_params, LLInitParam::default_parse_rules(), &getDefaultParams<T>());
        }

        // Apply layout transformations, usually munging rect
        params.from_xui = true;
        T::applyXUILayout(params, parent);
        T* widget = createWidgetImpl<T>(params, parent);

        typedef typename T::child_registry_t registry_t;

        createChildren(widget, node, registry_t::instance(), output_node);

        if (widget && !widget->postBuild())
        {
            delete widget;
            widget = NULL;
        }

        return widget;
    }


    // this exists to get around dependency on llview
    static void setCtrlParent(LLView* view, LLView* parent, S32 tab_group);

    class LLPanel*      mDummyPanel;
    std::vector<std::string>    mFileNames;

    // store ParamDefaults specializations
    // Each ParamDefaults specialization used to be an LLSingleton in its own
    // right. But the 2016 changes to the LLSingleton mechanism, making
    // LLSingleton instances polymorphic, are incompatible with current
    // LLInitParam::BaseBlock functionality. (Thanks NickyD for spotting
    // that!) Moreover, instances of the private nested ParamDefaults template
    // aren't global resources -- which is what LLSingleton is designed for.
    // This is simply a cache looked up by type. Its lifespan is tied to
    // LLUICtrlFactory. Use LLHeteroMap for this cache.
    LLHeteroMap mParamDefaultsMap;
};

template <typename PARAM_BLOCK, int DUMMY>
LLUICtrlFactory::ParamDefaults<PARAM_BLOCK, DUMMY>::ParamDefaults()
{
    // look up template file for this param block...
    const std::string* param_block_tag = LLWidgetNameRegistry::instance().getValue(&typeid(PARAM_BLOCK));
    if (param_block_tag)
    {   // ...and if it exists, back fill values using the most specific template first
        PARAM_BLOCK params;
        LLUICtrlFactory::loadWidgetTemplate(*param_block_tag, params);
        mPrototype.fillFrom(params);
    }
    // recursively fill from base class param block
    ((typename PARAM_BLOCK::base_block_t&)mPrototype).fillFrom(
        LLUICtrlFactory::instance().mParamDefaultsMap.obtain<
        ParamDefaults<typename PARAM_BLOCK::base_block_t, DUMMY> >().get());

}

template <int DUMMY>
LLUICtrlFactory::ParamDefaults<LLInitParam::BaseBlock, DUMMY>::ParamDefaults() {}

// this is here to make gcc happy with reference to LLUICtrlFactory
template<typename DERIVED>
template<typename T>
LLChildRegistry<DERIVED>::Register<T>::Register(const char* tag, LLWidgetCreatorFunc func)
:   LLChildRegistry<DERIVED>::StaticRegistrar(tag, func.empty() ? (LLWidgetCreatorFunc)&LLUICtrlFactory::defaultBuilder<T> : func)
{
    // add this widget to various registries
    LLUICtrlFactory::instance().registerWidget(&typeid(T), &typeid(typename T::Params), tag);

    // since registry_t depends on T, do this in line here
    // TODO: uncomment this for schema generation
    //typedef typename T::child_registry_t registry_t;
    //LLChildRegistryRegistry::instance().defaultRegistrar().add(&typeid(T), registry_t::instance());
}

#endif //LLUICTRLFACTORY_H<|MERGE_RESOLUTION|>--- conflicted
+++ resolved
@@ -114,52 +114,6 @@
 
 public:
 
-<<<<<<< HEAD
-	// get default parameter block for widget of a specific type
-	template<typename T>
-	static const typename T::Params& getDefaultParams()
-	{
-		return instance().mParamDefaultsMap.obtain< ParamDefaults<typename T::Params, 0> >().get();
-	}
-
-	// Does what you want for LLFloaters and LLPanels
-	// Returns 0 on success
-	S32 saveToXML(LLView* viewp, const std::string& filename);
-
-	// filename tracking for debugging info
-	std::string getCurFileName();
-	void pushFileName(const std::string& name);
-	void popFileName();
-
-	template<typename T>
-	static T* create(typename T::Params& params, LLView* parent = NULL)
-	{
-		params.fillFrom(instance().mParamDefaultsMap.obtain<
-						ParamDefaults<typename T::Params, 0> >().get());
-
-		T* widget = createWidgetImpl<T>(params, parent);
-		if (widget)
-		{
-			widget->postBuild();
-		}
-
-		return widget;
-	}
-
-	LLView* createFromXML(LLXMLNodePtr node, LLView* parent, const std::string& filename, const widget_registry_t&, LLXMLNodePtr output_node );
-
-	template<typename T>
-	static T* createFromFile(const std::string &filename, LLView *parent, const widget_registry_t& registry, bool cacheable = false)
-	{
-		T* widget = NULL;
-
-		instance().pushFileName(filename);
-		{
-			LLXMLNodePtr root_node;
-
-			if (!LLUICtrlFactory::getLayeredXMLNode(filename, root_node, LLDir::CURRENT_SKIN, cacheable))
-			{
-=======
     // get default parameter block for widget of a specific type
     template<typename T>
     static const typename T::Params& getDefaultParams()
@@ -194,7 +148,7 @@
     LLView* createFromXML(LLXMLNodePtr node, LLView* parent, const std::string& filename, const widget_registry_t&, LLXMLNodePtr output_node );
 
     template<typename T>
-    static T* createFromFile(const std::string &filename, LLView *parent, const widget_registry_t& registry)
+    static T* createFromFile(const std::string &filename, LLView *parent, const widget_registry_t& registry, bool cacheable = false)
     {
         T* widget = NULL;
 
@@ -202,9 +156,8 @@
         {
             LLXMLNodePtr root_node;
 
-            if (!LLUICtrlFactory::getLayeredXMLNode(filename, root_node))
+            if (!LLUICtrlFactory::getLayeredXMLNode(filename, root_node, LLDir::CURRENT_SKIN, cacheable))
             {
->>>>>>> e7eced3c
                 LL_WARNS() << "Couldn't parse XUI from path: " << instance().getCurFileName() << ", from filename: " << filename << LL_ENDL;
                 goto fail;
             }
@@ -238,13 +191,8 @@
 
     static void createChildren(LLView* viewp, LLXMLNodePtr node, const widget_registry_t&, LLXMLNodePtr output_node = NULL);
 
-<<<<<<< HEAD
-	static bool getLayeredXMLNode(const std::string &filename, LLXMLNodePtr& root,
-								  LLDir::ESkinConstraint constraint = LLDir::CURRENT_SKIN, bool cacheable = false);
-=======
     static bool getLayeredXMLNode(const std::string &filename, LLXMLNodePtr& root,
-                                  LLDir::ESkinConstraint constraint=LLDir::CURRENT_SKIN);
->>>>>>> e7eced3c
+                                  LLDir::ESkinConstraint constraint = LLDir::CURRENT_SKIN, bool cacheable = false);
 
 private:
     //NOTE: both friend declarations are necessary to keep both gcc and msvc happy
