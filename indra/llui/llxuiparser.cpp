--- conflicted
+++ resolved
@@ -1,1873 +1,1765 @@
-/**
- * @file llxuiparser.cpp
- * @brief Utility functions for handling XUI structures in XML
- *
- * $LicenseInfo:firstyear=2003&license=viewerlgpl$
- * Second Life Viewer Source Code
- * Copyright (C) 2010, Linden Research, Inc.
- *
- * This library is free software; you can redistribute it and/or
- * modify it under the terms of the GNU Lesser General Public
- * License as published by the Free Software Foundation;
- * version 2.1 of the License only.
- *
- * This library is distributed in the hope that it will be useful,
- * but WITHOUT ANY WARRANTY; without even the implied warranty of
- * MERCHANTABILITY or FITNESS FOR A PARTICULAR PURPOSE.  See the GNU
- * Lesser General Public License for more details.
- *
- * You should have received a copy of the GNU Lesser General Public
- * License along with this library; if not, write to the Free Software
- * Foundation, Inc., 51 Franklin Street, Fifth Floor, Boston, MA  02110-1301  USA
- *
- * Linden Research, Inc., 945 Battery Street, San Francisco, CA  94111  USA
- * $/LicenseInfo$
- */
-
-#include "linden_common.h"
-
-#include "llxuiparser.h"
-
-#include "llxmlnode.h"
-#include "llfasttimer.h"
-#ifdef LL_USESYSTEMLIBS
-#include <expat.h>
-#else
-#include "expat/expat.h"
-#endif
-
-#include <fstream>
-#include <boost/tokenizer.hpp>
-#include <boost/bind.hpp>
-//#include <boost/spirit/include/qi.hpp>
-#include <boost/spirit/include/classic_core.hpp>
-
-#include "lluicolor.h"
-#include "v3math.h"
-using namespace BOOST_SPIRIT_CLASSIC_NS;
-
-const S32 MAX_STRING_ATTRIBUTE_SIZE = 40;
-
-static  LLInitParam::Parser::parser_read_func_map_t sXSDReadFuncs;
-static  LLInitParam::Parser::parser_write_func_map_t sXSDWriteFuncs;
-static  LLInitParam::Parser::parser_inspect_func_map_t sXSDInspectFuncs;
-
-static  LLInitParam::Parser::parser_read_func_map_t sSimpleXUIReadFuncs;
-static  LLInitParam::Parser::parser_write_func_map_t sSimpleXUIWriteFuncs;
-static  LLInitParam::Parser::parser_inspect_func_map_t sSimpleXUIInspectFuncs;
-
-const char* NO_VALUE_MARKER = "no_value";
-
-struct MaxOccursValues : public LLInitParam::TypeValuesHelper<U32, MaxOccursValues>
-{
-    static void declareValues()
-    {
-        declare("unbounded", U32_MAX);
-    }
-};
-
-struct Occurs : public LLInitParam::Block<Occurs>
-{
-    Optional<U32>                   minOccurs;
-    Optional<U32, MaxOccursValues>  maxOccurs;
-
-    Occurs()
-    :   minOccurs("minOccurs", 0),
-        maxOccurs("maxOccurs", U32_MAX)
-
-    {}
-};
-
-typedef enum
-{
-    USE_REQUIRED,
-    USE_OPTIONAL
-} EUse;
-
-namespace LLInitParam
-{
-    template<>
-    struct TypeValues<EUse> : public TypeValuesHelper<EUse>
-    {
-        static void declareValues()
-        {
-            declare("required", USE_REQUIRED);
-            declare("optional", USE_OPTIONAL);
-        }
-    };
-}
-
-struct Element;
-struct Group;
-struct Sequence;
-
-struct All : public LLInitParam::Block<All, Occurs>
-{
-    Multiple< Lazy<Element, IS_A_BLOCK> > elements;
-
-    All()
-    :   elements("element")
-    {
-        maxOccurs = 1;
-    }
-};
-
-struct Attribute : public LLInitParam::Block<Attribute>
-{
-    Mandatory<std::string>  name,
-                            type;
-    Mandatory<EUse>         use;
-
-    Attribute()
-    :   name("name"),
-        type("type"),
-        use("use")
-    {}
-};
-
-struct Any : public LLInitParam::Block<Any, Occurs>
-{
-    Optional<std::string> _namespace;
-
-    Any()
-    :   _namespace("namespace")
-    {}
-};
-
-struct Choice : public LLInitParam::ChoiceBlock<Choice, Occurs>
-{
-    Alternative< Lazy<Element, IS_A_BLOCK> >    element;
-    Alternative< Lazy<Group, IS_A_BLOCK> >      group;
-    Alternative< Lazy<Choice, IS_A_BLOCK> >     choice;
-    Alternative< Lazy<Sequence, IS_A_BLOCK> >   sequence;
-    Alternative< Lazy<Any> >                    any;
-
-    Choice()
-    :   element("element"),
-        group("group"),
-        choice("choice"),
-        sequence("sequence"),
-        any("any")
-    {}
-
-};
-
-struct Sequence : public LLInitParam::ChoiceBlock<Sequence, Occurs>
-{
-    Alternative< Lazy<Element, IS_A_BLOCK> >    element;
-    Alternative< Lazy<Group, IS_A_BLOCK> >      group;
-    Alternative< Lazy<Choice> >                 choice;
-    Alternative< Lazy<Sequence, IS_A_BLOCK> >   sequence;
-    Alternative< Lazy<Any> >                    any;
-};
-
-struct GroupContents : public LLInitParam::ChoiceBlock<GroupContents, Occurs>
-{
-    Alternative<All>        all;
-    Alternative<Choice>     choice;
-    Alternative<Sequence>   sequence;
-
-    GroupContents()
-    :   all("all"),
-        choice("choice"),
-        sequence("sequence")
-    {}
-};
-
-struct Group : public LLInitParam::Block<Group, GroupContents>
-{
-    Optional<std::string>   name,
-                            ref;
-
-    Group()
-    :   name("name"),
-        ref("ref")
-    {}
-};
-
-struct Restriction : public LLInitParam::Block<Restriction>
-{
-};
-
-struct Extension : public LLInitParam::Block<Extension>
-{
-};
-
-struct SimpleContent : public LLInitParam::ChoiceBlock<SimpleContent>
-{
-    Alternative<Restriction> restriction;
-    Alternative<Extension> extension;
-
-    SimpleContent()
-    :   restriction("restriction"),
-        extension("extension")
-    {}
-};
-
-struct SimpleType : public LLInitParam::Block<SimpleType>
-{
-    // TODO
-};
-
-struct ComplexContent : public LLInitParam::Block<ComplexContent, SimpleContent>
-{
-    Optional<bool> mixed;
-
-    ComplexContent()
-    :   mixed("mixed", true)
-    {}
-};
-
-struct ComplexTypeContents : public LLInitParam::ChoiceBlock<ComplexTypeContents>
-{
-    Alternative<SimpleContent>  simple_content;
-    Alternative<ComplexContent> complex_content;
-    Alternative<Group>          group;
-    Alternative<All>            all;
-    Alternative<Choice>         choice;
-    Alternative<Sequence>       sequence;
-
-    ComplexTypeContents()
-    :   simple_content("simpleContent"),
-        complex_content("complexContent"),
-        group("group"),
-        all("all"),
-        choice("choice"),
-        sequence("sequence")
-    {}
-};
-
-struct ComplexType : public LLInitParam::Block<ComplexType, ComplexTypeContents>
-{
-    Optional<std::string>           name;
-    Optional<bool>                  mixed;
-
-    Multiple<Attribute>             attribute;
-    Multiple< Lazy<Element, IS_A_BLOCK > >          elements;
-
-    ComplexType()
-    :   name("name"),
-        attribute("xs:attribute"),
-        elements("xs:element"),
-        mixed("mixed")
-    {
-    }
-};
-
-struct ElementContents : public LLInitParam::ChoiceBlock<ElementContents, Occurs>
-{
-    Alternative<SimpleType>     simpleType;
-    Alternative<ComplexType>    complexType;
-
-    ElementContents()
-    :   simpleType("simpleType"),
-        complexType("complexType")
-    {}
-};
-
-struct Element : public LLInitParam::Block<Element, ElementContents>
-{
-    Optional<std::string>   name,
-                            ref,
-                            type;
-
-    Element()
-    :   name("xs:name"),
-        ref("xs:ref"),
-        type("xs:type")
-    {}
-};
-
-struct Schema : public LLInitParam::Block<Schema>
-{
-private:
-    Mandatory<std::string>  targetNamespace,
-                            xmlns,
-                            xs;
-
-public:
-    Optional<std::string>   attributeFormDefault,
-                            elementFormDefault;
-
-    Mandatory<Element>      root_element;
-
-    void setNameSpace(const std::string& ns) {targetNamespace = ns; xmlns = ns;}
-
-    Schema(const std::string& ns = LLStringUtil::null)
-    :   attributeFormDefault("attributeFormDefault"),
-        elementFormDefault("elementFormDefault"),
-        xs("xmlns:xs"),
-        targetNamespace("targetNamespace"),
-        xmlns("xmlns"),
-        root_element("xs:element")
-    {
-        attributeFormDefault = "unqualified";
-        elementFormDefault = "qualified";
-        xs = "http://www.w3.org/2001/XMLSchema";
-        if (!ns.empty())
-        {
-            setNameSpace(ns);
-        };
-    }
-};
-
-//
-// LLXSDWriter
-//
-LLXSDWriter::LLXSDWriter()
-: Parser(sXSDReadFuncs, sXSDWriteFuncs, sXSDInspectFuncs)
-{
-    registerInspectFunc<bool>(boost::bind(&LLXSDWriter::writeAttribute, this, "xs:boolean", _1, _2, _3, _4));
-    registerInspectFunc<std::string>(boost::bind(&LLXSDWriter::writeAttribute, this, "xs:string", _1, _2, _3, _4));
-    registerInspectFunc<U8>(boost::bind(&LLXSDWriter::writeAttribute, this, "xs:unsignedByte", _1, _2, _3, _4));
-    registerInspectFunc<S8>(boost::bind(&LLXSDWriter::writeAttribute, this, "xs:signedByte", _1, _2, _3, _4));
-    registerInspectFunc<U16>(boost::bind(&LLXSDWriter::writeAttribute, this, "xs:unsignedShort", _1, _2, _3, _4));
-    registerInspectFunc<S16>(boost::bind(&LLXSDWriter::writeAttribute, this, "xs:signedShort", _1, _2, _3, _4));
-    registerInspectFunc<U32>(boost::bind(&LLXSDWriter::writeAttribute, this, "xs:unsignedInt", _1, _2, _3, _4));
-    registerInspectFunc<S32>(boost::bind(&LLXSDWriter::writeAttribute, this, "xs:integer", _1, _2, _3, _4));
-    registerInspectFunc<F32>(boost::bind(&LLXSDWriter::writeAttribute, this, "xs:float", _1, _2, _3, _4));
-    registerInspectFunc<F64>(boost::bind(&LLXSDWriter::writeAttribute, this, "xs:double", _1, _2, _3, _4));
-    registerInspectFunc<LLColor4>(boost::bind(&LLXSDWriter::writeAttribute, this, "xs:string", _1, _2, _3, _4));
-    registerInspectFunc<LLUIColor>(boost::bind(&LLXSDWriter::writeAttribute, this, "xs:string", _1, _2, _3, _4));
-    registerInspectFunc<LLUUID>(boost::bind(&LLXSDWriter::writeAttribute, this, "xs:string", _1, _2, _3, _4));
-    registerInspectFunc<LLSD>(boost::bind(&LLXSDWriter::writeAttribute, this, "xs:string", _1, _2, _3, _4));
-}
-
-LLXSDWriter::~LLXSDWriter() {}
-
-void LLXSDWriter::writeXSD(const std::string& type_name, LLXMLNodePtr node, const LLInitParam::BaseBlock& block, const std::string& xml_namespace)
-{
-<<<<<<< HEAD
-	Schema schema(xml_namespace);
-
-	schema.root_element.name = type_name;
-	Choice& choice = schema.root_element.complexType.choice;
-
-	choice.minOccurs = 0;
-	choice.maxOccurs = "unbounded";
-
-	mSchemaNode = node;
-	//node->setName("xs:schema");
-	//node->createChild("attributeFormDefault", true)->setStringValue("unqualified");
-	//node->createChild("elementFormDefault", true)->setStringValue("qualified");
-	//node->createChild("targetNamespace", true)->setStringValue(xml_namespace);
-	//node->createChild("xmlns:xs", true)->setStringValue("http://www.w3.org/2001/XMLSchema");
-	//node->createChild("xmlns", true)->setStringValue(xml_namespace);
-
-	//node = node->createChild("xs:complexType", false);
-	//node->createChild("name", true)->setStringValue(type_name);
-	//node->createChild("mixed", true)->setStringValue("true");
-
-	//mAttributeNode = node;
-	//mElementNode = node->createChild("xs:choice", false);
-	//mElementNode->createChild("minOccurs", true)->setStringValue("0");
-	//mElementNode->createChild("maxOccurs", true)->setStringValue("unbounded");
-	block.inspectBlock(*this);
-
-	// duplicate element choices
-	LLXMLNodeList children;
-	mElementNode->getChildren("xs:element", children, false);
-	for (LLXMLNodeList::iterator child_it = children.begin(); child_it != children.end(); ++child_it)
-	{
-		LLXMLNodePtr child_copy = child_it->second->deepCopy();
-		std::string child_name;
-		child_copy->getAttributeString("name", child_name);
-		child_copy->setAttributeString("name", type_name + "." + child_name);
-		mElementNode->addChild(child_copy);
-	}
-
-	LLXMLNodePtr element_declaration_node = mSchemaNode->createChild("xs:element", false);
-	element_declaration_node->createChild("name", true)->setStringValue(type_name);
-	element_declaration_node->createChild("type", true)->setStringValue(type_name);
-=======
-    Schema schema(xml_namespace);
-
-    schema.root_element.name = type_name;
-    Choice& choice = schema.root_element.complexType.choice;
-
-    choice.minOccurs = 0;
-    choice.maxOccurs = "unbounded";
-
-    mSchemaNode = node;
-    //node->setName("xs:schema");
-    //node->createChild("attributeFormDefault", true)->setStringValue("unqualified");
-    //node->createChild("elementFormDefault", true)->setStringValue("qualified");
-    //node->createChild("targetNamespace", true)->setStringValue(xml_namespace);
-    //node->createChild("xmlns:xs", true)->setStringValue("http://www.w3.org/2001/XMLSchema");
-    //node->createChild("xmlns", true)->setStringValue(xml_namespace);
-
-    //node = node->createChild("xs:complexType", false);
-    //node->createChild("name", true)->setStringValue(type_name);
-    //node->createChild("mixed", true)->setStringValue("true");
-
-    //mAttributeNode = node;
-    //mElementNode = node->createChild("xs:choice", false);
-    //mElementNode->createChild("minOccurs", true)->setStringValue("0");
-    //mElementNode->createChild("maxOccurs", true)->setStringValue("unbounded");
-    block.inspectBlock(*this);
-
-    // duplicate element choices
-    LLXMLNodeList children;
-    mElementNode->getChildren("xs:element", children, FALSE);
-    for (LLXMLNodeList::iterator child_it = children.begin(); child_it != children.end(); ++child_it)
-    {
-        LLXMLNodePtr child_copy = child_it->second->deepCopy();
-        std::string child_name;
-        child_copy->getAttributeString("name", child_name);
-        child_copy->setAttributeString("name", type_name + "." + child_name);
-        mElementNode->addChild(child_copy);
-    }
-
-    LLXMLNodePtr element_declaration_node = mSchemaNode->createChild("xs:element", false);
-    element_declaration_node->createChild("name", true)->setStringValue(type_name);
-    element_declaration_node->createChild("type", true)->setStringValue(type_name);
->>>>>>> e1623bb2
-}
-
-void LLXSDWriter::writeAttribute(const std::string& type, const Parser::name_stack_t& stack, S32 min_count, S32 max_count, const std::vector<std::string>* possible_values)
-{
-    name_stack_t non_empty_names;
-    std::string attribute_name;
-    for (name_stack_t::const_iterator it = stack.begin();
-        it != stack.end();
-        ++it)
-    {
-        const std::string& name = it->first;
-        if (!name.empty())
-        {
-            non_empty_names.push_back(*it);
-        }
-    }
-
-    for (name_stack_t::const_iterator it = non_empty_names.begin();
-        it != non_empty_names.end();
-        ++it)
-    {
-        if (!attribute_name.empty())
-        {
-            attribute_name += ".";
-        }
-        attribute_name += it->first;
-    }
-
-    // only flag non-nested attributes as mandatory, nested attributes have variant syntax
-    // that can't be properly constrained in XSD
-    // e.g. <foo mandatory.value="bar"/> vs <foo><mandatory value="bar"/></foo>
-    bool attribute_mandatory = min_count == 1 && max_count == 1 && non_empty_names.size() == 1;
-
-    // don't bother supporting "Multiple" params as xml attributes
-    if (max_count <= 1)
-    {
-        // add compound attribute to root node
-        addAttributeToSchema(mAttributeNode, attribute_name, type, attribute_mandatory, possible_values);
-    }
-
-    // now generated nested elements for compound attributes
-    if (non_empty_names.size() > 1 && !attribute_mandatory)
-    {
-        std::string element_name;
-
-        // traverse all but last element, leaving that as an attribute name
-        name_stack_t::const_iterator end_it = non_empty_names.end();
-        end_it--;
-
-        for (name_stack_t::const_iterator it = non_empty_names.begin();
-            it != end_it;
-            ++it)
-        {
-            if (it != non_empty_names.begin())
-            {
-                element_name += ".";
-            }
-            element_name += it->first;
-        }
-
-        std::string short_attribute_name = non_empty_names.back().first;
-
-        LLXMLNodePtr complex_type_node;
-
-        // find existing element node here, starting at tail of child list
-        if (mElementNode->mChildren.notNull())
-        {
-            for(LLXMLNodePtr element = mElementNode->mChildren->tail;
-                element.notNull();
-                element = element->mPrev)
-            {
-                std::string name;
-                if(element->getAttributeString("name", name) && name == element_name)
-                {
-                    complex_type_node = element->mChildren->head;
-                    break;
-                }
-            }
-        }
-        //create complex_type node
-        //
-        //<xs:element
-        //    maxOccurs="1"
-        //    minOccurs="0"
-        //    name="name">
-        //       <xs:complexType>
-        //       </xs:complexType>
-        //</xs:element>
-        if(complex_type_node.isNull())
-        {
-            complex_type_node = mElementNode->createChild("xs:element", false);
-
-            complex_type_node->createChild("minOccurs", true)->setIntValue(min_count);
-            complex_type_node->createChild("maxOccurs", true)->setIntValue(max_count);
-            complex_type_node->createChild("name",      true)->setStringValue(element_name);
-            complex_type_node = complex_type_node->createChild("xs:complexType", false);
-        }
-
-        addAttributeToSchema(complex_type_node, short_attribute_name, type, false, possible_values);
-    }
-}
-
-void LLXSDWriter::addAttributeToSchema(LLXMLNodePtr type_declaration_node, const std::string& attribute_name, const std::string& type, bool mandatory, const std::vector<std::string>* possible_values)
-{
-    if (!attribute_name.empty())
-    {
-        LLXMLNodePtr new_enum_type_node;
-        if (possible_values != NULL)
-        {
-            // custom attribute type, for example
-            //<xs:simpleType>
-             // <xs:restriction
-             //    base="xs:string">
-             //     <xs:enumeration
-             //      value="a" />
-             //     <xs:enumeration
-             //      value="b" />
-             //   </xs:restriction>
-             // </xs:simpleType>
-            new_enum_type_node = new LLXMLNode("xs:simpleType", false);
-
-            LLXMLNodePtr restriction_node = new_enum_type_node->createChild("xs:restriction", false);
-            restriction_node->createChild("base", true)->setStringValue("xs:string");
-
-            for (std::vector<std::string>::const_iterator it = possible_values->begin();
-                it != possible_values->end();
-                ++it)
-            {
-                LLXMLNodePtr enum_node = restriction_node->createChild("xs:enumeration", false);
-                enum_node->createChild("value", true)->setStringValue(*it);
-            }
-        }
-
-        string_set_t& attributes_written = mAttributesWritten[type_declaration_node];
-
-        string_set_t::iterator found_it = attributes_written.lower_bound(attribute_name);
-
-        // attribute not yet declared
-        if (found_it == attributes_written.end() || attributes_written.key_comp()(attribute_name, *found_it))
-        {
-            attributes_written.insert(found_it, attribute_name);
-
-            LLXMLNodePtr attribute_node = type_declaration_node->createChild("xs:attribute", false);
-
-            // attribute name
-            attribute_node->createChild("name", true)->setStringValue(attribute_name);
-
-            if (new_enum_type_node.notNull())
-            {
-                attribute_node->addChild(new_enum_type_node);
-            }
-            else
-            {
-                // simple attribute type
-                attribute_node->createChild("type", true)->setStringValue(type);
-            }
-
-            // required or optional
-            attribute_node->createChild("use", true)->setStringValue(mandatory ? "required" : "optional");
-        }
-         // attribute exists...handle collision of same name attributes with potentially different types
-        else
-        {
-            LLXMLNodePtr attribute_declaration;
-            if (type_declaration_node.notNull())
-            {
-                for(LLXMLNodePtr node = type_declaration_node->mChildren->tail;
-                    node.notNull();
-                    node = node->mPrev)
-                {
-                    std::string name;
-                    if (node->getAttributeString("name", name) && name == attribute_name)
-                    {
-                        attribute_declaration = node;
-                        break;
-                    }
-                }
-            }
-
-            bool new_type_is_enum = new_enum_type_node.notNull();
-            bool existing_type_is_enum = !attribute_declaration->hasAttribute("type");
-
-            // either type is enum, revert to string in collision
-            // don't bother to check for enum equivalence
-            if (new_type_is_enum || existing_type_is_enum)
-            {
-                if (attribute_declaration->hasAttribute("type"))
-                {
-                    attribute_declaration->setAttributeString("type", "xs:string");
-                }
-                else
-                {
-                    attribute_declaration->createChild("type", true)->setStringValue("xs:string");
-                }
-                attribute_declaration->deleteChildren("xs:simpleType");
-            }
-            else
-            {
-                // check for collision of different standard types
-                std::string existing_type;
-                attribute_declaration->getAttributeString("type", existing_type);
-                // if current type is not the same as the new type, revert to strnig
-                if (existing_type != type)
-                {
-                    // ...than use most general type, string
-                    attribute_declaration->setAttributeString("type", "string");
-                }
-            }
-        }
-    }
-}
-
-//
-// LLXUIXSDWriter
-//
-void LLXUIXSDWriter::writeXSD(const std::string& type_name, const std::string& path, const LLInitParam::BaseBlock& block)
-{
-    std::string file_name(path);
-    file_name += type_name + ".xsd";
-    LLXMLNodePtr root_nodep = new LLXMLNode();
-
-    LLXSDWriter::writeXSD(type_name, root_nodep, block, "http://www.lindenlab.com/xui");
-
-    // add includes for all possible children
-    const std::type_info* type = *LLWidgetTypeRegistry::instance().getValue(type_name);
-    const widget_registry_t* widget_registryp = LLChildRegistryRegistry::instance().getValue(type);
-
-    // add choices for valid children
-    if (widget_registryp)
-    {
-        // add include declarations for all valid children
-        for (widget_registry_t::Registrar::registry_map_t::const_iterator it = widget_registryp->currentRegistrar().beginItems();
-             it != widget_registryp->currentRegistrar().endItems();
-             ++it)
-        {
-            std::string widget_name = it->first;
-            if (widget_name == type_name)
-            {
-                continue;
-            }
-            LLXMLNodePtr nodep = new LLXMLNode("xs:include", false);
-            nodep->createChild("schemaLocation", true)->setStringValue(widget_name + ".xsd");
-
-            // add to front of schema
-            mSchemaNode->addChild(nodep);
-        }
-
-        for (widget_registry_t::Registrar::registry_map_t::const_iterator it = widget_registryp->currentRegistrar().beginItems();
-            it != widget_registryp->currentRegistrar().endItems();
-            ++it)
-        {
-            std::string widget_name = it->first;
-            //<xs:element name="widget_name" type="widget_name">
-            LLXMLNodePtr widget_node = mElementNode->createChild("xs:element", false);
-            widget_node->createChild("name", true)->setStringValue(widget_name);
-            widget_node->createChild("type", true)->setStringValue(widget_name);
-        }
-    }
-
-    LLFILE* xsd_file = LLFile::fopen(file_name.c_str(), "w");
-    LLXMLNode::writeHeaderToFile(xsd_file);
-    root_nodep->writeToFile(xsd_file);
-    fclose(xsd_file);
-}
-
-static  LLInitParam::Parser::parser_read_func_map_t sXUIReadFuncs;
-static  LLInitParam::Parser::parser_write_func_map_t sXUIWriteFuncs;
-static  LLInitParam::Parser::parser_inspect_func_map_t sXUIInspectFuncs;
-
-//
-// LLXUIParser
-//
-LLXUIParser::LLXUIParser()
-:   Parser(sXUIReadFuncs, sXUIWriteFuncs, sXUIInspectFuncs),
-    mCurReadDepth(0)
-{
-    if (sXUIReadFuncs.empty())
-    {
-        registerParserFuncs<LLInitParam::Flag>(readFlag, writeFlag);
-        registerParserFuncs<bool>(readBoolValue, writeBoolValue);
-        registerParserFuncs<std::string>(readStringValue, writeStringValue);
-        registerParserFuncs<U8>(readU8Value, writeU8Value);
-        registerParserFuncs<S8>(readS8Value, writeS8Value);
-        registerParserFuncs<U16>(readU16Value, writeU16Value);
-        registerParserFuncs<S16>(readS16Value, writeS16Value);
-        registerParserFuncs<U32>(readU32Value, writeU32Value);
-        registerParserFuncs<S32>(readS32Value, writeS32Value);
-        registerParserFuncs<F32>(readF32Value, writeF32Value);
-        registerParserFuncs<F64>(readF64Value, writeF64Value);
-        registerParserFuncs<LLVector3>(readVector3Value, writeVector3Value);
-        registerParserFuncs<LLColor4>(readColor4Value, writeColor4Value);
-        registerParserFuncs<LLUIColor>(readUIColorValue, writeUIColorValue);
-        registerParserFuncs<LLUUID>(readUUIDValue, writeUUIDValue);
-        registerParserFuncs<LLSD>(readSDValue, writeSDValue);
-    }
-}
-
-static LLTrace::BlockTimerStatHandle FTM_PARSE_XUI("XUI Parsing");
-const LLXMLNodePtr DUMMY_NODE = new LLXMLNode();
-
-void LLXUIParser::readXUI(LLXMLNodePtr node, LLInitParam::BaseBlock& block, const std::string& filename, bool silent)
-{
-    LL_RECORD_BLOCK_TIME(FTM_PARSE_XUI);
-    mNameStack.clear();
-    mRootNodeName = node->getName()->mString;
-    mCurFileName = filename;
-    mCurReadDepth = 0;
-    setParseSilently(silent);
-
-    if (node.isNull())
-    {
-        parserWarning("Invalid node");
-    }
-    else
-    {
-        readXUIImpl(node, block);
-    }
-}
-
-bool LLXUIParser::readXUIImpl(LLXMLNodePtr nodep, LLInitParam::BaseBlock& block)
-{
-    typedef boost::tokenizer<boost::char_separator<char> > tokenizer;
-    boost::char_separator<char> sep(".");
-
-    bool values_parsed = false;
-    bool silent = mCurReadDepth > 0;
-
-    if (nodep->getFirstChild().isNull()
-        && nodep->mAttributes.empty()
-        && nodep->getSanitizedValue().empty())
-    {
-        // empty node, just parse as flag
-        mCurReadNode = DUMMY_NODE;
-        return block.submitValue(mNameStack, *this, silent);
-    }
-
-    // submit attributes for current node
-    values_parsed |= readAttributes(nodep, block);
-
-    // treat text contents of xml node as "value" parameter
-    std::string text_contents = nodep->getSanitizedValue();
-    if (!text_contents.empty())
-    {
-        mCurReadNode = nodep;
-        mNameStack.push_back(std::make_pair(std::string("value"), true));
-        // child nodes are not necessarily valid parameters (could be a child widget)
-        // so don't complain once we've recursed
-        if (!block.submitValue(mNameStack, *this, true))
-        {
-            mNameStack.pop_back();
-            block.submitValue(mNameStack, *this, silent);
-        }
-        else
-        {
-            mNameStack.pop_back();
-        }
-    }
-
-    // then traverse children
-    // child node must start with last name of parent node (our "scope")
-    // for example: "<button><button.param nested_param1="foo"><param.nested_param2 nested_param3="bar"/></button.param></button>"
-    // which equates to the following nesting:
-    // button
-    //     param
-    //         nested_param1
-    //         nested_param2
-    //             nested_param3
-    mCurReadDepth++;
-    for(LLXMLNodePtr childp = nodep->getFirstChild(); childp.notNull();)
-    {
-        std::string child_name(childp->getName()->mString);
-        S32 num_tokens_pushed = 0;
-
-        // for non "dotted" child nodes check to see if child node maps to another widget type
-        // and if not, treat as a child element of the current node
-        // e.g. <button><rect left="10"/></button> will interpret <rect> as "button.rect"
-        // since there is no widget named "rect"
-        if (child_name.find(".") == std::string::npos)
-        {
-            mNameStack.push_back(std::make_pair(child_name, true));
-            num_tokens_pushed++;
-        }
-        else
-        {
-            // parse out "dotted" name into individual tokens
-            tokenizer name_tokens(child_name, sep);
-
-            tokenizer::iterator name_token_it = name_tokens.begin();
-            if(name_token_it == name_tokens.end())
-            {
-                childp = childp->getNextSibling();
-                continue;
-            }
-
-            // check for proper nesting
-            if (mNameStack.empty())
-            {
-                if (*name_token_it != mRootNodeName)
-                {
-                    childp = childp->getNextSibling();
-                    continue;
-                }
-            }
-            else if(mNameStack.back().first != *name_token_it)
-            {
-                childp = childp->getNextSibling();
-                continue;
-            }
-
-            // now ignore first token
-            ++name_token_it;
-
-            // copy remaining tokens on to our running token list
-            for(tokenizer::iterator token_to_push = name_token_it; token_to_push != name_tokens.end(); ++token_to_push)
-            {
-                mNameStack.push_back(std::make_pair(*token_to_push, true));
-                num_tokens_pushed++;
-            }
-        }
-
-        // recurse and visit children XML nodes
-        if(readXUIImpl(childp, block))
-        {
-            // child node successfully parsed, remove from DOM
-
-            values_parsed = true;
-            LLXMLNodePtr node_to_remove = childp;
-            childp = childp->getNextSibling();
-
-            nodep->deleteChild(node_to_remove);
-        }
-        else
-        {
-            childp = childp->getNextSibling();
-        }
-
-        while(num_tokens_pushed-- > 0)
-        {
-            mNameStack.pop_back();
-        }
-    }
-    mCurReadDepth--;
-    return values_parsed;
-}
-
-bool LLXUIParser::readAttributes(LLXMLNodePtr nodep, LLInitParam::BaseBlock& block)
-{
-    typedef boost::tokenizer<boost::char_separator<char> > tokenizer;
-    boost::char_separator<char> sep(".");
-
-    bool any_parsed = false;
-    bool silent = mCurReadDepth > 0;
-
-    for(LLXMLAttribList::const_iterator attribute_it = nodep->mAttributes.begin();
-        attribute_it != nodep->mAttributes.end();
-        ++attribute_it)
-    {
-        S32 num_tokens_pushed = 0;
-        std::string attribute_name(attribute_it->first->mString);
-        mCurReadNode = attribute_it->second;
-
-        tokenizer name_tokens(attribute_name, sep);
-        // copy remaining tokens on to our running token list
-        for(tokenizer::iterator token_to_push = name_tokens.begin(); token_to_push != name_tokens.end(); ++token_to_push)
-        {
-            mNameStack.push_back(std::make_pair(*token_to_push, true));
-            num_tokens_pushed++;
-        }
-
-        // child nodes are not necessarily valid attributes, so don't complain once we've recursed
-        any_parsed |= block.submitValue(mNameStack, *this, silent);
-
-        while(num_tokens_pushed-- > 0)
-        {
-            mNameStack.pop_back();
-        }
-    }
-
-    return any_parsed;
-}
-
-void LLXUIParser::writeXUIImpl(LLXMLNodePtr node, const LLInitParam::BaseBlock &block, const LLInitParam::predicate_rule_t rules, const LLInitParam::BaseBlock* diff_block)
-{
-    mWriteRootNode = node;
-    name_stack_t name_stack = Parser::name_stack_t();
-    block.serializeBlock(*this, name_stack, rules, diff_block);
-    mOutNodes.clear();
-}
-
-// go from a stack of names to a specific XML node
-LLXMLNodePtr LLXUIParser::getNode(name_stack_t& stack)
-{
-    LLXMLNodePtr out_node = mWriteRootNode;
-
-    name_stack_t::iterator next_it = stack.begin();
-    for (name_stack_t::iterator it = stack.begin();
-        it != stack.end();
-        it = next_it)
-    {
-        ++next_it;
-        bool force_new_node = false;
-
-        if (it->first.empty())
-        {
-            it->second = false;
-            continue;
-        }
-
-        if (next_it != stack.end() && next_it->first.empty() && next_it->second)
-        {
-            force_new_node = true;
-        }
-
-
-        out_nodes_t::iterator found_it = mOutNodes.find(it->first);
-
-        // node with this name not yet written
-        if (found_it == mOutNodes.end() || it->second || force_new_node)
-        {
-            // make an attribute if we are the last element on the name stack
-            bool is_attribute = next_it == stack.end();
-            LLXMLNodePtr new_node = new LLXMLNode(it->first.c_str(), is_attribute);
-            out_node->addChild(new_node);
-            mOutNodes[it->first] = new_node;
-            out_node = new_node;
-            it->second = false;
-        }
-        else
-        {
-            out_node = found_it->second;
-        }
-    }
-
-    return (out_node == mWriteRootNode ? LLXMLNodePtr(NULL) : out_node);
-}
-
-bool LLXUIParser::readFlag(Parser& parser, void* val_ptr)
-{
-    LLXUIParser& self = static_cast<LLXUIParser&>(parser);
-    return self.mCurReadNode == DUMMY_NODE;
-}
-
-bool LLXUIParser::writeFlag(Parser& parser, const void* val_ptr, name_stack_t& stack)
-{
-    // just create node
-    LLXUIParser& self = static_cast<LLXUIParser&>(parser);
-    LLXMLNodePtr node = self.getNode(stack);
-    return node.notNull();
-}
-
-bool LLXUIParser::readBoolValue(Parser& parser, void* val_ptr)
-{
-<<<<<<< HEAD
-	bool value;
-	LLXUIParser& self = static_cast<LLXUIParser&>(parser);
-	bool success = self.mCurReadNode->getBoolValue(1, &value);
-	*((bool*)val_ptr) = value;
-	return success;
-=======
-    S32 value;
-    LLXUIParser& self = static_cast<LLXUIParser&>(parser);
-    bool success = self.mCurReadNode->getBoolValue(1, &value);
-    *((bool*)val_ptr) = (value != FALSE);
-    return success;
->>>>>>> e1623bb2
-}
-
-bool LLXUIParser::writeBoolValue(Parser& parser, const void* val_ptr, name_stack_t& stack)
-{
-    LLXUIParser& self = static_cast<LLXUIParser&>(parser);
-    LLXMLNodePtr node = self.getNode(stack);
-    if (node.notNull())
-    {
-        node->setBoolValue(*((bool*)val_ptr));
-        return true;
-    }
-    return false;
-}
-
-bool LLXUIParser::readStringValue(Parser& parser, void* val_ptr)
-{
-    LLXUIParser& self = static_cast<LLXUIParser&>(parser);
-    *((std::string*)val_ptr) = self.mCurReadNode->getSanitizedValue();
-    return true;
-}
-
-bool LLXUIParser::writeStringValue(Parser& parser, const void* val_ptr, name_stack_t& stack)
-{
-    LLXUIParser& self = static_cast<LLXUIParser&>(parser);
-    LLXMLNodePtr node = self.getNode(stack);
-    if (node.notNull())
-    {
-        const std::string* string_val = reinterpret_cast<const std::string*>(val_ptr);
-        if (string_val->find('\n') != std::string::npos
-            || string_val->size() > MAX_STRING_ATTRIBUTE_SIZE)
-        {
-            // don't write strings with newlines into attributes
-            std::string attribute_name = node->getName()->mString;
-            LLXMLNodePtr parent_node = node->mParent;
-            parent_node->deleteChild(node);
-            // write results in text contents of node
-            if (attribute_name == "value")
-            {
-                // "value" is implicit, just write to parent
-                node = parent_node;
-            }
-            else
-            {
-                // create a child that is not an attribute, but with same name
-                node = parent_node->createChild(attribute_name.c_str(), false);
-            }
-        }
-        node->setStringValue(*string_val);
-        return true;
-    }
-    return false;
-}
-
-bool LLXUIParser::readU8Value(Parser& parser, void* val_ptr)
-{
-    LLXUIParser& self = static_cast<LLXUIParser&>(parser);
-    return self.mCurReadNode->getByteValue(1, (U8*)val_ptr);
-}
-
-bool LLXUIParser::writeU8Value(Parser& parser, const void* val_ptr, name_stack_t& stack)
-{
-    LLXUIParser& self = static_cast<LLXUIParser&>(parser);
-    LLXMLNodePtr node = self.getNode(stack);
-    if (node.notNull())
-    {
-        node->setUnsignedValue(*((U8*)val_ptr));
-        return true;
-    }
-    return false;
-}
-
-bool LLXUIParser::readS8Value(Parser& parser, void* val_ptr)
-{
-    LLXUIParser& self = static_cast<LLXUIParser&>(parser);
-    S32 value;
-    if(self.mCurReadNode->getIntValue(1, &value))
-    {
-        *((S8*)val_ptr) = value;
-        return true;
-    }
-    return false;
-}
-
-bool LLXUIParser::writeS8Value(Parser& parser, const void* val_ptr, name_stack_t& stack)
-{
-    LLXUIParser& self = static_cast<LLXUIParser&>(parser);
-    LLXMLNodePtr node = self.getNode(stack);
-    if (node.notNull())
-    {
-        node->setIntValue(*((S8*)val_ptr));
-        return true;
-    }
-    return false;
-}
-
-bool LLXUIParser::readU16Value(Parser& parser, void* val_ptr)
-{
-    LLXUIParser& self = static_cast<LLXUIParser&>(parser);
-    U32 value;
-    if(self.mCurReadNode->getUnsignedValue(1, &value))
-    {
-        *((U16*)val_ptr) = value;
-        return true;
-    }
-    return false;
-}
-
-bool LLXUIParser::writeU16Value(Parser& parser, const void* val_ptr, name_stack_t& stack)
-{
-    LLXUIParser& self = static_cast<LLXUIParser&>(parser);
-    LLXMLNodePtr node = self.getNode(stack);
-    if (node.notNull())
-    {
-        node->setUnsignedValue(*((U16*)val_ptr));
-        return true;
-    }
-    return false;
-}
-
-bool LLXUIParser::readS16Value(Parser& parser, void* val_ptr)
-{
-    LLXUIParser& self = static_cast<LLXUIParser&>(parser);
-    S32 value;
-    if(self.mCurReadNode->getIntValue(1, &value))
-    {
-        *((S16*)val_ptr) = value;
-        return true;
-    }
-    return false;
-}
-
-bool LLXUIParser::writeS16Value(Parser& parser, const void* val_ptr, name_stack_t& stack)
-{
-    LLXUIParser& self = static_cast<LLXUIParser&>(parser);
-    LLXMLNodePtr node = self.getNode(stack);
-    if (node.notNull())
-    {
-        node->setIntValue(*((S16*)val_ptr));
-        return true;
-    }
-    return false;
-}
-
-bool LLXUIParser::readU32Value(Parser& parser, void* val_ptr)
-{
-    LLXUIParser& self = static_cast<LLXUIParser&>(parser);
-    return self.mCurReadNode->getUnsignedValue(1, (U32*)val_ptr);
-}
-
-bool LLXUIParser::writeU32Value(Parser& parser, const void* val_ptr, name_stack_t& stack)
-{
-    LLXUIParser& self = static_cast<LLXUIParser&>(parser);
-    LLXMLNodePtr node = self.getNode(stack);
-    if (node.notNull())
-    {
-        node->setUnsignedValue(*((U32*)val_ptr));
-        return true;
-    }
-    return false;
-}
-
-bool LLXUIParser::readS32Value(Parser& parser, void* val_ptr)
-{
-    LLXUIParser& self = static_cast<LLXUIParser&>(parser);
-    return self.mCurReadNode->getIntValue(1, (S32*)val_ptr);
-}
-
-bool LLXUIParser::writeS32Value(Parser& parser, const void* val_ptr, name_stack_t& stack)
-{
-    LLXUIParser& self = static_cast<LLXUIParser&>(parser);
-    LLXMLNodePtr node = self.getNode(stack);
-    if (node.notNull())
-    {
-        node->setIntValue(*((S32*)val_ptr));
-        return true;
-    }
-    return false;
-}
-
-bool LLXUIParser::readF32Value(Parser& parser, void* val_ptr)
-{
-    LLXUIParser& self = static_cast<LLXUIParser&>(parser);
-    return self.mCurReadNode->getFloatValue(1, (F32*)val_ptr);
-}
-
-bool LLXUIParser::writeF32Value(Parser& parser, const void* val_ptr, name_stack_t& stack)
-{
-    LLXUIParser& self = static_cast<LLXUIParser&>(parser);
-    LLXMLNodePtr node = self.getNode(stack);
-    if (node.notNull())
-    {
-        node->setFloatValue(*((F32*)val_ptr));
-        return true;
-    }
-    return false;
-}
-
-bool LLXUIParser::readF64Value(Parser& parser, void* val_ptr)
-{
-    LLXUIParser& self = static_cast<LLXUIParser&>(parser);
-    return self.mCurReadNode->getDoubleValue(1, (F64*)val_ptr);
-}
-
-bool LLXUIParser::writeF64Value(Parser& parser, const void* val_ptr, name_stack_t& stack)
-{
-    LLXUIParser& self = static_cast<LLXUIParser&>(parser);
-    LLXMLNodePtr node = self.getNode(stack);
-    if (node.notNull())
-    {
-        node->setDoubleValue(*((F64*)val_ptr));
-        return true;
-    }
-    return false;
-}
-
-bool LLXUIParser::readVector3Value(Parser& parser, void* val_ptr)
-{
-    LLXUIParser& self = static_cast<LLXUIParser&>(parser);
-    LLVector3* vecp = (LLVector3*)val_ptr;
-    if(self.mCurReadNode->getFloatValue(3, vecp->mV) >= 3)
-    {
-        return true;
-    }
-
-    return false;
-}
-
-bool LLXUIParser::writeVector3Value(Parser& parser, const void* val_ptr, name_stack_t& stack)
-{
-    LLXUIParser& self = static_cast<LLXUIParser&>(parser);
-    LLXMLNodePtr node = self.getNode(stack);
-    if (node.notNull())
-    {
-        LLVector3 vector = *((LLVector3*)val_ptr);
-        node->setFloatValue(3, vector.mV);
-        return true;
-    }
-    return false;
-}
-
-bool LLXUIParser::readColor4Value(Parser& parser, void* val_ptr)
-{
-    LLXUIParser& self = static_cast<LLXUIParser&>(parser);
-    LLColor4* colorp = (LLColor4*)val_ptr;
-    if(self.mCurReadNode->getFloatValue(4, colorp->mV) >= 3)
-    {
-        return true;
-    }
-
-    return false;
-}
-
-bool LLXUIParser::writeColor4Value(Parser& parser, const void* val_ptr, name_stack_t& stack)
-{
-    LLXUIParser& self = static_cast<LLXUIParser&>(parser);
-    LLXMLNodePtr node = self.getNode(stack);
-    if (node.notNull())
-    {
-        LLColor4 color = *((LLColor4*)val_ptr);
-        node->setFloatValue(4, color.mV);
-        return true;
-    }
-    return false;
-}
-
-bool LLXUIParser::readUIColorValue(Parser& parser, void* val_ptr)
-{
-    LLXUIParser& self = static_cast<LLXUIParser&>(parser);
-    LLUIColor* param = (LLUIColor*)val_ptr;
-    LLColor4 color;
-    bool success =  self.mCurReadNode->getFloatValue(4, color.mV) >= 3;
-    if (success)
-    {
-        param->set(color);
-        return true;
-    }
-    return false;
-}
-
-bool LLXUIParser::writeUIColorValue(Parser& parser, const void* val_ptr, name_stack_t& stack)
-{
-    LLXUIParser& self = static_cast<LLXUIParser&>(parser);
-    LLXMLNodePtr node = self.getNode(stack);
-    if (node.notNull())
-    {
-        LLUIColor color = *((LLUIColor*)val_ptr);
-        //RN: don't write out the color that is represented by a function
-        // rely on param block exporting to get the reference to the color settings
-        if (color.isReference()) return false;
-        node->setFloatValue(4, color.get().mV);
-        return true;
-    }
-    return false;
-}
-
-bool LLXUIParser::readUUIDValue(Parser& parser, void* val_ptr)
-{
-    LLXUIParser& self = static_cast<LLXUIParser&>(parser);
-    LLUUID temp_id;
-    // LLUUID::set is destructive, so use temporary value
-    if (temp_id.set(self.mCurReadNode->getSanitizedValue()))
-    {
-        *(LLUUID*)(val_ptr) = temp_id;
-        return true;
-    }
-    return false;
-}
-
-bool LLXUIParser::writeUUIDValue(Parser& parser, const void* val_ptr, name_stack_t& stack)
-{
-    LLXUIParser& self = static_cast<LLXUIParser&>(parser);
-    LLXMLNodePtr node = self.getNode(stack);
-    if (node.notNull())
-    {
-        node->setStringValue(((LLUUID*)val_ptr)->asString());
-        return true;
-    }
-    return false;
-}
-
-bool LLXUIParser::readSDValue(Parser& parser, void* val_ptr)
-{
-    LLXUIParser& self = static_cast<LLXUIParser&>(parser);
-    *((LLSD*)val_ptr) = LLSD(self.mCurReadNode->getSanitizedValue());
-    return true;
-}
-
-bool LLXUIParser::writeSDValue(Parser& parser, const void* val_ptr, name_stack_t& stack)
-{
-    LLXUIParser& self = static_cast<LLXUIParser&>(parser);
-
-    LLXMLNodePtr node = self.getNode(stack);
-    if (node.notNull())
-    {
-        std::string string_val = ((LLSD*)val_ptr)->asString();
-        if (string_val.find('\n') != std::string::npos || string_val.size() > MAX_STRING_ATTRIBUTE_SIZE)
-        {
-            // don't write strings with newlines into attributes
-            std::string attribute_name = node->getName()->mString;
-            LLXMLNodePtr parent_node = node->mParent;
-            parent_node->deleteChild(node);
-            // write results in text contents of node
-            if (attribute_name == "value")
-            {
-                // "value" is implicit, just write to parent
-                node = parent_node;
-            }
-            else
-            {
-                node = parent_node->createChild(attribute_name.c_str(), false);
-            }
-        }
-
-        node->setStringValue(string_val);
-        return true;
-    }
-    return false;
-}
-
-/*virtual*/ std::string LLXUIParser::getCurrentElementName()
-{
-    std::string full_name;
-    for (name_stack_t::iterator it = mNameStack.begin();
-        it != mNameStack.end();
-        ++it)
-    {
-        full_name += it->first + "."; // build up dotted names: "button.param.nestedparam."
-    }
-
-    return full_name;
-}
-
-void LLXUIParser::parserWarning(const std::string& message)
-{
-    std::string warning_msg = llformat("%s:\t%s(%d)", message.c_str(), mCurFileName.c_str(), mCurReadNode->getLineNumber());
-    Parser::parserWarning(warning_msg);
-}
-
-void LLXUIParser::parserError(const std::string& message)
-{
-    std::string error_msg = llformat("%s:\t%s(%d)", message.c_str(), mCurFileName.c_str(), mCurReadNode->getLineNumber());
-    Parser::parserError(error_msg);
-}
-
-
-//
-// LLSimpleXUIParser
-//
-
-struct ScopedFile
-{
-    ScopedFile( const std::string& filename, const char* accessmode )
-    {
-        mFile = LLFile::fopen(filename, accessmode);
-    }
-
-    ~ScopedFile()
-    {
-        fclose(mFile);
-        mFile = NULL;
-    }
-
-    S32 getRemainingBytes()
-    {
-        if (!isOpen()) return 0;
-
-        S32 cur_pos = ftell(mFile);
-        fseek(mFile, 0L, SEEK_END);
-        S32 file_size = ftell(mFile);
-        fseek(mFile, cur_pos, SEEK_SET);
-        return file_size - cur_pos;
-    }
-
-    bool isOpen() { return mFile != NULL; }
-
-    LLFILE* mFile;
-};
-LLSimpleXUIParser::LLSimpleXUIParser(LLSimpleXUIParser::element_start_callback_t element_cb)
-:   Parser(sSimpleXUIReadFuncs, sSimpleXUIWriteFuncs, sSimpleXUIInspectFuncs),
-    mCurReadDepth(0),
-    mElementCB(element_cb)
-{
-    if (sSimpleXUIReadFuncs.empty())
-    {
-        registerParserFuncs<LLInitParam::Flag>(readFlag);
-        registerParserFuncs<bool>(readBoolValue);
-        registerParserFuncs<std::string>(readStringValue);
-        registerParserFuncs<U8>(readU8Value);
-        registerParserFuncs<S8>(readS8Value);
-        registerParserFuncs<U16>(readU16Value);
-        registerParserFuncs<S16>(readS16Value);
-        registerParserFuncs<U32>(readU32Value);
-        registerParserFuncs<S32>(readS32Value);
-        registerParserFuncs<F32>(readF32Value);
-        registerParserFuncs<F64>(readF64Value);
-        registerParserFuncs<LLColor4>(readColor4Value);
-        registerParserFuncs<LLUIColor>(readUIColorValue);
-        registerParserFuncs<LLUUID>(readUUIDValue);
-        registerParserFuncs<LLSD>(readSDValue);
-    }
-}
-
-LLSimpleXUIParser::~LLSimpleXUIParser()
-{
-}
-
-
-bool LLSimpleXUIParser::readXUI(const std::string& filename, LLInitParam::BaseBlock& block, bool silent)
-{
-<<<<<<< HEAD
-	LL_RECORD_BLOCK_TIME(FTM_PARSE_XUI);
-
-	mParser = XML_ParserCreate(NULL);
-	XML_SetUserData(mParser, this);
-	XML_SetElementHandler(			mParser,	startElementHandler, endElementHandler);
-	XML_SetCharacterDataHandler(	mParser,	characterDataHandler);
-
-	mOutputStack.push_back(std::make_pair(&block, 0));
-	mNameStack.clear();
-	mCurFileName = filename;
-	mCurReadDepth = 0;
-	setParseSilently(silent);
-
-	ScopedFile file(filename, "rb");
-	if( !file.isOpen() )
-	{
-		LL_WARNS("ReadXUI") << "Unable to open file " << filename << LL_ENDL;
-		XML_ParserFree( mParser );
-		return false;
-	}
-
-	S32 bytes_read = 0;
-	
-	S32 buffer_size = file.getRemainingBytes();
-	void* buffer = XML_GetBuffer(mParser, buffer_size);
-	if( !buffer ) 
-	{
-		LL_WARNS("ReadXUI") << "Unable to allocate XML buffer while reading file " << filename << LL_ENDL;
-		XML_ParserFree( mParser );
-		return false;
-	}
-
-	bytes_read = (S32)fread(buffer, 1, buffer_size, file.mFile);
-	if( bytes_read <= 0 )
-	{
-		LL_WARNS("ReadXUI") << "Error while reading file  " << filename << LL_ENDL;
-		XML_ParserFree( mParser );
-		return false;
-	}
-	
-	mEmptyLeafNode.push_back(false);
-
-	if( !XML_ParseBuffer(mParser, bytes_read, true ) )
-	{
-		LL_WARNS("ReadXUI") << "Error while parsing file  " << filename << LL_ENDL;
-		XML_ParserFree( mParser );
-		return false;
-	}
-
-	mEmptyLeafNode.pop_back();
-
-	XML_ParserFree( mParser );
-	return true;
-=======
-    LL_RECORD_BLOCK_TIME(FTM_PARSE_XUI);
-
-    mParser = XML_ParserCreate(NULL);
-    XML_SetUserData(mParser, this);
-    XML_SetElementHandler(          mParser,    startElementHandler, endElementHandler);
-    XML_SetCharacterDataHandler(    mParser,    characterDataHandler);
-
-    mOutputStack.push_back(std::make_pair(&block, 0));
-    mNameStack.clear();
-    mCurFileName = filename;
-    mCurReadDepth = 0;
-    setParseSilently(silent);
-
-    ScopedFile file(filename, "rb");
-    if( !file.isOpen() )
-    {
-        LL_WARNS("ReadXUI") << "Unable to open file " << filename << LL_ENDL;
-        XML_ParserFree( mParser );
-        return false;
-    }
-
-    S32 bytes_read = 0;
-
-    S32 buffer_size = file.getRemainingBytes();
-    void* buffer = XML_GetBuffer(mParser, buffer_size);
-    if( !buffer )
-    {
-        LL_WARNS("ReadXUI") << "Unable to allocate XML buffer while reading file " << filename << LL_ENDL;
-        XML_ParserFree( mParser );
-        return false;
-    }
-
-    bytes_read = (S32)fread(buffer, 1, buffer_size, file.mFile);
-    if( bytes_read <= 0 )
-    {
-        LL_WARNS("ReadXUI") << "Error while reading file  " << filename << LL_ENDL;
-        XML_ParserFree( mParser );
-        return false;
-    }
-
-    mEmptyLeafNode.push_back(false);
-
-    if( !XML_ParseBuffer(mParser, bytes_read, TRUE ) )
-    {
-        LL_WARNS("ReadXUI") << "Error while parsing file  " << filename << LL_ENDL;
-        XML_ParserFree( mParser );
-        return false;
-    }
-
-    mEmptyLeafNode.pop_back();
-
-    XML_ParserFree( mParser );
-    return true;
->>>>>>> e1623bb2
-}
-
-void LLSimpleXUIParser::startElementHandler(void *userData, const char *name, const char **atts)
-{
-    LLSimpleXUIParser* self = reinterpret_cast<LLSimpleXUIParser*>(userData);
-    self->startElement(name, atts);
-}
-
-void LLSimpleXUIParser::endElementHandler(void *userData, const char *name)
-{
-    LLSimpleXUIParser* self = reinterpret_cast<LLSimpleXUIParser*>(userData);
-    self->endElement(name);
-}
-
-void LLSimpleXUIParser::characterDataHandler(void *userData, const char *s, int len)
-{
-    LLSimpleXUIParser* self = reinterpret_cast<LLSimpleXUIParser*>(userData);
-    self->characterData(s, len);
-}
-
-void LLSimpleXUIParser::characterData(const char *s, int len)
-{
-    mTextContents += std::string(s, len);
-}
-
-void LLSimpleXUIParser::startElement(const char *name, const char **atts)
-{
-    processText();
-
-    typedef boost::tokenizer<boost::char_separator<char> > tokenizer;
-    boost::char_separator<char> sep(".");
-
-    if (mElementCB)
-    {
-        LLInitParam::BaseBlock* blockp = mElementCB(*this, name);
-        if (blockp)
-        {
-            mOutputStack.push_back(std::make_pair(blockp, 0));
-        }
-    }
-
-    mOutputStack.back().second++;
-    S32 num_tokens_pushed = 0;
-    std::string child_name(name);
-
-    if (mOutputStack.back().second == 1)
-    {   // root node for this block
-        mScope.push_back(child_name);
-    }
-    else
-    {   // compound attribute
-        if (child_name.find(".") == std::string::npos)
-        {
-            mNameStack.push_back(std::make_pair(child_name, true));
-            num_tokens_pushed++;
-            mScope.push_back(child_name);
-        }
-        else
-        {
-            // parse out "dotted" name into individual tokens
-            tokenizer name_tokens(child_name, sep);
-
-            tokenizer::iterator name_token_it = name_tokens.begin();
-            if(name_token_it == name_tokens.end())
-            {
-                return;
-            }
-
-            // check for proper nesting
-            if(!mScope.empty() && *name_token_it != mScope.back())
-            {
-                return;
-            }
-
-            // now ignore first token
-            ++name_token_it;
-
-            // copy remaining tokens on to our running token list
-            for(tokenizer::iterator token_to_push = name_token_it; token_to_push != name_tokens.end(); ++token_to_push)
-            {
-                mNameStack.push_back(std::make_pair(*token_to_push, true));
-                num_tokens_pushed++;
-            }
-            mScope.push_back(mNameStack.back().first);
-        }
-    }
-
-    // parent node is not empty
-    mEmptyLeafNode.back() = false;
-    // we are empty if we have no attributes
-    mEmptyLeafNode.push_back(atts[0] == NULL);
-
-    mTokenSizeStack.push_back(num_tokens_pushed);
-    readAttributes(atts);
-
-}
-
-void LLSimpleXUIParser::endElement(const char *name)
-{
-    bool has_text = processText();
-
-    // no text, attributes, or children
-    if (!has_text && mEmptyLeafNode.back())
-    {
-        // submit this as a valueless name (even though there might be text contents we haven't seen yet)
-        mCurAttributeValueBegin = NO_VALUE_MARKER;
-        mOutputStack.back().first->submitValue(mNameStack, *this, mParseSilently);
-    }
-
-    if (--mOutputStack.back().second == 0)
-    {
-        if (mOutputStack.empty())
-        {
-            LL_ERRS("ReadXUI") << "Parameter block output stack popped while empty." << LL_ENDL;
-        }
-        mOutputStack.pop_back();
-    }
-
-    S32 num_tokens_to_pop = mTokenSizeStack.back();
-    mTokenSizeStack.pop_back();
-    while(num_tokens_to_pop-- > 0)
-    {
-        mNameStack.pop_back();
-    }
-    mScope.pop_back();
-    mEmptyLeafNode.pop_back();
-}
-
-bool LLSimpleXUIParser::readAttributes(const char **atts)
-{
-    typedef boost::tokenizer<boost::char_separator<char> > tokenizer;
-    boost::char_separator<char> sep(".");
-
-    bool any_parsed = false;
-    for(S32 i = 0; atts[i] && atts[i+1]; i += 2 )
-    {
-        std::string attribute_name(atts[i]);
-        mCurAttributeValueBegin = atts[i+1];
-
-        S32 num_tokens_pushed = 0;
-        tokenizer name_tokens(attribute_name, sep);
-        // copy remaining tokens on to our running token list
-        for(tokenizer::iterator token_to_push = name_tokens.begin(); token_to_push != name_tokens.end(); ++token_to_push)
-        {
-            mNameStack.push_back(std::make_pair(*token_to_push, true));
-            num_tokens_pushed++;
-        }
-
-        // child nodes are not necessarily valid attributes, so don't complain once we've recursed
-        any_parsed |= mOutputStack.back().first->submitValue(mNameStack, *this, mParseSilently);
-
-        while(num_tokens_pushed-- > 0)
-        {
-            mNameStack.pop_back();
-        }
-    }
-    return any_parsed;
-}
-
-bool LLSimpleXUIParser::processText()
-{
-    if (!mTextContents.empty())
-    {
-        LLStringUtil::trim(mTextContents);
-        if (!mTextContents.empty())
-        {
-            mNameStack.push_back(std::make_pair(std::string("value"), true));
-            mCurAttributeValueBegin = mTextContents.c_str();
-            mOutputStack.back().first->submitValue(mNameStack, *this, mParseSilently);
-            mNameStack.pop_back();
-        }
-        mTextContents.clear();
-        return true;
-    }
-    return false;
-}
-
-/*virtual*/ std::string LLSimpleXUIParser::getCurrentElementName()
-{
-    std::string full_name;
-    for (name_stack_t::iterator it = mNameStack.begin();
-        it != mNameStack.end();
-        ++it)
-    {
-        full_name += it->first + "."; // build up dotted names: "button.param.nestedparam."
-    }
-
-    return full_name;
-}
-
-void LLSimpleXUIParser::parserWarning(const std::string& message)
-{
-    std::string warning_msg = llformat("%s:\t%s",  message.c_str(), mCurFileName.c_str());
-    Parser::parserWarning(warning_msg);
-}
-
-void LLSimpleXUIParser::parserError(const std::string& message)
-{
-    std::string error_msg = llformat("%s:\t%s",  message.c_str(), mCurFileName.c_str());
-    Parser::parserError(error_msg);
-}
-
-bool LLSimpleXUIParser::readFlag(Parser& parser, void* val_ptr)
-{
-    LLSimpleXUIParser& self = static_cast<LLSimpleXUIParser&>(parser);
-    return self.mCurAttributeValueBegin == NO_VALUE_MARKER;
-}
-
-bool LLSimpleXUIParser::readBoolValue(Parser& parser, void* val_ptr)
-{
-    LLSimpleXUIParser& self = static_cast<LLSimpleXUIParser&>(parser);
-    if (!strcmp(self.mCurAttributeValueBegin, "true"))
-    {
-        *((bool*)val_ptr) = true;
-        return true;
-    }
-    else if (!strcmp(self.mCurAttributeValueBegin, "false"))
-    {
-        *((bool*)val_ptr) = false;
-        return true;
-    }
-
-    return false;
-}
-
-bool LLSimpleXUIParser::readStringValue(Parser& parser, void* val_ptr)
-{
-    LLSimpleXUIParser& self = static_cast<LLSimpleXUIParser&>(parser);
-    *((std::string*)val_ptr) = self.mCurAttributeValueBegin;
-    return true;
-}
-
-bool LLSimpleXUIParser::readU8Value(Parser& parser, void* val_ptr)
-{
-    LLSimpleXUIParser& self = static_cast<LLSimpleXUIParser&>(parser);
-    return parse(self.mCurAttributeValueBegin, uint_p[assign_a(*(U8*)val_ptr)]).full;
-}
-
-bool LLSimpleXUIParser::readS8Value(Parser& parser, void* val_ptr)
-{
-    LLSimpleXUIParser& self = static_cast<LLSimpleXUIParser&>(parser);
-    return parse(self.mCurAttributeValueBegin, int_p[assign_a(*(S8*)val_ptr)]).full;
-}
-
-bool LLSimpleXUIParser::readU16Value(Parser& parser, void* val_ptr)
-{
-    LLSimpleXUIParser& self = static_cast<LLSimpleXUIParser&>(parser);
-    return parse(self.mCurAttributeValueBegin, uint_p[assign_a(*(U16*)val_ptr)]).full;
-}
-
-bool LLSimpleXUIParser::readS16Value(Parser& parser, void* val_ptr)
-{
-    LLSimpleXUIParser& self = static_cast<LLSimpleXUIParser&>(parser);
-    return parse(self.mCurAttributeValueBegin, int_p[assign_a(*(S16*)val_ptr)]).full;
-}
-
-bool LLSimpleXUIParser::readU32Value(Parser& parser, void* val_ptr)
-{
-    LLSimpleXUIParser& self = static_cast<LLSimpleXUIParser&>(parser);
-    return parse(self.mCurAttributeValueBegin, uint_p[assign_a(*(U32*)val_ptr)]).full;
-}
-
-bool LLSimpleXUIParser::readS32Value(Parser& parser, void* val_ptr)
-{
-    LLSimpleXUIParser& self = static_cast<LLSimpleXUIParser&>(parser);
-    return parse(self.mCurAttributeValueBegin, int_p[assign_a(*(S32*)val_ptr)]).full;
-}
-
-bool LLSimpleXUIParser::readF32Value(Parser& parser, void* val_ptr)
-{
-    LLSimpleXUIParser& self = static_cast<LLSimpleXUIParser&>(parser);
-    return parse(self.mCurAttributeValueBegin, real_p[assign_a(*(F32*)val_ptr)]).full;
-}
-
-bool LLSimpleXUIParser::readF64Value(Parser& parser, void* val_ptr)
-{
-    LLSimpleXUIParser& self = static_cast<LLSimpleXUIParser&>(parser);
-    return parse(self.mCurAttributeValueBegin, real_p[assign_a(*(F64*)val_ptr)]).full;
-}
-
-bool LLSimpleXUIParser::readColor4Value(Parser& parser, void* val_ptr)
-{
-    LLSimpleXUIParser& self = static_cast<LLSimpleXUIParser&>(parser);
-    LLColor4 value;
-
-    if (parse(self.mCurAttributeValueBegin, real_p[assign_a(value.mV[0])] >> real_p[assign_a(value.mV[1])] >> real_p[assign_a(value.mV[2])] >> real_p[assign_a(value.mV[3])], space_p).full)
-    {
-        *(LLColor4*)(val_ptr) = value;
-        return true;
-    }
-    return false;
-}
-
-bool LLSimpleXUIParser::readUIColorValue(Parser& parser, void* val_ptr)
-{
-    LLSimpleXUIParser& self = static_cast<LLSimpleXUIParser&>(parser);
-    LLColor4 value;
-    LLUIColor* colorp = (LLUIColor*)val_ptr;
-
-    if (parse(self.mCurAttributeValueBegin, real_p[assign_a(value.mV[0])] >> real_p[assign_a(value.mV[1])] >> real_p[assign_a(value.mV[2])] >> real_p[assign_a(value.mV[3])], space_p).full)
-    {
-        colorp->set(value);
-        return true;
-    }
-    return false;
-}
-
-bool LLSimpleXUIParser::readUUIDValue(Parser& parser, void* val_ptr)
-{
-    LLSimpleXUIParser& self = static_cast<LLSimpleXUIParser&>(parser);
-    LLUUID temp_id;
-    // LLUUID::set is destructive, so use temporary value
-    if (temp_id.set(std::string(self.mCurAttributeValueBegin)))
-    {
-        *(LLUUID*)(val_ptr) = temp_id;
-        return true;
-    }
-    return false;
-}
-
-bool LLSimpleXUIParser::readSDValue(Parser& parser, void* val_ptr)
-{
-    LLSimpleXUIParser& self = static_cast<LLSimpleXUIParser&>(parser);
-    *((LLSD*)val_ptr) = LLSD(self.mCurAttributeValueBegin);
-    return true;
-}+/**
+ * @file llxuiparser.cpp
+ * @brief Utility functions for handling XUI structures in XML
+ *
+ * $LicenseInfo:firstyear=2003&license=viewerlgpl$
+ * Second Life Viewer Source Code
+ * Copyright (C) 2010, Linden Research, Inc.
+ *
+ * This library is free software; you can redistribute it and/or
+ * modify it under the terms of the GNU Lesser General Public
+ * License as published by the Free Software Foundation;
+ * version 2.1 of the License only.
+ *
+ * This library is distributed in the hope that it will be useful,
+ * but WITHOUT ANY WARRANTY; without even the implied warranty of
+ * MERCHANTABILITY or FITNESS FOR A PARTICULAR PURPOSE.  See the GNU
+ * Lesser General Public License for more details.
+ *
+ * You should have received a copy of the GNU Lesser General Public
+ * License along with this library; if not, write to the Free Software
+ * Foundation, Inc., 51 Franklin Street, Fifth Floor, Boston, MA  02110-1301  USA
+ *
+ * Linden Research, Inc., 945 Battery Street, San Francisco, CA  94111  USA
+ * $/LicenseInfo$
+ */
+
+#include "linden_common.h"
+
+#include "llxuiparser.h"
+
+#include "llxmlnode.h"
+#include "llfasttimer.h"
+#ifdef LL_USESYSTEMLIBS
+#include <expat.h>
+#else
+#include "expat/expat.h"
+#endif
+
+#include <fstream>
+#include <boost/tokenizer.hpp>
+#include <boost/bind.hpp>
+//#include <boost/spirit/include/qi.hpp>
+#include <boost/spirit/include/classic_core.hpp>
+
+#include "lluicolor.h"
+#include "v3math.h"
+using namespace BOOST_SPIRIT_CLASSIC_NS;
+
+const S32 MAX_STRING_ATTRIBUTE_SIZE = 40;
+
+static  LLInitParam::Parser::parser_read_func_map_t sXSDReadFuncs;
+static  LLInitParam::Parser::parser_write_func_map_t sXSDWriteFuncs;
+static  LLInitParam::Parser::parser_inspect_func_map_t sXSDInspectFuncs;
+
+static  LLInitParam::Parser::parser_read_func_map_t sSimpleXUIReadFuncs;
+static  LLInitParam::Parser::parser_write_func_map_t sSimpleXUIWriteFuncs;
+static  LLInitParam::Parser::parser_inspect_func_map_t sSimpleXUIInspectFuncs;
+
+const char* NO_VALUE_MARKER = "no_value";
+
+struct MaxOccursValues : public LLInitParam::TypeValuesHelper<U32, MaxOccursValues>
+{
+    static void declareValues()
+    {
+        declare("unbounded", U32_MAX);
+    }
+};
+
+struct Occurs : public LLInitParam::Block<Occurs>
+{
+    Optional<U32>                   minOccurs;
+    Optional<U32, MaxOccursValues>  maxOccurs;
+
+    Occurs()
+    :   minOccurs("minOccurs", 0),
+        maxOccurs("maxOccurs", U32_MAX)
+
+    {}
+};
+
+typedef enum
+{
+    USE_REQUIRED,
+    USE_OPTIONAL
+} EUse;
+
+namespace LLInitParam
+{
+    template<>
+    struct TypeValues<EUse> : public TypeValuesHelper<EUse>
+    {
+        static void declareValues()
+        {
+            declare("required", USE_REQUIRED);
+            declare("optional", USE_OPTIONAL);
+        }
+    };
+}
+
+struct Element;
+struct Group;
+struct Sequence;
+
+struct All : public LLInitParam::Block<All, Occurs>
+{
+    Multiple< Lazy<Element, IS_A_BLOCK> > elements;
+
+    All()
+    :   elements("element")
+    {
+        maxOccurs = 1;
+    }
+};
+
+struct Attribute : public LLInitParam::Block<Attribute>
+{
+    Mandatory<std::string>  name,
+                            type;
+    Mandatory<EUse>         use;
+
+    Attribute()
+    :   name("name"),
+        type("type"),
+        use("use")
+    {}
+};
+
+struct Any : public LLInitParam::Block<Any, Occurs>
+{
+    Optional<std::string> _namespace;
+
+    Any()
+    :   _namespace("namespace")
+    {}
+};
+
+struct Choice : public LLInitParam::ChoiceBlock<Choice, Occurs>
+{
+    Alternative< Lazy<Element, IS_A_BLOCK> >    element;
+    Alternative< Lazy<Group, IS_A_BLOCK> >      group;
+    Alternative< Lazy<Choice, IS_A_BLOCK> >     choice;
+    Alternative< Lazy<Sequence, IS_A_BLOCK> >   sequence;
+    Alternative< Lazy<Any> >                    any;
+
+    Choice()
+    :   element("element"),
+        group("group"),
+        choice("choice"),
+        sequence("sequence"),
+        any("any")
+    {}
+
+};
+
+struct Sequence : public LLInitParam::ChoiceBlock<Sequence, Occurs>
+{
+    Alternative< Lazy<Element, IS_A_BLOCK> >    element;
+    Alternative< Lazy<Group, IS_A_BLOCK> >      group;
+    Alternative< Lazy<Choice> >                 choice;
+    Alternative< Lazy<Sequence, IS_A_BLOCK> >   sequence;
+    Alternative< Lazy<Any> >                    any;
+};
+
+struct GroupContents : public LLInitParam::ChoiceBlock<GroupContents, Occurs>
+{
+    Alternative<All>        all;
+    Alternative<Choice>     choice;
+    Alternative<Sequence>   sequence;
+
+    GroupContents()
+    :   all("all"),
+        choice("choice"),
+        sequence("sequence")
+    {}
+};
+
+struct Group : public LLInitParam::Block<Group, GroupContents>
+{
+    Optional<std::string>   name,
+                            ref;
+
+    Group()
+    :   name("name"),
+        ref("ref")
+    {}
+};
+
+struct Restriction : public LLInitParam::Block<Restriction>
+{
+};
+
+struct Extension : public LLInitParam::Block<Extension>
+{
+};
+
+struct SimpleContent : public LLInitParam::ChoiceBlock<SimpleContent>
+{
+    Alternative<Restriction> restriction;
+    Alternative<Extension> extension;
+
+    SimpleContent()
+    :   restriction("restriction"),
+        extension("extension")
+    {}
+};
+
+struct SimpleType : public LLInitParam::Block<SimpleType>
+{
+    // TODO
+};
+
+struct ComplexContent : public LLInitParam::Block<ComplexContent, SimpleContent>
+{
+    Optional<bool> mixed;
+
+    ComplexContent()
+    :   mixed("mixed", true)
+    {}
+};
+
+struct ComplexTypeContents : public LLInitParam::ChoiceBlock<ComplexTypeContents>
+{
+    Alternative<SimpleContent>  simple_content;
+    Alternative<ComplexContent> complex_content;
+    Alternative<Group>          group;
+    Alternative<All>            all;
+    Alternative<Choice>         choice;
+    Alternative<Sequence>       sequence;
+
+    ComplexTypeContents()
+    :   simple_content("simpleContent"),
+        complex_content("complexContent"),
+        group("group"),
+        all("all"),
+        choice("choice"),
+        sequence("sequence")
+    {}
+};
+
+struct ComplexType : public LLInitParam::Block<ComplexType, ComplexTypeContents>
+{
+    Optional<std::string>           name;
+    Optional<bool>                  mixed;
+
+    Multiple<Attribute>             attribute;
+    Multiple< Lazy<Element, IS_A_BLOCK > >          elements;
+
+    ComplexType()
+    :   name("name"),
+        attribute("xs:attribute"),
+        elements("xs:element"),
+        mixed("mixed")
+    {
+    }
+};
+
+struct ElementContents : public LLInitParam::ChoiceBlock<ElementContents, Occurs>
+{
+    Alternative<SimpleType>     simpleType;
+    Alternative<ComplexType>    complexType;
+
+    ElementContents()
+    :   simpleType("simpleType"),
+        complexType("complexType")
+    {}
+};
+
+struct Element : public LLInitParam::Block<Element, ElementContents>
+{
+    Optional<std::string>   name,
+                            ref,
+                            type;
+
+    Element()
+    :   name("xs:name"),
+        ref("xs:ref"),
+        type("xs:type")
+    {}
+};
+
+struct Schema : public LLInitParam::Block<Schema>
+{
+private:
+    Mandatory<std::string>  targetNamespace,
+                            xmlns,
+                            xs;
+
+public:
+    Optional<std::string>   attributeFormDefault,
+                            elementFormDefault;
+
+    Mandatory<Element>      root_element;
+
+    void setNameSpace(const std::string& ns) {targetNamespace = ns; xmlns = ns;}
+
+    Schema(const std::string& ns = LLStringUtil::null)
+    :   attributeFormDefault("attributeFormDefault"),
+        elementFormDefault("elementFormDefault"),
+        xs("xmlns:xs"),
+        targetNamespace("targetNamespace"),
+        xmlns("xmlns"),
+        root_element("xs:element")
+    {
+        attributeFormDefault = "unqualified";
+        elementFormDefault = "qualified";
+        xs = "http://www.w3.org/2001/XMLSchema";
+        if (!ns.empty())
+        {
+            setNameSpace(ns);
+        };
+    }
+};
+
+//
+// LLXSDWriter
+//
+LLXSDWriter::LLXSDWriter()
+: Parser(sXSDReadFuncs, sXSDWriteFuncs, sXSDInspectFuncs)
+{
+    registerInspectFunc<bool>(boost::bind(&LLXSDWriter::writeAttribute, this, "xs:boolean", _1, _2, _3, _4));
+    registerInspectFunc<std::string>(boost::bind(&LLXSDWriter::writeAttribute, this, "xs:string", _1, _2, _3, _4));
+    registerInspectFunc<U8>(boost::bind(&LLXSDWriter::writeAttribute, this, "xs:unsignedByte", _1, _2, _3, _4));
+    registerInspectFunc<S8>(boost::bind(&LLXSDWriter::writeAttribute, this, "xs:signedByte", _1, _2, _3, _4));
+    registerInspectFunc<U16>(boost::bind(&LLXSDWriter::writeAttribute, this, "xs:unsignedShort", _1, _2, _3, _4));
+    registerInspectFunc<S16>(boost::bind(&LLXSDWriter::writeAttribute, this, "xs:signedShort", _1, _2, _3, _4));
+    registerInspectFunc<U32>(boost::bind(&LLXSDWriter::writeAttribute, this, "xs:unsignedInt", _1, _2, _3, _4));
+    registerInspectFunc<S32>(boost::bind(&LLXSDWriter::writeAttribute, this, "xs:integer", _1, _2, _3, _4));
+    registerInspectFunc<F32>(boost::bind(&LLXSDWriter::writeAttribute, this, "xs:float", _1, _2, _3, _4));
+    registerInspectFunc<F64>(boost::bind(&LLXSDWriter::writeAttribute, this, "xs:double", _1, _2, _3, _4));
+    registerInspectFunc<LLColor4>(boost::bind(&LLXSDWriter::writeAttribute, this, "xs:string", _1, _2, _3, _4));
+    registerInspectFunc<LLUIColor>(boost::bind(&LLXSDWriter::writeAttribute, this, "xs:string", _1, _2, _3, _4));
+    registerInspectFunc<LLUUID>(boost::bind(&LLXSDWriter::writeAttribute, this, "xs:string", _1, _2, _3, _4));
+    registerInspectFunc<LLSD>(boost::bind(&LLXSDWriter::writeAttribute, this, "xs:string", _1, _2, _3, _4));
+}
+
+LLXSDWriter::~LLXSDWriter() {}
+
+void LLXSDWriter::writeXSD(const std::string& type_name, LLXMLNodePtr node, const LLInitParam::BaseBlock& block, const std::string& xml_namespace)
+{
+    Schema schema(xml_namespace);
+
+    schema.root_element.name = type_name;
+    Choice& choice = schema.root_element.complexType.choice;
+
+    choice.minOccurs = 0;
+    choice.maxOccurs = "unbounded";
+
+    mSchemaNode = node;
+    //node->setName("xs:schema");
+    //node->createChild("attributeFormDefault", true)->setStringValue("unqualified");
+    //node->createChild("elementFormDefault", true)->setStringValue("qualified");
+    //node->createChild("targetNamespace", true)->setStringValue(xml_namespace);
+    //node->createChild("xmlns:xs", true)->setStringValue("http://www.w3.org/2001/XMLSchema");
+    //node->createChild("xmlns", true)->setStringValue(xml_namespace);
+
+    //node = node->createChild("xs:complexType", false);
+    //node->createChild("name", true)->setStringValue(type_name);
+    //node->createChild("mixed", true)->setStringValue("true");
+
+    //mAttributeNode = node;
+    //mElementNode = node->createChild("xs:choice", false);
+    //mElementNode->createChild("minOccurs", true)->setStringValue("0");
+    //mElementNode->createChild("maxOccurs", true)->setStringValue("unbounded");
+    block.inspectBlock(*this);
+
+    // duplicate element choices
+    LLXMLNodeList children;
+    mElementNode->getChildren("xs:element", children, false);
+    for (LLXMLNodeList::iterator child_it = children.begin(); child_it != children.end(); ++child_it)
+    {
+        LLXMLNodePtr child_copy = child_it->second->deepCopy();
+        std::string child_name;
+        child_copy->getAttributeString("name", child_name);
+        child_copy->setAttributeString("name", type_name + "." + child_name);
+        mElementNode->addChild(child_copy);
+    }
+
+    LLXMLNodePtr element_declaration_node = mSchemaNode->createChild("xs:element", false);
+    element_declaration_node->createChild("name", true)->setStringValue(type_name);
+    element_declaration_node->createChild("type", true)->setStringValue(type_name);
+}
+
+void LLXSDWriter::writeAttribute(const std::string& type, const Parser::name_stack_t& stack, S32 min_count, S32 max_count, const std::vector<std::string>* possible_values)
+{
+    name_stack_t non_empty_names;
+    std::string attribute_name;
+    for (name_stack_t::const_iterator it = stack.begin();
+        it != stack.end();
+        ++it)
+    {
+        const std::string& name = it->first;
+        if (!name.empty())
+        {
+            non_empty_names.push_back(*it);
+        }
+    }
+
+    for (name_stack_t::const_iterator it = non_empty_names.begin();
+        it != non_empty_names.end();
+        ++it)
+    {
+        if (!attribute_name.empty())
+        {
+            attribute_name += ".";
+        }
+        attribute_name += it->first;
+    }
+
+    // only flag non-nested attributes as mandatory, nested attributes have variant syntax
+    // that can't be properly constrained in XSD
+    // e.g. <foo mandatory.value="bar"/> vs <foo><mandatory value="bar"/></foo>
+    bool attribute_mandatory = min_count == 1 && max_count == 1 && non_empty_names.size() == 1;
+
+    // don't bother supporting "Multiple" params as xml attributes
+    if (max_count <= 1)
+    {
+        // add compound attribute to root node
+        addAttributeToSchema(mAttributeNode, attribute_name, type, attribute_mandatory, possible_values);
+    }
+
+    // now generated nested elements for compound attributes
+    if (non_empty_names.size() > 1 && !attribute_mandatory)
+    {
+        std::string element_name;
+
+        // traverse all but last element, leaving that as an attribute name
+        name_stack_t::const_iterator end_it = non_empty_names.end();
+        end_it--;
+
+        for (name_stack_t::const_iterator it = non_empty_names.begin();
+            it != end_it;
+            ++it)
+        {
+            if (it != non_empty_names.begin())
+            {
+                element_name += ".";
+            }
+            element_name += it->first;
+        }
+
+        std::string short_attribute_name = non_empty_names.back().first;
+
+        LLXMLNodePtr complex_type_node;
+
+        // find existing element node here, starting at tail of child list
+        if (mElementNode->mChildren.notNull())
+        {
+            for(LLXMLNodePtr element = mElementNode->mChildren->tail;
+                element.notNull();
+                element = element->mPrev)
+            {
+                std::string name;
+                if(element->getAttributeString("name", name) && name == element_name)
+                {
+                    complex_type_node = element->mChildren->head;
+                    break;
+                }
+            }
+        }
+        //create complex_type node
+        //
+        //<xs:element
+        //    maxOccurs="1"
+        //    minOccurs="0"
+        //    name="name">
+        //       <xs:complexType>
+        //       </xs:complexType>
+        //</xs:element>
+        if(complex_type_node.isNull())
+        {
+            complex_type_node = mElementNode->createChild("xs:element", false);
+
+            complex_type_node->createChild("minOccurs", true)->setIntValue(min_count);
+            complex_type_node->createChild("maxOccurs", true)->setIntValue(max_count);
+            complex_type_node->createChild("name",      true)->setStringValue(element_name);
+            complex_type_node = complex_type_node->createChild("xs:complexType", false);
+        }
+
+        addAttributeToSchema(complex_type_node, short_attribute_name, type, false, possible_values);
+    }
+}
+
+void LLXSDWriter::addAttributeToSchema(LLXMLNodePtr type_declaration_node, const std::string& attribute_name, const std::string& type, bool mandatory, const std::vector<std::string>* possible_values)
+{
+    if (!attribute_name.empty())
+    {
+        LLXMLNodePtr new_enum_type_node;
+        if (possible_values != NULL)
+        {
+            // custom attribute type, for example
+            //<xs:simpleType>
+             // <xs:restriction
+             //    base="xs:string">
+             //     <xs:enumeration
+             //      value="a" />
+             //     <xs:enumeration
+             //      value="b" />
+             //   </xs:restriction>
+             // </xs:simpleType>
+            new_enum_type_node = new LLXMLNode("xs:simpleType", false);
+
+            LLXMLNodePtr restriction_node = new_enum_type_node->createChild("xs:restriction", false);
+            restriction_node->createChild("base", true)->setStringValue("xs:string");
+
+            for (std::vector<std::string>::const_iterator it = possible_values->begin();
+                it != possible_values->end();
+                ++it)
+            {
+                LLXMLNodePtr enum_node = restriction_node->createChild("xs:enumeration", false);
+                enum_node->createChild("value", true)->setStringValue(*it);
+            }
+        }
+
+        string_set_t& attributes_written = mAttributesWritten[type_declaration_node];
+
+        string_set_t::iterator found_it = attributes_written.lower_bound(attribute_name);
+
+        // attribute not yet declared
+        if (found_it == attributes_written.end() || attributes_written.key_comp()(attribute_name, *found_it))
+        {
+            attributes_written.insert(found_it, attribute_name);
+
+            LLXMLNodePtr attribute_node = type_declaration_node->createChild("xs:attribute", false);
+
+            // attribute name
+            attribute_node->createChild("name", true)->setStringValue(attribute_name);
+
+            if (new_enum_type_node.notNull())
+            {
+                attribute_node->addChild(new_enum_type_node);
+            }
+            else
+            {
+                // simple attribute type
+                attribute_node->createChild("type", true)->setStringValue(type);
+            }
+
+            // required or optional
+            attribute_node->createChild("use", true)->setStringValue(mandatory ? "required" : "optional");
+        }
+         // attribute exists...handle collision of same name attributes with potentially different types
+        else
+        {
+            LLXMLNodePtr attribute_declaration;
+            if (type_declaration_node.notNull())
+            {
+                for(LLXMLNodePtr node = type_declaration_node->mChildren->tail;
+                    node.notNull();
+                    node = node->mPrev)
+                {
+                    std::string name;
+                    if (node->getAttributeString("name", name) && name == attribute_name)
+                    {
+                        attribute_declaration = node;
+                        break;
+                    }
+                }
+            }
+
+            bool new_type_is_enum = new_enum_type_node.notNull();
+            bool existing_type_is_enum = !attribute_declaration->hasAttribute("type");
+
+            // either type is enum, revert to string in collision
+            // don't bother to check for enum equivalence
+            if (new_type_is_enum || existing_type_is_enum)
+            {
+                if (attribute_declaration->hasAttribute("type"))
+                {
+                    attribute_declaration->setAttributeString("type", "xs:string");
+                }
+                else
+                {
+                    attribute_declaration->createChild("type", true)->setStringValue("xs:string");
+                }
+                attribute_declaration->deleteChildren("xs:simpleType");
+            }
+            else
+            {
+                // check for collision of different standard types
+                std::string existing_type;
+                attribute_declaration->getAttributeString("type", existing_type);
+                // if current type is not the same as the new type, revert to strnig
+                if (existing_type != type)
+                {
+                    // ...than use most general type, string
+                    attribute_declaration->setAttributeString("type", "string");
+                }
+            }
+        }
+    }
+}
+
+//
+// LLXUIXSDWriter
+//
+void LLXUIXSDWriter::writeXSD(const std::string& type_name, const std::string& path, const LLInitParam::BaseBlock& block)
+{
+    std::string file_name(path);
+    file_name += type_name + ".xsd";
+    LLXMLNodePtr root_nodep = new LLXMLNode();
+
+    LLXSDWriter::writeXSD(type_name, root_nodep, block, "http://www.lindenlab.com/xui");
+
+    // add includes for all possible children
+    const std::type_info* type = *LLWidgetTypeRegistry::instance().getValue(type_name);
+    const widget_registry_t* widget_registryp = LLChildRegistryRegistry::instance().getValue(type);
+
+    // add choices for valid children
+    if (widget_registryp)
+    {
+        // add include declarations for all valid children
+        for (widget_registry_t::Registrar::registry_map_t::const_iterator it = widget_registryp->currentRegistrar().beginItems();
+             it != widget_registryp->currentRegistrar().endItems();
+             ++it)
+        {
+            std::string widget_name = it->first;
+            if (widget_name == type_name)
+            {
+                continue;
+            }
+            LLXMLNodePtr nodep = new LLXMLNode("xs:include", false);
+            nodep->createChild("schemaLocation", true)->setStringValue(widget_name + ".xsd");
+
+            // add to front of schema
+            mSchemaNode->addChild(nodep);
+        }
+
+        for (widget_registry_t::Registrar::registry_map_t::const_iterator it = widget_registryp->currentRegistrar().beginItems();
+            it != widget_registryp->currentRegistrar().endItems();
+            ++it)
+        {
+            std::string widget_name = it->first;
+            //<xs:element name="widget_name" type="widget_name">
+            LLXMLNodePtr widget_node = mElementNode->createChild("xs:element", false);
+            widget_node->createChild("name", true)->setStringValue(widget_name);
+            widget_node->createChild("type", true)->setStringValue(widget_name);
+        }
+    }
+
+    LLFILE* xsd_file = LLFile::fopen(file_name.c_str(), "w");
+    LLXMLNode::writeHeaderToFile(xsd_file);
+    root_nodep->writeToFile(xsd_file);
+    fclose(xsd_file);
+}
+
+static  LLInitParam::Parser::parser_read_func_map_t sXUIReadFuncs;
+static  LLInitParam::Parser::parser_write_func_map_t sXUIWriteFuncs;
+static  LLInitParam::Parser::parser_inspect_func_map_t sXUIInspectFuncs;
+
+//
+// LLXUIParser
+//
+LLXUIParser::LLXUIParser()
+:   Parser(sXUIReadFuncs, sXUIWriteFuncs, sXUIInspectFuncs),
+    mCurReadDepth(0)
+{
+    if (sXUIReadFuncs.empty())
+    {
+        registerParserFuncs<LLInitParam::Flag>(readFlag, writeFlag);
+        registerParserFuncs<bool>(readBoolValue, writeBoolValue);
+        registerParserFuncs<std::string>(readStringValue, writeStringValue);
+        registerParserFuncs<U8>(readU8Value, writeU8Value);
+        registerParserFuncs<S8>(readS8Value, writeS8Value);
+        registerParserFuncs<U16>(readU16Value, writeU16Value);
+        registerParserFuncs<S16>(readS16Value, writeS16Value);
+        registerParserFuncs<U32>(readU32Value, writeU32Value);
+        registerParserFuncs<S32>(readS32Value, writeS32Value);
+        registerParserFuncs<F32>(readF32Value, writeF32Value);
+        registerParserFuncs<F64>(readF64Value, writeF64Value);
+        registerParserFuncs<LLVector3>(readVector3Value, writeVector3Value);
+        registerParserFuncs<LLColor4>(readColor4Value, writeColor4Value);
+        registerParserFuncs<LLUIColor>(readUIColorValue, writeUIColorValue);
+        registerParserFuncs<LLUUID>(readUUIDValue, writeUUIDValue);
+        registerParserFuncs<LLSD>(readSDValue, writeSDValue);
+    }
+}
+
+static LLTrace::BlockTimerStatHandle FTM_PARSE_XUI("XUI Parsing");
+const LLXMLNodePtr DUMMY_NODE = new LLXMLNode();
+
+void LLXUIParser::readXUI(LLXMLNodePtr node, LLInitParam::BaseBlock& block, const std::string& filename, bool silent)
+{
+    LL_RECORD_BLOCK_TIME(FTM_PARSE_XUI);
+    mNameStack.clear();
+    mRootNodeName = node->getName()->mString;
+    mCurFileName = filename;
+    mCurReadDepth = 0;
+    setParseSilently(silent);
+
+    if (node.isNull())
+    {
+        parserWarning("Invalid node");
+    }
+    else
+    {
+        readXUIImpl(node, block);
+    }
+}
+
+bool LLXUIParser::readXUIImpl(LLXMLNodePtr nodep, LLInitParam::BaseBlock& block)
+{
+    typedef boost::tokenizer<boost::char_separator<char> > tokenizer;
+    boost::char_separator<char> sep(".");
+
+    bool values_parsed = false;
+    bool silent = mCurReadDepth > 0;
+
+    if (nodep->getFirstChild().isNull()
+        && nodep->mAttributes.empty()
+        && nodep->getSanitizedValue().empty())
+    {
+        // empty node, just parse as flag
+        mCurReadNode = DUMMY_NODE;
+        return block.submitValue(mNameStack, *this, silent);
+    }
+
+    // submit attributes for current node
+    values_parsed |= readAttributes(nodep, block);
+
+    // treat text contents of xml node as "value" parameter
+    std::string text_contents = nodep->getSanitizedValue();
+    if (!text_contents.empty())
+    {
+        mCurReadNode = nodep;
+        mNameStack.push_back(std::make_pair(std::string("value"), true));
+        // child nodes are not necessarily valid parameters (could be a child widget)
+        // so don't complain once we've recursed
+        if (!block.submitValue(mNameStack, *this, true))
+        {
+            mNameStack.pop_back();
+            block.submitValue(mNameStack, *this, silent);
+        }
+        else
+        {
+            mNameStack.pop_back();
+        }
+    }
+
+    // then traverse children
+    // child node must start with last name of parent node (our "scope")
+    // for example: "<button><button.param nested_param1="foo"><param.nested_param2 nested_param3="bar"/></button.param></button>"
+    // which equates to the following nesting:
+    // button
+    //     param
+    //         nested_param1
+    //         nested_param2
+    //             nested_param3
+    mCurReadDepth++;
+    for(LLXMLNodePtr childp = nodep->getFirstChild(); childp.notNull();)
+    {
+        std::string child_name(childp->getName()->mString);
+        S32 num_tokens_pushed = 0;
+
+        // for non "dotted" child nodes check to see if child node maps to another widget type
+        // and if not, treat as a child element of the current node
+        // e.g. <button><rect left="10"/></button> will interpret <rect> as "button.rect"
+        // since there is no widget named "rect"
+        if (child_name.find(".") == std::string::npos)
+        {
+            mNameStack.push_back(std::make_pair(child_name, true));
+            num_tokens_pushed++;
+        }
+        else
+        {
+            // parse out "dotted" name into individual tokens
+            tokenizer name_tokens(child_name, sep);
+
+            tokenizer::iterator name_token_it = name_tokens.begin();
+            if(name_token_it == name_tokens.end())
+            {
+                childp = childp->getNextSibling();
+                continue;
+            }
+
+            // check for proper nesting
+            if (mNameStack.empty())
+            {
+                if (*name_token_it != mRootNodeName)
+                {
+                    childp = childp->getNextSibling();
+                    continue;
+                }
+            }
+            else if(mNameStack.back().first != *name_token_it)
+            {
+                childp = childp->getNextSibling();
+                continue;
+            }
+
+            // now ignore first token
+            ++name_token_it;
+
+            // copy remaining tokens on to our running token list
+            for(tokenizer::iterator token_to_push = name_token_it; token_to_push != name_tokens.end(); ++token_to_push)
+            {
+                mNameStack.push_back(std::make_pair(*token_to_push, true));
+                num_tokens_pushed++;
+            }
+        }
+
+        // recurse and visit children XML nodes
+        if(readXUIImpl(childp, block))
+        {
+            // child node successfully parsed, remove from DOM
+
+            values_parsed = true;
+            LLXMLNodePtr node_to_remove = childp;
+            childp = childp->getNextSibling();
+
+            nodep->deleteChild(node_to_remove);
+        }
+        else
+        {
+            childp = childp->getNextSibling();
+        }
+
+        while(num_tokens_pushed-- > 0)
+        {
+            mNameStack.pop_back();
+        }
+    }
+    mCurReadDepth--;
+    return values_parsed;
+}
+
+bool LLXUIParser::readAttributes(LLXMLNodePtr nodep, LLInitParam::BaseBlock& block)
+{
+    typedef boost::tokenizer<boost::char_separator<char> > tokenizer;
+    boost::char_separator<char> sep(".");
+
+    bool any_parsed = false;
+    bool silent = mCurReadDepth > 0;
+
+    for(LLXMLAttribList::const_iterator attribute_it = nodep->mAttributes.begin();
+        attribute_it != nodep->mAttributes.end();
+        ++attribute_it)
+    {
+        S32 num_tokens_pushed = 0;
+        std::string attribute_name(attribute_it->first->mString);
+        mCurReadNode = attribute_it->second;
+
+        tokenizer name_tokens(attribute_name, sep);
+        // copy remaining tokens on to our running token list
+        for(tokenizer::iterator token_to_push = name_tokens.begin(); token_to_push != name_tokens.end(); ++token_to_push)
+        {
+            mNameStack.push_back(std::make_pair(*token_to_push, true));
+            num_tokens_pushed++;
+        }
+
+        // child nodes are not necessarily valid attributes, so don't complain once we've recursed
+        any_parsed |= block.submitValue(mNameStack, *this, silent);
+
+        while(num_tokens_pushed-- > 0)
+        {
+            mNameStack.pop_back();
+        }
+    }
+
+    return any_parsed;
+}
+
+void LLXUIParser::writeXUIImpl(LLXMLNodePtr node, const LLInitParam::BaseBlock &block, const LLInitParam::predicate_rule_t rules, const LLInitParam::BaseBlock* diff_block)
+{
+    mWriteRootNode = node;
+    name_stack_t name_stack = Parser::name_stack_t();
+    block.serializeBlock(*this, name_stack, rules, diff_block);
+    mOutNodes.clear();
+}
+
+// go from a stack of names to a specific XML node
+LLXMLNodePtr LLXUIParser::getNode(name_stack_t& stack)
+{
+    LLXMLNodePtr out_node = mWriteRootNode;
+
+    name_stack_t::iterator next_it = stack.begin();
+    for (name_stack_t::iterator it = stack.begin();
+        it != stack.end();
+        it = next_it)
+    {
+        ++next_it;
+        bool force_new_node = false;
+
+        if (it->first.empty())
+        {
+            it->second = false;
+            continue;
+        }
+
+        if (next_it != stack.end() && next_it->first.empty() && next_it->second)
+        {
+            force_new_node = true;
+        }
+
+
+        out_nodes_t::iterator found_it = mOutNodes.find(it->first);
+
+        // node with this name not yet written
+        if (found_it == mOutNodes.end() || it->second || force_new_node)
+        {
+            // make an attribute if we are the last element on the name stack
+            bool is_attribute = next_it == stack.end();
+            LLXMLNodePtr new_node = new LLXMLNode(it->first.c_str(), is_attribute);
+            out_node->addChild(new_node);
+            mOutNodes[it->first] = new_node;
+            out_node = new_node;
+            it->second = false;
+        }
+        else
+        {
+            out_node = found_it->second;
+        }
+    }
+
+    return (out_node == mWriteRootNode ? LLXMLNodePtr(NULL) : out_node);
+}
+
+bool LLXUIParser::readFlag(Parser& parser, void* val_ptr)
+{
+    LLXUIParser& self = static_cast<LLXUIParser&>(parser);
+    return self.mCurReadNode == DUMMY_NODE;
+}
+
+bool LLXUIParser::writeFlag(Parser& parser, const void* val_ptr, name_stack_t& stack)
+{
+    // just create node
+    LLXUIParser& self = static_cast<LLXUIParser&>(parser);
+    LLXMLNodePtr node = self.getNode(stack);
+    return node.notNull();
+}
+
+bool LLXUIParser::readBoolValue(Parser& parser, void* val_ptr)
+{
+    bool value;
+    LLXUIParser& self = static_cast<LLXUIParser&>(parser);
+    bool success = self.mCurReadNode->getBoolValue(1, &value);
+    *((bool*)val_ptr) = value;
+    return success;
+}
+
+bool LLXUIParser::writeBoolValue(Parser& parser, const void* val_ptr, name_stack_t& stack)
+{
+    LLXUIParser& self = static_cast<LLXUIParser&>(parser);
+    LLXMLNodePtr node = self.getNode(stack);
+    if (node.notNull())
+    {
+        node->setBoolValue(*((bool*)val_ptr));
+        return true;
+    }
+    return false;
+}
+
+bool LLXUIParser::readStringValue(Parser& parser, void* val_ptr)
+{
+    LLXUIParser& self = static_cast<LLXUIParser&>(parser);
+    *((std::string*)val_ptr) = self.mCurReadNode->getSanitizedValue();
+    return true;
+}
+
+bool LLXUIParser::writeStringValue(Parser& parser, const void* val_ptr, name_stack_t& stack)
+{
+    LLXUIParser& self = static_cast<LLXUIParser&>(parser);
+    LLXMLNodePtr node = self.getNode(stack);
+    if (node.notNull())
+    {
+        const std::string* string_val = reinterpret_cast<const std::string*>(val_ptr);
+        if (string_val->find('\n') != std::string::npos
+            || string_val->size() > MAX_STRING_ATTRIBUTE_SIZE)
+        {
+            // don't write strings with newlines into attributes
+            std::string attribute_name = node->getName()->mString;
+            LLXMLNodePtr parent_node = node->mParent;
+            parent_node->deleteChild(node);
+            // write results in text contents of node
+            if (attribute_name == "value")
+            {
+                // "value" is implicit, just write to parent
+                node = parent_node;
+            }
+            else
+            {
+                // create a child that is not an attribute, but with same name
+                node = parent_node->createChild(attribute_name.c_str(), false);
+            }
+        }
+        node->setStringValue(*string_val);
+        return true;
+    }
+    return false;
+}
+
+bool LLXUIParser::readU8Value(Parser& parser, void* val_ptr)
+{
+    LLXUIParser& self = static_cast<LLXUIParser&>(parser);
+    return self.mCurReadNode->getByteValue(1, (U8*)val_ptr);
+}
+
+bool LLXUIParser::writeU8Value(Parser& parser, const void* val_ptr, name_stack_t& stack)
+{
+    LLXUIParser& self = static_cast<LLXUIParser&>(parser);
+    LLXMLNodePtr node = self.getNode(stack);
+    if (node.notNull())
+    {
+        node->setUnsignedValue(*((U8*)val_ptr));
+        return true;
+    }
+    return false;
+}
+
+bool LLXUIParser::readS8Value(Parser& parser, void* val_ptr)
+{
+    LLXUIParser& self = static_cast<LLXUIParser&>(parser);
+    S32 value;
+    if(self.mCurReadNode->getIntValue(1, &value))
+    {
+        *((S8*)val_ptr) = value;
+        return true;
+    }
+    return false;
+}
+
+bool LLXUIParser::writeS8Value(Parser& parser, const void* val_ptr, name_stack_t& stack)
+{
+    LLXUIParser& self = static_cast<LLXUIParser&>(parser);
+    LLXMLNodePtr node = self.getNode(stack);
+    if (node.notNull())
+    {
+        node->setIntValue(*((S8*)val_ptr));
+        return true;
+    }
+    return false;
+}
+
+bool LLXUIParser::readU16Value(Parser& parser, void* val_ptr)
+{
+    LLXUIParser& self = static_cast<LLXUIParser&>(parser);
+    U32 value;
+    if(self.mCurReadNode->getUnsignedValue(1, &value))
+    {
+        *((U16*)val_ptr) = value;
+        return true;
+    }
+    return false;
+}
+
+bool LLXUIParser::writeU16Value(Parser& parser, const void* val_ptr, name_stack_t& stack)
+{
+    LLXUIParser& self = static_cast<LLXUIParser&>(parser);
+    LLXMLNodePtr node = self.getNode(stack);
+    if (node.notNull())
+    {
+        node->setUnsignedValue(*((U16*)val_ptr));
+        return true;
+    }
+    return false;
+}
+
+bool LLXUIParser::readS16Value(Parser& parser, void* val_ptr)
+{
+    LLXUIParser& self = static_cast<LLXUIParser&>(parser);
+    S32 value;
+    if(self.mCurReadNode->getIntValue(1, &value))
+    {
+        *((S16*)val_ptr) = value;
+        return true;
+    }
+    return false;
+}
+
+bool LLXUIParser::writeS16Value(Parser& parser, const void* val_ptr, name_stack_t& stack)
+{
+    LLXUIParser& self = static_cast<LLXUIParser&>(parser);
+    LLXMLNodePtr node = self.getNode(stack);
+    if (node.notNull())
+    {
+        node->setIntValue(*((S16*)val_ptr));
+        return true;
+    }
+    return false;
+}
+
+bool LLXUIParser::readU32Value(Parser& parser, void* val_ptr)
+{
+    LLXUIParser& self = static_cast<LLXUIParser&>(parser);
+    return self.mCurReadNode->getUnsignedValue(1, (U32*)val_ptr);
+}
+
+bool LLXUIParser::writeU32Value(Parser& parser, const void* val_ptr, name_stack_t& stack)
+{
+    LLXUIParser& self = static_cast<LLXUIParser&>(parser);
+    LLXMLNodePtr node = self.getNode(stack);
+    if (node.notNull())
+    {
+        node->setUnsignedValue(*((U32*)val_ptr));
+        return true;
+    }
+    return false;
+}
+
+bool LLXUIParser::readS32Value(Parser& parser, void* val_ptr)
+{
+    LLXUIParser& self = static_cast<LLXUIParser&>(parser);
+    return self.mCurReadNode->getIntValue(1, (S32*)val_ptr);
+}
+
+bool LLXUIParser::writeS32Value(Parser& parser, const void* val_ptr, name_stack_t& stack)
+{
+    LLXUIParser& self = static_cast<LLXUIParser&>(parser);
+    LLXMLNodePtr node = self.getNode(stack);
+    if (node.notNull())
+    {
+        node->setIntValue(*((S32*)val_ptr));
+        return true;
+    }
+    return false;
+}
+
+bool LLXUIParser::readF32Value(Parser& parser, void* val_ptr)
+{
+    LLXUIParser& self = static_cast<LLXUIParser&>(parser);
+    return self.mCurReadNode->getFloatValue(1, (F32*)val_ptr);
+}
+
+bool LLXUIParser::writeF32Value(Parser& parser, const void* val_ptr, name_stack_t& stack)
+{
+    LLXUIParser& self = static_cast<LLXUIParser&>(parser);
+    LLXMLNodePtr node = self.getNode(stack);
+    if (node.notNull())
+    {
+        node->setFloatValue(*((F32*)val_ptr));
+        return true;
+    }
+    return false;
+}
+
+bool LLXUIParser::readF64Value(Parser& parser, void* val_ptr)
+{
+    LLXUIParser& self = static_cast<LLXUIParser&>(parser);
+    return self.mCurReadNode->getDoubleValue(1, (F64*)val_ptr);
+}
+
+bool LLXUIParser::writeF64Value(Parser& parser, const void* val_ptr, name_stack_t& stack)
+{
+    LLXUIParser& self = static_cast<LLXUIParser&>(parser);
+    LLXMLNodePtr node = self.getNode(stack);
+    if (node.notNull())
+    {
+        node->setDoubleValue(*((F64*)val_ptr));
+        return true;
+    }
+    return false;
+}
+
+bool LLXUIParser::readVector3Value(Parser& parser, void* val_ptr)
+{
+    LLXUIParser& self = static_cast<LLXUIParser&>(parser);
+    LLVector3* vecp = (LLVector3*)val_ptr;
+    if(self.mCurReadNode->getFloatValue(3, vecp->mV) >= 3)
+    {
+        return true;
+    }
+
+    return false;
+}
+
+bool LLXUIParser::writeVector3Value(Parser& parser, const void* val_ptr, name_stack_t& stack)
+{
+    LLXUIParser& self = static_cast<LLXUIParser&>(parser);
+    LLXMLNodePtr node = self.getNode(stack);
+    if (node.notNull())
+    {
+        LLVector3 vector = *((LLVector3*)val_ptr);
+        node->setFloatValue(3, vector.mV);
+        return true;
+    }
+    return false;
+}
+
+bool LLXUIParser::readColor4Value(Parser& parser, void* val_ptr)
+{
+    LLXUIParser& self = static_cast<LLXUIParser&>(parser);
+    LLColor4* colorp = (LLColor4*)val_ptr;
+    if(self.mCurReadNode->getFloatValue(4, colorp->mV) >= 3)
+    {
+        return true;
+    }
+
+    return false;
+}
+
+bool LLXUIParser::writeColor4Value(Parser& parser, const void* val_ptr, name_stack_t& stack)
+{
+    LLXUIParser& self = static_cast<LLXUIParser&>(parser);
+    LLXMLNodePtr node = self.getNode(stack);
+    if (node.notNull())
+    {
+        LLColor4 color = *((LLColor4*)val_ptr);
+        node->setFloatValue(4, color.mV);
+        return true;
+    }
+    return false;
+}
+
+bool LLXUIParser::readUIColorValue(Parser& parser, void* val_ptr)
+{
+    LLXUIParser& self = static_cast<LLXUIParser&>(parser);
+    LLUIColor* param = (LLUIColor*)val_ptr;
+    LLColor4 color;
+    bool success =  self.mCurReadNode->getFloatValue(4, color.mV) >= 3;
+    if (success)
+    {
+        param->set(color);
+        return true;
+    }
+    return false;
+}
+
+bool LLXUIParser::writeUIColorValue(Parser& parser, const void* val_ptr, name_stack_t& stack)
+{
+    LLXUIParser& self = static_cast<LLXUIParser&>(parser);
+    LLXMLNodePtr node = self.getNode(stack);
+    if (node.notNull())
+    {
+        LLUIColor color = *((LLUIColor*)val_ptr);
+        //RN: don't write out the color that is represented by a function
+        // rely on param block exporting to get the reference to the color settings
+        if (color.isReference()) return false;
+        node->setFloatValue(4, color.get().mV);
+        return true;
+    }
+    return false;
+}
+
+bool LLXUIParser::readUUIDValue(Parser& parser, void* val_ptr)
+{
+    LLXUIParser& self = static_cast<LLXUIParser&>(parser);
+    LLUUID temp_id;
+    // LLUUID::set is destructive, so use temporary value
+    if (temp_id.set(self.mCurReadNode->getSanitizedValue()))
+    {
+        *(LLUUID*)(val_ptr) = temp_id;
+        return true;
+    }
+    return false;
+}
+
+bool LLXUIParser::writeUUIDValue(Parser& parser, const void* val_ptr, name_stack_t& stack)
+{
+    LLXUIParser& self = static_cast<LLXUIParser&>(parser);
+    LLXMLNodePtr node = self.getNode(stack);
+    if (node.notNull())
+    {
+        node->setStringValue(((LLUUID*)val_ptr)->asString());
+        return true;
+    }
+    return false;
+}
+
+bool LLXUIParser::readSDValue(Parser& parser, void* val_ptr)
+{
+    LLXUIParser& self = static_cast<LLXUIParser&>(parser);
+    *((LLSD*)val_ptr) = LLSD(self.mCurReadNode->getSanitizedValue());
+    return true;
+}
+
+bool LLXUIParser::writeSDValue(Parser& parser, const void* val_ptr, name_stack_t& stack)
+{
+    LLXUIParser& self = static_cast<LLXUIParser&>(parser);
+
+    LLXMLNodePtr node = self.getNode(stack);
+    if (node.notNull())
+    {
+        std::string string_val = ((LLSD*)val_ptr)->asString();
+        if (string_val.find('\n') != std::string::npos || string_val.size() > MAX_STRING_ATTRIBUTE_SIZE)
+        {
+            // don't write strings with newlines into attributes
+            std::string attribute_name = node->getName()->mString;
+            LLXMLNodePtr parent_node = node->mParent;
+            parent_node->deleteChild(node);
+            // write results in text contents of node
+            if (attribute_name == "value")
+            {
+                // "value" is implicit, just write to parent
+                node = parent_node;
+            }
+            else
+            {
+                node = parent_node->createChild(attribute_name.c_str(), false);
+            }
+        }
+
+        node->setStringValue(string_val);
+        return true;
+    }
+    return false;
+}
+
+/*virtual*/ std::string LLXUIParser::getCurrentElementName()
+{
+    std::string full_name;
+    for (name_stack_t::iterator it = mNameStack.begin();
+        it != mNameStack.end();
+        ++it)
+    {
+        full_name += it->first + "."; // build up dotted names: "button.param.nestedparam."
+    }
+
+    return full_name;
+}
+
+void LLXUIParser::parserWarning(const std::string& message)
+{
+    std::string warning_msg = llformat("%s:\t%s(%d)", message.c_str(), mCurFileName.c_str(), mCurReadNode->getLineNumber());
+    Parser::parserWarning(warning_msg);
+}
+
+void LLXUIParser::parserError(const std::string& message)
+{
+    std::string error_msg = llformat("%s:\t%s(%d)", message.c_str(), mCurFileName.c_str(), mCurReadNode->getLineNumber());
+    Parser::parserError(error_msg);
+}
+
+
+//
+// LLSimpleXUIParser
+//
+
+struct ScopedFile
+{
+    ScopedFile( const std::string& filename, const char* accessmode )
+    {
+        mFile = LLFile::fopen(filename, accessmode);
+    }
+
+    ~ScopedFile()
+    {
+        fclose(mFile);
+        mFile = NULL;
+    }
+
+    S32 getRemainingBytes()
+    {
+        if (!isOpen()) return 0;
+
+        S32 cur_pos = ftell(mFile);
+        fseek(mFile, 0L, SEEK_END);
+        S32 file_size = ftell(mFile);
+        fseek(mFile, cur_pos, SEEK_SET);
+        return file_size - cur_pos;
+    }
+
+    bool isOpen() { return mFile != NULL; }
+
+    LLFILE* mFile;
+};
+LLSimpleXUIParser::LLSimpleXUIParser(LLSimpleXUIParser::element_start_callback_t element_cb)
+:   Parser(sSimpleXUIReadFuncs, sSimpleXUIWriteFuncs, sSimpleXUIInspectFuncs),
+    mCurReadDepth(0),
+    mElementCB(element_cb)
+{
+    if (sSimpleXUIReadFuncs.empty())
+    {
+        registerParserFuncs<LLInitParam::Flag>(readFlag);
+        registerParserFuncs<bool>(readBoolValue);
+        registerParserFuncs<std::string>(readStringValue);
+        registerParserFuncs<U8>(readU8Value);
+        registerParserFuncs<S8>(readS8Value);
+        registerParserFuncs<U16>(readU16Value);
+        registerParserFuncs<S16>(readS16Value);
+        registerParserFuncs<U32>(readU32Value);
+        registerParserFuncs<S32>(readS32Value);
+        registerParserFuncs<F32>(readF32Value);
+        registerParserFuncs<F64>(readF64Value);
+        registerParserFuncs<LLColor4>(readColor4Value);
+        registerParserFuncs<LLUIColor>(readUIColorValue);
+        registerParserFuncs<LLUUID>(readUUIDValue);
+        registerParserFuncs<LLSD>(readSDValue);
+    }
+}
+
+LLSimpleXUIParser::~LLSimpleXUIParser()
+{
+}
+
+
+bool LLSimpleXUIParser::readXUI(const std::string& filename, LLInitParam::BaseBlock& block, bool silent)
+{
+    LL_RECORD_BLOCK_TIME(FTM_PARSE_XUI);
+
+    mParser = XML_ParserCreate(NULL);
+    XML_SetUserData(mParser, this);
+    XML_SetElementHandler(          mParser,    startElementHandler, endElementHandler);
+    XML_SetCharacterDataHandler(    mParser,    characterDataHandler);
+
+    mOutputStack.push_back(std::make_pair(&block, 0));
+    mNameStack.clear();
+    mCurFileName = filename;
+    mCurReadDepth = 0;
+    setParseSilently(silent);
+
+    ScopedFile file(filename, "rb");
+    if( !file.isOpen() )
+    {
+        LL_WARNS("ReadXUI") << "Unable to open file " << filename << LL_ENDL;
+        XML_ParserFree( mParser );
+        return false;
+    }
+
+    S32 bytes_read = 0;
+
+    S32 buffer_size = file.getRemainingBytes();
+    void* buffer = XML_GetBuffer(mParser, buffer_size);
+    if( !buffer )
+    {
+        LL_WARNS("ReadXUI") << "Unable to allocate XML buffer while reading file " << filename << LL_ENDL;
+        XML_ParserFree( mParser );
+        return false;
+    }
+
+    bytes_read = (S32)fread(buffer, 1, buffer_size, file.mFile);
+    if( bytes_read <= 0 )
+    {
+        LL_WARNS("ReadXUI") << "Error while reading file  " << filename << LL_ENDL;
+        XML_ParserFree( mParser );
+        return false;
+    }
+
+    mEmptyLeafNode.push_back(false);
+
+    if( !XML_ParseBuffer(mParser, bytes_read, true ) )
+    {
+        LL_WARNS("ReadXUI") << "Error while parsing file  " << filename << LL_ENDL;
+        XML_ParserFree( mParser );
+        return false;
+    }
+
+    mEmptyLeafNode.pop_back();
+
+    XML_ParserFree( mParser );
+    return true;
+}
+
+void LLSimpleXUIParser::startElementHandler(void *userData, const char *name, const char **atts)
+{
+    LLSimpleXUIParser* self = reinterpret_cast<LLSimpleXUIParser*>(userData);
+    self->startElement(name, atts);
+}
+
+void LLSimpleXUIParser::endElementHandler(void *userData, const char *name)
+{
+    LLSimpleXUIParser* self = reinterpret_cast<LLSimpleXUIParser*>(userData);
+    self->endElement(name);
+}
+
+void LLSimpleXUIParser::characterDataHandler(void *userData, const char *s, int len)
+{
+    LLSimpleXUIParser* self = reinterpret_cast<LLSimpleXUIParser*>(userData);
+    self->characterData(s, len);
+}
+
+void LLSimpleXUIParser::characterData(const char *s, int len)
+{
+    mTextContents += std::string(s, len);
+}
+
+void LLSimpleXUIParser::startElement(const char *name, const char **atts)
+{
+    processText();
+
+    typedef boost::tokenizer<boost::char_separator<char> > tokenizer;
+    boost::char_separator<char> sep(".");
+
+    if (mElementCB)
+    {
+        LLInitParam::BaseBlock* blockp = mElementCB(*this, name);
+        if (blockp)
+        {
+            mOutputStack.push_back(std::make_pair(blockp, 0));
+        }
+    }
+
+    mOutputStack.back().second++;
+    S32 num_tokens_pushed = 0;
+    std::string child_name(name);
+
+    if (mOutputStack.back().second == 1)
+    {   // root node for this block
+        mScope.push_back(child_name);
+    }
+    else
+    {   // compound attribute
+        if (child_name.find(".") == std::string::npos)
+        {
+            mNameStack.push_back(std::make_pair(child_name, true));
+            num_tokens_pushed++;
+            mScope.push_back(child_name);
+        }
+        else
+        {
+            // parse out "dotted" name into individual tokens
+            tokenizer name_tokens(child_name, sep);
+
+            tokenizer::iterator name_token_it = name_tokens.begin();
+            if(name_token_it == name_tokens.end())
+            {
+                return;
+            }
+
+            // check for proper nesting
+            if(!mScope.empty() && *name_token_it != mScope.back())
+            {
+                return;
+            }
+
+            // now ignore first token
+            ++name_token_it;
+
+            // copy remaining tokens on to our running token list
+            for(tokenizer::iterator token_to_push = name_token_it; token_to_push != name_tokens.end(); ++token_to_push)
+            {
+                mNameStack.push_back(std::make_pair(*token_to_push, true));
+                num_tokens_pushed++;
+            }
+            mScope.push_back(mNameStack.back().first);
+        }
+    }
+
+    // parent node is not empty
+    mEmptyLeafNode.back() = false;
+    // we are empty if we have no attributes
+    mEmptyLeafNode.push_back(atts[0] == NULL);
+
+    mTokenSizeStack.push_back(num_tokens_pushed);
+    readAttributes(atts);
+
+}
+
+void LLSimpleXUIParser::endElement(const char *name)
+{
+    bool has_text = processText();
+
+    // no text, attributes, or children
+    if (!has_text && mEmptyLeafNode.back())
+    {
+        // submit this as a valueless name (even though there might be text contents we haven't seen yet)
+        mCurAttributeValueBegin = NO_VALUE_MARKER;
+        mOutputStack.back().first->submitValue(mNameStack, *this, mParseSilently);
+    }
+
+    if (--mOutputStack.back().second == 0)
+    {
+        if (mOutputStack.empty())
+        {
+            LL_ERRS("ReadXUI") << "Parameter block output stack popped while empty." << LL_ENDL;
+        }
+        mOutputStack.pop_back();
+    }
+
+    S32 num_tokens_to_pop = mTokenSizeStack.back();
+    mTokenSizeStack.pop_back();
+    while(num_tokens_to_pop-- > 0)
+    {
+        mNameStack.pop_back();
+    }
+    mScope.pop_back();
+    mEmptyLeafNode.pop_back();
+}
+
+bool LLSimpleXUIParser::readAttributes(const char **atts)
+{
+    typedef boost::tokenizer<boost::char_separator<char> > tokenizer;
+    boost::char_separator<char> sep(".");
+
+    bool any_parsed = false;
+    for(S32 i = 0; atts[i] && atts[i+1]; i += 2 )
+    {
+        std::string attribute_name(atts[i]);
+        mCurAttributeValueBegin = atts[i+1];
+
+        S32 num_tokens_pushed = 0;
+        tokenizer name_tokens(attribute_name, sep);
+        // copy remaining tokens on to our running token list
+        for(tokenizer::iterator token_to_push = name_tokens.begin(); token_to_push != name_tokens.end(); ++token_to_push)
+        {
+            mNameStack.push_back(std::make_pair(*token_to_push, true));
+            num_tokens_pushed++;
+        }
+
+        // child nodes are not necessarily valid attributes, so don't complain once we've recursed
+        any_parsed |= mOutputStack.back().first->submitValue(mNameStack, *this, mParseSilently);
+
+        while(num_tokens_pushed-- > 0)
+        {
+            mNameStack.pop_back();
+        }
+    }
+    return any_parsed;
+}
+
+bool LLSimpleXUIParser::processText()
+{
+    if (!mTextContents.empty())
+    {
+        LLStringUtil::trim(mTextContents);
+        if (!mTextContents.empty())
+        {
+            mNameStack.push_back(std::make_pair(std::string("value"), true));
+            mCurAttributeValueBegin = mTextContents.c_str();
+            mOutputStack.back().first->submitValue(mNameStack, *this, mParseSilently);
+            mNameStack.pop_back();
+        }
+        mTextContents.clear();
+        return true;
+    }
+    return false;
+}
+
+/*virtual*/ std::string LLSimpleXUIParser::getCurrentElementName()
+{
+    std::string full_name;
+    for (name_stack_t::iterator it = mNameStack.begin();
+        it != mNameStack.end();
+        ++it)
+    {
+        full_name += it->first + "."; // build up dotted names: "button.param.nestedparam."
+    }
+
+    return full_name;
+}
+
+void LLSimpleXUIParser::parserWarning(const std::string& message)
+{
+    std::string warning_msg = llformat("%s:\t%s",  message.c_str(), mCurFileName.c_str());
+    Parser::parserWarning(warning_msg);
+}
+
+void LLSimpleXUIParser::parserError(const std::string& message)
+{
+    std::string error_msg = llformat("%s:\t%s",  message.c_str(), mCurFileName.c_str());
+    Parser::parserError(error_msg);
+}
+
+bool LLSimpleXUIParser::readFlag(Parser& parser, void* val_ptr)
+{
+    LLSimpleXUIParser& self = static_cast<LLSimpleXUIParser&>(parser);
+    return self.mCurAttributeValueBegin == NO_VALUE_MARKER;
+}
+
+bool LLSimpleXUIParser::readBoolValue(Parser& parser, void* val_ptr)
+{
+    LLSimpleXUIParser& self = static_cast<LLSimpleXUIParser&>(parser);
+    if (!strcmp(self.mCurAttributeValueBegin, "true"))
+    {
+        *((bool*)val_ptr) = true;
+        return true;
+    }
+    else if (!strcmp(self.mCurAttributeValueBegin, "false"))
+    {
+        *((bool*)val_ptr) = false;
+        return true;
+    }
+
+    return false;
+}
+
+bool LLSimpleXUIParser::readStringValue(Parser& parser, void* val_ptr)
+{
+    LLSimpleXUIParser& self = static_cast<LLSimpleXUIParser&>(parser);
+    *((std::string*)val_ptr) = self.mCurAttributeValueBegin;
+    return true;
+}
+
+bool LLSimpleXUIParser::readU8Value(Parser& parser, void* val_ptr)
+{
+    LLSimpleXUIParser& self = static_cast<LLSimpleXUIParser&>(parser);
+    return parse(self.mCurAttributeValueBegin, uint_p[assign_a(*(U8*)val_ptr)]).full;
+}
+
+bool LLSimpleXUIParser::readS8Value(Parser& parser, void* val_ptr)
+{
+    LLSimpleXUIParser& self = static_cast<LLSimpleXUIParser&>(parser);
+    return parse(self.mCurAttributeValueBegin, int_p[assign_a(*(S8*)val_ptr)]).full;
+}
+
+bool LLSimpleXUIParser::readU16Value(Parser& parser, void* val_ptr)
+{
+    LLSimpleXUIParser& self = static_cast<LLSimpleXUIParser&>(parser);
+    return parse(self.mCurAttributeValueBegin, uint_p[assign_a(*(U16*)val_ptr)]).full;
+}
+
+bool LLSimpleXUIParser::readS16Value(Parser& parser, void* val_ptr)
+{
+    LLSimpleXUIParser& self = static_cast<LLSimpleXUIParser&>(parser);
+    return parse(self.mCurAttributeValueBegin, int_p[assign_a(*(S16*)val_ptr)]).full;
+}
+
+bool LLSimpleXUIParser::readU32Value(Parser& parser, void* val_ptr)
+{
+    LLSimpleXUIParser& self = static_cast<LLSimpleXUIParser&>(parser);
+    return parse(self.mCurAttributeValueBegin, uint_p[assign_a(*(U32*)val_ptr)]).full;
+}
+
+bool LLSimpleXUIParser::readS32Value(Parser& parser, void* val_ptr)
+{
+    LLSimpleXUIParser& self = static_cast<LLSimpleXUIParser&>(parser);
+    return parse(self.mCurAttributeValueBegin, int_p[assign_a(*(S32*)val_ptr)]).full;
+}
+
+bool LLSimpleXUIParser::readF32Value(Parser& parser, void* val_ptr)
+{
+    LLSimpleXUIParser& self = static_cast<LLSimpleXUIParser&>(parser);
+    return parse(self.mCurAttributeValueBegin, real_p[assign_a(*(F32*)val_ptr)]).full;
+}
+
+bool LLSimpleXUIParser::readF64Value(Parser& parser, void* val_ptr)
+{
+    LLSimpleXUIParser& self = static_cast<LLSimpleXUIParser&>(parser);
+    return parse(self.mCurAttributeValueBegin, real_p[assign_a(*(F64*)val_ptr)]).full;
+}
+
+bool LLSimpleXUIParser::readColor4Value(Parser& parser, void* val_ptr)
+{
+    LLSimpleXUIParser& self = static_cast<LLSimpleXUIParser&>(parser);
+    LLColor4 value;
+
+    if (parse(self.mCurAttributeValueBegin, real_p[assign_a(value.mV[0])] >> real_p[assign_a(value.mV[1])] >> real_p[assign_a(value.mV[2])] >> real_p[assign_a(value.mV[3])], space_p).full)
+    {
+        *(LLColor4*)(val_ptr) = value;
+        return true;
+    }
+    return false;
+}
+
+bool LLSimpleXUIParser::readUIColorValue(Parser& parser, void* val_ptr)
+{
+    LLSimpleXUIParser& self = static_cast<LLSimpleXUIParser&>(parser);
+    LLColor4 value;
+    LLUIColor* colorp = (LLUIColor*)val_ptr;
+
+    if (parse(self.mCurAttributeValueBegin, real_p[assign_a(value.mV[0])] >> real_p[assign_a(value.mV[1])] >> real_p[assign_a(value.mV[2])] >> real_p[assign_a(value.mV[3])], space_p).full)
+    {
+        colorp->set(value);
+        return true;
+    }
+    return false;
+}
+
+bool LLSimpleXUIParser::readUUIDValue(Parser& parser, void* val_ptr)
+{
+    LLSimpleXUIParser& self = static_cast<LLSimpleXUIParser&>(parser);
+    LLUUID temp_id;
+    // LLUUID::set is destructive, so use temporary value
+    if (temp_id.set(std::string(self.mCurAttributeValueBegin)))
+    {
+        *(LLUUID*)(val_ptr) = temp_id;
+        return true;
+    }
+    return false;
+}
+
+bool LLSimpleXUIParser::readSDValue(Parser& parser, void* val_ptr)
+{
+    LLSimpleXUIParser& self = static_cast<LLSimpleXUIParser&>(parser);
+    *((LLSD*)val_ptr) = LLSD(self.mCurAttributeValueBegin);
+    return true;
+}