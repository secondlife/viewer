--- conflicted
+++ resolved
@@ -379,7 +379,7 @@
 				S32 segment_offset;
 				getSegmentAndOffset(line_iter->mDocIndexStart, &segment_iter, &segment_offset);
 				
-				//LLRect selection_rect;
+				LLRect selection_rect;
 				selection_rect.mLeft = line_iter->mRect.mLeft;
 				selection_rect.mRight = line_iter->mRect.mLeft;
 				selection_rect.mBottom = line_iter->mRect.mBottom;
@@ -442,7 +442,7 @@
 			rect_it != selection_rects.end();
 			++rect_it)
 		{
-			//LLRect selection_rect = *rect_it;
+			LLRect selection_rect = *rect_it;
 			selection_rect = *rect_it;
 			selection_rect.translate(mVisibleTextRect.mLeft - content_display_rect.mLeft, mVisibleTextRect.mBottom - content_display_rect.mBottom);
 			gl_rect_2d(selection_rect, selection_color);
@@ -1918,11 +1918,7 @@
 	registrar.add("Url.Execute", boost::bind(&LLUrlAction::executeSLURL, url));
 	registrar.add("Url.Teleport", boost::bind(&LLUrlAction::teleportToLocation, url));
 	registrar.add("Url.ShowProfile", boost::bind(&LLUrlAction::showProfile, url));
-<<<<<<< HEAD
-=======
-	registrar.add("Url.SendIM", boost::bind(&LLUrlAction::sendIM, url));
 	registrar.add("Url.AddFriend", boost::bind(&LLUrlAction::addFriend, url));
->>>>>>> 4a2fb4c6
 	registrar.add("Url.ShowOnMap", boost::bind(&LLUrlAction::showLocationOnMap, url));
 	registrar.add("Url.CopyLabel", boost::bind(&LLUrlAction::copyLabelToClipboard, url));
 	registrar.add("Url.CopyUrl", boost::bind(&LLUrlAction::copyURLToClipboard, url));
@@ -2341,10 +2337,6 @@
 S32 LLTextBase::getDocIndexFromLocalCoord( S32 local_x, S32 local_y, BOOL round, bool hit_past_end_of_line) const
 {
 	// Figure out which line we're nearest to.
-<<<<<<< HEAD
-	//LLRect visible_region = getVisibleDocumentRect();
-=======
->>>>>>> 4a2fb4c6
 	LLRect doc_rect = mDocumentView->getRect();
 
 	S32 doc_y = local_y - doc_rect.mBottom;
