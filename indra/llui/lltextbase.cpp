--- conflicted
+++ resolved
@@ -1578,7 +1578,7 @@
 					// Text will be replaced during rendering with the icon,
 					// but string cannot be empty or the segment won't be
 					// added (or drawn).
-					appendAndHighlightText(" ", prepend_newline, part, icon);
+					appendAndHighlightText("   ", prepend_newline, part, icon);
 					prepend_newline = false;
 				}
 			}
@@ -2312,11 +2312,7 @@
 			image->draw(draw_rect.mLeft, image_bottom, 
 				style_image_width, style_image_height, color);
 			
-<<<<<<< HEAD
-			const S32 IMAGE_HPAD = 2;
-=======
 			const S32 IMAGE_HPAD = 3;
->>>>>>> 39fe664b
 			return draw_rect.mLeft + style_image_width + IMAGE_HPAD;
 		}
 
