--- conflicted
+++ resolved
@@ -3273,13 +3273,8 @@
 
 	if( (offsetLength + 1) < max_chars)
 	{
-<<<<<<< HEAD
-		llinfos << "offsetString.length() + 1 < max_chars\t max_chars:\t" << max_chars << "\toffsetLength:\t" << offsetLength << " getLength() : "
-			<< getLength() << "\tsegment_offset:\t" << segment_offset << "\tmStart:\t" << mStart << "\tsegments\t" << mEditor.mSegments.size() << llendl;
-=======
-		LL_INFOS() << "offsetString.length() + 1 < max_chars\t max_chars:\t" << max_chars << "\toffsetString.length():\t" << offsetString.length() << " getLength() : "
+		LL_INFOS() << "offsetString.length() + 1 < max_chars\t max_chars:\t" << max_chars << "\toffsetString.length():\t" << offsetLength << " getLength() : "
 			<< getLength() << "\tsegment_offset:\t" << segment_offset << "\tmStart:\t" << mStart << "\tsegments\t" << mEditor.mSegments.size() << LL_ENDL;
->>>>>>> 91850b6c
 	}
 	
 	S32 num_chars = mStyle->getFont()->maxDrawableChars( text.c_str() + (segment_offset + mStart),
