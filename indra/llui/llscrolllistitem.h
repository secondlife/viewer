/**
 * @file llscrolllistitem.h
 * @brief Scroll lists are composed of rows (items), each of which
 * contains columns (cells).
 *
 * $LicenseInfo:firstyear=2007&license=viewerlgpl$
 * Second Life Viewer Source Code
 * Copyright (C) 2010, Linden Research, Inc.
 *
 * This library is free software; you can redistribute it and/or
 * modify it under the terms of the GNU Lesser General Public
 * License as published by the Free Software Foundation;
 * version 2.1 of the License only.
 *
 * This library is distributed in the hope that it will be useful,
 * but WITHOUT ANY WARRANTY; without even the implied warranty of
 * MERCHANTABILITY or FITNESS FOR A PARTICULAR PURPOSE.  See the GNU
 * Lesser General Public License for more details.
 *
 * You should have received a copy of the GNU Lesser General Public
 * License along with this library; if not, write to the Free Software
 * Foundation, Inc., 51 Franklin Street, Fifth Floor, Boston, MA  02110-1301  USA
 *
 * Linden Research, Inc., 945 Battery Street, San Francisco, CA  94111  USA
 * $/LicenseInfo$
 */

#ifndef LLSCROLLLISTITEM_H
#define LLSCROLLLISTITEM_H

#include "llpointer.h"      // LLPointer<>
#include "llsd.h"
#include "v4color.h"
#include "llinitparam.h"
#include "llscrolllistcell.h"
#include "llcoord.h"

#include <vector>

class LLCheckBoxCtrl;
class LLResizeBar;
class LLScrollListCtrl;
class LLScrollColumnHeader;
class LLUIImage;

//---------------------------------------------------------------------------
// LLScrollListItem
//---------------------------------------------------------------------------
class LLScrollListItem
{
    friend class LLScrollListCtrl;
public:
<<<<<<< HEAD
	struct Params : public LLInitParam::Block<Params>
	{
		Optional<bool>		enabled;
		Optional<void*>		userdata;
		Optional<LLSD>		value;
		Optional<LLSD>		alt_value;
		
		Ignored				name; // use for localization tools
		Ignored				type; 
		Ignored				length; 

		Multiple<LLScrollListCell::Params> columns;

		Params()
		:	enabled("enabled", true),
			value("value"),
			alt_value("alt_value"),
			name("name"),
			type("type"),
			length("length"),
			columns("columns")
		{
			addSynonym(columns, "column");
			addSynonym(value, "id");
		}
	};

	virtual ~LLScrollListItem();

	void	setSelected( bool b );
	bool	getSelected() const				{ return mSelected; }

	void	setEnabled( bool b )			{ mEnabled = b; }
	bool	getEnabled() const 				{ return mEnabled; }

	void	setHighlighted( bool b );
	bool	getHighlighted() const			{ return mHighlighted; }

	void	setSelectedCell( S32 cell );
	S32		getSelectedCell() const			{ return mSelectedIndex; }

	void	setHoverCell( S32 cell );
	S32		getHoverCell() const			{ return mHoverIndex; }

	void	setUserdata( void* userdata )	{ mUserdata = userdata; }
	void*	getUserdata() const 			{ return mUserdata; }

	virtual LLUUID	getUUID() const			{ return mItemValue.asUUID(); }
	LLSD	getValue() const				{ return mItemValue; }
	LLSD	getAltValue() const				{ return mItemAltValue; }
	
	void	setRect(LLRect rect)			{ mRectangle = rect; }
	LLRect	getRect() const					{ return mRectangle; }

	void	addColumn( const LLScrollListCell::Params& p );

	void	setNumColumns(S32 columns);

	void	setColumn( S32 column, LLScrollListCell *cell );
	
	S32		getNumColumns() const;

	LLScrollListCell *getColumn(const S32 i) const;

	std::string getContentsCSV() const;

	virtual void draw(const LLRect& rect,
					  const LLColor4& fg_color,
					  const LLColor4& hover_color, // highlight/hover selection of whole item or cell
					  const LLColor4& select_color, // highlight/hover selection of whole item or cell
					  const LLColor4& highlight_color, // highlights contents of cells (ex: text)
					  S32 column_padding);
=======
    struct Params : public LLInitParam::Block<Params>
    {
        Optional<bool>      enabled;
        Optional<void*>     userdata;
        Optional<LLSD>      value;
        Optional<LLSD>      alt_value;

        Ignored             name; // use for localization tools
        Ignored             type;
        Ignored             length;

        Multiple<LLScrollListCell::Params> columns;

        Params()
        :   enabled("enabled", true),
            value("value"),
            alt_value("alt_value"),
            name("name"),
            type("type"),
            length("length"),
            columns("columns")
        {
            addSynonym(columns, "column");
            addSynonym(value, "id");
        }
    };

    virtual ~LLScrollListItem();

    void    setSelected( BOOL b );
    BOOL    getSelected() const             { return mSelected; }

    void    setEnabled( BOOL b )            { mEnabled = b; }
    BOOL    getEnabled() const              { return mEnabled; }

    void    setHighlighted( BOOL b );
    BOOL    getHighlighted() const          { return mHighlighted; }

    void    setSelectedCell( S32 cell );
    S32     getSelectedCell() const         { return mSelectedIndex; }

    void    setHoverCell( S32 cell );
    S32     getHoverCell() const            { return mHoverIndex; }

    void    setUserdata( void* userdata )   { mUserdata = userdata; }
    void*   getUserdata() const             { return mUserdata; }

    virtual LLUUID  getUUID() const         { return mItemValue.asUUID(); }
    LLSD    getValue() const                { return mItemValue; }
    LLSD    getAltValue() const             { return mItemAltValue; }

    void    setRect(LLRect rect)            { mRectangle = rect; }
    LLRect  getRect() const                 { return mRectangle; }

    void    addColumn( const LLScrollListCell::Params& p );

    void    setNumColumns(S32 columns);

    void    setColumn( S32 column, LLScrollListCell *cell );

    S32     getNumColumns() const;

    LLScrollListCell *getColumn(const S32 i) const;

    std::string getContentsCSV() const;

    virtual void draw(const LLRect& rect,
                      const LLColor4& fg_color,
                      const LLColor4& hover_color, // highlight/hover selection of whole item or cell
                      const LLColor4& select_color, // highlight/hover selection of whole item or cell
                      const LLColor4& highlight_color, // highlights contents of cells (ex: text)
                      S32 column_padding);
>>>>>>> e7eced3c

protected:
    LLScrollListItem( const Params& );

private:
<<<<<<< HEAD
	bool	mSelected;
    bool	mHighlighted;
    S32		mHoverIndex;
	S32		mSelectedIndex;
	bool	mEnabled;
	void*	mUserdata;
	LLSD	mItemValue;
	LLSD	mItemAltValue;
	std::vector<LLScrollListCell *> mColumns;
	LLRect  mRectangle;
=======
    BOOL    mSelected;
    BOOL    mHighlighted;
    S32     mHoverIndex;
    S32     mSelectedIndex;
    BOOL    mEnabled;
    void*   mUserdata;
    LLSD    mItemValue;
    LLSD    mItemAltValue;
    std::vector<LLScrollListCell *> mColumns;
    LLRect  mRectangle;
>>>>>>> e7eced3c
};

#endif<|MERGE_RESOLUTION|>--- conflicted
+++ resolved
@@ -50,80 +50,6 @@
 {
     friend class LLScrollListCtrl;
 public:
-<<<<<<< HEAD
-	struct Params : public LLInitParam::Block<Params>
-	{
-		Optional<bool>		enabled;
-		Optional<void*>		userdata;
-		Optional<LLSD>		value;
-		Optional<LLSD>		alt_value;
-		
-		Ignored				name; // use for localization tools
-		Ignored				type; 
-		Ignored				length; 
-
-		Multiple<LLScrollListCell::Params> columns;
-
-		Params()
-		:	enabled("enabled", true),
-			value("value"),
-			alt_value("alt_value"),
-			name("name"),
-			type("type"),
-			length("length"),
-			columns("columns")
-		{
-			addSynonym(columns, "column");
-			addSynonym(value, "id");
-		}
-	};
-
-	virtual ~LLScrollListItem();
-
-	void	setSelected( bool b );
-	bool	getSelected() const				{ return mSelected; }
-
-	void	setEnabled( bool b )			{ mEnabled = b; }
-	bool	getEnabled() const 				{ return mEnabled; }
-
-	void	setHighlighted( bool b );
-	bool	getHighlighted() const			{ return mHighlighted; }
-
-	void	setSelectedCell( S32 cell );
-	S32		getSelectedCell() const			{ return mSelectedIndex; }
-
-	void	setHoverCell( S32 cell );
-	S32		getHoverCell() const			{ return mHoverIndex; }
-
-	void	setUserdata( void* userdata )	{ mUserdata = userdata; }
-	void*	getUserdata() const 			{ return mUserdata; }
-
-	virtual LLUUID	getUUID() const			{ return mItemValue.asUUID(); }
-	LLSD	getValue() const				{ return mItemValue; }
-	LLSD	getAltValue() const				{ return mItemAltValue; }
-	
-	void	setRect(LLRect rect)			{ mRectangle = rect; }
-	LLRect	getRect() const					{ return mRectangle; }
-
-	void	addColumn( const LLScrollListCell::Params& p );
-
-	void	setNumColumns(S32 columns);
-
-	void	setColumn( S32 column, LLScrollListCell *cell );
-	
-	S32		getNumColumns() const;
-
-	LLScrollListCell *getColumn(const S32 i) const;
-
-	std::string getContentsCSV() const;
-
-	virtual void draw(const LLRect& rect,
-					  const LLColor4& fg_color,
-					  const LLColor4& hover_color, // highlight/hover selection of whole item or cell
-					  const LLColor4& select_color, // highlight/hover selection of whole item or cell
-					  const LLColor4& highlight_color, // highlights contents of cells (ex: text)
-					  S32 column_padding);
-=======
     struct Params : public LLInitParam::Block<Params>
     {
         Optional<bool>      enabled;
@@ -153,14 +79,14 @@
 
     virtual ~LLScrollListItem();
 
-    void    setSelected( BOOL b );
-    BOOL    getSelected() const             { return mSelected; }
+    void    setSelected( bool b );
+    bool    getSelected() const             { return mSelected; }
 
-    void    setEnabled( BOOL b )            { mEnabled = b; }
-    BOOL    getEnabled() const              { return mEnabled; }
+    void    setEnabled( bool b )            { mEnabled = b; }
+    bool    getEnabled() const              { return mEnabled; }
 
-    void    setHighlighted( BOOL b );
-    BOOL    getHighlighted() const          { return mHighlighted; }
+    void    setHighlighted( bool b );
+    bool    getHighlighted() const          { return mHighlighted; }
 
     void    setSelectedCell( S32 cell );
     S32     getSelectedCell() const         { return mSelectedIndex; }
@@ -196,35 +122,21 @@
                       const LLColor4& select_color, // highlight/hover selection of whole item or cell
                       const LLColor4& highlight_color, // highlights contents of cells (ex: text)
                       S32 column_padding);
->>>>>>> e7eced3c
 
 protected:
     LLScrollListItem( const Params& );
 
 private:
-<<<<<<< HEAD
-	bool	mSelected;
-    bool	mHighlighted;
-    S32		mHoverIndex;
-	S32		mSelectedIndex;
-	bool	mEnabled;
-	void*	mUserdata;
-	LLSD	mItemValue;
-	LLSD	mItemAltValue;
-	std::vector<LLScrollListCell *> mColumns;
-	LLRect  mRectangle;
-=======
-    BOOL    mSelected;
-    BOOL    mHighlighted;
+    bool    mSelected;
+    bool    mHighlighted;
     S32     mHoverIndex;
     S32     mSelectedIndex;
-    BOOL    mEnabled;
+    bool    mEnabled;
     void*   mUserdata;
     LLSD    mItemValue;
     LLSD    mItemAltValue;
     std::vector<LLScrollListCell *> mColumns;
     LLRect  mRectangle;
->>>>>>> e7eced3c
 };
 
 #endif