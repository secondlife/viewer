/**
 * @file llkeywords.cpp
 * @brief Keyword list for LSL
 *
 * $LicenseInfo:firstyear=2000&license=viewerlgpl$
 * Second Life Viewer Source Code
 * Copyright (C) 2010, Linden Research, Inc.
 *
 * This library is free software; you can redistribute it and/or
 * modify it under the terms of the GNU Lesser General Public
 * License as published by the Free Software Foundation;
 * version 2.1 of the License only.
 *
 * This library is distributed in the hope that it will be useful,
 * but WITHOUT ANY WARRANTY; without even the implied warranty of
 * MERCHANTABILITY or FITNESS FOR A PARTICULAR PURPOSE.  See the GNU
 * Lesser General Public License for more details.
 *
 * You should have received a copy of the GNU Lesser General Public
 * License along with this library; if not, write to the Free Software
 * Foundation, Inc., 51 Franklin Street, Fifth Floor, Boston, MA  02110-1301  USA
 *
 * Linden Research, Inc., 945 Battery Street, San Francisco, CA  94111  USA
 * $/LicenseInfo$
 */

#include "linden_common.h"

#include <iostream>
#include <fstream>

#include "llkeywords.h"
#include "llsdserialize.h"
#include "lltexteditor.h"
#include "llstl.h"

inline bool LLKeywordToken::isHead(const llwchar* s) const
{
    // strncmp is much faster than string compare
    bool res = true;
    const llwchar* t = mToken.c_str();
    S32 len = mToken.size();
    for (S32 i=0; i<len; i++)
    {
        if (s[i] != t[i])
        {
            res = false;
            break;
        }
    }
    return res;
}

inline bool LLKeywordToken::isTail(const llwchar* s) const
{
    bool res = true;
    const llwchar* t = mDelimiter.c_str();
    S32 len = mDelimiter.size();
    for (S32 i=0; i<len; i++)
    {
        if (s[i] != t[i])
        {
            res = false;
            break;
        }
    }
    return res;
}

LLKeywords::LLKeywords()
:   mLoaded(false)
{
}

LLKeywords::~LLKeywords()
{
    std::for_each(mWordTokenMap.begin(), mWordTokenMap.end(), DeletePairedPointer());
    mWordTokenMap.clear();
    std::for_each(mLineTokenList.begin(), mLineTokenList.end(), DeletePointer());
    mLineTokenList.clear();
    std::for_each(mDelimiterTokenList.begin(), mDelimiterTokenList.end(), DeletePointer());
    mDelimiterTokenList.clear();
}

// Add the token as described
void LLKeywords::addToken(LLKeywordToken::ETokenType type,
                          const std::string& key_in,
                          const LLColor4& color,
                          const std::string& tool_tip_in,
                          const std::string& delimiter_in)
{
    std::string tip_text = tool_tip_in;
    LLStringUtil::replaceString(tip_text, "\\n", "\n" );
    LLStringUtil::replaceString(tip_text, "\t", " " );
    if (tip_text.empty())
    {
        tip_text = "[no info]";
    }
    LLWString tool_tip = utf8str_to_wstring(tip_text);

    LLWString key = utf8str_to_wstring(key_in);
    LLWString delimiter = utf8str_to_wstring(delimiter_in);
    switch(type)
    {
    case LLKeywordToken::TT_CONSTANT:
    case LLKeywordToken::TT_CONTROL:
    case LLKeywordToken::TT_EVENT:
    case LLKeywordToken::TT_FUNCTION:
    case LLKeywordToken::TT_LABEL:
    case LLKeywordToken::TT_SECTION:
    case LLKeywordToken::TT_TYPE:
    case LLKeywordToken::TT_WORD:
        mWordTokenMap[key] = new LLKeywordToken(type, color, key, tool_tip, LLWStringUtil::null);
        break;

    case LLKeywordToken::TT_LINE:
        mLineTokenList.push_front(new LLKeywordToken(type, color, key, tool_tip, LLWStringUtil::null));
        break;

    case LLKeywordToken::TT_TWO_SIDED_DELIMITER:
    case LLKeywordToken::TT_DOUBLE_QUOTATION_MARKS:
    case LLKeywordToken::TT_ONE_SIDED_DELIMITER:
        mDelimiterTokenList.push_front(new LLKeywordToken(type, color, key, tool_tip, delimiter));
        break;

    default:
        llassert(0);
    }
}

std::string LLKeywords::getArguments(LLSD& arguments)
{
    std::string argString = "";

    if (arguments.isArray())
    {
        U32 argsCount = arguments.size();
        LLSD::array_iterator arrayIt = arguments.beginArray();
        for ( ; arrayIt != arguments.endArray(); ++arrayIt)
        {
            LLSD& args = (*arrayIt);
            if (args.isMap())
            {
                LLSD::map_iterator argsIt = args.beginMap();
                for ( ; argsIt != args.endMap(); ++argsIt)
                {
                    argString += argsIt->second.get("type").asString() + " " + argsIt->first;
                    if (argsCount-- > 1)
                    {
                        argString += ", ";
                    }
                }
            }
            else
            {
                LL_WARNS("SyntaxLSL") << "Argument array comtains a non-map element!" << LL_ENDL;
            }
        }
    }
    else if (!arguments.isUndefined())
    {
        LL_WARNS("SyntaxLSL") << "Not an array! Invalid arguments LLSD passed to function." << arguments << LL_ENDL;
    }
    return argString;
}

std::string LLKeywords::getAttribute(const std::string& key)
{
    attribute_iterator_t it = mAttributes.find(key);
    return (it != mAttributes.end()) ? it->second : "";
}

LLColor4 LLKeywords::getColorGroup(const std::string& key_in)
{
    std::string color_group = "ScriptText";
    if (key_in == "functions")
    {
        color_group = "SyntaxLslFunction";
    }
    else if (key_in == "controls")
    {
        color_group = "SyntaxLslControlFlow";
    }
    else if (key_in == "events")
    {
        color_group = "SyntaxLslEvent";
    }
    else if (key_in == "types")
    {
        color_group = "SyntaxLslDataType";
    }
    else if (key_in == "misc-flow-label")
    {
        color_group = "SyntaxLslControlFlow";
    }
    else if (key_in =="deprecated")
    {
        color_group = "SyntaxLslDeprecated";
    }
    else if (key_in =="god-mode")
    {
        color_group = "SyntaxLslGodMode";
    }
    else if (key_in == "constants"
             || key_in == "constants-integer"
             || key_in == "constants-float"
             || key_in == "constants-string"
             || key_in == "constants-key"
             || key_in == "constants-rotation"
             || key_in == "constants-vector")
    {
        color_group = "SyntaxLslConstant";
    }
    else
    {
        LL_WARNS("SyntaxLSL") << "Color key '" << key_in << "' not recognized." << LL_ENDL;
    }

    return LLUIColorTable::instance().getColor(color_group);
}

void LLKeywords::initialize(LLSD SyntaxXML)
{
    mSyntax = SyntaxXML;
    mLoaded = true;
}

void LLKeywords::processTokens()
{
    if (!mLoaded)
    {
        return;
    }

    // Add 'standard' stuff: Quotes, Comments, Strings, Labels, etc. before processing the LLSD
    std::string delimiter;
    addToken(LLKeywordToken::TT_LABEL, "@", getColorGroup("misc-flow-label"), "Label\nTarget for jump statement", delimiter );
    addToken(LLKeywordToken::TT_ONE_SIDED_DELIMITER, "//", LLUIColorTable::instance().getColor("SyntaxLslComment"), "Comment (single-line)\nNon-functional commentary or disabled code", delimiter );
    addToken(LLKeywordToken::TT_TWO_SIDED_DELIMITER, "/*", LLUIColorTable::instance().getColor("SyntaxLslComment"), "Comment (multi-line)\nNon-functional commentary or disabled code", "*/" );
    addToken(LLKeywordToken::TT_DOUBLE_QUOTATION_MARKS, "\"", LLUIColorTable::instance().getColor("SyntaxLslStringLiteral"), "String literal", "\"" );

    LLSD::map_iterator itr = mSyntax.beginMap();
    for ( ; itr != mSyntax.endMap(); ++itr)
    {
        if (itr->first == "llsd-lsl-syntax-version")
        {
            // Skip over version key.
        }
        else
        {
            if (itr->second.isMap())
            {
                processTokensGroup(itr->second, itr->first);
            }
            else
            {
                LL_WARNS("LSL-Tokens-Processing") << "Map for " + itr->first + " entries is missing! Ignoring." << LL_ENDL;
            }
        }
    }
    LL_INFOS("SyntaxLSL") << "Finished processing tokens." << LL_ENDL;
}

void LLKeywords::processTokensGroup(const LLSD& tokens, const std::string& group)
{
    LLColor4 color;
    LLColor4 color_group;
    LLColor4 color_deprecated = getColorGroup("deprecated");
    LLColor4 color_god_mode = getColorGroup("god-mode");

    LLKeywordToken::ETokenType token_type = LLKeywordToken::TT_UNKNOWN;
    // If a new token type is added here, it must also be added to the 'addToken' method
    if (group == "constants")
    {
        token_type = LLKeywordToken::TT_CONSTANT;
    }
    else if (group == "controls")
    {
        token_type = LLKeywordToken::TT_CONTROL;
    }
    else if (group == "events")
    {
        token_type = LLKeywordToken::TT_EVENT;
    }
    else if (group == "functions")
    {
        token_type = LLKeywordToken::TT_FUNCTION;
    }
    else if (group == "label")
    {
        token_type = LLKeywordToken::TT_LABEL;
    }
    else if (group == "types")
    {
        token_type = LLKeywordToken::TT_TYPE;
    }

    color_group = getColorGroup(group);
    LL_DEBUGS("SyntaxLSL") << "Group: '" << group << "', using color: '" << color_group << "'" << LL_ENDL;

    if (tokens.isMap())
    {
        LLSD::map_const_iterator outer_itr = tokens.beginMap();
        for ( ; outer_itr != tokens.endMap(); ++outer_itr )
        {
            if (outer_itr->second.isMap())
            {
                mAttributes.clear();
                LLSD arguments = LLSD();
                LLSD::map_const_iterator inner_itr = outer_itr->second.beginMap();
                for ( ; inner_itr != outer_itr->second.endMap(); ++inner_itr )
                {
                    if (inner_itr->first == "arguments")
                    {
                        if (inner_itr->second.isArray())
                        {
                            arguments = inner_itr->second;
                        }
                    }
                    else if (!inner_itr->second.isMap() && !inner_itr->second.isArray())
                    {
                        mAttributes[inner_itr->first] = inner_itr->second.asString();
                    }
                    else
                    {
                        LL_WARNS("SyntaxLSL") << "Not a valid attribute: " << inner_itr->first << LL_ENDL;
                    }
                }

                std::string tooltip = "";
                switch (token_type)
                {
                    case LLKeywordToken::TT_CONSTANT:
                        if (getAttribute("type").length() > 0)
                        {
                            color_group = getColorGroup(group + "-" + getAttribute("type"));
                        }
                        else
                        {
                            color_group = getColorGroup(group);
                        }
                        tooltip = "Type: " + getAttribute("type") + ", Value: " + getAttribute("value");
                        break;
                    case LLKeywordToken::TT_EVENT:
                        tooltip = outer_itr->first + "(" + getArguments(arguments) + ")";
                        break;
                    case LLKeywordToken::TT_FUNCTION:
                        tooltip = getAttribute("return") + " " + outer_itr->first + "(" + getArguments(arguments) + ");";
                        tooltip.append("\nEnergy: ");
                        tooltip.append(getAttribute("energy").empty() ? "0.0" : getAttribute("energy"));
                        if (!getAttribute("sleep").empty())
                        {
                            tooltip += ", Sleep: " + getAttribute("sleep");
                        }
                    default:
                        break;
                }

                if (!getAttribute("tooltip").empty())
                {
                    if (!tooltip.empty())
                    {
                        tooltip.append("\n");
                    }
                    tooltip.append(getAttribute("tooltip"));
                }

                color = getAttribute("deprecated") == "true" ? color_deprecated : color_group;

                if (getAttribute("god-mode") == "true")
                {
                    color = color_god_mode;
                }

                addToken(token_type, outer_itr->first, color, tooltip);
            }
        }
    }
    else if (tokens.isArray())  // Currently nothing should need this, but it's here for completeness
    {
        LL_INFOS("SyntaxLSL") << "Curious, shouldn't be an array here; adding all using color " << color << LL_ENDL;
        for (S32 count = 0; count < tokens.size(); ++count)
        {
            addToken(token_type, tokens[count], color, "");
        }
    }
    else
    {
        LL_WARNS("SyntaxLSL") << "Invalid map/array passed: '" << tokens << "'" << LL_ENDL;
    }
}

LLKeywords::WStringMapIndex::WStringMapIndex(const WStringMapIndex& other)
{
    if(other.mOwner)
    {
        copyData(other.mData, other.mLength);
    }
    else
    {
        mOwner = false;
        mLength = other.mLength;
        mData = other.mData;
    }
}

LLKeywords::WStringMapIndex::WStringMapIndex(const LLWString& str)
{
    copyData(str.data(), str.size());
}

LLKeywords::WStringMapIndex::WStringMapIndex(const llwchar *start, size_t length)
:   mData(start)
,   mLength(length)
,   mOwner(false)
{
}

LLKeywords::WStringMapIndex::~WStringMapIndex()
{
    if (mOwner)
    {
        delete[] mData;
    }
}

void LLKeywords::WStringMapIndex::copyData(const llwchar *start, size_t length)
{
    llwchar *data = new llwchar[length];
    memcpy((void*)data, (const void*)start, length * sizeof(llwchar));

    mOwner = true;
    mLength = length;
    mData = data;
}

bool LLKeywords::WStringMapIndex::operator<(const LLKeywords::WStringMapIndex &other) const
{
    // NOTE: Since this is only used to organize a std::map, it doesn't matter if it uses correct collate order or not.
    // The comparison only needs to strictly order all possible strings, and be stable.

    bool result = false;
    const llwchar* self_iter = mData;
    const llwchar* self_end = mData + mLength;
    const llwchar* other_iter = other.mData;
    const llwchar* other_end = other.mData + other.mLength;

    while(true)
    {
        if(other_iter >= other_end)
        {
            // We've hit the end of other.
            // This covers two cases: other being shorter than self, or the strings being equal.
            // In either case, we want to return false.
            result = false;
            break;
        }
        else if(self_iter >= self_end)
        {
            // self is shorter than other.
            result = true;
            break;
        }
        else if(*self_iter != *other_iter)
        {
            // The current character differs.  The strings are not equal.
            result = *self_iter < *other_iter;
            break;
        }

        self_iter++;
        other_iter++;
    }

    return result;
}

LLTrace::BlockTimerStatHandle FTM_SYNTAX_COLORING("Syntax Coloring");

// Walk through a string, applying the rules specified by the keyword token list and
// create a list of color segments.
void LLKeywords::findSegments(std::vector<LLTextSegmentPtr>* seg_list, const LLWString& wtext, LLTextEditor& editor, LLStyleConstSP style)
{
<<<<<<< HEAD
	LL_RECORD_BLOCK_TIME(FTM_SYNTAX_COLORING);
	seg_list->clear();

	if( wtext.empty() )
	{
		return;
	}

	S32 text_len = wtext.size() + 1;

	seg_list->push_back( new LLNormalTextSegment( style, 0, text_len, editor ) );

	const llwchar* base = wtext.c_str();
	const llwchar* cur = base;
	while( *cur )
	{
		if( *cur == '\n' || cur == base )
		{
			if( *cur == '\n' )
			{
				LLTextSegmentPtr text_segment = new LLLineBreakTextSegment(style, cur-base);
				text_segment->setToken( 0 );
				insertSegment( *seg_list, text_segment, text_len, style, editor);
				cur++;
				if( !*cur || *cur == '\n' )
				{
					continue;
				}
			}

			// Skip white space
			while( *cur && iswspace(*cur) && (*cur != '\n')  )
			{
				cur++;
			}
			if( !*cur || *cur == '\n' )
			{
				continue;
			}

			// cur is now at the first non-whitespace character of a new line

			// Line start tokens
			{
				bool line_done = false;
				for (token_list_t::iterator iter = mLineTokenList.begin();
					 iter != mLineTokenList.end(); ++iter)
				{
					LLKeywordToken* cur_token = *iter;
					if( cur_token->isHead( cur ) )
					{
						S32 seg_start = cur - base;
						while( *cur && *cur != '\n' )
						{
							// skip the rest of the line
							cur++;
						}
						S32 seg_end = cur - base;

						//create segments from seg_start to seg_end
						insertSegments(wtext, *seg_list,cur_token, text_len, seg_start, seg_end, style, editor);
						line_done = true; // to break out of second loop.
						break;
					}
				}

				if( line_done )
				{
					continue;
				}
			}
		}

		// Skip white space
		while( *cur && iswspace(*cur) && (*cur != '\n')  )
		{
			cur++;
		}

		while( *cur && *cur != '\n' )
		{
			// Check against delimiters
			{
				S32 seg_start = 0;
				LLKeywordToken* cur_delimiter = NULL;
				for (token_list_t::iterator iter = mDelimiterTokenList.begin();
					 iter != mDelimiterTokenList.end(); ++iter)
				{
					LLKeywordToken* delimiter = *iter;
					if( delimiter->isHead( cur ) )
					{
						cur_delimiter = delimiter;
						break;
					}
				}

				if( cur_delimiter )
				{
					S32 between_delimiters = 0;
					S32 seg_end = 0;

					seg_start = cur - base;
					cur += cur_delimiter->getLengthHead();

					LLKeywordToken::ETokenType type = cur_delimiter->getType();
					if( type == LLKeywordToken::TT_TWO_SIDED_DELIMITER || type == LLKeywordToken::TT_DOUBLE_QUOTATION_MARKS )
					{
						while( *cur && !cur_delimiter->isTail(cur))
						{
							// Check for an escape sequence.
							if (type == LLKeywordToken::TT_DOUBLE_QUOTATION_MARKS && *cur == '\\')
							{
								// Count the number of backslashes.
								S32 num_backslashes = 0;
								while (*cur == '\\')
								{
									num_backslashes++;
									between_delimiters++;
									cur++;
								}
								// If the next character is the end delimiter?
								if (cur_delimiter->isTail(cur))
								{
									// If there was an odd number of backslashes, then this delimiter
									// does not end the sequence.
									if (num_backslashes % 2 == 1)
									{
										between_delimiters++;
										cur++;
									}
									else
									{
										// This is an end delimiter.
										break;
									}
								}
							}
							else
							{
								between_delimiters++;
								cur++;
							}
						}

						if( *cur )
						{
							cur += cur_delimiter->getLengthHead();
							seg_end = seg_start + between_delimiters + cur_delimiter->getLengthHead() + cur_delimiter->getLengthTail();
						}
						else
						{
							// eof
							seg_end = seg_start + between_delimiters + cur_delimiter->getLengthHead();
						}
					}
					else
					{
						llassert( cur_delimiter->getType() == LLKeywordToken::TT_ONE_SIDED_DELIMITER );
						// Left side is the delimiter.  Right side is eol or eof.
						while( *cur && ('\n' != *cur) )
						{
							between_delimiters++;
							cur++;
						}
						seg_end = seg_start + between_delimiters + cur_delimiter->getLengthHead();
					}

					insertSegments(wtext, *seg_list,cur_delimiter, text_len, seg_start, seg_end, style, editor);
					/*
					LLTextSegmentPtr text_segment = new LLNormalTextSegment( cur_delimiter->getColor(), seg_start, seg_end, editor );
					text_segment->setToken( cur_delimiter );
					insertSegment( seg_list, text_segment, text_len, defaultColor, editor);
					*/
					// Note: we don't increment cur, since the end of one delimited seg may be immediately
					// followed by the start of another one.
					continue;
				}
			}

			// check against words
			llwchar prev = cur > base ? *(cur-1) : 0;
			if( !iswalnum( prev ) && (prev != '_') )
			{
				const llwchar* p = cur;
				while( iswalnum( *p ) || (*p == '_') )
				{
					p++;
				}
				S32 seg_len = p - cur;
				if( seg_len > 0 )
				{
					WStringMapIndex word( cur, seg_len );
					word_token_map_t::iterator map_iter = mWordTokenMap.find(word);
					if( map_iter != mWordTokenMap.end() )
					{
						LLKeywordToken* cur_token = map_iter->second;
						S32 seg_start = cur - base;
						S32 seg_end = seg_start + seg_len;

						// LL_INFOS("SyntaxLSL") << "Seg: [" << word.c_str() << "]" << LL_ENDL;

						insertSegments(wtext, *seg_list,cur_token, text_len, seg_start, seg_end, style, editor);
					}
					cur += seg_len;
					continue;
				}
			}

			if( *cur && *cur != '\n' )
			{
				cur++;
			}
		}
	}
=======
    LL_RECORD_BLOCK_TIME(FTM_SYNTAX_COLORING);
    seg_list->clear();

    if( wtext.empty() )
    {
        return;
    }

    S32 text_len = wtext.size() + 1;

    seg_list->push_back( new LLNormalTextSegment( style, 0, text_len, editor ) );

    const llwchar* base = wtext.c_str();
    const llwchar* cur = base;
    while( *cur )
    {
        if( *cur == '\n' || cur == base )
        {
            if( *cur == '\n' )
            {
                LLTextSegmentPtr text_segment = new LLLineBreakTextSegment(style, cur-base);
                text_segment->setToken( 0 );
                insertSegment( *seg_list, text_segment, text_len, style, editor);
                cur++;
                if( !*cur || *cur == '\n' )
                {
                    continue;
                }
            }

            // Skip white space
            while( *cur && iswspace(*cur) && (*cur != '\n')  )
            {
                cur++;
            }
            if( !*cur || *cur == '\n' )
            {
                continue;
            }

            // cur is now at the first non-whitespace character of a new line

            // Line start tokens
            {
                BOOL line_done = FALSE;
                for (token_list_t::iterator iter = mLineTokenList.begin();
                     iter != mLineTokenList.end(); ++iter)
                {
                    LLKeywordToken* cur_token = *iter;
                    if( cur_token->isHead( cur ) )
                    {
                        S32 seg_start = cur - base;
                        while( *cur && *cur != '\n' )
                        {
                            // skip the rest of the line
                            cur++;
                        }
                        S32 seg_end = cur - base;

                        //create segments from seg_start to seg_end
                        insertSegments(wtext, *seg_list,cur_token, text_len, seg_start, seg_end, style, editor);
                        line_done = TRUE; // to break out of second loop.
                        break;
                    }
                }

                if( line_done )
                {
                    continue;
                }
            }
        }

        // Skip white space
        while( *cur && iswspace(*cur) && (*cur != '\n')  )
        {
            cur++;
        }

        while( *cur && *cur != '\n' )
        {
            // Check against delimiters
            {
                S32 seg_start = 0;
                LLKeywordToken* cur_delimiter = NULL;
                for (token_list_t::iterator iter = mDelimiterTokenList.begin();
                     iter != mDelimiterTokenList.end(); ++iter)
                {
                    LLKeywordToken* delimiter = *iter;
                    if( delimiter->isHead( cur ) )
                    {
                        cur_delimiter = delimiter;
                        break;
                    }
                }

                if( cur_delimiter )
                {
                    S32 between_delimiters = 0;
                    S32 seg_end = 0;

                    seg_start = cur - base;
                    cur += cur_delimiter->getLengthHead();

                    LLKeywordToken::ETokenType type = cur_delimiter->getType();
                    if( type == LLKeywordToken::TT_TWO_SIDED_DELIMITER || type == LLKeywordToken::TT_DOUBLE_QUOTATION_MARKS )
                    {
                        while( *cur && !cur_delimiter->isTail(cur))
                        {
                            // Check for an escape sequence.
                            if (type == LLKeywordToken::TT_DOUBLE_QUOTATION_MARKS && *cur == '\\')
                            {
                                // Count the number of backslashes.
                                S32 num_backslashes = 0;
                                while (*cur == '\\')
                                {
                                    num_backslashes++;
                                    between_delimiters++;
                                    cur++;
                                }
                                // If the next character is the end delimiter?
                                if (cur_delimiter->isTail(cur))
                                {
                                    // If there was an odd number of backslashes, then this delimiter
                                    // does not end the sequence.
                                    if (num_backslashes % 2 == 1)
                                    {
                                        between_delimiters++;
                                        cur++;
                                    }
                                    else
                                    {
                                        // This is an end delimiter.
                                        break;
                                    }
                                }
                            }
                            else
                            {
                                between_delimiters++;
                                cur++;
                            }
                        }

                        if( *cur )
                        {
                            cur += cur_delimiter->getLengthHead();
                            seg_end = seg_start + between_delimiters + cur_delimiter->getLengthHead() + cur_delimiter->getLengthTail();
                        }
                        else
                        {
                            // eof
                            seg_end = seg_start + between_delimiters + cur_delimiter->getLengthHead();
                        }
                    }
                    else
                    {
                        llassert( cur_delimiter->getType() == LLKeywordToken::TT_ONE_SIDED_DELIMITER );
                        // Left side is the delimiter.  Right side is eol or eof.
                        while( *cur && ('\n' != *cur) )
                        {
                            between_delimiters++;
                            cur++;
                        }
                        seg_end = seg_start + between_delimiters + cur_delimiter->getLengthHead();
                    }

                    insertSegments(wtext, *seg_list,cur_delimiter, text_len, seg_start, seg_end, style, editor);
                    /*
                    LLTextSegmentPtr text_segment = new LLNormalTextSegment( cur_delimiter->getColor(), seg_start, seg_end, editor );
                    text_segment->setToken( cur_delimiter );
                    insertSegment( seg_list, text_segment, text_len, defaultColor, editor);
                    */
                    // Note: we don't increment cur, since the end of one delimited seg may be immediately
                    // followed by the start of another one.
                    continue;
                }
            }

            // check against words
            llwchar prev = cur > base ? *(cur-1) : 0;
            if( !iswalnum( prev ) && (prev != '_') )
            {
                const llwchar* p = cur;
                while( iswalnum( *p ) || (*p == '_') )
                {
                    p++;
                }
                S32 seg_len = p - cur;
                if( seg_len > 0 )
                {
                    WStringMapIndex word( cur, seg_len );
                    word_token_map_t::iterator map_iter = mWordTokenMap.find(word);
                    if( map_iter != mWordTokenMap.end() )
                    {
                        LLKeywordToken* cur_token = map_iter->second;
                        S32 seg_start = cur - base;
                        S32 seg_end = seg_start + seg_len;

                        // LL_INFOS("SyntaxLSL") << "Seg: [" << word.c_str() << "]" << LL_ENDL;

                        insertSegments(wtext, *seg_list,cur_token, text_len, seg_start, seg_end, style, editor);
                    }
                    cur += seg_len;
                    continue;
                }
            }

            if( *cur && *cur != '\n' )
            {
                cur++;
            }
        }
    }
>>>>>>> e7eced3c
}

void LLKeywords::insertSegments(const LLWString& wtext, std::vector<LLTextSegmentPtr>& seg_list, LLKeywordToken* cur_token, S32 text_len, S32 seg_start, S32 seg_end, LLStyleConstSP style, LLTextEditor& editor )
{
    std::string::size_type pos = wtext.find('\n',seg_start);

    LLStyleConstSP cur_token_style = new LLStyle(LLStyle::Params().font(style->getFont()).color(cur_token->getColor()));

    while (pos!=-1 && pos < (std::string::size_type)seg_end)
    {
        if (pos!=seg_start)
        {
            LLTextSegmentPtr text_segment = new LLNormalTextSegment(cur_token_style, seg_start, pos, editor);
            text_segment->setToken( cur_token );
            insertSegment( seg_list, text_segment, text_len, style, editor);
        }

        LLTextSegmentPtr text_segment = new LLLineBreakTextSegment(style, pos);
        text_segment->setToken( cur_token );
        insertSegment( seg_list, text_segment, text_len, style, editor);

        seg_start = pos+1;
        pos = wtext.find('\n',seg_start);
    }

    LLTextSegmentPtr text_segment = new LLNormalTextSegment(cur_token_style, seg_start, seg_end, editor);
    text_segment->setToken( cur_token );
    insertSegment( seg_list, text_segment, text_len, style, editor);
}

void LLKeywords::insertSegment(std::vector<LLTextSegmentPtr>& seg_list, LLTextSegmentPtr new_segment, S32 text_len, const LLColor4 &defaultColor, LLTextEditor& editor )
{
    LLTextSegmentPtr last = seg_list.back();
    S32 new_seg_end = new_segment->getEnd();

    if( new_segment->getStart() == last->getStart() )
    {
        seg_list.pop_back();
    }
    else
    {
        last->setEnd( new_segment->getStart() );
    }
    seg_list.push_back( new_segment );

    if( new_seg_end < text_len )
    {
        seg_list.push_back( new LLNormalTextSegment( defaultColor, new_seg_end, text_len, editor ) );
    }
}

void LLKeywords::insertSegment(std::vector<LLTextSegmentPtr>& seg_list, LLTextSegmentPtr new_segment, S32 text_len, LLStyleConstSP style, LLTextEditor& editor )
{
    LLTextSegmentPtr last = seg_list.back();
    S32 new_seg_end = new_segment->getEnd();

    if( new_segment->getStart() == last->getStart() )
    {
        seg_list.pop_back();
    }
    else
    {
        last->setEnd( new_segment->getStart() );
    }
    seg_list.push_back( new_segment );

    if( new_seg_end < text_len )
    {
        seg_list.push_back( new LLNormalTextSegment( style, new_seg_end, text_len, editor ) );
    }
}

#ifdef _DEBUG
void LLKeywords::dump()
{
    LL_INFOS() << "LLKeywords" << LL_ENDL;


    LL_INFOS() << "LLKeywords::sWordTokenMap" << LL_ENDL;
    word_token_map_t::iterator word_token_iter = mWordTokenMap.begin();
    while( word_token_iter != mWordTokenMap.end() )
    {
        LLKeywordToken* word_token = word_token_iter->second;
        word_token->dump();
        ++word_token_iter;
    }

    LL_INFOS() << "LLKeywords::sLineTokenList" << LL_ENDL;
    for (token_list_t::iterator iter = mLineTokenList.begin();
         iter != mLineTokenList.end(); ++iter)
    {
        LLKeywordToken* line_token = *iter;
        line_token->dump();
    }


    LL_INFOS() << "LLKeywords::sDelimiterTokenList" << LL_ENDL;
    for (token_list_t::iterator iter = mDelimiterTokenList.begin();
         iter != mDelimiterTokenList.end(); ++iter)
    {
        LLKeywordToken* delimiter_token = *iter;
        delimiter_token->dump();
    }
}

void LLKeywordToken::dump()
{
    LL_INFOS() << "[" <<
        mColor.mV[VX] << ", " <<
        mColor.mV[VY] << ", " <<
        mColor.mV[VZ] << "] [" <<
        wstring_to_utf8str(mToken) << "]" <<
        LL_ENDL;
}

#endif  // DEBUG<|MERGE_RESOLUTION|>--- conflicted
+++ resolved
@@ -481,222 +481,6 @@
 // create a list of color segments.
 void LLKeywords::findSegments(std::vector<LLTextSegmentPtr>* seg_list, const LLWString& wtext, LLTextEditor& editor, LLStyleConstSP style)
 {
-<<<<<<< HEAD
-	LL_RECORD_BLOCK_TIME(FTM_SYNTAX_COLORING);
-	seg_list->clear();
-
-	if( wtext.empty() )
-	{
-		return;
-	}
-
-	S32 text_len = wtext.size() + 1;
-
-	seg_list->push_back( new LLNormalTextSegment( style, 0, text_len, editor ) );
-
-	const llwchar* base = wtext.c_str();
-	const llwchar* cur = base;
-	while( *cur )
-	{
-		if( *cur == '\n' || cur == base )
-		{
-			if( *cur == '\n' )
-			{
-				LLTextSegmentPtr text_segment = new LLLineBreakTextSegment(style, cur-base);
-				text_segment->setToken( 0 );
-				insertSegment( *seg_list, text_segment, text_len, style, editor);
-				cur++;
-				if( !*cur || *cur == '\n' )
-				{
-					continue;
-				}
-			}
-
-			// Skip white space
-			while( *cur && iswspace(*cur) && (*cur != '\n')  )
-			{
-				cur++;
-			}
-			if( !*cur || *cur == '\n' )
-			{
-				continue;
-			}
-
-			// cur is now at the first non-whitespace character of a new line
-
-			// Line start tokens
-			{
-				bool line_done = false;
-				for (token_list_t::iterator iter = mLineTokenList.begin();
-					 iter != mLineTokenList.end(); ++iter)
-				{
-					LLKeywordToken* cur_token = *iter;
-					if( cur_token->isHead( cur ) )
-					{
-						S32 seg_start = cur - base;
-						while( *cur && *cur != '\n' )
-						{
-							// skip the rest of the line
-							cur++;
-						}
-						S32 seg_end = cur - base;
-
-						//create segments from seg_start to seg_end
-						insertSegments(wtext, *seg_list,cur_token, text_len, seg_start, seg_end, style, editor);
-						line_done = true; // to break out of second loop.
-						break;
-					}
-				}
-
-				if( line_done )
-				{
-					continue;
-				}
-			}
-		}
-
-		// Skip white space
-		while( *cur && iswspace(*cur) && (*cur != '\n')  )
-		{
-			cur++;
-		}
-
-		while( *cur && *cur != '\n' )
-		{
-			// Check against delimiters
-			{
-				S32 seg_start = 0;
-				LLKeywordToken* cur_delimiter = NULL;
-				for (token_list_t::iterator iter = mDelimiterTokenList.begin();
-					 iter != mDelimiterTokenList.end(); ++iter)
-				{
-					LLKeywordToken* delimiter = *iter;
-					if( delimiter->isHead( cur ) )
-					{
-						cur_delimiter = delimiter;
-						break;
-					}
-				}
-
-				if( cur_delimiter )
-				{
-					S32 between_delimiters = 0;
-					S32 seg_end = 0;
-
-					seg_start = cur - base;
-					cur += cur_delimiter->getLengthHead();
-
-					LLKeywordToken::ETokenType type = cur_delimiter->getType();
-					if( type == LLKeywordToken::TT_TWO_SIDED_DELIMITER || type == LLKeywordToken::TT_DOUBLE_QUOTATION_MARKS )
-					{
-						while( *cur && !cur_delimiter->isTail(cur))
-						{
-							// Check for an escape sequence.
-							if (type == LLKeywordToken::TT_DOUBLE_QUOTATION_MARKS && *cur == '\\')
-							{
-								// Count the number of backslashes.
-								S32 num_backslashes = 0;
-								while (*cur == '\\')
-								{
-									num_backslashes++;
-									between_delimiters++;
-									cur++;
-								}
-								// If the next character is the end delimiter?
-								if (cur_delimiter->isTail(cur))
-								{
-									// If there was an odd number of backslashes, then this delimiter
-									// does not end the sequence.
-									if (num_backslashes % 2 == 1)
-									{
-										between_delimiters++;
-										cur++;
-									}
-									else
-									{
-										// This is an end delimiter.
-										break;
-									}
-								}
-							}
-							else
-							{
-								between_delimiters++;
-								cur++;
-							}
-						}
-
-						if( *cur )
-						{
-							cur += cur_delimiter->getLengthHead();
-							seg_end = seg_start + between_delimiters + cur_delimiter->getLengthHead() + cur_delimiter->getLengthTail();
-						}
-						else
-						{
-							// eof
-							seg_end = seg_start + between_delimiters + cur_delimiter->getLengthHead();
-						}
-					}
-					else
-					{
-						llassert( cur_delimiter->getType() == LLKeywordToken::TT_ONE_SIDED_DELIMITER );
-						// Left side is the delimiter.  Right side is eol or eof.
-						while( *cur && ('\n' != *cur) )
-						{
-							between_delimiters++;
-							cur++;
-						}
-						seg_end = seg_start + between_delimiters + cur_delimiter->getLengthHead();
-					}
-
-					insertSegments(wtext, *seg_list,cur_delimiter, text_len, seg_start, seg_end, style, editor);
-					/*
-					LLTextSegmentPtr text_segment = new LLNormalTextSegment( cur_delimiter->getColor(), seg_start, seg_end, editor );
-					text_segment->setToken( cur_delimiter );
-					insertSegment( seg_list, text_segment, text_len, defaultColor, editor);
-					*/
-					// Note: we don't increment cur, since the end of one delimited seg may be immediately
-					// followed by the start of another one.
-					continue;
-				}
-			}
-
-			// check against words
-			llwchar prev = cur > base ? *(cur-1) : 0;
-			if( !iswalnum( prev ) && (prev != '_') )
-			{
-				const llwchar* p = cur;
-				while( iswalnum( *p ) || (*p == '_') )
-				{
-					p++;
-				}
-				S32 seg_len = p - cur;
-				if( seg_len > 0 )
-				{
-					WStringMapIndex word( cur, seg_len );
-					word_token_map_t::iterator map_iter = mWordTokenMap.find(word);
-					if( map_iter != mWordTokenMap.end() )
-					{
-						LLKeywordToken* cur_token = map_iter->second;
-						S32 seg_start = cur - base;
-						S32 seg_end = seg_start + seg_len;
-
-						// LL_INFOS("SyntaxLSL") << "Seg: [" << word.c_str() << "]" << LL_ENDL;
-
-						insertSegments(wtext, *seg_list,cur_token, text_len, seg_start, seg_end, style, editor);
-					}
-					cur += seg_len;
-					continue;
-				}
-			}
-
-			if( *cur && *cur != '\n' )
-			{
-				cur++;
-			}
-		}
-	}
-=======
     LL_RECORD_BLOCK_TIME(FTM_SYNTAX_COLORING);
     seg_list->clear();
 
@@ -741,7 +525,7 @@
 
             // Line start tokens
             {
-                BOOL line_done = FALSE;
+                bool line_done = false;
                 for (token_list_t::iterator iter = mLineTokenList.begin();
                      iter != mLineTokenList.end(); ++iter)
                 {
@@ -758,7 +542,7 @@
 
                         //create segments from seg_start to seg_end
                         insertSegments(wtext, *seg_list,cur_token, text_len, seg_start, seg_end, style, editor);
-                        line_done = TRUE; // to break out of second loop.
+                        line_done = true; // to break out of second loop.
                         break;
                     }
                 }
@@ -911,7 +695,6 @@
             }
         }
     }
->>>>>>> e7eced3c
 }
 
 void LLKeywords::insertSegments(const LLWString& wtext, std::vector<LLTextSegmentPtr>& seg_list, LLKeywordToken* cur_token, S32 text_len, S32 seg_start, S32 seg_end, LLStyleConstSP style, LLTextEditor& editor )
