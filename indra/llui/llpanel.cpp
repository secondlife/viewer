/**
 * @file llpanel.cpp
 * @brief LLPanel base class
 *
 * $LicenseInfo:firstyear=2001&license=viewerlgpl$
 * Second Life Viewer Source Code
 * Copyright (C) 2010, Linden Research, Inc.
 *
 * This library is free software; you can redistribute it and/or
 * modify it under the terms of the GNU Lesser General Public
 * License as published by the Free Software Foundation;
 * version 2.1 of the License only.
 *
 * This library is distributed in the hope that it will be useful,
 * but WITHOUT ANY WARRANTY; without even the implied warranty of
 * MERCHANTABILITY or FITNESS FOR A PARTICULAR PURPOSE.  See the GNU
 * Lesser General Public License for more details.
 *
 * You should have received a copy of the GNU Lesser General Public
 * License along with this library; if not, write to the Free Software
 * Foundation, Inc., 51 Franklin Street, Fifth Floor, Boston, MA  02110-1301  USA
 *
 * Linden Research, Inc., 945 Battery Street, San Francisco, CA  94111  USA
 * $/LicenseInfo$
 */

// Opaque view with a background and a border.  Can contain LLUICtrls.

#include "linden_common.h"

#define LLPANEL_CPP
#include "llpanel.h"

#include "llfocusmgr.h"
#include "llfontgl.h"
#include "llrect.h"
#include "llerror.h"
#include "lldir.h"
#include "lltimer.h"

#include "llbutton.h"
#include "llmenugl.h"
#include "llui.h"
#include "llkeyboard.h"
#include "lllineeditor.h"
#include "llcontrol.h"
#include "lltextbox.h"
#include "lluictrl.h"
#include "lluictrlfactory.h"
#include "llviewborder.h"

static LLDefaultChildRegistry::Register<LLPanel> r1("panel", &LLPanel::fromXML);
LLPanel::factory_stack_t    LLPanel::sFactoryStack;


// Compiler optimization, generate extern template
template class LLPanel* LLView::getChild<class LLPanel>(
<<<<<<< HEAD
	const std::string& name, bool recurse) const;
=======
    const std::string& name, BOOL recurse) const;
>>>>>>> e1623bb2

LLPanel::LocalizedString::LocalizedString()
:   name("name"),
    value("value")
{}

const LLPanel::Params& LLPanel::getDefaultParams()
{
    return LLUICtrlFactory::getDefaultParams<LLPanel>();
}

LLPanel::Params::Params()
:   has_border("border", false),
    border(""),
    background_visible("background_visible", false),
    background_opaque("background_opaque", false),
    bg_opaque_color("bg_opaque_color"),
    bg_alpha_color("bg_alpha_color"),
    bg_opaque_image_overlay("bg_opaque_image_overlay"),
    bg_alpha_image_overlay("bg_alpha_image_overlay"),
    bg_opaque_image("bg_opaque_image"),
    bg_alpha_image("bg_alpha_image"),
    min_width("min_width", 100),
    min_height("min_height", 100),
    strings("string"),
    filename("filename"),
    class_name("class"),
    help_topic("help_topic"),
    visible_callback("visible_callback"),
    accepts_badge("accepts_badge")
{
    addSynonym(background_visible, "bg_visible");
    addSynonym(has_border, "border_visible");
    addSynonym(label, "title");
}


LLPanel::LLPanel(const LLPanel::Params& p)
:   LLUICtrl(p),
    LLBadgeHolder(p.accepts_badge),
    mBgVisible(p.background_visible),
    mBgOpaque(p.background_opaque),
    mBgOpaqueColor(p.bg_opaque_color()),
    mBgAlphaColor(p.bg_alpha_color()),
    mBgOpaqueImageOverlay(p.bg_opaque_image_overlay),
    mBgAlphaImageOverlay(p.bg_alpha_image_overlay),
    mBgOpaqueImage(p.bg_opaque_image()),
    mBgAlphaImage(p.bg_alpha_image()),
    mDefaultBtn(NULL),
    mBorder(NULL),
    mLabel(p.label),
    mHelpTopic(p.help_topic),
    mCommitCallbackRegistrar(false),
    mEnableCallbackRegistrar(false),
    mXMLFilename(p.filename),
    mVisibleSignal(NULL)
    // *NOTE: Be sure to also change LLPanel::initFromParams().  We have too
    // many classes derived from LLPanel to retrofit them all to pass in params.
{
    if (p.has_border)
    {
        addBorder(p.border);
    }
}

LLPanel::~LLPanel()
{
    delete mVisibleSignal;
}

// virtual
bool LLPanel::isPanel() const
{
<<<<<<< HEAD
	return true;
=======
    return TRUE;
>>>>>>> e1623bb2
}

void LLPanel::addBorder(LLViewBorder::Params p)
{
    removeBorder();
    p.rect = getLocalRect();

    mBorder = LLUICtrlFactory::create<LLViewBorder>(p);
    addChild( mBorder );
}

void LLPanel::addBorder()
{
    LLViewBorder::Params p;
    p.border_thickness(LLPANEL_BORDER_WIDTH);
    addBorder(p);
}


void LLPanel::removeBorder()
{
    if (mBorder)
    {
        removeChild(mBorder);
        delete mBorder;
        mBorder = NULL;
    }
}


// virtual
void LLPanel::clearCtrls()
{
<<<<<<< HEAD
	LLPanel::ctrl_list_t ctrls = getCtrlList();
	for (LLPanel::ctrl_list_t::iterator ctrl_it = ctrls.begin(); ctrl_it != ctrls.end(); ++ctrl_it)
	{
		LLUICtrl* ctrl = *ctrl_it;
		ctrl->setFocus( false );
		ctrl->setEnabled( false );
		ctrl->clear();
	}
=======
    LLPanel::ctrl_list_t ctrls = getCtrlList();
    for (LLPanel::ctrl_list_t::iterator ctrl_it = ctrls.begin(); ctrl_it != ctrls.end(); ++ctrl_it)
    {
        LLUICtrl* ctrl = *ctrl_it;
        ctrl->setFocus( FALSE );
        ctrl->setEnabled( FALSE );
        ctrl->clear();
    }
>>>>>>> e1623bb2
}

void LLPanel::setCtrlsEnabled( bool b )
{
    LLPanel::ctrl_list_t ctrls = getCtrlList();
    for (LLPanel::ctrl_list_t::iterator ctrl_it = ctrls.begin(); ctrl_it != ctrls.end(); ++ctrl_it)
    {
        LLUICtrl* ctrl = *ctrl_it;
        ctrl->setEnabled( b );
    }
}

LLPanel::ctrl_list_t LLPanel::getCtrlList() const
{
    ctrl_list_t controls;
    for(child_list_t::const_iterator it = getChildList()->begin(), end_it = getChildList()->end(); it != end_it; ++it)
    {
        LLView* viewp = *it;
        if(viewp->isCtrl())
        {
            controls.push_back(static_cast<LLUICtrl*>(viewp));
        }
    }
    return controls;
}


void LLPanel::draw()
{
    F32 alpha = getDrawContext().mAlpha;

    // draw background
    if( mBgVisible )
    {
        alpha = getCurrentTransparency();

        LLRect local_rect = getLocalRect();
        if (mBgOpaque )
        {
            // opaque, in-front look
            if (mBgOpaqueImage.notNull())
            {
                mBgOpaqueImage->draw( local_rect, mBgOpaqueImageOverlay % alpha );
            }
            else
            {
                // fallback to flat colors when there are no images
                gl_rect_2d( local_rect, mBgOpaqueColor.get() % alpha);
            }
        }
        else
        {
            // transparent, in-back look
            if (mBgAlphaImage.notNull())
            {
                mBgAlphaImage->draw( local_rect, mBgAlphaImageOverlay % alpha );
            }
            else
            {
                gl_rect_2d( local_rect, mBgAlphaColor.get() % alpha );
            }
        }
    }

    updateDefaultBtn();

    LLView::draw();
}

void LLPanel::updateDefaultBtn()
{
<<<<<<< HEAD
	if( mDefaultBtn)
	{
		if (gFocusMgr.childHasKeyboardFocus( this ) && mDefaultBtn->getEnabled())
		{
			LLButton* buttonp = dynamic_cast<LLButton*>(gFocusMgr.getKeyboardFocus());
			bool focus_is_child_button = buttonp && buttonp->getCommitOnReturn();
			// only enable default button when current focus is not a return-capturing button
			mDefaultBtn->setBorderEnabled(!focus_is_child_button);
		}
		else
		{
			mDefaultBtn->setBorderEnabled(false);
		}
	}
=======
    if( mDefaultBtn)
    {
        if (gFocusMgr.childHasKeyboardFocus( this ) && mDefaultBtn->getEnabled())
        {
            LLButton* buttonp = dynamic_cast<LLButton*>(gFocusMgr.getKeyboardFocus());
            BOOL focus_is_child_button = buttonp && buttonp->getCommitOnReturn();
            // only enable default button when current focus is not a return-capturing button
            mDefaultBtn->setBorderEnabled(!focus_is_child_button);
        }
        else
        {
            mDefaultBtn->setBorderEnabled(FALSE);
        }
    }
>>>>>>> e1623bb2
}

void LLPanel::refresh()
{
<<<<<<< HEAD
	// do nothing by default
	// but is automatically called in setFocus(true)
=======
    // do nothing by default
    // but is automatically called in setFocus(TRUE)
>>>>>>> e1623bb2
}

void LLPanel::setDefaultBtn(LLButton* btn)
{
<<<<<<< HEAD
	if (mDefaultBtn && mDefaultBtn->getEnabled())
	{
		mDefaultBtn->setBorderEnabled(false);
	}
	mDefaultBtn = btn; 
	if (mDefaultBtn)
	{
		mDefaultBtn->setBorderEnabled(true);
	}
=======
    if (mDefaultBtn && mDefaultBtn->getEnabled())
    {
        mDefaultBtn->setBorderEnabled(FALSE);
    }
    mDefaultBtn = btn;
    if (mDefaultBtn)
    {
        mDefaultBtn->setBorderEnabled(TRUE);
    }
>>>>>>> e1623bb2
}

void LLPanel::setDefaultBtn(const std::string& id)
{
    LLButton *button = getChild<LLButton>(id);
    if (button)
    {
        setDefaultBtn(button);
    }
    else
    {
        setDefaultBtn(NULL);
    }
}

bool LLPanel::handleKeyHere( KEY key, MASK mask )
{
<<<<<<< HEAD
	bool handled = false;

	LLUICtrl* cur_focus = dynamic_cast<LLUICtrl*>(gFocusMgr.getKeyboardFocus());

	// handle user hitting ESC to defocus
	if (key == KEY_ESCAPE)
	{
		setFocus(false);
		return true;
	}
	else if( (mask == MASK_SHIFT) && (KEY_TAB == key))
	{
		//SHIFT-TAB
		if (cur_focus)
		{
			LLUICtrl* focus_root = cur_focus->findRootMostFocusRoot();
			if (focus_root)
			{
				handled = focus_root->focusPrevItem(false);
			}
		}
	}
	else if( (mask == MASK_NONE ) && (KEY_TAB == key))	
	{
		//TAB
		if (cur_focus)
		{
			LLUICtrl* focus_root = cur_focus->findRootMostFocusRoot();
			if (focus_root)
			{
				handled = focus_root->focusNextItem(false);
			}
		}
	}
	
	// If RETURN was pressed and something has focus, call onCommit()
	if (!handled && cur_focus && key == KEY_RETURN && mask == MASK_NONE)
	{
		LLButton* focused_button = dynamic_cast<LLButton*>(cur_focus);
		if (focused_button && focused_button->getCommitOnReturn())
		{
			// current focus is a return-capturing button,
			// let *that* button handle the return key
			handled = false; 
		}
		else if (mDefaultBtn && mDefaultBtn->getVisible() && mDefaultBtn->getEnabled())
		{
			// If we have a default button, click it when return is pressed
			mDefaultBtn->onCommit();
			handled = true;
		}
		else if (cur_focus->acceptsTextInput())
		{
			// call onCommit for text input handling control
			cur_focus->onCommit();
			handled = true;
		}
	}

	return handled;
=======
    BOOL handled = FALSE;

    LLUICtrl* cur_focus = dynamic_cast<LLUICtrl*>(gFocusMgr.getKeyboardFocus());

    // handle user hitting ESC to defocus
    if (key == KEY_ESCAPE)
    {
        setFocus(FALSE);
        return TRUE;
    }
    else if( (mask == MASK_SHIFT) && (KEY_TAB == key))
    {
        //SHIFT-TAB
        if (cur_focus)
        {
            LLUICtrl* focus_root = cur_focus->findRootMostFocusRoot();
            if (focus_root)
            {
                handled = focus_root->focusPrevItem(FALSE);
            }
        }
    }
    else if( (mask == MASK_NONE ) && (KEY_TAB == key))
    {
        //TAB
        if (cur_focus)
        {
            LLUICtrl* focus_root = cur_focus->findRootMostFocusRoot();
            if (focus_root)
            {
                handled = focus_root->focusNextItem(FALSE);
            }
        }
    }

    // If RETURN was pressed and something has focus, call onCommit()
    if (!handled && cur_focus && key == KEY_RETURN && mask == MASK_NONE)
    {
        LLButton* focused_button = dynamic_cast<LLButton*>(cur_focus);
        if (focused_button && focused_button->getCommitOnReturn())
        {
            // current focus is a return-capturing button,
            // let *that* button handle the return key
            handled = FALSE;
        }
        else if (mDefaultBtn && mDefaultBtn->getVisible() && mDefaultBtn->getEnabled())
        {
            // If we have a default button, click it when return is pressed
            mDefaultBtn->onCommit();
            handled = TRUE;
        }
        else if (cur_focus->acceptsTextInput())
        {
            // call onCommit for text input handling control
            cur_focus->onCommit();
            handled = TRUE;
        }
    }

    return handled;
>>>>>>> e1623bb2
}

void LLPanel::onVisibilityChange ( bool new_visibility )
{
<<<<<<< HEAD
	LLUICtrl::onVisibilityChange ( new_visibility );
	if (mVisibleSignal)
		(*mVisibleSignal)(this, LLSD(new_visibility) ); // Pass bool as LLSD
=======
    LLUICtrl::onVisibilityChange ( new_visibility );
    if (mVisibleSignal)
        (*mVisibleSignal)(this, LLSD(new_visibility) ); // Pass BOOL as LLSD
>>>>>>> e1623bb2
}

void LLPanel::setFocus(bool b)
{
<<<<<<< HEAD
	if( b && !hasFocus())
	{
		// give ourselves focus preemptively, to avoid infinite loop
		LLUICtrl::setFocus(true);
		// then try to pass to first valid child
		focusFirstItem();
	}
	else
	{
		LLUICtrl::setFocus(b);
	}
=======
    if( b && !hasFocus())
    {
        // give ourselves focus preemptively, to avoid infinite loop
        LLUICtrl::setFocus(TRUE);
        // then try to pass to first valid child
        focusFirstItem();
    }
    else
    {
        LLUICtrl::setFocus(b);
    }
>>>>>>> e1623bb2
}

void LLPanel::setBorderVisible(bool b)
{
    if (mBorder)
    {
        mBorder->setVisible( b );
    }
}

LLTrace::BlockTimerStatHandle FTM_PANEL_CONSTRUCTION("Panel Construction");

LLView* LLPanel::fromXML(LLXMLNodePtr node, LLView* parent, LLXMLNodePtr output_node)
{
    std::string name("panel");
    node->getAttributeString("name", name);

    std::string class_attr;
    node->getAttributeString("class", class_attr);

    LLPanel* panelp = NULL;

    {   LL_RECORD_BLOCK_TIME(FTM_PANEL_CONSTRUCTION);

        if(!class_attr.empty())
        {
            panelp = LLRegisterPanelClass::instance().createPanelClass(class_attr);
            if (!panelp)
            {
                LL_WARNS() << "Panel class \"" << class_attr << "\" not registered." << LL_ENDL;
            }
        }

        if (!panelp)
        {
            panelp = createFactoryPanel(name);
            llassert(panelp);

            if (!panelp)
            {
                return NULL; // :(
            }
        }

    }
    // factory panels may have registered their own factory maps
    if (!panelp->getFactoryMap().empty())
    {
        sFactoryStack.push_back(&panelp->getFactoryMap());
    }
    // for local registry callbacks; define in constructor, referenced in XUI or postBuild
    panelp->mCommitCallbackRegistrar.pushScope();
    panelp->mEnableCallbackRegistrar.pushScope();

    panelp->initPanelXML(node, parent, output_node, LLUICtrlFactory::getDefaultParams<LLPanel>());

    panelp->mCommitCallbackRegistrar.popScope();
    panelp->mEnableCallbackRegistrar.popScope();

    if (!panelp->getFactoryMap().empty())
    {
        sFactoryStack.pop_back();
    }

    return panelp;
}

void LLPanel::initFromParams(const LLPanel::Params& p)
{
    //setting these here since panel constructor not called with params
    //and LLView::initFromParams will use them to set visible and enabled
    setVisible(p.visible);
    setEnabled(p.enabled);
    setFocusRoot(p.focus_root);
    setSoundFlags(p.sound_flags);

     // control_name, tab_stop, focus_lost_callback, initial_value, rect, enabled, visible
    LLUICtrl::initFromParams(p);

    // visible callback
    if (p.visible_callback.isProvided())
    {
        setVisibleCallback(initCommitCallback(p.visible_callback));
    }

    for (LLInitParam::ParamIterator<LocalizedString>::const_iterator it = p.strings.begin();
        it != p.strings.end();
        ++it)
    {
        mUIStrings[it->name] = it->value;
    }

    setLabel(p.label());
    setHelpTopic(p.help_topic);
    setShape(p.rect);
    parseFollowsFlags(p);

    setToolTip(p.tool_tip());
    setFromXUI(p.from_xui);

    mHoverCursor = getCursorFromString(p.hover_cursor);

    if (p.has_border)
    {
        addBorder(p.border);
    }
    // let constructors set this value if not provided
    if (p.use_bounding_rect.isProvided())
    {
        setUseBoundingRect(p.use_bounding_rect);
    }
    setDefaultTabGroup(p.default_tab_group);
    setMouseOpaque(p.mouse_opaque);

    setBackgroundVisible(p.background_visible);
    setBackgroundOpaque(p.background_opaque);
    setBackgroundColor(p.bg_opaque_color().get());
    setTransparentColor(p.bg_alpha_color().get());
    mBgOpaqueImage = p.bg_opaque_image();
    mBgAlphaImage = p.bg_alpha_image();
    mBgOpaqueImageOverlay = p.bg_opaque_image_overlay;
    mBgAlphaImageOverlay = p.bg_alpha_image_overlay;

    setAcceptsBadge(p.accepts_badge);
}

static LLTrace::BlockTimerStatHandle FTM_PANEL_SETUP("Panel Setup");
static LLTrace::BlockTimerStatHandle FTM_EXTERNAL_PANEL_LOAD("Load Extern Panel Reference");
static LLTrace::BlockTimerStatHandle FTM_PANEL_POSTBUILD("Panel PostBuild");

bool LLPanel::initPanelXML(LLXMLNodePtr node, LLView *parent, LLXMLNodePtr output_node, const LLPanel::Params& default_params)
{
<<<<<<< HEAD
	Params params(default_params);
	{
		LL_RECORD_BLOCK_TIME(FTM_PANEL_SETUP);

		LLXMLNodePtr referenced_xml;
		std::string xml_filename = mXMLFilename;
		
		// if the panel didn't provide a filename, check the node
		if (xml_filename.empty())
		{
			node->getAttributeString("filename", xml_filename);
			setXMLFilename(xml_filename);
		}

		LLXUIParser parser;

		if (!xml_filename.empty())
		{
			if (output_node)
			{
				//if we are exporting, we want to export the current xml
				//not the referenced xml
				parser.readXUI(node, params, LLUICtrlFactory::getInstance()->getCurFileName());
				Params output_params(params);
				setupParamsForExport(output_params, parent);
				output_node->setName(node->getName()->mString);
				parser.writeXUI(output_node, output_params, LLInitParam::default_parse_rules(), &default_params);
				return true;
			}
		
			LLUICtrlFactory::instance().pushFileName(xml_filename);

			LL_RECORD_BLOCK_TIME(FTM_EXTERNAL_PANEL_LOAD);
			if (!LLUICtrlFactory::getLayeredXMLNode(xml_filename, referenced_xml))
			{
				LL_WARNS() << "Couldn't parse panel from: " << xml_filename << LL_ENDL;

				return false;
			}

			parser.readXUI(referenced_xml, params, LLUICtrlFactory::getInstance()->getCurFileName());

			// add children using dimensions from referenced xml for consistent layout
			setShape(params.rect);
			LLUICtrlFactory::createChildren(this, referenced_xml, child_registry_t::instance());

			LLUICtrlFactory::instance().popFileName();
		}

		// ask LLUICtrlFactory for filename, since xml_filename might be empty
		parser.readXUI(node, params, LLUICtrlFactory::getInstance()->getCurFileName());

		if (output_node)
		{
			Params output_params(params);
			setupParamsForExport(output_params, parent);
			output_node->setName(node->getName()->mString);
			parser.writeXUI(output_node, output_params, LLInitParam::default_parse_rules(), &default_params);
		}
		
		params.from_xui = true;
		applyXUILayout(params, parent);
		{
			LL_RECORD_BLOCK_TIME(FTM_PANEL_CONSTRUCTION);
			initFromParams(params);
		}

		// add children
		LLUICtrlFactory::createChildren(this, node, child_registry_t::instance(), output_node);

		// Connect to parent after children are built, because tab containers
		// do a reshape() on their child panels, which requires that the children
		// be built/added. JC
		if (parent)
		{
			S32 tab_group = params.tab_group.isProvided() ? params.tab_group() : parent->getLastTabGroup();
			parent->addChild(this, tab_group);
		}

		{
			LL_RECORD_BLOCK_TIME(FTM_PANEL_POSTBUILD);
			postBuild();
		}
	}
	return true;
=======
    Params params(default_params);
    {
        LL_RECORD_BLOCK_TIME(FTM_PANEL_SETUP);

        LLXMLNodePtr referenced_xml;
        std::string xml_filename = mXMLFilename;

        // if the panel didn't provide a filename, check the node
        if (xml_filename.empty())
        {
            node->getAttributeString("filename", xml_filename);
            setXMLFilename(xml_filename);
        }

        LLXUIParser parser;

        if (!xml_filename.empty())
        {
            if (output_node)
            {
                //if we are exporting, we want to export the current xml
                //not the referenced xml
                parser.readXUI(node, params, LLUICtrlFactory::getInstance()->getCurFileName());
                Params output_params(params);
                setupParamsForExport(output_params, parent);
                output_node->setName(node->getName()->mString);
                parser.writeXUI(output_node, output_params, LLInitParam::default_parse_rules(), &default_params);
                return TRUE;
            }

            LLUICtrlFactory::instance().pushFileName(xml_filename);

            LL_RECORD_BLOCK_TIME(FTM_EXTERNAL_PANEL_LOAD);
            if (!LLUICtrlFactory::getLayeredXMLNode(xml_filename, referenced_xml))
            {
                LL_WARNS() << "Couldn't parse panel from: " << xml_filename << LL_ENDL;

                return FALSE;
            }

            parser.readXUI(referenced_xml, params, LLUICtrlFactory::getInstance()->getCurFileName());

            // add children using dimensions from referenced xml for consistent layout
            setShape(params.rect);
            LLUICtrlFactory::createChildren(this, referenced_xml, child_registry_t::instance());

            LLUICtrlFactory::instance().popFileName();
        }

        // ask LLUICtrlFactory for filename, since xml_filename might be empty
        parser.readXUI(node, params, LLUICtrlFactory::getInstance()->getCurFileName());

        if (output_node)
        {
            Params output_params(params);
            setupParamsForExport(output_params, parent);
            output_node->setName(node->getName()->mString);
            parser.writeXUI(output_node, output_params, LLInitParam::default_parse_rules(), &default_params);
        }

        params.from_xui = true;
        applyXUILayout(params, parent);
        {
            LL_RECORD_BLOCK_TIME(FTM_PANEL_CONSTRUCTION);
            initFromParams(params);
        }

        // add children
        LLUICtrlFactory::createChildren(this, node, child_registry_t::instance(), output_node);

        // Connect to parent after children are built, because tab containers
        // do a reshape() on their child panels, which requires that the children
        // be built/added. JC
        if (parent)
        {
            S32 tab_group = params.tab_group.isProvided() ? params.tab_group() : parent->getLastTabGroup();
            parent->addChild(this, tab_group);
        }

        {
            LL_RECORD_BLOCK_TIME(FTM_PANEL_POSTBUILD);
            postBuild();
        }
    }
    return TRUE;
>>>>>>> e1623bb2
}

bool LLPanel::hasString(const std::string& name)
{
    return mUIStrings.find(name) != mUIStrings.end();
}

std::string LLPanel::getString(const std::string& name, const LLStringUtil::format_map_t& args) const
{
    ui_string_map_t::const_iterator found_it = mUIStrings.find(name);
    if (found_it != mUIStrings.end())
    {
        // make a copy as format works in place
        LLUIString formatted_string = LLUIString(found_it->second);
        formatted_string.setArgList(args);
        return formatted_string.getString();
    }
    std::string err_str("Failed to find string " + name + " in panel " + getName()); //*TODO: Translate
    if(LLUI::getInstance()->mSettingGroups["config"]->getBOOL("QAMode"))
    {
        LL_ERRS() << err_str << LL_ENDL;
    }
    else
    {
        LL_WARNS() << err_str << LL_ENDL;
    }
    return LLStringUtil::null;
}

std::string LLPanel::getString(const std::string& name) const
{
    ui_string_map_t::const_iterator found_it = mUIStrings.find(name);
    if (found_it != mUIStrings.end())
    {
        return found_it->second;
    }
    std::string err_str("Failed to find string " + name + " in panel " + getName()); //*TODO: Translate
    if(LLUI::getInstance()->mSettingGroups["config"]->getBOOL("QAMode"))
    {
        LL_ERRS() << err_str << LL_ENDL;
    }
    else
    {
        LL_WARNS() << err_str << LL_ENDL;
    }
    return LLStringUtil::null;
}


void LLPanel::childSetVisible(const std::string& id, bool visible)
{
    LLView* child = findChild<LLView>(id);
    if (child)
    {
        child->setVisible(visible);
    }
}

void LLPanel::childSetEnabled(const std::string& id, bool enabled)
{
    LLView* child = findChild<LLView>(id);
    if (child)
    {
        child->setEnabled(enabled);
    }
}

void LLPanel::childSetFocus(const std::string& id, bool focus)
{
    LLUICtrl* child = findChild<LLUICtrl>(id);
    if (child)
    {
        child->setFocus(focus);
    }
}

bool LLPanel::childHasFocus(const std::string& id)
{
<<<<<<< HEAD
	LLUICtrl* child = findChild<LLUICtrl>(id);
	if (child)
	{
		return child->hasFocus();
	}
	else
	{
		return false;
	}
=======
    LLUICtrl* child = findChild<LLUICtrl>(id);
    if (child)
    {
        return child->hasFocus();
    }
    else
    {
        return FALSE;
    }
>>>>>>> e1623bb2
}

// *TODO: Deprecate; for backwards compatability only:
// Prefer getChild<LLUICtrl>("foo")->setCommitCallback(boost:bind(...)),
// which takes a generic slot.  Or use mCommitCallbackRegistrar.add() with
// a named callback and reference it in XML.
void LLPanel::childSetCommitCallback(const std::string& id, boost::function<void (LLUICtrl*,void*)> cb, void* data)
{
    LLUICtrl* child = findChild<LLUICtrl>(id);
    if (child)
    {
        child->setCommitCallback(boost::bind(cb, child, data));
    }
}

void LLPanel::childSetColor(const std::string& id, const LLColor4& color)
{
    LLUICtrl* child = findChild<LLUICtrl>(id);
    if (child)
    {
        child->setColor(color);
    }
}

LLCtrlSelectionInterface* LLPanel::childGetSelectionInterface(const std::string& id) const
{
    LLUICtrl* child = findChild<LLUICtrl>(id);
    if (child)
    {
        return child->getSelectionInterface();
    }
    return NULL;
}

LLCtrlListInterface* LLPanel::childGetListInterface(const std::string& id) const
{
    LLUICtrl* child = findChild<LLUICtrl>(id);
    if (child)
    {
        return child->getListInterface();
    }
    return NULL;
}

LLCtrlScrollInterface* LLPanel::childGetScrollInterface(const std::string& id) const
{
    LLUICtrl* child = findChild<LLUICtrl>(id);
    if (child)
    {
        return child->getScrollInterface();
    }
    return NULL;
}

void LLPanel::childSetValue(const std::string& id, LLSD value)
{
    LLUICtrl* child = findChild<LLUICtrl>(id);
    if (child)
    {
        child->setValue(value);
    }
}

LLSD LLPanel::childGetValue(const std::string& id) const
{
    LLUICtrl* child = findChild<LLUICtrl>(id);
    if (child)
    {
        return child->getValue();
    }
    // Not found => return undefined
    return LLSD();
}

bool LLPanel::childSetTextArg(const std::string& id, const std::string& key, const LLStringExplicit& text)
{
<<<<<<< HEAD
	LLUICtrl* child = findChild<LLUICtrl>(id);
	if (child)
	{
		return child->setTextArg(key, text);
	}
	return false;
=======
    LLUICtrl* child = findChild<LLUICtrl>(id);
    if (child)
    {
        return child->setTextArg(key, text);
    }
    return FALSE;
>>>>>>> e1623bb2
}

bool LLPanel::childSetLabelArg(const std::string& id, const std::string& key, const LLStringExplicit& text)
{
<<<<<<< HEAD
	LLView* child = findChild<LLView>(id);
	if (child)
	{
		return child->setLabelArg(key, text);
	}
	return false;
=======
    LLView* child = findChild<LLView>(id);
    if (child)
    {
        return child->setLabelArg(key, text);
    }
    return FALSE;
>>>>>>> e1623bb2
}

void LLPanel::childSetAction(const std::string& id, const commit_signal_t::slot_type& function)
{
    LLButton* button = findChild<LLButton>(id);
    if (button)
    {
        button->setClickedCallback(function);
    }
}

void LLPanel::childSetAction(const std::string& id, boost::function<void(void*)> function, void* value)
{
    LLButton* button = findChild<LLButton>(id);
    if (button)
    {
        button->setClickedCallback(boost::bind(function, value));
    }
}

boost::signals2::connection LLPanel::setVisibleCallback( const commit_signal_t::slot_type& cb )
{
    if (!mVisibleSignal)
    {
        mVisibleSignal = new commit_signal_t();
    }

    return mVisibleSignal->connect(cb);
}

//-----------------------------------------------------------------------------
// buildPanel()
//-----------------------------------------------------------------------------
bool LLPanel::buildFromFile(const std::string& filename, const LLPanel::Params& default_params)
{
    LL_PROFILE_ZONE_SCOPED;
<<<<<<< HEAD
	bool didPost = false;
	LLXMLNodePtr root;

	if (!LLUICtrlFactory::getLayeredXMLNode(filename, root))
	{
		LL_WARNS() << "Couldn't parse panel from: " << filename << LL_ENDL;
		return didPost;
	}

	// root must be called panel
	if( !root->hasName("panel" ) )
	{
		LL_WARNS() << "Root node should be named panel in : " << filename << LL_ENDL;
		return didPost;
	}

	LL_DEBUGS() << "Building panel " << filename << LL_ENDL;

	LLUICtrlFactory::instance().pushFileName(filename);
	{
		if (!getFactoryMap().empty())
		{
			sFactoryStack.push_back(&getFactoryMap());
		}
		
		 // for local registry callbacks; define in constructor, referenced in XUI or postBuild
		getCommitCallbackRegistrar().pushScope();
		getEnableCallbackRegistrar().pushScope();
		
		didPost = initPanelXML(root, NULL, NULL, default_params);

		getCommitCallbackRegistrar().popScope();
		getEnableCallbackRegistrar().popScope();
		
		setXMLFilename(filename);

		if (!getFactoryMap().empty())
		{
			sFactoryStack.pop_back();
		}
	}
	LLUICtrlFactory::instance().popFileName();
	return didPost;
=======
    BOOL didPost = FALSE;
    LLXMLNodePtr root;

    if (!LLUICtrlFactory::getLayeredXMLNode(filename, root))
    {
        LL_WARNS() << "Couldn't parse panel from: " << filename << LL_ENDL;
        return didPost;
    }

    // root must be called panel
    if( !root->hasName("panel" ) )
    {
        LL_WARNS() << "Root node should be named panel in : " << filename << LL_ENDL;
        return didPost;
    }

    LL_DEBUGS() << "Building panel " << filename << LL_ENDL;

    LLUICtrlFactory::instance().pushFileName(filename);
    {
        if (!getFactoryMap().empty())
        {
            sFactoryStack.push_back(&getFactoryMap());
        }

         // for local registry callbacks; define in constructor, referenced in XUI or postBuild
        getCommitCallbackRegistrar().pushScope();
        getEnableCallbackRegistrar().pushScope();

        didPost = initPanelXML(root, NULL, NULL, default_params);

        getCommitCallbackRegistrar().popScope();
        getEnableCallbackRegistrar().popScope();

        setXMLFilename(filename);

        if (!getFactoryMap().empty())
        {
            sFactoryStack.pop_back();
        }
    }
    LLUICtrlFactory::instance().popFileName();
    return didPost;
>>>>>>> e1623bb2
}

//-----------------------------------------------------------------------------
// createFactoryPanel()
//-----------------------------------------------------------------------------
LLPanel* LLPanel::createFactoryPanel(const std::string& name)
{
    std::deque<const LLCallbackMap::map_t*>::iterator itor;
    for (itor = sFactoryStack.begin(); itor != sFactoryStack.end(); ++itor)
    {
        const LLCallbackMap::map_t* factory_map = *itor;

        // Look up this panel's name in the map.
        LLCallbackMap::map_const_iter_t iter = factory_map->find( name );
        if (iter != factory_map->end())
        {
            // Use the factory to create the panel, instead of using a default LLPanel.
            LLPanel *ret = (LLPanel*) iter->second.mCallback( iter->second.mData );
            return ret;
        }
    }
    LLPanel::Params panel_p;
    return LLUICtrlFactory::create<LLPanel>(panel_p);
}<|MERGE_RESOLUTION|>--- conflicted
+++ resolved
@@ -1,1175 +1,875 @@
-/**
- * @file llpanel.cpp
- * @brief LLPanel base class
- *
- * $LicenseInfo:firstyear=2001&license=viewerlgpl$
- * Second Life Viewer Source Code
- * Copyright (C) 2010, Linden Research, Inc.
- *
- * This library is free software; you can redistribute it and/or
- * modify it under the terms of the GNU Lesser General Public
- * License as published by the Free Software Foundation;
- * version 2.1 of the License only.
- *
- * This library is distributed in the hope that it will be useful,
- * but WITHOUT ANY WARRANTY; without even the implied warranty of
- * MERCHANTABILITY or FITNESS FOR A PARTICULAR PURPOSE.  See the GNU
- * Lesser General Public License for more details.
- *
- * You should have received a copy of the GNU Lesser General Public
- * License along with this library; if not, write to the Free Software
- * Foundation, Inc., 51 Franklin Street, Fifth Floor, Boston, MA  02110-1301  USA
- *
- * Linden Research, Inc., 945 Battery Street, San Francisco, CA  94111  USA
- * $/LicenseInfo$
- */
-
-// Opaque view with a background and a border.  Can contain LLUICtrls.
-
-#include "linden_common.h"
-
-#define LLPANEL_CPP
-#include "llpanel.h"
-
-#include "llfocusmgr.h"
-#include "llfontgl.h"
-#include "llrect.h"
-#include "llerror.h"
-#include "lldir.h"
-#include "lltimer.h"
-
-#include "llbutton.h"
-#include "llmenugl.h"
-#include "llui.h"
-#include "llkeyboard.h"
-#include "lllineeditor.h"
-#include "llcontrol.h"
-#include "lltextbox.h"
-#include "lluictrl.h"
-#include "lluictrlfactory.h"
-#include "llviewborder.h"
-
-static LLDefaultChildRegistry::Register<LLPanel> r1("panel", &LLPanel::fromXML);
-LLPanel::factory_stack_t    LLPanel::sFactoryStack;
-
-
-// Compiler optimization, generate extern template
-template class LLPanel* LLView::getChild<class LLPanel>(
-<<<<<<< HEAD
-	const std::string& name, bool recurse) const;
-=======
-    const std::string& name, BOOL recurse) const;
->>>>>>> e1623bb2
-
-LLPanel::LocalizedString::LocalizedString()
-:   name("name"),
-    value("value")
-{}
-
-const LLPanel::Params& LLPanel::getDefaultParams()
-{
-    return LLUICtrlFactory::getDefaultParams<LLPanel>();
-}
-
-LLPanel::Params::Params()
-:   has_border("border", false),
-    border(""),
-    background_visible("background_visible", false),
-    background_opaque("background_opaque", false),
-    bg_opaque_color("bg_opaque_color"),
-    bg_alpha_color("bg_alpha_color"),
-    bg_opaque_image_overlay("bg_opaque_image_overlay"),
-    bg_alpha_image_overlay("bg_alpha_image_overlay"),
-    bg_opaque_image("bg_opaque_image"),
-    bg_alpha_image("bg_alpha_image"),
-    min_width("min_width", 100),
-    min_height("min_height", 100),
-    strings("string"),
-    filename("filename"),
-    class_name("class"),
-    help_topic("help_topic"),
-    visible_callback("visible_callback"),
-    accepts_badge("accepts_badge")
-{
-    addSynonym(background_visible, "bg_visible");
-    addSynonym(has_border, "border_visible");
-    addSynonym(label, "title");
-}
-
-
-LLPanel::LLPanel(const LLPanel::Params& p)
-:   LLUICtrl(p),
-    LLBadgeHolder(p.accepts_badge),
-    mBgVisible(p.background_visible),
-    mBgOpaque(p.background_opaque),
-    mBgOpaqueColor(p.bg_opaque_color()),
-    mBgAlphaColor(p.bg_alpha_color()),
-    mBgOpaqueImageOverlay(p.bg_opaque_image_overlay),
-    mBgAlphaImageOverlay(p.bg_alpha_image_overlay),
-    mBgOpaqueImage(p.bg_opaque_image()),
-    mBgAlphaImage(p.bg_alpha_image()),
-    mDefaultBtn(NULL),
-    mBorder(NULL),
-    mLabel(p.label),
-    mHelpTopic(p.help_topic),
-    mCommitCallbackRegistrar(false),
-    mEnableCallbackRegistrar(false),
-    mXMLFilename(p.filename),
-    mVisibleSignal(NULL)
-    // *NOTE: Be sure to also change LLPanel::initFromParams().  We have too
-    // many classes derived from LLPanel to retrofit them all to pass in params.
-{
-    if (p.has_border)
-    {
-        addBorder(p.border);
-    }
-}
-
-LLPanel::~LLPanel()
-{
-    delete mVisibleSignal;
-}
-
-// virtual
-bool LLPanel::isPanel() const
-{
-<<<<<<< HEAD
-	return true;
-=======
-    return TRUE;
->>>>>>> e1623bb2
-}
-
-void LLPanel::addBorder(LLViewBorder::Params p)
-{
-    removeBorder();
-    p.rect = getLocalRect();
-
-    mBorder = LLUICtrlFactory::create<LLViewBorder>(p);
-    addChild( mBorder );
-}
-
-void LLPanel::addBorder()
-{
-    LLViewBorder::Params p;
-    p.border_thickness(LLPANEL_BORDER_WIDTH);
-    addBorder(p);
-}
-
-
-void LLPanel::removeBorder()
-{
-    if (mBorder)
-    {
-        removeChild(mBorder);
-        delete mBorder;
-        mBorder = NULL;
-    }
-}
-
-
-// virtual
-void LLPanel::clearCtrls()
-{
-<<<<<<< HEAD
-	LLPanel::ctrl_list_t ctrls = getCtrlList();
-	for (LLPanel::ctrl_list_t::iterator ctrl_it = ctrls.begin(); ctrl_it != ctrls.end(); ++ctrl_it)
-	{
-		LLUICtrl* ctrl = *ctrl_it;
-		ctrl->setFocus( false );
-		ctrl->setEnabled( false );
-		ctrl->clear();
-	}
-=======
-    LLPanel::ctrl_list_t ctrls = getCtrlList();
-    for (LLPanel::ctrl_list_t::iterator ctrl_it = ctrls.begin(); ctrl_it != ctrls.end(); ++ctrl_it)
-    {
-        LLUICtrl* ctrl = *ctrl_it;
-        ctrl->setFocus( FALSE );
-        ctrl->setEnabled( FALSE );
-        ctrl->clear();
-    }
->>>>>>> e1623bb2
-}
-
-void LLPanel::setCtrlsEnabled( bool b )
-{
-    LLPanel::ctrl_list_t ctrls = getCtrlList();
-    for (LLPanel::ctrl_list_t::iterator ctrl_it = ctrls.begin(); ctrl_it != ctrls.end(); ++ctrl_it)
-    {
-        LLUICtrl* ctrl = *ctrl_it;
-        ctrl->setEnabled( b );
-    }
-}
-
-LLPanel::ctrl_list_t LLPanel::getCtrlList() const
-{
-    ctrl_list_t controls;
-    for(child_list_t::const_iterator it = getChildList()->begin(), end_it = getChildList()->end(); it != end_it; ++it)
-    {
-        LLView* viewp = *it;
-        if(viewp->isCtrl())
-        {
-            controls.push_back(static_cast<LLUICtrl*>(viewp));
-        }
-    }
-    return controls;
-}
-
-
-void LLPanel::draw()
-{
-    F32 alpha = getDrawContext().mAlpha;
-
-    // draw background
-    if( mBgVisible )
-    {
-        alpha = getCurrentTransparency();
-
-        LLRect local_rect = getLocalRect();
-        if (mBgOpaque )
-        {
-            // opaque, in-front look
-            if (mBgOpaqueImage.notNull())
-            {
-                mBgOpaqueImage->draw( local_rect, mBgOpaqueImageOverlay % alpha );
-            }
-            else
-            {
-                // fallback to flat colors when there are no images
-                gl_rect_2d( local_rect, mBgOpaqueColor.get() % alpha);
-            }
-        }
-        else
-        {
-            // transparent, in-back look
-            if (mBgAlphaImage.notNull())
-            {
-                mBgAlphaImage->draw( local_rect, mBgAlphaImageOverlay % alpha );
-            }
-            else
-            {
-                gl_rect_2d( local_rect, mBgAlphaColor.get() % alpha );
-            }
-        }
-    }
-
-    updateDefaultBtn();
-
-    LLView::draw();
-}
-
-void LLPanel::updateDefaultBtn()
-{
-<<<<<<< HEAD
-	if( mDefaultBtn)
-	{
-		if (gFocusMgr.childHasKeyboardFocus( this ) && mDefaultBtn->getEnabled())
-		{
-			LLButton* buttonp = dynamic_cast<LLButton*>(gFocusMgr.getKeyboardFocus());
-			bool focus_is_child_button = buttonp && buttonp->getCommitOnReturn();
-			// only enable default button when current focus is not a return-capturing button
-			mDefaultBtn->setBorderEnabled(!focus_is_child_button);
-		}
-		else
-		{
-			mDefaultBtn->setBorderEnabled(false);
-		}
-	}
-=======
-    if( mDefaultBtn)
-    {
-        if (gFocusMgr.childHasKeyboardFocus( this ) && mDefaultBtn->getEnabled())
-        {
-            LLButton* buttonp = dynamic_cast<LLButton*>(gFocusMgr.getKeyboardFocus());
-            BOOL focus_is_child_button = buttonp && buttonp->getCommitOnReturn();
-            // only enable default button when current focus is not a return-capturing button
-            mDefaultBtn->setBorderEnabled(!focus_is_child_button);
-        }
-        else
-        {
-            mDefaultBtn->setBorderEnabled(FALSE);
-        }
-    }
->>>>>>> e1623bb2
-}
-
-void LLPanel::refresh()
-{
-<<<<<<< HEAD
-	// do nothing by default
-	// but is automatically called in setFocus(true)
-=======
-    // do nothing by default
-    // but is automatically called in setFocus(TRUE)
->>>>>>> e1623bb2
-}
-
-void LLPanel::setDefaultBtn(LLButton* btn)
-{
-<<<<<<< HEAD
-	if (mDefaultBtn && mDefaultBtn->getEnabled())
-	{
-		mDefaultBtn->setBorderEnabled(false);
-	}
-	mDefaultBtn = btn; 
-	if (mDefaultBtn)
-	{
-		mDefaultBtn->setBorderEnabled(true);
-	}
-=======
-    if (mDefaultBtn && mDefaultBtn->getEnabled())
-    {
-        mDefaultBtn->setBorderEnabled(FALSE);
-    }
-    mDefaultBtn = btn;
-    if (mDefaultBtn)
-    {
-        mDefaultBtn->setBorderEnabled(TRUE);
-    }
->>>>>>> e1623bb2
-}
-
-void LLPanel::setDefaultBtn(const std::string& id)
-{
-    LLButton *button = getChild<LLButton>(id);
-    if (button)
-    {
-        setDefaultBtn(button);
-    }
-    else
-    {
-        setDefaultBtn(NULL);
-    }
-}
-
-bool LLPanel::handleKeyHere( KEY key, MASK mask )
-{
-<<<<<<< HEAD
-	bool handled = false;
-
-	LLUICtrl* cur_focus = dynamic_cast<LLUICtrl*>(gFocusMgr.getKeyboardFocus());
-
-	// handle user hitting ESC to defocus
-	if (key == KEY_ESCAPE)
-	{
-		setFocus(false);
-		return true;
-	}
-	else if( (mask == MASK_SHIFT) && (KEY_TAB == key))
-	{
-		//SHIFT-TAB
-		if (cur_focus)
-		{
-			LLUICtrl* focus_root = cur_focus->findRootMostFocusRoot();
-			if (focus_root)
-			{
-				handled = focus_root->focusPrevItem(false);
-			}
-		}
-	}
-	else if( (mask == MASK_NONE ) && (KEY_TAB == key))	
-	{
-		//TAB
-		if (cur_focus)
-		{
-			LLUICtrl* focus_root = cur_focus->findRootMostFocusRoot();
-			if (focus_root)
-			{
-				handled = focus_root->focusNextItem(false);
-			}
-		}
-	}
-	
-	// If RETURN was pressed and something has focus, call onCommit()
-	if (!handled && cur_focus && key == KEY_RETURN && mask == MASK_NONE)
-	{
-		LLButton* focused_button = dynamic_cast<LLButton*>(cur_focus);
-		if (focused_button && focused_button->getCommitOnReturn())
-		{
-			// current focus is a return-capturing button,
-			// let *that* button handle the return key
-			handled = false; 
-		}
-		else if (mDefaultBtn && mDefaultBtn->getVisible() && mDefaultBtn->getEnabled())
-		{
-			// If we have a default button, click it when return is pressed
-			mDefaultBtn->onCommit();
-			handled = true;
-		}
-		else if (cur_focus->acceptsTextInput())
-		{
-			// call onCommit for text input handling control
-			cur_focus->onCommit();
-			handled = true;
-		}
-	}
-
-	return handled;
-=======
-    BOOL handled = FALSE;
-
-    LLUICtrl* cur_focus = dynamic_cast<LLUICtrl*>(gFocusMgr.getKeyboardFocus());
-
-    // handle user hitting ESC to defocus
-    if (key == KEY_ESCAPE)
-    {
-        setFocus(FALSE);
-        return TRUE;
-    }
-    else if( (mask == MASK_SHIFT) && (KEY_TAB == key))
-    {
-        //SHIFT-TAB
-        if (cur_focus)
-        {
-            LLUICtrl* focus_root = cur_focus->findRootMostFocusRoot();
-            if (focus_root)
-            {
-                handled = focus_root->focusPrevItem(FALSE);
-            }
-        }
-    }
-    else if( (mask == MASK_NONE ) && (KEY_TAB == key))
-    {
-        //TAB
-        if (cur_focus)
-        {
-            LLUICtrl* focus_root = cur_focus->findRootMostFocusRoot();
-            if (focus_root)
-            {
-                handled = focus_root->focusNextItem(FALSE);
-            }
-        }
-    }
-
-    // If RETURN was pressed and something has focus, call onCommit()
-    if (!handled && cur_focus && key == KEY_RETURN && mask == MASK_NONE)
-    {
-        LLButton* focused_button = dynamic_cast<LLButton*>(cur_focus);
-        if (focused_button && focused_button->getCommitOnReturn())
-        {
-            // current focus is a return-capturing button,
-            // let *that* button handle the return key
-            handled = FALSE;
-        }
-        else if (mDefaultBtn && mDefaultBtn->getVisible() && mDefaultBtn->getEnabled())
-        {
-            // If we have a default button, click it when return is pressed
-            mDefaultBtn->onCommit();
-            handled = TRUE;
-        }
-        else if (cur_focus->acceptsTextInput())
-        {
-            // call onCommit for text input handling control
-            cur_focus->onCommit();
-            handled = TRUE;
-        }
-    }
-
-    return handled;
->>>>>>> e1623bb2
-}
-
-void LLPanel::onVisibilityChange ( bool new_visibility )
-{
-<<<<<<< HEAD
-	LLUICtrl::onVisibilityChange ( new_visibility );
-	if (mVisibleSignal)
-		(*mVisibleSignal)(this, LLSD(new_visibility) ); // Pass bool as LLSD
-=======
-    LLUICtrl::onVisibilityChange ( new_visibility );
-    if (mVisibleSignal)
-        (*mVisibleSignal)(this, LLSD(new_visibility) ); // Pass BOOL as LLSD
->>>>>>> e1623bb2
-}
-
-void LLPanel::setFocus(bool b)
-{
-<<<<<<< HEAD
-	if( b && !hasFocus())
-	{
-		// give ourselves focus preemptively, to avoid infinite loop
-		LLUICtrl::setFocus(true);
-		// then try to pass to first valid child
-		focusFirstItem();
-	}
-	else
-	{
-		LLUICtrl::setFocus(b);
-	}
-=======
-    if( b && !hasFocus())
-    {
-        // give ourselves focus preemptively, to avoid infinite loop
-        LLUICtrl::setFocus(TRUE);
-        // then try to pass to first valid child
-        focusFirstItem();
-    }
-    else
-    {
-        LLUICtrl::setFocus(b);
-    }
->>>>>>> e1623bb2
-}
-
-void LLPanel::setBorderVisible(bool b)
-{
-    if (mBorder)
-    {
-        mBorder->setVisible( b );
-    }
-}
-
-LLTrace::BlockTimerStatHandle FTM_PANEL_CONSTRUCTION("Panel Construction");
-
-LLView* LLPanel::fromXML(LLXMLNodePtr node, LLView* parent, LLXMLNodePtr output_node)
-{
-    std::string name("panel");
-    node->getAttributeString("name", name);
-
-    std::string class_attr;
-    node->getAttributeString("class", class_attr);
-
-    LLPanel* panelp = NULL;
-
-    {   LL_RECORD_BLOCK_TIME(FTM_PANEL_CONSTRUCTION);
-
-        if(!class_attr.empty())
-        {
-            panelp = LLRegisterPanelClass::instance().createPanelClass(class_attr);
-            if (!panelp)
-            {
-                LL_WARNS() << "Panel class \"" << class_attr << "\" not registered." << LL_ENDL;
-            }
-        }
-
-        if (!panelp)
-        {
-            panelp = createFactoryPanel(name);
-            llassert(panelp);
-
-            if (!panelp)
-            {
-                return NULL; // :(
-            }
-        }
-
-    }
-    // factory panels may have registered their own factory maps
-    if (!panelp->getFactoryMap().empty())
-    {
-        sFactoryStack.push_back(&panelp->getFactoryMap());
-    }
-    // for local registry callbacks; define in constructor, referenced in XUI or postBuild
-    panelp->mCommitCallbackRegistrar.pushScope();
-    panelp->mEnableCallbackRegistrar.pushScope();
-
-    panelp->initPanelXML(node, parent, output_node, LLUICtrlFactory::getDefaultParams<LLPanel>());
-
-    panelp->mCommitCallbackRegistrar.popScope();
-    panelp->mEnableCallbackRegistrar.popScope();
-
-    if (!panelp->getFactoryMap().empty())
-    {
-        sFactoryStack.pop_back();
-    }
-
-    return panelp;
-}
-
-void LLPanel::initFromParams(const LLPanel::Params& p)
-{
-    //setting these here since panel constructor not called with params
-    //and LLView::initFromParams will use them to set visible and enabled
-    setVisible(p.visible);
-    setEnabled(p.enabled);
-    setFocusRoot(p.focus_root);
-    setSoundFlags(p.sound_flags);
-
-     // control_name, tab_stop, focus_lost_callback, initial_value, rect, enabled, visible
-    LLUICtrl::initFromParams(p);
-
-    // visible callback
-    if (p.visible_callback.isProvided())
-    {
-        setVisibleCallback(initCommitCallback(p.visible_callback));
-    }
-
-    for (LLInitParam::ParamIterator<LocalizedString>::const_iterator it = p.strings.begin();
-        it != p.strings.end();
-        ++it)
-    {
-        mUIStrings[it->name] = it->value;
-    }
-
-    setLabel(p.label());
-    setHelpTopic(p.help_topic);
-    setShape(p.rect);
-    parseFollowsFlags(p);
-
-    setToolTip(p.tool_tip());
-    setFromXUI(p.from_xui);
-
-    mHoverCursor = getCursorFromString(p.hover_cursor);
-
-    if (p.has_border)
-    {
-        addBorder(p.border);
-    }
-    // let constructors set this value if not provided
-    if (p.use_bounding_rect.isProvided())
-    {
-        setUseBoundingRect(p.use_bounding_rect);
-    }
-    setDefaultTabGroup(p.default_tab_group);
-    setMouseOpaque(p.mouse_opaque);
-
-    setBackgroundVisible(p.background_visible);
-    setBackgroundOpaque(p.background_opaque);
-    setBackgroundColor(p.bg_opaque_color().get());
-    setTransparentColor(p.bg_alpha_color().get());
-    mBgOpaqueImage = p.bg_opaque_image();
-    mBgAlphaImage = p.bg_alpha_image();
-    mBgOpaqueImageOverlay = p.bg_opaque_image_overlay;
-    mBgAlphaImageOverlay = p.bg_alpha_image_overlay;
-
-    setAcceptsBadge(p.accepts_badge);
-}
-
-static LLTrace::BlockTimerStatHandle FTM_PANEL_SETUP("Panel Setup");
-static LLTrace::BlockTimerStatHandle FTM_EXTERNAL_PANEL_LOAD("Load Extern Panel Reference");
-static LLTrace::BlockTimerStatHandle FTM_PANEL_POSTBUILD("Panel PostBuild");
-
-bool LLPanel::initPanelXML(LLXMLNodePtr node, LLView *parent, LLXMLNodePtr output_node, const LLPanel::Params& default_params)
-{
-<<<<<<< HEAD
-	Params params(default_params);
-	{
-		LL_RECORD_BLOCK_TIME(FTM_PANEL_SETUP);
-
-		LLXMLNodePtr referenced_xml;
-		std::string xml_filename = mXMLFilename;
-		
-		// if the panel didn't provide a filename, check the node
-		if (xml_filename.empty())
-		{
-			node->getAttributeString("filename", xml_filename);
-			setXMLFilename(xml_filename);
-		}
-
-		LLXUIParser parser;
-
-		if (!xml_filename.empty())
-		{
-			if (output_node)
-			{
-				//if we are exporting, we want to export the current xml
-				//not the referenced xml
-				parser.readXUI(node, params, LLUICtrlFactory::getInstance()->getCurFileName());
-				Params output_params(params);
-				setupParamsForExport(output_params, parent);
-				output_node->setName(node->getName()->mString);
-				parser.writeXUI(output_node, output_params, LLInitParam::default_parse_rules(), &default_params);
-				return true;
-			}
-		
-			LLUICtrlFactory::instance().pushFileName(xml_filename);
-
-			LL_RECORD_BLOCK_TIME(FTM_EXTERNAL_PANEL_LOAD);
-			if (!LLUICtrlFactory::getLayeredXMLNode(xml_filename, referenced_xml))
-			{
-				LL_WARNS() << "Couldn't parse panel from: " << xml_filename << LL_ENDL;
-
-				return false;
-			}
-
-			parser.readXUI(referenced_xml, params, LLUICtrlFactory::getInstance()->getCurFileName());
-
-			// add children using dimensions from referenced xml for consistent layout
-			setShape(params.rect);
-			LLUICtrlFactory::createChildren(this, referenced_xml, child_registry_t::instance());
-
-			LLUICtrlFactory::instance().popFileName();
-		}
-
-		// ask LLUICtrlFactory for filename, since xml_filename might be empty
-		parser.readXUI(node, params, LLUICtrlFactory::getInstance()->getCurFileName());
-
-		if (output_node)
-		{
-			Params output_params(params);
-			setupParamsForExport(output_params, parent);
-			output_node->setName(node->getName()->mString);
-			parser.writeXUI(output_node, output_params, LLInitParam::default_parse_rules(), &default_params);
-		}
-		
-		params.from_xui = true;
-		applyXUILayout(params, parent);
-		{
-			LL_RECORD_BLOCK_TIME(FTM_PANEL_CONSTRUCTION);
-			initFromParams(params);
-		}
-
-		// add children
-		LLUICtrlFactory::createChildren(this, node, child_registry_t::instance(), output_node);
-
-		// Connect to parent after children are built, because tab containers
-		// do a reshape() on their child panels, which requires that the children
-		// be built/added. JC
-		if (parent)
-		{
-			S32 tab_group = params.tab_group.isProvided() ? params.tab_group() : parent->getLastTabGroup();
-			parent->addChild(this, tab_group);
-		}
-
-		{
-			LL_RECORD_BLOCK_TIME(FTM_PANEL_POSTBUILD);
-			postBuild();
-		}
-	}
-	return true;
-=======
-    Params params(default_params);
-    {
-        LL_RECORD_BLOCK_TIME(FTM_PANEL_SETUP);
-
-        LLXMLNodePtr referenced_xml;
-        std::string xml_filename = mXMLFilename;
-
-        // if the panel didn't provide a filename, check the node
-        if (xml_filename.empty())
-        {
-            node->getAttributeString("filename", xml_filename);
-            setXMLFilename(xml_filename);
-        }
-
-        LLXUIParser parser;
-
-        if (!xml_filename.empty())
-        {
-            if (output_node)
-            {
-                //if we are exporting, we want to export the current xml
-                //not the referenced xml
-                parser.readXUI(node, params, LLUICtrlFactory::getInstance()->getCurFileName());
-                Params output_params(params);
-                setupParamsForExport(output_params, parent);
-                output_node->setName(node->getName()->mString);
-                parser.writeXUI(output_node, output_params, LLInitParam::default_parse_rules(), &default_params);
-                return TRUE;
-            }
-
-            LLUICtrlFactory::instance().pushFileName(xml_filename);
-
-            LL_RECORD_BLOCK_TIME(FTM_EXTERNAL_PANEL_LOAD);
-            if (!LLUICtrlFactory::getLayeredXMLNode(xml_filename, referenced_xml))
-            {
-                LL_WARNS() << "Couldn't parse panel from: " << xml_filename << LL_ENDL;
-
-                return FALSE;
-            }
-
-            parser.readXUI(referenced_xml, params, LLUICtrlFactory::getInstance()->getCurFileName());
-
-            // add children using dimensions from referenced xml for consistent layout
-            setShape(params.rect);
-            LLUICtrlFactory::createChildren(this, referenced_xml, child_registry_t::instance());
-
-            LLUICtrlFactory::instance().popFileName();
-        }
-
-        // ask LLUICtrlFactory for filename, since xml_filename might be empty
-        parser.readXUI(node, params, LLUICtrlFactory::getInstance()->getCurFileName());
-
-        if (output_node)
-        {
-            Params output_params(params);
-            setupParamsForExport(output_params, parent);
-            output_node->setName(node->getName()->mString);
-            parser.writeXUI(output_node, output_params, LLInitParam::default_parse_rules(), &default_params);
-        }
-
-        params.from_xui = true;
-        applyXUILayout(params, parent);
-        {
-            LL_RECORD_BLOCK_TIME(FTM_PANEL_CONSTRUCTION);
-            initFromParams(params);
-        }
-
-        // add children
-        LLUICtrlFactory::createChildren(this, node, child_registry_t::instance(), output_node);
-
-        // Connect to parent after children are built, because tab containers
-        // do a reshape() on their child panels, which requires that the children
-        // be built/added. JC
-        if (parent)
-        {
-            S32 tab_group = params.tab_group.isProvided() ? params.tab_group() : parent->getLastTabGroup();
-            parent->addChild(this, tab_group);
-        }
-
-        {
-            LL_RECORD_BLOCK_TIME(FTM_PANEL_POSTBUILD);
-            postBuild();
-        }
-    }
-    return TRUE;
->>>>>>> e1623bb2
-}
-
-bool LLPanel::hasString(const std::string& name)
-{
-    return mUIStrings.find(name) != mUIStrings.end();
-}
-
-std::string LLPanel::getString(const std::string& name, const LLStringUtil::format_map_t& args) const
-{
-    ui_string_map_t::const_iterator found_it = mUIStrings.find(name);
-    if (found_it != mUIStrings.end())
-    {
-        // make a copy as format works in place
-        LLUIString formatted_string = LLUIString(found_it->second);
-        formatted_string.setArgList(args);
-        return formatted_string.getString();
-    }
-    std::string err_str("Failed to find string " + name + " in panel " + getName()); //*TODO: Translate
-    if(LLUI::getInstance()->mSettingGroups["config"]->getBOOL("QAMode"))
-    {
-        LL_ERRS() << err_str << LL_ENDL;
-    }
-    else
-    {
-        LL_WARNS() << err_str << LL_ENDL;
-    }
-    return LLStringUtil::null;
-}
-
-std::string LLPanel::getString(const std::string& name) const
-{
-    ui_string_map_t::const_iterator found_it = mUIStrings.find(name);
-    if (found_it != mUIStrings.end())
-    {
-        return found_it->second;
-    }
-    std::string err_str("Failed to find string " + name + " in panel " + getName()); //*TODO: Translate
-    if(LLUI::getInstance()->mSettingGroups["config"]->getBOOL("QAMode"))
-    {
-        LL_ERRS() << err_str << LL_ENDL;
-    }
-    else
-    {
-        LL_WARNS() << err_str << LL_ENDL;
-    }
-    return LLStringUtil::null;
-}
-
-
-void LLPanel::childSetVisible(const std::string& id, bool visible)
-{
-    LLView* child = findChild<LLView>(id);
-    if (child)
-    {
-        child->setVisible(visible);
-    }
-}
-
-void LLPanel::childSetEnabled(const std::string& id, bool enabled)
-{
-    LLView* child = findChild<LLView>(id);
-    if (child)
-    {
-        child->setEnabled(enabled);
-    }
-}
-
-void LLPanel::childSetFocus(const std::string& id, bool focus)
-{
-    LLUICtrl* child = findChild<LLUICtrl>(id);
-    if (child)
-    {
-        child->setFocus(focus);
-    }
-}
-
-bool LLPanel::childHasFocus(const std::string& id)
-{
-<<<<<<< HEAD
-	LLUICtrl* child = findChild<LLUICtrl>(id);
-	if (child)
-	{
-		return child->hasFocus();
-	}
-	else
-	{
-		return false;
-	}
-=======
-    LLUICtrl* child = findChild<LLUICtrl>(id);
-    if (child)
-    {
-        return child->hasFocus();
-    }
-    else
-    {
-        return FALSE;
-    }
->>>>>>> e1623bb2
-}
-
-// *TODO: Deprecate; for backwards compatability only:
-// Prefer getChild<LLUICtrl>("foo")->setCommitCallback(boost:bind(...)),
-// which takes a generic slot.  Or use mCommitCallbackRegistrar.add() with
-// a named callback and reference it in XML.
-void LLPanel::childSetCommitCallback(const std::string& id, boost::function<void (LLUICtrl*,void*)> cb, void* data)
-{
-    LLUICtrl* child = findChild<LLUICtrl>(id);
-    if (child)
-    {
-        child->setCommitCallback(boost::bind(cb, child, data));
-    }
-}
-
-void LLPanel::childSetColor(const std::string& id, const LLColor4& color)
-{
-    LLUICtrl* child = findChild<LLUICtrl>(id);
-    if (child)
-    {
-        child->setColor(color);
-    }
-}
-
-LLCtrlSelectionInterface* LLPanel::childGetSelectionInterface(const std::string& id) const
-{
-    LLUICtrl* child = findChild<LLUICtrl>(id);
-    if (child)
-    {
-        return child->getSelectionInterface();
-    }
-    return NULL;
-}
-
-LLCtrlListInterface* LLPanel::childGetListInterface(const std::string& id) const
-{
-    LLUICtrl* child = findChild<LLUICtrl>(id);
-    if (child)
-    {
-        return child->getListInterface();
-    }
-    return NULL;
-}
-
-LLCtrlScrollInterface* LLPanel::childGetScrollInterface(const std::string& id) const
-{
-    LLUICtrl* child = findChild<LLUICtrl>(id);
-    if (child)
-    {
-        return child->getScrollInterface();
-    }
-    return NULL;
-}
-
-void LLPanel::childSetValue(const std::string& id, LLSD value)
-{
-    LLUICtrl* child = findChild<LLUICtrl>(id);
-    if (child)
-    {
-        child->setValue(value);
-    }
-}
-
-LLSD LLPanel::childGetValue(const std::string& id) const
-{
-    LLUICtrl* child = findChild<LLUICtrl>(id);
-    if (child)
-    {
-        return child->getValue();
-    }
-    // Not found => return undefined
-    return LLSD();
-}
-
-bool LLPanel::childSetTextArg(const std::string& id, const std::string& key, const LLStringExplicit& text)
-{
-<<<<<<< HEAD
-	LLUICtrl* child = findChild<LLUICtrl>(id);
-	if (child)
-	{
-		return child->setTextArg(key, text);
-	}
-	return false;
-=======
-    LLUICtrl* child = findChild<LLUICtrl>(id);
-    if (child)
-    {
-        return child->setTextArg(key, text);
-    }
-    return FALSE;
->>>>>>> e1623bb2
-}
-
-bool LLPanel::childSetLabelArg(const std::string& id, const std::string& key, const LLStringExplicit& text)
-{
-<<<<<<< HEAD
-	LLView* child = findChild<LLView>(id);
-	if (child)
-	{
-		return child->setLabelArg(key, text);
-	}
-	return false;
-=======
-    LLView* child = findChild<LLView>(id);
-    if (child)
-    {
-        return child->setLabelArg(key, text);
-    }
-    return FALSE;
->>>>>>> e1623bb2
-}
-
-void LLPanel::childSetAction(const std::string& id, const commit_signal_t::slot_type& function)
-{
-    LLButton* button = findChild<LLButton>(id);
-    if (button)
-    {
-        button->setClickedCallback(function);
-    }
-}
-
-void LLPanel::childSetAction(const std::string& id, boost::function<void(void*)> function, void* value)
-{
-    LLButton* button = findChild<LLButton>(id);
-    if (button)
-    {
-        button->setClickedCallback(boost::bind(function, value));
-    }
-}
-
-boost::signals2::connection LLPanel::setVisibleCallback( const commit_signal_t::slot_type& cb )
-{
-    if (!mVisibleSignal)
-    {
-        mVisibleSignal = new commit_signal_t();
-    }
-
-    return mVisibleSignal->connect(cb);
-}
-
-//-----------------------------------------------------------------------------
-// buildPanel()
-//-----------------------------------------------------------------------------
-bool LLPanel::buildFromFile(const std::string& filename, const LLPanel::Params& default_params)
-{
-    LL_PROFILE_ZONE_SCOPED;
-<<<<<<< HEAD
-	bool didPost = false;
-	LLXMLNodePtr root;
-
-	if (!LLUICtrlFactory::getLayeredXMLNode(filename, root))
-	{
-		LL_WARNS() << "Couldn't parse panel from: " << filename << LL_ENDL;
-		return didPost;
-	}
-
-	// root must be called panel
-	if( !root->hasName("panel" ) )
-	{
-		LL_WARNS() << "Root node should be named panel in : " << filename << LL_ENDL;
-		return didPost;
-	}
-
-	LL_DEBUGS() << "Building panel " << filename << LL_ENDL;
-
-	LLUICtrlFactory::instance().pushFileName(filename);
-	{
-		if (!getFactoryMap().empty())
-		{
-			sFactoryStack.push_back(&getFactoryMap());
-		}
-		
-		 // for local registry callbacks; define in constructor, referenced in XUI or postBuild
-		getCommitCallbackRegistrar().pushScope();
-		getEnableCallbackRegistrar().pushScope();
-		
-		didPost = initPanelXML(root, NULL, NULL, default_params);
-
-		getCommitCallbackRegistrar().popScope();
-		getEnableCallbackRegistrar().popScope();
-		
-		setXMLFilename(filename);
-
-		if (!getFactoryMap().empty())
-		{
-			sFactoryStack.pop_back();
-		}
-	}
-	LLUICtrlFactory::instance().popFileName();
-	return didPost;
-=======
-    BOOL didPost = FALSE;
-    LLXMLNodePtr root;
-
-    if (!LLUICtrlFactory::getLayeredXMLNode(filename, root))
-    {
-        LL_WARNS() << "Couldn't parse panel from: " << filename << LL_ENDL;
-        return didPost;
-    }
-
-    // root must be called panel
-    if( !root->hasName("panel" ) )
-    {
-        LL_WARNS() << "Root node should be named panel in : " << filename << LL_ENDL;
-        return didPost;
-    }
-
-    LL_DEBUGS() << "Building panel " << filename << LL_ENDL;
-
-    LLUICtrlFactory::instance().pushFileName(filename);
-    {
-        if (!getFactoryMap().empty())
-        {
-            sFactoryStack.push_back(&getFactoryMap());
-        }
-
-         // for local registry callbacks; define in constructor, referenced in XUI or postBuild
-        getCommitCallbackRegistrar().pushScope();
-        getEnableCallbackRegistrar().pushScope();
-
-        didPost = initPanelXML(root, NULL, NULL, default_params);
-
-        getCommitCallbackRegistrar().popScope();
-        getEnableCallbackRegistrar().popScope();
-
-        setXMLFilename(filename);
-
-        if (!getFactoryMap().empty())
-        {
-            sFactoryStack.pop_back();
-        }
-    }
-    LLUICtrlFactory::instance().popFileName();
-    return didPost;
->>>>>>> e1623bb2
-}
-
-//-----------------------------------------------------------------------------
-// createFactoryPanel()
-//-----------------------------------------------------------------------------
-LLPanel* LLPanel::createFactoryPanel(const std::string& name)
-{
-    std::deque<const LLCallbackMap::map_t*>::iterator itor;
-    for (itor = sFactoryStack.begin(); itor != sFactoryStack.end(); ++itor)
-    {
-        const LLCallbackMap::map_t* factory_map = *itor;
-
-        // Look up this panel's name in the map.
-        LLCallbackMap::map_const_iter_t iter = factory_map->find( name );
-        if (iter != factory_map->end())
-        {
-            // Use the factory to create the panel, instead of using a default LLPanel.
-            LLPanel *ret = (LLPanel*) iter->second.mCallback( iter->second.mData );
-            return ret;
-        }
-    }
-    LLPanel::Params panel_p;
-    return LLUICtrlFactory::create<LLPanel>(panel_p);
-}+/**
+ * @file llpanel.cpp
+ * @brief LLPanel base class
+ *
+ * $LicenseInfo:firstyear=2001&license=viewerlgpl$
+ * Second Life Viewer Source Code
+ * Copyright (C) 2010, Linden Research, Inc.
+ *
+ * This library is free software; you can redistribute it and/or
+ * modify it under the terms of the GNU Lesser General Public
+ * License as published by the Free Software Foundation;
+ * version 2.1 of the License only.
+ *
+ * This library is distributed in the hope that it will be useful,
+ * but WITHOUT ANY WARRANTY; without even the implied warranty of
+ * MERCHANTABILITY or FITNESS FOR A PARTICULAR PURPOSE.  See the GNU
+ * Lesser General Public License for more details.
+ *
+ * You should have received a copy of the GNU Lesser General Public
+ * License along with this library; if not, write to the Free Software
+ * Foundation, Inc., 51 Franklin Street, Fifth Floor, Boston, MA  02110-1301  USA
+ *
+ * Linden Research, Inc., 945 Battery Street, San Francisco, CA  94111  USA
+ * $/LicenseInfo$
+ */
+
+// Opaque view with a background and a border.  Can contain LLUICtrls.
+
+#include "linden_common.h"
+
+#define LLPANEL_CPP
+#include "llpanel.h"
+
+#include "llfocusmgr.h"
+#include "llfontgl.h"
+#include "llrect.h"
+#include "llerror.h"
+#include "lldir.h"
+#include "lltimer.h"
+
+#include "llbutton.h"
+#include "llmenugl.h"
+#include "llui.h"
+#include "llkeyboard.h"
+#include "lllineeditor.h"
+#include "llcontrol.h"
+#include "lltextbox.h"
+#include "lluictrl.h"
+#include "lluictrlfactory.h"
+#include "llviewborder.h"
+
+static LLDefaultChildRegistry::Register<LLPanel> r1("panel", &LLPanel::fromXML);
+LLPanel::factory_stack_t    LLPanel::sFactoryStack;
+
+
+// Compiler optimization, generate extern template
+template class LLPanel* LLView::getChild<class LLPanel>(
+    const std::string& name, bool recurse) const;
+
+LLPanel::LocalizedString::LocalizedString()
+:   name("name"),
+    value("value")
+{}
+
+const LLPanel::Params& LLPanel::getDefaultParams()
+{
+    return LLUICtrlFactory::getDefaultParams<LLPanel>();
+}
+
+LLPanel::Params::Params()
+:   has_border("border", false),
+    border(""),
+    background_visible("background_visible", false),
+    background_opaque("background_opaque", false),
+    bg_opaque_color("bg_opaque_color"),
+    bg_alpha_color("bg_alpha_color"),
+    bg_opaque_image_overlay("bg_opaque_image_overlay"),
+    bg_alpha_image_overlay("bg_alpha_image_overlay"),
+    bg_opaque_image("bg_opaque_image"),
+    bg_alpha_image("bg_alpha_image"),
+    min_width("min_width", 100),
+    min_height("min_height", 100),
+    strings("string"),
+    filename("filename"),
+    class_name("class"),
+    help_topic("help_topic"),
+    visible_callback("visible_callback"),
+    accepts_badge("accepts_badge")
+{
+    addSynonym(background_visible, "bg_visible");
+    addSynonym(has_border, "border_visible");
+    addSynonym(label, "title");
+}
+
+
+LLPanel::LLPanel(const LLPanel::Params& p)
+:   LLUICtrl(p),
+    LLBadgeHolder(p.accepts_badge),
+    mBgVisible(p.background_visible),
+    mBgOpaque(p.background_opaque),
+    mBgOpaqueColor(p.bg_opaque_color()),
+    mBgAlphaColor(p.bg_alpha_color()),
+    mBgOpaqueImageOverlay(p.bg_opaque_image_overlay),
+    mBgAlphaImageOverlay(p.bg_alpha_image_overlay),
+    mBgOpaqueImage(p.bg_opaque_image()),
+    mBgAlphaImage(p.bg_alpha_image()),
+    mDefaultBtn(NULL),
+    mBorder(NULL),
+    mLabel(p.label),
+    mHelpTopic(p.help_topic),
+    mCommitCallbackRegistrar(false),
+    mEnableCallbackRegistrar(false),
+    mXMLFilename(p.filename),
+    mVisibleSignal(NULL)
+    // *NOTE: Be sure to also change LLPanel::initFromParams().  We have too
+    // many classes derived from LLPanel to retrofit them all to pass in params.
+{
+    if (p.has_border)
+    {
+        addBorder(p.border);
+    }
+}
+
+LLPanel::~LLPanel()
+{
+    delete mVisibleSignal;
+}
+
+// virtual
+bool LLPanel::isPanel() const
+{
+    return true;
+}
+
+void LLPanel::addBorder(LLViewBorder::Params p)
+{
+    removeBorder();
+    p.rect = getLocalRect();
+
+    mBorder = LLUICtrlFactory::create<LLViewBorder>(p);
+    addChild( mBorder );
+}
+
+void LLPanel::addBorder()
+{
+    LLViewBorder::Params p;
+    p.border_thickness(LLPANEL_BORDER_WIDTH);
+    addBorder(p);
+}
+
+
+void LLPanel::removeBorder()
+{
+    if (mBorder)
+    {
+        removeChild(mBorder);
+        delete mBorder;
+        mBorder = NULL;
+    }
+}
+
+
+// virtual
+void LLPanel::clearCtrls()
+{
+    LLPanel::ctrl_list_t ctrls = getCtrlList();
+    for (LLPanel::ctrl_list_t::iterator ctrl_it = ctrls.begin(); ctrl_it != ctrls.end(); ++ctrl_it)
+    {
+        LLUICtrl* ctrl = *ctrl_it;
+        ctrl->setFocus( false );
+        ctrl->setEnabled( false );
+        ctrl->clear();
+    }
+}
+
+void LLPanel::setCtrlsEnabled( bool b )
+{
+    LLPanel::ctrl_list_t ctrls = getCtrlList();
+    for (LLPanel::ctrl_list_t::iterator ctrl_it = ctrls.begin(); ctrl_it != ctrls.end(); ++ctrl_it)
+    {
+        LLUICtrl* ctrl = *ctrl_it;
+        ctrl->setEnabled( b );
+    }
+}
+
+LLPanel::ctrl_list_t LLPanel::getCtrlList() const
+{
+    ctrl_list_t controls;
+    for(child_list_t::const_iterator it = getChildList()->begin(), end_it = getChildList()->end(); it != end_it; ++it)
+    {
+        LLView* viewp = *it;
+        if(viewp->isCtrl())
+        {
+            controls.push_back(static_cast<LLUICtrl*>(viewp));
+        }
+    }
+    return controls;
+}
+
+
+void LLPanel::draw()
+{
+    F32 alpha = getDrawContext().mAlpha;
+
+    // draw background
+    if( mBgVisible )
+    {
+        alpha = getCurrentTransparency();
+
+        LLRect local_rect = getLocalRect();
+        if (mBgOpaque )
+        {
+            // opaque, in-front look
+            if (mBgOpaqueImage.notNull())
+            {
+                mBgOpaqueImage->draw( local_rect, mBgOpaqueImageOverlay % alpha );
+            }
+            else
+            {
+                // fallback to flat colors when there are no images
+                gl_rect_2d( local_rect, mBgOpaqueColor.get() % alpha);
+            }
+        }
+        else
+        {
+            // transparent, in-back look
+            if (mBgAlphaImage.notNull())
+            {
+                mBgAlphaImage->draw( local_rect, mBgAlphaImageOverlay % alpha );
+            }
+            else
+            {
+                gl_rect_2d( local_rect, mBgAlphaColor.get() % alpha );
+            }
+        }
+    }
+
+    updateDefaultBtn();
+
+    LLView::draw();
+}
+
+void LLPanel::updateDefaultBtn()
+{
+    if( mDefaultBtn)
+    {
+        if (gFocusMgr.childHasKeyboardFocus( this ) && mDefaultBtn->getEnabled())
+        {
+            LLButton* buttonp = dynamic_cast<LLButton*>(gFocusMgr.getKeyboardFocus());
+            bool focus_is_child_button = buttonp && buttonp->getCommitOnReturn();
+            // only enable default button when current focus is not a return-capturing button
+            mDefaultBtn->setBorderEnabled(!focus_is_child_button);
+        }
+        else
+        {
+            mDefaultBtn->setBorderEnabled(false);
+        }
+    }
+}
+
+void LLPanel::refresh()
+{
+    // do nothing by default
+    // but is automatically called in setFocus(true)
+}
+
+void LLPanel::setDefaultBtn(LLButton* btn)
+{
+    if (mDefaultBtn && mDefaultBtn->getEnabled())
+    {
+        mDefaultBtn->setBorderEnabled(false);
+    }
+    mDefaultBtn = btn;
+    if (mDefaultBtn)
+    {
+        mDefaultBtn->setBorderEnabled(true);
+    }
+}
+
+void LLPanel::setDefaultBtn(const std::string& id)
+{
+    LLButton *button = getChild<LLButton>(id);
+    if (button)
+    {
+        setDefaultBtn(button);
+    }
+    else
+    {
+        setDefaultBtn(NULL);
+    }
+}
+
+bool LLPanel::handleKeyHere( KEY key, MASK mask )
+{
+    bool handled = false;
+
+    LLUICtrl* cur_focus = dynamic_cast<LLUICtrl*>(gFocusMgr.getKeyboardFocus());
+
+    // handle user hitting ESC to defocus
+    if (key == KEY_ESCAPE)
+    {
+        setFocus(false);
+        return true;
+    }
+    else if( (mask == MASK_SHIFT) && (KEY_TAB == key))
+    {
+        //SHIFT-TAB
+        if (cur_focus)
+        {
+            LLUICtrl* focus_root = cur_focus->findRootMostFocusRoot();
+            if (focus_root)
+            {
+                handled = focus_root->focusPrevItem(false);
+            }
+        }
+    }
+    else if( (mask == MASK_NONE ) && (KEY_TAB == key))
+    {
+        //TAB
+        if (cur_focus)
+        {
+            LLUICtrl* focus_root = cur_focus->findRootMostFocusRoot();
+            if (focus_root)
+            {
+                handled = focus_root->focusNextItem(false);
+            }
+        }
+    }
+
+    // If RETURN was pressed and something has focus, call onCommit()
+    if (!handled && cur_focus && key == KEY_RETURN && mask == MASK_NONE)
+    {
+        LLButton* focused_button = dynamic_cast<LLButton*>(cur_focus);
+        if (focused_button && focused_button->getCommitOnReturn())
+        {
+            // current focus is a return-capturing button,
+            // let *that* button handle the return key
+            handled = false;
+        }
+        else if (mDefaultBtn && mDefaultBtn->getVisible() && mDefaultBtn->getEnabled())
+        {
+            // If we have a default button, click it when return is pressed
+            mDefaultBtn->onCommit();
+            handled = true;
+        }
+        else if (cur_focus->acceptsTextInput())
+        {
+            // call onCommit for text input handling control
+            cur_focus->onCommit();
+            handled = true;
+        }
+    }
+
+    return handled;
+}
+
+void LLPanel::onVisibilityChange ( bool new_visibility )
+{
+    LLUICtrl::onVisibilityChange ( new_visibility );
+    if (mVisibleSignal)
+        (*mVisibleSignal)(this, LLSD(new_visibility) ); // Pass bool as LLSD
+}
+
+void LLPanel::setFocus(bool b)
+{
+    if( b && !hasFocus())
+    {
+        // give ourselves focus preemptively, to avoid infinite loop
+        LLUICtrl::setFocus(true);
+        // then try to pass to first valid child
+        focusFirstItem();
+    }
+    else
+    {
+        LLUICtrl::setFocus(b);
+    }
+}
+
+void LLPanel::setBorderVisible(bool b)
+{
+    if (mBorder)
+    {
+        mBorder->setVisible( b );
+    }
+}
+
+LLTrace::BlockTimerStatHandle FTM_PANEL_CONSTRUCTION("Panel Construction");
+
+LLView* LLPanel::fromXML(LLXMLNodePtr node, LLView* parent, LLXMLNodePtr output_node)
+{
+    std::string name("panel");
+    node->getAttributeString("name", name);
+
+    std::string class_attr;
+    node->getAttributeString("class", class_attr);
+
+    LLPanel* panelp = NULL;
+
+    {   LL_RECORD_BLOCK_TIME(FTM_PANEL_CONSTRUCTION);
+
+        if(!class_attr.empty())
+        {
+            panelp = LLRegisterPanelClass::instance().createPanelClass(class_attr);
+            if (!panelp)
+            {
+                LL_WARNS() << "Panel class \"" << class_attr << "\" not registered." << LL_ENDL;
+            }
+        }
+
+        if (!panelp)
+        {
+            panelp = createFactoryPanel(name);
+            llassert(panelp);
+
+            if (!panelp)
+            {
+                return NULL; // :(
+            }
+        }
+
+    }
+    // factory panels may have registered their own factory maps
+    if (!panelp->getFactoryMap().empty())
+    {
+        sFactoryStack.push_back(&panelp->getFactoryMap());
+    }
+    // for local registry callbacks; define in constructor, referenced in XUI or postBuild
+    panelp->mCommitCallbackRegistrar.pushScope();
+    panelp->mEnableCallbackRegistrar.pushScope();
+
+    panelp->initPanelXML(node, parent, output_node, LLUICtrlFactory::getDefaultParams<LLPanel>());
+
+    panelp->mCommitCallbackRegistrar.popScope();
+    panelp->mEnableCallbackRegistrar.popScope();
+
+    if (!panelp->getFactoryMap().empty())
+    {
+        sFactoryStack.pop_back();
+    }
+
+    return panelp;
+}
+
+void LLPanel::initFromParams(const LLPanel::Params& p)
+{
+    //setting these here since panel constructor not called with params
+    //and LLView::initFromParams will use them to set visible and enabled
+    setVisible(p.visible);
+    setEnabled(p.enabled);
+    setFocusRoot(p.focus_root);
+    setSoundFlags(p.sound_flags);
+
+     // control_name, tab_stop, focus_lost_callback, initial_value, rect, enabled, visible
+    LLUICtrl::initFromParams(p);
+
+    // visible callback
+    if (p.visible_callback.isProvided())
+    {
+        setVisibleCallback(initCommitCallback(p.visible_callback));
+    }
+
+    for (LLInitParam::ParamIterator<LocalizedString>::const_iterator it = p.strings.begin();
+        it != p.strings.end();
+        ++it)
+    {
+        mUIStrings[it->name] = it->value;
+    }
+
+    setLabel(p.label());
+    setHelpTopic(p.help_topic);
+    setShape(p.rect);
+    parseFollowsFlags(p);
+
+    setToolTip(p.tool_tip());
+    setFromXUI(p.from_xui);
+
+    mHoverCursor = getCursorFromString(p.hover_cursor);
+
+    if (p.has_border)
+    {
+        addBorder(p.border);
+    }
+    // let constructors set this value if not provided
+    if (p.use_bounding_rect.isProvided())
+    {
+        setUseBoundingRect(p.use_bounding_rect);
+    }
+    setDefaultTabGroup(p.default_tab_group);
+    setMouseOpaque(p.mouse_opaque);
+
+    setBackgroundVisible(p.background_visible);
+    setBackgroundOpaque(p.background_opaque);
+    setBackgroundColor(p.bg_opaque_color().get());
+    setTransparentColor(p.bg_alpha_color().get());
+    mBgOpaqueImage = p.bg_opaque_image();
+    mBgAlphaImage = p.bg_alpha_image();
+    mBgOpaqueImageOverlay = p.bg_opaque_image_overlay;
+    mBgAlphaImageOverlay = p.bg_alpha_image_overlay;
+
+    setAcceptsBadge(p.accepts_badge);
+}
+
+static LLTrace::BlockTimerStatHandle FTM_PANEL_SETUP("Panel Setup");
+static LLTrace::BlockTimerStatHandle FTM_EXTERNAL_PANEL_LOAD("Load Extern Panel Reference");
+static LLTrace::BlockTimerStatHandle FTM_PANEL_POSTBUILD("Panel PostBuild");
+
+bool LLPanel::initPanelXML(LLXMLNodePtr node, LLView *parent, LLXMLNodePtr output_node, const LLPanel::Params& default_params)
+{
+    Params params(default_params);
+    {
+        LL_RECORD_BLOCK_TIME(FTM_PANEL_SETUP);
+
+        LLXMLNodePtr referenced_xml;
+        std::string xml_filename = mXMLFilename;
+
+        // if the panel didn't provide a filename, check the node
+        if (xml_filename.empty())
+        {
+            node->getAttributeString("filename", xml_filename);
+            setXMLFilename(xml_filename);
+        }
+
+        LLXUIParser parser;
+
+        if (!xml_filename.empty())
+        {
+            if (output_node)
+            {
+                //if we are exporting, we want to export the current xml
+                //not the referenced xml
+                parser.readXUI(node, params, LLUICtrlFactory::getInstance()->getCurFileName());
+                Params output_params(params);
+                setupParamsForExport(output_params, parent);
+                output_node->setName(node->getName()->mString);
+                parser.writeXUI(output_node, output_params, LLInitParam::default_parse_rules(), &default_params);
+                return true;
+            }
+
+            LLUICtrlFactory::instance().pushFileName(xml_filename);
+
+            LL_RECORD_BLOCK_TIME(FTM_EXTERNAL_PANEL_LOAD);
+            if (!LLUICtrlFactory::getLayeredXMLNode(xml_filename, referenced_xml))
+            {
+                LL_WARNS() << "Couldn't parse panel from: " << xml_filename << LL_ENDL;
+
+                return false;
+            }
+
+            parser.readXUI(referenced_xml, params, LLUICtrlFactory::getInstance()->getCurFileName());
+
+            // add children using dimensions from referenced xml for consistent layout
+            setShape(params.rect);
+            LLUICtrlFactory::createChildren(this, referenced_xml, child_registry_t::instance());
+
+            LLUICtrlFactory::instance().popFileName();
+        }
+
+        // ask LLUICtrlFactory for filename, since xml_filename might be empty
+        parser.readXUI(node, params, LLUICtrlFactory::getInstance()->getCurFileName());
+
+        if (output_node)
+        {
+            Params output_params(params);
+            setupParamsForExport(output_params, parent);
+            output_node->setName(node->getName()->mString);
+            parser.writeXUI(output_node, output_params, LLInitParam::default_parse_rules(), &default_params);
+        }
+
+        params.from_xui = true;
+        applyXUILayout(params, parent);
+        {
+            LL_RECORD_BLOCK_TIME(FTM_PANEL_CONSTRUCTION);
+            initFromParams(params);
+        }
+
+        // add children
+        LLUICtrlFactory::createChildren(this, node, child_registry_t::instance(), output_node);
+
+        // Connect to parent after children are built, because tab containers
+        // do a reshape() on their child panels, which requires that the children
+        // be built/added. JC
+        if (parent)
+        {
+            S32 tab_group = params.tab_group.isProvided() ? params.tab_group() : parent->getLastTabGroup();
+            parent->addChild(this, tab_group);
+        }
+
+        {
+            LL_RECORD_BLOCK_TIME(FTM_PANEL_POSTBUILD);
+            postBuild();
+        }
+    }
+    return true;
+}
+
+bool LLPanel::hasString(const std::string& name)
+{
+    return mUIStrings.find(name) != mUIStrings.end();
+}
+
+std::string LLPanel::getString(const std::string& name, const LLStringUtil::format_map_t& args) const
+{
+    ui_string_map_t::const_iterator found_it = mUIStrings.find(name);
+    if (found_it != mUIStrings.end())
+    {
+        // make a copy as format works in place
+        LLUIString formatted_string = LLUIString(found_it->second);
+        formatted_string.setArgList(args);
+        return formatted_string.getString();
+    }
+    std::string err_str("Failed to find string " + name + " in panel " + getName()); //*TODO: Translate
+    if(LLUI::getInstance()->mSettingGroups["config"]->getBOOL("QAMode"))
+    {
+        LL_ERRS() << err_str << LL_ENDL;
+    }
+    else
+    {
+        LL_WARNS() << err_str << LL_ENDL;
+    }
+    return LLStringUtil::null;
+}
+
+std::string LLPanel::getString(const std::string& name) const
+{
+    ui_string_map_t::const_iterator found_it = mUIStrings.find(name);
+    if (found_it != mUIStrings.end())
+    {
+        return found_it->second;
+    }
+    std::string err_str("Failed to find string " + name + " in panel " + getName()); //*TODO: Translate
+    if(LLUI::getInstance()->mSettingGroups["config"]->getBOOL("QAMode"))
+    {
+        LL_ERRS() << err_str << LL_ENDL;
+    }
+    else
+    {
+        LL_WARNS() << err_str << LL_ENDL;
+    }
+    return LLStringUtil::null;
+}
+
+
+void LLPanel::childSetVisible(const std::string& id, bool visible)
+{
+    LLView* child = findChild<LLView>(id);
+    if (child)
+    {
+        child->setVisible(visible);
+    }
+}
+
+void LLPanel::childSetEnabled(const std::string& id, bool enabled)
+{
+    LLView* child = findChild<LLView>(id);
+    if (child)
+    {
+        child->setEnabled(enabled);
+    }
+}
+
+void LLPanel::childSetFocus(const std::string& id, bool focus)
+{
+    LLUICtrl* child = findChild<LLUICtrl>(id);
+    if (child)
+    {
+        child->setFocus(focus);
+    }
+}
+
+bool LLPanel::childHasFocus(const std::string& id)
+{
+    LLUICtrl* child = findChild<LLUICtrl>(id);
+    if (child)
+    {
+        return child->hasFocus();
+    }
+    else
+    {
+        return false;
+    }
+}
+
+// *TODO: Deprecate; for backwards compatability only:
+// Prefer getChild<LLUICtrl>("foo")->setCommitCallback(boost:bind(...)),
+// which takes a generic slot.  Or use mCommitCallbackRegistrar.add() with
+// a named callback and reference it in XML.
+void LLPanel::childSetCommitCallback(const std::string& id, boost::function<void (LLUICtrl*,void*)> cb, void* data)
+{
+    LLUICtrl* child = findChild<LLUICtrl>(id);
+    if (child)
+    {
+        child->setCommitCallback(boost::bind(cb, child, data));
+    }
+}
+
+void LLPanel::childSetColor(const std::string& id, const LLColor4& color)
+{
+    LLUICtrl* child = findChild<LLUICtrl>(id);
+    if (child)
+    {
+        child->setColor(color);
+    }
+}
+
+LLCtrlSelectionInterface* LLPanel::childGetSelectionInterface(const std::string& id) const
+{
+    LLUICtrl* child = findChild<LLUICtrl>(id);
+    if (child)
+    {
+        return child->getSelectionInterface();
+    }
+    return NULL;
+}
+
+LLCtrlListInterface* LLPanel::childGetListInterface(const std::string& id) const
+{
+    LLUICtrl* child = findChild<LLUICtrl>(id);
+    if (child)
+    {
+        return child->getListInterface();
+    }
+    return NULL;
+}
+
+LLCtrlScrollInterface* LLPanel::childGetScrollInterface(const std::string& id) const
+{
+    LLUICtrl* child = findChild<LLUICtrl>(id);
+    if (child)
+    {
+        return child->getScrollInterface();
+    }
+    return NULL;
+}
+
+void LLPanel::childSetValue(const std::string& id, LLSD value)
+{
+    LLUICtrl* child = findChild<LLUICtrl>(id);
+    if (child)
+    {
+        child->setValue(value);
+    }
+}
+
+LLSD LLPanel::childGetValue(const std::string& id) const
+{
+    LLUICtrl* child = findChild<LLUICtrl>(id);
+    if (child)
+    {
+        return child->getValue();
+    }
+    // Not found => return undefined
+    return LLSD();
+}
+
+bool LLPanel::childSetTextArg(const std::string& id, const std::string& key, const LLStringExplicit& text)
+{
+    LLUICtrl* child = findChild<LLUICtrl>(id);
+    if (child)
+    {
+        return child->setTextArg(key, text);
+    }
+    return false;
+}
+
+bool LLPanel::childSetLabelArg(const std::string& id, const std::string& key, const LLStringExplicit& text)
+{
+    LLView* child = findChild<LLView>(id);
+    if (child)
+    {
+        return child->setLabelArg(key, text);
+    }
+    return false;
+}
+
+void LLPanel::childSetAction(const std::string& id, const commit_signal_t::slot_type& function)
+{
+    LLButton* button = findChild<LLButton>(id);
+    if (button)
+    {
+        button->setClickedCallback(function);
+    }
+}
+
+void LLPanel::childSetAction(const std::string& id, boost::function<void(void*)> function, void* value)
+{
+    LLButton* button = findChild<LLButton>(id);
+    if (button)
+    {
+        button->setClickedCallback(boost::bind(function, value));
+    }
+}
+
+boost::signals2::connection LLPanel::setVisibleCallback( const commit_signal_t::slot_type& cb )
+{
+    if (!mVisibleSignal)
+    {
+        mVisibleSignal = new commit_signal_t();
+    }
+
+    return mVisibleSignal->connect(cb);
+}
+
+//-----------------------------------------------------------------------------
+// buildPanel()
+//-----------------------------------------------------------------------------
+bool LLPanel::buildFromFile(const std::string& filename, const LLPanel::Params& default_params)
+{
+    LL_PROFILE_ZONE_SCOPED;
+    bool didPost = false;
+    LLXMLNodePtr root;
+
+    if (!LLUICtrlFactory::getLayeredXMLNode(filename, root))
+    {
+        LL_WARNS() << "Couldn't parse panel from: " << filename << LL_ENDL;
+        return didPost;
+    }
+
+    // root must be called panel
+    if( !root->hasName("panel" ) )
+    {
+        LL_WARNS() << "Root node should be named panel in : " << filename << LL_ENDL;
+        return didPost;
+    }
+
+    LL_DEBUGS() << "Building panel " << filename << LL_ENDL;
+
+    LLUICtrlFactory::instance().pushFileName(filename);
+    {
+        if (!getFactoryMap().empty())
+        {
+            sFactoryStack.push_back(&getFactoryMap());
+        }
+
+         // for local registry callbacks; define in constructor, referenced in XUI or postBuild
+        getCommitCallbackRegistrar().pushScope();
+        getEnableCallbackRegistrar().pushScope();
+
+        didPost = initPanelXML(root, NULL, NULL, default_params);
+
+        getCommitCallbackRegistrar().popScope();
+        getEnableCallbackRegistrar().popScope();
+
+        setXMLFilename(filename);
+
+        if (!getFactoryMap().empty())
+        {
+            sFactoryStack.pop_back();
+        }
+    }
+    LLUICtrlFactory::instance().popFileName();
+    return didPost;
+}
+
+//-----------------------------------------------------------------------------
+// createFactoryPanel()
+//-----------------------------------------------------------------------------
+LLPanel* LLPanel::createFactoryPanel(const std::string& name)
+{
+    std::deque<const LLCallbackMap::map_t*>::iterator itor;
+    for (itor = sFactoryStack.begin(); itor != sFactoryStack.end(); ++itor)
+    {
+        const LLCallbackMap::map_t* factory_map = *itor;
+
+        // Look up this panel's name in the map.
+        LLCallbackMap::map_const_iter_t iter = factory_map->find( name );
+        if (iter != factory_map->end())
+        {
+            // Use the factory to create the panel, instead of using a default LLPanel.
+            LLPanel *ret = (LLPanel*) iter->second.mCallback( iter->second.mData );
+            return ret;
+        }
+    }
+    LLPanel::Params panel_p;
+    return LLUICtrlFactory::create<LLPanel>(panel_p);
+}