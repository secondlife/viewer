--- conflicted
+++ resolved
@@ -1,2044 +1,1321 @@
-
-/**
- * @file llbutton.cpp
- * @brief LLButton base class
- *
- * $LicenseInfo:firstyear=2001&license=viewerlgpl$
- * Second Life Viewer Source Code
- * Copyright (C) 2010, Linden Research, Inc.
- *
- * This library is free software; you can redistribute it and/or
- * modify it under the terms of the GNU Lesser General Public
- * License as published by the Free Software Foundation;
- * version 2.1 of the License only.
- *
- * This library is distributed in the hope that it will be useful,
- * but WITHOUT ANY WARRANTY; without even the implied warranty of
- * MERCHANTABILITY or FITNESS FOR A PARTICULAR PURPOSE.  See the GNU
- * Lesser General Public License for more details.
- *
- * You should have received a copy of the GNU Lesser General Public
- * License along with this library; if not, write to the Free Software
- * Foundation, Inc., 51 Franklin Street, Fifth Floor, Boston, MA  02110-1301  USA
- *
- * Linden Research, Inc., 945 Battery Street, San Francisco, CA  94111  USA
- * $/LicenseInfo$
- */
-
-#include "linden_common.h"
-
-#define LLBUTTON_CPP
-#include "llbutton.h"
-
-// Linden library includes
-#include "v4color.h"
-#include "llstring.h"
-
-// Project includes
-#include "llkeyboard.h"
-#include "llui.h"
-#include "lluiconstants.h"
-#include "llresmgr.h"
-#include "llcriticaldamp.h"
-#include "llfloater.h"
-#include "llfloaterreg.h"
-#include "llfocusmgr.h"
-#include "llwindow.h"
-#include "llnotificationsutil.h"
-#include "llrender.h"
-#include "lluictrlfactory.h"
-#include "lluiusage.h"
-#include "llhelp.h"
-#include "lldockablefloater.h"
-#include "llviewereventrecorder.h"
-
-static LLDefaultChildRegistry::Register<LLButton> r("button");
-
-// Compiler optimization, generate extern template
-template class LLButton* LLView::getChild<class LLButton>(
-<<<<<<< HEAD
-	const std::string& name, bool recurse) const;
-=======
-    const std::string& name, BOOL recurse) const;
->>>>>>> e1623bb2
-
-// globals
-S32 LLBUTTON_H_PAD  = 4;
-S32 BTN_HEIGHT_SMALL= 23;
-S32 BTN_HEIGHT      = 23;
-S32 BTN_DROP_SHADOW = 2;
-
-LLButton::Params::Params()
-:   label_selected("label_selected"),               // requires is_toggle true
-    label_shadow("label_shadow", true),
-    auto_resize("auto_resize", false),
-    use_ellipses("use_ellipses", false),
-    use_font_color("use_font_color", true),
-    image_unselected("image_unselected"),
-    image_selected("image_selected"),
-    image_hover_selected("image_hover_selected"),
-    image_hover_unselected("image_hover_unselected"),
-    image_disabled_selected("image_disabled_selected"),
-    image_disabled("image_disabled"),
-    image_pressed("image_pressed"),
-    image_pressed_selected("image_pressed_selected"),
-    image_overlay("image_overlay"),
-    image_overlay_alignment("image_overlay_alignment", std::string("center")),
-    image_top_pad("image_top_pad"),
-    image_bottom_pad("image_bottom_pad"),
-    imgoverlay_label_space("imgoverlay_label_space", 1),
-    label_color("label_color"),
-    label_color_selected("label_color_selected"),   // requires is_toggle true
-    label_color_disabled("label_color_disabled"),
-    label_color_disabled_selected("label_color_disabled_selected"),
-    image_color("image_color"),
-    image_color_disabled("image_color_disabled"),
-    image_overlay_color("image_overlay_color", LLColor4::white % 0.75f),
-    image_overlay_disabled_color("image_overlay_disabled_color", LLColor4::white % 0.3f),
-    image_overlay_selected_color("image_overlay_selected_color", LLColor4::white),
-    flash_color("flash_color"),
-    pad_right("pad_right", LLBUTTON_H_PAD),
-    pad_left("pad_left", LLBUTTON_H_PAD),
-    pad_bottom("pad_bottom"),
-    click_callback("click_callback"),
-    mouse_down_callback("mouse_down_callback"),
-    mouse_up_callback("mouse_up_callback"),
-    mouse_held_callback("mouse_held_callback"),
-    is_toggle("is_toggle", false),
-    scale_image("scale_image", true),
-    hover_glow_amount("hover_glow_amount"),
-    commit_on_return("commit_on_return", true),
-    commit_on_capture_lost("commit_on_capture_lost", false),
-    display_pressed_state("display_pressed_state", true),
-    use_draw_context_alpha("use_draw_context_alpha", true),
-    badge("badge"),
-    handle_right_mouse("handle_right_mouse"),
-    held_down_delay("held_down_delay"),
-    button_flash_enable("button_flash_enable", false),
-    button_flash_count("button_flash_count"),
-    button_flash_rate("button_flash_rate")
-{
-    addSynonym(is_toggle, "toggle");
-    changeDefault(initial_value, LLSD(false));
-}
-
-
-LLButton::LLButton(const LLButton::Params& p)
-<<<<<<< HEAD
-:	LLUICtrl(p),
-	LLBadgeOwner(getHandle()),
-	mMouseDownFrame(0),
-	mMouseHeldDownCount(0),
-	mBorderEnabled( false ),
-	mFlashing( false ),
-	mCurGlowStrength(0.f),
-	mNeedsHighlight(false),
-	mUnselectedLabel(p.label()),
-	mSelectedLabel(p.label_selected()),
-	mGLFont(p.font),
-	mHeldDownDelay(p.held_down_delay.seconds),			// seconds until held-down callback is called
-	mHeldDownFrameDelay(p.held_down_delay.frames),
-	mImageUnselected(p.image_unselected),
-	mImageSelected(p.image_selected),
-	mImageDisabled(p.image_disabled),
-	mImageDisabledSelected(p.image_disabled_selected),
-	mImageFlash(p.image_flash),
-	mImagePressed(p.image_pressed),
-	mImagePressedSelected(p.image_pressed_selected),
-	mImageHoverSelected(p.image_hover_selected),
-	mImageHoverUnselected(p.image_hover_unselected),
-	mUnselectedLabelColor(p.label_color()),
-	mSelectedLabelColor(p.label_color_selected()),
-	mDisabledLabelColor(p.label_color_disabled()),
-	mDisabledSelectedLabelColor(p.label_color_disabled_selected()),
-	mImageColor(p.image_color()),
-	mFlashBgColor(p.flash_color()),
-	mDisabledImageColor(p.image_color_disabled()),
-	mImageOverlay(p.image_overlay()),
-	mImageOverlayColor(p.image_overlay_color()),
-	mImageOverlayDisabledColor(p.image_overlay_disabled_color()),
-	mImageOverlaySelectedColor(p.image_overlay_selected_color()),
-	mImageOverlayAlignment(LLFontGL::hAlignFromName(p.image_overlay_alignment)),
-	mImageOverlayTopPad(p.image_top_pad),
-	mImageOverlayBottomPad(p.image_bottom_pad),
-	mImgOverlayLabelSpace(p.imgoverlay_label_space),
-	mIsToggle(p.is_toggle),
-	mScaleImage(p.scale_image),
-	mDropShadowedText(p.label_shadow),
-	mAutoResize(p.auto_resize),
-	mUseEllipses( p.use_ellipses ),
-	mUseFontColor( p.use_font_color),
-	mHAlign(p.font_halign),
-	mLeftHPad(p.pad_left),
-	mRightHPad(p.pad_right),
-	mBottomVPad(p.pad_bottom),
-	mHoverGlowStrength(p.hover_glow_amount),
-	mCommitOnReturn(p.commit_on_return),
-    mCommitOnCaptureLost(p.commit_on_capture_lost),
-	mFadeWhenDisabled(false),
-	mForcePressedState(false),
-	mDisplayPressedState(p.display_pressed_state),
-	mLastDrawCharsCount(0),
-	mMouseDownSignal(NULL),
-	mMouseUpSignal(NULL),
-	mHeldDownSignal(NULL),
-	mUseDrawContextAlpha(p.use_draw_context_alpha),
-	mHandleRightMouse(p.handle_right_mouse),
-	mFlashingTimer(NULL)
-{
-	if (p.button_flash_enable)
-	{
-		// If optional parameter "p.button_flash_count" is not provided, LLFlashTimer will be
-		// used instead it a "default" value from gSavedSettings.getS32("FlashCount")).
-		// Likewise, missing "p.button_flash_rate" is replaced by gSavedSettings.getF32("FlashPeriod").
-		// Note: flashing should be allowed in settings.xml (boolean key "EnableButtonFlashing").
-		S32 flash_count = p.button_flash_count.isProvided()? p.button_flash_count : 0;
-		F32 flash_rate = p.button_flash_rate.isProvided()? p.button_flash_rate : 0.0;
-		mFlashingTimer = new LLFlashTimer ((LLFlashTimer::callback_t)NULL, flash_count, flash_rate);
-	}
-	else
-	{
-		mButtonFlashCount = p.button_flash_count;
-		mButtonFlashRate = p.button_flash_rate;
-	}
-
-	static LLUICachedControl<S32> llbutton_orig_h_pad ("UIButtonOrigHPad", 0);
-	static Params default_params(LLUICtrlFactory::getDefaultParams<LLButton>());
-
-	if (!p.label_selected.isProvided())
-	{
-		mSelectedLabel = mUnselectedLabel;
-	}
-
-	// Hack to make sure there is space for at least one character
-	if (getRect().mRight >= 0 && getRect().getWidth() > 0 &&
-		getRect().getWidth() - (mRightHPad + mLeftHPad) < mGLFont->getWidth(std::string(" ")))
-	{
-		// Use old defaults
-		mLeftHPad = llbutton_orig_h_pad;
-		mRightHPad = llbutton_orig_h_pad;
-	}
-	
-	mMouseDownTimer.stop();
-
-	// if custom unselected button image provided...
-	if (p.image_unselected != default_params.image_unselected)
-	{
-		//...fade it out for disabled image by default...
-		if (p.image_disabled() == default_params.image_disabled() )
-		{
-			mImageDisabled = p.image_unselected;
-			mFadeWhenDisabled = true;
-		}
-
-		if (p.image_pressed_selected == default_params.image_pressed_selected)
-		{
-			mImagePressedSelected = mImageUnselected;
-		}
-	}
-
-	// if custom selected button image provided...
-	if (p.image_selected != default_params.image_selected)
-	{
-		//...fade it out for disabled image by default...
-		if (p.image_disabled_selected() == default_params.image_disabled_selected())
-		{
-			mImageDisabledSelected = p.image_selected;
-			mFadeWhenDisabled = true;
-		}
-
-		if (p.image_pressed == default_params.image_pressed)
-		{
-			mImagePressed = mImageSelected;
-		}
-	}
-
-	if (!p.image_pressed.isProvided())
-	{
-		mImagePressed = mImageSelected;
-	}
-
-	if (!p.image_pressed_selected.isProvided())
-	{
-		mImagePressedSelected = mImageUnselected;
-	}
-	
-	if (mImageUnselected.isNull())
-	{
-		LL_WARNS() << "Button: " << getName() << " with no image!" << LL_ENDL;
-	}
-	
-	if (p.click_callback.isProvided())
-	{
-		setCommitCallback(initCommitCallback(p.click_callback)); // alias -> commit_callback
-	}
-	if (p.mouse_down_callback.isProvided())
-	{
-		setMouseDownCallback(initCommitCallback(p.mouse_down_callback));
-	}
-	if (p.mouse_up_callback.isProvided())
-	{
-		setMouseUpCallback(initCommitCallback(p.mouse_up_callback));
-	}
-	if (p.mouse_held_callback.isProvided())
-	{
-		setHeldDownCallback(initCommitCallback(p.mouse_held_callback));
-	}
-
-	if (p.badge.isProvided())
-	{
-		LLBadgeOwner::initBadgeParams(p.badge());
-	}
-=======
-:   LLUICtrl(p),
-    LLBadgeOwner(getHandle()),
-    mMouseDownFrame(0),
-    mMouseHeldDownCount(0),
-    mBorderEnabled( FALSE ),
-    mFlashing( FALSE ),
-    mCurGlowStrength(0.f),
-    mNeedsHighlight(FALSE),
-    mUnselectedLabel(p.label()),
-    mSelectedLabel(p.label_selected()),
-    mGLFont(p.font),
-    mHeldDownDelay(p.held_down_delay.seconds),          // seconds until held-down callback is called
-    mHeldDownFrameDelay(p.held_down_delay.frames),
-    mImageUnselected(p.image_unselected),
-    mImageSelected(p.image_selected),
-    mImageDisabled(p.image_disabled),
-    mImageDisabledSelected(p.image_disabled_selected),
-    mImageFlash(p.image_flash),
-    mImagePressed(p.image_pressed),
-    mImagePressedSelected(p.image_pressed_selected),
-    mImageHoverSelected(p.image_hover_selected),
-    mImageHoverUnselected(p.image_hover_unselected),
-    mUnselectedLabelColor(p.label_color()),
-    mSelectedLabelColor(p.label_color_selected()),
-    mDisabledLabelColor(p.label_color_disabled()),
-    mDisabledSelectedLabelColor(p.label_color_disabled_selected()),
-    mImageColor(p.image_color()),
-    mFlashBgColor(p.flash_color()),
-    mDisabledImageColor(p.image_color_disabled()),
-    mImageOverlay(p.image_overlay()),
-    mImageOverlayColor(p.image_overlay_color()),
-    mImageOverlayDisabledColor(p.image_overlay_disabled_color()),
-    mImageOverlaySelectedColor(p.image_overlay_selected_color()),
-    mImageOverlayAlignment(LLFontGL::hAlignFromName(p.image_overlay_alignment)),
-    mImageOverlayTopPad(p.image_top_pad),
-    mImageOverlayBottomPad(p.image_bottom_pad),
-    mImgOverlayLabelSpace(p.imgoverlay_label_space),
-    mIsToggle(p.is_toggle),
-    mScaleImage(p.scale_image),
-    mDropShadowedText(p.label_shadow),
-    mAutoResize(p.auto_resize),
-    mUseEllipses( p.use_ellipses ),
-    mUseFontColor( p.use_font_color),
-    mHAlign(p.font_halign),
-    mLeftHPad(p.pad_left),
-    mRightHPad(p.pad_right),
-    mBottomVPad(p.pad_bottom),
-    mHoverGlowStrength(p.hover_glow_amount),
-    mCommitOnReturn(p.commit_on_return),
-    mCommitOnCaptureLost(p.commit_on_capture_lost),
-    mFadeWhenDisabled(FALSE),
-    mForcePressedState(false),
-    mDisplayPressedState(p.display_pressed_state),
-    mLastDrawCharsCount(0),
-    mMouseDownSignal(NULL),
-    mMouseUpSignal(NULL),
-    mHeldDownSignal(NULL),
-    mUseDrawContextAlpha(p.use_draw_context_alpha),
-    mHandleRightMouse(p.handle_right_mouse),
-    mFlashingTimer(NULL)
-{
-    if (p.button_flash_enable)
-    {
-        // If optional parameter "p.button_flash_count" is not provided, LLFlashTimer will be
-        // used instead it a "default" value from gSavedSettings.getS32("FlashCount")).
-        // Likewise, missing "p.button_flash_rate" is replaced by gSavedSettings.getF32("FlashPeriod").
-        // Note: flashing should be allowed in settings.xml (boolean key "EnableButtonFlashing").
-        S32 flash_count = p.button_flash_count.isProvided()? p.button_flash_count : 0;
-        F32 flash_rate = p.button_flash_rate.isProvided()? p.button_flash_rate : 0.0;
-        mFlashingTimer = new LLFlashTimer ((LLFlashTimer::callback_t)NULL, flash_count, flash_rate);
-    }
-    else
-    {
-        mButtonFlashCount = p.button_flash_count;
-        mButtonFlashRate = p.button_flash_rate;
-    }
-
-    static LLUICachedControl<S32> llbutton_orig_h_pad ("UIButtonOrigHPad", 0);
-    static Params default_params(LLUICtrlFactory::getDefaultParams<LLButton>());
-
-    if (!p.label_selected.isProvided())
-    {
-        mSelectedLabel = mUnselectedLabel;
-    }
-
-    // Hack to make sure there is space for at least one character
-    if (getRect().mRight >= 0 && getRect().getWidth() > 0 &&
-        getRect().getWidth() - (mRightHPad + mLeftHPad) < mGLFont->getWidth(std::string(" ")))
-    {
-        // Use old defaults
-        mLeftHPad = llbutton_orig_h_pad;
-        mRightHPad = llbutton_orig_h_pad;
-    }
-
-    mMouseDownTimer.stop();
-
-    // if custom unselected button image provided...
-    if (p.image_unselected != default_params.image_unselected)
-    {
-        //...fade it out for disabled image by default...
-        if (p.image_disabled() == default_params.image_disabled() )
-        {
-            mImageDisabled = p.image_unselected;
-            mFadeWhenDisabled = TRUE;
-        }
-
-        if (p.image_pressed_selected == default_params.image_pressed_selected)
-        {
-            mImagePressedSelected = mImageUnselected;
-        }
-    }
-
-    // if custom selected button image provided...
-    if (p.image_selected != default_params.image_selected)
-    {
-        //...fade it out for disabled image by default...
-        if (p.image_disabled_selected() == default_params.image_disabled_selected())
-        {
-            mImageDisabledSelected = p.image_selected;
-            mFadeWhenDisabled = TRUE;
-        }
-
-        if (p.image_pressed == default_params.image_pressed)
-        {
-            mImagePressed = mImageSelected;
-        }
-    }
-
-    if (!p.image_pressed.isProvided())
-    {
-        mImagePressed = mImageSelected;
-    }
-
-    if (!p.image_pressed_selected.isProvided())
-    {
-        mImagePressedSelected = mImageUnselected;
-    }
-
-    if (mImageUnselected.isNull())
-    {
-        LL_WARNS() << "Button: " << getName() << " with no image!" << LL_ENDL;
-    }
-
-    if (p.click_callback.isProvided())
-    {
-        setCommitCallback(initCommitCallback(p.click_callback)); // alias -> commit_callback
-    }
-    if (p.mouse_down_callback.isProvided())
-    {
-        setMouseDownCallback(initCommitCallback(p.mouse_down_callback));
-    }
-    if (p.mouse_up_callback.isProvided())
-    {
-        setMouseUpCallback(initCommitCallback(p.mouse_up_callback));
-    }
-    if (p.mouse_held_callback.isProvided())
-    {
-        setHeldDownCallback(initCommitCallback(p.mouse_held_callback));
-    }
-
-    if (p.badge.isProvided())
-    {
-        LLBadgeOwner::initBadgeParams(p.badge());
-    }
->>>>>>> e1623bb2
-}
-
-LLButton::~LLButton()
-{
-    delete mMouseDownSignal;
-    delete mMouseUpSignal;
-    delete mHeldDownSignal;
-
-    if (mFlashingTimer)
-    {
-        mFlashingTimer->unset();
-    }
-}
-
-// HACK: Committing a button is the same as instantly clicking it.
-// virtual
-void LLButton::onCommit()
-{
-    // WARNING: Sometimes clicking a button destroys the floater or
-    // panel containing it.  Therefore we need to call  LLUICtrl::onCommit()
-    // LAST, otherwise this becomes deleted memory.
-
-    if (mMouseDownSignal) (*mMouseDownSignal)(this, LLSD());
-
-    if (mMouseUpSignal) (*mMouseUpSignal)(this, LLSD());
-
-    if (getSoundFlags() & MOUSE_DOWN)
-    {
-        make_ui_sound("UISndClick");
-    }
-
-    if (getSoundFlags() & MOUSE_UP)
-    {
-        make_ui_sound("UISndClickRelease");
-    }
-
-    if (mIsToggle)
-    {
-        toggleState();
-    }
-
-    // do this last, as it can result in destroying this button
-    LLUICtrl::onCommit();
-}
-
-boost::signals2::connection LLButton::setClickedCallback(const CommitCallbackParam& cb)
-{
-    return setClickedCallback(initCommitCallback(cb));
-}
-boost::signals2::connection LLButton::setMouseDownCallback(const CommitCallbackParam& cb)
-{
-    return setMouseDownCallback(initCommitCallback(cb));
-}
-boost::signals2::connection LLButton::setMouseUpCallback(const CommitCallbackParam& cb)
-{
-    return setMouseUpCallback(initCommitCallback(cb));
-}
-boost::signals2::connection LLButton::setHeldDownCallback(const CommitCallbackParam& cb)
-{
-    return setHeldDownCallback(initCommitCallback(cb));
-}
-
-
-boost::signals2::connection LLButton::setClickedCallback( const commit_signal_t::slot_type& cb )
-{
-    if (!mCommitSignal) mCommitSignal = new commit_signal_t();
-    return mCommitSignal->connect(cb);
-}
-boost::signals2::connection LLButton::setMouseDownCallback( const commit_signal_t::slot_type& cb )
-{
-    if (!mMouseDownSignal) mMouseDownSignal = new commit_signal_t();
-    return mMouseDownSignal->connect(cb);
-}
-boost::signals2::connection LLButton::setMouseUpCallback( const commit_signal_t::slot_type& cb )
-{
-    if (!mMouseUpSignal) mMouseUpSignal = new commit_signal_t();
-    return mMouseUpSignal->connect(cb);
-}
-boost::signals2::connection LLButton::setHeldDownCallback( const commit_signal_t::slot_type& cb )
-{
-    if (!mHeldDownSignal) mHeldDownSignal = new commit_signal_t();
-    return mHeldDownSignal->connect(cb);
-}
-
-
-// *TODO: Deprecate (for backwards compatibility only)
-boost::signals2::connection LLButton::setClickedCallback( button_callback_t cb, void* data )
-{
-    return setClickedCallback(boost::bind(cb, data));
-}
-boost::signals2::connection LLButton::setMouseDownCallback( button_callback_t cb, void* data )
-{
-    return setMouseDownCallback(boost::bind(cb, data));
-}
-boost::signals2::connection LLButton::setMouseUpCallback( button_callback_t cb, void* data )
-{
-    return setMouseUpCallback(boost::bind(cb, data));
-}
-boost::signals2::connection LLButton::setHeldDownCallback( button_callback_t cb, void* data )
-{
-    return setHeldDownCallback(boost::bind(cb, data));
-}
-
-bool LLButton::postBuild()
-{
-    autoResize();
-
-    addBadgeToParentHolder();
-
-    return LLUICtrl::postBuild();
-}
-
-bool LLButton::handleUnicodeCharHere(llwchar uni_char)
-{
-<<<<<<< HEAD
-	bool handled = false;
-	if(' ' == uni_char 
-		&& !gKeyboard->getKeyRepeated(' '))
-	{
-		if (mIsToggle)
-		{
-			toggleState();
-		}
-
-		LLUICtrl::onCommit();
-		
-		handled = true;
-	}
-	return handled;
-=======
-    BOOL handled = FALSE;
-    if(' ' == uni_char
-        && !gKeyboard->getKeyRepeated(' '))
-    {
-        if (mIsToggle)
-        {
-            toggleState();
-        }
-
-        LLUICtrl::onCommit();
-
-        handled = TRUE;
-    }
-    return handled;
->>>>>>> e1623bb2
-}
-
-bool LLButton::handleKeyHere(KEY key, MASK mask )
-{
-<<<<<<< HEAD
-	bool handled = false;
-	if( mCommitOnReturn && KEY_RETURN == key && mask == MASK_NONE && !gKeyboard->getKeyRepeated(key))
-	{
-		if (mIsToggle)
-		{
-			toggleState();
-		}
-
-		handled = true;
-=======
-    BOOL handled = FALSE;
-    if( mCommitOnReturn && KEY_RETURN == key && mask == MASK_NONE && !gKeyboard->getKeyRepeated(key))
-    {
-        if (mIsToggle)
-        {
-            toggleState();
-        }
-
-        handled = TRUE;
->>>>>>> e1623bb2
-
-        LLUICtrl::onCommit();
-    }
-    return handled;
-}
-
-
-bool LLButton::handleMouseDown(S32 x, S32 y, MASK mask)
-{
-    if (!childrenHandleMouseDown(x, y, mask))
-    {
-        // Route future Mouse messages here preemptively.  (Release on mouse up.)
-        gFocusMgr.setMouseCapture( this );
-
-<<<<<<< HEAD
-		if (hasTabStop() && !getIsChrome())
-		{
-			setFocus(true);
-		}
-=======
-        if (hasTabStop() && !getIsChrome())
-        {
-            setFocus(TRUE);
-        }
-
-        if (!mFunctionName.empty())
-        {
-            LL_DEBUGS("UIUsage") << "calling mouse down function " << mFunctionName << LL_ENDL;
-            LLUIUsage::instance().logCommand(mFunctionName);
-            LLUIUsage::instance().logControl(getPathname());
-        }
->>>>>>> e1623bb2
-
-        /*
-         * ATTENTION! This call fires another mouse down callback.
-         * If you wish to remove this call emit that signal directly
-         * by calling LLUICtrl::mMouseDownSignal(x, y, mask);
-         */
-        LLUICtrl::handleMouseDown(x, y, mask);
-
-        LLViewerEventRecorder::instance().updateMouseEventInfo(x,y,-55,-55,getPathname());
-
-        if(mMouseDownSignal) (*mMouseDownSignal)(this, LLSD());
-
-        mMouseDownTimer.start();
-        mMouseDownFrame = (S32) LLFrameTimer::getFrameCount();
-        mMouseHeldDownCount = 0;
-
-
-<<<<<<< HEAD
-		
-		if (getSoundFlags() & MOUSE_DOWN)
-		{
-			make_ui_sound("UISndClick");
-		}
-	}
-	return true;
-=======
-        if (getSoundFlags() & MOUSE_DOWN)
-        {
-            make_ui_sound("UISndClick");
-        }
-    }
-    return TRUE;
->>>>>>> e1623bb2
-}
-
-
-bool LLButton::handleMouseUp(S32 x, S32 y, MASK mask)
-{
-    // We only handle the click if the click both started and ended within us
-    if( hasMouseCapture() )
-    {
-        // reset timers before focus change, to not cause
-        // additional commits if mCommitOnCaptureLost.
-        resetMouseDownTimer();
-
-<<<<<<< HEAD
-		// Always release the mouse
-		gFocusMgr.setMouseCapture( NULL );
-
-		/*
-		 * ATTENTION! This call fires another mouse up callback.
-		 * If you wish to remove this call emit that signal directly
-		 * by calling LLUICtrl::mMouseUpSignal(x, y, mask);
-		 */
-		LLUICtrl::handleMouseUp(x, y, mask);
-		LLViewerEventRecorder::instance().updateMouseEventInfo(x,y,-55,-55,getPathname()); 
-
-		// Regardless of where mouseup occurs, handle callback
-		if(mMouseUpSignal) (*mMouseUpSignal)(this, LLSD());
-
-		// DO THIS AT THE VERY END to allow the button to be destroyed as a result of being clicked.
-		// If mouseup in the widget, it's been clicked
-		if (pointInView(x, y))
-		{
-			if (getSoundFlags() & MOUSE_UP)
-			{
-				make_ui_sound("UISndClickRelease");
-			}
-
-			if (mIsToggle)
-			{
-				toggleState();
-			}
-
-			LLUICtrl::onCommit();
-		}
-	}
-	else
-	{
-		childrenHandleMouseUp(x, y, mask);
-	}
-
-	return true;
-}
-
-bool	LLButton::handleRightMouseDown(S32 x, S32 y, MASK mask)
-{
-	if (mHandleRightMouse && !childrenHandleRightMouseDown(x, y, mask))
-	{
-		// Route future Mouse messages here preemptively.  (Release on mouse up.)
-		gFocusMgr.setMouseCapture( this );
-
-		if (hasTabStop() && !getIsChrome())
-		{
-			setFocus(true);
-		}
-
-//		if (pointInView(x, y))
-//		{
-//		}
-		// send the mouse down signal
-		LLUICtrl::handleRightMouseDown(x,y,mask);
-		// *TODO: Return result of LLUICtrl call above?  Should defer to base class
-		// but this might change the mouse handling of existing buttons in a bad way
-		// if they are not mouse opaque.
-	}
-
-	return true;
-}
-
-bool	LLButton::handleRightMouseUp(S32 x, S32 y, MASK mask)
-{
-	if (mHandleRightMouse)
-	{
-		// We only handle the click if the click both started and ended within us
-		if( hasMouseCapture() )
-		{
-			// Always release the mouse
-			gFocusMgr.setMouseCapture( NULL );
-
-	//		if (pointInView(x, y))
-	//		{
-	//			mRightMouseUpSignal(this, x,y,mask);
-	//		}
-		}
-		else 
-		{
-			childrenHandleRightMouseUp(x, y, mask);
-		}
-	
-		// send the mouse up signal
-		LLUICtrl::handleRightMouseUp(x,y,mask);
-		// *TODO: Return result of LLUICtrl call above?  Should defer to base class
-		// but this might change the mouse handling of existing buttons in a bad way.
-		// if they are not mouse opaque.
-	}
-	return true;
-=======
-        // Always release the mouse
-        gFocusMgr.setMouseCapture( NULL );
-
-        /*
-         * ATTENTION! This call fires another mouse up callback.
-         * If you wish to remove this call emit that signal directly
-         * by calling LLUICtrl::mMouseUpSignal(x, y, mask);
-         */
-        LLUICtrl::handleMouseUp(x, y, mask);
-        LLViewerEventRecorder::instance().updateMouseEventInfo(x,y,-55,-55,getPathname());
-
-        // Regardless of where mouseup occurs, handle callback
-        if(mMouseUpSignal) (*mMouseUpSignal)(this, LLSD());
-
-        // DO THIS AT THE VERY END to allow the button to be destroyed as a result of being clicked.
-        // If mouseup in the widget, it's been clicked
-        if (pointInView(x, y))
-        {
-            if (getSoundFlags() & MOUSE_UP)
-            {
-                make_ui_sound("UISndClickRelease");
-            }
-
-            if (mIsToggle)
-            {
-                toggleState();
-            }
-
-            LLUICtrl::onCommit();
-        }
-    }
-    else
-    {
-        childrenHandleMouseUp(x, y, mask);
-    }
-
-    return TRUE;
-}
-
-BOOL    LLButton::handleRightMouseDown(S32 x, S32 y, MASK mask)
-{
-    if (mHandleRightMouse && !childrenHandleRightMouseDown(x, y, mask))
-    {
-        // Route future Mouse messages here preemptively.  (Release on mouse up.)
-        gFocusMgr.setMouseCapture( this );
-
-        if (hasTabStop() && !getIsChrome())
-        {
-            setFocus(TRUE);
-        }
-
-//      if (pointInView(x, y))
-//      {
-//      }
-        // send the mouse down signal
-        LLUICtrl::handleRightMouseDown(x,y,mask);
-        // *TODO: Return result of LLUICtrl call above?  Should defer to base class
-        // but this might change the mouse handling of existing buttons in a bad way
-        // if they are not mouse opaque.
-    }
-
-    return TRUE;
-}
-
-BOOL    LLButton::handleRightMouseUp(S32 x, S32 y, MASK mask)
-{
-    if (mHandleRightMouse)
-    {
-        // We only handle the click if the click both started and ended within us
-        if( hasMouseCapture() )
-        {
-            // Always release the mouse
-            gFocusMgr.setMouseCapture( NULL );
-
-    //      if (pointInView(x, y))
-    //      {
-    //          mRightMouseUpSignal(this, x,y,mask);
-    //      }
-        }
-        else
-        {
-            childrenHandleRightMouseUp(x, y, mask);
-        }
-
-        // send the mouse up signal
-        LLUICtrl::handleRightMouseUp(x,y,mask);
-        // *TODO: Return result of LLUICtrl call above?  Should defer to base class
-        // but this might change the mouse handling of existing buttons in a bad way.
-        // if they are not mouse opaque.
-    }
-    return TRUE;
->>>>>>> e1623bb2
-}
-
-void LLButton::onMouseLeave(S32 x, S32 y, MASK mask)
-{
-    LLUICtrl::onMouseLeave(x, y, mask);
-
-<<<<<<< HEAD
-	mNeedsHighlight = false;
-=======
-    mNeedsHighlight = FALSE;
->>>>>>> e1623bb2
-}
-
-void LLButton::setHighlight(bool b)
-{
-    mNeedsHighlight = b;
-}
-
-bool LLButton::handleHover(S32 x, S32 y, MASK mask)
-{
-<<<<<<< HEAD
-	if (isInEnabledChain() 
-		&& (!gFocusMgr.getMouseCapture() || gFocusMgr.getMouseCapture() == this))
-		mNeedsHighlight = true;
-
-	if (!childrenHandleHover(x, y, mask))
-	{
-		if (mMouseDownTimer.getStarted())
-		{
-			F32 elapsed = getHeldDownTime();
-			if( mHeldDownDelay <= elapsed && mHeldDownFrameDelay <= (S32)LLFrameTimer::getFrameCount() - mMouseDownFrame)
-			{
-				LLSD param;
-				param["count"] = mMouseHeldDownCount++;
-				if (mHeldDownSignal) (*mHeldDownSignal)(this, param);
-			}
-		}
-
-		// We only handle the click if the click both started and ended within us
-		getWindow()->setCursor(UI_CURSOR_ARROW);
-		LL_DEBUGS("UserInput") << "hover handled by " << getName() << LL_ENDL;
-	}
-	return true;
-=======
-    if (isInEnabledChain()
-        && (!gFocusMgr.getMouseCapture() || gFocusMgr.getMouseCapture() == this))
-        mNeedsHighlight = TRUE;
-
-    if (!childrenHandleHover(x, y, mask))
-    {
-        if (mMouseDownTimer.getStarted())
-        {
-            F32 elapsed = getHeldDownTime();
-            if( mHeldDownDelay <= elapsed && mHeldDownFrameDelay <= (S32)LLFrameTimer::getFrameCount() - mMouseDownFrame)
-            {
-                LLSD param;
-                param["count"] = mMouseHeldDownCount++;
-                if (mHeldDownSignal) (*mHeldDownSignal)(this, param);
-            }
-        }
-
-        // We only handle the click if the click both started and ended within us
-        getWindow()->setCursor(UI_CURSOR_ARROW);
-        LL_DEBUGS("UserInput") << "hover handled by " << getName() << LL_ENDL;
-    }
-    return TRUE;
->>>>>>> e1623bb2
-}
-
-void LLButton::getOverlayImageSize(S32& overlay_width, S32& overlay_height)
-{
-    overlay_width = mImageOverlay->getWidth();
-    overlay_height = mImageOverlay->getHeight();
-
-    F32 scale_factor = llmin((F32)getRect().getWidth() / (F32)overlay_width, (F32)getRect().getHeight() / (F32)overlay_height, 1.f);
-    overlay_width = ll_round((F32)overlay_width * scale_factor);
-    overlay_height = ll_round((F32)overlay_height * scale_factor);
-}
-
-
-// virtual
-void LLButton::draw()
-{
-<<<<<<< HEAD
-	static LLCachedControl<bool> sEnableButtonFlashing(*LLUI::getInstance()->mSettingGroups["config"], "EnableButtonFlashing", true);
-	F32 alpha = mUseDrawContextAlpha ? getDrawContext().mAlpha : getCurrentTransparency();
-
-	bool pressed_by_keyboard = false;
-	if (hasFocus())
-	{
-		pressed_by_keyboard = gKeyboard->getKeyDown(' ') || (mCommitOnReturn && gKeyboard->getKeyDown(KEY_RETURN));
-	}
-
-	bool mouse_pressed_and_over = false;
-	if (hasMouseCapture())
-	{
-		S32 local_mouse_x ;
-		S32 local_mouse_y;
-		LLUI::getInstance()->getMousePositionLocal(this, &local_mouse_x, &local_mouse_y);
-		mouse_pressed_and_over = pointInView(local_mouse_x, local_mouse_y);
-	}
-
-	bool enabled = isInEnabledChain();
-
-	bool pressed = pressed_by_keyboard 
-					|| mouse_pressed_and_over
-					|| mForcePressedState;
-	bool selected = getToggleState();
-	
-	bool use_glow_effect = false;
-	LLColor4 highlighting_color = LLColor4::white;
-	LLColor4 glow_color = LLColor4::white;
-	LLRender::eBlendType glow_type = LLRender::BT_ADD_WITH_ALPHA;
-=======
-    static LLCachedControl<bool> sEnableButtonFlashing(*LLUI::getInstance()->mSettingGroups["config"], "EnableButtonFlashing", true);
-    F32 alpha = mUseDrawContextAlpha ? getDrawContext().mAlpha : getCurrentTransparency();
-
-    bool pressed_by_keyboard = FALSE;
-    if (hasFocus())
-    {
-        pressed_by_keyboard = gKeyboard->getKeyDown(' ') || (mCommitOnReturn && gKeyboard->getKeyDown(KEY_RETURN));
-    }
-
-    bool mouse_pressed_and_over = false;
-    if (hasMouseCapture())
-    {
-        S32 local_mouse_x ;
-        S32 local_mouse_y;
-        LLUI::getInstance()->getMousePositionLocal(this, &local_mouse_x, &local_mouse_y);
-        mouse_pressed_and_over = pointInView(local_mouse_x, local_mouse_y);
-    }
-
-    bool enabled = isInEnabledChain();
-
-    bool pressed = pressed_by_keyboard
-                    || mouse_pressed_and_over
-                    || mForcePressedState;
-    bool selected = getToggleState();
-
-    bool use_glow_effect = FALSE;
-    LLColor4 highlighting_color = LLColor4::white;
-    LLColor4 glow_color = LLColor4::white;
-    LLRender::eBlendType glow_type = LLRender::BT_ADD_WITH_ALPHA;
->>>>>>> e1623bb2
-    LLUIImage* imagep = NULL;
-    LLUIImage* image_glow = NULL;
-
-    //  Cancel sticking of color, if the button is pressed,
-<<<<<<< HEAD
-	//  or when a flashing of the previously selected button is ended
-	if (mFlashingTimer
-		&& ((selected && !mFlashingTimer->isFlashingInProgress() && !mForceFlashing) || pressed))
-	{
-		mFlashing = false;
-	}
-
-	bool flash = mFlashing && sEnableButtonFlashing;
-
-	if (pressed && mDisplayPressedState)
-	{
-		imagep = selected ? mImagePressedSelected : mImagePressed;
-	}
-	else if ( mNeedsHighlight )
-	{
-		if (selected)
-		{
-			if (mImageHoverSelected)
-			{
-				imagep = mImageHoverSelected;
-			}
-			else
-			{
-				imagep = mImageSelected;
-				use_glow_effect = true;
-			}
-		}
-		else
-		{
-			if (mImageHoverUnselected)
-			{
-				imagep = mImageHoverUnselected;
-			}
-			else
-			{
-				imagep = mImageUnselected;
-				use_glow_effect = true;
-			}
-		}
-	}
-	else 
-	{
-		imagep = selected ? mImageSelected : mImageUnselected;
-	}
-
-	// Override if more data is available
-	// HACK: Use gray checked state to mean either:
-	//   enabled and tentative
-	// or
-	//   disabled but checked
-	if (!mImageDisabledSelected.isNull() 
-		&& 
-			( (enabled && getTentative()) 
-			|| (!enabled && selected ) ) )
-	{
-		imagep = mImageDisabledSelected;
-	}
-	else if (!mImageDisabled.isNull() 
-		&& !enabled 
-		&& !selected)
-	{
-		imagep = mImageDisabled;
-	}
-
-	image_glow = imagep;
-
-	if (mFlashing)
-	{
-		if (flash && mImageFlash)
-		{
-			// if button should flash and we have icon for flashing, use it as image for button
-			image_glow = mImageFlash;
-		}
-
-		// provide fade-in and fade-out via flash_color
-		if (mFlashingTimer)
-		{
-			LLColor4 flash_color = mFlashBgColor.get();
-			use_glow_effect = true;
-			glow_type = LLRender::BT_ALPHA; // blend the glow
-
-			if (mFlashingTimer->isCurrentlyHighlighted() || !mFlashingTimer->isFlashingInProgress())
-			{
-				glow_color = flash_color;
-			}
-			else if (mNeedsHighlight)
-			{
-=======
-    //  or when a flashing of the previously selected button is ended
-    if (mFlashingTimer
-        && ((selected && !mFlashingTimer->isFlashingInProgress() && !mForceFlashing) || pressed))
-    {
-        mFlashing = false;
-    }
-
-    bool flash = mFlashing && sEnableButtonFlashing;
-
-    if (pressed && mDisplayPressedState)
-    {
-        imagep = selected ? mImagePressedSelected : mImagePressed;
-    }
-    else if ( mNeedsHighlight )
-    {
-        if (selected)
-        {
-            if (mImageHoverSelected)
-            {
-                imagep = mImageHoverSelected;
-            }
-            else
-            {
-                imagep = mImageSelected;
-                use_glow_effect = TRUE;
-            }
-        }
-        else
-        {
-            if (mImageHoverUnselected)
-            {
-                imagep = mImageHoverUnselected;
-            }
-            else
-            {
-                imagep = mImageUnselected;
-                use_glow_effect = TRUE;
-            }
-        }
-    }
-    else
-    {
-        imagep = selected ? mImageSelected : mImageUnselected;
-    }
-
-    // Override if more data is available
-    // HACK: Use gray checked state to mean either:
-    //   enabled and tentative
-    // or
-    //   disabled but checked
-    if (!mImageDisabledSelected.isNull()
-        &&
-            ( (enabled && getTentative())
-            || (!enabled && selected ) ) )
-    {
-        imagep = mImageDisabledSelected;
-    }
-    else if (!mImageDisabled.isNull()
-        && !enabled
-        && !selected)
-    {
-        imagep = mImageDisabled;
-    }
-
-    image_glow = imagep;
-
-    if (mFlashing)
-    {
-        if (flash && mImageFlash)
-        {
-            // if button should flash and we have icon for flashing, use it as image for button
-            image_glow = mImageFlash;
-        }
-
-        // provide fade-in and fade-out via flash_color
-        if (mFlashingTimer)
-        {
-            LLColor4 flash_color = mFlashBgColor.get();
-            use_glow_effect = TRUE;
-            glow_type = LLRender::BT_ALPHA; // blend the glow
-
-            if (mFlashingTimer->isCurrentlyHighlighted() || !mFlashingTimer->isFlashingInProgress())
-            {
-                glow_color = flash_color;
-            }
-            else if (mNeedsHighlight)
-            {
->>>>>>> e1623bb2
-                glow_color = highlighting_color;
-            }
-            else
-            {
-                // will fade from highlight color
-                glow_color = flash_color;
-            }
-<<<<<<< HEAD
-		}
-	}
-
-	if (mNeedsHighlight && !imagep)
-	{
-		use_glow_effect = true;
-	}
-
-	// Figure out appropriate color for the text
-	LLColor4 label_color;
-
-	// label changes when button state changes, not when pressed
-	if ( enabled )
-	{
-		if ( getToggleState() )
-		{
-			label_color = mSelectedLabelColor.get();
-		}
-		else
-		{
-			label_color = mUnselectedLabelColor.get();
-		}
-	}
-	else
-	{
-		if ( getToggleState() )
-		{
-			label_color = mDisabledSelectedLabelColor.get();
-		}
-		else
-		{
-			label_color = mDisabledLabelColor.get();
-		}
-	}
-
-	// Highlight if needed
-	if( ll::ui::SearchableControl::getHighlighted() )
-		label_color = ll::ui::SearchableControl::getHighlightColor();
-
-	// Unselected label assignments
-	LLWString label = getCurrentLabel();
-
-	// overlay with keyboard focus border
-	if (hasFocus())
-	{
-		F32 lerp_amt = gFocusMgr.getFocusFlashAmt();
-		drawBorder(imagep, gFocusMgr.getFocusColor() % alpha, ll_round(lerp(1.f, 3.f, lerp_amt)));
-	}
-	
-	if (use_glow_effect)
-	{
-		mCurGlowStrength = lerp(mCurGlowStrength,
-					mFlashing ? (mFlashingTimer->isCurrentlyHighlighted() || !mFlashingTimer->isFlashingInProgress() || mNeedsHighlight? 1.f : 0.f) : mHoverGlowStrength,
-					LLSmoothInterpolation::getInterpolant(0.05f));
-	}
-	else
-	{
-		mCurGlowStrength = lerp(mCurGlowStrength, 0.f, LLSmoothInterpolation::getInterpolant(0.05f));
-	}
-
-	// Draw button image, if available.
-	// Otherwise draw basic rectangular button.
-	if (imagep != NULL)
-	{
-		// apply automatic 50% alpha fade to disabled image
-		LLColor4 disabled_color = mFadeWhenDisabled ? mDisabledImageColor.get() % 0.5f : mDisabledImageColor.get();
-		if ( mScaleImage)
-		{
-			imagep->draw(getLocalRect(), (enabled ? mImageColor.get() : disabled_color) % alpha  );
-			if (mCurGlowStrength > 0.01f)
-			{
-				gGL.setSceneBlendType(glow_type);
-				image_glow->drawSolid(0, 0, getRect().getWidth(), getRect().getHeight(), glow_color % (mCurGlowStrength * alpha));
-				gGL.setSceneBlendType(LLRender::BT_ALPHA);
-			}
-		}
-		else
-		{
-			S32 y = getLocalRect().getHeight() - imagep->getHeight();
-			imagep->draw(0, y, (enabled ? mImageColor.get() : disabled_color) % alpha);
-			if (mCurGlowStrength > 0.01f)
-			{
-				gGL.setSceneBlendType(glow_type);
-				image_glow->drawSolid(0, y, glow_color % (mCurGlowStrength * alpha));
-				gGL.setSceneBlendType(LLRender::BT_ALPHA);
-			}
-		}
-	}
-	else
-	{
-		// no image
-		LL_DEBUGS() << "No image for button " << getName() << LL_ENDL;
-		// draw it in pink so we can find it
-		gl_rect_2d(0, getRect().getHeight(), getRect().getWidth(), 0, LLColor4::pink1 % alpha, false);
-	}
-
-	// let overlay image and text play well together
-	S32 text_left = mLeftHPad;
-	S32 text_right = getRect().getWidth() - mRightHPad;
-	S32 text_width = getRect().getWidth() - mLeftHPad - mRightHPad;
-
-	// draw overlay image
-	if (mImageOverlay.notNull())
-	{
-		// get max width and height (discard level 0)
-		S32 overlay_width;
-		S32 overlay_height;
-
-		getOverlayImageSize(overlay_width, overlay_height);
-
-		S32 center_x = getLocalRect().getCenterX();
-		S32 center_y = getLocalRect().getCenterY();
-
-		//FUGLY HACK FOR "DEPRESSED" BUTTONS
-		if (pressed && mDisplayPressedState)
-		{
-			center_y--;
-			center_x++;
-		}
-
-		center_y += (mImageOverlayBottomPad - mImageOverlayTopPad);
-		// fade out overlay images on disabled buttons
-		LLColor4 overlay_color = mImageOverlayColor.get();
-		if (!enabled)
-		{
-			overlay_color = mImageOverlayDisabledColor.get();
-		}
-		else if (getToggleState())
-		{
-			overlay_color = mImageOverlaySelectedColor.get();
-		}
-		overlay_color.mV[VALPHA] *= alpha;
-
-		switch(mImageOverlayAlignment)
-		{
-		case LLFontGL::LEFT:
-			text_left += overlay_width + mImgOverlayLabelSpace;
-			text_width -= overlay_width + mImgOverlayLabelSpace;
-			mImageOverlay->draw(
-				mLeftHPad,
-				center_y - (overlay_height / 2), 
-				overlay_width, 
-				overlay_height, 
-				overlay_color);
-			break;
-		case LLFontGL::HCENTER:
-			mImageOverlay->draw(
-				center_x - (overlay_width / 2), 
-				center_y - (overlay_height / 2), 
-				overlay_width, 
-				overlay_height, 
-				overlay_color);
-			break;
-		case LLFontGL::RIGHT:
-			text_right -= overlay_width + mImgOverlayLabelSpace;
-			text_width -= overlay_width + mImgOverlayLabelSpace;
-			mImageOverlay->draw(
-				getRect().getWidth() - mRightHPad - overlay_width,
-				center_y - (overlay_height / 2), 
-				overlay_width, 
-				overlay_height, 
-				overlay_color);
-			break;
-		default:
-			// draw nothing
-			break;
-		}
-	}
-
-	// Draw label
-	if( !label.empty() )
-	{
-		LLWStringUtil::trim(label);
-
-		S32 x;
-		switch( mHAlign )
-		{
-		case LLFontGL::RIGHT:
-			x = text_right;
-			break;
-		case LLFontGL::HCENTER:
-			x = text_left + (text_width / 2);
-			break;
-		case LLFontGL::LEFT:
-		default:
-			x = text_left;
-			break;
-		}
-
-		if (pressed && mDisplayPressedState)
-		{
-			x++;
-		}
-
-		// *NOTE: mantipov: before mUseEllipses is implemented in EXT-279 U32_MAX has been passed as
-		// max_chars.
-		// LLFontGL::render expects S32 max_chars variable but process in a separate way -1 value.
-		// Due to U32_MAX is equal to S32 -1 value I have rest this value for non-ellipses mode.
-		// Not sure if it is really needed. Probably S32_MAX should be always passed as max_chars.
-		mLastDrawCharsCount = mGLFont->render(label, 0,
-			(F32)x,
-			(F32)(getRect().getHeight() / 2 + mBottomVPad),
-			label_color % alpha,
-			mHAlign, LLFontGL::VCENTER,
-			LLFontGL::NORMAL,
-			mDropShadowedText ? LLFontGL::DROP_SHADOW_SOFT : LLFontGL::NO_SHADOW,
-			S32_MAX, text_width,
-			NULL, mUseEllipses, mUseFontColor);
-	}
-
-	LLUICtrl::draw();
-=======
-        }
-    }
-
-    if (mNeedsHighlight && !imagep)
-    {
-        use_glow_effect = TRUE;
-    }
-
-    // Figure out appropriate color for the text
-    LLColor4 label_color;
-
-    // label changes when button state changes, not when pressed
-    if ( enabled )
-    {
-        if ( getToggleState() )
-        {
-            label_color = mSelectedLabelColor.get();
-        }
-        else
-        {
-            label_color = mUnselectedLabelColor.get();
-        }
-    }
-    else
-    {
-        if ( getToggleState() )
-        {
-            label_color = mDisabledSelectedLabelColor.get();
-        }
-        else
-        {
-            label_color = mDisabledLabelColor.get();
-        }
-    }
-
-    // Highlight if needed
-    if( ll::ui::SearchableControl::getHighlighted() )
-        label_color = ll::ui::SearchableControl::getHighlightColor();
-
-    // Unselected label assignments
-    LLWString label = getCurrentLabel();
-
-    // overlay with keyboard focus border
-    if (hasFocus())
-    {
-        F32 lerp_amt = gFocusMgr.getFocusFlashAmt();
-        drawBorder(imagep, gFocusMgr.getFocusColor() % alpha, ll_round(lerp(1.f, 3.f, lerp_amt)));
-    }
-
-    if (use_glow_effect)
-    {
-        mCurGlowStrength = lerp(mCurGlowStrength,
-                    mFlashing ? (mFlashingTimer->isCurrentlyHighlighted() || !mFlashingTimer->isFlashingInProgress() || mNeedsHighlight? 1.f : 0.f) : mHoverGlowStrength,
-                    LLSmoothInterpolation::getInterpolant(0.05f));
-    }
-    else
-    {
-        mCurGlowStrength = lerp(mCurGlowStrength, 0.f, LLSmoothInterpolation::getInterpolant(0.05f));
-    }
-
-    // Draw button image, if available.
-    // Otherwise draw basic rectangular button.
-    if (imagep != NULL)
-    {
-        // apply automatic 50% alpha fade to disabled image
-        LLColor4 disabled_color = mFadeWhenDisabled ? mDisabledImageColor.get() % 0.5f : mDisabledImageColor.get();
-        if ( mScaleImage)
-        {
-            imagep->draw(getLocalRect(), (enabled ? mImageColor.get() : disabled_color) % alpha  );
-            if (mCurGlowStrength > 0.01f)
-            {
-                gGL.setSceneBlendType(glow_type);
-                image_glow->drawSolid(0, 0, getRect().getWidth(), getRect().getHeight(), glow_color % (mCurGlowStrength * alpha));
-                gGL.setSceneBlendType(LLRender::BT_ALPHA);
-            }
-        }
-        else
-        {
-            S32 y = getLocalRect().getHeight() - imagep->getHeight();
-            imagep->draw(0, y, (enabled ? mImageColor.get() : disabled_color) % alpha);
-            if (mCurGlowStrength > 0.01f)
-            {
-                gGL.setSceneBlendType(glow_type);
-                image_glow->drawSolid(0, y, glow_color % (mCurGlowStrength * alpha));
-                gGL.setSceneBlendType(LLRender::BT_ALPHA);
-            }
-        }
-    }
-    else
-    {
-        // no image
-        LL_DEBUGS() << "No image for button " << getName() << LL_ENDL;
-        // draw it in pink so we can find it
-        gl_rect_2d(0, getRect().getHeight(), getRect().getWidth(), 0, LLColor4::pink1 % alpha, FALSE);
-    }
-
-    // let overlay image and text play well together
-    S32 text_left = mLeftHPad;
-    S32 text_right = getRect().getWidth() - mRightHPad;
-    S32 text_width = getRect().getWidth() - mLeftHPad - mRightHPad;
-
-    // draw overlay image
-    if (mImageOverlay.notNull())
-    {
-        // get max width and height (discard level 0)
-        S32 overlay_width;
-        S32 overlay_height;
-
-        getOverlayImageSize(overlay_width, overlay_height);
-
-        S32 center_x = getLocalRect().getCenterX();
-        S32 center_y = getLocalRect().getCenterY();
-
-        //FUGLY HACK FOR "DEPRESSED" BUTTONS
-        if (pressed && mDisplayPressedState)
-        {
-            center_y--;
-            center_x++;
-        }
-
-        center_y += (mImageOverlayBottomPad - mImageOverlayTopPad);
-        // fade out overlay images on disabled buttons
-        LLColor4 overlay_color = mImageOverlayColor.get();
-        if (!enabled)
-        {
-            overlay_color = mImageOverlayDisabledColor.get();
-        }
-        else if (getToggleState())
-        {
-            overlay_color = mImageOverlaySelectedColor.get();
-        }
-        overlay_color.mV[VALPHA] *= alpha;
-
-        switch(mImageOverlayAlignment)
-        {
-        case LLFontGL::LEFT:
-            text_left += overlay_width + mImgOverlayLabelSpace;
-            text_width -= overlay_width + mImgOverlayLabelSpace;
-            mImageOverlay->draw(
-                mLeftHPad,
-                center_y - (overlay_height / 2),
-                overlay_width,
-                overlay_height,
-                overlay_color);
-            break;
-        case LLFontGL::HCENTER:
-            mImageOverlay->draw(
-                center_x - (overlay_width / 2),
-                center_y - (overlay_height / 2),
-                overlay_width,
-                overlay_height,
-                overlay_color);
-            break;
-        case LLFontGL::RIGHT:
-            text_right -= overlay_width + mImgOverlayLabelSpace;
-            text_width -= overlay_width + mImgOverlayLabelSpace;
-            mImageOverlay->draw(
-                getRect().getWidth() - mRightHPad - overlay_width,
-                center_y - (overlay_height / 2),
-                overlay_width,
-                overlay_height,
-                overlay_color);
-            break;
-        default:
-            // draw nothing
-            break;
-        }
-    }
-
-    // Draw label
-    if( !label.empty() )
-    {
-        LLWStringUtil::trim(label);
-
-        S32 x;
-        switch( mHAlign )
-        {
-        case LLFontGL::RIGHT:
-            x = text_right;
-            break;
-        case LLFontGL::HCENTER:
-            x = text_left + (text_width / 2);
-            break;
-        case LLFontGL::LEFT:
-        default:
-            x = text_left;
-            break;
-        }
-
-        if (pressed && mDisplayPressedState)
-        {
-            x++;
-        }
-
-        // *NOTE: mantipov: before mUseEllipses is implemented in EXT-279 U32_MAX has been passed as
-        // max_chars.
-        // LLFontGL::render expects S32 max_chars variable but process in a separate way -1 value.
-        // Due to U32_MAX is equal to S32 -1 value I have rest this value for non-ellipses mode.
-        // Not sure if it is really needed. Probably S32_MAX should be always passed as max_chars.
-        mLastDrawCharsCount = mGLFont->render(label, 0,
-            (F32)x,
-            (F32)(getRect().getHeight() / 2 + mBottomVPad),
-            label_color % alpha,
-            mHAlign, LLFontGL::VCENTER,
-            LLFontGL::NORMAL,
-            mDropShadowedText ? LLFontGL::DROP_SHADOW_SOFT : LLFontGL::NO_SHADOW,
-            S32_MAX, text_width,
-            NULL, mUseEllipses, mUseFontColor);
-    }
-
-    LLUICtrl::draw();
->>>>>>> e1623bb2
-}
-
-void LLButton::drawBorder(LLUIImage* imagep, const LLColor4& color, S32 size)
-{
-    if (imagep == NULL) return;
-    if (mScaleImage)
-    {
-        imagep->drawBorder(getLocalRect(), color, size);
-    }
-    else
-    {
-        S32 y = getLocalRect().getHeight() - imagep->getHeight();
-        imagep->drawBorder(0, y, color, size);
-    }
-}
-
-bool LLButton::getToggleState() const
-{
-    return getValue().asBoolean();
-}
-
-void LLButton::setToggleState(bool b)
-{
-    if( b != getToggleState() )
-    {
-        setControlValue(b); // will fire LLControlVariable callbacks (if any)
-        setValue(b);        // may or may not be redundant
-        setFlashing(false); // stop flash state whenever the selected/unselected state if reset
-        // Unselected label assignments
-        autoResize();
-    }
-}
-
-void LLButton::setFlashing(bool b, bool force_flashing/* = false */)
-<<<<<<< HEAD
-{ 
-	mForceFlashing = force_flashing;
-	if (mFlashingTimer)
-	{
-		mFlashing = b; 
-		(b ? mFlashingTimer->startFlashing() : mFlashingTimer->stopFlashing());
-	}
-	else if (b != mFlashing)
-	{
-		mFlashing = b; 
-		mFrameTimer.reset();
-	}
-}
-
-bool LLButton::toggleState()			
-=======
-{
-    mForceFlashing = force_flashing;
-    if (mFlashingTimer)
-    {
-        mFlashing = b;
-        (b ? mFlashingTimer->startFlashing() : mFlashingTimer->stopFlashing());
-    }
-    else if (b != mFlashing)
-    {
-        mFlashing = b;
-        mFrameTimer.reset();
-    }
-}
-
-BOOL LLButton::toggleState()
->>>>>>> e1623bb2
-{
-    bool flipped = ! getToggleState();
-    setToggleState(flipped);
-
-    return flipped;
-}
-
-void LLButton::setLabel( const std::string& label )
-{
-    mUnselectedLabel = mSelectedLabel = label;
-}
-
-void LLButton::setLabel( const LLUIString& label )
-{
-    mUnselectedLabel = mSelectedLabel = label;
-}
-
-void LLButton::setLabel( const LLStringExplicit& label )
-{
-    setLabelUnselected(label);
-    setLabelSelected(label);
-}
-
-//virtual
-bool LLButton::setLabelArg( const std::string& key, const LLStringExplicit& text )
-{
-<<<<<<< HEAD
-	mUnselectedLabel.setArg(key, text);
-	mSelectedLabel.setArg(key, text);
-	return true;
-=======
-    mUnselectedLabel.setArg(key, text);
-    mSelectedLabel.setArg(key, text);
-    return TRUE;
->>>>>>> e1623bb2
-}
-
-void LLButton::setLabelUnselected( const LLStringExplicit& label )
-{
-    mUnselectedLabel = label;
-}
-
-void LLButton::setLabelSelected( const LLStringExplicit& label )
-{
-    mSelectedLabel = label;
-}
-
-bool LLButton::labelIsTruncated() const
-{
-    return getCurrentLabel().getString().size() > mLastDrawCharsCount;
-}
-
-const LLUIString& LLButton::getCurrentLabel() const
-{
-    return getToggleState() ? mSelectedLabel : mUnselectedLabel;
-}
-
-void LLButton::setImageUnselected(LLPointer<LLUIImage> image)
-{
-    mImageUnselected = image;
-    if (mImageUnselected.isNull())
-    {
-        LL_WARNS() << "Setting default button image for: " << getName() << " to NULL" << LL_ENDL;
-    }
-}
-
-void LLButton::autoResize()
-{
-    resize(getCurrentLabel());
-}
-
-void LLButton::resize(LLUIString label)
-{
-    // get label length
-    S32 label_width = mGLFont->getWidth(label.getString());
-    // get current btn length
-    S32 btn_width =getRect().getWidth();
-    // check if it need resize
-    if (mAutoResize)
-    {
-        S32 min_width = label_width + mLeftHPad + mRightHPad;
-        if (mImageOverlay)
-        {
-            S32 overlay_width = mImageOverlay->getWidth();
-            F32 scale_factor = (getRect().getHeight() - (mImageOverlayBottomPad + mImageOverlayTopPad)) / (F32)mImageOverlay->getHeight();
-            overlay_width = ll_round((F32)overlay_width * scale_factor);
-
-            switch(mImageOverlayAlignment)
-            {
-            case LLFontGL::LEFT:
-            case LLFontGL::RIGHT:
-                min_width += overlay_width + mImgOverlayLabelSpace;
-                break;
-            case LLFontGL::HCENTER:
-                min_width = llmax(min_width, overlay_width + mLeftHPad + mRightHPad);
-                break;
-            default:
-                // draw nothing
-                break;
-            }
-        }
-        if (btn_width < min_width)
-        {
-            reshape(min_width, getRect().getHeight());
-        }
-    }
-}
-void LLButton::setImages( const std::string &image_name, const std::string &selected_name )
-{
-    setImageUnselected(LLUI::getUIImage(image_name));
-    setImageSelected(LLUI::getUIImage(selected_name));
-}
-
-void LLButton::setImageSelected(LLPointer<LLUIImage> image)
-{
-    mImageSelected = image;
-}
-
-void LLButton::setImageColor(const LLColor4& c)
-{
-    mImageColor = c;
-}
-
-void LLButton::setColor(const LLColor4& color)
-{
-    setImageColor(color);
-}
-
-void LLButton::setImageDisabled(LLPointer<LLUIImage> image)
-{
-<<<<<<< HEAD
-	mImageDisabled = image;
-	mDisabledImageColor = mImageColor;
-	mFadeWhenDisabled = true;
-=======
-    mImageDisabled = image;
-    mDisabledImageColor = mImageColor;
-    mFadeWhenDisabled = TRUE;
->>>>>>> e1623bb2
-}
-
-void LLButton::setImageDisabledSelected(LLPointer<LLUIImage> image)
-{
-<<<<<<< HEAD
-	mImageDisabledSelected = image;
-	mDisabledImageColor = mImageColor;
-	mFadeWhenDisabled = true;
-=======
-    mImageDisabledSelected = image;
-    mDisabledImageColor = mImageColor;
-    mFadeWhenDisabled = TRUE;
->>>>>>> e1623bb2
-}
-
-void LLButton::setImagePressed(LLPointer<LLUIImage> image)
-{
-    mImagePressed = image;
-}
-
-void LLButton::setImageHoverSelected(LLPointer<LLUIImage> image)
-{
-    mImageHoverSelected = image;
-}
-
-void LLButton::setImageHoverUnselected(LLPointer<LLUIImage> image)
-{
-    mImageHoverUnselected = image;
-}
-
-void LLButton::setImageFlash(LLPointer<LLUIImage> image)
-{
-    mImageFlash = image;
-}
-
-void LLButton::setImageOverlay(const std::string& image_name, LLFontGL::HAlign alignment, const LLColor4& color)
-{
-    if (image_name.empty())
-    {
-        mImageOverlay = NULL;
-    }
-    else
-    {
-        mImageOverlay = LLUI::getUIImage(image_name);
-        mImageOverlayAlignment = alignment;
-        mImageOverlayColor = color;
-    }
-}
-
-void LLButton::setImageOverlay(const LLUUID& image_id, LLFontGL::HAlign alignment, const LLColor4& color)
-{
-    if (image_id.isNull())
-    {
-        mImageOverlay = NULL;
-    }
-    else
-    {
-        mImageOverlay = LLUI::getUIImageByID(image_id);
-        mImageOverlayAlignment = alignment;
-        mImageOverlayColor = color;
-    }
-}
-
-void LLButton::onMouseCaptureLost()
-{
-    if (mCommitOnCaptureLost
-        && mMouseDownTimer.getStarted())
-    {
-        if (mMouseUpSignal) (*mMouseUpSignal)(this, LLSD());
-
-        if (mIsToggle)
-        {
-            toggleState();
-        }
-
-        LLUICtrl::onCommit();
-    }
-    resetMouseDownTimer();
-}
-
-//-------------------------------------------------------------------------
-// Utilities
-//-------------------------------------------------------------------------
-S32 round_up(S32 grid, S32 value)
-{
-    S32 mod = value % grid;
-
-    if (mod > 0)
-    {
-        // not even multiple
-        return value + (grid - mod);
-    }
-    else
-    {
-        return value;
-    }
-}
-
-void LLButton::addImageAttributeToXML(LLXMLNodePtr node,
-                                      const std::string& image_name,
-                                      const LLUUID& image_id,
-                                      const std::string& xml_tag_name) const
-{
-<<<<<<< HEAD
-	if( !image_name.empty() )
-	{
-		node->createChild(xml_tag_name.c_str(), true)->setStringValue(image_name);
-	}
-	else if( image_id != LLUUID::null )
-	{
-		node->createChild((xml_tag_name + "_id").c_str(), true)->setUUIDValue(image_id);
-	}
-=======
-    if( !image_name.empty() )
-    {
-        node->createChild(xml_tag_name.c_str(), TRUE)->setStringValue(image_name);
-    }
-    else if( image_id != LLUUID::null )
-    {
-        node->createChild((xml_tag_name + "_id").c_str(), TRUE)->setUUIDValue(image_id);
-    }
->>>>>>> e1623bb2
-}
-
-
-// static
-void LLButton::toggleFloaterAndSetToggleState(LLUICtrl* ctrl, const LLSD& sdname)
-{
-    bool floater_vis = LLFloaterReg::toggleInstance(sdname.asString());
-    LLButton* button = dynamic_cast<LLButton*>(ctrl);
-    if (button)
-        button->setToggleState(floater_vis);
-}
-
-// static
-// Gets called once
-void LLButton::setFloaterToggle(LLUICtrl* ctrl, const LLSD& sdname)
-{
-    LLButton* button = dynamic_cast<LLButton*>(ctrl);
-    if (!button)
-        return;
-    // Get the visibility control name for the floater
-    std::string vis_control_name = LLFloaterReg::declareVisibilityControl(sdname.asString());
-    // Set the button control value (toggle state) to the floater visibility control (Sets the value as well)
-    button->setControlVariable(LLFloater::getControlGroup()->getControl(vis_control_name));
-    // Set the clicked callback to toggle the floater
-    button->setClickedCallback(boost::bind(&LLFloaterReg::toggleInstance, sdname, LLSD()));
-}
-
-// static
-void LLButton::setDockableFloaterToggle(LLUICtrl* ctrl, const LLSD& sdname)
-{
-    LLButton* button = dynamic_cast<LLButton*>(ctrl);
-    if (!button)
-        return;
-    // Get the visibility control name for the floater
-    std::string vis_control_name = LLFloaterReg::declareVisibilityControl(sdname.asString());
-    // Set the button control value (toggle state) to the floater visibility control (Sets the value as well)
-    button->setControlVariable(LLFloater::getControlGroup()->getControl(vis_control_name));
-    // Set the clicked callback to toggle the floater
-    button->setClickedCallback(boost::bind(&LLDockableFloater::toggleInstance, sdname));
-}
-
-// static
-void LLButton::showHelp(LLUICtrl* ctrl, const LLSD& sdname)
-{
-    // search back through the button's parents for a panel
-    // with a help_topic string defined
-    std::string help_topic;
-    if (LLUI::getInstance()->mHelpImpl &&
-        ctrl->findHelpTopic(help_topic))
-    {
-        LLUI::getInstance()->mHelpImpl->showTopic(help_topic);
-        return; // success
-    }
-
-    // display an error if we can't find a help_topic string.
-    // fix this by adding a help_topic attribute to the xui file
-    LLNotificationsUtil::add("UnableToFindHelpTopic");
-}
-
-void LLButton::resetMouseDownTimer()
-{
-    mMouseDownTimer.stop();
-    mMouseDownTimer.reset();
-}
-
-bool LLButton::handleDoubleClick(S32 x, S32 y, MASK mask)
-{
-    // just treat a double click as a second click
-    return handleMouseDown(x, y, mask);
-}+
+/**
+ * @file llbutton.cpp
+ * @brief LLButton base class
+ *
+ * $LicenseInfo:firstyear=2001&license=viewerlgpl$
+ * Second Life Viewer Source Code
+ * Copyright (C) 2010, Linden Research, Inc.
+ *
+ * This library is free software; you can redistribute it and/or
+ * modify it under the terms of the GNU Lesser General Public
+ * License as published by the Free Software Foundation;
+ * version 2.1 of the License only.
+ *
+ * This library is distributed in the hope that it will be useful,
+ * but WITHOUT ANY WARRANTY; without even the implied warranty of
+ * MERCHANTABILITY or FITNESS FOR A PARTICULAR PURPOSE.  See the GNU
+ * Lesser General Public License for more details.
+ *
+ * You should have received a copy of the GNU Lesser General Public
+ * License along with this library; if not, write to the Free Software
+ * Foundation, Inc., 51 Franklin Street, Fifth Floor, Boston, MA  02110-1301  USA
+ *
+ * Linden Research, Inc., 945 Battery Street, San Francisco, CA  94111  USA
+ * $/LicenseInfo$
+ */
+
+#include "linden_common.h"
+
+#define LLBUTTON_CPP
+#include "llbutton.h"
+
+// Linden library includes
+#include "v4color.h"
+#include "llstring.h"
+
+// Project includes
+#include "llkeyboard.h"
+#include "llui.h"
+#include "lluiconstants.h"
+#include "llresmgr.h"
+#include "llcriticaldamp.h"
+#include "llfloater.h"
+#include "llfloaterreg.h"
+#include "llfocusmgr.h"
+#include "llwindow.h"
+#include "llnotificationsutil.h"
+#include "llrender.h"
+#include "lluictrlfactory.h"
+#include "lluiusage.h"
+#include "llhelp.h"
+#include "lldockablefloater.h"
+#include "llviewereventrecorder.h"
+
+static LLDefaultChildRegistry::Register<LLButton> r("button");
+
+// Compiler optimization, generate extern template
+template class LLButton* LLView::getChild<class LLButton>(
+    const std::string& name, bool recurse) const;
+
+// globals
+S32 LLBUTTON_H_PAD  = 4;
+S32 BTN_HEIGHT_SMALL= 23;
+S32 BTN_HEIGHT      = 23;
+S32 BTN_DROP_SHADOW = 2;
+
+LLButton::Params::Params()
+:   label_selected("label_selected"),               // requires is_toggle true
+    label_shadow("label_shadow", true),
+    auto_resize("auto_resize", false),
+    use_ellipses("use_ellipses", false),
+    use_font_color("use_font_color", true),
+    image_unselected("image_unselected"),
+    image_selected("image_selected"),
+    image_hover_selected("image_hover_selected"),
+    image_hover_unselected("image_hover_unselected"),
+    image_disabled_selected("image_disabled_selected"),
+    image_disabled("image_disabled"),
+    image_pressed("image_pressed"),
+    image_pressed_selected("image_pressed_selected"),
+    image_overlay("image_overlay"),
+    image_overlay_alignment("image_overlay_alignment", std::string("center")),
+    image_top_pad("image_top_pad"),
+    image_bottom_pad("image_bottom_pad"),
+    imgoverlay_label_space("imgoverlay_label_space", 1),
+    label_color("label_color"),
+    label_color_selected("label_color_selected"),   // requires is_toggle true
+    label_color_disabled("label_color_disabled"),
+    label_color_disabled_selected("label_color_disabled_selected"),
+    image_color("image_color"),
+    image_color_disabled("image_color_disabled"),
+    image_overlay_color("image_overlay_color", LLColor4::white % 0.75f),
+    image_overlay_disabled_color("image_overlay_disabled_color", LLColor4::white % 0.3f),
+    image_overlay_selected_color("image_overlay_selected_color", LLColor4::white),
+    flash_color("flash_color"),
+    pad_right("pad_right", LLBUTTON_H_PAD),
+    pad_left("pad_left", LLBUTTON_H_PAD),
+    pad_bottom("pad_bottom"),
+    click_callback("click_callback"),
+    mouse_down_callback("mouse_down_callback"),
+    mouse_up_callback("mouse_up_callback"),
+    mouse_held_callback("mouse_held_callback"),
+    is_toggle("is_toggle", false),
+    scale_image("scale_image", true),
+    hover_glow_amount("hover_glow_amount"),
+    commit_on_return("commit_on_return", true),
+    commit_on_capture_lost("commit_on_capture_lost", false),
+    display_pressed_state("display_pressed_state", true),
+    use_draw_context_alpha("use_draw_context_alpha", true),
+    badge("badge"),
+    handle_right_mouse("handle_right_mouse"),
+    held_down_delay("held_down_delay"),
+    button_flash_enable("button_flash_enable", false),
+    button_flash_count("button_flash_count"),
+    button_flash_rate("button_flash_rate")
+{
+    addSynonym(is_toggle, "toggle");
+    changeDefault(initial_value, LLSD(false));
+}
+
+
+LLButton::LLButton(const LLButton::Params& p)
+:   LLUICtrl(p),
+    LLBadgeOwner(getHandle()),
+    mMouseDownFrame(0),
+    mMouseHeldDownCount(0),
+    mBorderEnabled( false ),
+    mFlashing( false ),
+    mCurGlowStrength(0.f),
+    mNeedsHighlight(false),
+    mUnselectedLabel(p.label()),
+    mSelectedLabel(p.label_selected()),
+    mGLFont(p.font),
+    mHeldDownDelay(p.held_down_delay.seconds),          // seconds until held-down callback is called
+    mHeldDownFrameDelay(p.held_down_delay.frames),
+    mImageUnselected(p.image_unselected),
+    mImageSelected(p.image_selected),
+    mImageDisabled(p.image_disabled),
+    mImageDisabledSelected(p.image_disabled_selected),
+    mImageFlash(p.image_flash),
+    mImagePressed(p.image_pressed),
+    mImagePressedSelected(p.image_pressed_selected),
+    mImageHoverSelected(p.image_hover_selected),
+    mImageHoverUnselected(p.image_hover_unselected),
+    mUnselectedLabelColor(p.label_color()),
+    mSelectedLabelColor(p.label_color_selected()),
+    mDisabledLabelColor(p.label_color_disabled()),
+    mDisabledSelectedLabelColor(p.label_color_disabled_selected()),
+    mImageColor(p.image_color()),
+    mFlashBgColor(p.flash_color()),
+    mDisabledImageColor(p.image_color_disabled()),
+    mImageOverlay(p.image_overlay()),
+    mImageOverlayColor(p.image_overlay_color()),
+    mImageOverlayDisabledColor(p.image_overlay_disabled_color()),
+    mImageOverlaySelectedColor(p.image_overlay_selected_color()),
+    mImageOverlayAlignment(LLFontGL::hAlignFromName(p.image_overlay_alignment)),
+    mImageOverlayTopPad(p.image_top_pad),
+    mImageOverlayBottomPad(p.image_bottom_pad),
+    mImgOverlayLabelSpace(p.imgoverlay_label_space),
+    mIsToggle(p.is_toggle),
+    mScaleImage(p.scale_image),
+    mDropShadowedText(p.label_shadow),
+    mAutoResize(p.auto_resize),
+    mUseEllipses( p.use_ellipses ),
+    mUseFontColor( p.use_font_color),
+    mHAlign(p.font_halign),
+    mLeftHPad(p.pad_left),
+    mRightHPad(p.pad_right),
+    mBottomVPad(p.pad_bottom),
+    mHoverGlowStrength(p.hover_glow_amount),
+    mCommitOnReturn(p.commit_on_return),
+    mCommitOnCaptureLost(p.commit_on_capture_lost),
+    mFadeWhenDisabled(false),
+    mForcePressedState(false),
+    mDisplayPressedState(p.display_pressed_state),
+    mLastDrawCharsCount(0),
+    mMouseDownSignal(NULL),
+    mMouseUpSignal(NULL),
+    mHeldDownSignal(NULL),
+    mUseDrawContextAlpha(p.use_draw_context_alpha),
+    mHandleRightMouse(p.handle_right_mouse),
+    mFlashingTimer(NULL)
+{
+    if (p.button_flash_enable)
+    {
+        // If optional parameter "p.button_flash_count" is not provided, LLFlashTimer will be
+        // used instead it a "default" value from gSavedSettings.getS32("FlashCount")).
+        // Likewise, missing "p.button_flash_rate" is replaced by gSavedSettings.getF32("FlashPeriod").
+        // Note: flashing should be allowed in settings.xml (boolean key "EnableButtonFlashing").
+        S32 flash_count = p.button_flash_count.isProvided()? p.button_flash_count : 0;
+        F32 flash_rate = p.button_flash_rate.isProvided()? p.button_flash_rate : 0.0;
+        mFlashingTimer = new LLFlashTimer ((LLFlashTimer::callback_t)NULL, flash_count, flash_rate);
+    }
+    else
+    {
+        mButtonFlashCount = p.button_flash_count;
+        mButtonFlashRate = p.button_flash_rate;
+    }
+
+    static LLUICachedControl<S32> llbutton_orig_h_pad ("UIButtonOrigHPad", 0);
+    static Params default_params(LLUICtrlFactory::getDefaultParams<LLButton>());
+
+    if (!p.label_selected.isProvided())
+    {
+        mSelectedLabel = mUnselectedLabel;
+    }
+
+    // Hack to make sure there is space for at least one character
+    if (getRect().mRight >= 0 && getRect().getWidth() > 0 &&
+        getRect().getWidth() - (mRightHPad + mLeftHPad) < mGLFont->getWidth(std::string(" ")))
+    {
+        // Use old defaults
+        mLeftHPad = llbutton_orig_h_pad;
+        mRightHPad = llbutton_orig_h_pad;
+    }
+
+    mMouseDownTimer.stop();
+
+    // if custom unselected button image provided...
+    if (p.image_unselected != default_params.image_unselected)
+    {
+        //...fade it out for disabled image by default...
+        if (p.image_disabled() == default_params.image_disabled() )
+        {
+            mImageDisabled = p.image_unselected;
+            mFadeWhenDisabled = true;
+        }
+
+        if (p.image_pressed_selected == default_params.image_pressed_selected)
+        {
+            mImagePressedSelected = mImageUnselected;
+        }
+    }
+
+    // if custom selected button image provided...
+    if (p.image_selected != default_params.image_selected)
+    {
+        //...fade it out for disabled image by default...
+        if (p.image_disabled_selected() == default_params.image_disabled_selected())
+        {
+            mImageDisabledSelected = p.image_selected;
+            mFadeWhenDisabled = true;
+        }
+
+        if (p.image_pressed == default_params.image_pressed)
+        {
+            mImagePressed = mImageSelected;
+        }
+    }
+
+    if (!p.image_pressed.isProvided())
+    {
+        mImagePressed = mImageSelected;
+    }
+
+    if (!p.image_pressed_selected.isProvided())
+    {
+        mImagePressedSelected = mImageUnselected;
+    }
+
+    if (mImageUnselected.isNull())
+    {
+        LL_WARNS() << "Button: " << getName() << " with no image!" << LL_ENDL;
+    }
+
+    if (p.click_callback.isProvided())
+    {
+        setCommitCallback(initCommitCallback(p.click_callback)); // alias -> commit_callback
+    }
+    if (p.mouse_down_callback.isProvided())
+    {
+        setMouseDownCallback(initCommitCallback(p.mouse_down_callback));
+    }
+    if (p.mouse_up_callback.isProvided())
+    {
+        setMouseUpCallback(initCommitCallback(p.mouse_up_callback));
+    }
+    if (p.mouse_held_callback.isProvided())
+    {
+        setHeldDownCallback(initCommitCallback(p.mouse_held_callback));
+    }
+
+    if (p.badge.isProvided())
+    {
+        LLBadgeOwner::initBadgeParams(p.badge());
+    }
+}
+
+LLButton::~LLButton()
+{
+    delete mMouseDownSignal;
+    delete mMouseUpSignal;
+    delete mHeldDownSignal;
+
+    if (mFlashingTimer)
+    {
+        mFlashingTimer->unset();
+    }
+}
+
+// HACK: Committing a button is the same as instantly clicking it.
+// virtual
+void LLButton::onCommit()
+{
+    // WARNING: Sometimes clicking a button destroys the floater or
+    // panel containing it.  Therefore we need to call  LLUICtrl::onCommit()
+    // LAST, otherwise this becomes deleted memory.
+
+    if (mMouseDownSignal) (*mMouseDownSignal)(this, LLSD());
+
+    if (mMouseUpSignal) (*mMouseUpSignal)(this, LLSD());
+
+    if (getSoundFlags() & MOUSE_DOWN)
+    {
+        make_ui_sound("UISndClick");
+    }
+
+    if (getSoundFlags() & MOUSE_UP)
+    {
+        make_ui_sound("UISndClickRelease");
+    }
+
+    if (mIsToggle)
+    {
+        toggleState();
+    }
+
+    // do this last, as it can result in destroying this button
+    LLUICtrl::onCommit();
+}
+
+boost::signals2::connection LLButton::setClickedCallback(const CommitCallbackParam& cb)
+{
+    return setClickedCallback(initCommitCallback(cb));
+}
+boost::signals2::connection LLButton::setMouseDownCallback(const CommitCallbackParam& cb)
+{
+    return setMouseDownCallback(initCommitCallback(cb));
+}
+boost::signals2::connection LLButton::setMouseUpCallback(const CommitCallbackParam& cb)
+{
+    return setMouseUpCallback(initCommitCallback(cb));
+}
+boost::signals2::connection LLButton::setHeldDownCallback(const CommitCallbackParam& cb)
+{
+    return setHeldDownCallback(initCommitCallback(cb));
+}
+
+
+boost::signals2::connection LLButton::setClickedCallback( const commit_signal_t::slot_type& cb )
+{
+    if (!mCommitSignal) mCommitSignal = new commit_signal_t();
+    return mCommitSignal->connect(cb);
+}
+boost::signals2::connection LLButton::setMouseDownCallback( const commit_signal_t::slot_type& cb )
+{
+    if (!mMouseDownSignal) mMouseDownSignal = new commit_signal_t();
+    return mMouseDownSignal->connect(cb);
+}
+boost::signals2::connection LLButton::setMouseUpCallback( const commit_signal_t::slot_type& cb )
+{
+    if (!mMouseUpSignal) mMouseUpSignal = new commit_signal_t();
+    return mMouseUpSignal->connect(cb);
+}
+boost::signals2::connection LLButton::setHeldDownCallback( const commit_signal_t::slot_type& cb )
+{
+    if (!mHeldDownSignal) mHeldDownSignal = new commit_signal_t();
+    return mHeldDownSignal->connect(cb);
+}
+
+
+// *TODO: Deprecate (for backwards compatibility only)
+boost::signals2::connection LLButton::setClickedCallback( button_callback_t cb, void* data )
+{
+    return setClickedCallback(boost::bind(cb, data));
+}
+boost::signals2::connection LLButton::setMouseDownCallback( button_callback_t cb, void* data )
+{
+    return setMouseDownCallback(boost::bind(cb, data));
+}
+boost::signals2::connection LLButton::setMouseUpCallback( button_callback_t cb, void* data )
+{
+    return setMouseUpCallback(boost::bind(cb, data));
+}
+boost::signals2::connection LLButton::setHeldDownCallback( button_callback_t cb, void* data )
+{
+    return setHeldDownCallback(boost::bind(cb, data));
+}
+
+bool LLButton::postBuild()
+{
+    autoResize();
+
+    addBadgeToParentHolder();
+
+    return LLUICtrl::postBuild();
+}
+
+bool LLButton::handleUnicodeCharHere(llwchar uni_char)
+{
+    bool handled = false;
+    if(' ' == uni_char
+        && !gKeyboard->getKeyRepeated(' '))
+    {
+        if (mIsToggle)
+        {
+            toggleState();
+        }
+
+        LLUICtrl::onCommit();
+
+        handled = true;
+    }
+    return handled;
+}
+
+bool LLButton::handleKeyHere(KEY key, MASK mask )
+{
+    bool handled = false;
+    if( mCommitOnReturn && KEY_RETURN == key && mask == MASK_NONE && !gKeyboard->getKeyRepeated(key))
+    {
+        if (mIsToggle)
+        {
+            toggleState();
+        }
+
+        handled = true;
+
+        LLUICtrl::onCommit();
+    }
+    return handled;
+}
+
+
+bool LLButton::handleMouseDown(S32 x, S32 y, MASK mask)
+{
+    if (!childrenHandleMouseDown(x, y, mask))
+    {
+        // Route future Mouse messages here preemptively.  (Release on mouse up.)
+        gFocusMgr.setMouseCapture( this );
+
+        if (hasTabStop() && !getIsChrome())
+        {
+            setFocus(true);
+        }
+
+        if (!mFunctionName.empty())
+        {
+            LL_DEBUGS("UIUsage") << "calling mouse down function " << mFunctionName << LL_ENDL;
+            LLUIUsage::instance().logCommand(mFunctionName);
+            LLUIUsage::instance().logControl(getPathname());
+        }
+
+        /*
+         * ATTENTION! This call fires another mouse down callback.
+         * If you wish to remove this call emit that signal directly
+         * by calling LLUICtrl::mMouseDownSignal(x, y, mask);
+         */
+        LLUICtrl::handleMouseDown(x, y, mask);
+
+        LLViewerEventRecorder::instance().updateMouseEventInfo(x,y,-55,-55,getPathname());
+
+        if(mMouseDownSignal) (*mMouseDownSignal)(this, LLSD());
+
+        mMouseDownTimer.start();
+        mMouseDownFrame = (S32) LLFrameTimer::getFrameCount();
+        mMouseHeldDownCount = 0;
+
+
+        if (getSoundFlags() & MOUSE_DOWN)
+        {
+            make_ui_sound("UISndClick");
+        }
+    }
+    return true;
+}
+
+
+bool LLButton::handleMouseUp(S32 x, S32 y, MASK mask)
+{
+    // We only handle the click if the click both started and ended within us
+    if( hasMouseCapture() )
+    {
+        // reset timers before focus change, to not cause
+        // additional commits if mCommitOnCaptureLost.
+        resetMouseDownTimer();
+
+        // Always release the mouse
+        gFocusMgr.setMouseCapture( NULL );
+
+        /*
+         * ATTENTION! This call fires another mouse up callback.
+         * If you wish to remove this call emit that signal directly
+         * by calling LLUICtrl::mMouseUpSignal(x, y, mask);
+         */
+        LLUICtrl::handleMouseUp(x, y, mask);
+        LLViewerEventRecorder::instance().updateMouseEventInfo(x,y,-55,-55,getPathname());
+
+        // Regardless of where mouseup occurs, handle callback
+        if(mMouseUpSignal) (*mMouseUpSignal)(this, LLSD());
+
+        // DO THIS AT THE VERY END to allow the button to be destroyed as a result of being clicked.
+        // If mouseup in the widget, it's been clicked
+        if (pointInView(x, y))
+        {
+            if (getSoundFlags() & MOUSE_UP)
+            {
+                make_ui_sound("UISndClickRelease");
+            }
+
+            if (mIsToggle)
+            {
+                toggleState();
+            }
+
+            LLUICtrl::onCommit();
+        }
+    }
+    else
+    {
+        childrenHandleMouseUp(x, y, mask);
+    }
+
+    return true;
+}
+
+bool    LLButton::handleRightMouseDown(S32 x, S32 y, MASK mask)
+{
+    if (mHandleRightMouse && !childrenHandleRightMouseDown(x, y, mask))
+    {
+        // Route future Mouse messages here preemptively.  (Release on mouse up.)
+        gFocusMgr.setMouseCapture( this );
+
+        if (hasTabStop() && !getIsChrome())
+        {
+            setFocus(true);
+        }
+
+//      if (pointInView(x, y))
+//      {
+//      }
+        // send the mouse down signal
+        LLUICtrl::handleRightMouseDown(x,y,mask);
+        // *TODO: Return result of LLUICtrl call above?  Should defer to base class
+        // but this might change the mouse handling of existing buttons in a bad way
+        // if they are not mouse opaque.
+    }
+
+    return true;
+}
+
+bool    LLButton::handleRightMouseUp(S32 x, S32 y, MASK mask)
+{
+    if (mHandleRightMouse)
+    {
+        // We only handle the click if the click both started and ended within us
+        if( hasMouseCapture() )
+        {
+            // Always release the mouse
+            gFocusMgr.setMouseCapture( NULL );
+
+    //      if (pointInView(x, y))
+    //      {
+    //          mRightMouseUpSignal(this, x,y,mask);
+    //      }
+        }
+        else
+        {
+            childrenHandleRightMouseUp(x, y, mask);
+        }
+
+        // send the mouse up signal
+        LLUICtrl::handleRightMouseUp(x,y,mask);
+        // *TODO: Return result of LLUICtrl call above?  Should defer to base class
+        // but this might change the mouse handling of existing buttons in a bad way.
+        // if they are not mouse opaque.
+    }
+    return true;
+}
+
+void LLButton::onMouseLeave(S32 x, S32 y, MASK mask)
+{
+    LLUICtrl::onMouseLeave(x, y, mask);
+
+    mNeedsHighlight = false;
+}
+
+void LLButton::setHighlight(bool b)
+{
+    mNeedsHighlight = b;
+}
+
+bool LLButton::handleHover(S32 x, S32 y, MASK mask)
+{
+    if (isInEnabledChain()
+        && (!gFocusMgr.getMouseCapture() || gFocusMgr.getMouseCapture() == this))
+        mNeedsHighlight = true;
+
+    if (!childrenHandleHover(x, y, mask))
+    {
+        if (mMouseDownTimer.getStarted())
+        {
+            F32 elapsed = getHeldDownTime();
+            if( mHeldDownDelay <= elapsed && mHeldDownFrameDelay <= (S32)LLFrameTimer::getFrameCount() - mMouseDownFrame)
+            {
+                LLSD param;
+                param["count"] = mMouseHeldDownCount++;
+                if (mHeldDownSignal) (*mHeldDownSignal)(this, param);
+            }
+        }
+
+        // We only handle the click if the click both started and ended within us
+        getWindow()->setCursor(UI_CURSOR_ARROW);
+        LL_DEBUGS("UserInput") << "hover handled by " << getName() << LL_ENDL;
+    }
+    return true;
+}
+
+void LLButton::getOverlayImageSize(S32& overlay_width, S32& overlay_height)
+{
+    overlay_width = mImageOverlay->getWidth();
+    overlay_height = mImageOverlay->getHeight();
+
+    F32 scale_factor = llmin((F32)getRect().getWidth() / (F32)overlay_width, (F32)getRect().getHeight() / (F32)overlay_height, 1.f);
+    overlay_width = ll_round((F32)overlay_width * scale_factor);
+    overlay_height = ll_round((F32)overlay_height * scale_factor);
+}
+
+
+// virtual
+void LLButton::draw()
+{
+    static LLCachedControl<bool> sEnableButtonFlashing(*LLUI::getInstance()->mSettingGroups["config"], "EnableButtonFlashing", true);
+    F32 alpha = mUseDrawContextAlpha ? getDrawContext().mAlpha : getCurrentTransparency();
+
+    bool pressed_by_keyboard = false;
+    if (hasFocus())
+    {
+        pressed_by_keyboard = gKeyboard->getKeyDown(' ') || (mCommitOnReturn && gKeyboard->getKeyDown(KEY_RETURN));
+    }
+
+    bool mouse_pressed_and_over = false;
+    if (hasMouseCapture())
+    {
+        S32 local_mouse_x ;
+        S32 local_mouse_y;
+        LLUI::getInstance()->getMousePositionLocal(this, &local_mouse_x, &local_mouse_y);
+        mouse_pressed_and_over = pointInView(local_mouse_x, local_mouse_y);
+    }
+
+    bool enabled = isInEnabledChain();
+
+    bool pressed = pressed_by_keyboard
+                    || mouse_pressed_and_over
+                    || mForcePressedState;
+    bool selected = getToggleState();
+
+    bool use_glow_effect = false;
+    LLColor4 highlighting_color = LLColor4::white;
+    LLColor4 glow_color = LLColor4::white;
+    LLRender::eBlendType glow_type = LLRender::BT_ADD_WITH_ALPHA;
+    LLUIImage* imagep = NULL;
+    LLUIImage* image_glow = NULL;
+
+    //  Cancel sticking of color, if the button is pressed,
+    //  or when a flashing of the previously selected button is ended
+    if (mFlashingTimer
+        && ((selected && !mFlashingTimer->isFlashingInProgress() && !mForceFlashing) || pressed))
+    {
+        mFlashing = false;
+    }
+
+    bool flash = mFlashing && sEnableButtonFlashing;
+
+    if (pressed && mDisplayPressedState)
+    {
+        imagep = selected ? mImagePressedSelected : mImagePressed;
+    }
+    else if ( mNeedsHighlight )
+    {
+        if (selected)
+        {
+            if (mImageHoverSelected)
+            {
+                imagep = mImageHoverSelected;
+            }
+            else
+            {
+                imagep = mImageSelected;
+                use_glow_effect = true;
+            }
+        }
+        else
+        {
+            if (mImageHoverUnselected)
+            {
+                imagep = mImageHoverUnselected;
+            }
+            else
+            {
+                imagep = mImageUnselected;
+                use_glow_effect = true;
+            }
+        }
+    }
+    else
+    {
+        imagep = selected ? mImageSelected : mImageUnselected;
+    }
+
+    // Override if more data is available
+    // HACK: Use gray checked state to mean either:
+    //   enabled and tentative
+    // or
+    //   disabled but checked
+    if (!mImageDisabledSelected.isNull()
+        &&
+            ( (enabled && getTentative())
+            || (!enabled && selected ) ) )
+    {
+        imagep = mImageDisabledSelected;
+    }
+    else if (!mImageDisabled.isNull()
+        && !enabled
+        && !selected)
+    {
+        imagep = mImageDisabled;
+    }
+
+    image_glow = imagep;
+
+    if (mFlashing)
+    {
+        if (flash && mImageFlash)
+        {
+            // if button should flash and we have icon for flashing, use it as image for button
+            image_glow = mImageFlash;
+        }
+
+        // provide fade-in and fade-out via flash_color
+        if (mFlashingTimer)
+        {
+            LLColor4 flash_color = mFlashBgColor.get();
+            use_glow_effect = true;
+            glow_type = LLRender::BT_ALPHA; // blend the glow
+
+            if (mFlashingTimer->isCurrentlyHighlighted() || !mFlashingTimer->isFlashingInProgress())
+            {
+                glow_color = flash_color;
+            }
+            else if (mNeedsHighlight)
+            {
+                glow_color = highlighting_color;
+            }
+            else
+            {
+                // will fade from highlight color
+                glow_color = flash_color;
+            }
+        }
+    }
+
+    if (mNeedsHighlight && !imagep)
+    {
+        use_glow_effect = true;
+    }
+
+    // Figure out appropriate color for the text
+    LLColor4 label_color;
+
+    // label changes when button state changes, not when pressed
+    if ( enabled )
+    {
+        if ( getToggleState() )
+        {
+            label_color = mSelectedLabelColor.get();
+        }
+        else
+        {
+            label_color = mUnselectedLabelColor.get();
+        }
+    }
+    else
+    {
+        if ( getToggleState() )
+        {
+            label_color = mDisabledSelectedLabelColor.get();
+        }
+        else
+        {
+            label_color = mDisabledLabelColor.get();
+        }
+    }
+
+    // Highlight if needed
+    if( ll::ui::SearchableControl::getHighlighted() )
+        label_color = ll::ui::SearchableControl::getHighlightColor();
+
+    // Unselected label assignments
+    LLWString label = getCurrentLabel();
+
+    // overlay with keyboard focus border
+    if (hasFocus())
+    {
+        F32 lerp_amt = gFocusMgr.getFocusFlashAmt();
+        drawBorder(imagep, gFocusMgr.getFocusColor() % alpha, ll_round(lerp(1.f, 3.f, lerp_amt)));
+    }
+
+    if (use_glow_effect)
+    {
+        mCurGlowStrength = lerp(mCurGlowStrength,
+                    mFlashing ? (mFlashingTimer->isCurrentlyHighlighted() || !mFlashingTimer->isFlashingInProgress() || mNeedsHighlight? 1.f : 0.f) : mHoverGlowStrength,
+                    LLSmoothInterpolation::getInterpolant(0.05f));
+    }
+    else
+    {
+        mCurGlowStrength = lerp(mCurGlowStrength, 0.f, LLSmoothInterpolation::getInterpolant(0.05f));
+    }
+
+    // Draw button image, if available.
+    // Otherwise draw basic rectangular button.
+    if (imagep != NULL)
+    {
+        // apply automatic 50% alpha fade to disabled image
+        LLColor4 disabled_color = mFadeWhenDisabled ? mDisabledImageColor.get() % 0.5f : mDisabledImageColor.get();
+        if ( mScaleImage)
+        {
+            imagep->draw(getLocalRect(), (enabled ? mImageColor.get() : disabled_color) % alpha  );
+            if (mCurGlowStrength > 0.01f)
+            {
+                gGL.setSceneBlendType(glow_type);
+                image_glow->drawSolid(0, 0, getRect().getWidth(), getRect().getHeight(), glow_color % (mCurGlowStrength * alpha));
+                gGL.setSceneBlendType(LLRender::BT_ALPHA);
+            }
+        }
+        else
+        {
+            S32 y = getLocalRect().getHeight() - imagep->getHeight();
+            imagep->draw(0, y, (enabled ? mImageColor.get() : disabled_color) % alpha);
+            if (mCurGlowStrength > 0.01f)
+            {
+                gGL.setSceneBlendType(glow_type);
+                image_glow->drawSolid(0, y, glow_color % (mCurGlowStrength * alpha));
+                gGL.setSceneBlendType(LLRender::BT_ALPHA);
+            }
+        }
+    }
+    else
+    {
+        // no image
+        LL_DEBUGS() << "No image for button " << getName() << LL_ENDL;
+        // draw it in pink so we can find it
+        gl_rect_2d(0, getRect().getHeight(), getRect().getWidth(), 0, LLColor4::pink1 % alpha, false);
+    }
+
+    // let overlay image and text play well together
+    S32 text_left = mLeftHPad;
+    S32 text_right = getRect().getWidth() - mRightHPad;
+    S32 text_width = getRect().getWidth() - mLeftHPad - mRightHPad;
+
+    // draw overlay image
+    if (mImageOverlay.notNull())
+    {
+        // get max width and height (discard level 0)
+        S32 overlay_width;
+        S32 overlay_height;
+
+        getOverlayImageSize(overlay_width, overlay_height);
+
+        S32 center_x = getLocalRect().getCenterX();
+        S32 center_y = getLocalRect().getCenterY();
+
+        //FUGLY HACK FOR "DEPRESSED" BUTTONS
+        if (pressed && mDisplayPressedState)
+        {
+            center_y--;
+            center_x++;
+        }
+
+        center_y += (mImageOverlayBottomPad - mImageOverlayTopPad);
+        // fade out overlay images on disabled buttons
+        LLColor4 overlay_color = mImageOverlayColor.get();
+        if (!enabled)
+        {
+            overlay_color = mImageOverlayDisabledColor.get();
+        }
+        else if (getToggleState())
+        {
+            overlay_color = mImageOverlaySelectedColor.get();
+        }
+        overlay_color.mV[VALPHA] *= alpha;
+
+        switch(mImageOverlayAlignment)
+        {
+        case LLFontGL::LEFT:
+            text_left += overlay_width + mImgOverlayLabelSpace;
+            text_width -= overlay_width + mImgOverlayLabelSpace;
+            mImageOverlay->draw(
+                mLeftHPad,
+                center_y - (overlay_height / 2),
+                overlay_width,
+                overlay_height,
+                overlay_color);
+            break;
+        case LLFontGL::HCENTER:
+            mImageOverlay->draw(
+                center_x - (overlay_width / 2),
+                center_y - (overlay_height / 2),
+                overlay_width,
+                overlay_height,
+                overlay_color);
+            break;
+        case LLFontGL::RIGHT:
+            text_right -= overlay_width + mImgOverlayLabelSpace;
+            text_width -= overlay_width + mImgOverlayLabelSpace;
+            mImageOverlay->draw(
+                getRect().getWidth() - mRightHPad - overlay_width,
+                center_y - (overlay_height / 2),
+                overlay_width,
+                overlay_height,
+                overlay_color);
+            break;
+        default:
+            // draw nothing
+            break;
+        }
+    }
+
+    // Draw label
+    if( !label.empty() )
+    {
+        LLWStringUtil::trim(label);
+
+        S32 x;
+        switch( mHAlign )
+        {
+        case LLFontGL::RIGHT:
+            x = text_right;
+            break;
+        case LLFontGL::HCENTER:
+            x = text_left + (text_width / 2);
+            break;
+        case LLFontGL::LEFT:
+        default:
+            x = text_left;
+            break;
+        }
+
+        if (pressed && mDisplayPressedState)
+        {
+            x++;
+        }
+
+        // *NOTE: mantipov: before mUseEllipses is implemented in EXT-279 U32_MAX has been passed as
+        // max_chars.
+        // LLFontGL::render expects S32 max_chars variable but process in a separate way -1 value.
+        // Due to U32_MAX is equal to S32 -1 value I have rest this value for non-ellipses mode.
+        // Not sure if it is really needed. Probably S32_MAX should be always passed as max_chars.
+        mLastDrawCharsCount = mGLFont->render(label, 0,
+            (F32)x,
+            (F32)(getRect().getHeight() / 2 + mBottomVPad),
+            label_color % alpha,
+            mHAlign, LLFontGL::VCENTER,
+            LLFontGL::NORMAL,
+            mDropShadowedText ? LLFontGL::DROP_SHADOW_SOFT : LLFontGL::NO_SHADOW,
+            S32_MAX, text_width,
+            NULL, mUseEllipses, mUseFontColor);
+    }
+
+    LLUICtrl::draw();
+}
+
+void LLButton::drawBorder(LLUIImage* imagep, const LLColor4& color, S32 size)
+{
+    if (imagep == NULL) return;
+    if (mScaleImage)
+    {
+        imagep->drawBorder(getLocalRect(), color, size);
+    }
+    else
+    {
+        S32 y = getLocalRect().getHeight() - imagep->getHeight();
+        imagep->drawBorder(0, y, color, size);
+    }
+}
+
+bool LLButton::getToggleState() const
+{
+    return getValue().asBoolean();
+}
+
+void LLButton::setToggleState(bool b)
+{
+    if( b != getToggleState() )
+    {
+        setControlValue(b); // will fire LLControlVariable callbacks (if any)
+        setValue(b);        // may or may not be redundant
+        setFlashing(false); // stop flash state whenever the selected/unselected state if reset
+        // Unselected label assignments
+        autoResize();
+    }
+}
+
+void LLButton::setFlashing(bool b, bool force_flashing/* = false */)
+{
+    mForceFlashing = force_flashing;
+    if (mFlashingTimer)
+    {
+        mFlashing = b;
+        (b ? mFlashingTimer->startFlashing() : mFlashingTimer->stopFlashing());
+    }
+    else if (b != mFlashing)
+    {
+        mFlashing = b;
+        mFrameTimer.reset();
+    }
+}
+
+bool LLButton::toggleState()
+{
+    bool flipped = ! getToggleState();
+    setToggleState(flipped);
+
+    return flipped;
+}
+
+void LLButton::setLabel( const std::string& label )
+{
+    mUnselectedLabel = mSelectedLabel = label;
+}
+
+void LLButton::setLabel( const LLUIString& label )
+{
+    mUnselectedLabel = mSelectedLabel = label;
+}
+
+void LLButton::setLabel( const LLStringExplicit& label )
+{
+    setLabelUnselected(label);
+    setLabelSelected(label);
+}
+
+//virtual
+bool LLButton::setLabelArg( const std::string& key, const LLStringExplicit& text )
+{
+    mUnselectedLabel.setArg(key, text);
+    mSelectedLabel.setArg(key, text);
+    return true;
+}
+
+void LLButton::setLabelUnselected( const LLStringExplicit& label )
+{
+    mUnselectedLabel = label;
+}
+
+void LLButton::setLabelSelected( const LLStringExplicit& label )
+{
+    mSelectedLabel = label;
+}
+
+bool LLButton::labelIsTruncated() const
+{
+    return getCurrentLabel().getString().size() > mLastDrawCharsCount;
+}
+
+const LLUIString& LLButton::getCurrentLabel() const
+{
+    return getToggleState() ? mSelectedLabel : mUnselectedLabel;
+}
+
+void LLButton::setImageUnselected(LLPointer<LLUIImage> image)
+{
+    mImageUnselected = image;
+    if (mImageUnselected.isNull())
+    {
+        LL_WARNS() << "Setting default button image for: " << getName() << " to NULL" << LL_ENDL;
+    }
+}
+
+void LLButton::autoResize()
+{
+    resize(getCurrentLabel());
+}
+
+void LLButton::resize(LLUIString label)
+{
+    // get label length
+    S32 label_width = mGLFont->getWidth(label.getString());
+    // get current btn length
+    S32 btn_width =getRect().getWidth();
+    // check if it need resize
+    if (mAutoResize)
+    {
+        S32 min_width = label_width + mLeftHPad + mRightHPad;
+        if (mImageOverlay)
+        {
+            S32 overlay_width = mImageOverlay->getWidth();
+            F32 scale_factor = (getRect().getHeight() - (mImageOverlayBottomPad + mImageOverlayTopPad)) / (F32)mImageOverlay->getHeight();
+            overlay_width = ll_round((F32)overlay_width * scale_factor);
+
+            switch(mImageOverlayAlignment)
+            {
+            case LLFontGL::LEFT:
+            case LLFontGL::RIGHT:
+                min_width += overlay_width + mImgOverlayLabelSpace;
+                break;
+            case LLFontGL::HCENTER:
+                min_width = llmax(min_width, overlay_width + mLeftHPad + mRightHPad);
+                break;
+            default:
+                // draw nothing
+                break;
+            }
+        }
+        if (btn_width < min_width)
+        {
+            reshape(min_width, getRect().getHeight());
+        }
+    }
+}
+void LLButton::setImages( const std::string &image_name, const std::string &selected_name )
+{
+    setImageUnselected(LLUI::getUIImage(image_name));
+    setImageSelected(LLUI::getUIImage(selected_name));
+}
+
+void LLButton::setImageSelected(LLPointer<LLUIImage> image)
+{
+    mImageSelected = image;
+}
+
+void LLButton::setImageColor(const LLColor4& c)
+{
+    mImageColor = c;
+}
+
+void LLButton::setColor(const LLColor4& color)
+{
+    setImageColor(color);
+}
+
+void LLButton::setImageDisabled(LLPointer<LLUIImage> image)
+{
+    mImageDisabled = image;
+    mDisabledImageColor = mImageColor;
+    mFadeWhenDisabled = true;
+}
+
+void LLButton::setImageDisabledSelected(LLPointer<LLUIImage> image)
+{
+    mImageDisabledSelected = image;
+    mDisabledImageColor = mImageColor;
+    mFadeWhenDisabled = true;
+}
+
+void LLButton::setImagePressed(LLPointer<LLUIImage> image)
+{
+    mImagePressed = image;
+}
+
+void LLButton::setImageHoverSelected(LLPointer<LLUIImage> image)
+{
+    mImageHoverSelected = image;
+}
+
+void LLButton::setImageHoverUnselected(LLPointer<LLUIImage> image)
+{
+    mImageHoverUnselected = image;
+}
+
+void LLButton::setImageFlash(LLPointer<LLUIImage> image)
+{
+    mImageFlash = image;
+}
+
+void LLButton::setImageOverlay(const std::string& image_name, LLFontGL::HAlign alignment, const LLColor4& color)
+{
+    if (image_name.empty())
+    {
+        mImageOverlay = NULL;
+    }
+    else
+    {
+        mImageOverlay = LLUI::getUIImage(image_name);
+        mImageOverlayAlignment = alignment;
+        mImageOverlayColor = color;
+    }
+}
+
+void LLButton::setImageOverlay(const LLUUID& image_id, LLFontGL::HAlign alignment, const LLColor4& color)
+{
+    if (image_id.isNull())
+    {
+        mImageOverlay = NULL;
+    }
+    else
+    {
+        mImageOverlay = LLUI::getUIImageByID(image_id);
+        mImageOverlayAlignment = alignment;
+        mImageOverlayColor = color;
+    }
+}
+
+void LLButton::onMouseCaptureLost()
+{
+    if (mCommitOnCaptureLost
+        && mMouseDownTimer.getStarted())
+    {
+        if (mMouseUpSignal) (*mMouseUpSignal)(this, LLSD());
+
+        if (mIsToggle)
+        {
+            toggleState();
+        }
+
+        LLUICtrl::onCommit();
+    }
+    resetMouseDownTimer();
+}
+
+//-------------------------------------------------------------------------
+// Utilities
+//-------------------------------------------------------------------------
+S32 round_up(S32 grid, S32 value)
+{
+    S32 mod = value % grid;
+
+    if (mod > 0)
+    {
+        // not even multiple
+        return value + (grid - mod);
+    }
+    else
+    {
+        return value;
+    }
+}
+
+void LLButton::addImageAttributeToXML(LLXMLNodePtr node,
+                                      const std::string& image_name,
+                                      const LLUUID& image_id,
+                                      const std::string& xml_tag_name) const
+{
+    if( !image_name.empty() )
+    {
+        node->createChild(xml_tag_name.c_str(), true)->setStringValue(image_name);
+    }
+    else if( image_id != LLUUID::null )
+    {
+        node->createChild((xml_tag_name + "_id").c_str(), true)->setUUIDValue(image_id);
+    }
+}
+
+
+// static
+void LLButton::toggleFloaterAndSetToggleState(LLUICtrl* ctrl, const LLSD& sdname)
+{
+    bool floater_vis = LLFloaterReg::toggleInstance(sdname.asString());
+    LLButton* button = dynamic_cast<LLButton*>(ctrl);
+    if (button)
+        button->setToggleState(floater_vis);
+}
+
+// static
+// Gets called once
+void LLButton::setFloaterToggle(LLUICtrl* ctrl, const LLSD& sdname)
+{
+    LLButton* button = dynamic_cast<LLButton*>(ctrl);
+    if (!button)
+        return;
+    // Get the visibility control name for the floater
+    std::string vis_control_name = LLFloaterReg::declareVisibilityControl(sdname.asString());
+    // Set the button control value (toggle state) to the floater visibility control (Sets the value as well)
+    button->setControlVariable(LLFloater::getControlGroup()->getControl(vis_control_name));
+    // Set the clicked callback to toggle the floater
+    button->setClickedCallback(boost::bind(&LLFloaterReg::toggleInstance, sdname, LLSD()));
+}
+
+// static
+void LLButton::setDockableFloaterToggle(LLUICtrl* ctrl, const LLSD& sdname)
+{
+    LLButton* button = dynamic_cast<LLButton*>(ctrl);
+    if (!button)
+        return;
+    // Get the visibility control name for the floater
+    std::string vis_control_name = LLFloaterReg::declareVisibilityControl(sdname.asString());
+    // Set the button control value (toggle state) to the floater visibility control (Sets the value as well)
+    button->setControlVariable(LLFloater::getControlGroup()->getControl(vis_control_name));
+    // Set the clicked callback to toggle the floater
+    button->setClickedCallback(boost::bind(&LLDockableFloater::toggleInstance, sdname));
+}
+
+// static
+void LLButton::showHelp(LLUICtrl* ctrl, const LLSD& sdname)
+{
+    // search back through the button's parents for a panel
+    // with a help_topic string defined
+    std::string help_topic;
+    if (LLUI::getInstance()->mHelpImpl &&
+        ctrl->findHelpTopic(help_topic))
+    {
+        LLUI::getInstance()->mHelpImpl->showTopic(help_topic);
+        return; // success
+    }
+
+    // display an error if we can't find a help_topic string.
+    // fix this by adding a help_topic attribute to the xui file
+    LLNotificationsUtil::add("UnableToFindHelpTopic");
+}
+
+void LLButton::resetMouseDownTimer()
+{
+    mMouseDownTimer.stop();
+    mMouseDownTimer.reset();
+}
+
+bool LLButton::handleDoubleClick(S32 x, S32 y, MASK mask)
+{
+    // just treat a double click as a second click
+    return handleMouseDown(x, y, mask);
+}