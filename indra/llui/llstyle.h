/**
 * @file llstyle.h
 * @brief Text style class
 *
 * $LicenseInfo:firstyear=2001&license=viewerlgpl$
 * Second Life Viewer Source Code
 * Copyright (C) 2010, Linden Research, Inc.
 *
 * This library is free software; you can redistribute it and/or
 * modify it under the terms of the GNU Lesser General Public
 * License as published by the Free Software Foundation;
 * version 2.1 of the License only.
 *
 * This library is distributed in the hope that it will be useful,
 * but WITHOUT ANY WARRANTY; without even the implied warranty of
 * MERCHANTABILITY or FITNESS FOR A PARTICULAR PURPOSE.  See the GNU
 * Lesser General Public License for more details.
 *
 * You should have received a copy of the GNU Lesser General Public
 * License along with this library; if not, write to the Free Software
 * Foundation, Inc., 51 Franklin Street, Fifth Floor, Boston, MA  02110-1301  USA
 *
 * Linden Research, Inc., 945 Battery Street, San Francisco, CA  94111  USA
 * $/LicenseInfo$
 */

#ifndef LL_LLSTYLE_H
#define LL_LLSTYLE_H

#include "v4color.h"
#include "llui.h"
#include "llinitparam.h"
#include "lluiimage.h"

class LLFontGL;

class LLStyle : public LLRefCount
{
public:
    struct Params : public LLInitParam::Block<Params>
    {
        Optional<bool>                  visible;
        Optional<LLFontGL::ShadowType>  drop_shadow;
        Optional<LLUIColor>             color,
                                        readonly_color,
                                        selected_color;
        Optional<const LLFontGL*>       font;
        Optional<LLUIImage*>            image;
        Optional<std::string>           link_href;
        Optional<bool>                  is_link;
        Params();
    };
    LLStyle(const Params& p = Params());
public:
    const LLUIColor& getColor() const { return mColor; }
    void setColor(const LLUIColor &color) { mColor = color; }

    const LLUIColor& getReadOnlyColor() const { return mReadOnlyColor; }
    void setReadOnlyColor(const LLUIColor& color) { mReadOnlyColor = color; }

    const LLUIColor& getSelectedColor() const { return mSelectedColor; }
    void setSelectedColor(const LLUIColor& color) { mSelectedColor = color; }

<<<<<<< HEAD
	bool isVisible() const;
	void setVisible(bool is_visible);
=======
    BOOL isVisible() const;
    void setVisible(BOOL is_visible);
>>>>>>> e7eced3c

    LLFontGL::ShadowType getShadowType() const { return mDropShadow; }

    void setFont(const LLFontGL* font);
    const LLFontGL* getFont() const;

<<<<<<< HEAD
	const std::string& getLinkHREF() const { return mLink; }
	void setLinkHREF(const std::string& href);
	bool isLink() const;
=======
    const std::string& getLinkHREF() const { return mLink; }
    void setLinkHREF(const std::string& href);
    BOOL isLink() const;
>>>>>>> e7eced3c

    LLPointer<LLUIImage> getImage() const;
    void setImage(const LLUUID& src);
    void setImage(const std::string& name);

<<<<<<< HEAD
	bool isImage() const { return mImagep.notNull(); }
=======
    BOOL isImage() const { return mImagep.notNull(); }
>>>>>>> e7eced3c

    bool operator==(const LLStyle &rhs) const
    {
        return
            mVisible == rhs.mVisible
            && mColor == rhs.mColor
            && mReadOnlyColor == rhs.mReadOnlyColor
            && mSelectedColor == rhs.mSelectedColor
            && mFont == rhs.mFont
            && mLink == rhs.mLink
            && mImagep == rhs.mImagep
            && mDropShadow == rhs.mDropShadow;
    }

    bool operator!=(const LLStyle& rhs) const { return !(*this == rhs); }

public:
    LLFontGL::ShadowType        mDropShadow;

protected:
    ~LLStyle() { }

private:
<<<<<<< HEAD
	bool				mVisible;
	LLUIColor			mColor;
	LLUIColor   		mReadOnlyColor;
	LLUIColor			mSelectedColor;
	std::string			mFontName;
	const LLFontGL*		mFont;
	std::string			mLink;
	bool				mIsLink;
	LLPointer<LLUIImage> mImagep;
=======
    BOOL                mVisible;
    LLUIColor           mColor;
    LLUIColor           mReadOnlyColor;
    LLUIColor           mSelectedColor;
    std::string         mFontName;
    const LLFontGL*     mFont;
    std::string         mLink;
    bool                mIsLink;
    LLPointer<LLUIImage> mImagep;
>>>>>>> e7eced3c
};

typedef LLPointer<LLStyle> LLStyleSP;
typedef LLPointer<const LLStyle> LLStyleConstSP;

#endif  // LL_LLSTYLE_H<|MERGE_RESOLUTION|>--- conflicted
+++ resolved
@@ -61,38 +61,23 @@
     const LLUIColor& getSelectedColor() const { return mSelectedColor; }
     void setSelectedColor(const LLUIColor& color) { mSelectedColor = color; }
 
-<<<<<<< HEAD
-	bool isVisible() const;
-	void setVisible(bool is_visible);
-=======
-    BOOL isVisible() const;
-    void setVisible(BOOL is_visible);
->>>>>>> e7eced3c
+    bool isVisible() const;
+    void setVisible(bool is_visible);
 
     LLFontGL::ShadowType getShadowType() const { return mDropShadow; }
 
     void setFont(const LLFontGL* font);
     const LLFontGL* getFont() const;
 
-<<<<<<< HEAD
-	const std::string& getLinkHREF() const { return mLink; }
-	void setLinkHREF(const std::string& href);
-	bool isLink() const;
-=======
     const std::string& getLinkHREF() const { return mLink; }
     void setLinkHREF(const std::string& href);
-    BOOL isLink() const;
->>>>>>> e7eced3c
+    bool isLink() const;
 
     LLPointer<LLUIImage> getImage() const;
     void setImage(const LLUUID& src);
     void setImage(const std::string& name);
 
-<<<<<<< HEAD
-	bool isImage() const { return mImagep.notNull(); }
-=======
-    BOOL isImage() const { return mImagep.notNull(); }
->>>>>>> e7eced3c
+    bool isImage() const { return mImagep.notNull(); }
 
     bool operator==(const LLStyle &rhs) const
     {
@@ -116,18 +101,7 @@
     ~LLStyle() { }
 
 private:
-<<<<<<< HEAD
-	bool				mVisible;
-	LLUIColor			mColor;
-	LLUIColor   		mReadOnlyColor;
-	LLUIColor			mSelectedColor;
-	std::string			mFontName;
-	const LLFontGL*		mFont;
-	std::string			mLink;
-	bool				mIsLink;
-	LLPointer<LLUIImage> mImagep;
-=======
-    BOOL                mVisible;
+    bool                mVisible;
     LLUIColor           mColor;
     LLUIColor           mReadOnlyColor;
     LLUIColor           mSelectedColor;
@@ -136,7 +110,6 @@
     std::string         mLink;
     bool                mIsLink;
     LLPointer<LLUIImage> mImagep;
->>>>>>> e7eced3c
 };
 
 typedef LLPointer<LLStyle> LLStyleSP;
