/**
* @file llfolderviewitem.cpp
* @brief Items and folders that can appear in a hierarchical folder view
*
* $LicenseInfo:firstyear=2001&license=viewerlgpl$
* Second Life Viewer Source Code
* Copyright (C) 2010, Linden Research, Inc.
*
* This library is free software; you can redistribute it and/or
* modify it under the terms of the GNU Lesser General Public
* License as published by the Free Software Foundation;
* version 2.1 of the License only.
*
* This library is distributed in the hope that it will be useful,
* but WITHOUT ANY WARRANTY; without even the implied warranty of
* MERCHANTABILITY or FITNESS FOR A PARTICULAR PURPOSE.  See the GNU
* Lesser General Public License for more details.
*
* You should have received a copy of the GNU Lesser General Public
* License along with this library; if not, write to the Free Software
* Foundation, Inc., 51 Franklin Street, Fifth Floor, Boston, MA  02110-1301  USA
*
* Linden Research, Inc., 945 Battery Street, San Francisco, CA  94111  USA
* $/LicenseInfo$
*/
#include "../newview/llviewerprecompiledheaders.h"

#include "llflashtimer.h"

#include "linden_common.h"
#include "llfolderviewitem.h"
#include "llfolderview.h"
#include "llfolderviewmodel.h"
#include "llpanel.h"
#include "llcallbacklist.h"
#include "llcriticaldamp.h"
#include "llclipboard.h"
#include "llfocusmgr.h"     // gFocusMgr
#include "lltrans.h"
#include "llwindow.h"

///----------------------------------------------------------------------------
/// Class LLFolderViewItem
///----------------------------------------------------------------------------

static LLDefaultChildRegistry::Register<LLFolderViewItem> r("folder_view_item");

// statics
std::map<U8, LLFontGL*> LLFolderViewItem::sFonts; // map of styles to fonts

bool LLFolderViewItem::sColorSetInitialized = false;
LLUIColor LLFolderViewItem::sFgColor;
LLUIColor LLFolderViewItem::sHighlightBgColor;
LLUIColor LLFolderViewItem::sFlashBgColor;
LLUIColor LLFolderViewItem::sFocusOutlineColor;
LLUIColor LLFolderViewItem::sMouseOverColor;
LLUIColor LLFolderViewItem::sFilterBGColor;
LLUIColor LLFolderViewItem::sFilterTextColor;
LLUIColor LLFolderViewItem::sSuffixColor;
LLUIColor LLFolderViewItem::sSearchStatusColor;
LLUIColor LLFolderViewItem::sFavoriteColor;

// only integers can be initialized in header
const F32 LLFolderViewItem::FOLDER_CLOSE_TIME_CONSTANT = 0.02f;
const F32 LLFolderViewItem::FOLDER_OPEN_TIME_CONSTANT = 0.03f;

const LLColor4U DEFAULT_WHITE(255, 255, 255);


//static
LLFontGL* LLFolderViewItem::getLabelFontForStyle(U8 style)
{
    LLFontGL* rtn = sFonts[style];
    if (!rtn) // grab label font with this style, lazily
    {
        LLFontDescriptor labelfontdesc("SansSerif", "Small", style);
        rtn = LLFontGL::getFont(labelfontdesc);
        if (!rtn)
        {
            rtn = LLFontGL::getFontDefault();
        }
        sFonts[style] = rtn;
    }
    return rtn;
}

//static
void LLFolderViewItem::initClass()
{
}

//static
void LLFolderViewItem::cleanupClass()
{
    sFonts.clear();
}


// NOTE: Optimize this, we call it a *lot* when opening a large inventory
LLFolderViewItem::Params::Params()
<<<<<<< HEAD
:	root(),
	listener(),
    favorite_image("favorite_image"),
    favorite_content_image("favorite_content_image"),
	folder_arrow_image("folder_arrow_image"),
	folder_indentation("folder_indentation"),
	selection_image("selection_image"),
	item_height("item_height"),
	item_top_pad("item_top_pad"),
	creation_date(),
=======
:   root(),
    listener(),
    folder_arrow_image("folder_arrow_image"),
    folder_indentation("folder_indentation"),
    selection_image("selection_image"),
    item_height("item_height"),
    item_top_pad("item_top_pad"),
    creation_date(),
>>>>>>> d317454c
    allow_wear("allow_wear", true),
    allow_drop("allow_drop", true),
    font_color("font_color"),
    font_highlight_color("font_highlight_color"),
    left_pad("left_pad", 0),
    icon_pad("icon_pad", 0),
    icon_width("icon_width", 0),
    text_pad("text_pad", 0),
    text_pad_right("text_pad_right", 0),
    single_folder_mode("single_folder_mode", false),
    double_click_override("double_click_override", false),
    arrow_size("arrow_size", 0),
    max_folder_item_overlap("max_folder_item_overlap", 0)
{ }

// Default constructor
LLFolderViewItem::LLFolderViewItem(const LLFolderViewItem::Params& p)
<<<<<<< HEAD
:	LLView(p),
	mLabelWidth(0),
	mLabelWidthDirty(false),
    mIsFavorite(false),
    mHasFavorites(false),
=======
:   LLView(p),
    mLabelWidth(0),
    mLabelWidthDirty(false),
>>>>>>> d317454c
    mSuffixNeedsRefresh(false),
    mLabelPaddingRight(DEFAULT_LABEL_PADDING_RIGHT),
    mParentFolder( NULL ),
    mIsSelected( FALSE ),
    mIsCurSelection( FALSE ),
    mSelectPending(FALSE),
    mIsItemCut(false),
    mCutGeneration(0),
    mLabelStyle( LLFontGL::NORMAL ),
    mHasVisibleChildren(FALSE),
    mLocalIndentation(p.folder_indentation),
    mIndentation(0),
    mItemHeight(p.item_height),
    mControlLabelRotation(0.f),
    mDragAndDropTarget(FALSE),
    mLabel(p.name),
    mRoot(p.root),
    mViewModelItem(p.listener),
    mIsMouseOverTitle(false),
    mAllowWear(p.allow_wear),
    mAllowDrop(p.allow_drop),
    mFontColor(p.font_color),
    mFontHighlightColor(p.font_highlight_color),
    mLeftPad(p.left_pad),
    mIconPad(p.icon_pad),
    mIconWidth(p.icon_width),
    mTextPad(p.text_pad),
    mTextPadRight(p.text_pad_right),
    mArrowSize(p.arrow_size),
    mSingleFolderMode(p.single_folder_mode),
    mMaxFolderItemOverlap(p.max_folder_item_overlap),
    mDoubleClickOverride(p.double_click_override)
{
<<<<<<< HEAD
	if (!sColorSetInitialized)
	{
		sFgColor = LLUIColorTable::instance().getColor("MenuItemEnabledColor", DEFAULT_WHITE);
		sHighlightBgColor = LLUIColorTable::instance().getColor("MenuItemHighlightBgColor", DEFAULT_WHITE);
		sFlashBgColor = LLUIColorTable::instance().getColor("MenuItemFlashBgColor", DEFAULT_WHITE);
		sFocusOutlineColor = LLUIColorTable::instance().getColor("InventoryFocusOutlineColor", DEFAULT_WHITE);
		sMouseOverColor = LLUIColorTable::instance().getColor("InventoryMouseOverColor", DEFAULT_WHITE);
		sFilterBGColor = LLUIColorTable::instance().getColor("FilterBackgroundColor", DEFAULT_WHITE);
		sFilterTextColor = LLUIColorTable::instance().getColor("FilterTextColor", DEFAULT_WHITE);
		sSuffixColor = LLUIColorTable::instance().getColor("InventoryItemLinkColor", DEFAULT_WHITE);
		sSearchStatusColor = LLUIColorTable::instance().getColor("InventorySearchStatusColor", DEFAULT_WHITE);
        sFavoriteColor = LLUIColorTable::instance().getColor("InventoryFavoriteColor", DEFAULT_WHITE);
		sColorSetInitialized = true;
	}

	if (mViewModelItem)
	{
		mViewModelItem->setFolderViewItem(this);
	}
=======
    if (!sColorSetInitialized)
    {
        sFgColor = LLUIColorTable::instance().getColor("MenuItemEnabledColor", DEFAULT_WHITE);
        sHighlightBgColor = LLUIColorTable::instance().getColor("MenuItemHighlightBgColor", DEFAULT_WHITE);
        sFlashBgColor = LLUIColorTable::instance().getColor("MenuItemFlashBgColor", DEFAULT_WHITE);
        sFocusOutlineColor = LLUIColorTable::instance().getColor("InventoryFocusOutlineColor", DEFAULT_WHITE);
        sMouseOverColor = LLUIColorTable::instance().getColor("InventoryMouseOverColor", DEFAULT_WHITE);
        sFilterBGColor = LLUIColorTable::instance().getColor("FilterBackgroundColor", DEFAULT_WHITE);
        sFilterTextColor = LLUIColorTable::instance().getColor("FilterTextColor", DEFAULT_WHITE);
        sSuffixColor = LLUIColorTable::instance().getColor("InventoryItemLinkColor", DEFAULT_WHITE);
        sSearchStatusColor = LLUIColorTable::instance().getColor("InventorySearchStatusColor", DEFAULT_WHITE);
        sColorSetInitialized = true;
    }

    if (mViewModelItem)
    {
        mViewModelItem->setFolderViewItem(this);
    }
>>>>>>> d317454c
}

// Destroys the object
LLFolderViewItem::~LLFolderViewItem()
{
    mViewModelItem = NULL;
    gFocusMgr.removeKeyboardFocusWithoutCallback(this);
}

BOOL LLFolderViewItem::postBuild()
{
    LLFolderViewModelItem* vmi = getViewModelItem();
    llassert(vmi); // not supposed to happen, if happens, find out why and fix
    if (vmi)
    {
        // getDisplayName() is expensive (due to internal getLabelSuffix() and name building)
        // it also sets search strings so it requires a filter reset
        mLabel = vmi->getDisplayName();
        mIsFavorite = vmi->isFavorite() && !vmi->isItemInTrash();
        setToolTip(vmi->getName());

        // Dirty the filter flag of the model from the view (CHUI-849)
        vmi->dirtyFilter();
    }

    // Don't do full refresh on constructor if it is possible to avoid
    // it significantly slows down bulk view creation.
    // Todo: Ideally we need to move getDisplayName() out of constructor as well.
    // Like: make a logic that will let filter update search string,
    // while LLFolderViewItem::arrange() updates visual part
    mSuffixNeedsRefresh = true;
    mLabelWidthDirty = true;
    return TRUE;
}

LLFolderView* LLFolderViewItem::getRoot()
{
    return mRoot;
}

const LLFolderView* LLFolderViewItem::getRoot() const
{
    return mRoot;
}
// Returns true if this object is a child (or grandchild, etc.) of potential_ancestor.
BOOL LLFolderViewItem::isDescendantOf( const LLFolderViewFolder* potential_ancestor )
{
    LLFolderViewItem* root = this;
    while( root->mParentFolder )
    {
        if( root->mParentFolder == potential_ancestor )
        {
            return TRUE;
        }
        root = root->mParentFolder;
    }
    return FALSE;
}

LLFolderViewItem* LLFolderViewItem::getNextOpenNode(BOOL include_children)
{
    if (!mParentFolder)
    {
        return NULL;
    }

    LLFolderViewItem* itemp = mParentFolder->getNextFromChild( this, include_children );
    while(itemp && !itemp->getVisible())
    {
        LLFolderViewItem* next_itemp = itemp->mParentFolder->getNextFromChild( itemp, include_children );
        if (itemp == next_itemp)
        {
            // hit last item
            return itemp->getVisible() ? itemp : this;
        }
        itemp = next_itemp;
    }

    return itemp;
}

LLFolderViewItem* LLFolderViewItem::getPreviousOpenNode(BOOL include_children)
{
    if (!mParentFolder)
    {
        return NULL;
    }

    LLFolderViewItem* itemp = mParentFolder->getPreviousFromChild( this, include_children );

    // Skip over items that are invisible or are hidden from the UI.
    while(itemp && !itemp->getVisible())
    {
        LLFolderViewItem* next_itemp = itemp->mParentFolder->getPreviousFromChild( itemp, include_children );
        if (itemp == next_itemp)
        {
            // hit first item
            return itemp->getVisible() ? itemp : this;
        }
        itemp = next_itemp;
    }

    return itemp;
}

BOOL LLFolderViewItem::passedFilter(S32 filter_generation)
{
    return getViewModelItem()->passedFilter(filter_generation);
}

BOOL LLFolderViewItem::isPotentiallyVisible(S32 filter_generation)
{
    if (filter_generation < 0)
    {
        filter_generation = getFolderViewModel()->getFilter().getFirstSuccessGeneration();
    }
    LLFolderViewModelItem* model = getViewModelItem();
    BOOL visible = model->passedFilter(filter_generation);
    if (model->getMarkedDirtyGeneration() >= filter_generation)
    {
        // unsure visibility state
        // retaining previous visibility until item is updated or filter generation changes
        visible |= getVisible();
    }
    return visible;
}

void LLFolderViewItem::refresh()
{
    LLFolderViewModelItem& vmi = *getViewModelItem();

    mLabel = vmi.getDisplayName();
    mIsFavorite = vmi.isFavorite() && !vmi.isItemInTrash();
    setToolTip(vmi.getName());
    // icons are slightly expensive to get, can be optimized
    // see LLInventoryIcon::getIcon()
    mIcon = vmi.getIcon();
    mIconOpen = vmi.getIconOpen();
    mIconOverlay = vmi.getIconOverlay();

    if (mRoot->useLabelSuffix())
    {
        // Very Expensive!
        // Can do a number of expensive checks, like checking active motions, wearables or friend list
        mLabelStyle = vmi.getLabelStyle();
        mLabelSuffix = vmi.getLabelSuffix();
    }

    // Dirty the filter flag of the model from the view (CHUI-849)
    vmi.dirtyFilter();

    mLabelWidthDirty = true;
    mSuffixNeedsRefresh = false;
}

void LLFolderViewItem::refreshSuffix()
{
    LLFolderViewModelItem const* vmi = getViewModelItem();

    // icons are slightly expensive to get, can be optimized
    // see LLInventoryIcon::getIcon()
    mIcon = vmi->getIcon();
    mIconOpen = vmi->getIconOpen();
    mIconOverlay = vmi->getIconOverlay();

<<<<<<< HEAD
    mIsFavorite = vmi->isFavorite() && !vmi->isItemInTrash();

	if (mRoot->useLabelSuffix())
	{
=======
    if (mRoot->useLabelSuffix())
    {
>>>>>>> d317454c
        // Very Expensive!
        // Can do a number of expensive checks, like checking active motions, wearables or friend list
        mLabelStyle = vmi->getLabelStyle();
        mLabelSuffix = vmi->getLabelSuffix();
    }

    mLabelWidthDirty = true;
    mSuffixNeedsRefresh = false;
}

// Utility function for LLFolderView
void LLFolderViewItem::arrangeAndSet(BOOL set_selection,
                                     BOOL take_keyboard_focus)
{
    LLFolderView* root = getRoot();
    if (getParentFolder())
    {
    getParentFolder()->requestArrange();
    }
    if(set_selection)
    {
        getRoot()->setSelection(this, TRUE, take_keyboard_focus);
        if(root)
        {
            root->scrollToShowSelection();
        }
    }
}


std::set<LLFolderViewItem*> LLFolderViewItem::getSelectionList() const
{
    std::set<LLFolderViewItem*> selection;
    return selection;
}

// addToFolder() returns TRUE if it succeeds. FALSE otherwise
void LLFolderViewItem::addToFolder(LLFolderViewFolder* folder)
{
    folder->addItem(this);

    // Compute indentation since parent folder changed
    mIndentation = (getParentFolder())
        ? getParentFolder()->getIndentation() + mLocalIndentation
        : 0;
}


// Finds width and height of this object and its children.  Also
// makes sure that this view and its children are the right size.
S32 LLFolderViewItem::arrange( S32* width, S32* height )
{
    // Only indent deeper items in hierarchy
    mIndentation = (getParentFolder())
        ? getParentFolder()->getIndentation() + mLocalIndentation
        : 0;
    if (mLabelWidthDirty)
    {
        if (mSuffixNeedsRefresh)
        {
            // Expensive. But despite refreshing label,
            // it is purely visual, so it is fine to do at our laisure
            refreshSuffix();
        }
        mLabelWidth = getLabelXPos() + getLabelFontForStyle(mLabelStyle)->getWidth(mLabel) + getLabelFontForStyle(LLFontGL::NORMAL)->getWidth(mLabelSuffix) + mLabelPaddingRight;
        mLabelWidthDirty = false;
    }

    *width = llmax(*width, mLabelWidth);

    // determine if we need to use ellipses to avoid horizontal scroll. EXT-719
    bool use_ellipses = getRoot()->getUseEllipses();
    if (use_ellipses)
    {
        // limit to set rect to avoid horizontal scrollbar
        *width = llmin(*width, getRoot()->getRect().getWidth());
    }
    *height = getItemHeight();
    return *height;
}

S32 LLFolderViewItem::getItemHeight() const
{
    return mItemHeight;
}

S32 LLFolderViewItem::getLabelXPos()
{
    return getIndentation() + mArrowSize + mTextPad + mIconWidth + mIconPad;
}

S32 LLFolderViewItem::getIconPad()
{
    return mIconPad;
}

S32 LLFolderViewItem::getTextPad()
{
    return mTextPad;
}

// *TODO: This can be optimized a lot by simply recording that it is
// selected in the appropriate places, and assuming that set selection
// means 'deselect' for a leaf item. Do this optimization after
// multiple selection is implemented to make sure it all plays nice
// together.
BOOL LLFolderViewItem::setSelection(LLFolderViewItem* selection, BOOL openitem, BOOL take_keyboard_focus)
{
    if (selection == this && !mIsSelected)
    {
        selectItem();
    }
    else if (mIsSelected)   // Deselect everything else.
    {
        deselectItem();
    }
    return mIsSelected;
}

BOOL LLFolderViewItem::changeSelection(LLFolderViewItem* selection, BOOL selected)
{
    if (selection == this)
    {
        if (mIsSelected)
        {
            deselectItem();
        }
        else
        {
            selectItem();
        }
        return TRUE;
    }
    return FALSE;
}

void LLFolderViewItem::deselectItem(void)
{
    mIsSelected = FALSE;
}

void LLFolderViewItem::selectItem(void)
{
    if (mIsSelected == FALSE)
    {
        mIsSelected = TRUE;
        getViewModelItem()->selectItem();
    }
}

BOOL LLFolderViewItem::isMovable()
{
    return getViewModelItem()->isItemMovable();
}

BOOL LLFolderViewItem::isRemovable()
{
    return getViewModelItem()->isItemRemovable();
}

void LLFolderViewItem::destroyView()
{
    getRoot()->removeFromSelectionList(this);

    if (mParentFolder)
    {
        // removeView deletes me
        mParentFolder->extractItem(this);
    }
    delete this;
}

// Call through to the viewed object and return true if it can be
// removed.
//BOOL LLFolderViewItem::removeRecursively(BOOL single_item)
BOOL LLFolderViewItem::remove()
{
    if(!isRemovable())
    {
        return FALSE;
    }
    return getViewModelItem()->removeItem();
}

// Build an appropriate context menu for the item.
void LLFolderViewItem::buildContextMenu(LLMenuGL& menu, U32 flags)
{
    getViewModelItem()->buildContextMenu(menu, flags);
}

void LLFolderViewItem::openItem( void )
{
    if (mAllowWear || !getViewModelItem()->isItemWearable())
    {
        getViewModelItem()->openItem();
    }
}

void LLFolderViewItem::rename(const std::string& new_name)
{
    if( !new_name.empty() )
    {
        getViewModelItem()->renameItem(new_name);
    }
}

const std::string& LLFolderViewItem::getName( void ) const
{
    static const std::string noName("");
    return getViewModelItem() ? getViewModelItem()->getName() : noName;
}

// LLView functionality
BOOL LLFolderViewItem::handleRightMouseDown( S32 x, S32 y, MASK mask )
{
    if(!mIsSelected)
    {
        getRoot()->setSelection(this, FALSE);
    }
    make_ui_sound("UISndClick");
    return TRUE;
}

BOOL LLFolderViewItem::handleMouseDown( S32 x, S32 y, MASK mask )
{
    if (LLView::childrenHandleMouseDown(x, y, mask))
    {
        return TRUE;
    }

    // No handler needed for focus lost since this class has no
    // state that depends on it.
    gFocusMgr.setMouseCapture( this );

    if (!mIsSelected)
    {
        if(mask & MASK_CONTROL)
        {
            getRoot()->changeSelection(this, !mIsSelected);
        }
        else if (mask & MASK_SHIFT)
        {
            getParentFolder()->extendSelectionTo(this);
        }
        else
        {
            getRoot()->setSelection(this, FALSE);
        }
        make_ui_sound("UISndClick");
    }
    else
    {
        // If selected, we reserve the decision of deselecting/reselecting to the mouse up moment.
        // This is necessary so we maintain selection consistent when starting a drag.
        mSelectPending = TRUE;
    }

    mDragStartX = x;
    mDragStartY = y;
    return TRUE;
}

BOOL LLFolderViewItem::handleHover( S32 x, S32 y, MASK mask )
{
    mIsMouseOverTitle = (y > (getRect().getHeight() - mItemHeight));

    if( hasMouseCapture() && isMovable() )
    {
            LLFolderView* root = getRoot();

        if( (x - mDragStartX) * (x - mDragStartX) + (y - mDragStartY) * (y - mDragStartY) > DRAG_N_DROP_DISTANCE_THRESHOLD * DRAG_N_DROP_DISTANCE_THRESHOLD
            && root->getAllowDrag()
            && root->getCurSelectedItem()
            && root->startDrag())
        {
                    // RN: when starting drag and drop, clear out last auto-open
                    root->autoOpenTest(NULL);
                    root->setShowSelectionContext(TRUE);

                    // Release keyboard focus, so that if stuff is dropped into the
                    // world, pressing the delete key won't blow away the inventory
                    // item.
                    gFocusMgr.setKeyboardFocus(NULL);

            getWindow()->setCursor(UI_CURSOR_ARROW);
        }
        else if (x != mDragStartX || y != mDragStartY)
        {
            getWindow()->setCursor(UI_CURSOR_NOLOCKED);
        }

        root->clearHoveredItem();
        return TRUE;
    }
    else
    {
        LLFolderView* pRoot = getRoot();
        pRoot->setHoveredItem(this);
        pRoot->setShowSelectionContext(FALSE);
        getWindow()->setCursor(UI_CURSOR_ARROW);
        // let parent handle this then...
        return FALSE;
    }
}


BOOL LLFolderViewItem::handleDoubleClick( S32 x, S32 y, MASK mask )
{
    openItem();
    return TRUE;
}

BOOL LLFolderViewItem::handleMouseUp( S32 x, S32 y, MASK mask )
{
    if (LLView::childrenHandleMouseUp(x, y, mask))
    {
        return TRUE;
    }

    // if mouse hasn't moved since mouse down...
    if ( pointInView(x, y) && mSelectPending )
    {
        //...then select
        if(mask & MASK_CONTROL)
        {
            getRoot()->changeSelection(this, !mIsSelected);
        }
        else if (mask & MASK_SHIFT)
        {
            getParentFolder()->extendSelectionTo(this);
        }
        else
        {
            getRoot()->setSelection(this, FALSE);
        }
    }

    mSelectPending = FALSE;

    if( hasMouseCapture() )
    {
        if (getRoot())
        {
        getRoot()->setShowSelectionContext(FALSE);
        }
        gFocusMgr.setMouseCapture( NULL );
    }
    return TRUE;
}

void LLFolderViewItem::onMouseLeave(S32 x, S32 y, MASK mask)
{
    mIsMouseOverTitle = false;

    // NOTE: LLViewerWindow::updateUI() calls "enter" before "leave"; if the mouse moved to another item, we can't just outright clear it
    LLFolderView* pRoot = getRoot();
    if (this == pRoot->getHoveredItem())
    {
        pRoot->clearHoveredItem();
    }
}

BOOL LLFolderViewItem::handleDragAndDrop(S32 x, S32 y, MASK mask, BOOL drop,
                                         EDragAndDropType cargo_type,
                                         void* cargo_data,
                                         EAcceptance* accept,
                                         std::string& tooltip_msg)
{
    BOOL handled = FALSE;
    BOOL accepted = getViewModelItem()->dragOrDrop(mask,drop,cargo_type,cargo_data, tooltip_msg);
        handled = accepted;
        if (accepted)
        {
            mDragAndDropTarget = TRUE;
            *accept = ACCEPT_YES_MULTI;
        }
        else
        {
            *accept = ACCEPT_NO;
        }
    if(mParentFolder && !handled)
    {
        // store this item to get it in LLFolderBridge::dragItemIntoFolder on drop event.
        mRoot->setDraggingOverItem(this);
        handled = mParentFolder->handleDragAndDropFromChild(mask,drop,cargo_type,cargo_data,accept,tooltip_msg);
        mRoot->setDraggingOverItem(NULL);
    }
    if (handled)
    {
        LL_DEBUGS("UserInput") << "dragAndDrop handled by LLFolderViewItem" << LL_ENDL;
    }

    return handled;
}

void LLFolderViewItem::drawOpenFolderArrow(const Params& default_params, const LLUIColor& fg_color)
{
    //--------------------------------------------------------------------------------//
    // Draw open folder arrow
    //
    const S32 TOP_PAD = default_params.item_top_pad;

    if (hasVisibleChildren() || !isFolderComplete())
    {
        LLUIImage* arrow_image = default_params.folder_arrow_image;
        gl_draw_scaled_rotated_image(
            mIndentation, getRect().getHeight() - mArrowSize - mTextPad - TOP_PAD,
            mArrowSize, mArrowSize, mControlLabelRotation, arrow_image->getImage(), fg_color);
    }
}

void LLFolderViewItem::drawFavoriteIcon(const Params& default_params, const LLUIColor& fg_color)
{
    static LLUICachedControl<bool> draw_star("InventoryFavoritesUseStar", true);
    static LLUICachedControl<bool> draw_hollow_star("InventoryFavoritesUseHollowStar", true);
    
    LLUIImage* favorite_image = NULL; 
    if (draw_star && mIsFavorite)
    {
        favorite_image = default_params.favorite_image;
    }
    else if (draw_hollow_star && mHasFavorites && !isOpen())
    {
        favorite_image = default_params.favorite_content_image;
    }

    if (favorite_image)
    {
        const S32 PAD = 3;
        const S32 image_size = 14;
        
        gl_draw_scaled_image(
            getRect().getWidth() - image_size - PAD, getRect().getHeight() - mItemHeight + PAD,
            image_size, image_size, favorite_image->getImage(), fg_color);
    }
}

/*virtual*/ bool LLFolderViewItem::isHighlightAllowed()
{
    return mIsSelected;
}

/*virtual*/ bool LLFolderViewItem::isHighlightActive()
{
    return mIsCurSelection;
}

/*virtual*/ bool LLFolderViewItem::isFadeItem()
{
    LLClipboard& clipboard = LLClipboard::instance();
    if (mCutGeneration != clipboard.getGeneration())
    {
        mCutGeneration = clipboard.getGeneration();
        mIsItemCut = clipboard.isCutMode()
                     && ((getParentFolder() && getParentFolder()->isFadeItem())
                        || getViewModelItem()->isCutToClipboard());
    }
    return mIsItemCut;
}

void LLFolderViewItem::drawHighlight(const BOOL showContent, const BOOL hasKeyboardFocus, const LLUIColor &selectColor, const LLUIColor &flashColor,
                                                        const LLUIColor &focusOutlineColor, const LLUIColor &mouseOverColor)
{
    const S32 focus_top = getRect().getHeight();
    const S32 focus_bottom = getRect().getHeight() - mItemHeight;
    const bool folder_open = (getRect().getHeight() > mItemHeight + 4);
    const S32 FOCUS_LEFT = 1;

    // Determine which background color to use for highlighting
    LLUIColor bgColor = (isFlashing() ? flashColor : selectColor);

    //--------------------------------------------------------------------------------//
    // Draw highlight for selected items
    // Note: Always render "current" item or flashing item, only render other selected
    // items if mShowSingleSelection is FALSE.
    //
    if (isHighlightAllowed())

    {
        gGL.getTexUnit(0)->unbind(LLTexUnit::TT_TEXTURE);

        // Highlight for selected but not current items
        if (!isHighlightActive() && !isFlashing())
        {
            LLColor4 bg_color = bgColor;
            // do time-based fade of extra objects
            F32 fade_time = (getRoot() ? getRoot()->getSelectionFadeElapsedTime() : 0.0f);
            if (getRoot() && getRoot()->getShowSingleSelection())
            {
                // fading out
                bg_color.mV[VALPHA] = clamp_rescale(fade_time, 0.f, 0.4f, bg_color.mV[VALPHA], 0.f);
            }
            else
            {
                // fading in
                bg_color.mV[VALPHA] = clamp_rescale(fade_time, 0.f, 0.4f, 0.f, bg_color.mV[VALPHA]);
            }
            gl_rect_2d(FOCUS_LEFT,
                       focus_top,
                       getRect().getWidth() - 2,
                       focus_bottom,
                       bg_color, hasKeyboardFocus);
        }

        // Highlight for currently selected or flashing item
        if (isHighlightActive())
        {
            // Background
            gl_rect_2d(FOCUS_LEFT,
                focus_top,
                getRect().getWidth() - 2,
                focus_bottom,
                bgColor, hasKeyboardFocus);
            // Outline
            gl_rect_2d(FOCUS_LEFT,
                focus_top,
                getRect().getWidth() - 2,
                focus_bottom,
                focusOutlineColor, FALSE);
        }

        if (folder_open)
        {
            gl_rect_2d(FOCUS_LEFT,
                focus_bottom + 1, // overlap with bottom edge of above rect
                getRect().getWidth() - 2,
                0,
                focusOutlineColor, FALSE);
            if (showContent && !isFlashing())
            {
                gl_rect_2d(FOCUS_LEFT,
                    focus_bottom + 1,
                    getRect().getWidth() - 2,
                    0,
                    bgColor, TRUE);
            }
        }
    }
    else if (mIsMouseOverTitle)
    {
        gl_rect_2d(FOCUS_LEFT,
            focus_top,
            getRect().getWidth() - 2,
            focus_bottom,
            mouseOverColor, FALSE);
    }

    //--------------------------------------------------------------------------------//
    // Draw DragNDrop highlight
    //
    if (mDragAndDropTarget)
    {
        gGL.getTexUnit(0)->unbind(LLTexUnit::TT_TEXTURE);
        gl_rect_2d(FOCUS_LEFT,
            focus_top,
            getRect().getWidth() - 2,
            focus_bottom,
            bgColor, FALSE);
        if (folder_open)
        {
            gl_rect_2d(FOCUS_LEFT,
                focus_bottom + 1, // overlap with bottom edge of above rect
                getRect().getWidth() - 2,
                0,
                bgColor, FALSE);
        }
        mDragAndDropTarget = FALSE;
    }
}

void LLFolderViewItem::drawLabel(const LLFontGL * font, const F32 x, const F32 y, const LLColor4& color, F32 &right_x)
{
    //--------------------------------------------------------------------------------//
    // Draw the actual label text
    //
    font->renderUTF8(mLabel, 0, x, y, color,
        LLFontGL::LEFT, LLFontGL::BOTTOM, LLFontGL::NORMAL, LLFontGL::NO_SHADOW,
        S32_MAX, getRect().getWidth() - (S32) x - mLabelPaddingRight, &right_x, /*use_ellipses*/TRUE);
}

void LLFolderViewItem::draw()
{
    const BOOL show_context = (getRoot() ? getRoot()->getShowSelectionContext() : FALSE);
    const BOOL filled = show_context || (getRoot() ? getRoot()->getParentPanel()->hasFocus() : FALSE); // If we have keyboard focus, draw selection filled

    const Params& default_params = LLUICtrlFactory::getDefaultParams<LLFolderViewItem>();
    const S32 TOP_PAD = default_params.item_top_pad;

    const LLFontGL* font = getLabelFontForStyle(mLabelStyle);

    getViewModelItem()->update();

    if(!mSingleFolderMode)
    {
        drawOpenFolderArrow(default_params, sFgColor);
    }
    drawFavoriteIcon(default_params, sFgColor);

    drawHighlight(show_context, filled, sHighlightBgColor, sFlashBgColor, sFocusOutlineColor, sMouseOverColor);

    //--------------------------------------------------------------------------------//
    // Draw open icon
    //
    const S32 icon_x = mIndentation + mArrowSize + mTextPad;
    if (!mIconOpen.isNull() && (llabs(mControlLabelRotation) > 80)) // For open folders
    {
        mIconOpen->draw(icon_x, getRect().getHeight() - mIconOpen->getHeight() - TOP_PAD + 1);
    }
    else if (mIcon)
    {
        mIcon->draw(icon_x, getRect().getHeight() - mIcon->getHeight() - TOP_PAD + 1);
    }

    if (mIconOverlay && getRoot()->showItemLinkOverlays())
    {
        mIconOverlay->draw(icon_x, getRect().getHeight() - mIcon->getHeight() - TOP_PAD + 1);
    }

    //--------------------------------------------------------------------------------//
    // Exit if no label to draw
    //
    if (mLabel.empty())
    {
        return;
    }

    std::string::size_type filter_string_length = mViewModelItem->hasFilterStringMatch() ? mViewModelItem->getFilterStringSize() : 0;
    F32 right_x  = 0;
    F32 y = (F32)getRect().getHeight() - font->getLineHeight() - (F32)mTextPad - (F32)TOP_PAD;
    F32 text_left = (F32)getLabelXPos();
    std::string combined_string = mLabel + mLabelSuffix;

    const LLFontGL* suffix_font = getLabelFontForStyle(LLFontGL::NORMAL);
    S32 filter_offset = mViewModelItem->getFilterStringOffset();
    if (filter_string_length > 0)
    {
        S32 bottom = llfloor(getRect().getHeight() - font->getLineHeight() - 3 - TOP_PAD);
        S32 top = getRect().getHeight() - TOP_PAD;
        if(mLabelSuffix.empty() || (font == suffix_font))
        {
        S32 left = ll_round(text_left) + font->getWidth(combined_string, 0, mViewModelItem->getFilterStringOffset()) - 2;
        S32 right = left + font->getWidth(combined_string, mViewModelItem->getFilterStringOffset(), filter_string_length) + 2;

        LLUIImage* box_image = default_params.selection_image;
        LLRect box_rect(left, top, right, bottom);
        box_image->draw(box_rect, sFilterBGColor);
        }
        else
        {
            S32 label_filter_length = llmin((S32)mLabel.size() - filter_offset, (S32)filter_string_length);
            if(label_filter_length > 0)
            {
                S32 left = ll_round(text_left) + font->getWidthF32(mLabel, 0, llmin(filter_offset, (S32)mLabel.size())) - 2;
                S32 right = left + font->getWidthF32(mLabel, filter_offset, label_filter_length) + 2;
                LLUIImage* box_image = default_params.selection_image;
                LLRect box_rect(left, top, right, bottom);
                box_image->draw(box_rect, sFilterBGColor);
            }
            S32 suffix_filter_length = label_filter_length > 0 ? filter_string_length - label_filter_length : filter_string_length;
            if(suffix_filter_length > 0)
            {
                S32 suffix_offset = llmax(0, filter_offset - (S32)mLabel.size());
                S32 left = ll_round(text_left) + font->getWidthF32(mLabel, 0, mLabel.size()) + suffix_font->getWidthF32(mLabelSuffix, 0, suffix_offset) - 2;
                S32 right = left + suffix_font->getWidthF32(mLabelSuffix, suffix_offset, suffix_filter_length) + 2;
                LLUIImage* box_image = default_params.selection_image;
                LLRect box_rect(left, top, right, bottom);
                box_image->draw(box_rect, sFilterBGColor);
            }
        }
    }

    static LLUICachedControl<bool> highlight_color("InventoryFavoritesColorText", true);
    LLColor4 color;
    if (mIsSelected && filled)
    {
        color = mFontHighlightColor;
    }
    else if (mIsFavorite && highlight_color)
    {
        color = sFavoriteColor;
    }
    else
    {
        color = mFontColor;
    }

    if (isFadeItem())
    {
         // Fade out item color to indicate it's being cut
         color.mV[VALPHA] *= 0.5f;
    }
    drawLabel(font, text_left, y, color, right_x);

    //--------------------------------------------------------------------------------//
    // Draw label suffix
    //
    if (!mLabelSuffix.empty())
    {
        suffix_font->renderUTF8( mLabelSuffix, 0, right_x, y, isFadeItem() ? color : (LLColor4)sSuffixColor,
                          LLFontGL::LEFT, LLFontGL::BOTTOM, LLFontGL::NORMAL, LLFontGL::NO_SHADOW,
                          S32_MAX, S32_MAX, &right_x);
    }

    //--------------------------------------------------------------------------------//
    // Highlight string match
    //
    if (filter_string_length > 0)
    {
        if(mLabelSuffix.empty() || (font == suffix_font))
        {
            F32 match_string_left = text_left + font->getWidthF32(combined_string, 0, filter_offset + filter_string_length) - font->getWidthF32(combined_string, filter_offset, filter_string_length);
            F32 yy = (F32)getRect().getHeight() - font->getLineHeight() - (F32)mTextPad - (F32)TOP_PAD;
            font->renderUTF8(combined_string, filter_offset, match_string_left, yy,
                sFilterTextColor, LLFontGL::LEFT, LLFontGL::BOTTOM, LLFontGL::NORMAL, LLFontGL::NO_SHADOW,
                filter_string_length, S32_MAX, &right_x);
        }
        else
        {
            S32 label_filter_length = llmin((S32)mLabel.size() - filter_offset, (S32)filter_string_length);
            if(label_filter_length > 0)
            {
                F32 match_string_left = text_left + font->getWidthF32(mLabel, 0, filter_offset + label_filter_length) - font->getWidthF32(mLabel, filter_offset, label_filter_length);
                F32 yy = (F32)getRect().getHeight() - font->getLineHeight() - (F32)mTextPad - (F32)TOP_PAD;
                font->renderUTF8(mLabel, filter_offset, match_string_left, yy,
                    sFilterTextColor, LLFontGL::LEFT, LLFontGL::BOTTOM, LLFontGL::NORMAL, LLFontGL::NO_SHADOW,
                    label_filter_length, S32_MAX, &right_x);
            }

            S32 suffix_filter_length = label_filter_length > 0 ? filter_string_length - label_filter_length : filter_string_length;
            if(suffix_filter_length > 0)
            {
                S32 suffix_offset = llmax(0, filter_offset - (S32)mLabel.size());
                F32 match_string_left = text_left + font->getWidthF32(mLabel, 0, mLabel.size()) + suffix_font->getWidthF32(mLabelSuffix, 0, suffix_offset + suffix_filter_length) - suffix_font->getWidthF32(mLabelSuffix, suffix_offset, suffix_filter_length);
                F32 yy = (F32)getRect().getHeight() - suffix_font->getLineHeight() - (F32)mTextPad - (F32)TOP_PAD;
                suffix_font->renderUTF8(mLabelSuffix, suffix_offset, match_string_left, yy, sFilterTextColor,
                    LLFontGL::LEFT, LLFontGL::BOTTOM, LLFontGL::NORMAL, LLFontGL::NO_SHADOW,
                    suffix_filter_length, S32_MAX, &right_x);
            }
        }

    }

    //Gilbert Linden 9-20-2012: Although this should be legal, removing it because it causes the mLabelSuffix rendering to
    //be distorted...oddly. I initially added this in but didn't need it after all. So removing to prevent unnecessary bug.
    //LLView::draw();
}

const LLFolderViewModelInterface* LLFolderViewItem::getFolderViewModel( void ) const
{
    return getRoot()->getFolderViewModel();
}

LLFolderViewModelInterface* LLFolderViewItem::getFolderViewModel( void )
{
    return getRoot()->getFolderViewModel();
}

bool LLFolderViewItem::isInSelection() const
{
    return mIsSelected || (mParentFolder && mParentFolder->isInSelection());
}



///----------------------------------------------------------------------------
/// Class LLFolderViewFolder
///----------------------------------------------------------------------------

<<<<<<< HEAD
LLFolderViewFolder::LLFolderViewFolder( const LLFolderViewItem::Params& p ): 
	LLFolderViewItem( p ),
	mIsOpen(FALSE),
	mExpanderHighlighted(FALSE),
	mCurHeight(0.f),
	mTargetHeight(0.f),
	mAutoOpenCountdown(0.f),
	mIsFolderComplete(false), // folder might have children that are not loaded yet.
	mAreChildrenInited(false), // folder might have children that are not built yet.
	mLastArrangeGeneration( -1 ),
	mLastCalculatedWidth(0),
    mFavoritesDirtyFlags(0)
=======
LLFolderViewFolder::LLFolderViewFolder( const LLFolderViewItem::Params& p ):
    LLFolderViewItem( p ),
    mIsOpen(FALSE),
    mExpanderHighlighted(FALSE),
    mCurHeight(0.f),
    mTargetHeight(0.f),
    mAutoOpenCountdown(0.f),
    mIsFolderComplete(false), // folder might have children that are not loaded yet.
    mAreChildrenInited(false), // folder might have children that are not built yet.
    mLastArrangeGeneration( -1 ),
    mLastCalculatedWidth(0)
>>>>>>> d317454c
{
}

void LLFolderViewFolder::updateLabelRotation()
{
    if (mAutoOpenCountdown != 0.f)
    {
        mControlLabelRotation = mAutoOpenCountdown * -90.f;
    }
    else if (isOpen())
    {
        mControlLabelRotation = lerp(mControlLabelRotation, -90.f, LLSmoothInterpolation::getInterpolant(0.04f));
    }
    else
    {
        mControlLabelRotation = lerp(mControlLabelRotation, 0.f, LLSmoothInterpolation::getInterpolant(0.025f));
    }
}

// Destroys the object
LLFolderViewFolder::~LLFolderViewFolder( void )
{
<<<<<<< HEAD
	// The LLView base class takes care of object destruction. make sure that we
	// don't have mouse or keyboard focus
	gFocusMgr.releaseFocusIfNeeded( this ); // calls onCommit()

    if (mFavoritesDirtyFlags)
    {
        gIdleCallbacks.deleteFunction(&LLFolderViewFolder::onIdleUpdateFavorites, this);
    }
=======
    // The LLView base class takes care of object destruction. make sure that we
    // don't have mouse or keyboard focus
    gFocusMgr.releaseFocusIfNeeded( this ); // calls onCommit()
>>>>>>> d317454c
}

// addToFolder() returns TRUE if it succeeds. FALSE otherwise
void LLFolderViewFolder::addToFolder(LLFolderViewFolder* folder)
{
    folder->addFolder(this);

    // Compute indentation since parent folder changed
    mIndentation = (getParentFolder())
        ? getParentFolder()->getIndentation() + mLocalIndentation
        : 0;

    if(isOpen() && folder->isOpen())
    {
        requestArrange();
    }
}

static LLTrace::BlockTimerStatHandle FTM_ARRANGE("Arrange");

// Make everything right and in the right place ready for drawing (CHUI-849)
// * Sort everything correctly if necessary
// * Turn widgets visible/invisible according to their model filtering state
// * Takes animation state into account for opening/closing of folders (this makes widgets visible/invisible)
// * Reposition visible widgets so that they line up correctly with no gap
// * Compute the width and height of the current folder and its children
// * Makes sure that this view and its children are the right size
S32 LLFolderViewFolder::arrange( S32* width, S32* height )
{
    // Sort before laying out contents
    // Note that we sort from the root (CHUI-849)
    if (mAreChildrenInited)
    {
        getRoot()->getFolderViewModel()->sort(this);
    }

    LL_RECORD_BLOCK_TIME(FTM_ARRANGE);

    // evaluate mHasVisibleChildren
    mHasVisibleChildren = false;
    if (mAreChildrenInited && getViewModelItem()->descendantsPassedFilter())
    {
        // We have to verify that there's at least one child that's not filtered out
        bool found = false;
        // Try the items first
        for (items_t::iterator iit = mItems.begin(); iit != mItems.end(); ++iit)
        {
            LLFolderViewItem* itemp = (*iit);
            found = itemp->isPotentiallyVisible();
            if (found)
                break;
        }
        if (!found)
        {
            // If no item found, try the folders
            for (folders_t::iterator fit = mFolders.begin(); fit != mFolders.end(); ++fit)
            {
                LLFolderViewFolder* folderp = (*fit);
                found = folderp->isPotentiallyVisible();
                if (found)
                    break;
            }
        }

        mHasVisibleChildren = found;
    }
    if (!mIsFolderComplete && mAreChildrenInited)
    {
        mIsFolderComplete = getFolderViewModel()->isFolderComplete(this);
    }



    // calculate height as a single item (without any children), and reshapes rectangle to match
    LLFolderViewItem::arrange( width, height );

    // clamp existing animated height so as to never get smaller than a single item
    mCurHeight = llmax((F32)*height, mCurHeight);

    // initialize running height value as height of single item in case we have no children
    F32 running_height = (F32)*height;
    F32 target_height = (F32)*height;

    // are my children visible?
    if (needsArrange())
    {
        // set last arrange generation first, in case children are animating
        // and need to be arranged again
        mLastArrangeGeneration = getRoot()->getArrangeGeneration();
        if (isOpen())
        {
            // Add sizes of children
            S32 parent_item_height = getRect().getHeight();

            for(folders_t::iterator fit = mFolders.begin(); fit != mFolders.end(); ++fit)
            {
                LLFolderViewFolder* folderp = (*fit);
                folderp->setVisible(folderp->isPotentiallyVisible());

                if (folderp->getVisible())
                {
                    S32 child_width = *width;
                    S32 child_height = 0;
                    S32 child_top = parent_item_height - ll_round(running_height);

                    target_height += folderp->arrange( &child_width, &child_height );

                    running_height += (F32)child_height;
                    *width = llmax(*width, child_width);
                    folderp->setOrigin( 0, child_top - folderp->getRect().getHeight() );
                }
            }
            for(items_t::iterator iit = mItems.begin();
                iit != mItems.end(); ++iit)
            {
                LLFolderViewItem* itemp = (*iit);
                itemp->setVisible(itemp->isPotentiallyVisible());

                if (itemp->getVisible())
                {
                    S32 child_width = *width;
                    S32 child_height = 0;
                    S32 child_top = parent_item_height - ll_round(running_height);

                    target_height += itemp->arrange( &child_width, &child_height );
                    // don't change width, as this item is as wide as its parent folder by construction
                    itemp->reshape( itemp->getRect().getWidth(), child_height);

                    running_height += (F32)child_height;
                    *width = llmax(*width, child_width);
                    itemp->setOrigin( 0, child_top - itemp->getRect().getHeight() );
                }
            }
        }

        mTargetHeight = target_height;
        // cache this width so next time we can just return it
        mLastCalculatedWidth = *width;
    }
    else
    {
        // just use existing width
        *width = mLastCalculatedWidth;
    }

<<<<<<< HEAD
void LLFolderViewFolder::updateHasFavorites(bool new_childs_value)
{
    if (mFavoritesDirtyFlags == 0)
    {
        gIdleCallbacks.addFunction(&LLFolderViewFolder::onIdleUpdateFavorites, this);
    }
    if (new_childs_value)
    {
        mFavoritesDirtyFlags |= FAVORITE_ADDED;
    }
    else
    {
        mFavoritesDirtyFlags |= FAVORITE_REMOVED;
    }
}

void LLFolderViewFolder::onIdleUpdateFavorites(void* data)
{
    LLFolderViewFolder* self = reinterpret_cast<LLFolderViewFolder*>(data);
    if (self->mFavoritesDirtyFlags == 0)
    {
        LL_WARNS() << "Called onIdleUpdateFavorites without dirty flags set" << LL_ENDL;
        gIdleCallbacks.deleteFunction(&LLFolderViewFolder::onIdleUpdateFavorites, self);
        return;
    }

    if (self->getViewModelItem()->isItemInTrash())
    {
        // do not display favorite-stars in trash
        self->mFavoritesDirtyFlags = 0;
        gIdleCallbacks.deleteFunction(&LLFolderViewFolder::onIdleUpdateFavorites, self);
        return;
    }

    if (self->mFavoritesDirtyFlags == FAVORITE_ADDED)
    {
        if (!self->mHasFavorites)
        {
            // propagate up, exclude root
            LLFolderViewFolder* parent = self;
            while (parent
                && (!parent->hasFavorites() || parent->mFavoritesDirtyFlags)
                && !parent->getViewModelItem()->isAgentInventoryRoot())
            {
                parent->setHasFavorites(true);
                if (parent->mFavoritesDirtyFlags)
                {
                    gIdleCallbacks.deleteFunction(&LLFolderViewFolder::onIdleUpdateFavorites, parent);
                    parent->mFavoritesDirtyFlags = 0;
                }
                parent = parent->getParentFolder();
            }
        }
    }
    else if (self->mFavoritesDirtyFlags > FAVORITE_ADDED)
    {
        // full check
        LLFolderViewFolder* parent = self;
        while (parent && !parent->getViewModelItem()->isAgentInventoryRoot())
        {
            bool has_favorites = false;
            for (items_t::iterator iter = parent->mItems.begin();
                iter != parent->mItems.end();)
            {
                items_t::iterator iit = iter++;
                if ((*iit)->isFavorite())
                {
                    has_favorites = true;
                    break;
                }
            }

            for (folders_t::iterator iter = parent->mFolders.begin();
                iter != parent->mFolders.end() && !has_favorites;)
            {
                folders_t::iterator fit = iter++;
                if ((*fit)->isFavorite() || (*fit)->hasFavorites())
                {
                    has_favorites = true;
                    break;
                }
            }

            if (!has_favorites)
            {
                if (parent->hasFavorites())
                {
                    parent->setHasFavorites(false);
                }
                else
                {
                    // Nothing changed
                    break;
                }
            }
            else
            {
                // propagate up, exclude root
                while (parent
                    && (!parent->hasFavorites() || parent->mFavoritesDirtyFlags)
                    && !parent->getViewModelItem()->isAgentInventoryRoot())
                {
                    parent->setHasFavorites(true);
                    if (parent->mFavoritesDirtyFlags)
                    {
                        gIdleCallbacks.deleteFunction(&LLFolderViewFolder::onIdleUpdateFavorites, parent);
                        parent->mFavoritesDirtyFlags = 0;
                    }
                    parent = parent->getParentFolder();
                }
                break;
            }
            if (parent->mFavoritesDirtyFlags)
            {
                parent->mFavoritesDirtyFlags = 0;
                gIdleCallbacks.deleteFunction(&LLFolderViewFolder::onIdleUpdateFavorites, parent);
            }
            parent = parent->getParentFolder();
        }
    }
}

=======
    // animate current height towards target height
    if (llabs(mCurHeight - mTargetHeight) > 1.f)
    {
        mCurHeight = lerp(mCurHeight, mTargetHeight, LLSmoothInterpolation::getInterpolant(isOpen() ? FOLDER_OPEN_TIME_CONSTANT : FOLDER_CLOSE_TIME_CONSTANT));
>>>>>>> d317454c

        requestArrange();

        // hide child elements that fall out of current animated height
        for (folders_t::iterator iter = mFolders.begin();
            iter != mFolders.end();)
        {
            folders_t::iterator fit = iter++;
            // number of pixels that bottom of folder label is from top of parent folder
            if (getRect().getHeight() - (*fit)->getRect().mTop + (*fit)->getItemHeight()
                > ll_round(mCurHeight) + mMaxFolderItemOverlap)
            {
                // hide if beyond current folder height
                (*fit)->setVisible(FALSE);
            }
        }

        for (items_t::iterator iter = mItems.begin();
            iter != mItems.end();)
        {
            items_t::iterator iit = iter++;
            // number of pixels that bottom of item label is from top of parent folder
            if (getRect().getHeight() - (*iit)->getRect().mBottom
                > ll_round(mCurHeight) + mMaxFolderItemOverlap)
            {
                (*iit)->setVisible(FALSE);
            }
        }
    }
    else
    {
        mCurHeight = mTargetHeight;
    }

    // don't change width as this item is already as wide as its parent folder
    reshape(getRect().getWidth(),ll_round(mCurHeight));

    // pass current height value back to parent
    *height = ll_round(mCurHeight);

    return ll_round(mTargetHeight);
}

BOOL LLFolderViewFolder::needsArrange()
{
    return mLastArrangeGeneration < getRoot()->getArrangeGeneration();
}

bool LLFolderViewFolder::descendantsPassedFilter(S32 filter_generation)
{
    return getViewModelItem()->descendantsPassedFilter(filter_generation);
}

// Passes selection information on to children and record selection
// information if necessary.
BOOL LLFolderViewFolder::setSelection(LLFolderViewItem* selection, BOOL openitem,
                                      BOOL take_keyboard_focus)
{
    BOOL rv = FALSE;
    if (selection == this)
    {
        if (!isSelected())
        {
            selectItem();
        }
        rv = TRUE;
    }
    else
    {
        if (isSelected())
        {
            deselectItem();
        }
        rv = FALSE;
    }
    BOOL child_selected = FALSE;

    for (folders_t::iterator iter = mFolders.begin();
        iter != mFolders.end();)
    {
        folders_t::iterator fit = iter++;
        if((*fit)->setSelection(selection, openitem, take_keyboard_focus))
        {
            rv = TRUE;
            child_selected = TRUE;
        }
    }
    for (items_t::iterator iter = mItems.begin();
        iter != mItems.end();)
    {
        items_t::iterator iit = iter++;
        if((*iit)->setSelection(selection, openitem, take_keyboard_focus))
        {
            rv = TRUE;
            child_selected = TRUE;
        }
    }
    if(openitem && child_selected && !mSingleFolderMode)
    {
        setOpenArrangeRecursively(TRUE);
    }
    return rv;
}

// This method is used to change the selection of an item.
// Recursively traverse all children; if 'selection' is 'this' then change
// the select status if necessary.
// Returns TRUE if the selection state of this folder, or of a child, was changed.
BOOL LLFolderViewFolder::changeSelection(LLFolderViewItem* selection, BOOL selected)
{
    BOOL rv = FALSE;
    if(selection == this)
    {
        if (isSelected() != selected)
        {
            rv = TRUE;
            if (selected)
            {
                selectItem();
            }
            else
            {
                deselectItem();
            }
        }
    }

    for (folders_t::iterator iter = mFolders.begin();
        iter != mFolders.end();)
    {
        folders_t::iterator fit = iter++;
        if((*fit)->changeSelection(selection, selected))
        {
            rv = TRUE;
        }
    }
    for (items_t::iterator iter = mItems.begin();
        iter != mItems.end();)
    {
        items_t::iterator iit = iter++;
        if((*iit)->changeSelection(selection, selected))
        {
            rv = TRUE;
        }
    }
    return rv;
}

LLFolderViewFolder* LLFolderViewFolder::getCommonAncestor(LLFolderViewItem* item_a, LLFolderViewItem* item_b, bool& reverse)
{
    if (!item_a->getParentFolder() || !item_b->getParentFolder()) return NULL;

    std::deque<LLFolderViewFolder*> item_a_ancestors;

    LLFolderViewFolder* parent = item_a->getParentFolder();
    while(parent)
    {
        item_a_ancestors.push_back(parent);
        parent = parent->getParentFolder();
    }

    std::deque<LLFolderViewFolder*> item_b_ancestors;

    parent = item_b->getParentFolder();
    while(parent)
    {
        item_b_ancestors.push_back(parent);
        parent = parent->getParentFolder();
    }

    LLFolderViewFolder* common_ancestor = item_a->getRoot();

    while(item_a_ancestors.size() > item_b_ancestors.size())
    {
        item_a = item_a_ancestors.front();
        item_a_ancestors.pop_front();
    }

    while(item_b_ancestors.size() > item_a_ancestors.size())
    {
        item_b = item_b_ancestors.front();
        item_b_ancestors.pop_front();
    }

    while(item_a_ancestors.size())
    {
        common_ancestor = item_a_ancestors.front();

        if (item_a_ancestors.front() == item_b_ancestors.front())
        {
            // which came first, sibling a or sibling b?
            for (folders_t::iterator it = common_ancestor->mFolders.begin(), end_it = common_ancestor->mFolders.end();
                it != end_it;
                ++it)
            {
                LLFolderViewItem* item = *it;

                if (item == item_a)
                {
                    reverse = false;
                    return common_ancestor;
                }
                if (item == item_b)
                {
                    reverse = true;
                    return common_ancestor;
                }
            }

            for (items_t::iterator it = common_ancestor->mItems.begin(), end_it = common_ancestor->mItems.end();
                it != end_it;
                ++it)
            {
                LLFolderViewItem* item = *it;

                if (item == item_a)
                {
                    reverse = false;
                    return common_ancestor;
                }
                if (item == item_b)
                {
                    reverse = true;
                    return common_ancestor;
                }
            }
            break;
        }

        item_a = item_a_ancestors.front();
        item_a_ancestors.pop_front();
        item_b = item_b_ancestors.front();
        item_b_ancestors.pop_front();
    }

    return NULL;
}

void LLFolderViewFolder::gatherChildRangeExclusive(LLFolderViewItem* start, LLFolderViewItem* end, bool reverse, std::vector<LLFolderViewItem*>& items)
{
    bool selecting = start == NULL;
    if (reverse)
    {
        for (items_t::reverse_iterator it = mItems.rbegin(), end_it = mItems.rend();
            it != end_it;
            ++it)
        {
            if (*it == end)
            {
                return;
            }
            if (selecting && (*it)->getVisible())
            {
                items.push_back(*it);
            }

            if (*it == start)
            {
                selecting = true;
            }
        }
        for (folders_t::reverse_iterator it = mFolders.rbegin(), end_it = mFolders.rend();
            it != end_it;
            ++it)
        {
            if (*it == end)
            {
                return;
            }

            if (selecting && (*it)->getVisible())
            {
                items.push_back(*it);
            }

            if (*it == start)
            {
                selecting = true;
            }
        }
    }
    else
    {
        for (folders_t::iterator it = mFolders.begin(), end_it = mFolders.end();
            it != end_it;
            ++it)
        {
            if (*it == end)
            {
                return;
            }

            if (selecting && (*it)->getVisible())
            {
                items.push_back(*it);
            }

            if (*it == start)
            {
                selecting = true;
            }
        }
        for (items_t::iterator it = mItems.begin(), end_it = mItems.end();
            it != end_it;
            ++it)
        {
            if (*it == end)
            {
                return;
            }

            if (selecting && (*it)->getVisible())
            {
                items.push_back(*it);
            }

            if (*it == start)
            {
                selecting = true;
            }
        }
    }
}

void LLFolderViewFolder::extendSelectionTo(LLFolderViewItem* new_selection)
{
    if (getRoot()->getAllowMultiSelect() == FALSE) return;

    LLFolderViewItem* cur_selected_item = getRoot()->getCurSelectedItem();
    if (cur_selected_item == NULL)
    {
        cur_selected_item = new_selection;
    }


    bool reverse = false;
    LLFolderViewFolder* common_ancestor = getCommonAncestor(cur_selected_item, new_selection, reverse);
    if (!common_ancestor) return;

    LLFolderViewItem* last_selected_item_from_cur = cur_selected_item;
    LLFolderViewFolder* cur_folder = cur_selected_item->getParentFolder();

    std::vector<LLFolderViewItem*> items_to_select_forward;

    while(cur_folder != common_ancestor)
    {
        cur_folder->gatherChildRangeExclusive(last_selected_item_from_cur, NULL, reverse, items_to_select_forward);

        last_selected_item_from_cur = cur_folder;
        cur_folder = cur_folder->getParentFolder();
    }

    std::vector<LLFolderViewItem*> items_to_select_reverse;

    LLFolderViewItem* last_selected_item_from_new = new_selection;
    cur_folder = new_selection->getParentFolder();
    while(cur_folder != common_ancestor)
    {
        cur_folder->gatherChildRangeExclusive(last_selected_item_from_new, NULL, !reverse, items_to_select_reverse);

        last_selected_item_from_new = cur_folder;
        cur_folder = cur_folder->getParentFolder();
    }

    common_ancestor->gatherChildRangeExclusive(last_selected_item_from_cur, last_selected_item_from_new, reverse, items_to_select_forward);

    for (std::vector<LLFolderViewItem*>::reverse_iterator it = items_to_select_reverse.rbegin(), end_it = items_to_select_reverse.rend();
        it != end_it;
        ++it)
    {
        items_to_select_forward.push_back(*it);
    }

    LLFolderView* root = getRoot();

    BOOL selection_reverse = new_selection->isSelected(); //indication that some elements are being deselected

    // array always go from 'will be selected' to ' will be unselected', iterate
    // in opposite direction to simplify identification of 'point of origin' in
    // case it is in the list we are working with
    for (std::vector<LLFolderViewItem*>::reverse_iterator it = items_to_select_forward.rbegin(), end_it = items_to_select_forward.rend();
        it != end_it;
        ++it)
    {
        LLFolderViewItem* item = *it;
        BOOL selected = item->isSelected();
        if (!selection_reverse && selected)
        {
            // it is our 'point of origin' where we shift/expand from
            // don't deselect it
            selection_reverse = TRUE;
        }
        else
        {
            root->changeSelection(item, !selected);
        }
    }

    if (selection_reverse)
    {
        // at some point we reversed selection, first element should be deselected
        root->changeSelection(last_selected_item_from_cur, FALSE);
    }

    // element we expand to should always be selected
    root->changeSelection(new_selection, TRUE);
}


void LLFolderViewFolder::destroyView()
{
    while (!mItems.empty())
    {
        LLFolderViewItem *itemp = mItems.back();
        mItems.pop_back();
        itemp->destroyView(); // LLFolderViewItem::destroyView() removes entry from mItems
    }

    while (!mFolders.empty())
    {
        LLFolderViewFolder *folderp = mFolders.back();
        mFolders.pop_back();
        folderp->destroyView(); // LLFolderVievFolder::destroyView() removes entry from mFolders
    }

    LLFolderViewItem::destroyView();
}

// extractItem() removes the specified item from the folder, but
// doesn't delete it.
void LLFolderViewFolder::extractItem( LLFolderViewItem* item, bool deparent_model )
{
    if (item->isSelected())
        getRoot()->clearSelection();
    items_t::iterator it = std::find(mItems.begin(), mItems.end(), item);
    if(it == mItems.end())
    {
        // This is an evil downcast. However, it's only doing
        // pointer comparison to find if (which it should be ) the
        // item is in the container, so it's pretty safe.
        LLFolderViewFolder* f = static_cast<LLFolderViewFolder*>(item);
        folders_t::iterator ft;
        ft = std::find(mFolders.begin(), mFolders.end(), f);
        if (ft != mFolders.end())
        {
            mFolders.erase(ft);
        }
    }
    else
    {
        mItems.erase(it);
    }
    //item has been removed, need to update filter
    if (deparent_model)
    {
        // in some cases model does not belong to parent view, is shared between views
        getViewModelItem()->removeChild(item->getViewModelItem());
    }
    //because an item is going away regardless of filter status, force rearrange
    requestArrange();
    removeChild(item);
}

BOOL LLFolderViewFolder::isMovable()
{
    if( !(getViewModelItem()->isItemMovable()) )
    {
            return FALSE;
        }

        for (items_t::iterator iter = mItems.begin();
            iter != mItems.end();)
        {
            items_t::iterator iit = iter++;
            if(!(*iit)->isMovable())
            {
                return FALSE;
            }
        }

        for (folders_t::iterator iter = mFolders.begin();
            iter != mFolders.end();)
        {
            folders_t::iterator fit = iter++;
            if(!(*fit)->isMovable())
            {
                return FALSE;
            }
        }
    return TRUE;
}


BOOL LLFolderViewFolder::isRemovable()
{
    if( !(getViewModelItem()->isItemRemovable()) )
    {
            return FALSE;
        }

        for (items_t::iterator iter = mItems.begin();
            iter != mItems.end();)
        {
            items_t::iterator iit = iter++;
            if(!(*iit)->isRemovable())
            {
                return FALSE;
            }
        }

        for (folders_t::iterator iter = mFolders.begin();
            iter != mFolders.end();)
        {
            folders_t::iterator fit = iter++;
            if(!(*fit)->isRemovable())
            {
                return FALSE;
            }
        }
    return TRUE;
}

void LLFolderViewFolder::destroyRoot()
{
    delete this;
}

// this is an internal method used for adding items to folders.
void LLFolderViewFolder::addItem(LLFolderViewItem* item)
{
    if (item->getParentFolder())
    {
        item->getParentFolder()->extractItem(item);
    }
    item->setParentFolder(this);

    mItems.push_back(item);

    item->setRect(LLRect(0, 0, getRect().getWidth(), 0));
    item->setVisible(FALSE);

    addChild(item);

    // When the model is already hooked into a hierarchy (i.e. has a parent), do not reparent it
    // Note: this happens when models are created before views or shared between views
    if (!item->getViewModelItem()->hasParent())
    {
        getViewModelItem()->addChild(item->getViewModelItem());
    }
}

// this is an internal method used for adding items to folders.
void LLFolderViewFolder::addFolder(LLFolderViewFolder* folder)
{
    if (folder->mParentFolder)
    {
        folder->mParentFolder->extractItem(folder);
    }
    folder->mParentFolder = this;
    mFolders.push_back(folder);
    folder->setOrigin(0, 0);
    folder->reshape(getRect().getWidth(), 0);
    folder->setVisible(FALSE);
    // rearrange all descendants too, as our indentation level might have changed
    //folder->requestArrange();
    //requestSort();

    addChild(folder);

    // When the model is already hooked into a hierarchy (i.e. has a parent), do not reparent it
    // Note: this happens when models are created before views or shared between views
    if (!folder->getViewModelItem()->hasParent())
    {
        getViewModelItem()->addChild(folder->getViewModelItem());
    }
}

void LLFolderViewFolder::requestArrange()
{
    mLastArrangeGeneration = -1;
    // flag all items up to root
    if (mParentFolder)
    {
        mParentFolder->requestArrange();
    }
}

void LLFolderViewFolder::toggleOpen()
{
    setOpen(!isOpen());
}

// Force a folder open or closed
void LLFolderViewFolder::setOpen(BOOL openitem)
{
    if(mSingleFolderMode)
    {
        // navigateToFolder can destroy this view
        // delay it in case setOpen was called from click or key processing
        doOnIdleOneTime([this]()
                        {
                            getViewModelItem()->navigateToFolder();
                        });
    }
    else
    {
        setOpenArrangeRecursively(openitem);
    }
}

void LLFolderViewFolder::setOpenArrangeRecursively(BOOL openitem, ERecurseType recurse)
{
    BOOL was_open = isOpen();
    mIsOpen = openitem;
        if(!was_open && openitem)
        {
            getViewModelItem()->openItem();
            // openItem() will request content, it won't be incomplete
            mIsFolderComplete = true;
        }
        else if(was_open && !openitem)
        {
        getViewModelItem()->closeItem();
    }

    if (recurse == RECURSE_DOWN || recurse == RECURSE_UP_DOWN)
    {
        for (folders_t::iterator iter = mFolders.begin();
            iter != mFolders.end();)
        {
            folders_t::iterator fit = iter++;
            (*fit)->setOpenArrangeRecursively(openitem, RECURSE_DOWN);      /* Flawfinder: ignore */
        }
    }
    if (mParentFolder
        &&  (recurse == RECURSE_UP
            || recurse == RECURSE_UP_DOWN))
    {
        mParentFolder->setOpenArrangeRecursively(openitem, RECURSE_UP);
    }

    if (was_open != isOpen())
    {
        requestArrange();
    }
}

BOOL LLFolderViewFolder::handleDragAndDropFromChild(MASK mask,
                                                    BOOL drop,
                                                    EDragAndDropType c_type,
                                                    void* cargo_data,
                                                    EAcceptance* accept,
                                                    std::string& tooltip_msg)
{
    BOOL accepted = mViewModelItem->dragOrDrop(mask,drop,c_type,cargo_data, tooltip_msg);
    if (accepted)
    {
        mDragAndDropTarget = TRUE;
        *accept = ACCEPT_YES_MULTI;
    }
    else
    {
        *accept = ACCEPT_NO;
    }

    // drag and drop to child item, so clear pending auto-opens
    getRoot()->autoOpenTest(NULL);

    return TRUE;
}

void LLFolderViewFolder::openItem( void )
{
    toggleOpen();
}

void LLFolderViewFolder::applyFunctorToChildren(LLFolderViewFunctor& functor)
{
    for (folders_t::iterator iter = mFolders.begin();
        iter != mFolders.end();)
    {
        folders_t::iterator fit = iter++;
        functor.doItem((*fit));
    }
    for (items_t::iterator iter = mItems.begin();
        iter != mItems.end();)
    {
        items_t::iterator iit = iter++;
        functor.doItem((*iit));
    }
}

void LLFolderViewFolder::applyFunctorRecursively(LLFolderViewFunctor& functor)
{
    functor.doFolder(this);

    for (folders_t::iterator iter = mFolders.begin();
        iter != mFolders.end();)
    {
        folders_t::iterator fit = iter++;
        (*fit)->applyFunctorRecursively(functor);
    }
    for (items_t::iterator iter = mItems.begin();
        iter != mItems.end();)
    {
        items_t::iterator iit = iter++;
        functor.doItem((*iit));
    }
}

// LLView functionality
BOOL LLFolderViewFolder::handleDragAndDrop(S32 x, S32 y, MASK mask,
                                           BOOL drop,
                                           EDragAndDropType cargo_type,
                                           void* cargo_data,
                                           EAcceptance* accept,
                                           std::string& tooltip_msg)
{
    BOOL handled = FALSE;

    if (isOpen())
    {
        handled = (childrenHandleDragAndDrop(x, y, mask, drop, cargo_type, cargo_data, accept, tooltip_msg) != NULL);
    }

    if (!handled)
    {
        handleDragAndDropToThisFolder(mask, drop, cargo_type, cargo_data, accept, tooltip_msg);

        LL_DEBUGS("UserInput") << "dragAndDrop handled by LLFolderViewFolder" << LL_ENDL;
    }

    return TRUE;
}

BOOL LLFolderViewFolder::handleDragAndDropToThisFolder(MASK mask,
                                                       BOOL drop,
                                                       EDragAndDropType cargo_type,
                                                       void* cargo_data,
                                                       EAcceptance* accept,
                                                       std::string& tooltip_msg)
{
    if (!mAllowDrop)
    {
        *accept = ACCEPT_NO;
        tooltip_msg = LLTrans::getString("TooltipOutboxCannotDropOnRoot");
        return TRUE;
    }

    BOOL accepted = getViewModelItem()->dragOrDrop(mask,drop,cargo_type,cargo_data, tooltip_msg);

    if (accepted)
    {
        mDragAndDropTarget = TRUE;
        *accept = ACCEPT_YES_MULTI;
    }
    else
    {
        *accept = ACCEPT_NO;
    }

    if (!drop && accepted)
    {
        getRoot()->autoOpenTest(this);
    }

    return TRUE;
}


BOOL LLFolderViewFolder::handleRightMouseDown( S32 x, S32 y, MASK mask )
{
    BOOL handled = FALSE;

    if( isOpen() )
    {
        handled = childrenHandleRightMouseDown( x, y, mask ) != NULL;
    }
    if (!handled)
    {
        handled = LLFolderViewItem::handleRightMouseDown( x, y, mask );
    }
    return handled;
}


BOOL LLFolderViewFolder::handleHover(S32 x, S32 y, MASK mask)
{
    mIsMouseOverTitle = (y > (getRect().getHeight() - mItemHeight));

    BOOL handled = LLView::handleHover(x, y, mask);

    if (!handled)
    {
        // this doesn't do child processing
        handled = LLFolderViewItem::handleHover(x, y, mask);
    }

    return handled;
}

BOOL LLFolderViewFolder::handleMouseDown( S32 x, S32 y, MASK mask )
{
    BOOL handled = FALSE;
    if( isOpen() )
    {
        handled = childrenHandleMouseDown(x,y,mask) != NULL;
    }
    if( !handled )
    {
        if((mIndentation < x && x < mIndentation + (isCollapsed() ? 0 : mArrowSize) + mTextPad)
           && !mSingleFolderMode)
        {
            toggleOpen();
            handled = TRUE;
        }
        else
        {
            // do normal selection logic
            handled = LLFolderViewItem::handleMouseDown(x, y, mask);
        }
    }

    return handled;
}

BOOL LLFolderViewFolder::handleDoubleClick( S32 x, S32 y, MASK mask )
{
    BOOL handled = FALSE;
    if(mSingleFolderMode)
    {
        static LLUICachedControl<bool> double_click_new_window("SingleModeDoubleClickOpenWindow", false);
        if (double_click_new_window)
        {
            getViewModelItem()->navigateToFolder(true);
        }
        else
        {
            // navigating is going to destroy views and change children
            // delay it untill handleDoubleClick processing is complete
            doOnIdleOneTime([this]()
                            {
                                getViewModelItem()->navigateToFolder(false);
                            });
        }
        return TRUE;
    }

    if( isOpen() )
    {
        handled = childrenHandleDoubleClick( x, y, mask ) != NULL;
    }
    if( !handled )
    {
        if(mDoubleClickOverride)
        {
            static LLUICachedControl<U32> double_click_action("MultiModeDoubleClickFolder", false);
            if (double_click_action == 1)
            {
                getViewModelItem()->navigateToFolder(true);
                return TRUE;
            }
            if (double_click_action == 2)
            {
                getViewModelItem()->navigateToFolder(false, true);
                return TRUE;
            }
        }
        if(mIndentation < x && x < mIndentation + (isCollapsed() ? 0 : mArrowSize) + mTextPad)
        {
            // don't select when user double-clicks plus sign
            // so as not to contradict single-click behavior
            toggleOpen();
        }
        else
        {
            getRoot()->setSelection(this, FALSE);
            toggleOpen();
        }
        handled = TRUE;
    }
    return handled;
}

void LLFolderViewFolder::draw()
{
    updateLabelRotation();

    LLFolderViewItem::draw();

    // draw children if root folder, or any other folder that is open or animating to closed state
    if( getRoot() == this || (isOpen() || mCurHeight != mTargetHeight ))
    {
        LLView::draw();
    }

    mExpanderHighlighted = FALSE;
}

// this does prefix traversal, as folders are listed above their contents
LLFolderViewItem* LLFolderViewFolder::getNextFromChild( LLFolderViewItem* item, BOOL include_children )
{
    BOOL found_item = FALSE;

    LLFolderViewItem* result = NULL;
    // when not starting from a given item, start at beginning
    if(item == NULL)
    {
        found_item = TRUE;
    }

    // find current item among children
    folders_t::iterator fit = mFolders.begin();
    folders_t::iterator fend = mFolders.end();

    items_t::iterator iit = mItems.begin();
    items_t::iterator iend = mItems.end();

    // if not trivially starting at the beginning, we have to find the current item
    if (!found_item)
    {
        // first, look among folders, since they are always above items
        for(; fit != fend; ++fit)
        {
            if(item == (*fit))
            {
                found_item = TRUE;
                // if we are on downwards traversal
                if (include_children && (*fit)->isOpen())
                {
                    // look for first descendant
                    return (*fit)->getNextFromChild(NULL, TRUE);
                }
                // otherwise advance to next folder
                ++fit;
                include_children = TRUE;
                break;
            }
        }

        // didn't find in folders?  Check items...
        if (!found_item)
        {
            for(; iit != iend; ++iit)
            {
                if(item == (*iit))
                {
                    found_item = TRUE;
                    // point to next item
                    ++iit;
                    break;
                }
            }
        }
    }

    if (!found_item)
    {
        // you should never call this method with an item that isn't a child
        // so we should always find something
        llassert(FALSE);
        return NULL;
    }

    // at this point, either iit or fit point to a candidate "next" item
    // if both are out of range, we need to punt up to our parent

    // now, starting from found folder, continue through folders
    // searching for next visible folder
    while(fit != fend && !(*fit)->getVisible())
    {
        // turn on downwards traversal for next folder
        ++fit;
    }

    if (fit != fend)
    {
        result = (*fit);
    }
    else
    {
        // otherwise, scan for next visible item
        while(iit != iend && !(*iit)->getVisible())
        {
            ++iit;
        }

        // check to see if we have a valid item
        if (iit != iend)
        {
            result = (*iit);
        }
    }

    if( !result && mParentFolder )
    {
        // If there are no siblings or children to go to, recurse up one level in the tree
        // and skip children for this folder, as we've already discounted them
        result = mParentFolder->getNextFromChild(this, FALSE);
    }

    return result;
}

// this does postfix traversal, as folders are listed above their contents
LLFolderViewItem* LLFolderViewFolder::getPreviousFromChild( LLFolderViewItem* item, BOOL include_children )
{
    BOOL found_item = FALSE;

    LLFolderViewItem* result = NULL;
    // when not starting from a given item, start at end
    if(item == NULL)
    {
        found_item = TRUE;
    }

    // find current item among children
    folders_t::reverse_iterator fit = mFolders.rbegin();
    folders_t::reverse_iterator fend = mFolders.rend();

    items_t::reverse_iterator iit = mItems.rbegin();
    items_t::reverse_iterator iend = mItems.rend();

    // if not trivially starting at the end, we have to find the current item
    if (!found_item)
    {
        // first, look among items, since they are always below the folders
        for(; iit != iend; ++iit)
        {
            if(item == (*iit))
            {
                found_item = TRUE;
                // point to next item
                ++iit;
                break;
            }
        }

        // didn't find in items?  Check folders...
        if (!found_item)
        {
            for(; fit != fend; ++fit)
            {
                if(item == (*fit))
                {
                    found_item = TRUE;
                    // point to next folder
                    ++fit;
                    break;
                }
            }
        }
    }

    if (!found_item)
    {
        // you should never call this method with an item that isn't a child
        // so we should always find something
        llassert(FALSE);
        return NULL;
    }

    // at this point, either iit or fit point to a candidate "next" item
    // if both are out of range, we need to punt up to our parent

    // now, starting from found item, continue through items
    // searching for next visible item
    while(iit != iend && !(*iit)->getVisible())
    {
        ++iit;
    }

    if (iit != iend)
    {
        // we found an appropriate item
        result = (*iit);
    }
    else
    {
        // otherwise, scan for next visible folder
        while(fit != fend && !(*fit)->getVisible())
        {
            ++fit;
        }

        // check to see if we have a valid folder
        if (fit != fend)
        {
            // try selecting child element of this folder
            if ((*fit)->isOpen() && include_children)
            {
                result = (*fit)->getPreviousFromChild(NULL);
            }
            else
            {
                result = (*fit);
            }
        }
    }

    if( !result )
    {
        // If there are no siblings or children to go to, recurse up one level in the tree
        // which gets back to this folder, which will only be visited if it is a valid, visible item
        result = this;
    }

    return result;
}
<|MERGE_RESOLUTION|>--- conflicted
+++ resolved
@@ -98,27 +98,16 @@
 
 // NOTE: Optimize this, we call it a *lot* when opening a large inventory
 LLFolderViewItem::Params::Params()
-<<<<<<< HEAD
-:	root(),
-	listener(),
+:   root(),
+    listener(),
     favorite_image("favorite_image"),
     favorite_content_image("favorite_content_image"),
-	folder_arrow_image("folder_arrow_image"),
-	folder_indentation("folder_indentation"),
-	selection_image("selection_image"),
-	item_height("item_height"),
-	item_top_pad("item_top_pad"),
-	creation_date(),
-=======
-:   root(),
-    listener(),
     folder_arrow_image("folder_arrow_image"),
     folder_indentation("folder_indentation"),
     selection_image("selection_image"),
     item_height("item_height"),
     item_top_pad("item_top_pad"),
     creation_date(),
->>>>>>> d317454c
     allow_wear("allow_wear", true),
     allow_drop("allow_drop", true),
     font_color("font_color"),
@@ -136,17 +125,11 @@
 
 // Default constructor
 LLFolderViewItem::LLFolderViewItem(const LLFolderViewItem::Params& p)
-<<<<<<< HEAD
-:	LLView(p),
-	mLabelWidth(0),
-	mLabelWidthDirty(false),
-    mIsFavorite(false),
-    mHasFavorites(false),
-=======
 :   LLView(p),
     mLabelWidth(0),
     mLabelWidthDirty(false),
->>>>>>> d317454c
+    mIsFavorite(false),
+    mHasFavorites(false),
     mSuffixNeedsRefresh(false),
     mLabelPaddingRight(DEFAULT_LABEL_PADDING_RIGHT),
     mParentFolder( NULL ),
@@ -180,27 +163,6 @@
     mMaxFolderItemOverlap(p.max_folder_item_overlap),
     mDoubleClickOverride(p.double_click_override)
 {
-<<<<<<< HEAD
-	if (!sColorSetInitialized)
-	{
-		sFgColor = LLUIColorTable::instance().getColor("MenuItemEnabledColor", DEFAULT_WHITE);
-		sHighlightBgColor = LLUIColorTable::instance().getColor("MenuItemHighlightBgColor", DEFAULT_WHITE);
-		sFlashBgColor = LLUIColorTable::instance().getColor("MenuItemFlashBgColor", DEFAULT_WHITE);
-		sFocusOutlineColor = LLUIColorTable::instance().getColor("InventoryFocusOutlineColor", DEFAULT_WHITE);
-		sMouseOverColor = LLUIColorTable::instance().getColor("InventoryMouseOverColor", DEFAULT_WHITE);
-		sFilterBGColor = LLUIColorTable::instance().getColor("FilterBackgroundColor", DEFAULT_WHITE);
-		sFilterTextColor = LLUIColorTable::instance().getColor("FilterTextColor", DEFAULT_WHITE);
-		sSuffixColor = LLUIColorTable::instance().getColor("InventoryItemLinkColor", DEFAULT_WHITE);
-		sSearchStatusColor = LLUIColorTable::instance().getColor("InventorySearchStatusColor", DEFAULT_WHITE);
-        sFavoriteColor = LLUIColorTable::instance().getColor("InventoryFavoriteColor", DEFAULT_WHITE);
-		sColorSetInitialized = true;
-	}
-
-	if (mViewModelItem)
-	{
-		mViewModelItem->setFolderViewItem(this);
-	}
-=======
     if (!sColorSetInitialized)
     {
         sFgColor = LLUIColorTable::instance().getColor("MenuItemEnabledColor", DEFAULT_WHITE);
@@ -212,6 +174,7 @@
         sFilterTextColor = LLUIColorTable::instance().getColor("FilterTextColor", DEFAULT_WHITE);
         sSuffixColor = LLUIColorTable::instance().getColor("InventoryItemLinkColor", DEFAULT_WHITE);
         sSearchStatusColor = LLUIColorTable::instance().getColor("InventorySearchStatusColor", DEFAULT_WHITE);
+        sFavoriteColor = LLUIColorTable::instance().getColor("InventoryFavoriteColor", DEFAULT_WHITE);
         sColorSetInitialized = true;
     }
 
@@ -219,7 +182,6 @@
     {
         mViewModelItem->setFolderViewItem(this);
     }
->>>>>>> d317454c
 }
 
 // Destroys the object
@@ -385,15 +347,10 @@
     mIconOpen = vmi->getIconOpen();
     mIconOverlay = vmi->getIconOverlay();
 
-<<<<<<< HEAD
     mIsFavorite = vmi->isFavorite() && !vmi->isItemInTrash();
 
-	if (mRoot->useLabelSuffix())
-	{
-=======
     if (mRoot->useLabelSuffix())
     {
->>>>>>> d317454c
         // Very Expensive!
         // Can do a number of expensive checks, like checking active motions, wearables or friend list
         mLabelStyle = vmi->getLabelStyle();
@@ -809,8 +766,8 @@
 {
     static LLUICachedControl<bool> draw_star("InventoryFavoritesUseStar", true);
     static LLUICachedControl<bool> draw_hollow_star("InventoryFavoritesUseHollowStar", true);
-    
-    LLUIImage* favorite_image = NULL; 
+
+    LLUIImage* favorite_image = NULL;
     if (draw_star && mIsFavorite)
     {
         favorite_image = default_params.favorite_image;
@@ -824,7 +781,7 @@
     {
         const S32 PAD = 3;
         const S32 image_size = 14;
-        
+
         gl_draw_scaled_image(
             getRect().getWidth() - image_size - PAD, getRect().getHeight() - mItemHeight + PAD,
             image_size, image_size, favorite_image->getImage(), fg_color);
@@ -1162,20 +1119,6 @@
 /// Class LLFolderViewFolder
 ///----------------------------------------------------------------------------
 
-<<<<<<< HEAD
-LLFolderViewFolder::LLFolderViewFolder( const LLFolderViewItem::Params& p ): 
-	LLFolderViewItem( p ),
-	mIsOpen(FALSE),
-	mExpanderHighlighted(FALSE),
-	mCurHeight(0.f),
-	mTargetHeight(0.f),
-	mAutoOpenCountdown(0.f),
-	mIsFolderComplete(false), // folder might have children that are not loaded yet.
-	mAreChildrenInited(false), // folder might have children that are not built yet.
-	mLastArrangeGeneration( -1 ),
-	mLastCalculatedWidth(0),
-    mFavoritesDirtyFlags(0)
-=======
 LLFolderViewFolder::LLFolderViewFolder( const LLFolderViewItem::Params& p ):
     LLFolderViewItem( p ),
     mIsOpen(FALSE),
@@ -1186,8 +1129,8 @@
     mIsFolderComplete(false), // folder might have children that are not loaded yet.
     mAreChildrenInited(false), // folder might have children that are not built yet.
     mLastArrangeGeneration( -1 ),
-    mLastCalculatedWidth(0)
->>>>>>> d317454c
+    mLastCalculatedWidth(0),
+    mFavoritesDirtyFlags(0)
 {
 }
 
@@ -1210,20 +1153,14 @@
 // Destroys the object
 LLFolderViewFolder::~LLFolderViewFolder( void )
 {
-<<<<<<< HEAD
-	// The LLView base class takes care of object destruction. make sure that we
-	// don't have mouse or keyboard focus
-	gFocusMgr.releaseFocusIfNeeded( this ); // calls onCommit()
-
-    if (mFavoritesDirtyFlags)
-    {
-        gIdleCallbacks.deleteFunction(&LLFolderViewFolder::onIdleUpdateFavorites, this);
-    }
-=======
     // The LLView base class takes care of object destruction. make sure that we
     // don't have mouse or keyboard focus
     gFocusMgr.releaseFocusIfNeeded( this ); // calls onCommit()
->>>>>>> d317454c
+
+    if (mFavoritesDirtyFlags)
+    {
+        gIdleCallbacks.deleteFunction(&LLFolderViewFolder::onIdleUpdateFavorites, this);
+    }
 }
 
 // addToFolder() returns TRUE if it succeeds. FALSE otherwise
@@ -1369,7 +1306,502 @@
         *width = mLastCalculatedWidth;
     }
 
-<<<<<<< HEAD
+    // animate current height towards target height
+    if (llabs(mCurHeight - mTargetHeight) > 1.f)
+    {
+        mCurHeight = lerp(mCurHeight, mTargetHeight, LLSmoothInterpolation::getInterpolant(isOpen() ? FOLDER_OPEN_TIME_CONSTANT : FOLDER_CLOSE_TIME_CONSTANT));
+
+        requestArrange();
+
+        // hide child elements that fall out of current animated height
+        for (folders_t::iterator iter = mFolders.begin();
+            iter != mFolders.end();)
+        {
+            folders_t::iterator fit = iter++;
+            // number of pixels that bottom of folder label is from top of parent folder
+            if (getRect().getHeight() - (*fit)->getRect().mTop + (*fit)->getItemHeight()
+                > ll_round(mCurHeight) + mMaxFolderItemOverlap)
+            {
+                // hide if beyond current folder height
+                (*fit)->setVisible(FALSE);
+            }
+        }
+
+        for (items_t::iterator iter = mItems.begin();
+            iter != mItems.end();)
+        {
+            items_t::iterator iit = iter++;
+            // number of pixels that bottom of item label is from top of parent folder
+            if (getRect().getHeight() - (*iit)->getRect().mBottom
+                > ll_round(mCurHeight) + mMaxFolderItemOverlap)
+            {
+                (*iit)->setVisible(FALSE);
+            }
+        }
+    }
+    else
+    {
+        mCurHeight = mTargetHeight;
+    }
+
+    // don't change width as this item is already as wide as its parent folder
+    reshape(getRect().getWidth(),ll_round(mCurHeight));
+
+    // pass current height value back to parent
+    *height = ll_round(mCurHeight);
+
+    return ll_round(mTargetHeight);
+}
+
+BOOL LLFolderViewFolder::needsArrange()
+{
+    return mLastArrangeGeneration < getRoot()->getArrangeGeneration();
+}
+
+bool LLFolderViewFolder::descendantsPassedFilter(S32 filter_generation)
+{
+    return getViewModelItem()->descendantsPassedFilter(filter_generation);
+}
+
+// Passes selection information on to children and record selection
+// information if necessary.
+BOOL LLFolderViewFolder::setSelection(LLFolderViewItem* selection, BOOL openitem,
+                                      BOOL take_keyboard_focus)
+{
+    BOOL rv = FALSE;
+    if (selection == this)
+    {
+        if (!isSelected())
+        {
+            selectItem();
+        }
+        rv = TRUE;
+    }
+    else
+    {
+        if (isSelected())
+        {
+            deselectItem();
+        }
+        rv = FALSE;
+    }
+    BOOL child_selected = FALSE;
+
+    for (folders_t::iterator iter = mFolders.begin();
+        iter != mFolders.end();)
+    {
+        folders_t::iterator fit = iter++;
+        if((*fit)->setSelection(selection, openitem, take_keyboard_focus))
+        {
+            rv = TRUE;
+            child_selected = TRUE;
+        }
+    }
+    for (items_t::iterator iter = mItems.begin();
+        iter != mItems.end();)
+    {
+        items_t::iterator iit = iter++;
+        if((*iit)->setSelection(selection, openitem, take_keyboard_focus))
+        {
+            rv = TRUE;
+            child_selected = TRUE;
+        }
+    }
+    if(openitem && child_selected && !mSingleFolderMode)
+    {
+        setOpenArrangeRecursively(TRUE);
+    }
+    return rv;
+}
+
+// This method is used to change the selection of an item.
+// Recursively traverse all children; if 'selection' is 'this' then change
+// the select status if necessary.
+// Returns TRUE if the selection state of this folder, or of a child, was changed.
+BOOL LLFolderViewFolder::changeSelection(LLFolderViewItem* selection, BOOL selected)
+{
+    BOOL rv = FALSE;
+    if(selection == this)
+    {
+        if (isSelected() != selected)
+        {
+            rv = TRUE;
+            if (selected)
+            {
+                selectItem();
+            }
+            else
+            {
+                deselectItem();
+            }
+        }
+    }
+
+    for (folders_t::iterator iter = mFolders.begin();
+        iter != mFolders.end();)
+    {
+        folders_t::iterator fit = iter++;
+        if((*fit)->changeSelection(selection, selected))
+        {
+            rv = TRUE;
+        }
+    }
+    for (items_t::iterator iter = mItems.begin();
+        iter != mItems.end();)
+    {
+        items_t::iterator iit = iter++;
+        if((*iit)->changeSelection(selection, selected))
+        {
+            rv = TRUE;
+        }
+    }
+    return rv;
+}
+
+LLFolderViewFolder* LLFolderViewFolder::getCommonAncestor(LLFolderViewItem* item_a, LLFolderViewItem* item_b, bool& reverse)
+{
+    if (!item_a->getParentFolder() || !item_b->getParentFolder()) return NULL;
+
+    std::deque<LLFolderViewFolder*> item_a_ancestors;
+
+    LLFolderViewFolder* parent = item_a->getParentFolder();
+    while(parent)
+    {
+        item_a_ancestors.push_back(parent);
+        parent = parent->getParentFolder();
+    }
+
+    std::deque<LLFolderViewFolder*> item_b_ancestors;
+
+    parent = item_b->getParentFolder();
+    while(parent)
+    {
+        item_b_ancestors.push_back(parent);
+        parent = parent->getParentFolder();
+    }
+
+    LLFolderViewFolder* common_ancestor = item_a->getRoot();
+
+    while(item_a_ancestors.size() > item_b_ancestors.size())
+    {
+        item_a = item_a_ancestors.front();
+        item_a_ancestors.pop_front();
+    }
+
+    while(item_b_ancestors.size() > item_a_ancestors.size())
+    {
+        item_b = item_b_ancestors.front();
+        item_b_ancestors.pop_front();
+    }
+
+    while(item_a_ancestors.size())
+    {
+        common_ancestor = item_a_ancestors.front();
+
+        if (item_a_ancestors.front() == item_b_ancestors.front())
+        {
+            // which came first, sibling a or sibling b?
+            for (folders_t::iterator it = common_ancestor->mFolders.begin(), end_it = common_ancestor->mFolders.end();
+                it != end_it;
+                ++it)
+            {
+                LLFolderViewItem* item = *it;
+
+                if (item == item_a)
+                {
+                    reverse = false;
+                    return common_ancestor;
+                }
+                if (item == item_b)
+                {
+                    reverse = true;
+                    return common_ancestor;
+                }
+            }
+
+            for (items_t::iterator it = common_ancestor->mItems.begin(), end_it = common_ancestor->mItems.end();
+                it != end_it;
+                ++it)
+            {
+                LLFolderViewItem* item = *it;
+
+                if (item == item_a)
+                {
+                    reverse = false;
+                    return common_ancestor;
+                }
+                if (item == item_b)
+                {
+                    reverse = true;
+                    return common_ancestor;
+                }
+            }
+            break;
+        }
+
+        item_a = item_a_ancestors.front();
+        item_a_ancestors.pop_front();
+        item_b = item_b_ancestors.front();
+        item_b_ancestors.pop_front();
+    }
+
+    return NULL;
+}
+
+void LLFolderViewFolder::gatherChildRangeExclusive(LLFolderViewItem* start, LLFolderViewItem* end, bool reverse, std::vector<LLFolderViewItem*>& items)
+{
+    bool selecting = start == NULL;
+    if (reverse)
+    {
+        for (items_t::reverse_iterator it = mItems.rbegin(), end_it = mItems.rend();
+            it != end_it;
+            ++it)
+        {
+            if (*it == end)
+            {
+                return;
+            }
+            if (selecting && (*it)->getVisible())
+            {
+                items.push_back(*it);
+            }
+
+            if (*it == start)
+            {
+                selecting = true;
+            }
+        }
+        for (folders_t::reverse_iterator it = mFolders.rbegin(), end_it = mFolders.rend();
+            it != end_it;
+            ++it)
+        {
+            if (*it == end)
+            {
+                return;
+            }
+
+            if (selecting && (*it)->getVisible())
+            {
+                items.push_back(*it);
+            }
+
+            if (*it == start)
+            {
+                selecting = true;
+            }
+        }
+    }
+    else
+    {
+        for (folders_t::iterator it = mFolders.begin(), end_it = mFolders.end();
+            it != end_it;
+            ++it)
+        {
+            if (*it == end)
+            {
+                return;
+            }
+
+            if (selecting && (*it)->getVisible())
+            {
+                items.push_back(*it);
+            }
+
+            if (*it == start)
+            {
+                selecting = true;
+            }
+        }
+        for (items_t::iterator it = mItems.begin(), end_it = mItems.end();
+            it != end_it;
+            ++it)
+        {
+            if (*it == end)
+            {
+                return;
+            }
+
+            if (selecting && (*it)->getVisible())
+            {
+                items.push_back(*it);
+            }
+
+            if (*it == start)
+            {
+                selecting = true;
+            }
+        }
+    }
+}
+
+void LLFolderViewFolder::extendSelectionTo(LLFolderViewItem* new_selection)
+{
+    if (getRoot()->getAllowMultiSelect() == FALSE) return;
+
+    LLFolderViewItem* cur_selected_item = getRoot()->getCurSelectedItem();
+    if (cur_selected_item == NULL)
+    {
+        cur_selected_item = new_selection;
+    }
+
+
+    bool reverse = false;
+    LLFolderViewFolder* common_ancestor = getCommonAncestor(cur_selected_item, new_selection, reverse);
+    if (!common_ancestor) return;
+
+    LLFolderViewItem* last_selected_item_from_cur = cur_selected_item;
+    LLFolderViewFolder* cur_folder = cur_selected_item->getParentFolder();
+
+    std::vector<LLFolderViewItem*> items_to_select_forward;
+
+    while(cur_folder != common_ancestor)
+    {
+        cur_folder->gatherChildRangeExclusive(last_selected_item_from_cur, NULL, reverse, items_to_select_forward);
+
+        last_selected_item_from_cur = cur_folder;
+        cur_folder = cur_folder->getParentFolder();
+    }
+
+    std::vector<LLFolderViewItem*> items_to_select_reverse;
+
+    LLFolderViewItem* last_selected_item_from_new = new_selection;
+    cur_folder = new_selection->getParentFolder();
+    while(cur_folder != common_ancestor)
+    {
+        cur_folder->gatherChildRangeExclusive(last_selected_item_from_new, NULL, !reverse, items_to_select_reverse);
+
+        last_selected_item_from_new = cur_folder;
+        cur_folder = cur_folder->getParentFolder();
+    }
+
+    common_ancestor->gatherChildRangeExclusive(last_selected_item_from_cur, last_selected_item_from_new, reverse, items_to_select_forward);
+
+    for (std::vector<LLFolderViewItem*>::reverse_iterator it = items_to_select_reverse.rbegin(), end_it = items_to_select_reverse.rend();
+        it != end_it;
+        ++it)
+    {
+        items_to_select_forward.push_back(*it);
+    }
+
+    LLFolderView* root = getRoot();
+
+    BOOL selection_reverse = new_selection->isSelected(); //indication that some elements are being deselected
+
+    // array always go from 'will be selected' to ' will be unselected', iterate
+    // in opposite direction to simplify identification of 'point of origin' in
+    // case it is in the list we are working with
+    for (std::vector<LLFolderViewItem*>::reverse_iterator it = items_to_select_forward.rbegin(), end_it = items_to_select_forward.rend();
+        it != end_it;
+        ++it)
+    {
+        LLFolderViewItem* item = *it;
+        BOOL selected = item->isSelected();
+        if (!selection_reverse && selected)
+        {
+            // it is our 'point of origin' where we shift/expand from
+            // don't deselect it
+            selection_reverse = TRUE;
+        }
+        else
+        {
+            root->changeSelection(item, !selected);
+        }
+    }
+
+    if (selection_reverse)
+    {
+        // at some point we reversed selection, first element should be deselected
+        root->changeSelection(last_selected_item_from_cur, FALSE);
+    }
+
+    // element we expand to should always be selected
+    root->changeSelection(new_selection, TRUE);
+}
+
+
+void LLFolderViewFolder::destroyView()
+{
+    while (!mItems.empty())
+    {
+        LLFolderViewItem *itemp = mItems.back();
+        mItems.pop_back();
+        itemp->destroyView(); // LLFolderViewItem::destroyView() removes entry from mItems
+    }
+
+    while (!mFolders.empty())
+    {
+        LLFolderViewFolder *folderp = mFolders.back();
+        mFolders.pop_back();
+        folderp->destroyView(); // LLFolderVievFolder::destroyView() removes entry from mFolders
+    }
+
+    LLFolderViewItem::destroyView();
+}
+
+// extractItem() removes the specified item from the folder, but
+// doesn't delete it.
+void LLFolderViewFolder::extractItem( LLFolderViewItem* item, bool deparent_model )
+{
+    if (item->isSelected())
+        getRoot()->clearSelection();
+    items_t::iterator it = std::find(mItems.begin(), mItems.end(), item);
+    if(it == mItems.end())
+    {
+        // This is an evil downcast. However, it's only doing
+        // pointer comparison to find if (which it should be ) the
+        // item is in the container, so it's pretty safe.
+        LLFolderViewFolder* f = static_cast<LLFolderViewFolder*>(item);
+        folders_t::iterator ft;
+        ft = std::find(mFolders.begin(), mFolders.end(), f);
+        if (ft != mFolders.end())
+        {
+            mFolders.erase(ft);
+        }
+    }
+    else
+    {
+        mItems.erase(it);
+    }
+    //item has been removed, need to update filter
+    if (deparent_model)
+    {
+        // in some cases model does not belong to parent view, is shared between views
+        getViewModelItem()->removeChild(item->getViewModelItem());
+    }
+    //because an item is going away regardless of filter status, force rearrange
+    requestArrange();
+    removeChild(item);
+}
+
+BOOL LLFolderViewFolder::isMovable()
+{
+    if( !(getViewModelItem()->isItemMovable()) )
+    {
+            return FALSE;
+        }
+
+        for (items_t::iterator iter = mItems.begin();
+            iter != mItems.end();)
+        {
+            items_t::iterator iit = iter++;
+            if(!(*iit)->isMovable())
+            {
+                return FALSE;
+            }
+        }
+
+        for (folders_t::iterator iter = mFolders.begin();
+            iter != mFolders.end();)
+        {
+            folders_t::iterator fit = iter++;
+            if(!(*fit)->isMovable())
+            {
+                return FALSE;
+            }
+        }
+    return TRUE;
+}
+
 void LLFolderViewFolder::updateHasFavorites(bool new_childs_value)
 {
     if (mFavoritesDirtyFlags == 0)
@@ -1492,504 +1924,6 @@
     }
 }
 
-=======
-    // animate current height towards target height
-    if (llabs(mCurHeight - mTargetHeight) > 1.f)
-    {
-        mCurHeight = lerp(mCurHeight, mTargetHeight, LLSmoothInterpolation::getInterpolant(isOpen() ? FOLDER_OPEN_TIME_CONSTANT : FOLDER_CLOSE_TIME_CONSTANT));
->>>>>>> d317454c
-
-        requestArrange();
-
-        // hide child elements that fall out of current animated height
-        for (folders_t::iterator iter = mFolders.begin();
-            iter != mFolders.end();)
-        {
-            folders_t::iterator fit = iter++;
-            // number of pixels that bottom of folder label is from top of parent folder
-            if (getRect().getHeight() - (*fit)->getRect().mTop + (*fit)->getItemHeight()
-                > ll_round(mCurHeight) + mMaxFolderItemOverlap)
-            {
-                // hide if beyond current folder height
-                (*fit)->setVisible(FALSE);
-            }
-        }
-
-        for (items_t::iterator iter = mItems.begin();
-            iter != mItems.end();)
-        {
-            items_t::iterator iit = iter++;
-            // number of pixels that bottom of item label is from top of parent folder
-            if (getRect().getHeight() - (*iit)->getRect().mBottom
-                > ll_round(mCurHeight) + mMaxFolderItemOverlap)
-            {
-                (*iit)->setVisible(FALSE);
-            }
-        }
-    }
-    else
-    {
-        mCurHeight = mTargetHeight;
-    }
-
-    // don't change width as this item is already as wide as its parent folder
-    reshape(getRect().getWidth(),ll_round(mCurHeight));
-
-    // pass current height value back to parent
-    *height = ll_round(mCurHeight);
-
-    return ll_round(mTargetHeight);
-}
-
-BOOL LLFolderViewFolder::needsArrange()
-{
-    return mLastArrangeGeneration < getRoot()->getArrangeGeneration();
-}
-
-bool LLFolderViewFolder::descendantsPassedFilter(S32 filter_generation)
-{
-    return getViewModelItem()->descendantsPassedFilter(filter_generation);
-}
-
-// Passes selection information on to children and record selection
-// information if necessary.
-BOOL LLFolderViewFolder::setSelection(LLFolderViewItem* selection, BOOL openitem,
-                                      BOOL take_keyboard_focus)
-{
-    BOOL rv = FALSE;
-    if (selection == this)
-    {
-        if (!isSelected())
-        {
-            selectItem();
-        }
-        rv = TRUE;
-    }
-    else
-    {
-        if (isSelected())
-        {
-            deselectItem();
-        }
-        rv = FALSE;
-    }
-    BOOL child_selected = FALSE;
-
-    for (folders_t::iterator iter = mFolders.begin();
-        iter != mFolders.end();)
-    {
-        folders_t::iterator fit = iter++;
-        if((*fit)->setSelection(selection, openitem, take_keyboard_focus))
-        {
-            rv = TRUE;
-            child_selected = TRUE;
-        }
-    }
-    for (items_t::iterator iter = mItems.begin();
-        iter != mItems.end();)
-    {
-        items_t::iterator iit = iter++;
-        if((*iit)->setSelection(selection, openitem, take_keyboard_focus))
-        {
-            rv = TRUE;
-            child_selected = TRUE;
-        }
-    }
-    if(openitem && child_selected && !mSingleFolderMode)
-    {
-        setOpenArrangeRecursively(TRUE);
-    }
-    return rv;
-}
-
-// This method is used to change the selection of an item.
-// Recursively traverse all children; if 'selection' is 'this' then change
-// the select status if necessary.
-// Returns TRUE if the selection state of this folder, or of a child, was changed.
-BOOL LLFolderViewFolder::changeSelection(LLFolderViewItem* selection, BOOL selected)
-{
-    BOOL rv = FALSE;
-    if(selection == this)
-    {
-        if (isSelected() != selected)
-        {
-            rv = TRUE;
-            if (selected)
-            {
-                selectItem();
-            }
-            else
-            {
-                deselectItem();
-            }
-        }
-    }
-
-    for (folders_t::iterator iter = mFolders.begin();
-        iter != mFolders.end();)
-    {
-        folders_t::iterator fit = iter++;
-        if((*fit)->changeSelection(selection, selected))
-        {
-            rv = TRUE;
-        }
-    }
-    for (items_t::iterator iter = mItems.begin();
-        iter != mItems.end();)
-    {
-        items_t::iterator iit = iter++;
-        if((*iit)->changeSelection(selection, selected))
-        {
-            rv = TRUE;
-        }
-    }
-    return rv;
-}
-
-LLFolderViewFolder* LLFolderViewFolder::getCommonAncestor(LLFolderViewItem* item_a, LLFolderViewItem* item_b, bool& reverse)
-{
-    if (!item_a->getParentFolder() || !item_b->getParentFolder()) return NULL;
-
-    std::deque<LLFolderViewFolder*> item_a_ancestors;
-
-    LLFolderViewFolder* parent = item_a->getParentFolder();
-    while(parent)
-    {
-        item_a_ancestors.push_back(parent);
-        parent = parent->getParentFolder();
-    }
-
-    std::deque<LLFolderViewFolder*> item_b_ancestors;
-
-    parent = item_b->getParentFolder();
-    while(parent)
-    {
-        item_b_ancestors.push_back(parent);
-        parent = parent->getParentFolder();
-    }
-
-    LLFolderViewFolder* common_ancestor = item_a->getRoot();
-
-    while(item_a_ancestors.size() > item_b_ancestors.size())
-    {
-        item_a = item_a_ancestors.front();
-        item_a_ancestors.pop_front();
-    }
-
-    while(item_b_ancestors.size() > item_a_ancestors.size())
-    {
-        item_b = item_b_ancestors.front();
-        item_b_ancestors.pop_front();
-    }
-
-    while(item_a_ancestors.size())
-    {
-        common_ancestor = item_a_ancestors.front();
-
-        if (item_a_ancestors.front() == item_b_ancestors.front())
-        {
-            // which came first, sibling a or sibling b?
-            for (folders_t::iterator it = common_ancestor->mFolders.begin(), end_it = common_ancestor->mFolders.end();
-                it != end_it;
-                ++it)
-            {
-                LLFolderViewItem* item = *it;
-
-                if (item == item_a)
-                {
-                    reverse = false;
-                    return common_ancestor;
-                }
-                if (item == item_b)
-                {
-                    reverse = true;
-                    return common_ancestor;
-                }
-            }
-
-            for (items_t::iterator it = common_ancestor->mItems.begin(), end_it = common_ancestor->mItems.end();
-                it != end_it;
-                ++it)
-            {
-                LLFolderViewItem* item = *it;
-
-                if (item == item_a)
-                {
-                    reverse = false;
-                    return common_ancestor;
-                }
-                if (item == item_b)
-                {
-                    reverse = true;
-                    return common_ancestor;
-                }
-            }
-            break;
-        }
-
-        item_a = item_a_ancestors.front();
-        item_a_ancestors.pop_front();
-        item_b = item_b_ancestors.front();
-        item_b_ancestors.pop_front();
-    }
-
-    return NULL;
-}
-
-void LLFolderViewFolder::gatherChildRangeExclusive(LLFolderViewItem* start, LLFolderViewItem* end, bool reverse, std::vector<LLFolderViewItem*>& items)
-{
-    bool selecting = start == NULL;
-    if (reverse)
-    {
-        for (items_t::reverse_iterator it = mItems.rbegin(), end_it = mItems.rend();
-            it != end_it;
-            ++it)
-        {
-            if (*it == end)
-            {
-                return;
-            }
-            if (selecting && (*it)->getVisible())
-            {
-                items.push_back(*it);
-            }
-
-            if (*it == start)
-            {
-                selecting = true;
-            }
-        }
-        for (folders_t::reverse_iterator it = mFolders.rbegin(), end_it = mFolders.rend();
-            it != end_it;
-            ++it)
-        {
-            if (*it == end)
-            {
-                return;
-            }
-
-            if (selecting && (*it)->getVisible())
-            {
-                items.push_back(*it);
-            }
-
-            if (*it == start)
-            {
-                selecting = true;
-            }
-        }
-    }
-    else
-    {
-        for (folders_t::iterator it = mFolders.begin(), end_it = mFolders.end();
-            it != end_it;
-            ++it)
-        {
-            if (*it == end)
-            {
-                return;
-            }
-
-            if (selecting && (*it)->getVisible())
-            {
-                items.push_back(*it);
-            }
-
-            if (*it == start)
-            {
-                selecting = true;
-            }
-        }
-        for (items_t::iterator it = mItems.begin(), end_it = mItems.end();
-            it != end_it;
-            ++it)
-        {
-            if (*it == end)
-            {
-                return;
-            }
-
-            if (selecting && (*it)->getVisible())
-            {
-                items.push_back(*it);
-            }
-
-            if (*it == start)
-            {
-                selecting = true;
-            }
-        }
-    }
-}
-
-void LLFolderViewFolder::extendSelectionTo(LLFolderViewItem* new_selection)
-{
-    if (getRoot()->getAllowMultiSelect() == FALSE) return;
-
-    LLFolderViewItem* cur_selected_item = getRoot()->getCurSelectedItem();
-    if (cur_selected_item == NULL)
-    {
-        cur_selected_item = new_selection;
-    }
-
-
-    bool reverse = false;
-    LLFolderViewFolder* common_ancestor = getCommonAncestor(cur_selected_item, new_selection, reverse);
-    if (!common_ancestor) return;
-
-    LLFolderViewItem* last_selected_item_from_cur = cur_selected_item;
-    LLFolderViewFolder* cur_folder = cur_selected_item->getParentFolder();
-
-    std::vector<LLFolderViewItem*> items_to_select_forward;
-
-    while(cur_folder != common_ancestor)
-    {
-        cur_folder->gatherChildRangeExclusive(last_selected_item_from_cur, NULL, reverse, items_to_select_forward);
-
-        last_selected_item_from_cur = cur_folder;
-        cur_folder = cur_folder->getParentFolder();
-    }
-
-    std::vector<LLFolderViewItem*> items_to_select_reverse;
-
-    LLFolderViewItem* last_selected_item_from_new = new_selection;
-    cur_folder = new_selection->getParentFolder();
-    while(cur_folder != common_ancestor)
-    {
-        cur_folder->gatherChildRangeExclusive(last_selected_item_from_new, NULL, !reverse, items_to_select_reverse);
-
-        last_selected_item_from_new = cur_folder;
-        cur_folder = cur_folder->getParentFolder();
-    }
-
-    common_ancestor->gatherChildRangeExclusive(last_selected_item_from_cur, last_selected_item_from_new, reverse, items_to_select_forward);
-
-    for (std::vector<LLFolderViewItem*>::reverse_iterator it = items_to_select_reverse.rbegin(), end_it = items_to_select_reverse.rend();
-        it != end_it;
-        ++it)
-    {
-        items_to_select_forward.push_back(*it);
-    }
-
-    LLFolderView* root = getRoot();
-
-    BOOL selection_reverse = new_selection->isSelected(); //indication that some elements are being deselected
-
-    // array always go from 'will be selected' to ' will be unselected', iterate
-    // in opposite direction to simplify identification of 'point of origin' in
-    // case it is in the list we are working with
-    for (std::vector<LLFolderViewItem*>::reverse_iterator it = items_to_select_forward.rbegin(), end_it = items_to_select_forward.rend();
-        it != end_it;
-        ++it)
-    {
-        LLFolderViewItem* item = *it;
-        BOOL selected = item->isSelected();
-        if (!selection_reverse && selected)
-        {
-            // it is our 'point of origin' where we shift/expand from
-            // don't deselect it
-            selection_reverse = TRUE;
-        }
-        else
-        {
-            root->changeSelection(item, !selected);
-        }
-    }
-
-    if (selection_reverse)
-    {
-        // at some point we reversed selection, first element should be deselected
-        root->changeSelection(last_selected_item_from_cur, FALSE);
-    }
-
-    // element we expand to should always be selected
-    root->changeSelection(new_selection, TRUE);
-}
-
-
-void LLFolderViewFolder::destroyView()
-{
-    while (!mItems.empty())
-    {
-        LLFolderViewItem *itemp = mItems.back();
-        mItems.pop_back();
-        itemp->destroyView(); // LLFolderViewItem::destroyView() removes entry from mItems
-    }
-
-    while (!mFolders.empty())
-    {
-        LLFolderViewFolder *folderp = mFolders.back();
-        mFolders.pop_back();
-        folderp->destroyView(); // LLFolderVievFolder::destroyView() removes entry from mFolders
-    }
-
-    LLFolderViewItem::destroyView();
-}
-
-// extractItem() removes the specified item from the folder, but
-// doesn't delete it.
-void LLFolderViewFolder::extractItem( LLFolderViewItem* item, bool deparent_model )
-{
-    if (item->isSelected())
-        getRoot()->clearSelection();
-    items_t::iterator it = std::find(mItems.begin(), mItems.end(), item);
-    if(it == mItems.end())
-    {
-        // This is an evil downcast. However, it's only doing
-        // pointer comparison to find if (which it should be ) the
-        // item is in the container, so it's pretty safe.
-        LLFolderViewFolder* f = static_cast<LLFolderViewFolder*>(item);
-        folders_t::iterator ft;
-        ft = std::find(mFolders.begin(), mFolders.end(), f);
-        if (ft != mFolders.end())
-        {
-            mFolders.erase(ft);
-        }
-    }
-    else
-    {
-        mItems.erase(it);
-    }
-    //item has been removed, need to update filter
-    if (deparent_model)
-    {
-        // in some cases model does not belong to parent view, is shared between views
-        getViewModelItem()->removeChild(item->getViewModelItem());
-    }
-    //because an item is going away regardless of filter status, force rearrange
-    requestArrange();
-    removeChild(item);
-}
-
-BOOL LLFolderViewFolder::isMovable()
-{
-    if( !(getViewModelItem()->isItemMovable()) )
-    {
-            return FALSE;
-        }
-
-        for (items_t::iterator iter = mItems.begin();
-            iter != mItems.end();)
-        {
-            items_t::iterator iit = iter++;
-            if(!(*iit)->isMovable())
-            {
-                return FALSE;
-            }
-        }
-
-        for (folders_t::iterator iter = mFolders.begin();
-            iter != mFolders.end();)
-        {
-            folders_t::iterator fit = iter++;
-            if(!(*fit)->isMovable())
-            {
-                return FALSE;
-            }
-        }
-    return TRUE;
-}
-
 
 BOOL LLFolderViewFolder::isRemovable()
 {
