--- conflicted
+++ resolved
@@ -38,25 +38,14 @@
 //---------------------------------------------------------------------------
 
 LLScrollListItem::LLScrollListItem( const Params& p )
-<<<<<<< HEAD
-:	mSelected(false),
-	mHighlighted(false),
-	mHoverIndex(-1),
-	mSelectedIndex(-1),
-	mEnabled(p.enabled),
-	mUserdata(p.userdata),
-	mItemValue(p.value),
-	mItemAltValue(p.alt_value)
-=======
-:   mSelected(FALSE),
-    mHighlighted(FALSE),
+:   mSelected(false),
+    mHighlighted(false),
     mHoverIndex(-1),
     mSelectedIndex(-1),
     mEnabled(p.enabled),
     mUserdata(p.userdata),
     mItemValue(p.value),
     mItemAltValue(p.alt_value)
->>>>>>> e7eced3c
 {
 }
 
