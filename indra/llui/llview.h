/**
 * @file llview.h
 * @brief Container for other views, anything that draws.
 *
 * $LicenseInfo:firstyear=2001&license=viewerlgpl$
 * Second Life Viewer Source Code
 * Copyright (C) 2010, Linden Research, Inc.
 *
 * This library is free software; you can redistribute it and/or
 * modify it under the terms of the GNU Lesser General Public
 * License as published by the Free Software Foundation;
 * version 2.1 of the License only.
 *
 * This library is distributed in the hope that it will be useful,
 * but WITHOUT ANY WARRANTY; without even the implied warranty of
 * MERCHANTABILITY or FITNESS FOR A PARTICULAR PURPOSE.  See the GNU
 * Lesser General Public License for more details.
 *
 * You should have received a copy of the GNU Lesser General Public
 * License along with this library; if not, write to the Free Software
 * Foundation, Inc., 51 Franklin Street, Fifth Floor, Boston, MA  02110-1301  USA
 *
 * Linden Research, Inc., 945 Battery Street, San Francisco, CA  94111  USA
 * $/LicenseInfo$
 */

#ifndef LL_LLVIEW_H
#define LL_LLVIEW_H

// A view is an area in a window that can draw.  It might represent
// the HUD or a dialog box or a button.  It can also contain sub-views
// and child widgets

#include "stdtypes.h"
#include "llcoord.h"
#include "llfontgl.h"
#include "llhandle.h"
#include "llmortician.h"
#include "llmousehandler.h"
#include "llstring.h"
#include "llrect.h"
#include "llui.h"
#include "lluistring.h"
#include "llviewquery.h"
#include "lluistring.h"
#include "llcursortypes.h"
#include "lluictrlfactory.h"
#include "lltreeiterators.h"
#include "llfocusmgr.h"

#include <list>
#include <boost/function.hpp>
#include <boost/noncopyable.hpp>

class LLSD;

const U32   FOLLOWS_NONE    = 0x00;
const U32   FOLLOWS_LEFT    = 0x01;
const U32   FOLLOWS_RIGHT   = 0x02;
const U32   FOLLOWS_TOP     = 0x10;
const U32   FOLLOWS_BOTTOM  = 0x20;
const U32   FOLLOWS_ALL     = 0x33;

<<<<<<< HEAD
const bool	MOUSE_OPAQUE = true;
const bool	NOT_MOUSE_OPAQUE = false;
=======
const BOOL  MOUSE_OPAQUE = TRUE;
const BOOL  NOT_MOUSE_OPAQUE = FALSE;
>>>>>>> e1623bb2

const U32 GL_NAME_UI_RESERVED = 2;


// maintains render state during traversal of UI tree
class LLViewDrawContext
{
public:
    F32 mAlpha;

    LLViewDrawContext(F32 alpha = 1.f)
    :   mAlpha(alpha)
    {
        if (!sDrawContextStack.empty())
        {
            LLViewDrawContext* context_top = sDrawContextStack.back();
            // merge with top of stack
            mAlpha *= context_top->mAlpha;
        }
        sDrawContextStack.push_back(this);
    }

    ~LLViewDrawContext()
    {
        sDrawContextStack.pop_back();
    }

    static const LLViewDrawContext& getCurrentContext();

private:
    static std::vector<LLViewDrawContext*> sDrawContextStack;
};

class LLView
:   public LLMouseHandler,          // handles mouse events
    public LLFocusableElement,      // handles keyboard events
    public LLMortician,             // lazy deletion
    public LLHandleProvider<LLView>     // passes out weak references to self
{
public:

    enum EOrientation { HORIZONTAL, VERTICAL, ORIENTATION_COUNT };

    struct Follows : public LLInitParam::ChoiceBlock<Follows>
    {
        Alternative<std::string>    string;
        Alternative<U32>            flags;

        Follows();
    };

    struct Params : public LLInitParam::Block<Params>
    {
        Mandatory<std::string>      name;

        Optional<bool>              enabled,
                                    visible,
                                    mouse_opaque,
                                    use_bounding_rect,
                                    from_xui,
                                    focus_root;

        Optional<S32>               tab_group,
                                    default_tab_group;
        Optional<std::string>       tool_tip;

        Optional<S32>               sound_flags;
        Optional<Follows>           follows;
        Optional<std::string>       hover_cursor;

        Optional<std::string>       layout;
        Optional<LLRect>            rect;

        // Historical bottom-left layout used bottom_delta and left_delta
        // for relative positioning.  New layout "topleft" prefers specifying
        // based on top edge.
        Optional<S32>               bottom_delta,   // from last bottom to my bottom
                                    top_pad,        // from last bottom to my top
                                    top_delta,      // from last top to my top
                                    left_pad,       // from last right to my left
                                    left_delta;     // from last left to my left

        //FIXME: get parent context involved in parsing traversal
        Ignored                     needs_translate,    // cue for translation tools
                                    xmlns,              // xml namespace
                                    xmlns_xsi,          // xml namespace
                                    xsi_schemaLocation, // xml schema
                                    xsi_type;           // xml schema type

        Params();
    };

    // most widgets are valid children of LLView
    typedef LLDefaultChildRegistry child_registry_t;

    void initFromParams(const LLView::Params&);

protected:
    LLView(const LLView::Params&);
    friend class LLUICtrlFactory;

private:
    // widgets in general are not copyable
    LLView(const LLView& other);
public:
//#if LL_DEBUG
<<<<<<< HEAD
	static bool sIsDrawing;
//#endif
	enum ESoundFlags
	{
		SILENT = 0,
		MOUSE_DOWN = 1,
		MOUSE_UP = 2
	};

	enum ESnapType
	{
		SNAP_PARENT,
		SNAP_SIBLINGS,
		SNAP_PARENT_AND_SIBLINGS
	};

	enum ESnapEdge
	{
		SNAP_LEFT, 
		SNAP_TOP, 
		SNAP_RIGHT, 
		SNAP_BOTTOM
	};

	typedef std::list<LLView*> child_list_t;
	typedef child_list_t::iterator					child_list_iter_t;
	typedef child_list_t::const_iterator  			child_list_const_iter_t;
	typedef child_list_t::reverse_iterator 			child_list_reverse_iter_t;
	typedef child_list_t::const_reverse_iterator 	child_list_const_reverse_iter_t;

	typedef std::pair<LLView *, S32>				tab_order_pair_t;
	// this structure primarily sorts by the tab group, secondarily by the insertion ordinal (lastly by the value of the pointer)
	typedef std::map<const LLView*, S32>		child_tab_order_t;
	typedef child_tab_order_t::iterator					child_tab_order_iter_t;
	typedef child_tab_order_t::const_iterator			child_tab_order_const_iter_t;
	typedef child_tab_order_t::reverse_iterator			child_tab_order_reverse_iter_t;
	typedef child_tab_order_t::const_reverse_iterator	child_tab_order_const_reverse_iter_t;

	virtual ~LLView();

	// Some UI widgets need to be added as controls.  Others need to
	// be added as regular view children.  isCtrl should return true
	// if a widget needs to be added as a ctrl
	virtual bool isCtrl() const;

	virtual bool isPanel() const;
	
	//
	// MANIPULATORS
	//
	void		setMouseOpaque( bool b )		{ mMouseOpaque = b; }
	bool		getMouseOpaque() const			{ return mMouseOpaque; }
	void		setToolTip( const LLStringExplicit& msg );
	bool		setToolTipArg( const LLStringExplicit& key, const LLStringExplicit& text );
	void		setToolTipArgs( const LLStringUtil::format_map_t& args );

	virtual void setRect(const LLRect &rect);
	void		setFollows(U32 flags)			{ mReshapeFlags = flags; }

	// deprecated, use setFollows() with FOLLOWS_LEFT | FOLLOWS_TOP, etc.
	void		setFollowsNone()				{ mReshapeFlags = FOLLOWS_NONE; }
	void		setFollowsLeft()				{ mReshapeFlags |= FOLLOWS_LEFT; }
	void		setFollowsTop()					{ mReshapeFlags |= FOLLOWS_TOP; }
	void		setFollowsRight()				{ mReshapeFlags |= FOLLOWS_RIGHT; }
	void		setFollowsBottom()				{ mReshapeFlags |= FOLLOWS_BOTTOM; }
	void		setFollowsAll()					{ mReshapeFlags |= FOLLOWS_ALL; }

	void        setSoundFlags(U8 flags)			{ mSoundFlags = flags; }
	void		setName(std::string name)			{ mName = name; }
	void		setUseBoundingRect( bool use_bounding_rect );
	bool		getUseBoundingRect() const;

	ECursorType	getHoverCursor() { return mHoverCursor; }

    static F32 getTooltipTimeout();
	virtual const std::string getToolTip() const			{ return mToolTipMsg.getString(); }

	void		sendChildToFront(LLView* child);
	void		sendChildToBack(LLView* child);
	
	virtual bool addChild(LLView* view, S32 tab_group = 0);

	// implemented in terms of addChild()
	bool		addChildInBack(LLView* view,  S32 tab_group = 0);

	// remove the specified child from the view, and set it's parent to NULL.
	virtual void	removeChild(LLView* view);

	virtual bool	postBuild() { return true; }

	const child_tab_order_t& getTabOrder() const		{ return mTabOrder; }
	
	void setDefaultTabGroup(S32 d)				{ mDefaultTabGroup = d; }
	S32 getDefaultTabGroup() const				{ return mDefaultTabGroup; }
	S32 getLastTabGroup()						{ return mLastTabGroup; }

	bool		isInVisibleChain() const;
	bool		isInEnabledChain() const;

	void		setFocusRoot(bool b)			{ mIsFocusRoot = b; }
	bool		isFocusRoot() const				{ return mIsFocusRoot; }
	virtual bool canFocusChildren() const;

	bool focusNextRoot();
	bool focusPrevRoot();

	// Normally we want the app menus to get priority on accelerated keys
	// However, sometimes we want to give specific views a first chance
	// iat handling them. (eg. the script editor)
	virtual bool	hasAccelerators() const { return false; };

	// delete all children. Override this function if you need to
	// perform any extra clean up such as cached pointers to selected
	// children, etc.
	virtual void deleteAllChildren();

	void 	setAllChildrenEnabled(bool b);

	virtual void	setVisible(bool visible);
	void			setVisibleDirect(bool visible) { mVisible = visible; }
	const bool&		getVisible() const			{ return mVisible; }
	virtual void	setEnabled(bool enabled);
	bool			getEnabled() const			{ return mEnabled; }
	/// 'available' in this context means 'visible and enabled': in other
	/// words, can a user actually interact with this?
	virtual bool	isAvailable() const;
	/// The static isAvailable() tests an LLView* that could be NULL.
	static bool		isAvailable(const LLView* view);
	U8              getSoundFlags() const       { return mSoundFlags; }

	virtual bool	setLabelArg( const std::string& key, const LLStringExplicit& text );

	virtual void	onVisibilityChange ( bool new_visibility );
	virtual void	onUpdateScrollToChild(const LLUICtrl * cntrl);

	void			pushVisible(bool visible)	{ mLastVisible = mVisible; setVisible(visible); }
	void			popVisible()				{ setVisible(mLastVisible); }
	bool			getLastVisible()	const	{ return mLastVisible; }

	U32			getFollows() const				{ return mReshapeFlags; }
	bool		followsLeft() const				{ return mReshapeFlags & FOLLOWS_LEFT; }
	bool		followsRight() const			{ return mReshapeFlags & FOLLOWS_RIGHT; }
	bool		followsTop() const				{ return mReshapeFlags & FOLLOWS_TOP; }
	bool		followsBottom() const			{ return mReshapeFlags & FOLLOWS_BOTTOM; }
	bool		followsAll() const				{ return mReshapeFlags & FOLLOWS_ALL; }

	const LLRect&	getRect() const				{ return mRect; }
	const LLRect&	getBoundingRect() const		{ return mBoundingRect; }
	LLRect	getLocalBoundingRect() const;
	LLRect	calcScreenRect() const;
	LLRect	calcScreenBoundingRect() const;
	LLRect	getLocalRect() const;
	virtual LLRect getSnapRect() const;
	LLRect getLocalSnapRect() const;

	std::string getLayout() { return mLayout; }

	// Override and return required size for this object. 0 for width/height means don't care.
	virtual LLRect getRequiredRect();
	LLRect calcBoundingRect();
	void updateBoundingRect();

	LLView*		getRootView();
	LLView*		getParent() const				{ return mParentView; }
	LLView*		getFirstChild() const			{ return (mChildList.empty()) ? NULL : *(mChildList.begin()); }
	LLView*		findPrevSibling(LLView* child);
	LLView*		findNextSibling(LLView* child);
	S32			getChildCount()	const			{ return (S32)mChildList.size(); }
	template<class _Pr3> void sortChildren(_Pr3 _Pred) { mChildList.sort(_Pred); }
	bool		hasAncestor(const LLView* parentp) const;
	bool		hasChild(const std::string& childname, bool recurse = false) const;
	bool 		childHasKeyboardFocus( const std::string& childname ) const;
	
	// these iterators are used for collapsing various tree traversals into for loops
	typedef LLTreeDFSIter<LLView, child_list_const_iter_t> tree_iterator_t;
	tree_iterator_t beginTreeDFS();
	tree_iterator_t endTreeDFS();

	typedef LLTreeDFSPostIter<LLView, child_list_const_iter_t> tree_post_iterator_t;
	tree_post_iterator_t beginTreeDFSPost();
	tree_post_iterator_t endTreeDFSPost();

	typedef LLTreeBFSIter<LLView, child_list_const_iter_t> bfs_tree_iterator_t;
	bfs_tree_iterator_t beginTreeBFS();
	bfs_tree_iterator_t endTreeBFS();


	typedef LLTreeDownIter<LLView> root_to_view_iterator_t;
	root_to_view_iterator_t beginRootToView();
	root_to_view_iterator_t endRootToView();

	//
	// UTILITIES
	//

	// Default behavior is to use reshape flags to resize child views
	virtual void	reshape(S32 width, S32 height, bool called_from_parent = true);
	virtual void	translate( S32 x, S32 y );
	void			setOrigin( S32 x, S32 y )	{ mRect.translate( x - mRect.mLeft, y - mRect.mBottom ); }
	bool			translateIntoRect( const LLRect& constraint, S32 min_overlap_pixels = S32_MAX);
	bool			translateRectIntoRect( const LLRect& rect, const LLRect& constraint, S32 min_overlap_pixels = S32_MAX);
	bool			translateIntoRectWithExclusion( const LLRect& inside, const LLRect& exclude, S32 min_overlap_pixels = S32_MAX);
	void			centerWithin(const LLRect& bounds);

	void	setShape(const LLRect& new_rect, bool by_user = false);
	virtual LLView*	findSnapRect(LLRect& new_rect, const LLCoordGL& mouse_dir, LLView::ESnapType snap_type, S32 threshold, S32 padding = 0);
	virtual LLView*	findSnapEdge(S32& new_edge_val, const LLCoordGL& mouse_dir, ESnapEdge snap_edge, ESnapType snap_type, S32 threshold, S32 padding = 0);
	virtual bool	canSnapTo(const LLView* other_view);
	virtual void	setSnappedTo(const LLView* snap_view);

	// inherited from LLFocusableElement
	/* virtual */ bool	handleKey(KEY key, MASK mask, bool called_from_parent);
	/* virtual */ bool	handleKeyUp(KEY key, MASK mask, bool called_from_parent);
	/* virtual */ bool	handleUnicodeChar(llwchar uni_char, bool called_from_parent);

	virtual bool	handleDragAndDrop(S32 x, S32 y, MASK mask, bool drop,
									  EDragAndDropType cargo_type,
									  void* cargo_data,
									  EAcceptance* accept,
									  std::string& tooltip_msg);

	virtual void	draw();

	void parseFollowsFlags(const LLView::Params& params);

	// Some widgets, like close box buttons, don't need to be saved
	bool getFromXUI() const { return mFromXUI; }
	void setFromXUI(bool b) { mFromXUI = b; }

	typedef enum e_hit_test_type
	{
		HIT_TEST_USE_BOUNDING_RECT,
		HIT_TEST_IGNORE_BOUNDING_RECT
	}EHitTestType;

	bool parentPointInView(S32 x, S32 y, EHitTestType type = HIT_TEST_USE_BOUNDING_RECT) const;
	bool pointInView(S32 x, S32 y, EHitTestType type = HIT_TEST_USE_BOUNDING_RECT) const;
	bool blockMouseEvent(S32 x, S32 y) const;

	// See LLMouseHandler virtuals for screenPointToLocal and localPointToScreen
	bool localPointToOtherView( S32 x, S32 y, S32 *other_x, S32 *other_y, const LLView* other_view) const;
	bool localRectToOtherView( const LLRect& local, LLRect* other, const LLView* other_view ) const;
	void screenRectToLocal( const LLRect& screen, LLRect* local ) const;
	void localRectToScreen( const LLRect& local, LLRect* screen ) const;
	
	LLControlVariable *findControl(const std::string& name);

	const child_list_t*	getChildList() const { return &mChildList; }
	child_list_const_iter_t	beginChild() const { return mChildList.begin(); }
	child_list_const_iter_t	endChild() const { return mChildList.end(); }

	// LLMouseHandler functions
	//  Default behavior is to pass events to children
	/*virtual*/ bool	handleHover(S32 x, S32 y, MASK mask);
	/*virtual*/ bool	handleMouseUp(S32 x, S32 y, MASK mask);
	/*virtual*/ bool	handleMouseDown(S32 x, S32 y, MASK mask);
	/*virtual*/ bool	handleMiddleMouseUp(S32 x, S32 y, MASK mask);
	/*virtual*/ bool	handleMiddleMouseDown(S32 x, S32 y, MASK mask);
	/*virtual*/ bool	handleDoubleClick(S32 x, S32 y, MASK mask);
	/*virtual*/ bool	handleScrollWheel(S32 x, S32 y, S32 clicks);
	/*virtual*/ bool	handleScrollHWheel(S32 x, S32 y, S32 clicks);
	/*virtual*/ bool	handleRightMouseDown(S32 x, S32 y, MASK mask);
	/*virtual*/ bool	handleRightMouseUp(S32 x, S32 y, MASK mask);
	/*virtual*/ bool	handleToolTip(S32 x, S32 y, MASK mask);

	/*virtual*/ const std::string& getName() const;
	/*virtual*/ void	onMouseCaptureLost();
	/*virtual*/ bool	hasMouseCapture();
	/*virtual*/ void	screenPointToLocal(S32 screen_x, S32 screen_y, S32* local_x, S32* local_y) const;
	/*virtual*/ void	localPointToScreen(S32 local_x, S32 local_y, S32* screen_x, S32* screen_y) const;

	virtual		LLView*	childFromPoint(S32 x, S32 y, bool recur=false);

	// view-specific handlers 
	virtual void	onMouseEnter(S32 x, S32 y, MASK mask);
	virtual void	onMouseLeave(S32 x, S32 y, MASK mask);

	std::string getPathname() const;
	// static method handles NULL pointer too
	static std::string getPathname(const LLView*);

	template <class T> T* findChild(const std::string& name, bool recurse = true) const
	{
		LLView* child = findChildView(name, recurse);
		T* result = dynamic_cast<T*>(child);
		return result;
	}

	template <class T> T* getChild(const std::string& name, bool recurse = true) const;

	template <class T> T& getChildRef(const std::string& name, bool recurse = true) const
	{
		return *getChild<T>(name, recurse);
	}

	virtual LLView* getChildView(const std::string& name, bool recurse = true) const;
	virtual LLView* findChildView(const std::string& name, bool recurse = true) const;

	template <class T> T* getDefaultWidget(const std::string& name) const
	{
		LLView* widgetp = getDefaultWidgetContainer().findChildView(name);
		return dynamic_cast<T*>(widgetp);
	}

	template <class T> T* getParentByType() const
	{
		LLView* parent = getParent();
		while(parent)
		{
			if (dynamic_cast<T*>(parent))
			{
				return static_cast<T*>(parent);
			}
			parent = parent->getParent();
		}
		return NULL;
	}

	//////////////////////////////////////////////
	// statics
	//////////////////////////////////////////////
	//static LLFontGL::HAlign selectFontHAlign(LLXMLNodePtr node);
	
	// focuses the item in the list after the currently-focused item, wrapping if necessary
	static	bool focusNext(LLView::child_list_t & result);
	// focuses the item in the list before the currently-focused item, wrapping if necessary
	static	bool focusPrev(LLView::child_list_t & result);

	// returns query for iterating over controls in tab order	
	static const LLViewQuery & getTabOrderQuery();
	// return query for iterating over focus roots in tab order
	static const LLViewQuery & getFocusRootsQuery();

	static LLWindow*	getWindow(void) { return LLUI::getInstance()->mWindow; }

	// Set up params after XML load before calling new(),
	// usually to adjust layout.
	static void applyXUILayout(Params& p, LLView* parent, LLRect layout_rect = LLRect());

	// For re-export of floaters and panels, convert the coordinate system
	// to be top-left based.
	static void setupParamsForExport(Params& p, LLView* parent);
	
	//virtual bool	addChildFromParam(const LLInitParam::BaseBlock& params) { return true; }
	virtual bool	handleKeyHere(KEY key, MASK mask);
	virtual bool	handleKeyUpHere(KEY key, MASK mask);
	virtual bool	handleUnicodeCharHere(llwchar uni_char);

	virtual void	handleReshape(const LLRect& rect, bool by_user);
	virtual void	dirtyRect();

	//send custom notification to LLView parent
	virtual S32	notifyParent(const LLSD& info);

	//send custom notification to all view childrend
	// return true if _any_ children return true. otherwise false.
	virtual bool	notifyChildren(const LLSD& info);

	//send custom notification to current view
	virtual S32	notify(const LLSD& info) { return 0;};

	static const LLViewDrawContext& getDrawContext();
	
	// Returns useful information about this ui widget.
	LLSD getInfo(void);

protected:
	void			drawDebugRect();
	void			drawChild(LLView* childp, S32 x_offset = 0, S32 y_offset = 0, bool force_draw = false);
	void			drawChildren();
	bool			visibleAndContains(S32 local_x, S32 local_Y);
	bool			visibleEnabledAndContains(S32 local_x, S32 local_y);
	void			logMouseEvent();

	LLView*	childrenHandleKey(KEY key, MASK mask);
	LLView*	childrenHandleKeyUp(KEY key, MASK mask);
	LLView* childrenHandleUnicodeChar(llwchar uni_char);
	LLView*	childrenHandleDragAndDrop(S32 x, S32 y, MASK mask,
											  bool drop,
											  EDragAndDropType type,
											  void* data,
											  EAcceptance* accept,
											  std::string& tooltip_msg);

	LLView*	childrenHandleHover(S32 x, S32 y, MASK mask);
	LLView* childrenHandleMouseUp(S32 x, S32 y, MASK mask);
	LLView* childrenHandleMouseDown(S32 x, S32 y, MASK mask);
	LLView* childrenHandleMiddleMouseUp(S32 x, S32 y, MASK mask);
	LLView* childrenHandleMiddleMouseDown(S32 x, S32 y, MASK mask);
	LLView* childrenHandleDoubleClick(S32 x, S32 y, MASK mask);
	LLView*	childrenHandleScrollWheel(S32 x, S32 y, S32 clicks);
	LLView*	childrenHandleScrollHWheel(S32 x, S32 y, S32 clicks);
	LLView* childrenHandleRightMouseDown(S32 x, S32 y, MASK mask);
	LLView* childrenHandleRightMouseUp(S32 x, S32 y, MASK mask);
	LLView* childrenHandleToolTip(S32 x, S32 y, MASK mask);

	ECursorType mHoverCursor;

	virtual void addInfo(LLSD & info);
=======
    static BOOL sIsDrawing;
//#endif
    enum ESoundFlags
    {
        SILENT = 0,
        MOUSE_DOWN = 1,
        MOUSE_UP = 2
    };

    enum ESnapType
    {
        SNAP_PARENT,
        SNAP_SIBLINGS,
        SNAP_PARENT_AND_SIBLINGS
    };

    enum ESnapEdge
    {
        SNAP_LEFT,
        SNAP_TOP,
        SNAP_RIGHT,
        SNAP_BOTTOM
    };

    typedef std::list<LLView*> child_list_t;
    typedef child_list_t::iterator                  child_list_iter_t;
    typedef child_list_t::const_iterator            child_list_const_iter_t;
    typedef child_list_t::reverse_iterator          child_list_reverse_iter_t;
    typedef child_list_t::const_reverse_iterator    child_list_const_reverse_iter_t;

    typedef std::pair<LLView *, S32>                tab_order_pair_t;
    // this structure primarily sorts by the tab group, secondarily by the insertion ordinal (lastly by the value of the pointer)
    typedef std::map<const LLView*, S32>        child_tab_order_t;
    typedef child_tab_order_t::iterator                 child_tab_order_iter_t;
    typedef child_tab_order_t::const_iterator           child_tab_order_const_iter_t;
    typedef child_tab_order_t::reverse_iterator         child_tab_order_reverse_iter_t;
    typedef child_tab_order_t::const_reverse_iterator   child_tab_order_const_reverse_iter_t;

    virtual ~LLView();

    // Some UI widgets need to be added as controls.  Others need to
    // be added as regular view children.  isCtrl should return TRUE
    // if a widget needs to be added as a ctrl
    virtual BOOL isCtrl() const;

    virtual BOOL isPanel() const;

    //
    // MANIPULATORS
    //
    void        setMouseOpaque( BOOL b )        { mMouseOpaque = b; }
    BOOL        getMouseOpaque() const          { return mMouseOpaque; }
    void        setToolTip( const LLStringExplicit& msg );
    BOOL        setToolTipArg( const LLStringExplicit& key, const LLStringExplicit& text );
    void        setToolTipArgs( const LLStringUtil::format_map_t& args );

    virtual void setRect(const LLRect &rect);
    void        setFollows(U32 flags)           { mReshapeFlags = flags; }

    // deprecated, use setFollows() with FOLLOWS_LEFT | FOLLOWS_TOP, etc.
    void        setFollowsNone()                { mReshapeFlags = FOLLOWS_NONE; }
    void        setFollowsLeft()                { mReshapeFlags |= FOLLOWS_LEFT; }
    void        setFollowsTop()                 { mReshapeFlags |= FOLLOWS_TOP; }
    void        setFollowsRight()               { mReshapeFlags |= FOLLOWS_RIGHT; }
    void        setFollowsBottom()              { mReshapeFlags |= FOLLOWS_BOTTOM; }
    void        setFollowsAll()                 { mReshapeFlags |= FOLLOWS_ALL; }

    void        setSoundFlags(U8 flags)         { mSoundFlags = flags; }
    void        setName(std::string name)           { mName = name; }
    void        setUseBoundingRect( BOOL use_bounding_rect );
    BOOL        getUseBoundingRect() const;

    ECursorType getHoverCursor() { return mHoverCursor; }

    static F32 getTooltipTimeout();
    virtual const std::string getToolTip() const;
    virtual const std::string& getText() const { return LLStringUtil::null; }
    virtual const LLFontGL* getFont() const { return nullptr; }

    void        sendChildToFront(LLView* child);
    void        sendChildToBack(LLView* child);

    virtual bool addChild(LLView* view, S32 tab_group = 0);

    // implemented in terms of addChild()
    bool        addChildInBack(LLView* view,  S32 tab_group = 0);

    // remove the specified child from the view, and set it's parent to NULL.
    virtual void    removeChild(LLView* view);

    virtual BOOL    postBuild() { return TRUE; }

    const child_tab_order_t& getTabOrder() const        { return mTabOrder; }

    void setDefaultTabGroup(S32 d)              { mDefaultTabGroup = d; }
    S32 getDefaultTabGroup() const              { return mDefaultTabGroup; }
    S32 getLastTabGroup()                       { return mLastTabGroup; }

    BOOL        isInVisibleChain() const;
    BOOL        isInEnabledChain() const;

    void        setFocusRoot(BOOL b)            { mIsFocusRoot = b; }
    BOOL        isFocusRoot() const             { return mIsFocusRoot; }
    virtual BOOL canFocusChildren() const;

    BOOL focusNextRoot();
    BOOL focusPrevRoot();

    // Normally we want the app menus to get priority on accelerated keys
    // However, sometimes we want to give specific views a first chance
    // iat handling them. (eg. the script editor)
    virtual bool    hasAccelerators() const { return false; };

    // delete all children. Override this function if you need to
    // perform any extra clean up such as cached pointers to selected
    // children, etc.
    virtual void deleteAllChildren();

    void    setAllChildrenEnabled(BOOL b);

    virtual void    setVisible(BOOL visible);
    void            setVisibleDirect(BOOL visible) { mVisible = visible; }
    const BOOL&     getVisible() const          { return mVisible; }
    virtual void    setEnabled(BOOL enabled);
    BOOL            getEnabled() const          { return mEnabled; }
    /// 'available' in this context means 'visible and enabled': in other
    /// words, can a user actually interact with this?
    virtual bool    isAvailable() const;
    /// The static isAvailable() tests an LLView* that could be NULL.
    static bool     isAvailable(const LLView* view);
    U8              getSoundFlags() const       { return mSoundFlags; }

    virtual BOOL    setLabelArg( const std::string& key, const LLStringExplicit& text );

    virtual void    onVisibilityChange ( BOOL new_visibility );
    virtual void    onUpdateScrollToChild(const LLUICtrl * cntrl);

    void            pushVisible(BOOL visible)   { mLastVisible = mVisible; setVisible(visible); }
    void            popVisible()                { setVisible(mLastVisible); }
    BOOL            getLastVisible()    const   { return mLastVisible; }

    U32         getFollows() const              { return mReshapeFlags; }
    BOOL        followsLeft() const             { return mReshapeFlags & FOLLOWS_LEFT; }
    BOOL        followsRight() const            { return mReshapeFlags & FOLLOWS_RIGHT; }
    BOOL        followsTop() const              { return mReshapeFlags & FOLLOWS_TOP; }
    BOOL        followsBottom() const           { return mReshapeFlags & FOLLOWS_BOTTOM; }
    BOOL        followsAll() const              { return mReshapeFlags & FOLLOWS_ALL; }

    const LLRect&   getRect() const             { return mRect; }
    const LLRect&   getBoundingRect() const     { return mBoundingRect; }
    LLRect  getLocalBoundingRect() const;
    LLRect  calcScreenRect() const;
    LLRect  calcScreenBoundingRect() const;
    LLRect  getLocalRect() const;
    virtual LLRect getSnapRect() const;
    LLRect getLocalSnapRect() const;

    std::string getLayout() { return mLayout; }

    // Override and return required size for this object. 0 for width/height means don't care.
    virtual LLRect getRequiredRect();
    LLRect calcBoundingRect();
    void updateBoundingRect();

    LLView*     getRootView();
    LLView*     getParent() const               { return mParentView; }
    LLView*     getFirstChild() const           { return (mChildList.empty()) ? NULL : *(mChildList.begin()); }
    LLView*     findPrevSibling(LLView* child);
    LLView*     findNextSibling(LLView* child);
    S32         getChildCount() const           { return (S32)mChildList.size(); }
    template<class _Pr3> void sortChildren(_Pr3 _Pred) { mChildList.sort(_Pred); }
    BOOL        hasAncestor(const LLView* parentp) const;
    BOOL        hasChild(const std::string& childname, BOOL recurse = FALSE) const;
    BOOL        childHasKeyboardFocus( const std::string& childname ) const;

    // these iterators are used for collapsing various tree traversals into for loops
    typedef LLTreeDFSIter<LLView, child_list_const_iter_t> tree_iterator_t;
    tree_iterator_t beginTreeDFS();
    tree_iterator_t endTreeDFS();

    typedef LLTreeDFSPostIter<LLView, child_list_const_iter_t> tree_post_iterator_t;
    tree_post_iterator_t beginTreeDFSPost();
    tree_post_iterator_t endTreeDFSPost();

    typedef LLTreeBFSIter<LLView, child_list_const_iter_t> bfs_tree_iterator_t;
    bfs_tree_iterator_t beginTreeBFS();
    bfs_tree_iterator_t endTreeBFS();


    typedef LLTreeDownIter<LLView> root_to_view_iterator_t;
    root_to_view_iterator_t beginRootToView();
    root_to_view_iterator_t endRootToView();

    //
    // UTILITIES
    //

    // Default behavior is to use reshape flags to resize child views
    virtual void    reshape(S32 width, S32 height, BOOL called_from_parent = TRUE);
    virtual void    translate( S32 x, S32 y );
    void            setOrigin( S32 x, S32 y )   { mRect.translate( x - mRect.mLeft, y - mRect.mBottom ); }
    BOOL            translateIntoRect( const LLRect& constraint, S32 min_overlap_pixels = S32_MAX);
    BOOL            translateRectIntoRect( const LLRect& rect, const LLRect& constraint, S32 min_overlap_pixels = S32_MAX);
    BOOL            translateIntoRectWithExclusion( const LLRect& inside, const LLRect& exclude, S32 min_overlap_pixels = S32_MAX);
    void            centerWithin(const LLRect& bounds);

    void    setShape(const LLRect& new_rect, bool by_user = false);
    virtual LLView* findSnapRect(LLRect& new_rect, const LLCoordGL& mouse_dir, LLView::ESnapType snap_type, S32 threshold, S32 padding = 0);
    virtual LLView* findSnapEdge(S32& new_edge_val, const LLCoordGL& mouse_dir, ESnapEdge snap_edge, ESnapType snap_type, S32 threshold, S32 padding = 0);
    virtual BOOL    canSnapTo(const LLView* other_view);
    virtual void    setSnappedTo(const LLView* snap_view);

    // inherited from LLFocusableElement
    /* virtual */ BOOL  handleKey(KEY key, MASK mask, BOOL called_from_parent);
    /* virtual */ BOOL  handleKeyUp(KEY key, MASK mask, BOOL called_from_parent);
    /* virtual */ BOOL  handleUnicodeChar(llwchar uni_char, BOOL called_from_parent);

    virtual BOOL    handleDragAndDrop(S32 x, S32 y, MASK mask, BOOL drop,
                                      EDragAndDropType cargo_type,
                                      void* cargo_data,
                                      EAcceptance* accept,
                                      std::string& tooltip_msg);

    virtual void    draw();

    void parseFollowsFlags(const LLView::Params& params);

    // Some widgets, like close box buttons, don't need to be saved
    BOOL getFromXUI() const { return mFromXUI; }
    void setFromXUI(BOOL b) { mFromXUI = b; }

    typedef enum e_hit_test_type
    {
        HIT_TEST_USE_BOUNDING_RECT,
        HIT_TEST_IGNORE_BOUNDING_RECT
    }EHitTestType;

    BOOL parentPointInView(S32 x, S32 y, EHitTestType type = HIT_TEST_USE_BOUNDING_RECT) const;
    BOOL pointInView(S32 x, S32 y, EHitTestType type = HIT_TEST_USE_BOUNDING_RECT) const;
    BOOL blockMouseEvent(S32 x, S32 y) const;

    // See LLMouseHandler virtuals for screenPointToLocal and localPointToScreen
    BOOL localPointToOtherView( S32 x, S32 y, S32 *other_x, S32 *other_y, const LLView* other_view) const;
    BOOL localRectToOtherView( const LLRect& local, LLRect* other, const LLView* other_view ) const;
    void screenRectToLocal( const LLRect& screen, LLRect* local ) const;
    void localRectToScreen( const LLRect& local, LLRect* screen ) const;

    LLControlVariable *findControl(const std::string& name);

    const child_list_t* getChildList() const { return &mChildList; }
    child_list_const_iter_t beginChild() const { return mChildList.begin(); }
    child_list_const_iter_t endChild() const { return mChildList.end(); }

    // LLMouseHandler functions
    //  Default behavior is to pass events to children
    /*virtual*/ BOOL    handleHover(S32 x, S32 y, MASK mask);
    /*virtual*/ BOOL    handleMouseUp(S32 x, S32 y, MASK mask);
    /*virtual*/ BOOL    handleMouseDown(S32 x, S32 y, MASK mask);
    /*virtual*/ BOOL    handleMiddleMouseUp(S32 x, S32 y, MASK mask);
    /*virtual*/ BOOL    handleMiddleMouseDown(S32 x, S32 y, MASK mask);
    /*virtual*/ BOOL    handleDoubleClick(S32 x, S32 y, MASK mask);
    /*virtual*/ BOOL    handleScrollWheel(S32 x, S32 y, S32 clicks);
    /*virtual*/ BOOL    handleScrollHWheel(S32 x, S32 y, S32 clicks);
    /*virtual*/ BOOL    handleRightMouseDown(S32 x, S32 y, MASK mask);
    /*virtual*/ BOOL    handleRightMouseUp(S32 x, S32 y, MASK mask);
    /*virtual*/ BOOL    handleToolTip(S32 x, S32 y, MASK mask);

    /*virtual*/ const std::string& getName() const;
    /*virtual*/ void    onMouseCaptureLost();
    /*virtual*/ BOOL    hasMouseCapture();
    /*virtual*/ void    screenPointToLocal(S32 screen_x, S32 screen_y, S32* local_x, S32* local_y) const;
    /*virtual*/ void    localPointToScreen(S32 local_x, S32 local_y, S32* screen_x, S32* screen_y) const;

    virtual     LLView* childFromPoint(S32 x, S32 y, bool recur=false);

    // view-specific handlers
    virtual void    onMouseEnter(S32 x, S32 y, MASK mask);
    virtual void    onMouseLeave(S32 x, S32 y, MASK mask);

    std::string getPathname() const;
    // static method handles NULL pointer too
    static std::string getPathname(const LLView*);

    template <class T> T* findChild(const std::string& name, BOOL recurse = TRUE) const
    {
        LLView* child = findChildView(name, recurse);
        T* result = dynamic_cast<T*>(child);
        return result;
    }

    template <class T> T* getChild(const std::string& name, BOOL recurse = TRUE) const;

    template <class T> T& getChildRef(const std::string& name, BOOL recurse = TRUE) const
    {
        return *getChild<T>(name, recurse);
    }

    virtual LLView* getChildView(const std::string& name, BOOL recurse = TRUE) const;
    virtual LLView* findChildView(const std::string& name, BOOL recurse = TRUE) const;

    template <class T> T* getDefaultWidget(const std::string& name) const
    {
        LLView* widgetp = getDefaultWidgetContainer().findChildView(name);
        return dynamic_cast<T*>(widgetp);
    }

    template <class T> T* getParentByType() const
    {
        LLView* parent = getParent();
        while(parent)
        {
            if (dynamic_cast<T*>(parent))
            {
                return static_cast<T*>(parent);
            }
            parent = parent->getParent();
        }
        return NULL;
    }

    //////////////////////////////////////////////
    // statics
    //////////////////////////////////////////////
    //static LLFontGL::HAlign selectFontHAlign(LLXMLNodePtr node);

    // focuses the item in the list after the currently-focused item, wrapping if necessary
    static  BOOL focusNext(LLView::child_list_t & result);
    // focuses the item in the list before the currently-focused item, wrapping if necessary
    static  BOOL focusPrev(LLView::child_list_t & result);

    // returns query for iterating over controls in tab order
    static const LLViewQuery & getTabOrderQuery();
    // return query for iterating over focus roots in tab order
    static const LLViewQuery & getFocusRootsQuery();

    static LLWindow*    getWindow(void) { return LLUI::getInstance()->mWindow; }

    // Set up params after XML load before calling new(),
    // usually to adjust layout.
    static void applyXUILayout(Params& p, LLView* parent, LLRect layout_rect = LLRect());

    // For re-export of floaters and panels, convert the coordinate system
    // to be top-left based.
    static void setupParamsForExport(Params& p, LLView* parent);

    //virtual BOOL  addChildFromParam(const LLInitParam::BaseBlock& params) { return TRUE; }
    virtual BOOL    handleKeyHere(KEY key, MASK mask);
    virtual BOOL    handleKeyUpHere(KEY key, MASK mask);
    virtual BOOL    handleUnicodeCharHere(llwchar uni_char);

    virtual void    handleReshape(const LLRect& rect, bool by_user);
    virtual void    dirtyRect();

    //send custom notification to LLView parent
    virtual S32 notifyParent(const LLSD& info);

    //send custom notification to all view childrend
    // return true if _any_ children return true. otherwise false.
    virtual bool    notifyChildren(const LLSD& info);

    //send custom notification to current view
    virtual S32 notify(const LLSD& info) { return 0;};

    static const LLViewDrawContext& getDrawContext();

    // Returns useful information about this ui widget.
    LLSD getInfo(void);

protected:
    void            drawDebugRect();
    void            drawChild(LLView* childp, S32 x_offset = 0, S32 y_offset = 0, BOOL force_draw = FALSE);
    void            drawChildren();
    bool            visibleAndContains(S32 local_x, S32 local_Y);
    bool            visibleEnabledAndContains(S32 local_x, S32 local_y);
    void            logMouseEvent();

    LLView* childrenHandleKey(KEY key, MASK mask);
    LLView* childrenHandleKeyUp(KEY key, MASK mask);
    LLView* childrenHandleUnicodeChar(llwchar uni_char);
    LLView* childrenHandleDragAndDrop(S32 x, S32 y, MASK mask,
                                              BOOL drop,
                                              EDragAndDropType type,
                                              void* data,
                                              EAcceptance* accept,
                                              std::string& tooltip_msg);

    LLView* childrenHandleHover(S32 x, S32 y, MASK mask);
    LLView* childrenHandleMouseUp(S32 x, S32 y, MASK mask);
    LLView* childrenHandleMouseDown(S32 x, S32 y, MASK mask);
    LLView* childrenHandleMiddleMouseUp(S32 x, S32 y, MASK mask);
    LLView* childrenHandleMiddleMouseDown(S32 x, S32 y, MASK mask);
    LLView* childrenHandleDoubleClick(S32 x, S32 y, MASK mask);
    LLView* childrenHandleScrollWheel(S32 x, S32 y, S32 clicks);
    LLView* childrenHandleScrollHWheel(S32 x, S32 y, S32 clicks);
    LLView* childrenHandleRightMouseDown(S32 x, S32 y, MASK mask);
    LLView* childrenHandleRightMouseUp(S32 x, S32 y, MASK mask);
    LLView* childrenHandleToolTip(S32 x, S32 y, MASK mask);

    ECursorType mHoverCursor;

    virtual void addInfo(LLSD & info);
>>>>>>> e1623bb2
private:

    template <typename METHOD, typename XDATA>
    LLView* childrenHandleMouseEvent(const METHOD& method, S32 x, S32 y, XDATA extra, bool allow_mouse_block = true);

    template <typename METHOD, typename CHARTYPE>
    LLView* childrenHandleCharEvent(const std::string& desc, const METHOD& method,
                                    CHARTYPE c, MASK mask);

    // adapter to blur distinction between handleKey() and handleUnicodeChar()
    // for childrenHandleCharEvent()
    BOOL    handleUnicodeCharWithDummyMask(llwchar uni_char, MASK /* dummy */, BOOL from_parent)
    {
        return handleUnicodeChar(uni_char, from_parent);
    }

    LLView*     mParentView;
    child_list_t mChildList;

<<<<<<< HEAD
	// adapter to blur distinction between handleKey() and handleUnicodeChar()
	// for childrenHandleCharEvent()
	bool	handleUnicodeCharWithDummyMask(llwchar uni_char, MASK /* dummy */, bool from_parent)
	{
		return handleUnicodeChar(uni_char, from_parent);
	}
=======
    // location in pixels, relative to surrounding structure, bottom,left=0,0
    BOOL        mVisible;
    LLRect      mRect;
    LLRect      mBoundingRect;
>>>>>>> e1623bb2

    std::string mLayout;
    std::string mName;

<<<<<<< HEAD
	// location in pixels, relative to surrounding structure, bottom,left=0,0
	bool		mVisible;
	LLRect		mRect;
	LLRect		mBoundingRect;
	
	std::string mLayout;
	std::string	mName;
	
	U32			mReshapeFlags;
=======
    U32         mReshapeFlags;
>>>>>>> e1623bb2

    child_tab_order_t mTabOrder;
    S32         mDefaultTabGroup;
    S32         mLastTabGroup;

<<<<<<< HEAD
	bool		mEnabled;		// Enabled means "accepts input that has an effect on the state of the application."
								// A disabled view, for example, may still have a scrollbar that responds to mouse events.
	bool		mMouseOpaque;	// Opaque views handle all mouse events that are over their rect.
	LLUIString	mToolTipMsg;	// isNull() is true if none.

	U8          mSoundFlags;
	bool		mFromXUI;

	bool		mIsFocusRoot;
	bool		mUseBoundingRect; // hit test against bounding rectangle that includes all child elements

	bool		mLastVisible;
=======
    BOOL        mEnabled;       // Enabled means "accepts input that has an effect on the state of the application."
                                // A disabled view, for example, may still have a scrollbar that responds to mouse events.
    BOOL        mMouseOpaque;   // Opaque views handle all mouse events that are over their rect.
    LLUIString  mToolTipMsg;    // isNull() is true if none.

    U8          mSoundFlags;
    BOOL        mFromXUI;

    BOOL        mIsFocusRoot;
    BOOL        mUseBoundingRect; // hit test against bounding rectangle that includes all child elements

    BOOL        mLastVisible;
>>>>>>> e1623bb2

    bool        mInDraw;

    static LLWindow* sWindow;   // All root views must know about their window.

    typedef std::map<std::string, LLView*> default_widget_map_t;
    // allocate this map no demand, as it is rarely needed
    mutable LLView* mDefaultWidgets;

    LLView& getDefaultWidgetContainer() const;

    // This allows special mouse-event targeting logic for testing.
    typedef boost::function<bool(const LLView*, S32 x, S32 y)> DrilldownFunc;
    static DrilldownFunc sDrilldown;

public:
<<<<<<< HEAD
	// This is the only public accessor to alter sDrilldown. This is not
	// an accident. The intended usage pattern is like:
	// {
	//     LLView::TemporaryDrilldownFunc scoped_func(myfunctor);
	//     // ... test with myfunctor ...
	// } // exiting block restores original LLView::sDrilldown
	class TemporaryDrilldownFunc: public boost::noncopyable
	{
	public:
		TemporaryDrilldownFunc(const DrilldownFunc& func):
			mOldDrilldown(sDrilldown)
		{
			sDrilldown = func;
		}

		~TemporaryDrilldownFunc()
		{
			sDrilldown = mOldDrilldown;
		}

	private:
		DrilldownFunc mOldDrilldown;
	};

	// Depth in view hierarchy during rendering
	static S32	sDepth;

	// Draw debug rectangles around widgets to help with alignment and spacing
	static bool	sDebugRects;

	// Show hexadecimal byte values of unicode symbols in a tooltip
	static bool	sDebugUnicode;

	// Show camera position and direction in Camera Controls floater
	static bool	sDebugCamera;

	static bool sIsRectDirty;
	static LLRect sDirtyRect;

	// Draw widget names and sizes when drawing debug rectangles, turning this
	// off is useful to make the rectangles themselves easier to see.
	static bool sDebugRectsShowNames;

	static bool sDebugKeys;
	static bool sDebugMouseHandling;
	static std::string sMouseHandlerMessage;
	static S32	sSelectID;
	static std::set<LLView*> sPreviewHighlightedElements;	// DEV-16869
	static bool sHighlightingDiffs;							// DEV-16869
	static LLView* sPreviewClickedElement;					// DEV-16869
	static bool sDrawPreviewHighlights;
	static S32 sLastLeftXML;
	static S32 sLastBottomXML;
	static bool sForceReshape;
=======
    // This is the only public accessor to alter sDrilldown. This is not
    // an accident. The intended usage pattern is like:
    // {
    //     LLView::TemporaryDrilldownFunc scoped_func(myfunctor);
    //     // ... test with myfunctor ...
    // } // exiting block restores original LLView::sDrilldown
    class TemporaryDrilldownFunc: public boost::noncopyable
    {
    public:
        TemporaryDrilldownFunc(const DrilldownFunc& func):
            mOldDrilldown(sDrilldown)
        {
            sDrilldown = func;
        }

        ~TemporaryDrilldownFunc()
        {
            sDrilldown = mOldDrilldown;
        }

    private:
        DrilldownFunc mOldDrilldown;
    };

    // Depth in view hierarchy during rendering
    static S32  sDepth;

    // Draw debug rectangles around widgets to help with alignment and spacing
    static bool sDebugRects;

    // Show hexadecimal byte values of unicode symbols in a tooltip
    static bool sDebugUnicode;

    // Show camera position and direction in Camera Controls floater
    static bool sDebugCamera;

    static bool sIsRectDirty;
    static LLRect sDirtyRect;

    // Draw widget names and sizes when drawing debug rectangles, turning this
    // off is useful to make the rectangles themselves easier to see.
    static bool sDebugRectsShowNames;

    static bool sDebugKeys;
    static bool sDebugMouseHandling;
    static std::string sMouseHandlerMessage;
    static S32  sSelectID;
    static std::set<LLView*> sPreviewHighlightedElements;   // DEV-16869
    static BOOL sHighlightingDiffs;                         // DEV-16869
    static LLView* sPreviewClickedElement;                  // DEV-16869
    static BOOL sDrawPreviewHighlights;
    static S32 sLastLeftXML;
    static S32 sLastBottomXML;
    static BOOL sForceReshape;
>>>>>>> e1623bb2
};

namespace LLInitParam
{
template<>
struct TypeValues<LLView::EOrientation> : public LLInitParam::TypeValuesHelper<LLView::EOrientation>
{
    static void declareValues();
};
}

template <class T> T* LLView::getChild(const std::string& name, bool recurse) const
{
    LLView* child = findChildView(name, recurse);
    T* result = dynamic_cast<T*>(child);
    if (!result)
    {
        // did we find *something* with that name?
        if (child)
        {
            LL_WARNS() << "Found child named \"" << name << "\" but of wrong type " << typeid(*child).name() << ", expecting " << typeid(T*).name() << LL_ENDL;
        }
        result = getDefaultWidget<T>(name);
        if (!result)
        {
            result = LLUICtrlFactory::getDefaultWidget<T>(name);
            if (!result)
            {
                LL_ERRS() << "Failed to create dummy " << typeid(T).name() << LL_ENDL;
            }

            // *NOTE: You cannot call mFoo = getChild<LLFoo>("bar")
            // in a floater or panel constructor.  The widgets will not
            // be ready.  Instead, put it in postBuild().
            LL_WARNS() << "Making dummy " << typeid(T).name() << " named \"" << name << "\" in " << getName() << LL_ENDL;

            getDefaultWidgetContainer().addChild(result);
        }
    }
    return result;
}

// Compiler optimization - don't generate these specializations inline,
// require explicit specialization.  See llbutton.cpp for an example.
#ifndef LLVIEW_CPP
extern template class LLView* LLView::getChild<class LLView>(
<<<<<<< HEAD
	const std::string& name, bool recurse) const;
=======
    const std::string& name, BOOL recurse) const;
>>>>>>> e1623bb2
#endif

#endif //LL_LLVIEW_H<|MERGE_RESOLUTION|>--- conflicted
+++ resolved
@@ -1,1241 +1,737 @@
-/**
- * @file llview.h
- * @brief Container for other views, anything that draws.
- *
- * $LicenseInfo:firstyear=2001&license=viewerlgpl$
- * Second Life Viewer Source Code
- * Copyright (C) 2010, Linden Research, Inc.
- *
- * This library is free software; you can redistribute it and/or
- * modify it under the terms of the GNU Lesser General Public
- * License as published by the Free Software Foundation;
- * version 2.1 of the License only.
- *
- * This library is distributed in the hope that it will be useful,
- * but WITHOUT ANY WARRANTY; without even the implied warranty of
- * MERCHANTABILITY or FITNESS FOR A PARTICULAR PURPOSE.  See the GNU
- * Lesser General Public License for more details.
- *
- * You should have received a copy of the GNU Lesser General Public
- * License along with this library; if not, write to the Free Software
- * Foundation, Inc., 51 Franklin Street, Fifth Floor, Boston, MA  02110-1301  USA
- *
- * Linden Research, Inc., 945 Battery Street, San Francisco, CA  94111  USA
- * $/LicenseInfo$
- */
-
-#ifndef LL_LLVIEW_H
-#define LL_LLVIEW_H
-
-// A view is an area in a window that can draw.  It might represent
-// the HUD or a dialog box or a button.  It can also contain sub-views
-// and child widgets
-
-#include "stdtypes.h"
-#include "llcoord.h"
-#include "llfontgl.h"
-#include "llhandle.h"
-#include "llmortician.h"
-#include "llmousehandler.h"
-#include "llstring.h"
-#include "llrect.h"
-#include "llui.h"
-#include "lluistring.h"
-#include "llviewquery.h"
-#include "lluistring.h"
-#include "llcursortypes.h"
-#include "lluictrlfactory.h"
-#include "lltreeiterators.h"
-#include "llfocusmgr.h"
-
-#include <list>
-#include <boost/function.hpp>
-#include <boost/noncopyable.hpp>
-
-class LLSD;
-
-const U32   FOLLOWS_NONE    = 0x00;
-const U32   FOLLOWS_LEFT    = 0x01;
-const U32   FOLLOWS_RIGHT   = 0x02;
-const U32   FOLLOWS_TOP     = 0x10;
-const U32   FOLLOWS_BOTTOM  = 0x20;
-const U32   FOLLOWS_ALL     = 0x33;
-
-<<<<<<< HEAD
-const bool	MOUSE_OPAQUE = true;
-const bool	NOT_MOUSE_OPAQUE = false;
-=======
-const BOOL  MOUSE_OPAQUE = TRUE;
-const BOOL  NOT_MOUSE_OPAQUE = FALSE;
->>>>>>> e1623bb2
-
-const U32 GL_NAME_UI_RESERVED = 2;
-
-
-// maintains render state during traversal of UI tree
-class LLViewDrawContext
-{
-public:
-    F32 mAlpha;
-
-    LLViewDrawContext(F32 alpha = 1.f)
-    :   mAlpha(alpha)
-    {
-        if (!sDrawContextStack.empty())
-        {
-            LLViewDrawContext* context_top = sDrawContextStack.back();
-            // merge with top of stack
-            mAlpha *= context_top->mAlpha;
-        }
-        sDrawContextStack.push_back(this);
-    }
-
-    ~LLViewDrawContext()
-    {
-        sDrawContextStack.pop_back();
-    }
-
-    static const LLViewDrawContext& getCurrentContext();
-
-private:
-    static std::vector<LLViewDrawContext*> sDrawContextStack;
-};
-
-class LLView
-:   public LLMouseHandler,          // handles mouse events
-    public LLFocusableElement,      // handles keyboard events
-    public LLMortician,             // lazy deletion
-    public LLHandleProvider<LLView>     // passes out weak references to self
-{
-public:
-
-    enum EOrientation { HORIZONTAL, VERTICAL, ORIENTATION_COUNT };
-
-    struct Follows : public LLInitParam::ChoiceBlock<Follows>
-    {
-        Alternative<std::string>    string;
-        Alternative<U32>            flags;
-
-        Follows();
-    };
-
-    struct Params : public LLInitParam::Block<Params>
-    {
-        Mandatory<std::string>      name;
-
-        Optional<bool>              enabled,
-                                    visible,
-                                    mouse_opaque,
-                                    use_bounding_rect,
-                                    from_xui,
-                                    focus_root;
-
-        Optional<S32>               tab_group,
-                                    default_tab_group;
-        Optional<std::string>       tool_tip;
-
-        Optional<S32>               sound_flags;
-        Optional<Follows>           follows;
-        Optional<std::string>       hover_cursor;
-
-        Optional<std::string>       layout;
-        Optional<LLRect>            rect;
-
-        // Historical bottom-left layout used bottom_delta and left_delta
-        // for relative positioning.  New layout "topleft" prefers specifying
-        // based on top edge.
-        Optional<S32>               bottom_delta,   // from last bottom to my bottom
-                                    top_pad,        // from last bottom to my top
-                                    top_delta,      // from last top to my top
-                                    left_pad,       // from last right to my left
-                                    left_delta;     // from last left to my left
-
-        //FIXME: get parent context involved in parsing traversal
-        Ignored                     needs_translate,    // cue for translation tools
-                                    xmlns,              // xml namespace
-                                    xmlns_xsi,          // xml namespace
-                                    xsi_schemaLocation, // xml schema
-                                    xsi_type;           // xml schema type
-
-        Params();
-    };
-
-    // most widgets are valid children of LLView
-    typedef LLDefaultChildRegistry child_registry_t;
-
-    void initFromParams(const LLView::Params&);
-
-protected:
-    LLView(const LLView::Params&);
-    friend class LLUICtrlFactory;
-
-private:
-    // widgets in general are not copyable
-    LLView(const LLView& other);
-public:
-//#if LL_DEBUG
-<<<<<<< HEAD
-	static bool sIsDrawing;
-//#endif
-	enum ESoundFlags
-	{
-		SILENT = 0,
-		MOUSE_DOWN = 1,
-		MOUSE_UP = 2
-	};
-
-	enum ESnapType
-	{
-		SNAP_PARENT,
-		SNAP_SIBLINGS,
-		SNAP_PARENT_AND_SIBLINGS
-	};
-
-	enum ESnapEdge
-	{
-		SNAP_LEFT, 
-		SNAP_TOP, 
-		SNAP_RIGHT, 
-		SNAP_BOTTOM
-	};
-
-	typedef std::list<LLView*> child_list_t;
-	typedef child_list_t::iterator					child_list_iter_t;
-	typedef child_list_t::const_iterator  			child_list_const_iter_t;
-	typedef child_list_t::reverse_iterator 			child_list_reverse_iter_t;
-	typedef child_list_t::const_reverse_iterator 	child_list_const_reverse_iter_t;
-
-	typedef std::pair<LLView *, S32>				tab_order_pair_t;
-	// this structure primarily sorts by the tab group, secondarily by the insertion ordinal (lastly by the value of the pointer)
-	typedef std::map<const LLView*, S32>		child_tab_order_t;
-	typedef child_tab_order_t::iterator					child_tab_order_iter_t;
-	typedef child_tab_order_t::const_iterator			child_tab_order_const_iter_t;
-	typedef child_tab_order_t::reverse_iterator			child_tab_order_reverse_iter_t;
-	typedef child_tab_order_t::const_reverse_iterator	child_tab_order_const_reverse_iter_t;
-
-	virtual ~LLView();
-
-	// Some UI widgets need to be added as controls.  Others need to
-	// be added as regular view children.  isCtrl should return true
-	// if a widget needs to be added as a ctrl
-	virtual bool isCtrl() const;
-
-	virtual bool isPanel() const;
-	
-	//
-	// MANIPULATORS
-	//
-	void		setMouseOpaque( bool b )		{ mMouseOpaque = b; }
-	bool		getMouseOpaque() const			{ return mMouseOpaque; }
-	void		setToolTip( const LLStringExplicit& msg );
-	bool		setToolTipArg( const LLStringExplicit& key, const LLStringExplicit& text );
-	void		setToolTipArgs( const LLStringUtil::format_map_t& args );
-
-	virtual void setRect(const LLRect &rect);
-	void		setFollows(U32 flags)			{ mReshapeFlags = flags; }
-
-	// deprecated, use setFollows() with FOLLOWS_LEFT | FOLLOWS_TOP, etc.
-	void		setFollowsNone()				{ mReshapeFlags = FOLLOWS_NONE; }
-	void		setFollowsLeft()				{ mReshapeFlags |= FOLLOWS_LEFT; }
-	void		setFollowsTop()					{ mReshapeFlags |= FOLLOWS_TOP; }
-	void		setFollowsRight()				{ mReshapeFlags |= FOLLOWS_RIGHT; }
-	void		setFollowsBottom()				{ mReshapeFlags |= FOLLOWS_BOTTOM; }
-	void		setFollowsAll()					{ mReshapeFlags |= FOLLOWS_ALL; }
-
-	void        setSoundFlags(U8 flags)			{ mSoundFlags = flags; }
-	void		setName(std::string name)			{ mName = name; }
-	void		setUseBoundingRect( bool use_bounding_rect );
-	bool		getUseBoundingRect() const;
-
-	ECursorType	getHoverCursor() { return mHoverCursor; }
-
-    static F32 getTooltipTimeout();
-	virtual const std::string getToolTip() const			{ return mToolTipMsg.getString(); }
-
-	void		sendChildToFront(LLView* child);
-	void		sendChildToBack(LLView* child);
-	
-	virtual bool addChild(LLView* view, S32 tab_group = 0);
-
-	// implemented in terms of addChild()
-	bool		addChildInBack(LLView* view,  S32 tab_group = 0);
-
-	// remove the specified child from the view, and set it's parent to NULL.
-	virtual void	removeChild(LLView* view);
-
-	virtual bool	postBuild() { return true; }
-
-	const child_tab_order_t& getTabOrder() const		{ return mTabOrder; }
-	
-	void setDefaultTabGroup(S32 d)				{ mDefaultTabGroup = d; }
-	S32 getDefaultTabGroup() const				{ return mDefaultTabGroup; }
-	S32 getLastTabGroup()						{ return mLastTabGroup; }
-
-	bool		isInVisibleChain() const;
-	bool		isInEnabledChain() const;
-
-	void		setFocusRoot(bool b)			{ mIsFocusRoot = b; }
-	bool		isFocusRoot() const				{ return mIsFocusRoot; }
-	virtual bool canFocusChildren() const;
-
-	bool focusNextRoot();
-	bool focusPrevRoot();
-
-	// Normally we want the app menus to get priority on accelerated keys
-	// However, sometimes we want to give specific views a first chance
-	// iat handling them. (eg. the script editor)
-	virtual bool	hasAccelerators() const { return false; };
-
-	// delete all children. Override this function if you need to
-	// perform any extra clean up such as cached pointers to selected
-	// children, etc.
-	virtual void deleteAllChildren();
-
-	void 	setAllChildrenEnabled(bool b);
-
-	virtual void	setVisible(bool visible);
-	void			setVisibleDirect(bool visible) { mVisible = visible; }
-	const bool&		getVisible() const			{ return mVisible; }
-	virtual void	setEnabled(bool enabled);
-	bool			getEnabled() const			{ return mEnabled; }
-	/// 'available' in this context means 'visible and enabled': in other
-	/// words, can a user actually interact with this?
-	virtual bool	isAvailable() const;
-	/// The static isAvailable() tests an LLView* that could be NULL.
-	static bool		isAvailable(const LLView* view);
-	U8              getSoundFlags() const       { return mSoundFlags; }
-
-	virtual bool	setLabelArg( const std::string& key, const LLStringExplicit& text );
-
-	virtual void	onVisibilityChange ( bool new_visibility );
-	virtual void	onUpdateScrollToChild(const LLUICtrl * cntrl);
-
-	void			pushVisible(bool visible)	{ mLastVisible = mVisible; setVisible(visible); }
-	void			popVisible()				{ setVisible(mLastVisible); }
-	bool			getLastVisible()	const	{ return mLastVisible; }
-
-	U32			getFollows() const				{ return mReshapeFlags; }
-	bool		followsLeft() const				{ return mReshapeFlags & FOLLOWS_LEFT; }
-	bool		followsRight() const			{ return mReshapeFlags & FOLLOWS_RIGHT; }
-	bool		followsTop() const				{ return mReshapeFlags & FOLLOWS_TOP; }
-	bool		followsBottom() const			{ return mReshapeFlags & FOLLOWS_BOTTOM; }
-	bool		followsAll() const				{ return mReshapeFlags & FOLLOWS_ALL; }
-
-	const LLRect&	getRect() const				{ return mRect; }
-	const LLRect&	getBoundingRect() const		{ return mBoundingRect; }
-	LLRect	getLocalBoundingRect() const;
-	LLRect	calcScreenRect() const;
-	LLRect	calcScreenBoundingRect() const;
-	LLRect	getLocalRect() const;
-	virtual LLRect getSnapRect() const;
-	LLRect getLocalSnapRect() const;
-
-	std::string getLayout() { return mLayout; }
-
-	// Override and return required size for this object. 0 for width/height means don't care.
-	virtual LLRect getRequiredRect();
-	LLRect calcBoundingRect();
-	void updateBoundingRect();
-
-	LLView*		getRootView();
-	LLView*		getParent() const				{ return mParentView; }
-	LLView*		getFirstChild() const			{ return (mChildList.empty()) ? NULL : *(mChildList.begin()); }
-	LLView*		findPrevSibling(LLView* child);
-	LLView*		findNextSibling(LLView* child);
-	S32			getChildCount()	const			{ return (S32)mChildList.size(); }
-	template<class _Pr3> void sortChildren(_Pr3 _Pred) { mChildList.sort(_Pred); }
-	bool		hasAncestor(const LLView* parentp) const;
-	bool		hasChild(const std::string& childname, bool recurse = false) const;
-	bool 		childHasKeyboardFocus( const std::string& childname ) const;
-	
-	// these iterators are used for collapsing various tree traversals into for loops
-	typedef LLTreeDFSIter<LLView, child_list_const_iter_t> tree_iterator_t;
-	tree_iterator_t beginTreeDFS();
-	tree_iterator_t endTreeDFS();
-
-	typedef LLTreeDFSPostIter<LLView, child_list_const_iter_t> tree_post_iterator_t;
-	tree_post_iterator_t beginTreeDFSPost();
-	tree_post_iterator_t endTreeDFSPost();
-
-	typedef LLTreeBFSIter<LLView, child_list_const_iter_t> bfs_tree_iterator_t;
-	bfs_tree_iterator_t beginTreeBFS();
-	bfs_tree_iterator_t endTreeBFS();
-
-
-	typedef LLTreeDownIter<LLView> root_to_view_iterator_t;
-	root_to_view_iterator_t beginRootToView();
-	root_to_view_iterator_t endRootToView();
-
-	//
-	// UTILITIES
-	//
-
-	// Default behavior is to use reshape flags to resize child views
-	virtual void	reshape(S32 width, S32 height, bool called_from_parent = true);
-	virtual void	translate( S32 x, S32 y );
-	void			setOrigin( S32 x, S32 y )	{ mRect.translate( x - mRect.mLeft, y - mRect.mBottom ); }
-	bool			translateIntoRect( const LLRect& constraint, S32 min_overlap_pixels = S32_MAX);
-	bool			translateRectIntoRect( const LLRect& rect, const LLRect& constraint, S32 min_overlap_pixels = S32_MAX);
-	bool			translateIntoRectWithExclusion( const LLRect& inside, const LLRect& exclude, S32 min_overlap_pixels = S32_MAX);
-	void			centerWithin(const LLRect& bounds);
-
-	void	setShape(const LLRect& new_rect, bool by_user = false);
-	virtual LLView*	findSnapRect(LLRect& new_rect, const LLCoordGL& mouse_dir, LLView::ESnapType snap_type, S32 threshold, S32 padding = 0);
-	virtual LLView*	findSnapEdge(S32& new_edge_val, const LLCoordGL& mouse_dir, ESnapEdge snap_edge, ESnapType snap_type, S32 threshold, S32 padding = 0);
-	virtual bool	canSnapTo(const LLView* other_view);
-	virtual void	setSnappedTo(const LLView* snap_view);
-
-	// inherited from LLFocusableElement
-	/* virtual */ bool	handleKey(KEY key, MASK mask, bool called_from_parent);
-	/* virtual */ bool	handleKeyUp(KEY key, MASK mask, bool called_from_parent);
-	/* virtual */ bool	handleUnicodeChar(llwchar uni_char, bool called_from_parent);
-
-	virtual bool	handleDragAndDrop(S32 x, S32 y, MASK mask, bool drop,
-									  EDragAndDropType cargo_type,
-									  void* cargo_data,
-									  EAcceptance* accept,
-									  std::string& tooltip_msg);
-
-	virtual void	draw();
-
-	void parseFollowsFlags(const LLView::Params& params);
-
-	// Some widgets, like close box buttons, don't need to be saved
-	bool getFromXUI() const { return mFromXUI; }
-	void setFromXUI(bool b) { mFromXUI = b; }
-
-	typedef enum e_hit_test_type
-	{
-		HIT_TEST_USE_BOUNDING_RECT,
-		HIT_TEST_IGNORE_BOUNDING_RECT
-	}EHitTestType;
-
-	bool parentPointInView(S32 x, S32 y, EHitTestType type = HIT_TEST_USE_BOUNDING_RECT) const;
-	bool pointInView(S32 x, S32 y, EHitTestType type = HIT_TEST_USE_BOUNDING_RECT) const;
-	bool blockMouseEvent(S32 x, S32 y) const;
-
-	// See LLMouseHandler virtuals for screenPointToLocal and localPointToScreen
-	bool localPointToOtherView( S32 x, S32 y, S32 *other_x, S32 *other_y, const LLView* other_view) const;
-	bool localRectToOtherView( const LLRect& local, LLRect* other, const LLView* other_view ) const;
-	void screenRectToLocal( const LLRect& screen, LLRect* local ) const;
-	void localRectToScreen( const LLRect& local, LLRect* screen ) const;
-	
-	LLControlVariable *findControl(const std::string& name);
-
-	const child_list_t*	getChildList() const { return &mChildList; }
-	child_list_const_iter_t	beginChild() const { return mChildList.begin(); }
-	child_list_const_iter_t	endChild() const { return mChildList.end(); }
-
-	// LLMouseHandler functions
-	//  Default behavior is to pass events to children
-	/*virtual*/ bool	handleHover(S32 x, S32 y, MASK mask);
-	/*virtual*/ bool	handleMouseUp(S32 x, S32 y, MASK mask);
-	/*virtual*/ bool	handleMouseDown(S32 x, S32 y, MASK mask);
-	/*virtual*/ bool	handleMiddleMouseUp(S32 x, S32 y, MASK mask);
-	/*virtual*/ bool	handleMiddleMouseDown(S32 x, S32 y, MASK mask);
-	/*virtual*/ bool	handleDoubleClick(S32 x, S32 y, MASK mask);
-	/*virtual*/ bool	handleScrollWheel(S32 x, S32 y, S32 clicks);
-	/*virtual*/ bool	handleScrollHWheel(S32 x, S32 y, S32 clicks);
-	/*virtual*/ bool	handleRightMouseDown(S32 x, S32 y, MASK mask);
-	/*virtual*/ bool	handleRightMouseUp(S32 x, S32 y, MASK mask);
-	/*virtual*/ bool	handleToolTip(S32 x, S32 y, MASK mask);
-
-	/*virtual*/ const std::string& getName() const;
-	/*virtual*/ void	onMouseCaptureLost();
-	/*virtual*/ bool	hasMouseCapture();
-	/*virtual*/ void	screenPointToLocal(S32 screen_x, S32 screen_y, S32* local_x, S32* local_y) const;
-	/*virtual*/ void	localPointToScreen(S32 local_x, S32 local_y, S32* screen_x, S32* screen_y) const;
-
-	virtual		LLView*	childFromPoint(S32 x, S32 y, bool recur=false);
-
-	// view-specific handlers 
-	virtual void	onMouseEnter(S32 x, S32 y, MASK mask);
-	virtual void	onMouseLeave(S32 x, S32 y, MASK mask);
-
-	std::string getPathname() const;
-	// static method handles NULL pointer too
-	static std::string getPathname(const LLView*);
-
-	template <class T> T* findChild(const std::string& name, bool recurse = true) const
-	{
-		LLView* child = findChildView(name, recurse);
-		T* result = dynamic_cast<T*>(child);
-		return result;
-	}
-
-	template <class T> T* getChild(const std::string& name, bool recurse = true) const;
-
-	template <class T> T& getChildRef(const std::string& name, bool recurse = true) const
-	{
-		return *getChild<T>(name, recurse);
-	}
-
-	virtual LLView* getChildView(const std::string& name, bool recurse = true) const;
-	virtual LLView* findChildView(const std::string& name, bool recurse = true) const;
-
-	template <class T> T* getDefaultWidget(const std::string& name) const
-	{
-		LLView* widgetp = getDefaultWidgetContainer().findChildView(name);
-		return dynamic_cast<T*>(widgetp);
-	}
-
-	template <class T> T* getParentByType() const
-	{
-		LLView* parent = getParent();
-		while(parent)
-		{
-			if (dynamic_cast<T*>(parent))
-			{
-				return static_cast<T*>(parent);
-			}
-			parent = parent->getParent();
-		}
-		return NULL;
-	}
-
-	//////////////////////////////////////////////
-	// statics
-	//////////////////////////////////////////////
-	//static LLFontGL::HAlign selectFontHAlign(LLXMLNodePtr node);
-	
-	// focuses the item in the list after the currently-focused item, wrapping if necessary
-	static	bool focusNext(LLView::child_list_t & result);
-	// focuses the item in the list before the currently-focused item, wrapping if necessary
-	static	bool focusPrev(LLView::child_list_t & result);
-
-	// returns query for iterating over controls in tab order	
-	static const LLViewQuery & getTabOrderQuery();
-	// return query for iterating over focus roots in tab order
-	static const LLViewQuery & getFocusRootsQuery();
-
-	static LLWindow*	getWindow(void) { return LLUI::getInstance()->mWindow; }
-
-	// Set up params after XML load before calling new(),
-	// usually to adjust layout.
-	static void applyXUILayout(Params& p, LLView* parent, LLRect layout_rect = LLRect());
-
-	// For re-export of floaters and panels, convert the coordinate system
-	// to be top-left based.
-	static void setupParamsForExport(Params& p, LLView* parent);
-	
-	//virtual bool	addChildFromParam(const LLInitParam::BaseBlock& params) { return true; }
-	virtual bool	handleKeyHere(KEY key, MASK mask);
-	virtual bool	handleKeyUpHere(KEY key, MASK mask);
-	virtual bool	handleUnicodeCharHere(llwchar uni_char);
-
-	virtual void	handleReshape(const LLRect& rect, bool by_user);
-	virtual void	dirtyRect();
-
-	//send custom notification to LLView parent
-	virtual S32	notifyParent(const LLSD& info);
-
-	//send custom notification to all view childrend
-	// return true if _any_ children return true. otherwise false.
-	virtual bool	notifyChildren(const LLSD& info);
-
-	//send custom notification to current view
-	virtual S32	notify(const LLSD& info) { return 0;};
-
-	static const LLViewDrawContext& getDrawContext();
-	
-	// Returns useful information about this ui widget.
-	LLSD getInfo(void);
-
-protected:
-	void			drawDebugRect();
-	void			drawChild(LLView* childp, S32 x_offset = 0, S32 y_offset = 0, bool force_draw = false);
-	void			drawChildren();
-	bool			visibleAndContains(S32 local_x, S32 local_Y);
-	bool			visibleEnabledAndContains(S32 local_x, S32 local_y);
-	void			logMouseEvent();
-
-	LLView*	childrenHandleKey(KEY key, MASK mask);
-	LLView*	childrenHandleKeyUp(KEY key, MASK mask);
-	LLView* childrenHandleUnicodeChar(llwchar uni_char);
-	LLView*	childrenHandleDragAndDrop(S32 x, S32 y, MASK mask,
-											  bool drop,
-											  EDragAndDropType type,
-											  void* data,
-											  EAcceptance* accept,
-											  std::string& tooltip_msg);
-
-	LLView*	childrenHandleHover(S32 x, S32 y, MASK mask);
-	LLView* childrenHandleMouseUp(S32 x, S32 y, MASK mask);
-	LLView* childrenHandleMouseDown(S32 x, S32 y, MASK mask);
-	LLView* childrenHandleMiddleMouseUp(S32 x, S32 y, MASK mask);
-	LLView* childrenHandleMiddleMouseDown(S32 x, S32 y, MASK mask);
-	LLView* childrenHandleDoubleClick(S32 x, S32 y, MASK mask);
-	LLView*	childrenHandleScrollWheel(S32 x, S32 y, S32 clicks);
-	LLView*	childrenHandleScrollHWheel(S32 x, S32 y, S32 clicks);
-	LLView* childrenHandleRightMouseDown(S32 x, S32 y, MASK mask);
-	LLView* childrenHandleRightMouseUp(S32 x, S32 y, MASK mask);
-	LLView* childrenHandleToolTip(S32 x, S32 y, MASK mask);
-
-	ECursorType mHoverCursor;
-
-	virtual void addInfo(LLSD & info);
-=======
-    static BOOL sIsDrawing;
-//#endif
-    enum ESoundFlags
-    {
-        SILENT = 0,
-        MOUSE_DOWN = 1,
-        MOUSE_UP = 2
-    };
-
-    enum ESnapType
-    {
-        SNAP_PARENT,
-        SNAP_SIBLINGS,
-        SNAP_PARENT_AND_SIBLINGS
-    };
-
-    enum ESnapEdge
-    {
-        SNAP_LEFT,
-        SNAP_TOP,
-        SNAP_RIGHT,
-        SNAP_BOTTOM
-    };
-
-    typedef std::list<LLView*> child_list_t;
-    typedef child_list_t::iterator                  child_list_iter_t;
-    typedef child_list_t::const_iterator            child_list_const_iter_t;
-    typedef child_list_t::reverse_iterator          child_list_reverse_iter_t;
-    typedef child_list_t::const_reverse_iterator    child_list_const_reverse_iter_t;
-
-    typedef std::pair<LLView *, S32>                tab_order_pair_t;
-    // this structure primarily sorts by the tab group, secondarily by the insertion ordinal (lastly by the value of the pointer)
-    typedef std::map<const LLView*, S32>        child_tab_order_t;
-    typedef child_tab_order_t::iterator                 child_tab_order_iter_t;
-    typedef child_tab_order_t::const_iterator           child_tab_order_const_iter_t;
-    typedef child_tab_order_t::reverse_iterator         child_tab_order_reverse_iter_t;
-    typedef child_tab_order_t::const_reverse_iterator   child_tab_order_const_reverse_iter_t;
-
-    virtual ~LLView();
-
-    // Some UI widgets need to be added as controls.  Others need to
-    // be added as regular view children.  isCtrl should return TRUE
-    // if a widget needs to be added as a ctrl
-    virtual BOOL isCtrl() const;
-
-    virtual BOOL isPanel() const;
-
-    //
-    // MANIPULATORS
-    //
-    void        setMouseOpaque( BOOL b )        { mMouseOpaque = b; }
-    BOOL        getMouseOpaque() const          { return mMouseOpaque; }
-    void        setToolTip( const LLStringExplicit& msg );
-    BOOL        setToolTipArg( const LLStringExplicit& key, const LLStringExplicit& text );
-    void        setToolTipArgs( const LLStringUtil::format_map_t& args );
-
-    virtual void setRect(const LLRect &rect);
-    void        setFollows(U32 flags)           { mReshapeFlags = flags; }
-
-    // deprecated, use setFollows() with FOLLOWS_LEFT | FOLLOWS_TOP, etc.
-    void        setFollowsNone()                { mReshapeFlags = FOLLOWS_NONE; }
-    void        setFollowsLeft()                { mReshapeFlags |= FOLLOWS_LEFT; }
-    void        setFollowsTop()                 { mReshapeFlags |= FOLLOWS_TOP; }
-    void        setFollowsRight()               { mReshapeFlags |= FOLLOWS_RIGHT; }
-    void        setFollowsBottom()              { mReshapeFlags |= FOLLOWS_BOTTOM; }
-    void        setFollowsAll()                 { mReshapeFlags |= FOLLOWS_ALL; }
-
-    void        setSoundFlags(U8 flags)         { mSoundFlags = flags; }
-    void        setName(std::string name)           { mName = name; }
-    void        setUseBoundingRect( BOOL use_bounding_rect );
-    BOOL        getUseBoundingRect() const;
-
-    ECursorType getHoverCursor() { return mHoverCursor; }
-
-    static F32 getTooltipTimeout();
-    virtual const std::string getToolTip() const;
-    virtual const std::string& getText() const { return LLStringUtil::null; }
-    virtual const LLFontGL* getFont() const { return nullptr; }
-
-    void        sendChildToFront(LLView* child);
-    void        sendChildToBack(LLView* child);
-
-    virtual bool addChild(LLView* view, S32 tab_group = 0);
-
-    // implemented in terms of addChild()
-    bool        addChildInBack(LLView* view,  S32 tab_group = 0);
-
-    // remove the specified child from the view, and set it's parent to NULL.
-    virtual void    removeChild(LLView* view);
-
-    virtual BOOL    postBuild() { return TRUE; }
-
-    const child_tab_order_t& getTabOrder() const        { return mTabOrder; }
-
-    void setDefaultTabGroup(S32 d)              { mDefaultTabGroup = d; }
-    S32 getDefaultTabGroup() const              { return mDefaultTabGroup; }
-    S32 getLastTabGroup()                       { return mLastTabGroup; }
-
-    BOOL        isInVisibleChain() const;
-    BOOL        isInEnabledChain() const;
-
-    void        setFocusRoot(BOOL b)            { mIsFocusRoot = b; }
-    BOOL        isFocusRoot() const             { return mIsFocusRoot; }
-    virtual BOOL canFocusChildren() const;
-
-    BOOL focusNextRoot();
-    BOOL focusPrevRoot();
-
-    // Normally we want the app menus to get priority on accelerated keys
-    // However, sometimes we want to give specific views a first chance
-    // iat handling them. (eg. the script editor)
-    virtual bool    hasAccelerators() const { return false; };
-
-    // delete all children. Override this function if you need to
-    // perform any extra clean up such as cached pointers to selected
-    // children, etc.
-    virtual void deleteAllChildren();
-
-    void    setAllChildrenEnabled(BOOL b);
-
-    virtual void    setVisible(BOOL visible);
-    void            setVisibleDirect(BOOL visible) { mVisible = visible; }
-    const BOOL&     getVisible() const          { return mVisible; }
-    virtual void    setEnabled(BOOL enabled);
-    BOOL            getEnabled() const          { return mEnabled; }
-    /// 'available' in this context means 'visible and enabled': in other
-    /// words, can a user actually interact with this?
-    virtual bool    isAvailable() const;
-    /// The static isAvailable() tests an LLView* that could be NULL.
-    static bool     isAvailable(const LLView* view);
-    U8              getSoundFlags() const       { return mSoundFlags; }
-
-    virtual BOOL    setLabelArg( const std::string& key, const LLStringExplicit& text );
-
-    virtual void    onVisibilityChange ( BOOL new_visibility );
-    virtual void    onUpdateScrollToChild(const LLUICtrl * cntrl);
-
-    void            pushVisible(BOOL visible)   { mLastVisible = mVisible; setVisible(visible); }
-    void            popVisible()                { setVisible(mLastVisible); }
-    BOOL            getLastVisible()    const   { return mLastVisible; }
-
-    U32         getFollows() const              { return mReshapeFlags; }
-    BOOL        followsLeft() const             { return mReshapeFlags & FOLLOWS_LEFT; }
-    BOOL        followsRight() const            { return mReshapeFlags & FOLLOWS_RIGHT; }
-    BOOL        followsTop() const              { return mReshapeFlags & FOLLOWS_TOP; }
-    BOOL        followsBottom() const           { return mReshapeFlags & FOLLOWS_BOTTOM; }
-    BOOL        followsAll() const              { return mReshapeFlags & FOLLOWS_ALL; }
-
-    const LLRect&   getRect() const             { return mRect; }
-    const LLRect&   getBoundingRect() const     { return mBoundingRect; }
-    LLRect  getLocalBoundingRect() const;
-    LLRect  calcScreenRect() const;
-    LLRect  calcScreenBoundingRect() const;
-    LLRect  getLocalRect() const;
-    virtual LLRect getSnapRect() const;
-    LLRect getLocalSnapRect() const;
-
-    std::string getLayout() { return mLayout; }
-
-    // Override and return required size for this object. 0 for width/height means don't care.
-    virtual LLRect getRequiredRect();
-    LLRect calcBoundingRect();
-    void updateBoundingRect();
-
-    LLView*     getRootView();
-    LLView*     getParent() const               { return mParentView; }
-    LLView*     getFirstChild() const           { return (mChildList.empty()) ? NULL : *(mChildList.begin()); }
-    LLView*     findPrevSibling(LLView* child);
-    LLView*     findNextSibling(LLView* child);
-    S32         getChildCount() const           { return (S32)mChildList.size(); }
-    template<class _Pr3> void sortChildren(_Pr3 _Pred) { mChildList.sort(_Pred); }
-    BOOL        hasAncestor(const LLView* parentp) const;
-    BOOL        hasChild(const std::string& childname, BOOL recurse = FALSE) const;
-    BOOL        childHasKeyboardFocus( const std::string& childname ) const;
-
-    // these iterators are used for collapsing various tree traversals into for loops
-    typedef LLTreeDFSIter<LLView, child_list_const_iter_t> tree_iterator_t;
-    tree_iterator_t beginTreeDFS();
-    tree_iterator_t endTreeDFS();
-
-    typedef LLTreeDFSPostIter<LLView, child_list_const_iter_t> tree_post_iterator_t;
-    tree_post_iterator_t beginTreeDFSPost();
-    tree_post_iterator_t endTreeDFSPost();
-
-    typedef LLTreeBFSIter<LLView, child_list_const_iter_t> bfs_tree_iterator_t;
-    bfs_tree_iterator_t beginTreeBFS();
-    bfs_tree_iterator_t endTreeBFS();
-
-
-    typedef LLTreeDownIter<LLView> root_to_view_iterator_t;
-    root_to_view_iterator_t beginRootToView();
-    root_to_view_iterator_t endRootToView();
-
-    //
-    // UTILITIES
-    //
-
-    // Default behavior is to use reshape flags to resize child views
-    virtual void    reshape(S32 width, S32 height, BOOL called_from_parent = TRUE);
-    virtual void    translate( S32 x, S32 y );
-    void            setOrigin( S32 x, S32 y )   { mRect.translate( x - mRect.mLeft, y - mRect.mBottom ); }
-    BOOL            translateIntoRect( const LLRect& constraint, S32 min_overlap_pixels = S32_MAX);
-    BOOL            translateRectIntoRect( const LLRect& rect, const LLRect& constraint, S32 min_overlap_pixels = S32_MAX);
-    BOOL            translateIntoRectWithExclusion( const LLRect& inside, const LLRect& exclude, S32 min_overlap_pixels = S32_MAX);
-    void            centerWithin(const LLRect& bounds);
-
-    void    setShape(const LLRect& new_rect, bool by_user = false);
-    virtual LLView* findSnapRect(LLRect& new_rect, const LLCoordGL& mouse_dir, LLView::ESnapType snap_type, S32 threshold, S32 padding = 0);
-    virtual LLView* findSnapEdge(S32& new_edge_val, const LLCoordGL& mouse_dir, ESnapEdge snap_edge, ESnapType snap_type, S32 threshold, S32 padding = 0);
-    virtual BOOL    canSnapTo(const LLView* other_view);
-    virtual void    setSnappedTo(const LLView* snap_view);
-
-    // inherited from LLFocusableElement
-    /* virtual */ BOOL  handleKey(KEY key, MASK mask, BOOL called_from_parent);
-    /* virtual */ BOOL  handleKeyUp(KEY key, MASK mask, BOOL called_from_parent);
-    /* virtual */ BOOL  handleUnicodeChar(llwchar uni_char, BOOL called_from_parent);
-
-    virtual BOOL    handleDragAndDrop(S32 x, S32 y, MASK mask, BOOL drop,
-                                      EDragAndDropType cargo_type,
-                                      void* cargo_data,
-                                      EAcceptance* accept,
-                                      std::string& tooltip_msg);
-
-    virtual void    draw();
-
-    void parseFollowsFlags(const LLView::Params& params);
-
-    // Some widgets, like close box buttons, don't need to be saved
-    BOOL getFromXUI() const { return mFromXUI; }
-    void setFromXUI(BOOL b) { mFromXUI = b; }
-
-    typedef enum e_hit_test_type
-    {
-        HIT_TEST_USE_BOUNDING_RECT,
-        HIT_TEST_IGNORE_BOUNDING_RECT
-    }EHitTestType;
-
-    BOOL parentPointInView(S32 x, S32 y, EHitTestType type = HIT_TEST_USE_BOUNDING_RECT) const;
-    BOOL pointInView(S32 x, S32 y, EHitTestType type = HIT_TEST_USE_BOUNDING_RECT) const;
-    BOOL blockMouseEvent(S32 x, S32 y) const;
-
-    // See LLMouseHandler virtuals for screenPointToLocal and localPointToScreen
-    BOOL localPointToOtherView( S32 x, S32 y, S32 *other_x, S32 *other_y, const LLView* other_view) const;
-    BOOL localRectToOtherView( const LLRect& local, LLRect* other, const LLView* other_view ) const;
-    void screenRectToLocal( const LLRect& screen, LLRect* local ) const;
-    void localRectToScreen( const LLRect& local, LLRect* screen ) const;
-
-    LLControlVariable *findControl(const std::string& name);
-
-    const child_list_t* getChildList() const { return &mChildList; }
-    child_list_const_iter_t beginChild() const { return mChildList.begin(); }
-    child_list_const_iter_t endChild() const { return mChildList.end(); }
-
-    // LLMouseHandler functions
-    //  Default behavior is to pass events to children
-    /*virtual*/ BOOL    handleHover(S32 x, S32 y, MASK mask);
-    /*virtual*/ BOOL    handleMouseUp(S32 x, S32 y, MASK mask);
-    /*virtual*/ BOOL    handleMouseDown(S32 x, S32 y, MASK mask);
-    /*virtual*/ BOOL    handleMiddleMouseUp(S32 x, S32 y, MASK mask);
-    /*virtual*/ BOOL    handleMiddleMouseDown(S32 x, S32 y, MASK mask);
-    /*virtual*/ BOOL    handleDoubleClick(S32 x, S32 y, MASK mask);
-    /*virtual*/ BOOL    handleScrollWheel(S32 x, S32 y, S32 clicks);
-    /*virtual*/ BOOL    handleScrollHWheel(S32 x, S32 y, S32 clicks);
-    /*virtual*/ BOOL    handleRightMouseDown(S32 x, S32 y, MASK mask);
-    /*virtual*/ BOOL    handleRightMouseUp(S32 x, S32 y, MASK mask);
-    /*virtual*/ BOOL    handleToolTip(S32 x, S32 y, MASK mask);
-
-    /*virtual*/ const std::string& getName() const;
-    /*virtual*/ void    onMouseCaptureLost();
-    /*virtual*/ BOOL    hasMouseCapture();
-    /*virtual*/ void    screenPointToLocal(S32 screen_x, S32 screen_y, S32* local_x, S32* local_y) const;
-    /*virtual*/ void    localPointToScreen(S32 local_x, S32 local_y, S32* screen_x, S32* screen_y) const;
-
-    virtual     LLView* childFromPoint(S32 x, S32 y, bool recur=false);
-
-    // view-specific handlers
-    virtual void    onMouseEnter(S32 x, S32 y, MASK mask);
-    virtual void    onMouseLeave(S32 x, S32 y, MASK mask);
-
-    std::string getPathname() const;
-    // static method handles NULL pointer too
-    static std::string getPathname(const LLView*);
-
-    template <class T> T* findChild(const std::string& name, BOOL recurse = TRUE) const
-    {
-        LLView* child = findChildView(name, recurse);
-        T* result = dynamic_cast<T*>(child);
-        return result;
-    }
-
-    template <class T> T* getChild(const std::string& name, BOOL recurse = TRUE) const;
-
-    template <class T> T& getChildRef(const std::string& name, BOOL recurse = TRUE) const
-    {
-        return *getChild<T>(name, recurse);
-    }
-
-    virtual LLView* getChildView(const std::string& name, BOOL recurse = TRUE) const;
-    virtual LLView* findChildView(const std::string& name, BOOL recurse = TRUE) const;
-
-    template <class T> T* getDefaultWidget(const std::string& name) const
-    {
-        LLView* widgetp = getDefaultWidgetContainer().findChildView(name);
-        return dynamic_cast<T*>(widgetp);
-    }
-
-    template <class T> T* getParentByType() const
-    {
-        LLView* parent = getParent();
-        while(parent)
-        {
-            if (dynamic_cast<T*>(parent))
-            {
-                return static_cast<T*>(parent);
-            }
-            parent = parent->getParent();
-        }
-        return NULL;
-    }
-
-    //////////////////////////////////////////////
-    // statics
-    //////////////////////////////////////////////
-    //static LLFontGL::HAlign selectFontHAlign(LLXMLNodePtr node);
-
-    // focuses the item in the list after the currently-focused item, wrapping if necessary
-    static  BOOL focusNext(LLView::child_list_t & result);
-    // focuses the item in the list before the currently-focused item, wrapping if necessary
-    static  BOOL focusPrev(LLView::child_list_t & result);
-
-    // returns query for iterating over controls in tab order
-    static const LLViewQuery & getTabOrderQuery();
-    // return query for iterating over focus roots in tab order
-    static const LLViewQuery & getFocusRootsQuery();
-
-    static LLWindow*    getWindow(void) { return LLUI::getInstance()->mWindow; }
-
-    // Set up params after XML load before calling new(),
-    // usually to adjust layout.
-    static void applyXUILayout(Params& p, LLView* parent, LLRect layout_rect = LLRect());
-
-    // For re-export of floaters and panels, convert the coordinate system
-    // to be top-left based.
-    static void setupParamsForExport(Params& p, LLView* parent);
-
-    //virtual BOOL  addChildFromParam(const LLInitParam::BaseBlock& params) { return TRUE; }
-    virtual BOOL    handleKeyHere(KEY key, MASK mask);
-    virtual BOOL    handleKeyUpHere(KEY key, MASK mask);
-    virtual BOOL    handleUnicodeCharHere(llwchar uni_char);
-
-    virtual void    handleReshape(const LLRect& rect, bool by_user);
-    virtual void    dirtyRect();
-
-    //send custom notification to LLView parent
-    virtual S32 notifyParent(const LLSD& info);
-
-    //send custom notification to all view childrend
-    // return true if _any_ children return true. otherwise false.
-    virtual bool    notifyChildren(const LLSD& info);
-
-    //send custom notification to current view
-    virtual S32 notify(const LLSD& info) { return 0;};
-
-    static const LLViewDrawContext& getDrawContext();
-
-    // Returns useful information about this ui widget.
-    LLSD getInfo(void);
-
-protected:
-    void            drawDebugRect();
-    void            drawChild(LLView* childp, S32 x_offset = 0, S32 y_offset = 0, BOOL force_draw = FALSE);
-    void            drawChildren();
-    bool            visibleAndContains(S32 local_x, S32 local_Y);
-    bool            visibleEnabledAndContains(S32 local_x, S32 local_y);
-    void            logMouseEvent();
-
-    LLView* childrenHandleKey(KEY key, MASK mask);
-    LLView* childrenHandleKeyUp(KEY key, MASK mask);
-    LLView* childrenHandleUnicodeChar(llwchar uni_char);
-    LLView* childrenHandleDragAndDrop(S32 x, S32 y, MASK mask,
-                                              BOOL drop,
-                                              EDragAndDropType type,
-                                              void* data,
-                                              EAcceptance* accept,
-                                              std::string& tooltip_msg);
-
-    LLView* childrenHandleHover(S32 x, S32 y, MASK mask);
-    LLView* childrenHandleMouseUp(S32 x, S32 y, MASK mask);
-    LLView* childrenHandleMouseDown(S32 x, S32 y, MASK mask);
-    LLView* childrenHandleMiddleMouseUp(S32 x, S32 y, MASK mask);
-    LLView* childrenHandleMiddleMouseDown(S32 x, S32 y, MASK mask);
-    LLView* childrenHandleDoubleClick(S32 x, S32 y, MASK mask);
-    LLView* childrenHandleScrollWheel(S32 x, S32 y, S32 clicks);
-    LLView* childrenHandleScrollHWheel(S32 x, S32 y, S32 clicks);
-    LLView* childrenHandleRightMouseDown(S32 x, S32 y, MASK mask);
-    LLView* childrenHandleRightMouseUp(S32 x, S32 y, MASK mask);
-    LLView* childrenHandleToolTip(S32 x, S32 y, MASK mask);
-
-    ECursorType mHoverCursor;
-
-    virtual void addInfo(LLSD & info);
->>>>>>> e1623bb2
-private:
-
-    template <typename METHOD, typename XDATA>
-    LLView* childrenHandleMouseEvent(const METHOD& method, S32 x, S32 y, XDATA extra, bool allow_mouse_block = true);
-
-    template <typename METHOD, typename CHARTYPE>
-    LLView* childrenHandleCharEvent(const std::string& desc, const METHOD& method,
-                                    CHARTYPE c, MASK mask);
-
-    // adapter to blur distinction between handleKey() and handleUnicodeChar()
-    // for childrenHandleCharEvent()
-    BOOL    handleUnicodeCharWithDummyMask(llwchar uni_char, MASK /* dummy */, BOOL from_parent)
-    {
-        return handleUnicodeChar(uni_char, from_parent);
-    }
-
-    LLView*     mParentView;
-    child_list_t mChildList;
-
-<<<<<<< HEAD
-	// adapter to blur distinction between handleKey() and handleUnicodeChar()
-	// for childrenHandleCharEvent()
-	bool	handleUnicodeCharWithDummyMask(llwchar uni_char, MASK /* dummy */, bool from_parent)
-	{
-		return handleUnicodeChar(uni_char, from_parent);
-	}
-=======
-    // location in pixels, relative to surrounding structure, bottom,left=0,0
-    BOOL        mVisible;
-    LLRect      mRect;
-    LLRect      mBoundingRect;
->>>>>>> e1623bb2
-
-    std::string mLayout;
-    std::string mName;
-
-<<<<<<< HEAD
-	// location in pixels, relative to surrounding structure, bottom,left=0,0
-	bool		mVisible;
-	LLRect		mRect;
-	LLRect		mBoundingRect;
-	
-	std::string mLayout;
-	std::string	mName;
-	
-	U32			mReshapeFlags;
-=======
-    U32         mReshapeFlags;
->>>>>>> e1623bb2
-
-    child_tab_order_t mTabOrder;
-    S32         mDefaultTabGroup;
-    S32         mLastTabGroup;
-
-<<<<<<< HEAD
-	bool		mEnabled;		// Enabled means "accepts input that has an effect on the state of the application."
-								// A disabled view, for example, may still have a scrollbar that responds to mouse events.
-	bool		mMouseOpaque;	// Opaque views handle all mouse events that are over their rect.
-	LLUIString	mToolTipMsg;	// isNull() is true if none.
-
-	U8          mSoundFlags;
-	bool		mFromXUI;
-
-	bool		mIsFocusRoot;
-	bool		mUseBoundingRect; // hit test against bounding rectangle that includes all child elements
-
-	bool		mLastVisible;
-=======
-    BOOL        mEnabled;       // Enabled means "accepts input that has an effect on the state of the application."
-                                // A disabled view, for example, may still have a scrollbar that responds to mouse events.
-    BOOL        mMouseOpaque;   // Opaque views handle all mouse events that are over their rect.
-    LLUIString  mToolTipMsg;    // isNull() is true if none.
-
-    U8          mSoundFlags;
-    BOOL        mFromXUI;
-
-    BOOL        mIsFocusRoot;
-    BOOL        mUseBoundingRect; // hit test against bounding rectangle that includes all child elements
-
-    BOOL        mLastVisible;
->>>>>>> e1623bb2
-
-    bool        mInDraw;
-
-    static LLWindow* sWindow;   // All root views must know about their window.
-
-    typedef std::map<std::string, LLView*> default_widget_map_t;
-    // allocate this map no demand, as it is rarely needed
-    mutable LLView* mDefaultWidgets;
-
-    LLView& getDefaultWidgetContainer() const;
-
-    // This allows special mouse-event targeting logic for testing.
-    typedef boost::function<bool(const LLView*, S32 x, S32 y)> DrilldownFunc;
-    static DrilldownFunc sDrilldown;
-
-public:
-<<<<<<< HEAD
-	// This is the only public accessor to alter sDrilldown. This is not
-	// an accident. The intended usage pattern is like:
-	// {
-	//     LLView::TemporaryDrilldownFunc scoped_func(myfunctor);
-	//     // ... test with myfunctor ...
-	// } // exiting block restores original LLView::sDrilldown
-	class TemporaryDrilldownFunc: public boost::noncopyable
-	{
-	public:
-		TemporaryDrilldownFunc(const DrilldownFunc& func):
-			mOldDrilldown(sDrilldown)
-		{
-			sDrilldown = func;
-		}
-
-		~TemporaryDrilldownFunc()
-		{
-			sDrilldown = mOldDrilldown;
-		}
-
-	private:
-		DrilldownFunc mOldDrilldown;
-	};
-
-	// Depth in view hierarchy during rendering
-	static S32	sDepth;
-
-	// Draw debug rectangles around widgets to help with alignment and spacing
-	static bool	sDebugRects;
-
-	// Show hexadecimal byte values of unicode symbols in a tooltip
-	static bool	sDebugUnicode;
-
-	// Show camera position and direction in Camera Controls floater
-	static bool	sDebugCamera;
-
-	static bool sIsRectDirty;
-	static LLRect sDirtyRect;
-
-	// Draw widget names and sizes when drawing debug rectangles, turning this
-	// off is useful to make the rectangles themselves easier to see.
-	static bool sDebugRectsShowNames;
-
-	static bool sDebugKeys;
-	static bool sDebugMouseHandling;
-	static std::string sMouseHandlerMessage;
-	static S32	sSelectID;
-	static std::set<LLView*> sPreviewHighlightedElements;	// DEV-16869
-	static bool sHighlightingDiffs;							// DEV-16869
-	static LLView* sPreviewClickedElement;					// DEV-16869
-	static bool sDrawPreviewHighlights;
-	static S32 sLastLeftXML;
-	static S32 sLastBottomXML;
-	static bool sForceReshape;
-=======
-    // This is the only public accessor to alter sDrilldown. This is not
-    // an accident. The intended usage pattern is like:
-    // {
-    //     LLView::TemporaryDrilldownFunc scoped_func(myfunctor);
-    //     // ... test with myfunctor ...
-    // } // exiting block restores original LLView::sDrilldown
-    class TemporaryDrilldownFunc: public boost::noncopyable
-    {
-    public:
-        TemporaryDrilldownFunc(const DrilldownFunc& func):
-            mOldDrilldown(sDrilldown)
-        {
-            sDrilldown = func;
-        }
-
-        ~TemporaryDrilldownFunc()
-        {
-            sDrilldown = mOldDrilldown;
-        }
-
-    private:
-        DrilldownFunc mOldDrilldown;
-    };
-
-    // Depth in view hierarchy during rendering
-    static S32  sDepth;
-
-    // Draw debug rectangles around widgets to help with alignment and spacing
-    static bool sDebugRects;
-
-    // Show hexadecimal byte values of unicode symbols in a tooltip
-    static bool sDebugUnicode;
-
-    // Show camera position and direction in Camera Controls floater
-    static bool sDebugCamera;
-
-    static bool sIsRectDirty;
-    static LLRect sDirtyRect;
-
-    // Draw widget names and sizes when drawing debug rectangles, turning this
-    // off is useful to make the rectangles themselves easier to see.
-    static bool sDebugRectsShowNames;
-
-    static bool sDebugKeys;
-    static bool sDebugMouseHandling;
-    static std::string sMouseHandlerMessage;
-    static S32  sSelectID;
-    static std::set<LLView*> sPreviewHighlightedElements;   // DEV-16869
-    static BOOL sHighlightingDiffs;                         // DEV-16869
-    static LLView* sPreviewClickedElement;                  // DEV-16869
-    static BOOL sDrawPreviewHighlights;
-    static S32 sLastLeftXML;
-    static S32 sLastBottomXML;
-    static BOOL sForceReshape;
->>>>>>> e1623bb2
-};
-
-namespace LLInitParam
-{
-template<>
-struct TypeValues<LLView::EOrientation> : public LLInitParam::TypeValuesHelper<LLView::EOrientation>
-{
-    static void declareValues();
-};
-}
-
-template <class T> T* LLView::getChild(const std::string& name, bool recurse) const
-{
-    LLView* child = findChildView(name, recurse);
-    T* result = dynamic_cast<T*>(child);
-    if (!result)
-    {
-        // did we find *something* with that name?
-        if (child)
-        {
-            LL_WARNS() << "Found child named \"" << name << "\" but of wrong type " << typeid(*child).name() << ", expecting " << typeid(T*).name() << LL_ENDL;
-        }
-        result = getDefaultWidget<T>(name);
-        if (!result)
-        {
-            result = LLUICtrlFactory::getDefaultWidget<T>(name);
-            if (!result)
-            {
-                LL_ERRS() << "Failed to create dummy " << typeid(T).name() << LL_ENDL;
-            }
-
-            // *NOTE: You cannot call mFoo = getChild<LLFoo>("bar")
-            // in a floater or panel constructor.  The widgets will not
-            // be ready.  Instead, put it in postBuild().
-            LL_WARNS() << "Making dummy " << typeid(T).name() << " named \"" << name << "\" in " << getName() << LL_ENDL;
-
-            getDefaultWidgetContainer().addChild(result);
-        }
-    }
-    return result;
-}
-
-// Compiler optimization - don't generate these specializations inline,
-// require explicit specialization.  See llbutton.cpp for an example.
-#ifndef LLVIEW_CPP
-extern template class LLView* LLView::getChild<class LLView>(
-<<<<<<< HEAD
-	const std::string& name, bool recurse) const;
-=======
-    const std::string& name, BOOL recurse) const;
->>>>>>> e1623bb2
-#endif
-
-#endif //LL_LLVIEW_H+/**
+ * @file llview.h
+ * @brief Container for other views, anything that draws.
+ *
+ * $LicenseInfo:firstyear=2001&license=viewerlgpl$
+ * Second Life Viewer Source Code
+ * Copyright (C) 2010, Linden Research, Inc.
+ *
+ * This library is free software; you can redistribute it and/or
+ * modify it under the terms of the GNU Lesser General Public
+ * License as published by the Free Software Foundation;
+ * version 2.1 of the License only.
+ *
+ * This library is distributed in the hope that it will be useful,
+ * but WITHOUT ANY WARRANTY; without even the implied warranty of
+ * MERCHANTABILITY or FITNESS FOR A PARTICULAR PURPOSE.  See the GNU
+ * Lesser General Public License for more details.
+ *
+ * You should have received a copy of the GNU Lesser General Public
+ * License along with this library; if not, write to the Free Software
+ * Foundation, Inc., 51 Franklin Street, Fifth Floor, Boston, MA  02110-1301  USA
+ *
+ * Linden Research, Inc., 945 Battery Street, San Francisco, CA  94111  USA
+ * $/LicenseInfo$
+ */
+
+#ifndef LL_LLVIEW_H
+#define LL_LLVIEW_H
+
+// A view is an area in a window that can draw.  It might represent
+// the HUD or a dialog box or a button.  It can also contain sub-views
+// and child widgets
+
+#include "stdtypes.h"
+#include "llcoord.h"
+#include "llfontgl.h"
+#include "llhandle.h"
+#include "llmortician.h"
+#include "llmousehandler.h"
+#include "llstring.h"
+#include "llrect.h"
+#include "llui.h"
+#include "lluistring.h"
+#include "llviewquery.h"
+#include "lluistring.h"
+#include "llcursortypes.h"
+#include "lluictrlfactory.h"
+#include "lltreeiterators.h"
+#include "llfocusmgr.h"
+
+#include <list>
+#include <boost/function.hpp>
+#include <boost/noncopyable.hpp>
+
+class LLSD;
+
+const U32   FOLLOWS_NONE    = 0x00;
+const U32   FOLLOWS_LEFT    = 0x01;
+const U32   FOLLOWS_RIGHT   = 0x02;
+const U32   FOLLOWS_TOP     = 0x10;
+const U32   FOLLOWS_BOTTOM  = 0x20;
+const U32   FOLLOWS_ALL     = 0x33;
+
+const bool  MOUSE_OPAQUE = true;
+const bool  NOT_MOUSE_OPAQUE = false;
+
+const U32 GL_NAME_UI_RESERVED = 2;
+
+
+// maintains render state during traversal of UI tree
+class LLViewDrawContext
+{
+public:
+    F32 mAlpha;
+
+    LLViewDrawContext(F32 alpha = 1.f)
+    :   mAlpha(alpha)
+    {
+        if (!sDrawContextStack.empty())
+        {
+            LLViewDrawContext* context_top = sDrawContextStack.back();
+            // merge with top of stack
+            mAlpha *= context_top->mAlpha;
+        }
+        sDrawContextStack.push_back(this);
+    }
+
+    ~LLViewDrawContext()
+    {
+        sDrawContextStack.pop_back();
+    }
+
+    static const LLViewDrawContext& getCurrentContext();
+
+private:
+    static std::vector<LLViewDrawContext*> sDrawContextStack;
+};
+
+class LLView
+:   public LLMouseHandler,          // handles mouse events
+    public LLFocusableElement,      // handles keyboard events
+    public LLMortician,             // lazy deletion
+    public LLHandleProvider<LLView>     // passes out weak references to self
+{
+public:
+
+    enum EOrientation { HORIZONTAL, VERTICAL, ORIENTATION_COUNT };
+
+    struct Follows : public LLInitParam::ChoiceBlock<Follows>
+    {
+        Alternative<std::string>    string;
+        Alternative<U32>            flags;
+
+        Follows();
+    };
+
+    struct Params : public LLInitParam::Block<Params>
+    {
+        Mandatory<std::string>      name;
+
+        Optional<bool>              enabled,
+                                    visible,
+                                    mouse_opaque,
+                                    use_bounding_rect,
+                                    from_xui,
+                                    focus_root;
+
+        Optional<S32>               tab_group,
+                                    default_tab_group;
+        Optional<std::string>       tool_tip;
+
+        Optional<S32>               sound_flags;
+        Optional<Follows>           follows;
+        Optional<std::string>       hover_cursor;
+
+        Optional<std::string>       layout;
+        Optional<LLRect>            rect;
+
+        // Historical bottom-left layout used bottom_delta and left_delta
+        // for relative positioning.  New layout "topleft" prefers specifying
+        // based on top edge.
+        Optional<S32>               bottom_delta,   // from last bottom to my bottom
+                                    top_pad,        // from last bottom to my top
+                                    top_delta,      // from last top to my top
+                                    left_pad,       // from last right to my left
+                                    left_delta;     // from last left to my left
+
+        //FIXME: get parent context involved in parsing traversal
+        Ignored                     needs_translate,    // cue for translation tools
+                                    xmlns,              // xml namespace
+                                    xmlns_xsi,          // xml namespace
+                                    xsi_schemaLocation, // xml schema
+                                    xsi_type;           // xml schema type
+
+        Params();
+    };
+
+    // most widgets are valid children of LLView
+    typedef LLDefaultChildRegistry child_registry_t;
+
+    void initFromParams(const LLView::Params&);
+
+protected:
+    LLView(const LLView::Params&);
+    friend class LLUICtrlFactory;
+
+private:
+    // widgets in general are not copyable
+    LLView(const LLView& other);
+public:
+//#if LL_DEBUG
+    static bool sIsDrawing;
+//#endif
+    enum ESoundFlags
+    {
+        SILENT = 0,
+        MOUSE_DOWN = 1,
+        MOUSE_UP = 2
+    };
+
+    enum ESnapType
+    {
+        SNAP_PARENT,
+        SNAP_SIBLINGS,
+        SNAP_PARENT_AND_SIBLINGS
+    };
+
+    enum ESnapEdge
+    {
+        SNAP_LEFT,
+        SNAP_TOP,
+        SNAP_RIGHT,
+        SNAP_BOTTOM
+    };
+
+    typedef std::list<LLView*> child_list_t;
+    typedef child_list_t::iterator                  child_list_iter_t;
+    typedef child_list_t::const_iterator            child_list_const_iter_t;
+    typedef child_list_t::reverse_iterator          child_list_reverse_iter_t;
+    typedef child_list_t::const_reverse_iterator    child_list_const_reverse_iter_t;
+
+    typedef std::pair<LLView *, S32>                tab_order_pair_t;
+    // this structure primarily sorts by the tab group, secondarily by the insertion ordinal (lastly by the value of the pointer)
+    typedef std::map<const LLView*, S32>        child_tab_order_t;
+    typedef child_tab_order_t::iterator                 child_tab_order_iter_t;
+    typedef child_tab_order_t::const_iterator           child_tab_order_const_iter_t;
+    typedef child_tab_order_t::reverse_iterator         child_tab_order_reverse_iter_t;
+    typedef child_tab_order_t::const_reverse_iterator   child_tab_order_const_reverse_iter_t;
+
+    virtual ~LLView();
+
+    // Some UI widgets need to be added as controls.  Others need to
+    // be added as regular view children.  isCtrl should return true
+    // if a widget needs to be added as a ctrl
+    virtual bool isCtrl() const;
+
+    virtual bool isPanel() const;
+
+    //
+    // MANIPULATORS
+    //
+    void        setMouseOpaque( bool b )        { mMouseOpaque = b; }
+    bool        getMouseOpaque() const          { return mMouseOpaque; }
+    void        setToolTip( const LLStringExplicit& msg );
+    bool        setToolTipArg( const LLStringExplicit& key, const LLStringExplicit& text );
+    void        setToolTipArgs( const LLStringUtil::format_map_t& args );
+
+    virtual void setRect(const LLRect &rect);
+    void        setFollows(U32 flags)           { mReshapeFlags = flags; }
+
+    // deprecated, use setFollows() with FOLLOWS_LEFT | FOLLOWS_TOP, etc.
+    void        setFollowsNone()                { mReshapeFlags = FOLLOWS_NONE; }
+    void        setFollowsLeft()                { mReshapeFlags |= FOLLOWS_LEFT; }
+    void        setFollowsTop()                 { mReshapeFlags |= FOLLOWS_TOP; }
+    void        setFollowsRight()               { mReshapeFlags |= FOLLOWS_RIGHT; }
+    void        setFollowsBottom()              { mReshapeFlags |= FOLLOWS_BOTTOM; }
+    void        setFollowsAll()                 { mReshapeFlags |= FOLLOWS_ALL; }
+
+    void        setSoundFlags(U8 flags)         { mSoundFlags = flags; }
+    void        setName(std::string name)           { mName = name; }
+    void        setUseBoundingRect( bool use_bounding_rect );
+    bool        getUseBoundingRect() const;
+
+    ECursorType getHoverCursor() { return mHoverCursor; }
+
+    static F32 getTooltipTimeout();
+    virtual const std::string getToolTip() const;
+    virtual const std::string& getText() const { return LLStringUtil::null; }
+    virtual const LLFontGL* getFont() const { return nullptr; }
+
+    void        sendChildToFront(LLView* child);
+    void        sendChildToBack(LLView* child);
+
+    virtual bool addChild(LLView* view, S32 tab_group = 0);
+
+    // implemented in terms of addChild()
+    bool        addChildInBack(LLView* view,  S32 tab_group = 0);
+
+    // remove the specified child from the view, and set it's parent to NULL.
+    virtual void    removeChild(LLView* view);
+
+    virtual bool    postBuild() { return true; }
+
+    const child_tab_order_t& getTabOrder() const        { return mTabOrder; }
+
+    void setDefaultTabGroup(S32 d)              { mDefaultTabGroup = d; }
+    S32 getDefaultTabGroup() const              { return mDefaultTabGroup; }
+    S32 getLastTabGroup()                       { return mLastTabGroup; }
+
+    bool        isInVisibleChain() const;
+    bool        isInEnabledChain() const;
+
+    void        setFocusRoot(bool b)            { mIsFocusRoot = b; }
+    bool        isFocusRoot() const             { return mIsFocusRoot; }
+    virtual bool canFocusChildren() const;
+
+    bool focusNextRoot();
+    bool focusPrevRoot();
+
+    // Normally we want the app menus to get priority on accelerated keys
+    // However, sometimes we want to give specific views a first chance
+    // iat handling them. (eg. the script editor)
+    virtual bool    hasAccelerators() const { return false; };
+
+    // delete all children. Override this function if you need to
+    // perform any extra clean up such as cached pointers to selected
+    // children, etc.
+    virtual void deleteAllChildren();
+
+    void    setAllChildrenEnabled(bool b);
+
+    virtual void    setVisible(bool visible);
+    void            setVisibleDirect(bool visible) { mVisible = visible; }
+    const bool&     getVisible() const          { return mVisible; }
+    virtual void    setEnabled(bool enabled);
+    bool            getEnabled() const          { return mEnabled; }
+    /// 'available' in this context means 'visible and enabled': in other
+    /// words, can a user actually interact with this?
+    virtual bool    isAvailable() const;
+    /// The static isAvailable() tests an LLView* that could be NULL.
+    static bool     isAvailable(const LLView* view);
+    U8              getSoundFlags() const       { return mSoundFlags; }
+
+    virtual bool    setLabelArg( const std::string& key, const LLStringExplicit& text );
+
+    virtual void    onVisibilityChange ( bool new_visibility );
+    virtual void    onUpdateScrollToChild(const LLUICtrl * cntrl);
+
+    void            pushVisible(bool visible)   { mLastVisible = mVisible; setVisible(visible); }
+    void            popVisible()                { setVisible(mLastVisible); }
+    bool            getLastVisible()    const   { return mLastVisible; }
+
+    U32         getFollows() const              { return mReshapeFlags; }
+    bool        followsLeft() const             { return mReshapeFlags & FOLLOWS_LEFT; }
+    bool        followsRight() const            { return mReshapeFlags & FOLLOWS_RIGHT; }
+    bool        followsTop() const              { return mReshapeFlags & FOLLOWS_TOP; }
+    bool        followsBottom() const           { return mReshapeFlags & FOLLOWS_BOTTOM; }
+    bool        followsAll() const              { return mReshapeFlags & FOLLOWS_ALL; }
+
+    const LLRect&   getRect() const             { return mRect; }
+    const LLRect&   getBoundingRect() const     { return mBoundingRect; }
+    LLRect  getLocalBoundingRect() const;
+    LLRect  calcScreenRect() const;
+    LLRect  calcScreenBoundingRect() const;
+    LLRect  getLocalRect() const;
+    virtual LLRect getSnapRect() const;
+    LLRect getLocalSnapRect() const;
+
+    std::string getLayout() { return mLayout; }
+
+    // Override and return required size for this object. 0 for width/height means don't care.
+    virtual LLRect getRequiredRect();
+    LLRect calcBoundingRect();
+    void updateBoundingRect();
+
+    LLView*     getRootView();
+    LLView*     getParent() const               { return mParentView; }
+    LLView*     getFirstChild() const           { return (mChildList.empty()) ? NULL : *(mChildList.begin()); }
+    LLView*     findPrevSibling(LLView* child);
+    LLView*     findNextSibling(LLView* child);
+    S32         getChildCount() const           { return (S32)mChildList.size(); }
+    template<class _Pr3> void sortChildren(_Pr3 _Pred) { mChildList.sort(_Pred); }
+    bool        hasAncestor(const LLView* parentp) const;
+    bool        hasChild(const std::string& childname, bool recurse = false) const;
+    bool        childHasKeyboardFocus( const std::string& childname ) const;
+
+    // these iterators are used for collapsing various tree traversals into for loops
+    typedef LLTreeDFSIter<LLView, child_list_const_iter_t> tree_iterator_t;
+    tree_iterator_t beginTreeDFS();
+    tree_iterator_t endTreeDFS();
+
+    typedef LLTreeDFSPostIter<LLView, child_list_const_iter_t> tree_post_iterator_t;
+    tree_post_iterator_t beginTreeDFSPost();
+    tree_post_iterator_t endTreeDFSPost();
+
+    typedef LLTreeBFSIter<LLView, child_list_const_iter_t> bfs_tree_iterator_t;
+    bfs_tree_iterator_t beginTreeBFS();
+    bfs_tree_iterator_t endTreeBFS();
+
+
+    typedef LLTreeDownIter<LLView> root_to_view_iterator_t;
+    root_to_view_iterator_t beginRootToView();
+    root_to_view_iterator_t endRootToView();
+
+    //
+    // UTILITIES
+    //
+
+    // Default behavior is to use reshape flags to resize child views
+    virtual void    reshape(S32 width, S32 height, bool called_from_parent = true);
+    virtual void    translate( S32 x, S32 y );
+    void            setOrigin( S32 x, S32 y )   { mRect.translate( x - mRect.mLeft, y - mRect.mBottom ); }
+    bool            translateIntoRect( const LLRect& constraint, S32 min_overlap_pixels = S32_MAX);
+    bool            translateRectIntoRect( const LLRect& rect, const LLRect& constraint, S32 min_overlap_pixels = S32_MAX);
+    bool            translateIntoRectWithExclusion( const LLRect& inside, const LLRect& exclude, S32 min_overlap_pixels = S32_MAX);
+    void            centerWithin(const LLRect& bounds);
+
+    void    setShape(const LLRect& new_rect, bool by_user = false);
+    virtual LLView* findSnapRect(LLRect& new_rect, const LLCoordGL& mouse_dir, LLView::ESnapType snap_type, S32 threshold, S32 padding = 0);
+    virtual LLView* findSnapEdge(S32& new_edge_val, const LLCoordGL& mouse_dir, ESnapEdge snap_edge, ESnapType snap_type, S32 threshold, S32 padding = 0);
+    virtual bool    canSnapTo(const LLView* other_view);
+    virtual void    setSnappedTo(const LLView* snap_view);
+
+    // inherited from LLFocusableElement
+    /* virtual */ bool  handleKey(KEY key, MASK mask, bool called_from_parent);
+    /* virtual */ bool  handleKeyUp(KEY key, MASK mask, bool called_from_parent);
+    /* virtual */ bool  handleUnicodeChar(llwchar uni_char, bool called_from_parent);
+
+    virtual bool    handleDragAndDrop(S32 x, S32 y, MASK mask, bool drop,
+                                      EDragAndDropType cargo_type,
+                                      void* cargo_data,
+                                      EAcceptance* accept,
+                                      std::string& tooltip_msg);
+
+    virtual void    draw();
+
+    void parseFollowsFlags(const LLView::Params& params);
+
+    // Some widgets, like close box buttons, don't need to be saved
+    bool getFromXUI() const { return mFromXUI; }
+    void setFromXUI(bool b) { mFromXUI = b; }
+
+    typedef enum e_hit_test_type
+    {
+        HIT_TEST_USE_BOUNDING_RECT,
+        HIT_TEST_IGNORE_BOUNDING_RECT
+    }EHitTestType;
+
+    bool parentPointInView(S32 x, S32 y, EHitTestType type = HIT_TEST_USE_BOUNDING_RECT) const;
+    bool pointInView(S32 x, S32 y, EHitTestType type = HIT_TEST_USE_BOUNDING_RECT) const;
+    bool blockMouseEvent(S32 x, S32 y) const;
+
+    // See LLMouseHandler virtuals for screenPointToLocal and localPointToScreen
+    bool localPointToOtherView( S32 x, S32 y, S32 *other_x, S32 *other_y, const LLView* other_view) const;
+    bool localRectToOtherView( const LLRect& local, LLRect* other, const LLView* other_view ) const;
+    void screenRectToLocal( const LLRect& screen, LLRect* local ) const;
+    void localRectToScreen( const LLRect& local, LLRect* screen ) const;
+
+    LLControlVariable *findControl(const std::string& name);
+
+    const child_list_t* getChildList() const { return &mChildList; }
+    child_list_const_iter_t beginChild() const { return mChildList.begin(); }
+    child_list_const_iter_t endChild() const { return mChildList.end(); }
+
+    // LLMouseHandler functions
+    //  Default behavior is to pass events to children
+    /*virtual*/ bool    handleHover(S32 x, S32 y, MASK mask);
+    /*virtual*/ bool    handleMouseUp(S32 x, S32 y, MASK mask);
+    /*virtual*/ bool    handleMouseDown(S32 x, S32 y, MASK mask);
+    /*virtual*/ bool    handleMiddleMouseUp(S32 x, S32 y, MASK mask);
+    /*virtual*/ bool    handleMiddleMouseDown(S32 x, S32 y, MASK mask);
+    /*virtual*/ bool    handleDoubleClick(S32 x, S32 y, MASK mask);
+    /*virtual*/ bool    handleScrollWheel(S32 x, S32 y, S32 clicks);
+    /*virtual*/ bool    handleScrollHWheel(S32 x, S32 y, S32 clicks);
+    /*virtual*/ bool    handleRightMouseDown(S32 x, S32 y, MASK mask);
+    /*virtual*/ bool    handleRightMouseUp(S32 x, S32 y, MASK mask);
+    /*virtual*/ bool    handleToolTip(S32 x, S32 y, MASK mask);
+
+    /*virtual*/ const std::string& getName() const;
+    /*virtual*/ void    onMouseCaptureLost();
+    /*virtual*/ bool    hasMouseCapture();
+    /*virtual*/ void    screenPointToLocal(S32 screen_x, S32 screen_y, S32* local_x, S32* local_y) const;
+    /*virtual*/ void    localPointToScreen(S32 local_x, S32 local_y, S32* screen_x, S32* screen_y) const;
+
+    virtual     LLView* childFromPoint(S32 x, S32 y, bool recur=false);
+
+    // view-specific handlers
+    virtual void    onMouseEnter(S32 x, S32 y, MASK mask);
+    virtual void    onMouseLeave(S32 x, S32 y, MASK mask);
+
+    std::string getPathname() const;
+    // static method handles NULL pointer too
+    static std::string getPathname(const LLView*);
+
+    template <class T> T* findChild(const std::string& name, bool recurse = true) const
+    {
+        LLView* child = findChildView(name, recurse);
+        T* result = dynamic_cast<T*>(child);
+        return result;
+    }
+
+    template <class T> T* getChild(const std::string& name, bool recurse = true) const;
+
+    template <class T> T& getChildRef(const std::string& name, bool recurse = true) const
+    {
+        return *getChild<T>(name, recurse);
+    }
+
+    virtual LLView* getChildView(const std::string& name, bool recurse = true) const;
+    virtual LLView* findChildView(const std::string& name, bool recurse = true) const;
+
+    template <class T> T* getDefaultWidget(const std::string& name) const
+    {
+        LLView* widgetp = getDefaultWidgetContainer().findChildView(name);
+        return dynamic_cast<T*>(widgetp);
+    }
+
+    template <class T> T* getParentByType() const
+    {
+        LLView* parent = getParent();
+        while(parent)
+        {
+            if (dynamic_cast<T*>(parent))
+            {
+                return static_cast<T*>(parent);
+            }
+            parent = parent->getParent();
+        }
+        return NULL;
+    }
+
+    //////////////////////////////////////////////
+    // statics
+    //////////////////////////////////////////////
+    //static LLFontGL::HAlign selectFontHAlign(LLXMLNodePtr node);
+
+    // focuses the item in the list after the currently-focused item, wrapping if necessary
+    static  bool focusNext(LLView::child_list_t & result);
+    // focuses the item in the list before the currently-focused item, wrapping if necessary
+    static  bool focusPrev(LLView::child_list_t & result);
+
+    // returns query for iterating over controls in tab order
+    static const LLViewQuery & getTabOrderQuery();
+    // return query for iterating over focus roots in tab order
+    static const LLViewQuery & getFocusRootsQuery();
+
+    static LLWindow*    getWindow(void) { return LLUI::getInstance()->mWindow; }
+
+    // Set up params after XML load before calling new(),
+    // usually to adjust layout.
+    static void applyXUILayout(Params& p, LLView* parent, LLRect layout_rect = LLRect());
+
+    // For re-export of floaters and panels, convert the coordinate system
+    // to be top-left based.
+    static void setupParamsForExport(Params& p, LLView* parent);
+
+    //virtual bool  addChildFromParam(const LLInitParam::BaseBlock& params) { return true; }
+    virtual bool    handleKeyHere(KEY key, MASK mask);
+    virtual bool    handleKeyUpHere(KEY key, MASK mask);
+    virtual bool    handleUnicodeCharHere(llwchar uni_char);
+
+    virtual void    handleReshape(const LLRect& rect, bool by_user);
+    virtual void    dirtyRect();
+
+    //send custom notification to LLView parent
+    virtual S32 notifyParent(const LLSD& info);
+
+    //send custom notification to all view childrend
+    // return true if _any_ children return true. otherwise false.
+    virtual bool    notifyChildren(const LLSD& info);
+
+    //send custom notification to current view
+    virtual S32 notify(const LLSD& info) { return 0;};
+
+    static const LLViewDrawContext& getDrawContext();
+
+    // Returns useful information about this ui widget.
+    LLSD getInfo(void);
+
+protected:
+    void            drawDebugRect();
+    void            drawChild(LLView* childp, S32 x_offset = 0, S32 y_offset = 0, bool force_draw = false);
+    void            drawChildren();
+    bool            visibleAndContains(S32 local_x, S32 local_Y);
+    bool            visibleEnabledAndContains(S32 local_x, S32 local_y);
+    void            logMouseEvent();
+
+    LLView* childrenHandleKey(KEY key, MASK mask);
+    LLView* childrenHandleKeyUp(KEY key, MASK mask);
+    LLView* childrenHandleUnicodeChar(llwchar uni_char);
+    LLView* childrenHandleDragAndDrop(S32 x, S32 y, MASK mask,
+                                              bool drop,
+                                              EDragAndDropType type,
+                                              void* data,
+                                              EAcceptance* accept,
+                                              std::string& tooltip_msg);
+
+    LLView* childrenHandleHover(S32 x, S32 y, MASK mask);
+    LLView* childrenHandleMouseUp(S32 x, S32 y, MASK mask);
+    LLView* childrenHandleMouseDown(S32 x, S32 y, MASK mask);
+    LLView* childrenHandleMiddleMouseUp(S32 x, S32 y, MASK mask);
+    LLView* childrenHandleMiddleMouseDown(S32 x, S32 y, MASK mask);
+    LLView* childrenHandleDoubleClick(S32 x, S32 y, MASK mask);
+    LLView* childrenHandleScrollWheel(S32 x, S32 y, S32 clicks);
+    LLView* childrenHandleScrollHWheel(S32 x, S32 y, S32 clicks);
+    LLView* childrenHandleRightMouseDown(S32 x, S32 y, MASK mask);
+    LLView* childrenHandleRightMouseUp(S32 x, S32 y, MASK mask);
+    LLView* childrenHandleToolTip(S32 x, S32 y, MASK mask);
+
+    ECursorType mHoverCursor;
+
+    virtual void addInfo(LLSD & info);
+private:
+
+    template <typename METHOD, typename XDATA>
+    LLView* childrenHandleMouseEvent(const METHOD& method, S32 x, S32 y, XDATA extra, bool allow_mouse_block = true);
+
+    template <typename METHOD, typename CHARTYPE>
+    LLView* childrenHandleCharEvent(const std::string& desc, const METHOD& method,
+                                    CHARTYPE c, MASK mask);
+
+    // adapter to blur distinction between handleKey() and handleUnicodeChar()
+    // for childrenHandleCharEvent()
+    bool    handleUnicodeCharWithDummyMask(llwchar uni_char, MASK /* dummy */, bool from_parent)
+    {
+        return handleUnicodeChar(uni_char, from_parent);
+    }
+
+    LLView*     mParentView;
+    child_list_t mChildList;
+
+    // location in pixels, relative to surrounding structure, bottom,left=0,0
+    bool        mVisible;
+    LLRect      mRect;
+    LLRect      mBoundingRect;
+
+    std::string mLayout;
+    std::string mName;
+
+    U32         mReshapeFlags;
+
+    child_tab_order_t mTabOrder;
+    S32         mDefaultTabGroup;
+    S32         mLastTabGroup;
+
+    bool        mEnabled;       // Enabled means "accepts input that has an effect on the state of the application."
+                                // A disabled view, for example, may still have a scrollbar that responds to mouse events.
+    bool        mMouseOpaque;   // Opaque views handle all mouse events that are over their rect.
+    LLUIString  mToolTipMsg;    // isNull() is true if none.
+
+    U8          mSoundFlags;
+    bool        mFromXUI;
+
+    bool        mIsFocusRoot;
+    bool        mUseBoundingRect; // hit test against bounding rectangle that includes all child elements
+
+    bool        mLastVisible;
+
+    bool        mInDraw;
+
+    static LLWindow* sWindow;   // All root views must know about their window.
+
+    typedef std::map<std::string, LLView*> default_widget_map_t;
+    // allocate this map no demand, as it is rarely needed
+    mutable LLView* mDefaultWidgets;
+
+    LLView& getDefaultWidgetContainer() const;
+
+    // This allows special mouse-event targeting logic for testing.
+    typedef boost::function<bool(const LLView*, S32 x, S32 y)> DrilldownFunc;
+    static DrilldownFunc sDrilldown;
+
+public:
+    // This is the only public accessor to alter sDrilldown. This is not
+    // an accident. The intended usage pattern is like:
+    // {
+    //     LLView::TemporaryDrilldownFunc scoped_func(myfunctor);
+    //     // ... test with myfunctor ...
+    // } // exiting block restores original LLView::sDrilldown
+    class TemporaryDrilldownFunc: public boost::noncopyable
+    {
+    public:
+        TemporaryDrilldownFunc(const DrilldownFunc& func):
+            mOldDrilldown(sDrilldown)
+        {
+            sDrilldown = func;
+        }
+
+        ~TemporaryDrilldownFunc()
+        {
+            sDrilldown = mOldDrilldown;
+        }
+
+    private:
+        DrilldownFunc mOldDrilldown;
+    };
+
+    // Depth in view hierarchy during rendering
+    static S32  sDepth;
+
+    // Draw debug rectangles around widgets to help with alignment and spacing
+    static bool sDebugRects;
+
+    // Show hexadecimal byte values of unicode symbols in a tooltip
+    static bool sDebugUnicode;
+
+    // Show camera position and direction in Camera Controls floater
+    static bool sDebugCamera;
+
+    static bool sIsRectDirty;
+    static LLRect sDirtyRect;
+
+    // Draw widget names and sizes when drawing debug rectangles, turning this
+    // off is useful to make the rectangles themselves easier to see.
+    static bool sDebugRectsShowNames;
+
+    static bool sDebugKeys;
+    static bool sDebugMouseHandling;
+    static std::string sMouseHandlerMessage;
+    static S32  sSelectID;
+    static std::set<LLView*> sPreviewHighlightedElements;   // DEV-16869
+    static bool sHighlightingDiffs;                         // DEV-16869
+    static LLView* sPreviewClickedElement;                  // DEV-16869
+    static bool sDrawPreviewHighlights;
+    static S32 sLastLeftXML;
+    static S32 sLastBottomXML;
+    static bool sForceReshape;
+};
+
+namespace LLInitParam
+{
+template<>
+struct TypeValues<LLView::EOrientation> : public LLInitParam::TypeValuesHelper<LLView::EOrientation>
+{
+    static void declareValues();
+};
+}
+
+template <class T> T* LLView::getChild(const std::string& name, bool recurse) const
+{
+    LLView* child = findChildView(name, recurse);
+    T* result = dynamic_cast<T*>(child);
+    if (!result)
+    {
+        // did we find *something* with that name?
+        if (child)
+        {
+            LL_WARNS() << "Found child named \"" << name << "\" but of wrong type " << typeid(*child).name() << ", expecting " << typeid(T*).name() << LL_ENDL;
+        }
+        result = getDefaultWidget<T>(name);
+        if (!result)
+        {
+            result = LLUICtrlFactory::getDefaultWidget<T>(name);
+            if (!result)
+            {
+                LL_ERRS() << "Failed to create dummy " << typeid(T).name() << LL_ENDL;
+            }
+
+            // *NOTE: You cannot call mFoo = getChild<LLFoo>("bar")
+            // in a floater or panel constructor.  The widgets will not
+            // be ready.  Instead, put it in postBuild().
+            LL_WARNS() << "Making dummy " << typeid(T).name() << " named \"" << name << "\" in " << getName() << LL_ENDL;
+
+            getDefaultWidgetContainer().addChild(result);
+        }
+    }
+    return result;
+}
+
+// Compiler optimization - don't generate these specializations inline,
+// require explicit specialization.  See llbutton.cpp for an example.
+#ifndef LLVIEW_CPP
+extern template class LLView* LLView::getChild<class LLView>(
+    const std::string& name, bool recurse) const;
+#endif
+
+#endif //LL_LLVIEW_H