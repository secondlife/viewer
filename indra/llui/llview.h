--- conflicted
+++ resolved
@@ -368,14 +368,9 @@
 	virtual void	reshape(S32 width, S32 height, bool called_from_parent = true);
 	virtual void	translate( S32 x, S32 y );
 	void			setOrigin( S32 x, S32 y )	{ mRect.translate( x - mRect.mLeft, y - mRect.mBottom ); }
-<<<<<<< HEAD
 	bool			translateIntoRect( const LLRect& constraint, S32 min_overlap_pixels = S32_MAX);
+	bool			translateRectIntoRect( const LLRect& rect, const LLRect& constraint, S32 min_overlap_pixels = S32_MAX);
 	bool			translateIntoRectWithExclusion( const LLRect& inside, const LLRect& exclude, S32 min_overlap_pixels = S32_MAX);
-=======
-	BOOL			translateIntoRect( const LLRect& constraint, S32 min_overlap_pixels = S32_MAX);
-	BOOL			translateRectIntoRect( const LLRect& rect, const LLRect& constraint, S32 min_overlap_pixels = S32_MAX);
-	BOOL			translateIntoRectWithExclusion( const LLRect& inside, const LLRect& exclude, S32 min_overlap_pixels = S32_MAX);
->>>>>>> afc943ac
 	void			centerWithin(const LLRect& bounds);
 
 	void	setShape(const LLRect& new_rect, bool by_user = false);
