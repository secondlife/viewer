/**
 * @file llmenugl.h
 * @brief Declaration of the opengl based menu system.
 *
 * $LicenseInfo:firstyear=2001&license=viewerlgpl$
 * Second Life Viewer Source Code
 * Copyright (C) 2010, Linden Research, Inc.
 *
 * This library is free software; you can redistribute it and/or
 * modify it under the terms of the GNU Lesser General Public
 * License as published by the Free Software Foundation;
 * version 2.1 of the License only.
 *
 * This library is distributed in the hope that it will be useful,
 * but WITHOUT ANY WARRANTY; without even the implied warranty of
 * MERCHANTABILITY or FITNESS FOR A PARTICULAR PURPOSE.  See the GNU
 * Lesser General Public License for more details.
 *
 * You should have received a copy of the GNU Lesser General Public
 * License along with this library; if not, write to the Free Software
 * Foundation, Inc., 51 Franklin Street, Fifth Floor, Boston, MA  02110-1301  USA
 *
 * Linden Research, Inc., 945 Battery Street, San Francisco, CA  94111  USA
 * $/LicenseInfo$
 */

#ifndef LL_LLMENUGL_H
#define LL_LLMENUGL_H

#include <list>

#include "llstring.h"
#include "v4color.h"
#include "llframetimer.h"

#include "llkeyboard.h"
#include "llfloater.h"
#include "lluistring.h"
#include "llview.h"
#include <boost/function.hpp>

extern S32 MENU_BAR_HEIGHT;
extern S32 MENU_BAR_WIDTH;

class LLMenuKeyboardBinding
{
public:
    KEY             mKey;
    MASK            mMask;
};

//~~~~~~~~~~~~~~~~~~~~~~~~~~~~~~~~~~~~~~~~~~~~~~~~~~~~~~~~~~~~~~~~~~~~~~~~~~~~~
// Class LLMenuItemGL
//
// The LLMenuItemGL represents a single menu item in a menu.
//~~~~~~~~~~~~~~~~~~~~~~~~~~~~~~~~~~~~~~~~~~~~~~~~~~~~~~~~~~~~~~~~~~~~~~~~~~~~~

class LLMenuItemGL: public LLUICtrl, public ll::ui::SearchableControl
{
public:
    struct Params : public LLInitParam::Block<Params, LLUICtrl::Params>
    {
        Optional<std::string>   shortcut;
        Optional<KEY>           jump_key;
        Optional<bool>          use_mac_ctrl,
                                allow_key_repeat;

        Ignored                 rect,
                                left,
                                top,
                                right,
                                bottom,
                                width,
                                height,
                                bottom_delta,
                                left_delta;

        Optional<LLUIColor>     enabled_color,
                                disabled_color,
                                highlight_bg_color,
                                highlight_fg_color;


        Params();
    };

protected:
    LLMenuItemGL(const Params&);
    friend class LLUICtrlFactory;
public:
<<<<<<< HEAD
	// LLView overrides
	/*virtual*/ void onVisibilityChange(bool new_visibility);
	/*virtual*/ bool handleHover(S32 x, S32 y, MASK mask);
	/*virtual*/ bool handleRightMouseDown(S32 x, S32 y, MASK mask);
	/*virtual*/ bool handleRightMouseUp(S32 x, S32 y, MASK mask);

	// LLUICtrl overrides
	/*virtual*/ void setValue(const LLSD& value);
	/*virtual*/ LLSD getValue() const;

	virtual bool hasAccelerator(const KEY &key, const MASK &mask) const;
	virtual bool handleAcceleratorKey(KEY key, MASK mask);

	LLColor4 getHighlightBgColor() { return mHighlightBackground.get(); }

	void setJumpKey(KEY key);
	KEY getJumpKey() const { return mJumpKey; }
	
	// set the font used by this item.
	void setFont(const LLFontGL* font) { mFont = font; }
	const LLFontGL* getFont() const { return mFont; }

	// returns the height in pixels for the current font.
	virtual U32 getNominalHeight( void ) const;
	
	// Marks item as not needing space for check marks or accelerator keys
	virtual void setBriefItem(bool brief);
	virtual bool isBriefItem() const;

	virtual bool addToAcceleratorList(std::list<LLMenuKeyboardBinding*> *listp);
	void setAllowKeyRepeat(bool allow) { mAllowKeyRepeat = allow; }
	bool getAllowKeyRepeat() const { return mAllowKeyRepeat; }

	// change the label
	void setLabel( const LLStringExplicit& label ) { mLabel = label; }	
	std::string getLabel( void ) const { return mLabel.getString(); }
	virtual bool setLabelArg( const std::string& key, const LLStringExplicit& text );

	// Get the parent menu for this item
	virtual class LLMenuGL*	getMenu() const;

	// returns the normal width of this control in pixels - this is
	// used for calculating the widest item, as well as for horizontal
	// arrangement.
	virtual U32 getNominalWidth( void ) const;

	// buildDrawLabel() - constructs the string used during the draw()
	// function. This reduces the overall string manipulation, but can
	// lead to visual errors if the state of the object changes
	// without the knowledge of the menu item. For example, if a
	// boolean being watched is changed outside of the menu item's
	// onCommit() function, the draw buffer will not be updated and will
	// reflect the wrong value. If this ever becomes an issue, there
	// are ways to fix this.
	// Returns the enabled state of the item.
	virtual void buildDrawLabel( void );

	// for branching menu items, bring sub menus up to root level of menu hierarchy
	virtual void updateBranchParent( LLView* parentp ){};
	
	virtual void onCommit( void );

	virtual void setHighlight( bool highlight );
	virtual bool getHighlight() const { return mHighlight; }

	// determine if this represents an active sub-menu
	virtual bool isActive( void ) const { return false; }

	// determine if this represents an open sub-menu
	virtual bool isOpen( void ) const { return false; }

	virtual void setEnabledSubMenus(bool enable){};

	// LLView Functionality
	virtual bool handleKeyHere( KEY key, MASK mask );
	virtual bool handleMouseDown( S32 x, S32 y, MASK mask );
	virtual bool handleMouseUp( S32 x, S32 y, MASK mask );
	virtual bool handleScrollWheel( S32 x, S32 y, S32 clicks );

	virtual void	onMouseEnter(S32 x, S32 y, MASK mask);
	virtual void	onMouseLeave(S32 x, S32 y, MASK mask);

	virtual void draw( void );

	bool getHover() const { return mGotHover; }

	void setDrawTextDisabled(bool disabled) { mDrawTextDisabled = disabled; }
	bool getDrawTextDisabled() const { return mDrawTextDisabled; }

protected:
	void setHover(bool hover) { mGotHover = hover; }
=======
    // LLView overrides
    /*virtual*/ void onVisibilityChange(BOOL new_visibility);
    /*virtual*/ BOOL handleHover(S32 x, S32 y, MASK mask);
    /*virtual*/ BOOL handleRightMouseDown(S32 x, S32 y, MASK mask);
    /*virtual*/ BOOL handleRightMouseUp(S32 x, S32 y, MASK mask);

    // LLUICtrl overrides
    /*virtual*/ void setValue(const LLSD& value);
    /*virtual*/ LLSD getValue() const;

    virtual bool hasAccelerator(const KEY &key, const MASK &mask) const;
    virtual BOOL handleAcceleratorKey(KEY key, MASK mask);

    LLColor4 getHighlightBgColor() { return mHighlightBackground.get(); }

    void setJumpKey(KEY key);
    KEY getJumpKey() const { return mJumpKey; }

    // set the font used by this item.
    void setFont(const LLFontGL* font) { mFont = font; }
    const LLFontGL* getFont() const { return mFont; }

    // returns the height in pixels for the current font.
    virtual U32 getNominalHeight( void ) const;

    // Marks item as not needing space for check marks or accelerator keys
    virtual void setBriefItem(BOOL brief);
    virtual BOOL isBriefItem() const;

    virtual BOOL addToAcceleratorList(std::list<LLMenuKeyboardBinding*> *listp);
    void setAllowKeyRepeat(BOOL allow) { mAllowKeyRepeat = allow; }
    BOOL getAllowKeyRepeat() const { return mAllowKeyRepeat; }

    // change the label
    void setLabel( const LLStringExplicit& label ) { mLabel = label; }
    std::string getLabel( void ) const { return mLabel.getString(); }
    virtual BOOL setLabelArg( const std::string& key, const LLStringExplicit& text );

    // Get the parent menu for this item
    virtual class LLMenuGL* getMenu() const;

    // returns the normal width of this control in pixels - this is
    // used for calculating the widest item, as well as for horizontal
    // arrangement.
    virtual U32 getNominalWidth( void ) const;

    // buildDrawLabel() - constructs the string used during the draw()
    // function. This reduces the overall string manipulation, but can
    // lead to visual errors if the state of the object changes
    // without the knowledge of the menu item. For example, if a
    // boolean being watched is changed outside of the menu item's
    // onCommit() function, the draw buffer will not be updated and will
    // reflect the wrong value. If this ever becomes an issue, there
    // are ways to fix this.
    // Returns the enabled state of the item.
    virtual void buildDrawLabel( void );

    // for branching menu items, bring sub menus up to root level of menu hierarchy
    virtual void updateBranchParent( LLView* parentp ){};

    virtual void onCommit( void );

    virtual void setHighlight( BOOL highlight );
    virtual BOOL getHighlight() const { return mHighlight; }

    // determine if this represents an active sub-menu
    virtual BOOL isActive( void ) const { return FALSE; }

    // determine if this represents an open sub-menu
    virtual BOOL isOpen( void ) const { return FALSE; }

    virtual void setEnabledSubMenus(BOOL enable){};

    // LLView Functionality
    virtual BOOL handleKeyHere( KEY key, MASK mask );
    virtual BOOL handleMouseDown( S32 x, S32 y, MASK mask );
    virtual BOOL handleMouseUp( S32 x, S32 y, MASK mask );
    virtual BOOL handleScrollWheel( S32 x, S32 y, S32 clicks );

    virtual void    onMouseEnter(S32 x, S32 y, MASK mask);
    virtual void    onMouseLeave(S32 x, S32 y, MASK mask);

    virtual void draw( void );

    BOOL getHover() const { return mGotHover; }

    void setDrawTextDisabled(BOOL disabled) { mDrawTextDisabled = disabled; }
    BOOL getDrawTextDisabled() const { return mDrawTextDisabled; }

protected:
    void setHover(BOOL hover) { mGotHover = hover; }
>>>>>>> e1623bb2

    // This function appends the character string representation of
    // the current accelerator key and mask to the provided string.
    void appendAcceleratorString( std::string& st ) const;

    virtual std::string _getSearchText() const
    {
        return mLabel.getString();
    }

protected:
<<<<<<< HEAD
	KEY mAcceleratorKey;
	MASK mAcceleratorMask;
	// mLabel contains the actual label specified by the user.
	LLUIString mLabel;

	// The draw labels contain some of the labels that we draw during
	// the draw() routine. This optimizes away some of the string
	// manipulation.
	LLUIString mDrawBoolLabel;
	LLUIString mDrawAccelLabel;
	LLUIString mDrawBranchLabel;

	LLUIColor mEnabledColor;
	LLUIColor mDisabledColor;
	LLUIColor mHighlightBackground;
	LLUIColor mHighlightForeground;

	bool mHighlight;
private:
	// Keyboard and mouse variables
	bool mAllowKeyRepeat;
	bool mGotHover;

	// If true, suppress normal space for check marks on the left and accelerator
	// keys on the right.
	bool mBriefItem;

	// Font for this item
	const LLFontGL* mFont;
	bool mDrawTextDisabled;
=======
    KEY mAcceleratorKey;
    MASK mAcceleratorMask;
    // mLabel contains the actual label specified by the user.
    LLUIString mLabel;

    // The draw labels contain some of the labels that we draw during
    // the draw() routine. This optimizes away some of the string
    // manipulation.
    LLUIString mDrawBoolLabel;
    LLUIString mDrawAccelLabel;
    LLUIString mDrawBranchLabel;

    LLUIColor mEnabledColor;
    LLUIColor mDisabledColor;
    LLUIColor mHighlightBackground;
    LLUIColor mHighlightForeground;

    BOOL mHighlight;
private:
    // Keyboard and mouse variables
    BOOL mAllowKeyRepeat;
    BOOL mGotHover;

    // If true, suppress normal space for check marks on the left and accelerator
    // keys on the right.
    BOOL mBriefItem;

    // Font for this item
    const LLFontGL* mFont;
    BOOL mDrawTextDisabled;
>>>>>>> e1623bb2

    KEY mJumpKey;
};

//~~~~~~~~~~~~~~~~~~~~~~~~~~~~~~~~~~~~~~~~~~~~~~~~~~~~~~~~~~~~~~~~~~~~~~~~~~~~~
// Class LLMenuItemSeparatorGL
//
// This class represents a separator.
//~~~~~~~~~~~~~~~~~~~~~~~~~~~~~~~~~~~~~~~~~~~~~~~~~~~~~~~~~~~~~~~~~~~~~~~~~~~~~
class LLMenuItemSeparatorGL : public LLMenuItemGL
{
public:
    struct Params : public LLInitParam::Block<Params, LLMenuItemGL::Params>
    {
        Optional<EnableCallbackParam > on_visible;
        Params();
    };

    LLMenuItemSeparatorGL(const LLMenuItemSeparatorGL::Params& p = LLMenuItemSeparatorGL::Params());

<<<<<<< HEAD
	/*virtual*/ void draw( void );
	/*virtual*/ bool handleMouseDown(S32 x, S32 y, MASK mask);
	/*virtual*/ bool handleMouseUp(S32 x, S32 y, MASK mask);
	/*virtual*/ bool handleHover(S32 x, S32 y, MASK mask);
=======
    /*virtual*/ void draw( void );
    /*virtual*/ BOOL handleMouseDown(S32 x, S32 y, MASK mask);
    /*virtual*/ BOOL handleMouseUp(S32 x, S32 y, MASK mask);
    /*virtual*/ BOOL handleHover(S32 x, S32 y, MASK mask);
>>>>>>> e1623bb2

    virtual void buildDrawLabel();

    /*virtual*/ U32 getNominalHeight( void ) const;

private:
    enable_signal_t mVisibleSignal;
};

//~~~~~~~~~~~~~~~~~~~~~~~~~~~~~~~~~~~~~~~~~~~~~~~~~~~~~~~~~~~~~~~~~~~~~~~~~~~~~
// Class LLMenuItemCallGL
//
// The LLMenuItemCallerGL represents a single menu item in a menu that
// calls a user defined callback.
//~~~~~~~~~~~~~~~~~~~~~~~~~~~~~~~~~~~~~~~~~~~~~~~~~~~~~~~~~~~~~~~~~~~~~~~~~~~~~

class LLMenuItemCallGL : public LLMenuItemGL
{
public:
    struct Params : public LLInitParam::Block<Params, LLMenuItemGL::Params>
    {
        Optional<EnableCallbackParam > on_enable;
        Optional<CommitCallbackParam > on_click;
        Optional<EnableCallbackParam > on_visible;
        Params()
            : on_enable("on_enable"),
              on_click("on_click"),
              on_visible("on_visible")
        {}
    };
protected:
    LLMenuItemCallGL(const Params&);
    friend class LLUICtrlFactory;
    void updateEnabled( void );
    void updateVisible( void );

public:
<<<<<<< HEAD
	void initFromParams(const Params& p);
	
	// called to rebuild the draw label
	virtual void buildDrawLabel( void );

	virtual void onCommit( void );

	virtual bool handleAcceleratorKey(KEY key, MASK mask);
	virtual bool handleKeyHere(KEY key, MASK mask);
	
	//virtual void draw();
	
	boost::signals2::connection setClickCallback( const commit_signal_t::slot_type& cb )
	{
		return setCommitCallback(cb);
	}
	
	boost::signals2::connection setEnableCallback( const enable_signal_t::slot_type& cb )
	{
		return mEnableSignal.connect(cb);
	}
		
=======
    void initFromParams(const Params& p);

    // called to rebuild the draw label
    virtual void buildDrawLabel( void );

    virtual void onCommit( void );

    virtual BOOL handleAcceleratorKey(KEY key, MASK mask);
    virtual BOOL handleKeyHere(KEY key, MASK mask);

    //virtual void draw();

    boost::signals2::connection setClickCallback( const commit_signal_t::slot_type& cb )
    {
        return setCommitCallback(cb);
    }

    boost::signals2::connection setEnableCallback( const enable_signal_t::slot_type& cb )
    {
        return mEnableSignal.connect(cb);
    }

>>>>>>> e1623bb2
private:
    enable_signal_t mEnableSignal;
    enable_signal_t mVisibleSignal;
};

//~~~~~~~~~~~~~~~~~~~~~~~~~~~~~~~~~~~~~~~~~~~~~~~~~~~~~~~~~~~~~~~~~~~~~~~~~~~~~
// Class LLMenuItemCheckGL
//
// The LLMenuItemCheckGL is an extension of the LLMenuItemCallGL
// class, by allowing another method to be specified which determines
// if the menu item should consider itself checked as true or not.  Be
// careful that the provided callback is fast - it needs to be VERY
// EFFICIENT because it may need to be checked a lot.
//~~~~~~~~~~~~~~~~~~~~~~~~~~~~~~~~~~~~~~~~~~~~~~~~~~~~~~~~~~~~~~~~~~~~~~~~~~~~~

class LLMenuItemCheckGL
:   public LLMenuItemCallGL
{
public:
    struct Params : public LLInitParam::Block<Params, LLMenuItemCallGL::Params>
    {
        Optional<EnableCallbackParam > on_check;
        Params()
        :   on_check("on_check")
        {}
    };

protected:
    LLMenuItemCheckGL(const Params&);
    friend class LLUICtrlFactory;
public:

    void initFromParams(const Params& p);

    virtual void onCommit( void );

    virtual void setValue(const LLSD& value);
    virtual LLSD getValue() const;

    // called to rebuild the draw label
    virtual void buildDrawLabel( void );

    boost::signals2::connection setCheckCallback( const enable_signal_t::slot_type& cb )
    {
        return mCheckSignal.connect(cb);
    }

private:
    enable_signal_t mCheckSignal;
};

//~~~~~~~~~~~~~~~~~~~~~~~~~~~~~~~~~~~~~~~~~~~~~~~~~~~~~~~~~~~~~~~~~~~~~~~~~~~~~
// Class LLMenuGL
//
// The Menu class represents a normal rectangular menu somewhere on
// screen. A Menu can have menu items (described above) or sub-menus
// attached to it. Sub-menus are implemented via a specialized
// menu-item type known as a branch. Since it's easy to do wrong, I've
// taken the branch functionality out of public view, and encapsulate
// it in the appendMenu() method.
//~~~~~~~~~~~~~~~~~~~~~~~~~~~~~~~~~~~~~~~~~~~~~~~~~~~~~~~~~~~~~~~~~~~~~~~~~~~~~

// child widget registry
struct MenuRegistry : public LLChildRegistry<MenuRegistry>
{
    LLSINGLETON_EMPTY_CTOR(MenuRegistry);
};


class LLMenuGL
:   public LLUICtrl
{
public:
    struct Params : public LLInitParam::Block<Params, LLUICtrl::Params>
    {
        Optional<KEY>                   jump_key;
        Optional<bool>                  horizontal_layout,
                                        can_tear_off,
                                        drop_shadow,
                                        bg_visible,
                                        create_jump_keys,
                                        keep_fixed_size,
                                        scrollable;
        Optional<U32>                   max_scrollable_items;
        Optional<U32>                   preferred_width;
        Optional<LLUIColor>             bg_color;
        Optional<S32>                   shortcut_pad;

        Params()
        :   jump_key("jump_key", KEY_NONE),
            horizontal_layout("horizontal_layout"),
            can_tear_off("tear_off", false),
            drop_shadow("drop_shadow", true),
            bg_visible("bg_visible", true),
            create_jump_keys("create_jump_keys", false),
            keep_fixed_size("keep_fixed_size", false),
            bg_color("bg_color",  LLUIColorTable::instance().getColor( "MenuDefaultBgColor" )),
            scrollable("scrollable", false),
            max_scrollable_items("max_scrollable_items", U32_MAX),
            preferred_width("preferred_width", U32_MAX),
            shortcut_pad("shortcut_pad")
        {
            addSynonym(bg_visible, "opaque");
            addSynonym(bg_color, "color");
            addSynonym(can_tear_off, "can_tear_off");
        }
    };

    // my valid children are contained in MenuRegistry
    typedef MenuRegistry child_registry_t;

    void initFromParams(const Params&);

    // textual artwork which menugl-imitators may want to match
    static const std::string BOOLEAN_TRUE_PREFIX;
    static const std::string BRANCH_SUFFIX;
    static const std::string ARROW_UP;
    static const std::string ARROW_DOWN;

    // for scrollable menus
    typedef enum e_scrolling_direction
    {
        SD_UP = 0,
        SD_DOWN = 1,
        SD_BEGIN = 2,
        SD_END = 3
    } EScrollingDirection;

protected:
    LLMenuGL(const LLMenuGL::Params& p);
    friend class LLUICtrlFactory;
    // let branching menu items use my protected traversal methods
    friend class LLMenuItemBranchGL;
public:
<<<<<<< HEAD
	virtual ~LLMenuGL( void );

	void parseChildXML(LLXMLNodePtr child, LLView* parent);

	// LLView Functionality
	/*virtual*/ bool handleUnicodeCharHere( llwchar uni_char );
	/*virtual*/ bool handleHover( S32 x, S32 y, MASK mask );
	/*virtual*/ bool handleScrollWheel( S32 x, S32 y, S32 clicks );
	/*virtual*/ void draw( void );
	/*virtual*/ void drawBackground(LLMenuItemGL* itemp, F32 alpha);
	/*virtual*/ void setVisible(bool visible);
	/*virtual*/ bool addChild(LLView* view, S32 tab_group = 0);
    /*virtual*/ void deleteAllChildren();
	/*virtual*/ void removeChild( LLView* ctrl);
	/*virtual*/ bool postBuild();
	
	virtual bool hasAccelerator(const KEY &key, const MASK &mask) const;
	virtual bool handleAcceleratorKey(KEY key, MASK mask);

	LLMenuGL* findChildMenuByName(const std::string& name, bool recurse) const;
	
	bool clearHoverItem();

	// return the name label
	const std::string& getLabel( void ) const { return mLabel.getString(); }
	void setLabel(const LLStringExplicit& label) { mLabel = label; }

	// background colors
	void setBackgroundColor( const LLUIColor& color ) { mBackgroundColor = color; }
	const LLUIColor& getBackgroundColor() const { return mBackgroundColor; }
	void setBackgroundVisible( bool b )	{ mBgVisible = b; }
	void setCanTearOff(bool tear_off);

	// add a separator to this menu
	virtual bool addSeparator();

	// for branching menu items, bring sub menus up to root level of menu hierarchy
	virtual void updateParent( LLView* parentp );

	// setItemEnabled() - pass the name and the enable flag for a
	// menu item. true will make sure it's enabled, false will disable
	// it.
	void setItemEnabled( const std::string& name, bool enable ); 
	
	// propagate message to submenus
	void setEnabledSubMenus(bool enable);

	void setItemVisible( const std::string& name, bool visible);
=======
    virtual ~LLMenuGL( void );

    void parseChildXML(LLXMLNodePtr child, LLView* parent);

    // LLView Functionality
    /*virtual*/ BOOL handleUnicodeCharHere( llwchar uni_char );
    /*virtual*/ BOOL handleHover( S32 x, S32 y, MASK mask );
    /*virtual*/ BOOL handleScrollWheel( S32 x, S32 y, S32 clicks );
    /*virtual*/ void draw( void );
    /*virtual*/ void drawBackground(LLMenuItemGL* itemp, F32 alpha);
    /*virtual*/ void setVisible(BOOL visible);
    /*virtual*/ bool addChild(LLView* view, S32 tab_group = 0);
    /*virtual*/ void deleteAllChildren();
    /*virtual*/ void removeChild( LLView* ctrl);
    /*virtual*/ BOOL postBuild();

    virtual bool hasAccelerator(const KEY &key, const MASK &mask) const;
    virtual BOOL handleAcceleratorKey(KEY key, MASK mask);

    LLMenuGL* findChildMenuByName(const std::string& name, BOOL recurse) const;

    BOOL clearHoverItem();

    // return the name label
    const std::string& getLabel( void ) const { return mLabel.getString(); }
    void setLabel(const LLStringExplicit& label) { mLabel = label; }

    // background colors
    void setBackgroundColor( const LLUIColor& color ) { mBackgroundColor = color; }
    const LLUIColor& getBackgroundColor() const { return mBackgroundColor; }
    void setBackgroundVisible( BOOL b ) { mBgVisible = b; }
    void setCanTearOff(BOOL tear_off);

    // add a separator to this menu
    virtual BOOL addSeparator();

    // for branching menu items, bring sub menus up to root level of menu hierarchy
    virtual void updateParent( LLView* parentp );

    // setItemEnabled() - pass the name and the enable flag for a
    // menu item. TRUE will make sure it's enabled, FALSE will disable
    // it.
    void setItemEnabled( const std::string& name, BOOL enable );

    // propagate message to submenus
    void setEnabledSubMenus(BOOL enable);

    void setItemVisible( const std::string& name, BOOL visible);
>>>>>>> e1623bb2

    void setItemLabel(const std::string &name, const std::string &label);

<<<<<<< HEAD
	virtual bool handleJumpKey(KEY key);

	virtual bool jumpKeysActive();

	virtual bool isOpen();

	void needsArrange() { mNeedsArrange = true; }
	// Shape this menu to fit the current state of the children, and
	// adjust the child rects to fit. This is called automatically
	// when you add items. *FIX: We may need to deal with visibility
	// arrangement.
	virtual void arrange( void );
	void arrangeAndClear( void );
=======
    // sets the left,bottom corner of menu, useful for popups
    void setLeftAndBottom(S32 left, S32 bottom);

    virtual BOOL handleJumpKey(KEY key);

    virtual BOOL jumpKeysActive();

    virtual BOOL isOpen();
>>>>>>> e1623bb2

    void needsArrange() { mNeedsArrange = TRUE; }
    // Shape this menu to fit the current state of the children, and
    // adjust the child rects to fit. This is called automatically
    // when you add items. *FIX: We may need to deal with visibility
    // arrangement.
    virtual void arrange( void );
    void arrangeAndClear( void );

    // remove all items on the menu
    void empty( void );

    // erase group of items from menu
    void erase( S32 begin, S32 end, bool arrange = true );

    // add new item at position
    void insert( S32 begin, LLView * ctrl, bool arrange = true );

    void            setItemLastSelected(LLMenuItemGL* item);    // must be in menu
    U32             getItemCount();             // number of menu items
    LLMenuItemGL*   getItem(S32 number);        // 0 = first item
    LLMenuItemGL*   getItem(std::string name);
    LLMenuItemGL*   getHighlightedItem();

    LLMenuItemGL*   highlightNextItem(LLMenuItemGL* cur_item, BOOL skip_disabled = TRUE);
    LLMenuItemGL*   highlightPrevItem(LLMenuItemGL* cur_item, BOOL skip_disabled = TRUE);

<<<<<<< HEAD
	LLMenuItemGL*	highlightNextItem(LLMenuItemGL* cur_item, bool skip_disabled = true);
	LLMenuItemGL*	highlightPrevItem(LLMenuItemGL* cur_item, bool skip_disabled = true);
=======
    void buildDrawLabels();
    void createJumpKeys();
>>>>>>> e1623bb2

    // Show popup at a specific location, in the spawn_view's coordinate frame
    static void showPopup(LLView* spawning_view, LLMenuGL* menu, S32 x, S32 y, S32 mouse_x = 0, S32 mouse_y = 0);

    // Whether to drop shadow menu bar
    void setDropShadowed( const BOOL shadowed );

<<<<<<< HEAD
	// Whether to drop shadow menu bar 
	void setDropShadowed( const bool shadowed );
=======
    void setParentMenuItem( LLMenuItemGL* parent_menu_item ) { mParentMenuItem = parent_menu_item->getHandle(); }
    LLMenuItemGL* getParentMenuItem() const { return dynamic_cast<LLMenuItemGL*>(mParentMenuItem.get()); }
>>>>>>> e1623bb2

    void setTornOff(BOOL torn_off);
    BOOL getTornOff() { return mTornOff; }

<<<<<<< HEAD
	void setTornOff(bool torn_off);
	bool getTornOff() { return mTornOff; }

	bool getCanTearOff() { return mTearOffItem != NULL; }
=======
    BOOL getCanTearOff() { return mTearOffItem != NULL; }

    KEY getJumpKey() const { return mJumpKey; }
    void setJumpKey(KEY key) { mJumpKey = key; }
>>>>>>> e1623bb2

    static void setKeyboardMode(BOOL mode) { sKeyboardMode = mode; }
    static BOOL getKeyboardMode() { return sKeyboardMode; }

<<<<<<< HEAD
	static void setKeyboardMode(bool mode) { sKeyboardMode = mode; }
	static bool getKeyboardMode() { return sKeyboardMode; }
=======
    S32 getShortcutPad() { return mShortcutPad; }
>>>>>>> e1623bb2

    bool scrollItems(EScrollingDirection direction);
    BOOL isScrollable() const { return mScrollable; }

<<<<<<< HEAD
	bool scrollItems(EScrollingDirection direction);
	bool isScrollable() const { return mScrollable; }
=======
    static class LLMenuHolderGL* sMenuContainer;
>>>>>>> e1623bb2

    void resetScrollPositionOnShow(bool reset_scroll_pos) { mResetScrollPositionOnShow = reset_scroll_pos; }
    bool isScrollPositionOnShowReset() { return mResetScrollPositionOnShow; }

<<<<<<< HEAD
	void setAlwaysShowMenu(bool show) { mAlwaysShowMenu = show; }
	bool getAlwaysShowMenu() { return mAlwaysShowMenu; }

	// add a context menu branch
	bool appendContextSubMenu(LLMenuGL *menu);
=======
    void setAlwaysShowMenu(BOOL show) { mAlwaysShowMenu = show; }
    BOOL getAlwaysShowMenu() { return mAlwaysShowMenu; }

    // add a context menu branch
    BOOL appendContextSubMenu(LLMenuGL *menu);
>>>>>>> e1623bb2

    const LLFontGL *getFont() const { return mFont; }

  protected:
<<<<<<< HEAD
	void createSpilloverBranch();
	void cleanupSpilloverBranch();
	// Add the menu item to this menu.
	virtual bool append( LLMenuItemGL* item );

	// add a menu - this will create a cascading menu
	virtual bool appendMenu( LLMenuGL* menu );

	// Used in LLContextMenu and in LLTogleableMenu
	// to add an item of context menu branch
	bool addContextChild(LLView* view, S32 tab_group);

	// TODO: create accessor methods for these?
	typedef std::list< LLMenuItemGL* > item_list_t;
	item_list_t mItems;
	LLMenuItemGL*mFirstVisibleItem;
	LLMenuItemGL *mArrowUpItem, *mArrowDownItem;

	typedef std::map<KEY, LLMenuItemGL*> navigation_key_map_t;
	navigation_key_map_t mJumpKeys;
	S32				mLastMouseX;
	S32				mLastMouseY;
	S32				mMouseVelX;
	S32				mMouseVelY;
	U32				mMaxScrollableItems;
	U32				mPreferredWidth;
	bool			mHorizontalLayout;
	bool			mScrollable;
	bool			mKeepFixedSize;
	bool			mNeedsArrange;
=======
    void createSpilloverBranch();
    void cleanupSpilloverBranch();
    // Add the menu item to this menu.
    virtual BOOL append( LLMenuItemGL* item );

    // add a menu - this will create a cascading menu
    virtual BOOL appendMenu( LLMenuGL* menu );

    // Used in LLContextMenu and in LLTogleableMenu
    // to add an item of context menu branch
    bool addContextChild(LLView* view, S32 tab_group);

    // TODO: create accessor methods for these?
    typedef std::list< LLMenuItemGL* > item_list_t;
    item_list_t mItems;
    LLMenuItemGL*mFirstVisibleItem;
    LLMenuItemGL *mArrowUpItem, *mArrowDownItem;

    typedef std::map<KEY, LLMenuItemGL*> navigation_key_map_t;
    navigation_key_map_t mJumpKeys;
    S32             mLastMouseX;
    S32             mLastMouseY;
    S32             mMouseVelX;
    S32             mMouseVelY;
    U32             mMaxScrollableItems;
    U32             mPreferredWidth;
    BOOL            mHorizontalLayout;
    BOOL            mScrollable;
    BOOL            mKeepFixedSize;
    BOOL            mNeedsArrange;
>>>>>>> e1623bb2

    // Font for top menu items only
    const LLFontGL* mFont;

private:


<<<<<<< HEAD
	static LLColor4 sDefaultBackgroundColor;
	static bool		sKeyboardMode;

	bool			mAlwaysShowMenu;

	LLUIColor		mBackgroundColor;
	bool			mBgVisible;
	LLHandle<LLView> mParentMenuItem;
	LLUIString		mLabel;
	bool mDropShadowed; 	//  Whether to drop shadow 
	bool			mHasSelection;
	LLFrameTimer	mFadeTimer;
	LLTimer			mScrollItemsTimer;
	bool			mTornOff;
	class LLMenuItemTearOffGL* mTearOffItem;
	class LLMenuItemBranchGL* mSpilloverBranch;
	LLMenuGL*		mSpilloverMenu;
	KEY				mJumpKey;
	bool			mCreateJumpKeys;
	S32				mShortcutPad;
	bool			mResetScrollPositionOnShow;
=======
    static LLColor4 sDefaultBackgroundColor;
    static BOOL     sKeyboardMode;

    BOOL            mAlwaysShowMenu;

    LLUIColor       mBackgroundColor;
    BOOL            mBgVisible;
    LLHandle<LLView> mParentMenuItem;
    LLUIString      mLabel;
    BOOL mDropShadowed;     //  Whether to drop shadow
    bool            mHasSelection;
    LLFrameTimer    mFadeTimer;
    LLTimer         mScrollItemsTimer;
    BOOL            mTornOff;
    class LLMenuItemTearOffGL* mTearOffItem;
    class LLMenuItemBranchGL* mSpilloverBranch;
    LLMenuGL*       mSpilloverMenu;
    KEY             mJumpKey;
    BOOL            mCreateJumpKeys;
    S32             mShortcutPad;
    bool            mResetScrollPositionOnShow;
>>>>>>> e1623bb2
}; // end class LLMenuGL



//~~~~~~~~~~~~~~~~~~~~~~~~~~~~~~~~~~~~~~~~~~~~~~~~~~~~~~~~~~~~~~~~~~~~~~~~~~~~~
// Class LLMenuItemBranchGL
//
// The LLMenuItemBranchGL represents a menu item that has a
// sub-menu. This is used to make cascading menus.
//~~~~~~~~~~~~~~~~~~~~~~~~~~~~~~~~~~~~~~~~~~~~~~~~~~~~~~~~~~~~~~~~~~~~~~~~~~~~~

class LLMenuItemBranchGL : public LLMenuItemGL
{
public:
    struct Params : public LLInitParam::Block<Params, LLMenuItemGL::Params>
    {
        Optional<LLMenuGL*> branch;
    };

protected:
    LLMenuItemBranchGL(const Params&);
    friend class LLUICtrlFactory;
public:
<<<<<<< HEAD
	virtual ~LLMenuItemBranchGL();
	
	virtual bool handleMouseUp(S32 x, S32 y, MASK mask);

	virtual bool hasAccelerator(const KEY &key, const MASK &mask) const;
	virtual bool handleAcceleratorKey(KEY key, MASK mask);

	// check if we've used these accelerators already
	virtual bool addToAcceleratorList(std::list <LLMenuKeyboardBinding*> *listp);
=======
    virtual ~LLMenuItemBranchGL();

    virtual BOOL handleMouseUp(S32 x, S32 y, MASK mask);

    virtual bool hasAccelerator(const KEY &key, const MASK &mask) const;
    virtual BOOL handleAcceleratorKey(KEY key, MASK mask);
>>>>>>> e1623bb2

    // check if we've used these accelerators already
    virtual BOOL addToAcceleratorList(std::list <LLMenuKeyboardBinding*> *listp);

    // called to rebuild the draw label
    virtual void buildDrawLabel( void );

<<<<<<< HEAD
	virtual bool handleKey(KEY key, MASK mask, bool called_from_parent);
	virtual bool handleUnicodeChar(llwchar uni_char, bool called_from_parent);

	// set the hover status (called by it's menu) and if the object is
	// active. This is used for behavior transfer.
	virtual void setHighlight( bool highlight );

	virtual bool handleKeyHere(KEY key, MASK mask);

	virtual bool isActive() const;

	virtual bool isOpen() const;
=======
    virtual void onCommit( void );

    virtual BOOL handleKey(KEY key, MASK mask, BOOL called_from_parent);
    virtual BOOL handleUnicodeChar(llwchar uni_char, BOOL called_from_parent);

    // set the hover status (called by it's menu) and if the object is
    // active. This is used for behavior transfer.
    virtual void setHighlight( BOOL highlight );

    virtual BOOL handleKeyHere(KEY key, MASK mask);

    virtual BOOL isActive() const;
>>>>>>> e1623bb2

    virtual BOOL isOpen() const;

    LLMenuGL* getBranch() const { return (LLMenuGL*)mBranchHandle.get(); }

<<<<<<< HEAD
	// LLView Functionality
	virtual void onVisibilityChange( bool curVisibilityIn );
=======
    virtual void updateBranchParent( LLView* parentp );
>>>>>>> e1623bb2

    // LLView Functionality
    virtual void onVisibilityChange( BOOL curVisibilityIn );

<<<<<<< HEAD
	virtual void setEnabledSubMenus(bool enabled) { if (getBranch()) getBranch()->setEnabledSubMenus(enabled); }
=======
    virtual void draw();
>>>>>>> e1623bb2

    virtual void setEnabledSubMenus(BOOL enabled) { if (getBranch()) getBranch()->setEnabledSubMenus(enabled); }

<<<<<<< HEAD
	virtual LLView* getChildView(const std::string& name, bool recurse = true) const;
	virtual LLView* findChildView(const std::string& name, bool recurse = true) const;
=======
    virtual void openMenu();

    virtual LLView* getChildView(const std::string& name, BOOL recurse = TRUE) const;
    virtual LLView* findChildView(const std::string& name, BOOL recurse = TRUE) const;
>>>>>>> e1623bb2

private:
    LLHandle<LLView> mBranchHandle;
}; // end class LLMenuItemBranchGL


//-----------------------------------------------------------------------------
// class LLContextMenu
// A context menu
//-----------------------------------------------------------------------------

class LLContextMenu
: public LLMenuGL
{
public:
    struct Params : public LLInitParam::Block<Params, LLMenuGL::Params>
    {
        Params()
        {
            changeDefault(visible, false);
        }
    };

protected:
    LLContextMenu(const Params& p);
    friend class LLUICtrlFactory;

public:
    virtual ~LLContextMenu() {}

    // LLView Functionality
    // can't set visibility directly, must call show or hide
    virtual void    setVisible          (BOOL visible);

<<<<<<< HEAD
	// LLView Functionality
	// can't set visibility directly, must call show or hide
	virtual void	setVisible			(bool visible);
	
	virtual void	show				(S32 x, S32 y, LLView* spawning_view = NULL);
	virtual void	hide				();

	virtual bool	handleHover			( S32 x, S32 y, MASK mask );
	virtual bool	handleRightMouseDown( S32 x, S32 y, MASK mask );
	virtual bool	handleRightMouseUp	( S32 x, S32 y, MASK mask );
=======
    virtual void    show                (S32 x, S32 y, LLView* spawning_view = NULL);
    virtual void    hide                ();

    virtual BOOL    handleHover         ( S32 x, S32 y, MASK mask );
    virtual BOOL    handleRightMouseDown( S32 x, S32 y, MASK mask );
    virtual BOOL    handleRightMouseUp  ( S32 x, S32 y, MASK mask );
>>>>>>> e1623bb2

    virtual bool    addChild            (LLView* view, S32 tab_group = 0);

            LLHandle<LLContextMenu> getHandle() { return getDerivedHandle<LLContextMenu>(); }

            LLView* getSpawningView() const     { return mSpawningViewHandle.get(); }
            void    setSpawningView(LLHandle<LLView> spawning_view) { mSpawningViewHandle = spawning_view; }

protected:
<<<<<<< HEAD
	bool						mHoveredAnyItem;
	LLMenuItemGL*				mHoverItem;
	LLRootHandle<LLContextMenu>	mHandle;
	LLHandle<LLView>			mSpawningViewHandle;
=======
    BOOL                        mHoveredAnyItem;
    LLMenuItemGL*               mHoverItem;
    LLRootHandle<LLContextMenu> mHandle;
    LLHandle<LLView>            mSpawningViewHandle;
>>>>>>> e1623bb2
};

//-----------------------------------------------------------------------------
// class LLContextMenuBranch
// A branch to another context menu
//-----------------------------------------------------------------------------
class LLContextMenuBranch : public LLMenuItemGL
{
public:
    struct Params : public LLInitParam::Block<Params, LLMenuItemGL::Params>
    {
        Mandatory<LLContextMenu*> branch;
    };

    LLContextMenuBranch(const Params&);

    virtual ~LLContextMenuBranch();

    // called to rebuild the draw label
    virtual void    buildDrawLabel( void );

    // onCommit() - do the primary funcationality of the menu item.
    virtual void    onCommit( void );

<<<<<<< HEAD
	LLContextMenu*	getBranch() { return mBranch.get(); }
	void			setHighlight( bool highlight );
=======
    LLContextMenu*  getBranch() { return mBranch.get(); }
    void            setHighlight( BOOL highlight );
>>>>>>> e1623bb2

protected:
    void    showSubMenu();

    LLHandle<LLContextMenu> mBranch;
};


//~~~~~~~~~~~~~~~~~~~~~~~~~~~~~~~~~~~~~~~~~~~~~~~~~~~~~~~~~~~~~~~~~~~~~~~~~~~~~
// Class LLMenuBarGL
//
// A menu bar displays menus horizontally.
//~~~~~~~~~~~~~~~~~~~~~~~~~~~~~~~~~~~~~~~~~~~~~~~~~~~~~~~~~~~~~~~~~~~~~~~~~~~~~

class LLMenuBarGL : public LLMenuGL
{
public:
    struct Params : public LLInitParam::Block<Params, LLMenuGL::Params>
    {};
    LLMenuBarGL( const Params& p );
    virtual ~LLMenuBarGL();

<<<<<<< HEAD
	/*virtual*/ bool handleAcceleratorKey(KEY key, MASK mask);
	/*virtual*/ bool handleKeyHere(KEY key, MASK mask);
	/*virtual*/ bool handleJumpKey(KEY key);
	/*virtual*/ bool handleMouseDown(S32 x, S32 y, MASK mask);
	/*virtual*/ bool handleDoubleClick(S32 x, S32 y, MASK mask);

	/*virtual*/ void draw();
	/*virtual*/ bool jumpKeysActive();

	// add a vertical separator to this menu
	virtual bool addSeparator();

	// LLView Functionality
	virtual bool handleHover( S32 x, S32 y, MASK mask );
=======
    /*virtual*/ BOOL handleAcceleratorKey(KEY key, MASK mask);
    /*virtual*/ BOOL handleKeyHere(KEY key, MASK mask);
    /*virtual*/ BOOL handleJumpKey(KEY key);
    /*virtual*/ BOOL handleMouseDown(S32 x, S32 y, MASK mask);
    /*virtual*/ BOOL handleDoubleClick(S32 x, S32 y, MASK mask);

    /*virtual*/ void draw();
    /*virtual*/ BOOL jumpKeysActive();

    // add a vertical separator to this menu
    virtual BOOL addSeparator();

    // LLView Functionality
    virtual BOOL handleHover( S32 x, S32 y, MASK mask );
>>>>>>> e1623bb2

    // Returns x position of rightmost child, usually Help menu
    S32 getRightmostMenuEdge();

<<<<<<< HEAD
	void resetMenuTrigger() { mAltKeyTrigger = false; }

private:
	// add a menu - this will create a drop down menu.
	virtual bool appendMenu( LLMenuGL* menu );
	// rearrange the child rects so they fit the shape of the menu
	// bar.
	virtual void arrange( void );
=======
    void resetMenuTrigger() { mAltKeyTrigger = FALSE; }

private:
    // add a menu - this will create a drop down menu.
    virtual BOOL appendMenu( LLMenuGL* menu );
    // rearrange the child rects so they fit the shape of the menu
    // bar.
    virtual void arrange( void );
>>>>>>> e1623bb2

    void checkMenuTrigger();

<<<<<<< HEAD
	std::list <LLMenuKeyboardBinding*>	mAccelerators;
	bool						mAltKeyTrigger;
=======
    std::list <LLMenuKeyboardBinding*>  mAccelerators;
    BOOL                        mAltKeyTrigger;
>>>>>>> e1623bb2
};

//~~~~~~~~~~~~~~~~~~~~~~~~~~~~~~~~~~~~~~~~~~~~~~~~~~~~~~~~~~~~~~~~~~~~~~~~~~~~~
// Class LLMenuHolderGL
//
// High level view that serves as parent for all menus
//~~~~~~~~~~~~~~~~~~~~~~~~~~~~~~~~~~~~~~~~~~~~~~~~~~~~~~~~~~~~~~~~~~~~~~~~~~~~~
class LLMenuHolderGL : public LLPanel
{
public:
    struct Params : public LLInitParam::Block<Params, LLPanel::Params>
    {};
    LLMenuHolderGL(const Params& p);
    virtual ~LLMenuHolderGL() {}

<<<<<<< HEAD
	virtual bool hideMenus();
	void reshape(S32 width, S32 height, bool called_from_parent = true);
	void setCanHide(bool can_hide) { mCanHide = can_hide; }

	// LLView functionality
	virtual void draw();
	virtual bool handleMouseDown( S32 x, S32 y, MASK mask );
	virtual bool handleRightMouseDown( S32 x, S32 y, MASK mask );

	// Close context menus on right mouse up not handled by menus.
	/*virtual*/ bool handleRightMouseUp( S32 x, S32 y, MASK mask );

	virtual bool handleKey(KEY key, MASK mask, bool called_from_parent);
	virtual const LLRect getMenuRect() const { return getLocalRect(); }
	LLView*const getVisibleMenu() const;
	virtual bool hasVisibleMenu() const {return getVisibleMenu() != NULL;}
=======
    virtual BOOL hideMenus();
    void reshape(S32 width, S32 height, BOOL called_from_parent = TRUE);
    void setCanHide(BOOL can_hide) { mCanHide = can_hide; }

    // LLView functionality
    virtual void draw();
    virtual BOOL handleMouseDown( S32 x, S32 y, MASK mask );
    virtual BOOL handleRightMouseDown( S32 x, S32 y, MASK mask );

    // Close context menus on right mouse up not handled by menus.
    /*virtual*/ BOOL handleRightMouseUp( S32 x, S32 y, MASK mask );

    virtual BOOL handleKey(KEY key, MASK mask, BOOL called_from_parent);
    virtual const LLRect getMenuRect() const { return getLocalRect(); }
    LLView*const getVisibleMenu() const;
    virtual BOOL hasVisibleMenu() const {return getVisibleMenu() != NULL;}
>>>>>>> e1623bb2

    static void setActivatedItem(LLMenuItemGL* item);

    // Need to detect if mouse-up after context menu spawn has moved.
    // If not, need to keep the menu up.
    static LLCoordGL sContextMenuSpawnPos;

private:
    static LLHandle<LLView> sItemLastSelectedHandle;
    static LLFrameTimer sItemActivationTimer;

<<<<<<< HEAD
	bool mCanHide;
=======
    BOOL mCanHide;
>>>>>>> e1623bb2
};

//~~~~~~~~~~~~~~~~~~~~~~~~~~~~~~~~~~~~~~~~~~~~~~~~~~~~~~~~~~~~~~~~~~~~~~~~~~~~~
// Class LLTearOffMenu
//
// Floater that hosts a menu
// https://wiki.lindenlab.com/mediawiki/index.php?title=LLTearOffMenu&oldid=81344
//~~~~~~~~~~~~~~~~~~~~~~~~~~~~~~~~~~~~~~~~~~~~~~~~~~~~~~~~~~~~~~~~~~~~~~~~~~~~~
class LLTearOffMenu : public LLFloater
{
public:
    static LLTearOffMenu* create(LLMenuGL* menup);
    virtual ~LLTearOffMenu();

<<<<<<< HEAD
	virtual void draw(void);
	virtual void onFocusReceived();
	virtual void onFocusLost();
	virtual bool handleUnicodeChar(llwchar uni_char, bool called_from_parent);
	virtual bool handleKeyHere(KEY key, MASK mask);
	virtual void translate(S32 x, S32 y);
=======
    virtual void draw(void);
    virtual void onFocusReceived();
    virtual void onFocusLost();
    virtual BOOL handleUnicodeChar(llwchar uni_char, BOOL called_from_parent);
    virtual BOOL handleKeyHere(KEY key, MASK mask);
    virtual void translate(S32 x, S32 y);
>>>>>>> e1623bb2

    void updateSize();

private:
    LLTearOffMenu(LLMenuGL* menup);

    void closeTearOff();

    LLView*     mOldParent;
    LLMenuGL*   mMenu;
    S32         mTargetHeight;
    bool        mQuitRequested;
};

//~~~~~~~~~~~~~~~~~~~~~~~~~~~~~~~~~~~~~~~~~~~~~~~~~~~~~~~~~~~~~~~~~~~~~~~~~~~~~
// Class LLMenuItemTearOffGL
//
// This class represents a separator.
//~~~~~~~~~~~~~~~~~~~~~~~~~~~~~~~~~~~~~~~~~~~~~~~~~~~~~~~~~~~~~~~~~~~~~~~~~~~~~

class LLMenuItemTearOffGL : public LLMenuItemGL
{
public:
    struct Params : public LLInitParam::Block<Params, LLMenuItemGL::Params>
    {};

    LLMenuItemTearOffGL( const Params& );

    virtual void onCommit(void);
    virtual void draw(void);
    virtual U32 getNominalHeight() const;

    LLFloater* getParentFloater();
};


// *TODO: this is currently working, so finish implementation
class LLEditMenuHandlerMgr
{
public:
    LLEditMenuHandlerMgr& getInstance() {
        static LLEditMenuHandlerMgr instance;
        return instance;
    }
    virtual ~LLEditMenuHandlerMgr() {}
private:
    LLEditMenuHandlerMgr() {};
};


// *TODO: Eliminate
// For backwards compatability only; generally just use boost::bind
class view_listener_t : public boost::signals2::trackable
{
public:
    virtual bool handleEvent(const LLSD& userdata) = 0;
    view_listener_t() { sListeners.insert(this); }
    virtual ~view_listener_t() { sListeners.erase(this); }

    static void addEnable(view_listener_t* listener, const std::string& name)
    {
        LLUICtrl::EnableCallbackRegistry::currentRegistrar().add(name, boost::bind(&view_listener_t::handleEvent, listener, _2));
    }

    static void addCommit(view_listener_t* listener, const std::string& name)
    {
        LLUICtrl::CommitCallbackRegistry::currentRegistrar().add(name, boost::bind(&view_listener_t::handleEvent, listener, _2));
    }

    static void addMenu(view_listener_t* listener, const std::string& name)
    {
        // For now, add to both click and enable registries
        addEnable(listener, name);
        addCommit(listener, name);
    }

    static void cleanup()
    {
        listener_vector_t listeners(sListeners.begin(), sListeners.end());
        sListeners.clear();

        std::for_each(listeners.begin(), listeners.end(), DeletePointer());
        listeners.clear();
    }

private:
    typedef std::set<view_listener_t*> listener_map_t;
    typedef std::vector<view_listener_t*> listener_vector_t;
    static listener_map_t sListeners;
};

#endif // LL_LLMENUGL_H<|MERGE_RESOLUTION|>--- conflicted
+++ resolved
@@ -1,1427 +1,978 @@
-/**
- * @file llmenugl.h
- * @brief Declaration of the opengl based menu system.
- *
- * $LicenseInfo:firstyear=2001&license=viewerlgpl$
- * Second Life Viewer Source Code
- * Copyright (C) 2010, Linden Research, Inc.
- *
- * This library is free software; you can redistribute it and/or
- * modify it under the terms of the GNU Lesser General Public
- * License as published by the Free Software Foundation;
- * version 2.1 of the License only.
- *
- * This library is distributed in the hope that it will be useful,
- * but WITHOUT ANY WARRANTY; without even the implied warranty of
- * MERCHANTABILITY or FITNESS FOR A PARTICULAR PURPOSE.  See the GNU
- * Lesser General Public License for more details.
- *
- * You should have received a copy of the GNU Lesser General Public
- * License along with this library; if not, write to the Free Software
- * Foundation, Inc., 51 Franklin Street, Fifth Floor, Boston, MA  02110-1301  USA
- *
- * Linden Research, Inc., 945 Battery Street, San Francisco, CA  94111  USA
- * $/LicenseInfo$
- */
-
-#ifndef LL_LLMENUGL_H
-#define LL_LLMENUGL_H
-
-#include <list>
-
-#include "llstring.h"
-#include "v4color.h"
-#include "llframetimer.h"
-
-#include "llkeyboard.h"
-#include "llfloater.h"
-#include "lluistring.h"
-#include "llview.h"
-#include <boost/function.hpp>
-
-extern S32 MENU_BAR_HEIGHT;
-extern S32 MENU_BAR_WIDTH;
-
-class LLMenuKeyboardBinding
-{
-public:
-    KEY             mKey;
-    MASK            mMask;
-};
-
-//~~~~~~~~~~~~~~~~~~~~~~~~~~~~~~~~~~~~~~~~~~~~~~~~~~~~~~~~~~~~~~~~~~~~~~~~~~~~~
-// Class LLMenuItemGL
-//
-// The LLMenuItemGL represents a single menu item in a menu.
-//~~~~~~~~~~~~~~~~~~~~~~~~~~~~~~~~~~~~~~~~~~~~~~~~~~~~~~~~~~~~~~~~~~~~~~~~~~~~~
-
-class LLMenuItemGL: public LLUICtrl, public ll::ui::SearchableControl
-{
-public:
-    struct Params : public LLInitParam::Block<Params, LLUICtrl::Params>
-    {
-        Optional<std::string>   shortcut;
-        Optional<KEY>           jump_key;
-        Optional<bool>          use_mac_ctrl,
-                                allow_key_repeat;
-
-        Ignored                 rect,
-                                left,
-                                top,
-                                right,
-                                bottom,
-                                width,
-                                height,
-                                bottom_delta,
-                                left_delta;
-
-        Optional<LLUIColor>     enabled_color,
-                                disabled_color,
-                                highlight_bg_color,
-                                highlight_fg_color;
-
-
-        Params();
-    };
-
-protected:
-    LLMenuItemGL(const Params&);
-    friend class LLUICtrlFactory;
-public:
-<<<<<<< HEAD
-	// LLView overrides
-	/*virtual*/ void onVisibilityChange(bool new_visibility);
-	/*virtual*/ bool handleHover(S32 x, S32 y, MASK mask);
-	/*virtual*/ bool handleRightMouseDown(S32 x, S32 y, MASK mask);
-	/*virtual*/ bool handleRightMouseUp(S32 x, S32 y, MASK mask);
-
-	// LLUICtrl overrides
-	/*virtual*/ void setValue(const LLSD& value);
-	/*virtual*/ LLSD getValue() const;
-
-	virtual bool hasAccelerator(const KEY &key, const MASK &mask) const;
-	virtual bool handleAcceleratorKey(KEY key, MASK mask);
-
-	LLColor4 getHighlightBgColor() { return mHighlightBackground.get(); }
-
-	void setJumpKey(KEY key);
-	KEY getJumpKey() const { return mJumpKey; }
-	
-	// set the font used by this item.
-	void setFont(const LLFontGL* font) { mFont = font; }
-	const LLFontGL* getFont() const { return mFont; }
-
-	// returns the height in pixels for the current font.
-	virtual U32 getNominalHeight( void ) const;
-	
-	// Marks item as not needing space for check marks or accelerator keys
-	virtual void setBriefItem(bool brief);
-	virtual bool isBriefItem() const;
-
-	virtual bool addToAcceleratorList(std::list<LLMenuKeyboardBinding*> *listp);
-	void setAllowKeyRepeat(bool allow) { mAllowKeyRepeat = allow; }
-	bool getAllowKeyRepeat() const { return mAllowKeyRepeat; }
-
-	// change the label
-	void setLabel( const LLStringExplicit& label ) { mLabel = label; }	
-	std::string getLabel( void ) const { return mLabel.getString(); }
-	virtual bool setLabelArg( const std::string& key, const LLStringExplicit& text );
-
-	// Get the parent menu for this item
-	virtual class LLMenuGL*	getMenu() const;
-
-	// returns the normal width of this control in pixels - this is
-	// used for calculating the widest item, as well as for horizontal
-	// arrangement.
-	virtual U32 getNominalWidth( void ) const;
-
-	// buildDrawLabel() - constructs the string used during the draw()
-	// function. This reduces the overall string manipulation, but can
-	// lead to visual errors if the state of the object changes
-	// without the knowledge of the menu item. For example, if a
-	// boolean being watched is changed outside of the menu item's
-	// onCommit() function, the draw buffer will not be updated and will
-	// reflect the wrong value. If this ever becomes an issue, there
-	// are ways to fix this.
-	// Returns the enabled state of the item.
-	virtual void buildDrawLabel( void );
-
-	// for branching menu items, bring sub menus up to root level of menu hierarchy
-	virtual void updateBranchParent( LLView* parentp ){};
-	
-	virtual void onCommit( void );
-
-	virtual void setHighlight( bool highlight );
-	virtual bool getHighlight() const { return mHighlight; }
-
-	// determine if this represents an active sub-menu
-	virtual bool isActive( void ) const { return false; }
-
-	// determine if this represents an open sub-menu
-	virtual bool isOpen( void ) const { return false; }
-
-	virtual void setEnabledSubMenus(bool enable){};
-
-	// LLView Functionality
-	virtual bool handleKeyHere( KEY key, MASK mask );
-	virtual bool handleMouseDown( S32 x, S32 y, MASK mask );
-	virtual bool handleMouseUp( S32 x, S32 y, MASK mask );
-	virtual bool handleScrollWheel( S32 x, S32 y, S32 clicks );
-
-	virtual void	onMouseEnter(S32 x, S32 y, MASK mask);
-	virtual void	onMouseLeave(S32 x, S32 y, MASK mask);
-
-	virtual void draw( void );
-
-	bool getHover() const { return mGotHover; }
-
-	void setDrawTextDisabled(bool disabled) { mDrawTextDisabled = disabled; }
-	bool getDrawTextDisabled() const { return mDrawTextDisabled; }
-
-protected:
-	void setHover(bool hover) { mGotHover = hover; }
-=======
-    // LLView overrides
-    /*virtual*/ void onVisibilityChange(BOOL new_visibility);
-    /*virtual*/ BOOL handleHover(S32 x, S32 y, MASK mask);
-    /*virtual*/ BOOL handleRightMouseDown(S32 x, S32 y, MASK mask);
-    /*virtual*/ BOOL handleRightMouseUp(S32 x, S32 y, MASK mask);
-
-    // LLUICtrl overrides
-    /*virtual*/ void setValue(const LLSD& value);
-    /*virtual*/ LLSD getValue() const;
-
-    virtual bool hasAccelerator(const KEY &key, const MASK &mask) const;
-    virtual BOOL handleAcceleratorKey(KEY key, MASK mask);
-
-    LLColor4 getHighlightBgColor() { return mHighlightBackground.get(); }
-
-    void setJumpKey(KEY key);
-    KEY getJumpKey() const { return mJumpKey; }
-
-    // set the font used by this item.
-    void setFont(const LLFontGL* font) { mFont = font; }
-    const LLFontGL* getFont() const { return mFont; }
-
-    // returns the height in pixels for the current font.
-    virtual U32 getNominalHeight( void ) const;
-
-    // Marks item as not needing space for check marks or accelerator keys
-    virtual void setBriefItem(BOOL brief);
-    virtual BOOL isBriefItem() const;
-
-    virtual BOOL addToAcceleratorList(std::list<LLMenuKeyboardBinding*> *listp);
-    void setAllowKeyRepeat(BOOL allow) { mAllowKeyRepeat = allow; }
-    BOOL getAllowKeyRepeat() const { return mAllowKeyRepeat; }
-
-    // change the label
-    void setLabel( const LLStringExplicit& label ) { mLabel = label; }
-    std::string getLabel( void ) const { return mLabel.getString(); }
-    virtual BOOL setLabelArg( const std::string& key, const LLStringExplicit& text );
-
-    // Get the parent menu for this item
-    virtual class LLMenuGL* getMenu() const;
-
-    // returns the normal width of this control in pixels - this is
-    // used for calculating the widest item, as well as for horizontal
-    // arrangement.
-    virtual U32 getNominalWidth( void ) const;
-
-    // buildDrawLabel() - constructs the string used during the draw()
-    // function. This reduces the overall string manipulation, but can
-    // lead to visual errors if the state of the object changes
-    // without the knowledge of the menu item. For example, if a
-    // boolean being watched is changed outside of the menu item's
-    // onCommit() function, the draw buffer will not be updated and will
-    // reflect the wrong value. If this ever becomes an issue, there
-    // are ways to fix this.
-    // Returns the enabled state of the item.
-    virtual void buildDrawLabel( void );
-
-    // for branching menu items, bring sub menus up to root level of menu hierarchy
-    virtual void updateBranchParent( LLView* parentp ){};
-
-    virtual void onCommit( void );
-
-    virtual void setHighlight( BOOL highlight );
-    virtual BOOL getHighlight() const { return mHighlight; }
-
-    // determine if this represents an active sub-menu
-    virtual BOOL isActive( void ) const { return FALSE; }
-
-    // determine if this represents an open sub-menu
-    virtual BOOL isOpen( void ) const { return FALSE; }
-
-    virtual void setEnabledSubMenus(BOOL enable){};
-
-    // LLView Functionality
-    virtual BOOL handleKeyHere( KEY key, MASK mask );
-    virtual BOOL handleMouseDown( S32 x, S32 y, MASK mask );
-    virtual BOOL handleMouseUp( S32 x, S32 y, MASK mask );
-    virtual BOOL handleScrollWheel( S32 x, S32 y, S32 clicks );
-
-    virtual void    onMouseEnter(S32 x, S32 y, MASK mask);
-    virtual void    onMouseLeave(S32 x, S32 y, MASK mask);
-
-    virtual void draw( void );
-
-    BOOL getHover() const { return mGotHover; }
-
-    void setDrawTextDisabled(BOOL disabled) { mDrawTextDisabled = disabled; }
-    BOOL getDrawTextDisabled() const { return mDrawTextDisabled; }
-
-protected:
-    void setHover(BOOL hover) { mGotHover = hover; }
->>>>>>> e1623bb2
-
-    // This function appends the character string representation of
-    // the current accelerator key and mask to the provided string.
-    void appendAcceleratorString( std::string& st ) const;
-
-    virtual std::string _getSearchText() const
-    {
-        return mLabel.getString();
-    }
-
-protected:
-<<<<<<< HEAD
-	KEY mAcceleratorKey;
-	MASK mAcceleratorMask;
-	// mLabel contains the actual label specified by the user.
-	LLUIString mLabel;
-
-	// The draw labels contain some of the labels that we draw during
-	// the draw() routine. This optimizes away some of the string
-	// manipulation.
-	LLUIString mDrawBoolLabel;
-	LLUIString mDrawAccelLabel;
-	LLUIString mDrawBranchLabel;
-
-	LLUIColor mEnabledColor;
-	LLUIColor mDisabledColor;
-	LLUIColor mHighlightBackground;
-	LLUIColor mHighlightForeground;
-
-	bool mHighlight;
-private:
-	// Keyboard and mouse variables
-	bool mAllowKeyRepeat;
-	bool mGotHover;
-
-	// If true, suppress normal space for check marks on the left and accelerator
-	// keys on the right.
-	bool mBriefItem;
-
-	// Font for this item
-	const LLFontGL* mFont;
-	bool mDrawTextDisabled;
-=======
-    KEY mAcceleratorKey;
-    MASK mAcceleratorMask;
-    // mLabel contains the actual label specified by the user.
-    LLUIString mLabel;
-
-    // The draw labels contain some of the labels that we draw during
-    // the draw() routine. This optimizes away some of the string
-    // manipulation.
-    LLUIString mDrawBoolLabel;
-    LLUIString mDrawAccelLabel;
-    LLUIString mDrawBranchLabel;
-
-    LLUIColor mEnabledColor;
-    LLUIColor mDisabledColor;
-    LLUIColor mHighlightBackground;
-    LLUIColor mHighlightForeground;
-
-    BOOL mHighlight;
-private:
-    // Keyboard and mouse variables
-    BOOL mAllowKeyRepeat;
-    BOOL mGotHover;
-
-    // If true, suppress normal space for check marks on the left and accelerator
-    // keys on the right.
-    BOOL mBriefItem;
-
-    // Font for this item
-    const LLFontGL* mFont;
-    BOOL mDrawTextDisabled;
->>>>>>> e1623bb2
-
-    KEY mJumpKey;
-};
-
-//~~~~~~~~~~~~~~~~~~~~~~~~~~~~~~~~~~~~~~~~~~~~~~~~~~~~~~~~~~~~~~~~~~~~~~~~~~~~~
-// Class LLMenuItemSeparatorGL
-//
-// This class represents a separator.
-//~~~~~~~~~~~~~~~~~~~~~~~~~~~~~~~~~~~~~~~~~~~~~~~~~~~~~~~~~~~~~~~~~~~~~~~~~~~~~
-class LLMenuItemSeparatorGL : public LLMenuItemGL
-{
-public:
-    struct Params : public LLInitParam::Block<Params, LLMenuItemGL::Params>
-    {
-        Optional<EnableCallbackParam > on_visible;
-        Params();
-    };
-
-    LLMenuItemSeparatorGL(const LLMenuItemSeparatorGL::Params& p = LLMenuItemSeparatorGL::Params());
-
-<<<<<<< HEAD
-	/*virtual*/ void draw( void );
-	/*virtual*/ bool handleMouseDown(S32 x, S32 y, MASK mask);
-	/*virtual*/ bool handleMouseUp(S32 x, S32 y, MASK mask);
-	/*virtual*/ bool handleHover(S32 x, S32 y, MASK mask);
-=======
-    /*virtual*/ void draw( void );
-    /*virtual*/ BOOL handleMouseDown(S32 x, S32 y, MASK mask);
-    /*virtual*/ BOOL handleMouseUp(S32 x, S32 y, MASK mask);
-    /*virtual*/ BOOL handleHover(S32 x, S32 y, MASK mask);
->>>>>>> e1623bb2
-
-    virtual void buildDrawLabel();
-
-    /*virtual*/ U32 getNominalHeight( void ) const;
-
-private:
-    enable_signal_t mVisibleSignal;
-};
-
-//~~~~~~~~~~~~~~~~~~~~~~~~~~~~~~~~~~~~~~~~~~~~~~~~~~~~~~~~~~~~~~~~~~~~~~~~~~~~~
-// Class LLMenuItemCallGL
-//
-// The LLMenuItemCallerGL represents a single menu item in a menu that
-// calls a user defined callback.
-//~~~~~~~~~~~~~~~~~~~~~~~~~~~~~~~~~~~~~~~~~~~~~~~~~~~~~~~~~~~~~~~~~~~~~~~~~~~~~
-
-class LLMenuItemCallGL : public LLMenuItemGL
-{
-public:
-    struct Params : public LLInitParam::Block<Params, LLMenuItemGL::Params>
-    {
-        Optional<EnableCallbackParam > on_enable;
-        Optional<CommitCallbackParam > on_click;
-        Optional<EnableCallbackParam > on_visible;
-        Params()
-            : on_enable("on_enable"),
-              on_click("on_click"),
-              on_visible("on_visible")
-        {}
-    };
-protected:
-    LLMenuItemCallGL(const Params&);
-    friend class LLUICtrlFactory;
-    void updateEnabled( void );
-    void updateVisible( void );
-
-public:
-<<<<<<< HEAD
-	void initFromParams(const Params& p);
-	
-	// called to rebuild the draw label
-	virtual void buildDrawLabel( void );
-
-	virtual void onCommit( void );
-
-	virtual bool handleAcceleratorKey(KEY key, MASK mask);
-	virtual bool handleKeyHere(KEY key, MASK mask);
-	
-	//virtual void draw();
-	
-	boost::signals2::connection setClickCallback( const commit_signal_t::slot_type& cb )
-	{
-		return setCommitCallback(cb);
-	}
-	
-	boost::signals2::connection setEnableCallback( const enable_signal_t::slot_type& cb )
-	{
-		return mEnableSignal.connect(cb);
-	}
-		
-=======
-    void initFromParams(const Params& p);
-
-    // called to rebuild the draw label
-    virtual void buildDrawLabel( void );
-
-    virtual void onCommit( void );
-
-    virtual BOOL handleAcceleratorKey(KEY key, MASK mask);
-    virtual BOOL handleKeyHere(KEY key, MASK mask);
-
-    //virtual void draw();
-
-    boost::signals2::connection setClickCallback( const commit_signal_t::slot_type& cb )
-    {
-        return setCommitCallback(cb);
-    }
-
-    boost::signals2::connection setEnableCallback( const enable_signal_t::slot_type& cb )
-    {
-        return mEnableSignal.connect(cb);
-    }
-
->>>>>>> e1623bb2
-private:
-    enable_signal_t mEnableSignal;
-    enable_signal_t mVisibleSignal;
-};
-
-//~~~~~~~~~~~~~~~~~~~~~~~~~~~~~~~~~~~~~~~~~~~~~~~~~~~~~~~~~~~~~~~~~~~~~~~~~~~~~
-// Class LLMenuItemCheckGL
-//
-// The LLMenuItemCheckGL is an extension of the LLMenuItemCallGL
-// class, by allowing another method to be specified which determines
-// if the menu item should consider itself checked as true or not.  Be
-// careful that the provided callback is fast - it needs to be VERY
-// EFFICIENT because it may need to be checked a lot.
-//~~~~~~~~~~~~~~~~~~~~~~~~~~~~~~~~~~~~~~~~~~~~~~~~~~~~~~~~~~~~~~~~~~~~~~~~~~~~~
-
-class LLMenuItemCheckGL
-:   public LLMenuItemCallGL
-{
-public:
-    struct Params : public LLInitParam::Block<Params, LLMenuItemCallGL::Params>
-    {
-        Optional<EnableCallbackParam > on_check;
-        Params()
-        :   on_check("on_check")
-        {}
-    };
-
-protected:
-    LLMenuItemCheckGL(const Params&);
-    friend class LLUICtrlFactory;
-public:
-
-    void initFromParams(const Params& p);
-
-    virtual void onCommit( void );
-
-    virtual void setValue(const LLSD& value);
-    virtual LLSD getValue() const;
-
-    // called to rebuild the draw label
-    virtual void buildDrawLabel( void );
-
-    boost::signals2::connection setCheckCallback( const enable_signal_t::slot_type& cb )
-    {
-        return mCheckSignal.connect(cb);
-    }
-
-private:
-    enable_signal_t mCheckSignal;
-};
-
-//~~~~~~~~~~~~~~~~~~~~~~~~~~~~~~~~~~~~~~~~~~~~~~~~~~~~~~~~~~~~~~~~~~~~~~~~~~~~~
-// Class LLMenuGL
-//
-// The Menu class represents a normal rectangular menu somewhere on
-// screen. A Menu can have menu items (described above) or sub-menus
-// attached to it. Sub-menus are implemented via a specialized
-// menu-item type known as a branch. Since it's easy to do wrong, I've
-// taken the branch functionality out of public view, and encapsulate
-// it in the appendMenu() method.
-//~~~~~~~~~~~~~~~~~~~~~~~~~~~~~~~~~~~~~~~~~~~~~~~~~~~~~~~~~~~~~~~~~~~~~~~~~~~~~
-
-// child widget registry
-struct MenuRegistry : public LLChildRegistry<MenuRegistry>
-{
-    LLSINGLETON_EMPTY_CTOR(MenuRegistry);
-};
-
-
-class LLMenuGL
-:   public LLUICtrl
-{
-public:
-    struct Params : public LLInitParam::Block<Params, LLUICtrl::Params>
-    {
-        Optional<KEY>                   jump_key;
-        Optional<bool>                  horizontal_layout,
-                                        can_tear_off,
-                                        drop_shadow,
-                                        bg_visible,
-                                        create_jump_keys,
-                                        keep_fixed_size,
-                                        scrollable;
-        Optional<U32>                   max_scrollable_items;
-        Optional<U32>                   preferred_width;
-        Optional<LLUIColor>             bg_color;
-        Optional<S32>                   shortcut_pad;
-
-        Params()
-        :   jump_key("jump_key", KEY_NONE),
-            horizontal_layout("horizontal_layout"),
-            can_tear_off("tear_off", false),
-            drop_shadow("drop_shadow", true),
-            bg_visible("bg_visible", true),
-            create_jump_keys("create_jump_keys", false),
-            keep_fixed_size("keep_fixed_size", false),
-            bg_color("bg_color",  LLUIColorTable::instance().getColor( "MenuDefaultBgColor" )),
-            scrollable("scrollable", false),
-            max_scrollable_items("max_scrollable_items", U32_MAX),
-            preferred_width("preferred_width", U32_MAX),
-            shortcut_pad("shortcut_pad")
-        {
-            addSynonym(bg_visible, "opaque");
-            addSynonym(bg_color, "color");
-            addSynonym(can_tear_off, "can_tear_off");
-        }
-    };
-
-    // my valid children are contained in MenuRegistry
-    typedef MenuRegistry child_registry_t;
-
-    void initFromParams(const Params&);
-
-    // textual artwork which menugl-imitators may want to match
-    static const std::string BOOLEAN_TRUE_PREFIX;
-    static const std::string BRANCH_SUFFIX;
-    static const std::string ARROW_UP;
-    static const std::string ARROW_DOWN;
-
-    // for scrollable menus
-    typedef enum e_scrolling_direction
-    {
-        SD_UP = 0,
-        SD_DOWN = 1,
-        SD_BEGIN = 2,
-        SD_END = 3
-    } EScrollingDirection;
-
-protected:
-    LLMenuGL(const LLMenuGL::Params& p);
-    friend class LLUICtrlFactory;
-    // let branching menu items use my protected traversal methods
-    friend class LLMenuItemBranchGL;
-public:
-<<<<<<< HEAD
-	virtual ~LLMenuGL( void );
-
-	void parseChildXML(LLXMLNodePtr child, LLView* parent);
-
-	// LLView Functionality
-	/*virtual*/ bool handleUnicodeCharHere( llwchar uni_char );
-	/*virtual*/ bool handleHover( S32 x, S32 y, MASK mask );
-	/*virtual*/ bool handleScrollWheel( S32 x, S32 y, S32 clicks );
-	/*virtual*/ void draw( void );
-	/*virtual*/ void drawBackground(LLMenuItemGL* itemp, F32 alpha);
-	/*virtual*/ void setVisible(bool visible);
-	/*virtual*/ bool addChild(LLView* view, S32 tab_group = 0);
-    /*virtual*/ void deleteAllChildren();
-	/*virtual*/ void removeChild( LLView* ctrl);
-	/*virtual*/ bool postBuild();
-	
-	virtual bool hasAccelerator(const KEY &key, const MASK &mask) const;
-	virtual bool handleAcceleratorKey(KEY key, MASK mask);
-
-	LLMenuGL* findChildMenuByName(const std::string& name, bool recurse) const;
-	
-	bool clearHoverItem();
-
-	// return the name label
-	const std::string& getLabel( void ) const { return mLabel.getString(); }
-	void setLabel(const LLStringExplicit& label) { mLabel = label; }
-
-	// background colors
-	void setBackgroundColor( const LLUIColor& color ) { mBackgroundColor = color; }
-	const LLUIColor& getBackgroundColor() const { return mBackgroundColor; }
-	void setBackgroundVisible( bool b )	{ mBgVisible = b; }
-	void setCanTearOff(bool tear_off);
-
-	// add a separator to this menu
-	virtual bool addSeparator();
-
-	// for branching menu items, bring sub menus up to root level of menu hierarchy
-	virtual void updateParent( LLView* parentp );
-
-	// setItemEnabled() - pass the name and the enable flag for a
-	// menu item. true will make sure it's enabled, false will disable
-	// it.
-	void setItemEnabled( const std::string& name, bool enable ); 
-	
-	// propagate message to submenus
-	void setEnabledSubMenus(bool enable);
-
-	void setItemVisible( const std::string& name, bool visible);
-=======
-    virtual ~LLMenuGL( void );
-
-    void parseChildXML(LLXMLNodePtr child, LLView* parent);
-
-    // LLView Functionality
-    /*virtual*/ BOOL handleUnicodeCharHere( llwchar uni_char );
-    /*virtual*/ BOOL handleHover( S32 x, S32 y, MASK mask );
-    /*virtual*/ BOOL handleScrollWheel( S32 x, S32 y, S32 clicks );
-    /*virtual*/ void draw( void );
-    /*virtual*/ void drawBackground(LLMenuItemGL* itemp, F32 alpha);
-    /*virtual*/ void setVisible(BOOL visible);
-    /*virtual*/ bool addChild(LLView* view, S32 tab_group = 0);
-    /*virtual*/ void deleteAllChildren();
-    /*virtual*/ void removeChild( LLView* ctrl);
-    /*virtual*/ BOOL postBuild();
-
-    virtual bool hasAccelerator(const KEY &key, const MASK &mask) const;
-    virtual BOOL handleAcceleratorKey(KEY key, MASK mask);
-
-    LLMenuGL* findChildMenuByName(const std::string& name, BOOL recurse) const;
-
-    BOOL clearHoverItem();
-
-    // return the name label
-    const std::string& getLabel( void ) const { return mLabel.getString(); }
-    void setLabel(const LLStringExplicit& label) { mLabel = label; }
-
-    // background colors
-    void setBackgroundColor( const LLUIColor& color ) { mBackgroundColor = color; }
-    const LLUIColor& getBackgroundColor() const { return mBackgroundColor; }
-    void setBackgroundVisible( BOOL b ) { mBgVisible = b; }
-    void setCanTearOff(BOOL tear_off);
-
-    // add a separator to this menu
-    virtual BOOL addSeparator();
-
-    // for branching menu items, bring sub menus up to root level of menu hierarchy
-    virtual void updateParent( LLView* parentp );
-
-    // setItemEnabled() - pass the name and the enable flag for a
-    // menu item. TRUE will make sure it's enabled, FALSE will disable
-    // it.
-    void setItemEnabled( const std::string& name, BOOL enable );
-
-    // propagate message to submenus
-    void setEnabledSubMenus(BOOL enable);
-
-    void setItemVisible( const std::string& name, BOOL visible);
->>>>>>> e1623bb2
-
-    void setItemLabel(const std::string &name, const std::string &label);
-
-<<<<<<< HEAD
-	virtual bool handleJumpKey(KEY key);
-
-	virtual bool jumpKeysActive();
-
-	virtual bool isOpen();
-
-	void needsArrange() { mNeedsArrange = true; }
-	// Shape this menu to fit the current state of the children, and
-	// adjust the child rects to fit. This is called automatically
-	// when you add items. *FIX: We may need to deal with visibility
-	// arrangement.
-	virtual void arrange( void );
-	void arrangeAndClear( void );
-=======
-    // sets the left,bottom corner of menu, useful for popups
-    void setLeftAndBottom(S32 left, S32 bottom);
-
-    virtual BOOL handleJumpKey(KEY key);
-
-    virtual BOOL jumpKeysActive();
-
-    virtual BOOL isOpen();
->>>>>>> e1623bb2
-
-    void needsArrange() { mNeedsArrange = TRUE; }
-    // Shape this menu to fit the current state of the children, and
-    // adjust the child rects to fit. This is called automatically
-    // when you add items. *FIX: We may need to deal with visibility
-    // arrangement.
-    virtual void arrange( void );
-    void arrangeAndClear( void );
-
-    // remove all items on the menu
-    void empty( void );
-
-    // erase group of items from menu
-    void erase( S32 begin, S32 end, bool arrange = true );
-
-    // add new item at position
-    void insert( S32 begin, LLView * ctrl, bool arrange = true );
-
-    void            setItemLastSelected(LLMenuItemGL* item);    // must be in menu
-    U32             getItemCount();             // number of menu items
-    LLMenuItemGL*   getItem(S32 number);        // 0 = first item
-    LLMenuItemGL*   getItem(std::string name);
-    LLMenuItemGL*   getHighlightedItem();
-
-    LLMenuItemGL*   highlightNextItem(LLMenuItemGL* cur_item, BOOL skip_disabled = TRUE);
-    LLMenuItemGL*   highlightPrevItem(LLMenuItemGL* cur_item, BOOL skip_disabled = TRUE);
-
-<<<<<<< HEAD
-	LLMenuItemGL*	highlightNextItem(LLMenuItemGL* cur_item, bool skip_disabled = true);
-	LLMenuItemGL*	highlightPrevItem(LLMenuItemGL* cur_item, bool skip_disabled = true);
-=======
-    void buildDrawLabels();
-    void createJumpKeys();
->>>>>>> e1623bb2
-
-    // Show popup at a specific location, in the spawn_view's coordinate frame
-    static void showPopup(LLView* spawning_view, LLMenuGL* menu, S32 x, S32 y, S32 mouse_x = 0, S32 mouse_y = 0);
-
-    // Whether to drop shadow menu bar
-    void setDropShadowed( const BOOL shadowed );
-
-<<<<<<< HEAD
-	// Whether to drop shadow menu bar 
-	void setDropShadowed( const bool shadowed );
-=======
-    void setParentMenuItem( LLMenuItemGL* parent_menu_item ) { mParentMenuItem = parent_menu_item->getHandle(); }
-    LLMenuItemGL* getParentMenuItem() const { return dynamic_cast<LLMenuItemGL*>(mParentMenuItem.get()); }
->>>>>>> e1623bb2
-
-    void setTornOff(BOOL torn_off);
-    BOOL getTornOff() { return mTornOff; }
-
-<<<<<<< HEAD
-	void setTornOff(bool torn_off);
-	bool getTornOff() { return mTornOff; }
-
-	bool getCanTearOff() { return mTearOffItem != NULL; }
-=======
-    BOOL getCanTearOff() { return mTearOffItem != NULL; }
-
-    KEY getJumpKey() const { return mJumpKey; }
-    void setJumpKey(KEY key) { mJumpKey = key; }
->>>>>>> e1623bb2
-
-    static void setKeyboardMode(BOOL mode) { sKeyboardMode = mode; }
-    static BOOL getKeyboardMode() { return sKeyboardMode; }
-
-<<<<<<< HEAD
-	static void setKeyboardMode(bool mode) { sKeyboardMode = mode; }
-	static bool getKeyboardMode() { return sKeyboardMode; }
-=======
-    S32 getShortcutPad() { return mShortcutPad; }
->>>>>>> e1623bb2
-
-    bool scrollItems(EScrollingDirection direction);
-    BOOL isScrollable() const { return mScrollable; }
-
-<<<<<<< HEAD
-	bool scrollItems(EScrollingDirection direction);
-	bool isScrollable() const { return mScrollable; }
-=======
-    static class LLMenuHolderGL* sMenuContainer;
->>>>>>> e1623bb2
-
-    void resetScrollPositionOnShow(bool reset_scroll_pos) { mResetScrollPositionOnShow = reset_scroll_pos; }
-    bool isScrollPositionOnShowReset() { return mResetScrollPositionOnShow; }
-
-<<<<<<< HEAD
-	void setAlwaysShowMenu(bool show) { mAlwaysShowMenu = show; }
-	bool getAlwaysShowMenu() { return mAlwaysShowMenu; }
-
-	// add a context menu branch
-	bool appendContextSubMenu(LLMenuGL *menu);
-=======
-    void setAlwaysShowMenu(BOOL show) { mAlwaysShowMenu = show; }
-    BOOL getAlwaysShowMenu() { return mAlwaysShowMenu; }
-
-    // add a context menu branch
-    BOOL appendContextSubMenu(LLMenuGL *menu);
->>>>>>> e1623bb2
-
-    const LLFontGL *getFont() const { return mFont; }
-
-  protected:
-<<<<<<< HEAD
-	void createSpilloverBranch();
-	void cleanupSpilloverBranch();
-	// Add the menu item to this menu.
-	virtual bool append( LLMenuItemGL* item );
-
-	// add a menu - this will create a cascading menu
-	virtual bool appendMenu( LLMenuGL* menu );
-
-	// Used in LLContextMenu and in LLTogleableMenu
-	// to add an item of context menu branch
-	bool addContextChild(LLView* view, S32 tab_group);
-
-	// TODO: create accessor methods for these?
-	typedef std::list< LLMenuItemGL* > item_list_t;
-	item_list_t mItems;
-	LLMenuItemGL*mFirstVisibleItem;
-	LLMenuItemGL *mArrowUpItem, *mArrowDownItem;
-
-	typedef std::map<KEY, LLMenuItemGL*> navigation_key_map_t;
-	navigation_key_map_t mJumpKeys;
-	S32				mLastMouseX;
-	S32				mLastMouseY;
-	S32				mMouseVelX;
-	S32				mMouseVelY;
-	U32				mMaxScrollableItems;
-	U32				mPreferredWidth;
-	bool			mHorizontalLayout;
-	bool			mScrollable;
-	bool			mKeepFixedSize;
-	bool			mNeedsArrange;
-=======
-    void createSpilloverBranch();
-    void cleanupSpilloverBranch();
-    // Add the menu item to this menu.
-    virtual BOOL append( LLMenuItemGL* item );
-
-    // add a menu - this will create a cascading menu
-    virtual BOOL appendMenu( LLMenuGL* menu );
-
-    // Used in LLContextMenu and in LLTogleableMenu
-    // to add an item of context menu branch
-    bool addContextChild(LLView* view, S32 tab_group);
-
-    // TODO: create accessor methods for these?
-    typedef std::list< LLMenuItemGL* > item_list_t;
-    item_list_t mItems;
-    LLMenuItemGL*mFirstVisibleItem;
-    LLMenuItemGL *mArrowUpItem, *mArrowDownItem;
-
-    typedef std::map<KEY, LLMenuItemGL*> navigation_key_map_t;
-    navigation_key_map_t mJumpKeys;
-    S32             mLastMouseX;
-    S32             mLastMouseY;
-    S32             mMouseVelX;
-    S32             mMouseVelY;
-    U32             mMaxScrollableItems;
-    U32             mPreferredWidth;
-    BOOL            mHorizontalLayout;
-    BOOL            mScrollable;
-    BOOL            mKeepFixedSize;
-    BOOL            mNeedsArrange;
->>>>>>> e1623bb2
-
-    // Font for top menu items only
-    const LLFontGL* mFont;
-
-private:
-
-
-<<<<<<< HEAD
-	static LLColor4 sDefaultBackgroundColor;
-	static bool		sKeyboardMode;
-
-	bool			mAlwaysShowMenu;
-
-	LLUIColor		mBackgroundColor;
-	bool			mBgVisible;
-	LLHandle<LLView> mParentMenuItem;
-	LLUIString		mLabel;
-	bool mDropShadowed; 	//  Whether to drop shadow 
-	bool			mHasSelection;
-	LLFrameTimer	mFadeTimer;
-	LLTimer			mScrollItemsTimer;
-	bool			mTornOff;
-	class LLMenuItemTearOffGL* mTearOffItem;
-	class LLMenuItemBranchGL* mSpilloverBranch;
-	LLMenuGL*		mSpilloverMenu;
-	KEY				mJumpKey;
-	bool			mCreateJumpKeys;
-	S32				mShortcutPad;
-	bool			mResetScrollPositionOnShow;
-=======
-    static LLColor4 sDefaultBackgroundColor;
-    static BOOL     sKeyboardMode;
-
-    BOOL            mAlwaysShowMenu;
-
-    LLUIColor       mBackgroundColor;
-    BOOL            mBgVisible;
-    LLHandle<LLView> mParentMenuItem;
-    LLUIString      mLabel;
-    BOOL mDropShadowed;     //  Whether to drop shadow
-    bool            mHasSelection;
-    LLFrameTimer    mFadeTimer;
-    LLTimer         mScrollItemsTimer;
-    BOOL            mTornOff;
-    class LLMenuItemTearOffGL* mTearOffItem;
-    class LLMenuItemBranchGL* mSpilloverBranch;
-    LLMenuGL*       mSpilloverMenu;
-    KEY             mJumpKey;
-    BOOL            mCreateJumpKeys;
-    S32             mShortcutPad;
-    bool            mResetScrollPositionOnShow;
->>>>>>> e1623bb2
-}; // end class LLMenuGL
-
-
-
-//~~~~~~~~~~~~~~~~~~~~~~~~~~~~~~~~~~~~~~~~~~~~~~~~~~~~~~~~~~~~~~~~~~~~~~~~~~~~~
-// Class LLMenuItemBranchGL
-//
-// The LLMenuItemBranchGL represents a menu item that has a
-// sub-menu. This is used to make cascading menus.
-//~~~~~~~~~~~~~~~~~~~~~~~~~~~~~~~~~~~~~~~~~~~~~~~~~~~~~~~~~~~~~~~~~~~~~~~~~~~~~
-
-class LLMenuItemBranchGL : public LLMenuItemGL
-{
-public:
-    struct Params : public LLInitParam::Block<Params, LLMenuItemGL::Params>
-    {
-        Optional<LLMenuGL*> branch;
-    };
-
-protected:
-    LLMenuItemBranchGL(const Params&);
-    friend class LLUICtrlFactory;
-public:
-<<<<<<< HEAD
-	virtual ~LLMenuItemBranchGL();
-	
-	virtual bool handleMouseUp(S32 x, S32 y, MASK mask);
-
-	virtual bool hasAccelerator(const KEY &key, const MASK &mask) const;
-	virtual bool handleAcceleratorKey(KEY key, MASK mask);
-
-	// check if we've used these accelerators already
-	virtual bool addToAcceleratorList(std::list <LLMenuKeyboardBinding*> *listp);
-=======
-    virtual ~LLMenuItemBranchGL();
-
-    virtual BOOL handleMouseUp(S32 x, S32 y, MASK mask);
-
-    virtual bool hasAccelerator(const KEY &key, const MASK &mask) const;
-    virtual BOOL handleAcceleratorKey(KEY key, MASK mask);
->>>>>>> e1623bb2
-
-    // check if we've used these accelerators already
-    virtual BOOL addToAcceleratorList(std::list <LLMenuKeyboardBinding*> *listp);
-
-    // called to rebuild the draw label
-    virtual void buildDrawLabel( void );
-
-<<<<<<< HEAD
-	virtual bool handleKey(KEY key, MASK mask, bool called_from_parent);
-	virtual bool handleUnicodeChar(llwchar uni_char, bool called_from_parent);
-
-	// set the hover status (called by it's menu) and if the object is
-	// active. This is used for behavior transfer.
-	virtual void setHighlight( bool highlight );
-
-	virtual bool handleKeyHere(KEY key, MASK mask);
-
-	virtual bool isActive() const;
-
-	virtual bool isOpen() const;
-=======
-    virtual void onCommit( void );
-
-    virtual BOOL handleKey(KEY key, MASK mask, BOOL called_from_parent);
-    virtual BOOL handleUnicodeChar(llwchar uni_char, BOOL called_from_parent);
-
-    // set the hover status (called by it's menu) and if the object is
-    // active. This is used for behavior transfer.
-    virtual void setHighlight( BOOL highlight );
-
-    virtual BOOL handleKeyHere(KEY key, MASK mask);
-
-    virtual BOOL isActive() const;
->>>>>>> e1623bb2
-
-    virtual BOOL isOpen() const;
-
-    LLMenuGL* getBranch() const { return (LLMenuGL*)mBranchHandle.get(); }
-
-<<<<<<< HEAD
-	// LLView Functionality
-	virtual void onVisibilityChange( bool curVisibilityIn );
-=======
-    virtual void updateBranchParent( LLView* parentp );
->>>>>>> e1623bb2
-
-    // LLView Functionality
-    virtual void onVisibilityChange( BOOL curVisibilityIn );
-
-<<<<<<< HEAD
-	virtual void setEnabledSubMenus(bool enabled) { if (getBranch()) getBranch()->setEnabledSubMenus(enabled); }
-=======
-    virtual void draw();
->>>>>>> e1623bb2
-
-    virtual void setEnabledSubMenus(BOOL enabled) { if (getBranch()) getBranch()->setEnabledSubMenus(enabled); }
-
-<<<<<<< HEAD
-	virtual LLView* getChildView(const std::string& name, bool recurse = true) const;
-	virtual LLView* findChildView(const std::string& name, bool recurse = true) const;
-=======
-    virtual void openMenu();
-
-    virtual LLView* getChildView(const std::string& name, BOOL recurse = TRUE) const;
-    virtual LLView* findChildView(const std::string& name, BOOL recurse = TRUE) const;
->>>>>>> e1623bb2
-
-private:
-    LLHandle<LLView> mBranchHandle;
-}; // end class LLMenuItemBranchGL
-
-
-//-----------------------------------------------------------------------------
-// class LLContextMenu
-// A context menu
-//-----------------------------------------------------------------------------
-
-class LLContextMenu
-: public LLMenuGL
-{
-public:
-    struct Params : public LLInitParam::Block<Params, LLMenuGL::Params>
-    {
-        Params()
-        {
-            changeDefault(visible, false);
-        }
-    };
-
-protected:
-    LLContextMenu(const Params& p);
-    friend class LLUICtrlFactory;
-
-public:
-    virtual ~LLContextMenu() {}
-
-    // LLView Functionality
-    // can't set visibility directly, must call show or hide
-    virtual void    setVisible          (BOOL visible);
-
-<<<<<<< HEAD
-	// LLView Functionality
-	// can't set visibility directly, must call show or hide
-	virtual void	setVisible			(bool visible);
-	
-	virtual void	show				(S32 x, S32 y, LLView* spawning_view = NULL);
-	virtual void	hide				();
-
-	virtual bool	handleHover			( S32 x, S32 y, MASK mask );
-	virtual bool	handleRightMouseDown( S32 x, S32 y, MASK mask );
-	virtual bool	handleRightMouseUp	( S32 x, S32 y, MASK mask );
-=======
-    virtual void    show                (S32 x, S32 y, LLView* spawning_view = NULL);
-    virtual void    hide                ();
-
-    virtual BOOL    handleHover         ( S32 x, S32 y, MASK mask );
-    virtual BOOL    handleRightMouseDown( S32 x, S32 y, MASK mask );
-    virtual BOOL    handleRightMouseUp  ( S32 x, S32 y, MASK mask );
->>>>>>> e1623bb2
-
-    virtual bool    addChild            (LLView* view, S32 tab_group = 0);
-
-            LLHandle<LLContextMenu> getHandle() { return getDerivedHandle<LLContextMenu>(); }
-
-            LLView* getSpawningView() const     { return mSpawningViewHandle.get(); }
-            void    setSpawningView(LLHandle<LLView> spawning_view) { mSpawningViewHandle = spawning_view; }
-
-protected:
-<<<<<<< HEAD
-	bool						mHoveredAnyItem;
-	LLMenuItemGL*				mHoverItem;
-	LLRootHandle<LLContextMenu>	mHandle;
-	LLHandle<LLView>			mSpawningViewHandle;
-=======
-    BOOL                        mHoveredAnyItem;
-    LLMenuItemGL*               mHoverItem;
-    LLRootHandle<LLContextMenu> mHandle;
-    LLHandle<LLView>            mSpawningViewHandle;
->>>>>>> e1623bb2
-};
-
-//-----------------------------------------------------------------------------
-// class LLContextMenuBranch
-// A branch to another context menu
-//-----------------------------------------------------------------------------
-class LLContextMenuBranch : public LLMenuItemGL
-{
-public:
-    struct Params : public LLInitParam::Block<Params, LLMenuItemGL::Params>
-    {
-        Mandatory<LLContextMenu*> branch;
-    };
-
-    LLContextMenuBranch(const Params&);
-
-    virtual ~LLContextMenuBranch();
-
-    // called to rebuild the draw label
-    virtual void    buildDrawLabel( void );
-
-    // onCommit() - do the primary funcationality of the menu item.
-    virtual void    onCommit( void );
-
-<<<<<<< HEAD
-	LLContextMenu*	getBranch() { return mBranch.get(); }
-	void			setHighlight( bool highlight );
-=======
-    LLContextMenu*  getBranch() { return mBranch.get(); }
-    void            setHighlight( BOOL highlight );
->>>>>>> e1623bb2
-
-protected:
-    void    showSubMenu();
-
-    LLHandle<LLContextMenu> mBranch;
-};
-
-
-//~~~~~~~~~~~~~~~~~~~~~~~~~~~~~~~~~~~~~~~~~~~~~~~~~~~~~~~~~~~~~~~~~~~~~~~~~~~~~
-// Class LLMenuBarGL
-//
-// A menu bar displays menus horizontally.
-//~~~~~~~~~~~~~~~~~~~~~~~~~~~~~~~~~~~~~~~~~~~~~~~~~~~~~~~~~~~~~~~~~~~~~~~~~~~~~
-
-class LLMenuBarGL : public LLMenuGL
-{
-public:
-    struct Params : public LLInitParam::Block<Params, LLMenuGL::Params>
-    {};
-    LLMenuBarGL( const Params& p );
-    virtual ~LLMenuBarGL();
-
-<<<<<<< HEAD
-	/*virtual*/ bool handleAcceleratorKey(KEY key, MASK mask);
-	/*virtual*/ bool handleKeyHere(KEY key, MASK mask);
-	/*virtual*/ bool handleJumpKey(KEY key);
-	/*virtual*/ bool handleMouseDown(S32 x, S32 y, MASK mask);
-	/*virtual*/ bool handleDoubleClick(S32 x, S32 y, MASK mask);
-
-	/*virtual*/ void draw();
-	/*virtual*/ bool jumpKeysActive();
-
-	// add a vertical separator to this menu
-	virtual bool addSeparator();
-
-	// LLView Functionality
-	virtual bool handleHover( S32 x, S32 y, MASK mask );
-=======
-    /*virtual*/ BOOL handleAcceleratorKey(KEY key, MASK mask);
-    /*virtual*/ BOOL handleKeyHere(KEY key, MASK mask);
-    /*virtual*/ BOOL handleJumpKey(KEY key);
-    /*virtual*/ BOOL handleMouseDown(S32 x, S32 y, MASK mask);
-    /*virtual*/ BOOL handleDoubleClick(S32 x, S32 y, MASK mask);
-
-    /*virtual*/ void draw();
-    /*virtual*/ BOOL jumpKeysActive();
-
-    // add a vertical separator to this menu
-    virtual BOOL addSeparator();
-
-    // LLView Functionality
-    virtual BOOL handleHover( S32 x, S32 y, MASK mask );
->>>>>>> e1623bb2
-
-    // Returns x position of rightmost child, usually Help menu
-    S32 getRightmostMenuEdge();
-
-<<<<<<< HEAD
-	void resetMenuTrigger() { mAltKeyTrigger = false; }
-
-private:
-	// add a menu - this will create a drop down menu.
-	virtual bool appendMenu( LLMenuGL* menu );
-	// rearrange the child rects so they fit the shape of the menu
-	// bar.
-	virtual void arrange( void );
-=======
-    void resetMenuTrigger() { mAltKeyTrigger = FALSE; }
-
-private:
-    // add a menu - this will create a drop down menu.
-    virtual BOOL appendMenu( LLMenuGL* menu );
-    // rearrange the child rects so they fit the shape of the menu
-    // bar.
-    virtual void arrange( void );
->>>>>>> e1623bb2
-
-    void checkMenuTrigger();
-
-<<<<<<< HEAD
-	std::list <LLMenuKeyboardBinding*>	mAccelerators;
-	bool						mAltKeyTrigger;
-=======
-    std::list <LLMenuKeyboardBinding*>  mAccelerators;
-    BOOL                        mAltKeyTrigger;
->>>>>>> e1623bb2
-};
-
-//~~~~~~~~~~~~~~~~~~~~~~~~~~~~~~~~~~~~~~~~~~~~~~~~~~~~~~~~~~~~~~~~~~~~~~~~~~~~~
-// Class LLMenuHolderGL
-//
-// High level view that serves as parent for all menus
-//~~~~~~~~~~~~~~~~~~~~~~~~~~~~~~~~~~~~~~~~~~~~~~~~~~~~~~~~~~~~~~~~~~~~~~~~~~~~~
-class LLMenuHolderGL : public LLPanel
-{
-public:
-    struct Params : public LLInitParam::Block<Params, LLPanel::Params>
-    {};
-    LLMenuHolderGL(const Params& p);
-    virtual ~LLMenuHolderGL() {}
-
-<<<<<<< HEAD
-	virtual bool hideMenus();
-	void reshape(S32 width, S32 height, bool called_from_parent = true);
-	void setCanHide(bool can_hide) { mCanHide = can_hide; }
-
-	// LLView functionality
-	virtual void draw();
-	virtual bool handleMouseDown( S32 x, S32 y, MASK mask );
-	virtual bool handleRightMouseDown( S32 x, S32 y, MASK mask );
-
-	// Close context menus on right mouse up not handled by menus.
-	/*virtual*/ bool handleRightMouseUp( S32 x, S32 y, MASK mask );
-
-	virtual bool handleKey(KEY key, MASK mask, bool called_from_parent);
-	virtual const LLRect getMenuRect() const { return getLocalRect(); }
-	LLView*const getVisibleMenu() const;
-	virtual bool hasVisibleMenu() const {return getVisibleMenu() != NULL;}
-=======
-    virtual BOOL hideMenus();
-    void reshape(S32 width, S32 height, BOOL called_from_parent = TRUE);
-    void setCanHide(BOOL can_hide) { mCanHide = can_hide; }
-
-    // LLView functionality
-    virtual void draw();
-    virtual BOOL handleMouseDown( S32 x, S32 y, MASK mask );
-    virtual BOOL handleRightMouseDown( S32 x, S32 y, MASK mask );
-
-    // Close context menus on right mouse up not handled by menus.
-    /*virtual*/ BOOL handleRightMouseUp( S32 x, S32 y, MASK mask );
-
-    virtual BOOL handleKey(KEY key, MASK mask, BOOL called_from_parent);
-    virtual const LLRect getMenuRect() const { return getLocalRect(); }
-    LLView*const getVisibleMenu() const;
-    virtual BOOL hasVisibleMenu() const {return getVisibleMenu() != NULL;}
->>>>>>> e1623bb2
-
-    static void setActivatedItem(LLMenuItemGL* item);
-
-    // Need to detect if mouse-up after context menu spawn has moved.
-    // If not, need to keep the menu up.
-    static LLCoordGL sContextMenuSpawnPos;
-
-private:
-    static LLHandle<LLView> sItemLastSelectedHandle;
-    static LLFrameTimer sItemActivationTimer;
-
-<<<<<<< HEAD
-	bool mCanHide;
-=======
-    BOOL mCanHide;
->>>>>>> e1623bb2
-};
-
-//~~~~~~~~~~~~~~~~~~~~~~~~~~~~~~~~~~~~~~~~~~~~~~~~~~~~~~~~~~~~~~~~~~~~~~~~~~~~~
-// Class LLTearOffMenu
-//
-// Floater that hosts a menu
-// https://wiki.lindenlab.com/mediawiki/index.php?title=LLTearOffMenu&oldid=81344
-//~~~~~~~~~~~~~~~~~~~~~~~~~~~~~~~~~~~~~~~~~~~~~~~~~~~~~~~~~~~~~~~~~~~~~~~~~~~~~
-class LLTearOffMenu : public LLFloater
-{
-public:
-    static LLTearOffMenu* create(LLMenuGL* menup);
-    virtual ~LLTearOffMenu();
-
-<<<<<<< HEAD
-	virtual void draw(void);
-	virtual void onFocusReceived();
-	virtual void onFocusLost();
-	virtual bool handleUnicodeChar(llwchar uni_char, bool called_from_parent);
-	virtual bool handleKeyHere(KEY key, MASK mask);
-	virtual void translate(S32 x, S32 y);
-=======
-    virtual void draw(void);
-    virtual void onFocusReceived();
-    virtual void onFocusLost();
-    virtual BOOL handleUnicodeChar(llwchar uni_char, BOOL called_from_parent);
-    virtual BOOL handleKeyHere(KEY key, MASK mask);
-    virtual void translate(S32 x, S32 y);
->>>>>>> e1623bb2
-
-    void updateSize();
-
-private:
-    LLTearOffMenu(LLMenuGL* menup);
-
-    void closeTearOff();
-
-    LLView*     mOldParent;
-    LLMenuGL*   mMenu;
-    S32         mTargetHeight;
-    bool        mQuitRequested;
-};
-
-//~~~~~~~~~~~~~~~~~~~~~~~~~~~~~~~~~~~~~~~~~~~~~~~~~~~~~~~~~~~~~~~~~~~~~~~~~~~~~
-// Class LLMenuItemTearOffGL
-//
-// This class represents a separator.
-//~~~~~~~~~~~~~~~~~~~~~~~~~~~~~~~~~~~~~~~~~~~~~~~~~~~~~~~~~~~~~~~~~~~~~~~~~~~~~
-
-class LLMenuItemTearOffGL : public LLMenuItemGL
-{
-public:
-    struct Params : public LLInitParam::Block<Params, LLMenuItemGL::Params>
-    {};
-
-    LLMenuItemTearOffGL( const Params& );
-
-    virtual void onCommit(void);
-    virtual void draw(void);
-    virtual U32 getNominalHeight() const;
-
-    LLFloater* getParentFloater();
-};
-
-
-// *TODO: this is currently working, so finish implementation
-class LLEditMenuHandlerMgr
-{
-public:
-    LLEditMenuHandlerMgr& getInstance() {
-        static LLEditMenuHandlerMgr instance;
-        return instance;
-    }
-    virtual ~LLEditMenuHandlerMgr() {}
-private:
-    LLEditMenuHandlerMgr() {};
-};
-
-
-// *TODO: Eliminate
-// For backwards compatability only; generally just use boost::bind
-class view_listener_t : public boost::signals2::trackable
-{
-public:
-    virtual bool handleEvent(const LLSD& userdata) = 0;
-    view_listener_t() { sListeners.insert(this); }
-    virtual ~view_listener_t() { sListeners.erase(this); }
-
-    static void addEnable(view_listener_t* listener, const std::string& name)
-    {
-        LLUICtrl::EnableCallbackRegistry::currentRegistrar().add(name, boost::bind(&view_listener_t::handleEvent, listener, _2));
-    }
-
-    static void addCommit(view_listener_t* listener, const std::string& name)
-    {
-        LLUICtrl::CommitCallbackRegistry::currentRegistrar().add(name, boost::bind(&view_listener_t::handleEvent, listener, _2));
-    }
-
-    static void addMenu(view_listener_t* listener, const std::string& name)
-    {
-        // For now, add to both click and enable registries
-        addEnable(listener, name);
-        addCommit(listener, name);
-    }
-
-    static void cleanup()
-    {
-        listener_vector_t listeners(sListeners.begin(), sListeners.end());
-        sListeners.clear();
-
-        std::for_each(listeners.begin(), listeners.end(), DeletePointer());
-        listeners.clear();
-    }
-
-private:
-    typedef std::set<view_listener_t*> listener_map_t;
-    typedef std::vector<view_listener_t*> listener_vector_t;
-    static listener_map_t sListeners;
-};
-
-#endif // LL_LLMENUGL_H+/**
+ * @file llmenugl.h
+ * @brief Declaration of the opengl based menu system.
+ *
+ * $LicenseInfo:firstyear=2001&license=viewerlgpl$
+ * Second Life Viewer Source Code
+ * Copyright (C) 2010, Linden Research, Inc.
+ *
+ * This library is free software; you can redistribute it and/or
+ * modify it under the terms of the GNU Lesser General Public
+ * License as published by the Free Software Foundation;
+ * version 2.1 of the License only.
+ *
+ * This library is distributed in the hope that it will be useful,
+ * but WITHOUT ANY WARRANTY; without even the implied warranty of
+ * MERCHANTABILITY or FITNESS FOR A PARTICULAR PURPOSE.  See the GNU
+ * Lesser General Public License for more details.
+ *
+ * You should have received a copy of the GNU Lesser General Public
+ * License along with this library; if not, write to the Free Software
+ * Foundation, Inc., 51 Franklin Street, Fifth Floor, Boston, MA  02110-1301  USA
+ *
+ * Linden Research, Inc., 945 Battery Street, San Francisco, CA  94111  USA
+ * $/LicenseInfo$
+ */
+
+#ifndef LL_LLMENUGL_H
+#define LL_LLMENUGL_H
+
+#include <list>
+
+#include "llstring.h"
+#include "v4color.h"
+#include "llframetimer.h"
+
+#include "llkeyboard.h"
+#include "llfloater.h"
+#include "lluistring.h"
+#include "llview.h"
+#include <boost/function.hpp>
+
+extern S32 MENU_BAR_HEIGHT;
+extern S32 MENU_BAR_WIDTH;
+
+class LLMenuKeyboardBinding
+{
+public:
+    KEY             mKey;
+    MASK            mMask;
+};
+
+//~~~~~~~~~~~~~~~~~~~~~~~~~~~~~~~~~~~~~~~~~~~~~~~~~~~~~~~~~~~~~~~~~~~~~~~~~~~~~
+// Class LLMenuItemGL
+//
+// The LLMenuItemGL represents a single menu item in a menu.
+//~~~~~~~~~~~~~~~~~~~~~~~~~~~~~~~~~~~~~~~~~~~~~~~~~~~~~~~~~~~~~~~~~~~~~~~~~~~~~
+
+class LLMenuItemGL: public LLUICtrl, public ll::ui::SearchableControl
+{
+public:
+    struct Params : public LLInitParam::Block<Params, LLUICtrl::Params>
+    {
+        Optional<std::string>   shortcut;
+        Optional<KEY>           jump_key;
+        Optional<bool>          use_mac_ctrl,
+                                allow_key_repeat;
+
+        Ignored                 rect,
+                                left,
+                                top,
+                                right,
+                                bottom,
+                                width,
+                                height,
+                                bottom_delta,
+                                left_delta;
+
+        Optional<LLUIColor>     enabled_color,
+                                disabled_color,
+                                highlight_bg_color,
+                                highlight_fg_color;
+
+
+        Params();
+    };
+
+protected:
+    LLMenuItemGL(const Params&);
+    friend class LLUICtrlFactory;
+public:
+    // LLView overrides
+    /*virtual*/ void onVisibilityChange(bool new_visibility);
+    /*virtual*/ bool handleHover(S32 x, S32 y, MASK mask);
+    /*virtual*/ bool handleRightMouseDown(S32 x, S32 y, MASK mask);
+    /*virtual*/ bool handleRightMouseUp(S32 x, S32 y, MASK mask);
+
+    // LLUICtrl overrides
+    /*virtual*/ void setValue(const LLSD& value);
+    /*virtual*/ LLSD getValue() const;
+
+    virtual bool hasAccelerator(const KEY &key, const MASK &mask) const;
+    virtual bool handleAcceleratorKey(KEY key, MASK mask);
+
+    LLColor4 getHighlightBgColor() { return mHighlightBackground.get(); }
+
+    void setJumpKey(KEY key);
+    KEY getJumpKey() const { return mJumpKey; }
+
+    // set the font used by this item.
+    void setFont(const LLFontGL* font) { mFont = font; }
+    const LLFontGL* getFont() const { return mFont; }
+
+    // returns the height in pixels for the current font.
+    virtual U32 getNominalHeight( void ) const;
+
+    // Marks item as not needing space for check marks or accelerator keys
+    virtual void setBriefItem(bool brief);
+    virtual bool isBriefItem() const;
+
+    virtual bool addToAcceleratorList(std::list<LLMenuKeyboardBinding*> *listp);
+    void setAllowKeyRepeat(bool allow) { mAllowKeyRepeat = allow; }
+    bool getAllowKeyRepeat() const { return mAllowKeyRepeat; }
+
+    // change the label
+    void setLabel( const LLStringExplicit& label ) { mLabel = label; }
+    std::string getLabel( void ) const { return mLabel.getString(); }
+    virtual bool setLabelArg( const std::string& key, const LLStringExplicit& text );
+
+    // Get the parent menu for this item
+    virtual class LLMenuGL* getMenu() const;
+
+    // returns the normal width of this control in pixels - this is
+    // used for calculating the widest item, as well as for horizontal
+    // arrangement.
+    virtual U32 getNominalWidth( void ) const;
+
+    // buildDrawLabel() - constructs the string used during the draw()
+    // function. This reduces the overall string manipulation, but can
+    // lead to visual errors if the state of the object changes
+    // without the knowledge of the menu item. For example, if a
+    // boolean being watched is changed outside of the menu item's
+    // onCommit() function, the draw buffer will not be updated and will
+    // reflect the wrong value. If this ever becomes an issue, there
+    // are ways to fix this.
+    // Returns the enabled state of the item.
+    virtual void buildDrawLabel( void );
+
+    // for branching menu items, bring sub menus up to root level of menu hierarchy
+    virtual void updateBranchParent( LLView* parentp ){};
+
+    virtual void onCommit( void );
+
+    virtual void setHighlight( bool highlight );
+    virtual bool getHighlight() const { return mHighlight; }
+
+    // determine if this represents an active sub-menu
+    virtual bool isActive( void ) const { return false; }
+
+    // determine if this represents an open sub-menu
+    virtual bool isOpen( void ) const { return false; }
+
+    virtual void setEnabledSubMenus(bool enable){};
+
+    // LLView Functionality
+    virtual bool handleKeyHere( KEY key, MASK mask );
+    virtual bool handleMouseDown( S32 x, S32 y, MASK mask );
+    virtual bool handleMouseUp( S32 x, S32 y, MASK mask );
+    virtual bool handleScrollWheel( S32 x, S32 y, S32 clicks );
+
+    virtual void    onMouseEnter(S32 x, S32 y, MASK mask);
+    virtual void    onMouseLeave(S32 x, S32 y, MASK mask);
+
+    virtual void draw( void );
+
+    bool getHover() const { return mGotHover; }
+
+    void setDrawTextDisabled(bool disabled) { mDrawTextDisabled = disabled; }
+    bool getDrawTextDisabled() const { return mDrawTextDisabled; }
+
+protected:
+    void setHover(bool hover) { mGotHover = hover; }
+
+    // This function appends the character string representation of
+    // the current accelerator key and mask to the provided string.
+    void appendAcceleratorString( std::string& st ) const;
+
+    virtual std::string _getSearchText() const
+    {
+        return mLabel.getString();
+    }
+
+protected:
+    KEY mAcceleratorKey;
+    MASK mAcceleratorMask;
+    // mLabel contains the actual label specified by the user.
+    LLUIString mLabel;
+
+    // The draw labels contain some of the labels that we draw during
+    // the draw() routine. This optimizes away some of the string
+    // manipulation.
+    LLUIString mDrawBoolLabel;
+    LLUIString mDrawAccelLabel;
+    LLUIString mDrawBranchLabel;
+
+    LLUIColor mEnabledColor;
+    LLUIColor mDisabledColor;
+    LLUIColor mHighlightBackground;
+    LLUIColor mHighlightForeground;
+
+    bool mHighlight;
+private:
+    // Keyboard and mouse variables
+    bool mAllowKeyRepeat;
+    bool mGotHover;
+
+    // If true, suppress normal space for check marks on the left and accelerator
+    // keys on the right.
+    bool mBriefItem;
+
+    // Font for this item
+    const LLFontGL* mFont;
+    bool mDrawTextDisabled;
+
+    KEY mJumpKey;
+};
+
+//~~~~~~~~~~~~~~~~~~~~~~~~~~~~~~~~~~~~~~~~~~~~~~~~~~~~~~~~~~~~~~~~~~~~~~~~~~~~~
+// Class LLMenuItemSeparatorGL
+//
+// This class represents a separator.
+//~~~~~~~~~~~~~~~~~~~~~~~~~~~~~~~~~~~~~~~~~~~~~~~~~~~~~~~~~~~~~~~~~~~~~~~~~~~~~
+class LLMenuItemSeparatorGL : public LLMenuItemGL
+{
+public:
+    struct Params : public LLInitParam::Block<Params, LLMenuItemGL::Params>
+    {
+        Optional<EnableCallbackParam > on_visible;
+        Params();
+    };
+
+    LLMenuItemSeparatorGL(const LLMenuItemSeparatorGL::Params& p = LLMenuItemSeparatorGL::Params());
+
+    /*virtual*/ void draw( void );
+    /*virtual*/ bool handleMouseDown(S32 x, S32 y, MASK mask);
+    /*virtual*/ bool handleMouseUp(S32 x, S32 y, MASK mask);
+    /*virtual*/ bool handleHover(S32 x, S32 y, MASK mask);
+
+    virtual void buildDrawLabel();
+
+    /*virtual*/ U32 getNominalHeight( void ) const;
+
+private:
+    enable_signal_t mVisibleSignal;
+};
+
+//~~~~~~~~~~~~~~~~~~~~~~~~~~~~~~~~~~~~~~~~~~~~~~~~~~~~~~~~~~~~~~~~~~~~~~~~~~~~~
+// Class LLMenuItemCallGL
+//
+// The LLMenuItemCallerGL represents a single menu item in a menu that
+// calls a user defined callback.
+//~~~~~~~~~~~~~~~~~~~~~~~~~~~~~~~~~~~~~~~~~~~~~~~~~~~~~~~~~~~~~~~~~~~~~~~~~~~~~
+
+class LLMenuItemCallGL : public LLMenuItemGL
+{
+public:
+    struct Params : public LLInitParam::Block<Params, LLMenuItemGL::Params>
+    {
+        Optional<EnableCallbackParam > on_enable;
+        Optional<CommitCallbackParam > on_click;
+        Optional<EnableCallbackParam > on_visible;
+        Params()
+            : on_enable("on_enable"),
+              on_click("on_click"),
+              on_visible("on_visible")
+        {}
+    };
+protected:
+    LLMenuItemCallGL(const Params&);
+    friend class LLUICtrlFactory;
+    void updateEnabled( void );
+    void updateVisible( void );
+
+public:
+    void initFromParams(const Params& p);
+
+    // called to rebuild the draw label
+    virtual void buildDrawLabel( void );
+
+    virtual void onCommit( void );
+
+    virtual bool handleAcceleratorKey(KEY key, MASK mask);
+    virtual bool handleKeyHere(KEY key, MASK mask);
+
+    //virtual void draw();
+
+    boost::signals2::connection setClickCallback( const commit_signal_t::slot_type& cb )
+    {
+        return setCommitCallback(cb);
+    }
+
+    boost::signals2::connection setEnableCallback( const enable_signal_t::slot_type& cb )
+    {
+        return mEnableSignal.connect(cb);
+    }
+
+private:
+    enable_signal_t mEnableSignal;
+    enable_signal_t mVisibleSignal;
+};
+
+//~~~~~~~~~~~~~~~~~~~~~~~~~~~~~~~~~~~~~~~~~~~~~~~~~~~~~~~~~~~~~~~~~~~~~~~~~~~~~
+// Class LLMenuItemCheckGL
+//
+// The LLMenuItemCheckGL is an extension of the LLMenuItemCallGL
+// class, by allowing another method to be specified which determines
+// if the menu item should consider itself checked as true or not.  Be
+// careful that the provided callback is fast - it needs to be VERY
+// EFFICIENT because it may need to be checked a lot.
+//~~~~~~~~~~~~~~~~~~~~~~~~~~~~~~~~~~~~~~~~~~~~~~~~~~~~~~~~~~~~~~~~~~~~~~~~~~~~~
+
+class LLMenuItemCheckGL
+:   public LLMenuItemCallGL
+{
+public:
+    struct Params : public LLInitParam::Block<Params, LLMenuItemCallGL::Params>
+    {
+        Optional<EnableCallbackParam > on_check;
+        Params()
+        :   on_check("on_check")
+        {}
+    };
+
+protected:
+    LLMenuItemCheckGL(const Params&);
+    friend class LLUICtrlFactory;
+public:
+
+    void initFromParams(const Params& p);
+
+    virtual void onCommit( void );
+
+    virtual void setValue(const LLSD& value);
+    virtual LLSD getValue() const;
+
+    // called to rebuild the draw label
+    virtual void buildDrawLabel( void );
+
+    boost::signals2::connection setCheckCallback( const enable_signal_t::slot_type& cb )
+    {
+        return mCheckSignal.connect(cb);
+    }
+
+private:
+    enable_signal_t mCheckSignal;
+};
+
+//~~~~~~~~~~~~~~~~~~~~~~~~~~~~~~~~~~~~~~~~~~~~~~~~~~~~~~~~~~~~~~~~~~~~~~~~~~~~~
+// Class LLMenuGL
+//
+// The Menu class represents a normal rectangular menu somewhere on
+// screen. A Menu can have menu items (described above) or sub-menus
+// attached to it. Sub-menus are implemented via a specialized
+// menu-item type known as a branch. Since it's easy to do wrong, I've
+// taken the branch functionality out of public view, and encapsulate
+// it in the appendMenu() method.
+//~~~~~~~~~~~~~~~~~~~~~~~~~~~~~~~~~~~~~~~~~~~~~~~~~~~~~~~~~~~~~~~~~~~~~~~~~~~~~
+
+// child widget registry
+struct MenuRegistry : public LLChildRegistry<MenuRegistry>
+{
+    LLSINGLETON_EMPTY_CTOR(MenuRegistry);
+};
+
+
+class LLMenuGL
+:   public LLUICtrl
+{
+public:
+    struct Params : public LLInitParam::Block<Params, LLUICtrl::Params>
+    {
+        Optional<KEY>                   jump_key;
+        Optional<bool>                  horizontal_layout,
+                                        can_tear_off,
+                                        drop_shadow,
+                                        bg_visible,
+                                        create_jump_keys,
+                                        keep_fixed_size,
+                                        scrollable;
+        Optional<U32>                   max_scrollable_items;
+        Optional<U32>                   preferred_width;
+        Optional<LLUIColor>             bg_color;
+        Optional<S32>                   shortcut_pad;
+
+        Params()
+        :   jump_key("jump_key", KEY_NONE),
+            horizontal_layout("horizontal_layout"),
+            can_tear_off("tear_off", false),
+            drop_shadow("drop_shadow", true),
+            bg_visible("bg_visible", true),
+            create_jump_keys("create_jump_keys", false),
+            keep_fixed_size("keep_fixed_size", false),
+            bg_color("bg_color",  LLUIColorTable::instance().getColor( "MenuDefaultBgColor" )),
+            scrollable("scrollable", false),
+            max_scrollable_items("max_scrollable_items", U32_MAX),
+            preferred_width("preferred_width", U32_MAX),
+            shortcut_pad("shortcut_pad")
+        {
+            addSynonym(bg_visible, "opaque");
+            addSynonym(bg_color, "color");
+            addSynonym(can_tear_off, "can_tear_off");
+        }
+    };
+
+    // my valid children are contained in MenuRegistry
+    typedef MenuRegistry child_registry_t;
+
+    void initFromParams(const Params&);
+
+    // textual artwork which menugl-imitators may want to match
+    static const std::string BOOLEAN_TRUE_PREFIX;
+    static const std::string BRANCH_SUFFIX;
+    static const std::string ARROW_UP;
+    static const std::string ARROW_DOWN;
+
+    // for scrollable menus
+    typedef enum e_scrolling_direction
+    {
+        SD_UP = 0,
+        SD_DOWN = 1,
+        SD_BEGIN = 2,
+        SD_END = 3
+    } EScrollingDirection;
+
+protected:
+    LLMenuGL(const LLMenuGL::Params& p);
+    friend class LLUICtrlFactory;
+    // let branching menu items use my protected traversal methods
+    friend class LLMenuItemBranchGL;
+public:
+    virtual ~LLMenuGL( void );
+
+    void parseChildXML(LLXMLNodePtr child, LLView* parent);
+
+    // LLView Functionality
+    /*virtual*/ bool handleUnicodeCharHere( llwchar uni_char );
+    /*virtual*/ bool handleHover( S32 x, S32 y, MASK mask );
+    /*virtual*/ bool handleScrollWheel( S32 x, S32 y, S32 clicks );
+    /*virtual*/ void draw( void );
+    /*virtual*/ void drawBackground(LLMenuItemGL* itemp, F32 alpha);
+    /*virtual*/ void setVisible(bool visible);
+    /*virtual*/ bool addChild(LLView* view, S32 tab_group = 0);
+    /*virtual*/ void deleteAllChildren();
+    /*virtual*/ void removeChild( LLView* ctrl);
+    /*virtual*/ bool postBuild();
+
+    virtual bool hasAccelerator(const KEY &key, const MASK &mask) const;
+    virtual bool handleAcceleratorKey(KEY key, MASK mask);
+
+    LLMenuGL* findChildMenuByName(const std::string& name, bool recurse) const;
+
+    bool clearHoverItem();
+
+    // return the name label
+    const std::string& getLabel( void ) const { return mLabel.getString(); }
+    void setLabel(const LLStringExplicit& label) { mLabel = label; }
+
+    // background colors
+    void setBackgroundColor( const LLUIColor& color ) { mBackgroundColor = color; }
+    const LLUIColor& getBackgroundColor() const { return mBackgroundColor; }
+    void setBackgroundVisible( bool b ) { mBgVisible = b; }
+    void setCanTearOff(bool tear_off);
+
+    // add a separator to this menu
+    virtual bool addSeparator();
+
+    // for branching menu items, bring sub menus up to root level of menu hierarchy
+    virtual void updateParent( LLView* parentp );
+
+    // setItemEnabled() - pass the name and the enable flag for a
+    // menu item. true will make sure it's enabled, false will disable
+    // it.
+    void setItemEnabled( const std::string& name, bool enable );
+
+    // propagate message to submenus
+    void setEnabledSubMenus(bool enable);
+
+    void setItemVisible( const std::string& name, bool visible);
+
+    void setItemLabel(const std::string &name, const std::string &label);
+
+    // sets the left,bottom corner of menu, useful for popups
+    void setLeftAndBottom(S32 left, S32 bottom);
+
+    virtual bool handleJumpKey(KEY key);
+
+    virtual bool jumpKeysActive();
+
+    virtual bool isOpen();
+
+    void needsArrange() { mNeedsArrange = true; }
+    // Shape this menu to fit the current state of the children, and
+    // adjust the child rects to fit. This is called automatically
+    // when you add items. *FIX: We may need to deal with visibility
+    // arrangement.
+    virtual void arrange( void );
+    void arrangeAndClear( void );
+
+    // remove all items on the menu
+    void empty( void );
+
+    // erase group of items from menu
+    void erase( S32 begin, S32 end, bool arrange = true );
+
+    // add new item at position
+    void insert( S32 begin, LLView * ctrl, bool arrange = true );
+
+    void            setItemLastSelected(LLMenuItemGL* item);    // must be in menu
+    U32             getItemCount();             // number of menu items
+    LLMenuItemGL*   getItem(S32 number);        // 0 = first item
+    LLMenuItemGL*   getItem(std::string name);
+    LLMenuItemGL*   getHighlightedItem();
+
+    LLMenuItemGL*   highlightNextItem(LLMenuItemGL* cur_item, bool skip_disabled = true);
+    LLMenuItemGL*   highlightPrevItem(LLMenuItemGL* cur_item, bool skip_disabled = true);
+
+    void buildDrawLabels();
+    void createJumpKeys();
+
+    // Show popup at a specific location, in the spawn_view's coordinate frame
+    static void showPopup(LLView* spawning_view, LLMenuGL* menu, S32 x, S32 y, S32 mouse_x = 0, S32 mouse_y = 0);
+
+    // Whether to drop shadow menu bar
+    void setDropShadowed( const bool shadowed );
+
+    void setParentMenuItem( LLMenuItemGL* parent_menu_item ) { mParentMenuItem = parent_menu_item->getHandle(); }
+    LLMenuItemGL* getParentMenuItem() const { return dynamic_cast<LLMenuItemGL*>(mParentMenuItem.get()); }
+
+    void setTornOff(bool torn_off);
+    bool getTornOff() { return mTornOff; }
+
+    bool getCanTearOff() { return mTearOffItem != NULL; }
+
+    KEY getJumpKey() const { return mJumpKey; }
+    void setJumpKey(KEY key) { mJumpKey = key; }
+
+    static void setKeyboardMode(bool mode) { sKeyboardMode = mode; }
+    static bool getKeyboardMode() { return sKeyboardMode; }
+
+    S32 getShortcutPad() { return mShortcutPad; }
+
+    bool scrollItems(EScrollingDirection direction);
+    bool isScrollable() const { return mScrollable; }
+
+    static class LLMenuHolderGL* sMenuContainer;
+
+    void resetScrollPositionOnShow(bool reset_scroll_pos) { mResetScrollPositionOnShow = reset_scroll_pos; }
+    bool isScrollPositionOnShowReset() { return mResetScrollPositionOnShow; }
+
+    void setAlwaysShowMenu(bool show) { mAlwaysShowMenu = show; }
+    bool getAlwaysShowMenu() { return mAlwaysShowMenu; }
+
+    // add a context menu branch
+    bool appendContextSubMenu(LLMenuGL *menu);
+
+    const LLFontGL *getFont() const { return mFont; }
+
+  protected:
+    void createSpilloverBranch();
+    void cleanupSpilloverBranch();
+    // Add the menu item to this menu.
+    virtual bool append( LLMenuItemGL* item );
+
+    // add a menu - this will create a cascading menu
+    virtual bool appendMenu( LLMenuGL* menu );
+
+    // Used in LLContextMenu and in LLTogleableMenu
+    // to add an item of context menu branch
+    bool addContextChild(LLView* view, S32 tab_group);
+
+    // TODO: create accessor methods for these?
+    typedef std::list< LLMenuItemGL* > item_list_t;
+    item_list_t mItems;
+    LLMenuItemGL*mFirstVisibleItem;
+    LLMenuItemGL *mArrowUpItem, *mArrowDownItem;
+
+    typedef std::map<KEY, LLMenuItemGL*> navigation_key_map_t;
+    navigation_key_map_t mJumpKeys;
+    S32             mLastMouseX;
+    S32             mLastMouseY;
+    S32             mMouseVelX;
+    S32             mMouseVelY;
+    U32             mMaxScrollableItems;
+    U32             mPreferredWidth;
+    bool            mHorizontalLayout;
+    bool            mScrollable;
+    bool            mKeepFixedSize;
+    bool            mNeedsArrange;
+
+    // Font for top menu items only
+    const LLFontGL* mFont;
+
+private:
+
+
+    static LLColor4 sDefaultBackgroundColor;
+    static bool     sKeyboardMode;
+
+    bool            mAlwaysShowMenu;
+
+    LLUIColor       mBackgroundColor;
+    bool            mBgVisible;
+    LLHandle<LLView> mParentMenuItem;
+    LLUIString      mLabel;
+    bool mDropShadowed;     //  Whether to drop shadow
+    bool            mHasSelection;
+    LLFrameTimer    mFadeTimer;
+    LLTimer         mScrollItemsTimer;
+    bool            mTornOff;
+    class LLMenuItemTearOffGL* mTearOffItem;
+    class LLMenuItemBranchGL* mSpilloverBranch;
+    LLMenuGL*       mSpilloverMenu;
+    KEY             mJumpKey;
+    bool            mCreateJumpKeys;
+    S32             mShortcutPad;
+    bool            mResetScrollPositionOnShow;
+}; // end class LLMenuGL
+
+
+
+//~~~~~~~~~~~~~~~~~~~~~~~~~~~~~~~~~~~~~~~~~~~~~~~~~~~~~~~~~~~~~~~~~~~~~~~~~~~~~
+// Class LLMenuItemBranchGL
+//
+// The LLMenuItemBranchGL represents a menu item that has a
+// sub-menu. This is used to make cascading menus.
+//~~~~~~~~~~~~~~~~~~~~~~~~~~~~~~~~~~~~~~~~~~~~~~~~~~~~~~~~~~~~~~~~~~~~~~~~~~~~~
+
+class LLMenuItemBranchGL : public LLMenuItemGL
+{
+public:
+    struct Params : public LLInitParam::Block<Params, LLMenuItemGL::Params>
+    {
+        Optional<LLMenuGL*> branch;
+    };
+
+protected:
+    LLMenuItemBranchGL(const Params&);
+    friend class LLUICtrlFactory;
+public:
+    virtual ~LLMenuItemBranchGL();
+
+    virtual bool handleMouseUp(S32 x, S32 y, MASK mask);
+
+    virtual bool hasAccelerator(const KEY &key, const MASK &mask) const;
+    virtual bool handleAcceleratorKey(KEY key, MASK mask);
+
+    // check if we've used these accelerators already
+    virtual bool addToAcceleratorList(std::list <LLMenuKeyboardBinding*> *listp);
+
+    // called to rebuild the draw label
+    virtual void buildDrawLabel( void );
+
+    virtual void onCommit( void );
+
+    virtual bool handleKey(KEY key, MASK mask, bool called_from_parent);
+    virtual bool handleUnicodeChar(llwchar uni_char, bool called_from_parent);
+
+    // set the hover status (called by it's menu) and if the object is
+    // active. This is used for behavior transfer.
+    virtual void setHighlight( bool highlight );
+
+    virtual bool handleKeyHere(KEY key, MASK mask);
+
+    virtual bool isActive() const;
+
+    virtual bool isOpen() const;
+
+    LLMenuGL* getBranch() const { return (LLMenuGL*)mBranchHandle.get(); }
+
+    virtual void updateBranchParent( LLView* parentp );
+
+    // LLView Functionality
+    virtual void onVisibilityChange( bool curVisibilityIn );
+
+    virtual void draw();
+
+    virtual void setEnabledSubMenus(bool enabled) { if (getBranch()) getBranch()->setEnabledSubMenus(enabled); }
+
+    virtual void openMenu();
+
+    virtual LLView* getChildView(const std::string& name, bool recurse = true) const;
+    virtual LLView* findChildView(const std::string& name, bool recurse = true) const;
+
+private:
+    LLHandle<LLView> mBranchHandle;
+}; // end class LLMenuItemBranchGL
+
+
+//-----------------------------------------------------------------------------
+// class LLContextMenu
+// A context menu
+//-----------------------------------------------------------------------------
+
+class LLContextMenu
+: public LLMenuGL
+{
+public:
+    struct Params : public LLInitParam::Block<Params, LLMenuGL::Params>
+    {
+        Params()
+        {
+            changeDefault(visible, false);
+        }
+    };
+
+protected:
+    LLContextMenu(const Params& p);
+    friend class LLUICtrlFactory;
+
+public:
+    virtual ~LLContextMenu() {}
+
+    // LLView Functionality
+    // can't set visibility directly, must call show or hide
+    virtual void    setVisible          (bool visible);
+
+    virtual void    show                (S32 x, S32 y, LLView* spawning_view = NULL);
+    virtual void    hide                ();
+
+    virtual bool    handleHover         ( S32 x, S32 y, MASK mask );
+    virtual bool    handleRightMouseDown( S32 x, S32 y, MASK mask );
+    virtual bool    handleRightMouseUp  ( S32 x, S32 y, MASK mask );
+
+    virtual bool    addChild            (LLView* view, S32 tab_group = 0);
+
+            LLHandle<LLContextMenu> getHandle() { return getDerivedHandle<LLContextMenu>(); }
+
+            LLView* getSpawningView() const     { return mSpawningViewHandle.get(); }
+            void    setSpawningView(LLHandle<LLView> spawning_view) { mSpawningViewHandle = spawning_view; }
+
+protected:
+    bool                        mHoveredAnyItem;
+    LLMenuItemGL*               mHoverItem;
+    LLRootHandle<LLContextMenu> mHandle;
+    LLHandle<LLView>            mSpawningViewHandle;
+};
+
+//-----------------------------------------------------------------------------
+// class LLContextMenuBranch
+// A branch to another context menu
+//-----------------------------------------------------------------------------
+class LLContextMenuBranch : public LLMenuItemGL
+{
+public:
+    struct Params : public LLInitParam::Block<Params, LLMenuItemGL::Params>
+    {
+        Mandatory<LLContextMenu*> branch;
+    };
+
+    LLContextMenuBranch(const Params&);
+
+    virtual ~LLContextMenuBranch();
+
+    // called to rebuild the draw label
+    virtual void    buildDrawLabel( void );
+
+    // onCommit() - do the primary funcationality of the menu item.
+    virtual void    onCommit( void );
+
+    LLContextMenu*  getBranch() { return mBranch.get(); }
+    void            setHighlight( bool highlight );
+
+protected:
+    void    showSubMenu();
+
+    LLHandle<LLContextMenu> mBranch;
+};
+
+
+//~~~~~~~~~~~~~~~~~~~~~~~~~~~~~~~~~~~~~~~~~~~~~~~~~~~~~~~~~~~~~~~~~~~~~~~~~~~~~
+// Class LLMenuBarGL
+//
+// A menu bar displays menus horizontally.
+//~~~~~~~~~~~~~~~~~~~~~~~~~~~~~~~~~~~~~~~~~~~~~~~~~~~~~~~~~~~~~~~~~~~~~~~~~~~~~
+
+class LLMenuBarGL : public LLMenuGL
+{
+public:
+    struct Params : public LLInitParam::Block<Params, LLMenuGL::Params>
+    {};
+    LLMenuBarGL( const Params& p );
+    virtual ~LLMenuBarGL();
+
+    /*virtual*/ bool handleAcceleratorKey(KEY key, MASK mask);
+    /*virtual*/ bool handleKeyHere(KEY key, MASK mask);
+    /*virtual*/ bool handleJumpKey(KEY key);
+    /*virtual*/ bool handleMouseDown(S32 x, S32 y, MASK mask);
+    /*virtual*/ bool handleDoubleClick(S32 x, S32 y, MASK mask);
+
+    /*virtual*/ void draw();
+    /*virtual*/ bool jumpKeysActive();
+
+    // add a vertical separator to this menu
+    virtual bool addSeparator();
+
+    // LLView Functionality
+    virtual bool handleHover( S32 x, S32 y, MASK mask );
+
+    // Returns x position of rightmost child, usually Help menu
+    S32 getRightmostMenuEdge();
+
+    void resetMenuTrigger() { mAltKeyTrigger = false; }
+
+private:
+    // add a menu - this will create a drop down menu.
+    virtual bool appendMenu( LLMenuGL* menu );
+    // rearrange the child rects so they fit the shape of the menu
+    // bar.
+    virtual void arrange( void );
+
+    void checkMenuTrigger();
+
+    std::list <LLMenuKeyboardBinding*>  mAccelerators;
+    bool                        mAltKeyTrigger;
+};
+
+//~~~~~~~~~~~~~~~~~~~~~~~~~~~~~~~~~~~~~~~~~~~~~~~~~~~~~~~~~~~~~~~~~~~~~~~~~~~~~
+// Class LLMenuHolderGL
+//
+// High level view that serves as parent for all menus
+//~~~~~~~~~~~~~~~~~~~~~~~~~~~~~~~~~~~~~~~~~~~~~~~~~~~~~~~~~~~~~~~~~~~~~~~~~~~~~
+class LLMenuHolderGL : public LLPanel
+{
+public:
+    struct Params : public LLInitParam::Block<Params, LLPanel::Params>
+    {};
+    LLMenuHolderGL(const Params& p);
+    virtual ~LLMenuHolderGL() {}
+
+    virtual bool hideMenus();
+    void reshape(S32 width, S32 height, bool called_from_parent = true);
+    void setCanHide(bool can_hide) { mCanHide = can_hide; }
+
+    // LLView functionality
+    virtual void draw();
+    virtual bool handleMouseDown( S32 x, S32 y, MASK mask );
+    virtual bool handleRightMouseDown( S32 x, S32 y, MASK mask );
+
+    // Close context menus on right mouse up not handled by menus.
+    /*virtual*/ bool handleRightMouseUp( S32 x, S32 y, MASK mask );
+
+    virtual bool handleKey(KEY key, MASK mask, bool called_from_parent);
+    virtual const LLRect getMenuRect() const { return getLocalRect(); }
+    LLView*const getVisibleMenu() const;
+    virtual bool hasVisibleMenu() const {return getVisibleMenu() != NULL;}
+
+    static void setActivatedItem(LLMenuItemGL* item);
+
+    // Need to detect if mouse-up after context menu spawn has moved.
+    // If not, need to keep the menu up.
+    static LLCoordGL sContextMenuSpawnPos;
+
+private:
+    static LLHandle<LLView> sItemLastSelectedHandle;
+    static LLFrameTimer sItemActivationTimer;
+
+    bool mCanHide;
+};
+
+//~~~~~~~~~~~~~~~~~~~~~~~~~~~~~~~~~~~~~~~~~~~~~~~~~~~~~~~~~~~~~~~~~~~~~~~~~~~~~
+// Class LLTearOffMenu
+//
+// Floater that hosts a menu
+// https://wiki.lindenlab.com/mediawiki/index.php?title=LLTearOffMenu&oldid=81344
+//~~~~~~~~~~~~~~~~~~~~~~~~~~~~~~~~~~~~~~~~~~~~~~~~~~~~~~~~~~~~~~~~~~~~~~~~~~~~~
+class LLTearOffMenu : public LLFloater
+{
+public:
+    static LLTearOffMenu* create(LLMenuGL* menup);
+    virtual ~LLTearOffMenu();
+
+    virtual void draw(void);
+    virtual void onFocusReceived();
+    virtual void onFocusLost();
+    virtual bool handleUnicodeChar(llwchar uni_char, bool called_from_parent);
+    virtual bool handleKeyHere(KEY key, MASK mask);
+    virtual void translate(S32 x, S32 y);
+
+    void updateSize();
+
+private:
+    LLTearOffMenu(LLMenuGL* menup);
+
+    void closeTearOff();
+
+    LLView*     mOldParent;
+    LLMenuGL*   mMenu;
+    S32         mTargetHeight;
+    bool        mQuitRequested;
+};
+
+//~~~~~~~~~~~~~~~~~~~~~~~~~~~~~~~~~~~~~~~~~~~~~~~~~~~~~~~~~~~~~~~~~~~~~~~~~~~~~
+// Class LLMenuItemTearOffGL
+//
+// This class represents a separator.
+//~~~~~~~~~~~~~~~~~~~~~~~~~~~~~~~~~~~~~~~~~~~~~~~~~~~~~~~~~~~~~~~~~~~~~~~~~~~~~
+
+class LLMenuItemTearOffGL : public LLMenuItemGL
+{
+public:
+    struct Params : public LLInitParam::Block<Params, LLMenuItemGL::Params>
+    {};
+
+    LLMenuItemTearOffGL( const Params& );
+
+    virtual void onCommit(void);
+    virtual void draw(void);
+    virtual U32 getNominalHeight() const;
+
+    LLFloater* getParentFloater();
+};
+
+
+// *TODO: this is currently working, so finish implementation
+class LLEditMenuHandlerMgr
+{
+public:
+    LLEditMenuHandlerMgr& getInstance() {
+        static LLEditMenuHandlerMgr instance;
+        return instance;
+    }
+    virtual ~LLEditMenuHandlerMgr() {}
+private:
+    LLEditMenuHandlerMgr() {};
+};
+
+
+// *TODO: Eliminate
+// For backwards compatability only; generally just use boost::bind
+class view_listener_t : public boost::signals2::trackable
+{
+public:
+    virtual bool handleEvent(const LLSD& userdata) = 0;
+    view_listener_t() { sListeners.insert(this); }
+    virtual ~view_listener_t() { sListeners.erase(this); }
+
+    static void addEnable(view_listener_t* listener, const std::string& name)
+    {
+        LLUICtrl::EnableCallbackRegistry::currentRegistrar().add(name, boost::bind(&view_listener_t::handleEvent, listener, _2));
+    }
+
+    static void addCommit(view_listener_t* listener, const std::string& name)
+    {
+        LLUICtrl::CommitCallbackRegistry::currentRegistrar().add(name, boost::bind(&view_listener_t::handleEvent, listener, _2));
+    }
+
+    static void addMenu(view_listener_t* listener, const std::string& name)
+    {
+        // For now, add to both click and enable registries
+        addEnable(listener, name);
+        addCommit(listener, name);
+    }
+
+    static void cleanup()
+    {
+        listener_vector_t listeners(sListeners.begin(), sListeners.end());
+        sListeners.clear();
+
+        std::for_each(listeners.begin(), listeners.end(), DeletePointer());
+        listeners.clear();
+    }
+
+private:
+    typedef std::set<view_listener_t*> listener_map_t;
+    typedef std::vector<view_listener_t*> listener_vector_t;
+    static listener_map_t sListeners;
+};
+
+#endif // LL_LLMENUGL_H