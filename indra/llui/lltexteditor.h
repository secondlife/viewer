--- conflicted
+++ resolved
@@ -206,15 +206,11 @@
 	void			setShowContextMenu(bool show) { mShowContextMenu = show; }
 	bool			getShowContextMenu() const { return mShowContextMenu; }
 
-<<<<<<< HEAD
-	void			setPassDelete(bool b) { mPassDelete = b; }
-=======
 	void			showEmojiHelper();
 	void			setShowEmojiHelper(bool show);
 	bool			getShowEmojiHelper() const { return mShowEmojiHelper; }
 
-	void			setPassDelete(BOOL b) { mPassDelete = b; }
->>>>>>> afc943ac
+	void			setPassDelete(bool b) { mPassDelete = b; }
 
 protected:
 	void			showContextMenu(S32 x, S32 y);
