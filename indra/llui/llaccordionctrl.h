--- conflicted
+++ resolved
@@ -102,7 +102,6 @@
 
     // Call reshape after changing splitter's size
     virtual void reshape(S32 width, S32 height, BOOL called_from_parent = TRUE);
-<<<<<<< HEAD
 
     void addCollapsibleCtrl(LLView* view);
     void removeCollapsibleCtrl(LLView* view);
@@ -122,29 +121,8 @@
 
     void    setComparator(const LLTabComparator* comp) { mTabComparator = comp; }
     void    sort();
-=======
-
-    void addCollapsibleCtrl(LLView* view);
-    void removeCollapsibleCtrl(LLView* view);
-    void arrange();
-
-
-    void    draw();
-
-    void    onScrollPosChangeCallback(S32, LLScrollbar*);
-    virtual void onUpdateScrollToChild(const LLUICtrl * cntrl);
-
-    void    onOpen      (const LLSD& key);
-    S32     notifyParent(const LLSD& info);
-
-    void    reset       ();
-    void    expandDefaultTab();
-
-    void    setComparator(const LLTabComparator* comp) { mTabComparator = comp; }
-    void    sort();
 
     void collapseAllTabs();
->>>>>>> 33ad8db7
 
     /**
      * Sets filter substring as a search_term for help text when there are no any visible tabs.
