--- conflicted
+++ resolved
@@ -44,11 +44,7 @@
 
 // Compiler optimization, generate extern template
 template class LLUICtrl* LLView::getChild<class LLUICtrl>(
-<<<<<<< HEAD
-	const std::string& name, bool recurse) const;
-=======
-    const std::string& name, BOOL recurse) const;
->>>>>>> e7eced3c
+    const std::string& name, bool recurse) const;
 
 LLUICtrl::CallbackParam::CallbackParam()
 :   name("name"),
@@ -102,21 +98,12 @@
 }
 
 
-<<<<<<< HEAD
-LLUICtrl::LLUICtrl(const LLUICtrl::Params& p, const LLViewModelPtr& viewmodel) 
-:	LLView(p),
-	mIsChrome(false),
-	mRequestsFront(p.requests_front),
-	mTabStop(false),
-	mTentative(false),
-=======
 LLUICtrl::LLUICtrl(const LLUICtrl::Params& p, const LLViewModelPtr& viewmodel)
 :   LLView(p),
-    mIsChrome(FALSE),
+    mIsChrome(false),
     mRequestsFront(p.requests_front),
-    mTabStop(FALSE),
-    mTentative(FALSE),
->>>>>>> e7eced3c
+    mTabStop(false),
+    mTentative(false),
     mViewModel(viewmodel),
     mControlVariable(NULL),
     mEnabledControlVariable(NULL),
@@ -354,33 +341,13 @@
     }
 }
 
-<<<<<<< HEAD
-//virtual 
+//virtual
 bool LLUICtrl::handleMouseDown(S32 x, S32 y, MASK mask)
 {
 
-	LL_DEBUGS() << "LLUICtrl::handleMouseDown calling	LLView)'s handleMouseUp (first initialized xui to: " << getPathname() << " )" << LL_ENDL;
-  
-	bool handled  = LLView::handleMouseDown(x,y,mask);
-	
-	if (mMouseDownSignal)
-	{
-		(*mMouseDownSignal)(this,x,y,mask);
-	}
-	LL_DEBUGS() << "LLUICtrl::handleMousedown - handled is returning as: " << handled << "	  " << LL_ENDL;
-	
-	if (handled) {
-		LLViewerEventRecorder::instance().updateMouseEventInfo(x,y,-56,-56,getPathname());
-	}
-	return handled;
-=======
-//virtual
-BOOL LLUICtrl::handleMouseDown(S32 x, S32 y, MASK mask)
-{
-
     LL_DEBUGS() << "LLUICtrl::handleMouseDown calling   LLView)'s handleMouseUp (first initialized xui to: " << getPathname() << " )" << LL_ENDL;
 
-    BOOL handled  = LLView::handleMouseDown(x,y,mask);
+    bool handled  = LLView::handleMouseDown(x,y,mask);
 
     if (mMouseDownSignal)
     {
@@ -392,7 +359,6 @@
         LLViewerEventRecorder::instance().updateMouseEventInfo(x,y,-56,-56,getPathname());
     }
     return handled;
->>>>>>> e7eced3c
 }
 
 //virtual
@@ -401,17 +367,7 @@
 
     LL_DEBUGS() << "LLUICtrl::handleMouseUp calling LLView)'s handleMouseUp (first initialized xui to: " << getPathname() << " )" << LL_ENDL;
 
-<<<<<<< HEAD
-	bool handled  = LLView::handleMouseUp(x,y,mask);
-	if (handled) {
-		LLViewerEventRecorder::instance().updateMouseEventInfo(x,y,-56,-56,getPathname()); 
-	}
-	if (mMouseUpSignal)
-	{
-		(*mMouseUpSignal)(this,x,y,mask);
-	}
-=======
-    BOOL handled  = LLView::handleMouseUp(x,y,mask);
+    bool handled  = LLView::handleMouseUp(x,y,mask);
     if (handled) {
         LLViewerEventRecorder::instance().updateMouseEventInfo(x,y,-56,-56,getPathname());
     }
@@ -419,7 +375,6 @@
     {
         (*mMouseUpSignal)(this,x,y,mask);
     }
->>>>>>> e7eced3c
 
     LL_DEBUGS() << "LLUICtrl::handleMouseUp - handled for xui " << getPathname() << "  -  is returning as: " << handled << "   " << LL_ENDL;
 
@@ -429,60 +384,33 @@
 //virtual
 bool LLUICtrl::handleRightMouseDown(S32 x, S32 y, MASK mask)
 {
-<<<<<<< HEAD
-	bool handled  = LLView::handleRightMouseDown(x,y,mask);
-	if (mRightMouseDownSignal)
-	{
-		(*mRightMouseDownSignal)(this,x,y,mask);
-	}
-	return handled;
-=======
-    BOOL handled  = LLView::handleRightMouseDown(x,y,mask);
+    bool handled  = LLView::handleRightMouseDown(x,y,mask);
     if (mRightMouseDownSignal)
     {
         (*mRightMouseDownSignal)(this,x,y,mask);
     }
     return handled;
->>>>>>> e7eced3c
 }
 
 //virtual
 bool LLUICtrl::handleRightMouseUp(S32 x, S32 y, MASK mask)
 {
-<<<<<<< HEAD
-	bool handled  = LLView::handleRightMouseUp(x,y,mask);
-	if(mRightMouseUpSignal)
-	{
-		(*mRightMouseUpSignal)(this,x,y,mask);
-	}
-	return handled;
-=======
-    BOOL handled  = LLView::handleRightMouseUp(x,y,mask);
+    bool handled  = LLView::handleRightMouseUp(x,y,mask);
     if(mRightMouseUpSignal)
     {
         (*mRightMouseUpSignal)(this,x,y,mask);
     }
     return handled;
->>>>>>> e7eced3c
 }
 
 bool LLUICtrl::handleDoubleClick(S32 x, S32 y, MASK mask)
 {
-<<<<<<< HEAD
-	bool handled = LLView::handleDoubleClick(x, y, mask);
-	if (mDoubleClickSignal)
-	{
-		(*mDoubleClickSignal)(this, x, y, mask);
-	}
-	return handled;
-=======
-    BOOL handled = LLView::handleDoubleClick(x, y, mask);
+    bool handled = LLView::handleDoubleClick(x, y, mask);
     if (mDoubleClickSignal)
     {
         (*mDoubleClickSignal)(this, x, y, mask);
     }
     return handled;
->>>>>>> e7eced3c
 }
 
 // can't tab to children of a non-tab-stop widget
@@ -513,11 +441,7 @@
 //virtual
 bool LLUICtrl::isCtrl() const
 {
-<<<<<<< HEAD
-	return true;
-=======
-    return TRUE;
->>>>>>> e7eced3c
+    return true;
 }
 
 //virtual
@@ -738,27 +662,15 @@
 }
 
 // virtual
-<<<<<<< HEAD
-bool LLUICtrl::setTextArg( const std::string& key, const LLStringExplicit& text ) 
-{ 
-	return false; 
-}
-
-// virtual
-bool LLUICtrl::setLabelArg( const std::string& key, const LLStringExplicit& text ) 
-{ 
-	return false; 
-=======
-BOOL LLUICtrl::setTextArg( const std::string& key, const LLStringExplicit& text )
-{
-    return FALSE;
-}
-
-// virtual
-BOOL LLUICtrl::setLabelArg( const std::string& key, const LLStringExplicit& text )
-{
-    return FALSE;
->>>>>>> e7eced3c
+bool LLUICtrl::setTextArg( const std::string& key, const LLStringExplicit& text )
+{
+    return false;
+}
+
+// virtual
+bool LLUICtrl::setLabelArg( const std::string& key, const LLStringExplicit& text )
+{
+    return false;
 }
 
 // virtual
@@ -808,39 +720,21 @@
 }
 
 // virtual
-<<<<<<< HEAD
-void LLUICtrl::setTabStop( bool b )	
-{ 
-	mTabStop = b;
-}
-
-// virtual
-bool LLUICtrl::hasTabStop() const		
-{ 
-	return mTabStop;
+void LLUICtrl::setTabStop( bool b )
+{
+    mTabStop = b;
+}
+
+// virtual
+bool LLUICtrl::hasTabStop() const
+{
+    return mTabStop;
 }
 
 // virtual
 bool LLUICtrl::acceptsTextInput() const
-{ 
-	return false; 
-=======
-void LLUICtrl::setTabStop( BOOL b )
-{
-    mTabStop = b;
-}
-
-// virtual
-BOOL LLUICtrl::hasTabStop() const
-{
-    return mTabStop;
-}
-
-// virtual
-BOOL LLUICtrl::acceptsTextInput() const
-{
-    return FALSE;
->>>>>>> e7eced3c
+{
+    return false;
 }
 
 //virtual
@@ -875,13 +769,8 @@
 // virtual
 bool LLUICtrl::getIsChrome() const
 {
-<<<<<<< HEAD
-	if (mIsChrome)
-		return true;
-=======
     if (mIsChrome)
-        return TRUE;
->>>>>>> e7eced3c
+        return true;
 
     LLView* parent_ctrl = getParent();
     while (parent_ctrl)
@@ -892,74 +781,13 @@
         parent_ctrl = parent_ctrl->getParent();
     }
 
-<<<<<<< HEAD
-	return false; 
-=======
-    return FALSE;
->>>>>>> e7eced3c
+    return false;
 }
 
 
 bool LLUICtrl::focusFirstItem(bool prefer_text_fields, bool focus_flash)
 {
     LL_PROFILE_ZONE_SCOPED_CATEGORY_UI;
-<<<<<<< HEAD
-	// try to select default tab group child
-	LLViewQuery query = getTabOrderQuery();
-	child_list_t result = query(this);
-	if(result.size() > 0)
-	{
-		LLUICtrl * ctrl = static_cast<LLUICtrl*>(result.back());
-		if(!ctrl->hasFocus())
-		{
-			ctrl->setFocus(true);
-			ctrl->onTabInto();  
-			if(focus_flash)
-			{
-				gFocusMgr.triggerFocusFlash();
-			}
-		}
-		return true;
-	}	
-	// search for text field first
-	if(prefer_text_fields)
-	{
-		LLViewQuery query = getTabOrderQuery();
-		query.addPreFilter(LLUICtrl::LLTextInputFilter::getInstance());
-		child_list_t result = query(this);
-		if(result.size() > 0)
-		{
-			LLUICtrl * ctrl = static_cast<LLUICtrl*>(result.back());
-			if(!ctrl->hasFocus())
-			{
-				ctrl->setFocus(true);
-				ctrl->onTabInto();  
-				if(focus_flash)
-				{
-					gFocusMgr.triggerFocusFlash();
-				}
-			}
-			return true;
-		}
-	}
-	// no text field found, or we don't care about text fields
-	result = getTabOrderQuery().run(this);
-	if(result.size() > 0)
-	{
-		LLUICtrl * ctrl = static_cast<LLUICtrl*>(result.back());
-		if(!ctrl->hasFocus())
-		{
-			ctrl->setFocus(true);
-			ctrl->onTabInto();  
-			if(focus_flash)
-			{
-				gFocusMgr.triggerFocusFlash();
-			}
-		}
-		return true;
-	}	
-	return false;
-=======
     // try to select default tab group child
     LLViewQuery query = getTabOrderQuery();
     child_list_t result = query(this);
@@ -968,14 +796,14 @@
         LLUICtrl * ctrl = static_cast<LLUICtrl*>(result.back());
         if(!ctrl->hasFocus())
         {
-            ctrl->setFocus(TRUE);
+            ctrl->setFocus(true);
             ctrl->onTabInto();
             if(focus_flash)
             {
                 gFocusMgr.triggerFocusFlash();
             }
         }
-        return TRUE;
+        return true;
     }
     // search for text field first
     if(prefer_text_fields)
@@ -988,14 +816,14 @@
             LLUICtrl * ctrl = static_cast<LLUICtrl*>(result.back());
             if(!ctrl->hasFocus())
             {
-                ctrl->setFocus(TRUE);
+                ctrl->setFocus(true);
                 ctrl->onTabInto();
                 if(focus_flash)
                 {
                     gFocusMgr.triggerFocusFlash();
                 }
             }
-            return TRUE;
+            return true;
         }
     }
     // no text field found, or we don't care about text fields
@@ -1005,17 +833,16 @@
         LLUICtrl * ctrl = static_cast<LLUICtrl*>(result.back());
         if(!ctrl->hasFocus())
         {
-            ctrl->setFocus(TRUE);
+            ctrl->setFocus(true);
             ctrl->onTabInto();
             if(focus_flash)
             {
                 gFocusMgr.triggerFocusFlash();
             }
         }
-        return TRUE;
-    }
-    return FALSE;
->>>>>>> e7eced3c
+        return true;
+    }
+    return false;
 }
 
 
@@ -1184,27 +1011,15 @@
 }
 
 // virtual
-<<<<<<< HEAD
-void LLUICtrl::setTentative(bool b)									
-{ 
-	mTentative = b; 
-}
-
-// virtual
-bool LLUICtrl::getTentative() const									
-{ 
-	return mTentative; 
-=======
-void LLUICtrl::setTentative(BOOL b)
+void LLUICtrl::setTentative(bool b)
 {
     mTentative = b;
 }
 
 // virtual
-BOOL LLUICtrl::getTentative() const
+bool LLUICtrl::getTentative() const
 {
     return mTentative;
->>>>>>> e7eced3c
 }
 
 // virtual
