/**
 * @file lluictrl.cpp
 * @author James Cook, Richard Nelson, Tom Yedwab
 * @brief Abstract base class for UI controls
 *
 * $LicenseInfo:firstyear=2001&license=viewerlgpl$
 * Second Life Viewer Source Code
 * Copyright (C) 2010, Linden Research, Inc.
 *
 * This library is free software; you can redistribute it and/or
 * modify it under the terms of the GNU Lesser General Public
 * License as published by the Free Software Foundation;
 * version 2.1 of the License only.
 *
 * This library is distributed in the hope that it will be useful,
 * but WITHOUT ANY WARRANTY; without even the implied warranty of
 * MERCHANTABILITY or FITNESS FOR A PARTICULAR PURPOSE.  See the GNU
 * Lesser General Public License for more details.
 *
 * You should have received a copy of the GNU Lesser General Public
 * License along with this library; if not, write to the Free Software
 * Foundation, Inc., 51 Franklin Street, Fifth Floor, Boston, MA  02110-1301  USA
 *
 * Linden Research, Inc., 945 Battery Street, San Francisco, CA  94111  USA
 * $/LicenseInfo$
 */

#include "linden_common.h"

#define LLUICTRL_CPP
#include "lluictrl.h"
#include "llviewereventrecorder.h"
#include "llfocusmgr.h"
#include "llpanel.h"
#include "lluictrlfactory.h"
#include "lltabcontainer.h"
#include "llaccordionctrltab.h"
#include "lluiusage.h"

static LLDefaultChildRegistry::Register<LLUICtrl> r("ui_ctrl");

F32 LLUICtrl::sActiveControlTransparency = 1.0f;
F32 LLUICtrl::sInactiveControlTransparency = 1.0f;

// Compiler optimization, generate extern template
template class LLUICtrl* LLView::getChild<class LLUICtrl>(
    const std::string& name, BOOL recurse) const;

LLUICtrl::CallbackParam::CallbackParam()
:   name("name"),
    function_name("function"),
    parameter("parameter"),
    control_name("control") // Shortcut to control -> "control_name" for backwards compatability
{
    addSynonym(parameter, "userdata");
}

LLUICtrl::EnableControls::EnableControls()
:   enabled("enabled_control"),
    disabled("disabled_control")
{}

LLUICtrl::ControlVisibility::ControlVisibility()
:   visible("visibility_control"),
    invisible("invisibility_control")
{
    addSynonym(visible, "visiblity_control");
    addSynonym(invisible, "invisiblity_control");
}

LLUICtrl::Params::Params()
:   tab_stop("tab_stop", true),
    chrome("chrome", false),
    requests_front("requests_front", false),
    label("label"),
    initial_value("value"),
    init_callback("init_callback"),
    commit_callback("commit_callback"),
    validate_callback("validate_callback"),
    mouseenter_callback("mouseenter_callback"),
    mouseleave_callback("mouseleave_callback"),
    control_name("control_name"),
    font("font", LLFontGL::getFontEmojiMedium()),
    font_halign("halign"),
    font_valign("valign"),
    length("length"),   // ignore LLXMLNode cruft
    type("type")        // ignore LLXMLNode cruft
{
    addSynonym(initial_value, "initial_value");
}

// NOTE: the LLFocusableElement implementation has been moved from here to llfocusmgr.cpp.

//static
const LLUICtrl::Params& LLUICtrl::getDefaultParams()
{
    return LLUICtrlFactory::getDefaultParams<LLUICtrl>();
}


LLUICtrl::LLUICtrl(const LLUICtrl::Params& p, const LLViewModelPtr& viewmodel)
:   LLView(p),
    mIsChrome(FALSE),
    mRequestsFront(p.requests_front),
    mTabStop(FALSE),
    mTentative(FALSE),
    mViewModel(viewmodel),
    mControlVariable(NULL),
    mEnabledControlVariable(NULL),
    mDisabledControlVariable(NULL),
    mMakeVisibleControlVariable(NULL),
    mMakeInvisibleControlVariable(NULL),
    mCommitSignal(NULL),
    mValidateSignal(NULL),
    mMouseEnterSignal(NULL),
    mMouseLeaveSignal(NULL),
    mMouseDownSignal(NULL),
    mMouseUpSignal(NULL),
    mRightMouseDownSignal(NULL),
    mRightMouseUpSignal(NULL),
    mDoubleClickSignal(NULL),
    mTransparencyType(TT_DEFAULT)
{
}

void LLUICtrl::initFromParams(const Params& p)
{
    LLView::initFromParams(p);

    mRequestsFront = p.requests_front;

    setIsChrome(p.chrome);
    setControlName(p.control_name);
    if(p.enabled_controls.isProvided())
    {
        if (p.enabled_controls.enabled.isChosen())
        {
            LLControlVariable* control = findControl(p.enabled_controls.enabled);
            if (control)
            {
                setEnabledControlVariable(control);
            }
            else
            {
                LL_WARNS() << "Failed to assign 'enabled' control variable to " << getName()
                            << ": control " << p.enabled_controls.enabled()
                            << " does not exist." << LL_ENDL;
            }
        }
        else if(p.enabled_controls.disabled.isChosen())
        {
            LLControlVariable* control = findControl(p.enabled_controls.disabled);
            if (control)
            {
                setDisabledControlVariable(control);
            }
            else
            {
                LL_WARNS() << "Failed to assign 'disabled' control variable to " << getName()
                            << ": control " << p.enabled_controls.disabled()
                            << " does not exist." << LL_ENDL;
            }
        }
    }
    if(p.controls_visibility.isProvided())
    {
        if (p.controls_visibility.visible.isChosen())
        {
            LLControlVariable* control = findControl(p.controls_visibility.visible);
            if (control)
            {
                setMakeVisibleControlVariable(control);
            }
            else
            {
                LL_WARNS() << "Failed to assign visibility control variable to " << getName()
                            << ": control " << p.controls_visibility.visible()
                            << " does not exist." << LL_ENDL;
            }
        }
        else if (p.controls_visibility.invisible.isChosen())
        {
            LLControlVariable* control = findControl(p.controls_visibility.invisible);
            if (control)
            {
                setMakeInvisibleControlVariable(control);
            }
            else
            {
                LL_WARNS() << "Failed to assign invisibility control variable to " << getName()
                            << ": control " << p.controls_visibility.invisible()
                            << " does not exist." << LL_ENDL;
            }
        }
    }

    setTabStop(p.tab_stop);

    if (p.initial_value.isProvided()
        && !p.control_name.isProvided())
    {
        setValue(p.initial_value);
    }

    if (p.commit_callback.isProvided())
    {
        setCommitCallback(initCommitCallback(p.commit_callback));
    }

    if (p.validate_callback.isProvided())
    {
        setValidateCallback(initEnableCallback(p.validate_callback));
    }

    if (p.init_callback.isProvided())
    {
        if (p.init_callback.function.isProvided())
        {
            p.init_callback.function()(this, p.init_callback.parameter);
        }
        else
        {
            commit_callback_t* initfunc = (CommitCallbackRegistry::getValue(p.init_callback.function_name));
            if (initfunc)
            {
                (*initfunc)(this, p.init_callback.parameter);
            }
        }
    }

    if(p.mouseenter_callback.isProvided())
    {
        setMouseEnterCallback(initCommitCallback(p.mouseenter_callback));
    }

    if(p.mouseleave_callback.isProvided())
    {
        setMouseLeaveCallback(initCommitCallback(p.mouseleave_callback));
    }
}


LLUICtrl::~LLUICtrl()
{
    gFocusMgr.releaseFocusIfNeeded( this ); // calls onCommit()

    if( gFocusMgr.getTopCtrl() == this )
    {
        LL_WARNS() << "UI Control holding top ctrl deleted: " << getName() << ".  Top view removed." << LL_ENDL;
        gFocusMgr.removeTopCtrlWithoutCallback( this );
    }

    delete mCommitSignal;
    delete mValidateSignal;
    delete mMouseEnterSignal;
    delete mMouseLeaveSignal;
    delete mMouseDownSignal;
    delete mMouseUpSignal;
    delete mRightMouseDownSignal;
    delete mRightMouseUpSignal;
    delete mDoubleClickSignal;
}

void default_commit_handler(LLUICtrl* ctrl, const LLSD& param)
{}

bool default_enable_handler(LLUICtrl* ctrl, const LLSD& param)
{
    return true;
}


LLUICtrl::commit_signal_t::slot_type LLUICtrl::initCommitCallback(const CommitCallbackParam& cb)
{
<<<<<<< HEAD
    if (cb.function.isProvided())
    {
        if (cb.parameter.isProvided())
            return boost::bind(cb.function(), _1, cb.parameter);
        else
            return cb.function();
    }
    else
    {
        std::string function_name = cb.function_name;
        setFunctionName(function_name);
        commit_callback_t* func = (CommitCallbackRegistry::getValue(function_name));
        if (func)
        {
            if (cb.parameter.isProvided())
                return boost::bind((*func), _1, cb.parameter);
            else
                return commit_signal_t::slot_type(*func);
        }
        else if (!function_name.empty())
        {
            LL_WARNS() << "No callback found for: '" << function_name << "' in control: " << getName() << LL_ENDL;
        }
    }
    return default_commit_handler;
=======
	if (cb.function.isProvided())
	{
		if (cb.parameter.isProvided())
			return boost::bind(cb.function(), _1, cb.parameter);
		else
			return cb.function();
	}
	else
	{
		std::string function_name = cb.function_name;
		setFunctionName(function_name);
		commit_callback_t* func = (CommitCallbackRegistry::getValue(function_name));
        LLUICtrl::LLCommitCallbackInfo* info = LLUICtrl::SharedCommitCallbackRegistry::getValue(function_name);
		if (func)
		{
			if (cb.parameter.isProvided())
				return boost::bind((*func), _1, cb.parameter);
			else
				return commit_signal_t::slot_type(*func);
		}
        else if (info && info->callback_func) 
        {
            if (cb.parameter.isProvided())
                return boost::bind((info->callback_func), _1, cb.parameter);
            else
                return commit_signal_t::slot_type(info->callback_func);
        }
		else if (!function_name.empty())
		{
			LL_WARNS() << "No callback found for: '" << function_name << "' in control: " << getName() << LL_ENDL;
		}			
	}
	return default_commit_handler;
>>>>>>> c808d849
}

LLUICtrl::enable_signal_t::slot_type LLUICtrl::initEnableCallback(const EnableCallbackParam& cb)
{
    // Set the callback function
    if (cb.function.isProvided())
    {
        if (cb.parameter.isProvided())
            return boost::bind(cb.function(), this, cb.parameter);
        else
            return cb.function();
    }
    else
    {
        enable_callback_t* func = (EnableCallbackRegistry::getValue(cb.function_name));
        if (func)
        {
            if (cb.parameter.isProvided())
                return boost::bind((*func), this, cb.parameter);
            else
                return enable_signal_t::slot_type(*func);
        }
    }
    return default_enable_handler;
}

// virtual
void LLUICtrl::onMouseEnter(S32 x, S32 y, MASK mask)
{
    if (mMouseEnterSignal)
    {
        (*mMouseEnterSignal)(this, getValue());
    }
}

// virtual
void LLUICtrl::onMouseLeave(S32 x, S32 y, MASK mask)
{
    if(mMouseLeaveSignal)
    {
        (*mMouseLeaveSignal)(this, getValue());
    }
}

//virtual
BOOL LLUICtrl::handleMouseDown(S32 x, S32 y, MASK mask)
{

    LL_DEBUGS() << "LLUICtrl::handleMouseDown calling   LLView)'s handleMouseUp (first initialized xui to: " << getPathname() << " )" << LL_ENDL;

    BOOL handled  = LLView::handleMouseDown(x,y,mask);

    if (mMouseDownSignal)
    {
        (*mMouseDownSignal)(this,x,y,mask);
    }
    LL_DEBUGS() << "LLUICtrl::handleMousedown - handled is returning as: " << handled << "    " << LL_ENDL;

    if (handled) {
        LLViewerEventRecorder::instance().updateMouseEventInfo(x,y,-56,-56,getPathname());
    }
    return handled;
}

//virtual
BOOL LLUICtrl::handleMouseUp(S32 x, S32 y, MASK mask)
{

    LL_DEBUGS() << "LLUICtrl::handleMouseUp calling LLView)'s handleMouseUp (first initialized xui to: " << getPathname() << " )" << LL_ENDL;

    BOOL handled  = LLView::handleMouseUp(x,y,mask);
    if (handled) {
        LLViewerEventRecorder::instance().updateMouseEventInfo(x,y,-56,-56,getPathname());
    }
    if (mMouseUpSignal)
    {
        (*mMouseUpSignal)(this,x,y,mask);
    }

    LL_DEBUGS() << "LLUICtrl::handleMouseUp - handled for xui " << getPathname() << "  -  is returning as: " << handled << "   " << LL_ENDL;

    return handled;
}

//virtual
BOOL LLUICtrl::handleRightMouseDown(S32 x, S32 y, MASK mask)
{
    BOOL handled  = LLView::handleRightMouseDown(x,y,mask);
    if (mRightMouseDownSignal)
    {
        (*mRightMouseDownSignal)(this,x,y,mask);
    }
    return handled;
}

//virtual
BOOL LLUICtrl::handleRightMouseUp(S32 x, S32 y, MASK mask)
{
    BOOL handled  = LLView::handleRightMouseUp(x,y,mask);
    if(mRightMouseUpSignal)
    {
        (*mRightMouseUpSignal)(this,x,y,mask);
    }
    return handled;
}

BOOL LLUICtrl::handleDoubleClick(S32 x, S32 y, MASK mask)
{
    BOOL handled = LLView::handleDoubleClick(x, y, mask);
    if (mDoubleClickSignal)
    {
        (*mDoubleClickSignal)(this, x, y, mask);
    }
    return handled;
}

// can't tab to children of a non-tab-stop widget
BOOL LLUICtrl::canFocusChildren() const
{
    return hasTabStop();
}


void LLUICtrl::onCommit()
{
    if (mCommitSignal)
    {
        if (!mFunctionName.empty())
        {
            LL_DEBUGS("UIUsage") << "calling commit function " << mFunctionName << LL_ENDL;
            LLUIUsage::instance().logCommand(mFunctionName);
            LLUIUsage::instance().logControl(getPathname());
        }
        else
        {
            //LL_DEBUGS("UIUsage") << "calling commit function " << "UNKNOWN" << LL_ENDL;
        }
        (*mCommitSignal)(this, getValue());
    }
}

//virtual
BOOL LLUICtrl::isCtrl() const
{
    return TRUE;
}

//virtual
void LLUICtrl::setValue(const LLSD& value)
{
    mViewModel->setValue(value);
}

//virtual
LLSD LLUICtrl::getValue() const
{
    return mViewModel->getValue();
}

/// When two widgets are displaying the same data (e.g. during a skin
/// change), share their ViewModel.
void    LLUICtrl::shareViewModelFrom(const LLUICtrl& other)
{
    // Because mViewModel is an LLViewModelPtr, this assignment will quietly
    // dispose of the previous LLViewModel -- unless it's already shared by
    // somebody else.
    mViewModel = other.mViewModel;
}

//virtual
LLViewModel* LLUICtrl::getViewModel() const
{
    return mViewModel;
}

//virtual
BOOL LLUICtrl::postBuild()
{
    LL_PROFILE_ZONE_SCOPED_CATEGORY_UI;
    //
    // Find all of the children that want to be in front and move them to the front
    //

    if (getChildCount() > 0)
    {
        std::vector<LLUICtrl*> childrenToMoveToFront;

        for (LLView::child_list_const_iter_t child_it = beginChild(); child_it != endChild(); ++child_it)
        {
            LLUICtrl* uictrl = dynamic_cast<LLUICtrl*>(*child_it);

            if (uictrl && uictrl->mRequestsFront)
            {
                childrenToMoveToFront.push_back(uictrl);
            }
        }

        for (std::vector<LLUICtrl*>::iterator it = childrenToMoveToFront.begin(); it != childrenToMoveToFront.end(); ++it)
        {
            sendChildToFront(*it);
        }
    }

    return LLView::postBuild();
}

bool LLUICtrl::setControlValue(const LLSD& value)
{
    if (mControlVariable)
    {
        mControlVariable->set(value);
        return true;
    }
    return false;
}

void LLUICtrl::setControlVariable(LLControlVariable* control)
{
    if (mControlVariable)
    {
        //RN: this will happen in practice, should we try to avoid it?
        //LL_WARNS() << "setControlName called twice on same control!" << LL_ENDL;
        mControlConnection.disconnect(); // disconnect current signal
        mControlVariable = NULL;
    }

    if (control)
    {
        mControlVariable = control;
        mControlConnection = mControlVariable->getSignal()->connect(boost::bind(&controlListener, _2, getHandle(), std::string("value")));
        setValue(mControlVariable->getValue());
    }
}

void LLUICtrl::removeControlVariable()
{
    if (mControlVariable)
    {
        mControlConnection.disconnect();
        mControlVariable = NULL;
    }
}

//virtual
void LLUICtrl::setControlName(const std::string& control_name, LLView *context)
{
    if (context == NULL)
    {
        context = this;
    }

    // Register new listener
    if (!control_name.empty())
    {
        LLControlVariable* control = context->findControl(control_name);
        if (!control)
        {
            LL_WARNS() << "Failed to assign control variable to " << getName()
                        << ": control "<< control_name << " does not exist." << LL_ENDL;
        }
        setControlVariable(control);
    }
}

void LLUICtrl::setEnabledControlVariable(LLControlVariable* control)
{
    if (mEnabledControlVariable)
    {
        mEnabledControlConnection.disconnect(); // disconnect current signal
        mEnabledControlVariable = NULL;
    }
    if (control)
    {
        mEnabledControlVariable = control;
        mEnabledControlConnection = mEnabledControlVariable->getSignal()->connect(boost::bind(&controlListener, _2, getHandle(), std::string("enabled")));
        setEnabled(mEnabledControlVariable->getValue().asBoolean());
    }
}

void LLUICtrl::setDisabledControlVariable(LLControlVariable* control)
{
    if (mDisabledControlVariable)
    {
        mDisabledControlConnection.disconnect(); // disconnect current signal
        mDisabledControlVariable = NULL;
    }
    if (control)
    {
        mDisabledControlVariable = control;
        mDisabledControlConnection = mDisabledControlVariable->getSignal()->connect(boost::bind(&controlListener, _2, getHandle(), std::string("disabled")));
        setEnabled(!(mDisabledControlVariable->getValue().asBoolean()));
    }
}

void LLUICtrl::setMakeVisibleControlVariable(LLControlVariable* control)
{
    if (mMakeVisibleControlVariable)
    {
        mMakeVisibleControlConnection.disconnect(); // disconnect current signal
        mMakeVisibleControlVariable = NULL;
    }
    if (control)
    {
        mMakeVisibleControlVariable = control;
        mMakeVisibleControlConnection = mMakeVisibleControlVariable->getSignal()->connect(boost::bind(&controlListener, _2, getHandle(), std::string("visible")));
        setVisible(mMakeVisibleControlVariable->getValue().asBoolean());
    }
}

void LLUICtrl::setMakeInvisibleControlVariable(LLControlVariable* control)
{
    if (mMakeInvisibleControlVariable)
    {
        mMakeInvisibleControlConnection.disconnect(); // disconnect current signal
        mMakeInvisibleControlVariable = NULL;
    }
    if (control)
    {
        mMakeInvisibleControlVariable = control;
        mMakeInvisibleControlConnection = mMakeInvisibleControlVariable->getSignal()->connect(boost::bind(&controlListener, _2, getHandle(), std::string("invisible")));
        setVisible(!(mMakeInvisibleControlVariable->getValue().asBoolean()));
    }
}

void LLUICtrl::setFunctionName(const std::string& function_name)
{
    mFunctionName = function_name;
}

// static
bool LLUICtrl::controlListener(const LLSD& newvalue, LLHandle<LLUICtrl> handle, std::string type)
{
    LLUICtrl* ctrl = handle.get();
    if (ctrl)
    {
        if (type == "value")
        {
            ctrl->setValue(newvalue);
            return true;
        }
        else if (type == "enabled")
        {
            ctrl->setEnabled(newvalue.asBoolean());
            return true;
        }
        else if(type =="disabled")
        {
            ctrl->setEnabled(!newvalue.asBoolean());
            return true;
        }
        else if (type == "visible")
        {
            ctrl->setVisible(newvalue.asBoolean());
            return true;
        }
        else if (type == "invisible")
        {
            ctrl->setVisible(!newvalue.asBoolean());
            return true;
        }
    }
    return false;
}

// virtual
BOOL LLUICtrl::setTextArg( const std::string& key, const LLStringExplicit& text )
{
    return FALSE;
}

// virtual
BOOL LLUICtrl::setLabelArg( const std::string& key, const LLStringExplicit& text )
{
    return FALSE;
}

// virtual
LLCtrlSelectionInterface* LLUICtrl::getSelectionInterface()
{
    return NULL;
}

// virtual
LLCtrlListInterface* LLUICtrl::getListInterface()
{
    return NULL;
}

// virtual
LLCtrlScrollInterface* LLUICtrl::getScrollInterface()
{
    return NULL;
}

BOOL LLUICtrl::hasFocus() const
{
    return (gFocusMgr.childHasKeyboardFocus(this));
}

void LLUICtrl::setFocus(BOOL b)
{
    // focus NEVER goes to ui ctrls that are disabled!
    if (!getEnabled())
    {
        return;
    }
    if( b )
    {
        if (!hasFocus())
        {
            gFocusMgr.setKeyboardFocus( this );
        }
    }
    else
    {
        if( gFocusMgr.childHasKeyboardFocus(this))
        {
            gFocusMgr.setKeyboardFocus( NULL );
        }
    }
}

// virtual
void LLUICtrl::setTabStop( BOOL b )
{
    mTabStop = b;
}

// virtual
BOOL LLUICtrl::hasTabStop() const
{
    return mTabStop;
}

// virtual
BOOL LLUICtrl::acceptsTextInput() const
{
    return FALSE;
}

//virtual
BOOL LLUICtrl::isDirty() const
{
    return mViewModel->isDirty();
};

//virtual
void LLUICtrl::resetDirty()
{
    mViewModel->resetDirty();
}

// virtual
void LLUICtrl::onTabInto()
{
    onUpdateScrollToChild(this);
}

// virtual
void LLUICtrl::clear()
{
}

// virtual
void LLUICtrl::setIsChrome(BOOL is_chrome)
{
    mIsChrome = is_chrome;
}

// virtual
BOOL LLUICtrl::getIsChrome() const
{
    if (mIsChrome)
        return TRUE;

    LLView* parent_ctrl = getParent();
    while (parent_ctrl)
    {
        if (parent_ctrl->isCtrl())
            return ((LLUICtrl*)parent_ctrl)->getIsChrome();

        parent_ctrl = parent_ctrl->getParent();
    }

    return FALSE;
}


BOOL LLUICtrl::focusFirstItem(BOOL prefer_text_fields, BOOL focus_flash)
{
    LL_PROFILE_ZONE_SCOPED_CATEGORY_UI;
    // try to select default tab group child
    LLViewQuery query = getTabOrderQuery();
    child_list_t result = query(this);
    if(result.size() > 0)
    {
        LLUICtrl * ctrl = static_cast<LLUICtrl*>(result.back());
        if(!ctrl->hasFocus())
        {
            ctrl->setFocus(TRUE);
            ctrl->onTabInto();
            if(focus_flash)
            {
                gFocusMgr.triggerFocusFlash();
            }
        }
        return TRUE;
    }
    // search for text field first
    if(prefer_text_fields)
    {
        LLViewQuery query = getTabOrderQuery();
        query.addPreFilter(LLUICtrl::LLTextInputFilter::getInstance());
        child_list_t result = query(this);
        if(result.size() > 0)
        {
            LLUICtrl * ctrl = static_cast<LLUICtrl*>(result.back());
            if(!ctrl->hasFocus())
            {
                ctrl->setFocus(TRUE);
                ctrl->onTabInto();
                if(focus_flash)
                {
                    gFocusMgr.triggerFocusFlash();
                }
            }
            return TRUE;
        }
    }
    // no text field found, or we don't care about text fields
    result = getTabOrderQuery().run(this);
    if(result.size() > 0)
    {
        LLUICtrl * ctrl = static_cast<LLUICtrl*>(result.back());
        if(!ctrl->hasFocus())
        {
            ctrl->setFocus(TRUE);
            ctrl->onTabInto();
            if(focus_flash)
            {
                gFocusMgr.triggerFocusFlash();
            }
        }
        return TRUE;
    }
    return FALSE;
}


BOOL LLUICtrl::focusNextItem(BOOL text_fields_only)
{
    // this assumes that this method is called on the focus root.
    LLViewQuery query = getTabOrderQuery();
    static LLUICachedControl<bool> tab_to_text_fields_only ("TabToTextFieldsOnly", false);
    if(text_fields_only || tab_to_text_fields_only)
    {
        query.addPreFilter(LLUICtrl::LLTextInputFilter::getInstance());
    }
    child_list_t result = query(this);
    return focusNext(result);
}

BOOL LLUICtrl::focusPrevItem(BOOL text_fields_only)
{
    // this assumes that this method is called on the focus root.
    LLViewQuery query = getTabOrderQuery();
    static LLUICachedControl<bool> tab_to_text_fields_only ("TabToTextFieldsOnly", false);
    if(text_fields_only || tab_to_text_fields_only)
    {
        query.addPreFilter(LLUICtrl::LLTextInputFilter::getInstance());
    }
    child_list_t result = query(this);
    return focusPrev(result);
}

LLUICtrl* LLUICtrl::findRootMostFocusRoot()
{
    LLUICtrl* focus_root = NULL;
    LLUICtrl* next_view = this;
    while(next_view && next_view->hasTabStop())
    {
        if (next_view->isFocusRoot())
        {
            focus_root = next_view;
        }
        next_view = next_view->getParentUICtrl();
    }

    return focus_root;
}

// Skip over any parents that are not LLUICtrl's
//  Used in focus logic since only LLUICtrl elements can have focus
LLUICtrl* LLUICtrl::getParentUICtrl() const
{
    LLView* parent = getParent();
    while (parent)
    {
        if (parent->isCtrl())
        {
            return (LLUICtrl*)(parent);
        }
        else
        {
            parent =  parent->getParent();
        }
    }
    return NULL;
}

bool LLUICtrl::findHelpTopic(std::string& help_topic_out)
{
    LLUICtrl* ctrl = this;

    // search back through the control's parents for a panel
    // or tab with a help_topic string defined
    while (ctrl)
    {
        LLPanel *panel = dynamic_cast<LLPanel *>(ctrl);

        if (panel)
        {

            LLView *child;
            LLPanel *subpanel = NULL;

            // does the panel have a sub-panel with a help topic?
            bfs_tree_iterator_t it = beginTreeBFS();
            // skip ourselves
            ++it;
            for (; it != endTreeBFS(); ++it)
            {
                child = *it;
                // do we have a panel with a help topic?
                LLPanel *panel = dynamic_cast<LLPanel *>(child);
                if (panel && panel->isInVisibleChain() && !panel->getHelpTopic().empty())
                {
                    subpanel = panel;
                    break;
                }
            }

            if (subpanel)
            {
                help_topic_out = subpanel->getHelpTopic();
                return true; // success (subpanel)
            }

            // does the panel have an active tab with a help topic?
            LLPanel *tab_panel = NULL;

            it = beginTreeBFS();
            // skip ourselves
            ++it;
            for (; it != endTreeBFS(); ++it)
            {
                child = *it;
                LLPanel *curTabPanel = NULL;

                // do we have a tab container?
                LLTabContainer *tab = dynamic_cast<LLTabContainer *>(child);
                if (tab && tab->getVisible())
                {
                    curTabPanel = tab->getCurrentPanel();
                }

                // do we have an accordion tab?
                LLAccordionCtrlTab* accordion = dynamic_cast<LLAccordionCtrlTab *>(child);
                if (accordion && accordion->getDisplayChildren())
                {
                    curTabPanel = dynamic_cast<LLPanel *>(accordion->getAccordionView());
                }

                // if we found a valid tab, does it have a help topic?
                if (curTabPanel && !curTabPanel->getHelpTopic().empty())
                {
                    tab_panel = curTabPanel;
                    break;
                }
            }

            if (tab_panel)
            {
                help_topic_out = tab_panel->getHelpTopic();
                return true; // success (tab)
            }

            // otherwise, does the panel have a help topic itself?
            if (!panel->getHelpTopic().empty())
            {
                help_topic_out = panel->getHelpTopic();
                return true; // success (panel)
            }
        }

        ctrl = ctrl->getParentUICtrl();
    }

    return false; // no help topic found
}

// *TODO: Deprecate; for backwards compatability only:
boost::signals2::connection LLUICtrl::setCommitCallback( boost::function<void (LLUICtrl*,void*)> cb, void* data)
{
    return setCommitCallback( boost::bind(cb, _1, data));
}
boost::signals2::connection LLUICtrl::setValidateBeforeCommit( boost::function<bool (const LLSD& data)> cb )
{
    if (!mValidateSignal) mValidateSignal = new enable_signal_t();

    return mValidateSignal->connect(boost::bind(cb, _2));
}

// virtual
void LLUICtrl::setTentative(BOOL b)
{
    mTentative = b;
}

// virtual
BOOL LLUICtrl::getTentative() const
{
    return mTentative;
}

// virtual
void LLUICtrl::setColor(const LLColor4& color)
{ }

F32 LLUICtrl::getCurrentTransparency()
{
    F32 alpha = 0;

    switch(mTransparencyType)
    {
    case TT_DEFAULT:
        alpha = getDrawContext().mAlpha;
        break;

    case TT_ACTIVE:
        alpha = sActiveControlTransparency;
        break;

    case TT_INACTIVE:
        alpha = sInactiveControlTransparency;
        break;

    case TT_FADING:
        alpha = sInactiveControlTransparency / 2;
        break;
    }

    return alpha;
}

void LLUICtrl::setTransparencyType(ETypeTransparency type)
{
    mTransparencyType = type;
}

boost::signals2::connection LLUICtrl::setCommitCallback(const CommitCallbackParam& cb)
{
    return setCommitCallback(initCommitCallback(cb));
}

boost::signals2::connection LLUICtrl::setValidateCallback(const EnableCallbackParam& cb)
{
    return setValidateCallback(initEnableCallback(cb));
}

boost::signals2::connection LLUICtrl::setCommitCallback( const commit_signal_t::slot_type& cb )
{
    if (!mCommitSignal) mCommitSignal = new commit_signal_t();

    return mCommitSignal->connect(cb);
}

boost::signals2::connection LLUICtrl::setValidateCallback( const enable_signal_t::slot_type& cb )
{
    if (!mValidateSignal) mValidateSignal = new enable_signal_t();

    return mValidateSignal->connect(cb);
}

boost::signals2::connection LLUICtrl::setMouseEnterCallback( const commit_signal_t::slot_type& cb )
{
    if (!mMouseEnterSignal) mMouseEnterSignal = new commit_signal_t();

    return mMouseEnterSignal->connect(cb);
}

boost::signals2::connection LLUICtrl::setMouseLeaveCallback( const commit_signal_t::slot_type& cb )
{
    if (!mMouseLeaveSignal) mMouseLeaveSignal = new commit_signal_t();

    return mMouseLeaveSignal->connect(cb);
}

boost::signals2::connection LLUICtrl::setMouseDownCallback( const mouse_signal_t::slot_type& cb )
{
    if (!mMouseDownSignal) mMouseDownSignal = new mouse_signal_t();

    return mMouseDownSignal->connect(cb);
}

boost::signals2::connection LLUICtrl::setMouseUpCallback( const mouse_signal_t::slot_type& cb )
{
    if (!mMouseUpSignal) mMouseUpSignal = new mouse_signal_t();

    return mMouseUpSignal->connect(cb);
}

boost::signals2::connection LLUICtrl::setRightMouseDownCallback( const mouse_signal_t::slot_type& cb )
{
    if (!mRightMouseDownSignal) mRightMouseDownSignal = new mouse_signal_t();

    return mRightMouseDownSignal->connect(cb);
}

boost::signals2::connection LLUICtrl::setRightMouseUpCallback( const mouse_signal_t::slot_type& cb )
{
    if (!mRightMouseUpSignal) mRightMouseUpSignal = new mouse_signal_t();

    return mRightMouseUpSignal->connect(cb);
}

boost::signals2::connection LLUICtrl::setDoubleClickCallback( const mouse_signal_t::slot_type& cb )
{
    if (!mDoubleClickSignal) mDoubleClickSignal = new mouse_signal_t();

    return mDoubleClickSignal->connect(cb);
}

void LLUICtrl::addInfo(LLSD & info)
{
    LLView::addInfo(info);
    info["value"] = getValue();
}<|MERGE_RESOLUTION|>--- conflicted
+++ resolved
@@ -272,7 +272,6 @@
 
 LLUICtrl::commit_signal_t::slot_type LLUICtrl::initCommitCallback(const CommitCallbackParam& cb)
 {
-<<<<<<< HEAD
     if (cb.function.isProvided())
     {
         if (cb.parameter.isProvided())
@@ -285,6 +284,7 @@
         std::string function_name = cb.function_name;
         setFunctionName(function_name);
         commit_callback_t* func = (CommitCallbackRegistry::getValue(function_name));
+        LLUICtrl::LLCommitCallbackInfo *info = LLUICtrl::SharedCommitCallbackRegistry::getValue(function_name);
         if (func)
         {
             if (cb.parameter.isProvided())
@@ -292,33 +292,6 @@
             else
                 return commit_signal_t::slot_type(*func);
         }
-        else if (!function_name.empty())
-        {
-            LL_WARNS() << "No callback found for: '" << function_name << "' in control: " << getName() << LL_ENDL;
-        }
-    }
-    return default_commit_handler;
-=======
-	if (cb.function.isProvided())
-	{
-		if (cb.parameter.isProvided())
-			return boost::bind(cb.function(), _1, cb.parameter);
-		else
-			return cb.function();
-	}
-	else
-	{
-		std::string function_name = cb.function_name;
-		setFunctionName(function_name);
-		commit_callback_t* func = (CommitCallbackRegistry::getValue(function_name));
-        LLUICtrl::LLCommitCallbackInfo* info = LLUICtrl::SharedCommitCallbackRegistry::getValue(function_name);
-		if (func)
-		{
-			if (cb.parameter.isProvided())
-				return boost::bind((*func), _1, cb.parameter);
-			else
-				return commit_signal_t::slot_type(*func);
-		}
         else if (info && info->callback_func) 
         {
             if (cb.parameter.isProvided())
@@ -326,13 +299,12 @@
             else
                 return commit_signal_t::slot_type(info->callback_func);
         }
-		else if (!function_name.empty())
-		{
-			LL_WARNS() << "No callback found for: '" << function_name << "' in control: " << getName() << LL_ENDL;
-		}			
-	}
-	return default_commit_handler;
->>>>>>> c808d849
+        else if (!function_name.empty())
+        {
+            LL_WARNS() << "No callback found for: '" << function_name << "' in control: " << getName() << LL_ENDL;
+        }
+    }
+    return default_commit_handler;
 }
 
 LLUICtrl::enable_signal_t::slot_type LLUICtrl::initEnableCallback(const EnableCallbackParam& cb)
