/** 
 * @file llchat.h
 * @author James Cook
 * @brief Chat constants and data structures.
 *
 * $LicenseInfo:firstyear=2006&license=viewerlgpl$
 * Second Life Viewer Source Code
 * Copyright (C) 2010, Linden Research, Inc.
 * 
 * This library is free software; you can redistribute it and/or
 * modify it under the terms of the GNU Lesser General Public
 * License as published by the Free Software Foundation;
 * version 2.1 of the License only.
 * 
 * This library is distributed in the hope that it will be useful,
 * but WITHOUT ANY WARRANTY; without even the implied warranty of
 * MERCHANTABILITY or FITNESS FOR A PARTICULAR PURPOSE.  See the GNU
 * Lesser General Public License for more details.
 * 
 * You should have received a copy of the GNU Lesser General Public
 * License along with this library; if not, write to the Free Software
 * Foundation, Inc., 51 Franklin Street, Fifth Floor, Boston, MA  02110-1301  USA
 * 
 * Linden Research, Inc., 945 Battery Street, San Francisco, CA  94111  USA
 * $/LicenseInfo$
 */

#ifndef LL_LLCHAT_H
#define LL_LLCHAT_H

#include "lluuid.h"
#include "v3math.h"

// enumerations used by the chat system
typedef enum e_chat_source_type
{
<<<<<<< HEAD
    CHAT_SOURCE_SYSTEM = 0,
    CHAT_SOURCE_AGENT = 1,
    CHAT_SOURCE_OBJECT = 2,
    CHAT_SOURCE_TELEPORT = 3,
    CHAT_SOURCE_UNKNOWN = 4
=======
	CHAT_SOURCE_SYSTEM = 0,
	CHAT_SOURCE_AGENT = 1,
	CHAT_SOURCE_OBJECT = 2,
	CHAT_SOURCE_TELEPORT = 3,
	CHAT_SOURCE_UNKNOWN = 4,
	CHAT_SOURCE_REGION = 5,
>>>>>>> a0c3d69c
} EChatSourceType;

typedef enum e_chat_type
{
    CHAT_TYPE_WHISPER = 0,
    CHAT_TYPE_NORMAL = 1,
    CHAT_TYPE_SHOUT = 2,
    CHAT_TYPE_START = 4,
    CHAT_TYPE_STOP = 5,
    CHAT_TYPE_DEBUG_MSG = 6,
    CHAT_TYPE_REGION = 7,
    CHAT_TYPE_OWNER = 8,
    CHAT_TYPE_DIRECT = 9        // From llRegionSayTo()
} EChatType;

typedef enum e_chat_audible_level
{
    CHAT_AUDIBLE_NOT = -1,
    CHAT_AUDIBLE_BARELY = 0,
    CHAT_AUDIBLE_FULLY = 1
} EChatAudible;

typedef enum e_chat_style
{
    CHAT_STYLE_NORMAL,
    CHAT_STYLE_IRC,
    CHAT_STYLE_HISTORY,
    CHAT_STYLE_TELEPORT_SEP
}EChatStyle;

// A piece of chat
class LLChat
{
public:
    LLChat(const std::string& text = std::string())
    :   mText(text),
        mFromName(),
        mFromID(),
        mNotifId(),
        mOwnerID(),
        mSourceType(CHAT_SOURCE_AGENT),
        mChatType(CHAT_TYPE_NORMAL),
        mAudible(CHAT_AUDIBLE_FULLY),
        mMuted(FALSE),
        mTime(0.0),
        mTimeStr(),
        mPosAgent(),
        mURL(),
        mChatStyle(CHAT_STYLE_NORMAL),
        mSessionID()
    { }
    
    std::string     mText;      // UTF-8 line of text
    std::string     mFromName;  // agent or object name
    LLUUID          mFromID;    // agent id or object id
    LLUUID          mNotifId;
    LLUUID          mOwnerID;
    EChatSourceType mSourceType;
    EChatType       mChatType;
    EChatAudible    mAudible;
    BOOL            mMuted;     // pass muted chat to maintain list of chatters
    F64             mTime;      // viewer only, seconds from viewer start
    std::string     mTimeStr;
    LLVector3       mPosAgent;
    std::string     mURL;
    EChatStyle      mChatStyle;
    LLUUID          mSessionID;
};

#endif<|MERGE_RESOLUTION|>--- conflicted
+++ resolved
@@ -34,20 +34,12 @@
 // enumerations used by the chat system
 typedef enum e_chat_source_type
 {
-<<<<<<< HEAD
     CHAT_SOURCE_SYSTEM = 0,
     CHAT_SOURCE_AGENT = 1,
     CHAT_SOURCE_OBJECT = 2,
     CHAT_SOURCE_TELEPORT = 3,
-    CHAT_SOURCE_UNKNOWN = 4
-=======
-	CHAT_SOURCE_SYSTEM = 0,
-	CHAT_SOURCE_AGENT = 1,
-	CHAT_SOURCE_OBJECT = 2,
-	CHAT_SOURCE_TELEPORT = 3,
-	CHAT_SOURCE_UNKNOWN = 4,
-	CHAT_SOURCE_REGION = 5,
->>>>>>> a0c3d69c
+    CHAT_SOURCE_UNKNOWN = 4,
+    CHAT_SOURCE_REGION = 5,
 } EChatSourceType;
 
 typedef enum e_chat_type
