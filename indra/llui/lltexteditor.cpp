/**
 * @file lltexteditor.cpp
 *
 * $LicenseInfo:firstyear=2001&license=viewerlgpl$
 * Second Life Viewer Source Code
 * Copyright (C) 2010, Linden Research, Inc.
 *
 * This library is free software; you can redistribute it and/or
 * modify it under the terms of the GNU Lesser General Public
 * License as published by the Free Software Foundation;
 * version 2.1 of the License only.
 *
 * This library is distributed in the hope that it will be useful,
 * but WITHOUT ANY WARRANTY; without even the implied warranty of
 * MERCHANTABILITY or FITNESS FOR A PARTICULAR PURPOSE.  See the GNU
 * Lesser General Public License for more details.
 *
 * You should have received a copy of the GNU Lesser General Public
 * License along with this library; if not, write to the Free Software
 * Foundation, Inc., 51 Franklin Street, Fifth Floor, Boston, MA  02110-1301  USA
 *
 * Linden Research, Inc., 945 Battery Street, San Francisco, CA  94111  USA
 * $/LicenseInfo$
 */

// Text editor widget to let users enter a a multi-line ASCII document.

#include "linden_common.h"

#define LLTEXTEDITOR_CPP
#include "lltexteditor.h"

#include "llfontfreetype.h" // for LLFontFreetype::FIRST_CHAR
#include "llfontgl.h"
#include "llgl.h"           // LLGLSUIDefault()
#include "lllocalcliprect.h"
#include "llrender.h"
#include "llui.h"
#include "lluictrlfactory.h"
#include "llrect.h"
#include "llfocusmgr.h"
#include "lltimer.h"
#include "llmath.h"

#include "llclipboard.h"
#include "llemojihelper.h"
#include "llscrollbar.h"
#include "llstl.h"
#include "llstring.h"
#include "llkeyboard.h"
#include "llkeywords.h"
#include "llundo.h"
#include "llviewborder.h"
#include "llcontrol.h"
#include "llwindow.h"
#include "lltextparser.h"
#include "llscrollcontainer.h"
#include "llspellcheck.h"
#include "llpanel.h"
#include "llurlregistry.h"
#include "lltooltip.h"
#include "llmenugl.h"

#include <queue>
#include "llcombobox.h"

//
// Globals
//
static LLDefaultChildRegistry::Register<LLTextEditor> r("simple_text_editor");

// Compiler optimization, generate extern template
template class LLTextEditor* LLView::getChild<class LLTextEditor>(
    std::string_view name, bool recurse) const;

//
// Constants
//
const S32   SPACES_PER_TAB = 4;
const F32   SPELLCHECK_DELAY = 0.5f;    // delay between the last keypress and spell checking the word the cursor is on

///////////////////////////////////////////////////////////////////

class LLTextEditor::TextCmdInsert : public LLTextBase::TextCmd
{
public:
    TextCmdInsert(S32 pos, bool group_with_next, const LLWString &ws, LLTextSegmentPtr segment)
        : TextCmd(pos, group_with_next, segment), mWString(ws)
    {
    }
    virtual ~TextCmdInsert() {}
    virtual bool execute( LLTextBase* editor, S32* delta )
    {
        *delta = insert(editor, getPosition(), mWString );
        LLWStringUtil::truncate(mWString, *delta);
        //mWString = wstring_truncate(mWString, *delta);
        return (*delta != 0);
    }
    virtual S32 undo( LLTextBase* editor )
    {
        remove(editor, getPosition(), static_cast<S32>(mWString.length()));
        return getPosition();
    }
    virtual S32 redo( LLTextBase* editor )
    {
        insert(editor, getPosition(), mWString);
        return getPosition() + static_cast<S32>(mWString.length());
    }

private:
    LLWString mWString;
};

///////////////////////////////////////////////////////////////////
class LLTextEditor::TextCmdAddChar : public LLTextBase::TextCmd
{
public:
    TextCmdAddChar( S32 pos, bool group_with_next, llwchar wc, LLTextSegmentPtr segment)
        : TextCmd(pos, group_with_next, segment), mWString(1, wc), mBlockExtensions(false)
    {
    }
    virtual void blockExtensions()
    {
        mBlockExtensions = true;
    }
    virtual bool canExtend(S32 pos) const
    {
        // cannot extend text with custom segments
        if (!mSegments.empty()) return false;

        return !mBlockExtensions && (pos == getPosition() + (S32)mWString.length());
    }
    virtual bool execute( LLTextBase* editor, S32* delta )
    {
        *delta = insert(editor, getPosition(), mWString);
        LLWStringUtil::truncate(mWString, *delta);
        //mWString = wstring_truncate(mWString, *delta);
        return (*delta != 0);
    }
    virtual bool extendAndExecute( LLTextBase* editor, S32 pos, llwchar wc, S32* delta )
    {
        LLWString ws;
        ws += wc;

        *delta = insert(editor, pos, ws);
        if( *delta > 0 )
        {
            mWString += wc;
        }
        return (*delta != 0);
    }
    virtual S32 undo( LLTextBase* editor )
    {
        remove(editor, getPosition(), static_cast<S32>(mWString.length()));
        return getPosition();
    }
    virtual S32 redo( LLTextBase* editor )
    {
        insert(editor, getPosition(), mWString);
        return getPosition() + static_cast<S32>(mWString.length());
    }

private:
    LLWString   mWString;
    bool        mBlockExtensions;

};

///////////////////////////////////////////////////////////////////

class LLTextEditor::TextCmdOverwriteChar : public LLTextBase::TextCmd
{
public:
    TextCmdOverwriteChar( S32 pos, bool group_with_next, llwchar wc)
        : TextCmd(pos, group_with_next), mChar(wc), mOldChar(0) {}

    virtual bool execute( LLTextBase* editor, S32* delta )
    {
        mOldChar = editor->getWText()[getPosition()];
        overwrite(editor, getPosition(), mChar);
        *delta = 0;
        return true;
    }
    virtual S32 undo( LLTextBase* editor )
    {
        overwrite(editor, getPosition(), mOldChar);
        return getPosition();
    }
    virtual S32 redo( LLTextBase* editor )
    {
        overwrite(editor, getPosition(), mChar);
        return getPosition()+1;
    }

private:
    llwchar     mChar;
    llwchar     mOldChar;
};

///////////////////////////////////////////////////////////////////

class LLTextEditor::TextCmdRemove : public LLTextBase::TextCmd
{
public:
    TextCmdRemove( S32 pos, bool group_with_next, S32 len, segment_vec_t& segments ) :
        TextCmd(pos, group_with_next), mLen(len)
    {
        std::swap(mSegments, segments);
    }
    virtual bool execute( LLTextBase* editor, S32* delta )
    {
        mWString = editor->getWText().substr(getPosition(), mLen);
        *delta = remove(editor, getPosition(), mLen );
        return (*delta != 0);
    }
    virtual S32 undo( LLTextBase* editor )
    {
        insert(editor, getPosition(), mWString);
        return getPosition() + static_cast<S32>(mWString.length());
    }
    virtual S32 redo( LLTextBase* editor )
    {
        remove(editor, getPosition(), mLen );
        return getPosition();
    }
private:
    LLWString   mWString;
    S32             mLen;
};


///////////////////////////////////////////////////////////////////
LLTextEditor::Params::Params()
:   default_text("default_text"),
    prevalidator("prevalidator"),
    embedded_items("embedded_items", false),
    ignore_tab("ignore_tab", true),
    auto_indent("auto_indent", true),
    default_color("default_color"),
    commit_on_focus_lost("commit_on_focus_lost", false),
    show_context_menu("show_context_menu"),
    show_emoji_helper("show_emoji_helper"),
    enable_tooltip_paste("enable_tooltip_paste")
{
    addSynonym(prevalidator, "prevalidate_callback");
    addSynonym(prevalidator, "text_type");
}

LLTextEditor::LLTextEditor(const LLTextEditor::Params& p) :
    LLTextBase(p),
    mAutoreplaceCallback(),
    mBaseDocIsPristine(true),
    mPristineCmd( NULL ),
    mLastCmd( NULL ),
    mDefaultColor( p.default_color() ),
    mAutoIndent(p.auto_indent),
    mParseOnTheFly(false),
    mCommitOnFocusLost( p.commit_on_focus_lost),
    mAllowEmbeddedItems( p.embedded_items ),
    mMouseDownX(0),
    mMouseDownY(0),
    mTabsToNextField(p.ignore_tab),
    mPrevalidator(p.prevalidator()),
    mShowContextMenu(p.show_context_menu),
    mShowEmojiHelper(p.show_emoji_helper),
    mEnableTooltipPaste(p.enable_tooltip_paste),
    mPassDelete(false),
    mKeepSelectionOnReturn(false),
    mSelectAllOnFocusReceived(false),
    mSelectedOnFocusReceived(false)
{
    mSourceID.generate();

    //FIXME: use image?
    LLViewBorder::Params params;
    params.name = "text ed border";
    params.rect = getLocalRect();
    params.bevel_style = LLViewBorder::BEVEL_IN;
    params.border_thickness = 1;
    params.visible = p.border_visible;
    mBorder = LLUICtrlFactory::create<LLViewBorder> (params);
    addChild( mBorder );
    setText(p.default_text());

    mParseOnTheFly = true;
}

void LLTextEditor::initFromParams( const LLTextEditor::Params& p)
{
    LLTextBase::initFromParams(p);

    // HACK:  text editors always need to be enabled so that we can scroll
    LLView::setEnabled(true);

    if (p.commit_on_focus_lost.isProvided())
    {
        mCommitOnFocusLost = p.commit_on_focus_lost;
    }

    updateAllowingLanguageInput();
}

LLTextEditor::~LLTextEditor()
{
    gFocusMgr.releaseFocusIfNeeded( this ); // calls onCommit() while LLTextEditor still valid

    // Scrollbar is deleted by LLView
    std::for_each(mUndoStack.begin(), mUndoStack.end(), DeletePointer());
    mUndoStack.clear();
    // Mark the menu as dead or its retained in memory till shutdown.
    LLContextMenu* menu = static_cast<LLContextMenu*>(mContextMenuHandle.get());
    if(menu)
    {
        menu->die();
        mContextMenuHandle.markDead();
    }
}

////////////////////////////////////////////////////////////
// LLTextEditor
// Public methods

void LLTextEditor::setText(const LLStringExplicit &utf8str, const LLStyle::Params& input_params)
{
    // validate incoming text if necessary
    if (mPrevalidator)
    {
        if (!mPrevalidator.validate(utf8str))
        {
            LLUI::getInstance()->reportBadKeystroke();
            mPrevalidator.showLastErrorUsingTimeout();

            // not valid text, nothing to do
            return;
        }
    }

    blockUndo();
    deselect();

    mParseOnTheFly = false;
    LLTextBase::setText(utf8str, input_params);
    mParseOnTheFly = true;

    resetDirty();
}

void LLTextEditor::selectNext(const std::string& search_text_in, bool case_insensitive, bool wrap)
{
    if (search_text_in.empty())
    {
        return;
    }

    LLWString text = getWText();
    LLWString search_text = utf8str_to_wstring(search_text_in);
    if (case_insensitive)
    {
        LLWStringUtil::toLower(text);
        LLWStringUtil::toLower(search_text);
    }

    if (mIsSelecting)
    {
        LLWString selected_text = text.substr(mSelectionEnd, mSelectionStart - mSelectionEnd);

        if (selected_text == search_text)
        {
            // We already have this word selected, we are searching for the next.
            setCursorPos(mCursorPos + static_cast<S32>(search_text.size()));
        }
    }

    S32 loc = static_cast<S32>(text.find(search_text,mCursorPos));

    // If Maybe we wrapped, search again
    if (wrap && (-1 == loc))
    {
        loc = static_cast<S32>(text.find(search_text));
    }

    // If still -1, then search_text just isn't found.
    if (-1 == loc)
    {
        mIsSelecting = false;
        mSelectionEnd = 0;
        mSelectionStart = 0;
        return;
    }

    setCursorPos(loc);

<<<<<<< HEAD
    mIsSelecting = true;
=======
    mIsSelecting = TRUE;
    mSelectedOnFocusReceived = false;
>>>>>>> 9e24b300
    mSelectionEnd = mCursorPos;
    mSelectionStart = llmin((S32)getLength(), (S32)(mCursorPos + search_text.size()));
}

bool LLTextEditor::replaceText(const std::string& search_text_in, const std::string& replace_text,
                               bool case_insensitive, bool wrap)
{
    bool replaced = false;

    if (search_text_in.empty())
    {
        return replaced;
    }

    LLWString search_text = utf8str_to_wstring(search_text_in);
    if (mIsSelecting)
    {
        LLWString text = getWText();
        LLWString selected_text = text.substr(mSelectionEnd, mSelectionStart - mSelectionEnd);

        if (case_insensitive)
        {
            LLWStringUtil::toLower(selected_text);
            LLWStringUtil::toLower(search_text);
        }

        if (selected_text == search_text)
        {
            insertText(replace_text);
            replaced = true;
        }
    }

    selectNext(search_text_in, case_insensitive, wrap);
    return replaced;
}

void LLTextEditor::replaceTextAll(const std::string& search_text, const std::string& replace_text, bool case_insensitive)
{
    startOfDoc();
    selectNext(search_text, case_insensitive, false);

    bool replaced = true;
    while ( replaced )
    {
        replaced = replaceText(search_text,replace_text, case_insensitive, false);
    }
}

S32 LLTextEditor::prevWordPos(S32 cursorPos) const
{
    LLWString wtext(getWText());
    while( (cursorPos > 0) && (wtext[cursorPos-1] == ' ') )
    {
        cursorPos--;
    }
    while( (cursorPos > 0) && LLWStringUtil::isPartOfWord( wtext[cursorPos-1] ) )
    {
        cursorPos--;
    }
    return cursorPos;
}

S32 LLTextEditor::nextWordPos(S32 cursorPos) const
{
    LLWString wtext(getWText());
    while( (cursorPos < getLength()) && LLWStringUtil::isPartOfWord( wtext[cursorPos] ) )
    {
        cursorPos++;
    }
    while( (cursorPos < getLength()) && (wtext[cursorPos] == ' ') )
    {
        cursorPos++;
    }
    return cursorPos;
}

const LLTextSegmentPtr  LLTextEditor::getPreviousSegment() const
{
    static LLPointer<LLIndexSegment> index_segment = new LLIndexSegment;

    index_segment->setStart(mCursorPos);
    index_segment->setEnd(mCursorPos);

    // find segment index at character to left of cursor (or rightmost edge of selection)
    segment_set_t::const_iterator it = mSegments.lower_bound(index_segment);

    if (it != mSegments.end())
    {
        return *it;
    }
    else
    {
        return LLTextSegmentPtr();
    }
}

void LLTextEditor::getSelectedSegments(LLTextEditor::segment_vec_t& segments) const
{
    S32 left = hasSelection() ? llmin(mSelectionStart, mSelectionEnd) : mCursorPos;
    S32 right = hasSelection() ? llmax(mSelectionStart, mSelectionEnd) : mCursorPos;

    return getSegmentsInRange(segments, left, right, true);
}

void LLTextEditor::getSegmentsInRange(LLTextEditor::segment_vec_t& segments_out, S32 start, S32 end, bool include_partial) const
{
    segment_set_t::const_iterator first_it = getSegIterContaining(start);
    segment_set_t::const_iterator end_it = getSegIterContaining(end - 1);
    if (end_it != mSegments.end()) ++end_it;

    for (segment_set_t::const_iterator it = first_it; it != end_it; ++it)
    {
        LLTextSegmentPtr segment = *it;
        if (include_partial
            ||  (segment->getStart() >= start
                && segment->getEnd() <= end))
        {
            segments_out.push_back(segment);
        }
    }
}

void LLTextEditor::setShowEmojiHelper(bool show)
{
    if (!mShowEmojiHelper)
    {
        LLEmojiHelper::instance().hideHelper(this);
    }

    mShowEmojiHelper = show;
}

bool LLTextEditor::selectionContainsLineBreaks()
{
    if (hasSelection())
    {
        S32 left = llmin(mSelectionStart, mSelectionEnd);
        S32 right = left + llabs(mSelectionStart - mSelectionEnd);

        LLWString wtext = getWText();
        for( S32 i = left; i < right; i++ )
        {
            if (wtext[i] == '\n')
            {
                return true;
            }
        }
    }
    return false;
}


S32 LLTextEditor::indentLine( S32 pos, S32 spaces )
{
    // Assumes that pos is at the start of the line
    // spaces may be positive (indent) or negative (unindent).
    // Returns the actual number of characters added or removed.

    llassert(pos >= 0);
    llassert(pos <= getLength() );

    S32 delta_spaces = 0;

    if (spaces >= 0)
    {
        // Indent
        for(S32 i=0; i < spaces; i++)
        {
            delta_spaces += addChar(pos, ' ');
        }
    }
    else
    {
        // Unindent
        for(S32 i=0; i < -spaces; i++)
        {
            LLWString wtext = getWText();
            if (wtext[pos] == ' ')
            {
                delta_spaces += remove( pos, 1, false );
            }
        }
    }

    return delta_spaces;
}

void LLTextEditor::indentSelectedLines( S32 spaces )
{
    if( hasSelection() )
    {
        LLWString text = getWText();
        S32 left = llmin( mSelectionStart, mSelectionEnd );
        S32 right = left + llabs( mSelectionStart - mSelectionEnd );
        bool cursor_on_right = (mSelectionEnd > mSelectionStart);
        S32 cur = left;

        // Expand left to start of line
        while( (cur > 0) && (text[cur] != '\n') )
        {
            cur--;
        }
        left = cur;
        if( cur > 0 )
        {
            left++;
        }

        // Expand right to end of line
        if( text[right - 1] == '\n' )
        {
            right--;
        }
        else
        {
            while( (text[right] != '\n') && (right <= getLength() ) )
            {
                right++;
            }
        }

        // Disabling parsing on the fly to avoid updating text segments
        // until all indentation commands are executed.
        mParseOnTheFly = false;

        // Find each start-of-line and indent it
        do
        {
            if( text[cur] == '\n' )
            {
                cur++;
            }

            S32 delta_spaces = indentLine( cur, spaces );
            if( delta_spaces > 0 )
            {
                cur += delta_spaces;
            }
            right += delta_spaces;

            text = getWText();

            // Find the next new line
            while( (cur < right) && (text[cur] != '\n') )
            {
                cur++;
            }
        }
        while( cur < right );

        mParseOnTheFly = true;

        if( (right < getLength()) && (text[right] == '\n') )
        {
            right++;
        }

        // Set the selection and cursor
        if( cursor_on_right )
        {
            mSelectionStart = left;
            mSelectionEnd = right;
        }
        else
        {
            mSelectionStart = right;
            mSelectionEnd = left;
        }
        setCursorPos(mSelectionEnd);
    }
}

//virtual
bool LLTextEditor::canSelectAll() const
{
    return true;
}

//virtual
void LLTextEditor::deselect()
{
    LLTextBase::deselect();
    mSelectedOnFocusReceived = false;
}

// virtual
void LLTextEditor::selectAll()
{
    mSelectionStart = getLength();
    mSelectionEnd = 0;
    setCursorPos(mSelectionEnd);
    updatePrimary();
}

void LLTextEditor::selectByCursorPosition(S32 prev_cursor_pos, S32 next_cursor_pos)
{
    setCursorPos(prev_cursor_pos);
    startSelection();
    setCursorPos(next_cursor_pos);
    endSelection();
}

void LLTextEditor::setSelectAllOnFocusReceived(bool b)
{
    mSelectAllOnFocusReceived = b;
}

void LLTextEditor::insertEmoji(llwchar emoji)
{
    LL_INFOS() << "LLTextEditor::insertEmoji(" << wchar_utf8_preview(emoji) << ")" << LL_ENDL;
    auto styleParams = LLStyle::Params();
    styleParams.font = LLFontGL::getFontEmojiLarge();
    auto segment = new LLEmojiTextSegment(new LLStyle(styleParams), mCursorPos, mCursorPos + 1, *this);
    insert(mCursorPos, LLWString(1, emoji), false, segment);
    setCursorPos(mCursorPos + 1);
}

void LLTextEditor::handleEmojiCommit(llwchar emoji)
{
    S32 shortCodePos;
    if (LLEmojiHelper::isCursorInEmojiCode(getWText(), mCursorPos, &shortCodePos))
    {
        remove(shortCodePos, mCursorPos - shortCodePos, true);
        setCursorPos(shortCodePos);

        insertEmoji(emoji);
    }
}

bool LLTextEditor::handleMouseDown(S32 x, S32 y, MASK mask)
{
    bool    handled = false;

    // set focus first, in case click callbacks want to change it
    // RN: do we really need to have a tab stop?
    if (hasTabStop())
    {
        setFocus( true );
    }

    // Let scrollbar have first dibs
    handled = LLTextBase::handleMouseDown(x, y, mask);

    if( !handled )
    {
        if (!(mask & MASK_SHIFT))
        {
            deselect();
        }

        bool start_select = true;
        if( start_select )
        {
            // If we're not scrolling (handled by child), then we're selecting
            if (mask & MASK_SHIFT)
            {
                S32 old_cursor_pos = mCursorPos;
                setCursorAtLocalPos( x, y, true );

                if (hasSelection())
                {
                    mSelectionEnd = mCursorPos;
                }
                else
                {
                    mSelectionStart = old_cursor_pos;
                    mSelectionEnd = mCursorPos;
                }
                // assume we're starting a drag select
                mIsSelecting = true;
            }
            else
            {
                setCursorAtLocalPos( x, y, true );
                startSelection();
            }
        }

        handled = true;
    }

    // Delay cursor flashing
    resetCursorBlink();

    mSelectedOnFocusReceived = false;
    if (handled && !gFocusMgr.getMouseCapture())
    {
        if (!mask && mSelectAllOnFocusReceived)
        {
            mIsSelecting = false;
            mSelectionStart = getLength();
            mSelectionEnd = 0;
            mSelectedOnFocusReceived = true;
        }
        gFocusMgr.setMouseCapture( this );
    }
    return handled;
}

bool LLTextEditor::handleRightMouseDown(S32 x, S32 y, MASK mask)
{
    if (hasTabStop())
    {
        setFocus(true);
    }

    bool show_menu = false;

    // Prefer editor menu if it has selection. See EXT-6806.
    if (hasSelection())
    {
        S32 click_pos = getDocIndexFromLocalCoord(x, y, false);
        if (click_pos > mSelectionStart && click_pos < mSelectionEnd)
        {
            show_menu = true;
        }
    }

    // Let segments handle the click, if nothing does, show editor menu
    if (!show_menu && !LLTextBase::handleRightMouseDown(x, y, mask))
    {
        show_menu = true;
    }

    if (show_menu && getShowContextMenu())
    {
        showContextMenu(x, y);
    }

    return true;
}



bool LLTextEditor::handleMiddleMouseDown(S32 x, S32 y, MASK mask)
{
    if (hasTabStop())
    {
        setFocus(true);
    }

    if (!LLTextBase::handleMouseDown(x, y, mask))
    {
        if( canPastePrimary() )
        {
            setCursorAtLocalPos( x, y, true );
            // does not rely on focus being set
            pastePrimary();
        }
    }
    return true;
}


bool LLTextEditor::handleHover(S32 x, S32 y, MASK mask)
{
    bool handled = false;

    if(hasMouseCapture() )
    {
        if( mIsSelecting )
        {
            if(mScroller)
            {
                mScroller->autoScroll(x, y);
            }
            S32 clamped_x = llclamp(x, mVisibleTextRect.mLeft, mVisibleTextRect.mRight);
            S32 clamped_y = llclamp(y, mVisibleTextRect.mBottom, mVisibleTextRect.mTop);
            setCursorAtLocalPos( clamped_x, clamped_y, true );
            mSelectionEnd = mCursorPos;
        }
        LL_DEBUGS("UserInput") << "hover handled by " << getName() << " (active)" << LL_ENDL;
        getWindow()->setCursor(UI_CURSOR_IBEAM);
        handled = true;
    }

    if( !handled )
    {
        // Pass to children
        handled = LLTextBase::handleHover(x, y, mask);
    }

    if( handled )
    {
        // Delay cursor flashing
        resetCursorBlink();
    }

    if( !handled )
    {
        getWindow()->setCursor(UI_CURSOR_IBEAM);
        handled = true;
    }

    return handled;
}


bool LLTextEditor::handleMouseUp(S32 x, S32 y, MASK mask)
{
    bool    handled = false;

    // if I'm not currently selecting text
    if (!(mIsSelecting && hasMouseCapture()))
    {
        // let text segments handle mouse event
        handled = LLTextBase::handleMouseUp(x, y, mask);
    }

    if( !handled )
    {
        if( mIsSelecting )
        {
            if(mScroller)
            {
                mScroller->autoScroll(x, y);
            }
            S32 clamped_x = llclamp(x, mVisibleTextRect.mLeft, mVisibleTextRect.mRight);
            S32 clamped_y = llclamp(y, mVisibleTextRect.mBottom, mVisibleTextRect.mTop);
            setCursorAtLocalPos( clamped_x, clamped_y, true );
            endSelection();
        }

        // take selection to 'primary' clipboard
        updatePrimary();

        handled = true;
    }

    // Delay cursor flashing
    resetCursorBlink();

    if( hasMouseCapture()  )
    {
        gFocusMgr.setMouseCapture( NULL );

        handled = true;
    }

    return handled;
}


bool LLTextEditor::handleDoubleClick(S32 x, S32 y, MASK mask)
{
    bool    handled = false;

    // let scrollbar and text segments have first dibs
    handled = LLTextBase::handleDoubleClick(x, y, mask);

    if( !handled )
    {
        setCursorAtLocalPos( x, y, false );
        deselect();

        LLWString text = getWText();

        if( LLWStringUtil::isPartOfWord( text[mCursorPos] ) )
        {
            // Select word the cursor is over
            while ((mCursorPos > 0) && LLWStringUtil::isPartOfWord(text[mCursorPos-1]))
            {
                if (!setCursorPos(mCursorPos - 1)) break;
            }
            startSelection();

            while ((mCursorPos < (S32)text.length()) && LLWStringUtil::isPartOfWord( text[mCursorPos] ) )
            {
                if (!setCursorPos(mCursorPos + 1)) break;
            }

            mSelectionEnd = mCursorPos;
        }
        else if ((mCursorPos < (S32)text.length()) && !iswspace( text[mCursorPos]) )
        {
            // Select the character the cursor is over
            startSelection();
            setCursorPos(mCursorPos + 1);
            mSelectionEnd = mCursorPos;
        }

        // We don't want handleMouseUp() to "finish" the selection (and thereby
        // set mSelectionEnd to where the mouse is), so we finish the selection here.
        mIsSelecting = false;

        // delay cursor flashing
        resetCursorBlink();

        // take selection to 'primary' clipboard
        updatePrimary();

        handled = true;
    }

    return handled;
}


//----------------------------------------------------------------------------
// Returns change in number of characters in mText

S32 LLTextEditor::execute( TextCmd* cmd )
{
    if (!mReadOnly && mShowEmojiHelper)
    {
        // Any change to our contents should always hide the helper
        LLEmojiHelper::instance().hideHelper(this);
    }

    S32 delta = 0;
    if( cmd->execute(this, &delta) )
    {
        // Delete top of undo stack
        undo_stack_t::iterator enditer = std::find(mUndoStack.begin(), mUndoStack.end(), mLastCmd);
        std::for_each(mUndoStack.begin(), enditer, DeletePointer());
        mUndoStack.erase(mUndoStack.begin(), enditer);
        // Push the new command is now on the top (front) of the undo stack.
        mUndoStack.push_front(cmd);
        mLastCmd = cmd;

        bool need_to_rollback = mPrevalidator && !mPrevalidator.validate(getViewModel()->getDisplay());
        if (need_to_rollback)
        {
            LLUI::getInstance()->reportBadKeystroke();
            mPrevalidator.showLastErrorUsingTimeout();

            // get rid of this last command and clean up undo stack
            undo();

            // remove any evidence of this command from redo history
            mUndoStack.pop_front();
            delete cmd;

            // failure, nothing changed
            delta = 0;
        }
    }
    else
    {
        // Operation failed, so don't put it on the undo stack.
        delete cmd;
    }

    return delta;
}

S32 LLTextEditor::insert(S32 pos, const LLWString &wstr, bool group_with_next_op, LLTextSegmentPtr segment)
{
    return execute( new TextCmdInsert( pos, group_with_next_op, wstr, segment ) );
}

S32 LLTextEditor::remove(S32 pos, S32 length, bool group_with_next_op)
{
    S32 end_pos = getEditableIndex(pos + length, true);
    bool removedChar = false;

    segment_vec_t segments_to_remove;
    // store text segments
    getSegmentsInRange(segments_to_remove, pos, pos + length, false);

    if (pos <= end_pos)
    {
        removedChar = execute( new TextCmdRemove( pos, group_with_next_op, end_pos - pos, segments_to_remove ) );
    }

    return removedChar;
}

S32 LLTextEditor::overwriteChar(S32 pos, llwchar wc)
{
    if ((S32)getLength() == pos)
    {
        return addChar(pos, wc);
    }
    else
    {
        return execute(new TextCmdOverwriteChar(pos, false, wc));
    }
}

// Remove a single character from the text.  Tries to remove
// a pseudo-tab (up to for spaces in a row)
void LLTextEditor::removeCharOrTab()
{
    if (!getEnabled())
    {
        return;
    }

    if (mCursorPos > 0)
    {
        S32 chars_to_remove = 1;

        LLWString text = getWText();
        if (text[mCursorPos - 1] == ' ')
        {
            // Try to remove a "tab"
            S32 offset = getLineOffsetFromDocIndex(mCursorPos);
            if (offset > 0)
            {
                chars_to_remove = offset % SPACES_PER_TAB;
                if (chars_to_remove == 0)
                {
                    chars_to_remove = SPACES_PER_TAB;
                }

                for (S32 i = 0; i < chars_to_remove; i++)
                {
                    if (text[mCursorPos - i - 1] != ' ')
                    {
                        // Fewer than a full tab's worth of spaces, so
                        // just delete a single character.
                        chars_to_remove = 1;
                        break;
                    }
                }
            }
        }

        for (S32 i = 0; i < chars_to_remove; i++)
        {
            setCursorPos(mCursorPos - 1);
            remove(mCursorPos, 1, false);
        }

        tryToShowEmojiHelper();
    }
    else
    {
        LLUI::getInstance()->reportBadKeystroke();
    }
}

// Remove a single character from the text
S32 LLTextEditor::removeChar(S32 pos)
{
    return remove(pos, 1, false);
}

void LLTextEditor::removeChar()
{
    if (!getEnabled())
    {
        return;
    }

    if (mCursorPos > 0)
    {
        setCursorPos(mCursorPos - 1);
        removeChar(mCursorPos);
        tryToShowEmojiHelper();
    }
    else
    {
        LLUI::getInstance()->reportBadKeystroke();
    }
}

// Add a single character to the text
S32 LLTextEditor::addChar(S32 pos, llwchar wc)
{
    if ((wstring_utf8_length(getWText()) + wchar_utf8_length(wc)) > mMaxTextByteLength)
    {
        LLUI::getInstance()->reportBadKeystroke();
        return 0;
    }

    if (mLastCmd && mLastCmd->canExtend(pos))
    {
        if (mPrevalidator)
        {
            // get a copy of current text contents
            LLWString test_string(getViewModel()->getDisplay());

            // modify text contents as if this addChar succeeded
            llassert(pos <= (S32)test_string.size());
            test_string.insert(pos, 1, wc);
            if (!mPrevalidator.validate(test_string))
            {
                LLUI::getInstance()->reportBadKeystroke();
                mPrevalidator.showLastErrorUsingTimeout();
                return 0;
            }
        }

        S32 delta = 0;
        mLastCmd->extendAndExecute(this, pos, wc, &delta);

        return delta;
    }

    return execute(new TextCmdAddChar(pos, false, wc, LLTextSegmentPtr()));
}

void LLTextEditor::addChar(llwchar wc)
{
    if (!getEnabled())
    {
        return;
    }

    if (hasSelection())
    {
        deleteSelection(true);
    }
    else if (LL_KIM_OVERWRITE == gKeyboard->getInsertMode())
    {
        removeChar(mCursorPos);
    }

    setCursorPos(mCursorPos + addChar( mCursorPos, wc ));
    tryToShowEmojiHelper();

    if (!mReadOnly && mAutoreplaceCallback != NULL)
    {
        // autoreplace the text, if necessary
        S32 replacement_start;
        S32 replacement_length;
        LLWString replacement_string;
        S32 new_cursor_pos = mCursorPos;
        mAutoreplaceCallback(replacement_start, replacement_length, replacement_string, new_cursor_pos, getWText());

        if (replacement_length > 0 || !replacement_string.empty())
        {
            remove(replacement_start, replacement_length, true);
            insert(replacement_start, replacement_string, false, LLTextSegmentPtr());
            setCursorPos(new_cursor_pos);
        }
    }
}

void LLTextEditor::showEmojiHelper()
{
    if (mReadOnly || !mShowEmojiHelper)
        return;

    const LLRect cursorRect(getLocalRectFromDocIndex(mCursorPos));
    auto cb = [this](llwchar emoji) { insertEmoji(emoji); };
    LLEmojiHelper::instance().showHelper(this, cursorRect.mLeft, cursorRect.mTop, LLStringUtil::null, cb);
}

void LLTextEditor::tryToShowEmojiHelper()
{
    if (mReadOnly || !mShowEmojiHelper)
        return;

    S32 shortCodePos;
    LLWString wtext(getWText());
    if (LLEmojiHelper::isCursorInEmojiCode(wtext, mCursorPos, &shortCodePos))
    {
        const LLRect cursorRect(getLocalRectFromDocIndex(shortCodePos));
        const LLWString wpart(wtext.substr(shortCodePos, mCursorPos - shortCodePos));
        const std::string part(wstring_to_utf8str(wpart));
        auto cb = [this](llwchar emoji) { handleEmojiCommit(emoji); };
        LLEmojiHelper::instance().showHelper(this, cursorRect.mLeft, cursorRect.mTop, part, cb);
    }
    else
    {
        LLEmojiHelper::instance().hideHelper();
    }
}

void LLTextEditor::addLineBreakChar(bool group_together)
{
    if( !getEnabled() )
    {
        return;
    }
    if( hasSelection() )
    {
        deleteSelection(true);
    }
    else if (LL_KIM_OVERWRITE == gKeyboard->getInsertMode())
    {
        removeChar(mCursorPos);
    }

    LLStyleConstSP sp(new LLStyle(LLStyle::Params()));
    LLTextSegmentPtr segment = new LLLineBreakTextSegment(sp, mCursorPos);

    S32 pos = execute(new TextCmdAddChar(mCursorPos, group_together, '\n', segment));

    setCursorPos(mCursorPos + pos);
}


bool LLTextEditor::handleSelectionKey(const KEY key, const MASK mask)
{
    bool handled = false;

    if( mask & MASK_SHIFT )
    {
        handled = true;

        switch( key )
        {
        case KEY_LEFT:
            if( 0 < mCursorPos )
            {
                startSelection();
                setCursorPos(mCursorPos - 1);
                if( mask & MASK_CONTROL )
                {
                    setCursorPos(prevWordPos(mCursorPos));
                }
                mSelectionEnd = mCursorPos;
            }
            break;

        case KEY_RIGHT:
            if( mCursorPos < getLength() )
            {
                startSelection();
                setCursorPos(mCursorPos + 1);
                if( mask & MASK_CONTROL )
                {
                    setCursorPos(nextWordPos(mCursorPos));
                }
                mSelectionEnd = mCursorPos;
            }
            break;

        case KEY_UP:
            startSelection();
            changeLine( -1 );
            mSelectionEnd = mCursorPos;
            break;

        case KEY_PAGE_UP:
            startSelection();
            changePage( -1 );
            mSelectionEnd = mCursorPos;
            break;

        case KEY_HOME:
            startSelection();
            if( mask & MASK_CONTROL )
            {
                setCursorPos(0);
            }
            else
            {
                startOfLine();
            }
            mSelectionEnd = mCursorPos;
            break;

        case KEY_DOWN:
            startSelection();
            changeLine( 1 );
            mSelectionEnd = mCursorPos;
            break;

        case KEY_PAGE_DOWN:
            startSelection();
            changePage( 1 );
            mSelectionEnd = mCursorPos;
            break;

        case KEY_END:
            startSelection();
            if( mask & MASK_CONTROL )
            {
                setCursorPos(getLength());
            }
            else
            {
                endOfLine();
            }
            mSelectionEnd = mCursorPos;
            break;

        default:
            handled = false;
            break;
        }
    }

    if( handled )
    {
        // take selection to 'primary' clipboard
        updatePrimary();
    }

    return handled;
}

bool LLTextEditor::handleNavigationKey(const KEY key, const MASK mask)
{
    bool handled = false;

    // Ignore capslock key
    if( MASK_NONE == mask )
    {
        handled = true;
        switch( key )
        {
        case KEY_UP:
            changeLine( -1 );
            break;

        case KEY_PAGE_UP:
            changePage( -1 );
            break;

        case KEY_HOME:
            startOfLine();
            break;

        case KEY_DOWN:
            changeLine( 1 );
            deselect();
            break;

        case KEY_PAGE_DOWN:
            changePage( 1 );
            break;

        case KEY_END:
            endOfLine();
            break;

        case KEY_LEFT:
            if( hasSelection() )
            {
                setCursorPos(llmin( mSelectionStart, mSelectionEnd ));
            }
            else
            {
                if( 0 < mCursorPos )
                {
                    setCursorPos(mCursorPos - 1);
                }
                else
                {
                    LLUI::getInstance()->reportBadKeystroke();
                }
            }
            break;

        case KEY_RIGHT:
            if( hasSelection() )
            {
                setCursorPos(llmax( mSelectionStart, mSelectionEnd ));
            }
            else
            {
                if( mCursorPos < getLength() )
                {
                    setCursorPos(mCursorPos + 1);
                }
                else
                {
                    LLUI::getInstance()->reportBadKeystroke();
                }
            }
            break;

        default:
            handled = false;
            break;
        }
    }

    if (handled)
    {
        deselect();
    }

    return handled;
}

void LLTextEditor::deleteSelection(bool group_with_next_op )
{
    if( getEnabled() && hasSelection() )
    {
        S32 pos = llmin( mSelectionStart, mSelectionEnd );
        S32 length = llabs( mSelectionStart - mSelectionEnd );

        remove( pos, length, group_with_next_op );

        deselect();
        setCursorPos(pos);
    }
}

// virtual
bool LLTextEditor::canCut() const
{
    return !mReadOnly && hasSelection();
}

// cut selection to clipboard
void LLTextEditor::cut()
{
    if( !canCut() )
    {
        return;
    }
    S32 left_pos = llmin( mSelectionStart, mSelectionEnd );
    S32 length = llabs( mSelectionStart - mSelectionEnd );
    LLClipboard::instance().copyToClipboard( getWText(), left_pos, length);
    deleteSelection( false );

    onKeyStroke();
}

bool LLTextEditor::canCopy() const
{
    return hasSelection();
}

// copy selection to clipboard
void LLTextEditor::copy()
{
    if( !canCopy() )
    {
        return;
    }
    S32 left_pos = llmin( mSelectionStart, mSelectionEnd );
    S32 length = llabs( mSelectionStart - mSelectionEnd );
    LLClipboard::instance().copyToClipboard(getWText(), left_pos, length);
}

bool LLTextEditor::canPaste() const
{
    return !mReadOnly && LLClipboard::instance().isTextAvailable();
}

// paste from clipboard
void LLTextEditor::paste()
{
    bool is_primary = false;
    pasteHelper(is_primary);
}

// paste from primary
void LLTextEditor::pastePrimary()
{
    bool is_primary = true;
    pasteHelper(is_primary);
}

// paste from primary (itsprimary==true) or clipboard (itsprimary==false)
void LLTextEditor::pasteHelper(bool is_primary)
{
    struct BoolReset
    {
        BoolReset(bool& value) : mValuePtr(&value) { *mValuePtr = false; }
        ~BoolReset() { *mValuePtr = true; }
        bool* mValuePtr;
    } reset(mParseOnTheFly);

    bool can_paste_it;
    if (is_primary)
    {
        can_paste_it = canPastePrimary();
    }
    else
    {
        can_paste_it = canPaste();
    }

    if (!can_paste_it)
    {
        return;
    }

    LLWString paste;
    LLClipboard::instance().pasteFromClipboard(paste, is_primary);

    if (paste.empty())
    {
        return;
    }

    // Delete any selected characters (the paste replaces them)
    if( (!is_primary) && hasSelection() )
    {
        deleteSelection(true);
    }

    // Clean up string (replace tabs and remove characters that our fonts don't support).
    LLWString clean_string(paste);
    cleanStringForPaste(clean_string);

    // Insert the new text into the existing text.

    //paste text with linebreaks.
    pasteTextWithLinebreaks(clean_string);

    deselect();

    onKeyStroke();
}


// Clean up string (replace tabs and remove characters that our fonts don't support).
void LLTextEditor::cleanStringForPaste(LLWString & clean_string)
{
    std::string clean_string_utf = wstring_to_utf8str(clean_string);
    std::replace( clean_string_utf.begin(), clean_string_utf.end(), '\r', '\n');
    clean_string = utf8str_to_wstring(clean_string_utf);

    LLWStringUtil::replaceTabsWithSpaces(clean_string, SPACES_PER_TAB);
    if( mAllowEmbeddedItems )
    {
        const llwchar LF = 10;
        auto len = clean_string.length();
        for( size_t i = 0; i < len; i++ )
        {
            llwchar wc = clean_string[i];
            if( (wc < LLFontFreetype::FIRST_CHAR) && (wc != LF) )
            {
                clean_string[i] = LL_UNKNOWN_CHAR;
            }
            else if (wc >= FIRST_EMBEDDED_CHAR && wc <= LAST_EMBEDDED_CHAR)
            {
                clean_string[i] = pasteEmbeddedItem(wc);
            }
        }
    }
}


void LLTextEditor::pasteTextWithLinebreaks(LLWString & clean_string)
{
    std::basic_string<llwchar>::size_type start = 0;
    std::basic_string<llwchar>::size_type pos = clean_string.find('\n',start);

    while((pos != -1) && (pos != clean_string.length() -1))
    {
        if(pos!=start)
        {
            std::basic_string<llwchar> str = std::basic_string<llwchar>(clean_string,start,pos-start);
            setCursorPos(mCursorPos + insert(mCursorPos, str, true, LLTextSegmentPtr()));
        }
        addLineBreakChar(true);         // Add a line break and group with the next addition.

        start = pos+1;
        pos = clean_string.find('\n',start);
    }

    if (pos != start)
    {
        std::basic_string<llwchar> str = std::basic_string<llwchar>(clean_string,start,clean_string.length()-start);
        setCursorPos(mCursorPos + insert(mCursorPos, str, false, LLTextSegmentPtr()));
    }
    else
    {
        addLineBreakChar(false);        // Add a line break and end the grouping.
    }
}

// copy selection to primary
void LLTextEditor::copyPrimary()
{
    if( !canCopy() )
    {
        return;
    }
    S32 left_pos = llmin( mSelectionStart, mSelectionEnd );
    S32 length = llabs( mSelectionStart - mSelectionEnd );
    LLClipboard::instance().copyToClipboard(getWText(), left_pos, length, true);
}

bool LLTextEditor::canPastePrimary() const
{
    return !mReadOnly && LLClipboard::instance().isTextAvailable(true);
}

void LLTextEditor::updatePrimary()
{
    if (canCopy())
    {
        copyPrimary();
    }
}

bool LLTextEditor::handleControlKey(const KEY key, const MASK mask)
{
    bool handled = false;

    if( mask & MASK_CONTROL )
    {
        handled = true;

        switch( key )
        {
        case KEY_HOME:
            if( mask & MASK_SHIFT )
            {
                startSelection();
                setCursorPos(0);
                mSelectionEnd = mCursorPos;
            }
            else
            {
                // Ctrl-Home, Ctrl-Left, Ctrl-Right, Ctrl-Down
                // all move the cursor as if clicking, so should deselect.
                deselect();
                startOfDoc();
            }
            break;

        case KEY_END:
            {
                if( mask & MASK_SHIFT )
                {
                    startSelection();
                }
                else
                {
                    // Ctrl-Home, Ctrl-Left, Ctrl-Right, Ctrl-Down
                    // all move the cursor as if clicking, so should deselect.
                    deselect();
                }
                endOfDoc();
                if( mask & MASK_SHIFT )
                {
                    mSelectionEnd = mCursorPos;
                }
                break;
            }

        case KEY_RIGHT:
            if( mCursorPos < getLength() )
            {
                // Ctrl-Home, Ctrl-Left, Ctrl-Right, Ctrl-Down
                // all move the cursor as if clicking, so should deselect.
                deselect();

                setCursorPos(nextWordPos(mCursorPos + 1));
            }
            break;


        case KEY_LEFT:
            if( mCursorPos > 0 )
            {
                // Ctrl-Home, Ctrl-Left, Ctrl-Right, Ctrl-Down
                // all move the cursor as if clicking, so should deselect.
                deselect();

                setCursorPos(prevWordPos(mCursorPos - 1));
            }
            break;

        default:
            handled = false;
            break;
        }
    }

    if (handled && !gFocusMgr.getMouseCapture())
    {
        updatePrimary();
    }

    return handled;
}


bool LLTextEditor::handleSpecialKey(const KEY key, const MASK mask)
    {
    bool handled = true;

    if (mReadOnly) return false;

    switch( key )
    {
    case KEY_INSERT:
        if (mask == MASK_NONE)
        {
            gKeyboard->toggleInsertMode();
        }
        break;

    case KEY_BACKSPACE:
        if( hasSelection() )
        {
            deleteSelection(false);
        }
        else
        if( 0 < mCursorPos )
        {
            removeCharOrTab();
        }
        else
        {
            LLUI::getInstance()->reportBadKeystroke();
        }
        break;


    case KEY_RETURN:
        if (mask == MASK_NONE)
        {
            if( hasSelection() && !mKeepSelectionOnReturn )
            {
                deleteSelection(false);
            }
            if (mAutoIndent)
            {
                autoIndent();
            }
        }
        else
        {
            handled = false;
            break;
        }
        break;

    case KEY_TAB:
        if (mask & MASK_CONTROL)
        {
            handled = false;
            break;
        }
        if( hasSelection() && selectionContainsLineBreaks() )
        {
            indentSelectedLines( (mask & MASK_SHIFT) ? -SPACES_PER_TAB : SPACES_PER_TAB );
        }
        else
        {
            if( hasSelection() )
            {
                deleteSelection(false);
            }

            S32 offset = getLineOffsetFromDocIndex(mCursorPos);

            S32 spaces_needed = SPACES_PER_TAB - (offset % SPACES_PER_TAB);
            for( S32 i=0; i < spaces_needed; i++ )
            {
                addChar( ' ' );
            }
        }
        break;

    default:
        handled = false;
        break;
    }

    if (handled)
    {
        onKeyStroke();
    }
    return handled;
}


void LLTextEditor::unindentLineBeforeCloseBrace()
{
    if( mCursorPos >= 1 )
    {
        LLWString text = getWText();
        if( ' ' == text[ mCursorPos - 1 ] )
        {
            S32 line = getLineNumFromDocIndex(mCursorPos, false);
            S32 line_start = getLineStart(line);

            // Jump over spaces in the current line
            while ((' ' == text[line_start]) && (line_start < mCursorPos))
            {
                line_start++;
            }

            // Make sure there is nothing but ' ' before the Brace we are unindenting
            if (line_start == mCursorPos)
            {
                removeCharOrTab();
            }
        }
    }
}


bool LLTextEditor::handleKeyHere(KEY key, MASK mask )
{
    bool    handled = false;

    // Special case for TAB.  If want to move to next field, report
    // not handled and let the parent take care of field movement.
    if (KEY_TAB == key && mTabsToNextField)
    {
        return false;
    }

    if (mReadOnly && mScroller)
    {
        handled = (mScroller && mScroller->handleKeyHere( key, mask ))
                || handleSelectionKey(key, mask)
                || handleControlKey(key, mask);
    }
    else
    {
        if (!mReadOnly && mShowEmojiHelper && LLEmojiHelper::instance().handleKey(this, key, mask))
        {
            return true;
        }

        if (mEnableTooltipPaste &&
            LLToolTipMgr::instance().toolTipVisible() &&
            LLToolTipMgr::instance().isTooltipPastable() &&
            KEY_TAB == key)
        {   // Paste the first line of a tooltip into the editor
            std::string message;
            LLToolTipMgr::instance().getToolTipMessage(message);
            LLWString tool_tip_text(utf8str_to_wstring(message));

            if (tool_tip_text.size() > 0)
            {
                // Delete any selected characters (the tooltip text replaces them)
                if(hasSelection())
                {
                    deleteSelection(true);
                }

                std::basic_string<llwchar>::size_type pos = tool_tip_text.find('\n',0);
                if (pos != -1)
                {   // Extract the first line of the tooltip
                    tool_tip_text = std::basic_string<llwchar>(tool_tip_text, 0, pos);
                }

                // Add the text
                cleanStringForPaste(tool_tip_text);
                pasteTextWithLinebreaks(tool_tip_text);
                handled = true;
            }
        }
        else
        {   // Normal key handling
            handled = handleNavigationKey( key, mask )
                    || handleSelectionKey(key, mask)
                    || handleControlKey(key, mask)
                    || handleSpecialKey(key, mask);
        }
    }

    if( handled )
    {
        resetCursorBlink();
        needsScroll();

        if (mShowEmojiHelper)
        {
            // Dismiss the helper whenever we handled a key that it didn't
            LLEmojiHelper::instance().hideHelper(this);
        }
    }

    return handled;
}


bool LLTextEditor::handleUnicodeCharHere(llwchar uni_char)
{
    if ((uni_char < 0x20) || (uni_char == 0x7F)) // Control character or DEL
    {
        return false;
    }

    bool    handled = false;

    // Handle most keys only if the text editor is writeable.
    if( !mReadOnly )
    {
        if (mShowEmojiHelper && uni_char < 0x80 && LLEmojiHelper::instance().handleKey(this, (KEY)uni_char, MASK_NONE))
        {
            return true;
        }

        if( mAutoIndent && '}' == uni_char )
        {
            unindentLineBeforeCloseBrace();
        }

        // TODO: KLW Add auto show of tool tip on (
        addChar( uni_char );

        // Keys that add characters temporarily hide the cursor
        getWindow()->hideCursorUntilMouseMove();

        handled = true;
    }

    if( handled )
    {
        resetCursorBlink();

        // Most keystrokes will make the selection box go away, but not all will.
        deselect();

        onKeyStroke();
    }

    return handled;
}


// virtual
bool LLTextEditor::canDoDelete() const
{
    return !mReadOnly && ( !mPassDelete || ( hasSelection() || (mCursorPos < getLength())) );
}

void LLTextEditor::doDelete()
{
    if( !canDoDelete() )
    {
        return;
    }
    if( hasSelection() )
    {
        deleteSelection(false);
    }
    else
    if( mCursorPos < getLength() )
    {
        S32 i;
        S32 chars_to_remove = 1;
        LLWString text = getWText();
        if( (text[ mCursorPos ] == ' ') && (mCursorPos + SPACES_PER_TAB < getLength()) )
        {
            // Try to remove a full tab's worth of spaces
            S32 offset = getLineOffsetFromDocIndex(mCursorPos);
            chars_to_remove = SPACES_PER_TAB - (offset % SPACES_PER_TAB);
            if( chars_to_remove == 0 )
            {
                chars_to_remove = SPACES_PER_TAB;
            }

            for( i = 0; i < chars_to_remove; i++ )
            {
                if( text[mCursorPos + i] != ' ' )
                {
                    chars_to_remove = 1;
                    break;
                }
            }
        }

        for( i = 0; i < chars_to_remove; i++ )
        {
            setCursorPos(mCursorPos + 1);
            removeChar();
        }

    }

    onKeyStroke();
}

//----------------------------------------------------------------------------


void LLTextEditor::blockUndo()
{
    mBaseDocIsPristine = false;
    mLastCmd = NULL;
    std::for_each(mUndoStack.begin(), mUndoStack.end(), DeletePointer());
    mUndoStack.clear();
}

// virtual
bool LLTextEditor::canUndo() const
{
    return !mReadOnly && mLastCmd != NULL;
}

void LLTextEditor::undo()
{
    if( !canUndo() )
    {
        return;
    }
    deselect();
    S32 pos = 0;
    do
    {
        pos = mLastCmd->undo(this);
        undo_stack_t::iterator iter = std::find(mUndoStack.begin(), mUndoStack.end(), mLastCmd);
        if (iter != mUndoStack.end())
            ++iter;
        if (iter != mUndoStack.end())
            mLastCmd = *iter;
        else
            mLastCmd = NULL;

        } while( mLastCmd && mLastCmd->groupWithNext() );

        setCursorPos(pos);

    onKeyStroke();
}

bool LLTextEditor::canRedo() const
{
    return !mReadOnly && (mUndoStack.size() > 0) && (mLastCmd != mUndoStack.front());
}

void LLTextEditor::redo()
{
    if( !canRedo() )
    {
        return;
    }
    deselect();
    S32 pos = 0;
    do
    {
        if( !mLastCmd )
        {
            mLastCmd = mUndoStack.back();
        }
        else
        {
            undo_stack_t::iterator iter = std::find(mUndoStack.begin(), mUndoStack.end(), mLastCmd);
            if (iter != mUndoStack.begin())
                mLastCmd = *(--iter);
            else
                mLastCmd = NULL;
        }

            if( mLastCmd )
            {
                pos = mLastCmd->redo(this);
            }
        } while(
            mLastCmd &&
            mLastCmd->groupWithNext() &&
            (mLastCmd != mUndoStack.front()) );

        setCursorPos(pos);

    onKeyStroke();
}

void LLTextEditor::onFocusReceived()
{
    LLTextBase::onFocusReceived();
    updateAllowingLanguageInput();
}

void LLTextEditor::focusLostHelper()
{
    updateAllowingLanguageInput();

    // Route menu back to the default
    if( gEditMenuHandler == this )
    {
        gEditMenuHandler = NULL;
    }

    if (mSelectedOnFocusReceived)
    {
        deselect();
    }

    if (mCommitOnFocusLost)
    {
        onCommit();
    }

    // Make sure cursor is shown again
    getWindow()->showCursorFromMouseMove();
}

void LLTextEditor::onFocusLost()
{
    focusLostHelper();
    LLTextBase::onFocusLost();
}

void LLTextEditor::onCommit()
{
    setControlValue(getValue());
    LLTextBase::onCommit();
}

void LLTextEditor::setEnabled(bool enabled)
{
    // just treat enabled as read-only flag
    bool read_only = !enabled;
    if (read_only != mReadOnly)
    {
        //mReadOnly = read_only;
        LLTextBase::setReadOnly(read_only);
        updateSegments();
        updateAllowingLanguageInput();
    }
}

void LLTextEditor::showContextMenu(S32 x, S32 y)
{
    LLContextMenu* menu = static_cast<LLContextMenu*>(mContextMenuHandle.get());
    if (!menu)
    {
        llassert(LLMenuGL::sMenuContainer != NULL);
        menu = LLUICtrlFactory::createFromFile<LLContextMenu>("menu_text_editor.xml",
                                                                                LLMenuGL::sMenuContainer,
                                                                                LLMenuHolderGL::child_registry_t::instance());
        if(!menu)
        {
            LL_WARNS() << "Failed to create menu for LLTextEditor: " << getName() << LL_ENDL;
            return;
        }
        mContextMenuHandle = menu->getHandle();
    }

    // Route menu to this class
    // previously this was done in ::handleRightMoseDown:
    //if(hasTabStop())
    // setFocus(true)  - why? weird...
    // and then inside setFocus
    // ....
    //    gEditMenuHandler = this;
    // ....
    // but this didn't work in all cases and just weird...
    //why not here?
    // (all this was done for EXT-4443)

    gEditMenuHandler = this;

    S32 screen_x, screen_y;
    localPointToScreen(x, y, &screen_x, &screen_y);

    setCursorAtLocalPos(x, y, false);
    if (hasSelection())
    {
        if ( (mCursorPos < llmin(mSelectionStart, mSelectionEnd)) || (mCursorPos > llmax(mSelectionStart, mSelectionEnd)) )
        {
            deselect();
        }
        else
        {
            setCursorPos(llmax(mSelectionStart, mSelectionEnd));
        }
    }

    bool use_spellcheck = getSpellCheck(), is_misspelled = false;
    if (use_spellcheck)
    {
        mSuggestionList.clear();

        // If the cursor is on a misspelled word, retrieve suggestions for it
        std::string misspelled_word = getMisspelledWord(mCursorPos);
        if ((is_misspelled = !misspelled_word.empty()))
        {
            LLSpellChecker::instance().getSuggestions(misspelled_word, mSuggestionList);
        }
    }

    menu->setItemVisible("Suggestion Separator", (use_spellcheck) && (!mSuggestionList.empty()));
    menu->setItemVisible("Add to Dictionary", (use_spellcheck) && (is_misspelled));
    menu->setItemVisible("Add to Ignore", (use_spellcheck) && (is_misspelled));
    menu->setItemVisible("Spellcheck Separator", (use_spellcheck) && (is_misspelled));
    menu->show(screen_x, screen_y, this);
}


void LLTextEditor::drawPreeditMarker()
{
    static LLUICachedControl<F32> preedit_marker_brightness ("UIPreeditMarkerBrightness", 0);
    static LLUICachedControl<S32> preedit_marker_gap ("UIPreeditMarkerGap", 0);
    static LLUICachedControl<S32> preedit_marker_position ("UIPreeditMarkerPosition", 0);
    static LLUICachedControl<S32> preedit_marker_thickness ("UIPreeditMarkerThickness", 0);
    static LLUICachedControl<F32> preedit_standout_brightness ("UIPreeditStandoutBrightness", 0);
    static LLUICachedControl<S32> preedit_standout_gap ("UIPreeditStandoutGap", 0);
    static LLUICachedControl<S32> preedit_standout_position ("UIPreeditStandoutPosition", 0);
    static LLUICachedControl<S32> preedit_standout_thickness ("UIPreeditStandoutThickness", 0);

    if (!hasPreeditString())
    {
        return;
    }

    const LLWString textString(getWText());
    const llwchar *text = textString.c_str();
    const S32 text_len = getLength();
    const S32 num_lines = getLineCount();

    S32 cur_line = getFirstVisibleLine();
    if (cur_line >= num_lines)
    {
        return;
    }

    const S32 line_height = mFont->getLineHeight();

    S32 line_start = getLineStart(cur_line);
    S32 line_y = mVisibleTextRect.mTop - line_height;
    while((mVisibleTextRect.mBottom <= line_y) && (num_lines > cur_line))
    {
        S32 next_start = -1;
        S32 line_end = text_len;

        if ((cur_line + 1) < num_lines)
        {
            next_start = getLineStart(cur_line + 1);
            line_end = next_start;
        }
        if ( text[line_end-1] == '\n' )
        {
            --line_end;
        }

        // Does this line contain preedits?
        if (line_start >= mPreeditPositions.back())
        {
            // We have passed the preedits.
            break;
        }
        if (line_end > mPreeditPositions.front())
        {
            for (U32 i = 0; i < mPreeditStandouts.size(); i++)
            {
                S32 left = mPreeditPositions[i];
                S32 right = mPreeditPositions[i + 1];
                if (right <= line_start || left >= line_end)
                {
                    continue;
                }

                line_info& line = mLineInfoList[cur_line];
                LLRect text_rect(line.mRect);
                text_rect.mRight = mDocumentView->getRect().getWidth(); // clamp right edge to document extents
                text_rect.translate(mDocumentView->getRect().mLeft, mDocumentView->getRect().mBottom); // adjust by scroll position

                S32 preedit_left = text_rect.mLeft;
                if (left > line_start)
                {
                    preedit_left += mFont->getWidth(text, line_start, left - line_start);
                }
                S32 preedit_right = text_rect.mLeft;
                if (right < line_end)
                {
                    preedit_right += mFont->getWidth(text, line_start, right - line_start);
                }
                else
                {
                    preedit_right += mFont->getWidth(text, line_start, line_end - line_start);
                }

                if (mPreeditStandouts[i])
                {
                    gl_rect_2d(preedit_left + preedit_standout_gap,
                               text_rect.mBottom + (S32)mFont->getDescenderHeight() - 1,
                               preedit_right - preedit_standout_gap - 1,
                               text_rect.mBottom + (S32)mFont->getDescenderHeight() - 1 - preedit_standout_thickness,
                               (mCursorColor.get() * preedit_standout_brightness + mWriteableBgColor.get() * (1 - preedit_standout_brightness)).setAlpha(1.0f));
                }
                else
                {
                    gl_rect_2d(preedit_left + preedit_marker_gap,
                               text_rect.mBottom + (S32)mFont->getDescenderHeight() - 1,
                               preedit_right - preedit_marker_gap - 1,
                               text_rect.mBottom + (S32)mFont->getDescenderHeight() - 1 - preedit_marker_thickness,
                               (mCursorColor.get() * preedit_marker_brightness + mWriteableBgColor.get() * (1 - preedit_marker_brightness)).setAlpha(1.0f));
                }
            }
        }

        // move down one line
        line_y -= line_height;
        line_start = next_start;
        cur_line++;
    }
}

void LLTextEditor::draw()
{
    {
        // pad clipping rectangle so that cursor can draw at full width
        // when at left edge of mVisibleTextRect
        LLRect clip_rect(mVisibleTextRect);
        clip_rect.stretch(1);
        LLLocalClipRect clip(clip_rect);
    }

    LLTextBase::draw();

    drawPreeditMarker();

    //RN: the decision was made to always show the orange border for keyboard focus but do not put an insertion caret
    // when in readonly mode
    mBorder->setKeyboardFocusHighlight( hasFocus() );// && !mReadOnly);
}

// Start or stop the editor from accepting text-editing keystrokes
// see also LLLineEditor
void LLTextEditor::setFocus( bool new_state )
{
    bool old_state = hasFocus();

    // Don't change anything if the focus state didn't change
    if (new_state == old_state) return;

    // Notify early if we are losing focus.
    if (!new_state)
    {
        getWindow()->allowLanguageTextInput(this, false);
    }

    LLTextBase::setFocus( new_state );

    if( new_state )
    {
        // Route menu to this class
        gEditMenuHandler = this;

        // Don't start the cursor flashing right away
        resetCursorBlink();
    }
    else
    {
        // Route menu back to the default
        if( gEditMenuHandler == this )
        {
            gEditMenuHandler = NULL;
        }

        endSelection();
    }
}

// public
void LLTextEditor::setCursorAndScrollToEnd()
{
    deselect();
    endOfDoc();
}

void LLTextEditor::getCurrentLineAndColumn( S32* line, S32* col, bool include_wordwrap )
{
    *line = getLineNumFromDocIndex(mCursorPos, include_wordwrap);
    *col = getLineOffsetFromDocIndex(mCursorPos, include_wordwrap);
}

void LLTextEditor::autoIndent()
{
    // Count the number of spaces in the current line
    S32 line = getLineNumFromDocIndex(mCursorPos, false);
    S32 line_start = getLineStart(line);
    S32 space_count = 0;
    S32 i;

    LLWString text = getWText();
    S32 offset = getLineOffsetFromDocIndex(mCursorPos);
    while(( ' ' == text[line_start] ) && (space_count < offset))
    {
        space_count++;
        line_start++;
    }

    // If we're starting a braced section, indent one level.
    if( (mCursorPos > 0) && (text[mCursorPos -1] == '{') )
    {
        space_count += SPACES_PER_TAB;
    }

    // Insert that number of spaces on the new line

    //appendLineBreakSegment(LLStyle::Params());//addChar( '\n' );
    addLineBreakChar();

    for( i = 0; i < space_count; i++ )
    {
        addChar( ' ' );
    }
}

// Inserts new text at the cursor position
void LLTextEditor::insertText(const std::string &new_text)
{
    bool enabled = getEnabled();
    setEnabled( true );

    // Delete any selected characters (the insertion replaces them)
    if( hasSelection() )
    {
        deleteSelection(true);
    }

    setCursorPos(mCursorPos + insert( mCursorPos, utf8str_to_wstring(new_text), false, LLTextSegmentPtr() ));

    setEnabled( enabled );
}

void LLTextEditor::insertText(LLWString &new_text)
{
    bool enabled = getEnabled();
    setEnabled( true );

    // Delete any selected characters (the insertion replaces them)
    if( hasSelection() )
    {
        deleteSelection(true);
    }

    setCursorPos(mCursorPos + insert( mCursorPos, new_text, false, LLTextSegmentPtr() ));

    setEnabled( enabled );
}

void LLTextEditor::appendWidget(const LLInlineViewSegment::Params& params, const std::string& text, bool allow_undo)
{
    // Save old state
    S32 selection_start = mSelectionStart;
    S32 selection_end = mSelectionEnd;
    bool was_selecting = mIsSelecting;
    S32 cursor_pos = mCursorPos;
    S32 old_length = getLength();
    bool cursor_was_at_end = (mCursorPos == old_length);

    deselect();

    setCursorPos(old_length);

    LLWString widget_wide_text = utf8str_to_wstring(text);

    LLTextSegmentPtr segment = new LLInlineViewSegment(params, old_length, old_length + static_cast<S32>(widget_wide_text.size()));
    insert(getLength(), widget_wide_text, false, segment);

    // Set the cursor and scroll position
    if( selection_start != selection_end )
    {
        mSelectionStart = selection_start;
        mSelectionEnd = selection_end;

        mIsSelecting = was_selecting;
        setCursorPos(cursor_pos);
    }
    else if( cursor_was_at_end )
    {
        setCursorPos(getLength());
    }
    else
    {
        setCursorPos(cursor_pos);
    }

    if (!allow_undo)
    {
        blockUndo();
    }
}

void LLTextEditor::removeTextFromEnd(S32 num_chars)
{
    if (num_chars <= 0) return;

    remove(getLength() - num_chars, num_chars, false);

    S32 len = getLength();
    setCursorPos (llclamp(mCursorPos, 0, len));
    mSelectionStart = llclamp(mSelectionStart, 0, len);
    mSelectionEnd = llclamp(mSelectionEnd, 0, len);

    needsScroll();
}

//----------------------------------------------------------------------------

void LLTextEditor::onSpellCheckPerformed()
{
    if (isPristine())
    {
        mBaseDocIsPristine = false;
    }
}

void LLTextEditor::makePristine()
{
    mPristineCmd = mLastCmd;
    mBaseDocIsPristine = !mLastCmd;

    // Create a clean partition in the undo stack.  We don't want a single command to extend from
    // the "pre-pristine" state to the "post-pristine" state.
    if( mLastCmd )
    {
        mLastCmd->blockExtensions();
    }
}

bool LLTextEditor::isPristine() const
{
    if( mPristineCmd )
    {
        return (mPristineCmd == mLastCmd);
    }
    else
    {
        // No undo stack, so check if the version before and commands were done was the original version
        return !mLastCmd && mBaseDocIsPristine;
    }
}

bool LLTextEditor::tryToRevertToPristineState()
{
    if( !isPristine() )
    {
        deselect();
        S32 i = 0;
        while( !isPristine() && canUndo() )
        {
            undo();
            i--;
        }

        while( !isPristine() && canRedo() )
        {
            redo();
            i++;
        }

        if( !isPristine() )
        {
            // failed, so go back to where we started
            while( i > 0 )
            {
                undo();
                i--;
            }
        }
    }

    return isPristine(); // true => success
}

void LLTextEditor::updateLinkSegments()
{
    LLWString wtext = getWText();

    // update any segments that contain a link
    for (segment_set_t::iterator it = mSegments.begin(); it != mSegments.end(); ++it)
    {
        LLTextSegment *segment = *it;
        if (segment && segment->getStyle() && segment->getStyle()->isLink())
        {
            LLStyleConstSP style = segment->getStyle();
            LLStyleSP new_style(new LLStyle(*style));
            LLWString url_label = wtext.substr(segment->getStart(), segment->getEnd()-segment->getStart());

            segment_set_t::const_iterator next_it = mSegments.upper_bound(segment);
            LLTextSegment *next_segment = *next_it;
            if (next_segment)
            {
                LLWString next_url_label = wtext.substr(next_segment->getStart(), next_segment->getEnd()-next_segment->getStart());
                std::string link_check = wstring_to_utf8str(url_label) + wstring_to_utf8str(next_url_label);
                LLUrlMatch match;

                if ( LLUrlRegistry::instance().findUrl(link_check, match))
                {
                    if(match.getQuery() == wstring_to_utf8str(next_url_label))
                    {
                        continue;
                    }
                }
            }

            // if the link's label (what the user can edit) is a valid Url,
            // then update the link's HREF to be the same as the label text.
            // This lets users edit Urls in-place.
            if (acceptsTextInput() && LLUrlRegistry::instance().hasUrl(url_label))
            {
                std::string new_url = wstring_to_utf8str(url_label);
                LLStringUtil::trim(new_url);
                new_style->setLinkHREF(new_url);
                LLStyleConstSP sp(new_style);
                segment->setStyle(sp);
            }
        }
    }
}



void LLTextEditor::onMouseCaptureLost()
{
    endSelection();
}

///////////////////////////////////////////////////////////////////
// Hack for Notecards

bool LLTextEditor::importBuffer(const char* buffer, S32 length )
{
    std::istringstream instream(buffer);

    // Version 1 format:
    //      Linden text version 1\n
    //      {\n
    //          <EmbeddedItemList chunk>
    //          Text length <bytes without \0>\n
    //          <text without \0> (text may contain ext_char_values)
    //      }\n

    char tbuf[MAX_STRING];  /* Flawfinder: ignore */

    S32 version = 0;
    instream.getline(tbuf, MAX_STRING);
    if( 1 != sscanf(tbuf, "Linden text version %d", &version) )
    {
        LL_WARNS() << "Invalid Linden text file header " << LL_ENDL;
        return false;
    }

    if( 1 != version )
    {
        LL_WARNS() << "Invalid Linden text file version: " << version << LL_ENDL;
        return false;
    }

    instream.getline(tbuf, MAX_STRING);
    if( 0 != sscanf(tbuf, "{") )
    {
        LL_WARNS() << "Invalid Linden text file format" << LL_ENDL;
        return false;
    }

    S32 text_len = 0;
    instream.getline(tbuf, MAX_STRING);
    if( 1 != sscanf(tbuf, "Text length %d", &text_len) )
    {
        LL_WARNS() << "Invalid Linden text length field" << LL_ENDL;
        return false;
    }

    if( text_len > mMaxTextByteLength )
    {
        LL_WARNS() << "Invalid Linden text length: " << text_len << LL_ENDL;
        return false;
    }

    bool success = true;

    char* text = new char[ text_len + 1];
    if (text == NULL)
    {
        LLError::LLUserWarningMsg::showOutOfMemory();
        LL_ERRS() << "Memory allocation failure." << LL_ENDL;
        return false;
    }
    instream.get(text, text_len + 1, '\0');
    text[text_len] = '\0';
    if( text_len != (S32)strlen(text) )/* Flawfinder: ignore */
    {
        LL_WARNS() << llformat("Invalid text length: %d != %d ",strlen(text),text_len) << LL_ENDL;/* Flawfinder: ignore */
        success = false;
    }

    instream.getline(tbuf, MAX_STRING);
    if( success && (0 != sscanf(tbuf, "}")) )
    {
        LL_WARNS() << "Invalid Linden text file format: missing terminal }" << LL_ENDL;
        success = false;
    }

    if( success )
    {
        // Actually set the text
        setText( LLStringExplicit(text) );
    }

    delete[] text;

    startOfDoc();
    deselect();

    return success;
}

bool LLTextEditor::exportBuffer(std::string &buffer )
{
    std::ostringstream outstream(buffer);

    outstream << "Linden text version 1\n";
    outstream << "{\n";

    outstream << llformat("Text length %d\n", getLength() );
    outstream << getText();
    outstream << "}\n";

    return true;
}

void LLTextEditor::updateAllowingLanguageInput()
{
    LLWindow* window = getWindow();
    if (!window)
    {
        // test app, no window available
        return;
    }
    if (hasFocus() && !mReadOnly)
    {
        window->allowLanguageTextInput(this, true);
    }
    else
    {
        window->allowLanguageTextInput(this, false);
    }
}

// Preedit is managed off the undo/redo command stack.

bool LLTextEditor::hasPreeditString() const
{
    return (mPreeditPositions.size() > 1);
}

void LLTextEditor::resetPreedit()
{
    if (hasSelection())
    {
        if (hasPreeditString())
        {
            LL_WARNS() << "Preedit and selection!" << LL_ENDL;
            deselect();
        }
        else
        {
            deleteSelection(true);
        }
    }
    if (hasPreeditString())
    {
        if (hasSelection())
        {
            LL_WARNS() << "Preedit and selection!" << LL_ENDL;
            deselect();
        }

        setCursorPos(mPreeditPositions.front());
        removeStringNoUndo(mCursorPos, mPreeditPositions.back() - mCursorPos);
        insertStringNoUndo(mCursorPos, mPreeditOverwrittenWString);

        mPreeditWString.clear();
        mPreeditOverwrittenWString.clear();
        mPreeditPositions.clear();

        // A call to updatePreedit should soon follow under a
        // normal course of operation, so we don't need to
        // maintain internal variables such as line start
        // positions now.
    }
}

void LLTextEditor::updatePreedit(const LLWString &preedit_string,
        const segment_lengths_t &preedit_segment_lengths, const standouts_t &preedit_standouts, S32 caret_position)
{
    // Just in case.
    if (mReadOnly)
    {
        return;
    }

    getWindow()->hideCursorUntilMouseMove();

    S32 insert_preedit_at = mCursorPos;

    mPreeditWString = preedit_string;
    mPreeditPositions.resize(preedit_segment_lengths.size() + 1);
    S32 position = insert_preedit_at;
    for (segment_lengths_t::size_type i = 0; i < preedit_segment_lengths.size(); i++)
    {
        mPreeditPositions[i] = position;
        position += preedit_segment_lengths[i];
    }
    mPreeditPositions.back() = position;

    if (LL_KIM_OVERWRITE == gKeyboard->getInsertMode())
    {
        mPreeditOverwrittenWString = getWText().substr(insert_preedit_at, mPreeditWString.length());
        removeStringNoUndo(insert_preedit_at, static_cast<S32>(mPreeditWString.length()));
    }
    else
    {
        mPreeditOverwrittenWString.clear();
    }

    segment_vec_t segments;
    //pass empty segments to let "insertStringNoUndo" make new LLNormalTextSegment and insert it, if needed.
    insertStringNoUndo(insert_preedit_at, mPreeditWString, &segments);

    mPreeditStandouts = preedit_standouts;

    setCursorPos(insert_preedit_at + caret_position);

    // Update of the preedit should be caused by some key strokes.
    resetCursorBlink();

    onKeyStroke();
}

bool LLTextEditor::getPreeditLocation(S32 query_offset, LLCoordGL *coord, LLRect *bounds, LLRect *control) const
{
    if (control)
    {
        LLRect control_rect_screen;
        localRectToScreen(mVisibleTextRect, &control_rect_screen);
        LLUI::getInstance()->screenRectToGL(control_rect_screen, control);
    }

    S32 preedit_left_position, preedit_right_position;
    if (hasPreeditString())
    {
        preedit_left_position = mPreeditPositions.front();
        preedit_right_position = mPreeditPositions.back();
    }
    else
    {
        preedit_left_position = preedit_right_position = mCursorPos;
    }

    const S32 query = (query_offset >= 0 ? preedit_left_position + query_offset : mCursorPos);
    if (query < preedit_left_position || query > preedit_right_position)
    {
        return false;
    }

    const S32 first_visible_line = getFirstVisibleLine();
    if (query < getLineStart(first_visible_line))
    {
        return false;
    }

    S32 current_line = first_visible_line;
    S32 current_line_start, current_line_end;
    for (;;)
    {
        current_line_start = getLineStart(current_line);
        current_line_end = getLineStart(current_line + 1);
        if (query >= current_line_start && query < current_line_end)
        {
            break;
        }
        if (current_line_start == current_line_end)
        {
            // We have reached on the last line.  The query position must be here.
            break;
        }
        current_line++;
    }

    const LLWString textString(getWText());
    const llwchar * const text = textString.c_str();
    const S32 line_height = mFont->getLineHeight();

    if (coord)
    {
        const S32 query_x = mVisibleTextRect.mLeft + mFont->getWidth(text, current_line_start, query - current_line_start);
        const S32 query_y = mVisibleTextRect.mTop - (current_line - first_visible_line) * line_height - line_height / 2;
        S32 query_screen_x, query_screen_y;
        localPointToScreen(query_x, query_y, &query_screen_x, &query_screen_y);
        LLUI::getInstance()->screenPointToGL(query_screen_x, query_screen_y, &coord->mX, &coord->mY);
    }

    if (bounds)
    {
        S32 preedit_left = mVisibleTextRect.mLeft;
        if (preedit_left_position > current_line_start)
        {
            preedit_left += mFont->getWidth(text, current_line_start, preedit_left_position - current_line_start);
        }

        S32 preedit_right = mVisibleTextRect.mLeft;
        if (preedit_right_position < current_line_end)
        {
            preedit_right += mFont->getWidth(text, current_line_start, preedit_right_position - current_line_start);
        }
        else
        {
            preedit_right += mFont->getWidth(text, current_line_start, current_line_end - current_line_start);
        }

        const S32 preedit_top = mVisibleTextRect.mTop - (current_line - first_visible_line) * line_height;
        const S32 preedit_bottom = preedit_top - line_height;

        const LLRect preedit_rect_local(preedit_left, preedit_top, preedit_right, preedit_bottom);
        LLRect preedit_rect_screen;
        localRectToScreen(preedit_rect_local, &preedit_rect_screen);
        LLUI::getInstance()->screenRectToGL(preedit_rect_screen, bounds);
    }

    return true;
}

void LLTextEditor::getSelectionRange(S32 *position, S32 *length) const
{
    if (hasSelection())
    {
        *position = llmin(mSelectionStart, mSelectionEnd);
        *length = llabs(mSelectionStart - mSelectionEnd);
    }
    else
    {
        *position = mCursorPos;
        *length = 0;
    }
}

void LLTextEditor::getPreeditRange(S32 *position, S32 *length) const
{
    if (hasPreeditString())
    {
        *position = mPreeditPositions.front();
        *length = mPreeditPositions.back() - mPreeditPositions.front();
    }
    else
    {
        *position = mCursorPos;
        *length = 0;
    }
}

void LLTextEditor::markAsPreedit(S32 position, S32 length)
{
    deselect();
    setCursorPos(position);
    if (hasPreeditString())
    {
        LL_WARNS() << "markAsPreedit invoked when hasPreeditString is true." << LL_ENDL;
    }
    mPreeditWString = LLWString( getWText(), position, length );
    if (length > 0)
    {
        mPreeditPositions.resize(2);
        mPreeditPositions[0] = position;
        mPreeditPositions[1] = position + length;
        mPreeditStandouts.resize(1);
        mPreeditStandouts[0] = false;
    }
    else
    {
        mPreeditPositions.clear();
        mPreeditStandouts.clear();
    }
    if (LL_KIM_OVERWRITE == gKeyboard->getInsertMode())
    {
        mPreeditOverwrittenWString = mPreeditWString;
    }
    else
    {
        mPreeditOverwrittenWString.clear();
    }
}

S32 LLTextEditor::getPreeditFontSize() const
{
    return ll_round((F32)mFont->getLineHeight() * LLUI::getScaleFactor().mV[VY]);
}

bool LLTextEditor::isDirty() const
{
    if(mReadOnly)
    {
        return false;
    }

    if( mPristineCmd )
    {
        return ( mPristineCmd == mLastCmd );
    }
    else
    {
        return ( NULL != mLastCmd );
    }
}

void LLTextEditor::setKeystrokeCallback(const keystroke_signal_t::slot_type& callback)
{
    mKeystrokeSignal.connect(callback);
}

void LLTextEditor::onKeyStroke()
{
    mKeystrokeSignal(this);

    mSpellCheckStart = mSpellCheckEnd = -1;
    mSpellCheckTimer.setTimerExpirySec(SPELLCHECK_DELAY);
}

//virtual
void LLTextEditor::clear()
{
    getViewModel()->setDisplay(LLWStringUtil::null);
    clearSegments();
}

bool LLTextEditor::canLoadOrSaveToFile()
{
    return !mReadOnly;
}

S32 LLTextEditor::spacesPerTab()
{
    return SPACES_PER_TAB;
}<|MERGE_RESOLUTION|>--- conflicted
+++ resolved
@@ -390,12 +390,8 @@
 
     setCursorPos(loc);
 
-<<<<<<< HEAD
     mIsSelecting = true;
-=======
-    mIsSelecting = TRUE;
     mSelectedOnFocusReceived = false;
->>>>>>> 9e24b300
     mSelectionEnd = mCursorPos;
     mSelectionStart = llmin((S32)getLength(), (S32)(mCursorPos + search_text.size()));
 }
