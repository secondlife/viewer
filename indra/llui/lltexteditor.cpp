/**
 * @file lltexteditor.cpp
 *
 * $LicenseInfo:firstyear=2001&license=viewerlgpl$
 * Second Life Viewer Source Code
 * Copyright (C) 2010, Linden Research, Inc.
 *
 * This library is free software; you can redistribute it and/or
 * modify it under the terms of the GNU Lesser General Public
 * License as published by the Free Software Foundation;
 * version 2.1 of the License only.
 *
 * This library is distributed in the hope that it will be useful,
 * but WITHOUT ANY WARRANTY; without even the implied warranty of
 * MERCHANTABILITY or FITNESS FOR A PARTICULAR PURPOSE.  See the GNU
 * Lesser General Public License for more details.
 *
 * You should have received a copy of the GNU Lesser General Public
 * License along with this library; if not, write to the Free Software
 * Foundation, Inc., 51 Franklin Street, Fifth Floor, Boston, MA  02110-1301  USA
 *
 * Linden Research, Inc., 945 Battery Street, San Francisco, CA  94111  USA
 * $/LicenseInfo$
 */

// Text editor widget to let users enter a a multi-line ASCII document.

#include "linden_common.h"

#define LLTEXTEDITOR_CPP
#include "lltexteditor.h"

#include "llfontfreetype.h" // for LLFontFreetype::FIRST_CHAR
#include "llfontgl.h"
#include "llgl.h"           // LLGLSUIDefault()
#include "lllocalcliprect.h"
#include "llrender.h"
#include "llui.h"
#include "lluictrlfactory.h"
#include "llrect.h"
#include "llfocusmgr.h"
#include "lltimer.h"
#include "llmath.h"

#include "llclipboard.h"
#include "llemojihelper.h"
#include "llscrollbar.h"
#include "llstl.h"
#include "llstring.h"
#include "llkeyboard.h"
#include "llkeywords.h"
#include "llundo.h"
#include "llviewborder.h"
#include "llcontrol.h"
#include "llwindow.h"
#include "lltextparser.h"
#include "llscrollcontainer.h"
#include "llspellcheck.h"
#include "llpanel.h"
#include "llurlregistry.h"
#include "lltooltip.h"
#include "llmenugl.h"

#include <queue>
#include "llcombobox.h"

//
// Globals
//
static LLDefaultChildRegistry::Register<LLTextEditor> r("simple_text_editor");

// Compiler optimization, generate extern template
template class LLTextEditor* LLView::getChild<class LLTextEditor>(
    const std::string& name, BOOL recurse) const;

//
// Constants
//
const S32   SPACES_PER_TAB = 4;
const F32   SPELLCHECK_DELAY = 0.5f;    // delay between the last keypress and spell checking the word the cursor is on

///////////////////////////////////////////////////////////////////

class LLTextEditor::TextCmdInsert : public LLTextBase::TextCmd
{
public:
    TextCmdInsert(S32 pos, BOOL group_with_next, const LLWString &ws, LLTextSegmentPtr segment)
        : TextCmd(pos, group_with_next, segment), mWString(ws)
    {
    }
    virtual ~TextCmdInsert() {}
    virtual BOOL execute( LLTextBase* editor, S32* delta )
    {
        *delta = insert(editor, getPosition(), mWString );
        LLWStringUtil::truncate(mWString, *delta);
        //mWString = wstring_truncate(mWString, *delta);
        return (*delta != 0);
    }
    virtual S32 undo( LLTextBase* editor )
    {
        remove(editor, getPosition(), mWString.length() );
        return getPosition();
    }
    virtual S32 redo( LLTextBase* editor )
    {
        insert(editor, getPosition(), mWString );
        return getPosition() + mWString.length();
    }

private:
    LLWString mWString;
};

///////////////////////////////////////////////////////////////////
class LLTextEditor::TextCmdAddChar : public LLTextBase::TextCmd
{
public:
    TextCmdAddChar( S32 pos, BOOL group_with_next, llwchar wc, LLTextSegmentPtr segment)
        : TextCmd(pos, group_with_next, segment), mWString(1, wc), mBlockExtensions(FALSE)
    {
    }
    virtual void blockExtensions()
    {
        mBlockExtensions = TRUE;
    }
    virtual BOOL canExtend(S32 pos) const
    {
        // cannot extend text with custom segments
        if (!mSegments.empty()) return FALSE;

        return !mBlockExtensions && (pos == getPosition() + (S32)mWString.length());
    }
    virtual BOOL execute( LLTextBase* editor, S32* delta )
    {
        *delta = insert(editor, getPosition(), mWString);
        LLWStringUtil::truncate(mWString, *delta);
        //mWString = wstring_truncate(mWString, *delta);
        return (*delta != 0);
    }
    virtual BOOL extendAndExecute( LLTextBase* editor, S32 pos, llwchar wc, S32* delta )
    {
        LLWString ws;
        ws += wc;

        *delta = insert(editor, pos, ws);
        if( *delta > 0 )
        {
            mWString += wc;
        }
        return (*delta != 0);
    }
    virtual S32 undo( LLTextBase* editor )
    {
        remove(editor, getPosition(), mWString.length() );
        return getPosition();
    }
    virtual S32 redo( LLTextBase* editor )
    {
        insert(editor, getPosition(), mWString );
        return getPosition() + mWString.length();
    }

private:
    LLWString   mWString;
    BOOL        mBlockExtensions;

};

///////////////////////////////////////////////////////////////////

class LLTextEditor::TextCmdOverwriteChar : public LLTextBase::TextCmd
{
public:
    TextCmdOverwriteChar( S32 pos, BOOL group_with_next, llwchar wc)
        : TextCmd(pos, group_with_next), mChar(wc), mOldChar(0) {}

    virtual BOOL execute( LLTextBase* editor, S32* delta )
    {
        mOldChar = editor->getWText()[getPosition()];
        overwrite(editor, getPosition(), mChar);
        *delta = 0;
        return TRUE;
    }
    virtual S32 undo( LLTextBase* editor )
    {
        overwrite(editor, getPosition(), mOldChar);
        return getPosition();
    }
    virtual S32 redo( LLTextBase* editor )
    {
        overwrite(editor, getPosition(), mChar);
        return getPosition()+1;
    }

private:
    llwchar     mChar;
    llwchar     mOldChar;
};

///////////////////////////////////////////////////////////////////

class LLTextEditor::TextCmdRemove : public LLTextBase::TextCmd
{
public:
    TextCmdRemove( S32 pos, BOOL group_with_next, S32 len, segment_vec_t& segments ) :
        TextCmd(pos, group_with_next), mLen(len)
    {
        std::swap(mSegments, segments);
    }
    virtual BOOL execute( LLTextBase* editor, S32* delta )
    {
        mWString = editor->getWText().substr(getPosition(), mLen);
        *delta = remove(editor, getPosition(), mLen );
        return (*delta != 0);
    }
    virtual S32 undo( LLTextBase* editor )
    {
        insert(editor, getPosition(), mWString);
        return getPosition() + mWString.length();
    }
    virtual S32 redo( LLTextBase* editor )
    {
        remove(editor, getPosition(), mLen );
        return getPosition();
    }
private:
    LLWString   mWString;
    S32             mLen;
};


///////////////////////////////////////////////////////////////////
LLTextEditor::Params::Params()
:   default_text("default_text"),
<<<<<<< HEAD
    prevalidate_callback("prevalidate_callback"),
=======
    prevalidator("prevalidator"),
>>>>>>> b1098308
    embedded_items("embedded_items", false),
    ignore_tab("ignore_tab", true),
    auto_indent("auto_indent", true),
    default_color("default_color"),
    commit_on_focus_lost("commit_on_focus_lost", false),
    show_context_menu("show_context_menu"),
    show_emoji_helper("show_emoji_helper"),
    enable_tooltip_paste("enable_tooltip_paste")
{
<<<<<<< HEAD
    addSynonym(prevalidate_callback, "text_type");
=======
    addSynonym(prevalidator, "prevalidate_callback");
    addSynonym(prevalidator, "text_type");
>>>>>>> b1098308
}

LLTextEditor::LLTextEditor(const LLTextEditor::Params& p) :
    LLTextBase(p),
    mAutoreplaceCallback(),
    mBaseDocIsPristine(TRUE),
    mPristineCmd( NULL ),
    mLastCmd( NULL ),
    mDefaultColor( p.default_color() ),
    mAutoIndent(p.auto_indent),
<<<<<<< HEAD
=======
    mParseOnTheFly(false),
>>>>>>> b1098308
    mCommitOnFocusLost( p.commit_on_focus_lost),
    mAllowEmbeddedItems( p.embedded_items ),
    mMouseDownX(0),
    mMouseDownY(0),
    mTabsToNextField(p.ignore_tab),
<<<<<<< HEAD
    mPrevalidateFunc(p.prevalidate_callback()),
    mShowContextMenu(p.show_context_menu),
    mShowEmojiHelper(p.show_emoji_helper),
    mEnableTooltipPaste(p.enable_tooltip_paste),
    mPassDelete(FALSE),
=======
    mPrevalidator(p.prevalidator()),
    mShowContextMenu(p.show_context_menu),
    mShowEmojiHelper(p.show_emoji_helper),
    mEnableTooltipPaste(p.enable_tooltip_paste),
    mPassDelete(false),
>>>>>>> b1098308
    mKeepSelectionOnReturn(false)
{
    mSourceID.generate();

    //FIXME: use image?
    LLViewBorder::Params params;
    params.name = "text ed border";
    params.rect = getLocalRect();
    params.bevel_style = LLViewBorder::BEVEL_IN;
    params.border_thickness = 1;
    params.visible = p.border_visible;
    mBorder = LLUICtrlFactory::create<LLViewBorder> (params);
    addChild( mBorder );
    setText(p.default_text());

<<<<<<< HEAD
    mParseOnTheFly = TRUE;
=======
    mParseOnTheFly = true;
>>>>>>> b1098308
}

void LLTextEditor::initFromParams( const LLTextEditor::Params& p)
{
    LLTextBase::initFromParams(p);

    // HACK:  text editors always need to be enabled so that we can scroll
    LLView::setEnabled(true);

    if (p.commit_on_focus_lost.isProvided())
    {
        mCommitOnFocusLost = p.commit_on_focus_lost;
    }

    updateAllowingLanguageInput();
}

LLTextEditor::~LLTextEditor()
{
    gFocusMgr.releaseFocusIfNeeded( this ); // calls onCommit() while LLTextEditor still valid

    // Scrollbar is deleted by LLView
    std::for_each(mUndoStack.begin(), mUndoStack.end(), DeletePointer());
    mUndoStack.clear();
    // Mark the menu as dead or its retained in memory till shutdown.
    LLContextMenu* menu = static_cast<LLContextMenu*>(mContextMenuHandle.get());
    if(menu)
    {
        menu->die();
        mContextMenuHandle.markDead();
    }
}

////////////////////////////////////////////////////////////
// LLTextEditor
// Public methods

void LLTextEditor::setText(const LLStringExplicit &utf8str, const LLStyle::Params& input_params)
{
    // validate incoming text if necessary
<<<<<<< HEAD
    if (mPrevalidateFunc)
    {
        LLWString test_text = utf8str_to_wstring(utf8str);
        if (!mPrevalidateFunc(test_text))
        {
=======
    if (mPrevalidator)
    {
        if (!mPrevalidator.validate(utf8str))
        {
            LLUI::getInstance()->reportBadKeystroke();
            mPrevalidator.showLastErrorUsingTimeout();

>>>>>>> b1098308
            // not valid text, nothing to do
            return;
        }
    }
<<<<<<< HEAD

    blockUndo();
    deselect();

    mParseOnTheFly = FALSE;
    LLTextBase::setText(utf8str, input_params);
    mParseOnTheFly = TRUE;

=======

    blockUndo();
    deselect();

    mParseOnTheFly = false;
    LLTextBase::setText(utf8str, input_params);
    mParseOnTheFly = true;

>>>>>>> b1098308
    resetDirty();
}

void LLTextEditor::selectNext(const std::string& search_text_in, BOOL case_insensitive, BOOL wrap)
{
    if (search_text_in.empty())
    {
        return;
    }

    LLWString text = getWText();
    LLWString search_text = utf8str_to_wstring(search_text_in);
    if (case_insensitive)
    {
        LLWStringUtil::toLower(text);
        LLWStringUtil::toLower(search_text);
    }

    if (mIsSelecting)
    {
        LLWString selected_text = text.substr(mSelectionEnd, mSelectionStart - mSelectionEnd);

        if (selected_text == search_text)
        {
            // We already have this word selected, we are searching for the next.
            setCursorPos(mCursorPos + search_text.size());
        }
    }

    S32 loc = text.find(search_text,mCursorPos);

    // If Maybe we wrapped, search again
    if (wrap && (-1 == loc))
    {
        loc = text.find(search_text);
    }

    // If still -1, then search_text just isn't found.
    if (-1 == loc)
    {
        mIsSelecting = FALSE;
        mSelectionEnd = 0;
        mSelectionStart = 0;
        return;
    }
<<<<<<< HEAD

    setCursorPos(loc);

=======

    setCursorPos(loc);

>>>>>>> b1098308
    mIsSelecting = TRUE;
    mSelectionEnd = mCursorPos;
    mSelectionStart = llmin((S32)getLength(), (S32)(mCursorPos + search_text.size()));
}

BOOL LLTextEditor::replaceText(const std::string& search_text_in, const std::string& replace_text,
                               BOOL case_insensitive, BOOL wrap)
{
    BOOL replaced = FALSE;

    if (search_text_in.empty())
    {
        return replaced;
    }

    LLWString search_text = utf8str_to_wstring(search_text_in);
    if (mIsSelecting)
    {
        LLWString text = getWText();
        LLWString selected_text = text.substr(mSelectionEnd, mSelectionStart - mSelectionEnd);

        if (case_insensitive)
        {
            LLWStringUtil::toLower(selected_text);
            LLWStringUtil::toLower(search_text);
        }

        if (selected_text == search_text)
        {
            insertText(replace_text);
            replaced = TRUE;
        }
    }

    selectNext(search_text_in, case_insensitive, wrap);
    return replaced;
}

void LLTextEditor::replaceTextAll(const std::string& search_text, const std::string& replace_text, BOOL case_insensitive)
{
    startOfDoc();
    selectNext(search_text, case_insensitive, FALSE);

    BOOL replaced = TRUE;
    while ( replaced )
    {
        replaced = replaceText(search_text,replace_text, case_insensitive, FALSE);
    }
}

S32 LLTextEditor::prevWordPos(S32 cursorPos) const
{
    LLWString wtext(getWText());
    while( (cursorPos > 0) && (wtext[cursorPos-1] == ' ') )
    {
        cursorPos--;
    }
    while( (cursorPos > 0) && LLWStringUtil::isPartOfWord( wtext[cursorPos-1] ) )
    {
        cursorPos--;
    }
    return cursorPos;
}

S32 LLTextEditor::nextWordPos(S32 cursorPos) const
{
    LLWString wtext(getWText());
    while( (cursorPos < getLength()) && LLWStringUtil::isPartOfWord( wtext[cursorPos] ) )
    {
        cursorPos++;
    }
    while( (cursorPos < getLength()) && (wtext[cursorPos] == ' ') )
    {
        cursorPos++;
    }
    return cursorPos;
}

const LLTextSegmentPtr  LLTextEditor::getPreviousSegment() const
{
    static LLPointer<LLIndexSegment> index_segment = new LLIndexSegment;

    index_segment->setStart(mCursorPos);
    index_segment->setEnd(mCursorPos);

    // find segment index at character to left of cursor (or rightmost edge of selection)
    segment_set_t::const_iterator it = mSegments.lower_bound(index_segment);

    if (it != mSegments.end())
    {
        return *it;
    }
    else
    {
        return LLTextSegmentPtr();
    }
}

void LLTextEditor::getSelectedSegments(LLTextEditor::segment_vec_t& segments) const
{
    S32 left = hasSelection() ? llmin(mSelectionStart, mSelectionEnd) : mCursorPos;
    S32 right = hasSelection() ? llmax(mSelectionStart, mSelectionEnd) : mCursorPos;

    return getSegmentsInRange(segments, left, right, true);
}

void LLTextEditor::getSegmentsInRange(LLTextEditor::segment_vec_t& segments_out, S32 start, S32 end, bool include_partial) const
{
    segment_set_t::const_iterator first_it = getSegIterContaining(start);
    segment_set_t::const_iterator end_it = getSegIterContaining(end - 1);
    if (end_it != mSegments.end()) ++end_it;

    for (segment_set_t::const_iterator it = first_it; it != end_it; ++it)
    {
        LLTextSegmentPtr segment = *it;
        if (include_partial
            ||  (segment->getStart() >= start
                && segment->getEnd() <= end))
        {
            segments_out.push_back(segment);
        }
    }
}

void LLTextEditor::setShowEmojiHelper(bool show)
{
    if (!mShowEmojiHelper)
    {
        LLEmojiHelper::instance().hideHelper(this);
    }

    mShowEmojiHelper = show;
}

BOOL LLTextEditor::selectionContainsLineBreaks()
{
    if (hasSelection())
    {
        S32 left = llmin(mSelectionStart, mSelectionEnd);
        S32 right = left + llabs(mSelectionStart - mSelectionEnd);

        LLWString wtext = getWText();
        for( S32 i = left; i < right; i++ )
        {
            if (wtext[i] == '\n')
            {
                return TRUE;
            }
        }
    }
    return FALSE;
}


S32 LLTextEditor::indentLine( S32 pos, S32 spaces )
{
    // Assumes that pos is at the start of the line
    // spaces may be positive (indent) or negative (unindent).
    // Returns the actual number of characters added or removed.

    llassert(pos >= 0);
    llassert(pos <= getLength() );

    S32 delta_spaces = 0;

    if (spaces >= 0)
    {
        // Indent
        for(S32 i=0; i < spaces; i++)
        {
            delta_spaces += addChar(pos, ' ');
        }
    }
    else
    {
        // Unindent
        for(S32 i=0; i < -spaces; i++)
        {
            LLWString wtext = getWText();
            if (wtext[pos] == ' ')
            {
                delta_spaces += remove( pos, 1, FALSE );
            }
        }
    }

    return delta_spaces;
}

void LLTextEditor::indentSelectedLines( S32 spaces )
{
    if( hasSelection() )
    {
        LLWString text = getWText();
        S32 left = llmin( mSelectionStart, mSelectionEnd );
        S32 right = left + llabs( mSelectionStart - mSelectionEnd );
        BOOL cursor_on_right = (mSelectionEnd > mSelectionStart);
        S32 cur = left;

        // Expand left to start of line
        while( (cur > 0) && (text[cur] != '\n') )
        {
            cur--;
        }
        left = cur;
        if( cur > 0 )
        {
            left++;
        }

        // Expand right to end of line
        if( text[right - 1] == '\n' )
        {
            right--;
        }
        else
        {
            while( (text[right] != '\n') && (right <= getLength() ) )
            {
                right++;
            }
        }

        // Disabling parsing on the fly to avoid updating text segments
        // until all indentation commands are executed.
<<<<<<< HEAD
        mParseOnTheFly = FALSE;
=======
        mParseOnTheFly = false;
>>>>>>> b1098308

        // Find each start-of-line and indent it
        do
        {
            if( text[cur] == '\n' )
            {
                cur++;
            }

            S32 delta_spaces = indentLine( cur, spaces );
            if( delta_spaces > 0 )
            {
                cur += delta_spaces;
            }
            right += delta_spaces;

            text = getWText();

            // Find the next new line
            while( (cur < right) && (text[cur] != '\n') )
            {
                cur++;
            }
        }
        while( cur < right );

<<<<<<< HEAD
        mParseOnTheFly = TRUE;
=======
        mParseOnTheFly = true;
>>>>>>> b1098308

        if( (right < getLength()) && (text[right] == '\n') )
        {
            right++;
        }

        // Set the selection and cursor
        if( cursor_on_right )
        {
            mSelectionStart = left;
            mSelectionEnd = right;
        }
        else
        {
            mSelectionStart = right;
            mSelectionEnd = left;
        }
        setCursorPos(mSelectionEnd);
    }
}

//virtual
BOOL LLTextEditor::canSelectAll() const
{
    return TRUE;
}

// virtual
void LLTextEditor::selectAll()
{
    mSelectionStart = getLength();
    mSelectionEnd = 0;
    setCursorPos(mSelectionEnd);
    updatePrimary();
}

void LLTextEditor::selectByCursorPosition(S32 prev_cursor_pos, S32 next_cursor_pos)
{
    setCursorPos(prev_cursor_pos);
    startSelection();
    setCursorPos(next_cursor_pos);
    endSelection();
}

void LLTextEditor::insertEmoji(llwchar emoji)
{
    LL_INFOS() << "LLTextEditor::insertEmoji(" << wchar_utf8_preview(emoji) << ")" << LL_ENDL;
    auto styleParams = LLStyle::Params();
<<<<<<< HEAD
    styleParams.font = LLFontGL::getFontEmoji();
=======
    styleParams.font = LLFontGL::getFontEmojiLarge();
>>>>>>> b1098308
    auto segment = new LLEmojiTextSegment(new LLStyle(styleParams), mCursorPos, mCursorPos + 1, *this);
    insert(mCursorPos, LLWString(1, emoji), false, segment);
    setCursorPos(mCursorPos + 1);
}

void LLTextEditor::handleEmojiCommit(llwchar emoji)
{
    S32 shortCodePos;
    if (LLEmojiHelper::isCursorInEmojiCode(getWText(), mCursorPos, &shortCodePos))
    {
        remove(shortCodePos, mCursorPos - shortCodePos, true);
        setCursorPos(shortCodePos);

        insertEmoji(emoji);
    }
}

BOOL LLTextEditor::handleMouseDown(S32 x, S32 y, MASK mask)
{
    BOOL    handled = FALSE;

    // set focus first, in case click callbacks want to change it
    // RN: do we really need to have a tab stop?
    if (hasTabStop())
    {
        setFocus( TRUE );
    }

    // Let scrollbar have first dibs
    handled = LLTextBase::handleMouseDown(x, y, mask);

    if( !handled )
    {
        if (!(mask & MASK_SHIFT))
        {
            deselect();
        }

        BOOL start_select = TRUE;
        if( start_select )
        {
            // If we're not scrolling (handled by child), then we're selecting
            if (mask & MASK_SHIFT)
            {
                S32 old_cursor_pos = mCursorPos;
                setCursorAtLocalPos( x, y, true );

                if (hasSelection())
                {
                    mSelectionEnd = mCursorPos;
                }
                else
                {
                    mSelectionStart = old_cursor_pos;
                    mSelectionEnd = mCursorPos;
                }
                // assume we're starting a drag select
                mIsSelecting = TRUE;
            }
            else
            {
                setCursorAtLocalPos( x, y, true );
                startSelection();
            }
        }

        handled = TRUE;
    }

    // Delay cursor flashing
    resetCursorBlink();

    if (handled && !gFocusMgr.getMouseCapture())
    {
        gFocusMgr.setMouseCapture( this );
    }
    return handled;
}

BOOL LLTextEditor::handleRightMouseDown(S32 x, S32 y, MASK mask)
{
    if (hasTabStop())
    {
        setFocus(TRUE);
    }

    bool show_menu = false;

    // Prefer editor menu if it has selection. See EXT-6806.
    if (hasSelection())
    {
        S32 click_pos = getDocIndexFromLocalCoord(x, y, FALSE);
        if (click_pos > mSelectionStart && click_pos < mSelectionEnd)
        {
            show_menu = true;
        }
    }

    // Let segments handle the click, if nothing does, show editor menu
    if (!show_menu && !LLTextBase::handleRightMouseDown(x, y, mask))
    {
        show_menu = true;
    }

    if (show_menu && getShowContextMenu())
    {
        showContextMenu(x, y);
    }

    return TRUE;
}



BOOL LLTextEditor::handleMiddleMouseDown(S32 x, S32 y, MASK mask)
{
    if (hasTabStop())
    {
        setFocus(TRUE);
    }

    if (!LLTextBase::handleMouseDown(x, y, mask))
    {
        if( canPastePrimary() )
        {
            setCursorAtLocalPos( x, y, true );
            // does not rely on focus being set
            pastePrimary();
        }
    }
    return TRUE;
}


BOOL LLTextEditor::handleHover(S32 x, S32 y, MASK mask)
{
    BOOL handled = FALSE;

    if(hasMouseCapture() )
    {
        if( mIsSelecting )
        {
            if(mScroller)
            {
                mScroller->autoScroll(x, y);
            }
            S32 clamped_x = llclamp(x, mVisibleTextRect.mLeft, mVisibleTextRect.mRight);
            S32 clamped_y = llclamp(y, mVisibleTextRect.mBottom, mVisibleTextRect.mTop);
            setCursorAtLocalPos( clamped_x, clamped_y, true );
            mSelectionEnd = mCursorPos;
        }
        LL_DEBUGS("UserInput") << "hover handled by " << getName() << " (active)" << LL_ENDL;
        getWindow()->setCursor(UI_CURSOR_IBEAM);
        handled = TRUE;
    }

    if( !handled )
    {
        // Pass to children
        handled = LLTextBase::handleHover(x, y, mask);
    }

    if( handled )
    {
        // Delay cursor flashing
        resetCursorBlink();
    }

    if( !handled )
    {
        getWindow()->setCursor(UI_CURSOR_IBEAM);
        handled = TRUE;
    }

    return handled;
}


BOOL LLTextEditor::handleMouseUp(S32 x, S32 y, MASK mask)
{
    BOOL    handled = FALSE;

    // if I'm not currently selecting text
    if (!(mIsSelecting && hasMouseCapture()))
    {
        // let text segments handle mouse event
        handled = LLTextBase::handleMouseUp(x, y, mask);
    }

    if( !handled )
    {
        if( mIsSelecting )
        {
            if(mScroller)
            {
                mScroller->autoScroll(x, y);
            }
            S32 clamped_x = llclamp(x, mVisibleTextRect.mLeft, mVisibleTextRect.mRight);
            S32 clamped_y = llclamp(y, mVisibleTextRect.mBottom, mVisibleTextRect.mTop);
            setCursorAtLocalPos( clamped_x, clamped_y, true );
            endSelection();
        }

        // take selection to 'primary' clipboard
        updatePrimary();

        handled = TRUE;
    }

    // Delay cursor flashing
    resetCursorBlink();

    if( hasMouseCapture()  )
    {
        gFocusMgr.setMouseCapture( NULL );

        handled = TRUE;
    }

    return handled;
}


BOOL LLTextEditor::handleDoubleClick(S32 x, S32 y, MASK mask)
{
    BOOL    handled = FALSE;

    // let scrollbar and text segments have first dibs
    handled = LLTextBase::handleDoubleClick(x, y, mask);

    if( !handled )
    {
        setCursorAtLocalPos( x, y, false );
        deselect();

        LLWString text = getWText();

        if( LLWStringUtil::isPartOfWord( text[mCursorPos] ) )
        {
            // Select word the cursor is over
            while ((mCursorPos > 0) && LLWStringUtil::isPartOfWord(text[mCursorPos-1]))
            {
                if (!setCursorPos(mCursorPos - 1)) break;
            }
            startSelection();

            while ((mCursorPos < (S32)text.length()) && LLWStringUtil::isPartOfWord( text[mCursorPos] ) )
            {
                if (!setCursorPos(mCursorPos + 1)) break;
            }

            mSelectionEnd = mCursorPos;
        }
        else if ((mCursorPos < (S32)text.length()) && !iswspace( text[mCursorPos]) )
        {
            // Select the character the cursor is over
            startSelection();
            setCursorPos(mCursorPos + 1);
            mSelectionEnd = mCursorPos;
        }

        // We don't want handleMouseUp() to "finish" the selection (and thereby
        // set mSelectionEnd to where the mouse is), so we finish the selection here.
        mIsSelecting = FALSE;

        // delay cursor flashing
        resetCursorBlink();

        // take selection to 'primary' clipboard
        updatePrimary();

        handled = TRUE;
    }

    return handled;
}


//----------------------------------------------------------------------------
// Returns change in number of characters in mText

S32 LLTextEditor::execute( TextCmd* cmd )
{
    if (!mReadOnly && mShowEmojiHelper)
    {
        // Any change to our contents should always hide the helper
        LLEmojiHelper::instance().hideHelper(this);
    }

    S32 delta = 0;
    if( cmd->execute(this, &delta) )
    {
        // Delete top of undo stack
        undo_stack_t::iterator enditer = std::find(mUndoStack.begin(), mUndoStack.end(), mLastCmd);
        std::for_each(mUndoStack.begin(), enditer, DeletePointer());
        mUndoStack.erase(mUndoStack.begin(), enditer);
        // Push the new command is now on the top (front) of the undo stack.
        mUndoStack.push_front(cmd);
        mLastCmd = cmd;

<<<<<<< HEAD
        bool need_to_rollback = mPrevalidateFunc
                                && !mPrevalidateFunc(getViewModel()->getDisplay());
        if (need_to_rollback)
        {
=======
        bool need_to_rollback = mPrevalidator && !mPrevalidator.validate(getViewModel()->getDisplay());
        if (need_to_rollback)
        {
            LLUI::getInstance()->reportBadKeystroke();
            mPrevalidator.showLastErrorUsingTimeout();

>>>>>>> b1098308
            // get rid of this last command and clean up undo stack
            undo();

            // remove any evidence of this command from redo history
            mUndoStack.pop_front();
            delete cmd;

            // failure, nothing changed
            delta = 0;
        }
    }
    else
    {
        // Operation failed, so don't put it on the undo stack.
        delete cmd;
    }

    return delta;
}

S32 LLTextEditor::insert(S32 pos, const LLWString &wstr, bool group_with_next_op, LLTextSegmentPtr segment)
{
    return execute( new TextCmdInsert( pos, group_with_next_op, wstr, segment ) );
}

S32 LLTextEditor::remove(S32 pos, S32 length, bool group_with_next_op)
{
    S32 end_pos = getEditableIndex(pos + length, true);
    BOOL removedChar = FALSE;

    segment_vec_t segments_to_remove;
    // store text segments
    getSegmentsInRange(segments_to_remove, pos, pos + length, false);

    if (pos <= end_pos)
    {
        removedChar = execute( new TextCmdRemove( pos, group_with_next_op, end_pos - pos, segments_to_remove ) );
    }

    return removedChar;
}

S32 LLTextEditor::overwriteChar(S32 pos, llwchar wc)
{
    if ((S32)getLength() == pos)
    {
        return addChar(pos, wc);
    }
    else
    {
        return execute(new TextCmdOverwriteChar(pos, FALSE, wc));
    }
}

// Remove a single character from the text.  Tries to remove
// a pseudo-tab (up to for spaces in a row)
void LLTextEditor::removeCharOrTab()
{
    if (!getEnabled())
    {
        return;
    }

    if (mCursorPos > 0)
    {
        S32 chars_to_remove = 1;

        LLWString text = getWText();
        if (text[mCursorPos - 1] == ' ')
        {
            // Try to remove a "tab"
            S32 offset = getLineOffsetFromDocIndex(mCursorPos);
            if (offset > 0)
            {
                chars_to_remove = offset % SPACES_PER_TAB;
                if (chars_to_remove == 0)
                {
                    chars_to_remove = SPACES_PER_TAB;
                }

                for (S32 i = 0; i < chars_to_remove; i++)
                {
                    if (text[mCursorPos - i - 1] != ' ')
                    {
                        // Fewer than a full tab's worth of spaces, so
                        // just delete a single character.
                        chars_to_remove = 1;
                        break;
                    }
                }
            }
        }

        for (S32 i = 0; i < chars_to_remove; i++)
        {
            setCursorPos(mCursorPos - 1);
            remove(mCursorPos, 1, false);
        }

        tryToShowEmojiHelper();
    }
    else
    {
        LLUI::getInstance()->reportBadKeystroke();
    }
}

// Remove a single character from the text
S32 LLTextEditor::removeChar(S32 pos)
{
    return remove(pos, 1, false);
}

void LLTextEditor::removeChar()
{
    if (!getEnabled())
    {
        return;
    }

    if (mCursorPos > 0)
    {
        setCursorPos(mCursorPos - 1);
        removeChar(mCursorPos);
        tryToShowEmojiHelper();
    }
    else
    {
        LLUI::getInstance()->reportBadKeystroke();
    }
}

// Add a single character to the text
S32 LLTextEditor::addChar(S32 pos, llwchar wc)
{
    if ( (wstring_utf8_length( getWText() ) + wchar_utf8_length( wc ))  > mMaxTextByteLength)
    {
<<<<<<< HEAD
        make_ui_sound("UISndBadKeystroke");
=======
        LLUI::getInstance()->reportBadKeystroke();
>>>>>>> b1098308
        return 0;
    }

    if (mLastCmd && mLastCmd->canExtend(pos))
    {
<<<<<<< HEAD
        S32 delta = 0;
        if (mPrevalidateFunc)
=======
        if (mPrevalidator)
>>>>>>> b1098308
        {
            // get a copy of current text contents
            LLWString test_string(getViewModel()->getDisplay());

            // modify text contents as if this addChar succeeded
            llassert(pos <= (S32)test_string.size());
            test_string.insert(pos, 1, wc);
<<<<<<< HEAD
            if (!mPrevalidateFunc( test_string))
            {
                return 0;
            }
        }
=======
            if (!mPrevalidator.validate(test_string))
            {
                LLUI::getInstance()->reportBadKeystroke();
                mPrevalidator.showLastErrorUsingTimeout();
                return 0;
            }
        }

        S32 delta = 0;
>>>>>>> b1098308
        mLastCmd->extendAndExecute(this, pos, wc, &delta);

        return delta;
    }
<<<<<<< HEAD
    else
    {
        return execute(new TextCmdAddChar(pos, FALSE, wc, LLTextSegmentPtr()));
    }
}
=======

        return execute(new TextCmdAddChar(pos, FALSE, wc, LLTextSegmentPtr()));
    }
>>>>>>> b1098308

void LLTextEditor::addChar(llwchar wc)
{
    if( !getEnabled() )
    {
        return;
    }
<<<<<<< HEAD
=======

>>>>>>> b1098308
    if( hasSelection() )
    {
        deleteSelection(TRUE);
    }
    else if (LL_KIM_OVERWRITE == gKeyboard->getInsertMode())
    {
        removeChar(mCursorPos);
    }

    setCursorPos(mCursorPos + addChar( mCursorPos, wc ));
    tryToShowEmojiHelper();

    if (!mReadOnly && mAutoreplaceCallback != NULL)
    {
        // autoreplace the text, if necessary
        S32 replacement_start;
        S32 replacement_length;
        LLWString replacement_string;
        S32 new_cursor_pos = mCursorPos;
        mAutoreplaceCallback(replacement_start, replacement_length, replacement_string, new_cursor_pos, getWText());

        if (replacement_length > 0 || !replacement_string.empty())
        {
            remove(replacement_start, replacement_length, true);
            insert(replacement_start, replacement_string, false, LLTextSegmentPtr());
            setCursorPos(new_cursor_pos);
        }
    }
}

void LLTextEditor::showEmojiHelper()
{
    if (mReadOnly || !mShowEmojiHelper)
        return;

    const LLRect cursorRect(getLocalRectFromDocIndex(mCursorPos));
    auto cb = [this](llwchar emoji) { insertEmoji(emoji); };
    LLEmojiHelper::instance().showHelper(this, cursorRect.mLeft, cursorRect.mTop, LLStringUtil::null, cb);
}

void LLTextEditor::tryToShowEmojiHelper()
{
    if (mReadOnly || !mShowEmojiHelper)
        return;

    S32 shortCodePos;
    LLWString wtext(getWText());
    if (LLEmojiHelper::isCursorInEmojiCode(wtext, mCursorPos, &shortCodePos))
    {
        const LLRect cursorRect(getLocalRectFromDocIndex(shortCodePos));
        const LLWString wpart(wtext.substr(shortCodePos, mCursorPos - shortCodePos));
        const std::string part(wstring_to_utf8str(wpart));
        auto cb = [this](llwchar emoji) { handleEmojiCommit(emoji); };
        LLEmojiHelper::instance().showHelper(this, cursorRect.mLeft, cursorRect.mTop, part, cb);
    }
    else
    {
        LLEmojiHelper::instance().hideHelper();
    }
}

void LLTextEditor::addLineBreakChar(BOOL group_together)
{
    if( !getEnabled() )
    {
        return;
    }
    if( hasSelection() )
    {
        deleteSelection(TRUE);
    }
    else if (LL_KIM_OVERWRITE == gKeyboard->getInsertMode())
    {
        removeChar(mCursorPos);
    }

    LLStyleConstSP sp(new LLStyle(LLStyle::Params()));
    LLTextSegmentPtr segment = new LLLineBreakTextSegment(sp, mCursorPos);

    S32 pos = execute(new TextCmdAddChar(mCursorPos, group_together, '\n', segment));

    setCursorPos(mCursorPos + pos);
}


BOOL LLTextEditor::handleSelectionKey(const KEY key, const MASK mask)
{
    BOOL handled = FALSE;

    if( mask & MASK_SHIFT )
    {
        handled = TRUE;

        switch( key )
        {
        case KEY_LEFT:
            if( 0 < mCursorPos )
            {
                startSelection();
                setCursorPos(mCursorPos - 1);
                if( mask & MASK_CONTROL )
                {
                    setCursorPos(prevWordPos(mCursorPos));
                }
                mSelectionEnd = mCursorPos;
            }
            break;

        case KEY_RIGHT:
            if( mCursorPos < getLength() )
            {
                startSelection();
                setCursorPos(mCursorPos + 1);
                if( mask & MASK_CONTROL )
                {
                    setCursorPos(nextWordPos(mCursorPos));
                }
                mSelectionEnd = mCursorPos;
            }
            break;

        case KEY_UP:
            startSelection();
            changeLine( -1 );
            mSelectionEnd = mCursorPos;
            break;

        case KEY_PAGE_UP:
            startSelection();
            changePage( -1 );
            mSelectionEnd = mCursorPos;
            break;

        case KEY_HOME:
            startSelection();
            if( mask & MASK_CONTROL )
            {
                setCursorPos(0);
            }
            else
            {
                startOfLine();
            }
            mSelectionEnd = mCursorPos;
            break;

        case KEY_DOWN:
            startSelection();
            changeLine( 1 );
            mSelectionEnd = mCursorPos;
            break;

        case KEY_PAGE_DOWN:
            startSelection();
            changePage( 1 );
            mSelectionEnd = mCursorPos;
            break;

        case KEY_END:
            startSelection();
            if( mask & MASK_CONTROL )
            {
                setCursorPos(getLength());
            }
            else
            {
                endOfLine();
            }
            mSelectionEnd = mCursorPos;
            break;

        default:
            handled = FALSE;
            break;
        }
    }

    if( handled )
    {
        // take selection to 'primary' clipboard
        updatePrimary();
    }

    return handled;
}

BOOL LLTextEditor::handleNavigationKey(const KEY key, const MASK mask)
{
    BOOL handled = FALSE;

    // Ignore capslock key
    if( MASK_NONE == mask )
    {
        handled = TRUE;
        switch( key )
        {
        case KEY_UP:
            changeLine( -1 );
            break;

        case KEY_PAGE_UP:
            changePage( -1 );
            break;

        case KEY_HOME:
            startOfLine();
            break;

        case KEY_DOWN:
            changeLine( 1 );
            deselect();
            break;

        case KEY_PAGE_DOWN:
            changePage( 1 );
            break;

        case KEY_END:
            endOfLine();
            break;

        case KEY_LEFT:
            if( hasSelection() )
            {
                setCursorPos(llmin( mSelectionStart, mSelectionEnd ));
            }
            else
            {
                if( 0 < mCursorPos )
                {
                    setCursorPos(mCursorPos - 1);
                }
                else
                {
                    LLUI::getInstance()->reportBadKeystroke();
                }
            }
            break;

        case KEY_RIGHT:
            if( hasSelection() )
            {
                setCursorPos(llmax( mSelectionStart, mSelectionEnd ));
            }
            else
            {
                if( mCursorPos < getLength() )
                {
                    setCursorPos(mCursorPos + 1);
                }
                else
                {
                    LLUI::getInstance()->reportBadKeystroke();
                }
            }
            break;

        default:
            handled = FALSE;
            break;
        }
    }

    if (handled)
    {
        deselect();
    }

    return handled;
}

void LLTextEditor::deleteSelection(BOOL group_with_next_op )
{
    if( getEnabled() && hasSelection() )
    {
        S32 pos = llmin( mSelectionStart, mSelectionEnd );
        S32 length = llabs( mSelectionStart - mSelectionEnd );

        remove( pos, length, group_with_next_op );

        deselect();
        setCursorPos(pos);
    }
}

// virtual
BOOL LLTextEditor::canCut() const
{
    return !mReadOnly && hasSelection();
}

// cut selection to clipboard
void LLTextEditor::cut()
{
    if( !canCut() )
    {
        return;
    }
    S32 left_pos = llmin( mSelectionStart, mSelectionEnd );
    S32 length = llabs( mSelectionStart - mSelectionEnd );
    LLClipboard::instance().copyToClipboard( getWText(), left_pos, length);
    deleteSelection( FALSE );

    onKeyStroke();
}

BOOL LLTextEditor::canCopy() const
{
    return hasSelection();
}

// copy selection to clipboard
void LLTextEditor::copy()
{
    if( !canCopy() )
    {
        return;
    }
    S32 left_pos = llmin( mSelectionStart, mSelectionEnd );
    S32 length = llabs( mSelectionStart - mSelectionEnd );
    LLClipboard::instance().copyToClipboard(getWText(), left_pos, length);
}

BOOL LLTextEditor::canPaste() const
{
    return !mReadOnly && LLClipboard::instance().isTextAvailable();
}

// paste from clipboard
void LLTextEditor::paste()
{
    bool is_primary = false;
    pasteHelper(is_primary);
}

// paste from primary
void LLTextEditor::pastePrimary()
{
    bool is_primary = true;
    pasteHelper(is_primary);
}

// paste from primary (itsprimary==true) or clipboard (itsprimary==false)
void LLTextEditor::pasteHelper(bool is_primary)
{
<<<<<<< HEAD
    mParseOnTheFly = FALSE;
    bool can_paste_it;
    if (is_primary)
    {
        can_paste_it = canPastePrimary();
    }
    else
    {
        can_paste_it = canPaste();
    }

    if (!can_paste_it)
    {
        return;
    }

    LLWString paste;
    LLClipboard::instance().pasteFromClipboard(paste, is_primary);

    if (paste.empty())
    {
        return;
    }

    // Delete any selected characters (the paste replaces them)
    if( (!is_primary) && hasSelection() )
    {
        deleteSelection(TRUE);
    }

=======
    struct BoolReset
    {
        BoolReset(bool& value) : mValuePtr(&value) { *mValuePtr = false; }
        ~BoolReset() { *mValuePtr = true; }
        bool* mValuePtr;
    } reset(mParseOnTheFly);

    bool can_paste_it;
    if (is_primary)
    {
        can_paste_it = canPastePrimary();
    }
    else
    {
        can_paste_it = canPaste();
    }

    if (!can_paste_it)
    {
        return;
    }

    LLWString paste;
    LLClipboard::instance().pasteFromClipboard(paste, is_primary);

    if (paste.empty())
    {
        return;
    }

    // Delete any selected characters (the paste replaces them)
    if( (!is_primary) && hasSelection() )
    {
        deleteSelection(TRUE);
    }

>>>>>>> b1098308
    // Clean up string (replace tabs and remove characters that our fonts don't support).
    LLWString clean_string(paste);
    cleanStringForPaste(clean_string);

    // Insert the new text into the existing text.

    //paste text with linebreaks.
    pasteTextWithLinebreaks(clean_string);

    deselect();

    onKeyStroke();
<<<<<<< HEAD
    mParseOnTheFly = TRUE;
=======
>>>>>>> b1098308
}


// Clean up string (replace tabs and remove characters that our fonts don't support).
void LLTextEditor::cleanStringForPaste(LLWString & clean_string)
{
    std::string clean_string_utf = wstring_to_utf8str(clean_string);
    std::replace( clean_string_utf.begin(), clean_string_utf.end(), '\r', '\n');
    clean_string = utf8str_to_wstring(clean_string_utf);

    LLWStringUtil::replaceTabsWithSpaces(clean_string, SPACES_PER_TAB);
    if( mAllowEmbeddedItems )
    {
        const llwchar LF = 10;
        S32 len = clean_string.length();
        for( S32 i = 0; i < len; i++ )
        {
            llwchar wc = clean_string[i];
            if( (wc < LLFontFreetype::FIRST_CHAR) && (wc != LF) )
            {
                clean_string[i] = LL_UNKNOWN_CHAR;
            }
            else if (wc >= FIRST_EMBEDDED_CHAR && wc <= LAST_EMBEDDED_CHAR)
            {
                clean_string[i] = pasteEmbeddedItem(wc);
            }
        }
    }
}


template <>
void LLTextEditor::pasteTextWithLinebreaks<LLWString>(const LLWString & clean_string)
{
    std::basic_string<llwchar>::size_type start = 0;
    std::basic_string<llwchar>::size_type pos = clean_string.find('\n',start);

    while((pos != -1) && (pos != clean_string.length() -1))
    {
        if(pos!=start)
        {
            std::basic_string<llwchar> str = std::basic_string<llwchar>(clean_string,start,pos-start);
            setCursorPos(mCursorPos + insert(mCursorPos, str, TRUE, LLTextSegmentPtr()));
        }
        addLineBreakChar(TRUE);         // Add a line break and group with the next addition.

        start = pos+1;
        pos = clean_string.find('\n',start);
    }

    if (pos != start)
    {
        std::basic_string<llwchar> str = std::basic_string<llwchar>(clean_string,start,clean_string.length()-start);
        setCursorPos(mCursorPos + insert(mCursorPos, str, FALSE, LLTextSegmentPtr()));
    }
    else
    {
        addLineBreakChar(FALSE);        // Add a line break and end the grouping.
    }
}

// copy selection to primary
void LLTextEditor::copyPrimary()
{
    if( !canCopy() )
    {
        return;
    }
    S32 left_pos = llmin( mSelectionStart, mSelectionEnd );
    S32 length = llabs( mSelectionStart - mSelectionEnd );
    LLClipboard::instance().copyToClipboard(getWText(), left_pos, length, true);
}

BOOL LLTextEditor::canPastePrimary() const
{
    return !mReadOnly && LLClipboard::instance().isTextAvailable(true);
}

void LLTextEditor::updatePrimary()
{
    if (canCopy())
    {
        copyPrimary();
    }
}

BOOL LLTextEditor::handleControlKey(const KEY key, const MASK mask)
{
    BOOL handled = FALSE;

    if( mask & MASK_CONTROL )
    {
        handled = TRUE;

        switch( key )
        {
        case KEY_HOME:
            if( mask & MASK_SHIFT )
            {
                startSelection();
                setCursorPos(0);
                mSelectionEnd = mCursorPos;
            }
            else
            {
                // Ctrl-Home, Ctrl-Left, Ctrl-Right, Ctrl-Down
                // all move the cursor as if clicking, so should deselect.
                deselect();
                startOfDoc();
            }
            break;

        case KEY_END:
            {
                if( mask & MASK_SHIFT )
                {
                    startSelection();
                }
                else
                {
                    // Ctrl-Home, Ctrl-Left, Ctrl-Right, Ctrl-Down
                    // all move the cursor as if clicking, so should deselect.
                    deselect();
                }
                endOfDoc();
                if( mask & MASK_SHIFT )
                {
                    mSelectionEnd = mCursorPos;
                }
                break;
            }

        case KEY_RIGHT:
            if( mCursorPos < getLength() )
            {
                // Ctrl-Home, Ctrl-Left, Ctrl-Right, Ctrl-Down
                // all move the cursor as if clicking, so should deselect.
                deselect();

                setCursorPos(nextWordPos(mCursorPos + 1));
            }
            break;


        case KEY_LEFT:
            if( mCursorPos > 0 )
            {
                // Ctrl-Home, Ctrl-Left, Ctrl-Right, Ctrl-Down
                // all move the cursor as if clicking, so should deselect.
                deselect();

                setCursorPos(prevWordPos(mCursorPos - 1));
            }
            break;

        default:
            handled = FALSE;
            break;
        }
    }

    if (handled && !gFocusMgr.getMouseCapture())
    {
        updatePrimary();
    }

    return handled;
}


BOOL LLTextEditor::handleSpecialKey(const KEY key, const MASK mask)
    {
    BOOL handled = TRUE;

    if (mReadOnly) return FALSE;

    switch( key )
    {
    case KEY_INSERT:
        if (mask == MASK_NONE)
        {
            gKeyboard->toggleInsertMode();
        }
        break;

    case KEY_BACKSPACE:
        if( hasSelection() )
        {
            deleteSelection(FALSE);
        }
        else
        if( 0 < mCursorPos )
        {
            removeCharOrTab();
        }
        else
        {
            LLUI::getInstance()->reportBadKeystroke();
        }
        break;


    case KEY_RETURN:
        if (mask == MASK_NONE)
        {
            if( hasSelection() && !mKeepSelectionOnReturn )
            {
                deleteSelection(FALSE);
            }
            if (mAutoIndent)
            {
                autoIndent();
            }
        }
        else
        {
            handled = FALSE;
            break;
        }
        break;

    case KEY_TAB:
        if (mask & MASK_CONTROL)
        {
            handled = FALSE;
            break;
        }
        if( hasSelection() && selectionContainsLineBreaks() )
        {
            indentSelectedLines( (mask & MASK_SHIFT) ? -SPACES_PER_TAB : SPACES_PER_TAB );
        }
        else
        {
            if( hasSelection() )
            {
                deleteSelection(FALSE);
            }

            S32 offset = getLineOffsetFromDocIndex(mCursorPos);

            S32 spaces_needed = SPACES_PER_TAB - (offset % SPACES_PER_TAB);
            for( S32 i=0; i < spaces_needed; i++ )
            {
                addChar( ' ' );
            }
        }
        break;

    default:
        handled = FALSE;
        break;
    }

    if (handled)
    {
        onKeyStroke();
    }
    return handled;
}


void LLTextEditor::unindentLineBeforeCloseBrace()
{
    if( mCursorPos >= 1 )
    {
        LLWString text = getWText();
        if( ' ' == text[ mCursorPos - 1 ] )
        {
            S32 line = getLineNumFromDocIndex(mCursorPos, false);
            S32 line_start = getLineStart(line);

            // Jump over spaces in the current line
            while ((' ' == text[line_start]) && (line_start < mCursorPos))
            {
                line_start++;
            }

            // Make sure there is nothing but ' ' before the Brace we are unindenting
            if (line_start == mCursorPos)
            {
                removeCharOrTab();
            }
        }
    }
}


BOOL LLTextEditor::handleKeyHere(KEY key, MASK mask )
{
    BOOL    handled = FALSE;

    // Special case for TAB.  If want to move to next field, report
    // not handled and let the parent take care of field movement.
    if (KEY_TAB == key && mTabsToNextField)
    {
        return FALSE;
    }

    if (mReadOnly && mScroller)
    {
        handled = (mScroller && mScroller->handleKeyHere( key, mask ))
                || handleSelectionKey(key, mask)
                || handleControlKey(key, mask);
    }
    else
    {
        if (!mReadOnly && mShowEmojiHelper && LLEmojiHelper::instance().handleKey(this, key, mask))
        {
            return TRUE;
        }

        if (mEnableTooltipPaste &&
            LLToolTipMgr::instance().toolTipVisible() &&
            LLToolTipMgr::instance().isTooltipPastable() &&
            KEY_TAB == key)
        {   // Paste the first line of a tooltip into the editor
            std::string message;
            LLToolTipMgr::instance().getToolTipMessage(message);
            LLWString tool_tip_text(utf8str_to_wstring(message));

            if (tool_tip_text.size() > 0)
            {
                // Delete any selected characters (the tooltip text replaces them)
                if(hasSelection())
                {
                    deleteSelection(TRUE);
                }

                std::basic_string<llwchar>::size_type pos = tool_tip_text.find('\n',0);
                if (pos != -1)
                {   // Extract the first line of the tooltip
                    tool_tip_text = std::basic_string<llwchar>(tool_tip_text, 0, pos);
                }

                // Add the text
                cleanStringForPaste(tool_tip_text);
                pasteTextWithLinebreaks(tool_tip_text);
                handled = TRUE;
            }
        }
        else
        {   // Normal key handling
            handled = handleNavigationKey( key, mask )
                    || handleSelectionKey(key, mask)
                    || handleControlKey(key, mask)
                    || handleSpecialKey(key, mask);
        }
    }

    if( handled )
    {
        resetCursorBlink();
        needsScroll();

        if (mShowEmojiHelper)
        {
            // Dismiss the helper whenever we handled a key that it didn't
            LLEmojiHelper::instance().hideHelper(this);
        }
    }

    return handled;
}


BOOL LLTextEditor::handleUnicodeCharHere(llwchar uni_char)
{
    if ((uni_char < 0x20) || (uni_char == 0x7F)) // Control character or DEL
    {
        return FALSE;
    }

    BOOL    handled = FALSE;

    // Handle most keys only if the text editor is writeable.
    if( !mReadOnly )
    {
        if (mShowEmojiHelper && uni_char < 0x80 && LLEmojiHelper::instance().handleKey(this, (KEY)uni_char, MASK_NONE))
        {
            return TRUE;
        }

        if( mAutoIndent && '}' == uni_char )
        {
            unindentLineBeforeCloseBrace();
        }

        // TODO: KLW Add auto show of tool tip on (
        addChar( uni_char );

        // Keys that add characters temporarily hide the cursor
        getWindow()->hideCursorUntilMouseMove();

        handled = TRUE;
    }

    if( handled )
    {
        resetCursorBlink();

        // Most keystrokes will make the selection box go away, but not all will.
        deselect();

        onKeyStroke();
    }

    return handled;
}


// virtual
BOOL LLTextEditor::canDoDelete() const
{
    return !mReadOnly && ( !mPassDelete || ( hasSelection() || (mCursorPos < getLength())) );
}

void LLTextEditor::doDelete()
{
    if( !canDoDelete() )
    {
        return;
    }
    if( hasSelection() )
    {
        deleteSelection(FALSE);
    }
    else
    if( mCursorPos < getLength() )
    {
        S32 i;
        S32 chars_to_remove = 1;
        LLWString text = getWText();
        if( (text[ mCursorPos ] == ' ') && (mCursorPos + SPACES_PER_TAB < getLength()) )
        {
            // Try to remove a full tab's worth of spaces
            S32 offset = getLineOffsetFromDocIndex(mCursorPos);
            chars_to_remove = SPACES_PER_TAB - (offset % SPACES_PER_TAB);
            if( chars_to_remove == 0 )
            {
                chars_to_remove = SPACES_PER_TAB;
            }

            for( i = 0; i < chars_to_remove; i++ )
            {
                if( text[mCursorPos + i] != ' ' )
                {
                    chars_to_remove = 1;
                    break;
                }
            }
        }

        for( i = 0; i < chars_to_remove; i++ )
        {
            setCursorPos(mCursorPos + 1);
            removeChar();
        }

    }

    onKeyStroke();
}

//----------------------------------------------------------------------------


void LLTextEditor::blockUndo()
{
    mBaseDocIsPristine = FALSE;
    mLastCmd = NULL;
    std::for_each(mUndoStack.begin(), mUndoStack.end(), DeletePointer());
    mUndoStack.clear();
}

// virtual
BOOL LLTextEditor::canUndo() const
{
    return !mReadOnly && mLastCmd != NULL;
}

void LLTextEditor::undo()
{
    if( !canUndo() )
    {
        return;
    }
    deselect();
    S32 pos = 0;
    do
    {
        pos = mLastCmd->undo(this);
        undo_stack_t::iterator iter = std::find(mUndoStack.begin(), mUndoStack.end(), mLastCmd);
        if (iter != mUndoStack.end())
            ++iter;
        if (iter != mUndoStack.end())
            mLastCmd = *iter;
        else
            mLastCmd = NULL;

        } while( mLastCmd && mLastCmd->groupWithNext() );

        setCursorPos(pos);

    onKeyStroke();
}

BOOL LLTextEditor::canRedo() const
{
    return !mReadOnly && (mUndoStack.size() > 0) && (mLastCmd != mUndoStack.front());
}

void LLTextEditor::redo()
{
    if( !canRedo() )
    {
        return;
    }
    deselect();
    S32 pos = 0;
    do
    {
        if( !mLastCmd )
        {
            mLastCmd = mUndoStack.back();
        }
        else
        {
            undo_stack_t::iterator iter = std::find(mUndoStack.begin(), mUndoStack.end(), mLastCmd);
            if (iter != mUndoStack.begin())
                mLastCmd = *(--iter);
            else
                mLastCmd = NULL;
        }

            if( mLastCmd )
            {
                pos = mLastCmd->redo(this);
            }
        } while(
            mLastCmd &&
            mLastCmd->groupWithNext() &&
            (mLastCmd != mUndoStack.front()) );

        setCursorPos(pos);

    onKeyStroke();
}

void LLTextEditor::onFocusReceived()
{
    LLTextBase::onFocusReceived();
    updateAllowingLanguageInput();
}

void LLTextEditor::focusLostHelper()
{
    updateAllowingLanguageInput();

    // Route menu back to the default
    if( gEditMenuHandler == this )
    {
        gEditMenuHandler = NULL;
    }

    if (mCommitOnFocusLost)
    {
        onCommit();
    }

    // Make sure cursor is shown again
    getWindow()->showCursorFromMouseMove();
}

void LLTextEditor::onFocusLost()
{
    focusLostHelper();
    LLTextBase::onFocusLost();
}

void LLTextEditor::onCommit()
{
    setControlValue(getValue());
    LLTextBase::onCommit();
}

void LLTextEditor::setEnabled(BOOL enabled)
{
    // just treat enabled as read-only flag
    bool read_only = !enabled;
    if (read_only != mReadOnly)
    {
        //mReadOnly = read_only;
        LLTextBase::setReadOnly(read_only);
        updateSegments();
        updateAllowingLanguageInput();
    }
}

void LLTextEditor::showContextMenu(S32 x, S32 y)
{
    LLContextMenu* menu = static_cast<LLContextMenu*>(mContextMenuHandle.get());
    if (!menu)
    {
        llassert(LLMenuGL::sMenuContainer != NULL);
        menu = LLUICtrlFactory::createFromFile<LLContextMenu>("menu_text_editor.xml",
                                                                                LLMenuGL::sMenuContainer,
                                                                                LLMenuHolderGL::child_registry_t::instance());
        if(!menu)
        {
            LL_WARNS() << "Failed to create menu for LLTextEditor: " << getName() << LL_ENDL;
            return;
        }
        mContextMenuHandle = menu->getHandle();
    }

    // Route menu to this class
    // previously this was done in ::handleRightMoseDown:
    //if(hasTabStop())
    // setFocus(TRUE)  - why? weird...
    // and then inside setFocus
    // ....
    //    gEditMenuHandler = this;
    // ....
    // but this didn't work in all cases and just weird...
    //why not here?
    // (all this was done for EXT-4443)

    gEditMenuHandler = this;

    S32 screen_x, screen_y;
    localPointToScreen(x, y, &screen_x, &screen_y);

    setCursorAtLocalPos(x, y, false);
    if (hasSelection())
    {
        if ( (mCursorPos < llmin(mSelectionStart, mSelectionEnd)) || (mCursorPos > llmax(mSelectionStart, mSelectionEnd)) )
        {
            deselect();
        }
        else
        {
            setCursorPos(llmax(mSelectionStart, mSelectionEnd));
        }
    }

    bool use_spellcheck = getSpellCheck(), is_misspelled = false;
    if (use_spellcheck)
    {
        mSuggestionList.clear();

        // If the cursor is on a misspelled word, retrieve suggestions for it
        std::string misspelled_word = getMisspelledWord(mCursorPos);
        if ((is_misspelled = !misspelled_word.empty()) == true)
        {
            LLSpellChecker::instance().getSuggestions(misspelled_word, mSuggestionList);
        }
    }

    menu->setItemVisible("Suggestion Separator", (use_spellcheck) && (!mSuggestionList.empty()));
    menu->setItemVisible("Add to Dictionary", (use_spellcheck) && (is_misspelled));
    menu->setItemVisible("Add to Ignore", (use_spellcheck) && (is_misspelled));
    menu->setItemVisible("Spellcheck Separator", (use_spellcheck) && (is_misspelled));
    menu->show(screen_x, screen_y, this);
}


void LLTextEditor::drawPreeditMarker()
{
    static LLUICachedControl<F32> preedit_marker_brightness ("UIPreeditMarkerBrightness", 0);
    static LLUICachedControl<S32> preedit_marker_gap ("UIPreeditMarkerGap", 0);
    static LLUICachedControl<S32> preedit_marker_position ("UIPreeditMarkerPosition", 0);
    static LLUICachedControl<S32> preedit_marker_thickness ("UIPreeditMarkerThickness", 0);
    static LLUICachedControl<F32> preedit_standout_brightness ("UIPreeditStandoutBrightness", 0);
    static LLUICachedControl<S32> preedit_standout_gap ("UIPreeditStandoutGap", 0);
    static LLUICachedControl<S32> preedit_standout_position ("UIPreeditStandoutPosition", 0);
    static LLUICachedControl<S32> preedit_standout_thickness ("UIPreeditStandoutThickness", 0);

    if (!hasPreeditString())
    {
        return;
    }

    const LLWString textString(getWText());
    const llwchar *text = textString.c_str();
    const S32 text_len = getLength();
    const S32 num_lines = getLineCount();

    S32 cur_line = getFirstVisibleLine();
    if (cur_line >= num_lines)
    {
        return;
    }

    const S32 line_height = mFont->getLineHeight();

    S32 line_start = getLineStart(cur_line);
    S32 line_y = mVisibleTextRect.mTop - line_height;
    while((mVisibleTextRect.mBottom <= line_y) && (num_lines > cur_line))
    {
        S32 next_start = -1;
        S32 line_end = text_len;

        if ((cur_line + 1) < num_lines)
        {
            next_start = getLineStart(cur_line + 1);
            line_end = next_start;
        }
        if ( text[line_end-1] == '\n' )
        {
            --line_end;
        }

        // Does this line contain preedits?
        if (line_start >= mPreeditPositions.back())
        {
            // We have passed the preedits.
            break;
        }
        if (line_end > mPreeditPositions.front())
        {
            for (U32 i = 0; i < mPreeditStandouts.size(); i++)
            {
                S32 left = mPreeditPositions[i];
                S32 right = mPreeditPositions[i + 1];
                if (right <= line_start || left >= line_end)
                {
                    continue;
                }

                line_info& line = mLineInfoList[cur_line];
                LLRect text_rect(line.mRect);
                text_rect.mRight = mDocumentView->getRect().getWidth(); // clamp right edge to document extents
                text_rect.translate(mDocumentView->getRect().mLeft, mDocumentView->getRect().mBottom); // adjust by scroll position

                S32 preedit_left = text_rect.mLeft;
                if (left > line_start)
                {
                    preedit_left += mFont->getWidth(text, line_start, left - line_start);
                }
                S32 preedit_right = text_rect.mLeft;
                if (right < line_end)
                {
                    preedit_right += mFont->getWidth(text, line_start, right - line_start);
                }
                else
                {
                    preedit_right += mFont->getWidth(text, line_start, line_end - line_start);
                }

                if (mPreeditStandouts[i])
                {
                    gl_rect_2d(preedit_left + preedit_standout_gap,
                               text_rect.mBottom + mFont->getDescenderHeight() - 1,
                               preedit_right - preedit_standout_gap - 1,
                               text_rect.mBottom + mFont->getDescenderHeight() - 1 - preedit_standout_thickness,
                               (mCursorColor.get() * preedit_standout_brightness + mWriteableBgColor.get() * (1 - preedit_standout_brightness)).setAlpha(1.0f));
                }
                else
                {
                    gl_rect_2d(preedit_left + preedit_marker_gap,
                               text_rect.mBottom + mFont->getDescenderHeight() - 1,
                               preedit_right - preedit_marker_gap - 1,
                               text_rect.mBottom + mFont->getDescenderHeight() - 1 - preedit_marker_thickness,
                               (mCursorColor.get() * preedit_marker_brightness + mWriteableBgColor.get() * (1 - preedit_marker_brightness)).setAlpha(1.0f));
                }
            }
        }

        // move down one line
        line_y -= line_height;
        line_start = next_start;
        cur_line++;
    }
}

void LLTextEditor::draw()
{
    {
        // pad clipping rectangle so that cursor can draw at full width
        // when at left edge of mVisibleTextRect
        LLRect clip_rect(mVisibleTextRect);
        clip_rect.stretch(1);
        LLLocalClipRect clip(clip_rect);
    }

    LLTextBase::draw();

    drawPreeditMarker();

    //RN: the decision was made to always show the orange border for keyboard focus but do not put an insertion caret
    // when in readonly mode
    mBorder->setKeyboardFocusHighlight( hasFocus() );// && !mReadOnly);
}

// Start or stop the editor from accepting text-editing keystrokes
// see also LLLineEditor
void LLTextEditor::setFocus( BOOL new_state )
{
    BOOL old_state = hasFocus();

    // Don't change anything if the focus state didn't change
    if (new_state == old_state) return;

    // Notify early if we are losing focus.
    if (!new_state)
    {
        getWindow()->allowLanguageTextInput(this, FALSE);
    }

    LLTextBase::setFocus( new_state );

    if( new_state )
    {
        // Route menu to this class
        gEditMenuHandler = this;

        // Don't start the cursor flashing right away
        resetCursorBlink();
    }
    else
    {
        // Route menu back to the default
        if( gEditMenuHandler == this )
        {
            gEditMenuHandler = NULL;
        }

        endSelection();
    }
}

// public
void LLTextEditor::setCursorAndScrollToEnd()
{
    deselect();
    endOfDoc();
}

void LLTextEditor::getCurrentLineAndColumn( S32* line, S32* col, BOOL include_wordwrap )
{
    *line = getLineNumFromDocIndex(mCursorPos, include_wordwrap);
    *col = getLineOffsetFromDocIndex(mCursorPos, include_wordwrap);
}

void LLTextEditor::autoIndent()
{
    // Count the number of spaces in the current line
    S32 line = getLineNumFromDocIndex(mCursorPos, false);
    S32 line_start = getLineStart(line);
    S32 space_count = 0;
    S32 i;

    LLWString text = getWText();
    S32 offset = getLineOffsetFromDocIndex(mCursorPos);
    while(( ' ' == text[line_start] ) && (space_count < offset))
    {
        space_count++;
        line_start++;
    }

    // If we're starting a braced section, indent one level.
    if( (mCursorPos > 0) && (text[mCursorPos -1] == '{') )
    {
        space_count += SPACES_PER_TAB;
    }

    // Insert that number of spaces on the new line

    //appendLineBreakSegment(LLStyle::Params());//addChar( '\n' );
    addLineBreakChar();

    for( i = 0; i < space_count; i++ )
    {
        addChar( ' ' );
    }
}

// Inserts new text at the cursor position
void LLTextEditor::insertText(const std::string &new_text)
{
    BOOL enabled = getEnabled();
    setEnabled( TRUE );

    // Delete any selected characters (the insertion replaces them)
    if( hasSelection() )
    {
        deleteSelection(TRUE);
    }

    setCursorPos(mCursorPos + insert( mCursorPos, utf8str_to_wstring(new_text), FALSE, LLTextSegmentPtr() ));

    setEnabled( enabled );
}

void LLTextEditor::insertText(LLWString &new_text)
{
    BOOL enabled = getEnabled();
    setEnabled( TRUE );

    // Delete any selected characters (the insertion replaces them)
    if( hasSelection() )
    {
        deleteSelection(TRUE);
    }

    setCursorPos(mCursorPos + insert( mCursorPos, new_text, FALSE, LLTextSegmentPtr() ));

    setEnabled( enabled );
}

void LLTextEditor::appendWidget(const LLInlineViewSegment::Params& params, const std::string& text, bool allow_undo)
{
    // Save old state
    S32 selection_start = mSelectionStart;
    S32 selection_end = mSelectionEnd;
    BOOL was_selecting = mIsSelecting;
    S32 cursor_pos = mCursorPos;
    S32 old_length = getLength();
    BOOL cursor_was_at_end = (mCursorPos == old_length);

    deselect();

    setCursorPos(old_length);

    LLWString widget_wide_text = utf8str_to_wstring(text);

    LLTextSegmentPtr segment = new LLInlineViewSegment(params, old_length, old_length + widget_wide_text.size());
    insert(getLength(), widget_wide_text, FALSE, segment);

    // Set the cursor and scroll position
    if( selection_start != selection_end )
    {
        mSelectionStart = selection_start;
        mSelectionEnd = selection_end;

        mIsSelecting = was_selecting;
        setCursorPos(cursor_pos);
    }
    else if( cursor_was_at_end )
    {
        setCursorPos(getLength());
    }
    else
    {
        setCursorPos(cursor_pos);
    }

    if (!allow_undo)
    {
        blockUndo();
    }
}

void LLTextEditor::removeTextFromEnd(S32 num_chars)
{
    if (num_chars <= 0) return;

    remove(getLength() - num_chars, num_chars, FALSE);

    S32 len = getLength();
    setCursorPos (llclamp(mCursorPos, 0, len));
    mSelectionStart = llclamp(mSelectionStart, 0, len);
    mSelectionEnd = llclamp(mSelectionEnd, 0, len);

    needsScroll();
}

//----------------------------------------------------------------------------

void LLTextEditor::onSpellCheckPerformed()
{
    if (isPristine())
    {
        mBaseDocIsPristine = FALSE;
    }
}

void LLTextEditor::makePristine()
{
    mPristineCmd = mLastCmd;
    mBaseDocIsPristine = !mLastCmd;

    // Create a clean partition in the undo stack.  We don't want a single command to extend from
    // the "pre-pristine" state to the "post-pristine" state.
    if( mLastCmd )
    {
        mLastCmd->blockExtensions();
    }
}

BOOL LLTextEditor::isPristine() const
{
    if( mPristineCmd )
    {
        return (mPristineCmd == mLastCmd);
    }
    else
    {
        // No undo stack, so check if the version before and commands were done was the original version
        return !mLastCmd && mBaseDocIsPristine;
    }
}

BOOL LLTextEditor::tryToRevertToPristineState()
{
    if( !isPristine() )
    {
        deselect();
        S32 i = 0;
        while( !isPristine() && canUndo() )
        {
            undo();
            i--;
        }

        while( !isPristine() && canRedo() )
        {
            redo();
            i++;
        }

        if( !isPristine() )
        {
            // failed, so go back to where we started
            while( i > 0 )
            {
                undo();
                i--;
            }
        }
    }

    return isPristine(); // TRUE => success
}

void LLTextEditor::updateLinkSegments()
{
    LLWString wtext = getWText();

    // update any segments that contain a link
    for (segment_set_t::iterator it = mSegments.begin(); it != mSegments.end(); ++it)
    {
        LLTextSegment *segment = *it;
        if (segment && segment->getStyle() && segment->getStyle()->isLink())
        {
            LLStyleConstSP style = segment->getStyle();
            LLStyleSP new_style(new LLStyle(*style));
            LLWString url_label = wtext.substr(segment->getStart(), segment->getEnd()-segment->getStart());

            segment_set_t::const_iterator next_it = mSegments.upper_bound(segment);
            LLTextSegment *next_segment = *next_it;
            if (next_segment)
            {
                LLWString next_url_label = wtext.substr(next_segment->getStart(), next_segment->getEnd()-next_segment->getStart());
                std::string link_check = wstring_to_utf8str(url_label) + wstring_to_utf8str(next_url_label);
                LLUrlMatch match;

                if ( LLUrlRegistry::instance().findUrl(link_check, match))
                {
                    if(match.getQuery() == wstring_to_utf8str(next_url_label))
                    {
                        continue;
                    }
                }
            }

            // if the link's label (what the user can edit) is a valid Url,
            // then update the link's HREF to be the same as the label text.
            // This lets users edit Urls in-place.
            if (acceptsTextInput() && LLUrlRegistry::instance().hasUrl(url_label))
            {
                std::string new_url = wstring_to_utf8str(url_label);
                LLStringUtil::trim(new_url);
                new_style->setLinkHREF(new_url);
                LLStyleConstSP sp(new_style);
                segment->setStyle(sp);
            }
        }
    }
}



void LLTextEditor::onMouseCaptureLost()
{
    endSelection();
}

///////////////////////////////////////////////////////////////////
// Hack for Notecards

BOOL LLTextEditor::importBuffer(const char* buffer, S32 length )
{
    std::istringstream instream(buffer);

    // Version 1 format:
    //      Linden text version 1\n
    //      {\n
    //          <EmbeddedItemList chunk>
    //          Text length <bytes without \0>\n
    //          <text without \0> (text may contain ext_char_values)
    //      }\n

    char tbuf[MAX_STRING];  /* Flawfinder: ignore */

    S32 version = 0;
    instream.getline(tbuf, MAX_STRING);
    if( 1 != sscanf(tbuf, "Linden text version %d", &version) )
    {
        LL_WARNS() << "Invalid Linden text file header " << LL_ENDL;
        return FALSE;
    }

    if( 1 != version )
    {
        LL_WARNS() << "Invalid Linden text file version: " << version << LL_ENDL;
        return FALSE;
    }

    instream.getline(tbuf, MAX_STRING);
    if( 0 != sscanf(tbuf, "{") )
    {
        LL_WARNS() << "Invalid Linden text file format" << LL_ENDL;
        return FALSE;
    }

    S32 text_len = 0;
    instream.getline(tbuf, MAX_STRING);
    if( 1 != sscanf(tbuf, "Text length %d", &text_len) )
    {
        LL_WARNS() << "Invalid Linden text length field" << LL_ENDL;
        return FALSE;
    }

    if( text_len > mMaxTextByteLength )
    {
        LL_WARNS() << "Invalid Linden text length: " << text_len << LL_ENDL;
        return FALSE;
    }

    BOOL success = TRUE;

    char* text = new char[ text_len + 1];
    if (text == NULL)
    {
        LLError::LLUserWarningMsg::showOutOfMemory();
        LL_ERRS() << "Memory allocation failure." << LL_ENDL;
        return FALSE;
    }
    instream.get(text, text_len + 1, '\0');
    text[text_len] = '\0';
    if( text_len != (S32)strlen(text) )/* Flawfinder: ignore */
    {
        LL_WARNS() << llformat("Invalid text length: %d != %d ",strlen(text),text_len) << LL_ENDL;/* Flawfinder: ignore */
        success = FALSE;
    }

    instream.getline(tbuf, MAX_STRING);
    if( success && (0 != sscanf(tbuf, "}")) )
    {
        LL_WARNS() << "Invalid Linden text file format: missing terminal }" << LL_ENDL;
        success = FALSE;
    }

    if( success )
    {
        // Actually set the text
        setText( LLStringExplicit(text) );
    }

    delete[] text;

    startOfDoc();
    deselect();

    return success;
}

BOOL LLTextEditor::exportBuffer(std::string &buffer )
{
    std::ostringstream outstream(buffer);

    outstream << "Linden text version 1\n";
    outstream << "{\n";

    outstream << llformat("Text length %d\n", getLength() );
    outstream << getText();
    outstream << "}\n";

    return TRUE;
}

void LLTextEditor::updateAllowingLanguageInput()
{
    LLWindow* window = getWindow();
    if (!window)
    {
        // test app, no window available
        return;
    }
    if (hasFocus() && !mReadOnly)
    {
        window->allowLanguageTextInput(this, TRUE);
    }
    else
    {
        window->allowLanguageTextInput(this, FALSE);
    }
}

// Preedit is managed off the undo/redo command stack.

BOOL LLTextEditor::hasPreeditString() const
{
    return (mPreeditPositions.size() > 1);
}

void LLTextEditor::resetPreedit()
{
    if (hasSelection())
    {
        if (hasPreeditString())
        {
            LL_WARNS() << "Preedit and selection!" << LL_ENDL;
            deselect();
        }
        else
        {
            deleteSelection(TRUE);
        }
    }
    if (hasPreeditString())
    {
        if (hasSelection())
        {
            LL_WARNS() << "Preedit and selection!" << LL_ENDL;
            deselect();
        }

        setCursorPos(mPreeditPositions.front());
        removeStringNoUndo(mCursorPos, mPreeditPositions.back() - mCursorPos);
        insertStringNoUndo(mCursorPos, mPreeditOverwrittenWString);

        mPreeditWString.clear();
        mPreeditOverwrittenWString.clear();
        mPreeditPositions.clear();

        // A call to updatePreedit should soon follow under a
        // normal course of operation, so we don't need to
        // maintain internal variables such as line start
        // positions now.
    }
}

void LLTextEditor::updatePreedit(const LLWString &preedit_string,
        const segment_lengths_t &preedit_segment_lengths, const standouts_t &preedit_standouts, S32 caret_position)
{
    // Just in case.
    if (mReadOnly)
    {
        return;
    }

    getWindow()->hideCursorUntilMouseMove();

    S32 insert_preedit_at = mCursorPos;

    mPreeditWString = preedit_string;
    mPreeditPositions.resize(preedit_segment_lengths.size() + 1);
    S32 position = insert_preedit_at;
    for (segment_lengths_t::size_type i = 0; i < preedit_segment_lengths.size(); i++)
    {
        mPreeditPositions[i] = position;
        position += preedit_segment_lengths[i];
    }
    mPreeditPositions.back() = position;

    if (LL_KIM_OVERWRITE == gKeyboard->getInsertMode())
    {
        mPreeditOverwrittenWString = getWText().substr(insert_preedit_at, mPreeditWString.length());
        removeStringNoUndo(insert_preedit_at, mPreeditWString.length());
    }
    else
    {
        mPreeditOverwrittenWString.clear();
    }

    segment_vec_t segments;
    //pass empty segments to let "insertStringNoUndo" make new LLNormalTextSegment and insert it, if needed.
    insertStringNoUndo(insert_preedit_at, mPreeditWString, &segments);

    mPreeditStandouts = preedit_standouts;

    setCursorPos(insert_preedit_at + caret_position);

    // Update of the preedit should be caused by some key strokes.
    resetCursorBlink();

    onKeyStroke();
}

BOOL LLTextEditor::getPreeditLocation(S32 query_offset, LLCoordGL *coord, LLRect *bounds, LLRect *control) const
{
    if (control)
    {
        LLRect control_rect_screen;
        localRectToScreen(mVisibleTextRect, &control_rect_screen);
        LLUI::getInstance()->screenRectToGL(control_rect_screen, control);
    }

    S32 preedit_left_position, preedit_right_position;
    if (hasPreeditString())
    {
        preedit_left_position = mPreeditPositions.front();
        preedit_right_position = mPreeditPositions.back();
    }
    else
    {
        preedit_left_position = preedit_right_position = mCursorPos;
    }

    const S32 query = (query_offset >= 0 ? preedit_left_position + query_offset : mCursorPos);
    if (query < preedit_left_position || query > preedit_right_position)
    {
        return FALSE;
    }

    const S32 first_visible_line = getFirstVisibleLine();
    if (query < getLineStart(first_visible_line))
    {
        return FALSE;
    }

    S32 current_line = first_visible_line;
    S32 current_line_start, current_line_end;
    for (;;)
    {
        current_line_start = getLineStart(current_line);
        current_line_end = getLineStart(current_line + 1);
        if (query >= current_line_start && query < current_line_end)
        {
            break;
        }
        if (current_line_start == current_line_end)
        {
            // We have reached on the last line.  The query position must be here.
            break;
        }
        current_line++;
    }

    const LLWString textString(getWText());
    const llwchar * const text = textString.c_str();
    const S32 line_height = mFont->getLineHeight();

    if (coord)
    {
        const S32 query_x = mVisibleTextRect.mLeft + mFont->getWidth(text, current_line_start, query - current_line_start);
        const S32 query_y = mVisibleTextRect.mTop - (current_line - first_visible_line) * line_height - line_height / 2;
        S32 query_screen_x, query_screen_y;
        localPointToScreen(query_x, query_y, &query_screen_x, &query_screen_y);
        LLUI::getInstance()->screenPointToGL(query_screen_x, query_screen_y, &coord->mX, &coord->mY);
    }

    if (bounds)
    {
        S32 preedit_left = mVisibleTextRect.mLeft;
        if (preedit_left_position > current_line_start)
        {
            preedit_left += mFont->getWidth(text, current_line_start, preedit_left_position - current_line_start);
        }

        S32 preedit_right = mVisibleTextRect.mLeft;
        if (preedit_right_position < current_line_end)
        {
            preedit_right += mFont->getWidth(text, current_line_start, preedit_right_position - current_line_start);
        }
        else
        {
            preedit_right += mFont->getWidth(text, current_line_start, current_line_end - current_line_start);
        }

        const S32 preedit_top = mVisibleTextRect.mTop - (current_line - first_visible_line) * line_height;
        const S32 preedit_bottom = preedit_top - line_height;

        const LLRect preedit_rect_local(preedit_left, preedit_top, preedit_right, preedit_bottom);
        LLRect preedit_rect_screen;
        localRectToScreen(preedit_rect_local, &preedit_rect_screen);
        LLUI::getInstance()->screenRectToGL(preedit_rect_screen, bounds);
    }

    return TRUE;
}

void LLTextEditor::getSelectionRange(S32 *position, S32 *length) const
{
    if (hasSelection())
    {
        *position = llmin(mSelectionStart, mSelectionEnd);
        *length = llabs(mSelectionStart - mSelectionEnd);
    }
    else
    {
        *position = mCursorPos;
        *length = 0;
    }
}

void LLTextEditor::getPreeditRange(S32 *position, S32 *length) const
{
    if (hasPreeditString())
    {
        *position = mPreeditPositions.front();
        *length = mPreeditPositions.back() - mPreeditPositions.front();
    }
    else
    {
        *position = mCursorPos;
        *length = 0;
    }
}

void LLTextEditor::markAsPreedit(S32 position, S32 length)
{
    deselect();
    setCursorPos(position);
    if (hasPreeditString())
    {
        LL_WARNS() << "markAsPreedit invoked when hasPreeditString is true." << LL_ENDL;
    }
    mPreeditWString = LLWString( getWText(), position, length );
    if (length > 0)
    {
        mPreeditPositions.resize(2);
        mPreeditPositions[0] = position;
        mPreeditPositions[1] = position + length;
        mPreeditStandouts.resize(1);
        mPreeditStandouts[0] = FALSE;
    }
    else
    {
        mPreeditPositions.clear();
        mPreeditStandouts.clear();
    }
    if (LL_KIM_OVERWRITE == gKeyboard->getInsertMode())
    {
        mPreeditOverwrittenWString = mPreeditWString;
    }
    else
    {
        mPreeditOverwrittenWString.clear();
    }
}

S32 LLTextEditor::getPreeditFontSize() const
{
    return ll_round((F32)mFont->getLineHeight() * LLUI::getScaleFactor().mV[VY]);
}

BOOL LLTextEditor::isDirty() const
{
    if(mReadOnly)
    {
        return FALSE;
    }

    if( mPristineCmd )
    {
        return ( mPristineCmd == mLastCmd );
    }
    else
    {
        return ( NULL != mLastCmd );
    }
}

void LLTextEditor::setKeystrokeCallback(const keystroke_signal_t::slot_type& callback)
{
    mKeystrokeSignal.connect(callback);
}

void LLTextEditor::onKeyStroke()
{
    mKeystrokeSignal(this);

    mSpellCheckStart = mSpellCheckEnd = -1;
    mSpellCheckTimer.setTimerExpirySec(SPELLCHECK_DELAY);
}

//virtual
void LLTextEditor::clear()
{
    getViewModel()->setDisplay(LLWStringUtil::null);
    clearSegments();
}

bool LLTextEditor::canLoadOrSaveToFile()
{
    return !mReadOnly;
}

S32 LLTextEditor::spacesPerTab()
{
    return SPACES_PER_TAB;
}<|MERGE_RESOLUTION|>--- conflicted
+++ resolved
@@ -232,11 +232,7 @@
 ///////////////////////////////////////////////////////////////////
 LLTextEditor::Params::Params()
 :   default_text("default_text"),
-<<<<<<< HEAD
-    prevalidate_callback("prevalidate_callback"),
-=======
     prevalidator("prevalidator"),
->>>>>>> b1098308
     embedded_items("embedded_items", false),
     ignore_tab("ignore_tab", true),
     auto_indent("auto_indent", true),
@@ -246,12 +242,8 @@
     show_emoji_helper("show_emoji_helper"),
     enable_tooltip_paste("enable_tooltip_paste")
 {
-<<<<<<< HEAD
-    addSynonym(prevalidate_callback, "text_type");
-=======
     addSynonym(prevalidator, "prevalidate_callback");
     addSynonym(prevalidator, "text_type");
->>>>>>> b1098308
 }
 
 LLTextEditor::LLTextEditor(const LLTextEditor::Params& p) :
@@ -262,28 +254,17 @@
     mLastCmd( NULL ),
     mDefaultColor( p.default_color() ),
     mAutoIndent(p.auto_indent),
-<<<<<<< HEAD
-=======
     mParseOnTheFly(false),
->>>>>>> b1098308
     mCommitOnFocusLost( p.commit_on_focus_lost),
     mAllowEmbeddedItems( p.embedded_items ),
     mMouseDownX(0),
     mMouseDownY(0),
     mTabsToNextField(p.ignore_tab),
-<<<<<<< HEAD
-    mPrevalidateFunc(p.prevalidate_callback()),
-    mShowContextMenu(p.show_context_menu),
-    mShowEmojiHelper(p.show_emoji_helper),
-    mEnableTooltipPaste(p.enable_tooltip_paste),
-    mPassDelete(FALSE),
-=======
     mPrevalidator(p.prevalidator()),
     mShowContextMenu(p.show_context_menu),
     mShowEmojiHelper(p.show_emoji_helper),
     mEnableTooltipPaste(p.enable_tooltip_paste),
     mPassDelete(false),
->>>>>>> b1098308
     mKeepSelectionOnReturn(false)
 {
     mSourceID.generate();
@@ -299,11 +280,7 @@
     addChild( mBorder );
     setText(p.default_text());
 
-<<<<<<< HEAD
-    mParseOnTheFly = TRUE;
-=======
     mParseOnTheFly = true;
->>>>>>> b1098308
 }
 
 void LLTextEditor::initFromParams( const LLTextEditor::Params& p)
@@ -344,13 +321,6 @@
 void LLTextEditor::setText(const LLStringExplicit &utf8str, const LLStyle::Params& input_params)
 {
     // validate incoming text if necessary
-<<<<<<< HEAD
-    if (mPrevalidateFunc)
-    {
-        LLWString test_text = utf8str_to_wstring(utf8str);
-        if (!mPrevalidateFunc(test_text))
-        {
-=======
     if (mPrevalidator)
     {
         if (!mPrevalidator.validate(utf8str))
@@ -358,21 +328,10 @@
             LLUI::getInstance()->reportBadKeystroke();
             mPrevalidator.showLastErrorUsingTimeout();
 
->>>>>>> b1098308
             // not valid text, nothing to do
             return;
         }
     }
-<<<<<<< HEAD
-
-    blockUndo();
-    deselect();
-
-    mParseOnTheFly = FALSE;
-    LLTextBase::setText(utf8str, input_params);
-    mParseOnTheFly = TRUE;
-
-=======
 
     blockUndo();
     deselect();
@@ -381,7 +340,6 @@
     LLTextBase::setText(utf8str, input_params);
     mParseOnTheFly = true;
 
->>>>>>> b1098308
     resetDirty();
 }
 
@@ -427,15 +385,9 @@
         mSelectionStart = 0;
         return;
     }
-<<<<<<< HEAD
 
     setCursorPos(loc);
 
-=======
-
-    setCursorPos(loc);
-
->>>>>>> b1098308
     mIsSelecting = TRUE;
     mSelectionEnd = mCursorPos;
     mSelectionStart = llmin((S32)getLength(), (S32)(mCursorPos + search_text.size()));
@@ -661,11 +613,7 @@
 
         // Disabling parsing on the fly to avoid updating text segments
         // until all indentation commands are executed.
-<<<<<<< HEAD
-        mParseOnTheFly = FALSE;
-=======
         mParseOnTheFly = false;
->>>>>>> b1098308
 
         // Find each start-of-line and indent it
         do
@@ -692,11 +640,7 @@
         }
         while( cur < right );
 
-<<<<<<< HEAD
-        mParseOnTheFly = TRUE;
-=======
         mParseOnTheFly = true;
->>>>>>> b1098308
 
         if( (right < getLength()) && (text[right] == '\n') )
         {
@@ -745,11 +689,7 @@
 {
     LL_INFOS() << "LLTextEditor::insertEmoji(" << wchar_utf8_preview(emoji) << ")" << LL_ENDL;
     auto styleParams = LLStyle::Params();
-<<<<<<< HEAD
-    styleParams.font = LLFontGL::getFontEmoji();
-=======
     styleParams.font = LLFontGL::getFontEmojiLarge();
->>>>>>> b1098308
     auto segment = new LLEmojiTextSegment(new LLStyle(styleParams), mCursorPos, mCursorPos + 1, *this);
     insert(mCursorPos, LLWString(1, emoji), false, segment);
     setCursorPos(mCursorPos + 1);
@@ -1050,19 +990,12 @@
         mUndoStack.push_front(cmd);
         mLastCmd = cmd;
 
-<<<<<<< HEAD
-        bool need_to_rollback = mPrevalidateFunc
-                                && !mPrevalidateFunc(getViewModel()->getDisplay());
-        if (need_to_rollback)
-        {
-=======
         bool need_to_rollback = mPrevalidator && !mPrevalidator.validate(getViewModel()->getDisplay());
         if (need_to_rollback)
         {
             LLUI::getInstance()->reportBadKeystroke();
             mPrevalidator.showLastErrorUsingTimeout();
 
->>>>>>> b1098308
             // get rid of this last command and clean up undo stack
             undo();
 
@@ -1200,22 +1133,13 @@
 {
     if ( (wstring_utf8_length( getWText() ) + wchar_utf8_length( wc ))  > mMaxTextByteLength)
     {
-<<<<<<< HEAD
-        make_ui_sound("UISndBadKeystroke");
-=======
         LLUI::getInstance()->reportBadKeystroke();
->>>>>>> b1098308
         return 0;
     }
 
     if (mLastCmd && mLastCmd->canExtend(pos))
     {
-<<<<<<< HEAD
-        S32 delta = 0;
-        if (mPrevalidateFunc)
-=======
         if (mPrevalidator)
->>>>>>> b1098308
         {
             // get a copy of current text contents
             LLWString test_string(getViewModel()->getDisplay());
@@ -1223,13 +1147,6 @@
             // modify text contents as if this addChar succeeded
             llassert(pos <= (S32)test_string.size());
             test_string.insert(pos, 1, wc);
-<<<<<<< HEAD
-            if (!mPrevalidateFunc( test_string))
-            {
-                return 0;
-            }
-        }
-=======
             if (!mPrevalidator.validate(test_string))
             {
                 LLUI::getInstance()->reportBadKeystroke();
@@ -1239,22 +1156,13 @@
         }
 
         S32 delta = 0;
->>>>>>> b1098308
         mLastCmd->extendAndExecute(this, pos, wc, &delta);
 
         return delta;
     }
-<<<<<<< HEAD
-    else
-    {
+
         return execute(new TextCmdAddChar(pos, FALSE, wc, LLTextSegmentPtr()));
     }
-}
-=======
-
-        return execute(new TextCmdAddChar(pos, FALSE, wc, LLTextSegmentPtr()));
-    }
->>>>>>> b1098308
 
 void LLTextEditor::addChar(llwchar wc)
 {
@@ -1262,10 +1170,7 @@
     {
         return;
     }
-<<<<<<< HEAD
-=======
-
->>>>>>> b1098308
+
     if( hasSelection() )
     {
         deleteSelection(TRUE);
@@ -1611,38 +1516,6 @@
 // paste from primary (itsprimary==true) or clipboard (itsprimary==false)
 void LLTextEditor::pasteHelper(bool is_primary)
 {
-<<<<<<< HEAD
-    mParseOnTheFly = FALSE;
-    bool can_paste_it;
-    if (is_primary)
-    {
-        can_paste_it = canPastePrimary();
-    }
-    else
-    {
-        can_paste_it = canPaste();
-    }
-
-    if (!can_paste_it)
-    {
-        return;
-    }
-
-    LLWString paste;
-    LLClipboard::instance().pasteFromClipboard(paste, is_primary);
-
-    if (paste.empty())
-    {
-        return;
-    }
-
-    // Delete any selected characters (the paste replaces them)
-    if( (!is_primary) && hasSelection() )
-    {
-        deleteSelection(TRUE);
-    }
-
-=======
     struct BoolReset
     {
         BoolReset(bool& value) : mValuePtr(&value) { *mValuePtr = false; }
@@ -1679,7 +1552,6 @@
         deleteSelection(TRUE);
     }
 
->>>>>>> b1098308
     // Clean up string (replace tabs and remove characters that our fonts don't support).
     LLWString clean_string(paste);
     cleanStringForPaste(clean_string);
@@ -1692,10 +1564,6 @@
     deselect();
 
     onKeyStroke();
-<<<<<<< HEAD
-    mParseOnTheFly = TRUE;
-=======
->>>>>>> b1098308
 }
 
 
