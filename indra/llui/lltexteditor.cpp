/**
 * @file lltexteditor.cpp
 *
 * $LicenseInfo:firstyear=2001&license=viewerlgpl$
 * Second Life Viewer Source Code
 * Copyright (C) 2010, Linden Research, Inc.
 *
 * This library is free software; you can redistribute it and/or
 * modify it under the terms of the GNU Lesser General Public
 * License as published by the Free Software Foundation;
 * version 2.1 of the License only.
 *
 * This library is distributed in the hope that it will be useful,
 * but WITHOUT ANY WARRANTY; without even the implied warranty of
 * MERCHANTABILITY or FITNESS FOR A PARTICULAR PURPOSE.  See the GNU
 * Lesser General Public License for more details.
 *
 * You should have received a copy of the GNU Lesser General Public
 * License along with this library; if not, write to the Free Software
 * Foundation, Inc., 51 Franklin Street, Fifth Floor, Boston, MA  02110-1301  USA
 *
 * Linden Research, Inc., 945 Battery Street, San Francisco, CA  94111  USA
 * $/LicenseInfo$
 */

// Text editor widget to let users enter a a multi-line ASCII document.

#include "linden_common.h"

#define LLTEXTEDITOR_CPP
#include "lltexteditor.h"

#include "llfontfreetype.h" // for LLFontFreetype::FIRST_CHAR
#include "llfontgl.h"
#include "llgl.h"           // LLGLSUIDefault()
#include "lllocalcliprect.h"
#include "llrender.h"
#include "llui.h"
#include "lluictrlfactory.h"
#include "llrect.h"
#include "llfocusmgr.h"
#include "lltimer.h"
#include "llmath.h"

#include "llclipboard.h"
#include "llemojihelper.h"
#include "llscrollbar.h"
#include "llstl.h"
#include "llstring.h"
#include "llkeyboard.h"
#include "llkeywords.h"
#include "llundo.h"
#include "llviewborder.h"
#include "llcontrol.h"
#include "llwindow.h"
#include "lltextparser.h"
#include "llscrollcontainer.h"
#include "llspellcheck.h"
#include "llpanel.h"
#include "llurlregistry.h"
#include "lltooltip.h"
#include "llmenugl.h"

#include <queue>
#include "llcombobox.h"

//
// Globals
//
static LLDefaultChildRegistry::Register<LLTextEditor> r("simple_text_editor");

// Compiler optimization, generate extern template
template class LLTextEditor* LLView::getChild<class LLTextEditor>(
    const std::string& name, BOOL recurse) const;

//
// Constants
//
const S32   SPACES_PER_TAB = 4;
const F32   SPELLCHECK_DELAY = 0.5f;    // delay between the last keypress and spell checking the word the cursor is on

///////////////////////////////////////////////////////////////////

class LLTextEditor::TextCmdInsert : public LLTextBase::TextCmd
{
public:
    TextCmdInsert(S32 pos, BOOL group_with_next, const LLWString &ws, LLTextSegmentPtr segment)
        : TextCmd(pos, group_with_next, segment), mWString(ws)
    {
    }
    virtual ~TextCmdInsert() {}
    virtual BOOL execute( LLTextBase* editor, S32* delta )
    {
        *delta = insert(editor, getPosition(), mWString );
        LLWStringUtil::truncate(mWString, *delta);
        //mWString = wstring_truncate(mWString, *delta);
        return (*delta != 0);
    }
    virtual S32 undo( LLTextBase* editor )
    {
        remove(editor, getPosition(), mWString.length() );
        return getPosition();
    }
    virtual S32 redo( LLTextBase* editor )
    {
        insert(editor, getPosition(), mWString );
        return getPosition() + mWString.length();
    }

private:
    LLWString mWString;
};

///////////////////////////////////////////////////////////////////
class LLTextEditor::TextCmdAddChar : public LLTextBase::TextCmd
{
public:
    TextCmdAddChar( S32 pos, BOOL group_with_next, llwchar wc, LLTextSegmentPtr segment)
        : TextCmd(pos, group_with_next, segment), mWString(1, wc), mBlockExtensions(FALSE)
    {
    }
    virtual void blockExtensions()
    {
        mBlockExtensions = TRUE;
    }
    virtual BOOL canExtend(S32 pos) const
    {
        // cannot extend text with custom segments
        if (!mSegments.empty()) return FALSE;

        return !mBlockExtensions && (pos == getPosition() + (S32)mWString.length());
    }
    virtual BOOL execute( LLTextBase* editor, S32* delta )
    {
        *delta = insert(editor, getPosition(), mWString);
        LLWStringUtil::truncate(mWString, *delta);
        //mWString = wstring_truncate(mWString, *delta);
        return (*delta != 0);
    }
    virtual BOOL extendAndExecute( LLTextBase* editor, S32 pos, llwchar wc, S32* delta )
    {
        LLWString ws;
        ws += wc;

        *delta = insert(editor, pos, ws);
        if( *delta > 0 )
        {
            mWString += wc;
        }
        return (*delta != 0);
    }
    virtual S32 undo( LLTextBase* editor )
    {
        remove(editor, getPosition(), mWString.length() );
        return getPosition();
    }
    virtual S32 redo( LLTextBase* editor )
    {
        insert(editor, getPosition(), mWString );
        return getPosition() + mWString.length();
    }

private:
    LLWString   mWString;
    BOOL        mBlockExtensions;

};

///////////////////////////////////////////////////////////////////

class LLTextEditor::TextCmdOverwriteChar : public LLTextBase::TextCmd
{
public:
    TextCmdOverwriteChar( S32 pos, BOOL group_with_next, llwchar wc)
        : TextCmd(pos, group_with_next), mChar(wc), mOldChar(0) {}

    virtual BOOL execute( LLTextBase* editor, S32* delta )
    {
        mOldChar = editor->getWText()[getPosition()];
        overwrite(editor, getPosition(), mChar);
        *delta = 0;
        return TRUE;
    }
    virtual S32 undo( LLTextBase* editor )
    {
        overwrite(editor, getPosition(), mOldChar);
        return getPosition();
    }
    virtual S32 redo( LLTextBase* editor )
    {
        overwrite(editor, getPosition(), mChar);
        return getPosition()+1;
    }

private:
    llwchar     mChar;
    llwchar     mOldChar;
};

///////////////////////////////////////////////////////////////////

class LLTextEditor::TextCmdRemove : public LLTextBase::TextCmd
{
public:
    TextCmdRemove( S32 pos, BOOL group_with_next, S32 len, segment_vec_t& segments ) :
        TextCmd(pos, group_with_next), mLen(len)
    {
        std::swap(mSegments, segments);
    }
    virtual BOOL execute( LLTextBase* editor, S32* delta )
    {
        mWString = editor->getWText().substr(getPosition(), mLen);
        *delta = remove(editor, getPosition(), mLen );
        return (*delta != 0);
    }
    virtual S32 undo( LLTextBase* editor )
    {
        insert(editor, getPosition(), mWString);
        return getPosition() + mWString.length();
    }
    virtual S32 redo( LLTextBase* editor )
    {
        remove(editor, getPosition(), mLen );
        return getPosition();
    }
private:
    LLWString   mWString;
    S32             mLen;
};


///////////////////////////////////////////////////////////////////
LLTextEditor::Params::Params()
<<<<<<< HEAD
:	default_text("default_text"),
	prevalidator("prevalidator"),
	embedded_items("embedded_items", false),
	ignore_tab("ignore_tab", true),
	auto_indent("auto_indent", true),
	default_color("default_color"),
	commit_on_focus_lost("commit_on_focus_lost", false),
	show_context_menu("show_context_menu"),
	show_emoji_helper("show_emoji_helper"),
	enable_tooltip_paste("enable_tooltip_paste")
{
	addSynonym(prevalidator, "prevalidate_callback");
	addSynonym(prevalidator, "text_type");
}

LLTextEditor::LLTextEditor(const LLTextEditor::Params& p) :
	LLTextBase(p),
	mAutoreplaceCallback(),
	mBaseDocIsPristine(TRUE),
	mPristineCmd( NULL ),
	mLastCmd( NULL ),
	mDefaultColor( p.default_color() ),
	mAutoIndent(p.auto_indent),
	mParseOnTheFly(false),
	mCommitOnFocusLost( p.commit_on_focus_lost),
	mAllowEmbeddedItems( p.embedded_items ),
	mMouseDownX(0),
	mMouseDownY(0),
	mTabsToNextField(p.ignore_tab),
	mPrevalidator(p.prevalidator()),
	mShowContextMenu(p.show_context_menu),
	mShowEmojiHelper(p.show_emoji_helper),
	mEnableTooltipPaste(p.enable_tooltip_paste),
	mPassDelete(false),
	mKeepSelectionOnReturn(false)
{
	mSourceID.generate();

	//FIXME: use image?
	LLViewBorder::Params params;
	params.name = "text ed border";
	params.rect = getLocalRect();
	params.bevel_style = LLViewBorder::BEVEL_IN;
	params.border_thickness = 1;
	params.visible = p.border_visible;
	mBorder = LLUICtrlFactory::create<LLViewBorder> (params);
	addChild( mBorder );
	setText(p.default_text());
	
	mParseOnTheFly = true;
=======
:   default_text("default_text"),
    prevalidate_callback("prevalidate_callback"),
    embedded_items("embedded_items", false),
    ignore_tab("ignore_tab", true),
    auto_indent("auto_indent", true),
    default_color("default_color"),
    commit_on_focus_lost("commit_on_focus_lost", false),
    show_context_menu("show_context_menu"),
    show_emoji_helper("show_emoji_helper"),
    enable_tooltip_paste("enable_tooltip_paste")
{
    addSynonym(prevalidate_callback, "text_type");
}

LLTextEditor::LLTextEditor(const LLTextEditor::Params& p) :
    LLTextBase(p),
    mAutoreplaceCallback(),
    mBaseDocIsPristine(TRUE),
    mPristineCmd( NULL ),
    mLastCmd( NULL ),
    mDefaultColor( p.default_color() ),
    mAutoIndent(p.auto_indent),
    mCommitOnFocusLost( p.commit_on_focus_lost),
    mAllowEmbeddedItems( p.embedded_items ),
    mMouseDownX(0),
    mMouseDownY(0),
    mTabsToNextField(p.ignore_tab),
    mPrevalidateFunc(p.prevalidate_callback()),
    mShowContextMenu(p.show_context_menu),
    mShowEmojiHelper(p.show_emoji_helper),
    mEnableTooltipPaste(p.enable_tooltip_paste),
    mPassDelete(FALSE),
    mKeepSelectionOnReturn(false)
{
    mSourceID.generate();

    //FIXME: use image?
    LLViewBorder::Params params;
    params.name = "text ed border";
    params.rect = getLocalRect();
    params.bevel_style = LLViewBorder::BEVEL_IN;
    params.border_thickness = 1;
    params.visible = p.border_visible;
    mBorder = LLUICtrlFactory::create<LLViewBorder> (params);
    addChild( mBorder );
    setText(p.default_text());

    mParseOnTheFly = TRUE;
>>>>>>> e7eced3c
}

void LLTextEditor::initFromParams( const LLTextEditor::Params& p)
{
    LLTextBase::initFromParams(p);

    // HACK:  text editors always need to be enabled so that we can scroll
    LLView::setEnabled(true);

    if (p.commit_on_focus_lost.isProvided())
    {
        mCommitOnFocusLost = p.commit_on_focus_lost;
    }

    updateAllowingLanguageInput();
}

LLTextEditor::~LLTextEditor()
{
    gFocusMgr.releaseFocusIfNeeded( this ); // calls onCommit() while LLTextEditor still valid

    // Scrollbar is deleted by LLView
    std::for_each(mUndoStack.begin(), mUndoStack.end(), DeletePointer());
    mUndoStack.clear();
    // Mark the menu as dead or its retained in memory till shutdown.
    LLContextMenu* menu = static_cast<LLContextMenu*>(mContextMenuHandle.get());
    if(menu)
    {
        menu->die();
        mContextMenuHandle.markDead();
    }
}

////////////////////////////////////////////////////////////
// LLTextEditor
// Public methods

void LLTextEditor::setText(const LLStringExplicit &utf8str, const LLStyle::Params& input_params)
{
<<<<<<< HEAD
	// validate incoming text if necessary
	if (mPrevalidator)
	{
		if (!mPrevalidator.validate(utf8str))
		{
			LLUI::getInstance()->reportBadKeystroke();
			mPrevalidator.showLastErrorUsingTimeout();

			// not valid text, nothing to do
			return;
		}
	}

	blockUndo();
	deselect();
	
	mParseOnTheFly = false;
	LLTextBase::setText(utf8str, input_params);
	mParseOnTheFly = true;
=======
    // validate incoming text if necessary
    if (mPrevalidateFunc)
    {
        LLWString test_text = utf8str_to_wstring(utf8str);
        if (!mPrevalidateFunc(test_text))
        {
            // not valid text, nothing to do
            return;
        }
    }

    blockUndo();
    deselect();
>>>>>>> e7eced3c

    mParseOnTheFly = FALSE;
    LLTextBase::setText(utf8str, input_params);
    mParseOnTheFly = TRUE;

    resetDirty();
}

void LLTextEditor::selectNext(const std::string& search_text_in, BOOL case_insensitive, BOOL wrap)
{
    if (search_text_in.empty())
    {
        return;
    }

    LLWString text = getWText();
    LLWString search_text = utf8str_to_wstring(search_text_in);
    if (case_insensitive)
    {
        LLWStringUtil::toLower(text);
        LLWStringUtil::toLower(search_text);
    }

    if (mIsSelecting)
    {
        LLWString selected_text = text.substr(mSelectionEnd, mSelectionStart - mSelectionEnd);

        if (selected_text == search_text)
        {
            // We already have this word selected, we are searching for the next.
            setCursorPos(mCursorPos + search_text.size());
        }
    }

    S32 loc = text.find(search_text,mCursorPos);

    // If Maybe we wrapped, search again
    if (wrap && (-1 == loc))
    {
        loc = text.find(search_text);
    }

    // If still -1, then search_text just isn't found.
    if (-1 == loc)
    {
        mIsSelecting = FALSE;
        mSelectionEnd = 0;
        mSelectionStart = 0;
        return;
    }

    setCursorPos(loc);

    mIsSelecting = TRUE;
    mSelectionEnd = mCursorPos;
    mSelectionStart = llmin((S32)getLength(), (S32)(mCursorPos + search_text.size()));
}

BOOL LLTextEditor::replaceText(const std::string& search_text_in, const std::string& replace_text,
                               BOOL case_insensitive, BOOL wrap)
{
    BOOL replaced = FALSE;

    if (search_text_in.empty())
    {
        return replaced;
    }

    LLWString search_text = utf8str_to_wstring(search_text_in);
    if (mIsSelecting)
    {
        LLWString text = getWText();
        LLWString selected_text = text.substr(mSelectionEnd, mSelectionStart - mSelectionEnd);

        if (case_insensitive)
        {
            LLWStringUtil::toLower(selected_text);
            LLWStringUtil::toLower(search_text);
        }

        if (selected_text == search_text)
        {
            insertText(replace_text);
            replaced = TRUE;
        }
    }

    selectNext(search_text_in, case_insensitive, wrap);
    return replaced;
}

void LLTextEditor::replaceTextAll(const std::string& search_text, const std::string& replace_text, BOOL case_insensitive)
{
    startOfDoc();
    selectNext(search_text, case_insensitive, FALSE);

    BOOL replaced = TRUE;
    while ( replaced )
    {
        replaced = replaceText(search_text,replace_text, case_insensitive, FALSE);
    }
}

S32 LLTextEditor::prevWordPos(S32 cursorPos) const
{
    LLWString wtext(getWText());
    while( (cursorPos > 0) && (wtext[cursorPos-1] == ' ') )
    {
        cursorPos--;
    }
    while( (cursorPos > 0) && LLWStringUtil::isPartOfWord( wtext[cursorPos-1] ) )
    {
        cursorPos--;
    }
    return cursorPos;
}

S32 LLTextEditor::nextWordPos(S32 cursorPos) const
{
    LLWString wtext(getWText());
    while( (cursorPos < getLength()) && LLWStringUtil::isPartOfWord( wtext[cursorPos] ) )
    {
        cursorPos++;
    }
    while( (cursorPos < getLength()) && (wtext[cursorPos] == ' ') )
    {
        cursorPos++;
    }
    return cursorPos;
}

const LLTextSegmentPtr  LLTextEditor::getPreviousSegment() const
{
    static LLPointer<LLIndexSegment> index_segment = new LLIndexSegment;

    index_segment->setStart(mCursorPos);
    index_segment->setEnd(mCursorPos);

    // find segment index at character to left of cursor (or rightmost edge of selection)
    segment_set_t::const_iterator it = mSegments.lower_bound(index_segment);

    if (it != mSegments.end())
    {
        return *it;
    }
    else
    {
        return LLTextSegmentPtr();
    }
}

void LLTextEditor::getSelectedSegments(LLTextEditor::segment_vec_t& segments) const
{
    S32 left = hasSelection() ? llmin(mSelectionStart, mSelectionEnd) : mCursorPos;
    S32 right = hasSelection() ? llmax(mSelectionStart, mSelectionEnd) : mCursorPos;

    return getSegmentsInRange(segments, left, right, true);
}

void LLTextEditor::getSegmentsInRange(LLTextEditor::segment_vec_t& segments_out, S32 start, S32 end, bool include_partial) const
{
    segment_set_t::const_iterator first_it = getSegIterContaining(start);
    segment_set_t::const_iterator end_it = getSegIterContaining(end - 1);
    if (end_it != mSegments.end()) ++end_it;

    for (segment_set_t::const_iterator it = first_it; it != end_it; ++it)
    {
        LLTextSegmentPtr segment = *it;
        if (include_partial
            ||  (segment->getStart() >= start
                && segment->getEnd() <= end))
        {
            segments_out.push_back(segment);
        }
    }
}

void LLTextEditor::setShowEmojiHelper(bool show)
{
    if (!mShowEmojiHelper)
    {
        LLEmojiHelper::instance().hideHelper(this);
    }

    mShowEmojiHelper = show;
}

BOOL LLTextEditor::selectionContainsLineBreaks()
{
    if (hasSelection())
    {
        S32 left = llmin(mSelectionStart, mSelectionEnd);
        S32 right = left + llabs(mSelectionStart - mSelectionEnd);

        LLWString wtext = getWText();
        for( S32 i = left; i < right; i++ )
        {
            if (wtext[i] == '\n')
            {
                return TRUE;
            }
        }
    }
    return FALSE;
}


S32 LLTextEditor::indentLine( S32 pos, S32 spaces )
{
    // Assumes that pos is at the start of the line
    // spaces may be positive (indent) or negative (unindent).
    // Returns the actual number of characters added or removed.

    llassert(pos >= 0);
    llassert(pos <= getLength() );

    S32 delta_spaces = 0;

    if (spaces >= 0)
    {
        // Indent
        for(S32 i=0; i < spaces; i++)
        {
            delta_spaces += addChar(pos, ' ');
        }
    }
    else
    {
        // Unindent
        for(S32 i=0; i < -spaces; i++)
        {
            LLWString wtext = getWText();
            if (wtext[pos] == ' ')
            {
                delta_spaces += remove( pos, 1, FALSE );
            }
        }
    }

    return delta_spaces;
}

void LLTextEditor::indentSelectedLines( S32 spaces )
{
<<<<<<< HEAD
	if( hasSelection() )
	{
		LLWString text = getWText();
		S32 left = llmin( mSelectionStart, mSelectionEnd );
		S32 right = left + llabs( mSelectionStart - mSelectionEnd );
		BOOL cursor_on_right = (mSelectionEnd > mSelectionStart);
		S32 cur = left;

		// Expand left to start of line
		while( (cur > 0) && (text[cur] != '\n') )
		{
			cur--;
		}
		left = cur;
		if( cur > 0 )
		{
			left++;
		}

		// Expand right to end of line
		if( text[right - 1] == '\n' )
		{
			right--;
		}
		else
		{
			while( (text[right] != '\n') && (right <= getLength() ) )
			{
				right++;
			}
		}

		// Disabling parsing on the fly to avoid updating text segments
		// until all indentation commands are executed.
		mParseOnTheFly = false;

		// Find each start-of-line and indent it
		do
		{
			if( text[cur] == '\n' )
			{
				cur++;
			}

			S32 delta_spaces = indentLine( cur, spaces );
			if( delta_spaces > 0 )
			{
				cur += delta_spaces;
			}
			right += delta_spaces;

			text = getWText();

			// Find the next new line
			while( (cur < right) && (text[cur] != '\n') )
			{
				cur++;
			}
		}
		while( cur < right );

		mParseOnTheFly = true;

		if( (right < getLength()) && (text[right] == '\n') )
		{
			right++;
		}

		// Set the selection and cursor
		if( cursor_on_right )
		{
			mSelectionStart = left;
			mSelectionEnd = right;
		}
		else
		{
			mSelectionStart = right;
			mSelectionEnd = left;
		}
		setCursorPos(mSelectionEnd);
	}
=======
    if( hasSelection() )
    {
        LLWString text = getWText();
        S32 left = llmin( mSelectionStart, mSelectionEnd );
        S32 right = left + llabs( mSelectionStart - mSelectionEnd );
        BOOL cursor_on_right = (mSelectionEnd > mSelectionStart);
        S32 cur = left;

        // Expand left to start of line
        while( (cur > 0) && (text[cur] != '\n') )
        {
            cur--;
        }
        left = cur;
        if( cur > 0 )
        {
            left++;
        }

        // Expand right to end of line
        if( text[right - 1] == '\n' )
        {
            right--;
        }
        else
        {
            while( (text[right] != '\n') && (right <= getLength() ) )
            {
                right++;
            }
        }

        // Disabling parsing on the fly to avoid updating text segments
        // until all indentation commands are executed.
        mParseOnTheFly = FALSE;

        // Find each start-of-line and indent it
        do
        {
            if( text[cur] == '\n' )
            {
                cur++;
            }

            S32 delta_spaces = indentLine( cur, spaces );
            if( delta_spaces > 0 )
            {
                cur += delta_spaces;
            }
            right += delta_spaces;

            text = getWText();

            // Find the next new line
            while( (cur < right) && (text[cur] != '\n') )
            {
                cur++;
            }
        }
        while( cur < right );

        mParseOnTheFly = TRUE;

        if( (right < getLength()) && (text[right] == '\n') )
        {
            right++;
        }

        // Set the selection and cursor
        if( cursor_on_right )
        {
            mSelectionStart = left;
            mSelectionEnd = right;
        }
        else
        {
            mSelectionStart = right;
            mSelectionEnd = left;
        }
        setCursorPos(mSelectionEnd);
    }
>>>>>>> e7eced3c
}

//virtual
BOOL LLTextEditor::canSelectAll() const
{
    return TRUE;
}

// virtual
void LLTextEditor::selectAll()
{
    mSelectionStart = getLength();
    mSelectionEnd = 0;
    setCursorPos(mSelectionEnd);
    updatePrimary();
}

void LLTextEditor::selectByCursorPosition(S32 prev_cursor_pos, S32 next_cursor_pos)
{
    setCursorPos(prev_cursor_pos);
    startSelection();
    setCursorPos(next_cursor_pos);
    endSelection();
}

void LLTextEditor::insertEmoji(llwchar emoji)
{
<<<<<<< HEAD
	LL_INFOS() << "LLTextEditor::insertEmoji(" << wchar_utf8_preview(emoji) << ")" << LL_ENDL;
	auto styleParams = LLStyle::Params();
	styleParams.font = LLFontGL::getFontEmojiLarge();
	auto segment = new LLEmojiTextSegment(new LLStyle(styleParams), mCursorPos, mCursorPos + 1, *this);
	insert(mCursorPos, LLWString(1, emoji), false, segment);
	setCursorPos(mCursorPos + 1);
=======
    LL_INFOS() << "LLTextEditor::insertEmoji(" << wchar_utf8_preview(emoji) << ")" << LL_ENDL;
    auto styleParams = LLStyle::Params();
    styleParams.font = LLFontGL::getFontEmoji();
    auto segment = new LLEmojiTextSegment(new LLStyle(styleParams), mCursorPos, mCursorPos + 1, *this);
    insert(mCursorPos, LLWString(1, emoji), false, segment);
    setCursorPos(mCursorPos + 1);
>>>>>>> e7eced3c
}

void LLTextEditor::handleEmojiCommit(llwchar emoji)
{
    S32 shortCodePos;
    if (LLEmojiHelper::isCursorInEmojiCode(getWText(), mCursorPos, &shortCodePos))
    {
        remove(shortCodePos, mCursorPos - shortCodePos, true);
        setCursorPos(shortCodePos);

        insertEmoji(emoji);
    }
}

BOOL LLTextEditor::handleMouseDown(S32 x, S32 y, MASK mask)
{
    BOOL    handled = FALSE;

    // set focus first, in case click callbacks want to change it
    // RN: do we really need to have a tab stop?
    if (hasTabStop())
    {
        setFocus( TRUE );
    }

    // Let scrollbar have first dibs
    handled = LLTextBase::handleMouseDown(x, y, mask);

    if( !handled )
    {
        if (!(mask & MASK_SHIFT))
        {
            deselect();
        }

        BOOL start_select = TRUE;
        if( start_select )
        {
            // If we're not scrolling (handled by child), then we're selecting
            if (mask & MASK_SHIFT)
            {
                S32 old_cursor_pos = mCursorPos;
                setCursorAtLocalPos( x, y, true );

                if (hasSelection())
                {
                    mSelectionEnd = mCursorPos;
                }
                else
                {
                    mSelectionStart = old_cursor_pos;
                    mSelectionEnd = mCursorPos;
                }
                // assume we're starting a drag select
                mIsSelecting = TRUE;
            }
            else
            {
                setCursorAtLocalPos( x, y, true );
                startSelection();
            }
        }

        handled = TRUE;
    }

    // Delay cursor flashing
    resetCursorBlink();

    if (handled && !gFocusMgr.getMouseCapture())
    {
        gFocusMgr.setMouseCapture( this );
    }
    return handled;
}

BOOL LLTextEditor::handleRightMouseDown(S32 x, S32 y, MASK mask)
{
    if (hasTabStop())
    {
        setFocus(TRUE);
    }

    bool show_menu = false;

    // Prefer editor menu if it has selection. See EXT-6806.
    if (hasSelection())
    {
        S32 click_pos = getDocIndexFromLocalCoord(x, y, FALSE);
        if (click_pos > mSelectionStart && click_pos < mSelectionEnd)
        {
            show_menu = true;
        }
    }

    // Let segments handle the click, if nothing does, show editor menu
    if (!show_menu && !LLTextBase::handleRightMouseDown(x, y, mask))
    {
        show_menu = true;
    }

    if (show_menu && getShowContextMenu())
    {
        showContextMenu(x, y);
    }

    return TRUE;
}



BOOL LLTextEditor::handleMiddleMouseDown(S32 x, S32 y, MASK mask)
{
    if (hasTabStop())
    {
        setFocus(TRUE);
    }

    if (!LLTextBase::handleMouseDown(x, y, mask))
    {
        if( canPastePrimary() )
        {
            setCursorAtLocalPos( x, y, true );
            // does not rely on focus being set
            pastePrimary();
        }
    }
    return TRUE;
}


BOOL LLTextEditor::handleHover(S32 x, S32 y, MASK mask)
{
    BOOL handled = FALSE;

    if(hasMouseCapture() )
    {
        if( mIsSelecting )
        {
            if(mScroller)
            {
                mScroller->autoScroll(x, y);
            }
            S32 clamped_x = llclamp(x, mVisibleTextRect.mLeft, mVisibleTextRect.mRight);
            S32 clamped_y = llclamp(y, mVisibleTextRect.mBottom, mVisibleTextRect.mTop);
            setCursorAtLocalPos( clamped_x, clamped_y, true );
            mSelectionEnd = mCursorPos;
        }
        LL_DEBUGS("UserInput") << "hover handled by " << getName() << " (active)" << LL_ENDL;
        getWindow()->setCursor(UI_CURSOR_IBEAM);
        handled = TRUE;
    }

    if( !handled )
    {
        // Pass to children
        handled = LLTextBase::handleHover(x, y, mask);
    }

    if( handled )
    {
        // Delay cursor flashing
        resetCursorBlink();
    }

    if( !handled )
    {
        getWindow()->setCursor(UI_CURSOR_IBEAM);
        handled = TRUE;
    }

    return handled;
}


BOOL LLTextEditor::handleMouseUp(S32 x, S32 y, MASK mask)
{
    BOOL    handled = FALSE;

    // if I'm not currently selecting text
    if (!(mIsSelecting && hasMouseCapture()))
    {
        // let text segments handle mouse event
        handled = LLTextBase::handleMouseUp(x, y, mask);
    }

    if( !handled )
    {
        if( mIsSelecting )
        {
            if(mScroller)
            {
                mScroller->autoScroll(x, y);
            }
            S32 clamped_x = llclamp(x, mVisibleTextRect.mLeft, mVisibleTextRect.mRight);
            S32 clamped_y = llclamp(y, mVisibleTextRect.mBottom, mVisibleTextRect.mTop);
            setCursorAtLocalPos( clamped_x, clamped_y, true );
            endSelection();
        }

        // take selection to 'primary' clipboard
        updatePrimary();

        handled = TRUE;
    }

    // Delay cursor flashing
    resetCursorBlink();

    if( hasMouseCapture()  )
    {
        gFocusMgr.setMouseCapture( NULL );

        handled = TRUE;
    }

    return handled;
}


BOOL LLTextEditor::handleDoubleClick(S32 x, S32 y, MASK mask)
{
    BOOL    handled = FALSE;

    // let scrollbar and text segments have first dibs
    handled = LLTextBase::handleDoubleClick(x, y, mask);

    if( !handled )
    {
        setCursorAtLocalPos( x, y, false );
        deselect();

        LLWString text = getWText();

        if( LLWStringUtil::isPartOfWord( text[mCursorPos] ) )
        {
            // Select word the cursor is over
            while ((mCursorPos > 0) && LLWStringUtil::isPartOfWord(text[mCursorPos-1]))
            {
                if (!setCursorPos(mCursorPos - 1)) break;
            }
            startSelection();

            while ((mCursorPos < (S32)text.length()) && LLWStringUtil::isPartOfWord( text[mCursorPos] ) )
            {
                if (!setCursorPos(mCursorPos + 1)) break;
            }

            mSelectionEnd = mCursorPos;
        }
        else if ((mCursorPos < (S32)text.length()) && !iswspace( text[mCursorPos]) )
        {
            // Select the character the cursor is over
            startSelection();
            setCursorPos(mCursorPos + 1);
            mSelectionEnd = mCursorPos;
        }

        // We don't want handleMouseUp() to "finish" the selection (and thereby
        // set mSelectionEnd to where the mouse is), so we finish the selection here.
        mIsSelecting = FALSE;

        // delay cursor flashing
        resetCursorBlink();

        // take selection to 'primary' clipboard
        updatePrimary();

        handled = TRUE;
    }

    return handled;
}


//----------------------------------------------------------------------------
// Returns change in number of characters in mText

S32 LLTextEditor::execute( TextCmd* cmd )
{
<<<<<<< HEAD
	if (!mReadOnly && mShowEmojiHelper)
	{
		// Any change to our contents should always hide the helper
		LLEmojiHelper::instance().hideHelper(this);
	}

	S32 delta = 0;
	if( cmd->execute(this, &delta) )
	{
		// Delete top of undo stack
		undo_stack_t::iterator enditer = std::find(mUndoStack.begin(), mUndoStack.end(), mLastCmd);
		std::for_each(mUndoStack.begin(), enditer, DeletePointer());
		mUndoStack.erase(mUndoStack.begin(), enditer);
		// Push the new command is now on the top (front) of the undo stack.
		mUndoStack.push_front(cmd);
		mLastCmd = cmd;

		bool need_to_rollback = mPrevalidator && !mPrevalidator.validate(getViewModel()->getDisplay());
		if (need_to_rollback)
		{
			LLUI::getInstance()->reportBadKeystroke();
			mPrevalidator.showLastErrorUsingTimeout();

			// get rid of this last command and clean up undo stack
			undo();

			// remove any evidence of this command from redo history
			mUndoStack.pop_front();
			delete cmd;

			// failure, nothing changed
			delta = 0;
		}
	}
	else
	{
		// Operation failed, so don't put it on the undo stack.
		delete cmd;
	}

	return delta;
=======
    if (!mReadOnly && mShowEmojiHelper)
    {
        // Any change to our contents should always hide the helper
        LLEmojiHelper::instance().hideHelper(this);
    }

    S32 delta = 0;
    if( cmd->execute(this, &delta) )
    {
        // Delete top of undo stack
        undo_stack_t::iterator enditer = std::find(mUndoStack.begin(), mUndoStack.end(), mLastCmd);
        std::for_each(mUndoStack.begin(), enditer, DeletePointer());
        mUndoStack.erase(mUndoStack.begin(), enditer);
        // Push the new command is now on the top (front) of the undo stack.
        mUndoStack.push_front(cmd);
        mLastCmd = cmd;

        bool need_to_rollback = mPrevalidateFunc
                                && !mPrevalidateFunc(getViewModel()->getDisplay());
        if (need_to_rollback)
        {
            // get rid of this last command and clean up undo stack
            undo();

            // remove any evidence of this command from redo history
            mUndoStack.pop_front();
            delete cmd;

            // failure, nothing changed
            delta = 0;
        }
    }
    else
    {
        // Operation failed, so don't put it on the undo stack.
        delete cmd;
    }

    return delta;
>>>>>>> e7eced3c
}

S32 LLTextEditor::insert(S32 pos, const LLWString &wstr, bool group_with_next_op, LLTextSegmentPtr segment)
{
    return execute( new TextCmdInsert( pos, group_with_next_op, wstr, segment ) );
}

S32 LLTextEditor::remove(S32 pos, S32 length, bool group_with_next_op)
{
    S32 end_pos = getEditableIndex(pos + length, true);
    BOOL removedChar = FALSE;

    segment_vec_t segments_to_remove;
    // store text segments
    getSegmentsInRange(segments_to_remove, pos, pos + length, false);

    if (pos <= end_pos)
    {
        removedChar = execute( new TextCmdRemove( pos, group_with_next_op, end_pos - pos, segments_to_remove ) );
    }

    return removedChar;
}

S32 LLTextEditor::overwriteChar(S32 pos, llwchar wc)
{
    if ((S32)getLength() == pos)
    {
        return addChar(pos, wc);
    }
    else
    {
        return execute(new TextCmdOverwriteChar(pos, FALSE, wc));
    }
}

// Remove a single character from the text.  Tries to remove
// a pseudo-tab (up to for spaces in a row)
void LLTextEditor::removeCharOrTab()
{
    if (!getEnabled())
    {
        return;
    }

    if (mCursorPos > 0)
    {
        S32 chars_to_remove = 1;

        LLWString text = getWText();
        if (text[mCursorPos - 1] == ' ')
        {
            // Try to remove a "tab"
            S32 offset = getLineOffsetFromDocIndex(mCursorPos);
            if (offset > 0)
            {
                chars_to_remove = offset % SPACES_PER_TAB;
                if (chars_to_remove == 0)
                {
                    chars_to_remove = SPACES_PER_TAB;
                }

                for (S32 i = 0; i < chars_to_remove; i++)
                {
                    if (text[mCursorPos - i - 1] != ' ')
                    {
                        // Fewer than a full tab's worth of spaces, so
                        // just delete a single character.
                        chars_to_remove = 1;
                        break;
                    }
                }
            }
        }

        for (S32 i = 0; i < chars_to_remove; i++)
        {
            setCursorPos(mCursorPos - 1);
            remove(mCursorPos, 1, false);
        }

        tryToShowEmojiHelper();
    }
    else
    {
        LLUI::getInstance()->reportBadKeystroke();
    }
}

// Remove a single character from the text
S32 LLTextEditor::removeChar(S32 pos)
{
    return remove(pos, 1, false);
}

void LLTextEditor::removeChar()
{
    if (!getEnabled())
    {
        return;
    }

    if (mCursorPos > 0)
    {
        setCursorPos(mCursorPos - 1);
        removeChar(mCursorPos);
        tryToShowEmojiHelper();
    }
    else
    {
        LLUI::getInstance()->reportBadKeystroke();
    }
}

// Add a single character to the text
S32 LLTextEditor::addChar(S32 pos, llwchar wc)
{
<<<<<<< HEAD
	if ((wstring_utf8_length(getWText()) + wchar_utf8_length(wc)) > mMaxTextByteLength)
	{
		LLUI::getInstance()->reportBadKeystroke();
		return 0;
	}

	if (mLastCmd && mLastCmd->canExtend(pos))
	{
		if (mPrevalidator)
		{
			// get a copy of current text contents
			LLWString test_string(getViewModel()->getDisplay());

			// modify text contents as if this addChar succeeded
			llassert(pos <= (S32)test_string.size());
			test_string.insert(pos, 1, wc);
			if (!mPrevalidator.validate(test_string))
			{
				LLUI::getInstance()->reportBadKeystroke();
				mPrevalidator.showLastErrorUsingTimeout();
				return 0;
			}
		}

		S32 delta = 0;
		mLastCmd->extendAndExecute(this, pos, wc, &delta);

		return delta;
	}

	return execute(new TextCmdAddChar(pos, FALSE, wc, LLTextSegmentPtr()));
=======
    if ( (wstring_utf8_length( getWText() ) + wchar_utf8_length( wc ))  > mMaxTextByteLength)
    {
        make_ui_sound("UISndBadKeystroke");
        return 0;
    }

    if (mLastCmd && mLastCmd->canExtend(pos))
    {
        S32 delta = 0;
        if (mPrevalidateFunc)
        {
            // get a copy of current text contents
            LLWString test_string(getViewModel()->getDisplay());

            // modify text contents as if this addChar succeeded
            llassert(pos <= (S32)test_string.size());
            test_string.insert(pos, 1, wc);
            if (!mPrevalidateFunc( test_string))
            {
                return 0;
            }
        }
        mLastCmd->extendAndExecute(this, pos, wc, &delta);

        return delta;
    }
    else
    {
        return execute(new TextCmdAddChar(pos, FALSE, wc, LLTextSegmentPtr()));
    }
>>>>>>> e7eced3c
}

void LLTextEditor::addChar(llwchar wc)
{
<<<<<<< HEAD
	if (!getEnabled())
	{
		return;
	}

	if (hasSelection())
	{
		deleteSelection(TRUE);
	}
	else if (LL_KIM_OVERWRITE == gKeyboard->getInsertMode())
	{
		removeChar(mCursorPos);
	}

	setCursorPos(mCursorPos + addChar( mCursorPos, wc ));
	tryToShowEmojiHelper();

	if (!mReadOnly && mAutoreplaceCallback != NULL)
	{
		// autoreplace the text, if necessary
		S32 replacement_start;
		S32 replacement_length;
		LLWString replacement_string;
		S32 new_cursor_pos = mCursorPos;
		mAutoreplaceCallback(replacement_start, replacement_length, replacement_string, new_cursor_pos, getWText());

		if (replacement_length > 0 || !replacement_string.empty())
		{
			remove(replacement_start, replacement_length, true);
			insert(replacement_start, replacement_string, false, LLTextSegmentPtr());
			setCursorPos(new_cursor_pos);
		}
	}
=======
    if( !getEnabled() )
    {
        return;
    }
    if( hasSelection() )
    {
        deleteSelection(TRUE);
    }
    else if (LL_KIM_OVERWRITE == gKeyboard->getInsertMode())
    {
        removeChar(mCursorPos);
    }

    setCursorPos(mCursorPos + addChar( mCursorPos, wc ));
    tryToShowEmojiHelper();

    if (!mReadOnly && mAutoreplaceCallback != NULL)
    {
        // autoreplace the text, if necessary
        S32 replacement_start;
        S32 replacement_length;
        LLWString replacement_string;
        S32 new_cursor_pos = mCursorPos;
        mAutoreplaceCallback(replacement_start, replacement_length, replacement_string, new_cursor_pos, getWText());

        if (replacement_length > 0 || !replacement_string.empty())
        {
            remove(replacement_start, replacement_length, true);
            insert(replacement_start, replacement_string, false, LLTextSegmentPtr());
            setCursorPos(new_cursor_pos);
        }
    }
>>>>>>> e7eced3c
}

void LLTextEditor::showEmojiHelper()
{
    if (mReadOnly || !mShowEmojiHelper)
        return;

    const LLRect cursorRect(getLocalRectFromDocIndex(mCursorPos));
    auto cb = [this](llwchar emoji) { insertEmoji(emoji); };
    LLEmojiHelper::instance().showHelper(this, cursorRect.mLeft, cursorRect.mTop, LLStringUtil::null, cb);
}

void LLTextEditor::tryToShowEmojiHelper()
{
    if (mReadOnly || !mShowEmojiHelper)
        return;

    S32 shortCodePos;
    LLWString wtext(getWText());
    if (LLEmojiHelper::isCursorInEmojiCode(wtext, mCursorPos, &shortCodePos))
    {
        const LLRect cursorRect(getLocalRectFromDocIndex(shortCodePos));
        const LLWString wpart(wtext.substr(shortCodePos, mCursorPos - shortCodePos));
        const std::string part(wstring_to_utf8str(wpart));
        auto cb = [this](llwchar emoji) { handleEmojiCommit(emoji); };
        LLEmojiHelper::instance().showHelper(this, cursorRect.mLeft, cursorRect.mTop, part, cb);
    }
    else
    {
        LLEmojiHelper::instance().hideHelper();
    }
}

void LLTextEditor::addLineBreakChar(BOOL group_together)
{
    if( !getEnabled() )
    {
        return;
    }
    if( hasSelection() )
    {
        deleteSelection(TRUE);
    }
    else if (LL_KIM_OVERWRITE == gKeyboard->getInsertMode())
    {
        removeChar(mCursorPos);
    }

    LLStyleConstSP sp(new LLStyle(LLStyle::Params()));
    LLTextSegmentPtr segment = new LLLineBreakTextSegment(sp, mCursorPos);

    S32 pos = execute(new TextCmdAddChar(mCursorPos, group_together, '\n', segment));

    setCursorPos(mCursorPos + pos);
}


BOOL LLTextEditor::handleSelectionKey(const KEY key, const MASK mask)
{
    BOOL handled = FALSE;

    if( mask & MASK_SHIFT )
    {
        handled = TRUE;

        switch( key )
        {
        case KEY_LEFT:
            if( 0 < mCursorPos )
            {
                startSelection();
                setCursorPos(mCursorPos - 1);
                if( mask & MASK_CONTROL )
                {
                    setCursorPos(prevWordPos(mCursorPos));
                }
                mSelectionEnd = mCursorPos;
            }
            break;

        case KEY_RIGHT:
            if( mCursorPos < getLength() )
            {
                startSelection();
                setCursorPos(mCursorPos + 1);
                if( mask & MASK_CONTROL )
                {
                    setCursorPos(nextWordPos(mCursorPos));
                }
                mSelectionEnd = mCursorPos;
            }
            break;

        case KEY_UP:
            startSelection();
            changeLine( -1 );
            mSelectionEnd = mCursorPos;
            break;

        case KEY_PAGE_UP:
            startSelection();
            changePage( -1 );
            mSelectionEnd = mCursorPos;
            break;

        case KEY_HOME:
            startSelection();
            if( mask & MASK_CONTROL )
            {
                setCursorPos(0);
            }
            else
            {
                startOfLine();
            }
            mSelectionEnd = mCursorPos;
            break;

        case KEY_DOWN:
            startSelection();
            changeLine( 1 );
            mSelectionEnd = mCursorPos;
            break;

        case KEY_PAGE_DOWN:
            startSelection();
            changePage( 1 );
            mSelectionEnd = mCursorPos;
            break;

        case KEY_END:
            startSelection();
            if( mask & MASK_CONTROL )
            {
                setCursorPos(getLength());
            }
            else
            {
                endOfLine();
            }
            mSelectionEnd = mCursorPos;
            break;

        default:
            handled = FALSE;
            break;
        }
    }

    if( handled )
    {
        // take selection to 'primary' clipboard
        updatePrimary();
    }

    return handled;
}

BOOL LLTextEditor::handleNavigationKey(const KEY key, const MASK mask)
{
    BOOL handled = FALSE;

    // Ignore capslock key
    if( MASK_NONE == mask )
    {
        handled = TRUE;
        switch( key )
        {
        case KEY_UP:
            changeLine( -1 );
            break;

        case KEY_PAGE_UP:
            changePage( -1 );
            break;

        case KEY_HOME:
            startOfLine();
            break;

        case KEY_DOWN:
            changeLine( 1 );
            deselect();
            break;

        case KEY_PAGE_DOWN:
            changePage( 1 );
            break;

        case KEY_END:
            endOfLine();
            break;

        case KEY_LEFT:
            if( hasSelection() )
            {
                setCursorPos(llmin( mSelectionStart, mSelectionEnd ));
            }
            else
            {
                if( 0 < mCursorPos )
                {
                    setCursorPos(mCursorPos - 1);
                }
                else
                {
                    LLUI::getInstance()->reportBadKeystroke();
                }
            }
            break;

        case KEY_RIGHT:
            if( hasSelection() )
            {
                setCursorPos(llmax( mSelectionStart, mSelectionEnd ));
            }
            else
            {
                if( mCursorPos < getLength() )
                {
                    setCursorPos(mCursorPos + 1);
                }
                else
                {
                    LLUI::getInstance()->reportBadKeystroke();
                }
            }
            break;

        default:
            handled = FALSE;
            break;
        }
    }

    if (handled)
    {
        deselect();
    }

    return handled;
}

void LLTextEditor::deleteSelection(BOOL group_with_next_op )
{
    if( getEnabled() && hasSelection() )
    {
        S32 pos = llmin( mSelectionStart, mSelectionEnd );
        S32 length = llabs( mSelectionStart - mSelectionEnd );

        remove( pos, length, group_with_next_op );

        deselect();
        setCursorPos(pos);
    }
}

// virtual
BOOL LLTextEditor::canCut() const
{
    return !mReadOnly && hasSelection();
}

// cut selection to clipboard
void LLTextEditor::cut()
{
    if( !canCut() )
    {
        return;
    }
    S32 left_pos = llmin( mSelectionStart, mSelectionEnd );
    S32 length = llabs( mSelectionStart - mSelectionEnd );
    LLClipboard::instance().copyToClipboard( getWText(), left_pos, length);
    deleteSelection( FALSE );

    onKeyStroke();
}

BOOL LLTextEditor::canCopy() const
{
    return hasSelection();
}

// copy selection to clipboard
void LLTextEditor::copy()
{
    if( !canCopy() )
    {
        return;
    }
    S32 left_pos = llmin( mSelectionStart, mSelectionEnd );
    S32 length = llabs( mSelectionStart - mSelectionEnd );
    LLClipboard::instance().copyToClipboard(getWText(), left_pos, length);
}

BOOL LLTextEditor::canPaste() const
{
    return !mReadOnly && LLClipboard::instance().isTextAvailable();
}

// paste from clipboard
void LLTextEditor::paste()
{
    bool is_primary = false;
    pasteHelper(is_primary);
}

// paste from primary
void LLTextEditor::pastePrimary()
{
    bool is_primary = true;
    pasteHelper(is_primary);
}

// paste from primary (itsprimary==true) or clipboard (itsprimary==false)
void LLTextEditor::pasteHelper(bool is_primary)
{
<<<<<<< HEAD
    struct BoolReset
    {
        BoolReset(bool& value) : mValuePtr(&value) { *mValuePtr = false; }
        ~BoolReset() { *mValuePtr = true; }
        bool* mValuePtr;
    } reset(mParseOnTheFly);

	bool can_paste_it;
	if (is_primary)
	{
		can_paste_it = canPastePrimary();
	}
	else
	{
		can_paste_it = canPaste();
	}
=======
    mParseOnTheFly = FALSE;
    bool can_paste_it;
    if (is_primary)
    {
        can_paste_it = canPastePrimary();
    }
    else
    {
        can_paste_it = canPaste();
    }
>>>>>>> e7eced3c

    if (!can_paste_it)
    {
        return;
    }

    LLWString paste;
    LLClipboard::instance().pasteFromClipboard(paste, is_primary);

    if (paste.empty())
    {
        return;
    }

    // Delete any selected characters (the paste replaces them)
    if( (!is_primary) && hasSelection() )
    {
        deleteSelection(TRUE);
    }

    // Clean up string (replace tabs and remove characters that our fonts don't support).
    LLWString clean_string(paste);
    cleanStringForPaste(clean_string);

    // Insert the new text into the existing text.

    //paste text with linebreaks.
    pasteTextWithLinebreaks(clean_string);

    deselect();

<<<<<<< HEAD
	onKeyStroke();
=======
    onKeyStroke();
    mParseOnTheFly = TRUE;
>>>>>>> e7eced3c
}


// Clean up string (replace tabs and remove characters that our fonts don't support).
void LLTextEditor::cleanStringForPaste(LLWString & clean_string)
{
    std::string clean_string_utf = wstring_to_utf8str(clean_string);
    std::replace( clean_string_utf.begin(), clean_string_utf.end(), '\r', '\n');
    clean_string = utf8str_to_wstring(clean_string_utf);

    LLWStringUtil::replaceTabsWithSpaces(clean_string, SPACES_PER_TAB);
    if( mAllowEmbeddedItems )
    {
        const llwchar LF = 10;
        S32 len = clean_string.length();
        for( S32 i = 0; i < len; i++ )
        {
            llwchar wc = clean_string[i];
            if( (wc < LLFontFreetype::FIRST_CHAR) && (wc != LF) )
            {
                clean_string[i] = LL_UNKNOWN_CHAR;
            }
            else if (wc >= FIRST_EMBEDDED_CHAR && wc <= LAST_EMBEDDED_CHAR)
            {
                clean_string[i] = pasteEmbeddedItem(wc);
            }
        }
    }
}


void LLTextEditor::pasteTextWithLinebreaks(LLWString & clean_string)
{
    std::basic_string<llwchar>::size_type start = 0;
    std::basic_string<llwchar>::size_type pos = clean_string.find('\n',start);

    while((pos != -1) && (pos != clean_string.length() -1))
    {
        if(pos!=start)
        {
            std::basic_string<llwchar> str = std::basic_string<llwchar>(clean_string,start,pos-start);
            setCursorPos(mCursorPos + insert(mCursorPos, str, TRUE, LLTextSegmentPtr()));
        }
        addLineBreakChar(TRUE);         // Add a line break and group with the next addition.

        start = pos+1;
        pos = clean_string.find('\n',start);
    }

    if (pos != start)
    {
        std::basic_string<llwchar> str = std::basic_string<llwchar>(clean_string,start,clean_string.length()-start);
        setCursorPos(mCursorPos + insert(mCursorPos, str, FALSE, LLTextSegmentPtr()));
    }
    else
    {
        addLineBreakChar(FALSE);        // Add a line break and end the grouping.
    }
}

// copy selection to primary
void LLTextEditor::copyPrimary()
{
    if( !canCopy() )
    {
        return;
    }
    S32 left_pos = llmin( mSelectionStart, mSelectionEnd );
    S32 length = llabs( mSelectionStart - mSelectionEnd );
    LLClipboard::instance().copyToClipboard(getWText(), left_pos, length, true);
}

BOOL LLTextEditor::canPastePrimary() const
{
    return !mReadOnly && LLClipboard::instance().isTextAvailable(true);
}

void LLTextEditor::updatePrimary()
{
    if (canCopy())
    {
        copyPrimary();
    }
}

BOOL LLTextEditor::handleControlKey(const KEY key, const MASK mask)
{
    BOOL handled = FALSE;

    if( mask & MASK_CONTROL )
    {
        handled = TRUE;

        switch( key )
        {
        case KEY_HOME:
            if( mask & MASK_SHIFT )
            {
                startSelection();
                setCursorPos(0);
                mSelectionEnd = mCursorPos;
            }
            else
            {
                // Ctrl-Home, Ctrl-Left, Ctrl-Right, Ctrl-Down
                // all move the cursor as if clicking, so should deselect.
                deselect();
                startOfDoc();
            }
            break;

        case KEY_END:
            {
                if( mask & MASK_SHIFT )
                {
                    startSelection();
                }
                else
                {
                    // Ctrl-Home, Ctrl-Left, Ctrl-Right, Ctrl-Down
                    // all move the cursor as if clicking, so should deselect.
                    deselect();
                }
                endOfDoc();
                if( mask & MASK_SHIFT )
                {
                    mSelectionEnd = mCursorPos;
                }
                break;
            }

        case KEY_RIGHT:
            if( mCursorPos < getLength() )
            {
                // Ctrl-Home, Ctrl-Left, Ctrl-Right, Ctrl-Down
                // all move the cursor as if clicking, so should deselect.
                deselect();

                setCursorPos(nextWordPos(mCursorPos + 1));
            }
            break;


        case KEY_LEFT:
            if( mCursorPos > 0 )
            {
                // Ctrl-Home, Ctrl-Left, Ctrl-Right, Ctrl-Down
                // all move the cursor as if clicking, so should deselect.
                deselect();

                setCursorPos(prevWordPos(mCursorPos - 1));
            }
            break;

        default:
            handled = FALSE;
            break;
        }
    }

    if (handled && !gFocusMgr.getMouseCapture())
    {
        updatePrimary();
    }

    return handled;
}


BOOL LLTextEditor::handleSpecialKey(const KEY key, const MASK mask)
    {
    BOOL handled = TRUE;

    if (mReadOnly) return FALSE;

    switch( key )
    {
    case KEY_INSERT:
        if (mask == MASK_NONE)
        {
            gKeyboard->toggleInsertMode();
        }
        break;

    case KEY_BACKSPACE:
        if( hasSelection() )
        {
            deleteSelection(FALSE);
        }
        else
        if( 0 < mCursorPos )
        {
            removeCharOrTab();
        }
        else
        {
            LLUI::getInstance()->reportBadKeystroke();
        }
        break;


    case KEY_RETURN:
        if (mask == MASK_NONE)
        {
            if( hasSelection() && !mKeepSelectionOnReturn )
            {
                deleteSelection(FALSE);
            }
            if (mAutoIndent)
            {
                autoIndent();
            }
        }
        else
        {
            handled = FALSE;
            break;
        }
        break;

    case KEY_TAB:
        if (mask & MASK_CONTROL)
        {
            handled = FALSE;
            break;
        }
        if( hasSelection() && selectionContainsLineBreaks() )
        {
            indentSelectedLines( (mask & MASK_SHIFT) ? -SPACES_PER_TAB : SPACES_PER_TAB );
        }
        else
        {
            if( hasSelection() )
            {
                deleteSelection(FALSE);
            }

            S32 offset = getLineOffsetFromDocIndex(mCursorPos);

            S32 spaces_needed = SPACES_PER_TAB - (offset % SPACES_PER_TAB);
            for( S32 i=0; i < spaces_needed; i++ )
            {
                addChar( ' ' );
            }
        }
        break;

    default:
        handled = FALSE;
        break;
    }

    if (handled)
    {
        onKeyStroke();
    }
    return handled;
}


void LLTextEditor::unindentLineBeforeCloseBrace()
{
    if( mCursorPos >= 1 )
    {
        LLWString text = getWText();
        if( ' ' == text[ mCursorPos - 1 ] )
        {
            S32 line = getLineNumFromDocIndex(mCursorPos, false);
            S32 line_start = getLineStart(line);

            // Jump over spaces in the current line
            while ((' ' == text[line_start]) && (line_start < mCursorPos))
            {
                line_start++;
            }

            // Make sure there is nothing but ' ' before the Brace we are unindenting
            if (line_start == mCursorPos)
            {
                removeCharOrTab();
            }
        }
    }
}


BOOL LLTextEditor::handleKeyHere(KEY key, MASK mask )
{
    BOOL    handled = FALSE;

    // Special case for TAB.  If want to move to next field, report
    // not handled and let the parent take care of field movement.
    if (KEY_TAB == key && mTabsToNextField)
    {
        return FALSE;
    }

    if (mReadOnly && mScroller)
    {
        handled = (mScroller && mScroller->handleKeyHere( key, mask ))
                || handleSelectionKey(key, mask)
                || handleControlKey(key, mask);
    }
    else
    {
        if (!mReadOnly && mShowEmojiHelper && LLEmojiHelper::instance().handleKey(this, key, mask))
        {
            return TRUE;
        }

        if (mEnableTooltipPaste &&
            LLToolTipMgr::instance().toolTipVisible() &&
            LLToolTipMgr::instance().isTooltipPastable() &&
            KEY_TAB == key)
        {   // Paste the first line of a tooltip into the editor
            std::string message;
            LLToolTipMgr::instance().getToolTipMessage(message);
            LLWString tool_tip_text(utf8str_to_wstring(message));

            if (tool_tip_text.size() > 0)
            {
                // Delete any selected characters (the tooltip text replaces them)
                if(hasSelection())
                {
                    deleteSelection(TRUE);
                }

                std::basic_string<llwchar>::size_type pos = tool_tip_text.find('\n',0);
                if (pos != -1)
                {   // Extract the first line of the tooltip
                    tool_tip_text = std::basic_string<llwchar>(tool_tip_text, 0, pos);
                }

                // Add the text
                cleanStringForPaste(tool_tip_text);
                pasteTextWithLinebreaks(tool_tip_text);
                handled = TRUE;
            }
        }
        else
        {   // Normal key handling
            handled = handleNavigationKey( key, mask )
                    || handleSelectionKey(key, mask)
                    || handleControlKey(key, mask)
                    || handleSpecialKey(key, mask);
        }
    }

    if( handled )
    {
        resetCursorBlink();
        needsScroll();

        if (mShowEmojiHelper)
        {
            // Dismiss the helper whenever we handled a key that it didn't
            LLEmojiHelper::instance().hideHelper(this);
        }
    }

    return handled;
}


BOOL LLTextEditor::handleUnicodeCharHere(llwchar uni_char)
{
    if ((uni_char < 0x20) || (uni_char == 0x7F)) // Control character or DEL
    {
        return FALSE;
    }

    BOOL    handled = FALSE;

    // Handle most keys only if the text editor is writeable.
    if( !mReadOnly )
    {
        if (mShowEmojiHelper && uni_char < 0x80 && LLEmojiHelper::instance().handleKey(this, (KEY)uni_char, MASK_NONE))
        {
            return TRUE;
        }

        if( mAutoIndent && '}' == uni_char )
        {
            unindentLineBeforeCloseBrace();
        }

        // TODO: KLW Add auto show of tool tip on (
        addChar( uni_char );

        // Keys that add characters temporarily hide the cursor
        getWindow()->hideCursorUntilMouseMove();

        handled = TRUE;
    }

    if( handled )
    {
        resetCursorBlink();

        // Most keystrokes will make the selection box go away, but not all will.
        deselect();

        onKeyStroke();
    }

    return handled;
}


// virtual
BOOL LLTextEditor::canDoDelete() const
{
    return !mReadOnly && ( !mPassDelete || ( hasSelection() || (mCursorPos < getLength())) );
}

void LLTextEditor::doDelete()
{
    if( !canDoDelete() )
    {
        return;
    }
    if( hasSelection() )
    {
        deleteSelection(FALSE);
    }
    else
    if( mCursorPos < getLength() )
    {
        S32 i;
        S32 chars_to_remove = 1;
        LLWString text = getWText();
        if( (text[ mCursorPos ] == ' ') && (mCursorPos + SPACES_PER_TAB < getLength()) )
        {
            // Try to remove a full tab's worth of spaces
            S32 offset = getLineOffsetFromDocIndex(mCursorPos);
            chars_to_remove = SPACES_PER_TAB - (offset % SPACES_PER_TAB);
            if( chars_to_remove == 0 )
            {
                chars_to_remove = SPACES_PER_TAB;
            }

            for( i = 0; i < chars_to_remove; i++ )
            {
                if( text[mCursorPos + i] != ' ' )
                {
                    chars_to_remove = 1;
                    break;
                }
            }
        }

        for( i = 0; i < chars_to_remove; i++ )
        {
            setCursorPos(mCursorPos + 1);
            removeChar();
        }

    }

    onKeyStroke();
}

//----------------------------------------------------------------------------


void LLTextEditor::blockUndo()
{
    mBaseDocIsPristine = FALSE;
    mLastCmd = NULL;
    std::for_each(mUndoStack.begin(), mUndoStack.end(), DeletePointer());
    mUndoStack.clear();
}

// virtual
BOOL LLTextEditor::canUndo() const
{
    return !mReadOnly && mLastCmd != NULL;
}

void LLTextEditor::undo()
{
    if( !canUndo() )
    {
        return;
    }
    deselect();
    S32 pos = 0;
    do
    {
        pos = mLastCmd->undo(this);
        undo_stack_t::iterator iter = std::find(mUndoStack.begin(), mUndoStack.end(), mLastCmd);
        if (iter != mUndoStack.end())
            ++iter;
        if (iter != mUndoStack.end())
            mLastCmd = *iter;
        else
            mLastCmd = NULL;

        } while( mLastCmd && mLastCmd->groupWithNext() );

        setCursorPos(pos);

    onKeyStroke();
}

BOOL LLTextEditor::canRedo() const
{
    return !mReadOnly && (mUndoStack.size() > 0) && (mLastCmd != mUndoStack.front());
}

void LLTextEditor::redo()
{
    if( !canRedo() )
    {
        return;
    }
    deselect();
    S32 pos = 0;
    do
    {
        if( !mLastCmd )
        {
            mLastCmd = mUndoStack.back();
        }
        else
        {
            undo_stack_t::iterator iter = std::find(mUndoStack.begin(), mUndoStack.end(), mLastCmd);
            if (iter != mUndoStack.begin())
                mLastCmd = *(--iter);
            else
                mLastCmd = NULL;
        }

            if( mLastCmd )
            {
                pos = mLastCmd->redo(this);
            }
        } while(
            mLastCmd &&
            mLastCmd->groupWithNext() &&
            (mLastCmd != mUndoStack.front()) );

        setCursorPos(pos);

    onKeyStroke();
}

void LLTextEditor::onFocusReceived()
{
    LLTextBase::onFocusReceived();
    updateAllowingLanguageInput();
}

void LLTextEditor::focusLostHelper()
{
    updateAllowingLanguageInput();

    // Route menu back to the default
    if( gEditMenuHandler == this )
    {
        gEditMenuHandler = NULL;
    }

    if (mCommitOnFocusLost)
    {
        onCommit();
    }

    // Make sure cursor is shown again
    getWindow()->showCursorFromMouseMove();
}

void LLTextEditor::onFocusLost()
{
    focusLostHelper();
    LLTextBase::onFocusLost();
}

void LLTextEditor::onCommit()
{
    setControlValue(getValue());
    LLTextBase::onCommit();
}

void LLTextEditor::setEnabled(BOOL enabled)
{
    // just treat enabled as read-only flag
    bool read_only = !enabled;
    if (read_only != mReadOnly)
    {
        //mReadOnly = read_only;
        LLTextBase::setReadOnly(read_only);
        updateSegments();
        updateAllowingLanguageInput();
    }
}

void LLTextEditor::showContextMenu(S32 x, S32 y)
{
    LLContextMenu* menu = static_cast<LLContextMenu*>(mContextMenuHandle.get());
    if (!menu)
    {
        llassert(LLMenuGL::sMenuContainer != NULL);
        menu = LLUICtrlFactory::createFromFile<LLContextMenu>("menu_text_editor.xml",
                                                                                LLMenuGL::sMenuContainer,
                                                                                LLMenuHolderGL::child_registry_t::instance());
        if(!menu)
        {
            LL_WARNS() << "Failed to create menu for LLTextEditor: " << getName() << LL_ENDL;
            return;
        }
        mContextMenuHandle = menu->getHandle();
    }

    // Route menu to this class
    // previously this was done in ::handleRightMoseDown:
    //if(hasTabStop())
    // setFocus(TRUE)  - why? weird...
    // and then inside setFocus
    // ....
    //    gEditMenuHandler = this;
    // ....
    // but this didn't work in all cases and just weird...
    //why not here?
    // (all this was done for EXT-4443)

    gEditMenuHandler = this;

    S32 screen_x, screen_y;
    localPointToScreen(x, y, &screen_x, &screen_y);

    setCursorAtLocalPos(x, y, false);
    if (hasSelection())
    {
        if ( (mCursorPos < llmin(mSelectionStart, mSelectionEnd)) || (mCursorPos > llmax(mSelectionStart, mSelectionEnd)) )
        {
            deselect();
        }
        else
        {
            setCursorPos(llmax(mSelectionStart, mSelectionEnd));
        }
    }

    bool use_spellcheck = getSpellCheck(), is_misspelled = false;
    if (use_spellcheck)
    {
        mSuggestionList.clear();

        // If the cursor is on a misspelled word, retrieve suggestions for it
        std::string misspelled_word = getMisspelledWord(mCursorPos);
        if ((is_misspelled = !misspelled_word.empty()) == true)
        {
            LLSpellChecker::instance().getSuggestions(misspelled_word, mSuggestionList);
        }
    }

    menu->setItemVisible("Suggestion Separator", (use_spellcheck) && (!mSuggestionList.empty()));
    menu->setItemVisible("Add to Dictionary", (use_spellcheck) && (is_misspelled));
    menu->setItemVisible("Add to Ignore", (use_spellcheck) && (is_misspelled));
    menu->setItemVisible("Spellcheck Separator", (use_spellcheck) && (is_misspelled));
    menu->show(screen_x, screen_y, this);
}


void LLTextEditor::drawPreeditMarker()
{
    static LLUICachedControl<F32> preedit_marker_brightness ("UIPreeditMarkerBrightness", 0);
    static LLUICachedControl<S32> preedit_marker_gap ("UIPreeditMarkerGap", 0);
    static LLUICachedControl<S32> preedit_marker_position ("UIPreeditMarkerPosition", 0);
    static LLUICachedControl<S32> preedit_marker_thickness ("UIPreeditMarkerThickness", 0);
    static LLUICachedControl<F32> preedit_standout_brightness ("UIPreeditStandoutBrightness", 0);
    static LLUICachedControl<S32> preedit_standout_gap ("UIPreeditStandoutGap", 0);
    static LLUICachedControl<S32> preedit_standout_position ("UIPreeditStandoutPosition", 0);
    static LLUICachedControl<S32> preedit_standout_thickness ("UIPreeditStandoutThickness", 0);

    if (!hasPreeditString())
    {
        return;
    }

    const LLWString textString(getWText());
    const llwchar *text = textString.c_str();
    const S32 text_len = getLength();
    const S32 num_lines = getLineCount();

    S32 cur_line = getFirstVisibleLine();
    if (cur_line >= num_lines)
    {
        return;
    }

    const S32 line_height = mFont->getLineHeight();

    S32 line_start = getLineStart(cur_line);
    S32 line_y = mVisibleTextRect.mTop - line_height;
    while((mVisibleTextRect.mBottom <= line_y) && (num_lines > cur_line))
    {
        S32 next_start = -1;
        S32 line_end = text_len;

        if ((cur_line + 1) < num_lines)
        {
            next_start = getLineStart(cur_line + 1);
            line_end = next_start;
        }
        if ( text[line_end-1] == '\n' )
        {
            --line_end;
        }

        // Does this line contain preedits?
        if (line_start >= mPreeditPositions.back())
        {
            // We have passed the preedits.
            break;
        }
        if (line_end > mPreeditPositions.front())
        {
            for (U32 i = 0; i < mPreeditStandouts.size(); i++)
            {
                S32 left = mPreeditPositions[i];
                S32 right = mPreeditPositions[i + 1];
                if (right <= line_start || left >= line_end)
                {
                    continue;
                }

                line_info& line = mLineInfoList[cur_line];
                LLRect text_rect(line.mRect);
                text_rect.mRight = mDocumentView->getRect().getWidth(); // clamp right edge to document extents
                text_rect.translate(mDocumentView->getRect().mLeft, mDocumentView->getRect().mBottom); // adjust by scroll position

                S32 preedit_left = text_rect.mLeft;
                if (left > line_start)
                {
                    preedit_left += mFont->getWidth(text, line_start, left - line_start);
                }
                S32 preedit_right = text_rect.mLeft;
                if (right < line_end)
                {
                    preedit_right += mFont->getWidth(text, line_start, right - line_start);
                }
                else
                {
                    preedit_right += mFont->getWidth(text, line_start, line_end - line_start);
                }

                if (mPreeditStandouts[i])
                {
                    gl_rect_2d(preedit_left + preedit_standout_gap,
                               text_rect.mBottom + mFont->getDescenderHeight() - 1,
                               preedit_right - preedit_standout_gap - 1,
                               text_rect.mBottom + mFont->getDescenderHeight() - 1 - preedit_standout_thickness,
                               (mCursorColor.get() * preedit_standout_brightness + mWriteableBgColor.get() * (1 - preedit_standout_brightness)).setAlpha(1.0f));
                }
                else
                {
                    gl_rect_2d(preedit_left + preedit_marker_gap,
                               text_rect.mBottom + mFont->getDescenderHeight() - 1,
                               preedit_right - preedit_marker_gap - 1,
                               text_rect.mBottom + mFont->getDescenderHeight() - 1 - preedit_marker_thickness,
                               (mCursorColor.get() * preedit_marker_brightness + mWriteableBgColor.get() * (1 - preedit_marker_brightness)).setAlpha(1.0f));
                }
            }
        }

        // move down one line
        line_y -= line_height;
        line_start = next_start;
        cur_line++;
    }
}

void LLTextEditor::draw()
{
    {
        // pad clipping rectangle so that cursor can draw at full width
        // when at left edge of mVisibleTextRect
        LLRect clip_rect(mVisibleTextRect);
        clip_rect.stretch(1);
        LLLocalClipRect clip(clip_rect);
    }

    LLTextBase::draw();

    drawPreeditMarker();

    //RN: the decision was made to always show the orange border for keyboard focus but do not put an insertion caret
    // when in readonly mode
    mBorder->setKeyboardFocusHighlight( hasFocus() );// && !mReadOnly);
}

// Start or stop the editor from accepting text-editing keystrokes
// see also LLLineEditor
void LLTextEditor::setFocus( BOOL new_state )
{
    BOOL old_state = hasFocus();

    // Don't change anything if the focus state didn't change
    if (new_state == old_state) return;

    // Notify early if we are losing focus.
    if (!new_state)
    {
        getWindow()->allowLanguageTextInput(this, FALSE);
    }

    LLTextBase::setFocus( new_state );

    if( new_state )
    {
        // Route menu to this class
        gEditMenuHandler = this;

        // Don't start the cursor flashing right away
        resetCursorBlink();
    }
    else
    {
        // Route menu back to the default
        if( gEditMenuHandler == this )
        {
            gEditMenuHandler = NULL;
        }

        endSelection();
    }
}

// public
void LLTextEditor::setCursorAndScrollToEnd()
{
    deselect();
    endOfDoc();
}

void LLTextEditor::getCurrentLineAndColumn( S32* line, S32* col, BOOL include_wordwrap )
{
    *line = getLineNumFromDocIndex(mCursorPos, include_wordwrap);
    *col = getLineOffsetFromDocIndex(mCursorPos, include_wordwrap);
}

void LLTextEditor::autoIndent()
{
    // Count the number of spaces in the current line
    S32 line = getLineNumFromDocIndex(mCursorPos, false);
    S32 line_start = getLineStart(line);
    S32 space_count = 0;
    S32 i;

    LLWString text = getWText();
    S32 offset = getLineOffsetFromDocIndex(mCursorPos);
    while(( ' ' == text[line_start] ) && (space_count < offset))
    {
        space_count++;
        line_start++;
    }

    // If we're starting a braced section, indent one level.
    if( (mCursorPos > 0) && (text[mCursorPos -1] == '{') )
    {
        space_count += SPACES_PER_TAB;
    }

    // Insert that number of spaces on the new line

    //appendLineBreakSegment(LLStyle::Params());//addChar( '\n' );
    addLineBreakChar();

    for( i = 0; i < space_count; i++ )
    {
        addChar( ' ' );
    }
}

// Inserts new text at the cursor position
void LLTextEditor::insertText(const std::string &new_text)
{
    BOOL enabled = getEnabled();
    setEnabled( TRUE );

    // Delete any selected characters (the insertion replaces them)
    if( hasSelection() )
    {
        deleteSelection(TRUE);
    }

    setCursorPos(mCursorPos + insert( mCursorPos, utf8str_to_wstring(new_text), FALSE, LLTextSegmentPtr() ));

    setEnabled( enabled );
}

void LLTextEditor::insertText(LLWString &new_text)
{
    BOOL enabled = getEnabled();
    setEnabled( TRUE );

    // Delete any selected characters (the insertion replaces them)
    if( hasSelection() )
    {
        deleteSelection(TRUE);
    }

    setCursorPos(mCursorPos + insert( mCursorPos, new_text, FALSE, LLTextSegmentPtr() ));

    setEnabled( enabled );
}

void LLTextEditor::appendWidget(const LLInlineViewSegment::Params& params, const std::string& text, bool allow_undo)
{
    // Save old state
    S32 selection_start = mSelectionStart;
    S32 selection_end = mSelectionEnd;
    BOOL was_selecting = mIsSelecting;
    S32 cursor_pos = mCursorPos;
    S32 old_length = getLength();
    BOOL cursor_was_at_end = (mCursorPos == old_length);

    deselect();

    setCursorPos(old_length);

    LLWString widget_wide_text = utf8str_to_wstring(text);

    LLTextSegmentPtr segment = new LLInlineViewSegment(params, old_length, old_length + widget_wide_text.size());
    insert(getLength(), widget_wide_text, FALSE, segment);

    // Set the cursor and scroll position
    if( selection_start != selection_end )
    {
        mSelectionStart = selection_start;
        mSelectionEnd = selection_end;

        mIsSelecting = was_selecting;
        setCursorPos(cursor_pos);
    }
    else if( cursor_was_at_end )
    {
        setCursorPos(getLength());
    }
    else
    {
        setCursorPos(cursor_pos);
    }

    if (!allow_undo)
    {
        blockUndo();
    }
}

void LLTextEditor::removeTextFromEnd(S32 num_chars)
{
    if (num_chars <= 0) return;

    remove(getLength() - num_chars, num_chars, FALSE);

    S32 len = getLength();
    setCursorPos (llclamp(mCursorPos, 0, len));
    mSelectionStart = llclamp(mSelectionStart, 0, len);
    mSelectionEnd = llclamp(mSelectionEnd, 0, len);

    needsScroll();
}

//----------------------------------------------------------------------------

void LLTextEditor::onSpellCheckPerformed()
{
    if (isPristine())
    {
        mBaseDocIsPristine = FALSE;
    }
}

void LLTextEditor::makePristine()
{
    mPristineCmd = mLastCmd;
    mBaseDocIsPristine = !mLastCmd;

    // Create a clean partition in the undo stack.  We don't want a single command to extend from
    // the "pre-pristine" state to the "post-pristine" state.
    if( mLastCmd )
    {
        mLastCmd->blockExtensions();
    }
}

BOOL LLTextEditor::isPristine() const
{
    if( mPristineCmd )
    {
        return (mPristineCmd == mLastCmd);
    }
    else
    {
        // No undo stack, so check if the version before and commands were done was the original version
        return !mLastCmd && mBaseDocIsPristine;
    }
}

BOOL LLTextEditor::tryToRevertToPristineState()
{
    if( !isPristine() )
    {
        deselect();
        S32 i = 0;
        while( !isPristine() && canUndo() )
        {
            undo();
            i--;
        }

        while( !isPristine() && canRedo() )
        {
            redo();
            i++;
        }

        if( !isPristine() )
        {
            // failed, so go back to where we started
            while( i > 0 )
            {
                undo();
                i--;
            }
        }
    }

    return isPristine(); // TRUE => success
}

void LLTextEditor::updateLinkSegments()
{
    LLWString wtext = getWText();

    // update any segments that contain a link
    for (segment_set_t::iterator it = mSegments.begin(); it != mSegments.end(); ++it)
    {
        LLTextSegment *segment = *it;
        if (segment && segment->getStyle() && segment->getStyle()->isLink())
        {
            LLStyleConstSP style = segment->getStyle();
            LLStyleSP new_style(new LLStyle(*style));
            LLWString url_label = wtext.substr(segment->getStart(), segment->getEnd()-segment->getStart());

            segment_set_t::const_iterator next_it = mSegments.upper_bound(segment);
            LLTextSegment *next_segment = *next_it;
            if (next_segment)
            {
                LLWString next_url_label = wtext.substr(next_segment->getStart(), next_segment->getEnd()-next_segment->getStart());
                std::string link_check = wstring_to_utf8str(url_label) + wstring_to_utf8str(next_url_label);
                LLUrlMatch match;

                if ( LLUrlRegistry::instance().findUrl(link_check, match))
                {
                    if(match.getQuery() == wstring_to_utf8str(next_url_label))
                    {
                        continue;
                    }
                }
            }

            // if the link's label (what the user can edit) is a valid Url,
            // then update the link's HREF to be the same as the label text.
            // This lets users edit Urls in-place.
            if (acceptsTextInput() && LLUrlRegistry::instance().hasUrl(url_label))
            {
                std::string new_url = wstring_to_utf8str(url_label);
                LLStringUtil::trim(new_url);
                new_style->setLinkHREF(new_url);
                LLStyleConstSP sp(new_style);
                segment->setStyle(sp);
            }
        }
    }
}



void LLTextEditor::onMouseCaptureLost()
{
    endSelection();
}

///////////////////////////////////////////////////////////////////
// Hack for Notecards

BOOL LLTextEditor::importBuffer(const char* buffer, S32 length )
{
    std::istringstream instream(buffer);

    // Version 1 format:
    //      Linden text version 1\n
    //      {\n
    //          <EmbeddedItemList chunk>
    //          Text length <bytes without \0>\n
    //          <text without \0> (text may contain ext_char_values)
    //      }\n

    char tbuf[MAX_STRING];  /* Flawfinder: ignore */

    S32 version = 0;
    instream.getline(tbuf, MAX_STRING);
    if( 1 != sscanf(tbuf, "Linden text version %d", &version) )
    {
        LL_WARNS() << "Invalid Linden text file header " << LL_ENDL;
        return FALSE;
    }

    if( 1 != version )
    {
        LL_WARNS() << "Invalid Linden text file version: " << version << LL_ENDL;
        return FALSE;
    }

    instream.getline(tbuf, MAX_STRING);
    if( 0 != sscanf(tbuf, "{") )
    {
        LL_WARNS() << "Invalid Linden text file format" << LL_ENDL;
        return FALSE;
    }

    S32 text_len = 0;
    instream.getline(tbuf, MAX_STRING);
    if( 1 != sscanf(tbuf, "Text length %d", &text_len) )
    {
        LL_WARNS() << "Invalid Linden text length field" << LL_ENDL;
        return FALSE;
    }

    if( text_len > mMaxTextByteLength )
    {
        LL_WARNS() << "Invalid Linden text length: " << text_len << LL_ENDL;
        return FALSE;
    }

    BOOL success = TRUE;

    char* text = new char[ text_len + 1];
    if (text == NULL)
    {
        LLError::LLUserWarningMsg::showOutOfMemory();
        LL_ERRS() << "Memory allocation failure." << LL_ENDL;
        return FALSE;
    }
    instream.get(text, text_len + 1, '\0');
    text[text_len] = '\0';
    if( text_len != (S32)strlen(text) )/* Flawfinder: ignore */
    {
        LL_WARNS() << llformat("Invalid text length: %d != %d ",strlen(text),text_len) << LL_ENDL;/* Flawfinder: ignore */
        success = FALSE;
    }

    instream.getline(tbuf, MAX_STRING);
    if( success && (0 != sscanf(tbuf, "}")) )
    {
        LL_WARNS() << "Invalid Linden text file format: missing terminal }" << LL_ENDL;
        success = FALSE;
    }

    if( success )
    {
        // Actually set the text
        setText( LLStringExplicit(text) );
    }

    delete[] text;

    startOfDoc();
    deselect();

    return success;
}

BOOL LLTextEditor::exportBuffer(std::string &buffer )
{
    std::ostringstream outstream(buffer);

    outstream << "Linden text version 1\n";
    outstream << "{\n";

    outstream << llformat("Text length %d\n", getLength() );
    outstream << getText();
    outstream << "}\n";

    return TRUE;
}

void LLTextEditor::updateAllowingLanguageInput()
{
    LLWindow* window = getWindow();
    if (!window)
    {
        // test app, no window available
        return;
    }
    if (hasFocus() && !mReadOnly)
    {
        window->allowLanguageTextInput(this, TRUE);
    }
    else
    {
        window->allowLanguageTextInput(this, FALSE);
    }
}

// Preedit is managed off the undo/redo command stack.

BOOL LLTextEditor::hasPreeditString() const
{
    return (mPreeditPositions.size() > 1);
}

void LLTextEditor::resetPreedit()
{
    if (hasSelection())
    {
        if (hasPreeditString())
        {
            LL_WARNS() << "Preedit and selection!" << LL_ENDL;
            deselect();
        }
        else
        {
            deleteSelection(TRUE);
        }
    }
    if (hasPreeditString())
    {
        if (hasSelection())
        {
            LL_WARNS() << "Preedit and selection!" << LL_ENDL;
            deselect();
        }

        setCursorPos(mPreeditPositions.front());
        removeStringNoUndo(mCursorPos, mPreeditPositions.back() - mCursorPos);
        insertStringNoUndo(mCursorPos, mPreeditOverwrittenWString);

        mPreeditWString.clear();
        mPreeditOverwrittenWString.clear();
        mPreeditPositions.clear();

        // A call to updatePreedit should soon follow under a
        // normal course of operation, so we don't need to
        // maintain internal variables such as line start
        // positions now.
    }
}

void LLTextEditor::updatePreedit(const LLWString &preedit_string,
        const segment_lengths_t &preedit_segment_lengths, const standouts_t &preedit_standouts, S32 caret_position)
{
    // Just in case.
    if (mReadOnly)
    {
        return;
    }

    getWindow()->hideCursorUntilMouseMove();

    S32 insert_preedit_at = mCursorPos;

    mPreeditWString = preedit_string;
    mPreeditPositions.resize(preedit_segment_lengths.size() + 1);
    S32 position = insert_preedit_at;
    for (segment_lengths_t::size_type i = 0; i < preedit_segment_lengths.size(); i++)
    {
        mPreeditPositions[i] = position;
        position += preedit_segment_lengths[i];
    }
    mPreeditPositions.back() = position;

    if (LL_KIM_OVERWRITE == gKeyboard->getInsertMode())
    {
        mPreeditOverwrittenWString = getWText().substr(insert_preedit_at, mPreeditWString.length());
        removeStringNoUndo(insert_preedit_at, mPreeditWString.length());
    }
    else
    {
        mPreeditOverwrittenWString.clear();
    }

    segment_vec_t segments;
    //pass empty segments to let "insertStringNoUndo" make new LLNormalTextSegment and insert it, if needed.
    insertStringNoUndo(insert_preedit_at, mPreeditWString, &segments);

    mPreeditStandouts = preedit_standouts;

    setCursorPos(insert_preedit_at + caret_position);

    // Update of the preedit should be caused by some key strokes.
    resetCursorBlink();

    onKeyStroke();
}

BOOL LLTextEditor::getPreeditLocation(S32 query_offset, LLCoordGL *coord, LLRect *bounds, LLRect *control) const
{
    if (control)
    {
        LLRect control_rect_screen;
        localRectToScreen(mVisibleTextRect, &control_rect_screen);
        LLUI::getInstance()->screenRectToGL(control_rect_screen, control);
    }

    S32 preedit_left_position, preedit_right_position;
    if (hasPreeditString())
    {
        preedit_left_position = mPreeditPositions.front();
        preedit_right_position = mPreeditPositions.back();
    }
    else
    {
        preedit_left_position = preedit_right_position = mCursorPos;
    }

    const S32 query = (query_offset >= 0 ? preedit_left_position + query_offset : mCursorPos);
    if (query < preedit_left_position || query > preedit_right_position)
    {
        return FALSE;
    }

    const S32 first_visible_line = getFirstVisibleLine();
    if (query < getLineStart(first_visible_line))
    {
        return FALSE;
    }

    S32 current_line = first_visible_line;
    S32 current_line_start, current_line_end;
    for (;;)
    {
        current_line_start = getLineStart(current_line);
        current_line_end = getLineStart(current_line + 1);
        if (query >= current_line_start && query < current_line_end)
        {
            break;
        }
        if (current_line_start == current_line_end)
        {
            // We have reached on the last line.  The query position must be here.
            break;
        }
        current_line++;
    }

    const LLWString textString(getWText());
    const llwchar * const text = textString.c_str();
    const S32 line_height = mFont->getLineHeight();

    if (coord)
    {
        const S32 query_x = mVisibleTextRect.mLeft + mFont->getWidth(text, current_line_start, query - current_line_start);
        const S32 query_y = mVisibleTextRect.mTop - (current_line - first_visible_line) * line_height - line_height / 2;
        S32 query_screen_x, query_screen_y;
        localPointToScreen(query_x, query_y, &query_screen_x, &query_screen_y);
        LLUI::getInstance()->screenPointToGL(query_screen_x, query_screen_y, &coord->mX, &coord->mY);
    }

    if (bounds)
    {
        S32 preedit_left = mVisibleTextRect.mLeft;
        if (preedit_left_position > current_line_start)
        {
            preedit_left += mFont->getWidth(text, current_line_start, preedit_left_position - current_line_start);
        }

        S32 preedit_right = mVisibleTextRect.mLeft;
        if (preedit_right_position < current_line_end)
        {
            preedit_right += mFont->getWidth(text, current_line_start, preedit_right_position - current_line_start);
        }
        else
        {
            preedit_right += mFont->getWidth(text, current_line_start, current_line_end - current_line_start);
        }

        const S32 preedit_top = mVisibleTextRect.mTop - (current_line - first_visible_line) * line_height;
        const S32 preedit_bottom = preedit_top - line_height;

        const LLRect preedit_rect_local(preedit_left, preedit_top, preedit_right, preedit_bottom);
        LLRect preedit_rect_screen;
        localRectToScreen(preedit_rect_local, &preedit_rect_screen);
        LLUI::getInstance()->screenRectToGL(preedit_rect_screen, bounds);
    }

    return TRUE;
}

void LLTextEditor::getSelectionRange(S32 *position, S32 *length) const
{
    if (hasSelection())
    {
        *position = llmin(mSelectionStart, mSelectionEnd);
        *length = llabs(mSelectionStart - mSelectionEnd);
    }
    else
    {
        *position = mCursorPos;
        *length = 0;
    }
}

void LLTextEditor::getPreeditRange(S32 *position, S32 *length) const
{
    if (hasPreeditString())
    {
        *position = mPreeditPositions.front();
        *length = mPreeditPositions.back() - mPreeditPositions.front();
    }
    else
    {
        *position = mCursorPos;
        *length = 0;
    }
}

void LLTextEditor::markAsPreedit(S32 position, S32 length)
{
    deselect();
    setCursorPos(position);
    if (hasPreeditString())
    {
        LL_WARNS() << "markAsPreedit invoked when hasPreeditString is true." << LL_ENDL;
    }
    mPreeditWString = LLWString( getWText(), position, length );
    if (length > 0)
    {
        mPreeditPositions.resize(2);
        mPreeditPositions[0] = position;
        mPreeditPositions[1] = position + length;
        mPreeditStandouts.resize(1);
        mPreeditStandouts[0] = FALSE;
    }
    else
    {
        mPreeditPositions.clear();
        mPreeditStandouts.clear();
    }
    if (LL_KIM_OVERWRITE == gKeyboard->getInsertMode())
    {
        mPreeditOverwrittenWString = mPreeditWString;
    }
    else
    {
        mPreeditOverwrittenWString.clear();
    }
}

S32 LLTextEditor::getPreeditFontSize() const
{
    return ll_round((F32)mFont->getLineHeight() * LLUI::getScaleFactor().mV[VY]);
}

BOOL LLTextEditor::isDirty() const
{
    if(mReadOnly)
    {
        return FALSE;
    }

    if( mPristineCmd )
    {
        return ( mPristineCmd == mLastCmd );
    }
    else
    {
        return ( NULL != mLastCmd );
    }
}

void LLTextEditor::setKeystrokeCallback(const keystroke_signal_t::slot_type& callback)
{
    mKeystrokeSignal.connect(callback);
}

void LLTextEditor::onKeyStroke()
{
    mKeystrokeSignal(this);

    mSpellCheckStart = mSpellCheckEnd = -1;
    mSpellCheckTimer.setTimerExpirySec(SPELLCHECK_DELAY);
}

//virtual
void LLTextEditor::clear()
{
    getViewModel()->setDisplay(LLWStringUtil::null);
    clearSegments();
}

bool LLTextEditor::canLoadOrSaveToFile()
{
    return !mReadOnly;
}

S32 LLTextEditor::spacesPerTab()
{
    return SPACES_PER_TAB;
}<|MERGE_RESOLUTION|>--- conflicted
+++ resolved
@@ -231,60 +231,8 @@
 
 ///////////////////////////////////////////////////////////////////
 LLTextEditor::Params::Params()
-<<<<<<< HEAD
-:	default_text("default_text"),
-	prevalidator("prevalidator"),
-	embedded_items("embedded_items", false),
-	ignore_tab("ignore_tab", true),
-	auto_indent("auto_indent", true),
-	default_color("default_color"),
-	commit_on_focus_lost("commit_on_focus_lost", false),
-	show_context_menu("show_context_menu"),
-	show_emoji_helper("show_emoji_helper"),
-	enable_tooltip_paste("enable_tooltip_paste")
-{
-	addSynonym(prevalidator, "prevalidate_callback");
-	addSynonym(prevalidator, "text_type");
-}
-
-LLTextEditor::LLTextEditor(const LLTextEditor::Params& p) :
-	LLTextBase(p),
-	mAutoreplaceCallback(),
-	mBaseDocIsPristine(TRUE),
-	mPristineCmd( NULL ),
-	mLastCmd( NULL ),
-	mDefaultColor( p.default_color() ),
-	mAutoIndent(p.auto_indent),
-	mParseOnTheFly(false),
-	mCommitOnFocusLost( p.commit_on_focus_lost),
-	mAllowEmbeddedItems( p.embedded_items ),
-	mMouseDownX(0),
-	mMouseDownY(0),
-	mTabsToNextField(p.ignore_tab),
-	mPrevalidator(p.prevalidator()),
-	mShowContextMenu(p.show_context_menu),
-	mShowEmojiHelper(p.show_emoji_helper),
-	mEnableTooltipPaste(p.enable_tooltip_paste),
-	mPassDelete(false),
-	mKeepSelectionOnReturn(false)
-{
-	mSourceID.generate();
-
-	//FIXME: use image?
-	LLViewBorder::Params params;
-	params.name = "text ed border";
-	params.rect = getLocalRect();
-	params.bevel_style = LLViewBorder::BEVEL_IN;
-	params.border_thickness = 1;
-	params.visible = p.border_visible;
-	mBorder = LLUICtrlFactory::create<LLViewBorder> (params);
-	addChild( mBorder );
-	setText(p.default_text());
-	
-	mParseOnTheFly = true;
-=======
 :   default_text("default_text"),
-    prevalidate_callback("prevalidate_callback"),
+    prevalidator("prevalidator"),
     embedded_items("embedded_items", false),
     ignore_tab("ignore_tab", true),
     auto_indent("auto_indent", true),
@@ -294,7 +242,8 @@
     show_emoji_helper("show_emoji_helper"),
     enable_tooltip_paste("enable_tooltip_paste")
 {
-    addSynonym(prevalidate_callback, "text_type");
+    addSynonym(prevalidator, "prevalidate_callback");
+    addSynonym(prevalidator, "text_type");
 }
 
 LLTextEditor::LLTextEditor(const LLTextEditor::Params& p) :
@@ -305,16 +254,17 @@
     mLastCmd( NULL ),
     mDefaultColor( p.default_color() ),
     mAutoIndent(p.auto_indent),
+    mParseOnTheFly(false),
     mCommitOnFocusLost( p.commit_on_focus_lost),
     mAllowEmbeddedItems( p.embedded_items ),
     mMouseDownX(0),
     mMouseDownY(0),
     mTabsToNextField(p.ignore_tab),
-    mPrevalidateFunc(p.prevalidate_callback()),
+    mPrevalidator(p.prevalidator()),
     mShowContextMenu(p.show_context_menu),
     mShowEmojiHelper(p.show_emoji_helper),
     mEnableTooltipPaste(p.enable_tooltip_paste),
-    mPassDelete(FALSE),
+    mPassDelete(false),
     mKeepSelectionOnReturn(false)
 {
     mSourceID.generate();
@@ -330,8 +280,7 @@
     addChild( mBorder );
     setText(p.default_text());
 
-    mParseOnTheFly = TRUE;
->>>>>>> e7eced3c
+    mParseOnTheFly = true;
 }
 
 void LLTextEditor::initFromParams( const LLTextEditor::Params& p)
@@ -371,33 +320,14 @@
 
 void LLTextEditor::setText(const LLStringExplicit &utf8str, const LLStyle::Params& input_params)
 {
-<<<<<<< HEAD
-	// validate incoming text if necessary
-	if (mPrevalidator)
-	{
-		if (!mPrevalidator.validate(utf8str))
-		{
-			LLUI::getInstance()->reportBadKeystroke();
-			mPrevalidator.showLastErrorUsingTimeout();
-
-			// not valid text, nothing to do
-			return;
-		}
-	}
-
-	blockUndo();
-	deselect();
-	
-	mParseOnTheFly = false;
-	LLTextBase::setText(utf8str, input_params);
-	mParseOnTheFly = true;
-=======
     // validate incoming text if necessary
-    if (mPrevalidateFunc)
-    {
-        LLWString test_text = utf8str_to_wstring(utf8str);
-        if (!mPrevalidateFunc(test_text))
-        {
+    if (mPrevalidator)
+    {
+        if (!mPrevalidator.validate(utf8str))
+        {
+            LLUI::getInstance()->reportBadKeystroke();
+            mPrevalidator.showLastErrorUsingTimeout();
+
             // not valid text, nothing to do
             return;
         }
@@ -405,11 +335,10 @@
 
     blockUndo();
     deselect();
->>>>>>> e7eced3c
-
-    mParseOnTheFly = FALSE;
+
+    mParseOnTheFly = false;
     LLTextBase::setText(utf8str, input_params);
-    mParseOnTheFly = TRUE;
+    mParseOnTheFly = true;
 
     resetDirty();
 }
@@ -650,89 +579,6 @@
 
 void LLTextEditor::indentSelectedLines( S32 spaces )
 {
-<<<<<<< HEAD
-	if( hasSelection() )
-	{
-		LLWString text = getWText();
-		S32 left = llmin( mSelectionStart, mSelectionEnd );
-		S32 right = left + llabs( mSelectionStart - mSelectionEnd );
-		BOOL cursor_on_right = (mSelectionEnd > mSelectionStart);
-		S32 cur = left;
-
-		// Expand left to start of line
-		while( (cur > 0) && (text[cur] != '\n') )
-		{
-			cur--;
-		}
-		left = cur;
-		if( cur > 0 )
-		{
-			left++;
-		}
-
-		// Expand right to end of line
-		if( text[right - 1] == '\n' )
-		{
-			right--;
-		}
-		else
-		{
-			while( (text[right] != '\n') && (right <= getLength() ) )
-			{
-				right++;
-			}
-		}
-
-		// Disabling parsing on the fly to avoid updating text segments
-		// until all indentation commands are executed.
-		mParseOnTheFly = false;
-
-		// Find each start-of-line and indent it
-		do
-		{
-			if( text[cur] == '\n' )
-			{
-				cur++;
-			}
-
-			S32 delta_spaces = indentLine( cur, spaces );
-			if( delta_spaces > 0 )
-			{
-				cur += delta_spaces;
-			}
-			right += delta_spaces;
-
-			text = getWText();
-
-			// Find the next new line
-			while( (cur < right) && (text[cur] != '\n') )
-			{
-				cur++;
-			}
-		}
-		while( cur < right );
-
-		mParseOnTheFly = true;
-
-		if( (right < getLength()) && (text[right] == '\n') )
-		{
-			right++;
-		}
-
-		// Set the selection and cursor
-		if( cursor_on_right )
-		{
-			mSelectionStart = left;
-			mSelectionEnd = right;
-		}
-		else
-		{
-			mSelectionStart = right;
-			mSelectionEnd = left;
-		}
-		setCursorPos(mSelectionEnd);
-	}
-=======
     if( hasSelection() )
     {
         LLWString text = getWText();
@@ -767,7 +613,7 @@
 
         // Disabling parsing on the fly to avoid updating text segments
         // until all indentation commands are executed.
-        mParseOnTheFly = FALSE;
+        mParseOnTheFly = false;
 
         // Find each start-of-line and indent it
         do
@@ -794,7 +640,7 @@
         }
         while( cur < right );
 
-        mParseOnTheFly = TRUE;
+        mParseOnTheFly = true;
 
         if( (right < getLength()) && (text[right] == '\n') )
         {
@@ -814,7 +660,6 @@
         }
         setCursorPos(mSelectionEnd);
     }
->>>>>>> e7eced3c
 }
 
 //virtual
@@ -842,21 +687,12 @@
 
 void LLTextEditor::insertEmoji(llwchar emoji)
 {
-<<<<<<< HEAD
-	LL_INFOS() << "LLTextEditor::insertEmoji(" << wchar_utf8_preview(emoji) << ")" << LL_ENDL;
-	auto styleParams = LLStyle::Params();
-	styleParams.font = LLFontGL::getFontEmojiLarge();
-	auto segment = new LLEmojiTextSegment(new LLStyle(styleParams), mCursorPos, mCursorPos + 1, *this);
-	insert(mCursorPos, LLWString(1, emoji), false, segment);
-	setCursorPos(mCursorPos + 1);
-=======
     LL_INFOS() << "LLTextEditor::insertEmoji(" << wchar_utf8_preview(emoji) << ")" << LL_ENDL;
     auto styleParams = LLStyle::Params();
-    styleParams.font = LLFontGL::getFontEmoji();
+    styleParams.font = LLFontGL::getFontEmojiLarge();
     auto segment = new LLEmojiTextSegment(new LLStyle(styleParams), mCursorPos, mCursorPos + 1, *this);
     insert(mCursorPos, LLWString(1, emoji), false, segment);
     setCursorPos(mCursorPos + 1);
->>>>>>> e7eced3c
 }
 
 void LLTextEditor::handleEmojiCommit(llwchar emoji)
@@ -1137,49 +973,6 @@
 
 S32 LLTextEditor::execute( TextCmd* cmd )
 {
-<<<<<<< HEAD
-	if (!mReadOnly && mShowEmojiHelper)
-	{
-		// Any change to our contents should always hide the helper
-		LLEmojiHelper::instance().hideHelper(this);
-	}
-
-	S32 delta = 0;
-	if( cmd->execute(this, &delta) )
-	{
-		// Delete top of undo stack
-		undo_stack_t::iterator enditer = std::find(mUndoStack.begin(), mUndoStack.end(), mLastCmd);
-		std::for_each(mUndoStack.begin(), enditer, DeletePointer());
-		mUndoStack.erase(mUndoStack.begin(), enditer);
-		// Push the new command is now on the top (front) of the undo stack.
-		mUndoStack.push_front(cmd);
-		mLastCmd = cmd;
-
-		bool need_to_rollback = mPrevalidator && !mPrevalidator.validate(getViewModel()->getDisplay());
-		if (need_to_rollback)
-		{
-			LLUI::getInstance()->reportBadKeystroke();
-			mPrevalidator.showLastErrorUsingTimeout();
-
-			// get rid of this last command and clean up undo stack
-			undo();
-
-			// remove any evidence of this command from redo history
-			mUndoStack.pop_front();
-			delete cmd;
-
-			// failure, nothing changed
-			delta = 0;
-		}
-	}
-	else
-	{
-		// Operation failed, so don't put it on the undo stack.
-		delete cmd;
-	}
-
-	return delta;
-=======
     if (!mReadOnly && mShowEmojiHelper)
     {
         // Any change to our contents should always hide the helper
@@ -1197,10 +990,12 @@
         mUndoStack.push_front(cmd);
         mLastCmd = cmd;
 
-        bool need_to_rollback = mPrevalidateFunc
-                                && !mPrevalidateFunc(getViewModel()->getDisplay());
+        bool need_to_rollback = mPrevalidator && !mPrevalidator.validate(getViewModel()->getDisplay());
         if (need_to_rollback)
         {
+            LLUI::getInstance()->reportBadKeystroke();
+            mPrevalidator.showLastErrorUsingTimeout();
+
             // get rid of this last command and clean up undo stack
             undo();
 
@@ -1219,7 +1014,6 @@
     }
 
     return delta;
->>>>>>> e7eced3c
 }
 
 S32 LLTextEditor::insert(S32 pos, const LLWString &wstr, bool group_with_next_op, LLTextSegmentPtr segment)
@@ -1337,49 +1131,15 @@
 // Add a single character to the text
 S32 LLTextEditor::addChar(S32 pos, llwchar wc)
 {
-<<<<<<< HEAD
-	if ((wstring_utf8_length(getWText()) + wchar_utf8_length(wc)) > mMaxTextByteLength)
-	{
-		LLUI::getInstance()->reportBadKeystroke();
-		return 0;
-	}
-
-	if (mLastCmd && mLastCmd->canExtend(pos))
-	{
-		if (mPrevalidator)
-		{
-			// get a copy of current text contents
-			LLWString test_string(getViewModel()->getDisplay());
-
-			// modify text contents as if this addChar succeeded
-			llassert(pos <= (S32)test_string.size());
-			test_string.insert(pos, 1, wc);
-			if (!mPrevalidator.validate(test_string))
-			{
-				LLUI::getInstance()->reportBadKeystroke();
-				mPrevalidator.showLastErrorUsingTimeout();
-				return 0;
-			}
-		}
-
-		S32 delta = 0;
-		mLastCmd->extendAndExecute(this, pos, wc, &delta);
-
-		return delta;
-	}
-
-	return execute(new TextCmdAddChar(pos, FALSE, wc, LLTextSegmentPtr()));
-=======
-    if ( (wstring_utf8_length( getWText() ) + wchar_utf8_length( wc ))  > mMaxTextByteLength)
-    {
-        make_ui_sound("UISndBadKeystroke");
+    if ((wstring_utf8_length(getWText()) + wchar_utf8_length(wc)) > mMaxTextByteLength)
+    {
+        LLUI::getInstance()->reportBadKeystroke();
         return 0;
     }
 
     if (mLastCmd && mLastCmd->canExtend(pos))
     {
-        S32 delta = 0;
-        if (mPrevalidateFunc)
+        if (mPrevalidator)
         {
             // get a copy of current text contents
             LLWString test_string(getViewModel()->getDisplay());
@@ -1387,64 +1147,31 @@
             // modify text contents as if this addChar succeeded
             llassert(pos <= (S32)test_string.size());
             test_string.insert(pos, 1, wc);
-            if (!mPrevalidateFunc( test_string))
-            {
+            if (!mPrevalidator.validate(test_string))
+            {
+                LLUI::getInstance()->reportBadKeystroke();
+                mPrevalidator.showLastErrorUsingTimeout();
                 return 0;
             }
         }
+
+        S32 delta = 0;
         mLastCmd->extendAndExecute(this, pos, wc, &delta);
 
         return delta;
     }
-    else
-    {
-        return execute(new TextCmdAddChar(pos, FALSE, wc, LLTextSegmentPtr()));
-    }
->>>>>>> e7eced3c
+
+    return execute(new TextCmdAddChar(pos, FALSE, wc, LLTextSegmentPtr()));
 }
 
 void LLTextEditor::addChar(llwchar wc)
 {
-<<<<<<< HEAD
-	if (!getEnabled())
-	{
-		return;
-	}
-
-	if (hasSelection())
-	{
-		deleteSelection(TRUE);
-	}
-	else if (LL_KIM_OVERWRITE == gKeyboard->getInsertMode())
-	{
-		removeChar(mCursorPos);
-	}
-
-	setCursorPos(mCursorPos + addChar( mCursorPos, wc ));
-	tryToShowEmojiHelper();
-
-	if (!mReadOnly && mAutoreplaceCallback != NULL)
-	{
-		// autoreplace the text, if necessary
-		S32 replacement_start;
-		S32 replacement_length;
-		LLWString replacement_string;
-		S32 new_cursor_pos = mCursorPos;
-		mAutoreplaceCallback(replacement_start, replacement_length, replacement_string, new_cursor_pos, getWText());
-
-		if (replacement_length > 0 || !replacement_string.empty())
-		{
-			remove(replacement_start, replacement_length, true);
-			insert(replacement_start, replacement_string, false, LLTextSegmentPtr());
-			setCursorPos(new_cursor_pos);
-		}
-	}
-=======
-    if( !getEnabled() )
+    if (!getEnabled())
     {
         return;
     }
-    if( hasSelection() )
+
+    if (hasSelection())
     {
         deleteSelection(TRUE);
     }
@@ -1472,7 +1199,6 @@
             setCursorPos(new_cursor_pos);
         }
     }
->>>>>>> e7eced3c
 }
 
 void LLTextEditor::showEmojiHelper()
@@ -1790,7 +1516,6 @@
 // paste from primary (itsprimary==true) or clipboard (itsprimary==false)
 void LLTextEditor::pasteHelper(bool is_primary)
 {
-<<<<<<< HEAD
     struct BoolReset
     {
         BoolReset(bool& value) : mValuePtr(&value) { *mValuePtr = false; }
@@ -1798,17 +1523,6 @@
         bool* mValuePtr;
     } reset(mParseOnTheFly);
 
-	bool can_paste_it;
-	if (is_primary)
-	{
-		can_paste_it = canPastePrimary();
-	}
-	else
-	{
-		can_paste_it = canPaste();
-	}
-=======
-    mParseOnTheFly = FALSE;
     bool can_paste_it;
     if (is_primary)
     {
@@ -1818,7 +1532,6 @@
     {
         can_paste_it = canPaste();
     }
->>>>>>> e7eced3c
 
     if (!can_paste_it)
     {
@@ -1850,12 +1563,7 @@
 
     deselect();
 
-<<<<<<< HEAD
-	onKeyStroke();
-=======
     onKeyStroke();
-    mParseOnTheFly = TRUE;
->>>>>>> e7eced3c
 }
 
 
