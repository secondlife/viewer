--- conflicted
+++ resolved
@@ -246,43 +246,6 @@
 }
 
 LLTextEditor::LLTextEditor(const LLTextEditor::Params& p) :
-<<<<<<< HEAD
-	LLTextBase(p),
-	mAutoreplaceCallback(),
-	mBaseDocIsPristine(TRUE),
-	mPristineCmd( NULL ),
-	mLastCmd( NULL ),
-	mDefaultColor( p.default_color() ),
-	mAutoIndent(p.auto_indent),
-	mCommitOnFocusLost( p.commit_on_focus_lost),
-	mAllowEmbeddedItems( p.embedded_items ),
-	mMouseDownX(0),
-	mMouseDownY(0),
-	mTabsToNextField(p.ignore_tab),
-	mPrevalidateFunc(p.prevalidate_callback()),
-	mShowContextMenu(p.show_context_menu),
-	mShowEmojiHelper(p.show_emoji_helper),
-	mEnableTooltipPaste(p.enable_tooltip_paste),
-	mPassDelete(FALSE),
-	mKeepSelectionOnReturn(false),
-    mSelectAllOnFocusReceived(false),
-    mSelectedOnFocusReceived(false)
-{
-	mSourceID.generate();
-
-	//FIXME: use image?
-	LLViewBorder::Params params;
-	params.name = "text ed border";
-	params.rect = getLocalRect();
-	params.bevel_style = LLViewBorder::BEVEL_IN;
-	params.border_thickness = 1;
-	params.visible = p.border_visible;
-	mBorder = LLUICtrlFactory::create<LLViewBorder> (params);
-	addChild( mBorder );
-	setText(p.default_text());
-	
-	mParseOnTheFly = TRUE;
-=======
     LLTextBase(p),
     mAutoreplaceCallback(),
     mBaseDocIsPristine(TRUE),
@@ -300,7 +263,9 @@
     mShowEmojiHelper(p.show_emoji_helper),
     mEnableTooltipPaste(p.enable_tooltip_paste),
     mPassDelete(FALSE),
-    mKeepSelectionOnReturn(false)
+    mKeepSelectionOnReturn(false),
+    mSelectAllOnFocusReceived(false),
+    mSelectedOnFocusReceived(false)
 {
     mSourceID.generate();
 
@@ -316,7 +281,6 @@
     setText(p.default_text());
 
     mParseOnTheFly = TRUE;
->>>>>>> e7eced3c
 }
 
 void LLTextEditor::initFromParams( const LLTextEditor::Params& p)
@@ -422,18 +386,10 @@
 
     setCursorPos(loc);
 
-<<<<<<< HEAD
-	setCursorPos(loc);
-	
-	mIsSelecting = TRUE;
+    mIsSelecting = TRUE;
     mSelectedOnFocusReceived = false;
-	mSelectionEnd = mCursorPos;
-	mSelectionStart = llmin((S32)getLength(), (S32)(mCursorPos + search_text.size()));
-=======
-    mIsSelecting = TRUE;
     mSelectionEnd = mCursorPos;
     mSelectionStart = llmin((S32)getLength(), (S32)(mCursorPos + search_text.size()));
->>>>>>> e7eced3c
 }
 
 BOOL LLTextEditor::replaceText(const std::string& search_text_in, const std::string& replace_text,
@@ -764,74 +720,6 @@
 
 BOOL LLTextEditor::handleMouseDown(S32 x, S32 y, MASK mask)
 {
-<<<<<<< HEAD
-	BOOL	handled = FALSE;
-
-	// set focus first, in case click callbacks want to change it
-	// RN: do we really need to have a tab stop?
-	if (hasTabStop())
-	{
-		setFocus( TRUE );
-	}
-
-	// Let scrollbar have first dibs
-	handled = LLTextBase::handleMouseDown(x, y, mask);
-
-	if( !handled )
-	{
-		if (!(mask & MASK_SHIFT))
-		{
-			deselect();
-		}
-
-		BOOL start_select = TRUE;
-		if( start_select )
-		{
-			// If we're not scrolling (handled by child), then we're selecting
-			if (mask & MASK_SHIFT)
-			{
-				S32 old_cursor_pos = mCursorPos;
-				setCursorAtLocalPos( x, y, true );
-
-				if (hasSelection())
-				{
-					mSelectionEnd = mCursorPos;
-				}
-				else
-				{
-					mSelectionStart = old_cursor_pos;
-					mSelectionEnd = mCursorPos;
-				}
-				// assume we're starting a drag select
-				mIsSelecting = TRUE;
-			}
-			else
-			{
-				setCursorAtLocalPos( x, y, true );
-				startSelection();
-			}
-		}
-
-		handled = TRUE;
-	}
-
-	// Delay cursor flashing
-	resetCursorBlink();
-
-    mSelectedOnFocusReceived = false;
-	if (handled && !gFocusMgr.getMouseCapture())
-	{
-        if (!mask && mSelectAllOnFocusReceived)
-        {
-            mIsSelecting = false;
-            mSelectionStart = getLength();
-            mSelectionEnd = 0;
-            mSelectedOnFocusReceived = true;
-        }
-		gFocusMgr.setMouseCapture( this );
-	}
-	return handled;
-=======
     BOOL    handled = FALSE;
 
     // set focus first, in case click callbacks want to change it
@@ -885,12 +773,19 @@
     // Delay cursor flashing
     resetCursorBlink();
 
+    mSelectedOnFocusReceived = false;
     if (handled && !gFocusMgr.getMouseCapture())
     {
+        if (!mask && mSelectAllOnFocusReceived)
+        {
+            mIsSelecting = false;
+            mSelectionStart = getLength();
+            mSelectionEnd = 0;
+            mSelectedOnFocusReceived = true;
+        }
         gFocusMgr.setMouseCapture( this );
     }
     return handled;
->>>>>>> e7eced3c
 }
 
 BOOL LLTextEditor::handleRightMouseDown(S32 x, S32 y, MASK mask)
@@ -2242,22 +2137,15 @@
         gEditMenuHandler = NULL;
     }
 
-<<<<<<< HEAD
     if (mSelectedOnFocusReceived)
     {
         deselect();
     }
 
-	if (mCommitOnFocusLost)
-	{
-		onCommit();
-	}
-=======
     if (mCommitOnFocusLost)
     {
         onCommit();
     }
->>>>>>> e7eced3c
 
     // Make sure cursor is shown again
     getWindow()->showCursorFromMouseMove();
