--- conflicted
+++ resolved
@@ -117,41 +117,6 @@
 void LLUICtrlFactory::createChildren(LLView* viewp, LLXMLNodePtr node, const widget_registry_t& registry, LLXMLNodePtr output_node)
 {
     LL_PROFILE_ZONE_SCOPED_CATEGORY_UI;
-<<<<<<< HEAD
-	if (node.isNull()) return;
-
-	for (LLXMLNodePtr child_node = node->getFirstChild(); child_node.notNull(); child_node = child_node->getNextSibling())
-	{
-		LLXMLNodePtr outputChild;
-		if (output_node) 
-		{
-			outputChild = output_node->createChild("", false);
-		}
-
-		if (!instance().createFromXML(child_node, viewp, LLStringUtil::null, registry, outputChild))
-		{
-			// child_node is not a valid child for the current parent
-			std::string child_name = std::string(child_node->getName()->mString);
-			if (LLDefaultChildRegistry::instance().getValue(child_name))
-			{
-				// This means that the registry assocaited with the parent widget does not have an entry
-				// for the child widget
-				// You might need to add something like:
-				// static ParentWidgetRegistry::Register<ChildWidgetType> register("child_widget_name");
-				LL_WARNS() << child_name << " is not a valid child of " << node->getName()->mString << LL_ENDL;
-			}
-			else
-			{
-				LL_WARNS() << "Could not create widget named " << child_node->getName()->mString << LL_ENDL;
-			}
-		}
-
-		if (outputChild && !outputChild->mChildren && outputChild->mAttributes.empty() && outputChild->getValue().empty())
-		{
-			output_node->deleteChild(outputChild);
-		}
-	}
-=======
     if (node.isNull()) return;
 
     for (LLXMLNodePtr child_node = node->getFirstChild(); child_node.notNull(); child_node = child_node->getNextSibling())
@@ -159,7 +124,7 @@
         LLXMLNodePtr outputChild;
         if (output_node)
         {
-            outputChild = output_node->createChild("", FALSE);
+            outputChild = output_node->createChild("", false);
         }
 
         if (!instance().createFromXML(child_node, viewp, LLStringUtil::null, registry, outputChild))
@@ -185,7 +150,6 @@
             output_node->deleteChild(outputChild);
         }
     }
->>>>>>> e7eced3c
 
 }
 
@@ -205,11 +169,7 @@
         paths.push_back(xui_filename);
     }
 
-<<<<<<< HEAD
-	return LLXMLNode::getLayeredXMLNode(root, paths, cacheable);
-=======
-    return LLXMLNode::getLayeredXMLNode(root, paths);
->>>>>>> e7eced3c
+    return LLXMLNode::getLayeredXMLNode(root, paths, cacheable);
 }
 
 
