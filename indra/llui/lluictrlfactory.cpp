--- conflicted
+++ resolved
@@ -456,12 +456,3 @@
 {
 	return LLWidgetNameRegistry::instance().getValue(widget_type);
 }
-<<<<<<< HEAD
-
-// static
-void LLUICtrlFactory::connect(LLView* parent, LLView* child)
-{
-	parent->addChild(child);
-}
-=======
->>>>>>> e8659e0e
