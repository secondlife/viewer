/**
 * @file llscrollcontainer.cpp
 * @brief LLScrollContainer base class
 *
 * $LicenseInfo:firstyear=2001&license=viewerlgpl$
 * Second Life Viewer Source Code
 * Copyright (C) 2010, Linden Research, Inc.
 *
 * This library is free software; you can redistribute it and/or
 * modify it under the terms of the GNU Lesser General Public
 * License as published by the Free Software Foundation;
 * version 2.1 of the License only.
 *
 * This library is distributed in the hope that it will be useful,
 * but WITHOUT ANY WARRANTY; without even the implied warranty of
 * MERCHANTABILITY or FITNESS FOR A PARTICULAR PURPOSE.  See the GNU
 * Lesser General Public License for more details.
 *
 * You should have received a copy of the GNU Lesser General Public
 * License along with this library; if not, write to the Free Software
 * Foundation, Inc., 51 Franklin Street, Fifth Floor, Boston, MA  02110-1301  USA
 *
 * Linden Research, Inc., 945 Battery Street, San Francisco, CA  94111  USA
 * $/LicenseInfo$
 */


#include "linden_common.h"

#include "llscrollcontainer.h"

#include "llrender.h"
#include "llcontainerview.h"
#include "lllocalcliprect.h"
// #include "llfolderview.h"
#include "llscrollingpanellist.h"
#include "llscrollbar.h"
#include "llui.h"
#include "llkeyboard.h"
#include "llviewborder.h"
#include "llfocusmgr.h"
#include "llframetimer.h"
#include "lluictrlfactory.h"
#include "llpanel.h"
#include "llfontgl.h"

///----------------------------------------------------------------------------
/// Local function declarations, constants, enums, and typedefs
///----------------------------------------------------------------------------

static const S32 VERTICAL_MULTIPLE = 16;
static const F32 AUTO_SCROLL_RATE_ACCEL = 120.f;

///----------------------------------------------------------------------------
/// Class LLScrollContainer
///----------------------------------------------------------------------------

static LLDefaultChildRegistry::Register<LLScrollContainer> r("scroll_container");

#include "llscrollingpanellist.h"
#include "llcontainerview.h"
#include "llpanel.h"

static ScrollContainerRegistry::Register<LLScrollingPanelList> r1("scrolling_panel_list");
static ScrollContainerRegistry::Register<LLContainerView> r2("container_view");
static ScrollContainerRegistry::Register<LLPanel> r3("panel", &LLPanel::fromXML);

LLScrollContainer::Params::Params()
:   is_opaque("opaque"),
    bg_color("color"),
    border_visible("border_visible"),
    hide_scrollbar("hide_scrollbar"),
    ignore_arrow_keys("ignore_arrow_keys"),
    min_auto_scroll_rate("min_auto_scroll_rate", 100),
    max_auto_scroll_rate("max_auto_scroll_rate", 1000),
    max_auto_scroll_zone("max_auto_scroll_zone", 16),
    reserve_scroll_corner("reserve_scroll_corner", false),
    size("size", -1)
{}


// Default constructor
LLScrollContainer::LLScrollContainer(const LLScrollContainer::Params& p)
<<<<<<< HEAD
:	LLUICtrl(p),
	mAutoScrolling( false ),
	mAutoScrollRate( 0.f ),
	mBackgroundColor(p.bg_color()),
	mIsOpaque(p.is_opaque),
	mHideScrollbar(p.hide_scrollbar),
	mIgnoreArrowKeys(p.ignore_arrow_keys),
	mReserveScrollCorner(p.reserve_scroll_corner),
	mMinAutoScrollRate(p.min_auto_scroll_rate),
	mMaxAutoScrollRate(p.max_auto_scroll_rate),
	mMaxAutoScrollZone(p.max_auto_scroll_zone),
	mScrolledView(NULL),
	mSize(p.size)
=======
:   LLUICtrl(p),
    mAutoScrolling( FALSE ),
    mAutoScrollRate( 0.f ),
    mBackgroundColor(p.bg_color()),
    mIsOpaque(p.is_opaque),
    mHideScrollbar(p.hide_scrollbar),
    mIgnoreArrowKeys(p.ignore_arrow_keys),
    mReserveScrollCorner(p.reserve_scroll_corner),
    mMinAutoScrollRate(p.min_auto_scroll_rate),
    mMaxAutoScrollRate(p.max_auto_scroll_rate),
    mMaxAutoScrollZone(p.max_auto_scroll_zone),
    mScrolledView(NULL),
    mSize(p.size)
>>>>>>> e1623bb2
{
    static LLUICachedControl<S32> scrollbar_size_control ("UIScrollbarSize", 0);
    S32 scrollbar_size = (mSize == -1 ? scrollbar_size_control : mSize);

    LLRect border_rect( 0, getRect().getHeight(), getRect().getWidth(), 0 );
    LLViewBorder::Params params;
    params.name("scroll border");
    params.rect(border_rect);
    params.visible(p.border_visible);
    params.bevel_style(LLViewBorder::BEVEL_IN);
    mBorder = LLUICtrlFactory::create<LLViewBorder> (params);
    LLView::addChild( mBorder );

    mInnerRect = getLocalRect();
    mInnerRect.stretch( -getBorderWidth() );

    LLRect vertical_scroll_rect = mInnerRect;
    vertical_scroll_rect.mLeft = vertical_scroll_rect.mRight - scrollbar_size;
    LLScrollbar::Params sbparams;
    sbparams.name("scrollable vertical");
    sbparams.rect(vertical_scroll_rect);
    sbparams.orientation(LLScrollbar::VERTICAL);
    sbparams.doc_size(mInnerRect.getHeight());
    sbparams.doc_pos(0);
    sbparams.page_size(mInnerRect.getHeight());
    sbparams.step_size(VERTICAL_MULTIPLE);
    sbparams.follows.flags(FOLLOWS_RIGHT | FOLLOWS_TOP | FOLLOWS_BOTTOM);
    sbparams.visible(false);
    sbparams.change_callback(p.scroll_callback);
    mScrollbar[VERTICAL] = LLUICtrlFactory::create<LLScrollbar> (sbparams);
    LLView::addChild( mScrollbar[VERTICAL] );

    LLRect horizontal_scroll_rect;
    horizontal_scroll_rect.mTop = scrollbar_size;
    horizontal_scroll_rect.mRight = mInnerRect.getWidth();
    sbparams.name("scrollable horizontal");
    sbparams.rect(horizontal_scroll_rect);
    sbparams.orientation(LLScrollbar::HORIZONTAL);
    sbparams.doc_size(mInnerRect.getWidth());
    sbparams.doc_pos(0);
    sbparams.page_size(mInnerRect.getWidth());
    sbparams.step_size(VERTICAL_MULTIPLE);
    sbparams.visible(false);
    sbparams.follows.flags(FOLLOWS_LEFT | FOLLOWS_RIGHT | FOLLOWS_BOTTOM);
    sbparams.change_callback(p.scroll_callback);
    mScrollbar[HORIZONTAL] = LLUICtrlFactory::create<LLScrollbar> (sbparams);
    LLView::addChild( mScrollbar[HORIZONTAL] );
}

// Destroys the object
LLScrollContainer::~LLScrollContainer( void )
{
    // mScrolledView and mScrollbar are child views, so the LLView
    // destructor takes care of memory deallocation.
    for( S32 i = 0; i < ORIENTATION_COUNT; i++ )
    {
        mScrollbar[i] = NULL;
    }
    mScrolledView = NULL;
}

// internal scrollbar handlers
// virtual
void LLScrollContainer::scrollHorizontal( S32 new_pos )
{
    if( mScrolledView )
    {
        LLRect doc_rect = mScrolledView->getRect();
        S32 old_pos = -(doc_rect.mLeft - mInnerRect.mLeft);
        mScrolledView->translate( -(new_pos - old_pos), 0 );
    }
}

// virtual
void LLScrollContainer::scrollVertical( S32 new_pos )
{
    if( mScrolledView )
    {
        LLRect doc_rect = mScrolledView->getRect();
        S32 old_pos = doc_rect.mTop - mInnerRect.mTop;
        mScrolledView->translate( 0, new_pos - old_pos );
    }
}

// LLView functionality
void LLScrollContainer::reshape(S32 width, S32 height,
<<<<<<< HEAD
										bool called_from_parent)
=======
                                        BOOL called_from_parent)
>>>>>>> e1623bb2
{
    LLUICtrl::reshape( width, height, called_from_parent );

    mInnerRect = getLocalRect();
    mInnerRect.stretch( -getBorderWidth() );

    if (mScrolledView)
    {
        const LLRect& scrolled_rect = mScrolledView->getRect();

<<<<<<< HEAD
		S32 visible_width = 0;
		S32 visible_height = 0;
		bool show_v_scrollbar = false;
		bool show_h_scrollbar = false;
		calcVisibleSize( &visible_width, &visible_height, &show_h_scrollbar, &show_v_scrollbar );
=======
        S32 visible_width = 0;
        S32 visible_height = 0;
        BOOL show_v_scrollbar = FALSE;
        BOOL show_h_scrollbar = FALSE;
        calcVisibleSize( &visible_width, &visible_height, &show_h_scrollbar, &show_v_scrollbar );
>>>>>>> e1623bb2

        mScrollbar[VERTICAL]->setDocSize( scrolled_rect.getHeight() );
        mScrollbar[VERTICAL]->setPageSize( visible_height );

        mScrollbar[HORIZONTAL]->setDocSize( scrolled_rect.getWidth() );
        mScrollbar[HORIZONTAL]->setPageSize( visible_width );
        updateScroll();
    }
}

// virtual
bool LLScrollContainer::handleKeyHere(KEY key, MASK mask)
{
    if (mIgnoreArrowKeys)
    {
        switch(key)
        {
        case KEY_LEFT:
        case KEY_RIGHT:
        case KEY_UP:
        case KEY_DOWN:
        case KEY_PAGE_UP:
        case KEY_PAGE_DOWN:
        case KEY_HOME:
        case KEY_END:
            return false;
        default:
            break;
        }
    }

<<<<<<< HEAD
	// allow scrolled view to handle keystrokes in case it delegated keyboard focus
	// to the scroll container.
	// NOTE: this should not recurse indefinitely as handleKeyHere
	// should not propagate to parent controls, so mScrolledView should *not*
	// call LLScrollContainer::handleKeyHere in turn
	if (mScrolledView && mScrolledView->handleKeyHere(key, mask))
	{
		return true;
	}
	for( S32 i = 0; i < ORIENTATION_COUNT; i++ )
	{
		if( mScrollbar[i]->handleKeyHere(key, mask) )
		{
			updateScroll();
			return true;
		}
	}	

	return false;
=======
    // allow scrolled view to handle keystrokes in case it delegated keyboard focus
    // to the scroll container.
    // NOTE: this should not recurse indefinitely as handleKeyHere
    // should not propagate to parent controls, so mScrolledView should *not*
    // call LLScrollContainer::handleKeyHere in turn
    if (mScrolledView && mScrolledView->handleKeyHere(key, mask))
    {
        return TRUE;
    }
    for( S32 i = 0; i < ORIENTATION_COUNT; i++ )
    {
        if( mScrollbar[i]->handleKeyHere(key, mask) )
        {
            updateScroll();
            return TRUE;
        }
    }

    return FALSE;
>>>>>>> e1623bb2
}

bool LLScrollContainer::handleUnicodeCharHere(llwchar uni_char)
{
<<<<<<< HEAD
	if (mScrolledView && mScrolledView->handleUnicodeCharHere(uni_char))
	{
		return true;
	}
	return false;
=======
    if (mScrolledView && mScrolledView->handleUnicodeCharHere(uni_char))
    {
        return TRUE;
    }
    return FALSE;
>>>>>>> e1623bb2
}

bool LLScrollContainer::handleScrollWheel( S32 x, S32 y, S32 clicks )
{
<<<<<<< HEAD
	// Give event to my child views - they may have scroll bars
	// (Bad UI design, but technically possible.)
	if (LLUICtrl::handleScrollWheel(x,y,clicks))
		return true;

	// When the vertical scrollbar is visible, scroll wheel
	// only affects vertical scrolling.  It's confusing to have
	// scroll wheel perform both vertical and horizontal in a
	// single container.
	LLScrollbar* vertical = mScrollbar[VERTICAL];
	if (vertical->getVisible()
		&& vertical->getEnabled())
	{
		// Pretend the mouse is over the scrollbar
		if (vertical->handleScrollWheel( 0, 0, clicks ) )
		{
			updateScroll();
		}
		// Always eat the event
		return true;
	}

	LLScrollbar* horizontal = mScrollbar[HORIZONTAL];
	// Test enablement and visibility for consistency with
	// LLView::childrenHandleScrollWheel().
	if (horizontal->getVisible()
		&& horizontal->getEnabled()
		&& horizontal->handleScrollWheel( 0, 0, clicks ) )
	{
		updateScroll();
		return true;
	}
	return false;
=======
    // Give event to my child views - they may have scroll bars
    // (Bad UI design, but technically possible.)
    if (LLUICtrl::handleScrollWheel(x,y,clicks))
        return TRUE;

    // When the vertical scrollbar is visible, scroll wheel
    // only affects vertical scrolling.  It's confusing to have
    // scroll wheel perform both vertical and horizontal in a
    // single container.
    LLScrollbar* vertical = mScrollbar[VERTICAL];
    if (vertical->getVisible()
        && vertical->getEnabled())
    {
        // Pretend the mouse is over the scrollbar
        if (vertical->handleScrollWheel( 0, 0, clicks ) )
        {
            updateScroll();
        }
        // Always eat the event
        return TRUE;
    }

    LLScrollbar* horizontal = mScrollbar[HORIZONTAL];
    // Test enablement and visibility for consistency with
    // LLView::childrenHandleScrollWheel().
    if (horizontal->getVisible()
        && horizontal->getEnabled()
        && horizontal->handleScrollWheel( 0, 0, clicks ) )
    {
        updateScroll();
        return TRUE;
    }
    return FALSE;
>>>>>>> e1623bb2
}

bool LLScrollContainer::handleScrollHWheel(S32 x, S32 y, S32 clicks)
{
<<<<<<< HEAD
	if (LLUICtrl::handleScrollHWheel(x,y,clicks))
	{
		return true;
	}

	LLScrollbar* horizontal = mScrollbar[HORIZONTAL];
	if (horizontal->getVisible()
		&& horizontal->getEnabled()
		&& horizontal->handleScrollHWheel( 0, 0, clicks ) )
	{
		updateScroll();
		return true;
	}

	return false;
}

bool LLScrollContainer::handleDragAndDrop(S32 x, S32 y, MASK mask,
												  bool drop,
												  EDragAndDropType cargo_type,
												  void* cargo_data,
												  EAcceptance* accept,
												  std::string& tooltip_msg)
{
	// Scroll folder view if needed.  Never accepts a drag or drop.
	*accept = ACCEPT_NO;
	bool handled = autoScroll(x, y);
=======
    if (LLUICtrl::handleScrollHWheel(x,y,clicks))
    {
        return TRUE;
    }

    LLScrollbar* horizontal = mScrollbar[HORIZONTAL];
    if (horizontal->getVisible()
        && horizontal->getEnabled()
        && horizontal->handleScrollHWheel( 0, 0, clicks ) )
    {
        updateScroll();
        return TRUE;
    }

    return FALSE;
}

BOOL LLScrollContainer::handleDragAndDrop(S32 x, S32 y, MASK mask,
                                                  BOOL drop,
                                                  EDragAndDropType cargo_type,
                                                  void* cargo_data,
                                                  EAcceptance* accept,
                                                  std::string& tooltip_msg)
{
    // Scroll folder view if needed.  Never accepts a drag or drop.
    *accept = ACCEPT_NO;
    BOOL handled = autoScroll(x, y);
>>>>>>> e1623bb2

    if( !handled )
    {
        handled = childrenHandleDragAndDrop(x, y, mask, drop, cargo_type,
                                            cargo_data, accept, tooltip_msg) != NULL;
    }

<<<<<<< HEAD
	return true;
=======
    return TRUE;
>>>>>>> e1623bb2
}

bool LLScrollContainer::canAutoScroll(S32 x, S32 y)
{
    if (mAutoScrolling)
    {
        return true; // already scrolling
    }
    return autoScroll(x, y, false);
}

bool LLScrollContainer::autoScroll(S32 x, S32 y)
{
    return autoScroll(x, y, true);
}

bool LLScrollContainer::autoScroll(S32 x, S32 y, bool do_scroll)
{
<<<<<<< HEAD
	static LLUICachedControl<S32> scrollbar_size_control ("UIScrollbarSize", 0);
	S32 scrollbar_size = (mSize == -1 ? scrollbar_size_control : mSize);

	bool scrolling = false;
	if( mScrollbar[HORIZONTAL]->getVisible() || mScrollbar[VERTICAL]->getVisible() )
	{
		LLRect screen_local_extents;
		screenRectToLocal(getRootView()->getLocalRect(), &screen_local_extents);

		LLRect inner_rect_local( 0, mInnerRect.getHeight(), mInnerRect.getWidth(), 0 );
		// Note: Will also include scrollers as scroll zones, so opposite
		// scroll zones might have different size due to visible scrollers
		if(	mScrollbar[HORIZONTAL]->getVisible() )
		{
			inner_rect_local.mBottom += scrollbar_size;
		}
		if(	mScrollbar[VERTICAL]->getVisible() )
		{
			inner_rect_local.mRight -= scrollbar_size;
		}

		// clip rect against root view
		inner_rect_local.intersectWith(screen_local_extents);

		S32 auto_scroll_speed = ll_round(mAutoScrollRate * LLFrameTimer::getFrameDeltaTimeF32());
		// autoscroll region should take up no more than one third of visible scroller area
		S32 auto_scroll_region_width = llmin(inner_rect_local.getWidth() / 3, (S32)mMaxAutoScrollZone); 
		S32 auto_scroll_region_height = llmin(inner_rect_local.getHeight() / 3, (S32)mMaxAutoScrollZone); 

		if(	mScrollbar[HORIZONTAL]->getVisible() )
		{
			LLRect left_scroll_rect = screen_local_extents;
			left_scroll_rect.mRight = inner_rect_local.mLeft + auto_scroll_region_width;
			if( left_scroll_rect.pointInRect( x, y ) && (mScrollbar[HORIZONTAL]->getDocPos() > 0) )
			{
				if (do_scroll)
				{
					mScrollbar[HORIZONTAL]->setDocPos(mScrollbar[HORIZONTAL]->getDocPos() - auto_scroll_speed);
					mAutoScrolling = true;
				}
				scrolling = true;
			}

			LLRect right_scroll_rect = screen_local_extents;
			right_scroll_rect.mLeft = inner_rect_local.mRight - auto_scroll_region_width;
			if( right_scroll_rect.pointInRect( x, y ) && (mScrollbar[HORIZONTAL]->getDocPos() < mScrollbar[HORIZONTAL]->getDocPosMax()) )
			{
				if (do_scroll)
				{
					mScrollbar[HORIZONTAL]->setDocPos(mScrollbar[HORIZONTAL]->getDocPos() + auto_scroll_speed);
					mAutoScrolling = true;
				}
				scrolling = true;
			}
		}
		if(	mScrollbar[VERTICAL]->getVisible() )
		{
			LLRect bottom_scroll_rect = screen_local_extents;
			bottom_scroll_rect.mTop = inner_rect_local.mBottom + auto_scroll_region_height;
			if( bottom_scroll_rect.pointInRect( x, y ) && (mScrollbar[VERTICAL]->getDocPos() < mScrollbar[VERTICAL]->getDocPosMax()) )
			{
				if (do_scroll)
				{
					mScrollbar[VERTICAL]->setDocPos(mScrollbar[VERTICAL]->getDocPos() + auto_scroll_speed);
					mAutoScrolling = true;
				}
				scrolling = true;
			}

			LLRect top_scroll_rect = screen_local_extents;
			top_scroll_rect.mBottom = inner_rect_local.mTop - auto_scroll_region_height;
			if( top_scroll_rect.pointInRect( x, y ) && (mScrollbar[VERTICAL]->getDocPos() > 0) )
			{
				if (do_scroll)
				{
					mScrollbar[VERTICAL]->setDocPos(mScrollbar[VERTICAL]->getDocPos() - auto_scroll_speed);
					mAutoScrolling = true;
				}
				scrolling = true;
			}
		}
	}
	return scrolling;
=======
    static LLUICachedControl<S32> scrollbar_size_control ("UIScrollbarSize", 0);
    S32 scrollbar_size = (mSize == -1 ? scrollbar_size_control : mSize);

    bool scrolling = false;
    if( mScrollbar[HORIZONTAL]->getVisible() || mScrollbar[VERTICAL]->getVisible() )
    {
        LLRect screen_local_extents;
        screenRectToLocal(getRootView()->getLocalRect(), &screen_local_extents);

        LLRect inner_rect_local( 0, mInnerRect.getHeight(), mInnerRect.getWidth(), 0 );
        // Note: Will also include scrollers as scroll zones, so opposite
        // scroll zones might have different size due to visible scrollers
        if( mScrollbar[HORIZONTAL]->getVisible() )
        {
            inner_rect_local.mBottom += scrollbar_size;
        }
        if( mScrollbar[VERTICAL]->getVisible() )
        {
            inner_rect_local.mRight -= scrollbar_size;
        }

        // clip rect against root view
        inner_rect_local.intersectWith(screen_local_extents);

        S32 auto_scroll_speed = ll_round(mAutoScrollRate * LLFrameTimer::getFrameDeltaTimeF32());
        // autoscroll region should take up no more than one third of visible scroller area
        S32 auto_scroll_region_width = llmin(inner_rect_local.getWidth() / 3, (S32)mMaxAutoScrollZone);
        S32 auto_scroll_region_height = llmin(inner_rect_local.getHeight() / 3, (S32)mMaxAutoScrollZone);

        if( mScrollbar[HORIZONTAL]->getVisible() )
        {
            LLRect left_scroll_rect = screen_local_extents;
            left_scroll_rect.mRight = inner_rect_local.mLeft + auto_scroll_region_width;
            if( left_scroll_rect.pointInRect( x, y ) && (mScrollbar[HORIZONTAL]->getDocPos() > 0) )
            {
                if (do_scroll)
                {
                    mScrollbar[HORIZONTAL]->setDocPos(mScrollbar[HORIZONTAL]->getDocPos() - auto_scroll_speed);
                    mAutoScrolling = TRUE;
                }
                scrolling = true;
            }

            LLRect right_scroll_rect = screen_local_extents;
            right_scroll_rect.mLeft = inner_rect_local.mRight - auto_scroll_region_width;
            if( right_scroll_rect.pointInRect( x, y ) && (mScrollbar[HORIZONTAL]->getDocPos() < mScrollbar[HORIZONTAL]->getDocPosMax()) )
            {
                if (do_scroll)
                {
                    mScrollbar[HORIZONTAL]->setDocPos(mScrollbar[HORIZONTAL]->getDocPos() + auto_scroll_speed);
                    mAutoScrolling = TRUE;
                }
                scrolling = true;
            }
        }
        if( mScrollbar[VERTICAL]->getVisible() )
        {
            LLRect bottom_scroll_rect = screen_local_extents;
            bottom_scroll_rect.mTop = inner_rect_local.mBottom + auto_scroll_region_height;
            if( bottom_scroll_rect.pointInRect( x, y ) && (mScrollbar[VERTICAL]->getDocPos() < mScrollbar[VERTICAL]->getDocPosMax()) )
            {
                if (do_scroll)
                {
                    mScrollbar[VERTICAL]->setDocPos(mScrollbar[VERTICAL]->getDocPos() + auto_scroll_speed);
                    mAutoScrolling = TRUE;
                }
                scrolling = true;
            }

            LLRect top_scroll_rect = screen_local_extents;
            top_scroll_rect.mBottom = inner_rect_local.mTop - auto_scroll_region_height;
            if( top_scroll_rect.pointInRect( x, y ) && (mScrollbar[VERTICAL]->getDocPos() > 0) )
            {
                if (do_scroll)
                {
                    mScrollbar[VERTICAL]->setDocPos(mScrollbar[VERTICAL]->getDocPos() - auto_scroll_speed);
                    mAutoScrolling = TRUE;
                }
                scrolling = true;
            }
        }
    }
    return scrolling;
>>>>>>> e1623bb2
}

void LLScrollContainer::calcVisibleSize( S32 *visible_width, S32 *visible_height, bool* show_h_scrollbar, bool* show_v_scrollbar ) const
{
<<<<<<< HEAD
	const LLRect& doc_rect = getScrolledViewRect();
	static LLUICachedControl<S32> scrollbar_size_control ("UIScrollbarSize", 0);
	S32 scrollbar_size = (mSize == -1 ? scrollbar_size_control : mSize);

	S32 doc_width = doc_rect.getWidth();
	S32 doc_height = doc_rect.getHeight();

	S32 border_width = getBorderWidth();
	*visible_width = getRect().getWidth() - 2 * border_width;
	*visible_height = getRect().getHeight() - 2 * border_width;
	
	*show_v_scrollbar = false;
	*show_h_scrollbar = false;

	if (!mHideScrollbar)
	{
		// Note: 1 pixel change can happen on final animation and should not trigger 
		// the display of sliders.
		if ((doc_height - *visible_height) > 1)
		{
			*show_v_scrollbar = true;
			*visible_width -= scrollbar_size;
		}
		if ((doc_width - *visible_width) > 1)
		{
			*show_h_scrollbar = true;
			*visible_height -= scrollbar_size;
			// Note: Do *not* recompute *show_v_scrollbar here because with
			// The view inside the scroll container should not be extended
			// to container's full height to ensure the correct computation
			// of *show_v_scrollbar after subtracting horizontal scrollbar_size.

			if( !*show_v_scrollbar && ((doc_height - *visible_height) > 1) )
			{
				*show_v_scrollbar = true;
				*visible_width -= scrollbar_size;
			}
		}
	}
=======
    const LLRect& doc_rect = getScrolledViewRect();
    static LLUICachedControl<S32> scrollbar_size_control ("UIScrollbarSize", 0);
    S32 scrollbar_size = (mSize == -1 ? scrollbar_size_control : mSize);

    S32 doc_width = doc_rect.getWidth();
    S32 doc_height = doc_rect.getHeight();

    S32 border_width = getBorderWidth();
    *visible_width = getRect().getWidth() - 2 * border_width;
    *visible_height = getRect().getHeight() - 2 * border_width;

    *show_v_scrollbar = FALSE;
    *show_h_scrollbar = FALSE;

    if (!mHideScrollbar)
    {
        // Note: 1 pixel change can happen on final animation and should not trigger
        // the display of sliders.
        if ((doc_height - *visible_height) > 1)
        {
            *show_v_scrollbar = TRUE;
            *visible_width -= scrollbar_size;
        }
        if ((doc_width - *visible_width) > 1)
        {
            *show_h_scrollbar = TRUE;
            *visible_height -= scrollbar_size;
            // Note: Do *not* recompute *show_v_scrollbar here because with
            // The view inside the scroll container should not be extended
            // to container's full height to ensure the correct computation
            // of *show_v_scrollbar after subtracting horizontal scrollbar_size.

            if( !*show_v_scrollbar && ((doc_height - *visible_height) > 1) )
            {
                *show_v_scrollbar = TRUE;
                *visible_width -= scrollbar_size;
            }
        }
    }
>>>>>>> e1623bb2
}


void LLScrollContainer::draw()
{
<<<<<<< HEAD
	static LLUICachedControl<S32> scrollbar_size_control ("UIScrollbarSize", 0);
	S32 scrollbar_size = (mSize == -1 ? scrollbar_size_control : mSize);

	if (mAutoScrolling)
	{
		// add acceleration to autoscroll
		mAutoScrollRate = llmin(mAutoScrollRate + (LLFrameTimer::getFrameDeltaTimeF32() * AUTO_SCROLL_RATE_ACCEL), mMaxAutoScrollRate);
	}
	else
	{
		// reset to minimum for next time
		mAutoScrollRate = mMinAutoScrollRate;
	}
	// clear this flag to be set on next call to autoScroll
	mAutoScrolling = false;

	// auto-focus when scrollbar active
	// this allows us to capture user intent (i.e. stop automatically scrolling the view/etc)
	if (!hasFocus() 
		&& (mScrollbar[VERTICAL]->hasMouseCapture() || mScrollbar[HORIZONTAL]->hasMouseCapture()))
	{
		focusFirstItem();
	}

	if (getRect().isValid()) 
	{
		// Draw background
		if( mIsOpaque )
		{
			F32 alpha = getCurrentTransparency();

			gGL.getTexUnit(0)->unbind(LLTexUnit::TT_TEXTURE);
			gl_rect_2d(mInnerRect, mBackgroundColor.get() % alpha);
		}
	
		// Draw mScrolledViews and update scroll bars.
		// get a scissor region ready, and draw the scrolling view. The
		// scissor region ensures that we don't draw outside of the bounds
		// of the rectangle.
		if( mScrolledView )
		{
			updateScroll();

			// Draw the scrolled area.
			{
				S32 visible_width = 0;
				S32 visible_height = 0;
				bool show_v_scrollbar = false;
				bool show_h_scrollbar = false;
				calcVisibleSize( &visible_width, &visible_height, &show_h_scrollbar, &show_v_scrollbar );

				LLLocalClipRect clip(LLRect(mInnerRect.mLeft, 
						mInnerRect.mBottom + (show_h_scrollbar ? scrollbar_size : 0) + visible_height,
						mInnerRect.mRight - (show_v_scrollbar ? scrollbar_size: 0),
						mInnerRect.mBottom + (show_h_scrollbar ? scrollbar_size : 0)
						));
				drawChild(mScrolledView);
			}
		}

		// Highlight border if a child of this container has keyboard focus
		if( mBorder->getVisible() )
		{
			mBorder->setKeyboardFocusHighlight( gFocusMgr.childHasKeyboardFocus(this) );
		}

		// Draw all children except mScrolledView
		// Note: scrollbars have been adjusted by above drawing code
		for (child_list_const_reverse_iter_t child_iter = getChildList()->rbegin();
			 child_iter != getChildList()->rend(); ++child_iter)
		{
			LLView *viewp = *child_iter;
			if( sDebugRects )
			{
				sDepth++;
			}
			if( (viewp != mScrolledView) && viewp->getVisible() )
			{
				drawChild(viewp);
			}
			if( sDebugRects )
			{
				sDepth--;
			}
		}
	}
=======
    static LLUICachedControl<S32> scrollbar_size_control ("UIScrollbarSize", 0);
    S32 scrollbar_size = (mSize == -1 ? scrollbar_size_control : mSize);

    if (mAutoScrolling)
    {
        // add acceleration to autoscroll
        mAutoScrollRate = llmin(mAutoScrollRate + (LLFrameTimer::getFrameDeltaTimeF32() * AUTO_SCROLL_RATE_ACCEL), mMaxAutoScrollRate);
    }
    else
    {
        // reset to minimum for next time
        mAutoScrollRate = mMinAutoScrollRate;
    }
    // clear this flag to be set on next call to autoScroll
    mAutoScrolling = FALSE;

    // auto-focus when scrollbar active
    // this allows us to capture user intent (i.e. stop automatically scrolling the view/etc)
    if (!hasFocus()
        && (mScrollbar[VERTICAL]->hasMouseCapture() || mScrollbar[HORIZONTAL]->hasMouseCapture()))
    {
        focusFirstItem();
    }

    if (getRect().isValid())
    {
        // Draw background
        if( mIsOpaque )
        {
            F32 alpha = getCurrentTransparency();

            gGL.getTexUnit(0)->unbind(LLTexUnit::TT_TEXTURE);
            gl_rect_2d(mInnerRect, mBackgroundColor.get() % alpha);
        }

        // Draw mScrolledViews and update scroll bars.
        // get a scissor region ready, and draw the scrolling view. The
        // scissor region ensures that we don't draw outside of the bounds
        // of the rectangle.
        if( mScrolledView )
        {
            updateScroll();

            // Draw the scrolled area.
            {
                S32 visible_width = 0;
                S32 visible_height = 0;
                BOOL show_v_scrollbar = FALSE;
                BOOL show_h_scrollbar = FALSE;
                calcVisibleSize( &visible_width, &visible_height, &show_h_scrollbar, &show_v_scrollbar );

                LLLocalClipRect clip(LLRect(mInnerRect.mLeft,
                        mInnerRect.mBottom + (show_h_scrollbar ? scrollbar_size : 0) + visible_height,
                        mInnerRect.mRight - (show_v_scrollbar ? scrollbar_size: 0),
                        mInnerRect.mBottom + (show_h_scrollbar ? scrollbar_size : 0)
                        ));
                drawChild(mScrolledView);
            }
        }

        // Highlight border if a child of this container has keyboard focus
        if( mBorder->getVisible() )
        {
            mBorder->setKeyboardFocusHighlight( gFocusMgr.childHasKeyboardFocus(this) );
        }

        // Draw all children except mScrolledView
        // Note: scrollbars have been adjusted by above drawing code
        for (child_list_const_reverse_iter_t child_iter = getChildList()->rbegin();
             child_iter != getChildList()->rend(); ++child_iter)
        {
            LLView *viewp = *child_iter;
            if( sDebugRects )
            {
                sDepth++;
            }
            if( (viewp != mScrolledView) && viewp->getVisible() )
            {
                drawChild(viewp);
            }
            if( sDebugRects )
            {
                sDepth--;
            }
        }
    }
>>>>>>> e1623bb2
} // end draw

bool LLScrollContainer::addChild(LLView* view, S32 tab_group)
{
    if (!mScrolledView)
    {
        // Use the first panel or container as the scrollable view (bit of a hack)
        mScrolledView = view;
    }

    bool ret_val = LLView::addChild(view, tab_group);

    //bring the scrollbars to the front
    sendChildToFront( mScrollbar[HORIZONTAL] );
    sendChildToFront( mScrollbar[VERTICAL] );

    return ret_val;
}

void LLScrollContainer::updateScroll()
{
<<<<<<< HEAD
	if (!getVisible() || !mScrolledView)
	{
		return;
	}
	static LLUICachedControl<S32> scrollbar_size_control ("UIScrollbarSize", 0);
	S32 scrollbar_size = (mSize == -1 ? scrollbar_size_control : mSize);

	LLRect doc_rect = mScrolledView->getRect();
	S32 doc_width = doc_rect.getWidth();
	S32 doc_height = doc_rect.getHeight();
	S32 visible_width = 0;
	S32 visible_height = 0;
	bool show_v_scrollbar = false;
	bool show_h_scrollbar = false;
	calcVisibleSize( &visible_width, &visible_height, &show_h_scrollbar, &show_v_scrollbar );

	S32 border_width = getBorderWidth();
	if( show_v_scrollbar )
	{
		if( doc_rect.mTop < getRect().getHeight() - border_width )
		{
			mScrolledView->translate( 0, getRect().getHeight() - border_width - doc_rect.mTop );
		}

		scrollVertical(	mScrollbar[VERTICAL]->getDocPos() );
		mScrollbar[VERTICAL]->setVisible( true );

		S32 v_scrollbar_height = visible_height;
		if( !show_h_scrollbar && mReserveScrollCorner )
		{
			v_scrollbar_height -= scrollbar_size;
		}
		mScrollbar[VERTICAL]->reshape( scrollbar_size, v_scrollbar_height, true );

		// Make room for the horizontal scrollbar (or not)
		S32 v_scrollbar_offset = 0;
		if( show_h_scrollbar || mReserveScrollCorner )
		{
			v_scrollbar_offset = scrollbar_size;
		}
		LLRect r = mScrollbar[VERTICAL]->getRect();
		r.translate( 0, mInnerRect.mBottom - r.mBottom + v_scrollbar_offset );
		mScrollbar[VERTICAL]->setRect( r );
	}
	else
	{
		mScrolledView->translate( 0, getRect().getHeight() - border_width - doc_rect.mTop );

		mScrollbar[VERTICAL]->setVisible( false );
		mScrollbar[VERTICAL]->setDocPos( 0 );
	}
		
	if( show_h_scrollbar )
	{
		if( doc_rect.mLeft > border_width )
		{
			mScrolledView->translate( border_width - doc_rect.mLeft, 0 );
			mScrollbar[HORIZONTAL]->setDocPos( 0 );
		}
		else
		{
			scrollHorizontal( mScrollbar[HORIZONTAL]->getDocPos() );
		}
	
		mScrollbar[HORIZONTAL]->setVisible( true );
		S32 h_scrollbar_width = visible_width;
		if( !show_v_scrollbar && mReserveScrollCorner )
		{
			h_scrollbar_width -= scrollbar_size;
		}
		mScrollbar[HORIZONTAL]->reshape( h_scrollbar_width, scrollbar_size, true );
	}
	else
	{
		mScrolledView->translate( border_width - doc_rect.mLeft, 0 );
		
		mScrollbar[HORIZONTAL]->setVisible( false );
		mScrollbar[HORIZONTAL]->setDocPos( 0 );
	}

	mScrollbar[HORIZONTAL]->setDocSize( doc_width );
	mScrollbar[HORIZONTAL]->setPageSize( visible_width );

	mScrollbar[VERTICAL]->setDocSize( doc_height );
	mScrollbar[VERTICAL]->setPageSize( visible_height );
=======
    if (!getVisible() || !mScrolledView)
    {
        return;
    }
    static LLUICachedControl<S32> scrollbar_size_control ("UIScrollbarSize", 0);
    S32 scrollbar_size = (mSize == -1 ? scrollbar_size_control : mSize);

    LLRect doc_rect = mScrolledView->getRect();
    S32 doc_width = doc_rect.getWidth();
    S32 doc_height = doc_rect.getHeight();
    S32 visible_width = 0;
    S32 visible_height = 0;
    BOOL show_v_scrollbar = FALSE;
    BOOL show_h_scrollbar = FALSE;
    calcVisibleSize( &visible_width, &visible_height, &show_h_scrollbar, &show_v_scrollbar );

    S32 border_width = getBorderWidth();
    if( show_v_scrollbar )
    {
        if( doc_rect.mTop < getRect().getHeight() - border_width )
        {
            mScrolledView->translate( 0, getRect().getHeight() - border_width - doc_rect.mTop );
        }

        scrollVertical( mScrollbar[VERTICAL]->getDocPos() );
        mScrollbar[VERTICAL]->setVisible( TRUE );

        S32 v_scrollbar_height = visible_height;
        if( !show_h_scrollbar && mReserveScrollCorner )
        {
            v_scrollbar_height -= scrollbar_size;
        }
        mScrollbar[VERTICAL]->reshape( scrollbar_size, v_scrollbar_height, TRUE );

        // Make room for the horizontal scrollbar (or not)
        S32 v_scrollbar_offset = 0;
        if( show_h_scrollbar || mReserveScrollCorner )
        {
            v_scrollbar_offset = scrollbar_size;
        }
        LLRect r = mScrollbar[VERTICAL]->getRect();
        r.translate( 0, mInnerRect.mBottom - r.mBottom + v_scrollbar_offset );
        mScrollbar[VERTICAL]->setRect( r );
    }
    else
    {
        mScrolledView->translate( 0, getRect().getHeight() - border_width - doc_rect.mTop );

        mScrollbar[VERTICAL]->setVisible( FALSE );
        mScrollbar[VERTICAL]->setDocPos( 0 );
    }

    if( show_h_scrollbar )
    {
        if( doc_rect.mLeft > border_width )
        {
            mScrolledView->translate( border_width - doc_rect.mLeft, 0 );
            mScrollbar[HORIZONTAL]->setDocPos( 0 );
        }
        else
        {
            scrollHorizontal( mScrollbar[HORIZONTAL]->getDocPos() );
        }

        mScrollbar[HORIZONTAL]->setVisible( TRUE );
        S32 h_scrollbar_width = visible_width;
        if( !show_v_scrollbar && mReserveScrollCorner )
        {
            h_scrollbar_width -= scrollbar_size;
        }
        mScrollbar[HORIZONTAL]->reshape( h_scrollbar_width, scrollbar_size, TRUE );
    }
    else
    {
        mScrolledView->translate( border_width - doc_rect.mLeft, 0 );

        mScrollbar[HORIZONTAL]->setVisible( FALSE );
        mScrollbar[HORIZONTAL]->setDocPos( 0 );
    }

    mScrollbar[HORIZONTAL]->setDocSize( doc_width );
    mScrollbar[HORIZONTAL]->setPageSize( visible_width );

    mScrollbar[VERTICAL]->setDocSize( doc_height );
    mScrollbar[VERTICAL]->setPageSize( visible_height );
>>>>>>> e1623bb2
} // end updateScroll

void LLScrollContainer::setBorderVisible(bool b)
{
    mBorder->setVisible( b );
    // Recompute inner rect, as border visibility changes it
    mInnerRect = getLocalRect();
    mInnerRect.stretch( -getBorderWidth() );
}

LLRect LLScrollContainer::getVisibleContentRect()
{
    updateScroll();
    LLRect visible_rect = getContentWindowRect();
    LLRect contents_rect = mScrolledView->getRect();
    visible_rect.translate(-contents_rect.mLeft, -contents_rect.mBottom);
    return visible_rect;
}

LLRect LLScrollContainer::getContentWindowRect()
{
<<<<<<< HEAD
	updateScroll();
	LLRect scroller_view_rect;
	S32 visible_width = 0;
	S32 visible_height = 0;
	bool show_h_scrollbar = false;
	bool show_v_scrollbar = false;
	calcVisibleSize( &visible_width, &visible_height, &show_h_scrollbar, &show_v_scrollbar );
	S32 border_width = getBorderWidth();
	scroller_view_rect.setOriginAndSize(border_width, 
										show_h_scrollbar ? mScrollbar[HORIZONTAL]->getRect().mTop : border_width, 
										visible_width, 
										visible_height);
	return scroller_view_rect;
=======
    updateScroll();
    LLRect scroller_view_rect;
    S32 visible_width = 0;
    S32 visible_height = 0;
    BOOL show_h_scrollbar = FALSE;
    BOOL show_v_scrollbar = FALSE;
    calcVisibleSize( &visible_width, &visible_height, &show_h_scrollbar, &show_v_scrollbar );
    S32 border_width = getBorderWidth();
    scroller_view_rect.setOriginAndSize(border_width,
                                        show_h_scrollbar ? mScrollbar[HORIZONTAL]->getRect().mTop : border_width,
                                        visible_width,
                                        visible_height);
    return scroller_view_rect;
>>>>>>> e1623bb2
}

// rect is in document coordinates, constraint is in display coordinates relative to content window rect
void LLScrollContainer::scrollToShowRect(const LLRect& rect, const LLRect& constraint)
{
    if (!mScrolledView)
    {
        LL_WARNS() << "LLScrollContainer::scrollToShowRect with no view!" << LL_ENDL;
        return;
    }

    LLRect content_window_rect = getContentWindowRect();
    // get document rect
    LLRect scrolled_rect = mScrolledView->getRect();

    // shrink target rect to fit within constraint region, biasing towards top left
    LLRect rect_to_constrain = rect;
    rect_to_constrain.mBottom = llmax(rect_to_constrain.mBottom, rect_to_constrain.mTop - constraint.getHeight());
    rect_to_constrain.mRight = llmin(rect_to_constrain.mRight, rect_to_constrain.mLeft + constraint.getWidth());

    // calculate allowable positions for scroller window in document coordinates
    LLRect allowable_scroll_rect(rect_to_constrain.mRight - constraint.mRight,
                                rect_to_constrain.mBottom - constraint.mBottom,
                                rect_to_constrain.mLeft - constraint.mLeft,
                                rect_to_constrain.mTop - constraint.mTop);

    // translate from allowable region for lower left corner to upper left corner
    allowable_scroll_rect.translate(0, content_window_rect.getHeight());

    S32 vert_pos = llclamp(mScrollbar[VERTICAL]->getDocPos(),
                    mScrollbar[VERTICAL]->getDocSize() - allowable_scroll_rect.mTop, // min vertical scroll
                    mScrollbar[VERTICAL]->getDocSize() - allowable_scroll_rect.mBottom); // max vertical scroll

    mScrollbar[VERTICAL]->setDocSize( scrolled_rect.getHeight() );
    mScrollbar[VERTICAL]->setPageSize( content_window_rect.getHeight() );
    mScrollbar[VERTICAL]->setDocPos( vert_pos );

    S32 horizontal_pos = llclamp(mScrollbar[HORIZONTAL]->getDocPos(),
                                allowable_scroll_rect.mLeft,
                                allowable_scroll_rect.mRight);

    mScrollbar[HORIZONTAL]->setDocSize( scrolled_rect.getWidth() );
    mScrollbar[HORIZONTAL]->setPageSize( content_window_rect.getWidth() );
    mScrollbar[HORIZONTAL]->setDocPos( horizontal_pos );

    // propagate scroll to document
    updateScroll();

    // In case we are in accordion tab notify parent to show selected rectangle
    LLRect screen_rc;
    localRectToScreen(rect_to_constrain, &screen_rc);
    notifyParent(LLSD().with("scrollToShowRect",screen_rc.getValue()));
}

void LLScrollContainer::pageUp(S32 overlap)
{
    mScrollbar[VERTICAL]->pageUp(overlap);
    updateScroll();
}

void LLScrollContainer::pageDown(S32 overlap)
{
    mScrollbar[VERTICAL]->pageDown(overlap);
    updateScroll();
}

void LLScrollContainer::goToTop()
{
    mScrollbar[VERTICAL]->setDocPos(0);
    updateScroll();
}

void LLScrollContainer::goToBottom()
{
    mScrollbar[VERTICAL]->setDocPos(mScrollbar[VERTICAL]->getDocSize());
    updateScroll();
}

S32 LLScrollContainer::getBorderWidth() const
{
    if (mBorder->getVisible())
    {
        return mBorder->getBorderWidth();
    }

    return 0;
}

void LLScrollContainer::setSize(S32 size)
{
    mSize = size;
    mScrollbar[VERTICAL]->setThickness(size);
    mScrollbar[HORIZONTAL]->setThickness(size);
}<|MERGE_RESOLUTION|>--- conflicted
+++ resolved
@@ -1,1251 +1,802 @@
-/**
- * @file llscrollcontainer.cpp
- * @brief LLScrollContainer base class
- *
- * $LicenseInfo:firstyear=2001&license=viewerlgpl$
- * Second Life Viewer Source Code
- * Copyright (C) 2010, Linden Research, Inc.
- *
- * This library is free software; you can redistribute it and/or
- * modify it under the terms of the GNU Lesser General Public
- * License as published by the Free Software Foundation;
- * version 2.1 of the License only.
- *
- * This library is distributed in the hope that it will be useful,
- * but WITHOUT ANY WARRANTY; without even the implied warranty of
- * MERCHANTABILITY or FITNESS FOR A PARTICULAR PURPOSE.  See the GNU
- * Lesser General Public License for more details.
- *
- * You should have received a copy of the GNU Lesser General Public
- * License along with this library; if not, write to the Free Software
- * Foundation, Inc., 51 Franklin Street, Fifth Floor, Boston, MA  02110-1301  USA
- *
- * Linden Research, Inc., 945 Battery Street, San Francisco, CA  94111  USA
- * $/LicenseInfo$
- */
-
-
-#include "linden_common.h"
-
-#include "llscrollcontainer.h"
-
-#include "llrender.h"
-#include "llcontainerview.h"
-#include "lllocalcliprect.h"
-// #include "llfolderview.h"
-#include "llscrollingpanellist.h"
-#include "llscrollbar.h"
-#include "llui.h"
-#include "llkeyboard.h"
-#include "llviewborder.h"
-#include "llfocusmgr.h"
-#include "llframetimer.h"
-#include "lluictrlfactory.h"
-#include "llpanel.h"
-#include "llfontgl.h"
-
-///----------------------------------------------------------------------------
-/// Local function declarations, constants, enums, and typedefs
-///----------------------------------------------------------------------------
-
-static const S32 VERTICAL_MULTIPLE = 16;
-static const F32 AUTO_SCROLL_RATE_ACCEL = 120.f;
-
-///----------------------------------------------------------------------------
-/// Class LLScrollContainer
-///----------------------------------------------------------------------------
-
-static LLDefaultChildRegistry::Register<LLScrollContainer> r("scroll_container");
-
-#include "llscrollingpanellist.h"
-#include "llcontainerview.h"
-#include "llpanel.h"
-
-static ScrollContainerRegistry::Register<LLScrollingPanelList> r1("scrolling_panel_list");
-static ScrollContainerRegistry::Register<LLContainerView> r2("container_view");
-static ScrollContainerRegistry::Register<LLPanel> r3("panel", &LLPanel::fromXML);
-
-LLScrollContainer::Params::Params()
-:   is_opaque("opaque"),
-    bg_color("color"),
-    border_visible("border_visible"),
-    hide_scrollbar("hide_scrollbar"),
-    ignore_arrow_keys("ignore_arrow_keys"),
-    min_auto_scroll_rate("min_auto_scroll_rate", 100),
-    max_auto_scroll_rate("max_auto_scroll_rate", 1000),
-    max_auto_scroll_zone("max_auto_scroll_zone", 16),
-    reserve_scroll_corner("reserve_scroll_corner", false),
-    size("size", -1)
-{}
-
-
-// Default constructor
-LLScrollContainer::LLScrollContainer(const LLScrollContainer::Params& p)
-<<<<<<< HEAD
-:	LLUICtrl(p),
-	mAutoScrolling( false ),
-	mAutoScrollRate( 0.f ),
-	mBackgroundColor(p.bg_color()),
-	mIsOpaque(p.is_opaque),
-	mHideScrollbar(p.hide_scrollbar),
-	mIgnoreArrowKeys(p.ignore_arrow_keys),
-	mReserveScrollCorner(p.reserve_scroll_corner),
-	mMinAutoScrollRate(p.min_auto_scroll_rate),
-	mMaxAutoScrollRate(p.max_auto_scroll_rate),
-	mMaxAutoScrollZone(p.max_auto_scroll_zone),
-	mScrolledView(NULL),
-	mSize(p.size)
-=======
-:   LLUICtrl(p),
-    mAutoScrolling( FALSE ),
-    mAutoScrollRate( 0.f ),
-    mBackgroundColor(p.bg_color()),
-    mIsOpaque(p.is_opaque),
-    mHideScrollbar(p.hide_scrollbar),
-    mIgnoreArrowKeys(p.ignore_arrow_keys),
-    mReserveScrollCorner(p.reserve_scroll_corner),
-    mMinAutoScrollRate(p.min_auto_scroll_rate),
-    mMaxAutoScrollRate(p.max_auto_scroll_rate),
-    mMaxAutoScrollZone(p.max_auto_scroll_zone),
-    mScrolledView(NULL),
-    mSize(p.size)
->>>>>>> e1623bb2
-{
-    static LLUICachedControl<S32> scrollbar_size_control ("UIScrollbarSize", 0);
-    S32 scrollbar_size = (mSize == -1 ? scrollbar_size_control : mSize);
-
-    LLRect border_rect( 0, getRect().getHeight(), getRect().getWidth(), 0 );
-    LLViewBorder::Params params;
-    params.name("scroll border");
-    params.rect(border_rect);
-    params.visible(p.border_visible);
-    params.bevel_style(LLViewBorder::BEVEL_IN);
-    mBorder = LLUICtrlFactory::create<LLViewBorder> (params);
-    LLView::addChild( mBorder );
-
-    mInnerRect = getLocalRect();
-    mInnerRect.stretch( -getBorderWidth() );
-
-    LLRect vertical_scroll_rect = mInnerRect;
-    vertical_scroll_rect.mLeft = vertical_scroll_rect.mRight - scrollbar_size;
-    LLScrollbar::Params sbparams;
-    sbparams.name("scrollable vertical");
-    sbparams.rect(vertical_scroll_rect);
-    sbparams.orientation(LLScrollbar::VERTICAL);
-    sbparams.doc_size(mInnerRect.getHeight());
-    sbparams.doc_pos(0);
-    sbparams.page_size(mInnerRect.getHeight());
-    sbparams.step_size(VERTICAL_MULTIPLE);
-    sbparams.follows.flags(FOLLOWS_RIGHT | FOLLOWS_TOP | FOLLOWS_BOTTOM);
-    sbparams.visible(false);
-    sbparams.change_callback(p.scroll_callback);
-    mScrollbar[VERTICAL] = LLUICtrlFactory::create<LLScrollbar> (sbparams);
-    LLView::addChild( mScrollbar[VERTICAL] );
-
-    LLRect horizontal_scroll_rect;
-    horizontal_scroll_rect.mTop = scrollbar_size;
-    horizontal_scroll_rect.mRight = mInnerRect.getWidth();
-    sbparams.name("scrollable horizontal");
-    sbparams.rect(horizontal_scroll_rect);
-    sbparams.orientation(LLScrollbar::HORIZONTAL);
-    sbparams.doc_size(mInnerRect.getWidth());
-    sbparams.doc_pos(0);
-    sbparams.page_size(mInnerRect.getWidth());
-    sbparams.step_size(VERTICAL_MULTIPLE);
-    sbparams.visible(false);
-    sbparams.follows.flags(FOLLOWS_LEFT | FOLLOWS_RIGHT | FOLLOWS_BOTTOM);
-    sbparams.change_callback(p.scroll_callback);
-    mScrollbar[HORIZONTAL] = LLUICtrlFactory::create<LLScrollbar> (sbparams);
-    LLView::addChild( mScrollbar[HORIZONTAL] );
-}
-
-// Destroys the object
-LLScrollContainer::~LLScrollContainer( void )
-{
-    // mScrolledView and mScrollbar are child views, so the LLView
-    // destructor takes care of memory deallocation.
-    for( S32 i = 0; i < ORIENTATION_COUNT; i++ )
-    {
-        mScrollbar[i] = NULL;
-    }
-    mScrolledView = NULL;
-}
-
-// internal scrollbar handlers
-// virtual
-void LLScrollContainer::scrollHorizontal( S32 new_pos )
-{
-    if( mScrolledView )
-    {
-        LLRect doc_rect = mScrolledView->getRect();
-        S32 old_pos = -(doc_rect.mLeft - mInnerRect.mLeft);
-        mScrolledView->translate( -(new_pos - old_pos), 0 );
-    }
-}
-
-// virtual
-void LLScrollContainer::scrollVertical( S32 new_pos )
-{
-    if( mScrolledView )
-    {
-        LLRect doc_rect = mScrolledView->getRect();
-        S32 old_pos = doc_rect.mTop - mInnerRect.mTop;
-        mScrolledView->translate( 0, new_pos - old_pos );
-    }
-}
-
-// LLView functionality
-void LLScrollContainer::reshape(S32 width, S32 height,
-<<<<<<< HEAD
-										bool called_from_parent)
-=======
-                                        BOOL called_from_parent)
->>>>>>> e1623bb2
-{
-    LLUICtrl::reshape( width, height, called_from_parent );
-
-    mInnerRect = getLocalRect();
-    mInnerRect.stretch( -getBorderWidth() );
-
-    if (mScrolledView)
-    {
-        const LLRect& scrolled_rect = mScrolledView->getRect();
-
-<<<<<<< HEAD
-		S32 visible_width = 0;
-		S32 visible_height = 0;
-		bool show_v_scrollbar = false;
-		bool show_h_scrollbar = false;
-		calcVisibleSize( &visible_width, &visible_height, &show_h_scrollbar, &show_v_scrollbar );
-=======
-        S32 visible_width = 0;
-        S32 visible_height = 0;
-        BOOL show_v_scrollbar = FALSE;
-        BOOL show_h_scrollbar = FALSE;
-        calcVisibleSize( &visible_width, &visible_height, &show_h_scrollbar, &show_v_scrollbar );
->>>>>>> e1623bb2
-
-        mScrollbar[VERTICAL]->setDocSize( scrolled_rect.getHeight() );
-        mScrollbar[VERTICAL]->setPageSize( visible_height );
-
-        mScrollbar[HORIZONTAL]->setDocSize( scrolled_rect.getWidth() );
-        mScrollbar[HORIZONTAL]->setPageSize( visible_width );
-        updateScroll();
-    }
-}
-
-// virtual
-bool LLScrollContainer::handleKeyHere(KEY key, MASK mask)
-{
-    if (mIgnoreArrowKeys)
-    {
-        switch(key)
-        {
-        case KEY_LEFT:
-        case KEY_RIGHT:
-        case KEY_UP:
-        case KEY_DOWN:
-        case KEY_PAGE_UP:
-        case KEY_PAGE_DOWN:
-        case KEY_HOME:
-        case KEY_END:
-            return false;
-        default:
-            break;
-        }
-    }
-
-<<<<<<< HEAD
-	// allow scrolled view to handle keystrokes in case it delegated keyboard focus
-	// to the scroll container.
-	// NOTE: this should not recurse indefinitely as handleKeyHere
-	// should not propagate to parent controls, so mScrolledView should *not*
-	// call LLScrollContainer::handleKeyHere in turn
-	if (mScrolledView && mScrolledView->handleKeyHere(key, mask))
-	{
-		return true;
-	}
-	for( S32 i = 0; i < ORIENTATION_COUNT; i++ )
-	{
-		if( mScrollbar[i]->handleKeyHere(key, mask) )
-		{
-			updateScroll();
-			return true;
-		}
-	}	
-
-	return false;
-=======
-    // allow scrolled view to handle keystrokes in case it delegated keyboard focus
-    // to the scroll container.
-    // NOTE: this should not recurse indefinitely as handleKeyHere
-    // should not propagate to parent controls, so mScrolledView should *not*
-    // call LLScrollContainer::handleKeyHere in turn
-    if (mScrolledView && mScrolledView->handleKeyHere(key, mask))
-    {
-        return TRUE;
-    }
-    for( S32 i = 0; i < ORIENTATION_COUNT; i++ )
-    {
-        if( mScrollbar[i]->handleKeyHere(key, mask) )
-        {
-            updateScroll();
-            return TRUE;
-        }
-    }
-
-    return FALSE;
->>>>>>> e1623bb2
-}
-
-bool LLScrollContainer::handleUnicodeCharHere(llwchar uni_char)
-{
-<<<<<<< HEAD
-	if (mScrolledView && mScrolledView->handleUnicodeCharHere(uni_char))
-	{
-		return true;
-	}
-	return false;
-=======
-    if (mScrolledView && mScrolledView->handleUnicodeCharHere(uni_char))
-    {
-        return TRUE;
-    }
-    return FALSE;
->>>>>>> e1623bb2
-}
-
-bool LLScrollContainer::handleScrollWheel( S32 x, S32 y, S32 clicks )
-{
-<<<<<<< HEAD
-	// Give event to my child views - they may have scroll bars
-	// (Bad UI design, but technically possible.)
-	if (LLUICtrl::handleScrollWheel(x,y,clicks))
-		return true;
-
-	// When the vertical scrollbar is visible, scroll wheel
-	// only affects vertical scrolling.  It's confusing to have
-	// scroll wheel perform both vertical and horizontal in a
-	// single container.
-	LLScrollbar* vertical = mScrollbar[VERTICAL];
-	if (vertical->getVisible()
-		&& vertical->getEnabled())
-	{
-		// Pretend the mouse is over the scrollbar
-		if (vertical->handleScrollWheel( 0, 0, clicks ) )
-		{
-			updateScroll();
-		}
-		// Always eat the event
-		return true;
-	}
-
-	LLScrollbar* horizontal = mScrollbar[HORIZONTAL];
-	// Test enablement and visibility for consistency with
-	// LLView::childrenHandleScrollWheel().
-	if (horizontal->getVisible()
-		&& horizontal->getEnabled()
-		&& horizontal->handleScrollWheel( 0, 0, clicks ) )
-	{
-		updateScroll();
-		return true;
-	}
-	return false;
-=======
-    // Give event to my child views - they may have scroll bars
-    // (Bad UI design, but technically possible.)
-    if (LLUICtrl::handleScrollWheel(x,y,clicks))
-        return TRUE;
-
-    // When the vertical scrollbar is visible, scroll wheel
-    // only affects vertical scrolling.  It's confusing to have
-    // scroll wheel perform both vertical and horizontal in a
-    // single container.
-    LLScrollbar* vertical = mScrollbar[VERTICAL];
-    if (vertical->getVisible()
-        && vertical->getEnabled())
-    {
-        // Pretend the mouse is over the scrollbar
-        if (vertical->handleScrollWheel( 0, 0, clicks ) )
-        {
-            updateScroll();
-        }
-        // Always eat the event
-        return TRUE;
-    }
-
-    LLScrollbar* horizontal = mScrollbar[HORIZONTAL];
-    // Test enablement and visibility for consistency with
-    // LLView::childrenHandleScrollWheel().
-    if (horizontal->getVisible()
-        && horizontal->getEnabled()
-        && horizontal->handleScrollWheel( 0, 0, clicks ) )
-    {
-        updateScroll();
-        return TRUE;
-    }
-    return FALSE;
->>>>>>> e1623bb2
-}
-
-bool LLScrollContainer::handleScrollHWheel(S32 x, S32 y, S32 clicks)
-{
-<<<<<<< HEAD
-	if (LLUICtrl::handleScrollHWheel(x,y,clicks))
-	{
-		return true;
-	}
-
-	LLScrollbar* horizontal = mScrollbar[HORIZONTAL];
-	if (horizontal->getVisible()
-		&& horizontal->getEnabled()
-		&& horizontal->handleScrollHWheel( 0, 0, clicks ) )
-	{
-		updateScroll();
-		return true;
-	}
-
-	return false;
-}
-
-bool LLScrollContainer::handleDragAndDrop(S32 x, S32 y, MASK mask,
-												  bool drop,
-												  EDragAndDropType cargo_type,
-												  void* cargo_data,
-												  EAcceptance* accept,
-												  std::string& tooltip_msg)
-{
-	// Scroll folder view if needed.  Never accepts a drag or drop.
-	*accept = ACCEPT_NO;
-	bool handled = autoScroll(x, y);
-=======
-    if (LLUICtrl::handleScrollHWheel(x,y,clicks))
-    {
-        return TRUE;
-    }
-
-    LLScrollbar* horizontal = mScrollbar[HORIZONTAL];
-    if (horizontal->getVisible()
-        && horizontal->getEnabled()
-        && horizontal->handleScrollHWheel( 0, 0, clicks ) )
-    {
-        updateScroll();
-        return TRUE;
-    }
-
-    return FALSE;
-}
-
-BOOL LLScrollContainer::handleDragAndDrop(S32 x, S32 y, MASK mask,
-                                                  BOOL drop,
-                                                  EDragAndDropType cargo_type,
-                                                  void* cargo_data,
-                                                  EAcceptance* accept,
-                                                  std::string& tooltip_msg)
-{
-    // Scroll folder view if needed.  Never accepts a drag or drop.
-    *accept = ACCEPT_NO;
-    BOOL handled = autoScroll(x, y);
->>>>>>> e1623bb2
-
-    if( !handled )
-    {
-        handled = childrenHandleDragAndDrop(x, y, mask, drop, cargo_type,
-                                            cargo_data, accept, tooltip_msg) != NULL;
-    }
-
-<<<<<<< HEAD
-	return true;
-=======
-    return TRUE;
->>>>>>> e1623bb2
-}
-
-bool LLScrollContainer::canAutoScroll(S32 x, S32 y)
-{
-    if (mAutoScrolling)
-    {
-        return true; // already scrolling
-    }
-    return autoScroll(x, y, false);
-}
-
-bool LLScrollContainer::autoScroll(S32 x, S32 y)
-{
-    return autoScroll(x, y, true);
-}
-
-bool LLScrollContainer::autoScroll(S32 x, S32 y, bool do_scroll)
-{
-<<<<<<< HEAD
-	static LLUICachedControl<S32> scrollbar_size_control ("UIScrollbarSize", 0);
-	S32 scrollbar_size = (mSize == -1 ? scrollbar_size_control : mSize);
-
-	bool scrolling = false;
-	if( mScrollbar[HORIZONTAL]->getVisible() || mScrollbar[VERTICAL]->getVisible() )
-	{
-		LLRect screen_local_extents;
-		screenRectToLocal(getRootView()->getLocalRect(), &screen_local_extents);
-
-		LLRect inner_rect_local( 0, mInnerRect.getHeight(), mInnerRect.getWidth(), 0 );
-		// Note: Will also include scrollers as scroll zones, so opposite
-		// scroll zones might have different size due to visible scrollers
-		if(	mScrollbar[HORIZONTAL]->getVisible() )
-		{
-			inner_rect_local.mBottom += scrollbar_size;
-		}
-		if(	mScrollbar[VERTICAL]->getVisible() )
-		{
-			inner_rect_local.mRight -= scrollbar_size;
-		}
-
-		// clip rect against root view
-		inner_rect_local.intersectWith(screen_local_extents);
-
-		S32 auto_scroll_speed = ll_round(mAutoScrollRate * LLFrameTimer::getFrameDeltaTimeF32());
-		// autoscroll region should take up no more than one third of visible scroller area
-		S32 auto_scroll_region_width = llmin(inner_rect_local.getWidth() / 3, (S32)mMaxAutoScrollZone); 
-		S32 auto_scroll_region_height = llmin(inner_rect_local.getHeight() / 3, (S32)mMaxAutoScrollZone); 
-
-		if(	mScrollbar[HORIZONTAL]->getVisible() )
-		{
-			LLRect left_scroll_rect = screen_local_extents;
-			left_scroll_rect.mRight = inner_rect_local.mLeft + auto_scroll_region_width;
-			if( left_scroll_rect.pointInRect( x, y ) && (mScrollbar[HORIZONTAL]->getDocPos() > 0) )
-			{
-				if (do_scroll)
-				{
-					mScrollbar[HORIZONTAL]->setDocPos(mScrollbar[HORIZONTAL]->getDocPos() - auto_scroll_speed);
-					mAutoScrolling = true;
-				}
-				scrolling = true;
-			}
-
-			LLRect right_scroll_rect = screen_local_extents;
-			right_scroll_rect.mLeft = inner_rect_local.mRight - auto_scroll_region_width;
-			if( right_scroll_rect.pointInRect( x, y ) && (mScrollbar[HORIZONTAL]->getDocPos() < mScrollbar[HORIZONTAL]->getDocPosMax()) )
-			{
-				if (do_scroll)
-				{
-					mScrollbar[HORIZONTAL]->setDocPos(mScrollbar[HORIZONTAL]->getDocPos() + auto_scroll_speed);
-					mAutoScrolling = true;
-				}
-				scrolling = true;
-			}
-		}
-		if(	mScrollbar[VERTICAL]->getVisible() )
-		{
-			LLRect bottom_scroll_rect = screen_local_extents;
-			bottom_scroll_rect.mTop = inner_rect_local.mBottom + auto_scroll_region_height;
-			if( bottom_scroll_rect.pointInRect( x, y ) && (mScrollbar[VERTICAL]->getDocPos() < mScrollbar[VERTICAL]->getDocPosMax()) )
-			{
-				if (do_scroll)
-				{
-					mScrollbar[VERTICAL]->setDocPos(mScrollbar[VERTICAL]->getDocPos() + auto_scroll_speed);
-					mAutoScrolling = true;
-				}
-				scrolling = true;
-			}
-
-			LLRect top_scroll_rect = screen_local_extents;
-			top_scroll_rect.mBottom = inner_rect_local.mTop - auto_scroll_region_height;
-			if( top_scroll_rect.pointInRect( x, y ) && (mScrollbar[VERTICAL]->getDocPos() > 0) )
-			{
-				if (do_scroll)
-				{
-					mScrollbar[VERTICAL]->setDocPos(mScrollbar[VERTICAL]->getDocPos() - auto_scroll_speed);
-					mAutoScrolling = true;
-				}
-				scrolling = true;
-			}
-		}
-	}
-	return scrolling;
-=======
-    static LLUICachedControl<S32> scrollbar_size_control ("UIScrollbarSize", 0);
-    S32 scrollbar_size = (mSize == -1 ? scrollbar_size_control : mSize);
-
-    bool scrolling = false;
-    if( mScrollbar[HORIZONTAL]->getVisible() || mScrollbar[VERTICAL]->getVisible() )
-    {
-        LLRect screen_local_extents;
-        screenRectToLocal(getRootView()->getLocalRect(), &screen_local_extents);
-
-        LLRect inner_rect_local( 0, mInnerRect.getHeight(), mInnerRect.getWidth(), 0 );
-        // Note: Will also include scrollers as scroll zones, so opposite
-        // scroll zones might have different size due to visible scrollers
-        if( mScrollbar[HORIZONTAL]->getVisible() )
-        {
-            inner_rect_local.mBottom += scrollbar_size;
-        }
-        if( mScrollbar[VERTICAL]->getVisible() )
-        {
-            inner_rect_local.mRight -= scrollbar_size;
-        }
-
-        // clip rect against root view
-        inner_rect_local.intersectWith(screen_local_extents);
-
-        S32 auto_scroll_speed = ll_round(mAutoScrollRate * LLFrameTimer::getFrameDeltaTimeF32());
-        // autoscroll region should take up no more than one third of visible scroller area
-        S32 auto_scroll_region_width = llmin(inner_rect_local.getWidth() / 3, (S32)mMaxAutoScrollZone);
-        S32 auto_scroll_region_height = llmin(inner_rect_local.getHeight() / 3, (S32)mMaxAutoScrollZone);
-
-        if( mScrollbar[HORIZONTAL]->getVisible() )
-        {
-            LLRect left_scroll_rect = screen_local_extents;
-            left_scroll_rect.mRight = inner_rect_local.mLeft + auto_scroll_region_width;
-            if( left_scroll_rect.pointInRect( x, y ) && (mScrollbar[HORIZONTAL]->getDocPos() > 0) )
-            {
-                if (do_scroll)
-                {
-                    mScrollbar[HORIZONTAL]->setDocPos(mScrollbar[HORIZONTAL]->getDocPos() - auto_scroll_speed);
-                    mAutoScrolling = TRUE;
-                }
-                scrolling = true;
-            }
-
-            LLRect right_scroll_rect = screen_local_extents;
-            right_scroll_rect.mLeft = inner_rect_local.mRight - auto_scroll_region_width;
-            if( right_scroll_rect.pointInRect( x, y ) && (mScrollbar[HORIZONTAL]->getDocPos() < mScrollbar[HORIZONTAL]->getDocPosMax()) )
-            {
-                if (do_scroll)
-                {
-                    mScrollbar[HORIZONTAL]->setDocPos(mScrollbar[HORIZONTAL]->getDocPos() + auto_scroll_speed);
-                    mAutoScrolling = TRUE;
-                }
-                scrolling = true;
-            }
-        }
-        if( mScrollbar[VERTICAL]->getVisible() )
-        {
-            LLRect bottom_scroll_rect = screen_local_extents;
-            bottom_scroll_rect.mTop = inner_rect_local.mBottom + auto_scroll_region_height;
-            if( bottom_scroll_rect.pointInRect( x, y ) && (mScrollbar[VERTICAL]->getDocPos() < mScrollbar[VERTICAL]->getDocPosMax()) )
-            {
-                if (do_scroll)
-                {
-                    mScrollbar[VERTICAL]->setDocPos(mScrollbar[VERTICAL]->getDocPos() + auto_scroll_speed);
-                    mAutoScrolling = TRUE;
-                }
-                scrolling = true;
-            }
-
-            LLRect top_scroll_rect = screen_local_extents;
-            top_scroll_rect.mBottom = inner_rect_local.mTop - auto_scroll_region_height;
-            if( top_scroll_rect.pointInRect( x, y ) && (mScrollbar[VERTICAL]->getDocPos() > 0) )
-            {
-                if (do_scroll)
-                {
-                    mScrollbar[VERTICAL]->setDocPos(mScrollbar[VERTICAL]->getDocPos() - auto_scroll_speed);
-                    mAutoScrolling = TRUE;
-                }
-                scrolling = true;
-            }
-        }
-    }
-    return scrolling;
->>>>>>> e1623bb2
-}
-
-void LLScrollContainer::calcVisibleSize( S32 *visible_width, S32 *visible_height, bool* show_h_scrollbar, bool* show_v_scrollbar ) const
-{
-<<<<<<< HEAD
-	const LLRect& doc_rect = getScrolledViewRect();
-	static LLUICachedControl<S32> scrollbar_size_control ("UIScrollbarSize", 0);
-	S32 scrollbar_size = (mSize == -1 ? scrollbar_size_control : mSize);
-
-	S32 doc_width = doc_rect.getWidth();
-	S32 doc_height = doc_rect.getHeight();
-
-	S32 border_width = getBorderWidth();
-	*visible_width = getRect().getWidth() - 2 * border_width;
-	*visible_height = getRect().getHeight() - 2 * border_width;
-	
-	*show_v_scrollbar = false;
-	*show_h_scrollbar = false;
-
-	if (!mHideScrollbar)
-	{
-		// Note: 1 pixel change can happen on final animation and should not trigger 
-		// the display of sliders.
-		if ((doc_height - *visible_height) > 1)
-		{
-			*show_v_scrollbar = true;
-			*visible_width -= scrollbar_size;
-		}
-		if ((doc_width - *visible_width) > 1)
-		{
-			*show_h_scrollbar = true;
-			*visible_height -= scrollbar_size;
-			// Note: Do *not* recompute *show_v_scrollbar here because with
-			// The view inside the scroll container should not be extended
-			// to container's full height to ensure the correct computation
-			// of *show_v_scrollbar after subtracting horizontal scrollbar_size.
-
-			if( !*show_v_scrollbar && ((doc_height - *visible_height) > 1) )
-			{
-				*show_v_scrollbar = true;
-				*visible_width -= scrollbar_size;
-			}
-		}
-	}
-=======
-    const LLRect& doc_rect = getScrolledViewRect();
-    static LLUICachedControl<S32> scrollbar_size_control ("UIScrollbarSize", 0);
-    S32 scrollbar_size = (mSize == -1 ? scrollbar_size_control : mSize);
-
-    S32 doc_width = doc_rect.getWidth();
-    S32 doc_height = doc_rect.getHeight();
-
-    S32 border_width = getBorderWidth();
-    *visible_width = getRect().getWidth() - 2 * border_width;
-    *visible_height = getRect().getHeight() - 2 * border_width;
-
-    *show_v_scrollbar = FALSE;
-    *show_h_scrollbar = FALSE;
-
-    if (!mHideScrollbar)
-    {
-        // Note: 1 pixel change can happen on final animation and should not trigger
-        // the display of sliders.
-        if ((doc_height - *visible_height) > 1)
-        {
-            *show_v_scrollbar = TRUE;
-            *visible_width -= scrollbar_size;
-        }
-        if ((doc_width - *visible_width) > 1)
-        {
-            *show_h_scrollbar = TRUE;
-            *visible_height -= scrollbar_size;
-            // Note: Do *not* recompute *show_v_scrollbar here because with
-            // The view inside the scroll container should not be extended
-            // to container's full height to ensure the correct computation
-            // of *show_v_scrollbar after subtracting horizontal scrollbar_size.
-
-            if( !*show_v_scrollbar && ((doc_height - *visible_height) > 1) )
-            {
-                *show_v_scrollbar = TRUE;
-                *visible_width -= scrollbar_size;
-            }
-        }
-    }
->>>>>>> e1623bb2
-}
-
-
-void LLScrollContainer::draw()
-{
-<<<<<<< HEAD
-	static LLUICachedControl<S32> scrollbar_size_control ("UIScrollbarSize", 0);
-	S32 scrollbar_size = (mSize == -1 ? scrollbar_size_control : mSize);
-
-	if (mAutoScrolling)
-	{
-		// add acceleration to autoscroll
-		mAutoScrollRate = llmin(mAutoScrollRate + (LLFrameTimer::getFrameDeltaTimeF32() * AUTO_SCROLL_RATE_ACCEL), mMaxAutoScrollRate);
-	}
-	else
-	{
-		// reset to minimum for next time
-		mAutoScrollRate = mMinAutoScrollRate;
-	}
-	// clear this flag to be set on next call to autoScroll
-	mAutoScrolling = false;
-
-	// auto-focus when scrollbar active
-	// this allows us to capture user intent (i.e. stop automatically scrolling the view/etc)
-	if (!hasFocus() 
-		&& (mScrollbar[VERTICAL]->hasMouseCapture() || mScrollbar[HORIZONTAL]->hasMouseCapture()))
-	{
-		focusFirstItem();
-	}
-
-	if (getRect().isValid()) 
-	{
-		// Draw background
-		if( mIsOpaque )
-		{
-			F32 alpha = getCurrentTransparency();
-
-			gGL.getTexUnit(0)->unbind(LLTexUnit::TT_TEXTURE);
-			gl_rect_2d(mInnerRect, mBackgroundColor.get() % alpha);
-		}
-	
-		// Draw mScrolledViews and update scroll bars.
-		// get a scissor region ready, and draw the scrolling view. The
-		// scissor region ensures that we don't draw outside of the bounds
-		// of the rectangle.
-		if( mScrolledView )
-		{
-			updateScroll();
-
-			// Draw the scrolled area.
-			{
-				S32 visible_width = 0;
-				S32 visible_height = 0;
-				bool show_v_scrollbar = false;
-				bool show_h_scrollbar = false;
-				calcVisibleSize( &visible_width, &visible_height, &show_h_scrollbar, &show_v_scrollbar );
-
-				LLLocalClipRect clip(LLRect(mInnerRect.mLeft, 
-						mInnerRect.mBottom + (show_h_scrollbar ? scrollbar_size : 0) + visible_height,
-						mInnerRect.mRight - (show_v_scrollbar ? scrollbar_size: 0),
-						mInnerRect.mBottom + (show_h_scrollbar ? scrollbar_size : 0)
-						));
-				drawChild(mScrolledView);
-			}
-		}
-
-		// Highlight border if a child of this container has keyboard focus
-		if( mBorder->getVisible() )
-		{
-			mBorder->setKeyboardFocusHighlight( gFocusMgr.childHasKeyboardFocus(this) );
-		}
-
-		// Draw all children except mScrolledView
-		// Note: scrollbars have been adjusted by above drawing code
-		for (child_list_const_reverse_iter_t child_iter = getChildList()->rbegin();
-			 child_iter != getChildList()->rend(); ++child_iter)
-		{
-			LLView *viewp = *child_iter;
-			if( sDebugRects )
-			{
-				sDepth++;
-			}
-			if( (viewp != mScrolledView) && viewp->getVisible() )
-			{
-				drawChild(viewp);
-			}
-			if( sDebugRects )
-			{
-				sDepth--;
-			}
-		}
-	}
-=======
-    static LLUICachedControl<S32> scrollbar_size_control ("UIScrollbarSize", 0);
-    S32 scrollbar_size = (mSize == -1 ? scrollbar_size_control : mSize);
-
-    if (mAutoScrolling)
-    {
-        // add acceleration to autoscroll
-        mAutoScrollRate = llmin(mAutoScrollRate + (LLFrameTimer::getFrameDeltaTimeF32() * AUTO_SCROLL_RATE_ACCEL), mMaxAutoScrollRate);
-    }
-    else
-    {
-        // reset to minimum for next time
-        mAutoScrollRate = mMinAutoScrollRate;
-    }
-    // clear this flag to be set on next call to autoScroll
-    mAutoScrolling = FALSE;
-
-    // auto-focus when scrollbar active
-    // this allows us to capture user intent (i.e. stop automatically scrolling the view/etc)
-    if (!hasFocus()
-        && (mScrollbar[VERTICAL]->hasMouseCapture() || mScrollbar[HORIZONTAL]->hasMouseCapture()))
-    {
-        focusFirstItem();
-    }
-
-    if (getRect().isValid())
-    {
-        // Draw background
-        if( mIsOpaque )
-        {
-            F32 alpha = getCurrentTransparency();
-
-            gGL.getTexUnit(0)->unbind(LLTexUnit::TT_TEXTURE);
-            gl_rect_2d(mInnerRect, mBackgroundColor.get() % alpha);
-        }
-
-        // Draw mScrolledViews and update scroll bars.
-        // get a scissor region ready, and draw the scrolling view. The
-        // scissor region ensures that we don't draw outside of the bounds
-        // of the rectangle.
-        if( mScrolledView )
-        {
-            updateScroll();
-
-            // Draw the scrolled area.
-            {
-                S32 visible_width = 0;
-                S32 visible_height = 0;
-                BOOL show_v_scrollbar = FALSE;
-                BOOL show_h_scrollbar = FALSE;
-                calcVisibleSize( &visible_width, &visible_height, &show_h_scrollbar, &show_v_scrollbar );
-
-                LLLocalClipRect clip(LLRect(mInnerRect.mLeft,
-                        mInnerRect.mBottom + (show_h_scrollbar ? scrollbar_size : 0) + visible_height,
-                        mInnerRect.mRight - (show_v_scrollbar ? scrollbar_size: 0),
-                        mInnerRect.mBottom + (show_h_scrollbar ? scrollbar_size : 0)
-                        ));
-                drawChild(mScrolledView);
-            }
-        }
-
-        // Highlight border if a child of this container has keyboard focus
-        if( mBorder->getVisible() )
-        {
-            mBorder->setKeyboardFocusHighlight( gFocusMgr.childHasKeyboardFocus(this) );
-        }
-
-        // Draw all children except mScrolledView
-        // Note: scrollbars have been adjusted by above drawing code
-        for (child_list_const_reverse_iter_t child_iter = getChildList()->rbegin();
-             child_iter != getChildList()->rend(); ++child_iter)
-        {
-            LLView *viewp = *child_iter;
-            if( sDebugRects )
-            {
-                sDepth++;
-            }
-            if( (viewp != mScrolledView) && viewp->getVisible() )
-            {
-                drawChild(viewp);
-            }
-            if( sDebugRects )
-            {
-                sDepth--;
-            }
-        }
-    }
->>>>>>> e1623bb2
-} // end draw
-
-bool LLScrollContainer::addChild(LLView* view, S32 tab_group)
-{
-    if (!mScrolledView)
-    {
-        // Use the first panel or container as the scrollable view (bit of a hack)
-        mScrolledView = view;
-    }
-
-    bool ret_val = LLView::addChild(view, tab_group);
-
-    //bring the scrollbars to the front
-    sendChildToFront( mScrollbar[HORIZONTAL] );
-    sendChildToFront( mScrollbar[VERTICAL] );
-
-    return ret_val;
-}
-
-void LLScrollContainer::updateScroll()
-{
-<<<<<<< HEAD
-	if (!getVisible() || !mScrolledView)
-	{
-		return;
-	}
-	static LLUICachedControl<S32> scrollbar_size_control ("UIScrollbarSize", 0);
-	S32 scrollbar_size = (mSize == -1 ? scrollbar_size_control : mSize);
-
-	LLRect doc_rect = mScrolledView->getRect();
-	S32 doc_width = doc_rect.getWidth();
-	S32 doc_height = doc_rect.getHeight();
-	S32 visible_width = 0;
-	S32 visible_height = 0;
-	bool show_v_scrollbar = false;
-	bool show_h_scrollbar = false;
-	calcVisibleSize( &visible_width, &visible_height, &show_h_scrollbar, &show_v_scrollbar );
-
-	S32 border_width = getBorderWidth();
-	if( show_v_scrollbar )
-	{
-		if( doc_rect.mTop < getRect().getHeight() - border_width )
-		{
-			mScrolledView->translate( 0, getRect().getHeight() - border_width - doc_rect.mTop );
-		}
-
-		scrollVertical(	mScrollbar[VERTICAL]->getDocPos() );
-		mScrollbar[VERTICAL]->setVisible( true );
-
-		S32 v_scrollbar_height = visible_height;
-		if( !show_h_scrollbar && mReserveScrollCorner )
-		{
-			v_scrollbar_height -= scrollbar_size;
-		}
-		mScrollbar[VERTICAL]->reshape( scrollbar_size, v_scrollbar_height, true );
-
-		// Make room for the horizontal scrollbar (or not)
-		S32 v_scrollbar_offset = 0;
-		if( show_h_scrollbar || mReserveScrollCorner )
-		{
-			v_scrollbar_offset = scrollbar_size;
-		}
-		LLRect r = mScrollbar[VERTICAL]->getRect();
-		r.translate( 0, mInnerRect.mBottom - r.mBottom + v_scrollbar_offset );
-		mScrollbar[VERTICAL]->setRect( r );
-	}
-	else
-	{
-		mScrolledView->translate( 0, getRect().getHeight() - border_width - doc_rect.mTop );
-
-		mScrollbar[VERTICAL]->setVisible( false );
-		mScrollbar[VERTICAL]->setDocPos( 0 );
-	}
-		
-	if( show_h_scrollbar )
-	{
-		if( doc_rect.mLeft > border_width )
-		{
-			mScrolledView->translate( border_width - doc_rect.mLeft, 0 );
-			mScrollbar[HORIZONTAL]->setDocPos( 0 );
-		}
-		else
-		{
-			scrollHorizontal( mScrollbar[HORIZONTAL]->getDocPos() );
-		}
-	
-		mScrollbar[HORIZONTAL]->setVisible( true );
-		S32 h_scrollbar_width = visible_width;
-		if( !show_v_scrollbar && mReserveScrollCorner )
-		{
-			h_scrollbar_width -= scrollbar_size;
-		}
-		mScrollbar[HORIZONTAL]->reshape( h_scrollbar_width, scrollbar_size, true );
-	}
-	else
-	{
-		mScrolledView->translate( border_width - doc_rect.mLeft, 0 );
-		
-		mScrollbar[HORIZONTAL]->setVisible( false );
-		mScrollbar[HORIZONTAL]->setDocPos( 0 );
-	}
-
-	mScrollbar[HORIZONTAL]->setDocSize( doc_width );
-	mScrollbar[HORIZONTAL]->setPageSize( visible_width );
-
-	mScrollbar[VERTICAL]->setDocSize( doc_height );
-	mScrollbar[VERTICAL]->setPageSize( visible_height );
-=======
-    if (!getVisible() || !mScrolledView)
-    {
-        return;
-    }
-    static LLUICachedControl<S32> scrollbar_size_control ("UIScrollbarSize", 0);
-    S32 scrollbar_size = (mSize == -1 ? scrollbar_size_control : mSize);
-
-    LLRect doc_rect = mScrolledView->getRect();
-    S32 doc_width = doc_rect.getWidth();
-    S32 doc_height = doc_rect.getHeight();
-    S32 visible_width = 0;
-    S32 visible_height = 0;
-    BOOL show_v_scrollbar = FALSE;
-    BOOL show_h_scrollbar = FALSE;
-    calcVisibleSize( &visible_width, &visible_height, &show_h_scrollbar, &show_v_scrollbar );
-
-    S32 border_width = getBorderWidth();
-    if( show_v_scrollbar )
-    {
-        if( doc_rect.mTop < getRect().getHeight() - border_width )
-        {
-            mScrolledView->translate( 0, getRect().getHeight() - border_width - doc_rect.mTop );
-        }
-
-        scrollVertical( mScrollbar[VERTICAL]->getDocPos() );
-        mScrollbar[VERTICAL]->setVisible( TRUE );
-
-        S32 v_scrollbar_height = visible_height;
-        if( !show_h_scrollbar && mReserveScrollCorner )
-        {
-            v_scrollbar_height -= scrollbar_size;
-        }
-        mScrollbar[VERTICAL]->reshape( scrollbar_size, v_scrollbar_height, TRUE );
-
-        // Make room for the horizontal scrollbar (or not)
-        S32 v_scrollbar_offset = 0;
-        if( show_h_scrollbar || mReserveScrollCorner )
-        {
-            v_scrollbar_offset = scrollbar_size;
-        }
-        LLRect r = mScrollbar[VERTICAL]->getRect();
-        r.translate( 0, mInnerRect.mBottom - r.mBottom + v_scrollbar_offset );
-        mScrollbar[VERTICAL]->setRect( r );
-    }
-    else
-    {
-        mScrolledView->translate( 0, getRect().getHeight() - border_width - doc_rect.mTop );
-
-        mScrollbar[VERTICAL]->setVisible( FALSE );
-        mScrollbar[VERTICAL]->setDocPos( 0 );
-    }
-
-    if( show_h_scrollbar )
-    {
-        if( doc_rect.mLeft > border_width )
-        {
-            mScrolledView->translate( border_width - doc_rect.mLeft, 0 );
-            mScrollbar[HORIZONTAL]->setDocPos( 0 );
-        }
-        else
-        {
-            scrollHorizontal( mScrollbar[HORIZONTAL]->getDocPos() );
-        }
-
-        mScrollbar[HORIZONTAL]->setVisible( TRUE );
-        S32 h_scrollbar_width = visible_width;
-        if( !show_v_scrollbar && mReserveScrollCorner )
-        {
-            h_scrollbar_width -= scrollbar_size;
-        }
-        mScrollbar[HORIZONTAL]->reshape( h_scrollbar_width, scrollbar_size, TRUE );
-    }
-    else
-    {
-        mScrolledView->translate( border_width - doc_rect.mLeft, 0 );
-
-        mScrollbar[HORIZONTAL]->setVisible( FALSE );
-        mScrollbar[HORIZONTAL]->setDocPos( 0 );
-    }
-
-    mScrollbar[HORIZONTAL]->setDocSize( doc_width );
-    mScrollbar[HORIZONTAL]->setPageSize( visible_width );
-
-    mScrollbar[VERTICAL]->setDocSize( doc_height );
-    mScrollbar[VERTICAL]->setPageSize( visible_height );
->>>>>>> e1623bb2
-} // end updateScroll
-
-void LLScrollContainer::setBorderVisible(bool b)
-{
-    mBorder->setVisible( b );
-    // Recompute inner rect, as border visibility changes it
-    mInnerRect = getLocalRect();
-    mInnerRect.stretch( -getBorderWidth() );
-}
-
-LLRect LLScrollContainer::getVisibleContentRect()
-{
-    updateScroll();
-    LLRect visible_rect = getContentWindowRect();
-    LLRect contents_rect = mScrolledView->getRect();
-    visible_rect.translate(-contents_rect.mLeft, -contents_rect.mBottom);
-    return visible_rect;
-}
-
-LLRect LLScrollContainer::getContentWindowRect()
-{
-<<<<<<< HEAD
-	updateScroll();
-	LLRect scroller_view_rect;
-	S32 visible_width = 0;
-	S32 visible_height = 0;
-	bool show_h_scrollbar = false;
-	bool show_v_scrollbar = false;
-	calcVisibleSize( &visible_width, &visible_height, &show_h_scrollbar, &show_v_scrollbar );
-	S32 border_width = getBorderWidth();
-	scroller_view_rect.setOriginAndSize(border_width, 
-										show_h_scrollbar ? mScrollbar[HORIZONTAL]->getRect().mTop : border_width, 
-										visible_width, 
-										visible_height);
-	return scroller_view_rect;
-=======
-    updateScroll();
-    LLRect scroller_view_rect;
-    S32 visible_width = 0;
-    S32 visible_height = 0;
-    BOOL show_h_scrollbar = FALSE;
-    BOOL show_v_scrollbar = FALSE;
-    calcVisibleSize( &visible_width, &visible_height, &show_h_scrollbar, &show_v_scrollbar );
-    S32 border_width = getBorderWidth();
-    scroller_view_rect.setOriginAndSize(border_width,
-                                        show_h_scrollbar ? mScrollbar[HORIZONTAL]->getRect().mTop : border_width,
-                                        visible_width,
-                                        visible_height);
-    return scroller_view_rect;
->>>>>>> e1623bb2
-}
-
-// rect is in document coordinates, constraint is in display coordinates relative to content window rect
-void LLScrollContainer::scrollToShowRect(const LLRect& rect, const LLRect& constraint)
-{
-    if (!mScrolledView)
-    {
-        LL_WARNS() << "LLScrollContainer::scrollToShowRect with no view!" << LL_ENDL;
-        return;
-    }
-
-    LLRect content_window_rect = getContentWindowRect();
-    // get document rect
-    LLRect scrolled_rect = mScrolledView->getRect();
-
-    // shrink target rect to fit within constraint region, biasing towards top left
-    LLRect rect_to_constrain = rect;
-    rect_to_constrain.mBottom = llmax(rect_to_constrain.mBottom, rect_to_constrain.mTop - constraint.getHeight());
-    rect_to_constrain.mRight = llmin(rect_to_constrain.mRight, rect_to_constrain.mLeft + constraint.getWidth());
-
-    // calculate allowable positions for scroller window in document coordinates
-    LLRect allowable_scroll_rect(rect_to_constrain.mRight - constraint.mRight,
-                                rect_to_constrain.mBottom - constraint.mBottom,
-                                rect_to_constrain.mLeft - constraint.mLeft,
-                                rect_to_constrain.mTop - constraint.mTop);
-
-    // translate from allowable region for lower left corner to upper left corner
-    allowable_scroll_rect.translate(0, content_window_rect.getHeight());
-
-    S32 vert_pos = llclamp(mScrollbar[VERTICAL]->getDocPos(),
-                    mScrollbar[VERTICAL]->getDocSize() - allowable_scroll_rect.mTop, // min vertical scroll
-                    mScrollbar[VERTICAL]->getDocSize() - allowable_scroll_rect.mBottom); // max vertical scroll
-
-    mScrollbar[VERTICAL]->setDocSize( scrolled_rect.getHeight() );
-    mScrollbar[VERTICAL]->setPageSize( content_window_rect.getHeight() );
-    mScrollbar[VERTICAL]->setDocPos( vert_pos );
-
-    S32 horizontal_pos = llclamp(mScrollbar[HORIZONTAL]->getDocPos(),
-                                allowable_scroll_rect.mLeft,
-                                allowable_scroll_rect.mRight);
-
-    mScrollbar[HORIZONTAL]->setDocSize( scrolled_rect.getWidth() );
-    mScrollbar[HORIZONTAL]->setPageSize( content_window_rect.getWidth() );
-    mScrollbar[HORIZONTAL]->setDocPos( horizontal_pos );
-
-    // propagate scroll to document
-    updateScroll();
-
-    // In case we are in accordion tab notify parent to show selected rectangle
-    LLRect screen_rc;
-    localRectToScreen(rect_to_constrain, &screen_rc);
-    notifyParent(LLSD().with("scrollToShowRect",screen_rc.getValue()));
-}
-
-void LLScrollContainer::pageUp(S32 overlap)
-{
-    mScrollbar[VERTICAL]->pageUp(overlap);
-    updateScroll();
-}
-
-void LLScrollContainer::pageDown(S32 overlap)
-{
-    mScrollbar[VERTICAL]->pageDown(overlap);
-    updateScroll();
-}
-
-void LLScrollContainer::goToTop()
-{
-    mScrollbar[VERTICAL]->setDocPos(0);
-    updateScroll();
-}
-
-void LLScrollContainer::goToBottom()
-{
-    mScrollbar[VERTICAL]->setDocPos(mScrollbar[VERTICAL]->getDocSize());
-    updateScroll();
-}
-
-S32 LLScrollContainer::getBorderWidth() const
-{
-    if (mBorder->getVisible())
-    {
-        return mBorder->getBorderWidth();
-    }
-
-    return 0;
-}
-
-void LLScrollContainer::setSize(S32 size)
-{
-    mSize = size;
-    mScrollbar[VERTICAL]->setThickness(size);
-    mScrollbar[HORIZONTAL]->setThickness(size);
-}+/**
+ * @file llscrollcontainer.cpp
+ * @brief LLScrollContainer base class
+ *
+ * $LicenseInfo:firstyear=2001&license=viewerlgpl$
+ * Second Life Viewer Source Code
+ * Copyright (C) 2010, Linden Research, Inc.
+ *
+ * This library is free software; you can redistribute it and/or
+ * modify it under the terms of the GNU Lesser General Public
+ * License as published by the Free Software Foundation;
+ * version 2.1 of the License only.
+ *
+ * This library is distributed in the hope that it will be useful,
+ * but WITHOUT ANY WARRANTY; without even the implied warranty of
+ * MERCHANTABILITY or FITNESS FOR A PARTICULAR PURPOSE.  See the GNU
+ * Lesser General Public License for more details.
+ *
+ * You should have received a copy of the GNU Lesser General Public
+ * License along with this library; if not, write to the Free Software
+ * Foundation, Inc., 51 Franklin Street, Fifth Floor, Boston, MA  02110-1301  USA
+ *
+ * Linden Research, Inc., 945 Battery Street, San Francisco, CA  94111  USA
+ * $/LicenseInfo$
+ */
+
+
+#include "linden_common.h"
+
+#include "llscrollcontainer.h"
+
+#include "llrender.h"
+#include "llcontainerview.h"
+#include "lllocalcliprect.h"
+// #include "llfolderview.h"
+#include "llscrollingpanellist.h"
+#include "llscrollbar.h"
+#include "llui.h"
+#include "llkeyboard.h"
+#include "llviewborder.h"
+#include "llfocusmgr.h"
+#include "llframetimer.h"
+#include "lluictrlfactory.h"
+#include "llpanel.h"
+#include "llfontgl.h"
+
+///----------------------------------------------------------------------------
+/// Local function declarations, constants, enums, and typedefs
+///----------------------------------------------------------------------------
+
+static const S32 VERTICAL_MULTIPLE = 16;
+static const F32 AUTO_SCROLL_RATE_ACCEL = 120.f;
+
+///----------------------------------------------------------------------------
+/// Class LLScrollContainer
+///----------------------------------------------------------------------------
+
+static LLDefaultChildRegistry::Register<LLScrollContainer> r("scroll_container");
+
+#include "llscrollingpanellist.h"
+#include "llcontainerview.h"
+#include "llpanel.h"
+
+static ScrollContainerRegistry::Register<LLScrollingPanelList> r1("scrolling_panel_list");
+static ScrollContainerRegistry::Register<LLContainerView> r2("container_view");
+static ScrollContainerRegistry::Register<LLPanel> r3("panel", &LLPanel::fromXML);
+
+LLScrollContainer::Params::Params()
+:   is_opaque("opaque"),
+    bg_color("color"),
+    border_visible("border_visible"),
+    hide_scrollbar("hide_scrollbar"),
+    ignore_arrow_keys("ignore_arrow_keys"),
+    min_auto_scroll_rate("min_auto_scroll_rate", 100),
+    max_auto_scroll_rate("max_auto_scroll_rate", 1000),
+    max_auto_scroll_zone("max_auto_scroll_zone", 16),
+    reserve_scroll_corner("reserve_scroll_corner", false),
+    size("size", -1)
+{}
+
+
+// Default constructor
+LLScrollContainer::LLScrollContainer(const LLScrollContainer::Params& p)
+:   LLUICtrl(p),
+    mAutoScrolling( false ),
+    mAutoScrollRate( 0.f ),
+    mBackgroundColor(p.bg_color()),
+    mIsOpaque(p.is_opaque),
+    mHideScrollbar(p.hide_scrollbar),
+    mIgnoreArrowKeys(p.ignore_arrow_keys),
+    mReserveScrollCorner(p.reserve_scroll_corner),
+    mMinAutoScrollRate(p.min_auto_scroll_rate),
+    mMaxAutoScrollRate(p.max_auto_scroll_rate),
+    mMaxAutoScrollZone(p.max_auto_scroll_zone),
+    mScrolledView(NULL),
+    mSize(p.size)
+{
+    static LLUICachedControl<S32> scrollbar_size_control ("UIScrollbarSize", 0);
+    S32 scrollbar_size = (mSize == -1 ? scrollbar_size_control : mSize);
+
+    LLRect border_rect( 0, getRect().getHeight(), getRect().getWidth(), 0 );
+    LLViewBorder::Params params;
+    params.name("scroll border");
+    params.rect(border_rect);
+    params.visible(p.border_visible);
+    params.bevel_style(LLViewBorder::BEVEL_IN);
+    mBorder = LLUICtrlFactory::create<LLViewBorder> (params);
+    LLView::addChild( mBorder );
+
+    mInnerRect = getLocalRect();
+    mInnerRect.stretch( -getBorderWidth() );
+
+    LLRect vertical_scroll_rect = mInnerRect;
+    vertical_scroll_rect.mLeft = vertical_scroll_rect.mRight - scrollbar_size;
+    LLScrollbar::Params sbparams;
+    sbparams.name("scrollable vertical");
+    sbparams.rect(vertical_scroll_rect);
+    sbparams.orientation(LLScrollbar::VERTICAL);
+    sbparams.doc_size(mInnerRect.getHeight());
+    sbparams.doc_pos(0);
+    sbparams.page_size(mInnerRect.getHeight());
+    sbparams.step_size(VERTICAL_MULTIPLE);
+    sbparams.follows.flags(FOLLOWS_RIGHT | FOLLOWS_TOP | FOLLOWS_BOTTOM);
+    sbparams.visible(false);
+    sbparams.change_callback(p.scroll_callback);
+    mScrollbar[VERTICAL] = LLUICtrlFactory::create<LLScrollbar> (sbparams);
+    LLView::addChild( mScrollbar[VERTICAL] );
+
+    LLRect horizontal_scroll_rect;
+    horizontal_scroll_rect.mTop = scrollbar_size;
+    horizontal_scroll_rect.mRight = mInnerRect.getWidth();
+    sbparams.name("scrollable horizontal");
+    sbparams.rect(horizontal_scroll_rect);
+    sbparams.orientation(LLScrollbar::HORIZONTAL);
+    sbparams.doc_size(mInnerRect.getWidth());
+    sbparams.doc_pos(0);
+    sbparams.page_size(mInnerRect.getWidth());
+    sbparams.step_size(VERTICAL_MULTIPLE);
+    sbparams.visible(false);
+    sbparams.follows.flags(FOLLOWS_LEFT | FOLLOWS_RIGHT | FOLLOWS_BOTTOM);
+    sbparams.change_callback(p.scroll_callback);
+    mScrollbar[HORIZONTAL] = LLUICtrlFactory::create<LLScrollbar> (sbparams);
+    LLView::addChild( mScrollbar[HORIZONTAL] );
+}
+
+// Destroys the object
+LLScrollContainer::~LLScrollContainer( void )
+{
+    // mScrolledView and mScrollbar are child views, so the LLView
+    // destructor takes care of memory deallocation.
+    for( S32 i = 0; i < ORIENTATION_COUNT; i++ )
+    {
+        mScrollbar[i] = NULL;
+    }
+    mScrolledView = NULL;
+}
+
+// internal scrollbar handlers
+// virtual
+void LLScrollContainer::scrollHorizontal( S32 new_pos )
+{
+    if( mScrolledView )
+    {
+        LLRect doc_rect = mScrolledView->getRect();
+        S32 old_pos = -(doc_rect.mLeft - mInnerRect.mLeft);
+        mScrolledView->translate( -(new_pos - old_pos), 0 );
+    }
+}
+
+// virtual
+void LLScrollContainer::scrollVertical( S32 new_pos )
+{
+    if( mScrolledView )
+    {
+        LLRect doc_rect = mScrolledView->getRect();
+        S32 old_pos = doc_rect.mTop - mInnerRect.mTop;
+        mScrolledView->translate( 0, new_pos - old_pos );
+    }
+}
+
+// LLView functionality
+void LLScrollContainer::reshape(S32 width, S32 height,
+                                        bool called_from_parent)
+{
+    LLUICtrl::reshape( width, height, called_from_parent );
+
+    mInnerRect = getLocalRect();
+    mInnerRect.stretch( -getBorderWidth() );
+
+    if (mScrolledView)
+    {
+        const LLRect& scrolled_rect = mScrolledView->getRect();
+
+        S32 visible_width = 0;
+        S32 visible_height = 0;
+        bool show_v_scrollbar = false;
+        bool show_h_scrollbar = false;
+        calcVisibleSize( &visible_width, &visible_height, &show_h_scrollbar, &show_v_scrollbar );
+
+        mScrollbar[VERTICAL]->setDocSize( scrolled_rect.getHeight() );
+        mScrollbar[VERTICAL]->setPageSize( visible_height );
+
+        mScrollbar[HORIZONTAL]->setDocSize( scrolled_rect.getWidth() );
+        mScrollbar[HORIZONTAL]->setPageSize( visible_width );
+        updateScroll();
+    }
+}
+
+// virtual
+bool LLScrollContainer::handleKeyHere(KEY key, MASK mask)
+{
+    if (mIgnoreArrowKeys)
+    {
+        switch(key)
+        {
+        case KEY_LEFT:
+        case KEY_RIGHT:
+        case KEY_UP:
+        case KEY_DOWN:
+        case KEY_PAGE_UP:
+        case KEY_PAGE_DOWN:
+        case KEY_HOME:
+        case KEY_END:
+            return false;
+        default:
+            break;
+        }
+    }
+
+    // allow scrolled view to handle keystrokes in case it delegated keyboard focus
+    // to the scroll container.
+    // NOTE: this should not recurse indefinitely as handleKeyHere
+    // should not propagate to parent controls, so mScrolledView should *not*
+    // call LLScrollContainer::handleKeyHere in turn
+    if (mScrolledView && mScrolledView->handleKeyHere(key, mask))
+    {
+        return true;
+    }
+    for( S32 i = 0; i < ORIENTATION_COUNT; i++ )
+    {
+        if( mScrollbar[i]->handleKeyHere(key, mask) )
+        {
+            updateScroll();
+            return true;
+        }
+    }
+
+    return false;
+}
+
+bool LLScrollContainer::handleUnicodeCharHere(llwchar uni_char)
+{
+    if (mScrolledView && mScrolledView->handleUnicodeCharHere(uni_char))
+    {
+        return true;
+    }
+    return false;
+}
+
+bool LLScrollContainer::handleScrollWheel( S32 x, S32 y, S32 clicks )
+{
+    // Give event to my child views - they may have scroll bars
+    // (Bad UI design, but technically possible.)
+    if (LLUICtrl::handleScrollWheel(x,y,clicks))
+        return true;
+
+    // When the vertical scrollbar is visible, scroll wheel
+    // only affects vertical scrolling.  It's confusing to have
+    // scroll wheel perform both vertical and horizontal in a
+    // single container.
+    LLScrollbar* vertical = mScrollbar[VERTICAL];
+    if (vertical->getVisible()
+        && vertical->getEnabled())
+    {
+        // Pretend the mouse is over the scrollbar
+        if (vertical->handleScrollWheel( 0, 0, clicks ) )
+        {
+            updateScroll();
+        }
+        // Always eat the event
+        return true;
+    }
+
+    LLScrollbar* horizontal = mScrollbar[HORIZONTAL];
+    // Test enablement and visibility for consistency with
+    // LLView::childrenHandleScrollWheel().
+    if (horizontal->getVisible()
+        && horizontal->getEnabled()
+        && horizontal->handleScrollWheel( 0, 0, clicks ) )
+    {
+        updateScroll();
+        return true;
+    }
+    return false;
+}
+
+bool LLScrollContainer::handleScrollHWheel(S32 x, S32 y, S32 clicks)
+{
+    if (LLUICtrl::handleScrollHWheel(x,y,clicks))
+    {
+        return true;
+    }
+
+    LLScrollbar* horizontal = mScrollbar[HORIZONTAL];
+    if (horizontal->getVisible()
+        && horizontal->getEnabled()
+        && horizontal->handleScrollHWheel( 0, 0, clicks ) )
+    {
+        updateScroll();
+        return true;
+    }
+
+    return false;
+}
+
+bool LLScrollContainer::handleDragAndDrop(S32 x, S32 y, MASK mask,
+                                                  bool drop,
+                                                  EDragAndDropType cargo_type,
+                                                  void* cargo_data,
+                                                  EAcceptance* accept,
+                                                  std::string& tooltip_msg)
+{
+    // Scroll folder view if needed.  Never accepts a drag or drop.
+    *accept = ACCEPT_NO;
+    bool handled = autoScroll(x, y);
+
+    if( !handled )
+    {
+        handled = childrenHandleDragAndDrop(x, y, mask, drop, cargo_type,
+                                            cargo_data, accept, tooltip_msg) != NULL;
+    }
+
+    return true;
+}
+
+bool LLScrollContainer::canAutoScroll(S32 x, S32 y)
+{
+    if (mAutoScrolling)
+    {
+        return true; // already scrolling
+    }
+    return autoScroll(x, y, false);
+}
+
+bool LLScrollContainer::autoScroll(S32 x, S32 y)
+{
+    return autoScroll(x, y, true);
+}
+
+bool LLScrollContainer::autoScroll(S32 x, S32 y, bool do_scroll)
+{
+    static LLUICachedControl<S32> scrollbar_size_control ("UIScrollbarSize", 0);
+    S32 scrollbar_size = (mSize == -1 ? scrollbar_size_control : mSize);
+
+    bool scrolling = false;
+    if( mScrollbar[HORIZONTAL]->getVisible() || mScrollbar[VERTICAL]->getVisible() )
+    {
+        LLRect screen_local_extents;
+        screenRectToLocal(getRootView()->getLocalRect(), &screen_local_extents);
+
+        LLRect inner_rect_local( 0, mInnerRect.getHeight(), mInnerRect.getWidth(), 0 );
+        // Note: Will also include scrollers as scroll zones, so opposite
+        // scroll zones might have different size due to visible scrollers
+        if( mScrollbar[HORIZONTAL]->getVisible() )
+        {
+            inner_rect_local.mBottom += scrollbar_size;
+        }
+        if( mScrollbar[VERTICAL]->getVisible() )
+        {
+            inner_rect_local.mRight -= scrollbar_size;
+        }
+
+        // clip rect against root view
+        inner_rect_local.intersectWith(screen_local_extents);
+
+        S32 auto_scroll_speed = ll_round(mAutoScrollRate * LLFrameTimer::getFrameDeltaTimeF32());
+        // autoscroll region should take up no more than one third of visible scroller area
+        S32 auto_scroll_region_width = llmin(inner_rect_local.getWidth() / 3, (S32)mMaxAutoScrollZone);
+        S32 auto_scroll_region_height = llmin(inner_rect_local.getHeight() / 3, (S32)mMaxAutoScrollZone);
+
+        if( mScrollbar[HORIZONTAL]->getVisible() )
+        {
+            LLRect left_scroll_rect = screen_local_extents;
+            left_scroll_rect.mRight = inner_rect_local.mLeft + auto_scroll_region_width;
+            if( left_scroll_rect.pointInRect( x, y ) && (mScrollbar[HORIZONTAL]->getDocPos() > 0) )
+            {
+                if (do_scroll)
+                {
+                    mScrollbar[HORIZONTAL]->setDocPos(mScrollbar[HORIZONTAL]->getDocPos() - auto_scroll_speed);
+                    mAutoScrolling = true;
+                }
+                scrolling = true;
+            }
+
+            LLRect right_scroll_rect = screen_local_extents;
+            right_scroll_rect.mLeft = inner_rect_local.mRight - auto_scroll_region_width;
+            if( right_scroll_rect.pointInRect( x, y ) && (mScrollbar[HORIZONTAL]->getDocPos() < mScrollbar[HORIZONTAL]->getDocPosMax()) )
+            {
+                if (do_scroll)
+                {
+                    mScrollbar[HORIZONTAL]->setDocPos(mScrollbar[HORIZONTAL]->getDocPos() + auto_scroll_speed);
+                    mAutoScrolling = true;
+                }
+                scrolling = true;
+            }
+        }
+        if( mScrollbar[VERTICAL]->getVisible() )
+        {
+            LLRect bottom_scroll_rect = screen_local_extents;
+            bottom_scroll_rect.mTop = inner_rect_local.mBottom + auto_scroll_region_height;
+            if( bottom_scroll_rect.pointInRect( x, y ) && (mScrollbar[VERTICAL]->getDocPos() < mScrollbar[VERTICAL]->getDocPosMax()) )
+            {
+                if (do_scroll)
+                {
+                    mScrollbar[VERTICAL]->setDocPos(mScrollbar[VERTICAL]->getDocPos() + auto_scroll_speed);
+                    mAutoScrolling = true;
+                }
+                scrolling = true;
+            }
+
+            LLRect top_scroll_rect = screen_local_extents;
+            top_scroll_rect.mBottom = inner_rect_local.mTop - auto_scroll_region_height;
+            if( top_scroll_rect.pointInRect( x, y ) && (mScrollbar[VERTICAL]->getDocPos() > 0) )
+            {
+                if (do_scroll)
+                {
+                    mScrollbar[VERTICAL]->setDocPos(mScrollbar[VERTICAL]->getDocPos() - auto_scroll_speed);
+                    mAutoScrolling = true;
+                }
+                scrolling = true;
+            }
+        }
+    }
+    return scrolling;
+}
+
+void LLScrollContainer::calcVisibleSize( S32 *visible_width, S32 *visible_height, bool* show_h_scrollbar, bool* show_v_scrollbar ) const
+{
+    const LLRect& doc_rect = getScrolledViewRect();
+    static LLUICachedControl<S32> scrollbar_size_control ("UIScrollbarSize", 0);
+    S32 scrollbar_size = (mSize == -1 ? scrollbar_size_control : mSize);
+
+    S32 doc_width = doc_rect.getWidth();
+    S32 doc_height = doc_rect.getHeight();
+
+    S32 border_width = getBorderWidth();
+    *visible_width = getRect().getWidth() - 2 * border_width;
+    *visible_height = getRect().getHeight() - 2 * border_width;
+
+    *show_v_scrollbar = false;
+    *show_h_scrollbar = false;
+
+    if (!mHideScrollbar)
+    {
+        // Note: 1 pixel change can happen on final animation and should not trigger
+        // the display of sliders.
+        if ((doc_height - *visible_height) > 1)
+        {
+            *show_v_scrollbar = true;
+            *visible_width -= scrollbar_size;
+        }
+        if ((doc_width - *visible_width) > 1)
+        {
+            *show_h_scrollbar = true;
+            *visible_height -= scrollbar_size;
+            // Note: Do *not* recompute *show_v_scrollbar here because with
+            // The view inside the scroll container should not be extended
+            // to container's full height to ensure the correct computation
+            // of *show_v_scrollbar after subtracting horizontal scrollbar_size.
+
+            if( !*show_v_scrollbar && ((doc_height - *visible_height) > 1) )
+            {
+                *show_v_scrollbar = true;
+                *visible_width -= scrollbar_size;
+            }
+        }
+    }
+}
+
+
+void LLScrollContainer::draw()
+{
+    static LLUICachedControl<S32> scrollbar_size_control ("UIScrollbarSize", 0);
+    S32 scrollbar_size = (mSize == -1 ? scrollbar_size_control : mSize);
+
+    if (mAutoScrolling)
+    {
+        // add acceleration to autoscroll
+        mAutoScrollRate = llmin(mAutoScrollRate + (LLFrameTimer::getFrameDeltaTimeF32() * AUTO_SCROLL_RATE_ACCEL), mMaxAutoScrollRate);
+    }
+    else
+    {
+        // reset to minimum for next time
+        mAutoScrollRate = mMinAutoScrollRate;
+    }
+    // clear this flag to be set on next call to autoScroll
+    mAutoScrolling = false;
+
+    // auto-focus when scrollbar active
+    // this allows us to capture user intent (i.e. stop automatically scrolling the view/etc)
+    if (!hasFocus()
+        && (mScrollbar[VERTICAL]->hasMouseCapture() || mScrollbar[HORIZONTAL]->hasMouseCapture()))
+    {
+        focusFirstItem();
+    }
+
+    if (getRect().isValid())
+    {
+        // Draw background
+        if( mIsOpaque )
+        {
+            F32 alpha = getCurrentTransparency();
+
+            gGL.getTexUnit(0)->unbind(LLTexUnit::TT_TEXTURE);
+            gl_rect_2d(mInnerRect, mBackgroundColor.get() % alpha);
+        }
+
+        // Draw mScrolledViews and update scroll bars.
+        // get a scissor region ready, and draw the scrolling view. The
+        // scissor region ensures that we don't draw outside of the bounds
+        // of the rectangle.
+        if( mScrolledView )
+        {
+            updateScroll();
+
+            // Draw the scrolled area.
+            {
+                S32 visible_width = 0;
+                S32 visible_height = 0;
+                bool show_v_scrollbar = false;
+                bool show_h_scrollbar = false;
+                calcVisibleSize( &visible_width, &visible_height, &show_h_scrollbar, &show_v_scrollbar );
+
+                LLLocalClipRect clip(LLRect(mInnerRect.mLeft,
+                        mInnerRect.mBottom + (show_h_scrollbar ? scrollbar_size : 0) + visible_height,
+                        mInnerRect.mRight - (show_v_scrollbar ? scrollbar_size: 0),
+                        mInnerRect.mBottom + (show_h_scrollbar ? scrollbar_size : 0)
+                        ));
+                drawChild(mScrolledView);
+            }
+        }
+
+        // Highlight border if a child of this container has keyboard focus
+        if( mBorder->getVisible() )
+        {
+            mBorder->setKeyboardFocusHighlight( gFocusMgr.childHasKeyboardFocus(this) );
+        }
+
+        // Draw all children except mScrolledView
+        // Note: scrollbars have been adjusted by above drawing code
+        for (child_list_const_reverse_iter_t child_iter = getChildList()->rbegin();
+             child_iter != getChildList()->rend(); ++child_iter)
+        {
+            LLView *viewp = *child_iter;
+            if( sDebugRects )
+            {
+                sDepth++;
+            }
+            if( (viewp != mScrolledView) && viewp->getVisible() )
+            {
+                drawChild(viewp);
+            }
+            if( sDebugRects )
+            {
+                sDepth--;
+            }
+        }
+    }
+} // end draw
+
+bool LLScrollContainer::addChild(LLView* view, S32 tab_group)
+{
+    if (!mScrolledView)
+    {
+        // Use the first panel or container as the scrollable view (bit of a hack)
+        mScrolledView = view;
+    }
+
+    bool ret_val = LLView::addChild(view, tab_group);
+
+    //bring the scrollbars to the front
+    sendChildToFront( mScrollbar[HORIZONTAL] );
+    sendChildToFront( mScrollbar[VERTICAL] );
+
+    return ret_val;
+}
+
+void LLScrollContainer::updateScroll()
+{
+    if (!getVisible() || !mScrolledView)
+    {
+        return;
+    }
+    static LLUICachedControl<S32> scrollbar_size_control ("UIScrollbarSize", 0);
+    S32 scrollbar_size = (mSize == -1 ? scrollbar_size_control : mSize);
+
+    LLRect doc_rect = mScrolledView->getRect();
+    S32 doc_width = doc_rect.getWidth();
+    S32 doc_height = doc_rect.getHeight();
+    S32 visible_width = 0;
+    S32 visible_height = 0;
+    bool show_v_scrollbar = false;
+    bool show_h_scrollbar = false;
+    calcVisibleSize( &visible_width, &visible_height, &show_h_scrollbar, &show_v_scrollbar );
+
+    S32 border_width = getBorderWidth();
+    if( show_v_scrollbar )
+    {
+        if( doc_rect.mTop < getRect().getHeight() - border_width )
+        {
+            mScrolledView->translate( 0, getRect().getHeight() - border_width - doc_rect.mTop );
+        }
+
+        scrollVertical( mScrollbar[VERTICAL]->getDocPos() );
+        mScrollbar[VERTICAL]->setVisible( true );
+
+        S32 v_scrollbar_height = visible_height;
+        if( !show_h_scrollbar && mReserveScrollCorner )
+        {
+            v_scrollbar_height -= scrollbar_size;
+        }
+        mScrollbar[VERTICAL]->reshape( scrollbar_size, v_scrollbar_height, true );
+
+        // Make room for the horizontal scrollbar (or not)
+        S32 v_scrollbar_offset = 0;
+        if( show_h_scrollbar || mReserveScrollCorner )
+        {
+            v_scrollbar_offset = scrollbar_size;
+        }
+        LLRect r = mScrollbar[VERTICAL]->getRect();
+        r.translate( 0, mInnerRect.mBottom - r.mBottom + v_scrollbar_offset );
+        mScrollbar[VERTICAL]->setRect( r );
+    }
+    else
+    {
+        mScrolledView->translate( 0, getRect().getHeight() - border_width - doc_rect.mTop );
+
+        mScrollbar[VERTICAL]->setVisible( false );
+        mScrollbar[VERTICAL]->setDocPos( 0 );
+    }
+
+    if( show_h_scrollbar )
+    {
+        if( doc_rect.mLeft > border_width )
+        {
+            mScrolledView->translate( border_width - doc_rect.mLeft, 0 );
+            mScrollbar[HORIZONTAL]->setDocPos( 0 );
+        }
+        else
+        {
+            scrollHorizontal( mScrollbar[HORIZONTAL]->getDocPos() );
+        }
+
+        mScrollbar[HORIZONTAL]->setVisible( true );
+        S32 h_scrollbar_width = visible_width;
+        if( !show_v_scrollbar && mReserveScrollCorner )
+        {
+            h_scrollbar_width -= scrollbar_size;
+        }
+        mScrollbar[HORIZONTAL]->reshape( h_scrollbar_width, scrollbar_size, true );
+    }
+    else
+    {
+        mScrolledView->translate( border_width - doc_rect.mLeft, 0 );
+
+        mScrollbar[HORIZONTAL]->setVisible( false );
+        mScrollbar[HORIZONTAL]->setDocPos( 0 );
+    }
+
+    mScrollbar[HORIZONTAL]->setDocSize( doc_width );
+    mScrollbar[HORIZONTAL]->setPageSize( visible_width );
+
+    mScrollbar[VERTICAL]->setDocSize( doc_height );
+    mScrollbar[VERTICAL]->setPageSize( visible_height );
+} // end updateScroll
+
+void LLScrollContainer::setBorderVisible(bool b)
+{
+    mBorder->setVisible( b );
+    // Recompute inner rect, as border visibility changes it
+    mInnerRect = getLocalRect();
+    mInnerRect.stretch( -getBorderWidth() );
+}
+
+LLRect LLScrollContainer::getVisibleContentRect()
+{
+    updateScroll();
+    LLRect visible_rect = getContentWindowRect();
+    LLRect contents_rect = mScrolledView->getRect();
+    visible_rect.translate(-contents_rect.mLeft, -contents_rect.mBottom);
+    return visible_rect;
+}
+
+LLRect LLScrollContainer::getContentWindowRect()
+{
+    updateScroll();
+    LLRect scroller_view_rect;
+    S32 visible_width = 0;
+    S32 visible_height = 0;
+    bool show_h_scrollbar = false;
+    bool show_v_scrollbar = false;
+    calcVisibleSize( &visible_width, &visible_height, &show_h_scrollbar, &show_v_scrollbar );
+    S32 border_width = getBorderWidth();
+    scroller_view_rect.setOriginAndSize(border_width,
+                                        show_h_scrollbar ? mScrollbar[HORIZONTAL]->getRect().mTop : border_width,
+                                        visible_width,
+                                        visible_height);
+    return scroller_view_rect;
+}
+
+// rect is in document coordinates, constraint is in display coordinates relative to content window rect
+void LLScrollContainer::scrollToShowRect(const LLRect& rect, const LLRect& constraint)
+{
+    if (!mScrolledView)
+    {
+        LL_WARNS() << "LLScrollContainer::scrollToShowRect with no view!" << LL_ENDL;
+        return;
+    }
+
+    LLRect content_window_rect = getContentWindowRect();
+    // get document rect
+    LLRect scrolled_rect = mScrolledView->getRect();
+
+    // shrink target rect to fit within constraint region, biasing towards top left
+    LLRect rect_to_constrain = rect;
+    rect_to_constrain.mBottom = llmax(rect_to_constrain.mBottom, rect_to_constrain.mTop - constraint.getHeight());
+    rect_to_constrain.mRight = llmin(rect_to_constrain.mRight, rect_to_constrain.mLeft + constraint.getWidth());
+
+    // calculate allowable positions for scroller window in document coordinates
+    LLRect allowable_scroll_rect(rect_to_constrain.mRight - constraint.mRight,
+                                rect_to_constrain.mBottom - constraint.mBottom,
+                                rect_to_constrain.mLeft - constraint.mLeft,
+                                rect_to_constrain.mTop - constraint.mTop);
+
+    // translate from allowable region for lower left corner to upper left corner
+    allowable_scroll_rect.translate(0, content_window_rect.getHeight());
+
+    S32 vert_pos = llclamp(mScrollbar[VERTICAL]->getDocPos(),
+                    mScrollbar[VERTICAL]->getDocSize() - allowable_scroll_rect.mTop, // min vertical scroll
+                    mScrollbar[VERTICAL]->getDocSize() - allowable_scroll_rect.mBottom); // max vertical scroll
+
+    mScrollbar[VERTICAL]->setDocSize( scrolled_rect.getHeight() );
+    mScrollbar[VERTICAL]->setPageSize( content_window_rect.getHeight() );
+    mScrollbar[VERTICAL]->setDocPos( vert_pos );
+
+    S32 horizontal_pos = llclamp(mScrollbar[HORIZONTAL]->getDocPos(),
+                                allowable_scroll_rect.mLeft,
+                                allowable_scroll_rect.mRight);
+
+    mScrollbar[HORIZONTAL]->setDocSize( scrolled_rect.getWidth() );
+    mScrollbar[HORIZONTAL]->setPageSize( content_window_rect.getWidth() );
+    mScrollbar[HORIZONTAL]->setDocPos( horizontal_pos );
+
+    // propagate scroll to document
+    updateScroll();
+
+    // In case we are in accordion tab notify parent to show selected rectangle
+    LLRect screen_rc;
+    localRectToScreen(rect_to_constrain, &screen_rc);
+    notifyParent(LLSD().with("scrollToShowRect",screen_rc.getValue()));
+}
+
+void LLScrollContainer::pageUp(S32 overlap)
+{
+    mScrollbar[VERTICAL]->pageUp(overlap);
+    updateScroll();
+}
+
+void LLScrollContainer::pageDown(S32 overlap)
+{
+    mScrollbar[VERTICAL]->pageDown(overlap);
+    updateScroll();
+}
+
+void LLScrollContainer::goToTop()
+{
+    mScrollbar[VERTICAL]->setDocPos(0);
+    updateScroll();
+}
+
+void LLScrollContainer::goToBottom()
+{
+    mScrollbar[VERTICAL]->setDocPos(mScrollbar[VERTICAL]->getDocSize());
+    updateScroll();
+}
+
+S32 LLScrollContainer::getBorderWidth() const
+{
+    if (mBorder->getVisible())
+    {
+        return mBorder->getBorderWidth();
+    }
+
+    return 0;
+}
+
+void LLScrollContainer::setSize(S32 size)
+{
+    mSize = size;
+    mScrollbar[VERTICAL]->setThickness(size);
+    mScrollbar[HORIZONTAL]->setThickness(size);
+}