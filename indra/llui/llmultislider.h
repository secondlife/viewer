--- conflicted
+++ resolved
@@ -81,34 +81,20 @@
     // Multi-slider rounds values to nearest increments (bias towards rounding down)
     F32                 getNearestIncrement(F32 value) const;
 
-<<<<<<< HEAD
-	void				setSliderValue(const std::string& name, F32 value, bool from_event = false);
-	F32					getSliderValue(const std::string& name) const;
-	F32					getSliderValueFromPos(S32 xpos, S32 ypos) const;
-=======
-    void                setSliderValue(const std::string& name, F32 value, BOOL from_event = FALSE);
+    void                setSliderValue(const std::string& name, F32 value, bool from_event = false);
     F32                 getSliderValue(const std::string& name) const;
     F32                 getSliderValueFromPos(S32 xpos, S32 ypos) const;
->>>>>>> e7eced3c
     LLRect              getSliderThumbRect(const std::string& name) const;
 
     void                setSliderThumbImage(const std::string &name);
     void                clearSliderThumbImage();
 
 
-<<<<<<< HEAD
-	const std::string&	getCurSlider() const					{ return mCurSlider; }
-	F32					getCurSliderValue() const				{ return getSliderValue(mCurSlider); }
-	void				setCurSlider(const std::string& name);
-	void				resetCurSlider();
-	void				setCurSliderValue(F32 val, bool from_event = false) { setSliderValue(mCurSlider, val, from_event); }
-=======
     const std::string&  getCurSlider() const                    { return mCurSlider; }
     F32                 getCurSliderValue() const               { return getSliderValue(mCurSlider); }
     void                setCurSlider(const std::string& name);
     void                resetCurSlider();
-    void                setCurSliderValue(F32 val, BOOL from_event = false) { setSliderValue(mCurSlider, val, from_event); }
->>>>>>> e7eced3c
+    void                setCurSliderValue(F32 val, bool from_event = false) { setSliderValue(mCurSlider, val, from_event); }
 
     /*virtual*/ void    setValue(const LLSD& value) override;
     /*virtual*/ LLSD    getValue() const override { return mValue; }
@@ -124,21 +110,12 @@
     void                deleteCurSlider()           { deleteSlider(mCurSlider); }
     /*virtual*/ void    clear() override;
 
-<<<<<<< HEAD
-	/*virtual*/ bool	handleHover(S32 x, S32 y, MASK mask) override;
-	/*virtual*/ bool	handleMouseUp(S32 x, S32 y, MASK mask) override;
-	/*virtual*/ bool	handleMouseDown(S32 x, S32 y, MASK mask) override;
-	/*virtual*/ bool	handleKeyHere(KEY key, MASK mask) override;
-	/*virtual*/ void	onMouseLeave(S32 x, S32 y, MASK mask) override;
-	/*virtual*/ void	draw() override;
-=======
-    /*virtual*/ BOOL    handleHover(S32 x, S32 y, MASK mask) override;
-    /*virtual*/ BOOL    handleMouseUp(S32 x, S32 y, MASK mask) override;
-    /*virtual*/ BOOL    handleMouseDown(S32 x, S32 y, MASK mask) override;
-    /*virtual*/ BOOL    handleKeyHere(KEY key, MASK mask) override;
+    /*virtual*/ bool    handleHover(S32 x, S32 y, MASK mask) override;
+    /*virtual*/ bool    handleMouseUp(S32 x, S32 y, MASK mask) override;
+    /*virtual*/ bool    handleMouseDown(S32 x, S32 y, MASK mask) override;
+    /*virtual*/ bool    handleKeyHere(KEY key, MASK mask) override;
     /*virtual*/ void    onMouseLeave(S32 x, S32 y, MASK mask) override;
     /*virtual*/ void    draw() override;
->>>>>>> e7eced3c
 
     S32             getMaxNumSliders() { return mMaxNumSliders; }
     S32             getCurNumSliders() { return mValue.size(); }
@@ -147,51 +124,17 @@
 
 
 protected:
-<<<<<<< HEAD
-	LLSD			mValue;
-	std::string		mCurSlider;
-	std::string		mHoverSlider;
-	static S32		mNameCounter;
-
-	S32				mMaxNumSliders;
-	bool			mAllowOverlap;
-	bool			mLoopOverlap;
-	F32				mOverlapThreshold;
-	bool			mDrawTrack;
-	bool			mUseTriangle;			/// hacked in toggle to use a triangle
-
-	S32				mMouseOffset;
-	LLRect			mDragStartThumbRect;
-	S32				mThumbWidth;
-
-	std::map<std::string, LLRect>	
-					mThumbRects;
-	LLUIColor		mTrackColor;
-	LLUIColor		mThumbOutlineColor;
-	LLUIColor		mThumbHighlightColor;
-	LLUIColor		mThumbCenterColor;
-	LLUIColor		mThumbCenterSelectedColor;
-	LLUIColor		mDisabledThumbColor;
-	LLUIColor		mTriangleColor;
-	LLUIImagePtr	mThumbImagep; //blimps on the slider, for now no 'disabled' support
-    LLUIImagePtr	mRoundedSquareImgp; //blimps on the slider, for now no 'disabled' support
-
-	const EOrientation	mOrientation;
-
-	commit_signal_t*	mMouseDownSignal;
-	commit_signal_t*	mMouseUpSignal;
-=======
     LLSD            mValue;
     std::string     mCurSlider;
     std::string     mHoverSlider;
     static S32      mNameCounter;
 
     S32             mMaxNumSliders;
-    BOOL            mAllowOverlap;
-    BOOL            mLoopOverlap;
+    bool            mAllowOverlap;
+    bool            mLoopOverlap;
     F32             mOverlapThreshold;
-    BOOL            mDrawTrack;
-    BOOL            mUseTriangle;           /// hacked in toggle to use a triangle
+    bool            mDrawTrack;
+    bool            mUseTriangle;           /// hacked in toggle to use a triangle
 
     S32             mMouseOffset;
     LLRect          mDragStartThumbRect;
@@ -213,7 +156,6 @@
 
     commit_signal_t*    mMouseDownSignal;
     commit_signal_t*    mMouseUpSignal;
->>>>>>> e7eced3c
 };
 
 #endif  // LL_MULTI_SLIDER_H