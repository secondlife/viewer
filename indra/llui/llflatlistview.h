--- conflicted
+++ resolved
@@ -57,251 +57,6 @@
     LOG_CLASS(LLFlatListView);
 public:
 
-<<<<<<< HEAD
-	/**
-	 * Abstract comparator for comparing flat list items in a form of LLPanel
-	 */
-	class ItemComparator
-	{
-	public:
-		ItemComparator() {};
-		virtual ~ItemComparator() {};
-
-		/** Returns true if item1 < item2, false otherwise */
-		virtual bool compare(const LLPanel* item1, const LLPanel* item2) const = 0;
-	};
-
-	/**
-	 * Represents reverse comparator which acts as a decorator for a comparator that need to be reversed
-	 */
-	class ItemReverseComparator : public ItemComparator
-	{
-	public:
-		ItemReverseComparator(const ItemComparator& comparator) : mComparator(comparator) {};
-		virtual ~ItemReverseComparator() {};
-
-		virtual bool compare(const LLPanel* item1, const LLPanel* item2) const
-		{
-			return mComparator.compare(item2, item1);
-		}
-
-	private:
-		const ItemComparator& mComparator;
-	};
-
-
-	struct Params : public LLInitParam::Block<Params, LLScrollContainer::Params>
-	{
-		/** turning on/off selection support */
-		Optional<bool> allow_select;
-
-		/** turning on/off multiple selection (works while clicking and holding CTRL)*/
-		Optional<bool> multi_select;
-
-		/** don't allow to deselect all selected items (for mouse events on items only) */
-		Optional<bool> keep_one_selected;
-
-		/** try to keep selection visible after reshape */
-		Optional<bool> keep_selection_visible_on_reshape;
-
-		/** padding between items */
-		Optional<U32> item_pad; 
-
-		/** textbox with info message when list is empty*/
-		Optional<LLTextBox::Params> no_items_text;
-
-		Params();
-	};
-	
-	// disable traversal when finding widget to hand focus off to
-	/*virtual*/ bool canFocusChildren() const { return false; }
-
-	/**
-	 * Connects callback to signal called when Return key is pressed.
-	 */
-	boost::signals2::connection setReturnCallback( const commit_signal_t::slot_type& cb ) { return mOnReturnSignal.connect(cb); }
-
-	/** Overridden LLPanel's reshape, height is ignored, the list sets its height to accommodate all items */
-	virtual void reshape(S32 width, S32 height, bool called_from_parent  = true);
-
-	/** Returns full rect of child panel */
-	const LLRect& getItemsRect() const;
-
-	LLRect getRequiredRect() { return getItemsRect(); }
-
-	/** Returns distance between items */
-	const S32 getItemsPad() { return mItemPad; }
-
-	/**
-	 * Adds and item and LLSD value associated with it to the list at specified position
-	 * @return true if the item was added, false otherwise 
-	 */
-	virtual bool addItem(LLPanel * item, const LLSD& value = LLUUID::null, EAddPosition pos = ADD_BOTTOM, bool rearrange = true);
-
-	/**
-	 * Insert item_to_add along with associated value to the list right after the after_item.
-	 * @return true if the item was successfully added, false otherwise
-	 */
-	virtual bool insertItemAfter(LLPanel* after_item, LLPanel* item_to_add, const LLSD& value = LLUUID::null);
-
-	/** 
-	 * Remove specified item
-	 * @return true if the item was removed, false otherwise 
-	 */
-	virtual bool removeItem(LLPanel* item, bool rearrange = true);
-
-	/** 
-	 * Remove an item specified by value
-	 * @return true if the item was removed, false otherwise 
-	 */
-	virtual bool removeItemByValue(const LLSD& value, bool rearrange = true);
-
-	/** 
-	 * Remove an item specified by uuid
-	 * @return true if the item was removed, false otherwise 
-	 */
-	virtual bool removeItemByUUID(const LLUUID& uuid, bool rearrange = true);
-
-	/** 
-	 * Get an item by value 
-	 * @return the item as LLPanel if associated with value, NULL otherwise
-	 */
-	virtual LLPanel* getItemByValue(const LLSD& value) const;
-
-	template<class T>
-	T* getTypedItemByValue(const LLSD& value) const
-	{
-		return dynamic_cast<T*>(getItemByValue(value));
-	}
-
-	/** 
-	 * Select or deselect specified item based on select
-	 * @return true if succeed, false otherwise
-	 */
-	virtual bool selectItem(LLPanel* item, bool select = true);
-
-	/** 
-	 * Select or deselect an item by associated value based on select
-	 * @return true if succeed, false otherwise
-	 */
-	virtual bool selectItemByValue(const LLSD& value, bool select = true);
-
-	/** 
-	 * Select or deselect an item by associated uuid based on select
-	 * @return true if succeed, false otherwise
-	 */
-	virtual bool selectItemByUUID(const LLUUID& uuid, bool select = true);
-
-	/**
-	 * Get all panels stored in the list.
-	 */
-	virtual void getItems(std::vector<LLPanel*>& items) const;
-
-	/**
-	 * Get all items values.
-	 */
-	virtual void getValues(std::vector<LLSD>& values) const;
-	
-	/**
-	 * Get LLSD associated with the first selected item
-	 */
-	virtual LLSD getSelectedValue() const;
-
-	/**
-	 * Get LLSD's associated with selected items.
-	 * @param selected_values std::vector being populated with LLSD associated with selected items
- 	 */
-	virtual void getSelectedValues(std::vector<LLSD>& selected_values) const;
-
-
-	/** 
-	 * Get LLUUID associated with selected item
-	 * @return LLUUID if such was associated with selected item 
-	 */
-	virtual LLUUID getSelectedUUID() const;
-
-	/** 
-	 * Get LLUUIDs associated with selected items
-	 * @param selected_uuids An std::vector being populated with LLUUIDs associated with selected items
-	 */
-	virtual void getSelectedUUIDs(uuid_vec_t& selected_uuids) const;
-
-	/** Get the top selected item */
-	virtual LLPanel* getSelectedItem() const;
-
-	/** 
-	 * Get selected items
-	 * @param selected_items An std::vector being populated with pointers to selected items
-	 */
-	virtual void getSelectedItems(std::vector<LLPanel*>& selected_items) const;
-
-
-	/**
-	 * Resets selection of items.
-	 * 
-	 * It calls onCommit callback if setCommitOnSelectionChange(bool b) was called with "true"
-	 * argument for current Flat List.
-	 * @param no_commit_on_deselection - if true onCommit callback will not be called
-	 */
-	virtual void resetSelection(bool no_commit_on_deselection = false);
-
-	/**
-	 * Sets comment text which will be shown in the list is it is empty.
-	 *
-	 * Textbox to hold passed text is created while this method is called at the first time.
-	 *
-	 * @param comment_text - string to be shown as a comment.
-	 */
-	void setNoItemsCommentText( const std::string& comment_text);
-
-	/** Turn on/off multiple selection support */
-	void setAllowMultipleSelection(bool allow) { mMultipleSelection = allow; }
-
-	/** Turn on/off selection support */
-	void setAllowSelection(bool can_select) { mAllowSelection = can_select; }
-
-	/** Sets flag whether onCommit should be fired if selection was changed */
-	// FIXME: this should really be a separate signal, since "Commit" implies explicit user action, and selection changes can happen more indirectly.
-	void setCommitOnSelectionChange(bool b)		{ mCommitOnSelectionChange = b; }
-
-	/** Get number of selected items in the list */
-	U32 numSelected() const {return mSelectedItemPairs.size(); }
-
-	/** Get number of (visible) items in the list */
-	U32 size(const bool only_visible_items = true) const;
-
-	/** Removes all items from the list */
-	virtual void clear();
-
-	/**
-	 * Removes all items that can be detached from the list but doesn't destroy
-	 * them, caller responsible to manage items after they are detached.
-	 * Detachable item should accept "detach" action via notify() method,
-	 * where it disconnect all callbacks, does other valuable routines and
-	 * return 1.
-	 */
-	void detachItems(std::vector<LLPanel*>& detached_items);
-
-	/**
-	 * Set comparator to use for future sorts.
-	 * 
-	 * This class does NOT manage lifetime of the comparator
-	 * but assumes that the comparator is always alive.
-	 */
-	void setComparator(const ItemComparator* comp) { mItemComparator = comp; }
-	void sort();
-
-	bool updateValue(const LLSD& old_value, const LLSD& new_value);
-
-	void scrollToShowFirstSelectedItem();
-
-	void selectFirstItem	();
-	void selectLastItem		();
-
-	virtual S32	notify(const LLSD& info) ;
-
-	virtual ~LLFlatListView();
-=======
     /**
      * Abstract comparator for comparing flat list items in a form of LLPanel
      */
@@ -358,7 +113,7 @@
     };
 
     // disable traversal when finding widget to hand focus off to
-    /*virtual*/ BOOL canFocusChildren() const { return FALSE; }
+    /*virtual*/ bool canFocusChildren() const { return false; }
 
     /**
      * Connects callback to signal called when Return key is pressed.
@@ -366,7 +121,7 @@
     boost::signals2::connection setReturnCallback( const commit_signal_t::slot_type& cb ) { return mOnReturnSignal.connect(cb); }
 
     /** Overridden LLPanel's reshape, height is ignored, the list sets its height to accommodate all items */
-    virtual void reshape(S32 width, S32 height, BOOL called_from_parent  = TRUE);
+    virtual void reshape(S32 width, S32 height, bool called_from_parent  = true);
 
     /** Returns full rect of child panel */
     const LLRect& getItemsRect() const;
@@ -545,7 +300,6 @@
     virtual S32 notify(const LLSD& info) ;
 
     virtual ~LLFlatListView();
->>>>>>> e7eced3c
 
 protected:
 
@@ -592,13 +346,8 @@
 
     virtual bool selectNextItemPair(bool is_up_direction, bool reset_selection);
 
-<<<<<<< HEAD
-	virtual bool canSelectAll() const;
-	virtual void selectAll();
-=======
-    virtual BOOL canSelectAll() const;
+    virtual bool canSelectAll() const;
     virtual void selectAll();
->>>>>>> e7eced3c
 
     virtual bool isSelected(item_pair_t* item_pair) const;
 
@@ -615,15 +364,9 @@
      */
     void notifyParentItemsRectChanged();
 
-<<<<<<< HEAD
-	virtual bool handleKeyHere(KEY key, MASK mask);
-
-	virtual bool postBuild();
-=======
-    virtual BOOL handleKeyHere(KEY key, MASK mask);
-
-    virtual BOOL postBuild();
->>>>>>> e7eced3c
+    virtual bool handleKeyHere(KEY key, MASK mask);
+
+    virtual bool postBuild();
 
     virtual void onFocusReceived();
 
