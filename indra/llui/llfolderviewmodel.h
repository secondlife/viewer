--- conflicted
+++ resolved
@@ -162,12 +162,8 @@
 
     virtual void navigateToFolder(bool new_window = false, bool change_mode = false) = 0;
 
-<<<<<<< HEAD
+    virtual bool isFavorite() const = 0;
     virtual bool isItemWearable() const { return false; }
-=======
-    virtual bool isFavorite() const = 0;
-    virtual BOOL isItemWearable() const { return FALSE; }
->>>>>>> 9e24b300
 
     virtual bool isItemRenameable() const = 0;
     virtual bool renameItem(const std::string& new_name) = 0;
@@ -175,14 +171,9 @@
     virtual bool isItemMovable( void ) const = 0;       // Can be moved to another folder
     virtual void move( LLFolderViewModelItem* parent_listener ) = 0;
 
-<<<<<<< HEAD
-    virtual bool isItemRemovable( bool check_worn = true ) const = 0;       // Can be destroyed
+    virtual bool isItemRemovable( bool check_worn = true) const = 0;     // Can be destroyed
+    virtual bool isItemInTrash(void) const = 0;
     virtual bool removeItem() = 0;
-=======
-    virtual BOOL isItemRemovable( bool check_worn = true) const = 0;     // Can be destroyed
-    virtual BOOL isItemInTrash(void) const = 0;
-    virtual BOOL removeItem() = 0;
->>>>>>> 9e24b300
     virtual void removeBatch(std::vector<LLFolderViewModelItem*>& batch) = 0;
 
     virtual bool isItemCopyable(bool can_copy_as_link = true) const = 0;
