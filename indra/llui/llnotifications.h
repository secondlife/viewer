--- conflicted
+++ resolved
@@ -432,16 +432,7 @@
 
     void setResponseFunctor(const LLNotificationFunctorRegistry::ResponseFunctor& cb);
 
-<<<<<<< HEAD
-	// returns index of first button with value==true
-	// usually this the button the user clicked on
-	// returns -1 if no button clicked (e.g. form has not been displayed)
-	static S32 getSelectedOption(const LLSD& notification, const LLSD& response);
-	// returns name of first button with value==true
-	static std::string getSelectedOptionName(const LLSD& notification);
-=======
     void setResponseFunctor(const LLNotificationResponderPtr& responder);
->>>>>>> e7eced3c
 
     typedef enum e_response_template_type
     {
@@ -452,11 +443,11 @@
     // return response LLSD filled in with default form contents and (optionally) the default button selected
     LLSD getResponseTemplate(EResponseTemplateType type = WITHOUT_DEFAULT_BUTTON);
 
-    // returns index of first button with value==TRUE
+    // returns index of first button with value==true
     // usually this the button the user clicked on
     // returns -1 if no button clicked (e.g. form has not been displayed)
     static S32 getSelectedOption(const LLSD& notification, const LLSD& response);
-    // returns name of first button with value==TRUE
+    // returns name of first button with value==true
     static std::string getSelectedOptionName(const LLSD& notification);
 
     // after someone responds to a notification (usually by clicking a button,
