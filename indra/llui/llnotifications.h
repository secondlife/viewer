--- conflicted
+++ resolved
@@ -201,10 +201,7 @@
         Mandatory<std::string>  type;
         Optional<S32>           width;
         Optional<S32>           max_length_chars;
-<<<<<<< HEAD
-=======
         Optional<bool>          allow_emoji;
->>>>>>> bb3c36f5
         Optional<std::string>   text;
 
         Optional<std::string>   value;
