/** 
 * @file lltextbase.h
 * @author Martin Reddy
 * @brief The base class of text box/editor, providing Url handling support
 *
 * $LicenseInfo:firstyear=2009&license=viewerlgpl$
 * Second Life Viewer Source Code
 * Copyright (C) 2010, Linden Research, Inc.
 * 
 * This library is free software; you can redistribute it and/or
 * modify it under the terms of the GNU Lesser General Public
 * License as published by the Free Software Foundation;
 * version 2.1 of the License only.
 * 
 * This library is distributed in the hope that it will be useful,
 * but WITHOUT ANY WARRANTY; without even the implied warranty of
 * MERCHANTABILITY or FITNESS FOR A PARTICULAR PURPOSE.  See the GNU
 * Lesser General Public License for more details.
 * 
 * You should have received a copy of the GNU Lesser General Public
 * License along with this library; if not, write to the Free Software
 * Foundation, Inc., 51 Franklin Street, Fifth Floor, Boston, MA  02110-1301  USA
 * 
 * Linden Research, Inc., 945 Battery Street, San Francisco, CA  94111  USA
 * $/LicenseInfo$
 */

#ifndef LL_LLTEXTBASE_H
#define LL_LLTEXTBASE_H

#include "v4color.h"
#include "lleditmenuhandler.h"
#include "llspellcheckmenuhandler.h"
#include "llstyle.h"
#include "llkeywords.h"
#include "llpanel.h"

#include <string>
#include <vector>
#include <set>

#include <boost/signals2.hpp>

class LLScrollContainer;
class LLContextMenu;
class LLUrlMatch;

///
/// A text segment is used to specify a subsection of a text string
/// that should be formatted differently, such as a hyperlink. It
/// includes a start/end offset from the start of the string, a
/// style to render with, an optional tooltip, etc.
///
class LLTextSegment 
:	public LLRefCount, 
	public LLMouseHandler
{
public:
	LLTextSegment(S32 start, S32 end) 
	:	mStart(start), 
		mEnd(end)
	{}
	virtual ~LLTextSegment();
	bool						getDimensions(S32 first_char, S32 num_chars, S32& width, S32& height) const;

	virtual bool				getDimensionsF32(S32 first_char, S32 num_chars, F32& width, S32& height) const;
	virtual S32					getOffset(S32 segment_local_x_coord, S32 start_offset, S32 num_chars, bool round) const;

	/**
	* Get number of chars that fit into free part of current line.
	*
	* @param num_pixels - maximum width of rect
	* @param segment_offset - symbol in segment we start processing line from
	* @param line_offset - symbol in line after which segment starts
	* @param max_chars - limit of symbols that will fit in current line
	* @param line_ind - index of not word-wrapped string inside segment for multi-line segments.
	* Two string separated by word-wrap will have same index.
	* @return number of chars that will fit into current line
	*/
	virtual S32					getNumChars(S32 num_pixels, S32 segment_offset, S32 line_offset, S32 max_chars, S32 line_ind) const;
	virtual void				updateLayout(const class LLTextBase& editor);
	virtual F32					draw(S32 start, S32 end, S32 selection_start, S32 selection_end, const LLRectf& draw_rect);
	virtual bool				canEdit() const;
	virtual void				unlinkFromDocument(class LLTextBase* editor);
	virtual void				linkToDocument(class LLTextBase* editor);

	virtual const LLColor4&		getColor() const;
	//virtual void 				setColor(const LLColor4 &color);
	virtual LLStyleConstSP		getStyle() const;
	virtual void 				setStyle(LLStyleConstSP style);
	virtual void				setToken( LLKeywordToken* token );
	virtual LLKeywordToken*		getToken() const;
	virtual void				setToolTip(const std::string& tooltip);
	virtual void				dump() const;

	// LLMouseHandler interface
	/*virtual*/ bool			handleMouseDown(S32 x, S32 y, MASK mask);
	/*virtual*/ bool			handleMouseUp(S32 x, S32 y, MASK mask);
	/*virtual*/ bool			handleMiddleMouseDown(S32 x, S32 y, MASK mask);
	/*virtual*/ bool			handleMiddleMouseUp(S32 x, S32 y, MASK mask);
	/*virtual*/ bool			handleRightMouseDown(S32 x, S32 y, MASK mask);
	/*virtual*/ bool			handleRightMouseUp(S32 x, S32 y, MASK mask);
	/*virtual*/ bool			handleDoubleClick(S32 x, S32 y, MASK mask);
	/*virtual*/ bool			handleHover(S32 x, S32 y, MASK mask);
	/*virtual*/ bool			handleScrollWheel(S32 x, S32 y, S32 clicks);
	/*virtual*/ bool			handleScrollHWheel(S32 x, S32 y, S32 clicks);
	/*virtual*/ bool			handleToolTip(S32 x, S32 y, MASK mask);
	/*virtual*/ const std::string&	getName() const;
	/*virtual*/ void			onMouseCaptureLost();
	/*virtual*/ void			screenPointToLocal(S32 screen_x, S32 screen_y, S32* local_x, S32* local_y) const;
	/*virtual*/ void			localPointToScreen(S32 local_x, S32 local_y, S32* screen_x, S32* screen_y) const;
	/*virtual*/ bool			hasMouseCapture();

	S32						getStart() const 					{ return mStart; }
	void					setStart(S32 start)					{ mStart = start; }
	S32						getEnd() const						{ return mEnd; }
	void					setEnd( S32 end )					{ mEnd = end; }

protected:
	S32				mStart;
	S32				mEnd;
};

class LLNormalTextSegment : public LLTextSegment
{
public:
	LLNormalTextSegment( LLStyleConstSP style, S32 start, S32 end, LLTextBase& editor );
	LLNormalTextSegment( const LLColor4& color, S32 start, S32 end, LLTextBase& editor, bool is_visible = true);
	virtual ~LLNormalTextSegment();

	/*virtual*/ bool				getDimensionsF32(S32 first_char, S32 num_chars, F32& width, S32& height) const;
	/*virtual*/ S32					getOffset(S32 segment_local_x_coord, S32 start_offset, S32 num_chars, bool round) const;
	/*virtual*/ S32					getNumChars(S32 num_pixels, S32 segment_offset, S32 line_offset, S32 max_chars, S32 line_ind) const;
	/*virtual*/ F32					draw(S32 start, S32 end, S32 selection_start, S32 selection_end, const LLRectf& draw_rect);
	/*virtual*/ bool				canEdit() const { return true; }
	/*virtual*/ const LLColor4&		getColor() const					{ return mStyle->getColor(); }
	/*virtual*/ LLStyleConstSP		getStyle() const					{ return mStyle; }
	/*virtual*/ void 				setStyle(LLStyleConstSP style)	{ mStyle = style; }
	/*virtual*/ void				setToken( LLKeywordToken* token )	{ mToken = token; }
	/*virtual*/ LLKeywordToken*		getToken() const					{ return mToken; }
	/*virtual*/ bool				getToolTip( std::string& msg ) const;
	/*virtual*/ void				setToolTip(const std::string& tooltip);
	/*virtual*/ void				dump() const;

	/*virtual*/ bool				handleHover(S32 x, S32 y, MASK mask);
	/*virtual*/ bool				handleRightMouseDown(S32 x, S32 y, MASK mask);
	/*virtual*/ bool				handleMouseDown(S32 x, S32 y, MASK mask);
	/*virtual*/ bool				handleMouseUp(S32 x, S32 y, MASK mask);
	/*virtual*/ bool				handleToolTip(S32 x, S32 y, MASK mask);

protected:
	F32					drawClippedSegment(S32 seg_start, S32 seg_end, S32 selection_start, S32 selection_end, LLRectf rect);

	virtual		const LLWString&	getWText()	const;
	virtual		const S32			getLength()	const;

protected:
	class LLTextBase&	mEditor;
	LLStyleConstSP		mStyle;
	S32					mFontHeight;
	LLKeywordToken* 	mToken;
	std::string     	mTooltip;
	boost::signals2::connection mImageLoadedConnection;
};

// This text segment is the same as LLNormalTextSegment, the only difference
// is that LLNormalTextSegment draws value of LLTextBase (LLTextBase::getWText()),
// but LLLabelTextSegment draws label of the LLTextBase (LLTextBase::mLabel)
class LLLabelTextSegment : public LLNormalTextSegment
{
public:
	LLLabelTextSegment( LLStyleConstSP style, S32 start, S32 end, LLTextBase& editor );
	LLLabelTextSegment( const LLColor4& color, S32 start, S32 end, LLTextBase& editor, bool is_visible = true);

protected:

	/*virtual*/	const LLWString&	getWText()	const;
	/*virtual*/	const S32			getLength()	const;
};

// Text segment that represents a single emoji character that has a different style (=font size) than the rest of
// the document it belongs to
class LLEmojiTextSegment : public LLNormalTextSegment
{
public:
	LLEmojiTextSegment(LLStyleConstSP style, S32 start, S32 end, LLTextBase& editor);
	LLEmojiTextSegment(const LLColor4& color, S32 start, S32 end, LLTextBase& editor, BOOL is_visible = TRUE);

	bool canEdit() const override { return false; }
	BOOL handleToolTip(S32 x, S32 y, MASK mask) override;
};

// Text segment that changes it's style depending of mouse pointer position ( is it inside or outside segment)
class LLOnHoverChangeableTextSegment : public LLNormalTextSegment
{
public:
	LLOnHoverChangeableTextSegment( LLStyleConstSP style, LLStyleConstSP normal_style, S32 start, S32 end, LLTextBase& editor );
	/*virtual*/ F32 draw(S32 start, S32 end, S32 selection_start, S32 selection_end, const LLRectf& draw_rect);
	/*virtual*/ bool handleHover(S32 x, S32 y, MASK mask);
protected:
	// Style used for text when mouse pointer is over segment
	LLStyleConstSP		mHoveredStyle;
	// Style used for text when mouse pointer is outside segment
	LLStyleConstSP		mNormalStyle;

};

class LLIndexSegment : public LLTextSegment
{
public:
	LLIndexSegment() : LLTextSegment(0, 0) {}
};

class LLInlineViewSegment : public LLTextSegment
{
public:
	struct Params : public LLInitParam::Block<Params>
	{
		Mandatory<LLView*>		view;
		Optional<bool>			force_newline;
		Optional<S32>			left_pad,
								right_pad,
								bottom_pad,
								top_pad;
	};

	LLInlineViewSegment(const Params& p, S32 start, S32 end);
	~LLInlineViewSegment();
	/*virtual*/ bool		getDimensionsF32(S32 first_char, S32 num_chars, F32& width, S32& height) const;
	/*virtual*/ S32			getNumChars(S32 num_pixels, S32 segment_offset, S32 line_offset, S32 max_chars, S32 line_ind) const;
	/*virtual*/ void		updateLayout(const class LLTextBase& editor);
	/*virtual*/ F32			draw(S32 start, S32 end, S32 selection_start, S32 selection_end, const LLRectf& draw_rect);
	/*virtual*/ bool		canEdit() const { return false; }
	/*virtual*/ void		unlinkFromDocument(class LLTextBase* editor);
	/*virtual*/ void		linkToDocument(class LLTextBase* editor);

private:
	S32 mLeftPad;
	S32 mRightPad;
	S32 mTopPad;
	S32 mBottomPad;
	LLView* mView;
	bool	mForceNewLine;
};

class LLLineBreakTextSegment : public LLTextSegment
{
public:

	LLLineBreakTextSegment(LLStyleConstSP style,S32 pos);
	LLLineBreakTextSegment(S32 pos);
	~LLLineBreakTextSegment();
	/*virtual*/ bool		getDimensionsF32(S32 first_char, S32 num_chars, F32& width, S32& height) const;
	S32			getNumChars(S32 num_pixels, S32 segment_offset, S32 line_offset, S32 max_chars, S32 line_ind) const;
	F32			draw(S32 start, S32 end, S32 selection_start, S32 selection_end, const LLRectf& draw_rect);

private:
	S32			mFontHeight;
};

class LLImageTextSegment : public LLTextSegment
{
public:
	LLImageTextSegment(LLStyleConstSP style,S32 pos,class LLTextBase& editor);
	~LLImageTextSegment();
	/*virtual*/ bool		getDimensionsF32(S32 first_char, S32 num_chars, F32& width, S32& height) const;
	S32			getNumChars(S32 num_pixels, S32 segment_offset, S32 char_offset, S32 max_chars, S32 line_ind) const;
	F32			draw(S32 start, S32 end, S32 selection_start, S32 selection_end, const LLRectf& draw_rect);

	/*virtual*/ bool	handleToolTip(S32 x, S32 y, MASK mask);
	/*virtual*/ void	setToolTip(const std::string& tooltip);

private:
	class LLTextBase&	mEditor;
	LLStyleConstSP	mStyle;

protected:
	std::string		mTooltip;
};

typedef LLPointer<LLTextSegment> LLTextSegmentPtr;

///
/// The LLTextBase class provides a base class for all text fields, such
/// as LLTextEditor and LLTextBox. It implements shared functionality
/// such as Url highlighting and opening.
///
class LLTextBase
:	public LLUICtrl,
	protected LLEditMenuHandler,
	public LLSpellCheckMenuHandler,
	public ll::ui::SearchableControl
{
public:
	friend class LLTextSegment;
	friend class LLNormalTextSegment;
	friend class LLUICtrlFactory;

	typedef boost::signals2::signal<bool (const LLUUID& user_id)> is_friend_signal_t;
	typedef boost::signals2::signal<bool (const LLUUID& blocked_id, const std::string from)> is_blocked_signal_t;

	struct LineSpacingParams : public LLInitParam::ChoiceBlock<LineSpacingParams>
	{
		Alternative<F32>	multiple;
		Alternative<S32>	pixels;
		LineSpacingParams();
	};

	struct Params : public LLInitParam::Block<Params, LLUICtrl::Params>
	{
		Optional<LLUIColor>		cursor_color,
								text_color,
								text_readonly_color,
								text_tentative_color,
								bg_readonly_color,
								bg_writeable_color,
								bg_focus_color,
								text_selected_color,
								bg_selected_color;

		Optional<bool>			bg_visible,
								border_visible,
								track_end,
								read_only,
								skip_link_underline,
								spellcheck,
								allow_scroll,
								plain_text,
								wrap,
								use_ellipses,
								use_color,
								parse_urls,
								force_urls_external,
								parse_highlights,
								clip,
								clip_partial,
								trusted_content,
								always_show_icons;
								
		Optional<S32>			v_pad,
								h_pad;


		Optional<LineSpacingParams>
								line_spacing;

		Optional<S32>			max_text_length;

		Optional<LLFontGL::ShadowType>	font_shadow;

		Optional<LLFontGL::VAlign> text_valign;

		Params();
	};

	// LLMouseHandler interface
<<<<<<< HEAD
	/*virtual*/ bool		handleMouseDown(S32 x, S32 y, MASK mask);
	/*virtual*/ bool		handleMouseUp(S32 x, S32 y, MASK mask);
	/*virtual*/ bool		handleMiddleMouseDown(S32 x, S32 y, MASK mask);
	/*virtual*/ bool		handleMiddleMouseUp(S32 x, S32 y, MASK mask);
	/*virtual*/ bool		handleRightMouseDown(S32 x, S32 y, MASK mask);
	/*virtual*/ bool		handleRightMouseUp(S32 x, S32 y, MASK mask);
	/*virtual*/ bool		handleDoubleClick(S32 x, S32 y, MASK mask);
	/*virtual*/ bool		handleHover(S32 x, S32 y, MASK mask);
	/*virtual*/ bool		handleScrollWheel(S32 x, S32 y, S32 clicks);
	/*virtual*/ bool		handleToolTip(S32 x, S32 y, MASK mask);

	// LLView interface
	/*virtual*/ void		reshape(S32 width, S32 height, bool called_from_parent = true);
	/*virtual*/ void		draw();

	// LLUICtrl interface
	/*virtual*/ bool		acceptsTextInput() const { return !mReadOnly; }
	/*virtual*/ void		setColor( const LLColor4& c );
	virtual     void 		setReadOnlyColor(const LLColor4 &c);
	virtual	    void		onVisibilityChange( bool new_visibility );
=======
	/*virtual*/ BOOL		handleMouseDown(S32 x, S32 y, MASK mask) override;
	/*virtual*/ BOOL		handleMouseUp(S32 x, S32 y, MASK mask) override;
	/*virtual*/ BOOL		handleMiddleMouseDown(S32 x, S32 y, MASK mask) override;
	/*virtual*/ BOOL		handleMiddleMouseUp(S32 x, S32 y, MASK mask) override;
	/*virtual*/ BOOL		handleRightMouseDown(S32 x, S32 y, MASK mask) override;
	/*virtual*/ BOOL		handleRightMouseUp(S32 x, S32 y, MASK mask) override;
	/*virtual*/ BOOL		handleDoubleClick(S32 x, S32 y, MASK mask) override;
	/*virtual*/ BOOL		handleHover(S32 x, S32 y, MASK mask) override;
	/*virtual*/ BOOL		handleScrollWheel(S32 x, S32 y, S32 clicks) override;
	/*virtual*/ BOOL		handleToolTip(S32 x, S32 y, MASK mask) override;

	// LLView interface
	/*virtual*/ const std::string getToolTip() const override;
	/*virtual*/ void		reshape(S32 width, S32 height, BOOL called_from_parent = TRUE) override;
	/*virtual*/ void		draw() override;

	// LLUICtrl interface
	/*virtual*/ BOOL		acceptsTextInput() const override { return !mReadOnly; }
	/*virtual*/ void		setColor(const LLColor4& c) override;
	virtual     void 		setReadOnlyColor(const LLColor4 &c);
	/*virtual*/ void		onVisibilityChange(BOOL new_visibility) override;
>>>>>>> afc943ac

	/*virtual*/ void		setValue(const LLSD& value) override;
	/*virtual*/ LLTextViewModel* getViewModel() const override;

	// LLEditMenuHandler interface
<<<<<<< HEAD
	/*virtual*/ bool		canDeselect() const;
	/*virtual*/ void		deselect();
=======
	/*virtual*/ BOOL		canDeselect() const override;
	/*virtual*/ void		deselect() override;
>>>>>>> afc943ac

	virtual void	onFocusReceived() override;
	virtual void	onFocusLost() override;

    void        setParseHTML(bool parse_html) { mParseHTML = parse_html; }

	// LLSpellCheckMenuHandler overrides
	/*virtual*/ bool		getSpellCheck() const override;

	/*virtual*/ const std::string& getSuggestion(U32 index) const override;
	/*virtual*/ U32			getSuggestionCount() const override;
	/*virtual*/ void		replaceWithSuggestion(U32 index) override;

	/*virtual*/ void		addToDictionary() override;
	/*virtual*/ bool		canAddToDictionary() const override;

	/*virtual*/ void		addToIgnore() override;
	/*virtual*/ bool		canAddToIgnore() const override;

	// Spell checking helper functions
	std::string				getMisspelledWord(U32 pos) const;
	bool					isMisspelledWord(U32 pos) const;
	void					onSpellCheckSettingsChange();
	virtual void			onSpellCheckPerformed(){}

	// used by LLTextSegment layout code
	bool					getWordWrap() { return mWordWrap; }
	bool					getUseEllipses() { return mUseEllipses; }
	bool					getUseColor() { return mUseColor; }
	bool					truncate(); // returns true of truncation occurred

	bool					isContentTrusted() {return mTrustedContent;}
	void					setContentTrusted(bool trusted_content) { mTrustedContent = trusted_content; }

	// TODO: move into LLTextSegment?
	void					createUrlContextMenu(S32 x, S32 y, const std::string &url); // create a popup context menu for the given Url

	// Text accessors
	// TODO: add optional style parameter
	virtual void			setText(const LLStringExplicit &utf8str , const LLStyle::Params& input_params = LLStyle::Params()); // uses default style
	virtual std::string		getText() const;
	void					setMaxTextLength(S32 length) { mMaxTextByteLength = length; }
	S32						getMaxTextLength() { return mMaxTextByteLength; }

	// wide-char versions
	void					setWText(const LLWString& text);
	const LLWString&       	getWText() const;

	void					appendText(const std::string &new_text, bool prepend_newline, const LLStyle::Params& input_params = LLStyle::Params());

	void					setLabel(const LLStringExplicit& label);
<<<<<<< HEAD
	virtual bool			setLabelArg(const std::string& key, const LLStringExplicit& text );
=======
	/*virtual*/ BOOL		setLabelArg(const std::string& key, const LLStringExplicit& text) override;
>>>>>>> afc943ac

	const	std::string& 	getLabel()	{ return mLabel.getString(); }
	const	LLWString&		getWlabel() { return mLabel.getWString();}

	void					setLastSegmentToolTip(const std::string &tooltip);

	/**
	 * If label is set, draws text label (which is LLLabelTextSegment)
	 * that is visible when no user text provided
	 */
	void					resetLabel();

	void					setFont(const LLFontGL* font);

	// force reflow of text
	void					needsReflow(S32 index = 0);

	S32						getLength() const { return getWText().length(); }
	S32						getLineCount() const { return mLineInfoList.size(); }
	S32						removeFirstLine(); // returns removed length

	void					addDocumentChild(LLView* view);
	void					removeDocumentChild(LLView* view);
	const LLView*			getDocumentView() const { return mDocumentView; }
	LLRect					getVisibleTextRect() const { return mVisibleTextRect; }
	LLRect					getTextBoundingRect();
	LLRect					getVisibleDocumentRect() const;

	S32						getVPad() { return mVPad; }
	S32						getHPad() { return mHPad; }
	F32						getLineSpacingMult() { return mLineSpacingMult; }
	S32						getLineSpacingPixels() { return mLineSpacingPixels; } // only for multiline

	S32						getDocIndexFromLocalCoord( S32 local_x, S32 local_y, bool round, bool hit_past_end_of_line = true) const;
	LLRect					getLocalRectFromDocIndex(S32 pos) const;
	LLRect					getDocRectFromDocIndex(S32 pos) const;

	void					setReadOnly(bool read_only) { mReadOnly = read_only; }
	bool					getReadOnly() { return mReadOnly; }

	void					setSkipLinkUnderline(bool skip_link_underline) { mSkipLinkUnderline = skip_link_underline; }
	bool					getSkipLinkUnderline() { return mSkipLinkUnderline;  }

    void					setParseURLs(bool parse_urls) { mParseHTML = parse_urls; }

	void					setPlainText(bool value) { mPlainText = value;}
	bool					getPlainText() const { return mPlainText; }

	// cursor manipulation
	bool					setCursor(S32 row, S32 column);
	bool					setCursorPos(S32 cursor_pos, bool keep_cursor_offset = false);
	void					startOfLine();
	void					endOfLine();
	void					startOfDoc();
	void					endOfDoc();
	void					changePage( S32 delta );
	void					changeLine( S32 delta );

	bool					scrolledToStart();
	bool					scrolledToEnd();

	const LLFontGL*			getFont() const					{ return mFont; }

	virtual void			appendLineBreakSegment(const LLStyle::Params& style_params);
	virtual void			appendImageSegment(const LLStyle::Params& style_params);
	virtual void			appendWidget(const LLInlineViewSegment::Params& params, const std::string& text, bool allow_undo);
	boost::signals2::connection setURLClickedCallback(const commit_signal_t::slot_type& cb);
	boost::signals2::connection setIsFriendCallback(const is_friend_signal_t::slot_type& cb);
	boost::signals2::connection setIsObjectBlockedCallback(const is_blocked_signal_t::slot_type& cb);

	void					setWordWrap(bool wrap);
	LLScrollContainer*		getScrollContainer() const { return mScroller; }

protected:
	// protected member variables
	// List of offsets and segment index of the start of each line.  Always has at least one node (0).
	struct line_info
	{
		line_info(S32 index_start, S32 index_end, LLRect rect, S32 line_num);
		S32 mDocIndexStart;
		S32 mDocIndexEnd;
		LLRect mRect;
		S32 mLineNum; // actual line count (ignoring soft newlines due to word wrap)
	};
	typedef std::vector<line_info> line_list_t;
	
	// helper structs
	struct compare_bottom
	{
		bool operator()(const S32& a, const line_info& b) const;
		bool operator()(const line_info& a, const S32& b) const;
		bool operator()(const line_info& a, const line_info& b) const;
	};
	struct compare_top
	{
		bool operator()(const S32& a, const line_info& b) const;
		bool operator()(const line_info& a, const S32& b) const;
		bool operator()(const line_info& a, const line_info& b) const;
	};
	struct line_end_compare;
	typedef std::vector<LLTextSegmentPtr> segment_vec_t;

	// Abstract inner base class representing an undoable editor command.
	// Concrete sub-classes can be defined for operations such as insert, remove, etc.
	// Used as arguments to the execute() method below.
	class TextCmd
	{
	public:
		TextCmd( S32 pos, bool group_with_next, LLTextSegmentPtr segment = LLTextSegmentPtr() ) 
		:	mPos(pos), 
			mGroupWithNext(group_with_next)
		{
			if (segment.notNull())
			{
				mSegments.push_back(segment);
			}
		}
		virtual			~TextCmd() {}
		virtual bool	execute(LLTextBase* editor, S32* delta) = 0;
		virtual S32		undo(LLTextBase* editor) = 0;
		virtual S32		redo(LLTextBase* editor) = 0;
		virtual bool	canExtend(S32 pos) const { return false; }
		virtual void	blockExtensions() {}
		virtual bool	extendAndExecute( LLTextBase* editor, S32 pos, llwchar c, S32* delta ) { llassert(0); return 0; }
		virtual bool	hasExtCharValue( llwchar value ) const { return false; }

		// Defined here so they can access protected LLTextEditor editing methods
		S32				insert(LLTextBase* editor, S32 pos, const LLWString &wstr) { return editor->insertStringNoUndo( pos, wstr, &mSegments ); }
		S32 			remove(LLTextBase* editor, S32 pos, S32 length) { return editor->removeStringNoUndo( pos, length ); }
		S32				overwrite(LLTextBase* editor, S32 pos, llwchar wc) { return editor->overwriteCharNoUndo(pos, wc); }
		
		S32				getPosition() const { return mPos; }
		bool			groupWithNext() const { return mGroupWithNext; }
		
	protected:
		const S32			mPos;
		bool				mGroupWithNext;
		segment_vec_t		mSegments;
	};

	struct compare_segment_end
	{
		bool operator()(const LLTextSegmentPtr& a, const LLTextSegmentPtr& b) const;
	};
	typedef std::multiset<LLTextSegmentPtr, compare_segment_end> segment_set_t;

	// member functions
	LLTextBase(const Params &p);
	virtual ~LLTextBase();
	void							initFromParams(const Params& p);
    virtual void					beforeValueChange();
	virtual void					onValueChange(S32 start, S32 end);
    virtual bool                    useLabel() const;

	// draw methods
	virtual void					drawSelectionBackground(); // draws the black box behind the selected text
	void							drawCursor();
	void							drawText();

	// modify contents
	S32								insertStringNoUndo(S32 pos, const LLWString &wstr, segment_vec_t* segments = NULL); // returns num of chars actually inserted
	S32 							removeStringNoUndo(S32 pos, S32 length);
	S32								overwriteCharNoUndo(S32 pos, llwchar wc);
	void							appendAndHighlightText(const std::string &new_text, S32 highlight_part, const LLStyle::Params& stylep, bool underline_on_hover_only = false);


	// manage segments 
	void                			getSegmentAndOffset( S32 startpos, segment_set_t::const_iterator* seg_iter, S32* offsetp ) const;
	void                			getSegmentAndOffset( S32 startpos, segment_set_t::iterator* seg_iter, S32* offsetp );
	LLTextSegmentPtr    			getSegmentAtLocalPos( S32 x, S32 y, bool hit_past_end_of_line = true);
	segment_set_t::iterator			getEditableSegIterContaining(S32 index);
	segment_set_t::const_iterator	getEditableSegIterContaining(S32 index) const;
	segment_set_t::iterator			getSegIterContaining(S32 index);
	segment_set_t::const_iterator	getSegIterContaining(S32 index) const;
	void                			clearSegments();
	void							createDefaultSegment();
	virtual void					updateSegments();
	void							insertSegment(LLTextSegmentPtr segment_to_insert);
	const LLStyle::Params&			getStyleParams();

	//  manage lines
	S32								getLineStart( S32 line ) const;
	S32								getLineEnd( S32 line ) const;
	S32								getLineNumFromDocIndex( S32 doc_index, bool include_wordwrap = true) const;
	S32								getLineOffsetFromDocIndex( S32 doc_index, bool include_wordwrap = true) const;
	S32								getFirstVisibleLine() const;
	std::pair<S32, S32>				getVisibleLines(bool fully_visible = false);
	S32								getLeftOffset(S32 width);
	void							reflow();

	// cursor
	void							updateCursorXPos();
	void							setCursorAtLocalPos( S32 local_x, S32 local_y, bool round, bool keep_cursor_offset=false );
	S32								getEditableIndex(S32 index, bool increasing_direction); // constraint cursor to editable segments of document
	void							resetCursorBlink() { mCursorBlinkTimer.reset(); }
	void							updateScrollFromCursor();

	// text selection
	bool							hasSelection() const { return (mSelectionStart !=mSelectionEnd); }
	void 							startSelection();
	void 							endSelection();

	// misc
	void							updateRects();
	void							needsScroll() { mScrollNeeded = true; }

	struct URLLabelCallback;
	// Replace a URL with a new icon and label, for example, when
	// avatar names are looked up.
	void replaceUrl(const std::string &url, const std::string &label, const std::string& icon);
	
	void							appendTextImpl(const std::string &new_text, const LLStyle::Params& input_params = LLStyle::Params());
	void							appendAndHighlightTextImpl(const std::string &new_text, S32 highlight_part, const LLStyle::Params& style_params, bool underline_on_hover_only = false);
	S32 normalizeUri(std::string& uri);
	
protected:
	// virtual
	std::string _getSearchText() const override
	{
		return mLabel.getString() + getToolTip();
	}

    std::vector<LLRect> getSelectionRects();

protected:
	// text segmentation and flow
	segment_set_t       		mSegments;
	line_list_t					mLineInfoList;
	LLRect						mVisibleTextRect;			// The rect in which text is drawn.  Excludes borders.
	LLRect						mTextBoundingRect;

	// default text style
	LLStyle::Params				mStyle;
	bool						mStyleDirty;
	const LLFontGL*				mFont;
	const LLFontGL::ShadowType	mFontShadow;

	// colors
	LLUIColor					mCursorColor;
	LLUIColor					mFgColor;
	LLUIColor					mReadOnlyFgColor;
	LLUIColor					mTentativeFgColor;
	LLUIColor					mWriteableBgColor;
	LLUIColor					mReadOnlyBgColor;
	LLUIColor					mFocusBgColor;
	LLUIColor					mTextSelectedColor;
	LLUIColor					mSelectedBGColor;

	// cursor
	S32							mCursorPos;			// I-beam is just after the mCursorPos-th character.
	S32							mDesiredXPixel;		// X pixel position where the user wants the cursor to be
	LLFrameTimer				mCursorBlinkTimer;  // timer that controls cursor blinking

	// selection
	S32							mSelectionStart;
	S32							mSelectionEnd;
	LLTimer		                mTripleClickTimer;
	
	bool						mIsSelecting;		// Are we in the middle of a drag-select? 

	// spell checking
	bool						mSpellCheck;
	S32							mSpellCheckStart;
	S32							mSpellCheckEnd;
	LLTimer						mSpellCheckTimer;
	std::list<std::pair<U32, U32> > mMisspellRanges;
	std::vector<std::string>		mSuggestionList;

	// configuration
	S32							mHPad;				// padding on left of text
	S32							mVPad;				// padding above text
	LLFontGL::HAlign			mHAlign;			// horizontal alignment of the document in its entirety
	LLFontGL::VAlign			mVAlign;			// vertical alignment of the document in its entirety
	LLFontGL::VAlign			mTextVAlign;		// vertical alignment of a text segment within a single line of text
	F32							mLineSpacingMult;	// multiple of line height used as space for a single line of text (e.g. 1.5 to get 50% padding)
	S32							mLineSpacingPixels;	// padding between lines
	bool						mBorderVisible;
	bool                		mParseHTML;			// make URLs interactive
	bool						mForceUrlsExternal; // URLs from this textbox will be opened in external browser
	bool						mParseHighlights;	// highlight user-defined keywords
	bool                		mWordWrap;
	bool						mUseEllipses;
	bool						mUseColor;
	bool						mTrackEnd;			// if true, keeps scroll position at end of document during resize
	bool						mReadOnly;
	bool						mBGVisible;			// render background?
	bool						mClip;				// clip text to widget rect
	bool						mClipPartial;		// false if we show lines that are partially inside bounding rect
	bool						mTrustedContent;	// if false, does not allow to execute SURL links from this editor
	bool						mPlainText;			// didn't use Image or Icon segments
	bool						mAutoIndent;
	S32							mMaxTextByteLength;	// Maximum length mText is allowed to be in bytes
	bool						mSkipTripleClick;
	bool						mAlwaysShowIcons;

	bool						mSkipLinkUnderline;

	// support widgets
	LLHandle<LLContextMenu>		mPopupMenuHandle;
	LLView*						mDocumentView;
	LLScrollContainer*			mScroller;

	// transient state
	S32							mReflowIndex;		// index at which to start reflow.  S32_MAX indicates no reflow needed.
	bool						mScrollNeeded;		// need to change scroll region because of change to cursor position
	S32							mScrollIndex;		// index of first character to keep visible in scroll region

	// Fired when a URL link is clicked
	commit_signal_t*			mURLClickSignal;

	// Used to check if user with given ID is avatar's friend
	is_friend_signal_t*         mIsFriendSignal;
	is_blocked_signal_t*        mIsObjectBlockedSignal;

	LLUIString					mLabel;	// text label that is visible when no user text provided
};

#endif<|MERGE_RESOLUTION|>--- conflicted
+++ resolved
@@ -184,10 +184,10 @@
 {
 public:
 	LLEmojiTextSegment(LLStyleConstSP style, S32 start, S32 end, LLTextBase& editor);
-	LLEmojiTextSegment(const LLColor4& color, S32 start, S32 end, LLTextBase& editor, BOOL is_visible = TRUE);
+	LLEmojiTextSegment(const LLColor4& color, S32 start, S32 end, LLTextBase& editor, bool is_visible = true);
 
 	bool canEdit() const override { return false; }
-	BOOL handleToolTip(S32 x, S32 y, MASK mask) override;
+	bool handleToolTip(S32 x, S32 y, MASK mask) override;
 };
 
 // Text segment that changes it's style depending of mouse pointer position ( is it inside or outside segment)
@@ -354,62 +354,34 @@
 	};
 
 	// LLMouseHandler interface
-<<<<<<< HEAD
-	/*virtual*/ bool		handleMouseDown(S32 x, S32 y, MASK mask);
-	/*virtual*/ bool		handleMouseUp(S32 x, S32 y, MASK mask);
-	/*virtual*/ bool		handleMiddleMouseDown(S32 x, S32 y, MASK mask);
-	/*virtual*/ bool		handleMiddleMouseUp(S32 x, S32 y, MASK mask);
-	/*virtual*/ bool		handleRightMouseDown(S32 x, S32 y, MASK mask);
-	/*virtual*/ bool		handleRightMouseUp(S32 x, S32 y, MASK mask);
-	/*virtual*/ bool		handleDoubleClick(S32 x, S32 y, MASK mask);
-	/*virtual*/ bool		handleHover(S32 x, S32 y, MASK mask);
-	/*virtual*/ bool		handleScrollWheel(S32 x, S32 y, S32 clicks);
-	/*virtual*/ bool		handleToolTip(S32 x, S32 y, MASK mask);
-
-	// LLView interface
-	/*virtual*/ void		reshape(S32 width, S32 height, bool called_from_parent = true);
-	/*virtual*/ void		draw();
-
-	// LLUICtrl interface
-	/*virtual*/ bool		acceptsTextInput() const { return !mReadOnly; }
-	/*virtual*/ void		setColor( const LLColor4& c );
-	virtual     void 		setReadOnlyColor(const LLColor4 &c);
-	virtual	    void		onVisibilityChange( bool new_visibility );
-=======
-	/*virtual*/ BOOL		handleMouseDown(S32 x, S32 y, MASK mask) override;
-	/*virtual*/ BOOL		handleMouseUp(S32 x, S32 y, MASK mask) override;
-	/*virtual*/ BOOL		handleMiddleMouseDown(S32 x, S32 y, MASK mask) override;
-	/*virtual*/ BOOL		handleMiddleMouseUp(S32 x, S32 y, MASK mask) override;
-	/*virtual*/ BOOL		handleRightMouseDown(S32 x, S32 y, MASK mask) override;
-	/*virtual*/ BOOL		handleRightMouseUp(S32 x, S32 y, MASK mask) override;
-	/*virtual*/ BOOL		handleDoubleClick(S32 x, S32 y, MASK mask) override;
-	/*virtual*/ BOOL		handleHover(S32 x, S32 y, MASK mask) override;
-	/*virtual*/ BOOL		handleScrollWheel(S32 x, S32 y, S32 clicks) override;
-	/*virtual*/ BOOL		handleToolTip(S32 x, S32 y, MASK mask) override;
+	/*virtual*/ bool		handleMouseDown(S32 x, S32 y, MASK mask) override;
+	/*virtual*/ bool		handleMouseUp(S32 x, S32 y, MASK mask) override;
+	/*virtual*/ bool		handleMiddleMouseDown(S32 x, S32 y, MASK mask) override;
+	/*virtual*/ bool		handleMiddleMouseUp(S32 x, S32 y, MASK mask) override;
+	/*virtual*/ bool		handleRightMouseDown(S32 x, S32 y, MASK mask) override;
+	/*virtual*/ bool		handleRightMouseUp(S32 x, S32 y, MASK mask) override;
+	/*virtual*/ bool		handleDoubleClick(S32 x, S32 y, MASK mask) override;
+	/*virtual*/ bool		handleHover(S32 x, S32 y, MASK mask) override;
+	/*virtual*/ bool		handleScrollWheel(S32 x, S32 y, S32 clicks) override;
+	/*virtual*/ bool		handleToolTip(S32 x, S32 y, MASK mask) override;
 
 	// LLView interface
 	/*virtual*/ const std::string getToolTip() const override;
-	/*virtual*/ void		reshape(S32 width, S32 height, BOOL called_from_parent = TRUE) override;
+	/*virtual*/ void		reshape(S32 width, S32 height, bool called_from_parent = true) override;
 	/*virtual*/ void		draw() override;
 
 	// LLUICtrl interface
-	/*virtual*/ BOOL		acceptsTextInput() const override { return !mReadOnly; }
+	/*virtual*/ bool		acceptsTextInput() const override { return !mReadOnly; }
 	/*virtual*/ void		setColor(const LLColor4& c) override;
 	virtual     void 		setReadOnlyColor(const LLColor4 &c);
-	/*virtual*/ void		onVisibilityChange(BOOL new_visibility) override;
->>>>>>> afc943ac
+	/*virtual*/ void		onVisibilityChange(bool new_visibility) override;
 
 	/*virtual*/ void		setValue(const LLSD& value) override;
 	/*virtual*/ LLTextViewModel* getViewModel() const override;
 
 	// LLEditMenuHandler interface
-<<<<<<< HEAD
-	/*virtual*/ bool		canDeselect() const;
-	/*virtual*/ void		deselect();
-=======
-	/*virtual*/ BOOL		canDeselect() const override;
+	/*virtual*/ bool		canDeselect() const override;
 	/*virtual*/ void		deselect() override;
->>>>>>> afc943ac
 
 	virtual void	onFocusReceived() override;
 	virtual void	onFocusLost() override;
@@ -461,11 +433,7 @@
 	void					appendText(const std::string &new_text, bool prepend_newline, const LLStyle::Params& input_params = LLStyle::Params());
 
 	void					setLabel(const LLStringExplicit& label);
-<<<<<<< HEAD
-	virtual bool			setLabelArg(const std::string& key, const LLStringExplicit& text );
-=======
-	/*virtual*/ BOOL		setLabelArg(const std::string& key, const LLStringExplicit& text) override;
->>>>>>> afc943ac
+	/*virtual*/ bool		setLabelArg(const std::string& key, const LLStringExplicit& text) override;
 
 	const	std::string& 	getLabel()	{ return mLabel.getString(); }
 	const	LLWString&		getWlabel() { return mLabel.getWString();}
