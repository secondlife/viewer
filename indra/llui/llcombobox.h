/**
 * @file llcombobox.h
 * @brief LLComboBox base class
 *
 * $LicenseInfo:firstyear=2001&license=viewerlgpl$
 * Second Life Viewer Source Code
 * Copyright (C) 2010, Linden Research, Inc.
 *
 * This library is free software; you can redistribute it and/or
 * modify it under the terms of the GNU Lesser General Public
 * License as published by the Free Software Foundation;
 * version 2.1 of the License only.
 *
 * This library is distributed in the hope that it will be useful,
 * but WITHOUT ANY WARRANTY; without even the implied warranty of
 * MERCHANTABILITY or FITNESS FOR A PARTICULAR PURPOSE.  See the GNU
 * Lesser General Public License for more details.
 *
 * You should have received a copy of the GNU Lesser General Public
 * License along with this library; if not, write to the Free Software
 * Foundation, Inc., 51 Franklin Street, Fifth Floor, Boston, MA  02110-1301  USA
 *
 * Linden Research, Inc., 945 Battery Street, San Francisco, CA  94111  USA
 * $/LicenseInfo$
 */

// A control that displays the name of the chosen item, which when clicked
// shows a scrolling box of choices.

#ifndef LL_LLCOMBOBOX_H
#define LL_LLCOMBOBOX_H

#include "llbutton.h"
#include "lluictrl.h"
#include "llctrlselectioninterface.h"
#include "llrect.h"
#include "llscrolllistctrl.h"
#include "lllineeditor.h"
#include <boost/function.hpp>

// Classes

class LLFontGL;
class LLViewBorder;

class LLComboBox
: public LLUICtrl
, public LLCtrlListInterface
, public ll::ui::SearchableControl
{
<<<<<<< HEAD
public:	
	typedef enum e_preferred_position
	{
		ABOVE,
		BELOW
	} EPreferredPosition;

	struct PreferredPositionValues : public LLInitParam::TypeValuesHelper<EPreferredPosition, PreferredPositionValues>
	{
		static void declareValues();
	};


	struct ItemParams : public LLInitParam::Block<ItemParams, LLScrollListItem::Params>
	{
		Optional<std::string>	label;
		ItemParams();
	};

	struct Params 
	:	public LLInitParam::Block<Params, LLUICtrl::Params>
	{
		Optional<bool>						allow_text_entry,
											show_text_as_tentative,
											allow_new_values;
		Optional<S32>						max_chars;
		Optional<commit_callback_t> 		prearrange_callback,
											text_entry_callback,
											text_changed_callback;

		Optional<EPreferredPosition, PreferredPositionValues>	list_position;
		
		// components
		Optional<LLButton::Params>			combo_button;
		Optional<LLScrollListCtrl::Params>	combo_list;
		Optional<LLLineEditor::Params>		combo_editor;

		Optional<LLButton::Params>          drop_down_button;

		Multiple<ItemParams>				items;
		
		Params();
	};


	virtual ~LLComboBox(); 
	/*virtual*/ bool postBuild();
	
=======
public:
    typedef enum e_preferred_position
    {
        ABOVE,
        BELOW
    } EPreferredPosition;

    struct PreferredPositionValues : public LLInitParam::TypeValuesHelper<EPreferredPosition, PreferredPositionValues>
    {
        static void declareValues();
    };


    struct ItemParams : public LLInitParam::Block<ItemParams, LLScrollListItem::Params>
    {
        Optional<std::string>   label;
        ItemParams();
    };

    struct Params
    :   public LLInitParam::Block<Params, LLUICtrl::Params>
    {
        Optional<bool>                      allow_text_entry,
                                            show_text_as_tentative,
                                            allow_new_values;
        Optional<S32>                       max_chars;
        Optional<commit_callback_t>         prearrange_callback,
                                            text_entry_callback,
                                            text_changed_callback;

        Optional<EPreferredPosition, PreferredPositionValues>   list_position;

        // components
        Optional<LLButton::Params>          combo_button;
        Optional<LLScrollListCtrl::Params>  combo_list;
        Optional<LLLineEditor::Params>      combo_editor;

        Optional<LLButton::Params>          drop_down_button;

        Multiple<ItemParams>                items;

        Params();
    };


    virtual ~LLComboBox();
    /*virtual*/ BOOL postBuild();

>>>>>>> e7eced3c
protected:
    friend class LLUICtrlFactory;
    LLComboBox(const Params&);
    void    initFromParams(const Params&);
    void    prearrangeList(std::string filter = "");

    virtual std::string _getSearchText() const;
    virtual void onSetHighlight() const;

    void imageLoaded();

public:
<<<<<<< HEAD
	// LLView interface
	virtual void	onFocusLost();

	virtual bool	handleToolTip(S32 x, S32 y, MASK mask);
	virtual bool	handleKeyHere(KEY key, MASK mask);
	virtual bool	handleUnicodeCharHere(llwchar uni_char);

	// LLUICtrl interface
	virtual void	clear();					// select nothing
	virtual void	onCommit();
	virtual bool	acceptsTextInput() const		{ return mAllowTextEntry; }
	virtual bool	isDirty() const;			// Returns true if the user has modified this control.
	virtual void	resetDirty();				// Clear dirty state

	virtual void	setFocus(bool b);

	// Selects item by underlying LLSD value, using LLSD::asString() matching.  
	// For simple items, this is just the name of the label.
	virtual void	setValue(const LLSD& value );

	// Gets underlying LLSD value for currently selected items.  For simple
	// items, this is just the label.
	virtual LLSD	getValue() const;

	void			setTextEntry(const LLStringExplicit& text);
	void			setKeystrokeOnEsc(bool enable);

	LLScrollListItem*	add(const std::string& name, EAddPosition pos = ADD_BOTTOM, bool enabled = true);	// add item "name" to menu
	LLScrollListItem*	add(const std::string& name, const LLUUID& id, EAddPosition pos = ADD_BOTTOM, bool enabled = true);
	LLScrollListItem*	add(const std::string& name, void* userdata, EAddPosition pos = ADD_BOTTOM, bool enabled = true);
	LLScrollListItem*	add(const std::string& name, LLSD value, EAddPosition pos = ADD_BOTTOM, bool enabled = true);
	LLScrollListItem*	addSeparator(EAddPosition pos = ADD_BOTTOM);
	bool			remove( S32 index );	// remove item by index, return true if found and removed
	void			removeall() { clearRows(); }
	bool			itemExists(const std::string& name);

	void			sortByName(bool ascending = true); // Sort the entries in the combobox by name

	// Select current item by name using selectItemByLabel.  Returns false if not found.
	bool			setSimple(const LLStringExplicit& name);
	// Get name of current item. Returns an empty string if not found.
	const std::string	getSimple() const;
	// Get contents of column x of selected row
	virtual const std::string getSelectedItemLabel(S32 column = 0) const;

	// Sets the label, which doesn't have to exist in the label.
	// This is probably a UI abuse.
	void			setLabel(const LLStringExplicit& name);

	// Updates the combobox label to match the selected list item.
	void			updateLabel();

	bool			remove(const std::string& name);	// remove item "name", return true if found and removed
	
	bool			setCurrentByIndex( S32 index );
	S32				getCurrentIndex() const;

	void			setEnabledByValue(const LLSD& value, bool enabled);

	void			createLineEditor(const Params&);

	//========================================================================
	LLCtrlSelectionInterface* getSelectionInterface()	{ return (LLCtrlSelectionInterface*)this; };
	LLCtrlListInterface* getListInterface()				{ return (LLCtrlListInterface*)this; };

	// LLCtrlListInterface functions
	// See llscrolllistctrl.h
	virtual S32		getItemCount() const;
	// Overwrites the default column (See LLScrollListCtrl for format)
	virtual void 	addColumn(const LLSD& column, EAddPosition pos = ADD_BOTTOM);
	virtual void 	clearColumns();
	virtual void	setColumnLabel(const std::string& column, const std::string& label);
	virtual LLScrollListItem* addElement(const LLSD& value, EAddPosition pos = ADD_BOTTOM, void* userdata = NULL);
	virtual LLScrollListItem* addSimpleElement(const std::string& value, EAddPosition pos = ADD_BOTTOM, const LLSD& id = LLSD());
	virtual void 	clearRows();
	virtual void 	sortByColumn(const std::string& name, bool ascending);

	// LLCtrlSelectionInterface functions
	virtual bool	getCanSelect() const				{ return true; }
	virtual bool	selectFirstItem()					{ return setCurrentByIndex(0); }
	virtual bool	selectNthItem( S32 index )			{ return setCurrentByIndex(index); }
	virtual bool	selectItemRange( S32 first, S32 last );
	virtual S32		getFirstSelectedIndex() const		{ return getCurrentIndex(); }
	virtual bool	setCurrentByID( const LLUUID& id );
	virtual LLUUID	getCurrentID() const;				// LLUUID::null if no items in menu
	virtual bool	setSelectedByValue(const LLSD& value, bool selected);
	virtual LLSD	getSelectedValue();
	virtual bool	isSelected(const LLSD& value) const;
	virtual bool	operateOnSelection(EOperation op);
	virtual bool	operateOnAll(EOperation op);

	//========================================================================
	
	void			setLeftTextPadding(S32 pad);
	
	void*			getCurrentUserdata();

	void			setPrearrangeCallback( commit_callback_t cb ) { mPrearrangeCallback = cb; }
	void			setTextEntryCallback( commit_callback_t cb ) { mTextEntryCallback = cb; }
	void			setTextChangedCallback( commit_callback_t cb ) { mTextChangedCallback = cb; }

	/**
	* Connects callback to signal called when Return key is pressed.
	*/
	boost::signals2::connection setReturnCallback( const commit_signal_t::slot_type& cb ) { return mOnReturnSignal.connect(cb); }

	void			setButtonVisible(bool visible);

	void			onButtonMouseDown();
	void			onListMouseUp();
	void			onItemSelected(const LLSD& data);
	void			onTextCommit(const LLSD& data);

	void			updateSelection();
	virtual void	showList();
	virtual void	hideList();
	
	virtual void	onTextEntry(LLLineEditor* line_editor);
	
protected:
	LLButton*			mButton;
	LLLineEditor*		mTextEntry;
	LLScrollListCtrl*	mList;
	EPreferredPosition	mListPosition;
	LLPointer<LLUIImage>	mArrowImage;
	LLUIString			mLabel;
	bool				mHasAutocompletedText;

private:
	bool				mAllowTextEntry;
	bool				mAllowNewValues;
	S32					mMaxChars;
	bool				mTextEntryTentative;
	commit_callback_t	mPrearrangeCallback;
	commit_callback_t	mTextEntryCallback;
	commit_callback_t	mTextChangedCallback;
	commit_callback_t	mSelectionCallback;
	boost::signals2::connection mTopLostSignalConnection;
=======
    // LLView interface
    virtual void    onFocusLost();

    virtual BOOL    handleToolTip(S32 x, S32 y, MASK mask);
    virtual BOOL    handleKeyHere(KEY key, MASK mask);
    virtual BOOL    handleUnicodeCharHere(llwchar uni_char);

    // LLUICtrl interface
    virtual void    clear();                    // select nothing
    virtual void    onCommit();
    virtual BOOL    acceptsTextInput() const        { return mAllowTextEntry; }
    virtual BOOL    isDirty() const;            // Returns TRUE if the user has modified this control.
    virtual void    resetDirty();               // Clear dirty state

    virtual void    setFocus(BOOL b);

    // Selects item by underlying LLSD value, using LLSD::asString() matching.
    // For simple items, this is just the name of the label.
    virtual void    setValue(const LLSD& value );

    // Gets underlying LLSD value for currently selected items.  For simple
    // items, this is just the label.
    virtual LLSD    getValue() const;

    void            setTextEntry(const LLStringExplicit& text);
    void            setKeystrokeOnEsc(BOOL enable);

    LLScrollListItem*   add(const std::string& name, EAddPosition pos = ADD_BOTTOM, BOOL enabled = TRUE);   // add item "name" to menu
    LLScrollListItem*   add(const std::string& name, const LLUUID& id, EAddPosition pos = ADD_BOTTOM, BOOL enabled = TRUE);
    LLScrollListItem*   add(const std::string& name, void* userdata, EAddPosition pos = ADD_BOTTOM, BOOL enabled = TRUE);
    LLScrollListItem*   add(const std::string& name, LLSD value, EAddPosition pos = ADD_BOTTOM, BOOL enabled = TRUE);
    LLScrollListItem*   addSeparator(EAddPosition pos = ADD_BOTTOM);
    BOOL            remove( S32 index );    // remove item by index, return TRUE if found and removed
    void            removeall() { clearRows(); }
    bool            itemExists(const std::string& name);

    void            sortByName(BOOL ascending = TRUE); // Sort the entries in the combobox by name

    // Select current item by name using selectItemByLabel.  Returns FALSE if not found.
    BOOL            setSimple(const LLStringExplicit& name);
    // Get name of current item. Returns an empty string if not found.
    const std::string   getSimple() const;
    // Get contents of column x of selected row
    virtual const std::string getSelectedItemLabel(S32 column = 0) const;

    // Sets the label, which doesn't have to exist in the label.
    // This is probably a UI abuse.
    void            setLabel(const LLStringExplicit& name);

    // Updates the combobox label to match the selected list item.
    void            updateLabel();

    BOOL            remove(const std::string& name);    // remove item "name", return TRUE if found and removed

    BOOL            setCurrentByIndex( S32 index );
    S32             getCurrentIndex() const;

    void            setEnabledByValue(const LLSD& value, BOOL enabled);

    void            createLineEditor(const Params&);

    //========================================================================
    LLCtrlSelectionInterface* getSelectionInterface()   { return (LLCtrlSelectionInterface*)this; };
    LLCtrlListInterface* getListInterface()             { return (LLCtrlListInterface*)this; };

    // LLCtrlListInterface functions
    // See llscrolllistctrl.h
    virtual S32     getItemCount() const;
    // Overwrites the default column (See LLScrollListCtrl for format)
    virtual void    addColumn(const LLSD& column, EAddPosition pos = ADD_BOTTOM);
    virtual void    clearColumns();
    virtual void    setColumnLabel(const std::string& column, const std::string& label);
    virtual LLScrollListItem* addElement(const LLSD& value, EAddPosition pos = ADD_BOTTOM, void* userdata = NULL);
    virtual LLScrollListItem* addSimpleElement(const std::string& value, EAddPosition pos = ADD_BOTTOM, const LLSD& id = LLSD());
    virtual void    clearRows();
    virtual void    sortByColumn(const std::string& name, BOOL ascending);

    // LLCtrlSelectionInterface functions
    virtual BOOL    getCanSelect() const                { return TRUE; }
    virtual BOOL    selectFirstItem()                   { return setCurrentByIndex(0); }
    virtual BOOL    selectNthItem( S32 index )          { return setCurrentByIndex(index); }
    virtual BOOL    selectItemRange( S32 first, S32 last );
    virtual S32     getFirstSelectedIndex() const       { return getCurrentIndex(); }
    virtual BOOL    setCurrentByID( const LLUUID& id );
    virtual LLUUID  getCurrentID() const;               // LLUUID::null if no items in menu
    virtual BOOL    setSelectedByValue(const LLSD& value, BOOL selected);
    virtual LLSD    getSelectedValue();
    virtual BOOL    isSelected(const LLSD& value) const;
    virtual BOOL    operateOnSelection(EOperation op);
    virtual BOOL    operateOnAll(EOperation op);

    //========================================================================

    void            setLeftTextPadding(S32 pad);

    void*           getCurrentUserdata();

    void            setPrearrangeCallback( commit_callback_t cb ) { mPrearrangeCallback = cb; }
    void            setTextEntryCallback( commit_callback_t cb ) { mTextEntryCallback = cb; }
    void            setTextChangedCallback( commit_callback_t cb ) { mTextChangedCallback = cb; }

    /**
    * Connects callback to signal called when Return key is pressed.
    */
    boost::signals2::connection setReturnCallback( const commit_signal_t::slot_type& cb ) { return mOnReturnSignal.connect(cb); }

    void            setButtonVisible(BOOL visible);

    void            onButtonMouseDown();
    void            onListMouseUp();
    void            onItemSelected(const LLSD& data);
    void            onTextCommit(const LLSD& data);

    void            updateSelection();
    virtual void    showList();
    virtual void    hideList();

    virtual void    onTextEntry(LLLineEditor* line_editor);

protected:
    LLButton*           mButton;
    LLLineEditor*       mTextEntry;
    LLScrollListCtrl*   mList;
    EPreferredPosition  mListPosition;
    LLPointer<LLUIImage>    mArrowImage;
    LLUIString          mLabel;
    BOOL                mHasAutocompletedText;

private:
    BOOL                mAllowTextEntry;
    BOOL                mAllowNewValues;
    S32                 mMaxChars;
    BOOL                mTextEntryTentative;
    commit_callback_t   mPrearrangeCallback;
    commit_callback_t   mTextEntryCallback;
    commit_callback_t   mTextChangedCallback;
    commit_callback_t   mSelectionCallback;
    boost::signals2::connection mTopLostSignalConnection;
>>>>>>> e7eced3c
    boost::signals2::connection mImageLoadedConnection;
    commit_signal_t     mOnReturnSignal;
    S32                 mLastSelectedIndex;
};

// A combo box with icons for the list of items.
class LLIconsComboBox
:   public LLComboBox
{
public:
    struct Params
    :   public LLInitParam::Block<Params, LLComboBox::Params>
    {
        Optional<S32>       icon_column,
                            label_column;
        Params();
    };

    /*virtual*/ const std::string getSelectedItemLabel(S32 column = 0) const;

private:
    enum EColumnIndex
    {
        ICON_COLUMN = 0,
        LABEL_COLUMN
    };

    friend class LLUICtrlFactory;
    LLIconsComboBox(const Params&);
    virtual ~LLIconsComboBox() {};

    S32         mIconColumnIndex;
    S32         mLabelColumnIndex;
};

#endif<|MERGE_RESOLUTION|>--- conflicted
+++ resolved
@@ -48,56 +48,6 @@
 , public LLCtrlListInterface
 , public ll::ui::SearchableControl
 {
-<<<<<<< HEAD
-public:	
-	typedef enum e_preferred_position
-	{
-		ABOVE,
-		BELOW
-	} EPreferredPosition;
-
-	struct PreferredPositionValues : public LLInitParam::TypeValuesHelper<EPreferredPosition, PreferredPositionValues>
-	{
-		static void declareValues();
-	};
-
-
-	struct ItemParams : public LLInitParam::Block<ItemParams, LLScrollListItem::Params>
-	{
-		Optional<std::string>	label;
-		ItemParams();
-	};
-
-	struct Params 
-	:	public LLInitParam::Block<Params, LLUICtrl::Params>
-	{
-		Optional<bool>						allow_text_entry,
-											show_text_as_tentative,
-											allow_new_values;
-		Optional<S32>						max_chars;
-		Optional<commit_callback_t> 		prearrange_callback,
-											text_entry_callback,
-											text_changed_callback;
-
-		Optional<EPreferredPosition, PreferredPositionValues>	list_position;
-		
-		// components
-		Optional<LLButton::Params>			combo_button;
-		Optional<LLScrollListCtrl::Params>	combo_list;
-		Optional<LLLineEditor::Params>		combo_editor;
-
-		Optional<LLButton::Params>          drop_down_button;
-
-		Multiple<ItemParams>				items;
-		
-		Params();
-	};
-
-
-	virtual ~LLComboBox(); 
-	/*virtual*/ bool postBuild();
-	
-=======
 public:
     typedef enum e_preferred_position
     {
@@ -144,9 +94,8 @@
 
 
     virtual ~LLComboBox();
-    /*virtual*/ BOOL postBuild();
-
->>>>>>> e7eced3c
+    /*virtual*/ bool postBuild();
+
 protected:
     friend class LLUICtrlFactory;
     LLComboBox(const Params&);
@@ -159,161 +108,21 @@
     void imageLoaded();
 
 public:
-<<<<<<< HEAD
-	// LLView interface
-	virtual void	onFocusLost();
-
-	virtual bool	handleToolTip(S32 x, S32 y, MASK mask);
-	virtual bool	handleKeyHere(KEY key, MASK mask);
-	virtual bool	handleUnicodeCharHere(llwchar uni_char);
-
-	// LLUICtrl interface
-	virtual void	clear();					// select nothing
-	virtual void	onCommit();
-	virtual bool	acceptsTextInput() const		{ return mAllowTextEntry; }
-	virtual bool	isDirty() const;			// Returns true if the user has modified this control.
-	virtual void	resetDirty();				// Clear dirty state
-
-	virtual void	setFocus(bool b);
-
-	// Selects item by underlying LLSD value, using LLSD::asString() matching.  
-	// For simple items, this is just the name of the label.
-	virtual void	setValue(const LLSD& value );
-
-	// Gets underlying LLSD value for currently selected items.  For simple
-	// items, this is just the label.
-	virtual LLSD	getValue() const;
-
-	void			setTextEntry(const LLStringExplicit& text);
-	void			setKeystrokeOnEsc(bool enable);
-
-	LLScrollListItem*	add(const std::string& name, EAddPosition pos = ADD_BOTTOM, bool enabled = true);	// add item "name" to menu
-	LLScrollListItem*	add(const std::string& name, const LLUUID& id, EAddPosition pos = ADD_BOTTOM, bool enabled = true);
-	LLScrollListItem*	add(const std::string& name, void* userdata, EAddPosition pos = ADD_BOTTOM, bool enabled = true);
-	LLScrollListItem*	add(const std::string& name, LLSD value, EAddPosition pos = ADD_BOTTOM, bool enabled = true);
-	LLScrollListItem*	addSeparator(EAddPosition pos = ADD_BOTTOM);
-	bool			remove( S32 index );	// remove item by index, return true if found and removed
-	void			removeall() { clearRows(); }
-	bool			itemExists(const std::string& name);
-
-	void			sortByName(bool ascending = true); // Sort the entries in the combobox by name
-
-	// Select current item by name using selectItemByLabel.  Returns false if not found.
-	bool			setSimple(const LLStringExplicit& name);
-	// Get name of current item. Returns an empty string if not found.
-	const std::string	getSimple() const;
-	// Get contents of column x of selected row
-	virtual const std::string getSelectedItemLabel(S32 column = 0) const;
-
-	// Sets the label, which doesn't have to exist in the label.
-	// This is probably a UI abuse.
-	void			setLabel(const LLStringExplicit& name);
-
-	// Updates the combobox label to match the selected list item.
-	void			updateLabel();
-
-	bool			remove(const std::string& name);	// remove item "name", return true if found and removed
-	
-	bool			setCurrentByIndex( S32 index );
-	S32				getCurrentIndex() const;
-
-	void			setEnabledByValue(const LLSD& value, bool enabled);
-
-	void			createLineEditor(const Params&);
-
-	//========================================================================
-	LLCtrlSelectionInterface* getSelectionInterface()	{ return (LLCtrlSelectionInterface*)this; };
-	LLCtrlListInterface* getListInterface()				{ return (LLCtrlListInterface*)this; };
-
-	// LLCtrlListInterface functions
-	// See llscrolllistctrl.h
-	virtual S32		getItemCount() const;
-	// Overwrites the default column (See LLScrollListCtrl for format)
-	virtual void 	addColumn(const LLSD& column, EAddPosition pos = ADD_BOTTOM);
-	virtual void 	clearColumns();
-	virtual void	setColumnLabel(const std::string& column, const std::string& label);
-	virtual LLScrollListItem* addElement(const LLSD& value, EAddPosition pos = ADD_BOTTOM, void* userdata = NULL);
-	virtual LLScrollListItem* addSimpleElement(const std::string& value, EAddPosition pos = ADD_BOTTOM, const LLSD& id = LLSD());
-	virtual void 	clearRows();
-	virtual void 	sortByColumn(const std::string& name, bool ascending);
-
-	// LLCtrlSelectionInterface functions
-	virtual bool	getCanSelect() const				{ return true; }
-	virtual bool	selectFirstItem()					{ return setCurrentByIndex(0); }
-	virtual bool	selectNthItem( S32 index )			{ return setCurrentByIndex(index); }
-	virtual bool	selectItemRange( S32 first, S32 last );
-	virtual S32		getFirstSelectedIndex() const		{ return getCurrentIndex(); }
-	virtual bool	setCurrentByID( const LLUUID& id );
-	virtual LLUUID	getCurrentID() const;				// LLUUID::null if no items in menu
-	virtual bool	setSelectedByValue(const LLSD& value, bool selected);
-	virtual LLSD	getSelectedValue();
-	virtual bool	isSelected(const LLSD& value) const;
-	virtual bool	operateOnSelection(EOperation op);
-	virtual bool	operateOnAll(EOperation op);
-
-	//========================================================================
-	
-	void			setLeftTextPadding(S32 pad);
-	
-	void*			getCurrentUserdata();
-
-	void			setPrearrangeCallback( commit_callback_t cb ) { mPrearrangeCallback = cb; }
-	void			setTextEntryCallback( commit_callback_t cb ) { mTextEntryCallback = cb; }
-	void			setTextChangedCallback( commit_callback_t cb ) { mTextChangedCallback = cb; }
-
-	/**
-	* Connects callback to signal called when Return key is pressed.
-	*/
-	boost::signals2::connection setReturnCallback( const commit_signal_t::slot_type& cb ) { return mOnReturnSignal.connect(cb); }
-
-	void			setButtonVisible(bool visible);
-
-	void			onButtonMouseDown();
-	void			onListMouseUp();
-	void			onItemSelected(const LLSD& data);
-	void			onTextCommit(const LLSD& data);
-
-	void			updateSelection();
-	virtual void	showList();
-	virtual void	hideList();
-	
-	virtual void	onTextEntry(LLLineEditor* line_editor);
-	
-protected:
-	LLButton*			mButton;
-	LLLineEditor*		mTextEntry;
-	LLScrollListCtrl*	mList;
-	EPreferredPosition	mListPosition;
-	LLPointer<LLUIImage>	mArrowImage;
-	LLUIString			mLabel;
-	bool				mHasAutocompletedText;
-
-private:
-	bool				mAllowTextEntry;
-	bool				mAllowNewValues;
-	S32					mMaxChars;
-	bool				mTextEntryTentative;
-	commit_callback_t	mPrearrangeCallback;
-	commit_callback_t	mTextEntryCallback;
-	commit_callback_t	mTextChangedCallback;
-	commit_callback_t	mSelectionCallback;
-	boost::signals2::connection mTopLostSignalConnection;
-=======
     // LLView interface
     virtual void    onFocusLost();
 
-    virtual BOOL    handleToolTip(S32 x, S32 y, MASK mask);
-    virtual BOOL    handleKeyHere(KEY key, MASK mask);
-    virtual BOOL    handleUnicodeCharHere(llwchar uni_char);
+    virtual bool    handleToolTip(S32 x, S32 y, MASK mask);
+    virtual bool    handleKeyHere(KEY key, MASK mask);
+    virtual bool    handleUnicodeCharHere(llwchar uni_char);
 
     // LLUICtrl interface
     virtual void    clear();                    // select nothing
     virtual void    onCommit();
-    virtual BOOL    acceptsTextInput() const        { return mAllowTextEntry; }
-    virtual BOOL    isDirty() const;            // Returns TRUE if the user has modified this control.
+    virtual bool    acceptsTextInput() const        { return mAllowTextEntry; }
+    virtual bool    isDirty() const;            // Returns true if the user has modified this control.
     virtual void    resetDirty();               // Clear dirty state
 
-    virtual void    setFocus(BOOL b);
+    virtual void    setFocus(bool b);
 
     // Selects item by underlying LLSD value, using LLSD::asString() matching.
     // For simple items, this is just the name of the label.
@@ -324,21 +133,21 @@
     virtual LLSD    getValue() const;
 
     void            setTextEntry(const LLStringExplicit& text);
-    void            setKeystrokeOnEsc(BOOL enable);
-
-    LLScrollListItem*   add(const std::string& name, EAddPosition pos = ADD_BOTTOM, BOOL enabled = TRUE);   // add item "name" to menu
-    LLScrollListItem*   add(const std::string& name, const LLUUID& id, EAddPosition pos = ADD_BOTTOM, BOOL enabled = TRUE);
-    LLScrollListItem*   add(const std::string& name, void* userdata, EAddPosition pos = ADD_BOTTOM, BOOL enabled = TRUE);
-    LLScrollListItem*   add(const std::string& name, LLSD value, EAddPosition pos = ADD_BOTTOM, BOOL enabled = TRUE);
+    void            setKeystrokeOnEsc(bool enable);
+
+    LLScrollListItem*   add(const std::string& name, EAddPosition pos = ADD_BOTTOM, bool enabled = true);   // add item "name" to menu
+    LLScrollListItem*   add(const std::string& name, const LLUUID& id, EAddPosition pos = ADD_BOTTOM, bool enabled = true);
+    LLScrollListItem*   add(const std::string& name, void* userdata, EAddPosition pos = ADD_BOTTOM, bool enabled = true);
+    LLScrollListItem*   add(const std::string& name, LLSD value, EAddPosition pos = ADD_BOTTOM, bool enabled = true);
     LLScrollListItem*   addSeparator(EAddPosition pos = ADD_BOTTOM);
-    BOOL            remove( S32 index );    // remove item by index, return TRUE if found and removed
+    bool            remove( S32 index );    // remove item by index, return true if found and removed
     void            removeall() { clearRows(); }
     bool            itemExists(const std::string& name);
 
-    void            sortByName(BOOL ascending = TRUE); // Sort the entries in the combobox by name
-
-    // Select current item by name using selectItemByLabel.  Returns FALSE if not found.
-    BOOL            setSimple(const LLStringExplicit& name);
+    void            sortByName(bool ascending = true); // Sort the entries in the combobox by name
+
+    // Select current item by name using selectItemByLabel.  Returns false if not found.
+    bool            setSimple(const LLStringExplicit& name);
     // Get name of current item. Returns an empty string if not found.
     const std::string   getSimple() const;
     // Get contents of column x of selected row
@@ -351,12 +160,12 @@
     // Updates the combobox label to match the selected list item.
     void            updateLabel();
 
-    BOOL            remove(const std::string& name);    // remove item "name", return TRUE if found and removed
-
-    BOOL            setCurrentByIndex( S32 index );
+    bool            remove(const std::string& name);    // remove item "name", return true if found and removed
+
+    bool            setCurrentByIndex( S32 index );
     S32             getCurrentIndex() const;
 
-    void            setEnabledByValue(const LLSD& value, BOOL enabled);
+    void            setEnabledByValue(const LLSD& value, bool enabled);
 
     void            createLineEditor(const Params&);
 
@@ -374,21 +183,21 @@
     virtual LLScrollListItem* addElement(const LLSD& value, EAddPosition pos = ADD_BOTTOM, void* userdata = NULL);
     virtual LLScrollListItem* addSimpleElement(const std::string& value, EAddPosition pos = ADD_BOTTOM, const LLSD& id = LLSD());
     virtual void    clearRows();
-    virtual void    sortByColumn(const std::string& name, BOOL ascending);
+    virtual void    sortByColumn(const std::string& name, bool ascending);
 
     // LLCtrlSelectionInterface functions
-    virtual BOOL    getCanSelect() const                { return TRUE; }
-    virtual BOOL    selectFirstItem()                   { return setCurrentByIndex(0); }
-    virtual BOOL    selectNthItem( S32 index )          { return setCurrentByIndex(index); }
-    virtual BOOL    selectItemRange( S32 first, S32 last );
+    virtual bool    getCanSelect() const                { return true; }
+    virtual bool    selectFirstItem()                   { return setCurrentByIndex(0); }
+    virtual bool    selectNthItem( S32 index )          { return setCurrentByIndex(index); }
+    virtual bool    selectItemRange( S32 first, S32 last );
     virtual S32     getFirstSelectedIndex() const       { return getCurrentIndex(); }
-    virtual BOOL    setCurrentByID( const LLUUID& id );
+    virtual bool    setCurrentByID( const LLUUID& id );
     virtual LLUUID  getCurrentID() const;               // LLUUID::null if no items in menu
-    virtual BOOL    setSelectedByValue(const LLSD& value, BOOL selected);
+    virtual bool    setSelectedByValue(const LLSD& value, bool selected);
     virtual LLSD    getSelectedValue();
-    virtual BOOL    isSelected(const LLSD& value) const;
-    virtual BOOL    operateOnSelection(EOperation op);
-    virtual BOOL    operateOnAll(EOperation op);
+    virtual bool    isSelected(const LLSD& value) const;
+    virtual bool    operateOnSelection(EOperation op);
+    virtual bool    operateOnAll(EOperation op);
 
     //========================================================================
 
@@ -405,7 +214,7 @@
     */
     boost::signals2::connection setReturnCallback( const commit_signal_t::slot_type& cb ) { return mOnReturnSignal.connect(cb); }
 
-    void            setButtonVisible(BOOL visible);
+    void            setButtonVisible(bool visible);
 
     void            onButtonMouseDown();
     void            onListMouseUp();
@@ -425,19 +234,18 @@
     EPreferredPosition  mListPosition;
     LLPointer<LLUIImage>    mArrowImage;
     LLUIString          mLabel;
-    BOOL                mHasAutocompletedText;
+    bool                mHasAutocompletedText;
 
 private:
-    BOOL                mAllowTextEntry;
-    BOOL                mAllowNewValues;
+    bool                mAllowTextEntry;
+    bool                mAllowNewValues;
     S32                 mMaxChars;
-    BOOL                mTextEntryTentative;
+    bool                mTextEntryTentative;
     commit_callback_t   mPrearrangeCallback;
     commit_callback_t   mTextEntryCallback;
     commit_callback_t   mTextChangedCallback;
     commit_callback_t   mSelectionCallback;
     boost::signals2::connection mTopLostSignalConnection;
->>>>>>> e7eced3c
     boost::signals2::connection mImageLoadedConnection;
     commit_signal_t     mOnReturnSignal;
     S32                 mLastSelectedIndex;
