--- conflicted
+++ resolved
@@ -260,17 +260,10 @@
 	// one of which can be selected at a time.
 	virtual LLScrollListItem* addSimpleElement(const std::string& value, EAddPosition pos = ADD_BOTTOM, const LLSD& id = LLSD());
 
-<<<<<<< HEAD
 	bool			selectItemByLabel( const std::string& item, bool case_sensitive = true, S32 column = 0 );		// false if item not found
 	bool			selectItemByPrefix(const std::string& target, bool case_sensitive = true, S32 column = -1);
 	bool			selectItemByPrefix(const LLWString& target, bool case_sensitive = true, S32 column = -1);
-	LLScrollListItem*  getItemByLabel( const std::string& item, bool case_sensitive = true, S32 column = 0 );
-=======
-	BOOL			selectItemByLabel( const std::string& item, BOOL case_sensitive = TRUE, S32 column = 0 );		// FALSE if item not found
-	BOOL			selectItemByPrefix(const std::string& target, BOOL case_sensitive = TRUE, S32 column = -1);
-	BOOL			selectItemByPrefix(const LLWString& target, BOOL case_sensitive = TRUE, S32 column = -1);
-	LLScrollListItem*	getItemByLabel(const std::string& item, BOOL case_sensitive = TRUE, S32 column = 0);
->>>>>>> afc943ac
+	LLScrollListItem*	getItemByLabel( const std::string& item, bool case_sensitive = true, S32 column = 0 );
 	const std::string	getSelectedItemLabel(S32 column = 0) const;
 	LLSD			getSelectedValue();
 
@@ -414,10 +407,10 @@
 	bool			hasSortOrder() const;
 	void			clearSortOrder();
 
-	void			setAlternateSort() { mAlternateSort = TRUE; }
-
-	void			selectPrevItem(BOOL extend_selection = FALSE);
-	void			selectNextItem(BOOL extend_selection = FALSE);
+	void			setAlternateSort() { mAlternateSort = true; }
+
+	void			selectPrevItem(bool extend_selection = false);
+	void			selectNextItem(bool extend_selection = false);
 	S32				selectMultiple(uuid_vec_t ids);
 	// conceptually const, but mutates mItemList
 	void			updateSort() const;
@@ -463,11 +456,6 @@
 	void			updateLineHeight();
 
 private:
-<<<<<<< HEAD
-	void			selectPrevItem(bool extend_selection);
-	void			selectNextItem(bool extend_selection);
-=======
->>>>>>> afc943ac
 	void			drawItems();
 	
 	void            updateLineHeightInsert(LLScrollListItem* item);
