--- conflicted
+++ resolved
@@ -1,769 +1,521 @@
-/**
- * @file llradiogroup.cpp
- * @brief LLRadioGroup base class
- *
- * $LicenseInfo:firstyear=2001&license=viewerlgpl$
- * Second Life Viewer Source Code
- * Copyright (C) 2010, Linden Research, Inc.
- *
- * This library is free software; you can redistribute it and/or
- * modify it under the terms of the GNU Lesser General Public
- * License as published by the Free Software Foundation;
- * version 2.1 of the License only.
- *
- * This library is distributed in the hope that it will be useful,
- * but WITHOUT ANY WARRANTY; without even the implied warranty of
- * MERCHANTABILITY or FITNESS FOR A PARTICULAR PURPOSE.  See the GNU
- * Lesser General Public License for more details.
- *
- * You should have received a copy of the GNU Lesser General Public
- * License along with this library; if not, write to the Free Software
- * Foundation, Inc., 51 Franklin Street, Fifth Floor, Boston, MA  02110-1301  USA
- *
- * Linden Research, Inc., 945 Battery Street, San Francisco, CA  94111  USA
- * $/LicenseInfo$
- */
-
-
-#include "linden_common.h"
-
-#include "llboost.h"
-
-#include "llradiogroup.h"
-#include "indra_constants.h"
-
-#include "llviewborder.h"
-#include "llcontrol.h"
-#include "llui.h"
-#include "llfocusmgr.h"
-#include "lluictrlfactory.h"
-#include "llsdutil.h"
-
-static LLDefaultChildRegistry::Register<LLRadioGroup> r1("radio_group");
-
-/*
- * An invisible view containing multiple mutually exclusive toggling
- * buttons (usually radio buttons).  Automatically handles the mutex
- * condition by highlighting only one button at a time.
- */
-class LLRadioCtrl : public LLCheckBoxCtrl
-{
-public:
-    typedef LLRadioGroup::ItemParams Params;
-    /*virtual*/ ~LLRadioCtrl();
-    /*virtual*/ void setValue(const LLSD& value);
-
-<<<<<<< HEAD
-	/*virtual*/ bool postBuild();
-	/*virtual*/ bool handleMouseDown(S32 x, S32 y, MASK mask);
-=======
-    /*virtual*/ BOOL postBuild();
-    /*virtual*/ BOOL handleMouseDown(S32 x, S32 y, MASK mask);
->>>>>>> e1623bb2
-
-    LLSD getPayload() { return mPayload; }
-
-    // Ensure label is in an attribute, not the contents
-    static void setupParamsForExport(Params& p, LLView* parent);
-
-protected:
-    LLRadioCtrl(const LLRadioGroup::ItemParams& p);
-    friend class LLUICtrlFactory;
-
-    LLSD mPayload;  // stores data that this item represents in the radio group
-};
-static LLWidgetNameRegistry::StaticRegistrar register_radio_item(&typeid(LLRadioGroup::ItemParams), "radio_item");
-
-LLRadioGroup::Params::Params()
-:   allow_deselect("allow_deselect"),
-    items("item")
-{
-    addSynonym(items, "radio_item");
-
-    // radio items are not tabbable until they are selected
-    tab_stop = false;
-}
-
-LLRadioGroup::LLRadioGroup(const LLRadioGroup::Params& p)
-:   LLUICtrl(p),
-    mFont(p.font.isProvided() ? p.font() : LLFontGL::getFontSansSerifSmall()),
-    mSelectedIndex(-1),
-    mAllowDeselect(p.allow_deselect)
-{}
-
-void LLRadioGroup::initFromParams(const Params& p)
-{
-    for (LLInitParam::ParamIterator<ItemParams>::const_iterator it = p.items.begin();
-        it != p.items.end();
-        ++it)
-    {
-        LLRadioGroup::ItemParams item_params(*it);
-
-        if (!item_params.font.isProvided())
-        {
-            item_params.font = mFont; // apply radio group font by default
-        }
-        item_params.commit_callback.function = boost::bind(&LLRadioGroup::onClickButton, this, _1);
-        item_params.from_xui = p.from_xui;
-        if (p.from_xui)
-        {
-            applyXUILayout(item_params, this);
-        }
-
-        LLRadioCtrl* item = LLUICtrlFactory::create<LLRadioCtrl>(item_params, this);
-        mRadioButtons.push_back(item);
-    }
-
-    // call this *after* setting up mRadioButtons so we can handle setValue() calls
-    LLUICtrl::initFromParams(p);
-}
-
-
-LLRadioGroup::~LLRadioGroup()
-{
-}
-
-// virtual
-bool LLRadioGroup::postBuild()
-{
-<<<<<<< HEAD
-	if (!mRadioButtons.empty())
-	{
-		mRadioButtons[0]->setTabStop(true);
-	}
-	return true;
-=======
-    if (!mRadioButtons.empty())
-    {
-        mRadioButtons[0]->setTabStop(true);
-    }
-    return TRUE;
->>>>>>> e1623bb2
-}
-
-void LLRadioGroup::setIndexEnabled(S32 index, bool enabled)
-{
-<<<<<<< HEAD
-	S32 count = 0;
-	for (button_list_t::iterator iter = mRadioButtons.begin();
-		 iter != mRadioButtons.end(); ++iter)
-	{
-		LLRadioCtrl* child = *iter;
-		if (count == index)
-		{
-			child->setEnabled(enabled);
-			if (index == mSelectedIndex && !enabled)
-			{
-				setSelectedIndex(-1);
-			}
-			break;
-		}
-		count++;
-	}
-	count = 0;
-	if (mSelectedIndex < 0)
-	{
-		// Set to highest enabled value < index,
-		// or lowest value above index if none lower are enabled
-		// or 0 if none are enabled
-		for (button_list_t::iterator iter = mRadioButtons.begin();
-			 iter != mRadioButtons.end(); ++iter)
-		{
-			LLRadioCtrl* child = *iter;
-			if (count >= index && mSelectedIndex >= 0)
-			{
-				break;
-			}
-			if (child->getEnabled())
-			{
-				setSelectedIndex(count);
-			}
-			count++;
-		}
-		if (mSelectedIndex < 0)
-		{
-			setSelectedIndex(0);
-		}
-	}
-=======
-    S32 count = 0;
-    for (button_list_t::iterator iter = mRadioButtons.begin();
-         iter != mRadioButtons.end(); ++iter)
-    {
-        LLRadioCtrl* child = *iter;
-        if (count == index)
-        {
-            child->setEnabled(enabled);
-            if (index == mSelectedIndex && enabled == FALSE)
-            {
-                setSelectedIndex(-1);
-            }
-            break;
-        }
-        count++;
-    }
-    count = 0;
-    if (mSelectedIndex < 0)
-    {
-        // Set to highest enabled value < index,
-        // or lowest value above index if none lower are enabled
-        // or 0 if none are enabled
-        for (button_list_t::iterator iter = mRadioButtons.begin();
-             iter != mRadioButtons.end(); ++iter)
-        {
-            LLRadioCtrl* child = *iter;
-            if (count >= index && mSelectedIndex >= 0)
-            {
-                break;
-            }
-            if (child->getEnabled())
-            {
-                setSelectedIndex(count);
-            }
-            count++;
-        }
-        if (mSelectedIndex < 0)
-        {
-            setSelectedIndex(0);
-        }
-    }
->>>>>>> e1623bb2
-}
-
-bool LLRadioGroup::setSelectedIndex(S32 index, bool from_event)
-{
-<<<<<<< HEAD
-	if ((S32)mRadioButtons.size() <= index )
-	{
-		return false;
-	}
-=======
-    if ((S32)mRadioButtons.size() <= index )
-    {
-        return FALSE;
-    }
->>>>>>> e1623bb2
-
-    if (index < -1)
-    {
-        // less then minimum value
-        return false;
-    }
-
-    if (index < 0 && mSelectedIndex >= 0 && !mAllowDeselect)
-    {
-        // -1 is "nothing selected"
-        return false;
-    }
-
-<<<<<<< HEAD
-	if (mSelectedIndex >= 0)
-	{
-		LLRadioCtrl* old_radio_item = mRadioButtons[mSelectedIndex];
-		old_radio_item->setTabStop(false);
-		old_radio_item->setValue( false );
-	}
-	else
-	{
-		mRadioButtons[0]->setTabStop(false);
-	}
-
-	mSelectedIndex = index;
-
-	if (mSelectedIndex >= 0)
-	{
-		LLRadioCtrl* radio_item = mRadioButtons[mSelectedIndex];
-		radio_item->setTabStop(true);
-		radio_item->setValue( true );
-
-		if (hasFocus())
-		{
-			radio_item->focusFirstItem(false, false);
-		}
-	}
-
-	if (!from_event)
-	{
-		setControlValue(getValue());
-	}
-
-	return true;
-=======
-    if (mSelectedIndex >= 0)
-    {
-        LLRadioCtrl* old_radio_item = mRadioButtons[mSelectedIndex];
-        old_radio_item->setTabStop(false);
-        old_radio_item->setValue( FALSE );
-    }
-    else
-    {
-        mRadioButtons[0]->setTabStop(false);
-    }
-
-    mSelectedIndex = index;
-
-    if (mSelectedIndex >= 0)
-    {
-        LLRadioCtrl* radio_item = mRadioButtons[mSelectedIndex];
-        radio_item->setTabStop(true);
-        radio_item->setValue( TRUE );
-
-        if (hasFocus())
-        {
-            radio_item->focusFirstItem(FALSE, FALSE);
-        }
-    }
-
-    if (!from_event)
-    {
-        setControlValue(getValue());
-    }
-
-    return TRUE;
->>>>>>> e1623bb2
-}
-
-void LLRadioGroup::focusSelectedRadioBtn()
-{
-    if (mSelectedIndex >= 0)
-    {
-        LLRadioCtrl* radio_item = mRadioButtons[mSelectedIndex];
-        if (radio_item->hasTabStop() && radio_item->getEnabled())
-        {
-            radio_item->focusFirstItem(false, false);
-        }
-    }
-    else if (mRadioButtons[0]->hasTabStop() || hasTabStop())
-    {
-        focusFirstItem(false, false);
-    }
-}
-
-bool LLRadioGroup::handleKeyHere(KEY key, MASK mask)
-{
-<<<<<<< HEAD
-	bool handled = false;
-	// do any of the tab buttons have keyboard focus?
-	if (mask == MASK_NONE)
-	{
-		switch(key)
-		{
-		case KEY_DOWN:
-			if (!setSelectedIndex((getSelectedIndex() + 1)))
-			{
-				make_ui_sound("UISndInvalidOp");
-			}
-			else
-			{
-				onCommit();
-			}
-			handled = true;
-			break;
-		case KEY_UP:
-			if (!setSelectedIndex((getSelectedIndex() - 1)))
-			{
-				make_ui_sound("UISndInvalidOp");
-			}
-			else
-			{
-				onCommit();
-			}
-			handled = true;
-			break;
-		case KEY_LEFT:
-			if (!setSelectedIndex((getSelectedIndex() - 1)))
-			{
-				make_ui_sound("UISndInvalidOp");
-			}
-			else
-			{
-				onCommit();
-			}
-			handled = true;
-			break;
-		case KEY_RIGHT:
-			if (!setSelectedIndex((getSelectedIndex() + 1)))
-			{
-				make_ui_sound("UISndInvalidOp");
-			}
-			else
-			{
-				onCommit();
-			}
-			handled = true;
-			break;
-		default:
-			break;
-		}
-	}
-	return handled;
-=======
-    BOOL handled = FALSE;
-    // do any of the tab buttons have keyboard focus?
-    if (mask == MASK_NONE)
-    {
-        switch(key)
-        {
-        case KEY_DOWN:
-            if (!setSelectedIndex((getSelectedIndex() + 1)))
-            {
-                make_ui_sound("UISndInvalidOp");
-            }
-            else
-            {
-                onCommit();
-            }
-            handled = TRUE;
-            break;
-        case KEY_UP:
-            if (!setSelectedIndex((getSelectedIndex() - 1)))
-            {
-                make_ui_sound("UISndInvalidOp");
-            }
-            else
-            {
-                onCommit();
-            }
-            handled = TRUE;
-            break;
-        case KEY_LEFT:
-            if (!setSelectedIndex((getSelectedIndex() - 1)))
-            {
-                make_ui_sound("UISndInvalidOp");
-            }
-            else
-            {
-                onCommit();
-            }
-            handled = TRUE;
-            break;
-        case KEY_RIGHT:
-            if (!setSelectedIndex((getSelectedIndex() + 1)))
-            {
-                make_ui_sound("UISndInvalidOp");
-            }
-            else
-            {
-                onCommit();
-            }
-            handled = TRUE;
-            break;
-        default:
-            break;
-        }
-    }
-    return handled;
->>>>>>> e1623bb2
-}
-
-// Handle one button being clicked.  All child buttons must have this
-// function as their callback function.
-
-void LLRadioGroup::onClickButton(LLUICtrl* ctrl)
-{
-    // LL_INFOS() << "LLRadioGroup::onClickButton" << LL_ENDL;
-    LLRadioCtrl* clicked_radio = dynamic_cast<LLRadioCtrl*>(ctrl);
-    if (!clicked_radio)
-        return;
-    S32 index = 0;
-    for (button_list_t::iterator iter = mRadioButtons.begin();
-         iter != mRadioButtons.end(); ++iter)
-    {
-        LLRadioCtrl* radio = *iter;
-        if (radio == clicked_radio)
-        {
-            if (index == mSelectedIndex && mAllowDeselect)
-            {
-                // don't select anything
-                setSelectedIndex(-1);
-            }
-            else
-            {
-                setSelectedIndex(index);
-            }
-
-            // BUG: Calls click callback even if button didn't actually change
-            onCommit();
-
-            return;
-        }
-
-        index++;
-    }
-
-    LL_WARNS() << "LLRadioGroup::onClickButton - clicked button that isn't a child" << LL_ENDL;
-}
-
-void LLRadioGroup::setValue( const LLSD& value )
-{
-<<<<<<< HEAD
-	int idx = 0;
-	for (button_list_t::const_iterator iter = mRadioButtons.begin();
-		 iter != mRadioButtons.end(); ++iter)
-	{
-		LLRadioCtrl* radio = *iter;
-		if (radio->getPayload().asString() == value.asString())
-		{
-			setSelectedIndex(idx);
-			idx = -1;
-			break;
-		}
-		++idx;
-	}
-	if (idx != -1)
-	{
-		// string not found, try integer
-		if (value.isInteger())
-		{
-			setSelectedIndex((S32) value.asInteger(), true);
-		}
-		else
-		{
-			setSelectedIndex(-1, true);
-		}
-	}
-=======
-    int idx = 0;
-    for (button_list_t::const_iterator iter = mRadioButtons.begin();
-         iter != mRadioButtons.end(); ++iter)
-    {
-        LLRadioCtrl* radio = *iter;
-        if (radio->getPayload().asString() == value.asString())
-        {
-            setSelectedIndex(idx);
-            idx = -1;
-            break;
-        }
-        ++idx;
-    }
-    if (idx != -1)
-    {
-        // string not found, try integer
-        if (value.isInteger())
-        {
-            setSelectedIndex((S32) value.asInteger(), TRUE);
-        }
-        else
-        {
-            setSelectedIndex(-1, TRUE);
-        }
-    }
->>>>>>> e1623bb2
-}
-
-LLSD LLRadioGroup::getValue() const
-{
-    int index = getSelectedIndex();
-    int idx = 0;
-    for (button_list_t::const_iterator iter = mRadioButtons.begin();
-         iter != mRadioButtons.end(); ++iter)
-    {
-        if (idx == index) return LLSD((*iter)->getPayload());
-        ++idx;
-    }
-    return LLSD();
-}
-
-// LLCtrlSelectionInterface functions
-<<<<<<< HEAD
-bool	LLRadioGroup::setCurrentByID( const LLUUID& id )
-{
-	return false;
-=======
-BOOL    LLRadioGroup::setCurrentByID( const LLUUID& id )
-{
-    return FALSE;
->>>>>>> e1623bb2
-}
-
-LLUUID  LLRadioGroup::getCurrentID() const
-{
-    return LLUUID::null;
-}
-
-<<<<<<< HEAD
-bool	LLRadioGroup::setSelectedByValue(const LLSD& value, bool selected)
-{
-	S32 idx = 0;
-	for (button_list_t::const_iterator iter = mRadioButtons.begin();
-		 iter != mRadioButtons.end(); ++iter)
-	{
-		if((*iter)->getPayload().asString() == value.asString())
-		{
-			setSelectedIndex(idx);
-			return true;
-		}
-		idx++;
-	}
-
-	return false;
-=======
-BOOL    LLRadioGroup::setSelectedByValue(const LLSD& value, BOOL selected)
-{
-    S32 idx = 0;
-    for (button_list_t::const_iterator iter = mRadioButtons.begin();
-         iter != mRadioButtons.end(); ++iter)
-    {
-        if((*iter)->getPayload().asString() == value.asString())
-        {
-            setSelectedIndex(idx);
-            return TRUE;
-        }
-        idx++;
-    }
-
-    return FALSE;
->>>>>>> e1623bb2
-}
-
-LLSD    LLRadioGroup::getSelectedValue()
-{
-    return getValue();
-}
-
-<<<<<<< HEAD
-bool	LLRadioGroup::isSelected(const LLSD& value) const
-{
-	S32 idx = 0;
-	for (button_list_t::const_iterator iter = mRadioButtons.begin();
-		 iter != mRadioButtons.end(); ++iter)
-	{
-		if((*iter)->getPayload().asString() == value.asString())
-		{
-			if (idx == mSelectedIndex) 
-			{
-				return true;
-			}
-		}
-		idx++;
-	}
-	return false;
-}
-
-bool	LLRadioGroup::operateOnSelection(EOperation op)
-{
-	return false;
-}
-
-bool	LLRadioGroup::operateOnAll(EOperation op)
-{
-	return false;
-=======
-BOOL    LLRadioGroup::isSelected(const LLSD& value) const
-{
-    S32 idx = 0;
-    for (button_list_t::const_iterator iter = mRadioButtons.begin();
-         iter != mRadioButtons.end(); ++iter)
-    {
-        if((*iter)->getPayload().asString() == value.asString())
-        {
-            if (idx == mSelectedIndex)
-            {
-                return TRUE;
-            }
-        }
-        idx++;
-    }
-    return FALSE;
-}
-
-BOOL    LLRadioGroup::operateOnSelection(EOperation op)
-{
-    return FALSE;
-}
-
-BOOL    LLRadioGroup::operateOnAll(EOperation op)
-{
-    return FALSE;
->>>>>>> e1623bb2
-}
-
-LLRadioGroup::ItemParams::ItemParams()
-:   value("value")
-{
-    addSynonym(value, "initial_value");
-}
-
-LLRadioCtrl::LLRadioCtrl(const LLRadioGroup::ItemParams& p)
-:   LLCheckBoxCtrl(p),
-    mPayload(p.value)
-{
-    // use name as default "Value" for backwards compatibility
-    if (!p.value.isProvided())
-    {
-        mPayload = p.name();
-    }
-}
-
-bool LLRadioCtrl::postBuild()
-{
-<<<<<<< HEAD
-	// Old-style radio_item used the text contents to indicate the label,
-	// but new-style radio_item uses label attribute.
-	std::string value = getValue().asString();
-	if (!value.empty())
-	{
-		setLabel(value);
-	}
-	return true;
-=======
-    // Old-style radio_item used the text contents to indicate the label,
-    // but new-style radio_item uses label attribute.
-    std::string value = getValue().asString();
-    if (!value.empty())
-    {
-        setLabel(value);
-    }
-    return TRUE;
->>>>>>> e1623bb2
-}
-
-bool LLRadioCtrl::handleMouseDown(S32 x, S32 y, MASK mask)
-{
-    // Grab focus preemptively, before button takes mousecapture
-    if (hasTabStop() && getEnabled())
-    {
-        focusFirstItem(false, false);
-    }
-    else
-    {
-        // Only currently selected item in group has tab stop as result it is
-        // unclear how focus should behave on click, just let the group handle
-        // focus and LLRadioGroup::onClickButton() will set correct state later
-        // if needed
-        LLRadioGroup* parent = (LLRadioGroup*)getParent();
-        if (parent)
-        {
-            parent->focusSelectedRadioBtn();
-        }
-    }
-
-    return LLCheckBoxCtrl::handleMouseDown(x, y, mask);
-}
-
-LLRadioCtrl::~LLRadioCtrl()
-{
-}
-
-void LLRadioCtrl::setValue(const LLSD& value)
-{
-    LLCheckBoxCtrl::setValue(value);
-    mButton->setTabStop(value.asBoolean());
-}
-
-// *TODO: Remove this function after the initial XUI XML re-export pass.
-// static
-void LLRadioCtrl::setupParamsForExport(Params& p, LLView* parent)
-{
-    std::string label = p.label;
-    if (label.empty())
-    {
-        // We don't have a label attribute, so move the text contents
-        // stored in "value" into the label
-        std::string initial_value = p.LLUICtrl::Params::initial_value();
-        p.label = initial_value;
-        p.LLUICtrl::Params::initial_value = LLSD();
-    }
-
-    LLCheckBoxCtrl::setupParamsForExport(p, parent);
-}+/**
+ * @file llradiogroup.cpp
+ * @brief LLRadioGroup base class
+ *
+ * $LicenseInfo:firstyear=2001&license=viewerlgpl$
+ * Second Life Viewer Source Code
+ * Copyright (C) 2010, Linden Research, Inc.
+ *
+ * This library is free software; you can redistribute it and/or
+ * modify it under the terms of the GNU Lesser General Public
+ * License as published by the Free Software Foundation;
+ * version 2.1 of the License only.
+ *
+ * This library is distributed in the hope that it will be useful,
+ * but WITHOUT ANY WARRANTY; without even the implied warranty of
+ * MERCHANTABILITY or FITNESS FOR A PARTICULAR PURPOSE.  See the GNU
+ * Lesser General Public License for more details.
+ *
+ * You should have received a copy of the GNU Lesser General Public
+ * License along with this library; if not, write to the Free Software
+ * Foundation, Inc., 51 Franklin Street, Fifth Floor, Boston, MA  02110-1301  USA
+ *
+ * Linden Research, Inc., 945 Battery Street, San Francisco, CA  94111  USA
+ * $/LicenseInfo$
+ */
+
+
+#include "linden_common.h"
+
+#include "llboost.h"
+
+#include "llradiogroup.h"
+#include "indra_constants.h"
+
+#include "llviewborder.h"
+#include "llcontrol.h"
+#include "llui.h"
+#include "llfocusmgr.h"
+#include "lluictrlfactory.h"
+#include "llsdutil.h"
+
+static LLDefaultChildRegistry::Register<LLRadioGroup> r1("radio_group");
+
+/*
+ * An invisible view containing multiple mutually exclusive toggling
+ * buttons (usually radio buttons).  Automatically handles the mutex
+ * condition by highlighting only one button at a time.
+ */
+class LLRadioCtrl : public LLCheckBoxCtrl
+{
+public:
+    typedef LLRadioGroup::ItemParams Params;
+    /*virtual*/ ~LLRadioCtrl();
+    /*virtual*/ void setValue(const LLSD& value);
+
+    /*virtual*/ bool postBuild();
+    /*virtual*/ bool handleMouseDown(S32 x, S32 y, MASK mask);
+
+    LLSD getPayload() { return mPayload; }
+
+    // Ensure label is in an attribute, not the contents
+    static void setupParamsForExport(Params& p, LLView* parent);
+
+protected:
+    LLRadioCtrl(const LLRadioGroup::ItemParams& p);
+    friend class LLUICtrlFactory;
+
+    LLSD mPayload;  // stores data that this item represents in the radio group
+};
+static LLWidgetNameRegistry::StaticRegistrar register_radio_item(&typeid(LLRadioGroup::ItemParams), "radio_item");
+
+LLRadioGroup::Params::Params()
+:   allow_deselect("allow_deselect"),
+    items("item")
+{
+    addSynonym(items, "radio_item");
+
+    // radio items are not tabbable until they are selected
+    tab_stop = false;
+}
+
+LLRadioGroup::LLRadioGroup(const LLRadioGroup::Params& p)
+:   LLUICtrl(p),
+    mFont(p.font.isProvided() ? p.font() : LLFontGL::getFontSansSerifSmall()),
+    mSelectedIndex(-1),
+    mAllowDeselect(p.allow_deselect)
+{}
+
+void LLRadioGroup::initFromParams(const Params& p)
+{
+    for (LLInitParam::ParamIterator<ItemParams>::const_iterator it = p.items.begin();
+        it != p.items.end();
+        ++it)
+    {
+        LLRadioGroup::ItemParams item_params(*it);
+
+        if (!item_params.font.isProvided())
+        {
+            item_params.font = mFont; // apply radio group font by default
+        }
+        item_params.commit_callback.function = boost::bind(&LLRadioGroup::onClickButton, this, _1);
+        item_params.from_xui = p.from_xui;
+        if (p.from_xui)
+        {
+            applyXUILayout(item_params, this);
+        }
+
+        LLRadioCtrl* item = LLUICtrlFactory::create<LLRadioCtrl>(item_params, this);
+        mRadioButtons.push_back(item);
+    }
+
+    // call this *after* setting up mRadioButtons so we can handle setValue() calls
+    LLUICtrl::initFromParams(p);
+}
+
+
+LLRadioGroup::~LLRadioGroup()
+{
+}
+
+// virtual
+bool LLRadioGroup::postBuild()
+{
+    if (!mRadioButtons.empty())
+    {
+        mRadioButtons[0]->setTabStop(true);
+    }
+    return true;
+}
+
+void LLRadioGroup::setIndexEnabled(S32 index, bool enabled)
+{
+    S32 count = 0;
+    for (button_list_t::iterator iter = mRadioButtons.begin();
+         iter != mRadioButtons.end(); ++iter)
+    {
+        LLRadioCtrl* child = *iter;
+        if (count == index)
+        {
+            child->setEnabled(enabled);
+            if (index == mSelectedIndex && !enabled)
+            {
+                setSelectedIndex(-1);
+            }
+            break;
+        }
+        count++;
+    }
+    count = 0;
+    if (mSelectedIndex < 0)
+    {
+        // Set to highest enabled value < index,
+        // or lowest value above index if none lower are enabled
+        // or 0 if none are enabled
+        for (button_list_t::iterator iter = mRadioButtons.begin();
+             iter != mRadioButtons.end(); ++iter)
+        {
+            LLRadioCtrl* child = *iter;
+            if (count >= index && mSelectedIndex >= 0)
+            {
+                break;
+            }
+            if (child->getEnabled())
+            {
+                setSelectedIndex(count);
+            }
+            count++;
+        }
+        if (mSelectedIndex < 0)
+        {
+            setSelectedIndex(0);
+        }
+    }
+}
+
+bool LLRadioGroup::setSelectedIndex(S32 index, bool from_event)
+{
+    if ((S32)mRadioButtons.size() <= index )
+    {
+        return false;
+    }
+
+    if (index < -1)
+    {
+        // less then minimum value
+        return false;
+    }
+
+    if (index < 0 && mSelectedIndex >= 0 && !mAllowDeselect)
+    {
+        // -1 is "nothing selected"
+        return false;
+    }
+
+    if (mSelectedIndex >= 0)
+    {
+        LLRadioCtrl* old_radio_item = mRadioButtons[mSelectedIndex];
+        old_radio_item->setTabStop(false);
+        old_radio_item->setValue( false );
+    }
+    else
+    {
+        mRadioButtons[0]->setTabStop(false);
+    }
+
+    mSelectedIndex = index;
+
+    if (mSelectedIndex >= 0)
+    {
+        LLRadioCtrl* radio_item = mRadioButtons[mSelectedIndex];
+        radio_item->setTabStop(true);
+        radio_item->setValue( true );
+
+        if (hasFocus())
+        {
+            radio_item->focusFirstItem(false, false);
+        }
+    }
+
+    if (!from_event)
+    {
+        setControlValue(getValue());
+    }
+
+    return true;
+}
+
+void LLRadioGroup::focusSelectedRadioBtn()
+{
+    if (mSelectedIndex >= 0)
+    {
+        LLRadioCtrl* radio_item = mRadioButtons[mSelectedIndex];
+        if (radio_item->hasTabStop() && radio_item->getEnabled())
+        {
+            radio_item->focusFirstItem(false, false);
+        }
+    }
+    else if (mRadioButtons[0]->hasTabStop() || hasTabStop())
+    {
+        focusFirstItem(false, false);
+    }
+}
+
+bool LLRadioGroup::handleKeyHere(KEY key, MASK mask)
+{
+    bool handled = false;
+    // do any of the tab buttons have keyboard focus?
+    if (mask == MASK_NONE)
+    {
+        switch(key)
+        {
+        case KEY_DOWN:
+            if (!setSelectedIndex((getSelectedIndex() + 1)))
+            {
+                make_ui_sound("UISndInvalidOp");
+            }
+            else
+            {
+                onCommit();
+            }
+            handled = true;
+            break;
+        case KEY_UP:
+            if (!setSelectedIndex((getSelectedIndex() - 1)))
+            {
+                make_ui_sound("UISndInvalidOp");
+            }
+            else
+            {
+                onCommit();
+            }
+            handled = true;
+            break;
+        case KEY_LEFT:
+            if (!setSelectedIndex((getSelectedIndex() - 1)))
+            {
+                make_ui_sound("UISndInvalidOp");
+            }
+            else
+            {
+                onCommit();
+            }
+            handled = true;
+            break;
+        case KEY_RIGHT:
+            if (!setSelectedIndex((getSelectedIndex() + 1)))
+            {
+                make_ui_sound("UISndInvalidOp");
+            }
+            else
+            {
+                onCommit();
+            }
+            handled = true;
+            break;
+        default:
+            break;
+        }
+    }
+    return handled;
+}
+
+// Handle one button being clicked.  All child buttons must have this
+// function as their callback function.
+
+void LLRadioGroup::onClickButton(LLUICtrl* ctrl)
+{
+    // LL_INFOS() << "LLRadioGroup::onClickButton" << LL_ENDL;
+    LLRadioCtrl* clicked_radio = dynamic_cast<LLRadioCtrl*>(ctrl);
+    if (!clicked_radio)
+        return;
+    S32 index = 0;
+    for (button_list_t::iterator iter = mRadioButtons.begin();
+         iter != mRadioButtons.end(); ++iter)
+    {
+        LLRadioCtrl* radio = *iter;
+        if (radio == clicked_radio)
+        {
+            if (index == mSelectedIndex && mAllowDeselect)
+            {
+                // don't select anything
+                setSelectedIndex(-1);
+            }
+            else
+            {
+                setSelectedIndex(index);
+            }
+
+            // BUG: Calls click callback even if button didn't actually change
+            onCommit();
+
+            return;
+        }
+
+        index++;
+    }
+
+    LL_WARNS() << "LLRadioGroup::onClickButton - clicked button that isn't a child" << LL_ENDL;
+}
+
+void LLRadioGroup::setValue( const LLSD& value )
+{
+    int idx = 0;
+    for (button_list_t::const_iterator iter = mRadioButtons.begin();
+         iter != mRadioButtons.end(); ++iter)
+    {
+        LLRadioCtrl* radio = *iter;
+        if (radio->getPayload().asString() == value.asString())
+        {
+            setSelectedIndex(idx);
+            idx = -1;
+            break;
+        }
+        ++idx;
+    }
+    if (idx != -1)
+    {
+        // string not found, try integer
+        if (value.isInteger())
+        {
+            setSelectedIndex((S32) value.asInteger(), true);
+        }
+        else
+        {
+            setSelectedIndex(-1, true);
+        }
+    }
+}
+
+LLSD LLRadioGroup::getValue() const
+{
+    int index = getSelectedIndex();
+    int idx = 0;
+    for (button_list_t::const_iterator iter = mRadioButtons.begin();
+         iter != mRadioButtons.end(); ++iter)
+    {
+        if (idx == index) return LLSD((*iter)->getPayload());
+        ++idx;
+    }
+    return LLSD();
+}
+
+// LLCtrlSelectionInterface functions
+bool    LLRadioGroup::setCurrentByID( const LLUUID& id )
+{
+    return false;
+}
+
+LLUUID  LLRadioGroup::getCurrentID() const
+{
+    return LLUUID::null;
+}
+
+bool    LLRadioGroup::setSelectedByValue(const LLSD& value, bool selected)
+{
+    S32 idx = 0;
+    for (button_list_t::const_iterator iter = mRadioButtons.begin();
+         iter != mRadioButtons.end(); ++iter)
+    {
+        if((*iter)->getPayload().asString() == value.asString())
+        {
+            setSelectedIndex(idx);
+            return true;
+        }
+        idx++;
+    }
+
+    return false;
+}
+
+LLSD    LLRadioGroup::getSelectedValue()
+{
+    return getValue();
+}
+
+bool    LLRadioGroup::isSelected(const LLSD& value) const
+{
+    S32 idx = 0;
+    for (button_list_t::const_iterator iter = mRadioButtons.begin();
+         iter != mRadioButtons.end(); ++iter)
+    {
+        if((*iter)->getPayload().asString() == value.asString())
+        {
+            if (idx == mSelectedIndex)
+            {
+                return true;
+            }
+        }
+        idx++;
+    }
+    return false;
+}
+
+bool    LLRadioGroup::operateOnSelection(EOperation op)
+{
+    return false;
+}
+
+bool    LLRadioGroup::operateOnAll(EOperation op)
+{
+    return false;
+}
+
+LLRadioGroup::ItemParams::ItemParams()
+:   value("value")
+{
+    addSynonym(value, "initial_value");
+}
+
+LLRadioCtrl::LLRadioCtrl(const LLRadioGroup::ItemParams& p)
+:   LLCheckBoxCtrl(p),
+    mPayload(p.value)
+{
+    // use name as default "Value" for backwards compatibility
+    if (!p.value.isProvided())
+    {
+        mPayload = p.name();
+    }
+}
+
+bool LLRadioCtrl::postBuild()
+{
+    // Old-style radio_item used the text contents to indicate the label,
+    // but new-style radio_item uses label attribute.
+    std::string value = getValue().asString();
+    if (!value.empty())
+    {
+        setLabel(value);
+    }
+    return true;
+}
+
+bool LLRadioCtrl::handleMouseDown(S32 x, S32 y, MASK mask)
+{
+    // Grab focus preemptively, before button takes mousecapture
+    if (hasTabStop() && getEnabled())
+    {
+        focusFirstItem(false, false);
+    }
+    else
+    {
+        // Only currently selected item in group has tab stop as result it is
+        // unclear how focus should behave on click, just let the group handle
+        // focus and LLRadioGroup::onClickButton() will set correct state later
+        // if needed
+        LLRadioGroup* parent = (LLRadioGroup*)getParent();
+        if (parent)
+        {
+            parent->focusSelectedRadioBtn();
+        }
+    }
+
+    return LLCheckBoxCtrl::handleMouseDown(x, y, mask);
+}
+
+LLRadioCtrl::~LLRadioCtrl()
+{
+}
+
+void LLRadioCtrl::setValue(const LLSD& value)
+{
+    LLCheckBoxCtrl::setValue(value);
+    mButton->setTabStop(value.asBoolean());
+}
+
+// *TODO: Remove this function after the initial XUI XML re-export pass.
+// static
+void LLRadioCtrl::setupParamsForExport(Params& p, LLView* parent)
+{
+    std::string label = p.label;
+    if (label.empty())
+    {
+        // We don't have a label attribute, so move the text contents
+        // stored in "value" into the label
+        std::string initial_value = p.LLUICtrl::Params::initial_value();
+        p.label = initial_value;
+        p.LLUICtrl::Params::initial_value = LLSD();
+    }
+
+    LLCheckBoxCtrl::setupParamsForExport(p, parent);
+}