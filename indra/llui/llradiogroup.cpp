--- conflicted
+++ resolved
@@ -53,13 +53,8 @@
     /*virtual*/ ~LLRadioCtrl();
     /*virtual*/ void setValue(const LLSD& value);
 
-<<<<<<< HEAD
-	/*virtual*/ bool postBuild();
-	/*virtual*/ bool handleMouseDown(S32 x, S32 y, MASK mask);
-=======
-    /*virtual*/ BOOL postBuild();
-    /*virtual*/ BOOL handleMouseDown(S32 x, S32 y, MASK mask);
->>>>>>> e7eced3c
+    /*virtual*/ bool postBuild();
+    /*virtual*/ bool handleMouseDown(S32 x, S32 y, MASK mask);
 
     LLSD getPayload() { return mPayload; }
 
@@ -126,66 +121,15 @@
 // virtual
 bool LLRadioGroup::postBuild()
 {
-<<<<<<< HEAD
-	if (!mRadioButtons.empty())
-	{
-		mRadioButtons[0]->setTabStop(true);
-	}
-	return true;
-=======
     if (!mRadioButtons.empty())
     {
         mRadioButtons[0]->setTabStop(true);
     }
-    return TRUE;
->>>>>>> e7eced3c
+    return true;
 }
 
 void LLRadioGroup::setIndexEnabled(S32 index, bool enabled)
 {
-<<<<<<< HEAD
-	S32 count = 0;
-	for (button_list_t::iterator iter = mRadioButtons.begin();
-		 iter != mRadioButtons.end(); ++iter)
-	{
-		LLRadioCtrl* child = *iter;
-		if (count == index)
-		{
-			child->setEnabled(enabled);
-			if (index == mSelectedIndex && !enabled)
-			{
-				setSelectedIndex(-1);
-			}
-			break;
-		}
-		count++;
-	}
-	count = 0;
-	if (mSelectedIndex < 0)
-	{
-		// Set to highest enabled value < index,
-		// or lowest value above index if none lower are enabled
-		// or 0 if none are enabled
-		for (button_list_t::iterator iter = mRadioButtons.begin();
-			 iter != mRadioButtons.end(); ++iter)
-		{
-			LLRadioCtrl* child = *iter;
-			if (count >= index && mSelectedIndex >= 0)
-			{
-				break;
-			}
-			if (child->getEnabled())
-			{
-				setSelectedIndex(count);
-			}
-			count++;
-		}
-		if (mSelectedIndex < 0)
-		{
-			setSelectedIndex(0);
-		}
-	}
-=======
     S32 count = 0;
     for (button_list_t::iterator iter = mRadioButtons.begin();
          iter != mRadioButtons.end(); ++iter)
@@ -194,7 +138,7 @@
         if (count == index)
         {
             child->setEnabled(enabled);
-            if (index == mSelectedIndex && enabled == FALSE)
+            if (index == mSelectedIndex && !enabled)
             {
                 setSelectedIndex(-1);
             }
@@ -227,22 +171,14 @@
             setSelectedIndex(0);
         }
     }
->>>>>>> e7eced3c
 }
 
 bool LLRadioGroup::setSelectedIndex(S32 index, bool from_event)
 {
-<<<<<<< HEAD
-	if ((S32)mRadioButtons.size() <= index )
-	{
-		return false;
-	}
-=======
     if ((S32)mRadioButtons.size() <= index )
     {
-        return FALSE;
-    }
->>>>>>> e7eced3c
+        return false;
+    }
 
     if (index < -1)
     {
@@ -256,44 +192,11 @@
         return false;
     }
 
-<<<<<<< HEAD
-	if (mSelectedIndex >= 0)
-	{
-		LLRadioCtrl* old_radio_item = mRadioButtons[mSelectedIndex];
-		old_radio_item->setTabStop(false);
-		old_radio_item->setValue( false );
-	}
-	else
-	{
-		mRadioButtons[0]->setTabStop(false);
-	}
-
-	mSelectedIndex = index;
-
-	if (mSelectedIndex >= 0)
-	{
-		LLRadioCtrl* radio_item = mRadioButtons[mSelectedIndex];
-		radio_item->setTabStop(true);
-		radio_item->setValue( true );
-
-		if (hasFocus())
-		{
-			radio_item->focusFirstItem(false, false);
-		}
-	}
-
-	if (!from_event)
-	{
-		setControlValue(getValue());
-	}
-
-	return true;
-=======
     if (mSelectedIndex >= 0)
     {
         LLRadioCtrl* old_radio_item = mRadioButtons[mSelectedIndex];
         old_radio_item->setTabStop(false);
-        old_radio_item->setValue( FALSE );
+        old_radio_item->setValue( false );
     }
     else
     {
@@ -306,11 +209,11 @@
     {
         LLRadioCtrl* radio_item = mRadioButtons[mSelectedIndex];
         radio_item->setTabStop(true);
-        radio_item->setValue( TRUE );
+        radio_item->setValue( true );
 
         if (hasFocus())
         {
-            radio_item->focusFirstItem(FALSE, FALSE);
+            radio_item->focusFirstItem(false, false);
         }
     }
 
@@ -319,8 +222,7 @@
         setControlValue(getValue());
     }
 
-    return TRUE;
->>>>>>> e7eced3c
+    return true;
 }
 
 void LLRadioGroup::focusSelectedRadioBtn()
@@ -341,64 +243,7 @@
 
 bool LLRadioGroup::handleKeyHere(KEY key, MASK mask)
 {
-<<<<<<< HEAD
-	bool handled = false;
-	// do any of the tab buttons have keyboard focus?
-	if (mask == MASK_NONE)
-	{
-		switch(key)
-		{
-		case KEY_DOWN:
-			if (!setSelectedIndex((getSelectedIndex() + 1)))
-			{
-				make_ui_sound("UISndInvalidOp");
-			}
-			else
-			{
-				onCommit();
-			}
-			handled = true;
-			break;
-		case KEY_UP:
-			if (!setSelectedIndex((getSelectedIndex() - 1)))
-			{
-				make_ui_sound("UISndInvalidOp");
-			}
-			else
-			{
-				onCommit();
-			}
-			handled = true;
-			break;
-		case KEY_LEFT:
-			if (!setSelectedIndex((getSelectedIndex() - 1)))
-			{
-				make_ui_sound("UISndInvalidOp");
-			}
-			else
-			{
-				onCommit();
-			}
-			handled = true;
-			break;
-		case KEY_RIGHT:
-			if (!setSelectedIndex((getSelectedIndex() + 1)))
-			{
-				make_ui_sound("UISndInvalidOp");
-			}
-			else
-			{
-				onCommit();
-			}
-			handled = true;
-			break;
-		default:
-			break;
-		}
-	}
-	return handled;
-=======
-    BOOL handled = FALSE;
+    bool handled = false;
     // do any of the tab buttons have keyboard focus?
     if (mask == MASK_NONE)
     {
@@ -413,7 +258,7 @@
             {
                 onCommit();
             }
-            handled = TRUE;
+            handled = true;
             break;
         case KEY_UP:
             if (!setSelectedIndex((getSelectedIndex() - 1)))
@@ -424,7 +269,7 @@
             {
                 onCommit();
             }
-            handled = TRUE;
+            handled = true;
             break;
         case KEY_LEFT:
             if (!setSelectedIndex((getSelectedIndex() - 1)))
@@ -435,7 +280,7 @@
             {
                 onCommit();
             }
-            handled = TRUE;
+            handled = true;
             break;
         case KEY_RIGHT:
             if (!setSelectedIndex((getSelectedIndex() + 1)))
@@ -446,14 +291,13 @@
             {
                 onCommit();
             }
-            handled = TRUE;
+            handled = true;
             break;
         default:
             break;
         }
     }
     return handled;
->>>>>>> e7eced3c
 }
 
 // Handle one button being clicked.  All child buttons must have this
@@ -496,33 +340,6 @@
 
 void LLRadioGroup::setValue( const LLSD& value )
 {
-<<<<<<< HEAD
-	int idx = 0;
-	for (button_list_t::const_iterator iter = mRadioButtons.begin();
-		 iter != mRadioButtons.end(); ++iter)
-	{
-		LLRadioCtrl* radio = *iter;
-		if (radio->getPayload().asString() == value.asString())
-		{
-			setSelectedIndex(idx);
-			idx = -1;
-			break;
-		}
-		++idx;
-	}
-	if (idx != -1)
-	{
-		// string not found, try integer
-		if (value.isInteger())
-		{
-			setSelectedIndex((S32) value.asInteger(), true);
-		}
-		else
-		{
-			setSelectedIndex(-1, true);
-		}
-	}
-=======
     int idx = 0;
     for (button_list_t::const_iterator iter = mRadioButtons.begin();
          iter != mRadioButtons.end(); ++iter)
@@ -541,14 +358,13 @@
         // string not found, try integer
         if (value.isInteger())
         {
-            setSelectedIndex((S32) value.asInteger(), TRUE);
+            setSelectedIndex((S32) value.asInteger(), true);
         }
         else
         {
-            setSelectedIndex(-1, TRUE);
-        }
-    }
->>>>>>> e7eced3c
+            setSelectedIndex(-1, true);
+        }
+    }
 }
 
 LLSD LLRadioGroup::getValue() const
@@ -565,15 +381,9 @@
 }
 
 // LLCtrlSelectionInterface functions
-<<<<<<< HEAD
-bool	LLRadioGroup::setCurrentByID( const LLUUID& id )
-{
-	return false;
-=======
-BOOL    LLRadioGroup::setCurrentByID( const LLUUID& id )
-{
-    return FALSE;
->>>>>>> e7eced3c
+bool    LLRadioGroup::setCurrentByID( const LLUUID& id )
+{
+    return false;
 }
 
 LLUUID  LLRadioGroup::getCurrentID() const
@@ -581,24 +391,7 @@
     return LLUUID::null;
 }
 
-<<<<<<< HEAD
-bool	LLRadioGroup::setSelectedByValue(const LLSD& value, bool selected)
-{
-	S32 idx = 0;
-	for (button_list_t::const_iterator iter = mRadioButtons.begin();
-		 iter != mRadioButtons.end(); ++iter)
-	{
-		if((*iter)->getPayload().asString() == value.asString())
-		{
-			setSelectedIndex(idx);
-			return true;
-		}
-		idx++;
-	}
-
-	return false;
-=======
-BOOL    LLRadioGroup::setSelectedByValue(const LLSD& value, BOOL selected)
+bool    LLRadioGroup::setSelectedByValue(const LLSD& value, bool selected)
 {
     S32 idx = 0;
     for (button_list_t::const_iterator iter = mRadioButtons.begin();
@@ -607,13 +400,12 @@
         if((*iter)->getPayload().asString() == value.asString())
         {
             setSelectedIndex(idx);
-            return TRUE;
+            return true;
         }
         idx++;
     }
 
-    return FALSE;
->>>>>>> e7eced3c
+    return false;
 }
 
 LLSD    LLRadioGroup::getSelectedValue()
@@ -621,35 +413,7 @@
     return getValue();
 }
 
-<<<<<<< HEAD
-bool	LLRadioGroup::isSelected(const LLSD& value) const
-{
-	S32 idx = 0;
-	for (button_list_t::const_iterator iter = mRadioButtons.begin();
-		 iter != mRadioButtons.end(); ++iter)
-	{
-		if((*iter)->getPayload().asString() == value.asString())
-		{
-			if (idx == mSelectedIndex) 
-			{
-				return true;
-			}
-		}
-		idx++;
-	}
-	return false;
-}
-
-bool	LLRadioGroup::operateOnSelection(EOperation op)
-{
-	return false;
-}
-
-bool	LLRadioGroup::operateOnAll(EOperation op)
-{
-	return false;
-=======
-BOOL    LLRadioGroup::isSelected(const LLSD& value) const
+bool    LLRadioGroup::isSelected(const LLSD& value) const
 {
     S32 idx = 0;
     for (button_list_t::const_iterator iter = mRadioButtons.begin();
@@ -659,23 +423,22 @@
         {
             if (idx == mSelectedIndex)
             {
-                return TRUE;
+                return true;
             }
         }
         idx++;
     }
-    return FALSE;
-}
-
-BOOL    LLRadioGroup::operateOnSelection(EOperation op)
-{
-    return FALSE;
-}
-
-BOOL    LLRadioGroup::operateOnAll(EOperation op)
-{
-    return FALSE;
->>>>>>> e7eced3c
+    return false;
+}
+
+bool    LLRadioGroup::operateOnSelection(EOperation op)
+{
+    return false;
+}
+
+bool    LLRadioGroup::operateOnAll(EOperation op)
+{
+    return false;
 }
 
 LLRadioGroup::ItemParams::ItemParams()
@@ -697,16 +460,6 @@
 
 bool LLRadioCtrl::postBuild()
 {
-<<<<<<< HEAD
-	// Old-style radio_item used the text contents to indicate the label,
-	// but new-style radio_item uses label attribute.
-	std::string value = getValue().asString();
-	if (!value.empty())
-	{
-		setLabel(value);
-	}
-	return true;
-=======
     // Old-style radio_item used the text contents to indicate the label,
     // but new-style radio_item uses label attribute.
     std::string value = getValue().asString();
@@ -714,8 +467,7 @@
     {
         setLabel(value);
     }
-    return TRUE;
->>>>>>> e7eced3c
+    return true;
 }
 
 bool LLRadioCtrl::handleMouseDown(S32 x, S32 y, MASK mask)
