/** 
 * @file lltextvalidate.cpp
 * @brief Text validation helper functions
 *
 * $LicenseInfo:firstyear=2001&license=viewerlgpl$
 * Second Life Viewer Source Code
 * Copyright (C) 2010, Linden Research, Inc.
 * 
 * This library is free software; you can redistribute it and/or
 * modify it under the terms of the GNU Lesser General Public
 * License as published by the Free Software Foundation;
 * version 2.1 of the License only.
 * 
 * This library is distributed in the hope that it will be useful,
 * but WITHOUT ANY WARRANTY; without even the implied warranty of
 * MERCHANTABILITY or FITNESS FOR A PARTICULAR PURPOSE.  See the GNU
 * Lesser General Public License for more details.
 * 
 * You should have received a copy of the GNU Lesser General Public
 * License along with this library; if not, write to the Free Software
 * Foundation, Inc., 51 Franklin Street, Fifth Floor, Boston, MA  02110-1301  USA
 * 
 * Linden Research, Inc., 945 Battery Street, San Francisco, CA  94111  USA
 * $/LicenseInfo$
 */

// Text editor widget to let users enter a single line.

#include "linden_common.h"

#include "lltextvalidate.h"

#include "llnotificationsutil.h"
#include "lltrans.h"

#include "llresmgr.h" // for LLLocale

namespace LLTextValidate
{
<<<<<<< HEAD
	void ValidateTextNamedFuncs::declareValues()
	{
		declare("ascii", validateASCII);
		declare("float", validateFloat);
		declare("int", validateInt);
		declare("positive_s32", validatePositiveS32);
		declare("non_negative_s32", validateNonNegativeS32);
		declare("alpha_num", validateAlphaNum);
		declare("alpha_num_space", validateAlphaNumSpace);
		declare("ascii_printable_no_pipe", validateASCIIPrintableNoPipe);
		declare("ascii_printable_no_space", validateASCIIPrintableNoSpace);
		declare("ascii_with_newline", validateASCIIWithNewLine);
	}

	// Limits what characters can be used to [1234567890.-] with [-] only valid in the first position.
	// Does NOT ensure that the string is a well-formed number--that's the job of post-validation--for
	// the simple reasons that intermediate states may be invalid even if the final result is valid.
	// 
	bool validateFloat(const LLWString &str)
	{
		LLLocale locale(LLLocale::USER_LOCALE);

		bool success = true;
		LLWString trimmed = str;
		LLWStringUtil::trim(trimmed);
		S32 len = trimmed.length();
		if( 0 < len )
		{
			// May be a comma or period, depending on the locale
			llwchar decimal_point = (llwchar)LLResMgr::getInstance()->getDecimalPoint();

			S32 i = 0;

			// First character can be a negative sign
			if( '-' == trimmed[0] )
			{
				i++;
			}

			for( ; i < len; i++ )
			{
				if( (decimal_point != trimmed[i] ) && !LLStringOps::isDigit( trimmed[i] ) )
				{
					success = false;
					break;
				}
			}
		}		

		return success;
	}

	// Limits what characters can be used to [1234567890-] with [-] only valid in the first position.
	// Does NOT ensure that the string is a well-formed number--that's the job of post-validation--for
	// the simple reasons that intermediate states may be invalid even if the final result is valid.
	//
	bool validateInt(const LLWString &str)
	{
		LLLocale locale(LLLocale::USER_LOCALE);

		bool success = true;
		LLWString trimmed = str;
		LLWStringUtil::trim(trimmed);
		S32 len = trimmed.length();
		if( 0 < len )
		{
			S32 i = 0;

			// First character can be a negative sign
			if( '-' == trimmed[0] )
			{
				i++;
			}

			for( ; i < len; i++ )
			{
				if( !LLStringOps::isDigit( trimmed[i] ) )
				{
					success = false;
					break;
				}
			}
		}		

		return success;
	}

	bool validatePositiveS32(const LLWString &str)
	{
		LLLocale locale(LLLocale::USER_LOCALE);

		LLWString trimmed = str;
		LLWStringUtil::trim(trimmed);
		S32 len = trimmed.length();
		bool success = true;
		if(0 < len)
		{
			if(('-' == trimmed[0]) || ('0' == trimmed[0]))
			{
				success = false;
			}
			S32 i = 0;
			while(success && (i < len))
			{
				if(!LLStringOps::isDigit(trimmed[i++]))
				{
					success = false;
				}
			}
		}
		if (success)
		{
			S32 val = strtol(wstring_to_utf8str(trimmed).c_str(), NULL, 10);
			if (val <= 0)
			{
				success = false;
			}
		}
		return success;
	}

	bool validateNonNegativeS32(const LLWString &str)
	{
		LLLocale locale(LLLocale::USER_LOCALE);

		LLWString trimmed = str;
		LLWStringUtil::trim(trimmed);
		S32 len = trimmed.length();
		bool success = true;
		if(0 < len)
		{
			if('-' == trimmed[0])
			{
				success = false;
			}
			S32 i = 0;
			while(success && (i < len))
			{
				if(!LLStringOps::isDigit(trimmed[i++]))
				{
					success = false;
				}
			}
		}
		if (success)
		{
			S32 val = strtol(wstring_to_utf8str(trimmed).c_str(), NULL, 10);
			if (val < 0)
			{
				success = false;
			}
		}
		return success;
	}

	bool validateNonNegativeS32NoSpace(const LLWString &str)
	{
		LLLocale locale(LLLocale::USER_LOCALE);

		LLWString test_str = str;
		S32 len = test_str.length();
		bool success = true;
		if(0 < len)
		{
			if('-' == test_str[0])
			{
				success = false;
			}
			S32 i = 0;
			while(success && (i < len))
			{
				if(!LLStringOps::isDigit(test_str[i]) || LLStringOps::isSpace(test_str[i++]))
				{
					success = false;
				}
			}
		}
		if (success)
		{
			S32 val = strtol(wstring_to_utf8str(test_str).c_str(), NULL, 10);
			if (val < 0)
			{
				success = false;
			}
		}
		return success;
	}

	bool validateAlphaNum(const LLWString &str)
	{
		LLLocale locale(LLLocale::USER_LOCALE);

		bool rv = true;
		S32 len = str.length();
		if(len == 0) return rv;
		while(len--)
		{
			if( !LLStringOps::isAlnum((char)str[len]) )
			{
				rv = false;
				break;
			}
		}
		return rv;
	}

	bool validateAlphaNumSpace(const LLWString &str)
	{
		LLLocale locale(LLLocale::USER_LOCALE);

		bool rv = true;
		S32 len = str.length();
		if(len == 0) return rv;
		while(len--)
		{
			if(!(LLStringOps::isAlnum((char)str[len]) || (' ' == str[len])))
			{
				rv = false;
				break;
			}
		}
		return rv;
	}

	// Used for most names of things stored on the server, due to old file-formats
	// that used the pipe (|) for multiline text storage.  Examples include
	// inventory item names, parcel names, object names, etc.
	bool validateASCIIPrintableNoPipe(const LLWString &str)
	{
		bool rv = true;
		S32 len = str.length();
		if(len == 0) return rv;
		while(len--)
		{
			llwchar wc = str[len];
			if (wc < 0x20
				|| wc > 0x7f
				|| wc == '|')
			{
				rv = false;
				break;
			}
			if(!(wc == ' '
				 || LLStringOps::isAlnum((char)wc)
				 || LLStringOps::isPunct((char)wc) ) )
			{
				rv = false;
				break;
			}
		}
		return rv;
	}


	// Used for avatar names
	bool validateASCIIPrintableNoSpace(const LLWString &str)
	{
		bool rv = true;
		S32 len = str.length();
		if(len == 0) return rv;
		while(len--)
		{
			llwchar wc = str[len];
			if (wc < 0x20
				|| wc > 0x7f
				|| LLStringOps::isSpace(wc))
			{
				rv = false;
				break;
			}
			if( !(LLStringOps::isAlnum((char)str[len]) ||
				  LLStringOps::isPunct((char)str[len]) ) )
			{
				rv = false;
				break;
			}
		}
		return rv;
	}

	bool validateASCII(const LLWString &str)
	{
		bool rv = true;
		S32 len = str.length();
		while(len--)
		{
			if (str[len] < 0x20 || str[len] > 0x7f)
			{
				rv = false;
				break;
			}
		}
		return rv;
	}

	bool validateASCIINoLeadingSpace(const LLWString &str)
	{
		if (LLStringOps::isSpace(str[0]))
		{
			return false;
		}
		return validateASCII(str);
	}

	// Used for multiline text stored on the server.
	// Example is landmark description in Places SP.
	bool validateASCIIWithNewLine(const LLWString &str)
	{
		bool rv = true;
		S32 len = str.length();
		while(len--)
		{
			if ((str[len] < 0x20 && str[len] != 0xA) || str[len] > 0x7f)
			{
				rv = false;
				break;
			}
		}
		return rv;
	}
}
=======

static S32 strtol(const std::string& str) { return ::strtol(str.c_str(), NULL, 10); }
static S32 strtol(const LLWString& str) { return ::strtol(wstring_to_utf8str(str).c_str(), NULL, 10); }

static LLSD llsd(const std::string& str) { return LLSD(str); }
static LLSD llsd(const LLWString& str) { return LLSD(wstring_to_utf8str(str)); }
template <class CHAR>
LLSD llsd(CHAR ch) { return llsd(std::basic_string<CHAR>(1, ch)); }

void ValidatorImpl::setLastErrorShowTime()
{
    mLastErrorShowTime = (U32Seconds)LLTimer::getTotalTime();
}

void Validator::showLastErrorUsingTimeout(U32 timeout)
{
    if (mImpl && (U32Seconds)LLTimer::getTotalTime() >= mImpl->getLastErrorShowTime() + timeout)
    {
        mImpl->setLastErrorShowTime();
        std::string reason = LLTrans::getString(mImpl->getLastErrorName(), mImpl->getLastErrorValues());
        LLNotificationsUtil::add("InvalidKeystroke", LLSD().with("REASON", reason));
    }
}

// Limits what characters can be used to [1234567890.-] with [-] only valid in the first position.
// Does NOT ensure that the string is a well-formed number--that's the job of post-validation--for
// the simple reasons that intermediate states may be invalid even if the final result is valid.
class ValidatorFloat : public ValidatorImpl
{
    template <class CHAR>
    bool validate(const std::basic_string<CHAR> &str)
    {
        LLLocale locale(LLLocale::USER_LOCALE);

        std::basic_string<CHAR> trimmed = str;
        LLStringUtilBase<CHAR>::trim(trimmed);
        S32 len = trimmed.length();
        if (0 < len)
        {
            // May be a comma or period, depending on the locale
            CHAR decimal_point = LLResMgr::getInstance()->getDecimalPoint();

            S32 i = 0;

            // First character can be a negative sign
            if ('-' == trimmed.front())
            {
                i++;
            }

            for (; i < len; i++)
            {
                CHAR ch = trimmed[i];
                if ((decimal_point != ch) && !LLStringOps::isDigit(ch))
                {
                    return setError("Validator_ShouldBeDigitOrDot", LLSD().with("NR", i + 1).with("CH", llsd(ch)));
                }
            }
        }

        return resetError();
    }

public:
    /*virtual*/ bool validate(const std::string& str) override { return validate<char>(str); }
    /*virtual*/ bool validate(const LLWString& str) override { return validate<llwchar>(str); }
} validatorFloatImpl;
Validator validateFloat(validatorFloatImpl);

// Limits what characters can be used to [1234567890-] with [-] only valid in the first position.
// Does NOT ensure that the string is a well-formed number--that's the job of post-validation--for
// the simple reasons that intermediate states may be invalid even if the final result is valid.
class ValidatorInt : public ValidatorImpl
{
    template <class CHAR>
    bool validate(const std::basic_string<CHAR> &str)
    {
        LLLocale locale(LLLocale::USER_LOCALE);

        std::basic_string<CHAR> trimmed = str;
        LLStringUtilBase<CHAR>::trim(trimmed);
        S32 len = trimmed.length();
        if (0 < len)
        {
            S32 i = 0;

            // First character can be a negative sign
            if ('-' == trimmed.front())
            {
                i++;
            }

            for (; i < len; i++)
            {
                CHAR ch = trimmed[i];
                if (!LLStringOps::isDigit(ch))
                {
                    return setError("Validator_ShouldBeDigit", LLSD().with("NR", i + 1).with("CH", llsd(ch)));
                }
            }
        }

        return resetError();
    }

public:
    /*virtual*/ bool validate(const std::string& str) override { return validate<char>(str); }
    /*virtual*/ bool validate(const LLWString& str) override { return validate<llwchar>(str); }
} validatorIntImpl;
Validator validateInt(validatorIntImpl);

class ValidatorPositiveS32 : public ValidatorImpl
{
    template <class CHAR>
    bool validate(const std::basic_string<CHAR>& str)
    {
        LLLocale locale(LLLocale::USER_LOCALE);

        std::basic_string<CHAR> trimmed = str;
        LLStringUtilBase<CHAR>::trim(trimmed);
        S32 len = trimmed.length();
        if (0 < len)
        {
            CHAR ch = trimmed.front();

            if (('-' == ch) || ('0' == ch))
            {
                return setError("Validator_ShouldNotBeMinusOrZero", LLSD().with("CH", llsd(ch)));
            }

            for (S32 i = 0; i < len; ++i)
            {
                ch = trimmed[i];
                if (!LLStringOps::isDigit(ch))
                {
                    return setError("Validator_ShouldBeDigit", LLSD().with("NR", i + 1).with("CH", llsd(ch)));
                }
            }
        }

        S32 val = strtol(trimmed);
        if (val <= 0)
        {
            return setError("Validator_InvalidNumericString", LLSD().with("STR", llsd(trimmed)));
        }

        return resetError();
    }

public:
    /*virtual*/ bool validate(const std::string& str) override { return validate<char>(str); }
    /*virtual*/ bool validate(const LLWString& str) override { return validate<llwchar>(str); }
} validatorPositiveS32Impl;
Validator validatePositiveS32(validatorPositiveS32Impl);

class ValidatorNonNegativeS32 : public ValidatorImpl
{
    template <class CHAR>
    bool validate(const std::basic_string<CHAR>& str)
    {
        LLLocale locale(LLLocale::USER_LOCALE);

        std::basic_string<CHAR> trimmed = str;
        LLStringUtilBase<CHAR>::trim(trimmed);
        S32 len = trimmed.length();
        if (0 < len)
        {
            CHAR ch = trimmed.front();

            if ('-' == ch)
            {
                return setError("Validator_ShouldNotBeMinus", LLSD().with("CH", llsd(ch)));
            }

            for (S32 i = 0; i < len; ++i)
            {
                ch = trimmed[i];
                if (!LLStringOps::isDigit(ch))
                {
                    return setError("Validator_ShouldBeDigit", LLSD().with("NR", i + 1).with("CH", llsd(ch)));
                }
            }
        }

        S32 val = strtol(trimmed);
        if (val < 0)
        {
            return setError("Validator_InvalidNumericString", LLSD().with("STR", llsd(trimmed)));
        }

        return resetError();
    }

public:
    /*virtual*/ bool validate(const std::string& str) override { return validate<char>(str); }
    /*virtual*/ bool validate(const LLWString& str) override { return validate<llwchar>(str); }
} validatorNonNegativeS32Impl;
Validator validateNonNegativeS32(validatorNonNegativeS32Impl);

class ValidatorNonNegativeS32NoSpace : public ValidatorImpl
{
    template <class CHAR>
    bool validate(const std::basic_string<CHAR>& str)
    {
        LLLocale locale(LLLocale::USER_LOCALE);

        std::basic_string<CHAR> test_str = str;
        S32 len = test_str.length();
        if (0 < len)
        {
            CHAR ch = test_str.front();

            if ('-' == ch)
            {
                return setError("Validator_ShouldNotBeMinus", LLSD().with("CH", llsd(ch)));
            }

            for (S32 i = 0; i < len; ++i)
            {
                ch = test_str[i];
                if (!LLStringOps::isDigit(ch) || LLStringOps::isSpace(ch))
                {
                    return setError("Validator_ShouldBeDigitNotSpace", LLSD().with("NR", i + 1).with("CH", llsd(ch)));
                }
            }
        }

        S32 val = strtol(test_str);
        if (val < 0)
        {
            return setError("Validator_InvalidNumericString", LLSD().with("STR", llsd(test_str)));
        }

        return resetError();
    }

public:
    /*virtual*/ bool validate(const std::string& str) override { return validate<char>(str); }
    /*virtual*/ bool validate(const LLWString& str) override { return validate<llwchar>(str); }
} validatorNonNegativeS32NoSpaceImpl;
Validator validateNonNegativeS32NoSpace(validatorNonNegativeS32NoSpaceImpl);

class ValidatorAlphaNum : public ValidatorImpl
{
    template <class CHAR>
    bool validate(const std::basic_string<CHAR>& str)
    {
        LLLocale locale(LLLocale::USER_LOCALE);

        S32 len = str.length();
        while (len--)
        {
            CHAR ch = str[len];

            if (!LLStringOps::isAlnum(ch))
            {
                return setError("Validator_ShouldBeDigitOrAlpha", LLSD().with("NR", len + 1).with("CH", llsd(ch)));
            }
        }

        return resetError();
    }

public:
    /*virtual*/ bool validate(const std::string& str) override { return validate<char>(str); }
    /*virtual*/ bool validate(const LLWString& str) override { return validate<llwchar>(str); }
} validatorAlphaNumImpl;
Validator validateAlphaNum(validatorAlphaNumImpl);

class ValidatorAlphaNumSpace : public ValidatorImpl
{
    template <class CHAR>
    bool validate(const std::basic_string<CHAR>& str)
    {
        LLLocale locale(LLLocale::USER_LOCALE);

        S32 len = str.length();
        while (len--)
        {
            CHAR ch = str[len];

            if (!LLStringOps::isAlnum(ch) && (' ' != ch))
            {
                return setError("Validator_ShouldBeDigitOrAlphaOrSpace", LLSD().with("NR", len + 1).with("CH", llsd(ch)));
            }
        }

        return resetError();
    }

public:
    /*virtual*/ bool validate(const std::string& str) override { return validate<char>(str); }
    /*virtual*/ bool validate(const LLWString& str) override { return validate<llwchar>(str); }
} validatorAlphaNumSpaceImpl;
Validator validateAlphaNumSpace(validatorAlphaNumSpaceImpl);

// Used for most names of things stored on the server, due to old file-formats
// that used the pipe (|) for multiline text storage.  Examples include
// inventory item names, parcel names, object names, etc.
class ValidatorASCIIPrintableNoPipe : public ValidatorImpl
{
    template <class CHAR>
    bool validate(const std::basic_string<CHAR>& str)
    {
        S32 len = str.length();
        while (len--)
        {
            CHAR ch = str[len];

            if (ch < 0x20 || ch > 0x7f || ch == '|' ||
                (ch != ' ' && !LLStringOps::isAlnum(ch) && !LLStringOps::isPunct(ch)))
            {
                return setError("Validator_ShouldBeDigitOrAlphaOrPunct", LLSD().with("NR", len + 1).with("CH", llsd(ch)));
            }
        }

        return resetError();
    }

public:
    /*virtual*/ bool validate(const std::string& str) override { return validate<char>(str); }
    /*virtual*/ bool validate(const LLWString& str) override { return validate<llwchar>(str); }
} validatorASCIIPrintableNoPipeImpl;
Validator validateASCIIPrintableNoPipe(validatorASCIIPrintableNoPipeImpl);

// Used for avatar names
class ValidatorASCIIPrintableNoSpace : public ValidatorImpl
{
    template <class CHAR>
    bool validate(const std::basic_string<CHAR>& str)
    {
        S32 len = str.length();
        while (len--)
        {
            CHAR ch = str[len];

            if (ch <= 0x20 || ch > 0x7f || LLStringOps::isSpace(ch) ||
                (!LLStringOps::isAlnum(ch) && !LLStringOps::isPunct(ch)))
            {
                return setError("Validator_ShouldBeDigitOrAlphaOrPunctNotSpace", LLSD().with("NR", len + 1).with("CH", llsd(ch)));
            }
        }

        return resetError();
    }

public:
    /*virtual*/ bool validate(const std::string& str) override { return validate<char>(str); }
    /*virtual*/ bool validate(const LLWString& str) override { return validate<llwchar>(str); }
} validatorASCIIPrintableNoSpaceImpl;
Validator validateASCIIPrintableNoSpace(validatorASCIIPrintableNoSpaceImpl);

class ValidatorASCII : public ValidatorImpl
{
protected:
    template <class CHAR>
    bool validate(const std::basic_string<CHAR>& str)
    {
        S32 len = str.length();
        while (len--)
        {
            CHAR ch = str[len];

            if (ch < 0x20 || ch > 0x7f)
            {
                return setError("Validator_ShouldBeASCII", LLSD().with("NR", len + 1).with("CH", llsd(ch)));
            }
        }

        return resetError();
    }

public:
    /*virtual*/ bool validate(const std::string& str) override { return validate<char>(str); }
    /*virtual*/ bool validate(const LLWString& str) override { return validate<llwchar>(str); }
} validatorASCIIImpl;
Validator validateASCII(validatorASCIIImpl);

class ValidatorASCIINoLeadingSpace : public ValidatorASCII
{
    template <class CHAR>
    bool validate(const std::basic_string<CHAR>& str)
    {
        if (LLStringOps::isSpace(str.front()))
        {
            return false;
        }

        return ValidatorASCII::validate<CHAR>(str);
    }

public:
    /*virtual*/ bool validate(const std::string& str) override { return validate<char>(str); }
    /*virtual*/ bool validate(const LLWString& str) override { return validate<llwchar>(str); }
} validatorASCIINoLeadingSpaceImpl;
Validator validateASCIINoLeadingSpace(validatorASCIINoLeadingSpaceImpl);

class ValidatorASCIIWithNewLine : public ValidatorImpl
{
    // Used for multiline text stored on the server.
    // Example is landmark description in Places SP.
    template <class CHAR>
    bool validate(const std::basic_string<CHAR>& str)
    {
        S32 len = str.length();
        while (len--)
        {
            CHAR ch = str[len];

            if ((ch < 0x20 && ch != 0xA) || ch > 0x7f)
            {
                return setError("Validator_ShouldBeNewLineOrASCII", LLSD().with("NR", len + 1).with("CH", llsd(ch)));
            }
        }

        return resetError();
    }

public:
    /*virtual*/ bool validate(const std::string& str) override { return validate<char>(str); }
    /*virtual*/ bool validate(const LLWString& str) override { return validate<llwchar>(str); }
} validatorASCIIWithNewLineImpl;
Validator validateASCIIWithNewLine(validatorASCIIWithNewLineImpl);

void Validators::declareValues()
{
    declare("ascii", validateASCII);
    declare("float", validateFloat);
    declare("int", validateInt);
    declare("positive_s32", validatePositiveS32);
    declare("non_negative_s32", validateNonNegativeS32);
    declare("alpha_num", validateAlphaNum);
    declare("alpha_num_space", validateAlphaNumSpace);
    declare("ascii_printable_no_pipe", validateASCIIPrintableNoPipe);
    declare("ascii_printable_no_space", validateASCIIPrintableNoSpace);
    declare("ascii_with_newline", validateASCIIWithNewLine);
}

} // namespace LLTextValidate
>>>>>>> e1623bb2
<|MERGE_RESOLUTION|>--- conflicted
+++ resolved
@@ -37,329 +37,6 @@
 
 namespace LLTextValidate
 {
-<<<<<<< HEAD
-	void ValidateTextNamedFuncs::declareValues()
-	{
-		declare("ascii", validateASCII);
-		declare("float", validateFloat);
-		declare("int", validateInt);
-		declare("positive_s32", validatePositiveS32);
-		declare("non_negative_s32", validateNonNegativeS32);
-		declare("alpha_num", validateAlphaNum);
-		declare("alpha_num_space", validateAlphaNumSpace);
-		declare("ascii_printable_no_pipe", validateASCIIPrintableNoPipe);
-		declare("ascii_printable_no_space", validateASCIIPrintableNoSpace);
-		declare("ascii_with_newline", validateASCIIWithNewLine);
-	}
-
-	// Limits what characters can be used to [1234567890.-] with [-] only valid in the first position.
-	// Does NOT ensure that the string is a well-formed number--that's the job of post-validation--for
-	// the simple reasons that intermediate states may be invalid even if the final result is valid.
-	// 
-	bool validateFloat(const LLWString &str)
-	{
-		LLLocale locale(LLLocale::USER_LOCALE);
-
-		bool success = true;
-		LLWString trimmed = str;
-		LLWStringUtil::trim(trimmed);
-		S32 len = trimmed.length();
-		if( 0 < len )
-		{
-			// May be a comma or period, depending on the locale
-			llwchar decimal_point = (llwchar)LLResMgr::getInstance()->getDecimalPoint();
-
-			S32 i = 0;
-
-			// First character can be a negative sign
-			if( '-' == trimmed[0] )
-			{
-				i++;
-			}
-
-			for( ; i < len; i++ )
-			{
-				if( (decimal_point != trimmed[i] ) && !LLStringOps::isDigit( trimmed[i] ) )
-				{
-					success = false;
-					break;
-				}
-			}
-		}		
-
-		return success;
-	}
-
-	// Limits what characters can be used to [1234567890-] with [-] only valid in the first position.
-	// Does NOT ensure that the string is a well-formed number--that's the job of post-validation--for
-	// the simple reasons that intermediate states may be invalid even if the final result is valid.
-	//
-	bool validateInt(const LLWString &str)
-	{
-		LLLocale locale(LLLocale::USER_LOCALE);
-
-		bool success = true;
-		LLWString trimmed = str;
-		LLWStringUtil::trim(trimmed);
-		S32 len = trimmed.length();
-		if( 0 < len )
-		{
-			S32 i = 0;
-
-			// First character can be a negative sign
-			if( '-' == trimmed[0] )
-			{
-				i++;
-			}
-
-			for( ; i < len; i++ )
-			{
-				if( !LLStringOps::isDigit( trimmed[i] ) )
-				{
-					success = false;
-					break;
-				}
-			}
-		}		
-
-		return success;
-	}
-
-	bool validatePositiveS32(const LLWString &str)
-	{
-		LLLocale locale(LLLocale::USER_LOCALE);
-
-		LLWString trimmed = str;
-		LLWStringUtil::trim(trimmed);
-		S32 len = trimmed.length();
-		bool success = true;
-		if(0 < len)
-		{
-			if(('-' == trimmed[0]) || ('0' == trimmed[0]))
-			{
-				success = false;
-			}
-			S32 i = 0;
-			while(success && (i < len))
-			{
-				if(!LLStringOps::isDigit(trimmed[i++]))
-				{
-					success = false;
-				}
-			}
-		}
-		if (success)
-		{
-			S32 val = strtol(wstring_to_utf8str(trimmed).c_str(), NULL, 10);
-			if (val <= 0)
-			{
-				success = false;
-			}
-		}
-		return success;
-	}
-
-	bool validateNonNegativeS32(const LLWString &str)
-	{
-		LLLocale locale(LLLocale::USER_LOCALE);
-
-		LLWString trimmed = str;
-		LLWStringUtil::trim(trimmed);
-		S32 len = trimmed.length();
-		bool success = true;
-		if(0 < len)
-		{
-			if('-' == trimmed[0])
-			{
-				success = false;
-			}
-			S32 i = 0;
-			while(success && (i < len))
-			{
-				if(!LLStringOps::isDigit(trimmed[i++]))
-				{
-					success = false;
-				}
-			}
-		}
-		if (success)
-		{
-			S32 val = strtol(wstring_to_utf8str(trimmed).c_str(), NULL, 10);
-			if (val < 0)
-			{
-				success = false;
-			}
-		}
-		return success;
-	}
-
-	bool validateNonNegativeS32NoSpace(const LLWString &str)
-	{
-		LLLocale locale(LLLocale::USER_LOCALE);
-
-		LLWString test_str = str;
-		S32 len = test_str.length();
-		bool success = true;
-		if(0 < len)
-		{
-			if('-' == test_str[0])
-			{
-				success = false;
-			}
-			S32 i = 0;
-			while(success && (i < len))
-			{
-				if(!LLStringOps::isDigit(test_str[i]) || LLStringOps::isSpace(test_str[i++]))
-				{
-					success = false;
-				}
-			}
-		}
-		if (success)
-		{
-			S32 val = strtol(wstring_to_utf8str(test_str).c_str(), NULL, 10);
-			if (val < 0)
-			{
-				success = false;
-			}
-		}
-		return success;
-	}
-
-	bool validateAlphaNum(const LLWString &str)
-	{
-		LLLocale locale(LLLocale::USER_LOCALE);
-
-		bool rv = true;
-		S32 len = str.length();
-		if(len == 0) return rv;
-		while(len--)
-		{
-			if( !LLStringOps::isAlnum((char)str[len]) )
-			{
-				rv = false;
-				break;
-			}
-		}
-		return rv;
-	}
-
-	bool validateAlphaNumSpace(const LLWString &str)
-	{
-		LLLocale locale(LLLocale::USER_LOCALE);
-
-		bool rv = true;
-		S32 len = str.length();
-		if(len == 0) return rv;
-		while(len--)
-		{
-			if(!(LLStringOps::isAlnum((char)str[len]) || (' ' == str[len])))
-			{
-				rv = false;
-				break;
-			}
-		}
-		return rv;
-	}
-
-	// Used for most names of things stored on the server, due to old file-formats
-	// that used the pipe (|) for multiline text storage.  Examples include
-	// inventory item names, parcel names, object names, etc.
-	bool validateASCIIPrintableNoPipe(const LLWString &str)
-	{
-		bool rv = true;
-		S32 len = str.length();
-		if(len == 0) return rv;
-		while(len--)
-		{
-			llwchar wc = str[len];
-			if (wc < 0x20
-				|| wc > 0x7f
-				|| wc == '|')
-			{
-				rv = false;
-				break;
-			}
-			if(!(wc == ' '
-				 || LLStringOps::isAlnum((char)wc)
-				 || LLStringOps::isPunct((char)wc) ) )
-			{
-				rv = false;
-				break;
-			}
-		}
-		return rv;
-	}
-
-
-	// Used for avatar names
-	bool validateASCIIPrintableNoSpace(const LLWString &str)
-	{
-		bool rv = true;
-		S32 len = str.length();
-		if(len == 0) return rv;
-		while(len--)
-		{
-			llwchar wc = str[len];
-			if (wc < 0x20
-				|| wc > 0x7f
-				|| LLStringOps::isSpace(wc))
-			{
-				rv = false;
-				break;
-			}
-			if( !(LLStringOps::isAlnum((char)str[len]) ||
-				  LLStringOps::isPunct((char)str[len]) ) )
-			{
-				rv = false;
-				break;
-			}
-		}
-		return rv;
-	}
-
-	bool validateASCII(const LLWString &str)
-	{
-		bool rv = true;
-		S32 len = str.length();
-		while(len--)
-		{
-			if (str[len] < 0x20 || str[len] > 0x7f)
-			{
-				rv = false;
-				break;
-			}
-		}
-		return rv;
-	}
-
-	bool validateASCIINoLeadingSpace(const LLWString &str)
-	{
-		if (LLStringOps::isSpace(str[0]))
-		{
-			return false;
-		}
-		return validateASCII(str);
-	}
-
-	// Used for multiline text stored on the server.
-	// Example is landmark description in Places SP.
-	bool validateASCIIWithNewLine(const LLWString &str)
-	{
-		bool rv = true;
-		S32 len = str.length();
-		while(len--)
-		{
-			if ((str[len] < 0x20 && str[len] != 0xA) || str[len] > 0x7f)
-			{
-				rv = false;
-				break;
-			}
-		}
-		return rv;
-	}
-}
-=======
 
 static S32 strtol(const std::string& str) { return ::strtol(str.c_str(), NULL, 10); }
 static S32 strtol(const LLWString& str) { return ::strtol(wstring_to_utf8str(str).c_str(), NULL, 10); }
@@ -798,5 +475,4 @@
     declare("ascii_with_newline", validateASCIIWithNewLine);
 }
 
-} // namespace LLTextValidate
->>>>>>> e1623bb2
+} // namespace LLTextValidate