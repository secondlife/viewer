--- conflicted
+++ resolved
@@ -199,16 +199,12 @@
 		// For all cases but IGNORE_CHECKBOX_ONLY this is name for use in preferences
 		mIgnoreMsg = p.ignore.text;
 
-<<<<<<< HEAD
+		LLUI *ui_inst = LLUI::getInstance();
 		if (p.ignore.checkbox_only)
 		{
 			mIgnore = IGNORE_CHECKBOX_ONLY;
 		}
 		else if (!p.ignore.save_option)
-=======
-		LLUI *ui_inst = LLUI::getInstance();
-		if (!p.ignore.save_option)
->>>>>>> e96d0d5e
 		{
 			mIgnore = p.ignore.session_only ? IGNORE_WITH_DEFAULT_RESPONSE_SESSION_ONLY : IGNORE_WITH_DEFAULT_RESPONSE;
 		}
