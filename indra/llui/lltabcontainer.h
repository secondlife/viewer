--- conflicted
+++ resolved
@@ -262,22 +262,13 @@
 	S32								mTabHeight;
 
 	LLFrameTimer					mDragAndDropDelayTimer;
-
-<<<<<<< HEAD
-	LLPointer<LLUIImage>			mImageTopUnselected;
-	LLPointer<LLUIImage>			mImageTopSelected;
-	LLPointer<LLUIImage>			mImageBottomUnselected;
-	LLPointer<LLUIImage>			mImageBottomSelected;
-	LLPointer<LLUIImage>			mImageLeftUnselected;
-	LLPointer<LLUIImage>			mImageLeftSelected;
 	
 	LLFontGL::HAlign                mFontHalign;
 	const LLFontGL*					mFont;
-=======
+
 	TabParams						mFirstTabParams;
 	TabParams						mMiddleTabParams;
 	TabParams						mLastTabParams;
->>>>>>> 74e70f2f
 };
 
 #endif  // LL_TABCONTAINER_H