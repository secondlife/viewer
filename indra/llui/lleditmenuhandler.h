--- conflicted
+++ resolved
@@ -31,63 +31,33 @@
 class LLEditMenuHandler
 {
 public:
-<<<<<<< HEAD
-	// this is needed even though this is just an interface class.
-	virtual ~LLEditMenuHandler();
-	
-	virtual void	undo() {};
-	virtual bool	canUndo() const { return false; }
-	
-	virtual void	redo() {};
-	virtual bool	canRedo() const { return false; }
-	
-	virtual void	cut() {};
-	virtual bool	canCut() const { return false; }
-	
-	virtual void	copy() {};
-	virtual bool	canCopy() const { return false; }
-	
-	virtual void	paste() {};
-	virtual bool	canPaste() const { return false; }
-	
-	// "delete" is a keyword
-	virtual void	doDelete() {};
-	virtual bool	canDoDelete() const { return false; }
-	
-	virtual void	selectAll() {};
-	virtual bool	canSelectAll() const { return false; }
-	
-	virtual void	deselect() {};
-	virtual bool	canDeselect() const { return false; }
-=======
     // this is needed even though this is just an interface class.
     virtual ~LLEditMenuHandler();
 
     virtual void    undo() {};
-    virtual BOOL    canUndo() const { return FALSE; }
+    virtual bool    canUndo() const { return false; }
 
     virtual void    redo() {};
-    virtual BOOL    canRedo() const { return FALSE; }
+    virtual bool    canRedo() const { return false; }
 
     virtual void    cut() {};
-    virtual BOOL    canCut() const { return FALSE; }
+    virtual bool    canCut() const { return false; }
 
     virtual void    copy() {};
-    virtual BOOL    canCopy() const { return FALSE; }
+    virtual bool    canCopy() const { return false; }
 
     virtual void    paste() {};
-    virtual BOOL    canPaste() const { return FALSE; }
+    virtual bool    canPaste() const { return false; }
 
     // "delete" is a keyword
     virtual void    doDelete() {};
-    virtual BOOL    canDoDelete() const { return FALSE; }
+    virtual bool    canDoDelete() const { return false; }
 
     virtual void    selectAll() {};
-    virtual BOOL    canSelectAll() const { return FALSE; }
+    virtual bool    canSelectAll() const { return false; }
 
     virtual void    deselect() {};
-    virtual BOOL    canDeselect() const { return FALSE; }
->>>>>>> e7eced3c
+    virtual bool    canDeselect() const { return false; }
 
     // TODO: Instead of being a public data member, it would be better to hide it altogether
     // and have a "set" method and then a bunch of static versions of the cut, copy, paste
