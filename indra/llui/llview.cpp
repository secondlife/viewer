--- conflicted
+++ resolved
@@ -361,7 +361,6 @@
 BOOL LLView::isInVisibleChain() const
 {
     BOOL visible = TRUE;
-<<<<<<< HEAD
 
     const LLView* viewp = this;
     while(viewp)
@@ -374,20 +373,6 @@
         viewp = viewp->getParent();
     }
 
-=======
-
-    const LLView* viewp = this;
-    while(viewp)
-    {
-        if (!viewp->getVisible())
-        {
-            visible = FALSE;
-            break;
-        }
-        viewp = viewp->getParent();
-    }
-
->>>>>>> b1098308
     return visible;
 }
 
