/**
 * @file llslider.cpp
 * @brief LLSlider base class
 *
 * $LicenseInfo:firstyear=2002&license=viewerlgpl$
 * Second Life Viewer Source Code
 * Copyright (C) 2010, Linden Research, Inc.
 *
 * This library is free software; you can redistribute it and/or
 * modify it under the terms of the GNU Lesser General Public
 * License as published by the Free Software Foundation;
 * version 2.1 of the License only.
 *
 * This library is distributed in the hope that it will be useful,
 * but WITHOUT ANY WARRANTY; without even the implied warranty of
 * MERCHANTABILITY or FITNESS FOR A PARTICULAR PURPOSE.  See the GNU
 * Lesser General Public License for more details.
 *
 * You should have received a copy of the GNU Lesser General Public
 * License along with this library; if not, write to the Free Software
 * Foundation, Inc., 51 Franklin Street, Fifth Floor, Boston, MA  02110-1301  USA
 *
 * Linden Research, Inc., 945 Battery Street, San Francisco, CA  94111  USA
 * $/LicenseInfo$
 */

#include "linden_common.h"

#include "llslider.h"
#include "llui.h"

#include "llgl.h"
#include "llwindow.h"
#include "llfocusmgr.h"
#include "llkeyboard.h"         // for the MASK constants
#include "llcontrol.h"
#include "lluictrlfactory.h"

static LLDefaultChildRegistry::Register<LLSlider> r1("slider_bar");
//FIXME: make this into an unregistered template so that code constructed sliders don't
// have ambigious template lookup problem

LLSlider::Params::Params()
:   orientation ("orientation", std::string ("horizontal")),
    thumb_outline_color("thumb_outline_color"),
    thumb_center_color("thumb_center_color"),
    thumb_image("thumb_image"),
    thumb_image_pressed("thumb_image_pressed"),
    thumb_image_disabled("thumb_image_disabled"),
    track_image_horizontal("track_image_horizontal"),
    track_image_vertical("track_image_vertical"),
    track_highlight_horizontal_image("track_highlight_horizontal_image"),
    track_highlight_vertical_image("track_highlight_vertical_image"),
    mouse_down_callback("mouse_down_callback"),
    mouse_up_callback("mouse_up_callback")
{}

LLSlider::LLSlider(const LLSlider::Params& p)
:   LLF32UICtrl(p),
    mMouseOffset( 0 ),
    mOrientation ((p.orientation() == "horizontal") ? HORIZONTAL : VERTICAL),
    mThumbOutlineColor(p.thumb_outline_color()),
    mThumbCenterColor(p.thumb_center_color()),
    mThumbImage(p.thumb_image),
    mThumbImagePressed(p.thumb_image_pressed),
    mThumbImageDisabled(p.thumb_image_disabled),
    mTrackImageHorizontal(p.track_image_horizontal),
    mTrackImageVertical(p.track_image_vertical),
    mTrackHighlightHorizontalImage(p.track_highlight_horizontal_image),
    mTrackHighlightVerticalImage(p.track_highlight_vertical_image),
    mMouseDownSignal(NULL),
    mMouseUpSignal(NULL)
{
    mViewModel->setValue(p.initial_value);
    updateThumbRect();
    mDragStartThumbRect = mThumbRect;
    setControlName(p.control_name, NULL);
    setValue(getValueF32());

    if (p.mouse_down_callback.isProvided())
    {
        setMouseDownCallback(initCommitCallback(p.mouse_down_callback));
    }
    if (p.mouse_up_callback.isProvided())
    {
        setMouseUpCallback(initCommitCallback(p.mouse_up_callback));
    }
}

LLSlider::~LLSlider()
{
    delete mMouseDownSignal;
    delete mMouseUpSignal;
}

void LLSlider::setValue(F32 value, bool from_event)
{
    value = llclamp( value, mMinValue, mMaxValue );

    // Round to nearest increment (bias towards rounding down)
    value -= mMinValue;
    value += mIncrement/2.0001f;
    value -= fmod(value, mIncrement);
    value += mMinValue;

    if (!from_event && getValueF32() != value)
    {
        setControlValue(value);
    }

    LLF32UICtrl::setValue(value);
    updateThumbRect();
}

void LLSlider::updateThumbRect()
{
    const S32 DEFAULT_THUMB_SIZE = 16;
    F32 t = (getValueF32() - mMinValue) / (mMaxValue - mMinValue);

    S32 thumb_width = mThumbImage ? mThumbImage->getWidth() : DEFAULT_THUMB_SIZE;
    S32 thumb_height = mThumbImage ? mThumbImage->getHeight() : DEFAULT_THUMB_SIZE;

    if ( mOrientation == HORIZONTAL )
    {
        S32 left_edge = (thumb_width / 2);
        S32 right_edge = getRect().getWidth() - (thumb_width / 2);

        S32 x = left_edge + S32( t * (right_edge - left_edge) );
        mThumbRect.mLeft = x - (thumb_width / 2);
        mThumbRect.mRight = mThumbRect.mLeft + thumb_width;
        mThumbRect.mBottom = getLocalRect().getCenterY() - (thumb_height / 2);
        mThumbRect.mTop = mThumbRect.mBottom + thumb_height;
    }
    else
    {
        S32 top_edge = (thumb_height / 2);
        S32 bottom_edge = getRect().getHeight() - (thumb_height / 2);

        S32 y = top_edge + S32( t * (bottom_edge - top_edge) );
        mThumbRect.mLeft = getLocalRect().getCenterX() - (thumb_width / 2);
        mThumbRect.mRight = mThumbRect.mLeft + thumb_width;
        mThumbRect.mBottom = y  - (thumb_height / 2);
        mThumbRect.mTop = mThumbRect.mBottom + thumb_height;
    }
}


void LLSlider::setValueAndCommit(F32 value)
{
    F32 old_value = getValueF32();
    setValue(value);

    if (getValueF32() != old_value)
    {
        onCommit();
    }
}


bool LLSlider::handleHover(S32 x, S32 y, MASK mask)
{
<<<<<<< HEAD
	if( hasMouseCapture() )
	{
		if ( mOrientation == HORIZONTAL )
		{
			S32 thumb_half_width = mThumbImage->getWidth()/2;
			S32 left_edge = thumb_half_width;
			S32 right_edge = getRect().getWidth() - (thumb_half_width);

			x += mMouseOffset;
			x = llclamp( x, left_edge, right_edge );

			F32 t = F32(x - left_edge) / (right_edge - left_edge);
			setValueAndCommit(t * (mMaxValue - mMinValue) + mMinValue );
		}
		else // mOrientation == VERTICAL
		{
			S32 thumb_half_height = mThumbImage->getHeight()/2;
			S32 top_edge = thumb_half_height;
			S32 bottom_edge = getRect().getHeight() - (thumb_half_height);

			y += mMouseOffset;
			y = llclamp(y, top_edge, bottom_edge);

			F32 t = F32(y - top_edge) / (bottom_edge - top_edge);
			setValueAndCommit(t * (mMaxValue - mMinValue) + mMinValue );
		}
		getWindow()->setCursor(UI_CURSOR_ARROW);
		LL_DEBUGS("UserInput") << "hover handled by " << getName() << " (active)" << LL_ENDL;
	}
	else
	{
		getWindow()->setCursor(UI_CURSOR_ARROW);
		LL_DEBUGS("UserInput") << "hover handled by " << getName() << " (inactive)" << LL_ENDL;		
	}
	return true;
=======
    if( hasMouseCapture() )
    {
        if ( mOrientation == HORIZONTAL )
        {
            S32 thumb_half_width = mThumbImage->getWidth()/2;
            S32 left_edge = thumb_half_width;
            S32 right_edge = getRect().getWidth() - (thumb_half_width);

            x += mMouseOffset;
            x = llclamp( x, left_edge, right_edge );

            F32 t = F32(x - left_edge) / (right_edge - left_edge);
            setValueAndCommit(t * (mMaxValue - mMinValue) + mMinValue );
        }
        else // mOrientation == VERTICAL
        {
            S32 thumb_half_height = mThumbImage->getHeight()/2;
            S32 top_edge = thumb_half_height;
            S32 bottom_edge = getRect().getHeight() - (thumb_half_height);

            y += mMouseOffset;
            y = llclamp(y, top_edge, bottom_edge);

            F32 t = F32(y - top_edge) / (bottom_edge - top_edge);
            setValueAndCommit(t * (mMaxValue - mMinValue) + mMinValue );
        }
        getWindow()->setCursor(UI_CURSOR_ARROW);
        LL_DEBUGS("UserInput") << "hover handled by " << getName() << " (active)" << LL_ENDL;
    }
    else
    {
        getWindow()->setCursor(UI_CURSOR_ARROW);
        LL_DEBUGS("UserInput") << "hover handled by " << getName() << " (inactive)" << LL_ENDL;
    }
    return TRUE;
>>>>>>> e7eced3c
}

bool LLSlider::handleMouseUp(S32 x, S32 y, MASK mask)
{
<<<<<<< HEAD
	bool handled = false;
=======
    BOOL handled = FALSE;
>>>>>>> e7eced3c

    if( hasMouseCapture() )
    {
        gFocusMgr.setMouseCapture( NULL );

        if (mMouseUpSignal)
            (*mMouseUpSignal)( this, getValueF32() );

<<<<<<< HEAD
		handled = true;
		make_ui_sound("UISndClickRelease");
	}
	else
	{
		handled = true;
	}
=======
        handled = TRUE;
        make_ui_sound("UISndClickRelease");
    }
    else
    {
        handled = TRUE;
    }
>>>>>>> e7eced3c

    return handled;
}

bool LLSlider::handleMouseDown(S32 x, S32 y, MASK mask)
{
<<<<<<< HEAD
	// only do sticky-focus on non-chrome widgets
	if (!getIsChrome())
	{
		setFocus(true);
	}
	if (mMouseDownSignal)
		(*mMouseDownSignal)( this, getValueF32() );

	if (MASK_CONTROL & mask) // if CTRL is modifying
	{
		setValueAndCommit(mInitialValue);
	}
	else
	{
		// Find the offset of the actual mouse location from the center of the thumb.
		if (mThumbRect.pointInRect(x,y))
		{
			mMouseOffset = (mOrientation == HORIZONTAL)
				? (mThumbRect.mLeft + mThumbImage->getWidth()/2) - x
				: (mThumbRect.mBottom + mThumbImage->getHeight()/2) - y;
		}
		else
		{
			mMouseOffset = 0;
		}

		// Start dragging the thumb
		// No handler needed for focus lost since this class has no state that depends on it.
		gFocusMgr.setMouseCapture( this );  
		mDragStartThumbRect = mThumbRect;				
	}
	make_ui_sound("UISndClick");

	return true;
=======
    // only do sticky-focus on non-chrome widgets
    if (!getIsChrome())
    {
        setFocus(TRUE);
    }
    if (mMouseDownSignal)
        (*mMouseDownSignal)( this, getValueF32() );

    if (MASK_CONTROL & mask) // if CTRL is modifying
    {
        setValueAndCommit(mInitialValue);
    }
    else
    {
        // Find the offset of the actual mouse location from the center of the thumb.
        if (mThumbRect.pointInRect(x,y))
        {
            mMouseOffset = (mOrientation == HORIZONTAL)
                ? (mThumbRect.mLeft + mThumbImage->getWidth()/2) - x
                : (mThumbRect.mBottom + mThumbImage->getHeight()/2) - y;
        }
        else
        {
            mMouseOffset = 0;
        }

        // Start dragging the thumb
        // No handler needed for focus lost since this class has no state that depends on it.
        gFocusMgr.setMouseCapture( this );
        mDragStartThumbRect = mThumbRect;
    }
    make_ui_sound("UISndClick");

    return TRUE;
>>>>>>> e7eced3c
}

bool LLSlider::handleKeyHere(KEY key, MASK mask)
{
<<<<<<< HEAD
	bool handled = false;
	switch(key)
	{
	case KEY_DOWN:
	case KEY_LEFT:
		setValueAndCommit(getValueF32() - getIncrement());
		handled = true;
		break;
	case KEY_UP:
	case KEY_RIGHT:
		setValueAndCommit(getValueF32() + getIncrement());
		handled = true;
		break;
	default:
		break;
	}
	return handled;
=======
    BOOL handled = FALSE;
    switch(key)
    {
    case KEY_DOWN:
    case KEY_LEFT:
        setValueAndCommit(getValueF32() - getIncrement());
        handled = TRUE;
        break;
    case KEY_UP:
    case KEY_RIGHT:
        setValueAndCommit(getValueF32() + getIncrement());
        handled = TRUE;
        break;
    default:
        break;
    }
    return handled;
>>>>>>> e7eced3c
}

bool LLSlider::handleScrollWheel(S32 x, S32 y, S32 clicks)
{
<<<<<<< HEAD
	if ( mOrientation == VERTICAL )
	{
		F32 new_val = getValueF32() - clicks * getIncrement();
		setValueAndCommit(new_val);
		return true;
	}
	return LLF32UICtrl::handleScrollWheel(x,y,clicks);
=======
    if ( mOrientation == VERTICAL )
    {
        F32 new_val = getValueF32() - clicks * getIncrement();
        setValueAndCommit(new_val);
        return TRUE;
    }
    return LLF32UICtrl::handleScrollWheel(x,y,clicks);
>>>>>>> e7eced3c
}

void LLSlider::draw()
{
    F32 alpha = getDrawContext().mAlpha;

    // since thumb image might still be decoding, need thumb to accomodate image size
    updateThumbRect();

    // Draw background and thumb.

    // drawing solids requires texturing be disabled
    gGL.getTexUnit(0)->unbind(LLTexUnit::TT_TEXTURE);

    // Track
    LLPointer<LLUIImage>& trackImage = ( mOrientation == HORIZONTAL )
        ? mTrackImageHorizontal
        : mTrackImageVertical;

    LLPointer<LLUIImage>& trackHighlightImage = ( mOrientation == HORIZONTAL )
        ? mTrackHighlightHorizontalImage
        : mTrackHighlightVerticalImage;

    LLRect track_rect;
    LLRect highlight_rect;

    if ( mOrientation == HORIZONTAL )
    {
        track_rect.set(mThumbImage->getWidth() / 2,
                       getLocalRect().getCenterY() + (trackImage->getHeight() / 2),
                       getRect().getWidth() - mThumbImage->getWidth() / 2,
                       getLocalRect().getCenterY() - (trackImage->getHeight() / 2) );
        highlight_rect.set(track_rect.mLeft, track_rect.mTop, mThumbRect.getCenterX(), track_rect.mBottom);
    }
    else
    {
        track_rect.set(getLocalRect().getCenterX() - (trackImage->getWidth() / 2),
                       getRect().getHeight(),
                       getLocalRect().getCenterX() + (trackImage->getWidth() / 2),
                       0);
        highlight_rect.set(track_rect.mLeft, track_rect.mTop, track_rect.mRight, track_rect.mBottom);
    }

    LLColor4 color = isInEnabledChain() ? LLColor4::white % alpha : LLColor4::white % (0.6f * alpha);
    trackImage->draw(track_rect, color);
    trackHighlightImage->draw(highlight_rect, color);

    // Thumb
    if (hasFocus())
    {
        // Draw focus highlighting.
        mThumbImage->drawBorder(mThumbRect, gFocusMgr.getFocusColor() % alpha, gFocusMgr.getFocusFlashWidth());
    }

    if( hasMouseCapture() ) // currently clicking on slider
    {
        // Show ghost where thumb was before dragging began.
        if (mThumbImage.notNull())
        {
            mThumbImage->draw(mDragStartThumbRect, mThumbCenterColor.get() % (0.3f * alpha));
        }
        if (mThumbImagePressed.notNull())
        {
            mThumbImagePressed->draw(mThumbRect, mThumbOutlineColor % alpha);
        }
    }
    else if (!isInEnabledChain())
    {
        if (mThumbImageDisabled.notNull())
        {
            mThumbImageDisabled->draw(mThumbRect, mThumbCenterColor % alpha);
        }
    }
    else
    {
        if (mThumbImage.notNull())
        {
            mThumbImage->draw(mThumbRect, mThumbCenterColor % alpha);
        }
    }

    LLUICtrl::draw();
}

boost::signals2::connection LLSlider::setMouseDownCallback( const commit_signal_t::slot_type& cb )
{
    if (!mMouseDownSignal) mMouseDownSignal = new commit_signal_t();
    return mMouseDownSignal->connect(cb);
}

boost::signals2::connection LLSlider::setMouseUpCallback(   const commit_signal_t::slot_type& cb )
{
    if (!mMouseUpSignal) mMouseUpSignal = new commit_signal_t();
    return mMouseUpSignal->connect(cb);
}<|MERGE_RESOLUTION|>--- conflicted
+++ resolved
@@ -159,43 +159,6 @@
 
 bool LLSlider::handleHover(S32 x, S32 y, MASK mask)
 {
-<<<<<<< HEAD
-	if( hasMouseCapture() )
-	{
-		if ( mOrientation == HORIZONTAL )
-		{
-			S32 thumb_half_width = mThumbImage->getWidth()/2;
-			S32 left_edge = thumb_half_width;
-			S32 right_edge = getRect().getWidth() - (thumb_half_width);
-
-			x += mMouseOffset;
-			x = llclamp( x, left_edge, right_edge );
-
-			F32 t = F32(x - left_edge) / (right_edge - left_edge);
-			setValueAndCommit(t * (mMaxValue - mMinValue) + mMinValue );
-		}
-		else // mOrientation == VERTICAL
-		{
-			S32 thumb_half_height = mThumbImage->getHeight()/2;
-			S32 top_edge = thumb_half_height;
-			S32 bottom_edge = getRect().getHeight() - (thumb_half_height);
-
-			y += mMouseOffset;
-			y = llclamp(y, top_edge, bottom_edge);
-
-			F32 t = F32(y - top_edge) / (bottom_edge - top_edge);
-			setValueAndCommit(t * (mMaxValue - mMinValue) + mMinValue );
-		}
-		getWindow()->setCursor(UI_CURSOR_ARROW);
-		LL_DEBUGS("UserInput") << "hover handled by " << getName() << " (active)" << LL_ENDL;
-	}
-	else
-	{
-		getWindow()->setCursor(UI_CURSOR_ARROW);
-		LL_DEBUGS("UserInput") << "hover handled by " << getName() << " (inactive)" << LL_ENDL;		
-	}
-	return true;
-=======
     if( hasMouseCapture() )
     {
         if ( mOrientation == HORIZONTAL )
@@ -230,17 +193,12 @@
         getWindow()->setCursor(UI_CURSOR_ARROW);
         LL_DEBUGS("UserInput") << "hover handled by " << getName() << " (inactive)" << LL_ENDL;
     }
-    return TRUE;
->>>>>>> e7eced3c
+    return true;
 }
 
 bool LLSlider::handleMouseUp(S32 x, S32 y, MASK mask)
 {
-<<<<<<< HEAD
-	bool handled = false;
-=======
-    BOOL handled = FALSE;
->>>>>>> e7eced3c
+    bool handled = false;
 
     if( hasMouseCapture() )
     {
@@ -249,69 +207,23 @@
         if (mMouseUpSignal)
             (*mMouseUpSignal)( this, getValueF32() );
 
-<<<<<<< HEAD
-		handled = true;
-		make_ui_sound("UISndClickRelease");
-	}
-	else
-	{
-		handled = true;
-	}
-=======
-        handled = TRUE;
+        handled = true;
         make_ui_sound("UISndClickRelease");
     }
     else
     {
-        handled = TRUE;
-    }
->>>>>>> e7eced3c
+        handled = true;
+    }
 
     return handled;
 }
 
 bool LLSlider::handleMouseDown(S32 x, S32 y, MASK mask)
 {
-<<<<<<< HEAD
-	// only do sticky-focus on non-chrome widgets
-	if (!getIsChrome())
-	{
-		setFocus(true);
-	}
-	if (mMouseDownSignal)
-		(*mMouseDownSignal)( this, getValueF32() );
-
-	if (MASK_CONTROL & mask) // if CTRL is modifying
-	{
-		setValueAndCommit(mInitialValue);
-	}
-	else
-	{
-		// Find the offset of the actual mouse location from the center of the thumb.
-		if (mThumbRect.pointInRect(x,y))
-		{
-			mMouseOffset = (mOrientation == HORIZONTAL)
-				? (mThumbRect.mLeft + mThumbImage->getWidth()/2) - x
-				: (mThumbRect.mBottom + mThumbImage->getHeight()/2) - y;
-		}
-		else
-		{
-			mMouseOffset = 0;
-		}
-
-		// Start dragging the thumb
-		// No handler needed for focus lost since this class has no state that depends on it.
-		gFocusMgr.setMouseCapture( this );  
-		mDragStartThumbRect = mThumbRect;				
-	}
-	make_ui_sound("UISndClick");
-
-	return true;
-=======
     // only do sticky-focus on non-chrome widgets
     if (!getIsChrome())
     {
-        setFocus(TRUE);
+        setFocus(true);
     }
     if (mMouseDownSignal)
         (*mMouseDownSignal)( this, getValueF32() );
@@ -341,70 +253,39 @@
     }
     make_ui_sound("UISndClick");
 
-    return TRUE;
->>>>>>> e7eced3c
+    return true;
 }
 
 bool LLSlider::handleKeyHere(KEY key, MASK mask)
 {
-<<<<<<< HEAD
-	bool handled = false;
-	switch(key)
-	{
-	case KEY_DOWN:
-	case KEY_LEFT:
-		setValueAndCommit(getValueF32() - getIncrement());
-		handled = true;
-		break;
-	case KEY_UP:
-	case KEY_RIGHT:
-		setValueAndCommit(getValueF32() + getIncrement());
-		handled = true;
-		break;
-	default:
-		break;
-	}
-	return handled;
-=======
-    BOOL handled = FALSE;
+    bool handled = false;
     switch(key)
     {
     case KEY_DOWN:
     case KEY_LEFT:
         setValueAndCommit(getValueF32() - getIncrement());
-        handled = TRUE;
+        handled = true;
         break;
     case KEY_UP:
     case KEY_RIGHT:
         setValueAndCommit(getValueF32() + getIncrement());
-        handled = TRUE;
+        handled = true;
         break;
     default:
         break;
     }
     return handled;
->>>>>>> e7eced3c
 }
 
 bool LLSlider::handleScrollWheel(S32 x, S32 y, S32 clicks)
 {
-<<<<<<< HEAD
-	if ( mOrientation == VERTICAL )
-	{
-		F32 new_val = getValueF32() - clicks * getIncrement();
-		setValueAndCommit(new_val);
-		return true;
-	}
-	return LLF32UICtrl::handleScrollWheel(x,y,clicks);
-=======
     if ( mOrientation == VERTICAL )
     {
         F32 new_val = getValueF32() - clicks * getIncrement();
         setValueAndCommit(new_val);
-        return TRUE;
+        return true;
     }
     return LLF32UICtrl::handleScrollWheel(x,y,clicks);
->>>>>>> e7eced3c
 }
 
 void LLSlider::draw()
