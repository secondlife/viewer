--- conflicted
+++ resolved
@@ -79,15 +79,9 @@
 /// Update the stored value
 void LLTextViewModel::setValue(const LLSD& value)
 {
-<<<<<<< HEAD
-	// approximate LLSD storage usage
-	LLViewModel::setValue(value);
-    mDisplay = utf8str_to_wstring(mStringValue = value.asString());
-=======
     // approximate LLSD storage usage
     LLViewModel::setValue(value);
-    mDisplay = utf8str_to_wstring(value.asString());
->>>>>>> e7eced3c
+    mDisplay = utf8str_to_wstring(mStringValue = value.asString());
 
     // mDisplay and mValue agree
     mUpdateFromDisplay = false;
