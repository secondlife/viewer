/**
 * @file lltextbox.cpp
 * @brief A text display widget
 *
 * $LicenseInfo:firstyear=2001&license=viewerlgpl$
 * Second Life Viewer Source Code
 * Copyright (C) 2010, Linden Research, Inc.
 *
 * This library is free software; you can redistribute it and/or
 * modify it under the terms of the GNU Lesser General Public
 * License as published by the Free Software Foundation;
 * version 2.1 of the License only.
 *
 * This library is distributed in the hope that it will be useful,
 * but WITHOUT ANY WARRANTY; without even the implied warranty of
 * MERCHANTABILITY or FITNESS FOR A PARTICULAR PURPOSE.  See the GNU
 * Lesser General Public License for more details.
 *
 * You should have received a copy of the GNU Lesser General Public
 * License along with this library; if not, write to the Free Software
 * Foundation, Inc., 51 Franklin Street, Fifth Floor, Boston, MA  02110-1301  USA
 *
 * Linden Research, Inc., 945 Battery Street, San Francisco, CA  94111  USA
 * $/LicenseInfo$
 */

#include "linden_common.h"

#define LLTEXTBOX_CPP
#include "lltextbox.h"

#include "lluictrlfactory.h"
#include "llfocusmgr.h"
#include "llwindow.h"
#include "llurlregistry.h"
#include "llstyle.h"

static LLDefaultChildRegistry::Register<LLTextBox> r("text");

// Compiler optimization, generate extern template
template class LLTextBox* LLView::getChild<class LLTextBox>(
<<<<<<< HEAD
	const std::string& name, bool recurse) const;
=======
    const std::string& name, BOOL recurse) const;
>>>>>>> e1623bb2

LLTextBox::LLTextBox(const LLTextBox::Params& p)
:   LLTextBase(p),
    mClickedCallback(NULL),
    mShowCursorHand(true)
{
    mSkipTripleClick = true;
}

LLTextBox::~LLTextBox()
{}

bool LLTextBox::handleMouseDown(S32 x, S32 y, MASK mask)
{
<<<<<<< HEAD
	bool	handled = LLTextBase::handleMouseDown(x, y, mask);
=======
    BOOL    handled = LLTextBase::handleMouseDown(x, y, mask);
>>>>>>> e1623bb2

    if (getSoundFlags() & MOUSE_DOWN)
    {
        make_ui_sound("UISndClick");
    }

<<<<<<< HEAD
	if (!handled && mClickedCallback)
	{
		handled = true;
	}
=======
    if (!handled && mClickedCallback)
    {
        handled = TRUE;
    }
>>>>>>> e1623bb2

    if (handled)
    {
        // Route future Mouse messages here preemptively.  (Release on mouse up.)
        gFocusMgr.setMouseCapture( this );
    }

    return handled;
}

bool LLTextBox::handleMouseUp(S32 x, S32 y, MASK mask)
{
<<<<<<< HEAD
	bool	handled = LLTextBase::handleMouseUp(x, y, mask);

	if (getSoundFlags() & MOUSE_UP)
	{
		make_ui_sound("UISndClickRelease");
	}

	// We only handle the click if the click both started and ended within us
	if (hasMouseCapture())
	{
		// Release the mouse
		gFocusMgr.setMouseCapture( NULL );

		// DO THIS AT THE VERY END to allow the button  to be destroyed
		// as a result of being clicked.  If mouseup in the widget,
		// it's been clicked
		if (mClickedCallback && !handled)
		{
			mClickedCallback();
			handled = true;
		}
	}

	return handled;
=======
    BOOL    handled = LLTextBase::handleMouseUp(x, y, mask);

    if (getSoundFlags() & MOUSE_UP)
    {
        make_ui_sound("UISndClickRelease");
    }

    // We only handle the click if the click both started and ended within us
    if (hasMouseCapture())
    {
        // Release the mouse
        gFocusMgr.setMouseCapture( NULL );

        // DO THIS AT THE VERY END to allow the button  to be destroyed
        // as a result of being clicked.  If mouseup in the widget,
        // it's been clicked
        if (mClickedCallback && !handled)
        {
            mClickedCallback();
            handled = TRUE;
        }
    }

    return handled;
>>>>>>> e1623bb2
}

bool LLTextBox::handleHover(S32 x, S32 y, MASK mask)
{
<<<<<<< HEAD
	bool handled = LLTextBase::handleHover(x, y, mask);
	if (!handled && mClickedCallback && mShowCursorHand)
	{
		// Clickable text boxes change the cursor to a hand
		LLUI::getInstance()->getWindow()->setCursor(UI_CURSOR_HAND);
		return true;
	}
	return handled;
=======
    BOOL handled = LLTextBase::handleHover(x, y, mask);
    if (!handled && mClickedCallback && mShowCursorHand)
    {
        // Clickable text boxes change the cursor to a hand
        LLUI::getInstance()->getWindow()->setCursor(UI_CURSOR_HAND);
        return TRUE;
    }
    return handled;
>>>>>>> e1623bb2
}

void LLTextBox::setEnabled(bool enabled)
{
    // just treat enabled as read-only flag
    bool read_only = !enabled;
    if (read_only != mReadOnly)
    {
        LLTextBase::setReadOnly(read_only);
        updateSegments();
    }
    LLTextBase::setEnabled(enabled);
}

void LLTextBox::setText(const LLStringExplicit& text , const LLStyle::Params& input_params )
{
    // does string argument insertion
    mText.assign(text);

    LLTextBase::setText(mText.getString(), input_params );
}

void LLTextBox::setClickedCallback( boost::function<void (void*)> cb, void* userdata /*= NULL */ )
{
    mClickedCallback = boost::bind(cb, userdata);
}

S32 LLTextBox::getTextPixelWidth()
{
    return getTextBoundingRect().getWidth();
}

S32 LLTextBox::getTextPixelHeight()
{
    return getTextBoundingRect().getHeight();
}


LLSD LLTextBox::getValue() const
{
    return getViewModel()->getValue();
}

bool LLTextBox::setTextArg( const std::string& key, const LLStringExplicit& text )
{
    mText.setArg(key, text);
    LLTextBase::setText(mText.getString());

<<<<<<< HEAD
	return true;
=======
    return TRUE;
>>>>>>> e1623bb2
}


void LLTextBox::reshapeToFitText(bool called_from_parent)
{
    reflow();

    S32 width = getTextPixelWidth();
    S32 height = getTextPixelHeight();
    //consider investigating reflow() to find missing width pixel (see SL-17045 changes)
    reshape( width + 2 * mHPad + 1, height + 2 * mVPad, called_from_parent );
}


void LLTextBox::onUrlLabelUpdated(const std::string &url, const std::string &label)
{
    needsReflow();
}
<|MERGE_RESOLUTION|>--- conflicted
+++ resolved
@@ -1,239 +1,183 @@
-/**
- * @file lltextbox.cpp
- * @brief A text display widget
- *
- * $LicenseInfo:firstyear=2001&license=viewerlgpl$
- * Second Life Viewer Source Code
- * Copyright (C) 2010, Linden Research, Inc.
- *
- * This library is free software; you can redistribute it and/or
- * modify it under the terms of the GNU Lesser General Public
- * License as published by the Free Software Foundation;
- * version 2.1 of the License only.
- *
- * This library is distributed in the hope that it will be useful,
- * but WITHOUT ANY WARRANTY; without even the implied warranty of
- * MERCHANTABILITY or FITNESS FOR A PARTICULAR PURPOSE.  See the GNU
- * Lesser General Public License for more details.
- *
- * You should have received a copy of the GNU Lesser General Public
- * License along with this library; if not, write to the Free Software
- * Foundation, Inc., 51 Franklin Street, Fifth Floor, Boston, MA  02110-1301  USA
- *
- * Linden Research, Inc., 945 Battery Street, San Francisco, CA  94111  USA
- * $/LicenseInfo$
- */
-
-#include "linden_common.h"
-
-#define LLTEXTBOX_CPP
-#include "lltextbox.h"
-
-#include "lluictrlfactory.h"
-#include "llfocusmgr.h"
-#include "llwindow.h"
-#include "llurlregistry.h"
-#include "llstyle.h"
-
-static LLDefaultChildRegistry::Register<LLTextBox> r("text");
-
-// Compiler optimization, generate extern template
-template class LLTextBox* LLView::getChild<class LLTextBox>(
-<<<<<<< HEAD
-	const std::string& name, bool recurse) const;
-=======
-    const std::string& name, BOOL recurse) const;
->>>>>>> e1623bb2
-
-LLTextBox::LLTextBox(const LLTextBox::Params& p)
-:   LLTextBase(p),
-    mClickedCallback(NULL),
-    mShowCursorHand(true)
-{
-    mSkipTripleClick = true;
-}
-
-LLTextBox::~LLTextBox()
-{}
-
-bool LLTextBox::handleMouseDown(S32 x, S32 y, MASK mask)
-{
-<<<<<<< HEAD
-	bool	handled = LLTextBase::handleMouseDown(x, y, mask);
-=======
-    BOOL    handled = LLTextBase::handleMouseDown(x, y, mask);
->>>>>>> e1623bb2
-
-    if (getSoundFlags() & MOUSE_DOWN)
-    {
-        make_ui_sound("UISndClick");
-    }
-
-<<<<<<< HEAD
-	if (!handled && mClickedCallback)
-	{
-		handled = true;
-	}
-=======
-    if (!handled && mClickedCallback)
-    {
-        handled = TRUE;
-    }
->>>>>>> e1623bb2
-
-    if (handled)
-    {
-        // Route future Mouse messages here preemptively.  (Release on mouse up.)
-        gFocusMgr.setMouseCapture( this );
-    }
-
-    return handled;
-}
-
-bool LLTextBox::handleMouseUp(S32 x, S32 y, MASK mask)
-{
-<<<<<<< HEAD
-	bool	handled = LLTextBase::handleMouseUp(x, y, mask);
-
-	if (getSoundFlags() & MOUSE_UP)
-	{
-		make_ui_sound("UISndClickRelease");
-	}
-
-	// We only handle the click if the click both started and ended within us
-	if (hasMouseCapture())
-	{
-		// Release the mouse
-		gFocusMgr.setMouseCapture( NULL );
-
-		// DO THIS AT THE VERY END to allow the button  to be destroyed
-		// as a result of being clicked.  If mouseup in the widget,
-		// it's been clicked
-		if (mClickedCallback && !handled)
-		{
-			mClickedCallback();
-			handled = true;
-		}
-	}
-
-	return handled;
-=======
-    BOOL    handled = LLTextBase::handleMouseUp(x, y, mask);
-
-    if (getSoundFlags() & MOUSE_UP)
-    {
-        make_ui_sound("UISndClickRelease");
-    }
-
-    // We only handle the click if the click both started and ended within us
-    if (hasMouseCapture())
-    {
-        // Release the mouse
-        gFocusMgr.setMouseCapture( NULL );
-
-        // DO THIS AT THE VERY END to allow the button  to be destroyed
-        // as a result of being clicked.  If mouseup in the widget,
-        // it's been clicked
-        if (mClickedCallback && !handled)
-        {
-            mClickedCallback();
-            handled = TRUE;
-        }
-    }
-
-    return handled;
->>>>>>> e1623bb2
-}
-
-bool LLTextBox::handleHover(S32 x, S32 y, MASK mask)
-{
-<<<<<<< HEAD
-	bool handled = LLTextBase::handleHover(x, y, mask);
-	if (!handled && mClickedCallback && mShowCursorHand)
-	{
-		// Clickable text boxes change the cursor to a hand
-		LLUI::getInstance()->getWindow()->setCursor(UI_CURSOR_HAND);
-		return true;
-	}
-	return handled;
-=======
-    BOOL handled = LLTextBase::handleHover(x, y, mask);
-    if (!handled && mClickedCallback && mShowCursorHand)
-    {
-        // Clickable text boxes change the cursor to a hand
-        LLUI::getInstance()->getWindow()->setCursor(UI_CURSOR_HAND);
-        return TRUE;
-    }
-    return handled;
->>>>>>> e1623bb2
-}
-
-void LLTextBox::setEnabled(bool enabled)
-{
-    // just treat enabled as read-only flag
-    bool read_only = !enabled;
-    if (read_only != mReadOnly)
-    {
-        LLTextBase::setReadOnly(read_only);
-        updateSegments();
-    }
-    LLTextBase::setEnabled(enabled);
-}
-
-void LLTextBox::setText(const LLStringExplicit& text , const LLStyle::Params& input_params )
-{
-    // does string argument insertion
-    mText.assign(text);
-
-    LLTextBase::setText(mText.getString(), input_params );
-}
-
-void LLTextBox::setClickedCallback( boost::function<void (void*)> cb, void* userdata /*= NULL */ )
-{
-    mClickedCallback = boost::bind(cb, userdata);
-}
-
-S32 LLTextBox::getTextPixelWidth()
-{
-    return getTextBoundingRect().getWidth();
-}
-
-S32 LLTextBox::getTextPixelHeight()
-{
-    return getTextBoundingRect().getHeight();
-}
-
-
-LLSD LLTextBox::getValue() const
-{
-    return getViewModel()->getValue();
-}
-
-bool LLTextBox::setTextArg( const std::string& key, const LLStringExplicit& text )
-{
-    mText.setArg(key, text);
-    LLTextBase::setText(mText.getString());
-
-<<<<<<< HEAD
-	return true;
-=======
-    return TRUE;
->>>>>>> e1623bb2
-}
-
-
-void LLTextBox::reshapeToFitText(bool called_from_parent)
-{
-    reflow();
-
-    S32 width = getTextPixelWidth();
-    S32 height = getTextPixelHeight();
-    //consider investigating reflow() to find missing width pixel (see SL-17045 changes)
-    reshape( width + 2 * mHPad + 1, height + 2 * mVPad, called_from_parent );
-}
-
-
-void LLTextBox::onUrlLabelUpdated(const std::string &url, const std::string &label)
-{
-    needsReflow();
-}
+/**
+ * @file lltextbox.cpp
+ * @brief A text display widget
+ *
+ * $LicenseInfo:firstyear=2001&license=viewerlgpl$
+ * Second Life Viewer Source Code
+ * Copyright (C) 2010, Linden Research, Inc.
+ *
+ * This library is free software; you can redistribute it and/or
+ * modify it under the terms of the GNU Lesser General Public
+ * License as published by the Free Software Foundation;
+ * version 2.1 of the License only.
+ *
+ * This library is distributed in the hope that it will be useful,
+ * but WITHOUT ANY WARRANTY; without even the implied warranty of
+ * MERCHANTABILITY or FITNESS FOR A PARTICULAR PURPOSE.  See the GNU
+ * Lesser General Public License for more details.
+ *
+ * You should have received a copy of the GNU Lesser General Public
+ * License along with this library; if not, write to the Free Software
+ * Foundation, Inc., 51 Franklin Street, Fifth Floor, Boston, MA  02110-1301  USA
+ *
+ * Linden Research, Inc., 945 Battery Street, San Francisco, CA  94111  USA
+ * $/LicenseInfo$
+ */
+
+#include "linden_common.h"
+
+#define LLTEXTBOX_CPP
+#include "lltextbox.h"
+
+#include "lluictrlfactory.h"
+#include "llfocusmgr.h"
+#include "llwindow.h"
+#include "llurlregistry.h"
+#include "llstyle.h"
+
+static LLDefaultChildRegistry::Register<LLTextBox> r("text");
+
+// Compiler optimization, generate extern template
+template class LLTextBox* LLView::getChild<class LLTextBox>(
+    const std::string& name, bool recurse) const;
+
+LLTextBox::LLTextBox(const LLTextBox::Params& p)
+:   LLTextBase(p),
+    mClickedCallback(NULL),
+    mShowCursorHand(true)
+{
+    mSkipTripleClick = true;
+}
+
+LLTextBox::~LLTextBox()
+{}
+
+bool LLTextBox::handleMouseDown(S32 x, S32 y, MASK mask)
+{
+    bool    handled = LLTextBase::handleMouseDown(x, y, mask);
+
+    if (getSoundFlags() & MOUSE_DOWN)
+    {
+        make_ui_sound("UISndClick");
+    }
+
+    if (!handled && mClickedCallback)
+    {
+        handled = true;
+    }
+
+    if (handled)
+    {
+        // Route future Mouse messages here preemptively.  (Release on mouse up.)
+        gFocusMgr.setMouseCapture( this );
+    }
+
+    return handled;
+}
+
+bool LLTextBox::handleMouseUp(S32 x, S32 y, MASK mask)
+{
+    bool    handled = LLTextBase::handleMouseUp(x, y, mask);
+
+    if (getSoundFlags() & MOUSE_UP)
+    {
+        make_ui_sound("UISndClickRelease");
+    }
+
+    // We only handle the click if the click both started and ended within us
+    if (hasMouseCapture())
+    {
+        // Release the mouse
+        gFocusMgr.setMouseCapture( NULL );
+
+        // DO THIS AT THE VERY END to allow the button  to be destroyed
+        // as a result of being clicked.  If mouseup in the widget,
+        // it's been clicked
+        if (mClickedCallback && !handled)
+        {
+            mClickedCallback();
+            handled = true;
+        }
+    }
+
+    return handled;
+}
+
+bool LLTextBox::handleHover(S32 x, S32 y, MASK mask)
+{
+    bool handled = LLTextBase::handleHover(x, y, mask);
+    if (!handled && mClickedCallback && mShowCursorHand)
+    {
+        // Clickable text boxes change the cursor to a hand
+        LLUI::getInstance()->getWindow()->setCursor(UI_CURSOR_HAND);
+        return true;
+    }
+    return handled;
+}
+
+void LLTextBox::setEnabled(bool enabled)
+{
+    // just treat enabled as read-only flag
+    bool read_only = !enabled;
+    if (read_only != mReadOnly)
+    {
+        LLTextBase::setReadOnly(read_only);
+        updateSegments();
+    }
+    LLTextBase::setEnabled(enabled);
+}
+
+void LLTextBox::setText(const LLStringExplicit& text , const LLStyle::Params& input_params )
+{
+    // does string argument insertion
+    mText.assign(text);
+
+    LLTextBase::setText(mText.getString(), input_params );
+}
+
+void LLTextBox::setClickedCallback( boost::function<void (void*)> cb, void* userdata /*= NULL */ )
+{
+    mClickedCallback = boost::bind(cb, userdata);
+}
+
+S32 LLTextBox::getTextPixelWidth()
+{
+    return getTextBoundingRect().getWidth();
+}
+
+S32 LLTextBox::getTextPixelHeight()
+{
+    return getTextBoundingRect().getHeight();
+}
+
+
+LLSD LLTextBox::getValue() const
+{
+    return getViewModel()->getValue();
+}
+
+bool LLTextBox::setTextArg( const std::string& key, const LLStringExplicit& text )
+{
+    mText.setArg(key, text);
+    LLTextBase::setText(mText.getString());
+
+    return true;
+}
+
+
+void LLTextBox::reshapeToFitText(bool called_from_parent)
+{
+    reflow();
+
+    S32 width = getTextPixelWidth();
+    S32 height = getTextPixelHeight();
+    //consider investigating reflow() to find missing width pixel (see SL-17045 changes)
+    reshape( width + 2 * mHPad + 1, height + 2 * mVPad, called_from_parent );
+}
+
+
+void LLTextBox::onUrlLabelUpdated(const std::string &url, const std::string &label)
+{
+    needsReflow();
+}
+