--- conflicted
+++ resolved
@@ -112,13 +112,6 @@
 		setFocus(TRUE);
 
         std::list<LLModalDialog*>::iterator iter = std::find(sModalStack.begin(), sModalStack.end(), this);
-<<<<<<< HEAD
-        if (iter == sModalStack.end())
-        {
-            sModalStack.push_front(this);
-        }
-        // else act like it is a 'bring to front'
-=======
         if (iter != sModalStack.end())
         {
             // if already present, we want to move it to front.
@@ -126,7 +119,6 @@
         }
 
         sModalStack.push_front(this);
->>>>>>> f83289d3
 	}
 }
 
