/**
 * @file llmodaldialog.cpp
 * @brief LLModalDialog base class
 *
 * $LicenseInfo:firstyear=2002&license=viewerlgpl$
 * Second Life Viewer Source Code
 * Copyright (C) 2010, Linden Research, Inc.
 *
 * This library is free software; you can redistribute it and/or
 * modify it under the terms of the GNU Lesser General Public
 * License as published by the Free Software Foundation;
 * version 2.1 of the License only.
 *
 * This library is distributed in the hope that it will be useful,
 * but WITHOUT ANY WARRANTY; without even the implied warranty of
 * MERCHANTABILITY or FITNESS FOR A PARTICULAR PURPOSE.  See the GNU
 * Lesser General Public License for more details.
 *
 * You should have received a copy of the GNU Lesser General Public
 * License along with this library; if not, write to the Free Software
 * Foundation, Inc., 51 Franklin Street, Fifth Floor, Boston, MA  02110-1301  USA
 *
 * Linden Research, Inc., 945 Battery Street, San Francisco, CA  94111  USA
 * $/LicenseInfo$
 */

#include "linden_common.h"

#include "llmodaldialog.h"

#include "llemojihelper.h"
#include "llfocusmgr.h"
#include "v4color.h"
#include "v2math.h"
#include "llui.h"
#include "llwindow.h"
#include "llkeyboard.h"
#include "llmenugl.h"

// static
std::list<LLModalDialog*> LLModalDialog::sModalStack;

<<<<<<< HEAD
LLModalDialog::LLModalDialog( const LLSD& key, bool modal )
=======
LLModalDialog::LLModalDialog(const LLSD& key, BOOL modal)
>>>>>>> 9e24b300
    : LLFloater(key),
      mModal(modal)
{
    if (modal)
    {
        setCanMinimize(false);
        setCanClose(false);
    }
<<<<<<< HEAD
    setVisible( false );
    setBackgroundVisible(true);
    setBackgroundOpaque(true);
=======
    setVisible(FALSE);
    setBackgroundVisible(TRUE);
    setBackgroundOpaque(TRUE);
>>>>>>> 9e24b300
    centerOnScreen(); // default position
    mCloseSignal.connect(boost::bind(&LLModalDialog::stopModal, this));
}

LLModalDialog::~LLModalDialog()
{
    // don't unlock focus unless we have it
    if (gFocusMgr.childHasKeyboardFocus(this))
    {
        gFocusMgr.unlockFocus();
    }

    std::list<LLModalDialog*>::iterator iter = std::find(sModalStack.begin(), sModalStack.end(), this);
    if (iter != sModalStack.end())
    {
        LL_ERRS() << "Attempt to delete dialog while still in sModalStack!" << LL_ENDL;
    }

    LLUI::getInstance()->removePopup(this);
}

// virtual
bool LLModalDialog::postBuild()
{
    return LLFloater::postBuild();
}

// virtual
void LLModalDialog::openFloater(const LLSD& key)
{
    // SJB: Hack! Make sure we don't ever host a modal dialog
    LLMultiFloater* thost = LLFloater::getFloaterHost();
    LLFloater::setFloaterHost(NULL);
    LLFloater::openFloater(key);
    LLFloater::setFloaterHost(thost);
}

void LLModalDialog::reshape(S32 width, S32 height, bool called_from_parent)
{
    LLFloater::reshape(width, height, called_from_parent);
    centerOnScreen();
}

// virtual
void LLModalDialog::onOpen(const LLSD& key)
{
    if (mModal)
    {
        // If Modal, hide the active modal dialog
        if (!sModalStack.empty())
        {
            LLModalDialog* front = sModalStack.front();
            if (front != this)
            {
                front->setVisible(false);
            }
        }

        // This is a modal dialog.  It sucks up all mouse and keyboard operations.
        gFocusMgr.setMouseCapture( this );
        LLUI::getInstance()->addPopup(this);
        setFocus(true);

        std::list<LLModalDialog*>::iterator iter = std::find(sModalStack.begin(), sModalStack.end(), this);
        if (iter != sModalStack.end())
        {
            // if already present, we want to move it to front.
            sModalStack.erase(iter);
        }

        sModalStack.push_front(this);
    }
}

void LLModalDialog::stopModal()
{
    gFocusMgr.unlockFocus();
    gFocusMgr.releaseFocusIfNeeded( this );

    if (mModal)
    {
        std::list<LLModalDialog*>::iterator iter = std::find(sModalStack.begin(), sModalStack.end(), this);
        if (iter != sModalStack.end())
        {
            sModalStack.erase(iter);
        }
        else
        {
            LL_WARNS() << "LLModalDialog::stopModal not in list!" << LL_ENDL;
        }
    }
    if (!sModalStack.empty())
    {
        LLModalDialog* front = sModalStack.front();
        front->setVisible(true);
    }
}

<<<<<<< HEAD

void LLModalDialog::setVisible( bool visible )
=======
void LLModalDialog::setVisible( BOOL visible )
>>>>>>> 9e24b300
{
    if (mModal)
    {
        if (visible)
        {
            // Hide all menus currently shown
            LLMenuGL::sMenuContainer->hideMenus();

            // Hide EmojiPicker if it is shown
            LLEmojiHelper::instance().hideHelper(nullptr, true);

            // This is a modal dialog.  It sucks up all mouse and keyboard operations.
            gFocusMgr.setMouseCapture( this );

            // The dialog view is a root view
            LLUI::getInstance()->addPopup(this);
            setFocus( true );
        }
        else
        {
            gFocusMgr.releaseFocusIfNeeded( this );
        }
    }

    LLFloater::setVisible( visible );
}

bool LLModalDialog::handleMouseDown(S32 x, S32 y, MASK mask)
{
    LLView* popup_menu = LLMenuGL::sMenuContainer->getVisibleMenu();
    if (popup_menu != NULL)
    {
        S32 mx, my;
        LLUI::getInstance()->getMousePositionScreen(&mx, &my);
        LLRect menu_screen_rc = popup_menu->calcScreenRect();
        if(!menu_screen_rc.pointInRect(mx, my))
        {
            LLMenuGL::sMenuContainer->hideMenus();
        }
    }

    if (mModal)
    {
        if (!LLFloater::handleMouseDown(x, y, mask))
        {
            // Click was outside the panel
            make_ui_sound("UISndInvalidOp");
        }
    }
    else
    {
        LLFloater::handleMouseDown(x, y, mask);
    }


    return true;
}

bool LLModalDialog::handleHover(S32 x, S32 y, MASK mask)
{
    if( childrenHandleHover(x, y, mask) == NULL )
    {
        getWindow()->setCursor(UI_CURSOR_ARROW);
        LL_DEBUGS("UserInput") << "hover handled by " << getName() << LL_ENDL;
    }

    LLView* popup_menu = LLMenuGL::sMenuContainer->getVisibleMenu();
    if (popup_menu != NULL)
    {
        S32 mx, my;
        LLUI::getInstance()->getMousePositionScreen(&mx, &my);
        LLRect menu_screen_rc = popup_menu->calcScreenRect();
        if(menu_screen_rc.pointInRect(mx, my))
        {
            S32 local_x = mx - popup_menu->getRect().mLeft;
            S32 local_y = my - popup_menu->getRect().mBottom;
            popup_menu->handleHover(local_x, local_y, mask);
            gFocusMgr.setMouseCapture(NULL);
        }
    }

    return true;
}

bool LLModalDialog::handleMouseUp(S32 x, S32 y, MASK mask)
{
    childrenHandleMouseUp(x, y, mask);
    return true;
}

bool LLModalDialog::handleScrollWheel(S32 x, S32 y, S32 clicks)
{
    childrenHandleScrollWheel(x, y, clicks);
    return true;
}

bool LLModalDialog::handleDoubleClick(S32 x, S32 y, MASK mask)
{
    if (!LLFloater::handleDoubleClick(x, y, mask))
    {
        // Click outside the panel
        make_ui_sound("UISndInvalidOp");
    }
    return true;
}

bool LLModalDialog::handleRightMouseDown(S32 x, S32 y, MASK mask)
{
    LLMenuGL::sMenuContainer->hideMenus();
    childrenHandleRightMouseDown(x, y, mask);
    return true;
}

<<<<<<< HEAD

bool LLModalDialog::handleKeyHere(KEY key, MASK mask )
=======
BOOL LLModalDialog::handleKeyHere(KEY key, MASK mask )
>>>>>>> 9e24b300
{
    LLFloater::handleKeyHere(key, mask );

    if (mModal)
    {
        // Suck up all keystokes except CTRL-Q.
        bool is_quit = ('Q' == key) && (MASK_CONTROL == mask);
        return !is_quit;
    }
    else
    {
        // don't process escape key until message box has been on screen a minimal amount of time
        // to avoid accidentally destroying the message box when user is hitting escape at the time it appears
        bool enough_time_elapsed = mVisibleTime.getElapsedTimeF32() > 1.0f;
        if (enough_time_elapsed && key == KEY_ESCAPE)
        {
            closeFloater();
            return true;
        }
        return false;
    }
}

// virtual
void LLModalDialog::draw()
{
    static LLUIColor shadow_color = LLUIColorTable::instance().getColor("ColorDropShadow");

    gl_drop_shadow( 0, getRect().getHeight(), getRect().getWidth(), 0,
        shadow_color, DROP_SHADOW_FLOATER);

    LLFloater::draw();

    // Focus retrieval moved to LLFloaterView::refresh()
}

void LLModalDialog::centerOnScreen()
{
    LLVector2 window_size = LLUI::getInstance()->getWindowSize();
    centerWithin(LLRect(0, 0, ll_round(window_size.mV[VX]), ll_round(window_size.mV[VY])));
}

// static
void LLModalDialog::onAppFocusLost()
{
    if( !sModalStack.empty() )
    {
        LLModalDialog* instance = LLModalDialog::sModalStack.front();
        if( gFocusMgr.childHasMouseCapture( instance ) )
        {
            gFocusMgr.setMouseCapture( NULL );
        }

        instance->setFocus(false);
    }
}

// static
void LLModalDialog::onAppFocusGained()
{
    if( !sModalStack.empty() )
    {
        LLModalDialog* instance = LLModalDialog::sModalStack.front();

        // This is a modal dialog.  It sucks up all mouse and keyboard operations.
        gFocusMgr.setMouseCapture( instance );
        instance->setFocus(true);
        LLUI::getInstance()->addPopup(instance);

        instance->centerOnScreen();
    }
}

// static
void LLModalDialog::shutdownModals()
{
    // This method is only for use during app shutdown. ~LLModalDialog()
    // checks sModalStack, and if the dialog instance is still there, it
    // crumps with "Attempt to delete dialog while still in sModalStack!" But
    // at app shutdown, all bets are off. If the user asks to shut down the
    // app, we shouldn't have to care WHAT's open. Put differently, if a modal
    // dialog is so crucial that we can't let the user terminate until s/he
    // addresses it, we should reject a termination request. The current state
    // of affairs is that we accept it, but then produce an LL_ERRS() popup that
    // simply makes our software look unreliable.
    sModalStack.clear();
}<|MERGE_RESOLUTION|>--- conflicted
+++ resolved
@@ -40,28 +40,18 @@
 // static
 std::list<LLModalDialog*> LLModalDialog::sModalStack;
 
-<<<<<<< HEAD
 LLModalDialog::LLModalDialog( const LLSD& key, bool modal )
-=======
-LLModalDialog::LLModalDialog(const LLSD& key, BOOL modal)
->>>>>>> 9e24b300
     : LLFloater(key),
-      mModal(modal)
+      mModal( modal )
 {
     if (modal)
     {
         setCanMinimize(false);
         setCanClose(false);
     }
-<<<<<<< HEAD
     setVisible( false );
     setBackgroundVisible(true);
     setBackgroundOpaque(true);
-=======
-    setVisible(FALSE);
-    setBackgroundVisible(TRUE);
-    setBackgroundOpaque(TRUE);
->>>>>>> 9e24b300
     centerOnScreen(); // default position
     mCloseSignal.connect(boost::bind(&LLModalDialog::stopModal, this));
 }
@@ -160,16 +150,12 @@
     }
 }
 
-<<<<<<< HEAD
 
 void LLModalDialog::setVisible( bool visible )
-=======
-void LLModalDialog::setVisible( BOOL visible )
->>>>>>> 9e24b300
-{
-    if (mModal)
-    {
-        if (visible)
+{
+    if (mModal)
+    {
+        if( visible )
         {
             // Hide all menus currently shown
             LLMenuGL::sMenuContainer->hideMenus();
@@ -279,12 +265,8 @@
     return true;
 }
 
-<<<<<<< HEAD
 
 bool LLModalDialog::handleKeyHere(KEY key, MASK mask )
-=======
-BOOL LLModalDialog::handleKeyHere(KEY key, MASK mask )
->>>>>>> 9e24b300
 {
     LLFloater::handleKeyHere(key, mask );
 
