/**
 * @file llstatbar.h
 * @brief A little map of the world with network information
 *
 * $LicenseInfo:firstyear=2001&license=viewerlgpl$
 * Second Life Viewer Source Code
 * Copyright (C) 2010, Linden Research, Inc.
 *
 * This library is free software; you can redistribute it and/or
 * modify it under the terms of the GNU Lesser General Public
 * License as published by the Free Software Foundation;
 * version 2.1 of the License only.
 *
 * This library is distributed in the hope that it will be useful,
 * but WITHOUT ANY WARRANTY; without even the implied warranty of
 * MERCHANTABILITY or FITNESS FOR A PARTICULAR PURPOSE.  See the GNU
 * Lesser General Public License for more details.
 *
 * You should have received a copy of the GNU Lesser General Public
 * License along with this library; if not, write to the Free Software
 * Foundation, Inc., 51 Franklin Street, Fifth Floor, Boston, MA  02110-1301  USA
 *
 * Linden Research, Inc., 945 Battery Street, San Francisco, CA  94111  USA
 * $/LicenseInfo$
 */

#ifndef LL_LLSTATBAR_H
#define LL_LLSTATBAR_H

#include "llview.h"
#include "llframetimer.h"
#include "lltracerecording.h"

class LLStatBar : public LLView
{
public:

    struct Params : public LLInitParam::Block<Params, LLView::Params>
    {
        Optional<std::string>   label,
                                unit_label;

        Optional<F32>           bar_min,
                                bar_max,
                                tick_spacing;

        Optional<bool>          show_bar,
                                show_history,
                                scale_range,
                                show_median; // default is mean

        Optional<S32>           decimal_digits,
                                num_frames,
                                num_frames_short,
                                max_height;
        Optional<std::string>   stat;
        Optional<EOrientation>  orientation;

        Params();
    };
    LLStatBar(const Params&);

    virtual void draw();
    virtual BOOL handleMouseDown(S32 x, S32 y, MASK mask);
    virtual BOOL handleHover(S32 x, S32 y, MASK mask);

<<<<<<< HEAD
	virtual void draw();
	virtual bool handleMouseDown(S32 x, S32 y, MASK mask);
	virtual bool handleHover(S32 x, S32 y, MASK mask);
=======
    void setStat(const std::string& stat_name);
>>>>>>> e1623bb2

    void setRange(F32 bar_min, F32 bar_max);
    void getRange(F32& bar_min, F32& bar_max) { bar_min = mTargetMinBar; bar_max = mTargetMaxBar; }

    /*virtual*/ LLRect getRequiredRect();   // Return the height of this object, given the set options.

private:
    void drawLabelAndValue( F32 mean, std::string &unit_label, LLRect &bar_rect, S32 decimal_digits );
    void drawTicks( F32 min, F32 max, F32 value_scale, LLRect &bar_rect );

    F32          mTargetMinBar,
                 mTargetMaxBar,
                 mFloatingTargetMinBar,
                 mFloatingTargetMaxBar,
                 mCurMaxBar,
                 mCurMinBar,
                 mTickSpacing;
    S32          mDecimalDigits,
                 mNumHistoryFrames,
                 mNumShortHistoryFrames;
    S32          mMaxHeight;
    EOrientation mOrientation;
    F32          mLastDisplayValue;
    LLFrameTimer mLastDisplayValueTimer;

    enum
    {
        STAT_NONE,
        STAT_COUNT,
        STAT_EVENT,
        STAT_SAMPLE
    } mStatType;

    union
    {
        void*                                                   valid;
        const LLTrace::StatType<LLTrace::CountAccumulator>*     countStatp;
        const LLTrace::StatType<LLTrace::EventAccumulator>*     eventStatp;
        const LLTrace::StatType<LLTrace::SampleAccumulator>*    sampleStatp;
    } mStat;

    LLUIString   mLabel;
    std::string  mUnitLabel;

    bool         mDisplayBar,           // Display the bar graph.
                 mDisplayHistory,
                 mShowMedian,
                 mAutoScaleMax,
                 mAutoScaleMin;
};

#endif<|MERGE_RESOLUTION|>--- conflicted
+++ resolved
@@ -1,125 +1,119 @@
-/**
- * @file llstatbar.h
- * @brief A little map of the world with network information
- *
- * $LicenseInfo:firstyear=2001&license=viewerlgpl$
- * Second Life Viewer Source Code
- * Copyright (C) 2010, Linden Research, Inc.
- *
- * This library is free software; you can redistribute it and/or
- * modify it under the terms of the GNU Lesser General Public
- * License as published by the Free Software Foundation;
- * version 2.1 of the License only.
- *
- * This library is distributed in the hope that it will be useful,
- * but WITHOUT ANY WARRANTY; without even the implied warranty of
- * MERCHANTABILITY or FITNESS FOR A PARTICULAR PURPOSE.  See the GNU
- * Lesser General Public License for more details.
- *
- * You should have received a copy of the GNU Lesser General Public
- * License along with this library; if not, write to the Free Software
- * Foundation, Inc., 51 Franklin Street, Fifth Floor, Boston, MA  02110-1301  USA
- *
- * Linden Research, Inc., 945 Battery Street, San Francisco, CA  94111  USA
- * $/LicenseInfo$
- */
-
-#ifndef LL_LLSTATBAR_H
-#define LL_LLSTATBAR_H
-
-#include "llview.h"
-#include "llframetimer.h"
-#include "lltracerecording.h"
-
-class LLStatBar : public LLView
-{
-public:
-
-    struct Params : public LLInitParam::Block<Params, LLView::Params>
-    {
-        Optional<std::string>   label,
-                                unit_label;
-
-        Optional<F32>           bar_min,
-                                bar_max,
-                                tick_spacing;
-
-        Optional<bool>          show_bar,
-                                show_history,
-                                scale_range,
-                                show_median; // default is mean
-
-        Optional<S32>           decimal_digits,
-                                num_frames,
-                                num_frames_short,
-                                max_height;
-        Optional<std::string>   stat;
-        Optional<EOrientation>  orientation;
-
-        Params();
-    };
-    LLStatBar(const Params&);
-
-    virtual void draw();
-    virtual BOOL handleMouseDown(S32 x, S32 y, MASK mask);
-    virtual BOOL handleHover(S32 x, S32 y, MASK mask);
-
-<<<<<<< HEAD
-	virtual void draw();
-	virtual bool handleMouseDown(S32 x, S32 y, MASK mask);
-	virtual bool handleHover(S32 x, S32 y, MASK mask);
-=======
-    void setStat(const std::string& stat_name);
->>>>>>> e1623bb2
-
-    void setRange(F32 bar_min, F32 bar_max);
-    void getRange(F32& bar_min, F32& bar_max) { bar_min = mTargetMinBar; bar_max = mTargetMaxBar; }
-
-    /*virtual*/ LLRect getRequiredRect();   // Return the height of this object, given the set options.
-
-private:
-    void drawLabelAndValue( F32 mean, std::string &unit_label, LLRect &bar_rect, S32 decimal_digits );
-    void drawTicks( F32 min, F32 max, F32 value_scale, LLRect &bar_rect );
-
-    F32          mTargetMinBar,
-                 mTargetMaxBar,
-                 mFloatingTargetMinBar,
-                 mFloatingTargetMaxBar,
-                 mCurMaxBar,
-                 mCurMinBar,
-                 mTickSpacing;
-    S32          mDecimalDigits,
-                 mNumHistoryFrames,
-                 mNumShortHistoryFrames;
-    S32          mMaxHeight;
-    EOrientation mOrientation;
-    F32          mLastDisplayValue;
-    LLFrameTimer mLastDisplayValueTimer;
-
-    enum
-    {
-        STAT_NONE,
-        STAT_COUNT,
-        STAT_EVENT,
-        STAT_SAMPLE
-    } mStatType;
-
-    union
-    {
-        void*                                                   valid;
-        const LLTrace::StatType<LLTrace::CountAccumulator>*     countStatp;
-        const LLTrace::StatType<LLTrace::EventAccumulator>*     eventStatp;
-        const LLTrace::StatType<LLTrace::SampleAccumulator>*    sampleStatp;
-    } mStat;
-
-    LLUIString   mLabel;
-    std::string  mUnitLabel;
-
-    bool         mDisplayBar,           // Display the bar graph.
-                 mDisplayHistory,
-                 mShowMedian,
-                 mAutoScaleMax,
-                 mAutoScaleMin;
-};
-
-#endif+/**
+ * @file llstatbar.h
+ * @brief A little map of the world with network information
+ *
+ * $LicenseInfo:firstyear=2001&license=viewerlgpl$
+ * Second Life Viewer Source Code
+ * Copyright (C) 2010, Linden Research, Inc.
+ *
+ * This library is free software; you can redistribute it and/or
+ * modify it under the terms of the GNU Lesser General Public
+ * License as published by the Free Software Foundation;
+ * version 2.1 of the License only.
+ *
+ * This library is distributed in the hope that it will be useful,
+ * but WITHOUT ANY WARRANTY; without even the implied warranty of
+ * MERCHANTABILITY or FITNESS FOR A PARTICULAR PURPOSE.  See the GNU
+ * Lesser General Public License for more details.
+ *
+ * You should have received a copy of the GNU Lesser General Public
+ * License along with this library; if not, write to the Free Software
+ * Foundation, Inc., 51 Franklin Street, Fifth Floor, Boston, MA  02110-1301  USA
+ *
+ * Linden Research, Inc., 945 Battery Street, San Francisco, CA  94111  USA
+ * $/LicenseInfo$
+ */
+
+#ifndef LL_LLSTATBAR_H
+#define LL_LLSTATBAR_H
+
+#include "llview.h"
+#include "llframetimer.h"
+#include "lltracerecording.h"
+
+class LLStatBar : public LLView
+{
+public:
+
+    struct Params : public LLInitParam::Block<Params, LLView::Params>
+    {
+        Optional<std::string>   label,
+                                unit_label;
+
+        Optional<F32>           bar_min,
+                                bar_max,
+                                tick_spacing;
+
+        Optional<bool>          show_bar,
+                                show_history,
+                                scale_range,
+                                show_median; // default is mean
+
+        Optional<S32>           decimal_digits,
+                                num_frames,
+                                num_frames_short,
+                                max_height;
+        Optional<std::string>   stat;
+        Optional<EOrientation>  orientation;
+
+        Params();
+    };
+    LLStatBar(const Params&);
+
+    virtual void draw();
+    virtual bool handleMouseDown(S32 x, S32 y, MASK mask);
+    virtual bool handleHover(S32 x, S32 y, MASK mask);
+
+    void setStat(const std::string& stat_name);
+
+    void setRange(F32 bar_min, F32 bar_max);
+    void getRange(F32& bar_min, F32& bar_max) { bar_min = mTargetMinBar; bar_max = mTargetMaxBar; }
+
+    /*virtual*/ LLRect getRequiredRect();   // Return the height of this object, given the set options.
+
+private:
+    void drawLabelAndValue( F32 mean, std::string &unit_label, LLRect &bar_rect, S32 decimal_digits );
+    void drawTicks( F32 min, F32 max, F32 value_scale, LLRect &bar_rect );
+
+    F32          mTargetMinBar,
+                 mTargetMaxBar,
+                 mFloatingTargetMinBar,
+                 mFloatingTargetMaxBar,
+                 mCurMaxBar,
+                 mCurMinBar,
+                 mTickSpacing;
+    S32          mDecimalDigits,
+                 mNumHistoryFrames,
+                 mNumShortHistoryFrames;
+    S32          mMaxHeight;
+    EOrientation mOrientation;
+    F32          mLastDisplayValue;
+    LLFrameTimer mLastDisplayValueTimer;
+
+    enum
+    {
+        STAT_NONE,
+        STAT_COUNT,
+        STAT_EVENT,
+        STAT_SAMPLE
+    } mStatType;
+
+    union
+    {
+        void*                                                   valid;
+        const LLTrace::StatType<LLTrace::CountAccumulator>*     countStatp;
+        const LLTrace::StatType<LLTrace::EventAccumulator>*     eventStatp;
+        const LLTrace::StatType<LLTrace::SampleAccumulator>*    sampleStatp;
+    } mStat;
+
+    LLUIString   mLabel;
+    std::string  mUnitLabel;
+
+    bool         mDisplayBar,           // Display the bar graph.
+                 mDisplayHistory,
+                 mShowMedian,
+                 mAutoScaleMax,
+                 mAutoScaleMin;
+};
+
+#endif