--- conflicted
+++ resolved
@@ -53,13 +53,9 @@
 if (LINUX)
   if (PULSEAUDIO_FOUND)
     list(APPEND media_plugin_webkit_SOURCE_FILES linux_volume_catcher.cpp)
-<<<<<<< HEAD
+  else (PULSEAUDIO_FOUND)
+    list(APPEND media_plugin_webkit_SOURCE_FILES dummy_volume_catcher.cpp)
   endif (PULSEAUDIO_FOUND)
-=======
-  else (PULSEAUDIO)
-    list(APPEND media_plugin_webkit_SOURCE_FILES dummy_volume_catcher.cpp)
-  endif (PULSEAUDIO)
->>>>>>> 1b27c4f9
   list(APPEND media_plugin_webkit_LINK_LIBRARIES
        ${UI_LIBRARIES}     # for glib/GTK
        )
