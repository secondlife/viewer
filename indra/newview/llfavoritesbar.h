/** 
 * @file llfavoritesbar.h
 * @brief LLFavoritesBarCtrl base class
 *
 * $LicenseInfo:firstyear=2009&license=viewerlgpl$
 * Second Life Viewer Source Code
 * Copyright (C) 2010, Linden Research, Inc.
 * 
 * This library is free software; you can redistribute it and/or
 * modify it under the terms of the GNU Lesser General Public
 * License as published by the Free Software Foundation;
 * version 2.1 of the License only.
 * 
 * This library is distributed in the hope that it will be useful,
 * but WITHOUT ANY WARRANTY; without even the implied warranty of
 * MERCHANTABILITY or FITNESS FOR A PARTICULAR PURPOSE.  See the GNU
 * Lesser General Public License for more details.
 * 
 * You should have received a copy of the GNU Lesser General Public
 * License along with this library; if not, write to the Free Software
 * Foundation, Inc., 51 Franklin Street, Fifth Floor, Boston, MA  02110-1301  USA
 * 
 * Linden Research, Inc., 945 Battery Street, San Francisco, CA  94111  USA
 * $/LicenseInfo$
 */

#ifndef LL_LLFAVORITESBARCTRL_H
#define LL_LLFAVORITESBARCTRL_H

#include "llbutton.h"
#include "lluictrl.h"
#include "lltextbox.h"

#include "llinventoryobserver.h"
#include "llinventorymodel.h"
#include "llviewerinventory.h"
#include "llinitdestroyclass.h"

class LLMenuItemCallGL;
class LLToggleableMenu;

class LLFavoritesBarCtrl : public LLUICtrl, public LLInventoryObserver
{
public:
	struct Params : public LLInitParam::Block<Params, LLUICtrl::Params>
	{
		Optional<LLUIImage*> image_drag_indication;
		Optional<LLTextBox::Params> more_button;
		Optional<LLTextBox::Params> label;
		Params();
	};

protected:
	LLFavoritesBarCtrl(const Params&);
	friend class LLUICtrlFactory;
    friend class LLItemCopiedCallback;
public:
	virtual ~LLFavoritesBarCtrl();

	/*virtual*/ bool postBuild() override;

	/*virtual*/ bool handleDragAndDrop(S32 x, S32 y, MASK mask, bool drop,
		EDragAndDropType cargo_type, void* cargo_data, EAcceptance* accept, std::string& tooltip_msg) override;
	bool handleDragAndDropToMenu(S32 x, S32 y, MASK mask, bool drop,
		EDragAndDropType cargo_type, void* cargo_data, EAcceptance* accept, std::string& tooltip_msg);

	/*virtual*/ bool	handleHover(S32 x, S32 y, MASK mask) override;
	/*virtual*/ bool	handleRightMouseDown(S32 x, S32 y, MASK mask) override;
	// LLInventoryObserver observer trigger
    /*virtual*/ void changed(U32 mask) override;
    /*virtual*/ void reshape(S32 width, S32 height, bool called_from_parent = true) override;
    /*virtual*/ void draw() override;

	void showDragMarker(bool show) { mShowDragMarker = show; }
	void setLandingTab(LLUICtrl* tab) { mLandingTab = tab; }

protected:
    void updateButtons(bool force_update = false);
	LLButton* createButton(const LLPointer<LLViewerInventoryItem> item, const LLButton::Params& button_params, S32 x_offset );
	const LLButton::Params& getButtonParams();
	bool collectFavoriteItems(LLInventoryModel::item_array_t &items);

	void onButtonClick(LLUUID id);
	void onButtonRightClick(LLUUID id,LLView* button,S32 x,S32 y,MASK mask);
	
	void onButtonMouseDown(LLUUID id, LLUICtrl* button, S32 x, S32 y, MASK mask);
	void onButtonMouseUp(LLUUID id, LLUICtrl* button, S32 x, S32 y, MASK mask);

	void onEndDrag();

	bool enableSelected(const LLSD& userdata);
	void doToSelected(const LLSD& userdata);
	static bool onRenameCommit(const LLSD& notification, const LLSD& response);
	bool isClipboardPasteable() const;
	void pasteFromClipboard() const;
	
	void showDropDownMenu();

	void onMoreTextBoxClicked();

	LLHandle<LLView> mOverflowMenuHandle;
	LLHandle<LLView> mContextMenuHandle;

	LLUUID mFavoriteFolderId;
	const LLFontGL *mFont;
	S32 mFirstDropDownItem;
	S32 mDropDownItemsCount;
	bool mUpdateDropDownItems;
	bool mRestoreOverflowMenu;
	bool mDragToOverflowMenu;
	bool mGetPrevItems;

	LLUUID mSelectedItemID;
	LLFrameTimer mItemsChangedTimer;
	LLUIImage* mImageDragIndication;

private:
	/*
	 * Helper function to make code more readable. It handles all drag and drop
	 * operations of the existing favorites items to the favorites bar to on the overflow menu.
	 */
	void handleExistingFavoriteDragAndDrop(S32 x, S32 y);

	/*
	 * Helper function to make code more readable. It handles all drag and drop
	 * operations of the new landmark to the favorites bar or to the overflow menu.
	 */
	void handleNewFavoriteDragAndDrop(LLInventoryItem *item, const LLUUID& favorites_id, S32 x, S32 y);

	// finds a control under the specified LOCAL point
	LLUICtrl* findChildByLocalCoords(S32 x, S32 y);

	bool findDragAndDropTarget(LLUUID &target_id, bool &insert_before, S32 x, S32 y);

	// checks if the current order of the favorites items must be saved
	bool needToSaveItemsOrder(const LLInventoryModel::item_array_t& items);

	/**
	 * inserts an item identified by insertedItemId BEFORE an item identified by beforeItemId.
	 * this function assumes that an item identified by insertedItemId doesn't exist in items array.
	 */
	void insertItem(LLInventoryModel::item_array_t& items, const LLUUID& dest_item_id, LLViewerInventoryItem* insertedItem, bool insert_before);

	// finds an item by it's UUID in the items array
	LLInventoryModel::item_array_t::iterator findItemByUUID(LLInventoryModel::item_array_t& items, const LLUUID& id);

	void createOverflowMenu();

	void updateOverflowMenuItems();

	// Fits menu item label width with favorites menu width
	void fitLabelWidth(LLMenuItemCallGL* menu_item);

	void addOpenLandmarksMenuItem(LLToggleableMenu* menu);

	void positionAndShowOverflowMenu();

	bool mShowDragMarker;
	LLUICtrl* mLandingTab;
	LLUICtrl* mLastTab;
	LLTextBox* mMoreTextBox;
	LLTextBox* mBarLabel;

	LLUUID mDragItemId;
	bool mStartDrag;
	LLInventoryModel::item_array_t mItems;

<<<<<<< HEAD
=======
    static F64 sWaitingForCallabck;
    bool mItemsListDirty;

>>>>>>> da9a1dcb
	S32 mMouseX;
	S32 mMouseY;

	boost::signals2::connection mEndDragConnection;
};

/**
 * Class to store sorting order of favorites landmarks in a local file. EXT-3985.
 * It replaced previously implemented solution to store sort index in landmark's name as a "<N>@" prefix.
 * Data are stored in user home directory.
 */
class LLFavoritesOrderStorage : public LLSingleton<LLFavoritesOrderStorage>
	, public LLDestroyClass<LLFavoritesOrderStorage>
{
	LLSINGLETON(LLFavoritesOrderStorage);
	LOG_CLASS(LLFavoritesOrderStorage);
public:
	/**
	 * Sets sort index for specified with LLUUID favorite landmark
	 */
	void setSortIndex(const LLViewerInventoryItem* inv_item, S32 sort_index);

	/**
	 * Gets sort index for specified with LLUUID favorite landmark
	 */
	S32 getSortIndex(const LLUUID& inv_item_id);
	void removeSortIndex(const LLUUID& inv_item_id);

	void getSLURL(const LLUUID& asset_id);

	// Saves current order of the passed items using inventory item sort field.
	// Resets 'items' sort fields and saves them on server.
	// Is used to save order for Favorites folder.
	void saveItemsOrder(const LLInventoryModel::item_array_t& items);

	void saveOrder();

	void rearrangeFavoriteLandmarks(const LLUUID& source_item_id, const LLUUID& target_item_id);

	/**
	 * Implementation of LLDestroyClass. Calls cleanup() instance method.
	 *
	 * It is important this callback is called before gInventory is cleaned.
	 * For now it is called from LLAppViewer::cleanup() -> LLAppViewer::disconnectViewer(),
	 * Inventory is cleaned later from LLAppViewer::cleanup() after LLAppViewer::disconnectViewer() is called.
	 * @see cleanup()
	 */
	static void destroyClass();
	static std::string getStoredFavoritesFilename(const std::string &grid);
	static std::string getStoredFavoritesFilename();
	static std::string getSavedOrderFileName();

	// Remove record of specified user's favorites from file on disk.
	static void removeFavoritesRecordOfUser(const std::string &user, const std::string &grid);
	// Remove record of current user's favorites from file on disk.
	static void removeFavoritesRecordOfUser();

	bool saveFavoritesRecord(bool pref_changed = false);
	void showFavoritesOnLoginChanged(bool show);

	bool isStorageUpdateNeeded();

	LLInventoryModel::item_array_t mPrevFavorites;
	LLSD mStorageFavorites;
	bool mRecreateFavoriteStorage;

	const static S32 NO_INDEX;
	static bool mSaveOnExit;
	bool mUpdateRequired;
	std::map<LLUUID,std::string> mFavoriteNames;

private:
	/**
	 * Removes sort indexes for items which are not in Favorites bar for now.
	 */
	void cleanup();

	const static std::string SORTING_DATA_FILE_NAME;

	void load();

	void onLandmarkLoaded(const LLUUID& asset_id, class LLLandmark* landmark);
	void storeFavoriteSLURL(const LLUUID& asset_id, std::string& slurl);

	typedef std::map<LLUUID, S32> sort_index_map_t;
	sort_index_map_t mSortIndexes;

	typedef std::map<LLUUID, std::string> slurls_map_t;
	slurls_map_t mSLURLs;
	std::set<LLUUID> mMissingSLURLs;
	bool mIsDirty;

	struct IsNotInFavorites
	{
		IsNotInFavorites(const LLInventoryModel::item_array_t& items)
			: mFavoriteItems(items)
		{

		}

		/**
		 * Returns true if specified item is not found among inventory items
		 */
		bool operator()(const sort_index_map_t::value_type& id_index_pair) const
		{
			LLPointer<LLViewerInventoryItem> item = gInventory.getItem(id_index_pair.first);
			if (item.isNull()) return true;

			LLInventoryModel::item_array_t::const_iterator found_it =
				std::find(mFavoriteItems.begin(), mFavoriteItems.end(), item);

			return found_it == mFavoriteItems.end();
		}
	private:
		LLInventoryModel::item_array_t mFavoriteItems;
	};

};

inline
LLFavoritesOrderStorage::LLFavoritesOrderStorage() :
	mIsDirty(false),
	mUpdateRequired(false),
	mRecreateFavoriteStorage(false)
{ load(); }

#endif // LL_LLFAVORITESBARCTRL_H<|MERGE_RESOLUTION|>--- conflicted
+++ resolved
@@ -165,12 +165,9 @@
 	bool mStartDrag;
 	LLInventoryModel::item_array_t mItems;
 
-<<<<<<< HEAD
-=======
     static F64 sWaitingForCallabck;
     bool mItemsListDirty;
 
->>>>>>> da9a1dcb
 	S32 mMouseX;
 	S32 mMouseY;
 
