/** 
 * @file llselectmgr.h
 * @brief A manager for selected objects and TEs.
 *
 * $LicenseInfo:firstyear=2001&license=viewerlgpl$
 * Second Life Viewer Source Code
 * Copyright (C) 2010, Linden Research, Inc.
 * 
 * This library is free software; you can redistribute it and/or
 * modify it under the terms of the GNU Lesser General Public
 * License as published by the Free Software Foundation;
 * version 2.1 of the License only.
 * 
 * This library is distributed in the hope that it will be useful,
 * but WITHOUT ANY WARRANTY; without even the implied warranty of
 * MERCHANTABILITY or FITNESS FOR A PARTICULAR PURPOSE.  See the GNU
 * Lesser General Public License for more details.
 * 
 * You should have received a copy of the GNU Lesser General Public
 * License along with this library; if not, write to the Free Software
 * Foundation, Inc., 51 Franklin Street, Fifth Floor, Boston, MA  02110-1301  USA
 * 
 * Linden Research, Inc., 945 Battery Street, San Francisco, CA  94111  USA
 * $/LicenseInfo$
 */

#ifndef LL_LLSELECTMGR_H
#define LL_LLSELECTMGR_H

#include "llcharacter.h"
#include "lleditmenuhandler.h"
#include "llundo.h"
#include "lluuid.h"
#include "llpointer.h"
#include "llsafehandle.h"
#include "llsaleinfo.h"
#include "llcategory.h"
#include "v3dmath.h"
#include "llquaternion.h"
#include "llcoord.h"
#include "llframetimer.h"
#include "llbbox.h"
#include "llpermissions.h"
#include "llcontrol.h"
#include "llviewerobject.h"	// LLObjectSelection::getSelectedTEValue template
#include "llmaterial.h"

#include <deque>
#include <boost/iterator/filter_iterator.hpp>
#include <boost/signals2.hpp>
#include <boost/make_shared.hpp>	// boost::make_shared

class LLMessageSystem;
class LLViewerTexture;
class LLColor4;
class LLVector3;
class LLSelectNode;

const U8 UPD_NONE      		= 0x00;
const U8 UPD_POSITION  		= 0x01;
const U8 UPD_ROTATION  		= 0x02;
const U8 UPD_SCALE     		= 0x04;
const U8 UPD_LINKED_SETS 	= 0x08;
const U8 UPD_UNIFORM 		= 0x10;	// used with UPD_SCALE

// This is used by the DeRezObject message to determine where to put
// derezed tasks.
enum EDeRezDestination
{
	DRD_SAVE_INTO_AGENT_INVENTORY = 0,
	DRD_ACQUIRE_TO_AGENT_INVENTORY = 1,		// try to leave copy in world
	DRD_SAVE_INTO_TASK_INVENTORY = 2,
	DRD_ATTACHMENT = 3,
	DRD_TAKE_INTO_AGENT_INVENTORY = 4,		// delete from world
	DRD_FORCE_TO_GOD_INVENTORY = 5,			// force take copy
	DRD_TRASH = 6,
	DRD_ATTACHMENT_TO_INV = 7,
	DRD_ATTACHMENT_EXISTS = 8,
	DRD_RETURN_TO_OWNER = 9,				// back to owner's inventory
	DRD_RETURN_TO_LAST_OWNER = 10,			// deeded object back to last owner's inventory

	DRD_COUNT = 11
};


const S32 SELECT_ALL_TES = -1;
const S32 SELECT_MAX_TES = 32;

// Do something to all objects in the selection manager.
// The bool return value can be used to indicate if all
// objects are identical (gathering information) or if
// the operation was successful.
struct LLSelectedObjectFunctor
{
	virtual ~LLSelectedObjectFunctor() {};
	virtual bool apply(LLViewerObject* object) = 0;
};

// Do something to all select nodes in the selection manager.
// The bool return value can be used to indicate if all
// objects are identical (gathering information) or if
// the operation was successful.
struct LLSelectedNodeFunctor
{
	virtual ~LLSelectedNodeFunctor() {};
	virtual bool apply(LLSelectNode* node) = 0;
};

struct LLSelectedTEFunctor
{
	virtual ~LLSelectedTEFunctor() {};
	virtual bool apply(LLViewerObject* object, S32 face) = 0;
};

struct LLSelectedTEMaterialFunctor
{
	virtual ~LLSelectedTEMaterialFunctor() {};
	virtual LLMaterialPtr apply(LLViewerObject* object, S32 face, LLTextureEntry* tep, LLMaterialPtr& current_material) = 0;
};

template <typename T> struct LLSelectedTEGetFunctor
{
	virtual ~LLSelectedTEGetFunctor() {};
	virtual T get(LLViewerObject* object, S32 te) = 0;
};

template <typename T> struct LLCheckIdenticalFunctor
{
	static bool same(const T& a, const T& b, const T& tolerance);
};

typedef enum e_send_type
{
	SEND_ONLY_ROOTS,
	SEND_INDIVIDUALS,
	SEND_ROOTS_FIRST, // useful for serial undos on linked sets
	SEND_CHILDREN_FIRST // useful for serial transforms of linked sets
} ESendType;

typedef enum e_grid_mode
{
	GRID_MODE_WORLD,
	GRID_MODE_LOCAL,
	GRID_MODE_REF_OBJECT
} EGridMode;

typedef enum e_action_type
{
	SELECT_ACTION_TYPE_BEGIN,
	SELECT_ACTION_TYPE_PICK,
	SELECT_ACTION_TYPE_MOVE,
	SELECT_ACTION_TYPE_ROTATE,
	SELECT_ACTION_TYPE_SCALE,
	NUM_ACTION_TYPES
}EActionType;

typedef enum e_selection_type
{
	SELECT_TYPE_WORLD,
	SELECT_TYPE_ATTACHMENT,
	SELECT_TYPE_HUD
}ESelectType;

typedef std::vector<LLPointer<LLGLTFMaterial> > gltf_materials_vec_t;

const S32 TE_SELECT_MASK_ALL = 0xFFFFFFFF;

// Contains information about a selected object, particularly which TEs are selected.
class LLSelectNode
{
public:
	LLSelectNode(LLViewerObject* object, bool do_glow);
	LLSelectNode(const LLSelectNode& nodep);
	~LLSelectNode();

<<<<<<< HEAD
	void selectAllTEs(BOOL b);
	void selectTE(S32 te_index, BOOL selected);
    void selectGLTFNode(S32 node_index, S32 primitive_index, bool selected);
	BOOL isTESelected(S32 te_index) const;
=======
	void selectAllTEs(bool b);
	void selectTE(S32 te_index, bool selected);
	bool isTESelected(S32 te_index) const;
>>>>>>> 7d87e41b
	bool hasSelectedTE() const { return TE_SELECT_MASK_ALL & mTESelectMask; }
	S32 getLastSelectedTE() const;
	S32 getLastOperatedTE() const { return mLastTESelected; }
	S32 getTESelectMask() { return mTESelectMask; }
	void renderOneSilhouette(const LLColor4 &color);
	void setTransient(bool transient) { mTransient = transient; }
	bool isTransient() const { return mTransient; }
	LLViewerObject* getObject();
	void setObject(LLViewerObject* object);
	// *NOTE: invalidate stored textures and colors when # faces change
    // Used by tools floater's color/texture pickers to restore changes
	void saveColors();
	void saveShinyColors();
	void saveTextures(const uuid_vec_t& textures);
	void saveTextureScaleRatios(LLRender::eTexIndex index_to_query);

    // GLTF materials are applied to objects by ids,
    // overrides get applied on top of materials resulting in
    // final gltf material that users see.
    // Ids get applied and restored by tools floater,
    // overrides get applied in live material editor
    void saveGLTFMaterials(const uuid_vec_t& materials, const gltf_materials_vec_t& override_materials);

	bool allowOperationOnNode(PermissionBit op, U64 group_proxy_power) const;

public:
	bool			mIndividualSelection;		// For root objects and objects individually selected

	bool			mTransient;
	bool			mValid;				// is extra information valid?
	LLPermissions*	mPermissions;
	LLSaleInfo		mSaleInfo;
	LLAggregatePermissions mAggregatePerm;
	LLAggregatePermissions mAggregateTexturePerm;
	LLAggregatePermissions mAggregateTexturePermOwner;
	std::string		mName;
	std::string		mDescription;
	LLCategory		mCategory;
	S16				mInventorySerial;
	LLVector3		mSavedPositionLocal;	// for interactively modifying object position
	LLVector3		mLastPositionLocal;
    LLVector3		mLastMoveLocal;
	LLVector3d		mSavedPositionGlobal;	// for interactively modifying object position
	LLVector3		mSavedScale;			// for interactively modifying object scale
	LLVector3		mLastScale;
	LLQuaternion	mSavedRotation;			// for interactively modifying object rotation
	LLQuaternion	mLastRotation;
	bool			mDuplicated;
	LLVector3d		mDuplicatePos;
	LLQuaternion	mDuplicateRot;
	LLUUID			mItemID;
	LLUUID			mFolderID;
	LLUUID			mFromTaskID;
	std::string		mTouchName;
	std::string		mSitName;
	U64				mCreationDate;
	std::vector<LLColor4>	mSavedColors;
	std::vector<LLColor4>	mSavedShinyColors;
	uuid_vec_t		mSavedTextures;
    uuid_vec_t		mSavedGLTFMaterialIds;
    gltf_materials_vec_t mSavedGLTFOverrideMaterials;
	std::vector<LLVector3>  mTextureScaleRatios;
	std::vector<LLVector3>	mSilhouetteVertices;	// array of vertices to render silhouette of object
	std::vector<LLVector3>	mSilhouetteNormals;	// array of normals to render silhouette of object
<<<<<<< HEAD
	BOOL					mSilhouetteExists;	// need to generate silhouette?
    S32             mSelectedGLTFNode = -1;
    S32             mSelectedGLTFPrimitive = -1;
=======
	bool					mSilhouetteExists;	// need to generate silhouette?
>>>>>>> 7d87e41b

protected:
	LLPointer<LLViewerObject>	mObject;
	S32				mTESelectMask;
	S32				mLastTESelected;
    
};

class LLObjectSelection : public LLRefCount
{
	friend class LLSelectMgr;
	friend class LLSafeHandle<LLObjectSelection>;
	friend class LLSelectionCallbackData;

protected:
	~LLObjectSelection();

public:
	typedef std::list<LLSelectNode*> list_t;

	// Iterators
	struct is_non_null
	{
		bool operator()(LLSelectNode* node)
		{
			return (node->getObject() != NULL);
		}
	};
	typedef boost::filter_iterator<is_non_null, list_t::iterator > iterator;
	iterator begin() { return iterator(mList.begin(), mList.end()); }
	iterator end() { return iterator(mList.end(), mList.end()); }

	struct is_valid
	{
		bool operator()(LLSelectNode* node)
		{
			return (node->getObject() != NULL) && node->mValid;
		}
	};
	typedef boost::filter_iterator<is_valid, list_t::iterator > valid_iterator;
	valid_iterator valid_begin() { return valid_iterator(mList.begin(), mList.end()); }
	valid_iterator valid_end() { return valid_iterator(mList.end(), mList.end()); }

	struct is_root
	{
		bool operator()(LLSelectNode* node);
	};
	typedef boost::filter_iterator<is_root, list_t::iterator > root_iterator;
	root_iterator root_begin() { return root_iterator(mList.begin(), mList.end()); }
	root_iterator root_end() { return root_iterator(mList.end(), mList.end()); }
	
	struct is_valid_root
	{
		bool operator()(LLSelectNode* node);
	};
	typedef boost::filter_iterator<is_valid_root, list_t::iterator > valid_root_iterator;
	valid_root_iterator valid_root_begin() { return valid_root_iterator(mList.begin(), mList.end()); }
	valid_root_iterator valid_root_end() { return valid_root_iterator(mList.end(), mList.end()); }
	
	struct is_root_object
	{
		bool operator()(LLSelectNode* node);
	};
	typedef boost::filter_iterator<is_root_object, list_t::iterator > root_object_iterator;
	root_object_iterator root_object_begin() { return root_object_iterator(mList.begin(), mList.end()); }
	root_object_iterator root_object_end() { return root_object_iterator(mList.end(), mList.end()); }
	
public:
	LLObjectSelection();

	void updateEffects();

	bool isEmpty() const;

	LLSelectNode*	getFirstNode(LLSelectedNodeFunctor* func = NULL);
	LLSelectNode*	getFirstRootNode(LLSelectedNodeFunctor* func = NULL, bool non_root_ok = false);
	LLViewerObject* getFirstSelectedObject(LLSelectedNodeFunctor* func, bool get_parent = false);
	LLViewerObject*	getFirstObject();
	LLViewerObject*	getFirstRootObject(bool non_root_ok = false);
	
	LLSelectNode*	getFirstMoveableNode(bool get_root_first = false);

	LLViewerObject*	getFirstEditableObject(bool get_parent = false);
	LLViewerObject*	getFirstCopyableObject(bool get_parent = false);
	LLViewerObject* getFirstDeleteableObject();
	LLViewerObject*	getFirstMoveableObject(bool get_parent = false);
	LLViewerObject*	getFirstUndoEnabledObject(bool get_parent = false);

	/// Return the object that lead to this selection, possible a child
	LLViewerObject* getPrimaryObject() { return mPrimaryObject; }

	// iterate through texture entries
	template <typename T> bool getSelectedTEValue(LLSelectedTEGetFunctor<T>* func, T& res, bool has_tolerance = false, T tolerance = T());
	template <typename T> bool isMultipleTEValue(LLSelectedTEGetFunctor<T>* func, const T& ignore_value);
	
	S32 getNumNodes();
	LLSelectNode* findNode(LLViewerObject* objectp);

	// count members
	S32 getObjectCount();
	F32 getSelectedObjectCost();
	F32 getSelectedLinksetCost();
	F32 getSelectedPhysicsCost();
	F32 getSelectedLinksetPhysicsCost();
	S32 getSelectedObjectRenderCost();
	
	F32 getSelectedObjectStreamingCost(S32* total_bytes = NULL, S32* visible_bytes = NULL);
	U32 getSelectedObjectTriangleCount(S32* vcount = NULL);

	S32 getTECount();
	S32 getRootObjectCount();

	bool isMultipleTESelected();
	bool contains(LLViewerObject* object);
	bool contains(LLViewerObject* object, S32 te);

	// returns true is any node is currenly worn as an attachment
	bool isAttachment();

    bool checkAnimatedObjectEstTris();
    bool checkAnimatedObjectLinkable();
    
	// Apply functors to various subsets of the selected objects
	// If firstonly is false, returns the AND of all apply() calls.
	// Else returns true immediately if any apply() call succeeds (i.e. OR with early exit)
	bool applyToRootObjects(LLSelectedObjectFunctor* func, bool firstonly = false);
	bool applyToObjects(LLSelectedObjectFunctor* func);
	bool applyToTEs(LLSelectedTEFunctor* func, bool firstonly = false);
	bool applyToRootNodes(LLSelectedNodeFunctor* func, bool firstonly = false);
	bool applyToNodes(LLSelectedNodeFunctor* func, bool firstonly = false);

	/*
	 * Used to apply (no-copy) textures to the selected object or
	 * selected face/faces of the object.
	 * This method moves (no-copy) texture to the object's inventory
	 * and doesn't make copy of the texture for each face.
	 * Then this only texture is used for all selected faces.
	 */
	void applyNoCopyTextureToTEs(LLViewerInventoryItem* item);
    /*
     * Multi-purpose function for applying PBR materials to the
     * selected object or faces, any combination of copy/mod/transfer
     * permission restrictions. This method moves the restricted
     * material to the object's inventory and doesn't make a copy of the
     * material for each face. Then this only material is used for
     * all selected faces.
     * Returns false if applying the material failed on one or more selected
     * faces.
     */
    bool applyRestrictedPbrMaterialToTEs(LLViewerInventoryItem* item);

	ESelectType getSelectType() const { return mSelectType; }

private:
	void addNode(LLSelectNode *nodep);
	void addNodeAtEnd(LLSelectNode *nodep);
	void moveNodeToFront(LLSelectNode *nodep);
	void removeNode(LLSelectNode *nodep);
	void deleteAllNodes();
	void cleanupNodes();


private:
	list_t mList;
	const LLObjectSelection &operator=(const LLObjectSelection &);

	LLPointer<LLViewerObject> mPrimaryObject;
	std::map<LLPointer<LLViewerObject>, LLSelectNode*> mSelectNodeMap;
	ESelectType mSelectType;
};

typedef LLSafeHandle<LLObjectSelection> LLObjectSelectionHandle;

// Build time optimization, generate this once in .cpp file
#ifndef LLSELECTMGR_CPP
extern template class LLSelectMgr* LLSingleton<class LLSelectMgr>::getInstance();
#endif

// For use with getFirstTest()
struct LLSelectGetFirstTest;

// temporary storage, Ex: to attach objects after autopilot
class LLSelectionCallbackData
{
public:
    LLSelectionCallbackData();
    LLObjectSelectionHandle	getSelection() { return mSelectedObjects; }
private:
    LLObjectSelectionHandle					mSelectedObjects;
};

class LLSelectMgr : public LLEditMenuHandler, public LLSimpleton<LLSelectMgr>
{
public:
	static bool					sRectSelectInclusive;	// do we need to surround an object to pick it?
	static bool					sRenderHiddenSelections;	// do we show selection silhouettes that are occluded?
	static bool					sRenderLightRadius;	// do we show the radius of selected lights?

	static F32					sHighlightThickness;
	static F32					sHighlightUScale;
	static F32					sHighlightVScale;
	static F32					sHighlightAlpha;
	static F32					sHighlightAlphaTest;
	static F32					sHighlightUAnim;
	static F32					sHighlightVAnim;
	static LLColor4				sSilhouetteParentColor;
	static LLColor4				sSilhouetteChildColor;
	static LLColor4				sHighlightParentColor;
	static LLColor4				sHighlightChildColor;
	static LLColor4				sHighlightInspectColor;
	static LLColor4				sContextSilhouetteColor;

	LLCachedControl<bool>					mHideSelectedObjects;
	LLCachedControl<bool>					mRenderHighlightSelections;
	LLCachedControl<bool>					mAllowSelectAvatar;
	LLCachedControl<bool>					mDebugSelectMgr;

public:
    LLSelectMgr();
    ~LLSelectMgr();

	static void cleanupGlobals();

	// LLEditMenuHandler interface
	virtual bool canUndo() const;
	virtual void undo();

	virtual bool canRedo() const;
	virtual void redo();

	virtual bool canDoDelete() const;
	virtual void doDelete();

	virtual void deselect();
	virtual bool canDeselect() const;

	virtual void duplicate();
	virtual bool canDuplicate() const;

	void clearSelections();
	void update();
	void updateEffects(); // Update HUD effects

	// When we edit object's position/rotation/scale we set local
	// overrides and ignore any updates (override received valeus).
	// When we send data to server, we send local values and reset
	// overrides
	void resetObjectOverrides();
	void resetObjectOverrides(LLObjectSelectionHandle selected_handle);
	void overrideObjectUpdates();

    void resetAvatarOverrides();
    void overrideAvatarUpdates();

    struct AvatarPositionOverride
    {
        AvatarPositionOverride();
        AvatarPositionOverride(LLVector3 &vec, LLQuaternion &quat, LLViewerObject *obj) :
            mLastPositionLocal(vec),
            mLastRotation(quat),
            mObject(obj)
        {
        }
        LLVector3 mLastPositionLocal;
        LLQuaternion mLastRotation;
        LLPointer<LLViewerObject> mObject;
    };

    // Avatar overrides should persist even after selection
    // was removed as long as edit floater is up
    typedef std::map<LLUUID, AvatarPositionOverride> uuid_av_override_map_t;
    uuid_av_override_map_t mAvatarOverridesMap;
public:


	// Returns the previous value of mForceSelection
	bool setForceSelection(bool force);

	////////////////////////////////////////////////////////////////
	// Selection methods
	////////////////////////////////////////////////////////////////

	////////////////////////////////////////////////////////////////
	// Add
	////////////////////////////////////////////////////////////////

	// This method is meant to select an object, and then select all
	// of the ancestors and descendants. This should be the normal behavior.
	//
	// *NOTE: You must hold on to the object selection handle, otherwise
	// the objects will be automatically deselected in 1 frame.
	LLObjectSelectionHandle selectObjectAndFamily(LLViewerObject* object, bool add_to_end = false, bool ignore_select_owned = false);

	// For when you want just a child object.
    LLObjectSelectionHandle selectObjectOnly(LLViewerObject* object, S32 face = SELECT_ALL_TES, S32 gltf_node = -1, S32 gltf_primitive = -1);

	// Same as above, but takes a list of objects.  Used by rectangle select.
	LLObjectSelectionHandle selectObjectAndFamily(const std::vector<LLViewerObject*>& object_list, bool send_to_sim = true);

	// converts all objects currently highlighted to a selection, and returns it
	LLObjectSelectionHandle selectHighlightedObjects();

	LLObjectSelectionHandle setHoverObject(LLViewerObject *objectp, S32 face = -1);
	LLSelectNode *getHoverNode();
	LLSelectNode *getPrimaryHoverNode();

	void highlightObjectOnly(LLViewerObject *objectp);
	void highlightObjectAndFamily(LLViewerObject *objectp);
	void highlightObjectAndFamily(const std::vector<LLViewerObject*>& list);

	////////////////////////////////////////////////////////////////
	// Remove
	////////////////////////////////////////////////////////////////

	void deselectObjectOnly(LLViewerObject* object, bool send_to_sim = true);
	void deselectObjectAndFamily(LLViewerObject* object, bool send_to_sim = true, bool include_entire_object = false);

	// Send deselect messages to simulator, then clear the list
	void deselectAll();
	void deselectAllForStandingUp();

	// deselect only if nothing else currently referencing the selection
	void deselectUnused();

	// Deselect if the selection center is too far away from the agent.
	void deselectAllIfTooFar();

	// Removes all highlighted objects from current selection
	void deselectHighlightedObjects();

	void unhighlightObjectOnly(LLViewerObject *objectp);
	void unhighlightObjectAndFamily(LLViewerObject *objectp);
	void unhighlightAll();

	bool removeObjectFromSelections(const LLUUID &id);

	////////////////////////////////////////////////////////////////
	// Selection editing
	////////////////////////////////////////////////////////////////
	bool linkObjects();

	bool unlinkObjects();

	void confirmUnlinkObjects(const LLSD& notification, const LLSD& response);

	bool enableLinkObjects();

	bool enableUnlinkObjects();

	////////////////////////////////////////////////////////////////
	// Selection accessors
	////////////////////////////////////////////////////////////////
	LLObjectSelectionHandle	getSelection() { return mSelectedObjects; }
	// right now this just renders the selection with root/child colors instead of a single color
	LLObjectSelectionHandle	getEditSelection() { convertTransient(); return mSelectedObjects; }
	LLObjectSelectionHandle	getHighlightedObjects() { return mHighlightedObjects; }

	////////////////////////////////////////////////////////////////
	// Grid manipulation
	////////////////////////////////////////////////////////////////
	void			addGridObject(LLViewerObject* objectp);
	void			clearGridObjects();
	void			setGridMode(EGridMode mode);
	EGridMode		getGridMode() { return mGridMode; }
	void			getGrid(LLVector3& origin, LLQuaternion& rotation, LLVector3 &scale, bool for_snap_guides = false);

	bool getTEMode() const { return mTEMode; }
	void setTEMode(bool b) { mTEMode = b; }

	bool shouldShowSelection() const { return mShowSelection; }

	LLBBox getBBoxOfSelection() const;
	LLBBox getSavedBBoxOfSelection() const { return mSavedSelectionBBox; }

	void dump();
	void cleanup();

	void updateSilhouettes();
	void renderSilhouettes(bool for_hud);
	void enableSilhouette(bool enable) { mRenderSilhouettes = enable; }
	
	////////////////////////////////////////////////////////////////
	// Utility functions that operate on the current selection
	////////////////////////////////////////////////////////////////
	void saveSelectedObjectTransform(EActionType action_type);
	void saveSelectedObjectColors();
	void saveSelectedShinyColors();
	void saveSelectedObjectTextures();

	void selectionUpdatePhysics(bool use_physics);
	void selectionUpdateTemporary(bool is_temporary);
	void selectionUpdatePhantom(bool is_ghost);
	void selectionDump();

	bool selectionAllPCode(LLPCode code);		// all objects have this PCode
	bool selectionGetClickAction(U8 *out_action);
	bool selectionGetIncludeInSearch(bool* include_in_search_out); // true if all selected objects have same
	bool selectionGetGlow(F32 *glow);

	void selectionSetPhysicsType(U8 type);
	void selectionSetGravity(F32 gravity);
	void selectionSetFriction(F32 friction);
	void selectionSetDensity(F32 density);
	void selectionSetRestitution(F32 restitution);
	void selectionSetMaterial(U8 material);
	bool selectionSetImage(const LLUUID& imageid); // could be item or asset id
    bool selectionSetGLTFMaterial(const LLUUID& mat_id); // material id only
	void selectionSetColor(const LLColor4 &color);
	void selectionSetColorOnly(const LLColor4 &color); // Set only the RGB channels
	void selectionSetAlphaOnly(const F32 alpha); // Set only the alpha channel
	void selectionRevertColors();
	void selectionRevertShinyColors();
	bool selectionRevertTextures();
    void selectionRevertGLTFMaterials();
	void selectionSetBumpmap( U8 bumpmap, const LLUUID &image_id );
	void selectionSetTexGen( U8 texgen );
	void selectionSetShiny( U8 shiny, const LLUUID &image_id );
	void selectionSetFullbright( U8 fullbright );
	void selectionSetMedia( U8 media_type, const LLSD &media_data );
	void selectionSetClickAction(U8 action);
	void selectionSetIncludeInSearch(bool include_in_search);
	void selectionSetGlow(const F32 glow);
	void selectionSetMaterialParams(LLSelectedTEMaterialFunctor* material_func, int specific_te = -1);
	void selectionRemoveMaterial();

	void selectionSetObjectPermissions(U8 perm_field, bool set, U32 perm_mask, bool override = false);
	void selectionSetObjectName(const std::string& name);
	void selectionSetObjectDescription(const std::string& desc);
	void selectionSetObjectCategory(const LLCategory& category);
	void selectionSetObjectSaleInfo(const LLSaleInfo& sale_info);

	void selectionTexScaleAutofit(F32 repeats_per_meter);
	void adjustTexturesByScale(bool send_to_sim, bool stretch);

	bool selectionMove(const LLVector3& displ, F32 rx, F32 ry, F32 rz,
					   U32 update_type);
	void sendSelectionMove();

	void sendGodlikeRequest(const std::string& request, const std::string& parameter);


	// will make sure all selected object meet current criteria, or deselect them otherwise
	void validateSelection();

	// returns true if it is possible to select this object
	bool canSelectObject(LLViewerObject* object, bool ignore_select_owned = false);

	// Returns true if the viewer has information on all selected objects
	bool selectGetAllRootsValid();
	bool selectGetAllValid();
	bool selectGetAllValidAndObjectsFound();

	// returns true if you can modify all selected objects. 
	bool selectGetRootsModify();
	bool selectGetModify();

	// returns true if all objects are in same region
	bool selectGetSameRegion();

	// returns true if is all objects are non-permanent-enforced
	bool selectGetRootsNonPermanentEnforced();
	bool selectGetNonPermanentEnforced();

	// returns true if is all objects are permanent
	bool selectGetRootsPermanent();
	bool selectGetPermanent();

	// returns true if is all objects are character
	bool selectGetRootsCharacter();
	bool selectGetCharacter();

	// returns true if is all objects are not permanent
	bool selectGetRootsNonPathfinding();
	bool selectGetNonPathfinding();

	// returns true if is all objects are not permanent
	bool selectGetRootsNonPermanent();
	bool selectGetNonPermanent();

	// returns true if is all objects are not character
	bool selectGetRootsNonCharacter();
	bool selectGetNonCharacter();

	bool selectGetEditableLinksets();
	bool selectGetViewableCharacters();

	// returns true if selected objects can be transferred.
	bool selectGetRootsTransfer();

	// returns true if selected objects can be copied.
	bool selectGetRootsCopy();
	
	bool selectGetCreator(LLUUID& id, std::string& name);					// true if all have same creator, returns id
	bool selectGetOwner(LLUUID& id, std::string& name);					// true if all objects have same owner, returns id
	bool selectGetLastOwner(LLUUID& id, std::string& name);				// true if all objects have same owner, returns id

	// returns true if all are the same. id is stuffed with
	// the value found if available.
	bool selectGetGroup(LLUUID& id); 
	bool selectGetPerm(	U8 which_perm, U32* mask_on, U32* mask_off);	// true if all have data, returns two masks, each indicating which bits are all on and all off

	bool selectIsGroupOwned();											// true if all root objects have valid data and are group owned.

	// returns true if all the nodes are valid. Accumulates
	// permissions in the parameter.
	bool selectGetPermissions(LLPermissions& perm);

	// returns true if all the nodes are valid. Depends onto "edit linked" state
	// Children in linksets are a bit special - they require not only move permission
	// but also modify if "edit linked" is set, since you move them relative to parent
	bool selectGetEditMoveLinksetPermissions(bool &move, bool &modify);
	
	// Get a bunch of useful sale information for the object(s) selected.
	// "_mixed" is true if not all objects have the same setting.
	void selectGetAggregateSaleInfo(U32 &num_for_sale,
									bool &is_for_sale_mixed, 
									bool &is_sale_price_mixed,
									S32 &total_sale_price,
									S32 &individual_sale_price);

	// returns true if all nodes are valid. 
	bool selectGetCategory(LLCategory& category);
	
	// returns true if all nodes are valid. method also stores an
	// accumulated sale info.
	bool selectGetSaleInfo(LLSaleInfo& sale_info);

	// returns true if all nodes are valid. fills passed in object
	// with the aggregate permissions of the selection.
	bool selectGetAggregatePermissions(LLAggregatePermissions& ag_perm);

	// returns true if all nodes are valid. fills passed in object
	// with the aggregate permissions for texture inventory items of the selection.
	bool selectGetAggregateTexturePermissions(LLAggregatePermissions& ag_perm);

	LLPermissions* findObjectPermissions(const LLViewerObject* object);

	bool isMovableAvatarSelected();

	void selectDelete();							// Delete on simulator
	void selectForceDelete();			// just delete, no into trash
	void selectDuplicate(const LLVector3& offset, bool select_copy);	// Duplicate on simulator
	void repeatDuplicate();
	void selectDuplicateOnRay(const LLVector3 &ray_start_region,
								const LLVector3 &ray_end_region,
								bool bypass_raycast,
								bool ray_end_is_intersection,
								const LLUUID &ray_target_id,
								bool copy_centers,
								bool copy_rotates,
								bool select_copy);

	void sendMultipleUpdate(U32 type);	// Position, rotation, scale all in one
	void sendOwner(const LLUUID& owner_id, const LLUUID& group_id, bool override = false);
	void sendGroup(const LLUUID& group_id);

	// Category ID is the UUID of the folder you want to contain the purchase.
	// *NOTE: sale_info check doesn't work for multiple object buy,
	// which UI does not currently support sale info is used for
	// verification only, if it doesn't match region info then sale is
	// canceled
	void sendBuy(const LLUUID& buyer_id, const LLUUID& category_id, const LLSaleInfo sale_info);
	void sendAttach(U8 attachment_point, bool replace);
	void sendAttach(LLObjectSelectionHandle selection_handle, U8 attachment_point, bool replace);
	void sendDetach();
	void sendDropAttachment();
	void sendLink();
	void sendDelink();
	//void sendHinge(U8 type);
	//void sendDehinge();
	void sendSelect();

	void requestObjectPropertiesFamily(LLViewerObject* object);	// asks sim for creator, permissions, resources, etc.
	static void processObjectProperties(LLMessageSystem *mesgsys, void **user_data);
	static void processObjectPropertiesFamily(LLMessageSystem *mesgsys, void **user_data);
	static void processForceObjectSelect(LLMessageSystem* msg, void**);

	void requestGodInfo();

	LLVector3d		getSelectionCenterGlobal() const	{ return mSelectionCenterGlobal; }
	void			updateSelectionCenter();

    void pauseAssociatedAvatars();

	void resetAgentHUDZoom();
	void setAgentHUDZoom(F32 target_zoom, F32 current_zoom);
	void getAgentHUDZoom(F32 &target_zoom, F32 &current_zoom) const;

	void updatePointAt();

	// Internal list maintenance functions. TODO: Make these private!
	void remove(std::vector<LLViewerObject*>& objects);
	void remove(LLViewerObject* object, S32 te = SELECT_ALL_TES, bool undoable = true);
	void removeAll();
<<<<<<< HEAD
	void addAsIndividual(LLViewerObject* object, S32 te = SELECT_ALL_TES, BOOL undoable = TRUE, S32 gltf_node = -1, S32 gltf_primitive = -1);
=======
	void addAsIndividual(LLViewerObject* object, S32 te = SELECT_ALL_TES, bool undoable = true);
>>>>>>> 7d87e41b
	void promoteSelectionToRoot();
	void demoteSelectionToIndividuals();

private:
	void convertTransient(); // converts temporarily selected objects to full-fledged selections
	ESelectType getSelectTypeForObject(LLViewerObject* object);
	void addAsFamily(std::vector<LLViewerObject*>& objects, bool add_to_end = false);
	void generateSilhouette(LLSelectNode *nodep, const LLVector3& view_point);
	void updateSelectionSilhouette(LLObjectSelectionHandle object_handle, S32& num_sils_genned, std::vector<LLViewerObject*>& changed_objects);
	// Send one message to each region containing an object on selection list.
	void sendListToRegions(	const std::string& message_name,
							void (*pack_header)(void *user_data), 
							void (*pack_body)(LLSelectNode* node, void *user_data), 
							void (*log_func)(LLSelectNode* node, void *user_data), 
							void *user_data,
							ESendType send_type);
	void sendListToRegions(	LLObjectSelectionHandle selected_handle,
							const std::string& message_name,
							void (*pack_header)(void *user_data),
							void (*pack_body)(LLSelectNode* node, void *user_data),
							void (*log_func)(LLSelectNode* node, void *user_data),
							void *user_data,
							ESendType send_type);


	static void packAgentID(	void *);
	static void packAgentAndSessionID(void* user_data);
	static void packAgentAndGroupID(void* user_data);
	static void packAgentAndSessionAndGroupID(void* user_data);
	static void packAgentIDAndSessionAndAttachment(void*);
	static void packAgentGroupAndCatID(void*);
	static void packDeleteHeader(void* userdata);
	static void packDeRezHeader(void* user_data);
	static void packObjectID(	LLSelectNode* node, void *);
	static void packObjectIDAsParam(LLSelectNode* node, void *);
	static void packObjectIDAndRotation(LLSelectNode* node, void *);
	static void packObjectLocalID(LLSelectNode* node, void *);
	static void packObjectClickAction(LLSelectNode* node, void* data);
	static void packObjectIncludeInSearch(LLSelectNode* node, void* data);
	static void packObjectName(LLSelectNode* node, void* user_data);
	static void packObjectDescription(LLSelectNode* node, void* user_data);
	static void packObjectCategory(LLSelectNode* node, void* user_data);
	static void packObjectSaleInfo(LLSelectNode* node, void* user_data);
	static void packBuyObjectIDs(LLSelectNode* node, void* user_data);
	static void packDuplicate(	LLSelectNode* node, void *duplicate_data);
	static void packDuplicateHeader(void*);
	static void packDuplicateOnRayHead(void *user_data);
	static void packPermissions(LLSelectNode* node, void *user_data);
	static void packDeselect(	LLSelectNode* node, void *user_data);
	static void packMultipleUpdate(LLSelectNode* node, void *user_data);
	static void packPhysics(LLSelectNode* node, void *user_data);
	static void packShape(LLSelectNode* node, void *user_data);
	static void packOwnerHead(void *user_data);
	static void packHingeHead(void *user_data);
	static void packPermissionsHead(void* user_data);
	static void packGodlikeHead(void* user_data);
    static void logNoOp(LLSelectNode* node, void *user_data);
    static void logAttachmentRequest(LLSelectNode* node, void *user_data);
    static void logDetachRequest(LLSelectNode* node, void *user_data);
	static bool confirmDelete(const LLSD& notification, const LLSD& response, LLObjectSelectionHandle handle);

	// Get the first ID that matches test and whether or not all ids are identical in selected objects.
	void getFirst(LLSelectGetFirstTest* test);

public:
	// Observer/callback support for when object selection changes or
	// properties are received/updated
	typedef boost::signals2::signal< void ()> update_signal_t;
	update_signal_t mUpdateSignal;

private:
	LLPointer<LLViewerTexture>				mSilhouetteImagep;
	LLObjectSelectionHandle					mSelectedObjects;
	LLObjectSelectionHandle					mHoverObjects;
	LLObjectSelectionHandle					mHighlightedObjects;
	std::set<LLPointer<LLViewerObject> >	mRectSelectedObjects;
	
	LLObjectSelection		mGridObjects;
	LLQuaternion			mGridRotation;
	LLVector3				mGridOrigin;
	LLVector3				mGridScale;
	EGridMode				mGridMode;

	bool					mTEMode;			// render te
	LLRender::eTexIndex	mTextureChannel; // diff, norm, or spec, depending on UI editing mode
	LLVector3d				mSelectionCenterGlobal;
	LLBBox					mSelectionBBox;

	LLVector3d				mLastSentSelectionCenterGlobal;
	bool					mShowSelection; // do we send the selection center name value and do we animate this selection?
	LLVector3d				mLastCameraPos;		// camera position from last generation of selection silhouette
	bool					mRenderSilhouettes;	// do we render the silhouette
	LLBBox					mSavedSelectionBBox;

	LLFrameTimer			mEffectsTimer;
	bool					mForceSelection;

    std::vector<LLAnimPauseRequest>	mPauseRequests;
};

// *DEPRECATED: For callbacks or observers, use
// LLSelectMgr::getInstance()->mUpdateSignal.connect( callback )
// Update subscribers to the selection list
void dialog_refresh_all();		

// Templates
//-----------------------------------------------------------------------------
// getSelectedTEValue
//-----------------------------------------------------------------------------
template <typename T> bool LLObjectSelection::getSelectedTEValue(LLSelectedTEGetFunctor<T>* func, T& res, bool has_tolerance, T tolerance)
{
	bool have_first = false;
	bool have_selected = false;
	T selected_value = T();

	// Now iterate through all TEs to test for sameness
	bool identical = true;
	for (iterator iter = begin(); iter != end(); iter++)
	{
		LLSelectNode* node = *iter;
		LLViewerObject* object = node->getObject();
		S32 selected_te = -1;
		if (object == getPrimaryObject())
		{
			selected_te = node->getLastSelectedTE();
		}
		for (S32 te = 0; te < object->getNumTEs(); ++te)
		{
			if (!node->isTESelected(te))
			{
				continue;
			}
			T value = func->get(object, te);
			if (!have_first)
			{
				have_first = true;
				if (!have_selected)
				{
					selected_value = value;
				}
			}
			else
			{
				if ( value != selected_value )
				{
                    if (!has_tolerance)
                    {
					    identical = false;
                    }
                    else if (!LLCheckIdenticalFunctor<T>::same(value, selected_value, tolerance))
                    {
                        identical = false;
                    }
				}
				if (te == selected_te)
				{
					selected_value = value;
					have_selected = true;
				}
			}
		}
		if (!identical && have_selected)
		{
			break;
		}
	}
	if (have_first || have_selected)
	{
		res = selected_value;
	}
	return identical;
}

// Templates
//-----------------------------------------------------------------------------
// isMultipleTEValue iterate through all TEs and test for uniqueness 
// with certain return value ignored when performing the test. 
// e.g. when testing if the selection has a unique non-empty homeurl :
// you can set ignore_value = "" and it will only compare among the non-empty  
// homeUrls and ignore the empty ones.
//-----------------------------------------------------------------------------
template <typename T> bool LLObjectSelection::isMultipleTEValue(LLSelectedTEGetFunctor<T>* func, const T& ignore_value)
{
	bool have_first = false;
	T selected_value = T();
	
	// Now iterate through all TEs to test for sameness
	bool unique = true;
	for (iterator iter = begin(); iter != end(); iter++)
	{
		LLSelectNode* node = *iter;
		LLViewerObject* object = node->getObject();
		for (S32 te = 0; te < object->getNumTEs(); ++te)
		{
			if (!node->isTESelected(te))
			{
				continue;
			}
			T value = func->get(object, te);
			if(value == ignore_value)
			{
				continue;
			}
			if (!have_first)
			{
				have_first = true;
			}
			else
			{
				if (value !=selected_value  )
				{
					unique = false;
					return !unique;
				}
			}
		}
	}
	return !unique;
}


#endif<|MERGE_RESOLUTION|>--- conflicted
+++ resolved
@@ -173,16 +173,10 @@
 	LLSelectNode(const LLSelectNode& nodep);
 	~LLSelectNode();
 
-<<<<<<< HEAD
-	void selectAllTEs(BOOL b);
-	void selectTE(S32 te_index, BOOL selected);
-    void selectGLTFNode(S32 node_index, S32 primitive_index, bool selected);
-	BOOL isTESelected(S32 te_index) const;
-=======
 	void selectAllTEs(bool b);
 	void selectTE(S32 te_index, bool selected);
+    void selectGLTFNode(S32 node_index, S32 primitive_index, bool selected);
 	bool isTESelected(S32 te_index) const;
->>>>>>> 7d87e41b
 	bool hasSelectedTE() const { return TE_SELECT_MASK_ALL & mTESelectMask; }
 	S32 getLastSelectedTE() const;
 	S32 getLastOperatedTE() const { return mLastTESelected; }
@@ -247,13 +241,9 @@
 	std::vector<LLVector3>  mTextureScaleRatios;
 	std::vector<LLVector3>	mSilhouetteVertices;	// array of vertices to render silhouette of object
 	std::vector<LLVector3>	mSilhouetteNormals;	// array of normals to render silhouette of object
-<<<<<<< HEAD
-	BOOL					mSilhouetteExists;	// need to generate silhouette?
+    bool					mSilhouetteExists;	// need to generate silhouette?
     S32             mSelectedGLTFNode = -1;
     S32             mSelectedGLTFPrimitive = -1;
-=======
-	bool					mSilhouetteExists;	// need to generate silhouette?
->>>>>>> 7d87e41b
 
 protected:
 	LLPointer<LLViewerObject>	mObject;
@@ -848,11 +838,7 @@
 	void remove(std::vector<LLViewerObject*>& objects);
 	void remove(LLViewerObject* object, S32 te = SELECT_ALL_TES, bool undoable = true);
 	void removeAll();
-<<<<<<< HEAD
-	void addAsIndividual(LLViewerObject* object, S32 te = SELECT_ALL_TES, BOOL undoable = TRUE, S32 gltf_node = -1, S32 gltf_primitive = -1);
-=======
-	void addAsIndividual(LLViewerObject* object, S32 te = SELECT_ALL_TES, bool undoable = true);
->>>>>>> 7d87e41b
+	void addAsIndividual(LLViewerObject* object, S32 te = SELECT_ALL_TES, bool undoable = TRUE, S32 gltf_node = -1, S32 gltf_primitive = -1);
 	void promoteSelectionToRoot();
 	void demoteSelectionToIndividuals();
 
