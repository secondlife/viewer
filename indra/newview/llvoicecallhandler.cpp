--- conflicted
+++ resolved
@@ -32,30 +32,15 @@
 
 class LLVoiceCallAvatarHandler : public LLCommandHandler
 {
-<<<<<<< HEAD
-public: 
-	// requires trusted browser to trigger
-	LLVoiceCallAvatarHandler() : LLCommandHandler("voicecallavatar", UNTRUSTED_THROTTLE) 
-	{ 
-	}
+public:
+    // requires trusted browser to trigger
+    LLVoiceCallAvatarHandler() : LLCommandHandler("voicecallavatar", UNTRUSTED_THROTTLE)
+    {
+    }
 
     virtual bool canHandleUntrusted(const LLSD &params, const LLSD &query_map, LLMediaCtrl *web, const std::string &nav_type)
     {
         return (nav_type == NAV_TYPE_CLICKED || nav_type == NAV_TYPE_EXTERNAL);
-    }
-
-	bool handle(const LLSD& params, const LLSD& query_map, const std::string& grid, LLMediaCtrl* web)
-	{
-		if (!LLUI::getInstance()->mSettingGroups["config"]->getBOOL("EnableVoiceCall"))
-		{
-			LLNotificationsUtil::add("NoVoiceCall", LLSD(), LLSD(), std::string("SwitchToStandardSkinAndQuit"));
-			return true;
-		}
-=======
-public:
-    // requires trusted browser to trigger
-    LLVoiceCallAvatarHandler() : LLCommandHandler("voicecallavatar", UNTRUSTED_THROTTLE)
-    {
     }
 
     bool handle(const LLSD& params, const LLSD& query_map, const std::string& grid, LLMediaCtrl* web)
@@ -78,7 +63,6 @@
         {
             return false;
         }
->>>>>>> e7eced3c
 
         //instigate call with this avatar
         LLAvatarActions::startCall( id );
