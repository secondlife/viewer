/**
 * @file llviewerregion.cpp
 * @brief Implementation of the LLViewerRegion class.
 *
 * $LicenseInfo:firstyear=2000&license=viewerlgpl$
 * Second Life Viewer Source Code
 * Copyright (C) 2010-2013, Linden Research, Inc.
 *
 * This library is free software; you can redistribute it and/or
 * modify it under the terms of the GNU Lesser General Public
 * License as published by the Free Software Foundation;
 * version 2.1 of the License only.
 *
 * This library is distributed in the hope that it will be useful,
 * but WITHOUT ANY WARRANTY; without even the implied warranty of
 * MERCHANTABILITY or FITNESS FOR A PARTICULAR PURPOSE.  See the GNU
 * Lesser General Public License for more details.
 *
 * You should have received a copy of the GNU Lesser General Public
 * License along with this library; if not, write to the Free Software
 * Foundation, Inc., 51 Franklin Street, Fifth Floor, Boston, MA  02110-1301  USA
 *
 * Linden Research, Inc., 945 Battery Street, San Francisco, CA  94111  USA
 * $/LicenseInfo$
 */

#include "llviewerprecompiledheaders.h"

#include "llviewerregion.h"

// linden libraries
#include "indra_constants.h"
#include "llaisapi.h"
#include "llavatarnamecache.h"      // name lookup cap url
#include "llfloaterreg.h"
#include "llmath.h"
#include "llregionflags.h"
#include "llregionhandle.h"
#include "llsurface.h"
#include "message.h"
//#include "vmath.h"
#include "v3math.h"
#include "v4math.h"

#include "llagent.h"
#include "llagentcamera.h"
#include "llappviewer.h"
#include "llavatarrenderinfoaccountant.h"
#include "llcallingcard.h"
#include "llcommandhandler.h"
#include "lldir.h"
#include "lleventpoll.h"
#include "llfloatergodtools.h"
#include "llfloaterreporter.h"
#include "llfloaterregioninfo.h"
#include "llgltfmateriallist.h"
#include "llhttpnode.h"
#include "llregioninfomodel.h"
#include "llsdutil.h"
#include "llstartup.h"
#include "lltrans.h"
#include "llurldispatcher.h"
#include "llviewerobjectlist.h"
#include "llviewerparceloverlay.h"
#include "llviewerstatsrecorder.h"
#include "llvlmanager.h"
#include "llvlcomposition.h"
#include "llvoavatarself.h"
#include "llvocache.h"
#include "llworld.h"
#include "llspatialpartition.h"
#include "stringize.h"
#include "llviewercontrol.h"
#include "llsdserialize.h"
#include "llfloaterperms.h"
#include "llvieweroctree.h"
#include "llviewerdisplay.h"
#include "llviewerwindow.h"
#include "llprogressview.h"
#include "llcoros.h"
#include "lleventcoro.h"
#include "llcorehttputil.h"
#include "llcallstack.h"
#include "llsettingsdaycycle.h"

#include <boost/regex.hpp>

#ifdef LL_WINDOWS
    #pragma warning(disable:4355)
#endif

// When we receive a base grant of capabilities that has a different number of
// capabilities than the original base grant received for the region, print
// out the two lists of capabilities for analysis.
//#define DEBUG_CAPS_GRANTS

// The server only keeps our pending agent info for 60 seconds.
// We want to allow for seed cap retry, but its not useful after that 60 seconds.
// Even though we gave up on login, keep trying for caps after we are logged in:
const S32 MAX_CAP_REQUEST_ATTEMPTS = 30;
const U32 DEFAULT_MAX_REGION_WIDE_PRIM_COUNT = 15000;

bool LLViewerRegion::sVOCacheCullingEnabled = false;
S32  LLViewerRegion::sLastCameraUpdated = 0;
S32  LLViewerRegion::sNewObjectCreationThrottle = -1;
LLViewerRegion::vocache_entry_map_t LLViewerRegion::sRegionCacheCleanup;

typedef std::map<std::string, std::string> CapabilityMap;

static void log_capabilities(const CapabilityMap &capmap);

namespace
{

void newRegionEntry(LLViewerRegion& region)
{
    LL_INFOS("LLViewerRegion") << "Entering region [" << region.getName() << "]" << LL_ENDL;
    gDebugInfo["CurrentRegion"] = region.getName();
    LLAppViewer::instance()->writeDebugInfo();
}

} // anonymous namespace

// support for secondlife:///app/region/{REGION} SLapps
// N.B. this is defined to work exactly like the classic secondlife://{REGION}
// However, the later syntax cannot support spaces in the region name because
// spaces (and %20 chars) are illegal in the hostname of an http URL. Some
// browsers let you get away with this, but some do not (such as Qt's Webkit).
// Hence we introduced the newer secondlife:///app/region alternative.
class LLRegionHandler : public LLCommandHandler
{
public:
    // requests will be throttled from a non-trusted browser
    LLRegionHandler() : LLCommandHandler("region", UNTRUSTED_THROTTLE) {}

    bool handle(const LLSD& params, const LLSD& query_map, const std::string& grid, LLMediaCtrl* web)
    {
        // make sure that we at least have a region name
        int num_params = params.size();
        if (num_params < 1)
        {
            return false;
        }

        // build a secondlife://{PLACE} SLurl from this SLapp
        std::string url = "secondlife://";
        if (!grid.empty())
        {
            url += grid + "/secondlife/";
        }
        boost::regex name_rx("[A-Za-z0-9()_%]+");
        boost::regex coord_rx("[0-9]+");
        for (int i = 0; i < num_params; i++)
        {
            if (i > 0)
            {
                url += "/";
            }
            if (!boost::regex_match(params[i].asString(), i > 0 ? coord_rx : name_rx))
            {
                return false;
            }

            url += params[i].asString();
        }

        // Process the SLapp as if it was a secondlife://{PLACE} SLurl
        LLURLDispatcher::dispatch(url, LLCommandHandler::NAV_TYPE_CLICKED, web, true);
        return true;
    }

};
LLRegionHandler gRegionHandler;


class LLViewerRegionImpl
{
public:
    LLViewerRegionImpl(LLViewerRegion * region, LLHost const & host):
        mHost(host),
        mCompositionp(NULL),
        mEventPoll(NULL),
        mSeedCapMaxAttempts(MAX_CAP_REQUEST_ATTEMPTS),
        mSeedCapAttempts(0),
        mHttpResponderID(0),
        mLastCameraUpdate(0),
        mLastCameraOrigin(),
        mVOCachePartition(NULL),
        mLandp(NULL)
    {}

    static void buildCapabilityNames(LLSD& capabilityNames);

    // The surfaces and other layers
    LLSurface*  mLandp;

    // Region geometry data
    LLVector3d  mOriginGlobal;  // Location of southwest corner of region (meters)
    LLVector3d  mCenterGlobal;  // Location of center in world space (meters)
    LLHost      mHost;

    // The unique ID for this region.
    LLUUID mRegionID;

    // region/estate owner - usually null.
    LLUUID mOwnerID;

    // Network statistics for the region's circuit...
    LLTimer mLastNetUpdate;

    // Misc
    LLVLComposition *mCompositionp;     // Composition layer for the surface

    LLVOCacheEntry::vocache_entry_map_t   mCacheMap; //all cached entries
    LLVOCacheEntry::vocache_entry_set_t   mActiveSet; //all active entries;
    LLVOCacheEntry::vocache_entry_set_t   mWaitingSet; //entries waiting for LLDrawable to be generated.
    std::set< LLPointer<LLViewerOctreeGroup> >      mVisibleGroups; //visible groupa
    LLVOCachePartition*                   mVOCachePartition;
    LLVOCacheEntry::vocache_entry_set_t   mVisibleEntries; //must-be-created visible entries wait for objects creation.
    LLVOCacheEntry::vocache_entry_priority_list_t mWaitingList; //transient list storing sorted visible entries waiting for object creation.
    std::set<U32>                          mNonCacheableCreatedList; //list of local ids of all non-cacheable objects
    LLVOCacheEntry::vocache_gltf_overrides_map_t mGLTFOverridesLLSD; // for materials

    // time?
    // LRU info?

    // Cache ID is unique per-region, across renames, moving locations,
    // etc.
    LLUUID mCacheID;

    CapabilityMap mCapabilities;
    CapabilityMap mSecondCapabilitiesTracker;

    LLEventPoll* mEventPoll;

    S32 mSeedCapMaxAttempts;
    S32 mSeedCapAttempts;

    S32 mHttpResponderID;

    //spatial partitions for objects in this region
    std::vector<LLViewerOctreePartition*> mObjectPartition;

    LLVector3   mLastCameraOrigin;
    U32         mLastCameraUpdate;

    static void        requestBaseCapabilitiesCoro(U64 regionHandle);
    static void        requestBaseCapabilitiesCompleteCoro(U64 regionHandle);
    static void        requestSimulatorFeatureCoro(std::string url, U64 regionHandle);
};

void LLViewerRegionImpl::requestBaseCapabilitiesCoro(U64 regionHandle)
{
    LLCore::HttpRequest::policy_t httpPolicy(LLCore::HttpRequest::DEFAULT_POLICY_ID);
    LLCoreHttpUtil::HttpCoroutineAdapter::ptr_t
        httpAdapter(new LLCoreHttpUtil::HttpCoroutineAdapter("BaseCapabilitiesRequest", httpPolicy));
    LLCore::HttpRequest::ptr_t httpRequest(new LLCore::HttpRequest);

    LLSD result;
    LLViewerRegion *regionp = NULL;

    // This loop is used for retrying a capabilities request.
    do
    {
        if (STATE_WORLD_INIT > LLStartUp::getStartupState())
        {
            LL_INFOS("AppInit", "Capabilities") << "Aborting capabilities request, reason: returned to login screen" << LL_ENDL;
            return;
        }

        if (!LLWorld::instanceExists())
        {
            LL_WARNS("AppInit", "Capabilities") << "Attempting to get capabilities, but world no longer exists!" << LL_ENDL;
            return;
        }

        regionp = LLWorld::getInstance()->getRegionFromHandle(regionHandle);
        if (!regionp) //region was removed
        {
            LL_WARNS("AppInit", "Capabilities") << "Attempting to get capabilities for region that no longer exists!" << LL_ENDL;
            return; // this error condition is not recoverable.
        }
        LLViewerRegionImpl* impl = regionp->getRegionImplNC();
        LL_DEBUGS("AppInit", "Capabilities") << "requesting seed caps for handle " << regionHandle
                                             << " name " << regionp->getName() << LL_ENDL;

        std::string url = regionp->getCapability("Seed");
        if (url.empty())
        {
            LL_WARNS("AppInit", "Capabilities") << "Failed to get seed capabilities, and can not determine url!" << LL_ENDL;
            regionp->setCapabilitiesError();
            return; // this error condition is not recoverable.
        }

        // record that we just entered a new region
        newRegionEntry(*regionp);

        if (impl->mSeedCapAttempts > impl->mSeedCapMaxAttempts)
        {
            // *TODO: Give a user pop-up about this error?
            LL_WARNS("AppInit", "Capabilities") << "Failed to get seed capabilities from '" << url << "' after " << impl->mSeedCapAttempts << " attempts.  Giving up!" << LL_ENDL;
            return;  // this error condition is not recoverable.
        }

        S32 id = ++(impl->mHttpResponderID);

        LLSD capabilityNames = LLSD::emptyArray();
        impl->buildCapabilityNames(capabilityNames);

        LL_INFOS("AppInit", "Capabilities") << "Requesting seed from " << url
                                            << " region name " << regionp->getName()
                                            << " region id " << regionp->getRegionID()
                                            << " handle " << regionp->getHandle()
                                            << " (attempt #" << impl->mSeedCapAttempts + 1 << ")" << LL_ENDL;
        LL_DEBUGS("AppInit", "Capabilities") << "Capabilities requested: " << capabilityNames << LL_ENDL;

        regionp = NULL;
        impl = NULL;
        result = httpAdapter->postAndSuspend(httpRequest, url, capabilityNames);

        if (STATE_WORLD_INIT > LLStartUp::getStartupState())
        {
            LL_INFOS("AppInit", "Capabilities") << "Aborting capabilities request, reason: returned to login screen" << LL_ENDL;
            return;
        }

        if (LLApp::isExiting() || gDisconnected)
        {
            LL_DEBUGS("AppInit", "Capabilities") << "Shutting down" << LL_ENDL;
            return;
        }

        if (!LLWorld::instanceExists())
        {
            LL_WARNS("AppInit", "Capabilities") << "Received capabilities, but world no longer exists!" << LL_ENDL;
            return;
        }

        regionp = LLWorld::getInstance()->getRegionFromHandle(regionHandle);
        if (!regionp) //region was removed
        {
            LL_WARNS("AppInit", "Capabilities") << "Received capabilities for region that no longer exists!" << LL_ENDL;
            return; // this error condition is not recoverable.
        }

        impl = regionp->getRegionImplNC();

        ++(impl->mSeedCapAttempts);

        if (!result.isMap() || result.has("error"))
        {
            LL_WARNS("AppInit", "Capabilities") << "Malformed response" << LL_ENDL;
            // setup for retry.
            continue;
        }

        LLSD httpResults = result["http_result"];
        LLCore::HttpStatus status = LLCoreHttpUtil::HttpCoroutineAdapter::getStatusFromLLSD(httpResults);
        if (!status)
        {
            LL_WARNS("AppInit", "Capabilities") << "HttpStatus error " << LL_ENDL;
            // setup for retry.
            continue;
        }

        // remove the http_result from the llsd
        result.erase("http_result");

        if (id != impl->mHttpResponderID) // region is no longer referring to this request
        {
            LL_WARNS("AppInit", "Capabilities") << "Received results for a stale capabilities request!" << LL_ENDL;
            // setup for retry.
            continue;
        }

        LLSD::map_const_iterator iter;
        for (iter = result.beginMap(); iter != result.endMap(); ++iter)
        {
            regionp->setCapability(iter->first, iter->second);

            LL_DEBUGS("AppInit", "Capabilities")
                << "Capability '" << iter->first << "' is '" << iter->second << "'" << LL_ENDL;
        }

#if 0
        log_capabilities(mCapabilities);
#endif

        LL_DEBUGS("AppInit", "Capabilities", "Teleport") << "received caps for handle " << regionHandle
                                                         << " region name " << regionp->getName() << LL_ENDL;
        regionp->setCapabilitiesReceived(true);

        break;
    }
    while (true);

    if (regionp && regionp->isCapabilityAvailable("ServerReleaseNotes") &&
            regionp->getReleaseNotesRequested())
    {   // *HACK: we're waiting for the ServerReleaseNotes
        regionp->showReleaseNotes();
    }
}


void LLViewerRegionImpl::requestBaseCapabilitiesCompleteCoro(U64 regionHandle)
{
    LLCore::HttpRequest::policy_t httpPolicy(LLCore::HttpRequest::DEFAULT_POLICY_ID);
    LLCoreHttpUtil::HttpCoroutineAdapter::ptr_t
        httpAdapter(new LLCoreHttpUtil::HttpCoroutineAdapter("BaseCapabilitiesRequest", httpPolicy));
    LLCore::HttpRequest::ptr_t httpRequest(new LLCore::HttpRequest);

    LLSD result;
    LLViewerRegion *regionp = NULL;

    // This loop is used for retrying a capabilities request.
    do
    {
        LLWorld *world_inst = LLWorld::getInstance(); // Not a singleton!
        if (!world_inst)
        {
            LL_WARNS("AppInit", "Capabilities") << "Attempting to get capabilities, but world no longer exists!" << LL_ENDL;
            return;
        }

        regionp = world_inst->getRegionFromHandle(regionHandle);
        if (!regionp) //region was removed
        {
            LL_WARNS("AppInit", "Capabilities") << "Attempting to get capabilities for region that no longer exists!" << LL_ENDL;
            break; // this error condition is not recoverable.
        }

        std::string url = regionp->getCapabilityDebug("Seed");
        if (url.empty())
        {
            LL_WARNS("AppInit", "Capabilities") << "Failed to get seed capabilities, and can not determine url!" << LL_ENDL;
            if (regionp->getCapability("Seed").empty())
            {
                // initial attempt failed to get this cap as well
                regionp->setCapabilitiesError();
            }
            break; // this error condition is not recoverable.
        }

        // record that we just entered a new region
        newRegionEntry(*regionp);

        LLSD capabilityNames = LLSD::emptyArray();
        buildCapabilityNames(capabilityNames);

        LL_INFOS("AppInit", "Capabilities") << "Requesting second Seed from " << url << " for region " << regionp->getRegionID() << LL_ENDL;

        regionp = NULL;
        world_inst = NULL;
        result = httpAdapter->postAndSuspend(httpRequest, url, capabilityNames);

        LLSD httpResults = result["http_result"];
        LLCore::HttpStatus status = LLCoreHttpUtil::HttpCoroutineAdapter::getStatusFromLLSD(httpResults);
        if (!status)
        {
            LL_WARNS("AppInit", "Capabilities") << "HttpStatus error " << LL_ENDL;
            break;  // no retry
        }

        if (LLApp::isExiting() || gDisconnected)
        {
            break;
        }

        world_inst = LLWorld::getInstance();
        if (!world_inst)
        {
            LL_WARNS("AppInit", "Capabilities") << "Received capabilities, but world no longer exists!" << LL_ENDL;
            return;
        }

        regionp = world_inst->getRegionFromHandle(regionHandle);
        if (!regionp) //region was removed
        {
            LL_WARNS("AppInit", "Capabilities") << "Received capabilities for region that no longer exists!" << LL_ENDL;
            break; // this error condition is not recoverable.
        }
        LLViewerRegionImpl* impl = regionp->getRegionImplNC();

        // remove the http_result from the llsd
        result.erase("http_result");

        LLSD::map_const_iterator iter;
        for (iter = result.beginMap(); iter != result.endMap(); ++iter)
        {
            regionp->setCapabilityDebug(iter->first, iter->second);
            //LL_INFOS()<<"BaseCapabilitiesCompleteTracker New Caps "<<iter->first<<" "<< iter->second<<LL_ENDL;
        }

#if 0
        log_capabilities(impl->mCapabilities);
#endif

        if (impl->mCapabilities.size() != impl->mSecondCapabilitiesTracker.size())
        {
            LL_WARNS("AppInit", "Capabilities")
                << "Sim sent duplicate base caps that differ in size from what we initially received - most likely content. "
                << "mCapabilities == " << impl->mCapabilities.size()
                << " mSecondCapabilitiesTracker == " << impl->mSecondCapabilitiesTracker.size()
                << LL_ENDL;
#ifdef DEBUG_CAPS_GRANTS
            LL_WARNS("AppInit", "Capabilities")
                << "Initial Base capabilities: " << LL_ENDL;

            log_capabilities(impl->mCapabilities);

            LL_WARNS("AppInit", "Capabilities")
                << "Latest base capabilities: " << LL_ENDL;

            log_capabilities(impl->mSecondCapabilitiesTracker);

#endif

            if (impl->mSecondCapabilitiesTracker.size() > impl->mCapabilities.size())
            {
                // *HACK Since we were granted more base capabilities in this grant request than the initial, replace
                // the old with the new. This shouldn't happen i.e. we should always get the same capabilities from a
                // sim. The simulator fix from SH-3895 should prevent it from happening, at least in the case of the
                // inventory api capability grants.

                // Need to clear a std::map before copying into it because old keys take precedence.
                impl->mCapabilities.clear();
                impl->mCapabilities = impl->mSecondCapabilitiesTracker;
            }
        }
        else
        {
            LL_DEBUGS("CrossingCaps") << "Sim sent multiple base cap grants with matching sizes." << LL_ENDL;
        }
        impl->mSecondCapabilitiesTracker.clear();
    }
    while (false);
}

void LLViewerRegionImpl::requestSimulatorFeatureCoro(std::string url, U64 regionHandle)
{
    LLCore::HttpRequest::policy_t httpPolicy(LLCore::HttpRequest::DEFAULT_POLICY_ID);
    LLCoreHttpUtil::HttpCoroutineAdapter::ptr_t
        httpAdapter(new LLCoreHttpUtil::HttpCoroutineAdapter("BaseCapabilitiesRequest", httpPolicy));
    LLCore::HttpRequest::ptr_t httpRequest(new LLCore::HttpRequest);

    LLViewerRegion *regionp = NULL;
    S32 attemptNumber = 0;
    // This loop is used for retrying a capabilities request.
    do
    {
        ++attemptNumber;

        if (attemptNumber > MAX_CAP_REQUEST_ATTEMPTS)
        {
            LL_WARNS("AppInit", "SimulatorFeatures") << "Retries count exceeded attempting to get Simulator feature from "
                << url << LL_ENDL;
            break;
        }

        LLWorld *world_inst = LLWorld::getInstance(); // Not a singleton!
        if (!world_inst)
        {
            LL_WARNS("AppInit", "Capabilities") << "Attempting to request Sim Feature, but world no longer exists!" << LL_ENDL;
            return;
        }

        regionp = world_inst->getRegionFromHandle(regionHandle);
        if (!regionp) //region was removed
        {
            LL_WARNS("AppInit", "SimulatorFeatures") << "Attempting to request Sim Feature for region that no longer exists!" << LL_ENDL;
            break; // this error condition is not recoverable.
        }

        regionp = NULL;
        world_inst = NULL;
        LLSD result = httpAdapter->getAndSuspend(httpRequest, url);

        LLSD httpResults = result["http_result"];
        LLCore::HttpStatus status = LLCoreHttpUtil::HttpCoroutineAdapter::getStatusFromLLSD(httpResults);
        if (!status)
        {
            LL_WARNS("AppInit", "SimulatorFeatures") << "HttpStatus error retrying" << LL_ENDL;
            continue;
        }

        if (LLApp::isExiting() || gDisconnected)
        {
            break;
        }

        // remove the http_result from the llsd
        result.erase("http_result");

        world_inst = LLWorld::getInstance();
        if (!world_inst)
        {
            LL_WARNS("AppInit", "Capabilities") << "Attempting to request Sim Feature, but world no longer exists!" << LL_ENDL;
            return;
        }

        regionp = world_inst->getRegionFromHandle(regionHandle);
        if (!regionp) //region was removed
        {
            LL_WARNS("AppInit", "SimulatorFeatures") << "Attempting to set Sim Feature for region that no longer exists!" << LL_ENDL;
            break; // this error condition is not recoverable.
        }

        regionp->setSimulatorFeatures(result);

        break;
    }
    while (true);

}

LLViewerRegion::LLViewerRegion(const U64 &handle,
<<<<<<< HEAD
							   const LLHost &host,
							   const U32 grids_per_region_edge, 
							   const U32 grids_per_patch_edge, 
							   const F32 region_width_meters)
:	mImpl(new LLViewerRegionImpl(this, host)),
	mHandle(handle),
	mTimeDilation(1.0f),
	mName(""),
	mZoning(""),
	mIsEstateManager(false),
	mRegionFlags( REGION_FLAGS_DEFAULT ),
	mRegionProtocols( 0 ),
	mSimAccess( SIM_ACCESS_MIN ),
	mBillableFactor(1.0),
	mMaxTasks(DEFAULT_MAX_REGION_WIDE_PRIM_COUNT),
	mCentralBakeVersion(1),
	mClassID(0),
	mCPURatio(0),
	mColoName("unknown"),
	mProductSKU("unknown"),
	mProductName("unknown"),
	mViewerAssetUrl(""),
	mCacheLoaded(false),
	mCacheDirty(false),
	mReleaseNotesRequested(false),
	mCapabilitiesState(CAPABILITIES_STATE_INIT),
	mSimulatorFeaturesReceived(false),
	mBitsReceived(0.f),
	mPacketsReceived(0.f),
	mDead(false),
	mLastVisitedEntry(NULL),
	mInvisibilityCheckHistory(-1),
	mPaused(false),
	mRegionCacheHitCount(0),
	mRegionCacheMissCount(0),
=======
                               const LLHost &host,
                               const U32 grids_per_region_edge,
                               const U32 grids_per_patch_edge,
                               const F32 region_width_meters)
:   mImpl(new LLViewerRegionImpl(this, host)),
    mHandle(handle),
    mTimeDilation(1.0f),
    mName(""),
    mZoning(""),
    mIsEstateManager(FALSE),
    mRegionFlags( REGION_FLAGS_DEFAULT ),
    mRegionProtocols( 0 ),
    mSimAccess( SIM_ACCESS_MIN ),
    mBillableFactor(1.0),
    mMaxTasks(DEFAULT_MAX_REGION_WIDE_PRIM_COUNT),
    mCentralBakeVersion(1),
    mClassID(0),
    mCPURatio(0),
    mColoName("unknown"),
    mProductSKU("unknown"),
    mProductName("unknown"),
    mViewerAssetUrl(""),
    mCacheLoaded(FALSE),
    mCacheDirty(FALSE),
    mReleaseNotesRequested(FALSE),
    mCapabilitiesState(CAPABILITIES_STATE_INIT),
    mSimulatorFeaturesReceived(false),
    mBitsReceived(0.f),
    mPacketsReceived(0.f),
    mDead(FALSE),
    mLastVisitedEntry(NULL),
    mInvisibilityCheckHistory(-1),
    mPaused(FALSE),
    mRegionCacheHitCount(0),
    mRegionCacheMissCount(0),
>>>>>>> e7eced3c
    mInterestListMode(IL_MODE_DEFAULT)
{
    mWidth = region_width_meters;
    mImpl->mOriginGlobal = from_region_handle(handle);
    updateRenderMatrix();

    mImpl->mLandp = new LLSurface('l', NULL);

    // Create the composition layer for the surface
    mImpl->mCompositionp =
        new LLVLComposition(mImpl->mLandp,
                            grids_per_region_edge,
                            region_width_meters / grids_per_region_edge);
    mImpl->mCompositionp->setSurface(mImpl->mLandp);

    // Create the surfaces
    mImpl->mLandp->setRegion(this);
    mImpl->mLandp->create(grids_per_region_edge,
                    grids_per_patch_edge,
                    mImpl->mOriginGlobal,
                    mWidth);

    mParcelOverlay = new LLViewerParcelOverlay(this, region_width_meters);

    setOriginGlobal(from_region_handle(handle));
    calculateCenterGlobal();

    // Create the object lists
    initStats();

    //create object partitions
    //MUST MATCH declaration of eObjectPartitions
    mImpl->mObjectPartition.push_back(new LLHUDPartition(this));        //PARTITION_HUD
    mImpl->mObjectPartition.push_back(new LLTerrainPartition(this));    //PARTITION_TERRAIN
    mImpl->mObjectPartition.push_back(new LLVoidWaterPartition(this));  //PARTITION_VOIDWATER
    mImpl->mObjectPartition.push_back(new LLWaterPartition(this));      //PARTITION_WATER
    mImpl->mObjectPartition.push_back(new LLTreePartition(this));       //PARTITION_TREE
    mImpl->mObjectPartition.push_back(new LLParticlePartition(this));   //PARTITION_PARTICLE
    mImpl->mObjectPartition.push_back(new LLGrassPartition(this));      //PARTITION_GRASS
    mImpl->mObjectPartition.push_back(new LLVolumePartition(this)); //PARTITION_VOLUME
    mImpl->mObjectPartition.push_back(new LLBridgePartition(this)); //PARTITION_BRIDGE
    mImpl->mObjectPartition.push_back(new LLAvatarPartition(this)); //PARTITION_AVATAR
    mImpl->mObjectPartition.push_back(new LLControlAVPartition(this));  //PARTITION_CONTROL_AV
    mImpl->mObjectPartition.push_back(new LLHUDParticlePartition(this));//PARTITION_HUD_PARTICLE
    mImpl->mObjectPartition.push_back(new LLVOCachePartition(this)); //PARTITION_VO_CACHE
    mImpl->mObjectPartition.push_back(NULL);                    //PARTITION_NONE
    mImpl->mVOCachePartition = getVOCachePartition();

    setCapabilitiesReceivedCallback(boost::bind(&LLAvatarRenderInfoAccountant::scanNewRegion, _1));
}


void LLViewerRegion::initStats()
{
    mImpl->mLastNetUpdate.reset();
    mPacketsIn = 0;
    mBitsIn = (U32Bits)0;
    mLastBitsIn = (U32Bits)0;
    mLastPacketsIn = 0;
    mPacketsOut = 0;
    mLastPacketsOut = 0;
    mPacketsLost = 0;
    mLastPacketsLost = 0;
    mPingDelay = (U32Seconds)0;
    mAlive = false;                 // can become false if circuit disconnects
}

static LLTrace::BlockTimerStatHandle FTM_CLEANUP_REGION_OBJECTS("Cleanup Region Objects");
static LLTrace::BlockTimerStatHandle FTM_SAVE_REGION_CACHE("Save Region Cache");

LLViewerRegion::~LLViewerRegion()
{
    LL_PROFILE_ZONE_SCOPED;
<<<<<<< HEAD
	mDead = true;
	mImpl->mActiveSet.clear();
	mImpl->mVisibleEntries.clear();
	mImpl->mVisibleGroups.clear();
	mImpl->mWaitingSet.clear();

	gVLManager.cleanupData(this);
	// Can't do this on destruction, because the neighbor pointers might be invalid.
	// This should be reference counted...
	disconnectAllNeighbors();
	LLViewerPartSim::getInstance()->cleanupRegion(this);
=======
    mDead = TRUE;
    mImpl->mActiveSet.clear();
    mImpl->mVisibleEntries.clear();
    mImpl->mVisibleGroups.clear();
    mImpl->mWaitingSet.clear();

    gVLManager.cleanupData(this);
    // Can't do this on destruction, because the neighbor pointers might be invalid.
    // This should be reference counted...
    disconnectAllNeighbors();
    LLViewerPartSim::getInstance()->cleanupRegion(this);
>>>>>>> e7eced3c

    {
        LL_RECORD_BLOCK_TIME(FTM_CLEANUP_REGION_OBJECTS);
        gObjectList.killObjects(this);
    }

    delete mImpl->mCompositionp;
    delete mParcelOverlay;
    delete mImpl->mLandp;
    delete mImpl->mEventPoll;
#if 0
    LLHTTPSender::clearSender(mImpl->mHost);
#endif
    std::for_each(mImpl->mObjectPartition.begin(), mImpl->mObjectPartition.end(), DeletePointer());

    {
        LL_RECORD_BLOCK_TIME(FTM_SAVE_REGION_CACHE);
        saveObjectCache();
    }

    delete mImpl;
    mImpl = NULL;
}

/*virtual*/
const LLHost&   LLViewerRegion::getHost() const
{
    return mImpl->mHost;
}

LLSurface & LLViewerRegion::getLand() const
{
    return *mImpl->mLandp;
}

const LLUUID& LLViewerRegion::getRegionID() const
{
    return mImpl->mRegionID;
}

void LLViewerRegion::setRegionID(const LLUUID& region_id)
{
    mImpl->mRegionID = region_id;
}

void LLViewerRegion::loadObjectCache()
{
    if (mCacheLoaded)
    {
        return;
    }

<<<<<<< HEAD
	// Presume success.  If it fails, we don't want to try again.
	mCacheLoaded = true;
=======
    // Presume success.  If it fails, we don't want to try again.
    mCacheLoaded = TRUE;
>>>>>>> e7eced3c

    if(LLVOCache::instanceExists())
    {
        LLVOCache & vocache = LLVOCache::instance();
<<<<<<< HEAD
		// Without this a "corrupted" vocache persists until a cache clear or other rewrite. Mark as dirty hereif read fails to force a rewrite.
		mCacheDirty = !vocache.readFromCache(mHandle, mImpl->mCacheID, mImpl->mCacheMap);
		vocache.readGenericExtrasFromCache(mHandle, mImpl->mCacheID, mImpl->mGLTFOverridesLLSD, mImpl->mCacheMap);

		if (mImpl->mCacheMap.empty())
		{
			mCacheDirty = true;
		}
	}
=======
        vocache.readFromCache(mHandle, mImpl->mCacheID, mImpl->mCacheMap);
        vocache.readGenericExtrasFromCache(mHandle, mImpl->mCacheID, mImpl->mGLTFOverridesLLSD);

        if (mImpl->mCacheMap.empty())
        {
            mCacheDirty = TRUE;
        }
    }
>>>>>>> e7eced3c
}


void LLViewerRegion::saveObjectCache()
{
    if (!mCacheLoaded)
    {
        return;
    }

    if (mImpl->mCacheMap.empty())
    {
        return;
    }

    if(LLVOCache::instanceExists())
    {
        const F32 start_time_threshold = 600.0f; //seconds
        bool removal_enabled = sVOCacheCullingEnabled && (mRegionTimer.getElapsedTimeF32() > start_time_threshold); //allow to remove invalid objects from object cache file.

        LLVOCache & instance = LLVOCache::instance();

        instance.writeToCache(mHandle, mImpl->mCacheID, mImpl->mCacheMap, mCacheDirty, removal_enabled);
        instance.writeGenericExtrasToCache(mHandle, mImpl->mCacheID, mImpl->mGLTFOverridesLLSD, mCacheDirty, removal_enabled);
<<<<<<< HEAD
		mCacheDirty = false;
	}
=======
        mCacheDirty = FALSE;
    }
>>>>>>> e7eced3c

    if (LLAppViewer::instance()->isQuitting())
    {
        mImpl->mCacheMap.clear();
    }
    else
    {
        // Map of LLVOCacheEntry takes time to release, store map for cleanup on idle
        sRegionCacheCleanup.insert(mImpl->mCacheMap.begin(), mImpl->mCacheMap.end());
        mImpl->mCacheMap.clear();
        // TODO - probably need to do the same for overrides cache
    }
}

void LLViewerRegion::sendMessage()
{
    gMessageSystem->sendMessage(mImpl->mHost);
}

void LLViewerRegion::sendReliableMessage()
{
    gMessageSystem->sendReliable(mImpl->mHost);
}

void LLViewerRegion::setWaterHeight(F32 water_level)
{
    mImpl->mLandp->setWaterHeight(water_level);
}

F32 LLViewerRegion::getWaterHeight() const
{
    return mImpl->mLandp->getWaterHeight();
}

bool LLViewerRegion::isVoiceEnabled() const
{
    return getRegionFlag(REGION_FLAGS_ALLOW_VOICE);
}

void LLViewerRegion::setRegionFlags(U64 flags)
{
    mRegionFlags = flags;
}


void LLViewerRegion::setOriginGlobal(const LLVector3d &origin_global)
{
    mImpl->mOriginGlobal = origin_global;
    updateRenderMatrix();
    mImpl->mLandp->setOriginGlobal(origin_global);
    mWind.setOriginGlobal(origin_global);
    calculateCenterGlobal();
}

void LLViewerRegion::updateRenderMatrix()
{
    mRenderMatrix.setTranslation(getOriginAgent());
}

void LLViewerRegion::setTimeDilation(F32 time_dilation)
{
    mTimeDilation = time_dilation;
}

const LLVector3d & LLViewerRegion::getOriginGlobal() const
{
    return mImpl->mOriginGlobal;
}

LLVector3 LLViewerRegion::getOriginAgent() const
{
    return gAgent.getPosAgentFromGlobal(mImpl->mOriginGlobal);
}

const LLVector3d & LLViewerRegion::getCenterGlobal() const
{
    return mImpl->mCenterGlobal;
}

LLVector3 LLViewerRegion::getCenterAgent() const
{
    return gAgent.getPosAgentFromGlobal(mImpl->mCenterGlobal);
}

void LLViewerRegion::setOwner(const LLUUID& owner_id)
{
    mImpl->mOwnerID = owner_id;
}

const LLUUID& LLViewerRegion::getOwner() const
{
    return mImpl->mOwnerID;
}

void LLViewerRegion::setRegionNameAndZone   (const std::string& name_zone)
{
    std::string::size_type pipe_pos = name_zone.find('|');
    S32 length   = name_zone.size();
    if (pipe_pos != std::string::npos)
    {
        mName   = name_zone.substr(0, pipe_pos);
        mZoning = name_zone.substr(pipe_pos+1, length-(pipe_pos+1));
    }
    else
    {
        mName   = name_zone;
        mZoning = "";
    }

    LLStringUtil::stripNonprintable(mName);
    LLStringUtil::stripNonprintable(mZoning);
}

bool LLViewerRegion::canManageEstate() const
{
    return gAgent.isGodlike()
        || isEstateManager()
        || gAgent.getID() == getOwner();
}

const std::string LLViewerRegion::getSimAccessString() const
{
    return accessToString(mSimAccess);
}

std::string LLViewerRegion::getLocalizedSimProductName() const
{
    std::string localized_spn;
    return LLTrans::findString(localized_spn, mProductName) ? localized_spn : mProductName;
}

// static
std::string LLViewerRegion::regionFlagsToString(U64 flags)
{
    std::string result;

    if (flags & REGION_FLAGS_SANDBOX)
    {
        result += "Sandbox";
    }

    if (flags & REGION_FLAGS_ALLOW_DAMAGE)
    {
        result += " Not Safe";
    }

    return result;
}

// static
std::string LLViewerRegion::accessToString(U8 sim_access)
{
    switch(sim_access)
    {
    case SIM_ACCESS_PG:
        return LLTrans::getString("SIM_ACCESS_PG");

    case SIM_ACCESS_MATURE:
        return LLTrans::getString("SIM_ACCESS_MATURE");

    case SIM_ACCESS_ADULT:
        return LLTrans::getString("SIM_ACCESS_ADULT");

    case SIM_ACCESS_DOWN:
        return LLTrans::getString("SIM_ACCESS_DOWN");

    case SIM_ACCESS_MIN:
    default:
        return LLTrans::getString("SIM_ACCESS_MIN");
    }
}

// static
std::string LLViewerRegion::getAccessIcon(U8 sim_access)
{
    switch(sim_access)
    {
    case SIM_ACCESS_MATURE:
        return "Parcel_M_Dark";

    case SIM_ACCESS_ADULT:
        return "Parcel_R_Light";

    case SIM_ACCESS_PG:
        return "Parcel_PG_Light";

    case SIM_ACCESS_MIN:
    default:
        return "";
    }
}

// static
std::string LLViewerRegion::accessToShortString(U8 sim_access)
{
    switch(sim_access)      /* Flawfinder: ignore */
    {
    case SIM_ACCESS_PG:
        return "PG";

    case SIM_ACCESS_MATURE:
        return "M";

    case SIM_ACCESS_ADULT:
        return "A";

    case SIM_ACCESS_MIN:
    default:
        return "U";
    }
}

// static
U8 LLViewerRegion::shortStringToAccess(const std::string &sim_access)
{
    U8 accessValue;

    if (LLStringUtil::compareStrings(sim_access, "PG") == 0)
    {
        accessValue = SIM_ACCESS_PG;
    }
    else if (LLStringUtil::compareStrings(sim_access, "M") == 0)
    {
        accessValue = SIM_ACCESS_MATURE;
    }
    else if (LLStringUtil::compareStrings(sim_access, "A") == 0)
    {
        accessValue = SIM_ACCESS_ADULT;
    }
    else
    {
        accessValue = SIM_ACCESS_MIN;
    }

    return accessValue;
}

// static
void LLViewerRegion::processRegionInfo(LLMessageSystem* msg, void**)
{
    // send it to 'observers'
    // *TODO: switch the floaters to using LLRegionInfoModel
    LL_INFOS() << "Processing region info" << LL_ENDL;
    LLRegionInfoModel::instance().update(msg);
    LLFloaterGodTools::processRegionInfo(msg);
    LLFloaterRegionInfo::processRegionInfo(msg);
}

void LLViewerRegion::setCacheID(const LLUUID& id)
{
    mImpl->mCacheID = id;
}

S32 LLViewerRegion::renderPropertyLines()
{
    if (mParcelOverlay)
    {
        return mParcelOverlay->renderPropertyLines();
    }
    else
    {
        return 0;
    }
}

void LLViewerRegion::renderPropertyLinesOnMinimap(F32 scale_pixels_per_meter, const F32 *parcel_outline_color)
{
    if (mParcelOverlay)
    {
        mParcelOverlay->renderPropertyLinesOnMinimap(scale_pixels_per_meter, parcel_outline_color);
    }
}


// This gets called when the height field changes.
void LLViewerRegion::dirtyHeights()
{
    // Property lines need to be reconstructed when the land changes.
    if (mParcelOverlay)
    {
        mParcelOverlay->setDirty();
    }
}

void LLViewerRegion::dirtyAllPatches()
{
    getLand().dirtyAllPatches();
}

//physically delete the cache entry
void LLViewerRegion::killCacheEntry(LLVOCacheEntry* entry, bool for_rendering)
<<<<<<< HEAD
{	
	if(!entry || !entry->isValid())
	{
		return;
	}

	if(for_rendering && !entry->isState(LLVOCacheEntry::ACTIVE))
	{
		addNewObject(entry); //force to add to rendering pipeline
	}

	//remove from active list and waiting list
	if(entry->isState(LLVOCacheEntry::ACTIVE))
	{
		mImpl->mActiveSet.erase(entry);
	}
	else
	{
		if(entry->isState(LLVOCacheEntry::WAITING))
		{
			mImpl->mWaitingSet.erase(entry);
		}
		
		//remove from mVOCachePartition
		removeFromVOCacheTree(entry);
	}

	//remove from the forced visible list
	mImpl->mVisibleEntries.erase(entry);

	//disconnect from parent if it is a child
	if(entry->getParentID() > 0)
	{
		LLVOCacheEntry* parent = getCacheEntry(entry->getParentID());
		if(parent)
		{
			parent->removeChild(entry);
		}
	}
	else if(entry->getNumOfChildren() > 0)//remove children from cache if has any
	{
		LLVOCacheEntry* child = entry->getChild();
		while(child != NULL)
		{
			killCacheEntry(child, for_rendering);
			child = entry->getChild();
		}
	}
	// Kill the assocaited overrides
	mImpl->mGLTFOverridesLLSD.erase(entry->getLocalID());
	//will remove it from the object cache, real deletion
	entry->setState(LLVOCacheEntry::INACTIVE);
	entry->removeOctreeEntry();
	entry->setValid(false);

}

//physically delete the cache entry	
void LLViewerRegion::killCacheEntry(U32 local_id) 
{
	killCacheEntry(getCacheEntry(local_id));
=======
{
    if(!entry || !entry->isValid())
    {
        return;
    }

    if(for_rendering && !entry->isState(LLVOCacheEntry::ACTIVE))
    {
        addNewObject(entry); //force to add to rendering pipeline
    }

    //remove from active list and waiting list
    if(entry->isState(LLVOCacheEntry::ACTIVE))
    {
        mImpl->mActiveSet.erase(entry);
    }
    else
    {
        if(entry->isState(LLVOCacheEntry::WAITING))
        {
            mImpl->mWaitingSet.erase(entry);
        }

        //remove from mVOCachePartition
        removeFromVOCacheTree(entry);
    }

    //remove from the forced visible list
    mImpl->mVisibleEntries.erase(entry);

    //disconnect from parent if it is a child
    if(entry->getParentID() > 0)
    {
        LLVOCacheEntry* parent = getCacheEntry(entry->getParentID());
        if(parent)
        {
            parent->removeChild(entry);
        }
    }
    else if(entry->getNumOfChildren() > 0)//remove children from cache if has any
    {
        LLVOCacheEntry* child = entry->getChild();
        while(child != NULL)
        {
            killCacheEntry(child, for_rendering);
            child = entry->getChild();
        }
    }

    //will remove it from the object cache, real deletion
    entry->setState(LLVOCacheEntry::INACTIVE);
    entry->removeOctreeEntry();
    entry->setValid(FALSE);

    // TODO kill extras/material overrides cache too
}

//physically delete the cache entry
void LLViewerRegion::killCacheEntry(U32 local_id)
{
    killCacheEntry(getCacheEntry(local_id));
>>>>>>> e7eced3c
}

U32 LLViewerRegion::getNumOfActiveCachedObjects() const
{
    return  mImpl->mActiveSet.size();
}

void LLViewerRegion::addActiveCacheEntry(LLVOCacheEntry* entry)
{
    if(!entry || mDead)
    {
        return;
    }
    if(entry->isState(LLVOCacheEntry::ACTIVE))
    {
        return; //already inserted.
    }

    if(entry->isState(LLVOCacheEntry::WAITING))
    {
        mImpl->mWaitingSet.erase(entry);
    }

    entry->setState(LLVOCacheEntry::ACTIVE);
    entry->setVisible();

    llassert(entry->getEntry()->hasDrawable());
    mImpl->mActiveSet.insert(entry);
}

void LLViewerRegion::removeActiveCacheEntry(LLVOCacheEntry* entry, LLDrawable* drawablep)
{
    if(mDead || !entry || !entry->isValid())
    {
        return;
    }
    if(!entry->isState(LLVOCacheEntry::ACTIVE))
    {
        return; //not an active entry.
    }

    //shift to the local regional space from agent space
    if(drawablep != NULL && drawablep->getVObj().notNull())
    {
        const LLVector3& pos = drawablep->getVObj()->getPositionRegion();
        LLVector4a shift;
        shift.load3(pos.mV);
        shift.sub(entry->getPositionGroup());
        entry->shift(shift);
    }

    if(entry->getParentID() > 0) //is a child
    {
        LLVOCacheEntry* parent = getCacheEntry(entry->getParentID());
        if(parent)
        {
            parent->addChild(entry);
        }
        else //parent not in cache.
        {
            //this happens only when parent is not cacheable.
            mOrphanMap[entry->getParentID()].push_back(entry->getLocalID());
        }
    }
    else //insert to vo cache tree.
    {
        entry->updateParentBoundingInfo();
        entry->saveBoundingSphere();
        addToVOCacheTree(entry);
    }

    mImpl->mVisibleEntries.erase(entry);
    mImpl->mActiveSet.erase(entry);
    mImpl->mWaitingSet.erase(entry);
    entry->setState(LLVOCacheEntry::INACTIVE);
}

bool LLViewerRegion::addVisibleGroup(LLViewerOctreeGroup* group)
{
    if(mDead || group->isEmpty())
    {
        return false;
    }

    mImpl->mVisibleGroups.insert(group);

    return true;
}

U32 LLViewerRegion::getNumOfVisibleGroups() const
{
    return mImpl ? mImpl->mVisibleGroups.size() : 0;
}

void LLViewerRegion::updateReflectionProbes()
{
    LL_PROFILE_ZONE_SCOPED_CATEGORY_DISPLAY;
    const F32 probe_spacing = 32.f;
    const F32 probe_radius = sqrtf((probe_spacing * 0.5f) * (probe_spacing * 0.5f) * 3.f);
    const F32 hover_height = 2.f;

    F32 start = probe_spacing * 0.5f;

    U32 grid_width = REGION_WIDTH_METERS / probe_spacing;

    mReflectionMaps.resize(grid_width * grid_width);

    F32 water_height = getWaterHeight();
    LLVector3 origin = getOriginAgent();

    for (U32 i = 0; i < grid_width; ++i)
    {
        F32 x = i * probe_spacing + start;
        for (U32 j = 0; j < grid_width; ++j)
        {
            F32 y = j * probe_spacing + start;

            U32 idx = i * grid_width + j;

            if (mReflectionMaps[idx].isNull())
            {
                mReflectionMaps[idx] = gPipeline.mReflectionMapManager.addProbe();
            }

            LLVector3 probe_origin = LLVector3(x, y, llmax(water_height, mImpl->mLandp->resolveHeightRegion(x, y)));
            probe_origin.mV[2] += hover_height;
            probe_origin += origin;

            mReflectionMaps[idx]->mOrigin.load3(probe_origin.mV);
            mReflectionMaps[idx]->mRadius = probe_radius;
        }
    }
}

void LLViewerRegion::addToVOCacheTree(LLVOCacheEntry* entry)
{
    if(!sVOCacheCullingEnabled)
    {
        return;
    }

    if(mDead || !entry || !entry->getEntry() || !entry->isValid())
    {
        return;
    }
    if(entry->getParentID() > 0)
    {
        return; //no child prim in cache octree.
    }

    if(entry->hasState(LLVOCacheEntry::IN_VO_TREE))
    {
        return; //already in the tree.
    }

    llassert_always(!entry->getGroup()); //not in octree.
    llassert(!entry->getEntry()->hasDrawable()); //not have drawables

    if(mImpl->mVOCachePartition->addEntry(entry->getEntry()))
    {
        entry->setState(LLVOCacheEntry::IN_VO_TREE);
    }
}

void LLViewerRegion::removeFromVOCacheTree(LLVOCacheEntry* entry)
{
    if(mDead || !entry || !entry->getEntry())
    {
        return;
    }

    if(!entry->hasState(LLVOCacheEntry::IN_VO_TREE))
    {
        return; //not in the tree.
    }
    entry->clearState(LLVOCacheEntry::IN_VO_TREE);

    mImpl->mVOCachePartition->removeEntry(entry->getEntry());
}

//add child objects as visible entries
void LLViewerRegion::addVisibleChildCacheEntry(LLVOCacheEntry* parent, LLVOCacheEntry* child)
{
    if(mDead)
    {
        return;
    }

    if(parent && (!parent->isValid() || !parent->isState(LLVOCacheEntry::ACTIVE)))
    {
        return; //parent must be valid and in rendering pipeline
    }

    if(child && (!child->getEntry() || !child->isValid() || !child->isState(LLVOCacheEntry::INACTIVE)))
    {
        return; //child must be valid and not in the rendering pipeline
    }

    if(child)
    {
        child->setState(LLVOCacheEntry::IN_QUEUE);
        mImpl->mVisibleEntries.insert(child);
    }
    else if(parent && parent->getNumOfChildren() > 0) //add all children
    {
        child = parent->getChild();
        while(child != NULL)
        {
            addVisibleChildCacheEntry(NULL, child);
            child = parent->getChild();
        }
    }
}

void LLViewerRegion::updateVisibleEntries(F32 max_time)
{
    if(mDead)
    {
        return;
    }

    if(mImpl->mVisibleGroups.empty() && mImpl->mVisibleEntries.empty())
    {
        return;
    }

    if(!sNewObjectCreationThrottle)
    {
        return;
    }

    const F32 LARGE_SCENE_CONTRIBUTION = 1000.f; //a large number to force to load the object.
    const LLVector3 camera_origin = LLViewerCamera::getInstance()->getOrigin();
    const U32 cur_frame = LLViewerOctreeEntryData::getCurrentFrame();
    bool needs_update = ((cur_frame - mImpl->mLastCameraUpdate) > 5) && ((camera_origin - mImpl->mLastCameraOrigin).lengthSquared() > 10.f);
    U32 last_update = mImpl->mLastCameraUpdate;
    LLVector4a local_origin;
    local_origin.load3((camera_origin - getOriginAgent()).mV);

    //process visible entries
    for(LLVOCacheEntry::vocache_entry_set_t::iterator iter = mImpl->mVisibleEntries.begin(); iter != mImpl->mVisibleEntries.end();)
    {
        LLVOCacheEntry* vo_entry = *iter;

        if(vo_entry->isValid() && vo_entry->getState() < LLVOCacheEntry::WAITING)
        {
            //set a large number to force to load this object.
            vo_entry->setSceneContribution(LARGE_SCENE_CONTRIBUTION);

            mImpl->mWaitingList.insert(vo_entry);
            ++iter;
        }
        else
        {
            LLVOCacheEntry::vocache_entry_set_t::iterator next_iter = iter;
            ++next_iter;
            mImpl->mVisibleEntries.erase(iter);
            iter = next_iter;
        }
    }

    //
    //process visible groups
    //
    //object projected area threshold
    F32 projection_threshold = LLVOCacheEntry::getSquaredPixelThreshold(mImpl->mVOCachePartition->isFrontCull());
    F32 dist_threshold = mImpl->mVOCachePartition->isFrontCull() ? gAgentCamera.mDrawDistance : LLVOCacheEntry::sRearFarRadius;

    std::set< LLPointer<LLViewerOctreeGroup> >::iterator group_iter = mImpl->mVisibleGroups.begin();
    for(; group_iter != mImpl->mVisibleGroups.end(); ++group_iter)
    {
        LLPointer<LLViewerOctreeGroup> group = *group_iter;
        if(group->getNumRefs() < 3 || //group to be deleted
            !group->getOctreeNode() || group->isEmpty()) //group empty
        {
            continue;
        }

        for (LLViewerOctreeGroup::element_iter i = group->getDataBegin(); i != group->getDataEnd(); ++i)
        {
            if((*i)->hasVOCacheEntry())
            {
                LLVOCacheEntry* vo_entry = (LLVOCacheEntry*)(*i)->getVOCacheEntry();

                if(vo_entry->getParentID() > 0) //is a child
                {
                    //child visibility depends on its parent.
                    continue;
                }
                if(!vo_entry->isValid())
                {
                    continue; //skip invalid entry.
                }

                vo_entry->calcSceneContribution(local_origin, needs_update, last_update, dist_threshold);
                if(vo_entry->getSceneContribution() > projection_threshold)
                {
                    mImpl->mWaitingList.insert(vo_entry);
                }
            }
        }
    }

    if(needs_update)
    {
        mImpl->mLastCameraOrigin = camera_origin;
        mImpl->mLastCameraUpdate = cur_frame;
    }

    return;
}

void LLViewerRegion::createVisibleObjects(F32 max_time)
{
<<<<<<< HEAD
	if(mDead)
	{
		return;
	}
	if(mImpl->mWaitingList.empty())
	{
		mImpl->mVOCachePartition->setCullHistory(false);
		return;
	}	
	
	S32 throttle = sNewObjectCreationThrottle;
	bool has_new_obj = false;
	LLTimer update_timer;	
	for(LLVOCacheEntry::vocache_entry_priority_list_t::iterator iter = mImpl->mWaitingList.begin();
		iter != mImpl->mWaitingList.end(); ++iter)
	{
		LLVOCacheEntry* vo_entry = *iter;		

		if(vo_entry->getState() < LLVOCacheEntry::WAITING)
		{
			addNewObject(vo_entry);
			has_new_obj = true;
			if(throttle > 0 && !(--throttle) && update_timer.getElapsedTimeF32() > max_time)
			{
				break;
			}
		}
	}	

	mImpl->mVOCachePartition->setCullHistory(has_new_obj);

	return;
=======
    if(mDead)
    {
        return;
    }
    if(mImpl->mWaitingList.empty())
    {
        mImpl->mVOCachePartition->setCullHistory(FALSE);
        return;
    }

    S32 throttle = sNewObjectCreationThrottle;
    BOOL has_new_obj = FALSE;
    LLTimer update_timer;
    for(LLVOCacheEntry::vocache_entry_priority_list_t::iterator iter = mImpl->mWaitingList.begin();
        iter != mImpl->mWaitingList.end(); ++iter)
    {
        LLVOCacheEntry* vo_entry = *iter;

        if(vo_entry->getState() < LLVOCacheEntry::WAITING)
        {
            addNewObject(vo_entry);
            has_new_obj = TRUE;
            if(throttle > 0 && !(--throttle) && update_timer.getElapsedTimeF32() > max_time)
            {
                break;
            }
        }
    }

    mImpl->mVOCachePartition->setCullHistory(has_new_obj);

    return;
>>>>>>> e7eced3c
}

void LLViewerRegion::clearCachedVisibleObjects()
{
<<<<<<< HEAD
	mImpl->mWaitingList.clear();
	mImpl->mVisibleGroups.clear();

	//reset all occluders
	mImpl->mVOCachePartition->resetOccluders();
	mPaused = true;

	//clean visible entries
	for(LLVOCacheEntry::vocache_entry_set_t::iterator iter = mImpl->mVisibleEntries.begin(); iter != mImpl->mVisibleEntries.end();)
	{
		LLVOCacheEntry* entry = *iter;
		LLVOCacheEntry* parent = getCacheEntry(entry->getParentID());

		if(!entry->getParentID() || parent) //no child or parent is cache-able
		{
			if(parent) //has a cache-able parent
			{
				parent->addChild(entry);
			}

			LLVOCacheEntry::vocache_entry_set_t::iterator next_iter = iter;
			++next_iter;
			mImpl->mVisibleEntries.erase(iter);
			iter = next_iter;
		}
		else //parent is not cache-able, leave it.
		{
			++iter;
		}
	}

	//remove all visible entries.
	mLastVisitedEntry = NULL;
	std::vector<LLDrawable*> delete_list;
	for(LLVOCacheEntry::vocache_entry_set_t::iterator iter = mImpl->mActiveSet.begin();
		iter != mImpl->mActiveSet.end(); ++iter)
	{
=======
    mImpl->mWaitingList.clear();
    mImpl->mVisibleGroups.clear();

    //reset all occluders
    mImpl->mVOCachePartition->resetOccluders();
    mPaused = TRUE;

    //clean visible entries
    for(LLVOCacheEntry::vocache_entry_set_t::iterator iter = mImpl->mVisibleEntries.begin(); iter != mImpl->mVisibleEntries.end();)
    {
        LLVOCacheEntry* entry = *iter;
        LLVOCacheEntry* parent = getCacheEntry(entry->getParentID());

        if(!entry->getParentID() || parent) //no child or parent is cache-able
        {
            if(parent) //has a cache-able parent
            {
                parent->addChild(entry);
            }

            LLVOCacheEntry::vocache_entry_set_t::iterator next_iter = iter;
            ++next_iter;
            mImpl->mVisibleEntries.erase(iter);
            iter = next_iter;
        }
        else //parent is not cache-able, leave it.
        {
            ++iter;
        }
    }

    //remove all visible entries.
    mLastVisitedEntry = NULL;
    std::vector<LLDrawable*> delete_list;
    for(LLVOCacheEntry::vocache_entry_set_t::iterator iter = mImpl->mActiveSet.begin();
        iter != mImpl->mActiveSet.end(); ++iter)
    {
>>>>>>> e7eced3c
        LLVOCacheEntry* vo_entry = *iter;
        if (!vo_entry || !vo_entry->getEntry())
        {
            continue;
        }
        LLDrawable* drawablep = (LLDrawable*)vo_entry->getEntry()->getDrawable();

        if(drawablep && !drawablep->getParent())
        {
            delete_list.push_back(drawablep);
        }
    }

    if(!delete_list.empty())
    {
        for(S32 i = 0; i < delete_list.size(); i++)
        {
            gObjectList.killObject(delete_list[i]->getVObj());
        }
        delete_list.clear();
    }

    return;
}

//perform some necessary but very light updates.
//to replace the function idleUpdate(...) in case there is no enough time.
void LLViewerRegion::lightIdleUpdate()
{
    if(!sVOCacheCullingEnabled)
    {
        return;
    }
    if(mImpl->mCacheMap.empty())
    {
        return;
    }

    //reset all occluders
    mImpl->mVOCachePartition->resetOccluders();
}

void LLViewerRegion::idleUpdate(F32 max_update_time)
{
    LL_PROFILE_ZONE_SCOPED;
    LLTimer update_timer;
    F32 max_time;

    mLastUpdate = LLViewerOctreeEntryData::getCurrentFrame();

    mImpl->mLandp->idleUpdate(max_update_time);

<<<<<<< HEAD
    static LLCachedControl<bool> pbr_terrain_enabled(gSavedSettings, "RenderTerrainPBREnabled", false);
    static LLCachedControl<bool> pbr_terrain_experimental_normals(gSavedSettings, "RenderTerrainPBRNormalsEnabled", false);
    bool pbr_material = mImpl->mCompositionp && (mImpl->mCompositionp->getMaterialType() == LLTerrainMaterials::Type::PBR);
    bool pbr_land = pbr_material && pbr_terrain_enabled && pbr_terrain_experimental_normals;

    if (!pbr_land)
    {
        mImpl->mLandp->idleUpdate</*PBR=*/false>(max_update_time);
    }
    else
    {
        mImpl->mLandp->idleUpdate</*PBR=*/true>(max_update_time);
    }
	
	if (mParcelOverlay)
	{
		// Hopefully not a significant time sink...
		mParcelOverlay->idleUpdate();
	}

	if(!sVOCacheCullingEnabled)
	{
		return;
	}
	if(mImpl->mCacheMap.empty())
	{
		return;
	}	
	if(mPaused)
	{
		mPaused = false; //unpause.
	}
=======
    if (mParcelOverlay)
    {
        // Hopefully not a significant time sink...
        mParcelOverlay->idleUpdate();
    }

    if(!sVOCacheCullingEnabled)
    {
        return;
    }
    if(mImpl->mCacheMap.empty())
    {
        return;
    }
    if(mPaused)
    {
        mPaused = FALSE; //unpause.
    }
>>>>>>> e7eced3c

    LLViewerCamera::eCameraID old_camera_id = LLViewerCamera::sCurCameraID;
    LLViewerCamera::sCurCameraID = LLViewerCamera::CAMERA_WORLD;

    //reset all occluders
    mImpl->mVOCachePartition->resetOccluders();

    max_time = max_update_time - update_timer.getElapsedTimeF32();

    //kill invisible objects
    killInvisibleObjects(max_time * 0.4f);
    max_time = max_update_time - update_timer.getElapsedTimeF32();

    updateVisibleEntries(max_time);
    max_time = max_update_time - update_timer.getElapsedTimeF32();

    createVisibleObjects(max_time);

    mImpl->mWaitingList.clear();
    mImpl->mVisibleGroups.clear();

    LLViewerCamera::sCurCameraID = old_camera_id;
    return;
}

// static
void LLViewerRegion::idleCleanup(F32 max_update_time)
{
    LLTimer update_timer;
    while (!sRegionCacheCleanup.empty() && (max_update_time - update_timer.getElapsedTimeF32() > 0))
    {
        sRegionCacheCleanup.erase(sRegionCacheCleanup.begin());
    }
}

//update the throttling number for new object creation
void LLViewerRegion::calcNewObjectCreationThrottle()
{
    static LLCachedControl<S32> new_object_creation_throttle(gSavedSettings,"NewObjectCreationThrottle");
    static LLCachedControl<F32> throttle_delay_time(gSavedSettings,"NewObjectCreationThrottleDelayTime");
    static LLFrameTimer timer;

    //
    //sNewObjectCreationThrottle =
    //-2: throttle is disabled because either the screen is showing progress view, or immediate after the screen is not black
    //-1: throttle is disabled by the debug setting
    //0:  no new object creation is allowed
    //>0: valid throttling number
    //

    if(gViewerWindow->getProgressView()->getVisible() && throttle_delay_time > 0.f)
    {
        sNewObjectCreationThrottle = -2; //cancel the throttling
        timer.reset();
    }
    else if(sNewObjectCreationThrottle < -1) //just recoved from the login/teleport screen
    {
        if(timer.getElapsedTimeF32() > throttle_delay_time) //wait for throttle_delay_time to reset the throttle
        {
            sNewObjectCreationThrottle = new_object_creation_throttle; //reset
            if(sNewObjectCreationThrottle < -1)
            {
                sNewObjectCreationThrottle = -1;
            }
        }
    }

    //update some LLVOCacheEntry debug setting factors.
    LLVOCacheEntry::updateDebugSettings();
}

bool LLViewerRegion::isViewerCameraStatic()
{
    return sLastCameraUpdated < LLViewerOctreeEntryData::getCurrentFrame();
}

void LLViewerRegion::killInvisibleObjects(F32 max_time)
{
#if 1 // TODO: kill this.  This is ill-conceived, objects that aren't in the camera frustum should not be deleted from memory.
        // because of this, every time you turn around the simulator sends a swarm of full object update messages from cache
    // probe misses and objects have to be reloaded from scratch.  From some reason, disabling this causes holes to
    // appear in the scene when flying back and forth between regions
    if(!sVOCacheCullingEnabled)
    {
        return;
    }
    if(mImpl->mActiveSet.empty())
    {
        return;
    }
    if(sNewObjectCreationThrottle < 0)
    {
        return;
    }

    LLTimer update_timer;
    LLVector4a camera_origin;
    camera_origin.load3(LLViewerCamera::getInstance()->getOrigin().mV);
    LLVector4a local_origin;
    local_origin.load3((LLViewerCamera::getInstance()->getOrigin() - getOriginAgent()).mV);
    F32 back_threshold = LLVOCacheEntry::sRearFarRadius;

    size_t max_update = 64;
    if(!mInvisibilityCheckHistory && isViewerCameraStatic())
    {
        //history is clean, reduce number of checking
        max_update /= 2;
    }

    std::vector<LLDrawable*> delete_list;
    S32 update_counter = llmin(max_update, mImpl->mActiveSet.size());
    LLVOCacheEntry::vocache_entry_set_t::iterator iter = mImpl->mActiveSet.upper_bound(mLastVisitedEntry);

    for(; update_counter > 0; --update_counter, ++iter)
    {
        if(iter == mImpl->mActiveSet.end())
        {
            iter = mImpl->mActiveSet.begin();
        }
        if((*iter)->getParentID() > 0)
        {
            continue; //skip child objects, they are removed with their parent.
        }

        LLVOCacheEntry* vo_entry = *iter;
        if(!vo_entry->isAnyVisible(camera_origin, local_origin, back_threshold) && vo_entry->mLastCameraUpdated < sLastCameraUpdated)
        {
            killObject(vo_entry, delete_list);
        }

        if(max_time < update_timer.getElapsedTimeF32()) //time out
        {
            break;
        }
    }

    if(iter == mImpl->mActiveSet.end())
    {
        mLastVisitedEntry = NULL;
    }
    else
    {
        mLastVisitedEntry = *iter;
    }

    mInvisibilityCheckHistory <<= 1;
    if(!delete_list.empty())
    {
        mInvisibilityCheckHistory |= 1;
        S32 count = delete_list.size();
        for(S32 i = 0; i < count; i++)
        {
            gObjectList.killObject(delete_list[i]->getVObj());
        }
        delete_list.clear();
    }

    return;
#endif
}

void LLViewerRegion::killObject(LLVOCacheEntry* entry, std::vector<LLDrawable*>& delete_list)
{
    //kill the object.
    LLDrawable* drawablep = (LLDrawable*)entry->getEntry()->getDrawable();
    llassert(drawablep);
    llassert(drawablep->getRegion() == this);

    if(drawablep && !drawablep->getParent())
    {
        LLViewerObject* v_obj = drawablep->getVObj();
        if (v_obj->isSelected()
            || (v_obj->flagAnimSource() && isAgentAvatarValid() && gAgentAvatarp->hasMotionFromSource(v_obj->getID())))
        {
            // do not remove objects user is interacting with
            ((LLViewerOctreeEntryData*)drawablep)->setVisible();
            return;
        }
        LLViewerObject::const_child_list_t& child_list = v_obj->getChildren();
        for (LLViewerObject::child_list_t::const_iterator iter = child_list.begin();
            iter != child_list.end(); iter++)
        {
            LLViewerObject* child = *iter;
            if(child->mDrawable)
            {
                if( !child->mDrawable->getEntry()
                    || !child->mDrawable->getEntry()->hasVOCacheEntry()
                    || child->isSelected()
                    || (child->flagAnimSource() && isAgentAvatarValid() && gAgentAvatarp->hasMotionFromSource(child->getID())))
                {
                    //do not remove parent if any of its children non-cacheable, animating or selected
                    //especially for the case that an avatar sits on a cache-able object
                    ((LLViewerOctreeEntryData*)drawablep)->setVisible();
                    return;
                }

                LLOcclusionCullingGroup* group = (LLOcclusionCullingGroup*)child->mDrawable->getGroup();
                if(group && group->isAnyRecentlyVisible())
                {
                    //set the parent visible if any of its children visible.
                    ((LLViewerOctreeEntryData*)drawablep)->setVisible();
                    return;
                }
            }
        }
        delete_list.push_back(drawablep);
    }
}

LLViewerObject* LLViewerRegion::addNewObject(LLVOCacheEntry* entry)
{
    if(!entry || !entry->getEntry())
    {
        if(entry)
        {
            mImpl->mVisibleEntries.erase(entry);
            entry->setState(LLVOCacheEntry::INACTIVE);
        }
        return NULL;
    }

    LLViewerObject* obj = NULL;
    if(!entry->getEntry()->hasDrawable()) //not added to the rendering pipeline yet
    {
        //add the object
        obj = gObjectList.processObjectUpdateFromCache(entry, this);
        if(obj)
        {
            if(!entry->isState(LLVOCacheEntry::ACTIVE))
            {
                mImpl->mWaitingSet.insert(entry);
                entry->setState(LLVOCacheEntry::WAITING);
            }
        }
    }
    else
    {
        LLViewerRegion* old_regionp = ((LLDrawable*)entry->getEntry()->getDrawable())->getRegion();
        if(old_regionp != this)
        {
            //this object exists in two regions at the same time;
            //this case can be safely ignored here because
            //server should soon send update message to remove one region for this object.

            LL_WARNS() << "Entry: " << entry->getLocalID() << " exists in two regions at the same time." << LL_ENDL;
            return NULL;
        }

        LL_WARNS() << "Entry: " << entry->getLocalID() << " in rendering pipeline but not set to be active." << LL_ENDL;

        //should not hit here any more, but does not hurt either, just put it back to active list
        addActiveCacheEntry(entry);
    }

    return obj;
}

//update object cache if the object receives a full-update or terse update
//update_type == EObjectUpdateType::OUT_TERSE_IMPROVED or EObjectUpdateType::OUT_FULL
LLViewerObject* LLViewerRegion::updateCacheEntry(U32 local_id, LLViewerObject* objectp)
{
    LLVOCacheEntry* entry = getCacheEntry(local_id);
    if (!entry)
    {
        return objectp; //not in the cache, do nothing.
    }
    if(!objectp) //object not created
    {
        //create a new object from cache.
        objectp = addNewObject(entry);
    }

    //remove from cache.
    killCacheEntry(entry, true);

    return objectp;
}

// As above, but forcibly do the update.
void LLViewerRegion::forceUpdate()
{
<<<<<<< HEAD
	constexpr F32 max_update_time = 0.f;

    static LLCachedControl<bool> pbr_terrain_enabled(gSavedSettings, "RenderTerrainPBREnabled", false);
    static LLCachedControl<bool> pbr_terrain_experimental_normals(gSavedSettings, "RenderTerrainPBRNormalsEnabled", false);
	bool pbr_material = mImpl->mCompositionp && (mImpl->mCompositionp->getMaterialType() == LLTerrainMaterials::Type::PBR);
	bool pbr_land = pbr_material && pbr_terrain_enabled && pbr_terrain_experimental_normals;

	if (!pbr_land)
	{
		mImpl->mLandp->idleUpdate</*PBR=*/false>(max_update_time);
	}
	else
	{
		mImpl->mLandp->idleUpdate</*PBR=*/true>(max_update_time);
	}
=======
    mImpl->mLandp->idleUpdate(0.f);
>>>>>>> e7eced3c

    if (mParcelOverlay)
    {
        mParcelOverlay->idleUpdate(true);
    }
}

void LLViewerRegion::connectNeighbor(LLViewerRegion *neighborp, U32 direction)
{
    mImpl->mLandp->connectNeighbor(neighborp->mImpl->mLandp, direction);
}


void LLViewerRegion::disconnectAllNeighbors()
{
    mImpl->mLandp->disconnectAllNeighbors();
}

LLVLComposition * LLViewerRegion::getComposition() const
{
    return mImpl->mCompositionp;
}

F32 LLViewerRegion::getCompositionXY(const S32 x, const S32 y) const
{
    if (x >= 256)
    {
        if (y >= 256)
        {
            LLVector3d center = getCenterGlobal() + LLVector3d(256.f, 256.f, 0.f);
            LLViewerRegion *regionp = LLWorld::getInstance()->getRegionFromPosGlobal(center);
            if (regionp)
            {
                // OK, we need to do some hackery here - different simulators no longer use
                // the same composition values, necessarily.
                // If we're attempting to blend, then we want to make the fractional part of
                // this region match the fractional of the adjacent.  For now, just minimize
                // the delta.
                F32 our_comp = getComposition()->getValueScaled(255, 255);
                F32 adj_comp = regionp->getComposition()->getValueScaled(x - 256.f, y - 256.f);
                while (llabs(our_comp - adj_comp) >= 1.f)
                {
                    if (our_comp > adj_comp)
                    {
                        adj_comp += 1.f;
                    }
                    else
                    {
                        adj_comp -= 1.f;
                    }
                }
                return adj_comp;
            }
        }
        else
        {
            LLVector3d center = getCenterGlobal() + LLVector3d(256.f, 0, 0.f);
            LLViewerRegion *regionp = LLWorld::getInstance()->getRegionFromPosGlobal(center);
            if (regionp)
            {
                // OK, we need to do some hackery here - different simulators no longer use
                // the same composition values, necessarily.
                // If we're attempting to blend, then we want to make the fractional part of
                // this region match the fractional of the adjacent.  For now, just minimize
                // the delta.
                F32 our_comp = getComposition()->getValueScaled(255.f, (F32)y);
                F32 adj_comp = regionp->getComposition()->getValueScaled(x - 256.f, (F32)y);
                while (llabs(our_comp - adj_comp) >= 1.f)
                {
                    if (our_comp > adj_comp)
                    {
                        adj_comp += 1.f;
                    }
                    else
                    {
                        adj_comp -= 1.f;
                    }
                }
                return adj_comp;
            }
        }
    }
    else if (y >= 256)
    {
        LLVector3d center = getCenterGlobal() + LLVector3d(0.f, 256.f, 0.f);
        LLViewerRegion *regionp = LLWorld::getInstance()->getRegionFromPosGlobal(center);
        if (regionp)
        {
            // OK, we need to do some hackery here - different simulators no longer use
            // the same composition values, necessarily.
            // If we're attempting to blend, then we want to make the fractional part of
            // this region match the fractional of the adjacent.  For now, just minimize
            // the delta.
            F32 our_comp = getComposition()->getValueScaled((F32)x, 255.f);
            F32 adj_comp = regionp->getComposition()->getValueScaled((F32)x, y - 256.f);
            while (llabs(our_comp - adj_comp) >= 1.f)
            {
                if (our_comp > adj_comp)
                {
                    adj_comp += 1.f;
                }
                else
                {
                    adj_comp -= 1.f;
                }
            }
            return adj_comp;
        }
    }

    return getComposition()->getValueScaled((F32)x, (F32)y);
}

void LLViewerRegion::calculateCenterGlobal()
{
    mImpl->mCenterGlobal = mImpl->mOriginGlobal;
    mImpl->mCenterGlobal.mdV[VX] += 0.5 * mWidth;
    mImpl->mCenterGlobal.mdV[VY] += 0.5 * mWidth;
    mImpl->mCenterGlobal.mdV[VZ] = 0.5 * mImpl->mLandp->getMinZ() + mImpl->mLandp->getMaxZ();
}

void LLViewerRegion::calculateCameraDistance()
{
    mCameraDistanceSquared = (F32)(gAgentCamera.getCameraPositionGlobal() - getCenterGlobal()).magVecSquared();
}

std::ostream& operator<<(std::ostream &s, const LLViewerRegion &region)
{
    s << "{ ";
    s << region.mImpl->mHost;
    s << " mOriginGlobal = " << region.getOriginGlobal()<< "\n";
    std::string name(region.getName()), zone(region.getZoning());
    if (! name.empty())
    {
        s << " mName         = " << name << '\n';
    }
    if (! zone.empty())
    {
        s << " mZoning       = " << zone << '\n';
    }
    s << "}";
    return s;
}


// ---------------- Protected Member Functions ----------------

void LLViewerRegion::updateNetStats()
{
    F32 dt = mImpl->mLastNetUpdate.getElapsedTimeAndResetF32();

    LLCircuitData *cdp = gMessageSystem->mCircuitInfo.findCircuit(mImpl->mHost);
    if (!cdp)
    {
        mAlive = false;
        return;
    }

    mAlive = true;
    mDeltaTime = dt;

    mLastPacketsIn =    mPacketsIn;
    mLastBitsIn =       mBitsIn;
    mLastPacketsOut =   mPacketsOut;
    mLastPacketsLost =  mPacketsLost;

    mPacketsIn =                cdp->getPacketsIn();
    mBitsIn =                   8 * cdp->getBytesIn();
    mPacketsOut =               cdp->getPacketsOut();
    mPacketsLost =              cdp->getPacketsLost();
    mPingDelay =                cdp->getPingDelay();

    mBitsReceived += mBitsIn - mLastBitsIn;
    mPacketsReceived += mPacketsIn - mLastPacketsIn;
}


U32 LLViewerRegion::getPacketsLost() const
{
    LLCircuitData *cdp = gMessageSystem->mCircuitInfo.findCircuit(mImpl->mHost);
    if (!cdp)
    {
        LL_INFOS() << "LLViewerRegion::getPacketsLost couldn't find circuit for " << mImpl->mHost << LL_ENDL;
        return 0;
    }
    else
    {
        return cdp->getPacketsLost();
    }
}

S32 LLViewerRegion::getHttpResponderID() const
{
    return mImpl->mHttpResponderID;
}

bool LLViewerRegion::pointInRegionGlobal(const LLVector3d &point_global) const
{
<<<<<<< HEAD
	LLVector3 pos_region = getPosRegionFromGlobal(point_global);

	if (pos_region.mV[VX] < 0)
	{
		return false;
	}
	if (pos_region.mV[VX] >= mWidth)
	{
		return false;
	}
	if (pos_region.mV[VY] < 0)
	{
		return false;
	}
	if (pos_region.mV[VY] >= mWidth)
	{
		return false;
	}
	return true;
=======
    LLVector3 pos_region = getPosRegionFromGlobal(point_global);

    if (pos_region.mV[VX] < 0)
    {
        return FALSE;
    }
    if (pos_region.mV[VX] >= mWidth)
    {
        return FALSE;
    }
    if (pos_region.mV[VY] < 0)
    {
        return FALSE;
    }
    if (pos_region.mV[VY] >= mWidth)
    {
        return FALSE;
    }
    return TRUE;
>>>>>>> e7eced3c
}

LLVector3 LLViewerRegion::getPosRegionFromGlobal(const LLVector3d &point_global) const
{
    LLVector3 pos_region;
    pos_region.setVec(point_global - mImpl->mOriginGlobal);
    return pos_region;
}

LLVector3d LLViewerRegion::getPosGlobalFromRegion(const LLVector3 &pos_region) const
{
    LLVector3d pos_region_d;
    pos_region_d.setVec(pos_region);
    return pos_region_d + mImpl->mOriginGlobal;
}

LLVector3 LLViewerRegion::getPosAgentFromRegion(const LLVector3 &pos_region) const
{
    LLVector3d pos_global = getPosGlobalFromRegion(pos_region);

    return gAgent.getPosAgentFromGlobal(pos_global);
}

LLVector3 LLViewerRegion::getPosRegionFromAgent(const LLVector3 &pos_agent) const
{
    return pos_agent - getOriginAgent();
}

F32 LLViewerRegion::getLandHeightRegion(const LLVector3& region_pos)
{
    return mImpl->mLandp->resolveHeightRegion( region_pos );
}

bool LLViewerRegion::isAlive()
{
    return mAlive;
}

bool LLViewerRegion::isOwnedSelf(const LLVector3& pos)
{
<<<<<<< HEAD
	if (mParcelOverlay)
	{
		return mParcelOverlay->isOwnedSelf(pos);
	} else {
		return false;
	}
=======
    if (mParcelOverlay)
    {
        return mParcelOverlay->isOwnedSelf(pos);
    } else {
        return FALSE;
    }
>>>>>>> e7eced3c
}

// Owned by a group you belong to?  (officer or member)
bool LLViewerRegion::isOwnedGroup(const LLVector3& pos)
{
<<<<<<< HEAD
	if (mParcelOverlay)
	{
		return mParcelOverlay->isOwnedGroup(pos);
	} else {
		return false;
	}
=======
    if (mParcelOverlay)
    {
        return mParcelOverlay->isOwnedGroup(pos);
    } else {
        return FALSE;
    }
>>>>>>> e7eced3c
}

// the new TCP coarse location handler node
class CoarseLocationUpdate : public LLHTTPNode
{
public:
    virtual void post(
        ResponsePtr responder,
        const LLSD& context,
        const LLSD& input) const
    {
        LLHost host(input["sender"].asString());

        LLWorld *world_inst = LLWorld::getInstance(); // Not a singleton!
        if (!world_inst)
        {
            return;
        }

<<<<<<< HEAD
		LLViewerRegion* region = world_inst->getRegion(host);
		if( !region )
		{
			return;
		}

		S32 target_index = input["body"]["Index"][0]["Prey"].asInteger();
		S32 you_index    = input["body"]["Index"][0]["You" ].asInteger();

		std::vector<U32>* avatar_locs = &region->mMapAvatars;
		std::vector<LLUUID>* avatar_ids = &region->mMapAvatarIDs;
		avatar_locs->clear();
		avatar_ids->clear();

		//LL_INFOS() << "coarse locations agent[0] " << input["body"]["AgentData"][0]["AgentID"].asUUID() << LL_ENDL;
		//LL_INFOS() << "my agent id = " << gAgent.getID() << LL_ENDL;
		//LL_INFOS() << ll_pretty_print_sd(input) << LL_ENDL;

		LLSD 
			locs   = input["body"]["Location"],
			agents = input["body"]["AgentData"];
		LLSD::array_iterator 
			locs_it = locs.beginArray(), 
			agents_it = agents.beginArray();
		bool has_agent_data = input["body"].has("AgentData");

		for(int i=0; 
			locs_it != locs.endArray(); 
			i++, locs_it++)
		{
			U8 
				x = locs_it->get("X").asInteger(),
				y = locs_it->get("Y").asInteger(),
				z = locs_it->get("Z").asInteger();
			// treat the target specially for the map, and don't add you or the target
			if(i == target_index)
			{
				LLVector3d global_pos(region->getOriginGlobal());
				global_pos.mdV[VX] += (F64)x;
				global_pos.mdV[VY] += (F64)y;
				global_pos.mdV[VZ] += (F64)z * 4.0;
				LLAvatarTracker::instance().setTrackedCoarseLocation(global_pos);
			}
			else if( i != you_index)
			{
				U32 pos = 0x0;
				pos |= x;
				pos <<= 8;
				pos |= y;
				pos <<= 8;
				pos |= z;
				avatar_locs->push_back(pos);
				//LL_INFOS() << "next pos: " << x << "," << y << "," << z << ": " << pos << LL_ENDL;
				if(has_agent_data) // for backwards compatibility with old message format
				{
					LLUUID agent_id(agents_it->get("AgentID").asUUID());
					//LL_INFOS() << "next agent: " << agent_id.asString() << LL_ENDL;
					avatar_ids->push_back(agent_id);
				}
			}
			if (has_agent_data)
			{
				agents_it++;
			}
		}
	}
=======
        LLViewerRegion* region = world_inst->getRegion(host);
        if( !region )
        {
            return;
        }

        S32 target_index = input["body"]["Index"][0]["Prey"].asInteger();
        S32 you_index    = input["body"]["Index"][0]["You" ].asInteger();

        std::vector<U32>* avatar_locs = &region->mMapAvatars;
        std::vector<LLUUID>* avatar_ids = &region->mMapAvatarIDs;
        avatar_locs->clear();
        avatar_ids->clear();

        //LL_INFOS() << "coarse locations agent[0] " << input["body"]["AgentData"][0]["AgentID"].asUUID() << LL_ENDL;
        //LL_INFOS() << "my agent id = " << gAgent.getID() << LL_ENDL;
        //LL_INFOS() << ll_pretty_print_sd(input) << LL_ENDL;

        LLSD
            locs   = input["body"]["Location"],
            agents = input["body"]["AgentData"];
        LLSD::array_iterator
            locs_it = locs.beginArray(),
            agents_it = agents.beginArray();
        BOOL has_agent_data = input["body"].has("AgentData");

        for(int i=0;
            locs_it != locs.endArray();
            i++, locs_it++)
        {
            U8
                x = locs_it->get("X").asInteger(),
                y = locs_it->get("Y").asInteger(),
                z = locs_it->get("Z").asInteger();
            // treat the target specially for the map, and don't add you or the target
            if(i == target_index)
            {
                LLVector3d global_pos(region->getOriginGlobal());
                global_pos.mdV[VX] += (F64)x;
                global_pos.mdV[VY] += (F64)y;
                global_pos.mdV[VZ] += (F64)z * 4.0;
                LLAvatarTracker::instance().setTrackedCoarseLocation(global_pos);
            }
            else if( i != you_index)
            {
                U32 pos = 0x0;
                pos |= x;
                pos <<= 8;
                pos |= y;
                pos <<= 8;
                pos |= z;
                avatar_locs->push_back(pos);
                //LL_INFOS() << "next pos: " << x << "," << y << "," << z << ": " << pos << LL_ENDL;
                if(has_agent_data) // for backwards compatibility with old message format
                {
                    LLUUID agent_id(agents_it->get("AgentID").asUUID());
                    //LL_INFOS() << "next agent: " << agent_id.asString() << LL_ENDL;
                    avatar_ids->push_back(agent_id);
                }
            }
            if (has_agent_data)
            {
                agents_it++;
            }
        }
    }
>>>>>>> e7eced3c
};

// build the coarse location HTTP node under the "/message" URL
LLHTTPRegistration<CoarseLocationUpdate>
   gHTTPRegistrationCoarseLocationUpdate(
       "/message/CoarseLocationUpdate");


// the deprecated coarse location handler
void LLViewerRegion::updateCoarseLocations(LLMessageSystem* msg)
{
<<<<<<< HEAD
	//LL_INFOS() << "CoarseLocationUpdate" << LL_ENDL;
	mMapAvatars.clear();
	mMapAvatarIDs.clear(); // only matters in a rare case but it's good to be safe.

	U8 x_pos = 0;
	U8 y_pos = 0;
	U8 z_pos = 0;

	U32 pos = 0x0;

	S16 agent_index;
	S16 target_index;
	msg->getS16Fast(_PREHASH_Index, _PREHASH_You, agent_index);
	msg->getS16Fast(_PREHASH_Index, _PREHASH_Prey, target_index);

	bool has_agent_data = msg->has(_PREHASH_AgentData);
	S32 count = msg->getNumberOfBlocksFast(_PREHASH_Location);
	for(S32 i = 0; i < count; i++)
	{
		msg->getU8Fast(_PREHASH_Location, _PREHASH_X, x_pos, i);
		msg->getU8Fast(_PREHASH_Location, _PREHASH_Y, y_pos, i);
		msg->getU8Fast(_PREHASH_Location, _PREHASH_Z, z_pos, i);
		LLUUID agent_id = LLUUID::null;
		if(has_agent_data)
		{
			msg->getUUIDFast(_PREHASH_AgentData, _PREHASH_AgentID, agent_id, i);
		}

		//LL_INFOS() << "  object X: " << (S32)x_pos << " Y: " << (S32)y_pos
		//		<< " Z: " << (S32)(z_pos * 4)
		//		<< LL_ENDL;

		// treat the target specially for the map
		if(i == target_index)
		{
			LLVector3d global_pos(mImpl->mOriginGlobal);
			global_pos.mdV[VX] += (F64)(x_pos);
			global_pos.mdV[VY] += (F64)(y_pos);
			global_pos.mdV[VZ] += (F64)(z_pos) * 4.0;
			LLAvatarTracker::instance().setTrackedCoarseLocation(global_pos);
		}
		
		//don't add you
		if( i != agent_index)
		{
			pos = 0x0;
			pos |= x_pos;
			pos <<= 8;
			pos |= y_pos;
			pos <<= 8;
			pos |= z_pos;
			mMapAvatars.push_back(pos);
			if(has_agent_data)
			{
				mMapAvatarIDs.push_back(agent_id);
			}
		}
	}
=======
    //LL_INFOS() << "CoarseLocationUpdate" << LL_ENDL;
    mMapAvatars.clear();
    mMapAvatarIDs.clear(); // only matters in a rare case but it's good to be safe.

    U8 x_pos = 0;
    U8 y_pos = 0;
    U8 z_pos = 0;

    U32 pos = 0x0;

    S16 agent_index;
    S16 target_index;
    msg->getS16Fast(_PREHASH_Index, _PREHASH_You, agent_index);
    msg->getS16Fast(_PREHASH_Index, _PREHASH_Prey, target_index);

    BOOL has_agent_data = msg->has(_PREHASH_AgentData);
    S32 count = msg->getNumberOfBlocksFast(_PREHASH_Location);
    for(S32 i = 0; i < count; i++)
    {
        msg->getU8Fast(_PREHASH_Location, _PREHASH_X, x_pos, i);
        msg->getU8Fast(_PREHASH_Location, _PREHASH_Y, y_pos, i);
        msg->getU8Fast(_PREHASH_Location, _PREHASH_Z, z_pos, i);
        LLUUID agent_id = LLUUID::null;
        if(has_agent_data)
        {
            msg->getUUIDFast(_PREHASH_AgentData, _PREHASH_AgentID, agent_id, i);
        }

        //LL_INFOS() << "  object X: " << (S32)x_pos << " Y: " << (S32)y_pos
        //      << " Z: " << (S32)(z_pos * 4)
        //      << LL_ENDL;

        // treat the target specially for the map
        if(i == target_index)
        {
            LLVector3d global_pos(mImpl->mOriginGlobal);
            global_pos.mdV[VX] += (F64)(x_pos);
            global_pos.mdV[VY] += (F64)(y_pos);
            global_pos.mdV[VZ] += (F64)(z_pos) * 4.0;
            LLAvatarTracker::instance().setTrackedCoarseLocation(global_pos);
        }

        //don't add you
        if( i != agent_index)
        {
            pos = 0x0;
            pos |= x_pos;
            pos <<= 8;
            pos |= y_pos;
            pos <<= 8;
            pos |= z_pos;
            mMapAvatars.push_back(pos);
            if(has_agent_data)
            {
                mMapAvatarIDs.push_back(agent_id);
            }
        }
    }
>>>>>>> e7eced3c
}

void LLViewerRegion::getInfo(LLSD& info)
{
    info["Region"]["Host"] = getHost().getIPandPort();
    info["Region"]["Name"] = getName();
    U32 x, y;
    from_region_handle(getHandle(), &x, &y);
    info["Region"]["Handle"]["x"] = (LLSD::Integer)x;
    info["Region"]["Handle"]["y"] = (LLSD::Integer)y;
}

void LLViewerRegion::requestSimulatorFeatures()
{
    LL_DEBUGS("SimulatorFeatures") << "region " << getName() << " ptr " << this
                                   << " trying to request SimulatorFeatures" << LL_ENDL;
    // kick off a request for simulator features
    std::string url = getCapability("SimulatorFeatures");
    if (!url.empty())
    {
        std::string coroname =
            LLCoros::instance().launch("LLViewerRegionImpl::requestSimulatorFeatureCoro",
                                       boost::bind(&LLViewerRegionImpl::requestSimulatorFeatureCoro, url, getHandle()));

        // requestSimulatorFeatures can be called from other coros,
        // launch() acts like a suspend()
        // Make sure we are still good to do
        LLCoros::checkStop();

        LL_INFOS("AppInit", "SimulatorFeatures") << "Launching " << coroname << " requesting simulator features from " << url << " for region " << getRegionID() << LL_ENDL;
    }
    else
    {
        LL_WARNS("AppInit", "SimulatorFeatures") << "SimulatorFeatures cap not set" << LL_ENDL;
    }
}

boost::signals2::connection LLViewerRegion::setSimulatorFeaturesReceivedCallback(const caps_received_signal_t::slot_type& cb)
{
    return mSimulatorFeaturesReceivedSignal.connect(cb);
}

void LLViewerRegion::setSimulatorFeaturesReceived(bool received)
{
    mSimulatorFeaturesReceived = received;
    if (received)
    {
        mSimulatorFeaturesReceivedSignal(getRegionID(), this);
        mSimulatorFeaturesReceivedSignal.disconnect_all_slots();
    }
}

bool LLViewerRegion::simulatorFeaturesReceived() const
{
    return mSimulatorFeaturesReceived;
}

void LLViewerRegion::getSimulatorFeatures(LLSD& sim_features) const
{
    sim_features = mSimulatorFeatures;

}

void LLViewerRegion::setSimulatorFeatures(const LLSD& sim_features)
{
    std::stringstream str;

    LLSDSerialize::toPrettyXML(sim_features, str);
    LL_INFOS() << "region " << getName() << " "  << str.str() << LL_ENDL;
    mSimulatorFeatures = sim_features;

    setSimulatorFeaturesReceived(true);

<<<<<<< HEAD
	setSimulatorFeaturesReceived(true);

    // WARNING: this is called from a coroutine, and flipping saved settings has a LOT of side effects, shuttle 
    // the work below back to the main loop
    // 
    
    // copy features to lambda in case the region is deleted before the lambda is executed
    LLSD features = mSimulatorFeatures;

    auto work = [=]()
        {
            // if region has MaxTextureResolution, set max_texture_dimension settings, otherwise use default
            if (features.has("MaxTextureResolution"))
            {
                S32 max_texture_resolution = features["MaxTextureResolution"].asInteger();
                gSavedSettings.setS32("max_texture_dimension_X", max_texture_resolution);
                gSavedSettings.setS32("max_texture_dimension_Y", max_texture_resolution);
            }
            else
            {
                gSavedSettings.setS32("max_texture_dimension_X", 1024);
                gSavedSettings.setS32("max_texture_dimension_Y", 1024);
            }

            if (features.has("PBRTerrainEnabled"))
            {
                bool enabled = features["PBRTerrainEnabled"];
                gSavedSettings.setBOOL("RenderTerrainPBREnabled", enabled);
            }
            else
            {
                gSavedSettings.setBOOL("RenderTerrainPBREnabled", false);
            }

            if (features.has("PBRMaterialSwatchEnabled"))
            {
                bool enabled = features["PBRMaterialSwatchEnabled"];
                gSavedSettings.setBOOL("UIPreviewMaterial", enabled);
            }
            else
            {
                gSavedSettings.setBOOL("UIPreviewMaterial", false);
            }
        };


    LLAppViewer::instance()->postToMainCoro(work);
=======
>>>>>>> e7eced3c
}

//this is called when the parent is not cacheable.
//move all orphan children out of cache and insert to rendering octree.
void LLViewerRegion::findOrphans(U32 parent_id)
{
    orphan_list_t::iterator iter = mOrphanMap.find(parent_id);
    if(iter != mOrphanMap.end())
    {
        std::vector<U32>* children = &mOrphanMap[parent_id];
        for(S32 i = 0; i < children->size(); i++)
        {
            //parent is visible, so is the child.
            addVisibleChildCacheEntry(NULL, getCacheEntry((*children)[i]));
        }
        children->clear();
        mOrphanMap.erase(parent_id);
    }
}

void LLViewerRegion::decodeBoundingInfo(LLVOCacheEntry* entry)
{
    if(!sVOCacheCullingEnabled)
    {
        gObjectList.processObjectUpdateFromCache(entry, this);
        return;
    }
    if(!entry || !entry->isValid())
    {
        return;
    }

    if(!entry->getEntry())
    {
        entry->setOctreeEntry(NULL);
    }

    if(entry->getEntry()->hasDrawable()) //already in the rendering pipeline
    {
        LLViewerRegion* old_regionp = ((LLDrawable*)entry->getEntry()->getDrawable())->getRegion();
        if(old_regionp != this && old_regionp)
        {
            LLViewerObject* obj = ((LLDrawable*)entry->getEntry()->getDrawable())->getVObj();
            if(obj)
            {
                //remove from old region
                old_regionp->killCacheEntry(obj->getLocalID());

                //change region
                obj->setRegion(this);
            }
        }

        addActiveCacheEntry(entry);

        //set parent id
        U32 parent_id = 0;
        if (entry->getDP()) // NULL if nothing cached
        {
            LLViewerObject::unpackParentID(entry->getDP(), parent_id);
        }
        if(parent_id != entry->getParentID())
        {
            entry->setParentID(parent_id);
        }

        //update the object
        gObjectList.processObjectUpdateFromCache(entry, this);
        return; //done
    }

    //must not be active.
    llassert_always(!entry->isState(LLVOCacheEntry::ACTIVE));
    removeFromVOCacheTree(entry); //remove from cache octree if it is in.

    LLVector3 pos;
    LLVector3 scale;
    LLQuaternion rot;

    //decode spatial info and parent info
    U32 parent_id = entry->getDP() ? LLViewerObject::extractSpatialExtents(entry->getDP(), pos, scale, rot) : entry->getParentID();

    U32 old_parent_id = entry->getParentID();
    bool same_old_parent = false;
    if(parent_id != old_parent_id) //parent changed.
    {
        if(old_parent_id > 0) //has an old parent, disconnect it
        {
            LLVOCacheEntry* old_parent = getCacheEntry(old_parent_id);
            if(old_parent)
            {
                old_parent->removeChild(entry);
                if(!old_parent->isState(LLVOCacheEntry::INACTIVE))
                {
                    mImpl->mVisibleEntries.erase(entry);
                    entry->setState(LLVOCacheEntry::INACTIVE);
                }
            }
        }
        entry->setParentID(parent_id);
    }
    else
    {
        same_old_parent = true;
    }

    if(parent_id > 0) //has a new parent
    {
        //1, find the parent in cache
        LLVOCacheEntry* parent = getCacheEntry(parent_id);

        //2, parent is not in the cache, put into the orphan list.
        if(!parent)
        {
            if(!same_old_parent)
            {
                //check if parent is non-cacheable and already created
                if(isNonCacheableObjectCreated(parent_id))
                {
                    //parent is visible, so is the child.
                    addVisibleChildCacheEntry(NULL, entry);
                }
                else
                {
                    entry->setBoundingInfo(pos, scale);
                    mOrphanMap[parent_id].push_back(entry->getLocalID());
                }
            }
            else
            {
                entry->setBoundingInfo(pos, scale);
            }
        }
        else //parent in cache.
        {
            if(!parent->isState(LLVOCacheEntry::INACTIVE))
            {
                //parent is visible, so is the child.
                addVisibleChildCacheEntry(parent, entry);
            }
            else
            {
                entry->setBoundingInfo(pos, scale);
                parent->addChild(entry);

                if(parent->getGroup()) //re-insert parent to vo-cache tree because its bounding info changed.
                {
                    removeFromVOCacheTree(parent);
                    addToVOCacheTree(parent);
                }
            }
        }

        return;
    }

    //
    //no parent
    //
    entry->setBoundingInfo(pos, scale);

    if(!parent_id) //a potential parent
    {
        //find all children and update their bounding info
        orphan_list_t::iterator iter = mOrphanMap.find(entry->getLocalID());
        if(iter != mOrphanMap.end())
        {
            std::vector<U32>* orphans = &mOrphanMap[entry->getLocalID()];
            S32 size = orphans->size();
            for(S32 i = 0; i < size; i++)
            {
                LLVOCacheEntry* child = getCacheEntry((*orphans)[i]);
                if(child)
                {
                    entry->addChild(child);
                }
            }
            orphans->clear();
            mOrphanMap.erase(entry->getLocalID());
        }
    }

    if(!entry->getGroup() && entry->isState(LLVOCacheEntry::INACTIVE))
    {
        addToVOCacheTree(entry);
    }
    return ;
}

LLViewerRegion::eCacheUpdateResult LLViewerRegion::cacheFullUpdate(LLDataPackerBinaryBuffer &dp, U32 flags)
{
    eCacheUpdateResult result;
    U32 crc;
    U32 local_id;

    LLViewerObject::unpackU32(&dp, local_id, "LocalID");
    LLViewerObject::unpackU32(&dp, crc, "CRC");

    LLVOCacheEntry* entry = getCacheEntry(local_id, false);

    if (entry)
    {
        entry->setValid();

        // we've seen this object before
        if (entry->getCRC() == crc)
        {
            LL_DEBUGS("AnimatedObjects") << " got dupe for local_id " << local_id << LL_ENDL;
            dumpStack("AnimatedObjectsStack");

            // Record a hit
            entry->recordDupe();
            result = CACHE_UPDATE_DUPE;
        }
        else //CRC changed
        {
            LL_DEBUGS("AnimatedObjects") << " got update for local_id " << local_id << LL_ENDL;
            dumpStack("AnimatedObjectsStack");

            // Update the cache entry
            entry->updateEntry(crc, dp);

            decodeBoundingInfo(entry);

            result = CACHE_UPDATE_CHANGED;
        }
    }
    else
    {
        LL_DEBUGS("AnimatedObjects") << " got first notification for local_id " << local_id << LL_ENDL;
        dumpStack("AnimatedObjectsStack");

        // we haven't seen this object before
        // Create new entry and add to map
        result = CACHE_UPDATE_ADDED;
        entry = new LLVOCacheEntry(local_id, crc, dp);
        record(LLStatViewer::OBJECT_CACHE_HIT_RATE, LLUnits::Ratio::fromValue(0));

        mImpl->mCacheMap[local_id] = entry;

        decodeBoundingInfo(entry);
    }
    entry->setUpdateFlags(flags);

    return result;
    }

LLViewerRegion::eCacheUpdateResult LLViewerRegion::cacheFullUpdate(LLViewerObject* objectp, LLDataPackerBinaryBuffer &dp, U32 flags)
{
    eCacheUpdateResult result = cacheFullUpdate(dp, flags);

    return result;
}

void LLViewerRegion::cacheFullUpdateGLTFOverride(const LLGLTFOverrideCacheEntry &override_data)
{
    U32 local_id = override_data.mLocalId;
    if (override_data.mSides.size() > 0)
    { // empty override means overrides were removed from this object
        mImpl->mGLTFOverridesLLSD[local_id] = override_data;
    }
    else
    {
        mImpl->mGLTFOverridesLLSD.erase(local_id);
    }
}

LLVOCacheEntry* LLViewerRegion::getCacheEntryForOctree(U32 local_id)
{
    if(!sVOCacheCullingEnabled)
    {
        return NULL;
    }

    LLVOCacheEntry* entry = getCacheEntry(local_id);
    removeFromVOCacheTree(entry);

    return entry;
}

LLVOCacheEntry* LLViewerRegion::getCacheEntry(U32 local_id, bool valid)
{
    LLVOCacheEntry::vocache_entry_map_t::iterator iter = mImpl->mCacheMap.find(local_id);
    if(iter != mImpl->mCacheMap.end())
    {
        if(!valid || iter->second->isValid())
        {
            return iter->second;
        }
    }
    return NULL;
}

void LLViewerRegion::addCacheMiss(U32 id, LLViewerRegion::eCacheMissType cache_miss_type)
{
    mRegionCacheMissCount++;
    mCacheMissList.push_back(CacheMissItem(id, cache_miss_type));
}

//check if a non-cacheable object is already created.
bool LLViewerRegion::isNonCacheableObjectCreated(U32 local_id)
{
    if(mImpl && local_id > 0 && mImpl->mNonCacheableCreatedList.find(local_id) != mImpl->mNonCacheableCreatedList.end())
    {
        return true;
    }
    return false;
}

void LLViewerRegion::removeFromCreatedList(U32 local_id)
{
    if(mImpl && local_id > 0)
    {
        std::set<U32>::iterator iter = mImpl->mNonCacheableCreatedList.find(local_id);
        if(iter != mImpl->mNonCacheableCreatedList.end())
        {
            mImpl->mNonCacheableCreatedList.erase(iter);
        }
    }
    }

void LLViewerRegion::addToCreatedList(U32 local_id)
{
    if(mImpl && local_id > 0)
    {
        mImpl->mNonCacheableCreatedList.insert(local_id);
    }
}

// Get data packer for this object, if we have cached data
// AND the CRC matches. JC
bool LLViewerRegion::probeCache(U32 local_id, U32 crc, U32 flags, U8 &cache_miss_type)
{
    //llassert(mCacheLoaded);  This assert failes often, changing to early-out -- davep, 2010/10/18

    LLVOCacheEntry* entry = getCacheEntry(local_id, false);

    if (entry)
    {
        // we've seen this object before
        if (entry->getCRC() == crc)
        {
            // Record a hit
            mRegionCacheHitCount++;
            entry->recordHit();
            cache_miss_type = CACHE_MISS_TYPE_NONE;
            entry->setUpdateFlags(flags);

            if(entry->isState(LLVOCacheEntry::ACTIVE))
            {
                ((LLDrawable*)entry->getEntry()->getDrawable())->getVObj()->loadFlags(flags);
                return true;
            }

            if(entry->isValid())
            {
                return true; //already probed
            }

            entry->setValid();
            decodeBoundingInfo(entry);

            //loadCacheMiscExtras(local_id, entry, crc);

            return true;
        }
        else
        {
            // LL_INFOS() << "CRC miss for " << local_id << LL_ENDL;

            addCacheMiss(local_id, CACHE_MISS_TYPE_CRC);
            cache_miss_type = CACHE_MISS_TYPE_CRC;
        }
    }
    else
    {   // Total miss, don't have the object in cache
        // LL_INFOS() << "Cache miss for " << local_id << LL_ENDL;
        addCacheMiss(local_id, CACHE_MISS_TYPE_TOTAL);
        cache_miss_type = CACHE_MISS_TYPE_TOTAL;
    }

    return false;
}

void LLViewerRegion::addCacheMissFull(const U32 local_id)
{
    addCacheMiss(local_id, CACHE_MISS_TYPE_TOTAL);
}

void LLViewerRegion::requestCacheMisses()
{
<<<<<<< HEAD
	if (!mCacheMissList.size()) 
	{
		return;
	}

	LLMessageSystem* msg = gMessageSystem;
	bool start_new_message = true;
	S32 blocks = 0;

	//send requests for all cache-missed objects
	for (CacheMissItem::cache_miss_list_t::iterator iter = mCacheMissList.begin(); iter != mCacheMissList.end(); ++iter)
	{
		if (start_new_message)
		{
			msg->newMessageFast(_PREHASH_RequestMultipleObjects);
			msg->nextBlockFast(_PREHASH_AgentData);
			msg->addUUIDFast(_PREHASH_AgentID, gAgent.getID());
			msg->addUUIDFast(_PREHASH_SessionID, gAgent.getSessionID());
			start_new_message = false;
		}

		msg->nextBlockFast(_PREHASH_ObjectData);
		msg->addU8Fast(_PREHASH_CacheMissType, (*iter).mType);
		msg->addU32Fast(_PREHASH_ID, (*iter).mID);
=======
    if (!mCacheMissList.size())
    {
        return;
    }

    LLMessageSystem* msg = gMessageSystem;
    BOOL start_new_message = TRUE;
    S32 blocks = 0;

    //send requests for all cache-missed objects
    for (CacheMissItem::cache_miss_list_t::iterator iter = mCacheMissList.begin(); iter != mCacheMissList.end(); ++iter)
    {
        if (start_new_message)
        {
            msg->newMessageFast(_PREHASH_RequestMultipleObjects);
            msg->nextBlockFast(_PREHASH_AgentData);
            msg->addUUIDFast(_PREHASH_AgentID, gAgent.getID());
            msg->addUUIDFast(_PREHASH_SessionID, gAgent.getSessionID());
            start_new_message = FALSE;
        }

        msg->nextBlockFast(_PREHASH_ObjectData);
        msg->addU8Fast(_PREHASH_CacheMissType, (*iter).mType);
        msg->addU32Fast(_PREHASH_ID, (*iter).mID);
>>>>>>> e7eced3c

        LL_DEBUGS("AnimatedObjects") << "Requesting cache missed object " << (*iter).mID << LL_ENDL;

<<<<<<< HEAD
		if (blocks >= 255)
		{
			sendReliableMessage();
			start_new_message = true;
			blocks = 0;
		}
	}
=======
        blocks++;
>>>>>>> e7eced3c

        if (blocks >= 255)
        {
            sendReliableMessage();
            start_new_message = TRUE;
            blocks = 0;
        }
    }

    // finish any pending message
    if (!start_new_message)
    {
        sendReliableMessage();
    }

<<<<<<< HEAD
	mCacheDirty = true ;
	// LL_INFOS() << "KILLDEBUG Sent cache miss full " << full_count << " crc " << crc_count << LL_ENDL;
	LLViewerStatsRecorder::instance().requestCacheMissesEvent(mCacheMissList.size());
=======
    mCacheDirty = TRUE ;
    // LL_INFOS() << "KILLDEBUG Sent cache miss full " << full_count << " crc " << crc_count << LL_ENDL;
    LLViewerStatsRecorder::instance().requestCacheMissesEvent(mCacheMissList.size());
>>>>>>> e7eced3c

    mCacheMissList.clear();
}

void LLViewerRegion::dumpCache()
{
    const S32 BINS = 4;
    S32 hit_bin[BINS];
    S32 change_bin[BINS];

    S32 i;
    for (i = 0; i < BINS; ++i)
    {
        hit_bin[i] = 0;
        change_bin[i] = 0;
    }

    LLVOCacheEntry *entry;
    for(LLVOCacheEntry::vocache_entry_map_t::iterator iter = mImpl->mCacheMap.begin(); iter != mImpl->mCacheMap.end(); ++iter)
    {
        entry = iter->second ;

        S32 hits = entry->getHitCount();
        S32 changes = entry->getCRCChangeCount();

        hits = llclamp(hits, 0, BINS-1);
        changes = llclamp(changes, 0, BINS-1);

        hit_bin[hits]++;
        change_bin[changes]++;
    }

    LL_INFOS() << "Count " << mImpl->mCacheMap.size() << LL_ENDL;
    for (i = 0; i < BINS; i++)
    {
        LL_INFOS() << "Hits " << i << " " << hit_bin[i] << LL_ENDL;
    }
    for (i = 0; i < BINS; i++)
    {
        LL_INFOS() << "Changes " << i << " " << change_bin[i] << LL_ENDL;
    }
    // TODO - add overrides cache too
}

void LLViewerRegion::clearVOCacheFromMemory()
{
    mImpl->mCacheMap.clear();
}

void LLViewerRegion::unpackRegionHandshake()
{
<<<<<<< HEAD
	LLMessageSystem *msg = gMessageSystem;

	U64 region_flags = 0;
	U64 region_protocols = 0;
	U8 sim_access;
	std::string sim_name;
	LLUUID sim_owner;
	bool is_estate_manager;
	F32 water_height;
	F32 billable_factor;
	LLUUID cache_id;

	msg->getU8		("RegionInfo", "SimAccess", sim_access);
	msg->getString	("RegionInfo", "SimName", sim_name);
	msg->getUUID	("RegionInfo", "SimOwner", sim_owner);
	msg->getBOOL	("RegionInfo", "IsEstateManager", is_estate_manager);
	msg->getF32		("RegionInfo", "WaterHeight", water_height);
	msg->getF32		("RegionInfo", "BillableFactor", billable_factor);
	msg->getUUID	("RegionInfo", "CacheID", cache_id );

	if (msg->has(_PREHASH_RegionInfo4))
	{
		msg->getU64Fast(_PREHASH_RegionInfo4, _PREHASH_RegionFlagsExtended, region_flags);
		msg->getU64Fast(_PREHASH_RegionInfo4, _PREHASH_RegionProtocols, region_protocols);
	}
	else
	{
		U32 flags = 0;
		msg->getU32Fast(_PREHASH_RegionInfo, _PREHASH_RegionFlags, flags);
		region_flags = flags;
	}

	setRegionFlags(region_flags);
	setRegionProtocols(region_protocols);
	setSimAccess(sim_access);
	setRegionNameAndZone(sim_name);
	setOwner(sim_owner);
	setIsEstateManager(is_estate_manager);
	setWaterHeight(water_height);
	setBillableFactor(billable_factor);
	setCacheID(cache_id);

	LLUUID region_id;
	msg->getUUID("RegionInfo2", "RegionID", region_id);
	setRegionID(region_id);
	
	// Retrieve the CR-53 (Homestead/Land SKU) information
	S32 classID = 0;
	S32 cpuRatio = 0;
	std::string coloName;
	std::string productSKU;
	std::string productName;

	// the only reasonable way to decide if we actually have any data is to
	// check to see if any of these fields have positive sizes
	if (msg->getSize("RegionInfo3", "ColoName") > 0 ||
	    msg->getSize("RegionInfo3", "ProductSKU") > 0 ||
	    msg->getSize("RegionInfo3", "ProductName") > 0)
	{
		msg->getS32     ("RegionInfo3", "CPUClassID",  classID);
		msg->getS32     ("RegionInfo3", "CPURatio",    cpuRatio);
		msg->getString  ("RegionInfo3", "ColoName",    coloName);
		msg->getString  ("RegionInfo3", "ProductSKU",  productSKU);
		msg->getString  ("RegionInfo3", "ProductName", productName);
		
		mClassID = classID;
		mCPURatio = cpuRatio;
		mColoName = coloName;
		mProductSKU = productSKU;
		mProductName = productName;
	}

	mCentralBakeVersion = region_protocols & 1; // was (S32)gSavedSettings.getBOOL("UseServerTextureBaking");
	LLVLComposition *compp = getComposition();
	if (compp)
	{
		LLUUID tmp_id;

		bool changed = false;

		// Get the 4 textures for land
		msg->getUUID("RegionInfo", "TerrainDetail0", tmp_id);
		changed |= (tmp_id != compp->getDetailAssetID(0));		
		compp->setDetailAssetID(0, tmp_id);

		msg->getUUID("RegionInfo", "TerrainDetail1", tmp_id);
		changed |= (tmp_id != compp->getDetailAssetID(1));		
		compp->setDetailAssetID(1, tmp_id);

		msg->getUUID("RegionInfo", "TerrainDetail2", tmp_id);
		changed |= (tmp_id != compp->getDetailAssetID(2));		
		compp->setDetailAssetID(2, tmp_id);

		msg->getUUID("RegionInfo", "TerrainDetail3", tmp_id);
		changed |= (tmp_id != compp->getDetailAssetID(3));		
		compp->setDetailAssetID(3, tmp_id);

		// Get the start altitude and range values for land textures
		F32 tmp_f32;
		msg->getF32("RegionInfo", "TerrainStartHeight00", tmp_f32);
		changed |= (tmp_f32 != compp->getStartHeight(0));
		compp->setStartHeight(0, tmp_f32);

		msg->getF32("RegionInfo", "TerrainStartHeight01", tmp_f32);
		changed |= (tmp_f32 != compp->getStartHeight(1));
		compp->setStartHeight(1, tmp_f32);

		msg->getF32("RegionInfo", "TerrainStartHeight10", tmp_f32);
		changed |= (tmp_f32 != compp->getStartHeight(2));
		compp->setStartHeight(2, tmp_f32);

		msg->getF32("RegionInfo", "TerrainStartHeight11", tmp_f32);
		changed |= (tmp_f32 != compp->getStartHeight(3));
		compp->setStartHeight(3, tmp_f32);


		msg->getF32("RegionInfo", "TerrainHeightRange00", tmp_f32);
		changed |= (tmp_f32 != compp->getHeightRange(0));
		compp->setHeightRange(0, tmp_f32);

		msg->getF32("RegionInfo", "TerrainHeightRange01", tmp_f32);
		changed |= (tmp_f32 != compp->getHeightRange(1));
		compp->setHeightRange(1, tmp_f32);

		msg->getF32("RegionInfo", "TerrainHeightRange10", tmp_f32);
		changed |= (tmp_f32 != compp->getHeightRange(2));
		compp->setHeightRange(2, tmp_f32);

		msg->getF32("RegionInfo", "TerrainHeightRange11", tmp_f32);
		changed |= (tmp_f32 != compp->getHeightRange(3));
		compp->setHeightRange(3, tmp_f32);

		// If this is an UPDATE (params already ready, we need to regenerate
		// all of our terrain stuff, by
		if (compp->getParamsReady())
		{
			// Update if the land changed
			if (changed)
			{
				getLand().dirtyAllPatches();
			}
		}
		else
		{
			compp->setParamsReady();
		}
	}


	// Now that we have the name, we can load the cache file
	// off disk.
	loadObjectCache();

	// After loading cache, signal that simulator can start
	// sending data.
	// TODO: Send all upstream viewer->sim handshake info here.
	LLHost host = msg->getSender();
	msg->newMessage("RegionHandshakeReply");
	msg->nextBlock("AgentData");
	msg->addUUID("AgentID", gAgent.getID());
	msg->addUUID("SessionID", gAgent.getSessionID());
	msg->nextBlock("RegionInfo");

	U32 flags = 0;
	flags |= REGION_HANDSHAKE_SUPPORTS_SELF_APPEARANCE;

	if(sVOCacheCullingEnabled)
	{
		flags |= 0x00000001; //set the bit 0 to be 1 to ask sim to send all cacheable objects.		
	}
	if(mImpl->mCacheMap.empty())
	{
		flags |= 0x00000002; //set the bit 1 to be 1 to tell sim the cache file is empty, no need to send cache probes.
	}
	msg->addU32("Flags", flags );
	msg->sendReliable(host);

	mRegionTimer.reset(); //reset region timer.
=======
    LLMessageSystem *msg = gMessageSystem;

    U64 region_flags = 0;
    U64 region_protocols = 0;
    U8 sim_access;
    std::string sim_name;
    LLUUID sim_owner;
    BOOL is_estate_manager;
    F32 water_height;
    F32 billable_factor;
    LLUUID cache_id;

    msg->getU8      ("RegionInfo", "SimAccess", sim_access);
    msg->getString  ("RegionInfo", "SimName", sim_name);
    msg->getUUID    ("RegionInfo", "SimOwner", sim_owner);
    msg->getBOOL    ("RegionInfo", "IsEstateManager", is_estate_manager);
    msg->getF32     ("RegionInfo", "WaterHeight", water_height);
    msg->getF32     ("RegionInfo", "BillableFactor", billable_factor);
    msg->getUUID    ("RegionInfo", "CacheID", cache_id );

    if (msg->has(_PREHASH_RegionInfo4))
    {
        msg->getU64Fast(_PREHASH_RegionInfo4, _PREHASH_RegionFlagsExtended, region_flags);
        msg->getU64Fast(_PREHASH_RegionInfo4, _PREHASH_RegionProtocols, region_protocols);
    }
    else
    {
        U32 flags = 0;
        msg->getU32Fast(_PREHASH_RegionInfo, _PREHASH_RegionFlags, flags);
        region_flags = flags;
    }

    setRegionFlags(region_flags);
    setRegionProtocols(region_protocols);
    setSimAccess(sim_access);
    setRegionNameAndZone(sim_name);
    setOwner(sim_owner);
    setIsEstateManager(is_estate_manager);
    setWaterHeight(water_height);
    setBillableFactor(billable_factor);
    setCacheID(cache_id);

    LLUUID region_id;
    msg->getUUID("RegionInfo2", "RegionID", region_id);
    setRegionID(region_id);

    // Retrieve the CR-53 (Homestead/Land SKU) information
    S32 classID = 0;
    S32 cpuRatio = 0;
    std::string coloName;
    std::string productSKU;
    std::string productName;

    // the only reasonable way to decide if we actually have any data is to
    // check to see if any of these fields have positive sizes
    if (msg->getSize("RegionInfo3", "ColoName") > 0 ||
        msg->getSize("RegionInfo3", "ProductSKU") > 0 ||
        msg->getSize("RegionInfo3", "ProductName") > 0)
    {
        msg->getS32     ("RegionInfo3", "CPUClassID",  classID);
        msg->getS32     ("RegionInfo3", "CPURatio",    cpuRatio);
        msg->getString  ("RegionInfo3", "ColoName",    coloName);
        msg->getString  ("RegionInfo3", "ProductSKU",  productSKU);
        msg->getString  ("RegionInfo3", "ProductName", productName);

        mClassID = classID;
        mCPURatio = cpuRatio;
        mColoName = coloName;
        mProductSKU = productSKU;
        mProductName = productName;
    }

    mCentralBakeVersion = region_protocols & 1; // was (S32)gSavedSettings.getBOOL("UseServerTextureBaking");
    LLVLComposition *compp = getComposition();
    if (compp)
    {
        LLUUID tmp_id;

        bool changed = false;

        // Get the 4 textures for land
        msg->getUUID("RegionInfo", "TerrainDetail0", tmp_id);
        changed |= (tmp_id != compp->getDetailTextureID(0));
        compp->setDetailTextureID(0, tmp_id);

        msg->getUUID("RegionInfo", "TerrainDetail1", tmp_id);
        changed |= (tmp_id != compp->getDetailTextureID(1));
        compp->setDetailTextureID(1, tmp_id);

        msg->getUUID("RegionInfo", "TerrainDetail2", tmp_id);
        changed |= (tmp_id != compp->getDetailTextureID(2));
        compp->setDetailTextureID(2, tmp_id);

        msg->getUUID("RegionInfo", "TerrainDetail3", tmp_id);
        changed |= (tmp_id != compp->getDetailTextureID(3));
        compp->setDetailTextureID(3, tmp_id);

        // Get the start altitude and range values for land textures
        F32 tmp_f32;
        msg->getF32("RegionInfo", "TerrainStartHeight00", tmp_f32);
        changed |= (tmp_f32 != compp->getStartHeight(0));
        compp->setStartHeight(0, tmp_f32);

        msg->getF32("RegionInfo", "TerrainStartHeight01", tmp_f32);
        changed |= (tmp_f32 != compp->getStartHeight(1));
        compp->setStartHeight(1, tmp_f32);

        msg->getF32("RegionInfo", "TerrainStartHeight10", tmp_f32);
        changed |= (tmp_f32 != compp->getStartHeight(2));
        compp->setStartHeight(2, tmp_f32);

        msg->getF32("RegionInfo", "TerrainStartHeight11", tmp_f32);
        changed |= (tmp_f32 != compp->getStartHeight(3));
        compp->setStartHeight(3, tmp_f32);


        msg->getF32("RegionInfo", "TerrainHeightRange00", tmp_f32);
        changed |= (tmp_f32 != compp->getHeightRange(0));
        compp->setHeightRange(0, tmp_f32);

        msg->getF32("RegionInfo", "TerrainHeightRange01", tmp_f32);
        changed |= (tmp_f32 != compp->getHeightRange(1));
        compp->setHeightRange(1, tmp_f32);

        msg->getF32("RegionInfo", "TerrainHeightRange10", tmp_f32);
        changed |= (tmp_f32 != compp->getHeightRange(2));
        compp->setHeightRange(2, tmp_f32);

        msg->getF32("RegionInfo", "TerrainHeightRange11", tmp_f32);
        changed |= (tmp_f32 != compp->getHeightRange(3));
        compp->setHeightRange(3, tmp_f32);

        // If this is an UPDATE (params already ready, we need to regenerate
        // all of our terrain stuff, by
        if (compp->getParamsReady())
        {
            // Update if the land changed
            if (changed)
            {
                getLand().dirtyAllPatches();
            }
        }
        else
        {
            compp->setParamsReady();
        }
    }


    // Now that we have the name, we can load the cache file
    // off disk.
    loadObjectCache();

    // After loading cache, signal that simulator can start
    // sending data.
    // TODO: Send all upstream viewer->sim handshake info here.
    LLHost host = msg->getSender();
    msg->newMessage("RegionHandshakeReply");
    msg->nextBlock("AgentData");
    msg->addUUID("AgentID", gAgent.getID());
    msg->addUUID("SessionID", gAgent.getSessionID());
    msg->nextBlock("RegionInfo");

    U32 flags = 0;
    flags |= REGION_HANDSHAKE_SUPPORTS_SELF_APPEARANCE;

    if(sVOCacheCullingEnabled)
    {
        flags |= 0x00000001; //set the bit 0 to be 1 to ask sim to send all cacheable objects.
    }
    if(mImpl->mCacheMap.empty())
    {
        flags |= 0x00000002; //set the bit 1 to be 1 to tell sim the cache file is empty, no need to send cache probes.
    }
    msg->addU32("Flags", flags );
    msg->sendReliable(host);

    mRegionTimer.reset(); //reset region timer.
>>>>>>> e7eced3c
}

// static
void LLViewerRegionImpl::buildCapabilityNames(LLSD& capabilityNames)
{
    capabilityNames.append("AbuseCategories");
    capabilityNames.append("AcceptFriendship");
    capabilityNames.append("AcceptGroupInvite"); // ReadOfflineMsgs recieved messages only!!!
    capabilityNames.append("AgentPreferences");
    capabilityNames.append("AgentProfile");
    capabilityNames.append("AgentState");
    capabilityNames.append("AttachmentResources");
    capabilityNames.append("AvatarPickerSearch");
    capabilityNames.append("AvatarRenderInfo");
    capabilityNames.append("CharacterProperties");
    capabilityNames.append("ChatSessionRequest");
    capabilityNames.append("CopyInventoryFromNotecard");
    capabilityNames.append("CreateInventoryCategory");
    capabilityNames.append("DeclineFriendship");
    capabilityNames.append("DeclineGroupInvite"); // ReadOfflineMsgs recieved messages only!!!
    capabilityNames.append("DispatchRegionInfo");
    capabilityNames.append("DirectDelivery");
    capabilityNames.append("EnvironmentSettings");
    capabilityNames.append("EstateAccess");
    capabilityNames.append("EstateChangeInfo");
    capabilityNames.append("EventQueueGet");
    capabilityNames.append("ExtEnvironment");

    capabilityNames.append("FetchLib2");
    capabilityNames.append("FetchLibDescendents2");
    capabilityNames.append("FetchInventory2");
    capabilityNames.append("FetchInventoryDescendents2");
    capabilityNames.append("IncrementCOFVersion");
    AISAPI::getCapNames(capabilityNames);

    capabilityNames.append("InterestList");

    capabilityNames.append("InventoryThumbnailUpload");
    capabilityNames.append("GetDisplayNames");
    capabilityNames.append("GetExperiences");
    capabilityNames.append("AgentExperiences");
    capabilityNames.append("FindExperienceByName");
    capabilityNames.append("GetExperienceInfo");
    capabilityNames.append("GetAdminExperiences");
    capabilityNames.append("GetCreatorExperiences");
    capabilityNames.append("ExperiencePreferences");
    capabilityNames.append("GroupExperiences");
    capabilityNames.append("UpdateExperience");
    capabilityNames.append("IsExperienceAdmin");
    capabilityNames.append("IsExperienceContributor");
    capabilityNames.append("RegionExperiences");
    capabilityNames.append("ExperienceQuery");
    capabilityNames.append("GetMetadata");
    capabilityNames.append("GetObjectCost");
    capabilityNames.append("GetObjectPhysicsData");
    capabilityNames.append("GroupAPIv1");
    capabilityNames.append("GroupMemberData");
    capabilityNames.append("GroupProposalBallot");
    capabilityNames.append("HomeLocation");
    capabilityNames.append("LandResources");
    capabilityNames.append("LSLSyntax");
    capabilityNames.append("MapLayer");
    capabilityNames.append("MapLayerGod");
    capabilityNames.append("MeshUploadFlag");
    capabilityNames.append("ModifyMaterialParams");
    capabilityNames.append("NavMeshGenerationStatus");
    capabilityNames.append("NewFileAgentInventory");
    capabilityNames.append("ObjectAnimation");
    capabilityNames.append("ObjectMedia");
    capabilityNames.append("ObjectMediaNavigate");
    capabilityNames.append("ObjectNavMeshProperties");
    capabilityNames.append("ParcelPropertiesUpdate");
    capabilityNames.append("ParcelVoiceInfoRequest");
    capabilityNames.append("ProductInfoRequest");
    capabilityNames.append("ProvisionVoiceAccountRequest");
    capabilityNames.append("ReadOfflineMsgs"); // Requires to respond reliably: AcceptFriendship, AcceptGroupInvite, DeclineFriendship, DeclineGroupInvite
    capabilityNames.append("RegionObjects");
    capabilityNames.append("RemoteParcelRequest");
    capabilityNames.append("RenderMaterials");
    capabilityNames.append("RequestTextureDownload");
    capabilityNames.append("ResourceCostSelected");
    capabilityNames.append("RetrieveNavMeshSrc");
    capabilityNames.append("SearchStatRequest");
    capabilityNames.append("SearchStatTracking");
    capabilityNames.append("SendPostcard");
    capabilityNames.append("SendUserReport");
    capabilityNames.append("SendUserReportWithScreenshot");
    capabilityNames.append("ServerReleaseNotes");
    capabilityNames.append("SetDisplayName");
    capabilityNames.append("SimConsoleAsync");
    capabilityNames.append("SimulatorFeatures");
    capabilityNames.append("StartGroupProposal");
    capabilityNames.append("TerrainNavMeshProperties");
    capabilityNames.append("TextureStats");
    capabilityNames.append("UntrustedSimulatorMessage");
    capabilityNames.append("UpdateAgentInformation");
    capabilityNames.append("UpdateAgentLanguage");
    capabilityNames.append("UpdateAvatarAppearance");
    capabilityNames.append("UpdateGestureAgentInventory");
    capabilityNames.append("UpdateGestureTaskInventory");
    capabilityNames.append("UpdateNotecardAgentInventory");
    capabilityNames.append("UpdateNotecardTaskInventory");
    capabilityNames.append("UpdateScriptAgent");
    capabilityNames.append("UpdateScriptTask");
    capabilityNames.append("UpdateSettingsAgentInventory");
    capabilityNames.append("UpdateSettingsTaskInventory");
    capabilityNames.append("UploadAgentProfileImage");
    capabilityNames.append("UpdateMaterialAgentInventory");
    capabilityNames.append("UpdateMaterialTaskInventory");
    capabilityNames.append("UploadBakedTexture");
    capabilityNames.append("UserInfo");
    capabilityNames.append("ViewerAsset");
    capabilityNames.append("ViewerBenefits");
    capabilityNames.append("ViewerMetrics");
    capabilityNames.append("ViewerStartAuction");
    capabilityNames.append("ViewerStats");

    // Please add new capabilities alphabetically to reduce
    // merge conflicts.
}

void LLViewerRegion::setSeedCapability(const std::string& url)
{
    if (getCapability("Seed") == url)
    {
        setCapabilityDebug("Seed", url);
        LL_WARNS("CrossingCaps") <<  "Received duplicate seed capability for " << getRegionID() << ", posting to seed " <<
                url << LL_ENDL;

        //Instead of just returning we build up a second set of seed caps and compare them
        //to the "original" seed cap received and determine why there is problem!
        std::string coroname =
            LLCoros::instance().launch("LLEnvironmentRequest::requestBaseCapabilitiesCompleteCoro",
            boost::bind(&LLViewerRegionImpl::requestBaseCapabilitiesCompleteCoro, getHandle()));

        // setSeedCapability can be called from other coros,
        // launch() acts like a suspend()
        // Make sure we are still good to do
        LLCoros::checkStop();

        return;
    }

    delete mImpl->mEventPoll;
    mImpl->mEventPoll = NULL;

    mImpl->mCapabilities.clear();
    setCapability("Seed", url);

    std::string coroname =
        LLCoros::instance().launch("LLViewerRegionImpl::requestBaseCapabilitiesCoro",
        boost::bind(&LLViewerRegionImpl::requestBaseCapabilitiesCoro, getHandle()));

    // setSeedCapability can be called from other coros,
    // launch() acts like a suspend()
    // Make sure we are still good to do
    LLCoros::checkStop();

    LL_INFOS("AppInit", "Capabilities") << "Launching " << coroname << " requesting seed capabilities from " << url << " for region " << getRegionID() << LL_ENDL;
}

S32 LLViewerRegion::getNumSeedCapRetries()
{
    return mImpl->mSeedCapAttempts;
}

void LLViewerRegion::setCapability(const std::string& name, const std::string& url)
{
    if(name == "EventQueueGet")
    {
        delete mImpl->mEventPoll;
        mImpl->mEventPoll = NULL;
        mImpl->mEventPoll = new LLEventPoll(url, getHost());
    }
    else if(name == "UntrustedSimulatorMessage")
    {
        mImpl->mHost.setUntrustedSimulatorCap(url);
    }
    else if (name == "SimulatorFeatures")
    {
        mImpl->mCapabilities["SimulatorFeatures"] = url;
        requestSimulatorFeatures();
    }
    else
    {
        mImpl->mCapabilities[name] = url;
        if(name == "ViewerAsset")
        {
            /*==============================================================*/
            // The following inserted lines are a hack for testing MAINT-7081,
            // which is why the indentation and formatting are left ugly.
            const char* VIEWERASSET = getenv("VIEWERASSET");
            if (VIEWERASSET)
            {
                mImpl->mCapabilities[name] = VIEWERASSET;
                mViewerAssetUrl = VIEWERASSET;
            }
            else
            /*==============================================================*/
            mViewerAssetUrl = url;
        }
    }
}

void LLViewerRegion::setCapabilityDebug(const std::string& name, const std::string& url)
{
    // Continue to not add certain caps, as we do in setCapability. This is so they match up when we check them later.
    if ( ! ( name == "EventQueueGet" || name == "UntrustedSimulatorMessage" || name == "SimulatorFeatures" ) )
    {
        mImpl->mSecondCapabilitiesTracker[name] = url;
        if(name == "ViewerAsset")
        {
            /*==============================================================*/
            // The following inserted lines are a hack for testing MAINT-7081,
            // which is why the indentation and formatting are left ugly.
            const char* VIEWERASSET = getenv("VIEWERASSET");
            if (VIEWERASSET)
            {
                mImpl->mSecondCapabilitiesTracker[name] = VIEWERASSET;
                mViewerAssetUrl = VIEWERASSET;
            }
            else
            /*==============================================================*/
            mViewerAssetUrl = url;
        }
    }
}

std::string LLViewerRegion::getCapabilityDebug(const std::string& name) const
{
    CapabilityMap::const_iterator iter = mImpl->mSecondCapabilitiesTracker.find(name);
    if (iter == mImpl->mSecondCapabilitiesTracker.end())
    {
        return "";
    }

    return iter->second;
}


bool LLViewerRegion::isSpecialCapabilityName(const std::string &name)
{
    return name == "EventQueueGet" || name == "UntrustedSimulatorMessage";
}

std::string LLViewerRegion::getCapability(const std::string& name) const
{
    if (!capabilitiesReceived() && (name!=std::string("Seed")) && (name!=std::string("ObjectMedia")))
    {
        LL_WARNS() << "getCapability called before caps received for " << name << LL_ENDL;
    }

    CapabilityMap::const_iterator iter = mImpl->mCapabilities.find(name);
    if(iter == mImpl->mCapabilities.end())
    {
        return "";
    }

    return iter->second;
}

bool LLViewerRegion::isCapabilityAvailable(const std::string& name) const
{
    if (!capabilitiesReceived() && (name!=std::string("Seed")) && (name!=std::string("ObjectMedia")))
    {
        LL_WARNS() << "isCapabilityAvailable called before caps received for " << name << LL_ENDL;
    }

    CapabilityMap::const_iterator iter = mImpl->mCapabilities.find(name);
    if(iter == mImpl->mCapabilities.end())
    {
        return false;
    }

    return true;
}

bool LLViewerRegion::capabilitiesReceived() const
{
    return mCapabilitiesState == CAPABILITIES_STATE_RECEIVED;
}

bool LLViewerRegion::capabilitiesError() const
{
    return mCapabilitiesState == CAPABILITIES_STATE_ERROR;
}

void LLViewerRegion::setCapabilitiesReceived(bool received)
{
    mCapabilitiesState = received ? CAPABILITIES_STATE_RECEIVED : CAPABILITIES_STATE_INIT;

    // Tell interested parties that we've received capabilities,
    // so that they can safely use getCapability().
    if (received)
    {
        mCapabilitiesReceivedSignal(getRegionID(), this);

        LLFloaterPermsDefault::sendInitialPerms();

        // This is a single-shot signal. Forget callbacks to save resources.
        mCapabilitiesReceivedSignal.disconnect_all_slots();

        // Set the region to the desired interest list mode
        setInterestListMode(gAgent.getInterestListMode());
    }
}

void LLViewerRegion::setCapabilitiesError()
{
    mCapabilitiesState = CAPABILITIES_STATE_ERROR;
}

boost::signals2::connection LLViewerRegion::setCapabilitiesReceivedCallback(const caps_received_signal_t::slot_type& cb)
{
    return mCapabilitiesReceivedSignal.connect(cb);
}

void LLViewerRegion::logActiveCapabilities() const
{
    log_capabilities(mImpl->mCapabilities);
}


bool LLViewerRegion::requestPostCapability(const std::string &capName, LLSD &postData, httpCallback_t cbSuccess, httpCallback_t cbFailure)
{
    std::string url = getCapability(capName);

    if (url.empty())
    {
        LL_WARNS("Region") << "Could not retrieve region " << getRegionID()
            << " POST capability \"" << capName << "\"" << LL_ENDL;
        return false;
    }

    LLCoreHttpUtil::HttpCoroutineAdapter::callbackHttpPost(url, gAgent.getAgentPolicy(), postData, cbSuccess, cbFailure);
    return true;
}

bool LLViewerRegion::requestGetCapability(const std::string &capName, httpCallback_t cbSuccess, httpCallback_t cbFailure)
{
    std::string url;

    url = getCapability(capName);

    if (url.empty())
    {
        LL_WARNS("Region") << "Could not retrieve region " << getRegionID()
                           << " GET capability \"" << capName << "\"" << LL_ENDL;
        return false;
    }

    LLCoreHttpUtil::HttpCoroutineAdapter::callbackHttpGet(url, gAgent.getAgentPolicy(), cbSuccess, cbFailure);
    return true;
}

bool LLViewerRegion::requestDelCapability(const std::string &capName, httpCallback_t cbSuccess, httpCallback_t cbFailure)
{
    std::string url;

    url = getCapability(capName);

    if (url.empty())
    {
        LL_WARNS("Region") << "Could not retrieve region " << getRegionID() << " DEL capability \"" << capName << "\"" << LL_ENDL;
        return false;
    }

    LLCoreHttpUtil::HttpCoroutineAdapter::callbackHttpDel(url, gAgent.getAgentPolicy(), cbSuccess, cbFailure);
    return true;
}

void LLViewerRegion::setInterestListMode(const std::string &new_mode)
{
    if (new_mode != mInterestListMode)
    {
        mInterestListMode = new_mode;

<<<<<<< HEAD
		if (mInterestListMode != IL_MODE_DEFAULT && mInterestListMode != IL_MODE_360)
		{
			LL_WARNS("360Capture") << "Region " << getRegionID() << " setInterestListMode() invalid interest list mode: " 
				<< mInterestListMode << ", setting to default" << LL_ENDL;
=======
        if (mInterestListMode != std::string(IL_MODE_DEFAULT) && mInterestListMode != std::string(IL_MODE_360))
        {
            LL_WARNS("360Capture") << "Region " << getRegionID() << " setInterestListMode() invalid interest list mode: "
                << mInterestListMode << ", setting to default" << LL_ENDL;
>>>>>>> e7eced3c
            mInterestListMode = IL_MODE_DEFAULT;
        }

        LLSD body;
        body["mode"] = mInterestListMode;
        if (requestPostCapability("InterestList", body,
                                  [](const LLSD &response) {
                                      LL_DEBUGS("360Capture") << "InterestList capability responded: \n"
                                          << ll_pretty_print_sd(response) << LL_ENDL;
                                  }))
        {
            LL_DEBUGS("360Capture") << "Region " << getRegionID()
                                    << " Successfully posted an InterestList capability request with payload: \n"
                                    << ll_pretty_print_sd(body) << LL_ENDL;
        }
        else
        {
            LL_WARNS("360Capture") << "Region " << getRegionID()
                                   << " Unable to post an InterestList capability request with payload: \n"
                                   << ll_pretty_print_sd(body) << LL_ENDL;
        }
    }
    else
    {
        LL_DEBUGS("360Capture") << "Region " << getRegionID() << "No change, skipping Interest List mode POST to "
                                << new_mode << " mode" << LL_ENDL;
    }
}


void LLViewerRegion::resetInterestList()
{
    if (requestDelCapability("InterestList", [](const LLSD &response) {
                            LL_DEBUGS("360Capture") << "InterestList capability DEL responded: \n" << ll_pretty_print_sd(response) << LL_ENDL;
                        }))
    {
        LL_DEBUGS("360Capture") << "Region " << getRegionID() << " Successfully reset InterestList capability" << LL_ENDL;
    }
    else
    {
        LL_WARNS("360Capture") << "Region " << getRegionID() << " Unable to DEL InterestList capability request" << LL_ENDL;
    }
}


LLSpatialPartition *LLViewerRegion::getSpatialPartition(U32 type)
{
    if (type < mImpl->mObjectPartition.size() && type < PARTITION_VO_CACHE)
    {
        return (LLSpatialPartition*)mImpl->mObjectPartition[type];
    }
    return NULL;
}

LLVOCachePartition* LLViewerRegion::getVOCachePartition()
{
    if(PARTITION_VO_CACHE < mImpl->mObjectPartition.size())
    {
        return (LLVOCachePartition*)mImpl->mObjectPartition[PARTITION_VO_CACHE];
    }
    return NULL;
}

// the viewer can not yet distinquish between normal- and estate-owned objects
// so we collapse these two bits and enable the UI if either are set
const U64 ALLOW_RETURN_ENCROACHING_OBJECT = REGION_FLAGS_ALLOW_RETURN_ENCROACHING_OBJECT
                                            | REGION_FLAGS_ALLOW_RETURN_ENCROACHING_ESTATE_OBJECT;

bool LLViewerRegion::objectIsReturnable(const LLVector3& pos, const std::vector<LLBBox>& boxes) const
{
    return (mParcelOverlay != NULL)
        && (mParcelOverlay->isOwnedSelf(pos)
            || mParcelOverlay->isOwnedGroup(pos)
            || (getRegionFlag(ALLOW_RETURN_ENCROACHING_OBJECT)
                && mParcelOverlay->encroachesOwned(boxes)) );
}

bool LLViewerRegion::childrenObjectReturnable( const std::vector<LLBBox>& boxes ) const
{
    bool result = false;
    result = ( mParcelOverlay && mParcelOverlay->encroachesOnUnowned( boxes ) ) ? 1 : 0;
    return result;
}

bool LLViewerRegion::objectsCrossParcel(const std::vector<LLBBox>& boxes) const
{
    return mParcelOverlay && mParcelOverlay->encroachesOnNearbyParcel(boxes);
}

void LLViewerRegion::getNeighboringRegions( std::vector<LLViewerRegion*>& uniqueRegions )
{
    mImpl->mLandp->getNeighboringRegions( uniqueRegions );
}
void LLViewerRegion::getNeighboringRegionsStatus( std::vector<S32>& regions )
{
    mImpl->mLandp->getNeighboringRegionsStatus( regions );
}
void LLViewerRegion::showReleaseNotes()
{
    std::string url = this->getCapability("ServerReleaseNotes");

<<<<<<< HEAD
	if (url.empty()) {
		// HACK haven't received the capability yet, we'll wait until
		// it arives.
		mReleaseNotesRequested = true;
		return;
	}

	LLWeb::loadURL(url);
	mReleaseNotesRequested = false;
=======
    if (url.empty()) {
        // HACK haven't received the capability yet, we'll wait until
        // it arives.
        mReleaseNotesRequested = TRUE;
        return;
    }

    LLWeb::loadURL(url);
    mReleaseNotesRequested = FALSE;
>>>>>>> e7eced3c
}

std::string LLViewerRegion::getDescription() const
{
    return stringize(*this);
}

bool LLViewerRegion::meshUploadEnabled() const
{
    return (mSimulatorFeatures.has("MeshUploadEnabled") &&
        mSimulatorFeatures["MeshUploadEnabled"].asBoolean());
}

bool LLViewerRegion::bakesOnMeshEnabled() const
{
    return (mSimulatorFeatures.has("BakesOnMeshEnabled") &&
        mSimulatorFeatures["BakesOnMeshEnabled"].asBoolean());
}

bool LLViewerRegion::meshRezEnabled() const
{
    return (mSimulatorFeatures.has("MeshRezEnabled") &&
                mSimulatorFeatures["MeshRezEnabled"].asBoolean());
}

bool LLViewerRegion::dynamicPathfindingEnabled() const
{
    return ( mSimulatorFeatures.has("DynamicPathfindingEnabled") &&
             mSimulatorFeatures["DynamicPathfindingEnabled"].asBoolean());
}

bool LLViewerRegion::avatarHoverHeightEnabled() const
{
    return ( mSimulatorFeatures.has("AvatarHoverHeightEnabled") &&
             mSimulatorFeatures["AvatarHoverHeightEnabled"].asBoolean());
}
/* Static Functions */

void log_capabilities(const CapabilityMap &capmap)
{
    S32 count = 0;
    CapabilityMap::const_iterator iter;
    for (iter = capmap.begin(); iter != capmap.end(); ++iter, ++count)
    {
        if (!iter->second.empty())
        {
            LL_INFOS() << "log_capabilities: " << iter->first << " URL is " << iter->second << LL_ENDL;
        }
    }
    LL_INFOS() << "log_capabilities: Dumped " << count << " entries." << LL_ENDL;
}
void LLViewerRegion::resetMaterialsCapThrottle()
{
    F32 requests_per_sec =  1.0f; // original default;
    if (   mSimulatorFeatures.has("RenderMaterialsCapability")
        && mSimulatorFeatures["RenderMaterialsCapability"].isReal() )
    {
        requests_per_sec = mSimulatorFeatures["RenderMaterialsCapability"].asReal();
        if ( requests_per_sec == 0.0f )
        {
            requests_per_sec = 1.0f;
            LL_WARNS("Materials")
                << "region '" << getName()
                << "' returned zero for RenderMaterialsCapability; using default "
                << requests_per_sec << " per second"
                << LL_ENDL;
        }
        LL_DEBUGS("Materials") << "region '" << getName()
                               << "' RenderMaterialsCapability " << requests_per_sec
                               << LL_ENDL;
    }
    else
    {
        LL_DEBUGS("Materials")
            << "region '" << getName()
            << "' did not return RenderMaterialsCapability, using default "
            << requests_per_sec << " per second"
            << LL_ENDL;
    }

    mMaterialsCapThrottleTimer.resetWithExpiry( 1.0f / requests_per_sec );
}

U32 LLViewerRegion::getMaxMaterialsPerTransaction() const
{
    U32 max_entries = 50; // original hard coded default
    if (   mSimulatorFeatures.has( "MaxMaterialsPerTransaction" )
        && mSimulatorFeatures[ "MaxMaterialsPerTransaction" ].isInteger())
    {
        max_entries = mSimulatorFeatures[ "MaxMaterialsPerTransaction" ].asInteger();
    }
    return max_entries;
}

std::string LLViewerRegion::getSimHostName()
{
    if (mSimulatorFeaturesReceived)
    {
        return mSimulatorFeatures.has("HostName") ? mSimulatorFeatures["HostName"].asString() : getHost().getHostName();
    }
    return std::string("...");
}

void LLViewerRegion::applyCacheMiscExtras(LLViewerObject* obj)
{
    LL_PROFILE_ZONE_SCOPED_CATEGORY_DISPLAY;
    llassert(obj);

    U32 local_id = obj->getLocalID();
    auto iter = mImpl->mGLTFOverridesLLSD.find(local_id);
    if (iter != mImpl->mGLTFOverridesLLSD.end())
    {
        // UUID can be inserted null, so backfill the UUID if it was left empty
        if (iter->second.mObjectId.isNull())
        {
            iter->second.mObjectId = obj->getID();
        }
        llassert(iter->second.mGLTFMaterial.size() == iter->second.mSides.size());

        for (auto& side : iter->second.mGLTFMaterial)
        {
            obj->setTEGLTFMaterialOverride(side.first, side.second);
        }
    }
}
<|MERGE_RESOLUTION|>--- conflicted
+++ resolved
@@ -614,43 +614,6 @@
 }
 
 LLViewerRegion::LLViewerRegion(const U64 &handle,
-<<<<<<< HEAD
-							   const LLHost &host,
-							   const U32 grids_per_region_edge, 
-							   const U32 grids_per_patch_edge, 
-							   const F32 region_width_meters)
-:	mImpl(new LLViewerRegionImpl(this, host)),
-	mHandle(handle),
-	mTimeDilation(1.0f),
-	mName(""),
-	mZoning(""),
-	mIsEstateManager(false),
-	mRegionFlags( REGION_FLAGS_DEFAULT ),
-	mRegionProtocols( 0 ),
-	mSimAccess( SIM_ACCESS_MIN ),
-	mBillableFactor(1.0),
-	mMaxTasks(DEFAULT_MAX_REGION_WIDE_PRIM_COUNT),
-	mCentralBakeVersion(1),
-	mClassID(0),
-	mCPURatio(0),
-	mColoName("unknown"),
-	mProductSKU("unknown"),
-	mProductName("unknown"),
-	mViewerAssetUrl(""),
-	mCacheLoaded(false),
-	mCacheDirty(false),
-	mReleaseNotesRequested(false),
-	mCapabilitiesState(CAPABILITIES_STATE_INIT),
-	mSimulatorFeaturesReceived(false),
-	mBitsReceived(0.f),
-	mPacketsReceived(0.f),
-	mDead(false),
-	mLastVisitedEntry(NULL),
-	mInvisibilityCheckHistory(-1),
-	mPaused(false),
-	mRegionCacheHitCount(0),
-	mRegionCacheMissCount(0),
-=======
                                const LLHost &host,
                                const U32 grids_per_region_edge,
                                const U32 grids_per_patch_edge,
@@ -660,7 +623,7 @@
     mTimeDilation(1.0f),
     mName(""),
     mZoning(""),
-    mIsEstateManager(FALSE),
+    mIsEstateManager(false),
     mRegionFlags( REGION_FLAGS_DEFAULT ),
     mRegionProtocols( 0 ),
     mSimAccess( SIM_ACCESS_MIN ),
@@ -673,20 +636,19 @@
     mProductSKU("unknown"),
     mProductName("unknown"),
     mViewerAssetUrl(""),
-    mCacheLoaded(FALSE),
-    mCacheDirty(FALSE),
-    mReleaseNotesRequested(FALSE),
+    mCacheLoaded(false),
+    mCacheDirty(false),
+    mReleaseNotesRequested(false),
     mCapabilitiesState(CAPABILITIES_STATE_INIT),
     mSimulatorFeaturesReceived(false),
     mBitsReceived(0.f),
     mPacketsReceived(0.f),
-    mDead(FALSE),
+    mDead(false),
     mLastVisitedEntry(NULL),
     mInvisibilityCheckHistory(-1),
-    mPaused(FALSE),
+    mPaused(false),
     mRegionCacheHitCount(0),
     mRegionCacheMissCount(0),
->>>>>>> e7eced3c
     mInterestListMode(IL_MODE_DEFAULT)
 {
     mWidth = region_width_meters;
@@ -760,20 +722,7 @@
 LLViewerRegion::~LLViewerRegion()
 {
     LL_PROFILE_ZONE_SCOPED;
-<<<<<<< HEAD
-	mDead = true;
-	mImpl->mActiveSet.clear();
-	mImpl->mVisibleEntries.clear();
-	mImpl->mVisibleGroups.clear();
-	mImpl->mWaitingSet.clear();
-
-	gVLManager.cleanupData(this);
-	// Can't do this on destruction, because the neighbor pointers might be invalid.
-	// This should be reference counted...
-	disconnectAllNeighbors();
-	LLViewerPartSim::getInstance()->cleanupRegion(this);
-=======
-    mDead = TRUE;
+    mDead = true;
     mImpl->mActiveSet.clear();
     mImpl->mVisibleEntries.clear();
     mImpl->mVisibleGroups.clear();
@@ -784,7 +733,6 @@
     // This should be reference counted...
     disconnectAllNeighbors();
     LLViewerPartSim::getInstance()->cleanupRegion(this);
->>>>>>> e7eced3c
 
     {
         LL_RECORD_BLOCK_TIME(FTM_CLEANUP_REGION_OBJECTS);
@@ -837,37 +785,21 @@
         return;
     }
 
-<<<<<<< HEAD
-	// Presume success.  If it fails, we don't want to try again.
-	mCacheLoaded = true;
-=======
     // Presume success.  If it fails, we don't want to try again.
-    mCacheLoaded = TRUE;
->>>>>>> e7eced3c
+    mCacheLoaded = true;
 
     if(LLVOCache::instanceExists())
     {
         LLVOCache & vocache = LLVOCache::instance();
-<<<<<<< HEAD
-		// Without this a "corrupted" vocache persists until a cache clear or other rewrite. Mark as dirty hereif read fails to force a rewrite.
-		mCacheDirty = !vocache.readFromCache(mHandle, mImpl->mCacheID, mImpl->mCacheMap);
-		vocache.readGenericExtrasFromCache(mHandle, mImpl->mCacheID, mImpl->mGLTFOverridesLLSD, mImpl->mCacheMap);
-
-		if (mImpl->mCacheMap.empty())
-		{
-			mCacheDirty = true;
-		}
-	}
-=======
-        vocache.readFromCache(mHandle, mImpl->mCacheID, mImpl->mCacheMap);
-        vocache.readGenericExtrasFromCache(mHandle, mImpl->mCacheID, mImpl->mGLTFOverridesLLSD);
+        // Without this a "corrupted" vocache persists until a cache clear or other rewrite. Mark as dirty hereif read fails to force a rewrite.
+        mCacheDirty = !vocache.readFromCache(mHandle, mImpl->mCacheID, mImpl->mCacheMap);
+        vocache.readGenericExtrasFromCache(mHandle, mImpl->mCacheID, mImpl->mGLTFOverridesLLSD, mImpl->mCacheMap);
 
         if (mImpl->mCacheMap.empty())
         {
-            mCacheDirty = TRUE;
-        }
-    }
->>>>>>> e7eced3c
+            mCacheDirty = true;
+        }
+    }
 }
 
 
@@ -892,13 +824,8 @@
 
         instance.writeToCache(mHandle, mImpl->mCacheID, mImpl->mCacheMap, mCacheDirty, removal_enabled);
         instance.writeGenericExtrasToCache(mHandle, mImpl->mCacheID, mImpl->mGLTFOverridesLLSD, mCacheDirty, removal_enabled);
-<<<<<<< HEAD
-		mCacheDirty = false;
-	}
-=======
-        mCacheDirty = FALSE;
-    }
->>>>>>> e7eced3c
+        mCacheDirty = false;
+    }
 
     if (LLAppViewer::instance()->isQuitting())
     {
@@ -1190,69 +1117,6 @@
 
 //physically delete the cache entry
 void LLViewerRegion::killCacheEntry(LLVOCacheEntry* entry, bool for_rendering)
-<<<<<<< HEAD
-{	
-	if(!entry || !entry->isValid())
-	{
-		return;
-	}
-
-	if(for_rendering && !entry->isState(LLVOCacheEntry::ACTIVE))
-	{
-		addNewObject(entry); //force to add to rendering pipeline
-	}
-
-	//remove from active list and waiting list
-	if(entry->isState(LLVOCacheEntry::ACTIVE))
-	{
-		mImpl->mActiveSet.erase(entry);
-	}
-	else
-	{
-		if(entry->isState(LLVOCacheEntry::WAITING))
-		{
-			mImpl->mWaitingSet.erase(entry);
-		}
-		
-		//remove from mVOCachePartition
-		removeFromVOCacheTree(entry);
-	}
-
-	//remove from the forced visible list
-	mImpl->mVisibleEntries.erase(entry);
-
-	//disconnect from parent if it is a child
-	if(entry->getParentID() > 0)
-	{
-		LLVOCacheEntry* parent = getCacheEntry(entry->getParentID());
-		if(parent)
-		{
-			parent->removeChild(entry);
-		}
-	}
-	else if(entry->getNumOfChildren() > 0)//remove children from cache if has any
-	{
-		LLVOCacheEntry* child = entry->getChild();
-		while(child != NULL)
-		{
-			killCacheEntry(child, for_rendering);
-			child = entry->getChild();
-		}
-	}
-	// Kill the assocaited overrides
-	mImpl->mGLTFOverridesLLSD.erase(entry->getLocalID());
-	//will remove it from the object cache, real deletion
-	entry->setState(LLVOCacheEntry::INACTIVE);
-	entry->removeOctreeEntry();
-	entry->setValid(false);
-
-}
-
-//physically delete the cache entry	
-void LLViewerRegion::killCacheEntry(U32 local_id) 
-{
-	killCacheEntry(getCacheEntry(local_id));
-=======
 {
     if(!entry || !entry->isValid())
     {
@@ -1301,20 +1165,19 @@
             child = entry->getChild();
         }
     }
-
+    // Kill the assocaited overrides
+    mImpl->mGLTFOverridesLLSD.erase(entry->getLocalID());
     //will remove it from the object cache, real deletion
     entry->setState(LLVOCacheEntry::INACTIVE);
     entry->removeOctreeEntry();
-    entry->setValid(FALSE);
-
-    // TODO kill extras/material overrides cache too
+    entry->setValid(false);
+
 }
 
 //physically delete the cache entry
 void LLViewerRegion::killCacheEntry(U32 local_id)
 {
     killCacheEntry(getCacheEntry(local_id));
->>>>>>> e7eced3c
 }
 
 U32 LLViewerRegion::getNumOfActiveCachedObjects() const
@@ -1629,52 +1492,18 @@
 
 void LLViewerRegion::createVisibleObjects(F32 max_time)
 {
-<<<<<<< HEAD
-	if(mDead)
-	{
-		return;
-	}
-	if(mImpl->mWaitingList.empty())
-	{
-		mImpl->mVOCachePartition->setCullHistory(false);
-		return;
-	}	
-	
-	S32 throttle = sNewObjectCreationThrottle;
-	bool has_new_obj = false;
-	LLTimer update_timer;	
-	for(LLVOCacheEntry::vocache_entry_priority_list_t::iterator iter = mImpl->mWaitingList.begin();
-		iter != mImpl->mWaitingList.end(); ++iter)
-	{
-		LLVOCacheEntry* vo_entry = *iter;		
-
-		if(vo_entry->getState() < LLVOCacheEntry::WAITING)
-		{
-			addNewObject(vo_entry);
-			has_new_obj = true;
-			if(throttle > 0 && !(--throttle) && update_timer.getElapsedTimeF32() > max_time)
-			{
-				break;
-			}
-		}
-	}	
-
-	mImpl->mVOCachePartition->setCullHistory(has_new_obj);
-
-	return;
-=======
     if(mDead)
     {
         return;
     }
     if(mImpl->mWaitingList.empty())
     {
-        mImpl->mVOCachePartition->setCullHistory(FALSE);
+        mImpl->mVOCachePartition->setCullHistory(false);
         return;
     }
 
     S32 throttle = sNewObjectCreationThrottle;
-    BOOL has_new_obj = FALSE;
+    bool has_new_obj = false;
     LLTimer update_timer;
     for(LLVOCacheEntry::vocache_entry_priority_list_t::iterator iter = mImpl->mWaitingList.begin();
         iter != mImpl->mWaitingList.end(); ++iter)
@@ -1684,7 +1513,7 @@
         if(vo_entry->getState() < LLVOCacheEntry::WAITING)
         {
             addNewObject(vo_entry);
-            has_new_obj = TRUE;
+            has_new_obj = true;
             if(throttle > 0 && !(--throttle) && update_timer.getElapsedTimeF32() > max_time)
             {
                 break;
@@ -1695,56 +1524,16 @@
     mImpl->mVOCachePartition->setCullHistory(has_new_obj);
 
     return;
->>>>>>> e7eced3c
 }
 
 void LLViewerRegion::clearCachedVisibleObjects()
 {
-<<<<<<< HEAD
-	mImpl->mWaitingList.clear();
-	mImpl->mVisibleGroups.clear();
-
-	//reset all occluders
-	mImpl->mVOCachePartition->resetOccluders();
-	mPaused = true;
-
-	//clean visible entries
-	for(LLVOCacheEntry::vocache_entry_set_t::iterator iter = mImpl->mVisibleEntries.begin(); iter != mImpl->mVisibleEntries.end();)
-	{
-		LLVOCacheEntry* entry = *iter;
-		LLVOCacheEntry* parent = getCacheEntry(entry->getParentID());
-
-		if(!entry->getParentID() || parent) //no child or parent is cache-able
-		{
-			if(parent) //has a cache-able parent
-			{
-				parent->addChild(entry);
-			}
-
-			LLVOCacheEntry::vocache_entry_set_t::iterator next_iter = iter;
-			++next_iter;
-			mImpl->mVisibleEntries.erase(iter);
-			iter = next_iter;
-		}
-		else //parent is not cache-able, leave it.
-		{
-			++iter;
-		}
-	}
-
-	//remove all visible entries.
-	mLastVisitedEntry = NULL;
-	std::vector<LLDrawable*> delete_list;
-	for(LLVOCacheEntry::vocache_entry_set_t::iterator iter = mImpl->mActiveSet.begin();
-		iter != mImpl->mActiveSet.end(); ++iter)
-	{
-=======
     mImpl->mWaitingList.clear();
     mImpl->mVisibleGroups.clear();
 
     //reset all occluders
     mImpl->mVOCachePartition->resetOccluders();
-    mPaused = TRUE;
+    mPaused = true;
 
     //clean visible entries
     for(LLVOCacheEntry::vocache_entry_set_t::iterator iter = mImpl->mVisibleEntries.begin(); iter != mImpl->mVisibleEntries.end();)
@@ -1776,7 +1565,6 @@
     for(LLVOCacheEntry::vocache_entry_set_t::iterator iter = mImpl->mActiveSet.begin();
         iter != mImpl->mActiveSet.end(); ++iter)
     {
->>>>>>> e7eced3c
         LLVOCacheEntry* vo_entry = *iter;
         if (!vo_entry || !vo_entry->getEntry())
         {
@@ -1827,9 +1615,6 @@
 
     mLastUpdate = LLViewerOctreeEntryData::getCurrentFrame();
 
-    mImpl->mLandp->idleUpdate(max_update_time);
-
-<<<<<<< HEAD
     static LLCachedControl<bool> pbr_terrain_enabled(gSavedSettings, "RenderTerrainPBREnabled", false);
     static LLCachedControl<bool> pbr_terrain_experimental_normals(gSavedSettings, "RenderTerrainPBRNormalsEnabled", false);
     bool pbr_material = mImpl->mCompositionp && (mImpl->mCompositionp->getMaterialType() == LLTerrainMaterials::Type::PBR);
@@ -1843,26 +1628,7 @@
     {
         mImpl->mLandp->idleUpdate</*PBR=*/true>(max_update_time);
     }
-	
-	if (mParcelOverlay)
-	{
-		// Hopefully not a significant time sink...
-		mParcelOverlay->idleUpdate();
-	}
-
-	if(!sVOCacheCullingEnabled)
-	{
-		return;
-	}
-	if(mImpl->mCacheMap.empty())
-	{
-		return;
-	}	
-	if(mPaused)
-	{
-		mPaused = false; //unpause.
-	}
-=======
+
     if (mParcelOverlay)
     {
         // Hopefully not a significant time sink...
@@ -1879,9 +1645,8 @@
     }
     if(mPaused)
     {
-        mPaused = FALSE; //unpause.
-    }
->>>>>>> e7eced3c
+        mPaused = false; //unpause.
+    }
 
     LLViewerCamera::eCameraID old_camera_id = LLViewerCamera::sCurCameraID;
     LLViewerCamera::sCurCameraID = LLViewerCamera::CAMERA_WORLD;
@@ -2163,25 +1928,21 @@
 // As above, but forcibly do the update.
 void LLViewerRegion::forceUpdate()
 {
-<<<<<<< HEAD
-	constexpr F32 max_update_time = 0.f;
+    constexpr F32 max_update_time = 0.f;
 
     static LLCachedControl<bool> pbr_terrain_enabled(gSavedSettings, "RenderTerrainPBREnabled", false);
     static LLCachedControl<bool> pbr_terrain_experimental_normals(gSavedSettings, "RenderTerrainPBRNormalsEnabled", false);
-	bool pbr_material = mImpl->mCompositionp && (mImpl->mCompositionp->getMaterialType() == LLTerrainMaterials::Type::PBR);
-	bool pbr_land = pbr_material && pbr_terrain_enabled && pbr_terrain_experimental_normals;
-
-	if (!pbr_land)
-	{
-		mImpl->mLandp->idleUpdate</*PBR=*/false>(max_update_time);
-	}
-	else
-	{
-		mImpl->mLandp->idleUpdate</*PBR=*/true>(max_update_time);
-	}
-=======
-    mImpl->mLandp->idleUpdate(0.f);
->>>>>>> e7eced3c
+    bool pbr_material = mImpl->mCompositionp && (mImpl->mCompositionp->getMaterialType() == LLTerrainMaterials::Type::PBR);
+    bool pbr_land = pbr_material && pbr_terrain_enabled && pbr_terrain_experimental_normals;
+
+    if (!pbr_land)
+    {
+        mImpl->mLandp->idleUpdate</*PBR=*/false>(max_update_time);
+    }
+    else
+    {
+        mImpl->mLandp->idleUpdate</*PBR=*/true>(max_update_time);
+    }
 
     if (mParcelOverlay)
     {
@@ -2380,47 +2141,25 @@
 
 bool LLViewerRegion::pointInRegionGlobal(const LLVector3d &point_global) const
 {
-<<<<<<< HEAD
-	LLVector3 pos_region = getPosRegionFromGlobal(point_global);
-
-	if (pos_region.mV[VX] < 0)
-	{
-		return false;
-	}
-	if (pos_region.mV[VX] >= mWidth)
-	{
-		return false;
-	}
-	if (pos_region.mV[VY] < 0)
-	{
-		return false;
-	}
-	if (pos_region.mV[VY] >= mWidth)
-	{
-		return false;
-	}
-	return true;
-=======
     LLVector3 pos_region = getPosRegionFromGlobal(point_global);
 
     if (pos_region.mV[VX] < 0)
     {
-        return FALSE;
+        return false;
     }
     if (pos_region.mV[VX] >= mWidth)
     {
-        return FALSE;
+        return false;
     }
     if (pos_region.mV[VY] < 0)
     {
-        return FALSE;
+        return false;
     }
     if (pos_region.mV[VY] >= mWidth)
     {
-        return FALSE;
-    }
-    return TRUE;
->>>>>>> e7eced3c
+        return false;
+    }
+    return true;
 }
 
 LLVector3 LLViewerRegion::getPosRegionFromGlobal(const LLVector3d &point_global) const
@@ -2461,41 +2200,23 @@
 
 bool LLViewerRegion::isOwnedSelf(const LLVector3& pos)
 {
-<<<<<<< HEAD
-	if (mParcelOverlay)
-	{
-		return mParcelOverlay->isOwnedSelf(pos);
-	} else {
-		return false;
-	}
-=======
     if (mParcelOverlay)
     {
         return mParcelOverlay->isOwnedSelf(pos);
     } else {
-        return FALSE;
-    }
->>>>>>> e7eced3c
+        return false;
+    }
 }
 
 // Owned by a group you belong to?  (officer or member)
 bool LLViewerRegion::isOwnedGroup(const LLVector3& pos)
 {
-<<<<<<< HEAD
-	if (mParcelOverlay)
-	{
-		return mParcelOverlay->isOwnedGroup(pos);
-	} else {
-		return false;
-	}
-=======
     if (mParcelOverlay)
     {
         return mParcelOverlay->isOwnedGroup(pos);
     } else {
-        return FALSE;
-    }
->>>>>>> e7eced3c
+        return false;
+    }
 }
 
 // the new TCP coarse location handler node
@@ -2515,74 +2236,6 @@
             return;
         }
 
-<<<<<<< HEAD
-		LLViewerRegion* region = world_inst->getRegion(host);
-		if( !region )
-		{
-			return;
-		}
-
-		S32 target_index = input["body"]["Index"][0]["Prey"].asInteger();
-		S32 you_index    = input["body"]["Index"][0]["You" ].asInteger();
-
-		std::vector<U32>* avatar_locs = &region->mMapAvatars;
-		std::vector<LLUUID>* avatar_ids = &region->mMapAvatarIDs;
-		avatar_locs->clear();
-		avatar_ids->clear();
-
-		//LL_INFOS() << "coarse locations agent[0] " << input["body"]["AgentData"][0]["AgentID"].asUUID() << LL_ENDL;
-		//LL_INFOS() << "my agent id = " << gAgent.getID() << LL_ENDL;
-		//LL_INFOS() << ll_pretty_print_sd(input) << LL_ENDL;
-
-		LLSD 
-			locs   = input["body"]["Location"],
-			agents = input["body"]["AgentData"];
-		LLSD::array_iterator 
-			locs_it = locs.beginArray(), 
-			agents_it = agents.beginArray();
-		bool has_agent_data = input["body"].has("AgentData");
-
-		for(int i=0; 
-			locs_it != locs.endArray(); 
-			i++, locs_it++)
-		{
-			U8 
-				x = locs_it->get("X").asInteger(),
-				y = locs_it->get("Y").asInteger(),
-				z = locs_it->get("Z").asInteger();
-			// treat the target specially for the map, and don't add you or the target
-			if(i == target_index)
-			{
-				LLVector3d global_pos(region->getOriginGlobal());
-				global_pos.mdV[VX] += (F64)x;
-				global_pos.mdV[VY] += (F64)y;
-				global_pos.mdV[VZ] += (F64)z * 4.0;
-				LLAvatarTracker::instance().setTrackedCoarseLocation(global_pos);
-			}
-			else if( i != you_index)
-			{
-				U32 pos = 0x0;
-				pos |= x;
-				pos <<= 8;
-				pos |= y;
-				pos <<= 8;
-				pos |= z;
-				avatar_locs->push_back(pos);
-				//LL_INFOS() << "next pos: " << x << "," << y << "," << z << ": " << pos << LL_ENDL;
-				if(has_agent_data) // for backwards compatibility with old message format
-				{
-					LLUUID agent_id(agents_it->get("AgentID").asUUID());
-					//LL_INFOS() << "next agent: " << agent_id.asString() << LL_ENDL;
-					avatar_ids->push_back(agent_id);
-				}
-			}
-			if (has_agent_data)
-			{
-				agents_it++;
-			}
-		}
-	}
-=======
         LLViewerRegion* region = world_inst->getRegion(host);
         if( !region )
         {
@@ -2607,7 +2260,7 @@
         LLSD::array_iterator
             locs_it = locs.beginArray(),
             agents_it = agents.beginArray();
-        BOOL has_agent_data = input["body"].has("AgentData");
+        bool has_agent_data = input["body"].has("AgentData");
 
         for(int i=0;
             locs_it != locs.endArray();
@@ -2649,7 +2302,6 @@
             }
         }
     }
->>>>>>> e7eced3c
 };
 
 // build the coarse location HTTP node under the "/message" URL
@@ -2661,66 +2313,6 @@
 // the deprecated coarse location handler
 void LLViewerRegion::updateCoarseLocations(LLMessageSystem* msg)
 {
-<<<<<<< HEAD
-	//LL_INFOS() << "CoarseLocationUpdate" << LL_ENDL;
-	mMapAvatars.clear();
-	mMapAvatarIDs.clear(); // only matters in a rare case but it's good to be safe.
-
-	U8 x_pos = 0;
-	U8 y_pos = 0;
-	U8 z_pos = 0;
-
-	U32 pos = 0x0;
-
-	S16 agent_index;
-	S16 target_index;
-	msg->getS16Fast(_PREHASH_Index, _PREHASH_You, agent_index);
-	msg->getS16Fast(_PREHASH_Index, _PREHASH_Prey, target_index);
-
-	bool has_agent_data = msg->has(_PREHASH_AgentData);
-	S32 count = msg->getNumberOfBlocksFast(_PREHASH_Location);
-	for(S32 i = 0; i < count; i++)
-	{
-		msg->getU8Fast(_PREHASH_Location, _PREHASH_X, x_pos, i);
-		msg->getU8Fast(_PREHASH_Location, _PREHASH_Y, y_pos, i);
-		msg->getU8Fast(_PREHASH_Location, _PREHASH_Z, z_pos, i);
-		LLUUID agent_id = LLUUID::null;
-		if(has_agent_data)
-		{
-			msg->getUUIDFast(_PREHASH_AgentData, _PREHASH_AgentID, agent_id, i);
-		}
-
-		//LL_INFOS() << "  object X: " << (S32)x_pos << " Y: " << (S32)y_pos
-		//		<< " Z: " << (S32)(z_pos * 4)
-		//		<< LL_ENDL;
-
-		// treat the target specially for the map
-		if(i == target_index)
-		{
-			LLVector3d global_pos(mImpl->mOriginGlobal);
-			global_pos.mdV[VX] += (F64)(x_pos);
-			global_pos.mdV[VY] += (F64)(y_pos);
-			global_pos.mdV[VZ] += (F64)(z_pos) * 4.0;
-			LLAvatarTracker::instance().setTrackedCoarseLocation(global_pos);
-		}
-		
-		//don't add you
-		if( i != agent_index)
-		{
-			pos = 0x0;
-			pos |= x_pos;
-			pos <<= 8;
-			pos |= y_pos;
-			pos <<= 8;
-			pos |= z_pos;
-			mMapAvatars.push_back(pos);
-			if(has_agent_data)
-			{
-				mMapAvatarIDs.push_back(agent_id);
-			}
-		}
-	}
-=======
     //LL_INFOS() << "CoarseLocationUpdate" << LL_ENDL;
     mMapAvatars.clear();
     mMapAvatarIDs.clear(); // only matters in a rare case but it's good to be safe.
@@ -2736,7 +2328,7 @@
     msg->getS16Fast(_PREHASH_Index, _PREHASH_You, agent_index);
     msg->getS16Fast(_PREHASH_Index, _PREHASH_Prey, target_index);
 
-    BOOL has_agent_data = msg->has(_PREHASH_AgentData);
+    bool has_agent_data = msg->has(_PREHASH_AgentData);
     S32 count = msg->getNumberOfBlocksFast(_PREHASH_Location);
     for(S32 i = 0; i < count; i++)
     {
@@ -2779,7 +2371,6 @@
             }
         }
     }
->>>>>>> e7eced3c
 }
 
 void LLViewerRegion::getInfo(LLSD& info)
@@ -2853,13 +2444,10 @@
 
     setSimulatorFeaturesReceived(true);
 
-<<<<<<< HEAD
-	setSimulatorFeaturesReceived(true);
-
-    // WARNING: this is called from a coroutine, and flipping saved settings has a LOT of side effects, shuttle 
+    // WARNING: this is called from a coroutine, and flipping saved settings has a LOT of side effects, shuttle
     // the work below back to the main loop
-    // 
-    
+    //
+
     // copy features to lambda in case the region is deleted before the lambda is executed
     LLSD features = mSimulatorFeatures;
 
@@ -2901,8 +2489,6 @@
 
 
     LLAppViewer::instance()->postToMainCoro(work);
-=======
->>>>>>> e7eced3c
 }
 
 //this is called when the parent is not cacheable.
@@ -3294,39 +2880,13 @@
 
 void LLViewerRegion::requestCacheMisses()
 {
-<<<<<<< HEAD
-	if (!mCacheMissList.size()) 
-	{
-		return;
-	}
-
-	LLMessageSystem* msg = gMessageSystem;
-	bool start_new_message = true;
-	S32 blocks = 0;
-
-	//send requests for all cache-missed objects
-	for (CacheMissItem::cache_miss_list_t::iterator iter = mCacheMissList.begin(); iter != mCacheMissList.end(); ++iter)
-	{
-		if (start_new_message)
-		{
-			msg->newMessageFast(_PREHASH_RequestMultipleObjects);
-			msg->nextBlockFast(_PREHASH_AgentData);
-			msg->addUUIDFast(_PREHASH_AgentID, gAgent.getID());
-			msg->addUUIDFast(_PREHASH_SessionID, gAgent.getSessionID());
-			start_new_message = false;
-		}
-
-		msg->nextBlockFast(_PREHASH_ObjectData);
-		msg->addU8Fast(_PREHASH_CacheMissType, (*iter).mType);
-		msg->addU32Fast(_PREHASH_ID, (*iter).mID);
-=======
     if (!mCacheMissList.size())
     {
         return;
     }
 
     LLMessageSystem* msg = gMessageSystem;
-    BOOL start_new_message = TRUE;
+    bool start_new_message = true;
     S32 blocks = 0;
 
     //send requests for all cache-missed objects
@@ -3338,32 +2898,21 @@
             msg->nextBlockFast(_PREHASH_AgentData);
             msg->addUUIDFast(_PREHASH_AgentID, gAgent.getID());
             msg->addUUIDFast(_PREHASH_SessionID, gAgent.getSessionID());
-            start_new_message = FALSE;
+            start_new_message = false;
         }
 
         msg->nextBlockFast(_PREHASH_ObjectData);
         msg->addU8Fast(_PREHASH_CacheMissType, (*iter).mType);
         msg->addU32Fast(_PREHASH_ID, (*iter).mID);
->>>>>>> e7eced3c
 
         LL_DEBUGS("AnimatedObjects") << "Requesting cache missed object " << (*iter).mID << LL_ENDL;
 
-<<<<<<< HEAD
-		if (blocks >= 255)
-		{
-			sendReliableMessage();
-			start_new_message = true;
-			blocks = 0;
-		}
-	}
-=======
         blocks++;
->>>>>>> e7eced3c
 
         if (blocks >= 255)
         {
             sendReliableMessage();
-            start_new_message = TRUE;
+            start_new_message = true;
             blocks = 0;
         }
     }
@@ -3374,15 +2923,9 @@
         sendReliableMessage();
     }
 
-<<<<<<< HEAD
-	mCacheDirty = true ;
-	// LL_INFOS() << "KILLDEBUG Sent cache miss full " << full_count << " crc " << crc_count << LL_ENDL;
-	LLViewerStatsRecorder::instance().requestCacheMissesEvent(mCacheMissList.size());
-=======
-    mCacheDirty = TRUE ;
+    mCacheDirty = true ;
     // LL_INFOS() << "KILLDEBUG Sent cache miss full " << full_count << " crc " << crc_count << LL_ENDL;
     LLViewerStatsRecorder::instance().requestCacheMissesEvent(mCacheMissList.size());
->>>>>>> e7eced3c
 
     mCacheMissList.clear();
 }
@@ -3434,186 +2977,6 @@
 
 void LLViewerRegion::unpackRegionHandshake()
 {
-<<<<<<< HEAD
-	LLMessageSystem *msg = gMessageSystem;
-
-	U64 region_flags = 0;
-	U64 region_protocols = 0;
-	U8 sim_access;
-	std::string sim_name;
-	LLUUID sim_owner;
-	bool is_estate_manager;
-	F32 water_height;
-	F32 billable_factor;
-	LLUUID cache_id;
-
-	msg->getU8		("RegionInfo", "SimAccess", sim_access);
-	msg->getString	("RegionInfo", "SimName", sim_name);
-	msg->getUUID	("RegionInfo", "SimOwner", sim_owner);
-	msg->getBOOL	("RegionInfo", "IsEstateManager", is_estate_manager);
-	msg->getF32		("RegionInfo", "WaterHeight", water_height);
-	msg->getF32		("RegionInfo", "BillableFactor", billable_factor);
-	msg->getUUID	("RegionInfo", "CacheID", cache_id );
-
-	if (msg->has(_PREHASH_RegionInfo4))
-	{
-		msg->getU64Fast(_PREHASH_RegionInfo4, _PREHASH_RegionFlagsExtended, region_flags);
-		msg->getU64Fast(_PREHASH_RegionInfo4, _PREHASH_RegionProtocols, region_protocols);
-	}
-	else
-	{
-		U32 flags = 0;
-		msg->getU32Fast(_PREHASH_RegionInfo, _PREHASH_RegionFlags, flags);
-		region_flags = flags;
-	}
-
-	setRegionFlags(region_flags);
-	setRegionProtocols(region_protocols);
-	setSimAccess(sim_access);
-	setRegionNameAndZone(sim_name);
-	setOwner(sim_owner);
-	setIsEstateManager(is_estate_manager);
-	setWaterHeight(water_height);
-	setBillableFactor(billable_factor);
-	setCacheID(cache_id);
-
-	LLUUID region_id;
-	msg->getUUID("RegionInfo2", "RegionID", region_id);
-	setRegionID(region_id);
-	
-	// Retrieve the CR-53 (Homestead/Land SKU) information
-	S32 classID = 0;
-	S32 cpuRatio = 0;
-	std::string coloName;
-	std::string productSKU;
-	std::string productName;
-
-	// the only reasonable way to decide if we actually have any data is to
-	// check to see if any of these fields have positive sizes
-	if (msg->getSize("RegionInfo3", "ColoName") > 0 ||
-	    msg->getSize("RegionInfo3", "ProductSKU") > 0 ||
-	    msg->getSize("RegionInfo3", "ProductName") > 0)
-	{
-		msg->getS32     ("RegionInfo3", "CPUClassID",  classID);
-		msg->getS32     ("RegionInfo3", "CPURatio",    cpuRatio);
-		msg->getString  ("RegionInfo3", "ColoName",    coloName);
-		msg->getString  ("RegionInfo3", "ProductSKU",  productSKU);
-		msg->getString  ("RegionInfo3", "ProductName", productName);
-		
-		mClassID = classID;
-		mCPURatio = cpuRatio;
-		mColoName = coloName;
-		mProductSKU = productSKU;
-		mProductName = productName;
-	}
-
-	mCentralBakeVersion = region_protocols & 1; // was (S32)gSavedSettings.getBOOL("UseServerTextureBaking");
-	LLVLComposition *compp = getComposition();
-	if (compp)
-	{
-		LLUUID tmp_id;
-
-		bool changed = false;
-
-		// Get the 4 textures for land
-		msg->getUUID("RegionInfo", "TerrainDetail0", tmp_id);
-		changed |= (tmp_id != compp->getDetailAssetID(0));		
-		compp->setDetailAssetID(0, tmp_id);
-
-		msg->getUUID("RegionInfo", "TerrainDetail1", tmp_id);
-		changed |= (tmp_id != compp->getDetailAssetID(1));		
-		compp->setDetailAssetID(1, tmp_id);
-
-		msg->getUUID("RegionInfo", "TerrainDetail2", tmp_id);
-		changed |= (tmp_id != compp->getDetailAssetID(2));		
-		compp->setDetailAssetID(2, tmp_id);
-
-		msg->getUUID("RegionInfo", "TerrainDetail3", tmp_id);
-		changed |= (tmp_id != compp->getDetailAssetID(3));		
-		compp->setDetailAssetID(3, tmp_id);
-
-		// Get the start altitude and range values for land textures
-		F32 tmp_f32;
-		msg->getF32("RegionInfo", "TerrainStartHeight00", tmp_f32);
-		changed |= (tmp_f32 != compp->getStartHeight(0));
-		compp->setStartHeight(0, tmp_f32);
-
-		msg->getF32("RegionInfo", "TerrainStartHeight01", tmp_f32);
-		changed |= (tmp_f32 != compp->getStartHeight(1));
-		compp->setStartHeight(1, tmp_f32);
-
-		msg->getF32("RegionInfo", "TerrainStartHeight10", tmp_f32);
-		changed |= (tmp_f32 != compp->getStartHeight(2));
-		compp->setStartHeight(2, tmp_f32);
-
-		msg->getF32("RegionInfo", "TerrainStartHeight11", tmp_f32);
-		changed |= (tmp_f32 != compp->getStartHeight(3));
-		compp->setStartHeight(3, tmp_f32);
-
-
-		msg->getF32("RegionInfo", "TerrainHeightRange00", tmp_f32);
-		changed |= (tmp_f32 != compp->getHeightRange(0));
-		compp->setHeightRange(0, tmp_f32);
-
-		msg->getF32("RegionInfo", "TerrainHeightRange01", tmp_f32);
-		changed |= (tmp_f32 != compp->getHeightRange(1));
-		compp->setHeightRange(1, tmp_f32);
-
-		msg->getF32("RegionInfo", "TerrainHeightRange10", tmp_f32);
-		changed |= (tmp_f32 != compp->getHeightRange(2));
-		compp->setHeightRange(2, tmp_f32);
-
-		msg->getF32("RegionInfo", "TerrainHeightRange11", tmp_f32);
-		changed |= (tmp_f32 != compp->getHeightRange(3));
-		compp->setHeightRange(3, tmp_f32);
-
-		// If this is an UPDATE (params already ready, we need to regenerate
-		// all of our terrain stuff, by
-		if (compp->getParamsReady())
-		{
-			// Update if the land changed
-			if (changed)
-			{
-				getLand().dirtyAllPatches();
-			}
-		}
-		else
-		{
-			compp->setParamsReady();
-		}
-	}
-
-
-	// Now that we have the name, we can load the cache file
-	// off disk.
-	loadObjectCache();
-
-	// After loading cache, signal that simulator can start
-	// sending data.
-	// TODO: Send all upstream viewer->sim handshake info here.
-	LLHost host = msg->getSender();
-	msg->newMessage("RegionHandshakeReply");
-	msg->nextBlock("AgentData");
-	msg->addUUID("AgentID", gAgent.getID());
-	msg->addUUID("SessionID", gAgent.getSessionID());
-	msg->nextBlock("RegionInfo");
-
-	U32 flags = 0;
-	flags |= REGION_HANDSHAKE_SUPPORTS_SELF_APPEARANCE;
-
-	if(sVOCacheCullingEnabled)
-	{
-		flags |= 0x00000001; //set the bit 0 to be 1 to ask sim to send all cacheable objects.		
-	}
-	if(mImpl->mCacheMap.empty())
-	{
-		flags |= 0x00000002; //set the bit 1 to be 1 to tell sim the cache file is empty, no need to send cache probes.
-	}
-	msg->addU32("Flags", flags );
-	msg->sendReliable(host);
-
-	mRegionTimer.reset(); //reset region timer.
-=======
     LLMessageSystem *msg = gMessageSystem;
 
     U64 region_flags = 0;
@@ -3621,7 +2984,7 @@
     U8 sim_access;
     std::string sim_name;
     LLUUID sim_owner;
-    BOOL is_estate_manager;
+    bool is_estate_manager;
     F32 water_height;
     F32 billable_factor;
     LLUUID cache_id;
@@ -3696,20 +3059,20 @@
 
         // Get the 4 textures for land
         msg->getUUID("RegionInfo", "TerrainDetail0", tmp_id);
-        changed |= (tmp_id != compp->getDetailTextureID(0));
-        compp->setDetailTextureID(0, tmp_id);
+        changed |= (tmp_id != compp->getDetailAssetID(0));
+        compp->setDetailAssetID(0, tmp_id);
 
         msg->getUUID("RegionInfo", "TerrainDetail1", tmp_id);
-        changed |= (tmp_id != compp->getDetailTextureID(1));
-        compp->setDetailTextureID(1, tmp_id);
+        changed |= (tmp_id != compp->getDetailAssetID(1));
+        compp->setDetailAssetID(1, tmp_id);
 
         msg->getUUID("RegionInfo", "TerrainDetail2", tmp_id);
-        changed |= (tmp_id != compp->getDetailTextureID(2));
-        compp->setDetailTextureID(2, tmp_id);
+        changed |= (tmp_id != compp->getDetailAssetID(2));
+        compp->setDetailAssetID(2, tmp_id);
 
         msg->getUUID("RegionInfo", "TerrainDetail3", tmp_id);
-        changed |= (tmp_id != compp->getDetailTextureID(3));
-        compp->setDetailTextureID(3, tmp_id);
+        changed |= (tmp_id != compp->getDetailAssetID(3));
+        compp->setDetailAssetID(3, tmp_id);
 
         // Get the start altitude and range values for land textures
         F32 tmp_f32;
@@ -3792,7 +3155,6 @@
     msg->sendReliable(host);
 
     mRegionTimer.reset(); //reset region timer.
->>>>>>> e7eced3c
 }
 
 // static
@@ -4170,17 +3532,10 @@
     {
         mInterestListMode = new_mode;
 
-<<<<<<< HEAD
-		if (mInterestListMode != IL_MODE_DEFAULT && mInterestListMode != IL_MODE_360)
-		{
-			LL_WARNS("360Capture") << "Region " << getRegionID() << " setInterestListMode() invalid interest list mode: " 
-				<< mInterestListMode << ", setting to default" << LL_ENDL;
-=======
-        if (mInterestListMode != std::string(IL_MODE_DEFAULT) && mInterestListMode != std::string(IL_MODE_360))
+        if (mInterestListMode != IL_MODE_DEFAULT && mInterestListMode != IL_MODE_360)
         {
             LL_WARNS("360Capture") << "Region " << getRegionID() << " setInterestListMode() invalid interest list mode: "
                 << mInterestListMode << ", setting to default" << LL_ENDL;
->>>>>>> e7eced3c
             mInterestListMode = IL_MODE_DEFAULT;
         }
 
@@ -4282,27 +3637,15 @@
 {
     std::string url = this->getCapability("ServerReleaseNotes");
 
-<<<<<<< HEAD
-	if (url.empty()) {
-		// HACK haven't received the capability yet, we'll wait until
-		// it arives.
-		mReleaseNotesRequested = true;
-		return;
-	}
-
-	LLWeb::loadURL(url);
-	mReleaseNotesRequested = false;
-=======
     if (url.empty()) {
         // HACK haven't received the capability yet, we'll wait until
         // it arives.
-        mReleaseNotesRequested = TRUE;
+        mReleaseNotesRequested = true;
         return;
     }
 
     LLWeb::loadURL(url);
-    mReleaseNotesRequested = FALSE;
->>>>>>> e7eced3c
+    mReleaseNotesRequested = false;
 }
 
 std::string LLViewerRegion::getDescription() const
