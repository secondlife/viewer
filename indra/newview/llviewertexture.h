/**
 * @file llviewertexture.h
 * @brief Object for managing images and their textures
 *
 * $LicenseInfo:firstyear=2000&license=viewerlgpl$
 * Second Life Viewer Source Code
 * Copyright (C) 2010, Linden Research, Inc.
 *
 * This library is free software; you can redistribute it and/or
 * modify it under the terms of the GNU Lesser General Public
 * License as published by the Free Software Foundation;
 * version 2.1 of the License only.
 *
 * This library is distributed in the hope that it will be useful,
 * but WITHOUT ANY WARRANTY; without even the implied warranty of
 * MERCHANTABILITY or FITNESS FOR A PARTICULAR PURPOSE.  See the GNU
 * Lesser General Public License for more details.
 *
 * You should have received a copy of the GNU Lesser General Public
 * License along with this library; if not, write to the Free Software
 * Foundation, Inc., 51 Franklin Street, Fifth Floor, Boston, MA  02110-1301  USA
 *
 * Linden Research, Inc., 945 Battery Street, San Francisco, CA  94111  USA
 * $/LicenseInfo$
 */

#ifndef LL_LLVIEWERTEXTURE_H
#define LL_LLVIEWERTEXTURE_H

#include "llatomic.h"
#include "llgltexture.h"
#include "lltimer.h"
#include "llframetimer.h"
#include "llhost.h"
#include "llgltypes.h"
#include "llrender.h"
#include "llmetricperformancetester.h"
#include "httpcommon.h"
#include "workqueue.h"
#include "gltf/common.h"

#include <map>
#include <list>

class LLFace;
class LLImageGL ;
class LLImageRaw;
class LLViewerObject;
class LLViewerTexture;
class LLViewerFetchedTexture ;
class LLViewerMediaTexture ;
class LLTexturePipelineTester ;


typedef void    (*loaded_callback_func)( bool success, LLViewerFetchedTexture *src_vi, LLImageRaw* src, LLImageRaw* src_aux, S32 discard_level, bool final, void* userdata );

class LLFileSystem;
class LLMessageSystem;
class LLViewerMediaImpl ;
class LLVOVolume ;
struct LLTextureKey;

class LLLoadedCallbackEntry
{
public:
    typedef std::set< LLTextureKey > source_callback_list_t;

public:
    LLLoadedCallbackEntry(loaded_callback_func cb,
                          S32 discard_level,
                          bool need_imageraw, // Needs image raw for the callback
                          void* userdata,
                          source_callback_list_t* src_callback_list,
                          LLViewerFetchedTexture* target,
                          bool pause);
    ~LLLoadedCallbackEntry();
    void removeTexture(LLViewerFetchedTexture* tex) ;

    loaded_callback_func    mCallback;
    S32                     mLastUsedDiscard;
    S32                     mDesiredDiscard;
    bool                    mNeedsImageRaw;
    bool                    mPaused;
    void*                   mUserData;
    source_callback_list_t* mSourceCallbackList;

public:
    static void cleanUpCallbackList(LLLoadedCallbackEntry::source_callback_list_t* callback_list) ;
};

class LLTextureBar;

class LLViewerTexture : public LLGLTexture
{
public:
    enum
    {
        LOCAL_TEXTURE,
        MEDIA_TEXTURE,
        DYNAMIC_TEXTURE,
        FETCHED_TEXTURE,
        LOD_TEXTURE,
        INVALID_TEXTURE_TYPE
    };

    typedef std::vector<class LLFace*> ll_face_list_t;
    typedef std::vector<LLVOVolume*> ll_volume_list_t;


protected:
    virtual ~LLViewerTexture();
    LOG_CLASS(LLViewerTexture);

public:
    static void initClass();
    static void updateClass();
    static bool isSystemMemoryLow();

    LLViewerTexture(bool usemipmaps = true);
    LLViewerTexture(const LLUUID& id, bool usemipmaps) ;
    LLViewerTexture(const LLImageRaw* raw, bool usemipmaps) ;
    LLViewerTexture(const U32 width, const U32 height, const U8 components, bool usemipmaps) ;

    virtual S8 getType() const;
    virtual bool isMissingAsset() const ;
    virtual void dump();    // debug info to LL_INFOS()

    virtual bool isViewerMediaTexture() const { return false; }

    /*virtual*/ bool bindDefaultImage(const S32 stage = 0) ;
    /*virtual*/ bool bindDebugImage(const S32 stage = 0) ;
    /*virtual*/ void forceImmediateUpdate() ;
    /*virtual*/ bool isActiveFetching();

    /*virtual*/ const LLUUID& getID() const { return mID; }
    virtual void setBoostLevel(S32 level);
    S32  getBoostLevel() { return mBoostLevel; }
    void setTextureListType(S32 tex_type) { mTextureListType = tex_type; }
    S32 getTextureListType() { return mTextureListType; }

    void addTextureStats(F32 virtual_size, bool needs_gltexture = true) const;
    void resetTextureStats();
    void setMaxVirtualSizeResetInterval(S32 interval)const {mMaxVirtualSizeResetInterval = interval;}
    void resetMaxVirtualSizeResetCounter()const {mMaxVirtualSizeResetCounter = mMaxVirtualSizeResetInterval;}
    S32 getMaxVirtualSizeResetCounter() const { return mMaxVirtualSizeResetCounter; }

    virtual F32  getMaxVirtualSize() ;

    LLFrameTimer* getLastReferencedTimer() { return &mLastReferencedTimer; }

    S32 getFullWidth() const { return mFullWidth; }
    S32 getFullHeight() const { return mFullHeight; }
    /*virtual*/ void setKnownDrawSize(S32 width, S32 height);

    virtual void addFace(U32 channel, LLFace* facep) ;
    virtual void removeFace(U32 channel, LLFace* facep) ;
    S32 getTotalNumFaces() const;
    S32 getNumFaces(U32 ch) const;
    const ll_face_list_t* getFaceList(U32 channel) const {llassert(channel < LLRender::NUM_TEXTURE_CHANNELS); return &mFaceList[channel];}

    virtual void addVolume(U32 channel, LLVOVolume* volumep);
    virtual void removeVolume(U32 channel, LLVOVolume* volumep);
    S32 getNumVolumes(U32 channel) const;
    const ll_volume_list_t* getVolumeList(U32 channel) const { return &mVolumeList[channel]; }

    bool isLargeImage() ;

    void setParcelMedia(LLViewerMediaTexture* media) {mParcelMedia = media;}
    bool hasParcelMedia() const { return mParcelMedia != NULL;}
    LLViewerMediaTexture* getParcelMedia() const { return mParcelMedia;}

    /*virtual*/ void updateBindStatsForTester() ;

    struct MaterialEntry
    {
        S32 mIndex = LL::GLTF::INVALID_INDEX;
        std::shared_ptr<LL::GLTF::Asset> mAsset;
    };
    typedef std::vector<MaterialEntry> material_list_t;
    material_list_t   mMaterialList;  // reverse pointer pointing to LL::GLTF::Materials using this image as texture

protected:
    void cleanup() ;
    void init(bool firstinit) ;
    void reorganizeFaceList() ;
    void reorganizeVolumeList();

private:
    friend class LLBumpImageList;
    friend class LLUIImageList;

protected:
    friend class LLViewerTextureList;
    LLUUID mID;
    S32 mTextureListType; // along with mID identifies where to search for this texture in TextureList

    mutable F32 mMaxVirtualSize = 0.f;  // The largest virtual size of the image, in pixels - how much data to we need?
    mutable S32  mMaxVirtualSizeResetCounter;
    mutable S32  mMaxVirtualSizeResetInterval;
    LLFrameTimer mLastReferencedTimer;

    ll_face_list_t    mFaceList[LLRender::NUM_TEXTURE_CHANNELS]; //reverse pointer pointing to the faces using this image as texture
    U32               mNumFaces[LLRender::NUM_TEXTURE_CHANNELS];
    LLFrameTimer      mLastFaceListUpdateTimer ;

    ll_volume_list_t  mVolumeList[LLRender::NUM_VOLUME_TEXTURE_CHANNELS];
    U32                 mNumVolumes[LLRender::NUM_VOLUME_TEXTURE_CHANNELS];
    LLFrameTimer      mLastVolumeListUpdateTimer;

    //do not use LLPointer here.
    LLViewerMediaTexture* mParcelMedia ;

    LL::WorkQueue::weak_t mMainQueue;
    LL::WorkQueue::weak_t mImageQueue;

public:
    static const U32 sCurrentFileVersion;
    static S32 sImageCount;
    static S32 sRawCount;
    static S32 sAuxCount;
    static LLFrameTimer sEvaluationTimer;
    static F32 sDesiredDiscardBias;
    static S32 sMaxSculptRez ;
    static U32 sMinLargeImageSize ;
    static U32 sMaxSmallImageSize ;
    static bool sFreezeImageUpdates;
    static F32  sCurrentTime ;

    // estimated free memory for textures, by bias calculation
    static F32 sFreeVRAMMegabytes;

    enum EDebugTexels
    {
        DEBUG_TEXELS_OFF,
        DEBUG_TEXELS_CURRENT,
        DEBUG_TEXELS_DESIRED,
        DEBUG_TEXELS_FULL
    };

    static EDebugTexels sDebugTexelsMode;

    static LLPointer<LLViewerTexture> sNullImagep; // Null texture for non-textured objects.
    static LLPointer<LLViewerTexture> sBlackImagep; // Texture to show NOTHING (pure black)
    static LLPointer<LLViewerTexture> sCheckerBoardImagep;  // Texture to show NOTHING (pure black)
};


enum FTType
{
    FTT_UNKNOWN = -1,
    FTT_DEFAULT = 0, // standard texture fetched by id.
    FTT_SERVER_BAKE, // texture produced by appearance service and fetched from there.
    FTT_HOST_BAKE, // old-style baked texture uploaded by viewer and fetched from avatar's host.
    FTT_MAP_TILE, // tiles are fetched from map server directly.
    FTT_LOCAL_FILE // fetch directly from a local file.
};

const std::string& fttype_to_string(const FTType& fttype);

//
//textures are managed in gTextureList.
//raw image data is fetched from remote or local cache
//but the raw image this texture pointing to is fixed.
//
class LLViewerFetchedTexture : public LLViewerTexture
{
    friend class LLTextureBar; // debug info only
    friend class LLTextureView; // debug info only

protected:
    /*virtual*/ ~LLViewerFetchedTexture();
public:
    LLViewerFetchedTexture(const LLUUID& id, FTType f_type, const LLHost& host = LLHost(), bool usemipmaps = true);
    LLViewerFetchedTexture(const LLImageRaw* raw, FTType f_type, bool usemipmaps);
    LLViewerFetchedTexture(const std::string& url, FTType f_type, const LLUUID& id, bool usemipmaps = true);

public:

    struct Compare
    {
        // lhs < rhs
        bool operator()(const LLPointer<LLViewerFetchedTexture> &lhs, const LLPointer<LLViewerFetchedTexture> &rhs) const
        {
            const LLViewerFetchedTexture* lhsp = (const LLViewerFetchedTexture*)lhs;
            const LLViewerFetchedTexture* rhsp = (const LLViewerFetchedTexture*)rhs;

            // greater priority is "less"
            const F32 lpriority = lhsp->mMaxVirtualSize;
            const F32 rpriority = rhsp->mMaxVirtualSize;
            if (lpriority > rpriority) // higher priority
                return true;
            if (lpriority < rpriority)
                return false;
            return lhsp < rhsp;
        }
    };

public:
    /*virtual*/ S8 getType() const override;
    FTType getFTType() const;
    /*virtual*/ void forceImmediateUpdate() override;
    /*virtual*/ void dump() override;

    // Set callbacks to get called when the image gets updated with higher
    // resolution versions.
    void setLoadedCallback(loaded_callback_func cb,
                           S32 discard_level, bool keep_imageraw, bool needs_aux,
                           void* userdata, LLLoadedCallbackEntry::source_callback_list_t* src_callback_list, bool pause = false);
    bool hasCallbacks() { return !mLoadedCallbackList.empty(); }
    void pauseLoadedCallbacks(const LLLoadedCallbackEntry::source_callback_list_t* callback_list);
    void unpauseLoadedCallbacks(const LLLoadedCallbackEntry::source_callback_list_t* callback_list);
    bool doLoadedCallbacks();
    void deleteCallbackEntry(const LLLoadedCallbackEntry::source_callback_list_t* callback_list);
    void clearCallbackEntryList() ;

    void addToCreateTexture();

    //call to determine if createTexture is necessary
    bool preCreateTexture(S32 usename = 0);
     // ONLY call from LLViewerTextureList or ImageGL background thread
    bool createTexture(S32 usename = 0);
    void postCreateTexture();
    void scheduleCreateTexture();

    void destroyTexture() ;

    virtual void processTextureStats() ;

    bool needsAux() const { return mNeedsAux; }

    // Host we think might have this image, used for baked av textures.
    void setTargetHost(LLHost host)         { mTargetHost = host; }
    LLHost getTargetHost() const            { return mTargetHost; }

    void updateVirtualSize() ;

    S32  getDesiredDiscardLevel()            { return mDesiredDiscardLevel; }
    void setMinDiscardLevel(S32 discard)    { mMinDesiredDiscardLevel = llmin(mMinDesiredDiscardLevel,(S8)discard); }

    void setBoostLevel(S32 level) override;
    bool updateFetch();

    void clearFetchedResults(); //clear all fetched results, for debug use.

    // Override the computation of discard levels if we know the exact output
    // size of the image.  Used for UI textures to not decode, even if we have
    // more data.
    /*virtual*/ void setKnownDrawSize(S32 width, S32 height) override;

    // Set the debug text of all Viewer Objects associated with this texture
    // to the specified text
    void setDebugText(const std::string& text);

    void setIsMissingAsset(bool is_missing = true);
    /*virtual*/ bool isMissingAsset() const override { return mIsMissingAsset; }

    // returns dimensions of original image for local files (before power of two scaling)
    // and returns 0 for all asset system images
    S32 getOriginalWidth() { return mOrigWidth; }
    S32 getOriginalHeight() { return mOrigHeight; }

    bool isInImageList() const {return mInImageList ;}
    void setInImageList(bool flag) {mInImageList = flag ;}

    LLFrameTimer* getLastPacketTimer() {return &mLastPacketTimer;}

    U32 getFetchPriority() const { return mFetchPriority ;}
    F32 getDownloadProgress() const {return mDownloadProgress ;}

    void destroyRawImage();
    bool needsToSaveRawImage();

    const std::string& getUrl() const {return mUrl;}
    //---------------
    bool isDeleted() ;
    bool getUseDiscard() const { return mUseMipMaps && !mDontDiscard; }
    //---------------

    void setForSculpt();
    bool forSculpt() const {return mForSculpt;}
    bool isForSculptOnly() const;

    //raw image management
    LLImageRaw* getRawImage()const { return mRawImage ;}
    S32         getRawImageLevel() const {return mRawDiscardLevel;}
    bool        isRawImageValid()const { return mIsRawImageValid ; }
    void        forceToSaveRawImage(S32 desired_discard = 0, F32 kept_time = 0.f) ;

    // readback the raw image from OpenGL if mRawImage is not valid
    void        readbackRawImage();

    void        destroySavedRawImage() ;
    LLImageRaw* getSavedRawImage() ;
    S32         getSavedRawImageLevel() const {return mSavedRawDiscardLevel; }

    const LLImageRaw* getSavedRawImage() const;
    const LLImageRaw* getAuxRawImage() const { return mAuxRawImage; }
    bool        hasSavedRawImage() const ;
    F32         getElapsedLastReferencedSavedRawImageTime() const ;
    bool        isFullyLoaded() const;

    bool        hasFetcher() const { return mHasFetcher;}
    bool        isFetching() const { return mIsFetching;}
    void        setCanUseHTTP(bool can_use_http) {mCanUseHTTP = can_use_http;}

    void        forceToDeleteRequest();
    void        loadFromFastCache();
    void        setInFastCacheList(bool in_list) { mInFastCacheList = in_list; }
    bool        isInFastCacheList() { return mInFastCacheList; }

    /*virtual*/bool  isActiveFetching() override; //is actively in fetching by the fetching pipeline.

    bool mCreatePending = false;    // if true, this is in gTextureList.mCreateTextureList
    mutable bool mDownScalePending = false; // if true, this is in gTextureList.mDownScaleQueue

protected:
    S32 getCurrentDiscardLevelForFetching() ;
    void forceToRefetchTexture(S32 desired_discard = 0, F32 kept_time = 60.f);

private:
    void init(bool firstinit) ;
    void cleanup() ;

    void saveRawImage() ;

private:
<<<<<<< HEAD
    bool  mFullyLoaded;
    bool  mInFastCacheList;
    bool  mForceCallbackFetch;

protected:
    S32 mOrigWidth;
    S32 mOrigHeight;

    // Override the computation of discard levels if we know the exact output size of the image.
    // Used for UI textures to not decode, even if we have more data.
    S32 mKnownDrawWidth;
    S32 mKnownDrawHeight;
    bool mKnownDrawSizeChanged ;
    std::string mUrl;

    S32 mRequestedDiscardLevel;
    F32 mRequestedDownloadPriority;
    S32 mFetchState;
=======
	BOOL  mFullyLoaded;
	BOOL  mInDebug;
	BOOL  mUnremovable;
	BOOL  mInFastCacheList;
	BOOL  mForceCallbackFetch;

protected:		
	std::string mLocalFileName;

	S32 mOrigWidth;
	S32 mOrigHeight;

	// Override the computation of discard levels if we know the exact output size of the image.
	// Used for UI textures to not decode, even if we have more data.
	S32 mKnownDrawWidth;
	S32	mKnownDrawHeight;
	BOOL mKnownDrawSizeChanged ;
	std::string mUrl;

    S32 mLastWorkerDiscardLevel;
	S32 mRequestedDiscardLevel;
	F32 mRequestedDownloadPriority;
	S32 mFetchState;
>>>>>>> 18f23d9a
    S32 mLastFetchState = -1; // DEBUG
    U32 mFetchPriority;
    F32 mDownloadProgress;
    F32 mFetchDeltaTime;
    F32 mRequestDeltaTime;
    S32 mMinDiscardLevel;
    S8  mDesiredDiscardLevel;           // The discard level we'd LIKE to have - if we have it and there's space
    S8  mMinDesiredDiscardLevel;    // The minimum discard level we'd like to have

    bool mNeedsAux;                 // We need to decode the auxiliary channels
    bool mHasAux;                    // We have aux channels
    bool mDecodingAux;              // Are we decoding high components
    bool mIsRawImageValid;
    bool mHasFetcher;               // We've made a fecth request
    bool mIsFetching;               // Fetch request is active
    bool mCanUseHTTP;              //This texture can be fetched through http if true.
    LLCore::HttpStatus mLastHttpGetStatus; // Result of the most recently completed http request for this texture.

    FTType mFTType; // What category of image is this - map tile, server bake, etc?
    mutable bool mIsMissingAsset;       // True if we know that there is no image asset with this image id in the database.

    typedef std::list<LLLoadedCallbackEntry*> callback_list_t;
    S8              mLoadedCallbackDesiredDiscardLevel;
    bool            mPauseLoadedCallBacks;
    callback_list_t mLoadedCallbackList;
    F32             mLastCallBackActiveTime;

    LLPointer<LLImageRaw> mRawImage;
    S32 mRawDiscardLevel = -1;

    // Used ONLY for cloth meshes right now.  Make SURE you know what you're
    // doing if you use it for anything else! - djs
    LLPointer<LLImageRaw> mAuxRawImage;

    //keep a copy of mRawImage for some special purposes
    //when mForceToSaveRawImage is set.
    bool mForceToSaveRawImage ;
    bool mSaveRawImage;
    LLPointer<LLImageRaw> mSavedRawImage;
    S32 mSavedRawDiscardLevel;
    S32 mDesiredSavedRawDiscardLevel;
    F32 mLastReferencedSavedRawImageTime ;
    F32 mKeptSavedRawImageTime ;

    LLHost mTargetHost; // if invalid, just request from agent's simulator

    // Timers
    LLFrameTimer mLastPacketTimer;      // Time since last packet.
    LLFrameTimer mStopFetchingTimer;    // Time since mDecodePriority == 0.f.

    bool  mInImageList;             // true if image is in list (in which case don't reset priority!)
    // This needs to be atomic, since it is written both in the main thread
    // and in the GL image worker thread... HB
    LLAtomicBool  mNeedsCreateTexture;

    bool   mForSculpt ; //a flag if the texture is used as sculpt data.
    bool   mIsFetched ; //is loaded from remote or from cache, not generated locally.

public:
    static F32 sMaxVirtualSize; //maximum possible value of mMaxVirtualSize
    static LLPointer<LLViewerFetchedTexture> sMissingAssetImagep;   // Texture to show for an image asset that is not in the database
    static LLPointer<LLViewerFetchedTexture> sWhiteImagep;  // Texture to show NOTHING (whiteness)
    static LLPointer<LLViewerFetchedTexture> sDefaultImagep; // "Default" texture for error cases, the only case of fetched texture which is generated in local.
    static LLPointer<LLViewerFetchedTexture> sFlatNormalImagep; // Flat normal map denoting no bumpiness on a surface
    static LLPointer<LLViewerFetchedTexture> sDefaultIrradiancePBRp; // PBR: irradiance
    static LLPointer<LLViewerFetchedTexture> sDefaultParticleImagep; // Default particle texture

    // not sure why, but something is iffy about the loading of this particular texture, use the accessor instead of accessing directly
    static LLPointer<LLViewerFetchedTexture> sSmokeImagep; // Old "Default" translucent texture
    static LLViewerFetchedTexture* getSmokeImage();
};

//
//the image data is fetched from remote or from local cache
//the resolution of the texture is adjustable: depends on the view-dependent parameters.
//
class LLViewerLODTexture : public LLViewerFetchedTexture
{
protected:
    /*virtual*/ ~LLViewerLODTexture(){}

public:
    LLViewerLODTexture(const LLUUID& id, FTType f_type, const LLHost& host = LLHost(), bool usemipmaps = true);
    LLViewerLODTexture(const std::string& url, FTType f_type, const LLUUID& id, bool usemipmaps = true);

    /*virtual*/ S8 getType() const;
    // Process image stats to determine priority/quality requirements.
    /*virtual*/ void processTextureStats();
    bool isUpdateFrozen() ;

    bool scaleDown();

private:
    void init(bool firstinit) ;

private:
    F32 mDiscardVirtualSize;        // Virtual size used to calculate desired discard
    F32 mCalculatedDiscardLevel;    // Last calculated discard level
};

//
//the image data is fetched from the media pipeline periodically
//the resolution of the texture is also adjusted by the media pipeline
//
class LLViewerMediaTexture : public LLViewerTexture
{
protected:
    /*virtual*/ ~LLViewerMediaTexture() ;

public:
    LLViewerMediaTexture(const LLUUID& id, bool usemipmaps = true, LLImageGL* gl_image = NULL) ;

    /*virtual*/ S8 getType() const;
    void reinit(bool usemipmaps = true);

    bool  getUseMipMaps() {return mUseMipMaps ; }
    void  setUseMipMaps(bool mipmap) ;

    void setPlaying(bool playing) ;
    bool isPlaying() const {return mIsPlaying;}
    void setMediaImpl() ;

    virtual bool isViewerMediaTexture() const { return true; }

    void initVirtualSize() ;
    void invalidateMediaImpl() ;

    void addMediaToFace(LLFace* facep) ;
    void removeMediaFromFace(LLFace* facep) ;

    /*virtual*/ void addFace(U32 ch, LLFace* facep) ;
    /*virtual*/ void removeFace(U32 ch, LLFace* facep) ;

    /*virtual*/ F32  getMaxVirtualSize();

private:
    void switchTexture(U32 ch, LLFace* facep) ;
    bool findFaces() ;
    void stopPlaying() ;

private:
    //
    //an instant list, recording all faces referencing or can reference to this media texture.
    //NOTE: it is NOT thread safe.
    //
    std::list< LLFace* > mMediaFaceList ;

    //an instant list keeping all textures which are replaced by the current media texture,
    //is only used to avoid the removal of those textures from memory.
    std::list< LLPointer<LLViewerTexture> > mTextureList ;

    LLViewerMediaImpl* mMediaImplp ;
    bool mIsPlaying ;
    U32  mUpdateVirtualSizeTime ;

public:
    static void updateClass() ;
    static void cleanUpClass() ;

    static LLViewerMediaTexture* findMediaTexture(const LLUUID& media_id) ;
    static void removeMediaImplFromTexture(const LLUUID& media_id) ;

private:
    typedef std::map< LLUUID, LLPointer<LLViewerMediaTexture> > media_map_t ;
    static media_map_t sMediaMap ;
};

//just an interface class, do not create instance from this class.
class LLViewerTextureManager
{
private:
    //make the constructor private to preclude creating instances from this class.
    LLViewerTextureManager(){}

public:
    //texture pipeline tester
    static LLTexturePipelineTester* sTesterp ;

    //returns NULL if tex is not a LLViewerFetchedTexture nor derived from LLViewerFetchedTexture.
    static LLViewerFetchedTexture*    staticCastToFetchedTexture(LLTexture* tex, bool report_error = false) ;

    //
    //"find-texture" just check if the texture exists, if yes, return it, otherwise return null.
    //
    static void                       findFetchedTextures(const LLUUID& id, std::vector<LLViewerFetchedTexture*> &output);
    static void                       findTextures(const LLUUID& id, std::vector<LLViewerTexture*> &output);
    static LLViewerFetchedTexture*    findFetchedTexture(const LLUUID& id, S32 tex_type);
    static LLViewerMediaTexture*      findMediaTexture(const LLUUID& id) ;

    static LLViewerMediaTexture*      createMediaTexture(const LLUUID& id, bool usemipmaps = true, LLImageGL* gl_image = NULL) ;

    //
    //"get-texture" will create a new texture if the texture does not exist.
    //
    static LLViewerMediaTexture*      getMediaTexture(const LLUUID& id, bool usemipmaps = true, LLImageGL* gl_image = NULL) ;

    static LLPointer<LLViewerTexture> getLocalTexture(bool usemipmaps = true, bool generate_gl_tex = true);
    static LLPointer<LLViewerTexture> getLocalTexture(const LLUUID& id, bool usemipmaps, bool generate_gl_tex = true) ;
    static LLPointer<LLViewerTexture> getLocalTexture(const LLImageRaw* raw, bool usemipmaps) ;
    static LLPointer<LLViewerTexture> getLocalTexture(const U32 width, const U32 height, const U8 components, bool usemipmaps, bool generate_gl_tex = true) ;

    static LLViewerFetchedTexture* getFetchedTexture(const LLImageRaw* raw, FTType type, bool usemipmaps);

    static LLViewerFetchedTexture* getFetchedTexture(const LLUUID &image_id,
                                     FTType f_type = FTT_DEFAULT,
                                     bool usemipmap = true,
                                     LLViewerTexture::EBoostLevel boost_priority = LLGLTexture::BOOST_NONE,     // Get the requested level immediately upon creation.
                                     S8 texture_type = LLViewerTexture::FETCHED_TEXTURE,
                                     LLGLint internal_format = 0,
                                     LLGLenum primary_format = 0,
                                     LLHost request_from_host = LLHost()
                                     );

    static LLViewerFetchedTexture* getFetchedTextureFromFile(const std::string& filename,
                                     FTType f_type = FTT_LOCAL_FILE,
                                     bool usemipmap = true,
                                     LLViewerTexture::EBoostLevel boost_priority = LLGLTexture::BOOST_NONE,
                                     S8 texture_type = LLViewerTexture::FETCHED_TEXTURE,
                                     LLGLint internal_format = 0,
                                     LLGLenum primary_format = 0,
                                     const LLUUID& force_id = LLUUID::null
                                     );

    static LLViewerFetchedTexture* getFetchedTextureFromUrl(const std::string& url,
                                     FTType f_type,
                                     bool usemipmap = true,
                                     LLViewerTexture::EBoostLevel boost_priority = LLGLTexture::BOOST_NONE,
                                     S8 texture_type = LLViewerTexture::FETCHED_TEXTURE,
                                     LLGLint internal_format = 0,
                                     LLGLenum primary_format = 0,
                                     const LLUUID& force_id = LLUUID::null
                                     );

    static LLViewerFetchedTexture* getFetchedTextureFromHost(const LLUUID& image_id, FTType f_type, LLHost host) ;

    // decode a given image data according to given mime type
    // WARNING: caller is responsible for deleting the returned raw image
    static LLImageRaw* getRawImageFromMemory(const U8* data, U32 size, std::string_view mimetype);

    // decode given image data according to given mime type
    // WARNING: caller is responsible for deleting the returned image
    static LLViewerFetchedTexture* getFetchedTextureFromMemory(const U8* data, U32 size, std::string_view mimetype);

    static void init() ;
    static void cleanup() ;
};
//
//this class is used for test/debug only
//it tracks the activities of the texture pipeline
//records them, and outputs them to log files
//
class LLTexturePipelineTester : public LLMetricPerformanceTesterWithSession
{
    enum
    {
        MIN_LARGE_IMAGE_AREA = 262144  //512 * 512
    };
public:
    LLTexturePipelineTester() ;
    ~LLTexturePipelineTester() ;

    void update();
    void updateTextureBindingStats(const LLViewerTexture* imagep) ;
    void updateTextureLoadingStats(const LLViewerFetchedTexture* imagep, const LLImageRaw* raw_imagep, bool from_cache) ;
    void updateGrayTextureBinding() ;
    void setStablizingTime() ;

private:
    void reset() ;
    void updateStablizingTime() ;

    /*virtual*/ void outputTestRecord(LLSD* sd) ;

private:
    bool mPause ;
private:
    bool mUsingDefaultTexture;            //if set, some textures are still gray.

    U32Bytes mTotalBytesUsed ;                     //total bytes of textures bound/used for the current frame.
    U32Bytes mTotalBytesUsedForLargeImage ;        //total bytes of textures bound/used for the current frame for images larger than 256 * 256.
    U32Bytes mLastTotalBytesUsed ;                 //total bytes of textures bound/used for the previous frame.
    U32Bytes mLastTotalBytesUsedForLargeImage ;    //total bytes of textures bound/used for the previous frame for images larger than 256 * 256.

    //
    //data size
    //
    U32Bytes mTotalBytesLoaded ;               //total bytes fetched by texture pipeline
    U32Bytes mTotalBytesLoadedFromCache ;      //total bytes fetched by texture pipeline from local cache
    U32Bytes mTotalBytesLoadedForLargeImage ;  //total bytes fetched by texture pipeline for images larger than 256 * 256.
    U32Bytes mTotalBytesLoadedForSculpties ;   //total bytes fetched by texture pipeline for sculpties

    //
    //time
    //NOTE: the error tolerances of the following timers is one frame time.
    //
    F32 mStartFetchingTime ;
    F32 mTotalGrayTime ;                  //total loading time when no gray textures.
    F32 mTotalStablizingTime ;            //total stablizing time when texture memory overflows
    F32 mStartTimeLoadingSculpties ;      //the start moment of loading sculpty images.
    F32 mEndTimeLoadingSculpties ;        //the end moment of loading sculpty images.
    F32 mStartStablizingTime ;
    F32 mEndStablizingTime ;

private:
    //
    //The following members are used for performance analyzing
    //
    class LLTextureTestSession : public LLTestSession
    {
    public:
        LLTextureTestSession() ;
        /*virtual*/ ~LLTextureTestSession() ;

        void reset() ;

        F32 mTotalGrayTime ;
        F32 mTotalStablizingTime ;
        F32 mStartTimeLoadingSculpties ;
        F32 mTotalTimeLoadingSculpties ;

        S32 mTotalBytesLoaded ;
        S32 mTotalBytesLoadedFromCache ;
        S32 mTotalBytesLoadedForLargeImage ;
        S32 mTotalBytesLoadedForSculpties ;

        typedef struct _texture_instant_preformance_t
        {
            S32 mAverageBytesUsedPerSecond ;
            S32 mAverageBytesUsedForLargeImagePerSecond ;
            F32 mAveragePercentageBytesUsedPerSecond ;
            F32 mTime ;
        }texture_instant_preformance_t ;
        std::vector<texture_instant_preformance_t> mInstantPerformanceList ;
        S32 mInstantPerformanceListCounter ;
    };

    /*virtual*/ LLMetricPerformanceTesterWithSession::LLTestSession* loadTestSession(LLSD* log) ;
    /*virtual*/ void compareTestSessions(llofstream* os) ;
};

#endif<|MERGE_RESOLUTION|>--- conflicted
+++ resolved
@@ -424,7 +424,6 @@
     void saveRawImage() ;
 
 private:
-<<<<<<< HEAD
     bool  mFullyLoaded;
     bool  mInFastCacheList;
     bool  mForceCallbackFetch;
@@ -440,34 +439,10 @@
     bool mKnownDrawSizeChanged ;
     std::string mUrl;
 
+    S32 mLastWorkerDiscardLevel;
     S32 mRequestedDiscardLevel;
     F32 mRequestedDownloadPriority;
     S32 mFetchState;
-=======
-	BOOL  mFullyLoaded;
-	BOOL  mInDebug;
-	BOOL  mUnremovable;
-	BOOL  mInFastCacheList;
-	BOOL  mForceCallbackFetch;
-
-protected:		
-	std::string mLocalFileName;
-
-	S32 mOrigWidth;
-	S32 mOrigHeight;
-
-	// Override the computation of discard levels if we know the exact output size of the image.
-	// Used for UI textures to not decode, even if we have more data.
-	S32 mKnownDrawWidth;
-	S32	mKnownDrawHeight;
-	BOOL mKnownDrawSizeChanged ;
-	std::string mUrl;
-
-    S32 mLastWorkerDiscardLevel;
-	S32 mRequestedDiscardLevel;
-	F32 mRequestedDownloadPriority;
-	S32 mFetchState;
->>>>>>> 18f23d9a
     S32 mLastFetchState = -1; // DEBUG
     U32 mFetchPriority;
     F32 mDownloadProgress;
