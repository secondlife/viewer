--- conflicted
+++ resolved
@@ -433,28 +433,6 @@
     bool insertToAtlas() ;
 
 private:
-<<<<<<< HEAD
-	bool  mFullyLoaded;
-	bool  mInDebug;
-	bool  mUnremovable;
-	bool  mInFastCacheList;
-	bool  mForceCallbackFetch;
-
-protected:		
-	S32 mOrigWidth;
-	S32 mOrigHeight;
-
-	// Override the computation of discard levels if we know the exact output size of the image.
-	// Used for UI textures to not decode, even if we have more data.
-	S32 mKnownDrawWidth;
-	S32	mKnownDrawHeight;
-	bool mKnownDrawSizeChanged ;
-	std::string mUrl;
-	
-	S32 mRequestedDiscardLevel;
-	F32 mRequestedDownloadPriority;
-	S32 mFetchState;
-=======
     bool  mFullyLoaded;
     bool  mInDebug;
     bool  mUnremovable;
@@ -462,8 +440,6 @@
     bool  mForceCallbackFetch;
 
 protected:
-    std::string mLocalFileName;
-
     S32 mOrigWidth;
     S32 mOrigHeight;
 
@@ -477,7 +453,6 @@
     S32 mRequestedDiscardLevel;
     F32 mRequestedDownloadPriority;
     S32 mFetchState;
->>>>>>> ed168081
     S32 mLastFetchState = -1; // DEBUG
     U32 mFetchPriority;
     F32 mDownloadProgress;
@@ -683,44 +658,6 @@
 
     static LLViewerFetchedTexture* getFetchedTexture(const LLImageRaw* raw, FTType type, bool usemipmaps);
 
-<<<<<<< HEAD
-	static LLViewerFetchedTexture* getFetchedTexture(const LLUUID &image_id,									 
-									 FTType f_type = FTT_DEFAULT,
-									 bool usemipmap = true,
-									 LLViewerTexture::EBoostLevel boost_priority = LLGLTexture::BOOST_NONE,		// Get the requested level immediately upon creation.
-									 S8 texture_type = LLViewerTexture::FETCHED_TEXTURE,
-									 LLGLint internal_format = 0,
-									 LLGLenum primary_format = 0,
-									 LLHost request_from_host = LLHost()
-									 );
-	
-	static LLViewerFetchedTexture* getFetchedTextureFromFile(const std::string& filename,									 
-									 FTType f_type = FTT_LOCAL_FILE,
-									 bool usemipmap = true,
-									 LLViewerTexture::EBoostLevel boost_priority = LLGLTexture::BOOST_NONE,
-									 S8 texture_type = LLViewerTexture::FETCHED_TEXTURE,
-									 LLGLint internal_format = 0,
-									 LLGLenum primary_format = 0,
-									 const LLUUID& force_id = LLUUID::null
-									 );
-
-	static LLViewerFetchedTexture* getFetchedTextureFromUrl(const std::string& url,									 
-									 FTType f_type,
-									 bool usemipmap = true,
-									 LLViewerTexture::EBoostLevel boost_priority = LLGLTexture::BOOST_NONE,
-									 S8 texture_type = LLViewerTexture::FETCHED_TEXTURE,
-									 LLGLint internal_format = 0,
-									 LLGLenum primary_format = 0,
-									 const LLUUID& force_id = LLUUID::null
-									 );
-
-	static LLViewerFetchedTexture* getFetchedTextureFromHost(const LLUUID& image_id, FTType f_type, LLHost host) ;
-
-    static LLViewerFetchedTexture* getFetchedTextureFromMemory(const U8* data, U32 size, std::string_view mimetype);
-
-	static void init() ;
-	static void cleanup() ;
-=======
     static LLViewerFetchedTexture* getFetchedTexture(const LLUUID &image_id,
                                      FTType f_type = FTT_DEFAULT,
                                      bool usemipmap = true,
@@ -753,9 +690,10 @@
 
     static LLViewerFetchedTexture* getFetchedTextureFromHost(const LLUUID& image_id, FTType f_type, LLHost host) ;
 
+    static LLViewerFetchedTexture* getFetchedTextureFromMemory(const U8* data, U32 size, std::string_view mimetype);
+
     static void init() ;
     static void cleanup() ;
->>>>>>> ed168081
 };
 //
 //this class is used for test/debug only
