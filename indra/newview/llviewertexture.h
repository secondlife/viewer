--- conflicted
+++ resolved
@@ -54,11 +54,7 @@
 class LLTexturePipelineTester ;
 
 
-<<<<<<< HEAD
-typedef	void	(*loaded_callback_func)( bool success, LLViewerFetchedTexture *src_vi, LLImageRaw* src, LLImageRaw* src_aux, S32 discard_level, bool final, void* userdata );
-=======
-typedef void    (*loaded_callback_func)( BOOL success, LLViewerFetchedTexture *src_vi, LLImageRaw* src, LLImageRaw* src_aux, S32 discard_level, BOOL final, void* userdata );
->>>>>>> e7eced3c
+typedef void    (*loaded_callback_func)( bool success, LLViewerFetchedTexture *src_vi, LLImageRaw* src, LLImageRaw* src_aux, S32 discard_level, bool final, void* userdata );
 
 class LLFileSystem;
 class LLMessageSystem;
@@ -72,45 +68,24 @@
     typedef std::set< LLTextureKey > source_callback_list_t;
 
 public:
-<<<<<<< HEAD
-	LLLoadedCallbackEntry(loaded_callback_func cb,
-						  S32 discard_level,
-						  bool need_imageraw, // Needs image raw for the callback
-						  void* userdata,
-						  source_callback_list_t* src_callback_list,
-						  LLViewerFetchedTexture* target,
-						  bool pause);
-	~LLLoadedCallbackEntry();
-	void removeTexture(LLViewerFetchedTexture* tex) ;
-
-	loaded_callback_func	mCallback;
-	S32						mLastUsedDiscard;
-	S32						mDesiredDiscard;
-	bool					mNeedsImageRaw;
-	bool                    mPaused;
-	void*					mUserData;
-	source_callback_list_t* mSourceCallbackList;
-	
-=======
     LLLoadedCallbackEntry(loaded_callback_func cb,
                           S32 discard_level,
-                          BOOL need_imageraw, // Needs image raw for the callback
+                          bool need_imageraw, // Needs image raw for the callback
                           void* userdata,
                           source_callback_list_t* src_callback_list,
                           LLViewerFetchedTexture* target,
-                          BOOL pause);
+                          bool pause);
     ~LLLoadedCallbackEntry();
     void removeTexture(LLViewerFetchedTexture* tex) ;
 
     loaded_callback_func    mCallback;
     S32                     mLastUsedDiscard;
     S32                     mDesiredDiscard;
-    BOOL                    mNeedsImageRaw;
-    BOOL                    mPaused;
+    bool                    mNeedsImageRaw;
+    bool                    mPaused;
     void*                   mUserData;
     source_callback_list_t* mSourceCallbackList;
 
->>>>>>> e7eced3c
 public:
     static void cleanUpCallbackList(LLLoadedCallbackEntry::source_callback_list_t* callback_list) ;
 };
@@ -136,71 +111,6 @@
 
 
 protected:
-<<<<<<< HEAD
-	virtual ~LLViewerTexture();
-	LOG_CLASS(LLViewerTexture);
-
-public:	
-	static void initClass();
-	static void updateClass();
-	
-	LLViewerTexture(bool usemipmaps = true);
-	LLViewerTexture(const LLUUID& id, bool usemipmaps) ;
-	LLViewerTexture(const LLImageRaw* raw, bool usemipmaps) ;
-	LLViewerTexture(const U32 width, const U32 height, const U8 components, bool usemipmaps) ;
-
-	virtual S8 getType() const;
-	virtual bool isMissingAsset() const ;
-	virtual void dump();	// debug info to LL_INFOS()
-	
-    virtual bool isViewerMediaTexture() const { return false; }
-
-	/*virtual*/ bool bindDefaultImage(const S32 stage = 0) ;
-	/*virtual*/ bool bindDebugImage(const S32 stage = 0) ;
-	/*virtual*/ void forceImmediateUpdate() ;
-	/*virtual*/ bool isActiveFetching();
-	
-	/*virtual*/ const LLUUID& getID() const { return mID; }
-	virtual void setBoostLevel(S32 level);
-	S32  getBoostLevel() { return mBoostLevel; }
-	void setTextureListType(S32 tex_type) { mTextureListType = tex_type; }
-	S32 getTextureListType() { return mTextureListType; }
-
-	void addTextureStats(F32 virtual_size, bool needs_gltexture = true) const;
-	void resetTextureStats();	
-	void setMaxVirtualSizeResetInterval(S32 interval)const {mMaxVirtualSizeResetInterval = interval;}
-	void resetMaxVirtualSizeResetCounter()const {mMaxVirtualSizeResetCounter = mMaxVirtualSizeResetInterval;}
-	S32 getMaxVirtualSizeResetCounter() const { return mMaxVirtualSizeResetCounter; }
-
-	virtual F32  getMaxVirtualSize() ;
-
-	LLFrameTimer* getLastReferencedTimer() {return &mLastReferencedTimer ;}
-	
-	S32 getFullWidth() const { return mFullWidth; }
-	S32 getFullHeight() const { return mFullHeight; }	
-	/*virtual*/ void setKnownDrawSize(S32 width, S32 height);
-
-	virtual void addFace(U32 channel, LLFace* facep) ;
-	virtual void removeFace(U32 channel, LLFace* facep) ; 
-	S32 getTotalNumFaces() const;
-	S32 getNumFaces(U32 ch) const;
-	const ll_face_list_t* getFaceList(U32 channel) const {llassert(channel < LLRender::NUM_TEXTURE_CHANNELS); return &mFaceList[channel];}
-
-	virtual void addVolume(U32 channel, LLVOVolume* volumep);
-	virtual void removeVolume(U32 channel, LLVOVolume* volumep);
-	S32 getNumVolumes(U32 channel) const;
-	const ll_volume_list_t* getVolumeList(U32 channel) const { return &mVolumeList[channel]; }
-
-	
-	virtual void setCachedRawImage(S32 discard_level, LLImageRaw* imageraw) ;
-	bool isLargeImage() ;	
-	
-	void setParcelMedia(LLViewerMediaTexture* media) {mParcelMedia = media;}
-	bool hasParcelMedia() const { return mParcelMedia != NULL;}
-	LLViewerMediaTexture* getParcelMedia() const { return mParcelMedia;}
-
-	/*virtual*/ void updateBindStatsForTester() ;
-=======
     virtual ~LLViewerTexture();
     LOG_CLASS(LLViewerTexture);
 
@@ -208,13 +118,13 @@
     static void initClass();
     static void updateClass();
 
-    LLViewerTexture(BOOL usemipmaps = TRUE);
-    LLViewerTexture(const LLUUID& id, BOOL usemipmaps) ;
-    LLViewerTexture(const LLImageRaw* raw, BOOL usemipmaps) ;
-    LLViewerTexture(const U32 width, const U32 height, const U8 components, BOOL usemipmaps) ;
+    LLViewerTexture(bool usemipmaps = true);
+    LLViewerTexture(const LLUUID& id, bool usemipmaps) ;
+    LLViewerTexture(const LLImageRaw* raw, bool usemipmaps) ;
+    LLViewerTexture(const U32 width, const U32 height, const U8 components, bool usemipmaps) ;
 
     virtual S8 getType() const;
-    virtual BOOL isMissingAsset() const ;
+    virtual bool isMissingAsset() const ;
     virtual void dump();    // debug info to LL_INFOS()
 
     virtual bool isViewerMediaTexture() const { return false; }
@@ -230,7 +140,7 @@
     void setTextureListType(S32 tex_type) { mTextureListType = tex_type; }
     S32 getTextureListType() { return mTextureListType; }
 
-    void addTextureStats(F32 virtual_size, BOOL needs_gltexture = TRUE) const;
+    void addTextureStats(F32 virtual_size, bool needs_gltexture = true) const;
     void resetTextureStats();
     void setMaxVirtualSizeResetInterval(S32 interval)const {mMaxVirtualSizeResetInterval = interval;}
     void resetMaxVirtualSizeResetCounter()const {mMaxVirtualSizeResetCounter = mMaxVirtualSizeResetInterval;}
@@ -257,14 +167,13 @@
 
 
     virtual void setCachedRawImage(S32 discard_level, LLImageRaw* imageraw) ;
-    BOOL isLargeImage() ;
+    bool isLargeImage() ;
 
     void setParcelMedia(LLViewerMediaTexture* media) {mParcelMedia = media;}
-    BOOL hasParcelMedia() const { return mParcelMedia != NULL;}
+    bool hasParcelMedia() const { return mParcelMedia != NULL;}
     LLViewerMediaTexture* getParcelMedia() const { return mParcelMedia;}
 
     /*virtual*/ void updateBindStatsForTester() ;
->>>>>>> e7eced3c
 protected:
     void cleanup() ;
     void init(bool firstinit) ;
@@ -275,13 +184,7 @@
     friend class LLBumpImageList;
     friend class LLUIImageList;
 
-<<<<<<< HEAD
-	virtual void switchToCachedImage();
-=======
     virtual void switchToCachedImage();
-
-    static void getGPUMemoryForTextures(S32Megabytes &gpu, S32Megabytes &physical);
->>>>>>> e7eced3c
 
 protected:
     friend class LLViewerTextureList;
@@ -308,37 +211,6 @@
     LL::WorkQueue::weak_t mImageQueue;
 
 public:
-<<<<<<< HEAD
-	static const U32 sCurrentFileVersion;	
-	static S32 sImageCount;
-	static S32 sRawCount;
-	static S32 sAuxCount;
-	static LLFrameTimer sEvaluationTimer;
-	static F32 sDesiredDiscardBias;
-	static F32 sDesiredDiscardScale;
-	static S32 sMaxSculptRez ;
-	static U32 sMinLargeImageSize ;
-	static U32 sMaxSmallImageSize ;
-	static bool sFreezeImageUpdates;
-	static F32  sCurrentTime ;
-
-    // estimated free memory for textures, by bias calculation
-    static F32 sFreeVRAMMegabytes;
-
-	enum EDebugTexels
-	{
-		DEBUG_TEXELS_OFF,
-		DEBUG_TEXELS_CURRENT,
-		DEBUG_TEXELS_DESIRED,
-		DEBUG_TEXELS_FULL
-	};
-
-	static EDebugTexels sDebugTexelsMode;
-
-	static LLPointer<LLViewerTexture> sNullImagep; // Null texture for non-textured objects.
-	static LLPointer<LLViewerTexture> sBlackImagep;	// Texture to show NOTHING (pure black)
-	static LLPointer<LLViewerTexture> sCheckerBoardImagep;	// Texture to show NOTHING (pure black)
-=======
     static const U32 sCurrentFileVersion;
     static S32 sImageCount;
     static S32 sRawCount;
@@ -352,6 +224,9 @@
     static bool sFreezeImageUpdates;
     static F32  sCurrentTime ;
 
+    // estimated free memory for textures, by bias calculation
+    static F32 sFreeVRAMMegabytes;
+
     enum EDebugTexels
     {
         DEBUG_TEXELS_OFF,
@@ -365,7 +240,6 @@
     static LLPointer<LLViewerTexture> sNullImagep; // Null texture for non-textured objects.
     static LLPointer<LLViewerTexture> sBlackImagep; // Texture to show NOTHING (pure black)
     static LLPointer<LLViewerTexture> sCheckerBoardImagep;  // Texture to show NOTHING (pure black)
->>>>>>> e7eced3c
 };
 
 
@@ -394,15 +268,9 @@
 protected:
     /*virtual*/ ~LLViewerFetchedTexture();
 public:
-<<<<<<< HEAD
-	LLViewerFetchedTexture(const LLUUID& id, FTType f_type, const LLHost& host = LLHost(), bool usemipmaps = true);
-	LLViewerFetchedTexture(const LLImageRaw* raw, FTType f_type, bool usemipmaps);
-	LLViewerFetchedTexture(const std::string& url, FTType f_type, const LLUUID& id, bool usemipmaps = true);
-=======
-    LLViewerFetchedTexture(const LLUUID& id, FTType f_type, const LLHost& host = LLHost(), BOOL usemipmaps = TRUE);
-    LLViewerFetchedTexture(const LLImageRaw* raw, FTType f_type, BOOL usemipmaps);
-    LLViewerFetchedTexture(const std::string& url, FTType f_type, const LLUUID& id, BOOL usemipmaps = TRUE);
->>>>>>> e7eced3c
+    LLViewerFetchedTexture(const LLUUID& id, FTType f_type, const LLHost& host = LLHost(), bool usemipmaps = true);
+    LLViewerFetchedTexture(const LLImageRaw* raw, FTType f_type, bool usemipmaps);
+    LLViewerFetchedTexture(const std::string& url, FTType f_type, const LLUUID& id, bool usemipmaps = true);
 
 public:
 
@@ -426,31 +294,6 @@
     };
 
 public:
-<<<<<<< HEAD
-	/*virtual*/ S8 getType() const override;
-	FTType getFTType() const;
-	/*virtual*/ void forceImmediateUpdate() override;
-	/*virtual*/ void dump() override;
-
-	// Set callbacks to get called when the image gets updated with higher 
-	// resolution versions.
-	void setLoadedCallback(loaded_callback_func cb,
-						   S32 discard_level, bool keep_imageraw, bool needs_aux,
-						   void* userdata, LLLoadedCallbackEntry::source_callback_list_t* src_callback_list, bool pause = false);
-	bool hasCallbacks() { return !mLoadedCallbackList.empty(); }	
-	void pauseLoadedCallbacks(const LLLoadedCallbackEntry::source_callback_list_t* callback_list);
-	void unpauseLoadedCallbacks(const LLLoadedCallbackEntry::source_callback_list_t* callback_list);
-	bool doLoadedCallbacks();
-	void deleteCallbackEntry(const LLLoadedCallbackEntry::source_callback_list_t* callback_list);
-	void clearCallbackEntryList() ;
-
-	void addToCreateTexture();
-
-    //call to determine if createTexture is necessary
-    bool preCreateTexture(S32 usename = 0);
-	 // ONLY call from LLViewerTextureList or ImageGL background thread
-	bool createTexture(S32 usename = 0);
-=======
     /*virtual*/ S8 getType() const override;
     FTType getFTType() const;
     /*virtual*/ void forceImmediateUpdate() override;
@@ -459,9 +302,9 @@
     // Set callbacks to get called when the image gets updated with higher
     // resolution versions.
     void setLoadedCallback(loaded_callback_func cb,
-                           S32 discard_level, BOOL keep_imageraw, BOOL needs_aux,
-                           void* userdata, LLLoadedCallbackEntry::source_callback_list_t* src_callback_list, BOOL pause = FALSE);
-    bool hasCallbacks() { return mLoadedCallbackList.empty() ? false : true; }
+                           S32 discard_level, bool keep_imageraw, bool needs_aux,
+                           void* userdata, LLLoadedCallbackEntry::source_callback_list_t* src_callback_list, bool pause = false);
+    bool hasCallbacks() { return !mLoadedCallbackList.empty(); }
     void pauseLoadedCallbacks(const LLLoadedCallbackEntry::source_callback_list_t* callback_list);
     void unpauseLoadedCallbacks(const LLLoadedCallbackEntry::source_callback_list_t* callback_list);
     bool doLoadedCallbacks();
@@ -471,10 +314,9 @@
     void addToCreateTexture();
 
     //call to determine if createTexture is necessary
-    BOOL preCreateTexture(S32 usename = 0);
+    bool preCreateTexture(S32 usename = 0);
      // ONLY call from LLViewerTextureList or ImageGL background thread
-    BOOL createTexture(S32 usename = 0);
->>>>>>> e7eced3c
+    bool createTexture(S32 usename = 0);
     void postCreateTexture();
     void scheduleCreateTexture();
 
@@ -482,11 +324,7 @@
 
     virtual void processTextureStats() ;
 
-<<<<<<< HEAD
-	bool needsAux() const { return mNeedsAux; }
-=======
-    BOOL needsAux() const { return mNeedsAux; }
->>>>>>> e7eced3c
+    bool needsAux() const { return mNeedsAux; }
 
     // Host we think might have this image, used for baked av textures.
     void setTargetHost(LLHost host)         { mTargetHost = host; }
@@ -502,17 +340,10 @@
     bool setDebugFetching(S32 debug_level);
     bool isInDebug() const { return mInDebug; }
 
-    void setUnremovable(BOOL value) { mUnremovable = value; }
+    void setUnremovable(bool value) { mUnremovable = value; }
     bool isUnremovable() const { return mUnremovable; }
 
-<<<<<<< HEAD
-	void setUnremovable(bool value) { mUnremovable = value; }
-	bool isUnremovable() const { return mUnremovable; }
-	
-	void clearFetchedResults(); //clear all fetched results, for debug use.
-=======
     void clearFetchedResults(); //clear all fetched results, for debug use.
->>>>>>> e7eced3c
 
     // Override the computation of discard levels if we know the exact output
     // size of the image.  Used for UI textures to not decode, even if we have
@@ -523,83 +354,16 @@
     // to the specified text
     void setDebugText(const std::string& text);
 
-<<<<<<< HEAD
-	void setIsMissingAsset(bool is_missing = true);
-	/*virtual*/ bool isMissingAsset() const override { return mIsMissingAsset; }
-
-	// returns dimensions of original image for local files (before power of two scaling)
-	// and returns 0 for all asset system images
-	S32 getOriginalWidth() { return mOrigWidth; }
-	S32 getOriginalHeight() { return mOrigHeight; }
-
-	bool isInImageList() const {return mInImageList ;}
-	void setInImageList(bool flag) {mInImageList = flag ;}
-
-	LLFrameTimer* getLastPacketTimer() {return &mLastPacketTimer;}
-
-	U32 getFetchPriority() const { return mFetchPriority ;}
-	F32 getDownloadProgress() const {return mDownloadProgress ;}
-
-	LLImageRaw* reloadRawImage(S8 discard_level) ;
-	void destroyRawImage();
-	bool needsToSaveRawImage();
-
-	const std::string& getUrl() const {return mUrl;}
-	//---------------
-	bool isDeleted() ;
-	bool isInactive() ;
-	bool isDeletionCandidate();
-	void setDeletionCandidate() ;
-	void setInactive() ;
-	bool getUseDiscard() const { return mUseMipMaps && !mDontDiscard; }	
-	//---------------
-
-	void setForSculpt();
-	bool forSculpt() const {return mForSculpt;}
-	bool isForSculptOnly() const;
-
-	//raw image management	
-	void        checkCachedRawSculptImage() ;
-	LLImageRaw* getRawImage()const { return mRawImage ;}
-	S32         getRawImageLevel() const {return mRawDiscardLevel;}
-	LLImageRaw* getCachedRawImage() const { return mCachedRawImage ;}
-	S32         getCachedRawImageLevel() const {return mCachedRawDiscardLevel;}
-	bool        isCachedRawImageReady() const {return mCachedRawImageReady ;}
-	bool        isRawImageValid()const { return mIsRawImageValid ; }	
-	void        forceToSaveRawImage(S32 desired_discard = 0, F32 kept_time = 0.f) ;
-	/*virtual*/ void setCachedRawImage(S32 discard_level, LLImageRaw* imageraw) override;
-	void        destroySavedRawImage() ;
-	LLImageRaw* getSavedRawImage() ;
-	bool        hasSavedRawImage() const ;
-	F32         getElapsedLastReferencedSavedRawImageTime() const ;
-	bool		isFullyLoaded() const;
-
-	bool        hasFetcher() const { return mHasFetcher;}
-	bool        isFetching() const { return mIsFetching;}
-	void        setCanUseHTTP(bool can_use_http) {mCanUseHTTP = can_use_http;}
-
-	void        forceToDeleteRequest();
-	void        loadFromFastCache();
-	void        setInFastCacheList(bool in_list) { mInFastCacheList = in_list; }
-	bool        isInFastCacheList() { return mInFastCacheList; }
-
-	/*virtual*/bool  isActiveFetching() override; //is actively in fetching by the fetching pipeline.
-
-protected:
-	/*virtual*/ void switchToCachedImage() override;
-	S32 getCurrentDiscardLevelForFetching() ;
-	void forceToRefetchTexture(S32 desired_discard = 0, F32 kept_time = 60.f);
-=======
-    void setIsMissingAsset(BOOL is_missing = true);
-    /*virtual*/ BOOL isMissingAsset() const override { return mIsMissingAsset; }
+    void setIsMissingAsset(bool is_missing = true);
+    /*virtual*/ bool isMissingAsset() const override { return mIsMissingAsset; }
 
     // returns dimensions of original image for local files (before power of two scaling)
     // and returns 0 for all asset system images
     S32 getOriginalWidth() { return mOrigWidth; }
     S32 getOriginalHeight() { return mOrigHeight; }
 
-    BOOL isInImageList() const {return mInImageList ;}
-    void setInImageList(BOOL flag) {mInImageList = flag ;}
+    bool isInImageList() const {return mInImageList ;}
+    void setInImageList(bool flag) {mInImageList = flag ;}
 
     LLFrameTimer* getLastPacketTimer() {return &mLastPacketTimer;}
 
@@ -612,17 +376,17 @@
 
     const std::string& getUrl() const {return mUrl;}
     //---------------
-    BOOL isDeleted() ;
-    BOOL isInactive() ;
-    BOOL isDeletionCandidate();
+    bool isDeleted() ;
+    bool isInactive() ;
+    bool isDeletionCandidate();
     void setDeletionCandidate() ;
     void setInactive() ;
-    BOOL getUseDiscard() const { return mUseMipMaps && !mDontDiscard; }
+    bool getUseDiscard() const { return mUseMipMaps && !mDontDiscard; }
     //---------------
 
     void setForSculpt();
-    BOOL forSculpt() const {return mForSculpt;}
-    BOOL isForSculptOnly() const;
+    bool forSculpt() const {return mForSculpt;}
+    bool isForSculptOnly() const;
 
     //raw image management
     void        checkCachedRawSculptImage() ;
@@ -630,18 +394,17 @@
     S32         getRawImageLevel() const {return mRawDiscardLevel;}
     LLImageRaw* getCachedRawImage() const { return mCachedRawImage ;}
     S32         getCachedRawImageLevel() const {return mCachedRawDiscardLevel;}
-    BOOL        isCachedRawImageReady() const {return mCachedRawImageReady ;}
-    BOOL        isRawImageValid()const { return mIsRawImageValid ; }
+    bool        isCachedRawImageReady() const {return mCachedRawImageReady ;}
+    bool        isRawImageValid()const { return mIsRawImageValid ; }
     void        forceToSaveRawImage(S32 desired_discard = 0, F32 kept_time = 0.f) ;
-    void        forceToRefetchTexture(S32 desired_discard = 0, F32 kept_time = 60.f);
     /*virtual*/ void setCachedRawImage(S32 discard_level, LLImageRaw* imageraw) override;
     void        destroySavedRawImage() ;
     LLImageRaw* getSavedRawImage() ;
-    BOOL        hasSavedRawImage() const ;
+    bool        hasSavedRawImage() const ;
     F32         getElapsedLastReferencedSavedRawImageTime() const ;
-    BOOL        isFullyLoaded() const;
-
-    BOOL        hasFetcher() const { return mHasFetcher;}
+    bool        isFullyLoaded() const;
+
+    bool        hasFetcher() const { return mHasFetcher;}
     bool        isFetching() const { return mIsFetching;}
     void        setCanUseHTTP(bool can_use_http) {mCanUseHTTP = can_use_http;}
 
@@ -655,7 +418,7 @@
 protected:
     /*virtual*/ void switchToCachedImage() override;
     S32 getCurrentDiscardLevelForFetching() ;
->>>>>>> e7eced3c
+    void forceToRefetchTexture(S32 desired_discard = 0, F32 kept_time = 60.f);
 
 private:
     void init(bool firstinit) ;
@@ -664,109 +427,17 @@
     void saveRawImage() ;
     void setCachedRawImage() ;
 
-<<<<<<< HEAD
-	//for atlas
-	void resetFaceAtlas() ;
-	void invalidateAtlas(bool rebuild_geom) ;
-	bool insertToAtlas() ;
-
-private:
-	bool  mFullyLoaded;
-	bool  mInDebug;
-	bool  mUnremovable;
-	bool  mInFastCacheList;
-	bool  mForceCallbackFetch;
-
-protected:		
-	std::string mLocalFileName;
-
-	S32 mOrigWidth;
-	S32 mOrigHeight;
-
-	// Override the computation of discard levels if we know the exact output size of the image.
-	// Used for UI textures to not decode, even if we have more data.
-	S32 mKnownDrawWidth;
-	S32	mKnownDrawHeight;
-	bool mKnownDrawSizeChanged ;
-	std::string mUrl;
-	
-	S32 mRequestedDiscardLevel;
-	F32 mRequestedDownloadPriority;
-	S32 mFetchState;
-    S32 mLastFetchState = -1; // DEBUG
-	U32 mFetchPriority;
-	F32 mDownloadProgress;
-	F32 mFetchDeltaTime;
-	F32 mRequestDeltaTime;
-	S32	mMinDiscardLevel;
-	S8  mDesiredDiscardLevel;			// The discard level we'd LIKE to have - if we have it and there's space	
-	S8  mMinDesiredDiscardLevel;	// The minimum discard level we'd like to have
-
-	bool mNeedsAux;					// We need to decode the auxiliary channels
-	bool mHasAux;                    // We have aux channels
-	bool mDecodingAux;				// Are we decoding high components
-	bool mIsRawImageValid;
-	bool mHasFetcher;				// We've made a fecth request
-	bool mIsFetching;				// Fetch request is active
-	bool mCanUseHTTP;              //This texture can be fetched through http if true.
-	LLCore::HttpStatus mLastHttpGetStatus; // Result of the most recently completed http request for this texture.
-
-	FTType mFTType; // What category of image is this - map tile, server bake, etc?
-	mutable bool mIsMissingAsset;		// True if we know that there is no image asset with this image id in the database.		
-
-	typedef std::list<LLLoadedCallbackEntry*> callback_list_t;
-	S8              mLoadedCallbackDesiredDiscardLevel;
-	bool            mPauseLoadedCallBacks;
-	callback_list_t mLoadedCallbackList;
-	F32             mLastCallBackActiveTime;
-
-	LLPointer<LLImageRaw> mRawImage;
-	S32 mRawDiscardLevel = -1;
-
-	// Used ONLY for cloth meshes right now.  Make SURE you know what you're 
-	// doing if you use it for anything else! - djs
-	LLPointer<LLImageRaw> mAuxRawImage;
-
-	//keep a copy of mRawImage for some special purposes
-	//when mForceToSaveRawImage is set.
-	bool mForceToSaveRawImage ;
-	bool mSaveRawImage;
-	LLPointer<LLImageRaw> mSavedRawImage;
-	S32 mSavedRawDiscardLevel;
-	S32 mDesiredSavedRawDiscardLevel;
-	F32 mLastReferencedSavedRawImageTime ;
-	F32 mKeptSavedRawImageTime ;
-
-	//a small version of the copy of the raw image (<= 64 * 64)
-	LLPointer<LLImageRaw> mCachedRawImage;
-	S32 mCachedRawDiscardLevel;
-	bool mCachedRawImageReady; //the rez of the mCachedRawImage reaches the upper limit.	
-
-	LLHost mTargetHost;	// if invalid, just request from agent's simulator
-
-	// Timers
-	LLFrameTimer mLastPacketTimer;		// Time since last packet.
-	LLFrameTimer mStopFetchingTimer;	// Time since mDecodePriority == 0.f.
-
-	bool  mInImageList;				// true if image is in list (in which case don't reset priority!)
-	// This needs to be atomic, since it is written both in the main thread
-	// and in the GL image worker thread... HB
-	LLAtomicBool  mNeedsCreateTexture;	
-
-	bool   mForSculpt ; //a flag if the texture is used as sculpt data.
-	bool   mIsFetched ; //is loaded from remote or from cache, not generated locally.
-=======
     //for atlas
     void resetFaceAtlas() ;
-    void invalidateAtlas(BOOL rebuild_geom) ;
-    BOOL insertToAtlas() ;
-
-private:
-    BOOL  mFullyLoaded;
-    BOOL  mInDebug;
-    BOOL  mUnremovable;
-    BOOL  mInFastCacheList;
-    BOOL  mForceCallbackFetch;
+    void invalidateAtlas(bool rebuild_geom) ;
+    bool insertToAtlas() ;
+
+private:
+    bool  mFullyLoaded;
+    bool  mInDebug;
+    bool  mUnremovable;
+    bool  mInFastCacheList;
+    bool  mForceCallbackFetch;
 
 protected:
     std::string mLocalFileName;
@@ -778,7 +449,7 @@
     // Used for UI textures to not decode, even if we have more data.
     S32 mKnownDrawWidth;
     S32 mKnownDrawHeight;
-    BOOL mKnownDrawSizeChanged ;
+    bool mKnownDrawSizeChanged ;
     std::string mUrl;
 
     S32 mRequestedDiscardLevel;
@@ -793,21 +464,21 @@
     S8  mDesiredDiscardLevel;           // The discard level we'd LIKE to have - if we have it and there's space
     S8  mMinDesiredDiscardLevel;    // The minimum discard level we'd like to have
 
-    S8  mNeedsAux;                  // We need to decode the auxiliary channels
-    S8  mHasAux;                    // We have aux channels
-    S8  mDecodingAux;               // Are we decoding high components
-    S8  mIsRawImageValid;
-    S8  mHasFetcher;                // We've made a fecth request
-    S8  mIsFetching;                // Fetch request is active
+    bool mNeedsAux;                 // We need to decode the auxiliary channels
+    bool mHasAux;                    // We have aux channels
+    bool mDecodingAux;              // Are we decoding high components
+    bool mIsRawImageValid;
+    bool mHasFetcher;               // We've made a fecth request
+    bool mIsFetching;               // Fetch request is active
     bool mCanUseHTTP;              //This texture can be fetched through http if true.
     LLCore::HttpStatus mLastHttpGetStatus; // Result of the most recently completed http request for this texture.
 
     FTType mFTType; // What category of image is this - map tile, server bake, etc?
-    mutable S8 mIsMissingAsset;     // True if we know that there is no image asset with this image id in the database.
+    mutable bool mIsMissingAsset;       // True if we know that there is no image asset with this image id in the database.
 
     typedef std::list<LLLoadedCallbackEntry*> callback_list_t;
     S8              mLoadedCallbackDesiredDiscardLevel;
-    BOOL            mPauseLoadedCallBacks;
+    bool            mPauseLoadedCallBacks;
     callback_list_t mLoadedCallbackList;
     F32             mLastCallBackActiveTime;
 
@@ -820,8 +491,8 @@
 
     //keep a copy of mRawImage for some special purposes
     //when mForceToSaveRawImage is set.
-    BOOL mForceToSaveRawImage ;
-    BOOL mSaveRawImage;
+    bool mForceToSaveRawImage ;
+    bool mSaveRawImage;
     LLPointer<LLImageRaw> mSavedRawImage;
     S32 mSavedRawDiscardLevel;
     S32 mDesiredSavedRawDiscardLevel;
@@ -831,7 +502,7 @@
     //a small version of the copy of the raw image (<= 64 * 64)
     LLPointer<LLImageRaw> mCachedRawImage;
     S32 mCachedRawDiscardLevel;
-    BOOL mCachedRawImageReady; //the rez of the mCachedRawImage reaches the upper limit.
+    bool mCachedRawImageReady; //the rez of the mCachedRawImage reaches the upper limit.
 
     LLHost mTargetHost; // if invalid, just request from agent's simulator
 
@@ -839,14 +510,13 @@
     LLFrameTimer mLastPacketTimer;      // Time since last packet.
     LLFrameTimer mStopFetchingTimer;    // Time since mDecodePriority == 0.f.
 
-    BOOL  mInImageList;             // TRUE if image is in list (in which case don't reset priority!)
+    bool  mInImageList;             // true if image is in list (in which case don't reset priority!)
     // This needs to be atomic, since it is written both in the main thread
     // and in the GL image worker thread... HB
     LLAtomicBool  mNeedsCreateTexture;
 
-    BOOL   mForSculpt ; //a flag if the texture is used as sculpt data.
-    BOOL   mIsFetched ; //is loaded from remote or from cache, not generated locally.
->>>>>>> e7eced3c
+    bool   mForSculpt ; //a flag if the texture is used as sculpt data.
+    bool   mIsFetched ; //is loaded from remote or from cache, not generated locally.
 
 public:
     static F32 sMaxVirtualSize; //maximum possible value of mMaxVirtualSize
@@ -871,13 +541,8 @@
     /*virtual*/ ~LLViewerLODTexture(){}
 
 public:
-<<<<<<< HEAD
-	LLViewerLODTexture(const LLUUID& id, FTType f_type, const LLHost& host = LLHost(), bool usemipmaps = true);
-	LLViewerLODTexture(const std::string& url, FTType f_type, const LLUUID& id, bool usemipmaps = true);
-=======
-    LLViewerLODTexture(const LLUUID& id, FTType f_type, const LLHost& host = LLHost(), BOOL usemipmaps = TRUE);
-    LLViewerLODTexture(const std::string& url, FTType f_type, const LLUUID& id, BOOL usemipmaps = TRUE);
->>>>>>> e7eced3c
+    LLViewerLODTexture(const LLUUID& id, FTType f_type, const LLHost& host = LLHost(), bool usemipmaps = true);
+    LLViewerLODTexture(const std::string& url, FTType f_type, const LLUUID& id, bool usemipmaps = true);
 
     /*virtual*/ S8 getType() const;
     // Process image stats to determine priority/quality requirements.
@@ -903,31 +568,17 @@
     /*virtual*/ ~LLViewerMediaTexture() ;
 
 public:
-<<<<<<< HEAD
-	LLViewerMediaTexture(const LLUUID& id, bool usemipmaps = true, LLImageGL* gl_image = NULL) ;
-
-	/*virtual*/ S8 getType() const;
-	void reinit(bool usemipmaps = true);	
-
-	bool  getUseMipMaps() {return mUseMipMaps ; }
-	void  setUseMipMaps(bool mipmap) ;	
-	
-	void setPlaying(bool playing) ;
-	bool isPlaying() const {return mIsPlaying;}
-	void setMediaImpl() ;
-=======
-    LLViewerMediaTexture(const LLUUID& id, BOOL usemipmaps = TRUE, LLImageGL* gl_image = NULL) ;
+    LLViewerMediaTexture(const LLUUID& id, bool usemipmaps = true, LLImageGL* gl_image = NULL) ;
 
     /*virtual*/ S8 getType() const;
-    void reinit(BOOL usemipmaps = TRUE);
-
-    BOOL  getUseMipMaps() {return mUseMipMaps ; }
-    void  setUseMipMaps(BOOL mipmap) ;
-
-    void setPlaying(BOOL playing) ;
-    BOOL isPlaying() const {return mIsPlaying;}
+    void reinit(bool usemipmaps = true);
+
+    bool  getUseMipMaps() {return mUseMipMaps ; }
+    void  setUseMipMaps(bool mipmap) ;
+
+    void setPlaying(bool playing) ;
+    bool isPlaying() const {return mIsPlaying;}
     void setMediaImpl() ;
->>>>>>> e7eced3c
 
     virtual bool isViewerMediaTexture() const { return true; }
 
@@ -942,15 +593,9 @@
 
     /*virtual*/ F32  getMaxVirtualSize() ;
 private:
-<<<<<<< HEAD
-	void switchTexture(U32 ch, LLFace* facep) ;
-	bool findFaces() ;
-	void stopPlaying() ;
-=======
     void switchTexture(U32 ch, LLFace* facep) ;
-    BOOL findFaces() ;
+    bool findFaces() ;
     void stopPlaying() ;
->>>>>>> e7eced3c
 
 private:
     //
@@ -963,15 +608,9 @@
     //is only used to avoid the removal of those textures from memory.
     std::list< LLPointer<LLViewerTexture> > mTextureList ;
 
-<<<<<<< HEAD
-	LLViewerMediaImpl* mMediaImplp ;	
-	bool mIsPlaying ;
-	U32  mUpdateVirtualSizeTime ;
-=======
     LLViewerMediaImpl* mMediaImplp ;
-    BOOL mIsPlaying ;
+    bool mIsPlaying ;
     U32  mUpdateVirtualSizeTime ;
->>>>>>> e7eced3c
 
 public:
     static void updateClass() ;
@@ -994,73 +633,10 @@
 
 public:
     //texture pipeline tester
-<<<<<<< HEAD
-	static LLTexturePipelineTester* sTesterp ;
-
-	//returns NULL if tex is not a LLViewerFetchedTexture nor derived from LLViewerFetchedTexture.
-	static LLViewerFetchedTexture*    staticCastToFetchedTexture(LLTexture* tex, bool report_error = false) ;
-
-	//
-	//"find-texture" just check if the texture exists, if yes, return it, otherwise return null.
-	//
-	static void                       findFetchedTextures(const LLUUID& id, std::vector<LLViewerFetchedTexture*> &output);
-	static void                       findTextures(const LLUUID& id, std::vector<LLViewerTexture*> &output);
-	static LLViewerFetchedTexture*    findFetchedTexture(const LLUUID& id, S32 tex_type);
-	static LLViewerMediaTexture*      findMediaTexture(const LLUUID& id) ;
-	
-	static LLViewerMediaTexture*      createMediaTexture(const LLUUID& id, bool usemipmaps = true, LLImageGL* gl_image = NULL) ;
-
-	//
-	//"get-texture" will create a new texture if the texture does not exist.
-	//
-	static LLViewerMediaTexture*      getMediaTexture(const LLUUID& id, bool usemipmaps = true, LLImageGL* gl_image = NULL) ;
-	
-	static LLPointer<LLViewerTexture> getLocalTexture(bool usemipmaps = true, bool generate_gl_tex = true);
-	static LLPointer<LLViewerTexture> getLocalTexture(const LLUUID& id, bool usemipmaps, bool generate_gl_tex = true) ;
-	static LLPointer<LLViewerTexture> getLocalTexture(const LLImageRaw* raw, bool usemipmaps) ;
-	static LLPointer<LLViewerTexture> getLocalTexture(const U32 width, const U32 height, const U8 components, bool usemipmaps, bool generate_gl_tex = true) ;
-
-    static LLViewerFetchedTexture* getFetchedTexture(const LLImageRaw* raw, FTType type, bool usemipmaps);
-
-	static LLViewerFetchedTexture* getFetchedTexture(const LLUUID &image_id,									 
-									 FTType f_type = FTT_DEFAULT,
-									 bool usemipmap = true,
-									 LLViewerTexture::EBoostLevel boost_priority = LLGLTexture::BOOST_NONE,		// Get the requested level immediately upon creation.
-									 S8 texture_type = LLViewerTexture::FETCHED_TEXTURE,
-									 LLGLint internal_format = 0,
-									 LLGLenum primary_format = 0,
-									 LLHost request_from_host = LLHost()
-									 );
-	
-	static LLViewerFetchedTexture* getFetchedTextureFromFile(const std::string& filename,									 
-									 FTType f_type = FTT_LOCAL_FILE,
-									 bool usemipmap = true,
-									 LLViewerTexture::EBoostLevel boost_priority = LLGLTexture::BOOST_NONE,
-									 S8 texture_type = LLViewerTexture::FETCHED_TEXTURE,
-									 LLGLint internal_format = 0,
-									 LLGLenum primary_format = 0,
-									 const LLUUID& force_id = LLUUID::null
-									 );
-
-	static LLViewerFetchedTexture* getFetchedTextureFromUrl(const std::string& url,									 
-									 FTType f_type,
-									 bool usemipmap = true,
-									 LLViewerTexture::EBoostLevel boost_priority = LLGLTexture::BOOST_NONE,
-									 S8 texture_type = LLViewerTexture::FETCHED_TEXTURE,
-									 LLGLint internal_format = 0,
-									 LLGLenum primary_format = 0,
-									 const LLUUID& force_id = LLUUID::null
-									 );
-
-	static LLViewerFetchedTexture* getFetchedTextureFromHost(const LLUUID& image_id, FTType f_type, LLHost host) ;
-
-	static void init() ;
-	static void cleanup() ;
-=======
     static LLTexturePipelineTester* sTesterp ;
 
     //returns NULL if tex is not a LLViewerFetchedTexture nor derived from LLViewerFetchedTexture.
-    static LLViewerFetchedTexture*    staticCastToFetchedTexture(LLTexture* tex, BOOL report_error = FALSE) ;
+    static LLViewerFetchedTexture*    staticCastToFetchedTexture(LLTexture* tex, bool report_error = false) ;
 
     //
     //"find-texture" just check if the texture exists, if yes, return it, otherwise return null.
@@ -1070,23 +646,23 @@
     static LLViewerFetchedTexture*    findFetchedTexture(const LLUUID& id, S32 tex_type);
     static LLViewerMediaTexture*      findMediaTexture(const LLUUID& id) ;
 
-    static LLViewerMediaTexture*      createMediaTexture(const LLUUID& id, BOOL usemipmaps = TRUE, LLImageGL* gl_image = NULL) ;
+    static LLViewerMediaTexture*      createMediaTexture(const LLUUID& id, bool usemipmaps = true, LLImageGL* gl_image = NULL) ;
 
     //
     //"get-texture" will create a new texture if the texture does not exist.
     //
-    static LLViewerMediaTexture*      getMediaTexture(const LLUUID& id, BOOL usemipmaps = TRUE, LLImageGL* gl_image = NULL) ;
-
-    static LLPointer<LLViewerTexture> getLocalTexture(BOOL usemipmaps = TRUE, BOOL generate_gl_tex = TRUE);
-    static LLPointer<LLViewerTexture> getLocalTexture(const LLUUID& id, BOOL usemipmaps, BOOL generate_gl_tex = TRUE) ;
-    static LLPointer<LLViewerTexture> getLocalTexture(const LLImageRaw* raw, BOOL usemipmaps) ;
-    static LLPointer<LLViewerTexture> getLocalTexture(const U32 width, const U32 height, const U8 components, BOOL usemipmaps, BOOL generate_gl_tex = TRUE) ;
+    static LLViewerMediaTexture*      getMediaTexture(const LLUUID& id, bool usemipmaps = true, LLImageGL* gl_image = NULL) ;
+
+    static LLPointer<LLViewerTexture> getLocalTexture(bool usemipmaps = true, bool generate_gl_tex = true);
+    static LLPointer<LLViewerTexture> getLocalTexture(const LLUUID& id, bool usemipmaps, bool generate_gl_tex = true) ;
+    static LLPointer<LLViewerTexture> getLocalTexture(const LLImageRaw* raw, bool usemipmaps) ;
+    static LLPointer<LLViewerTexture> getLocalTexture(const U32 width, const U32 height, const U8 components, bool usemipmaps, bool generate_gl_tex = true) ;
 
     static LLViewerFetchedTexture* getFetchedTexture(const LLImageRaw* raw, FTType type, bool usemipmaps);
 
     static LLViewerFetchedTexture* getFetchedTexture(const LLUUID &image_id,
                                      FTType f_type = FTT_DEFAULT,
-                                     BOOL usemipmap = TRUE,
+                                     bool usemipmap = true,
                                      LLViewerTexture::EBoostLevel boost_priority = LLGLTexture::BOOST_NONE,     // Get the requested level immediately upon creation.
                                      S8 texture_type = LLViewerTexture::FETCHED_TEXTURE,
                                      LLGLint internal_format = 0,
@@ -1096,7 +672,7 @@
 
     static LLViewerFetchedTexture* getFetchedTextureFromFile(const std::string& filename,
                                      FTType f_type = FTT_LOCAL_FILE,
-                                     BOOL usemipmap = TRUE,
+                                     bool usemipmap = true,
                                      LLViewerTexture::EBoostLevel boost_priority = LLGLTexture::BOOST_NONE,
                                      S8 texture_type = LLViewerTexture::FETCHED_TEXTURE,
                                      LLGLint internal_format = 0,
@@ -1106,7 +682,7 @@
 
     static LLViewerFetchedTexture* getFetchedTextureFromUrl(const std::string& url,
                                      FTType f_type,
-                                     BOOL usemipmap = TRUE,
+                                     bool usemipmap = true,
                                      LLViewerTexture::EBoostLevel boost_priority = LLGLTexture::BOOST_NONE,
                                      S8 texture_type = LLViewerTexture::FETCHED_TEXTURE,
                                      LLGLint internal_format = 0,
@@ -1118,7 +694,6 @@
 
     static void init() ;
     static void cleanup() ;
->>>>>>> e7eced3c
 };
 //
 //this class is used for test/debug only
@@ -1135,19 +710,11 @@
     LLTexturePipelineTester() ;
     ~LLTexturePipelineTester() ;
 
-<<<<<<< HEAD
-	void update();		
-	void updateTextureBindingStats(const LLViewerTexture* imagep) ;
-	void updateTextureLoadingStats(const LLViewerFetchedTexture* imagep, const LLImageRaw* raw_imagep, bool from_cache) ;
-	void updateGrayTextureBinding() ;
-	void setStablizingTime() ;
-=======
     void update();
     void updateTextureBindingStats(const LLViewerTexture* imagep) ;
-    void updateTextureLoadingStats(const LLViewerFetchedTexture* imagep, const LLImageRaw* raw_imagep, BOOL from_cache) ;
+    void updateTextureLoadingStats(const LLViewerFetchedTexture* imagep, const LLImageRaw* raw_imagep, bool from_cache) ;
     void updateGrayTextureBinding() ;
     void setStablizingTime() ;
->>>>>>> e7eced3c
 
 private:
     void reset() ;
@@ -1156,39 +723,9 @@
     /*virtual*/ void outputTestRecord(LLSD* sd) ;
 
 private:
-<<<<<<< HEAD
-	bool mPause ;
-private:
-	bool mUsingDefaultTexture;            //if set, some textures are still gray.
-
-	U32Bytes mTotalBytesUsed ;                     //total bytes of textures bound/used for the current frame.
-	U32Bytes mTotalBytesUsedForLargeImage ;        //total bytes of textures bound/used for the current frame for images larger than 256 * 256.
-	U32Bytes mLastTotalBytesUsed ;                 //total bytes of textures bound/used for the previous frame.
-	U32Bytes mLastTotalBytesUsedForLargeImage ;    //total bytes of textures bound/used for the previous frame for images larger than 256 * 256.
-		
-	//
-	//data size
-	//
-	U32Bytes mTotalBytesLoaded ;               //total bytes fetched by texture pipeline
-	U32Bytes mTotalBytesLoadedFromCache ;      //total bytes fetched by texture pipeline from local cache	
-	U32Bytes mTotalBytesLoadedForLargeImage ;  //total bytes fetched by texture pipeline for images larger than 256 * 256. 
-	U32Bytes mTotalBytesLoadedForSculpties ;   //total bytes fetched by texture pipeline for sculpties
-
-	//
-	//time
-	//NOTE: the error tolerances of the following timers is one frame time.
-	//
-	F32 mStartFetchingTime ;
-	F32 mTotalGrayTime ;                  //total loading time when no gray textures.
-	F32 mTotalStablizingTime ;            //total stablizing time when texture memory overflows
-	F32 mStartTimeLoadingSculpties ;      //the start moment of loading sculpty images.
-	F32 mEndTimeLoadingSculpties ;        //the end moment of loading sculpty images.
-	F32 mStartStablizingTime ;
-	F32 mEndStablizingTime ;
-=======
-    BOOL mPause ;
-private:
-    BOOL mUsingDefaultTexture;            //if set, some textures are still gray.
+    bool mPause ;
+private:
+    bool mUsingDefaultTexture;            //if set, some textures are still gray.
 
     U32Bytes mTotalBytesUsed ;                     //total bytes of textures bound/used for the current frame.
     U32Bytes mTotalBytesUsedForLargeImage ;        //total bytes of textures bound/used for the current frame for images larger than 256 * 256.
@@ -1214,7 +751,6 @@
     F32 mEndTimeLoadingSculpties ;        //the end moment of loading sculpty images.
     F32 mStartStablizingTime ;
     F32 mEndStablizingTime ;
->>>>>>> e7eced3c
 
 private:
     //
