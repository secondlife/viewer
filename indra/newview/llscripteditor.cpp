/**
 * @file llscripteditor.cpp
 * @author Cinder Roxley
 * @brief Text editor widget used for viewing and editing scripts
 *
 * $LicenseInfo:firstyear=2001&license=viewerlgpl$
 * Second Life Viewer Source Code
 * Copyright (C) 2012, Linden Research, Inc.
 *
 * This library is free software; you can redistribute it and/or
 * modify it under the terms of the GNU Lesser General Public
 * License as published by the Free Software Foundation;
 * version 2.1 of the License only.
 *
 * This library is distributed in the hope that it will be useful,
 * but WITHOUT ANY WARRANTY; without even the implied warranty of
 * MERCHANTABILITY or FITNESS FOR A PARTICULAR PURPOSE.  See the GNU
 * Lesser General Public License for more details.
 *
 * You should have received a copy of the GNU Lesser General Public
 * License along with this library; if not, write to the Free Software
 * Foundation, Inc., 51 Franklin Street, Fifth Floor, Boston, MA  02110-1301  USA
 *
 * Linden Research, Inc., 945 Battery Street, San Francisco, CA  94111  USA
 * $/LicenseInfo$
 */

#include "llviewerprecompiledheaders.h"
#include "llscripteditor.h"

#include "llsyntaxid.h"
#include "lllocalcliprect.h"
#include "llviewercontrol.h"

const S32   UI_TEXTEDITOR_LINE_NUMBER_MARGIN = 32;

static LLDefaultChildRegistry::Register<LLScriptEditor> r("script_editor");

LLScriptEditor::Params::Params()
:   show_line_numbers("show_line_numbers", true),
    default_font_size("default_font_size", false)
{}


LLScriptEditor::LLScriptEditor(const Params& p)
:   LLTextEditor(p)
,   mShowLineNumbers(p.show_line_numbers),
    mUseDefaultFontSize(p.default_font_size)
{
    if (mShowLineNumbers)
    {
        mHPad += UI_TEXTEDITOR_LINE_NUMBER_MARGIN;
        updateRects();
    }
}

bool LLScriptEditor::postBuild()
{
    gSavedSettings.getControl("LSLFontSizeName")->getCommitSignal()->connect(boost::bind(&LLScriptEditor::onFontSizeChange, this));
    return LLTextEditor::postBuild();
}

void LLScriptEditor::draw()
{
    {
        // pad clipping rectangle so that cursor can draw at full width
        // when at left edge of mVisibleTextRect
        LLRect clip_rect(mVisibleTextRect);
        clip_rect.stretch(1);
        LLLocalClipRect clip(clip_rect);
    }

    LLTextBase::draw();
    drawLineNumbers();

    drawPreeditMarker();

    //RN: the decision was made to always show the orange border for keyboard focus but do not put an insertion caret
    // when in readonly mode
    mBorder->setKeyboardFocusHighlight( hasFocus() );// && !mReadOnly);
}

void LLScriptEditor::drawLineNumbers()
{
<<<<<<< HEAD
	LLGLSUIDefault gls_ui;
	LLRect scrolled_view_rect = getVisibleDocumentRect();
	LLRect content_rect = getVisibleTextRect();
	LLLocalClipRect clip(content_rect);
	S32 first_line = getFirstVisibleLine();
	S32 num_lines = getLineCount();
	if (first_line >= num_lines)
	{
		return;
	}
	
	S32 cursor_line = mLineInfoList[getLineNumFromDocIndex(mCursorPos)].mLineNum;
	
	if (mShowLineNumbers)
	{
		S32 left = 0;
		S32 top = getRect().getHeight();
		S32 bottom = 0;
		
		gl_rect_2d(left, top, UI_TEXTEDITOR_LINE_NUMBER_MARGIN, bottom, mReadOnlyBgColor.get() ); // line number area always read-only
		gl_rect_2d(UI_TEXTEDITOR_LINE_NUMBER_MARGIN, top, UI_TEXTEDITOR_LINE_NUMBER_MARGIN-1, bottom, LLColor4::grey3); // separator
		
		S32 last_line_num = -1;
		
		for (S32 cur_line = first_line; cur_line < num_lines; cur_line++)
		{
			line_info& line = mLineInfoList[cur_line];
			
			if ((line.mRect.mTop - scrolled_view_rect.mBottom) < mVisibleTextRect.mBottom)
			{
				break;
			}
			
			S32 line_bottom = line.mRect.mBottom - scrolled_view_rect.mBottom + mVisibleTextRect.mBottom;
			// draw the line numbers
			if(line.mLineNum != last_line_num && line.mRect.mTop <= scrolled_view_rect.mTop)
			{
				const LLWString ltext = utf8str_to_wstring(llformat("%d", line.mLineNum ));
				bool is_cur_line = cursor_line == line.mLineNum;
				const U8 style = is_cur_line ? LLFontGL::BOLD : LLFontGL::NORMAL;
				const LLColor4 fg_color = is_cur_line ? mCursorColor : mReadOnlyFgColor;
=======
    LLGLSUIDefault gls_ui;
    LLRect scrolled_view_rect = getVisibleDocumentRect();
    LLRect content_rect = getVisibleTextRect();
    LLLocalClipRect clip(content_rect);
    S32 first_line = getFirstVisibleLine();
    S32 num_lines = getLineCount();
    if (first_line >= num_lines)
    {
        return;
    }

    S32 cursor_line = mLineInfoList[getLineNumFromDocIndex(mCursorPos)].mLineNum;

    if (mShowLineNumbers)
    {
        S32 left = 0;
        S32 top = getRect().getHeight();
        S32 bottom = 0;

        gl_rect_2d(left, top, UI_TEXTEDITOR_LINE_NUMBER_MARGIN, bottom, mReadOnlyBgColor.get() ); // line number area always read-only
        gl_rect_2d(UI_TEXTEDITOR_LINE_NUMBER_MARGIN, top, UI_TEXTEDITOR_LINE_NUMBER_MARGIN-1, bottom, LLColor4::grey3); // separator

        S32 last_line_num = -1;

        for (S32 cur_line = first_line; cur_line < num_lines; cur_line++)
        {
            line_info& line = mLineInfoList[cur_line];

            if ((line.mRect.mTop - scrolled_view_rect.mBottom) < mVisibleTextRect.mBottom)
            {
                break;
            }

            S32 line_bottom = line.mRect.mBottom - scrolled_view_rect.mBottom + mVisibleTextRect.mBottom;
            // draw the line numbers
            if(line.mLineNum != last_line_num && line.mRect.mTop <= scrolled_view_rect.mTop)
            {
                const LLWString ltext = utf8str_to_wstring(llformat("%d", line.mLineNum ));
                BOOL is_cur_line = cursor_line == line.mLineNum;
                const U8 style = is_cur_line ? LLFontGL::BOLD : LLFontGL::NORMAL;
                const LLColor4 fg_color = is_cur_line ? mCursorColor : mReadOnlyFgColor;
>>>>>>> e7eced3c
                getScriptFont()->render(
                                 ltext, // string to draw
                                 0, // begin offset
                                 UI_TEXTEDITOR_LINE_NUMBER_MARGIN - 2, // x
                                 line_bottom, // y
                                 fg_color,
                                 LLFontGL::RIGHT, // horizontal alignment
                                 LLFontGL::BOTTOM, // vertical alignment
                                 style,
                                 LLFontGL::NO_SHADOW,
                                 S32_MAX, // max chars
                                 UI_TEXTEDITOR_LINE_NUMBER_MARGIN - 2); // max pixels
                last_line_num = line.mLineNum;
            }
        }
    }
}

void LLScriptEditor::initKeywords()
{
    mKeywords.initialize(LLSyntaxIdLSL::getInstance()->getKeywordsXML());
}

void LLScriptEditor::loadKeywords()
{
    LL_PROFILE_ZONE_SCOPED;
    mKeywords.processTokens();

    LLStyleConstSP style = new LLStyle(LLStyle::Params().font(getScriptFont()).color(mDefaultColor.get()));

    segment_vec_t segment_list;
    mKeywords.findSegments(&segment_list, getWText(), *this, style);

    mSegments.clear();
    segment_set_t::iterator insert_it = mSegments.begin();
    for (segment_vec_t::iterator list_it = segment_list.begin(); list_it != segment_list.end(); ++list_it)
    {
        insert_it = mSegments.insert(insert_it, *list_it);
    }
}

void LLScriptEditor::updateSegments()
{
    if (mReflowIndex < S32_MAX && mKeywords.isLoaded() && mParseOnTheFly)
    {
        LL_PROFILE_ZONE_SCOPED;

        LLStyleConstSP style = new LLStyle(LLStyle::Params().font(getScriptFont()).color(mDefaultColor.get()));

        // HACK:  No non-ascii keywords for now
        segment_vec_t segment_list;
        mKeywords.findSegments(&segment_list, getWText(), *this, style);

        clearSegments();
        for (segment_vec_t::iterator list_it = segment_list.begin(); list_it != segment_list.end(); ++list_it)
        {
            insertSegment(*list_it);
        }
    }

    LLTextBase::updateSegments();
}

void LLScriptEditor::clearSegments()
{
    if (!mSegments.empty())
    {
        mSegments.clear();
    }
}

// Most of this is shamelessly copied from LLTextBase
void LLScriptEditor::drawSelectionBackground()
{
    // Draw selection even if we don't have keyboard focus for search/replace
    if( hasSelection() && !mLineInfoList.empty())
    {
        std::vector<LLRect> selection_rects = getSelectionRects();

        gGL.getTexUnit(0)->unbind(LLTexUnit::TT_TEXTURE);
        const LLColor4& color = mReadOnly ? mReadOnlyFgColor : mFgColor;
        F32 alpha = hasFocus() ? 0.7f : 0.3f;
        alpha *= getDrawContext().mAlpha;
        // We want to shift the color to something readable but distinct
        LLColor4 selection_color((1.f + color.mV[VRED]) * 0.5f,
                                 (1.f + color.mV[VGREEN]) * 0.5f,
                                 (1.f + color.mV[VBLUE]) * 0.5f,
                                 alpha);
        LLRect content_display_rect = getVisibleDocumentRect();

        for (std::vector<LLRect>::iterator rect_it = selection_rects.begin();
             rect_it != selection_rects.end();
             ++rect_it)
        {
            LLRect selection_rect = *rect_it;
            selection_rect = *rect_it;
            selection_rect.translate(mVisibleTextRect.mLeft - content_display_rect.mLeft, mVisibleTextRect.mBottom - content_display_rect.mBottom);
            gl_rect_2d(selection_rect, selection_color);
        }
    }
}

std::string LLScriptEditor::getScriptFontSize()
{
    static LLCachedControl<std::string> size_name(gSavedSettings, "LSLFontSizeName", "Monospace");
    return size_name;
}

LLFontGL* LLScriptEditor::getScriptFont()
{
    std::string font_size_name = mUseDefaultFontSize ? "Monospace" : getScriptFontSize();
    return LLFontGL::getFont(LLFontDescriptor("Monospace", font_size_name, 0));
}

void LLScriptEditor::onFontSizeChange()
{
    if (!mUseDefaultFontSize)
    {
        needsReflow();
    }
}<|MERGE_RESOLUTION|>--- conflicted
+++ resolved
@@ -82,49 +82,6 @@
 
 void LLScriptEditor::drawLineNumbers()
 {
-<<<<<<< HEAD
-	LLGLSUIDefault gls_ui;
-	LLRect scrolled_view_rect = getVisibleDocumentRect();
-	LLRect content_rect = getVisibleTextRect();
-	LLLocalClipRect clip(content_rect);
-	S32 first_line = getFirstVisibleLine();
-	S32 num_lines = getLineCount();
-	if (first_line >= num_lines)
-	{
-		return;
-	}
-	
-	S32 cursor_line = mLineInfoList[getLineNumFromDocIndex(mCursorPos)].mLineNum;
-	
-	if (mShowLineNumbers)
-	{
-		S32 left = 0;
-		S32 top = getRect().getHeight();
-		S32 bottom = 0;
-		
-		gl_rect_2d(left, top, UI_TEXTEDITOR_LINE_NUMBER_MARGIN, bottom, mReadOnlyBgColor.get() ); // line number area always read-only
-		gl_rect_2d(UI_TEXTEDITOR_LINE_NUMBER_MARGIN, top, UI_TEXTEDITOR_LINE_NUMBER_MARGIN-1, bottom, LLColor4::grey3); // separator
-		
-		S32 last_line_num = -1;
-		
-		for (S32 cur_line = first_line; cur_line < num_lines; cur_line++)
-		{
-			line_info& line = mLineInfoList[cur_line];
-			
-			if ((line.mRect.mTop - scrolled_view_rect.mBottom) < mVisibleTextRect.mBottom)
-			{
-				break;
-			}
-			
-			S32 line_bottom = line.mRect.mBottom - scrolled_view_rect.mBottom + mVisibleTextRect.mBottom;
-			// draw the line numbers
-			if(line.mLineNum != last_line_num && line.mRect.mTop <= scrolled_view_rect.mTop)
-			{
-				const LLWString ltext = utf8str_to_wstring(llformat("%d", line.mLineNum ));
-				bool is_cur_line = cursor_line == line.mLineNum;
-				const U8 style = is_cur_line ? LLFontGL::BOLD : LLFontGL::NORMAL;
-				const LLColor4 fg_color = is_cur_line ? mCursorColor : mReadOnlyFgColor;
-=======
     LLGLSUIDefault gls_ui;
     LLRect scrolled_view_rect = getVisibleDocumentRect();
     LLRect content_rect = getVisibleTextRect();
@@ -163,10 +120,9 @@
             if(line.mLineNum != last_line_num && line.mRect.mTop <= scrolled_view_rect.mTop)
             {
                 const LLWString ltext = utf8str_to_wstring(llformat("%d", line.mLineNum ));
-                BOOL is_cur_line = cursor_line == line.mLineNum;
+                bool is_cur_line = cursor_line == line.mLineNum;
                 const U8 style = is_cur_line ? LLFontGL::BOLD : LLFontGL::NORMAL;
                 const LLColor4 fg_color = is_cur_line ? mCursorColor : mReadOnlyFgColor;
->>>>>>> e7eced3c
                 getScriptFont()->render(
                                  ltext, // string to draw
                                  0, // begin offset
