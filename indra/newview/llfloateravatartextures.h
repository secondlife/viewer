/**
 * @file llfloateravatartextures.h
 * @brief Debugging view showing underlying avatar textures and baked textures.
 *
 * $LicenseInfo:firstyear=2006&license=viewerlgpl$
 * Second Life Viewer Source Code
 * Copyright (C) 2010, Linden Research, Inc.
 *
 * This library is free software; you can redistribute it and/or
 * modify it under the terms of the GNU Lesser General Public
 * License as published by the Free Software Foundation;
 * version 2.1 of the License only.
 *
 * This library is distributed in the hope that it will be useful,
 * but WITHOUT ANY WARRANTY; without even the implied warranty of
 * MERCHANTABILITY or FITNESS FOR A PARTICULAR PURPOSE.  See the GNU
 * Lesser General Public License for more details.
 *
 * You should have received a copy of the GNU Lesser General Public
 * License along with this library; if not, write to the Free Software
 * Foundation, Inc., 51 Franklin Street, Fifth Floor, Boston, MA  02110-1301  USA
 *
 * Linden Research, Inc., 945 Battery Street, San Francisco, CA  94111  USA
 * $/LicenseInfo$
 */

#ifndef LL_LLFLOATERAVATARTEXTURES_H
#define LL_LLFLOATERAVATARTEXTURES_H

#include "llfloater.h"
#include "lluuid.h"
#include "llstring.h"
#include "llavatarappearancedefines.h"

class LLTextureCtrl;

class LLFloaterAvatarTextures : public LLFloater
{
public:
    LLFloaterAvatarTextures(const LLSD& id);
    virtual ~LLFloaterAvatarTextures();

<<<<<<< HEAD
	bool postBuild() override;
	void draw() override;

	void refresh() override;
=======
    /*virtual*/ BOOL postBuild();
    /*virtual*/ void draw();

    void refresh();
>>>>>>> e1623bb2

private:
    static void onClickDump(void*);

private:
    LLUUID  mID;
    std::string mTitle;
    LLTextureCtrl* mTextures[LLAvatarAppearanceDefines::TEX_NUM_INDICES];
};

#endif<|MERGE_RESOLUTION|>--- conflicted
+++ resolved
@@ -1,64 +1,57 @@
-/**
- * @file llfloateravatartextures.h
- * @brief Debugging view showing underlying avatar textures and baked textures.
- *
- * $LicenseInfo:firstyear=2006&license=viewerlgpl$
- * Second Life Viewer Source Code
- * Copyright (C) 2010, Linden Research, Inc.
- *
- * This library is free software; you can redistribute it and/or
- * modify it under the terms of the GNU Lesser General Public
- * License as published by the Free Software Foundation;
- * version 2.1 of the License only.
- *
- * This library is distributed in the hope that it will be useful,
- * but WITHOUT ANY WARRANTY; without even the implied warranty of
- * MERCHANTABILITY or FITNESS FOR A PARTICULAR PURPOSE.  See the GNU
- * Lesser General Public License for more details.
- *
- * You should have received a copy of the GNU Lesser General Public
- * License along with this library; if not, write to the Free Software
- * Foundation, Inc., 51 Franklin Street, Fifth Floor, Boston, MA  02110-1301  USA
- *
- * Linden Research, Inc., 945 Battery Street, San Francisco, CA  94111  USA
- * $/LicenseInfo$
- */
-
-#ifndef LL_LLFLOATERAVATARTEXTURES_H
-#define LL_LLFLOATERAVATARTEXTURES_H
-
-#include "llfloater.h"
-#include "lluuid.h"
-#include "llstring.h"
-#include "llavatarappearancedefines.h"
-
-class LLTextureCtrl;
-
-class LLFloaterAvatarTextures : public LLFloater
-{
-public:
-    LLFloaterAvatarTextures(const LLSD& id);
-    virtual ~LLFloaterAvatarTextures();
-
-<<<<<<< HEAD
-	bool postBuild() override;
-	void draw() override;
-
-	void refresh() override;
-=======
-    /*virtual*/ BOOL postBuild();
-    /*virtual*/ void draw();
-
-    void refresh();
->>>>>>> e1623bb2
-
-private:
-    static void onClickDump(void*);
-
-private:
-    LLUUID  mID;
-    std::string mTitle;
-    LLTextureCtrl* mTextures[LLAvatarAppearanceDefines::TEX_NUM_INDICES];
-};
-
-#endif+/**
+ * @file llfloateravatartextures.h
+ * @brief Debugging view showing underlying avatar textures and baked textures.
+ *
+ * $LicenseInfo:firstyear=2006&license=viewerlgpl$
+ * Second Life Viewer Source Code
+ * Copyright (C) 2010, Linden Research, Inc.
+ *
+ * This library is free software; you can redistribute it and/or
+ * modify it under the terms of the GNU Lesser General Public
+ * License as published by the Free Software Foundation;
+ * version 2.1 of the License only.
+ *
+ * This library is distributed in the hope that it will be useful,
+ * but WITHOUT ANY WARRANTY; without even the implied warranty of
+ * MERCHANTABILITY or FITNESS FOR A PARTICULAR PURPOSE.  See the GNU
+ * Lesser General Public License for more details.
+ *
+ * You should have received a copy of the GNU Lesser General Public
+ * License along with this library; if not, write to the Free Software
+ * Foundation, Inc., 51 Franklin Street, Fifth Floor, Boston, MA  02110-1301  USA
+ *
+ * Linden Research, Inc., 945 Battery Street, San Francisco, CA  94111  USA
+ * $/LicenseInfo$
+ */
+
+#ifndef LL_LLFLOATERAVATARTEXTURES_H
+#define LL_LLFLOATERAVATARTEXTURES_H
+
+#include "llfloater.h"
+#include "lluuid.h"
+#include "llstring.h"
+#include "llavatarappearancedefines.h"
+
+class LLTextureCtrl;
+
+class LLFloaterAvatarTextures : public LLFloater
+{
+public:
+    LLFloaterAvatarTextures(const LLSD& id);
+    virtual ~LLFloaterAvatarTextures();
+
+    bool postBuild() override;
+    void draw() override;
+
+    void refresh() override;
+
+private:
+    static void onClickDump(void*);
+
+private:
+    LLUUID  mID;
+    std::string mTitle;
+    LLTextureCtrl* mTextures[LLAvatarAppearanceDefines::TEX_NUM_INDICES];
+};
+
+#endif