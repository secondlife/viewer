/**
 * @file llpanelpresetscamerapulldown.cpp
 * @brief A panel showing a quick way to pick camera presets
 *
 * $LicenseInfo:firstyear=2017&license=viewerlgpl$
 * Second Life Viewer Source Code
 * Copyright (C) 2017, Linden Research, Inc.
 *
 * This library is free software; you can redistribute it and/or
 * modify it under the terms of the GNU Lesser General Public
 * License as published by the Free Software Foundation;
 * version 2.1 of the License only.
 *
 * This library is distributed in the hope that it will be useful,
 * but WITHOUT ANY WARRANTY; without even the implied warranty of
 * MERCHANTABILITY or FITNESS FOR A PARTICULAR PURPOSE.  See the GNU
 * Lesser General Public License for more details.
 *
 * You should have received a copy of the GNU Lesser General Public
 * License along with this library; if not, write to the Free Software
 * Foundation, Inc., 51 Franklin Street, Fifth Floor, Boston, MA  02110-1301  USA
 *
 * Linden Research, Inc., 945 Battery Street, San Francisco, CA  94111  USA
 * $/LicenseInfo$
 */

#include "llviewerprecompiledheaders.h"

#include "llpanelpresetscamerapulldown.h"

#include "llviewercontrol.h"
#include "llstatusbar.h"

#include "llbutton.h"
#include "lltabcontainer.h"
#include "llfloatercamera.h"
#include "llfloaterreg.h"
#include "llfloaterpreference.h"
#include "llpresetsmanager.h"
#include "llsliderctrl.h"
#include "llscrolllistctrl.h"
#include "lltrans.h"

///----------------------------------------------------------------------------
/// Class LLPanelPresetsCameraPulldown
///----------------------------------------------------------------------------

// Default constructor
LLPanelPresetsCameraPulldown::LLPanelPresetsCameraPulldown()
{
    mCommitCallbackRegistrar.add("Presets.toggleCameraFloater", boost::bind(&LLPanelPresetsCameraPulldown::onViewButtonClick, this, _2));
    mCommitCallbackRegistrar.add("PresetsCamera.RowClick", boost::bind(&LLPanelPresetsCameraPulldown::onRowClick, this, _2));

    buildFromFile( "panel_presets_camera_pulldown.xml");
}

bool LLPanelPresetsCameraPulldown::postBuild()
{
    LLPresetsManager* presetsMgr = LLPresetsManager::getInstance();
    if (presetsMgr)
    {
        // Make sure there is a default preference file
        presetsMgr->createMissingDefault(PRESETS_CAMERA);

        presetsMgr->startWatching(PRESETS_CAMERA);

        presetsMgr->setPresetListChangeCameraCallback(boost::bind(&LLPanelPresetsCameraPulldown::populatePanel, this));
    }

    populatePanel();

    return LLPanelPulldown::postBuild();
}

void LLPanelPresetsCameraPulldown::populatePanel()
{
    LLPresetsManager::getInstance()->loadPresetNamesFromDir(PRESETS_CAMERA, mPresetNames, DEFAULT_BOTTOM);

    LLScrollListCtrl* scroll = getChild<LLScrollListCtrl>("preset_camera_list");

    if (scroll && mPresetNames.begin() != mPresetNames.end())
    {
        scroll->clearRows();

        std::string active_preset = gSavedSettings.getString("PresetCameraActive");
        if (active_preset == PRESETS_DEFAULT)
        {
            active_preset = LLTrans::getString(PRESETS_DEFAULT);
        }

        for (std::list<std::string>::const_iterator it = mPresetNames.begin(); it != mPresetNames.end(); ++it)
        {
            const std::string& name = *it;
            LL_DEBUGS() << "adding '" << name << "'" << LL_ENDL;

            LLSD row;
            row["columns"][0]["column"] = "preset_name";
            row["columns"][0]["value"] = name;

            bool is_selected_preset = false;
            if (name == active_preset)
            {
                row["columns"][1]["column"] = "icon";
                row["columns"][1]["type"] = "icon";
                row["columns"][1]["value"] = "Check_Mark";

                is_selected_preset = true;
            }

            LLScrollListItem* new_item = scroll->addElement(row);
            new_item->setSelected(is_selected_preset);
        }
    }
}

void LLPanelPresetsCameraPulldown::onRowClick(const LLSD& user_data)
{
    LLScrollListCtrl* scroll = getChild<LLScrollListCtrl>("preset_camera_list");

    if (scroll)
    {
        LLScrollListItem* item = scroll->getFirstSelected();
        if (item)
        {
            std::string name = item->getColumn(1)->getValue().asString();

            LL_DEBUGS() << "selected '" << name << "'" << LL_ENDL;
            LLFloaterCamera::switchToPreset(name);

            // Scroll grabbed focus, drop it to prevent selection of parent menu
            setFocus(false);

<<<<<<< HEAD
            setVisible(false);
		}
=======
            setVisible(FALSE);
        }
>>>>>>> e7eced3c
        else
        {
            LL_DEBUGS() << "none selected" << LL_ENDL;
        }
    }
    else
    {
        LL_DEBUGS() << "no scroll" << LL_ENDL;
    }
}

void LLPanelPresetsCameraPulldown::onViewButtonClick(const LLSD& user_data)
{
<<<<<<< HEAD
	// close the minicontrol, we're bringing up the big one
	setVisible(false);
=======
    // close the minicontrol, we're bringing up the big one
    setVisible(FALSE);
>>>>>>> e7eced3c

    LLFloaterReg::toggleInstanceOrBringToFront("camera");
}<|MERGE_RESOLUTION|>--- conflicted
+++ resolved
@@ -130,13 +130,8 @@
             // Scroll grabbed focus, drop it to prevent selection of parent menu
             setFocus(false);
 
-<<<<<<< HEAD
             setVisible(false);
-		}
-=======
-            setVisible(FALSE);
         }
->>>>>>> e7eced3c
         else
         {
             LL_DEBUGS() << "none selected" << LL_ENDL;
@@ -150,13 +145,8 @@
 
 void LLPanelPresetsCameraPulldown::onViewButtonClick(const LLSD& user_data)
 {
-<<<<<<< HEAD
-	// close the minicontrol, we're bringing up the big one
-	setVisible(false);
-=======
     // close the minicontrol, we're bringing up the big one
-    setVisible(FALSE);
->>>>>>> e7eced3c
+    setVisible(false);
 
     LLFloaterReg::toggleInstanceOrBringToFront("camera");
 }