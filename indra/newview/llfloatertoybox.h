/**
 * @file llfloatertoybox.h
 * @brief The toybox for flexibilizing the UI.
 *
 * $LicenseInfo:firstyear=2002&license=viewerlgpl$
 * Second Life Viewer Source Code
 * Copyright (C) 2011, Linden Research, Inc.
 *
 * This library is free software; you can redistribute it and/or
 * modify it under the terms of the GNU Lesser General Public
 * License as published by the Free Software Foundation;
 * version 2.1 of the License only.
 *
 * This library is distributed in the hope that it will be useful,
 * but WITHOUT ANY WARRANTY; without even the implied warranty of
 * MERCHANTABILITY or FITNESS FOR A PARTICULAR PURPOSE.  See the GNU
 * Lesser General Public License for more details.
 *
 * You should have received a copy of the GNU Lesser General Public
 * License along with this library; if not, write to the Free Software
 * Foundation, Inc., 51 Franklin Street, Fifth Floor, Boston, MA  02110-1301  USA
 *
 * Linden Research, Inc., 945 Battery Street, San Francisco, CA  94111  USA
 * $/LicenseInfo$
 */

#ifndef LL_LLFLOATERTOYBOX_H
#define LL_LLFLOATERTOYBOX_H

#include "llfloater.h"


class LLButton;
class LLToolBar;


class LLFloaterToybox : public LLFloater
{
public:
<<<<<<< HEAD
	LLFloaterToybox(const LLSD& key);
	virtual ~LLFloaterToybox();

	// virtuals
	bool postBuild() override;
	void draw() override;
	bool handleDragAndDrop(S32 x, S32 y, MASK mask, bool drop,
		EDragAndDropType cargo_type,
		void* cargo_data,
		EAcceptance* accept,
		std::string& tooltip_msg) override;
=======
    LLFloaterToybox(const LLSD& key);
    virtual ~LLFloaterToybox();

    // virtuals
    BOOL postBuild();
    void draw();
    /*virtual*/ BOOL handleDragAndDrop(S32 x, S32 y, MASK mask, BOOL drop,
        EDragAndDropType cargo_type,
        void* cargo_data,
        EAcceptance* accept,
        std::string& tooltip_msg);
>>>>>>> e7eced3c

protected:
    void onBtnClearAll();
    void onBtnRestoreDefaults();

    void onToolBarButtonEnter(LLView* button);

public:
    LLToolBar * mToolBar;
};

#endif // LL_LLFLOATERTOYBOX_H<|MERGE_RESOLUTION|>--- conflicted
+++ resolved
@@ -37,31 +37,17 @@
 class LLFloaterToybox : public LLFloater
 {
 public:
-<<<<<<< HEAD
-	LLFloaterToybox(const LLSD& key);
-	virtual ~LLFloaterToybox();
-
-	// virtuals
-	bool postBuild() override;
-	void draw() override;
-	bool handleDragAndDrop(S32 x, S32 y, MASK mask, bool drop,
-		EDragAndDropType cargo_type,
-		void* cargo_data,
-		EAcceptance* accept,
-		std::string& tooltip_msg) override;
-=======
     LLFloaterToybox(const LLSD& key);
     virtual ~LLFloaterToybox();
 
     // virtuals
-    BOOL postBuild();
-    void draw();
-    /*virtual*/ BOOL handleDragAndDrop(S32 x, S32 y, MASK mask, BOOL drop,
+    bool postBuild() override;
+    void draw() override;
+    bool handleDragAndDrop(S32 x, S32 y, MASK mask, bool drop,
         EDragAndDropType cargo_type,
         void* cargo_data,
         EAcceptance* accept,
-        std::string& tooltip_msg);
->>>>>>> e7eced3c
+        std::string& tooltip_msg) override;
 
 protected:
     void onBtnClearAll();
