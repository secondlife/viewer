/**
 * @file llthumbnailctrl.cpp
 * @brief LLThumbnailCtrl base class
 *
 * $LicenseInfo:firstyear=2023&license=viewerlgpl$
 * Second Life Viewer Source Code
 * Copyright (C) 2023, Linden Research, Inc.
 *
 * This library is free software; you can redistribute it and/or
 * modify it under the terms of the GNU Lesser General Public
 * License as published by the Free Software Foundation;
 * version 2.1 of the License only.
 *
 * This library is distributed in the hope that it will be useful,
 * but WITHOUT ANY WARRANTY; without even the implied warranty of
 * MERCHANTABILITY or FITNESS FOR A PARTICULAR PURPOSE.  See the GNU
 * Lesser General Public License for more details.
 *
 * You should have received a copy of the GNU Lesser General Public
 * License along with this library; if not, write to the Free Software
 * Foundation, Inc., 51 Franklin Street, Fifth Floor, Boston, MA  02110-1301  USA
 *
 * Linden Research, Inc., 945 Battery Street, San Francisco, CA  94111  USA
 * $/LicenseInfo$
 */

#include "llviewerprecompiledheaders.h"

#include "llthumbnailctrl.h"

#include "linden_common.h"
#include "llagent.h"
#include "lluictrlfactory.h"
#include "lluuid.h"
#include "lltrans.h"
#include "llviewborder.h"
#include "llviewertexture.h"
#include "llviewertexturelist.h"
#include "llwindow.h"

static LLDefaultChildRegistry::Register<LLThumbnailCtrl> r("thumbnail");

LLThumbnailCtrl::Params::Params()
: border("border")
, border_color("border_color")
, fallback_image("fallback_image")
, image_name("image_name")
, border_visible("show_visible", false)
, interactable("interactable", false)
, show_loading("show_loading", true)
{}

LLThumbnailCtrl::LLThumbnailCtrl(const LLThumbnailCtrl::Params& p)
:   LLUICtrl(p)
,   mBorderColor(p.border_color())
,   mBorderVisible(p.border_visible())
,   mFallbackImagep(p.fallback_image)
,   mInteractable(p.interactable())
,   mShowLoadingPlaceholder(p.show_loading())
,   mInited(false)
,   mInitImmediately(true)
{
    mLoadingPlaceholderString = LLTrans::getString("texture_loading");

    LLRect border_rect = getLocalRect();
    LLViewBorder::Params vbparams(p.border);
    vbparams.name("border");
    vbparams.rect(border_rect);
    mBorder = LLUICtrlFactory::create<LLViewBorder> (vbparams);
    addChild(mBorder);

    if (p.image_name.isProvided())
    {
        setValue(p.image_name());
    }
}

LLThumbnailCtrl::~LLThumbnailCtrl()
{
    mTexturep = nullptr;
    mImagep = nullptr;
    mFallbackImagep = nullptr;
}


void LLThumbnailCtrl::draw()
{
    if (!mInited)
    {
        initImage();
    }
    LLRect draw_rect = getLocalRect();

    if (mBorderVisible)
    {
        mBorder->setKeyboardFocusHighlight(hasFocus());
<<<<<<< HEAD
        
        gl_rect_2d( draw_rect, mBorderColor.get(), false );
=======

        gl_rect_2d( draw_rect, mBorderColor.get(), FALSE );
>>>>>>> e1623bb2
        draw_rect.stretch( -1 );
    }

    // If we're in a focused floater, don't apply the floater's alpha to the texture.
    const F32 alpha = getTransparencyType() == TT_ACTIVE ? 1.0f : getCurrentTransparency();
    if( mTexturep )
    {
        if( mTexturep->getComponents() == 4 )
        {
            const LLColor4 color(.098f, .098f, .098f);
            gl_rect_2d( draw_rect, color, true);
        }

        gl_draw_scaled_image( draw_rect.mLeft, draw_rect.mBottom, draw_rect.getWidth(), draw_rect.getHeight(), mTexturep, UI_VERTEX_COLOR % alpha);

        mTexturep->setKnownDrawSize(draw_rect.getWidth(), draw_rect.getHeight());
    }
    else if( mImagep.notNull() )
    {
        mImagep->draw(draw_rect, UI_VERTEX_COLOR % alpha );
    }
    else if (mFallbackImagep.notNull())
    {
        if (draw_rect.getWidth() > mFallbackImagep->getWidth()
            && draw_rect.getHeight() > mFallbackImagep->getHeight())
        {
            S32 img_width = mFallbackImagep->getWidth();
            S32 img_height = mFallbackImagep->getHeight();
            S32 rect_width = draw_rect.getWidth();
            S32 rect_height = draw_rect.getHeight();

            LLRect fallback_rect;
            fallback_rect.mLeft = draw_rect.mLeft + (rect_width - img_width) / 2;
            fallback_rect.mRight = fallback_rect.mLeft + img_width;
            fallback_rect.mBottom = draw_rect.mBottom + (rect_height - img_height) / 2;
            fallback_rect.mTop = fallback_rect.mBottom + img_height;

            mFallbackImagep->draw(fallback_rect, UI_VERTEX_COLOR % alpha);
        }
        else
        {
            mFallbackImagep->draw(draw_rect, UI_VERTEX_COLOR % alpha);
        }
    }
    else
    {
        gl_rect_2d( draw_rect, LLColor4::grey % alpha, true );

        // Draw X
        gl_draw_x( draw_rect, LLColor4::black );
    }

    // Show "Loading..." string on the top left corner while this texture is loading.
    // Using the discard level, do not show the string if the texture is almost but not
    // fully loaded.
    if (mTexturep.notNull()
        && mShowLoadingPlaceholder
        && !mTexturep->isFullyLoaded())
    {
        U32 v_offset = 25;
        LLFontGL* font = LLFontGL::getFontSansSerif();

        // Don't show as loaded if the texture is almost fully loaded (i.e. discard1) unless god
        if ((mTexturep->getDiscardLevel() > 1) || gAgent.isGodlike())
        {
            font->renderUTF8(
                mLoadingPlaceholderString,
                0,
                llfloor(draw_rect.mLeft+3),
                llfloor(draw_rect.mTop-v_offset),
                LLColor4::white,
                LLFontGL::LEFT,
                LLFontGL::BASELINE,
                LLFontGL::DROP_SHADOW);
        }
    }

    LLUICtrl::draw();
}

void LLThumbnailCtrl::setVisible(bool visible)
{
    if (!visible && mInited)
    {
        unloadImage();
    }
    LLUICtrl::setVisible(visible);
}

void LLThumbnailCtrl::clearTexture()
{
    setValue(LLSD());
    mInited = true; // nothing to do
}

// virtual
// value might be a string or a UUID
void LLThumbnailCtrl::setValue(const LLSD& value)
{
    LLSD tvalue(value);
    if (value.isString() && LLUUID::validate(value.asString()))
    {
        //RN: support UUIDs masquerading as strings
        tvalue = LLSD(LLUUID(value.asString()));
    }

    LLUICtrl::setValue(tvalue);

    unloadImage();

    if (mInitImmediately)
    {
        initImage();
    }
}

bool LLThumbnailCtrl::handleHover(S32 x, S32 y, MASK mask)
{
    if (mInteractable && getEnabled())
    {
        getWindow()->setCursor(UI_CURSOR_HAND);
        return true;
    }
    return LLUICtrl::handleHover(x, y, mask);
}

void LLThumbnailCtrl::initImage()
{
    if (mInited)
    {
        return;
    }
    mInited = true;
    LLSD tvalue = getValue();

    if (tvalue.isUUID())
    {
        mImageAssetID = tvalue.asUUID();
        if (mImageAssetID.notNull())
        {
            // Should it support baked textures?
            mTexturep = LLViewerTextureManager::getFetchedTexture(mImageAssetID, FTT_DEFAULT, MIPMAP_YES, LLGLTexture::BOOST_THUMBNAIL);

            mTexturep->forceToSaveRawImage(0);

            S32 desired_draw_width = MAX_IMAGE_SIZE;
            S32 desired_draw_height = MAX_IMAGE_SIZE;
            mTexturep->setKnownDrawSize(desired_draw_width, desired_draw_height);
        }
    }
    else if (tvalue.isString())
    {
        mImagep = LLUI::getUIImage(tvalue.asString(), LLGLTexture::BOOST_UI);
        if (mImagep)
        {
            LLViewerFetchedTexture* texture = dynamic_cast<LLViewerFetchedTexture*>(mImagep->getImage().get());
            if (texture)
            {
                mImageAssetID = texture->getID();
            }
        }
    }
}

void LLThumbnailCtrl::unloadImage()
{
    mImageAssetID = LLUUID::null;
    mTexturep = nullptr;
    mImagep = nullptr;
    mInited = false;
}

<|MERGE_RESOLUTION|>--- conflicted
+++ resolved
@@ -1,275 +1,271 @@
-/**
- * @file llthumbnailctrl.cpp
- * @brief LLThumbnailCtrl base class
- *
- * $LicenseInfo:firstyear=2023&license=viewerlgpl$
- * Second Life Viewer Source Code
- * Copyright (C) 2023, Linden Research, Inc.
- *
- * This library is free software; you can redistribute it and/or
- * modify it under the terms of the GNU Lesser General Public
- * License as published by the Free Software Foundation;
- * version 2.1 of the License only.
- *
- * This library is distributed in the hope that it will be useful,
- * but WITHOUT ANY WARRANTY; without even the implied warranty of
- * MERCHANTABILITY or FITNESS FOR A PARTICULAR PURPOSE.  See the GNU
- * Lesser General Public License for more details.
- *
- * You should have received a copy of the GNU Lesser General Public
- * License along with this library; if not, write to the Free Software
- * Foundation, Inc., 51 Franklin Street, Fifth Floor, Boston, MA  02110-1301  USA
- *
- * Linden Research, Inc., 945 Battery Street, San Francisco, CA  94111  USA
- * $/LicenseInfo$
- */
-
-#include "llviewerprecompiledheaders.h"
-
-#include "llthumbnailctrl.h"
-
-#include "linden_common.h"
-#include "llagent.h"
-#include "lluictrlfactory.h"
-#include "lluuid.h"
-#include "lltrans.h"
-#include "llviewborder.h"
-#include "llviewertexture.h"
-#include "llviewertexturelist.h"
-#include "llwindow.h"
-
-static LLDefaultChildRegistry::Register<LLThumbnailCtrl> r("thumbnail");
-
-LLThumbnailCtrl::Params::Params()
-: border("border")
-, border_color("border_color")
-, fallback_image("fallback_image")
-, image_name("image_name")
-, border_visible("show_visible", false)
-, interactable("interactable", false)
-, show_loading("show_loading", true)
-{}
-
-LLThumbnailCtrl::LLThumbnailCtrl(const LLThumbnailCtrl::Params& p)
-:   LLUICtrl(p)
-,   mBorderColor(p.border_color())
-,   mBorderVisible(p.border_visible())
-,   mFallbackImagep(p.fallback_image)
-,   mInteractable(p.interactable())
-,   mShowLoadingPlaceholder(p.show_loading())
-,   mInited(false)
-,   mInitImmediately(true)
-{
-    mLoadingPlaceholderString = LLTrans::getString("texture_loading");
-
-    LLRect border_rect = getLocalRect();
-    LLViewBorder::Params vbparams(p.border);
-    vbparams.name("border");
-    vbparams.rect(border_rect);
-    mBorder = LLUICtrlFactory::create<LLViewBorder> (vbparams);
-    addChild(mBorder);
-
-    if (p.image_name.isProvided())
-    {
-        setValue(p.image_name());
-    }
-}
-
-LLThumbnailCtrl::~LLThumbnailCtrl()
-{
-    mTexturep = nullptr;
-    mImagep = nullptr;
-    mFallbackImagep = nullptr;
-}
-
-
-void LLThumbnailCtrl::draw()
-{
-    if (!mInited)
-    {
-        initImage();
-    }
-    LLRect draw_rect = getLocalRect();
-
-    if (mBorderVisible)
-    {
-        mBorder->setKeyboardFocusHighlight(hasFocus());
-<<<<<<< HEAD
-        
-        gl_rect_2d( draw_rect, mBorderColor.get(), false );
-=======
-
-        gl_rect_2d( draw_rect, mBorderColor.get(), FALSE );
->>>>>>> e1623bb2
-        draw_rect.stretch( -1 );
-    }
-
-    // If we're in a focused floater, don't apply the floater's alpha to the texture.
-    const F32 alpha = getTransparencyType() == TT_ACTIVE ? 1.0f : getCurrentTransparency();
-    if( mTexturep )
-    {
-        if( mTexturep->getComponents() == 4 )
-        {
-            const LLColor4 color(.098f, .098f, .098f);
-            gl_rect_2d( draw_rect, color, true);
-        }
-
-        gl_draw_scaled_image( draw_rect.mLeft, draw_rect.mBottom, draw_rect.getWidth(), draw_rect.getHeight(), mTexturep, UI_VERTEX_COLOR % alpha);
-
-        mTexturep->setKnownDrawSize(draw_rect.getWidth(), draw_rect.getHeight());
-    }
-    else if( mImagep.notNull() )
-    {
-        mImagep->draw(draw_rect, UI_VERTEX_COLOR % alpha );
-    }
-    else if (mFallbackImagep.notNull())
-    {
-        if (draw_rect.getWidth() > mFallbackImagep->getWidth()
-            && draw_rect.getHeight() > mFallbackImagep->getHeight())
-        {
-            S32 img_width = mFallbackImagep->getWidth();
-            S32 img_height = mFallbackImagep->getHeight();
-            S32 rect_width = draw_rect.getWidth();
-            S32 rect_height = draw_rect.getHeight();
-
-            LLRect fallback_rect;
-            fallback_rect.mLeft = draw_rect.mLeft + (rect_width - img_width) / 2;
-            fallback_rect.mRight = fallback_rect.mLeft + img_width;
-            fallback_rect.mBottom = draw_rect.mBottom + (rect_height - img_height) / 2;
-            fallback_rect.mTop = fallback_rect.mBottom + img_height;
-
-            mFallbackImagep->draw(fallback_rect, UI_VERTEX_COLOR % alpha);
-        }
-        else
-        {
-            mFallbackImagep->draw(draw_rect, UI_VERTEX_COLOR % alpha);
-        }
-    }
-    else
-    {
-        gl_rect_2d( draw_rect, LLColor4::grey % alpha, true );
-
-        // Draw X
-        gl_draw_x( draw_rect, LLColor4::black );
-    }
-
-    // Show "Loading..." string on the top left corner while this texture is loading.
-    // Using the discard level, do not show the string if the texture is almost but not
-    // fully loaded.
-    if (mTexturep.notNull()
-        && mShowLoadingPlaceholder
-        && !mTexturep->isFullyLoaded())
-    {
-        U32 v_offset = 25;
-        LLFontGL* font = LLFontGL::getFontSansSerif();
-
-        // Don't show as loaded if the texture is almost fully loaded (i.e. discard1) unless god
-        if ((mTexturep->getDiscardLevel() > 1) || gAgent.isGodlike())
-        {
-            font->renderUTF8(
-                mLoadingPlaceholderString,
-                0,
-                llfloor(draw_rect.mLeft+3),
-                llfloor(draw_rect.mTop-v_offset),
-                LLColor4::white,
-                LLFontGL::LEFT,
-                LLFontGL::BASELINE,
-                LLFontGL::DROP_SHADOW);
-        }
-    }
-
-    LLUICtrl::draw();
-}
-
-void LLThumbnailCtrl::setVisible(bool visible)
-{
-    if (!visible && mInited)
-    {
-        unloadImage();
-    }
-    LLUICtrl::setVisible(visible);
-}
-
-void LLThumbnailCtrl::clearTexture()
-{
-    setValue(LLSD());
-    mInited = true; // nothing to do
-}
-
-// virtual
-// value might be a string or a UUID
-void LLThumbnailCtrl::setValue(const LLSD& value)
-{
-    LLSD tvalue(value);
-    if (value.isString() && LLUUID::validate(value.asString()))
-    {
-        //RN: support UUIDs masquerading as strings
-        tvalue = LLSD(LLUUID(value.asString()));
-    }
-
-    LLUICtrl::setValue(tvalue);
-
-    unloadImage();
-
-    if (mInitImmediately)
-    {
-        initImage();
-    }
-}
-
-bool LLThumbnailCtrl::handleHover(S32 x, S32 y, MASK mask)
-{
-    if (mInteractable && getEnabled())
-    {
-        getWindow()->setCursor(UI_CURSOR_HAND);
-        return true;
-    }
-    return LLUICtrl::handleHover(x, y, mask);
-}
-
-void LLThumbnailCtrl::initImage()
-{
-    if (mInited)
-    {
-        return;
-    }
-    mInited = true;
-    LLSD tvalue = getValue();
-
-    if (tvalue.isUUID())
-    {
-        mImageAssetID = tvalue.asUUID();
-        if (mImageAssetID.notNull())
-        {
-            // Should it support baked textures?
-            mTexturep = LLViewerTextureManager::getFetchedTexture(mImageAssetID, FTT_DEFAULT, MIPMAP_YES, LLGLTexture::BOOST_THUMBNAIL);
-
-            mTexturep->forceToSaveRawImage(0);
-
-            S32 desired_draw_width = MAX_IMAGE_SIZE;
-            S32 desired_draw_height = MAX_IMAGE_SIZE;
-            mTexturep->setKnownDrawSize(desired_draw_width, desired_draw_height);
-        }
-    }
-    else if (tvalue.isString())
-    {
-        mImagep = LLUI::getUIImage(tvalue.asString(), LLGLTexture::BOOST_UI);
-        if (mImagep)
-        {
-            LLViewerFetchedTexture* texture = dynamic_cast<LLViewerFetchedTexture*>(mImagep->getImage().get());
-            if (texture)
-            {
-                mImageAssetID = texture->getID();
-            }
-        }
-    }
-}
-
-void LLThumbnailCtrl::unloadImage()
-{
-    mImageAssetID = LLUUID::null;
-    mTexturep = nullptr;
-    mImagep = nullptr;
-    mInited = false;
-}
-
+/**
+ * @file llthumbnailctrl.cpp
+ * @brief LLThumbnailCtrl base class
+ *
+ * $LicenseInfo:firstyear=2023&license=viewerlgpl$
+ * Second Life Viewer Source Code
+ * Copyright (C) 2023, Linden Research, Inc.
+ *
+ * This library is free software; you can redistribute it and/or
+ * modify it under the terms of the GNU Lesser General Public
+ * License as published by the Free Software Foundation;
+ * version 2.1 of the License only.
+ *
+ * This library is distributed in the hope that it will be useful,
+ * but WITHOUT ANY WARRANTY; without even the implied warranty of
+ * MERCHANTABILITY or FITNESS FOR A PARTICULAR PURPOSE.  See the GNU
+ * Lesser General Public License for more details.
+ *
+ * You should have received a copy of the GNU Lesser General Public
+ * License along with this library; if not, write to the Free Software
+ * Foundation, Inc., 51 Franklin Street, Fifth Floor, Boston, MA  02110-1301  USA
+ *
+ * Linden Research, Inc., 945 Battery Street, San Francisco, CA  94111  USA
+ * $/LicenseInfo$
+ */
+
+#include "llviewerprecompiledheaders.h"
+
+#include "llthumbnailctrl.h"
+
+#include "linden_common.h"
+#include "llagent.h"
+#include "lluictrlfactory.h"
+#include "lluuid.h"
+#include "lltrans.h"
+#include "llviewborder.h"
+#include "llviewertexture.h"
+#include "llviewertexturelist.h"
+#include "llwindow.h"
+
+static LLDefaultChildRegistry::Register<LLThumbnailCtrl> r("thumbnail");
+
+LLThumbnailCtrl::Params::Params()
+: border("border")
+, border_color("border_color")
+, fallback_image("fallback_image")
+, image_name("image_name")
+, border_visible("show_visible", false)
+, interactable("interactable", false)
+, show_loading("show_loading", true)
+{}
+
+LLThumbnailCtrl::LLThumbnailCtrl(const LLThumbnailCtrl::Params& p)
+:   LLUICtrl(p)
+,   mBorderColor(p.border_color())
+,   mBorderVisible(p.border_visible())
+,   mFallbackImagep(p.fallback_image)
+,   mInteractable(p.interactable())
+,   mShowLoadingPlaceholder(p.show_loading())
+,   mInited(false)
+,   mInitImmediately(true)
+{
+    mLoadingPlaceholderString = LLTrans::getString("texture_loading");
+
+    LLRect border_rect = getLocalRect();
+    LLViewBorder::Params vbparams(p.border);
+    vbparams.name("border");
+    vbparams.rect(border_rect);
+    mBorder = LLUICtrlFactory::create<LLViewBorder> (vbparams);
+    addChild(mBorder);
+
+    if (p.image_name.isProvided())
+    {
+        setValue(p.image_name());
+    }
+}
+
+LLThumbnailCtrl::~LLThumbnailCtrl()
+{
+    mTexturep = nullptr;
+    mImagep = nullptr;
+    mFallbackImagep = nullptr;
+}
+
+
+void LLThumbnailCtrl::draw()
+{
+    if (!mInited)
+    {
+        initImage();
+    }
+    LLRect draw_rect = getLocalRect();
+
+    if (mBorderVisible)
+    {
+        mBorder->setKeyboardFocusHighlight(hasFocus());
+
+        gl_rect_2d( draw_rect, mBorderColor.get(), false );
+        draw_rect.stretch( -1 );
+    }
+
+    // If we're in a focused floater, don't apply the floater's alpha to the texture.
+    const F32 alpha = getTransparencyType() == TT_ACTIVE ? 1.0f : getCurrentTransparency();
+    if( mTexturep )
+    {
+        if( mTexturep->getComponents() == 4 )
+        {
+            const LLColor4 color(.098f, .098f, .098f);
+            gl_rect_2d( draw_rect, color, true);
+        }
+
+        gl_draw_scaled_image( draw_rect.mLeft, draw_rect.mBottom, draw_rect.getWidth(), draw_rect.getHeight(), mTexturep, UI_VERTEX_COLOR % alpha);
+
+        mTexturep->setKnownDrawSize(draw_rect.getWidth(), draw_rect.getHeight());
+    }
+    else if( mImagep.notNull() )
+    {
+        mImagep->draw(draw_rect, UI_VERTEX_COLOR % alpha );
+    }
+    else if (mFallbackImagep.notNull())
+    {
+        if (draw_rect.getWidth() > mFallbackImagep->getWidth()
+            && draw_rect.getHeight() > mFallbackImagep->getHeight())
+        {
+            S32 img_width = mFallbackImagep->getWidth();
+            S32 img_height = mFallbackImagep->getHeight();
+            S32 rect_width = draw_rect.getWidth();
+            S32 rect_height = draw_rect.getHeight();
+
+            LLRect fallback_rect;
+            fallback_rect.mLeft = draw_rect.mLeft + (rect_width - img_width) / 2;
+            fallback_rect.mRight = fallback_rect.mLeft + img_width;
+            fallback_rect.mBottom = draw_rect.mBottom + (rect_height - img_height) / 2;
+            fallback_rect.mTop = fallback_rect.mBottom + img_height;
+
+            mFallbackImagep->draw(fallback_rect, UI_VERTEX_COLOR % alpha);
+        }
+        else
+        {
+            mFallbackImagep->draw(draw_rect, UI_VERTEX_COLOR % alpha);
+        }
+    }
+    else
+    {
+        gl_rect_2d( draw_rect, LLColor4::grey % alpha, true );
+
+        // Draw X
+        gl_draw_x( draw_rect, LLColor4::black );
+    }
+
+    // Show "Loading..." string on the top left corner while this texture is loading.
+    // Using the discard level, do not show the string if the texture is almost but not
+    // fully loaded.
+    if (mTexturep.notNull()
+        && mShowLoadingPlaceholder
+        && !mTexturep->isFullyLoaded())
+    {
+        U32 v_offset = 25;
+        LLFontGL* font = LLFontGL::getFontSansSerif();
+
+        // Don't show as loaded if the texture is almost fully loaded (i.e. discard1) unless god
+        if ((mTexturep->getDiscardLevel() > 1) || gAgent.isGodlike())
+        {
+            font->renderUTF8(
+                mLoadingPlaceholderString,
+                0,
+                llfloor(draw_rect.mLeft+3),
+                llfloor(draw_rect.mTop-v_offset),
+                LLColor4::white,
+                LLFontGL::LEFT,
+                LLFontGL::BASELINE,
+                LLFontGL::DROP_SHADOW);
+        }
+    }
+
+    LLUICtrl::draw();
+}
+
+void LLThumbnailCtrl::setVisible(bool visible)
+{
+    if (!visible && mInited)
+    {
+        unloadImage();
+    }
+    LLUICtrl::setVisible(visible);
+}
+
+void LLThumbnailCtrl::clearTexture()
+{
+    setValue(LLSD());
+    mInited = true; // nothing to do
+}
+
+// virtual
+// value might be a string or a UUID
+void LLThumbnailCtrl::setValue(const LLSD& value)
+{
+    LLSD tvalue(value);
+    if (value.isString() && LLUUID::validate(value.asString()))
+    {
+        //RN: support UUIDs masquerading as strings
+        tvalue = LLSD(LLUUID(value.asString()));
+    }
+
+    LLUICtrl::setValue(tvalue);
+
+    unloadImage();
+
+    if (mInitImmediately)
+    {
+        initImage();
+    }
+}
+
+bool LLThumbnailCtrl::handleHover(S32 x, S32 y, MASK mask)
+{
+    if (mInteractable && getEnabled())
+    {
+        getWindow()->setCursor(UI_CURSOR_HAND);
+        return true;
+    }
+    return LLUICtrl::handleHover(x, y, mask);
+}
+
+void LLThumbnailCtrl::initImage()
+{
+    if (mInited)
+    {
+        return;
+    }
+    mInited = true;
+    LLSD tvalue = getValue();
+
+    if (tvalue.isUUID())
+    {
+        mImageAssetID = tvalue.asUUID();
+        if (mImageAssetID.notNull())
+        {
+            // Should it support baked textures?
+            mTexturep = LLViewerTextureManager::getFetchedTexture(mImageAssetID, FTT_DEFAULT, MIPMAP_YES, LLGLTexture::BOOST_THUMBNAIL);
+
+            mTexturep->forceToSaveRawImage(0);
+
+            S32 desired_draw_width = MAX_IMAGE_SIZE;
+            S32 desired_draw_height = MAX_IMAGE_SIZE;
+            mTexturep->setKnownDrawSize(desired_draw_width, desired_draw_height);
+        }
+    }
+    else if (tvalue.isString())
+    {
+        mImagep = LLUI::getUIImage(tvalue.asString(), LLGLTexture::BOOST_UI);
+        if (mImagep)
+        {
+            LLViewerFetchedTexture* texture = dynamic_cast<LLViewerFetchedTexture*>(mImagep->getImage().get());
+            if (texture)
+            {
+                mImageAssetID = texture->getID();
+            }
+        }
+    }
+}
+
+void LLThumbnailCtrl::unloadImage()
+{
+    mImageAssetID = LLUUID::null;
+    mTexturep = nullptr;
+    mImagep = nullptr;
+    mInited = false;
+}
+
+