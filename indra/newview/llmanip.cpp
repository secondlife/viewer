--- conflicted
+++ resolved
@@ -355,25 +355,17 @@
 
 LLVector3 LLManip::getPivotPoint()
 {
-<<<<<<< HEAD
     LLViewerObject* object = mObjectSelection->getFirstObject();
-	if (object && mObjectSelection->getObjectCount() == 1 && mObjectSelection->getSelectType() != SELECT_TYPE_HUD)
-	{
+    if (object && mObjectSelection->getObjectCount() == 1 && mObjectSelection->getSelectType() != SELECT_TYPE_HUD)
+    {
         LLSelectNode* select_node = mObjectSelection->getFirstNode();
         if (select_node->mSelectedGLTFNode != -1)
         {
             return object->getGLTFNodePositionAgent(select_node->mSelectedGLTFNode);
         }
-		return mObjectSelection->getFirstObject()->getPivotPositionAgent();
-	}
-	return LLSelectMgr::getInstance()->getBBoxOfSelection().getCenterAgent();
-=======
-    if (mObjectSelection->getFirstObject() && mObjectSelection->getObjectCount() == 1 && mObjectSelection->getSelectType() != SELECT_TYPE_HUD)
-    {
         return mObjectSelection->getFirstObject()->getPivotPositionAgent();
     }
     return LLSelectMgr::getInstance()->getBBoxOfSelection().getCenterAgent();
->>>>>>> 6377610f
 }
 
 
