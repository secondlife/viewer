--- conflicted
+++ resolved
@@ -85,46 +85,6 @@
     } EVertAlignment;
 
 public:
-<<<<<<< HEAD
-	// Set entire string, eliminating existing lines
-	void setString(const std::string& text_utf8);
-
-	void clearString();
-
-	// Add text a line at a time, allowing custom formatting
-	void addLine(const std::string &text_utf8, const LLColor4& color, const LLFontGL::StyleFlags style = LLFontGL::NORMAL, const LLFontGL* font = NULL);
-
-	// Sets the default font for lines with no font specified
-	void setFont(const LLFontGL* font);
-	void setColor(const LLColor4 &color);
-	void setAlpha(F32 alpha);
-	void setZCompare(const bool zcompare);
-	void setDoFade(const bool do_fade);
-//	void setVisibleOffScreen(bool visible) { mVisibleOffScreen = visible; }
-	
-	// mMaxLines of -1 means unlimited lines.
-	void setMaxLines(S32 max_lines) { mMaxLines = max_lines; }
-	void setFadeDistance(F32 fade_distance, F32 fade_range) { mFadeDistance = fade_distance; mFadeRange = fade_range; }
-	void updateVisibility();
-	LLVector2 updateScreenPos(LLVector2 &offset_target);
-	void updateSize();
-	void setMass(F32 mass) { mMass = llmax(0.1f, mass); }
-	void setTextAlignment(ETextAlignment alignment) { mTextAlignment = alignment; }
-	void setVertAlignment(EVertAlignment alignment) { mVertAlignment = alignment; }
-	/*virtual*/ void markDead();
-	friend class LLHUDObject;
-	/*virtual*/ F32 getDistance() const { return mLastDistance; }
-	bool getVisible() { return mVisible; }
-	bool getHidden() const { return mHidden; }
-	void setHidden( bool hide ) { mHidden = hide; }
-	void setOnHUDAttachment(bool on_hud) { mOnHUDAttachment = on_hud; }
-	void shift(const LLVector3& offset);
-
-	static void shiftAll(const LLVector3& offset);
-	static void renderAllHUD();
-	static void reshape();
-	static void setDisplayText(bool flag) { sDisplayText = flag ; }
-=======
     // Set entire string, eliminating existing lines
     void setString(const std::string& text_utf8);
 
@@ -137,9 +97,9 @@
     void setFont(const LLFontGL* font);
     void setColor(const LLColor4 &color);
     void setAlpha(F32 alpha);
-    void setZCompare(const BOOL zcompare);
-    void setDoFade(const BOOL do_fade);
-//  void setVisibleOffScreen(BOOL visible) { mVisibleOffScreen = visible; }
+    void setZCompare(const bool zcompare);
+    void setDoFade(const bool do_fade);
+//  void setVisibleOffScreen(bool visible) { mVisibleOffScreen = visible; }
 
     // mMaxLines of -1 means unlimited lines.
     void setMaxLines(S32 max_lines) { mMaxLines = max_lines; }
@@ -153,17 +113,16 @@
     /*virtual*/ void markDead();
     friend class LLHUDObject;
     /*virtual*/ F32 getDistance() const { return mLastDistance; }
-    BOOL getVisible() { return mVisible; }
-    BOOL getHidden() const { return mHidden; }
-    void setHidden( BOOL hide ) { mHidden = hide; }
-    void setOnHUDAttachment(BOOL on_hud) { mOnHUDAttachment = on_hud; }
+    bool getVisible() { return mVisible; }
+    bool getHidden() const { return mHidden; }
+    void setHidden( bool hide ) { mHidden = hide; }
+    void setOnHUDAttachment(bool on_hud) { mOnHUDAttachment = on_hud; }
     void shift(const LLVector3& offset);
 
     static void shiftAll(const LLVector3& offset);
     static void renderAllHUD();
     static void reshape();
-    static void setDisplayText(BOOL flag) { sDisplayText = flag ; }
->>>>>>> e7eced3c
+    static void setDisplayText(bool flag) { sDisplayText = flag ; }
 
 protected:
     LLHUDText(const U8 type);
@@ -174,52 +133,15 @@
     S32 getMaxLines();
 
 private:
-<<<<<<< HEAD
-	~LLHUDText();
-	bool			mOnHUDAttachment;
-	bool			mDoFade;
-	F32				mFadeRange;
-	F32				mFadeDistance;
-	F32				mLastDistance;
-	bool			mZCompare;
-//	bool			mVisibleOffScreen;
-	bool			mOffscreen;
-	LLColor4		mColor;
-	LLVector3		mScale;
-	F32				mWidth;
-	F32				mHeight;
-	LLColor4U		mPickColor;
-	const LLFontGL*	mFontp;
-	const LLFontGL*	mBoldFontp;
-	LLRectf			mSoftScreenRect;
-	LLVector3		mPositionAgent;
-	LLVector2		mPositionOffset;
-	LLVector2		mTargetPositionOffset;
-	F32				mMass;
-	S32				mMaxLines;
-	S32				mOffsetY;
-	F32				mRadius;
-	std::vector<LLHUDTextSegment> mTextSegments;
-	ETextAlignment	mTextAlignment;
-	EVertAlignment	mVertAlignment;
-	bool			mHidden;
-
-	static bool    sDisplayText ;
-	static std::set<LLPointer<LLHUDText> > sTextObjects;
-	static std::vector<LLPointer<LLHUDText> > sVisibleTextObjects;
-	static std::vector<LLPointer<LLHUDText> > sVisibleHUDTextObjects;
-	typedef std::set<LLPointer<LLHUDText> >::iterator TextObjectIterator;
-	typedef std::vector<LLPointer<LLHUDText> >::iterator VisibleTextObjectIterator;
-=======
     ~LLHUDText();
-    BOOL            mOnHUDAttachment;
-    BOOL            mDoFade;
+    bool            mOnHUDAttachment;
+    bool            mDoFade;
     F32             mFadeRange;
     F32             mFadeDistance;
     F32             mLastDistance;
-    BOOL            mZCompare;
-//  BOOL            mVisibleOffScreen;
-    BOOL            mOffscreen;
+    bool            mZCompare;
+//  bool            mVisibleOffScreen;
+    bool            mOffscreen;
     LLColor4        mColor;
     LLVector3       mScale;
     F32             mWidth;
@@ -238,15 +160,14 @@
     std::vector<LLHUDTextSegment> mTextSegments;
     ETextAlignment  mTextAlignment;
     EVertAlignment  mVertAlignment;
-    BOOL            mHidden;
+    bool            mHidden;
 
-    static BOOL    sDisplayText ;
+    static bool    sDisplayText ;
     static std::set<LLPointer<LLHUDText> > sTextObjects;
     static std::vector<LLPointer<LLHUDText> > sVisibleTextObjects;
     static std::vector<LLPointer<LLHUDText> > sVisibleHUDTextObjects;
     typedef std::set<LLPointer<LLHUDText> >::iterator TextObjectIterator;
     typedef std::vector<LLPointer<LLHUDText> >::iterator VisibleTextObjectIterator;
->>>>>>> e7eced3c
 };
 
 #endif // LL_LLHUDTEXT_H