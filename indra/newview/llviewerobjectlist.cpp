/** 
 * @file llviewerobjectlist.cpp
 * @brief Implementation of LLViewerObjectList class.
 *
 * $LicenseInfo:firstyear=2001&license=viewerlgpl$
 * Second Life Viewer Source Code
 * Copyright (C) 2010, Linden Research, Inc.
 * 
 * This library is free software; you can redistribute it and/or
 * modify it under the terms of the GNU Lesser General Public
 * License as published by the Free Software Foundation;
 * version 2.1 of the License only.
 * 
 * This library is distributed in the hope that it will be useful,
 * but WITHOUT ANY WARRANTY; without even the implied warranty of
 * MERCHANTABILITY or FITNESS FOR A PARTICULAR PURPOSE.  See the GNU
 * Lesser General Public License for more details.
 * 
 * You should have received a copy of the GNU Lesser General Public
 * License along with this library; if not, write to the Free Software
 * Foundation, Inc., 51 Franklin Street, Fifth Floor, Boston, MA  02110-1301  USA
 * 
 * Linden Research, Inc., 945 Battery Street, San Francisco, CA  94111  USA
 * $/LicenseInfo$
 */

#include "llviewerprecompiledheaders.h"

#include "llviewerobjectlist.h"

#include "message.h"
#include "timing.h"
#include "llfasttimer.h"
#include "llrender.h"
#include "llwindow.h"		// decBusyCount()

#include "llviewercontrol.h"
#include "llface.h"
#include "llvoavatar.h"
#include "llviewerobject.h"
#include "llviewerwindow.h"
#include "llnetmap.h"
#include "llagent.h"
#include "llagentcamera.h"
#include "pipeline.h"
#include "llspatialpartition.h"
#include "lltooltip.h"
#include "llworld.h"
#include "llstring.h"
#include "llhudnametag.h"
#include "lldrawable.h"
#include "llflexibleobject.h"
#include "llviewertextureanim.h"
#include "xform.h"
#include "llsky.h"
#include "llviewercamera.h"
#include "llselectmgr.h"
#include "llresmgr.h"
#include "llsdutil.h"
#include "llviewerregion.h"
#include "llviewerstats.h"
#include "llviewerstatsrecorder.h"
#include "llvovolume.h"
#include "llvoavatarself.h"
#include "lltoolmgr.h"
#include "lltoolpie.h"
#include "llkeyboard.h"
#include "u64.h"
#include "llviewertexturelist.h"
#include "lldatapacker.h"
#ifdef LL_STANDALONE
#include <zlib.h>
#else
#include "zlib/zlib.h"
#endif
#include "object_flags.h"

#include "llappviewer.h"
#include "llvocache.h"

extern F32 gMinObjectDistance;
extern BOOL gAnimateTextures;

#define MAX_CONCURRENT_PHYSICS_REQUESTS 256

void dialog_refresh_all();

// Global lists of objects - should go away soon.
LLViewerObjectList gObjectList;

extern LLPipeline	gPipeline;

// Statics for object lookup tables.
U32						LLViewerObjectList::sSimulatorMachineIndex = 1; // Not zero deliberately, to speed up index check.
std::map<U64, U32>		LLViewerObjectList::sIPAndPortToIndex;
std::map<U64, LLUUID>	LLViewerObjectList::sIndexAndLocalIDToUUID;
LLTrace::MeasurementStatHandle<>	LLViewerObjectList::sCacheHitRate("object_cache_hits");

LLViewerObjectList::LLViewerObjectList()
{
	mNumVisCulled = 0;
	mNumSizeCulled = 0;
	mCurLazyUpdateIndex = 0;
	mCurBin = 0;
	mNumDeadObjects = 0;
	mNumOrphans = 0;
	mNumNewObjects = 0;
	mWasPaused = FALSE;
	mNumDeadObjectUpdates = 0;
	mNumUnknownUpdates = 0;
}

LLViewerObjectList::~LLViewerObjectList()
{
	destroy();
}

void LLViewerObjectList::destroy()
{
	killAllObjects();

	resetObjectBeacons();
	mActiveObjects.clear();
	mDeadObjects.clear();
	mMapObjects.clear();
	mUUIDObjectMap.clear();
}


void LLViewerObjectList::getUUIDFromLocal(LLUUID &id,
										  const U32 local_id,
										  const U32 ip,
										  const U32 port)
{
	U64 ipport = (((U64)ip) << 32) | (U64)port;

	U32 index = sIPAndPortToIndex[ipport];

	if (!index)
	{
		index = sSimulatorMachineIndex++;
		sIPAndPortToIndex[ipport] = index;
	}

	U64	indexid = (((U64)index) << 32) | (U64)local_id;

	id = get_if_there(sIndexAndLocalIDToUUID, indexid, LLUUID::null);
}

U64 LLViewerObjectList::getIndex(const U32 local_id,
								 const U32 ip,
								 const U32 port)
{
	U64 ipport = (((U64)ip) << 32) | (U64)port;

	U32 index = sIPAndPortToIndex[ipport];

	if (!index)
	{
		return 0;
	}

	return (((U64)index) << 32) | (U64)local_id;
}

BOOL LLViewerObjectList::removeFromLocalIDTable(const LLViewerObject* objectp)
{
	if(objectp && objectp->getRegion())
	{
		U32 local_id = objectp->mLocalID;		
		U32 ip = objectp->getRegion()->getHost().getAddress();
		U32 port = objectp->getRegion()->getHost().getPort();
		U64 ipport = (((U64)ip) << 32) | (U64)port;
		U32 index = sIPAndPortToIndex[ipport];
		
		// llinfos << "Removing object from table, local ID " << local_id << ", ip " << ip << ":" << port << llendl;
		
		U64	indexid = (((U64)index) << 32) | (U64)local_id;
		
		std::map<U64, LLUUID>::iterator iter = sIndexAndLocalIDToUUID.find(indexid);
		if (iter == sIndexAndLocalIDToUUID.end())
		{
			return FALSE;
		}
		
		// Found existing entry
		if (iter->second == objectp->getID())
		{   // Full UUIDs match, so remove the entry
			sIndexAndLocalIDToUUID.erase(iter);
			return TRUE;
		}
		// UUIDs did not match - this would zap a valid entry, so don't erase it
		//llinfos << "Tried to erase entry where id in table (" 
		//		<< iter->second	<< ") did not match object " << object.getID() << llendl;
	}
	
	return FALSE ;
}

void LLViewerObjectList::setUUIDAndLocal(const LLUUID &id,
										  const U32 local_id,
										  const U32 ip,
										  const U32 port)
{
	U64 ipport = (((U64)ip) << 32) | (U64)port;

	U32 index = sIPAndPortToIndex[ipport];

	if (!index)
	{
		index = sSimulatorMachineIndex++;
		sIPAndPortToIndex[ipport] = index;
	}

	U64	indexid = (((U64)index) << 32) | (U64)local_id;

	sIndexAndLocalIDToUUID[indexid] = id;
	
	//llinfos << "Adding object to table, full ID " << id
	//	<< ", local ID " << local_id << ", ip " << ip << ":" << port << llendl;
}

S32 gFullObjectUpdates = 0;
S32 gTerseObjectUpdates = 0;

void LLViewerObjectList::processUpdateCore(LLViewerObject* objectp, 
										   void** user_data, 
										   U32 i, 
										   const EObjectUpdateType update_type, 
										   LLDataPacker* dpp, 
										   bool just_created,
										   bool from_cache)
{
	LLMessageSystem* msg = NULL;
	
	if(!from_cache)
	{
		msg = gMessageSystem;
	}

	// ignore returned flags
	objectp->processUpdateMessage(msg, user_data, i, update_type, dpp);
		
	if (objectp->isDead())
	{
		// The update failed
		return;
	}

	updateActive(objectp);

	if (just_created) 
	{
		gPipeline.addObject(objectp);
	}

	// Also sets the approx. pixel area
	objectp->setPixelAreaAndAngle(gAgent);

	// RN: this must be called after we have a drawable 
	// (from gPipeline.addObject)
	// so that the drawable parent is set properly
	if(msg != NULL)
	{
	findOrphans(objectp, msg->getSenderIP(), msg->getSenderPort());
	}
	else
	{
		LLViewerRegion* regionp = objectp->getRegion();
		if(regionp != NULL)
		{
			findOrphans(objectp, regionp->getHost().getAddress(), regionp->getHost().getPort());
		}
	}
	
	// If we're just wandering around, don't create new objects selected.
	if (just_created 
		&& update_type != OUT_TERSE_IMPROVED 
		&& objectp->mCreateSelected)
	{
		if ( LLToolMgr::getInstance()->getCurrentTool() != LLToolPie::getInstance() )
		{
			// llinfos << "DEBUG selecting " << objectp->mID << " " 
			// << objectp->mLocalID << llendl;
			LLSelectMgr::getInstance()->selectObjectAndFamily(objectp);
			dialog_refresh_all();
		}

		objectp->mCreateSelected = false;
		gViewerWindow->getWindow()->decBusyCount();
		gViewerWindow->setCursor( UI_CURSOR_ARROW );
	}
}

static LLFastTimer::DeclareTimer FTM_PROCESS_OBJECTS("Process Objects");

LLViewerObject* LLViewerObjectList::processObjectUpdateFromCache(LLVOCacheEntry* entry, LLViewerRegion* regionp)
{
	LLDataPacker *cached_dpp = entry->getDP();

	if (!cached_dpp)
	{
		return NULL; //nothing cached.
	}
	
	LLViewerObject *objectp;
	U32			    local_id;
	LLPCode		    pcode = 0;
	LLUUID		    fullid;
	LLViewerStatsRecorder& recorder = LLViewerStatsRecorder::instance();

	// Cache Hit.
	cached_dpp->reset();
	cached_dpp->unpackUUID(fullid, "ID");
	cached_dpp->unpackU32(local_id, "LocalID");
	cached_dpp->unpackU8(pcode, "PCode");

	objectp = findObject(fullid);

	if (objectp)
	{
		if(!objectp->isDead() && (objectp->mLocalID != entry->getLocalID() ||
			objectp->getRegion() != regionp))
		{
			removeFromLocalIDTable(objectp);
			setUUIDAndLocal(fullid, entry->getLocalID(),
							regionp->getHost().getAddress(),
							regionp->getHost().getPort());
				
			if (objectp->mLocalID != entry->getLocalID())
			{	// Update local ID in object with the one sent from the region
				objectp->mLocalID = entry->getLocalID();
			}
			
			if (objectp->getRegion() != regionp)
			{	// Object changed region, so update it
				objectp->updateRegion(regionp); // for LLVOAvatar
			}
		}
		else
		{
			return objectp; //already loaded.
		}
	}

	bool justCreated = false;
	if (!objectp)
	{
		objectp = createObjectFromCache(pcode, regionp, fullid, entry->getLocalID());
		
		if (!objectp)
		{
			llinfos << "createObject failure for object: " << fullid << llendl;
			recorder.objectUpdateFailure(entry->getLocalID(), OUT_FULL_CACHED, 0);
			return NULL;
		}
		justCreated = true;
		mNumNewObjects++;
		sample(sCacheHitRate, 100.f);
	}

	if (objectp->isDead())
	{
		llwarns << "Dead object " << objectp->mID << " in UUID map 1!" << llendl;
	}
		
	processUpdateCore(objectp, NULL, 0, OUT_FULL_CACHED, cached_dpp, justCreated, true);
	objectp->loadFlags(entry->getUpdateFlags()); //just in case, reload update flags from cache.

	recorder.log(0.2f);
	LLVOAvatar::cullAvatarsByPixelArea();

	return objectp;
}

void LLViewerObjectList::processObjectUpdate(LLMessageSystem *mesgsys,
											 void **user_data,
											 const EObjectUpdateType update_type,
											 bool compressed)
{
	LLFastTimer t(FTM_PROCESS_OBJECTS);	
	
	LLVector3d camera_global = gAgentCamera.getCameraPositionGlobal();
	LLViewerObject *objectp;
	S32			num_objects;
	U32			local_id;
	LLPCode		pcode = 0;
	LLUUID		fullid;
	S32			i;

	// figure out which simulator these are from and get it's index
	// Coordinates in simulators are region-local
	// Until we get region-locality working on viewer we
	// have to transform to absolute coordinates.
	num_objects = mesgsys->getNumberOfBlocksFast(_PREHASH_ObjectData);

	// I don't think this case is ever hit.  TODO* Test this.
	if (!compressed && update_type != OUT_FULL)
	{
		//llinfos << "TEST: !cached && !compressed && update_type != OUT_FULL" << llendl;
		gTerseObjectUpdates += num_objects;
		S32 size;
		if (mesgsys->getReceiveCompressedSize())
		{
			size = mesgsys->getReceiveCompressedSize();
		}
		else
		{
			size = mesgsys->getReceiveSize();
		}
		//llinfos << "Received terse " << num_objects << " in " << size << " byte (" << size/num_objects << ")" << llendl;
	}
	else
	{
		S32 size;
		if (mesgsys->getReceiveCompressedSize())
		{
			size = mesgsys->getReceiveCompressedSize();
		}
		else
		{
			size = mesgsys->getReceiveSize();
		}

		// llinfos << "Received " << num_objects << " in " << size << " byte (" << size/num_objects << ")" << llendl;
		gFullObjectUpdates += num_objects;
	}

	U64 region_handle;
	mesgsys->getU64Fast(_PREHASH_RegionData, _PREHASH_RegionHandle, region_handle);
	
	LLViewerRegion *regionp = LLWorld::getInstance()->getRegionFromHandle(region_handle);

	if (!regionp)
	{
		llwarns << "Object update from unknown region! " << region_handle << llendl;
		return;
	}

	U8 compressed_dpbuffer[2048];
	LLDataPackerBinaryBuffer compressed_dp(compressed_dpbuffer, 2048);
	LLViewerStatsRecorder& recorder = LLViewerStatsRecorder::instance();

	for (i = 0; i < num_objects; i++)
	{
		// timer is unused?
		LLTimer update_timer;
		BOOL justCreated = FALSE;
		S32	msg_size = 0;
		bool remove_from_cache = false; //remove from object cache if it is a full-update or terse update

		if (compressed)
		{
			S32							uncompressed_length = 2048;
			compressed_dp.reset();

			uncompressed_length = mesgsys->getSizeFast(_PREHASH_ObjectData, i, _PREHASH_Data);
			mesgsys->getBinaryDataFast(_PREHASH_ObjectData, _PREHASH_Data, compressed_dpbuffer, 0, i);
			compressed_dp.assignBuffer(compressed_dpbuffer, uncompressed_length);

			if (update_type != OUT_TERSE_IMPROVED) // OUT_FULL_COMPRESSED only?
			{
				U32 flags = 0;
				mesgsys->getU32Fast(_PREHASH_ObjectData, _PREHASH_UpdateFlags, flags, i);
			
				if(flags & FLAGS_TEMPORARY_ON_REZ)
				{
					compressed_dp.unpackUUID(fullid, "ID");
					compressed_dp.unpackU32(local_id, "LocalID");
					compressed_dp.unpackU8(pcode, "PCode");
				}
				else //send to object cache
				{
					regionp->cacheFullUpdate(compressed_dp, flags);
					continue;
				}
			}
			else
			{
				remove_from_cache = true;
				compressed_dp.unpackU32(local_id, "LocalID");
				getUUIDFromLocal(fullid,
								 local_id,
								 gMessageSystem->getSenderIP(),
								 gMessageSystem->getSenderPort());
				if (fullid.isNull())
				{
					// llwarns << "update for unknown localid " << local_id << " host " << gMessageSystem->getSender() << ":" << gMessageSystem->getSenderPort() << llendl;
					mNumUnknownUpdates++;
				}
			}
		}
		else if (update_type != OUT_FULL) // !compressed, !OUT_FULL ==> OUT_FULL_CACHED only?
		{
			mesgsys->getU32Fast(_PREHASH_ObjectData, _PREHASH_ID, local_id, i);
			msg_size += sizeof(U32);

			getUUIDFromLocal(fullid,
							local_id,
							gMessageSystem->getSenderIP(),
							gMessageSystem->getSenderPort());
			if (fullid.isNull())
			{
				// llwarns << "update for unknown localid " << local_id << " host " << gMessageSystem->getSender() << llendl;
				mNumUnknownUpdates++;
			}
		}
		else // OUT_FULL only?
		{
			remove_from_cache = true;
			mesgsys->getUUIDFast(_PREHASH_ObjectData, _PREHASH_FullID, fullid, i);
			mesgsys->getU32Fast(_PREHASH_ObjectData, _PREHASH_ID, local_id, i);
			msg_size += sizeof(LLUUID);
			msg_size += sizeof(U32);
			// llinfos << "Full Update, obj " << local_id << ", global ID" << fullid << "from " << mesgsys->getSender() << llendl;
		}
		objectp = findObject(fullid);
		
		if(remove_from_cache)
		{
			objectp = regionp->forceToRemoveFromCache(local_id, objectp);
		}

		// This looks like it will break if the local_id of the object doesn't change
		// upon boundary crossing, but we check for region id matching later...
		// Reset object local id and region pointer if things have changed
		if (objectp && 
			((objectp->mLocalID != local_id) ||
			 (objectp->getRegion() != regionp)))
		{
			//if (objectp->getRegion())
			//{
			//	llinfos << "Local ID change: Removing object from table, local ID " << objectp->mLocalID 
			//			<< ", id from message " << local_id << ", from " 
			//			<< LLHost(objectp->getRegion()->getHost().getAddress(), objectp->getRegion()->getHost().getPort())
			//			<< ", full id " << fullid 
			//			<< ", objects id " << objectp->getID()
			//			<< ", regionp " << (U32) regionp << ", object region " << (U32) objectp->getRegion()
			//			<< llendl;
			//}
			removeFromLocalIDTable(objectp);
			setUUIDAndLocal(fullid,
							local_id,
							gMessageSystem->getSenderIP(),
							gMessageSystem->getSenderPort());
			
			if (objectp->mLocalID != local_id)
			{	// Update local ID in object with the one sent from the region
				objectp->mLocalID = local_id;
			}
			
			if (objectp->getRegion() != regionp)
			{	// Object changed region, so update it
				objectp->updateRegion(regionp); // for LLVOAvatar
			}
		}

		if (!objectp)
		{
			if (compressed)
			{
				if (update_type == OUT_TERSE_IMPROVED)
				{
					// llinfos << "terse update for an unknown object (compressed):" << fullid << llendl;
					recorder.objectUpdateFailure(local_id, update_type, msg_size);
					continue;
				}
			}
			else
			{
				if (update_type != OUT_FULL)
				{
					//llinfos << "terse update for an unknown object:" << fullid << llendl;
					recorder.objectUpdateFailure(local_id, update_type, msg_size);
					continue;
				}

				mesgsys->getU8Fast(_PREHASH_ObjectData, _PREHASH_PCode, pcode, i);
				msg_size += sizeof(U8);

			}
#ifdef IGNORE_DEAD
			if (mDeadObjects.find(fullid) != mDeadObjects.end())
			{
				mNumDeadObjectUpdates++;
				//llinfos << "update for a dead object:" << fullid << llendl;
				recorder.objectUpdateFailure(local_id, update_type, msg_size);
				continue;
			}
#endif

			objectp = createObject(pcode, regionp, fullid, local_id, gMessageSystem->getSender());
			if (!objectp)
			{
				llinfos << "createObject failure for object: " << fullid << llendl;
				recorder.objectUpdateFailure(local_id, update_type, msg_size);
				continue;
			}

			justCreated = TRUE;
			mNumNewObjects++;
		}

		if (objectp->isDead())
		{
			llwarns << "Dead object " << objectp->mID << " in UUID map 1!" << llendl;
		}

		bool bCached = false;
		if (compressed)
		{
			if (update_type != OUT_TERSE_IMPROVED) // OUT_FULL_COMPRESSED only?
			{
				objectp->mLocalID = local_id;
			}
			processUpdateCore(objectp, user_data, i, update_type, &compressed_dp, justCreated);

#if 0
			if (update_type != OUT_TERSE_IMPROVED) // OUT_FULL_COMPRESSED only?
			{
				U32 flags = 0;
				mesgsys->getU32Fast(_PREHASH_ObjectData, _PREHASH_UpdateFlags, flags, i);
			
				if(!(flags & FLAGS_TEMPORARY_ON_REZ))
				{
					bCached = true;
					LLViewerRegion::eCacheUpdateResult result = objectp->mRegionp->cacheFullUpdate(objectp, compressed_dp, flags);
					recorder.cacheFullUpdate(local_id, update_type, result, objectp, msg_size);
			}
#endif
<<<<<<< HEAD
=======
		}
>>>>>>> 21b7de56
		}
		else
		{
			if (update_type == OUT_FULL)
			{
				objectp->mLocalID = local_id;
			}
			processUpdateCore(objectp, user_data, i, update_type, NULL, justCreated);
		}
		recorder.objectUpdateEvent(local_id, update_type, objectp, msg_size);
		objectp->setLastUpdateType(update_type);
		objectp->setLastUpdateCached(bCached);
	}

	recorder.log(0.2f);

	LLVOAvatar::cullAvatarsByPixelArea();
}

void LLViewerObjectList::processCompressedObjectUpdate(LLMessageSystem *mesgsys,
											 void **user_data,
											 const EObjectUpdateType update_type)
{
	processObjectUpdate(mesgsys, user_data, update_type, true);
}

void LLViewerObjectList::processCachedObjectUpdate(LLMessageSystem *mesgsys,
											 void **user_data,
											 const EObjectUpdateType update_type)
{
	//processObjectUpdate(mesgsys, user_data, update_type, true, false);

	S32 num_objects = mesgsys->getNumberOfBlocksFast(_PREHASH_ObjectData);
	gFullObjectUpdates += num_objects;

	U64 region_handle;
	mesgsys->getU64Fast(_PREHASH_RegionData, _PREHASH_RegionHandle, region_handle);	
	LLViewerRegion *regionp = LLWorld::getInstance()->getRegionFromHandle(region_handle);
	if (!regionp)
	{
		llwarns << "Object update from unknown region! " << region_handle << llendl;
		return;
	}

	LLViewerStatsRecorder& recorder = LLViewerStatsRecorder::instance();

	for (S32 i = 0; i < num_objects; i++)
	{
		S32	msg_size = 0;
		U32 id;
		U32 crc;
		U32 flags;
		mesgsys->getU32Fast(_PREHASH_ObjectData, _PREHASH_ID, id, i);
		mesgsys->getU32Fast(_PREHASH_ObjectData, _PREHASH_CRC, crc, i);
		mesgsys->getU32Fast(_PREHASH_ObjectData, _PREHASH_UpdateFlags, flags, i);
		msg_size += sizeof(U32) * 2;
		
		// Lookup data packer and add this id to cache miss lists if necessary.
		U8 cache_miss_type = LLViewerRegion::CACHE_MISS_TYPE_NONE;
		if(!regionp->probeCache(id, crc, flags, cache_miss_type))
		{
			// Cache Miss.
			recorder.cacheMissEvent(id, update_type, cache_miss_type, msg_size);

			continue; // no data packer, skip this object
		}
		sample(sCacheHitRate, 100.f);
	}

	return;
}	

void LLViewerObjectList::dirtyAllObjectInventory()
{
	for (vobj_list_t::iterator iter = mObjects.begin(); iter != mObjects.end(); ++iter)
	{
		(*iter)->dirtyInventory();
	}
}

void LLViewerObjectList::updateApparentAngles(LLAgent &agent)
{
	S32 i;
	S32 num_objects = 0;
	LLViewerObject *objectp;

	S32 num_updates, max_value;
	if (NUM_BINS - 1 == mCurBin)
	{
		num_updates = (S32) mObjects.size() - mCurLazyUpdateIndex;
		max_value = (S32) mObjects.size();
		gTextureList.setUpdateStats(TRUE);
	}
	else
	{
		num_updates = ((S32) mObjects.size() / NUM_BINS) + 1;
		max_value = llmin((S32) mObjects.size(), mCurLazyUpdateIndex + num_updates);
	}


	// Slam priorities for textures that we care about (hovered, selected, and focused)
	// Hovered
	// Assumes only one level deep of parenting
	LLSelectNode* nodep = LLSelectMgr::instance().getHoverNode();
	if (nodep)
	{
		objectp = nodep->getObject();
		if (objectp)
		{
			objectp->boostTexturePriority();
		}
	}

	// Focused
	objectp = gAgentCamera.getFocusObject();
	if (objectp)
	{
		objectp->boostTexturePriority();
	}

	// Selected
	struct f : public LLSelectedObjectFunctor
	{
		virtual bool apply(LLViewerObject* objectp)
		{
			objectp->boostTexturePriority();
			return true;
		}
	} func;
	LLSelectMgr::getInstance()->getSelection()->applyToRootObjects(&func);

	// Iterate through some of the objects and lazy update their texture priorities
	for (i = mCurLazyUpdateIndex; i < max_value; i++)
	{
		objectp = mObjects[i];
		if (!objectp->isDead())
		{
			num_objects++;

			//  Update distance & gpw 
			objectp->setPixelAreaAndAngle(agent); // Also sets the approx. pixel area
			objectp->updateTextures();	// Update the image levels of textures for this object.
		}
	}

	mCurLazyUpdateIndex = max_value;
	if (mCurLazyUpdateIndex == mObjects.size())
	{
		mCurLazyUpdateIndex = 0;
	}

	mCurBin = (mCurBin + 1) % NUM_BINS;

	LLVOAvatar::cullAvatarsByPixelArea();
}

class LLObjectCostResponder : public LLCurl::Responder
{
public:
	LLObjectCostResponder(const LLSD& object_ids)
		: mObjectIDs(object_ids)
	{
	}

	// Clear's the global object list's pending
	// request list for all objects requested
	void clear_object_list_pending_requests()
	{
		// TODO*: No more hard coding
		for (
			LLSD::array_iterator iter = mObjectIDs.beginArray();
			iter != mObjectIDs.endArray();
			++iter)
		{
			gObjectList.onObjectCostFetchFailure(iter->asUUID());
		}
	}

	void error(U32 statusNum, const std::string& reason)
	{
		llwarns
			<< "Transport error requesting object cost "
			<< "HTTP status: " << statusNum << ", reason: "
			<< reason << "." << llendl;

		// TODO*: Error message to user
		// For now just clear the request from the pending list
		clear_object_list_pending_requests();
	}

	void result(const LLSD& content)
	{
		if ( !content.isMap() || content.has("error") )
		{
			// Improper response or the request had an error,
			// show an error to the user?
			llwarns
				<< "Application level error when fetching object "
				<< "cost.  Message: " << content["error"]["message"].asString()
				<< ", identifier: " << content["error"]["identifier"].asString()
				<< llendl;

			// TODO*: Adaptively adjust request size if the
			// service says we've requested too many and retry

			// TODO*: Error message if not retrying
			clear_object_list_pending_requests();
			return;
		}

		// Success, grab the resource cost and linked set costs
		// for an object if one was returned
		for (
			LLSD::array_iterator iter = mObjectIDs.beginArray();
			iter != mObjectIDs.endArray();
			++iter)
		{
			LLUUID object_id = iter->asUUID();

			// Check to see if the request contains data for the object
			if ( content.has(iter->asString()) )
			{
				F32 link_cost =
					content[iter->asString()]["linked_set_resource_cost"].asReal();
				F32 object_cost =
					content[iter->asString()]["resource_cost"].asReal();

				F32 physics_cost = content[iter->asString()]["physics_cost"].asReal();
				F32 link_physics_cost = content[iter->asString()]["linked_set_physics_cost"].asReal();

				gObjectList.updateObjectCost(object_id, object_cost, link_cost, physics_cost, link_physics_cost);
			}
			else
			{
				// TODO*: Give user feedback about the missing data?
				gObjectList.onObjectCostFetchFailure(object_id);
			}
		}
	}

private:
	LLSD mObjectIDs;
};


class LLPhysicsFlagsResponder : public LLCurl::Responder
{
public:
	LLPhysicsFlagsResponder(const LLSD& object_ids)
		: mObjectIDs(object_ids)
	{
	}

	// Clear's the global object list's pending
	// request list for all objects requested
	void clear_object_list_pending_requests()
	{
		// TODO*: No more hard coding
		for (
			LLSD::array_iterator iter = mObjectIDs.beginArray();
			iter != mObjectIDs.endArray();
			++iter)
		{
			gObjectList.onPhysicsFlagsFetchFailure(iter->asUUID());
		}
	}

	void error(U32 statusNum, const std::string& reason)
	{
		llwarns
			<< "Transport error requesting object physics flags "
			<< "HTTP status: " << statusNum << ", reason: "
			<< reason << "." << llendl;

		// TODO*: Error message to user
		// For now just clear the request from the pending list
		clear_object_list_pending_requests();
	}

	void result(const LLSD& content)
	{
		if ( !content.isMap() || content.has("error") )
		{
			// Improper response or the request had an error,
			// show an error to the user?
			llwarns
				<< "Application level error when fetching object "
				<< "physics flags.  Message: " << content["error"]["message"].asString()
				<< ", identifier: " << content["error"]["identifier"].asString()
				<< llendl;

			// TODO*: Adaptively adjust request size if the
			// service says we've requested too many and retry

			// TODO*: Error message if not retrying
			clear_object_list_pending_requests();
			return;
		}

		// Success, grab the resource cost and linked set costs
		// for an object if one was returned
		for (
			LLSD::array_iterator iter = mObjectIDs.beginArray();
			iter != mObjectIDs.endArray();
			++iter)
		{
			LLUUID object_id = iter->asUUID();

			// Check to see if the request contains data for the object
			if ( content.has(iter->asString()) )
			{
				const LLSD& data = content[iter->asString()];

				S32 shape_type = data["PhysicsShapeType"].asInteger();

				gObjectList.updatePhysicsShapeType(object_id, shape_type);

				if (data.has("Density"))
				{
					F32 density = data["Density"].asReal();
					F32 friction = data["Friction"].asReal();
					F32 restitution = data["Restitution"].asReal();
					F32 gravity_multiplier = data["GravityMultiplier"].asReal();
					
					gObjectList.updatePhysicsProperties(object_id, 
						density, friction, restitution, gravity_multiplier);
				}
			}
			else
			{
				// TODO*: Give user feedback about the missing data?
				gObjectList.onPhysicsFlagsFetchFailure(object_id);
			}
		}
	}

private:
	LLSD mObjectIDs;
};

static LLFastTimer::DeclareTimer FTM_IDLE_COPY("Idle Copy");

void LLViewerObjectList::update(LLAgent &agent, LLWorld &world)
{
	// Update globals
	LLViewerObject::setVelocityInterpolate( gSavedSettings.getBOOL("VelocityInterpolate") );
	LLViewerObject::setPingInterpolate( gSavedSettings.getBOOL("PingInterpolate") );
	
	F32 interp_time = gSavedSettings.getF32("InterpolationTime");
	F32 phase_out_time = gSavedSettings.getF32("InterpolationPhaseOut");
	if (interp_time < 0.0 || 
		phase_out_time < 0.0 ||
		phase_out_time > interp_time)
	{
		llwarns << "Invalid values for InterpolationTime or InterpolationPhaseOut, resetting to defaults" << llendl;
		interp_time = 3.0f;
		phase_out_time = 1.0f;
	}
	LLViewerObject::setPhaseOutUpdateInterpolationTime( interp_time );
	LLViewerObject::setMaxUpdateInterpolationTime( phase_out_time );

	gAnimateTextures = gSavedSettings.getBOOL("AnimateTextures");

	// update global timer
	F32 last_time = gFrameTimeSeconds;
	U64 time = totalTime();				 // this will become the new gFrameTime when the update is done
	// Time _can_ go backwards, for example if the user changes the system clock.
	// It doesn't cause any fatal problems (just some oddness with stats), so we shouldn't assert here.
//	llassert(time > gFrameTime);
	F64 time_diff = U64_to_F64(time - gFrameTime)/(F64)SEC_TO_MICROSEC;
	gFrameTime	= time;
	F64 time_since_start = U64_to_F64(gFrameTime - gStartTime)/(F64)SEC_TO_MICROSEC;
	gFrameTimeSeconds = (F32)time_since_start;

	gFrameIntervalSeconds = gFrameTimeSeconds - last_time;
	if (gFrameIntervalSeconds < 0.f)
	{
		gFrameIntervalSeconds = 0.f;
	}

	//clear avatar LOD change counter
	LLVOAvatar::sNumLODChangesThisFrame = 0;

	const F64 frame_time = LLFrameTimer::getElapsedSeconds();
	
	LLViewerObject *objectp = NULL;	
	
	// Make a copy of the list in case something in idleUpdate() messes with it
	static std::vector<LLViewerObject*> idle_list;

	U32 idle_count = 0;
		
	{
		LLFastTimer t(FTM_IDLE_COPY);
		
 		for (std::vector<LLPointer<LLViewerObject> >::iterator active_iter = mActiveObjects.begin();
			active_iter != mActiveObjects.end(); active_iter++)
		{
			objectp = *active_iter;
			if (objectp)
			{
				if (idle_count >= idle_list.size())
				{
					idle_list.push_back( objectp );
				}
				else
				{
					idle_list[idle_count] = objectp;
				}
				++idle_count;
			}
			else
			{	// There shouldn't be any NULL pointers in the list, but they have caused
				// crashes before.  This may be idleUpdate() messing with the list.
				llwarns << "LLViewerObjectList::update has a NULL objectp" << llendl;
			}
		}
	}

	std::vector<LLViewerObject*>::iterator idle_end = idle_list.begin()+idle_count;

	if (gSavedSettings.getBOOL("FreezeTime"))
	{	
		
		for (std::vector<LLViewerObject*>::iterator iter = idle_list.begin();
			iter != idle_end; iter++)
		{
			objectp = *iter;
			if (objectp->isAvatar())
			{
				objectp->idleUpdate(agent, world, frame_time);
			}
		}
	}
	else
	{
		for (std::vector<LLViewerObject*>::iterator idle_iter = idle_list.begin();
			idle_iter != idle_end; idle_iter++)
		{
			objectp = *idle_iter;
			llassert(objectp->isActive());
			objectp->idleUpdate(agent, world, frame_time);

		}

		//update flexible objects
		LLVolumeImplFlexible::updateClass();

		//update animated textures
		LLViewerTextureAnim::updateClass();
	}



	fetchObjectCosts();
	fetchPhysicsFlags();

	mNumSizeCulled = 0;
	mNumVisCulled = 0;

	// update max computed render cost
	LLVOVolume::updateRenderComplexity();

	// compute all sorts of time-based stats
	// don't factor frames that were paused into the stats
	if (! mWasPaused)
	{
		LLViewerStats::getInstance()->updateFrameStats(time_diff);
	}

	/*
	// Debugging code for viewing orphans, and orphaned parents
	LLUUID id;
	for (i = 0; i < mOrphanParents.count(); i++)
	{
		id = sIndexAndLocalIDToUUID[mOrphanParents[i]];
		LLViewerObject *objectp = findObject(id);
		if (objectp)
		{
			std::string id_str;
			objectp->mID.toString(id_str);
			std::string tmpstr = std::string("Par:	") + id_str;
			addDebugBeacon(objectp->getPositionAgent(),
							tmpstr,
							LLColor4(1.f,0.f,0.f,1.f),
							LLColor4(1.f,1.f,1.f,1.f));
		}
	}

	LLColor4 text_color;
	for (i = 0; i < mOrphanChildren.count(); i++)
	{
		OrphanInfo oi = mOrphanChildren[i];
		LLViewerObject *objectp = findObject(oi.mChildInfo);
		if (objectp)
		{
			std::string id_str;
			objectp->mID.toString(id_str);
			std::string tmpstr;
			if (objectp->getParent())
			{
				tmpstr = std::string("ChP:	") + id_str;
				text_color = LLColor4(0.f, 1.f, 0.f, 1.f);
			}
			else
			{
				tmpstr = std::string("ChNoP:	") + id_str;
				text_color = LLColor4(1.f, 0.f, 0.f, 1.f);
			}
			id = sIndexAndLocalIDToUUID[oi.mParentInfo];
			addDebugBeacon(objectp->getPositionAgent() + LLVector3(0.f, 0.f, -0.25f),
							tmpstr,
							LLColor4(0.25f,0.25f,0.25f,1.f),
							text_color);
		}
		i++;
	}
	*/

	sample(LLStatViewer::NUM_OBJECTS, mObjects.size());
	sample(LLStatViewer::NUM_ACTIVE_OBJECTS, idle_count);
	sample(LLStatViewer::NUM_SIZE_CULLED, mNumSizeCulled);
	sample(LLStatViewer::NUM_VIS_CULLED, mNumVisCulled);
}

void LLViewerObjectList::fetchObjectCosts()
{
	// issue http request for stale object physics costs
	if (!mStaleObjectCost.empty())
	{
		LLViewerRegion* regionp = gAgent.getRegion();

		if (regionp)
		{
			std::string url = regionp->getCapability("GetObjectCost");

			if (!url.empty())
			{
				LLSD id_list;
				U32 object_index = 0;

				for (
					std::set<LLUUID>::iterator iter = mStaleObjectCost.begin();
					iter != mStaleObjectCost.end();
					)
				{
					// Check to see if a request for this object
					// has already been made.
					if ( mPendingObjectCost.find(*iter) ==
						 mPendingObjectCost.end() )
					{
						mPendingObjectCost.insert(*iter);
						id_list[object_index++] = *iter;
					}

					mStaleObjectCost.erase(iter++);

					if (object_index >= MAX_CONCURRENT_PHYSICS_REQUESTS)
					{
						break;
					}
				}
									
				if ( id_list.size() > 0 )
				{
					LLSD post_data = LLSD::emptyMap();

					post_data["object_ids"] = id_list;
					LLHTTPClient::post(
						url,
						post_data,
						new LLObjectCostResponder(id_list));
				}
			}
			else
			{
				mStaleObjectCost.clear();
				mPendingObjectCost.clear();
			}
		}
	}
}

void LLViewerObjectList::fetchPhysicsFlags()
{
	// issue http request for stale object physics flags
	if (!mStalePhysicsFlags.empty())
	{
		LLViewerRegion* regionp = gAgent.getRegion();

		if (regionp)
		{
			std::string url = regionp->getCapability("GetObjectPhysicsData");

			if (!url.empty())
			{
				LLSD id_list;
				U32 object_index = 0;

				for (
					std::set<LLUUID>::iterator iter = mStalePhysicsFlags.begin();
					iter != mStalePhysicsFlags.end();
					)
				{
					// Check to see if a request for this object
					// has already been made.
					if ( mPendingPhysicsFlags.find(*iter) ==
						 mPendingPhysicsFlags.end() )
					{
						mPendingPhysicsFlags.insert(*iter);
						id_list[object_index++] = *iter;
					}

					mStalePhysicsFlags.erase(iter++);
					
					if (object_index >= MAX_CONCURRENT_PHYSICS_REQUESTS)
					{
						break;
					}
				}

				if ( id_list.size() > 0 )
				{
					LLSD post_data = LLSD::emptyMap();

					post_data["object_ids"] = id_list;
					LLHTTPClient::post(
						url,
						post_data,
						new LLPhysicsFlagsResponder(id_list));
				}
			}
			else
			{
				mStalePhysicsFlags.clear();
				mPendingPhysicsFlags.clear();
			}
		}
	}
}


void LLViewerObjectList::clearDebugText()
{
	for (vobj_list_t::iterator iter = mObjects.begin(); iter != mObjects.end(); ++iter)
	{
		(*iter)->setDebugText("");
	}
}


void LLViewerObjectList::cleanupReferences(LLViewerObject *objectp)
{
	if (mDeadObjects.find(objectp->mID) != mDeadObjects.end())
	{
		llinfos << "Object " << objectp->mID << " already on dead list!" << llendl;	
	}
	else
	{
		mDeadObjects.insert(objectp->mID);
	}

	// Cleanup any references we have to this object
	// Remove from object map so noone can look it up.

	mUUIDObjectMap.erase(objectp->mID);
	
	//if (objectp->getRegion())
	//{
	//	llinfos << "cleanupReferences removing object from table, local ID " << objectp->mLocalID << ", ip " 
	//				<< objectp->getRegion()->getHost().getAddress() << ":" 
	//				<< objectp->getRegion()->getHost().getPort() << llendl;
	//}	
	
	removeFromLocalIDTable(objectp);

	if (objectp->onActiveList())
	{
		//llinfos << "Removing " << objectp->mID << " " << objectp->getPCodeString() << " from active list in cleanupReferences." << llendl;
		objectp->setOnActiveList(FALSE);
		removeFromActiveList(objectp);
	}

	if (objectp->isOnMap())
	{
		removeFromMap(objectp);
	}

	// Don't clean up mObject references, these will be cleaned up more efficiently later!
	// Also, not cleaned up
	removeDrawable(objectp->mDrawable);

	mNumDeadObjects++;
}

static LLFastTimer::DeclareTimer FTM_REMOVE_DRAWABLE("Remove Drawable");

void LLViewerObjectList::removeDrawable(LLDrawable* drawablep)
{
	LLFastTimer t(FTM_REMOVE_DRAWABLE);

	if (!drawablep)
	{
		return;
	}

	for (S32 i = 0; i < drawablep->getNumFaces(); i++)
	{
		LLFace* facep = drawablep->getFace(i) ;
		if(facep)
		{
			   LLViewerObject* objectp = facep->getViewerObject();
			   if(objectp)
			   {
					   mSelectPickList.erase(objectp);
			   }
		}
	}
}

BOOL LLViewerObjectList::killObject(LLViewerObject *objectp)
{
	// Don't ever kill gAgentAvatarp, just force it to the agent's region
	// unless region is NULL which is assumed to mean you are logging out.
	if ((objectp == gAgentAvatarp) && gAgent.getRegion())
	{
		objectp->setRegion(gAgent.getRegion());
		return FALSE;
	}

	// When we're killing objects, all we do is mark them as dead.
	// We clean up the dead objects later.

	if (objectp)
	{
		objectp->markDead(); // does the right thing if object already dead
		return TRUE;
	}

	return FALSE;
}

void LLViewerObjectList::killObjects(LLViewerRegion *regionp)
{
	LLViewerObject *objectp;

	
	for (vobj_list_t::iterator iter = mObjects.begin(); iter != mObjects.end(); ++iter)
	{
		objectp = *iter;
		
		if (objectp->mRegionp == regionp)
		{
			killObject(objectp);
		}
	}

	// Have to clean right away because the region is becoming invalid.
	cleanDeadObjects(FALSE);
}

void LLViewerObjectList::killAllObjects()
{
	// Used only on global destruction.
	LLViewerObject *objectp;

	for (vobj_list_t::iterator iter = mObjects.begin(); iter != mObjects.end(); ++iter)
	{
		objectp = *iter;
		killObject(objectp);
		// Object must be dead, or it's the LLVOAvatarSelf which never dies.
		llassert((objectp == gAgentAvatarp) || objectp->isDead());
	}

	cleanDeadObjects(FALSE);

	if(!mObjects.empty())
	{
		llwarns << "LLViewerObjectList::killAllObjects still has entries in mObjects: " << mObjects.size() << llendl;
		mObjects.clear();
	}

	if (!mActiveObjects.empty())
	{
		llwarns << "Some objects still on active object list!" << llendl;
		mActiveObjects.clear();
	}

	if (!mMapObjects.empty())
	{
		llwarns << "Some objects still on map object list!" << llendl;
		mMapObjects.clear();
	}
}

void LLViewerObjectList::cleanDeadObjects(BOOL use_timer)
{
	if (!mNumDeadObjects)
	{
		// No dead objects, don't need to scan object list.
		return;
	}

	S32 num_removed = 0;
	LLViewerObject *objectp;
	
	vobj_list_t::reverse_iterator target = mObjects.rbegin();

	vobj_list_t::iterator iter = mObjects.begin();
	for ( ; iter != mObjects.end(); )
	{
		// Scan for all of the dead objects and put them all on the end of the list with no ref count ops
		objectp = *iter;
		if (objectp == NULL)
		{ //we caught up to the dead tail
			break;
		}

		if (objectp->isDead())
		{
			LLPointer<LLViewerObject>::swap(*iter, *target);
			*target = NULL;
			++target;
			num_removed++;

			if (num_removed == mNumDeadObjects || iter->isNull())
			{
				// We've cleaned up all of the dead objects or caught up to the dead tail
				break;
			}
		}
		else
		{
			++iter;
		}
	}

	llassert(num_removed == mNumDeadObjects);

	//erase as a block
	mObjects.erase(mObjects.begin()+(mObjects.size()-mNumDeadObjects), mObjects.end());

	// We've cleaned the global object list, now let's do some paranoia testing on objects
	// before blowing away the dead list.
	mDeadObjects.clear();
	mNumDeadObjects = 0;
}

void LLViewerObjectList::removeFromActiveList(LLViewerObject* objectp)
{
	S32 idx = objectp->getListIndex();
	if (idx != -1)
	{ //remove by moving last element to this object's position
		llassert(mActiveObjects[idx] == objectp);
		
		objectp->setListIndex(-1);

		S32 last_index = mActiveObjects.size()-1;

		if (idx != last_index)
		{
			mActiveObjects[idx] = mActiveObjects[last_index];
			mActiveObjects[idx]->setListIndex(idx);
		}

		mActiveObjects.pop_back();
	}
}

void LLViewerObjectList::updateActive(LLViewerObject *objectp)
{
	if (objectp->isDead())
	{
		return; // We don't update dead objects!
	}

	BOOL active = objectp->isActive();
	if (active != objectp->onActiveList())
	{
		if (active)
		{
			//llinfos << "Adding " << objectp->mID << " " << objectp->getPCodeString() << " to active list." << llendl;
			S32 idx = objectp->getListIndex();
			if (idx <= -1)
			{
				mActiveObjects.push_back(objectp);
				objectp->setListIndex(mActiveObjects.size()-1);
				objectp->setOnActiveList(TRUE);
			}
			else
			{
				llassert(idx < mActiveObjects.size());
				llassert(mActiveObjects[idx] == objectp);

				if (idx >= mActiveObjects.size() ||
					mActiveObjects[idx] != objectp)
				{
					llwarns << "Invalid object list index detected!" << llendl;
				}
			}
		}
		else
		{
			//llinfos << "Removing " << objectp->mID << " " << objectp->getPCodeString() << " from active list." << llendl;
			removeFromActiveList(objectp);
			objectp->setOnActiveList(FALSE);
		}
	}

	//post condition: if object is active, it must be on the active list
	llassert(!active || std::find(mActiveObjects.begin(), mActiveObjects.end(), objectp) != mActiveObjects.end());

	//post condition: if object is not active, it must not be on the active list
	llassert(active || std::find(mActiveObjects.begin(), mActiveObjects.end(), objectp) == mActiveObjects.end());
}

void LLViewerObjectList::updateObjectCost(LLViewerObject* object)
{
	if (!object->isRoot())
	{ //always fetch cost for the parent when fetching cost for children
		mStaleObjectCost.insert(((LLViewerObject*)object->getParent())->getID());
	}
	mStaleObjectCost.insert(object->getID());
}

void LLViewerObjectList::updateObjectCost(const LLUUID& object_id, F32 object_cost, F32 link_cost, F32 physics_cost, F32 link_physics_cost)
{
	mPendingObjectCost.erase(object_id);

	LLViewerObject* object = findObject(object_id);
	if (object)
	{
		object->setObjectCost(object_cost);
		object->setLinksetCost(link_cost);
		object->setPhysicsCost(physics_cost);
		object->setLinksetPhysicsCost(link_physics_cost);
	}
}

void LLViewerObjectList::onObjectCostFetchFailure(const LLUUID& object_id)
{
	//llwarns << "Failed to fetch object cost for object: " << object_id << llendl;
	mPendingObjectCost.erase(object_id);
}

void LLViewerObjectList::updatePhysicsFlags(const LLViewerObject* object)
{
	mStalePhysicsFlags.insert(object->getID());
}

void LLViewerObjectList::updatePhysicsShapeType(const LLUUID& object_id, S32 type)
{
	mPendingPhysicsFlags.erase(object_id);
	LLViewerObject* object = findObject(object_id);
	if (object)
	{
		object->setPhysicsShapeType(type);
	}
}

void LLViewerObjectList::updatePhysicsProperties(const LLUUID& object_id, 
												F32 density,
												F32 friction,
												F32 restitution,
												F32 gravity_multiplier)
{
	mPendingPhysicsFlags.erase(object_id);

	LLViewerObject* object = findObject(object_id);
	if (object)
	{
		object->setPhysicsDensity(density);
		object->setPhysicsFriction(friction);
		object->setPhysicsGravity(gravity_multiplier);
		object->setPhysicsRestitution(restitution);
	}
}

void LLViewerObjectList::onPhysicsFlagsFetchFailure(const LLUUID& object_id)
{
	//llwarns << "Failed to fetch physics flags for object: " << object_id << llendl;
	mPendingPhysicsFlags.erase(object_id);
}

static LLFastTimer::DeclareTimer FTM_SHIFT_OBJECTS("Shift Objects");
static LLFastTimer::DeclareTimer FTM_PIPELINE_SHIFT("Pipeline Shift");
static LLFastTimer::DeclareTimer FTM_REGION_SHIFT("Region Shift");

void LLViewerObjectList::shiftObjects(const LLVector3 &offset)
{
	// This is called when we shift our origin when we cross region boundaries...
	// We need to update many object caches, I'll document this more as I dig through the code
	// cleaning things out...

	if (0 == offset.magVecSquared())
	{
		return;
	}

	LLFastTimer t(FTM_SHIFT_OBJECTS);

	LLViewerObject *objectp;
	for (vobj_list_t::iterator iter = mObjects.begin(); iter != mObjects.end(); ++iter)
	{
		objectp = *iter;
		// There could be dead objects on the object list, so don't update stuff if the object is dead.
		if (!objectp->isDead())
		{
			objectp->updatePositionCaches();

			if (objectp->mDrawable.notNull() && !objectp->mDrawable->isDead())
			{
				gPipeline.markShift(objectp->mDrawable);
			}
		}
	}

	{
		LLFastTimer t(FTM_PIPELINE_SHIFT);
		gPipeline.shiftObjects(offset);
	}

	{
		LLFastTimer t(FTM_REGION_SHIFT);
		LLWorld::getInstance()->shiftRegions(offset);
	}
}

void LLViewerObjectList::repartitionObjects()
{
	for (vobj_list_t::iterator iter = mObjects.begin(); iter != mObjects.end(); ++iter)
	{
		LLViewerObject* objectp = *iter;
		if (!objectp->isDead())
		{
			LLDrawable* drawable = objectp->mDrawable;
			if (drawable && !drawable->isDead())
			{
				drawable->updateBinRadius();
				drawable->updateSpatialExtents();
				drawable->movePartition();
			}
		}
	}
}

//debug code
bool LLViewerObjectList::hasMapObjectInRegion(LLViewerRegion* regionp) 
{
	for (vobj_list_t::iterator iter = mMapObjects.begin(); iter != mMapObjects.end(); ++iter)
	{
		LLViewerObject* objectp = *iter;

		if(objectp->isDead() || objectp->getRegion() == regionp)
		{
			return true ;
		}
	}

	return false ;
}

//make sure the region is cleaned up.
void LLViewerObjectList::clearAllMapObjectsInRegion(LLViewerRegion* regionp) 
{
	std::set<LLViewerObject*> dead_object_list ;
	std::set<LLViewerObject*> region_object_list ;
	for (vobj_list_t::iterator iter = mMapObjects.begin(); iter != mMapObjects.end(); ++iter)
	{
		LLViewerObject* objectp = *iter;

		if(objectp->isDead())
		{
			dead_object_list.insert(objectp) ;			
		}
		else if(objectp->getRegion() == regionp)
		{
			region_object_list.insert(objectp) ;
		}
	}

	if(dead_object_list.size() > 0)
	{
		llwarns << "There are " << dead_object_list.size() << " dead objects on the map!" << llendl ;

		for(std::set<LLViewerObject*>::iterator iter = dead_object_list.begin(); iter != dead_object_list.end(); ++iter)
		{
			cleanupReferences(*iter) ;
		}
	}
	if(region_object_list.size() > 0)
	{
		llwarns << "There are " << region_object_list.size() << " objects not removed from the deleted region!" << llendl ;

		for(std::set<LLViewerObject*>::iterator iter = region_object_list.begin(); iter != region_object_list.end(); ++iter)
		{
			(*iter)->markDead() ;
		}
	}
}


void LLViewerObjectList::renderObjectsForMap(LLNetMap &netmap)
{
	LLColor4 above_water_color = LLUIColorTable::instance().getColor( "NetMapOtherOwnAboveWater" );
	LLColor4 below_water_color = LLUIColorTable::instance().getColor( "NetMapOtherOwnBelowWater" );
	LLColor4 you_own_above_water_color = 
						LLUIColorTable::instance().getColor( "NetMapYouOwnAboveWater" );
	LLColor4 you_own_below_water_color = 
						LLUIColorTable::instance().getColor( "NetMapYouOwnBelowWater" );
	LLColor4 group_own_above_water_color = 
						LLUIColorTable::instance().getColor( "NetMapGroupOwnAboveWater" );
	LLColor4 group_own_below_water_color = 
						LLUIColorTable::instance().getColor( "NetMapGroupOwnBelowWater" );

	F32 max_radius = gSavedSettings.getF32("MiniMapPrimMaxRadius");

	for (vobj_list_t::iterator iter = mMapObjects.begin(); iter != mMapObjects.end(); ++iter)
	{
		LLViewerObject* objectp = *iter;

		if(objectp->isDead())//some dead objects somehow not cleaned.
		{
			continue ;
		}

		if (!objectp->getRegion() || objectp->isOrphaned() || objectp->isAttachment())
		{
			continue;
		}
		const LLVector3& scale = objectp->getScale();
		const LLVector3d pos = objectp->getPositionGlobal();
		const F64 water_height = F64( objectp->getRegion()->getWaterHeight() );
		// LLWorld::getInstance()->getWaterHeight();

		F32 approx_radius = (scale.mV[VX] + scale.mV[VY]) * 0.5f * 0.5f * 1.3f;  // 1.3 is a fudge

		// Limit the size of megaprims so they don't blot out everything on the minimap.
		// Attempting to draw very large megaprims also causes client lag.
		// See DEV-17370 and DEV-29869/SNOW-79 for details.
		approx_radius = llmin(approx_radius, max_radius);

		LLColor4U color = above_water_color;
		if( objectp->permYouOwner() )
		{
			const F32 MIN_RADIUS_FOR_OWNED_OBJECTS = 2.f;
			if( approx_radius < MIN_RADIUS_FOR_OWNED_OBJECTS )
			{
				approx_radius = MIN_RADIUS_FOR_OWNED_OBJECTS;
			}

			if( pos.mdV[VZ] >= water_height )
			{
				if ( objectp->permGroupOwner() )
				{
					color = group_own_above_water_color;
				}
				else
				{
				color = you_own_above_water_color;
			}
			}
			else
			{
				if ( objectp->permGroupOwner() )
				{
					color = group_own_below_water_color;
				}
			else
			{
				color = you_own_below_water_color;
			}
		}
		}
		else
		if( pos.mdV[VZ] < water_height )
		{
			color = below_water_color;
		}

		netmap.renderScaledPointGlobal( 
			pos, 
			color,
			approx_radius );
	}
}

void LLViewerObjectList::renderObjectBounds(const LLVector3 &center)
{
}

void LLViewerObjectList::generatePickList(LLCamera &camera)
{
		LLViewerObject *objectp;
		S32 i;
		// Reset all of the GL names to zero.
		for (vobj_list_t::iterator iter = mObjects.begin(); iter != mObjects.end(); ++iter)
		{
			(*iter)->mGLName = 0;
		}

		mSelectPickList.clear();

		std::vector<LLDrawable*> pick_drawables;

		for (LLWorld::region_list_t::const_iterator iter = LLWorld::getInstance()->getRegionList().begin(); 
			iter != LLWorld::getInstance()->getRegionList().end(); ++iter)
		{
			LLViewerRegion* region = *iter;
			for (U32 i = 0; i < LLViewerRegion::NUM_PARTITIONS; i++)
			{
				LLSpatialPartition* part = region->getSpatialPartition(i);
				if (part)
				{	
					part->cull(camera, &pick_drawables, TRUE);
				}
			}
		}

		for (std::vector<LLDrawable*>::iterator iter = pick_drawables.begin();
			iter != pick_drawables.end(); iter++)
		{
			LLDrawable* drawablep = *iter;
			if( !drawablep )
				continue;

			LLViewerObject* last_objectp = NULL;
			for (S32 face_num = 0; face_num < drawablep->getNumFaces(); face_num++)
			{
				LLFace * facep = drawablep->getFace(face_num);
				if (!facep) continue;

				LLViewerObject* objectp = facep->getViewerObject();

				if (objectp && objectp != last_objectp)
				{
					mSelectPickList.insert(objectp);
					last_objectp = objectp;
				}
			}
		}

		LLHUDNameTag::addPickable(mSelectPickList);

		for (std::vector<LLCharacter*>::iterator iter = LLCharacter::sInstances.begin();
			iter != LLCharacter::sInstances.end(); ++iter)
		{
			objectp = (LLVOAvatar*) *iter;
			if (!objectp->isDead())
			{
				if (objectp->mDrawable.notNull() && objectp->mDrawable->isVisible())
				{
					mSelectPickList.insert(objectp);
				}
			}
		}

		// add all hud objects to pick list
		if (isAgentAvatarValid())
		{
			for (LLVOAvatar::attachment_map_t::iterator iter = gAgentAvatarp->mAttachmentPoints.begin(); 
				 iter != gAgentAvatarp->mAttachmentPoints.end(); )
			{
				LLVOAvatar::attachment_map_t::iterator curiter = iter++;
				LLViewerJointAttachment* attachment = curiter->second;
				if (attachment->getIsHUDAttachment())
				{
					for (LLViewerJointAttachment::attachedobjs_vec_t::iterator attachment_iter = attachment->mAttachedObjects.begin();
						 attachment_iter != attachment->mAttachedObjects.end();
						 ++attachment_iter)
					{
						if (LLViewerObject* attached_object = (*attachment_iter))
						{
							mSelectPickList.insert(attached_object);
							LLViewerObject::const_child_list_t& child_list = attached_object->getChildren();
							for (LLViewerObject::child_list_t::const_iterator iter = child_list.begin();
								 iter != child_list.end(); iter++)
							{
								LLViewerObject* childp = *iter;
								if (childp)
								{
									mSelectPickList.insert(childp);
								}
							}
						}
					}
				}
			}
		}
		
		S32 num_pickables = (S32)mSelectPickList.size() + LLHUDIcon::getNumInstances();

		if (num_pickables != 0)
		{
			S32 step = (0x000fffff - GL_NAME_INDEX_OFFSET) / num_pickables;

			std::set<LLViewerObject*>::iterator pick_it;
			i = 0;
			for (pick_it = mSelectPickList.begin(); pick_it != mSelectPickList.end();)
			{
				LLViewerObject* objp = (*pick_it);
				if (!objp || objp->isDead() || !objp->mbCanSelect)
				{
					mSelectPickList.erase(pick_it++);
					continue;
				}
				
				objp->mGLName = (i * step) + GL_NAME_INDEX_OFFSET;
				i++;
				++pick_it;
			}

			LLHUDIcon::generatePickIDs(i * step, step);
	}
}

LLViewerObject *LLViewerObjectList::getSelectedObject(const U32 object_id)
{
	std::set<LLViewerObject*>::iterator pick_it;
	for (pick_it = mSelectPickList.begin(); pick_it != mSelectPickList.end(); ++pick_it)
	{
		if ((*pick_it)->mGLName == object_id)
		{
			return (*pick_it);
		}
	}
	return NULL;
}

void LLViewerObjectList::addDebugBeacon(const LLVector3 &pos_agent,
										const std::string &string,
										const LLColor4 &color,
										const LLColor4 &text_color,
										S32 line_width)
{
	LLDebugBeacon beacon;
	beacon.mPositionAgent = pos_agent;
	beacon.mString = string;
	beacon.mColor = color;
	beacon.mTextColor = text_color;
	beacon.mLineWidth = line_width;

	mDebugBeacons.push_back(beacon);
}

void LLViewerObjectList::resetObjectBeacons()
{
	mDebugBeacons.clear();
}

LLViewerObject *LLViewerObjectList::createObjectViewer(const LLPCode pcode, LLViewerRegion *regionp)
{
	LLUUID fullid;
	fullid.generate();

	LLViewerObject *objectp = LLViewerObject::createObject(fullid, pcode, regionp);
	if (!objectp)
	{
// 		llwarns << "Couldn't create object of type " << LLPrimitive::pCodeToString(pcode) << llendl;
		return NULL;
	}

	mUUIDObjectMap[fullid] = objectp;

	mObjects.push_back(objectp);

	updateActive(objectp);

	return objectp;
}

LLViewerObject *LLViewerObjectList::createObjectFromCache(const LLPCode pcode, LLViewerRegion *regionp, const LLUUID &uuid, const U32 local_id)
{
	llassert_always(uuid.notNull());

	LLViewerObject *objectp = LLViewerObject::createObject(uuid, pcode, regionp);
	if (!objectp)
	{
// 		llwarns << "Couldn't create object of type " << LLPrimitive::pCodeToString(pcode) << " id:" << fullid << llendl;
		return NULL;
	}

	objectp->mLocalID = local_id;
	mUUIDObjectMap[uuid] = objectp;
	setUUIDAndLocal(uuid,
					local_id,
					regionp->getHost().getAddress(),
					regionp->getHost().getPort());
	mObjects.push_back(objectp);
	
	updateActive(objectp);

	return objectp;
}

LLViewerObject *LLViewerObjectList::createObject(const LLPCode pcode, LLViewerRegion *regionp,
												 const LLUUID &uuid, const U32 local_id, const LLHost &sender)
{
	
	LLUUID fullid;
	if (uuid == LLUUID::null)
	{
		fullid.generate();
	}
	else
	{
		fullid = uuid;
	}

	LLViewerObject *objectp = LLViewerObject::createObject(fullid, pcode, regionp);
	if (!objectp)
	{
// 		llwarns << "Couldn't create object of type " << LLPrimitive::pCodeToString(pcode) << " id:" << fullid << llendl;
		return NULL;
	}

	mUUIDObjectMap[fullid] = objectp;
	setUUIDAndLocal(fullid,
					local_id,
					gMessageSystem->getSenderIP(),
					gMessageSystem->getSenderPort());

	mObjects.push_back(objectp);

	updateActive(objectp);

	return objectp;
}

LLViewerObject *LLViewerObjectList::replaceObject(const LLUUID &id, const LLPCode pcode, LLViewerRegion *regionp)
{
	LLViewerObject *old_instance = findObject(id);
	if (old_instance)
	{
		//cleanupReferences(old_instance);
		old_instance->markDead();
		
		return createObject(pcode, regionp, id, old_instance->getLocalID(), LLHost());
	}
	return NULL;
}

S32 LLViewerObjectList::findReferences(LLDrawable *drawablep) const
{
	LLViewerObject *objectp;
	S32 num_refs = 0;
	
	for (vobj_list_t::const_iterator iter = mObjects.begin(); iter != mObjects.end(); ++iter)
	{
		objectp = *iter;
		if (objectp->mDrawable.notNull())
		{
			num_refs += objectp->mDrawable->findReferences(drawablep);
		}
	}
	return num_refs;
}


void LLViewerObjectList::orphanize(LLViewerObject *childp, U32 parent_id, U32 ip, U32 port)
{
#ifdef ORPHAN_SPAM
	llinfos << "Orphaning object " << childp->getID() << " with parent " << parent_id << llendl;
#endif

	// We're an orphan, flag things appropriately.
	childp->mOrphaned = TRUE;
	if (childp->mDrawable.notNull())
	{
		bool make_invisible = true;
		LLViewerObject *parentp = (LLViewerObject *)childp->getParent();
		if (parentp)
		{
			if (parentp->getRegion() != childp->getRegion())
			{
				// This is probably an object flying across a region boundary, the
				// object probably ISN'T being reparented, but just got an object
				// update out of order (child update before parent).
				make_invisible = false;
				//llinfos << "Don't make object handoffs invisible!" << llendl;
			}
		}

		if (make_invisible)
		{
			// Make sure that this object becomes invisible if it's an orphan
			childp->mDrawable->setState(LLDrawable::FORCE_INVISIBLE);
		}
	}

	// Unknown parent, add to orpaned child list
	U64 parent_info = getIndex(parent_id, ip, port);

	if (std::find(mOrphanParents.begin(), mOrphanParents.end(), parent_info) == mOrphanParents.end())
	{
		mOrphanParents.push_back(parent_info);
	}

	LLViewerObjectList::OrphanInfo oi(parent_info, childp->mID);
	if (std::find(mOrphanChildren.begin(), mOrphanChildren.end(), oi) == mOrphanChildren.end())
	{
		mOrphanChildren.push_back(oi);
		mNumOrphans++;
	}
}


void LLViewerObjectList::findOrphans(LLViewerObject* objectp, U32 ip, U32 port)
{
	if (objectp->isDead())
	{
		llwarns << "Trying to find orphans for dead obj " << objectp->mID 
			<< ":" << objectp->getPCodeString() << llendl;
		return;
	}

	//search object cache to get orphans
	if(objectp->getRegion())
	{
		objectp->getRegion()->findOrphans(objectp->getLocalID());
	}

	// See if we are a parent of an orphan.
	// Note:  This code is fairly inefficient but it should happen very rarely.
	// It can be sped up if this is somehow a performance issue...
	if (mOrphanParents.empty())
	{
		// no known orphan parents
		return;
	}
	if (std::find(mOrphanParents.begin(), mOrphanParents.end(), getIndex(objectp->mLocalID, ip, port)) == mOrphanParents.end())
	{
		// did not find objectp in OrphanParent list
		return;
	}

	U64 parent_info = getIndex(objectp->mLocalID, ip, port);
	BOOL orphans_found = FALSE;
	// Iterate through the orphan list, and set parents of matching children.

	for (std::vector<OrphanInfo>::iterator iter = mOrphanChildren.begin(); iter != mOrphanChildren.end(); )
	{	
		if (iter->mParentInfo != parent_info)
		{
			++iter;
			continue;
		}
		LLViewerObject *childp = findObject(iter->mChildInfo);
		if (childp)
		{
			if (childp == objectp)
			{
				llwarns << objectp->mID << " has self as parent, skipping!" 
					<< llendl;
				continue;
			}

#ifdef ORPHAN_SPAM
			llinfos << "Reunited parent " << objectp->mID 
				<< " with child " << childp->mID << llendl;
			llinfos << "Glob: " << objectp->getPositionGlobal() << llendl;
			llinfos << "Agent: " << objectp->getPositionAgent() << llendl;
			addDebugBeacon(objectp->getPositionAgent(),"");
#endif
			gPipeline.markMoved(objectp->mDrawable);				
			objectp->setChanged(LLXform::MOVED | LLXform::SILHOUETTE);

			// Flag the object as no longer orphaned
			childp->mOrphaned = FALSE;
			if (childp->mDrawable.notNull())
			{
				// Make the drawable visible again and set the drawable parent
 				childp->mDrawable->setState(LLDrawable::CLEAR_INVISIBLE);
				childp->setDrawableParent(objectp->mDrawable); // LLViewerObjectList::findOrphans()
			}

			// Make certain particles, icon and HUD aren't hidden
			childp->hideExtraDisplayItems( FALSE );

			objectp->addChild(childp);
			orphans_found = TRUE;
			++iter;
		}
		else
		{
			llinfos << "Missing orphan child, removing from list" << llendl;

			iter = mOrphanChildren.erase(iter);
		}
	}

	// Remove orphan parent and children from lists now that they've been found
	{
		std::vector<U64>::iterator iter = std::find(mOrphanParents.begin(), mOrphanParents.end(), parent_info);
		if (iter != mOrphanParents.end())
		{
			mOrphanParents.erase(iter);
		}
	}
	
	for (std::vector<OrphanInfo>::iterator iter = mOrphanChildren.begin(); iter != mOrphanChildren.end(); )
	{
		if (iter->mParentInfo == parent_info)
		{
			iter = mOrphanChildren.erase(iter);
			mNumOrphans--;
		}
		else
		{
			++iter;
		}
	}

	if (orphans_found && objectp->isSelected())
	{
		LLSelectNode* nodep = LLSelectMgr::getInstance()->getSelection()->findNode(objectp);
		if (nodep && !nodep->mIndividualSelection)
		{
			// rebuild selection with orphans
			LLSelectMgr::getInstance()->deselectObjectAndFamily(objectp);
			LLSelectMgr::getInstance()->selectObjectAndFamily(objectp);
		}
	}
}

////////////////////////////////////////////////////////////////////////////

LLViewerObjectList::OrphanInfo::OrphanInfo()
	: mParentInfo(0)
{
}

LLViewerObjectList::OrphanInfo::OrphanInfo(const U64 parent_info, const LLUUID child_info)
	: mParentInfo(parent_info), mChildInfo(child_info)
{
}

bool LLViewerObjectList::OrphanInfo::operator==(const OrphanInfo &rhs) const
{
	return (mParentInfo == rhs.mParentInfo) && (mChildInfo == rhs.mChildInfo);
}

bool LLViewerObjectList::OrphanInfo::operator!=(const OrphanInfo &rhs) const
{
	return !operator==(rhs);
}

<|MERGE_RESOLUTION|>--- conflicted
+++ resolved
@@ -628,10 +628,7 @@
 					recorder.cacheFullUpdate(local_id, update_type, result, objectp, msg_size);
 			}
 #endif
-<<<<<<< HEAD
-=======
-		}
->>>>>>> 21b7de56
+		}
 		}
 		else
 		{
