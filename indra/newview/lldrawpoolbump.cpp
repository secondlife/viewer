/** 
 * @file lldrawpoolbump.cpp
 * @brief LLDrawPoolBump class implementation
 *
 * $LicenseInfo:firstyear=2003&license=viewerlgpl$
 * Second Life Viewer Source Code
 * Copyright (C) 2010, Linden Research, Inc.
 * 
 * This library is free software; you can redistribute it and/or
 * modify it under the terms of the GNU Lesser General Public
 * License as published by the Free Software Foundation;
 * version 2.1 of the License only.
 * 
 * This library is distributed in the hope that it will be useful,
 * but WITHOUT ANY WARRANTY; without even the implied warranty of
 * MERCHANTABILITY or FITNESS FOR A PARTICULAR PURPOSE.  See the GNU
 * Lesser General Public License for more details.
 * 
 * You should have received a copy of the GNU Lesser General Public
 * License along with this library; if not, write to the Free Software
 * Foundation, Inc., 51 Franklin Street, Fifth Floor, Boston, MA  02110-1301  USA
 * 
 * Linden Research, Inc., 945 Battery Street, San Francisco, CA  94111  USA
 * $/LicenseInfo$
 */

#include "llviewerprecompiledheaders.h"

#include "lldrawpoolbump.h"

#include "llstl.h"
#include "llviewercontrol.h"
#include "lldir.h"
#include "m3math.h"
#include "m4math.h"
#include "v4math.h"
#include "llglheaders.h"
#include "llrender.h"

#include "llcubemap.h"
#include "lldrawable.h"
#include "llface.h"
#include "llsky.h"
#include "llstartup.h"
#include "lltextureentry.h"
#include "llviewercamera.h"
#include "llviewertexturelist.h"
#include "pipeline.h"
#include "llspatialpartition.h"
#include "llviewershadermgr.h"
#include "llmodel.h"
#include "llperfstats.h"

//#include "llimagebmp.h"
//#include "../tools/imdebug/imdebug.h"

// static
LLStandardBumpmap gStandardBumpmapList[TEM_BUMPMAP_COUNT]; 
LL::WorkQueue::weak_t LLBumpImageList::sMainQueue;
LL::WorkQueue::weak_t LLBumpImageList::sTexUpdateQueue;
LLRenderTarget LLBumpImageList::sRenderTarget;

// static
U32 LLStandardBumpmap::sStandardBumpmapCount = 0;

// static
LLBumpImageList gBumpImageList;

const S32 STD_BUMP_LATEST_FILE_VERSION = 1;

const U32 VERTEX_MASK_SHINY = LLVertexBuffer::MAP_VERTEX | LLVertexBuffer::MAP_NORMAL | LLVertexBuffer::MAP_COLOR;
const U32 VERTEX_MASK_BUMP = LLVertexBuffer::MAP_VERTEX |LLVertexBuffer::MAP_TEXCOORD0 | LLVertexBuffer::MAP_TEXCOORD1;

U32 LLDrawPoolBump::sVertexMask = VERTEX_MASK_SHINY;


static LLGLSLShader* shader = NULL;
static S32 cube_channel = -1;
static S32 diffuse_channel = -1;
static S32 bump_channel = -1;

// Enabled after changing LLViewerTexture::mNeedsCreateTexture to an
// LLAtomicBool; this should work just fine, now. HB
#define LL_BUMPLIST_MULTITHREADED 1


// static 
void LLStandardBumpmap::shutdown()
{
	LLStandardBumpmap::destroyGL();
}

// static 
void LLStandardBumpmap::restoreGL()
{
    addstandard();
}

// static
void LLStandardBumpmap::addstandard()
{
	if(!gTextureList.isInitialized())
	{
		//Note: loading pre-configuration sometimes triggers this call.
		//But it is safe to return here because bump images will be reloaded during initialization later.
		return ;
	}

    if (LLStartUp::getStartupState() < STATE_SEED_CAP_GRANTED)
    {
        // Not ready, need caps for images
        return;
    }

	// can't assert; we destroyGL and restoreGL a lot during *first* startup, which populates this list already, THEN we explicitly init the list as part of *normal* startup.  Sigh.  So clear the list every time before we (re-)add the standard bumpmaps.
	//llassert( LLStandardBumpmap::sStandardBumpmapCount == 0 );
	clear();
	LL_INFOS() << "Adding standard bumpmaps." << LL_ENDL;
	gStandardBumpmapList[LLStandardBumpmap::sStandardBumpmapCount++] = LLStandardBumpmap("None");		// BE_NO_BUMP
	gStandardBumpmapList[LLStandardBumpmap::sStandardBumpmapCount++] = LLStandardBumpmap("Brightness");	// BE_BRIGHTNESS
	gStandardBumpmapList[LLStandardBumpmap::sStandardBumpmapCount++] = LLStandardBumpmap("Darkness");	// BE_DARKNESS

	std::string file_name = gDirUtilp->getExpandedFilename( LL_PATH_APP_SETTINGS, "std_bump.ini" );
	LLFILE* file = LLFile::fopen( file_name, "rt" );	 /*Flawfinder: ignore*/
	if( !file )
	{
		LL_WARNS() << "Could not open std_bump <" << file_name << ">" << LL_ENDL;
		return;
	}

	S32 file_version = 0;

	S32 fields_read = fscanf( file, "LLStandardBumpmap version %d", &file_version );
	if( fields_read != 1 )
	{
		LL_WARNS() << "Bad LLStandardBumpmap header" << LL_ENDL;
		return;
	}

	if( file_version > STD_BUMP_LATEST_FILE_VERSION )
	{
		LL_WARNS() << "LLStandardBumpmap has newer version (" << file_version << ") than viewer (" << STD_BUMP_LATEST_FILE_VERSION << ")" << LL_ENDL;
		return;
	}

	while( !feof(file) && (LLStandardBumpmap::sStandardBumpmapCount < (U32)TEM_BUMPMAP_COUNT) )
	{
		// *NOTE: This buffer size is hard coded into scanf() below.
		char label[2048] = "";	/* Flawfinder: ignore */
		char bump_image_id[2048] = "";	/* Flawfinder: ignore */
		fields_read = fscanf(	/* Flawfinder: ignore */
			file, "\n%2047s %2047s", label, bump_image_id);
		if( EOF == fields_read )
		{
			break;
		}
		if( fields_read != 2 )
		{
			LL_WARNS() << "Bad LLStandardBumpmap entry" << LL_ENDL;
			return;
		}

// 		LL_INFOS() << "Loading bumpmap: " << bump_image_id << " from viewerart" << LL_ENDL;
		gStandardBumpmapList[LLStandardBumpmap::sStandardBumpmapCount].mLabel = label;
		gStandardBumpmapList[LLStandardBumpmap::sStandardBumpmapCount].mImage = 
			LLViewerTextureManager::getFetchedTexture(LLUUID(bump_image_id));	
		gStandardBumpmapList[LLStandardBumpmap::sStandardBumpmapCount].mImage->setBoostLevel(LLGLTexture::LOCAL) ;
		gStandardBumpmapList[LLStandardBumpmap::sStandardBumpmapCount].mImage->setLoadedCallback(LLBumpImageList::onSourceStandardLoaded, 0, TRUE, FALSE, NULL, NULL );
		gStandardBumpmapList[LLStandardBumpmap::sStandardBumpmapCount].mImage->forceToSaveRawImage(0, 30.f) ;
		LLStandardBumpmap::sStandardBumpmapCount++;
	}

	fclose( file );
}

// static
void LLStandardBumpmap::clear()
{
	LL_INFOS() << "Clearing standard bumpmaps." << LL_ENDL;
	for( U32 i = 0; i < LLStandardBumpmap::sStandardBumpmapCount; i++ )
	{
		gStandardBumpmapList[i].mLabel.assign("");
		gStandardBumpmapList[i].mImage = NULL;
	}
	sStandardBumpmapCount = 0;
}

// static
void LLStandardBumpmap::destroyGL()
{
	clear();
}



////////////////////////////////////////////////////////////////

LLDrawPoolBump::LLDrawPoolBump() 
:  LLRenderPass(LLDrawPool::POOL_BUMP)
{
	mShiny = FALSE;
}


void LLDrawPoolBump::prerender()
{
	mShaderLevel = LLViewerShaderMgr::instance()->getShaderLevel(LLViewerShaderMgr::SHADER_OBJECT);
}

// static
S32 LLDrawPoolBump::numBumpPasses()
{
    return 1;
}


//static
void LLDrawPoolBump::bindCubeMap(LLGLSLShader* shader, S32 shader_level, S32& diffuse_channel, S32& cube_channel)
{
	LLCubeMap* cube_map = gSky.mVOSkyp ? gSky.mVOSkyp->getCubeMap() : NULL;
	if( cube_map && !LLPipeline::sReflectionProbesEnabled )
	{
		if (shader )
		{
			LLMatrix4 mat;
			mat.initRows(LLVector4(gGLModelView+0),
						 LLVector4(gGLModelView+4),
						 LLVector4(gGLModelView+8),
						 LLVector4(gGLModelView+12));
			LLVector3 vec = LLVector3(gShinyOrigin) * mat;
			LLVector4 vec4(vec, gShinyOrigin.mV[3]);
			shader->uniform4fv(LLViewerShaderMgr::SHINY_ORIGIN, 1, vec4.mV);			
			if (shader_level > 1)
			{
                cube_map->setMatrix(1);
				// Make sure that texture coord generation happens for tex unit 1, as that's the one we use for 
				// the cube map in the one pass shiny shaders
				cube_channel = shader->enableTexture(LLViewerShaderMgr::ENVIRONMENT_MAP, LLTexUnit::TT_CUBE_MAP);
				cube_map->enableTexture(cube_channel);
				diffuse_channel = shader->enableTexture(LLViewerShaderMgr::DIFFUSE_MAP);
			}
			else
			{
                cube_map->setMatrix(0);
				cube_channel = shader->enableTexture(LLViewerShaderMgr::ENVIRONMENT_MAP, LLTexUnit::TT_CUBE_MAP);
				diffuse_channel = -1;
				cube_map->enable(cube_channel);
			}			
			gGL.getTexUnit(cube_channel)->bind(cube_map);
			gGL.getTexUnit(0)->activate();
		}
		else
		{
			cube_channel = 0;
			diffuse_channel = -1;
			gGL.getTexUnit(0)->disable();
			cube_map->enable(0);
            cube_map->setMatrix(0);
			gGL.getTexUnit(0)->bind(cube_map);
		}
	}
}

//static
void LLDrawPoolBump::unbindCubeMap(LLGLSLShader* shader, S32 shader_level, S32& diffuse_channel, S32& cube_channel)
{
	LLCubeMap* cube_map = gSky.mVOSkyp ? gSky.mVOSkyp->getCubeMap() : NULL;
	if( cube_map && !LLPipeline::sReflectionProbesEnabled)
	{
		if (shader_level > 1)
		{
			shader->disableTexture(LLViewerShaderMgr::ENVIRONMENT_MAP, LLTexUnit::TT_CUBE_MAP);
					
			if (LLViewerShaderMgr::instance()->getShaderLevel(LLViewerShaderMgr::SHADER_OBJECT) > 0)
			{
				if (diffuse_channel != 0)
				{
					shader->disableTexture(LLViewerShaderMgr::DIFFUSE_MAP);
				}
			}
		}
        // Moved below shader->disableTexture call to avoid false alarms from auto-re-enable of textures on stage 0
        // MAINT-755
		cube_map->disable();
        cube_map->restoreMatrix();
	}
}

void LLDrawPoolBump::beginFullbrightShiny()
{
    LL_PROFILE_ZONE_SCOPED_CATEGORY_DRAWPOOL; //LL_RECORD_BLOCK_TIME(FTM_RENDER_SHINY);
	
	sVertexMask = VERTEX_MASK_SHINY | LLVertexBuffer::MAP_TEXCOORD0;

	// Second pass: environment map
	shader = &gDeferredFullbrightShinyProgram;
    if (LLPipeline::sRenderingHUDs)
    {
        shader = &gHUDFullbrightShinyProgram;
    }

    if (mRigged)
    {
        llassert(shader->mRiggedVariant);
        shader = shader->mRiggedVariant;
    }

	LLCubeMap* cube_map = gSky.mVOSkyp ? gSky.mVOSkyp->getCubeMap() : NULL;
	
    if (cube_map && !LLPipeline::sReflectionProbesEnabled)
    {
        // Make sure that texture coord generation happens for tex unit 1, as that's the one we use for 
		// the cube map in the one pass shiny shaders
		gGL.getTexUnit(1)->disable();
		cube_channel = shader->enableTexture(LLViewerShaderMgr::ENVIRONMENT_MAP, LLTexUnit::TT_CUBE_MAP);
		cube_map->enableTexture(cube_channel);
		diffuse_channel = shader->enableTexture(LLViewerShaderMgr::DIFFUSE_MAP);

		gGL.getTexUnit(cube_channel)->bind(cube_map);
		gGL.getTexUnit(0)->activate();
    }

	{
		LLMatrix4 mat;
		mat.initRows(LLVector4(gGLModelView+0),
					 LLVector4(gGLModelView+4),
					 LLVector4(gGLModelView+8),
					 LLVector4(gGLModelView+12));
		shader->bind();
        
		LLVector3 vec = LLVector3(gShinyOrigin) * mat;
		LLVector4 vec4(vec, gShinyOrigin.mV[3]);
		shader->uniform4fv(LLViewerShaderMgr::SHINY_ORIGIN, 1, vec4.mV);

        if (LLPipeline::sReflectionProbesEnabled)
        {
            gPipeline.bindReflectionProbes(*shader);
        }
        else
        {
            gPipeline.setEnvMat(*shader);
        }
	}

	if (mShaderLevel > 1)
	{ //indexed texture rendering, channel 0 is always diffuse
		diffuse_channel = 0;
	}

	mShiny = TRUE;
}

void LLDrawPoolBump::renderFullbrightShiny()
{
    LL_PROFILE_ZONE_SCOPED_CATEGORY_DRAWPOOL; //LL_RECORD_BLOCK_TIME(FTM_RENDER_SHINY);

	{
		LLGLEnable blend_enable(GL_BLEND);

		if (mShaderLevel > 1)
		{
            if (mRigged)
            {
                LLRenderPass::pushRiggedBatches(LLRenderPass::PASS_FULLBRIGHT_SHINY_RIGGED, true, true);
            }
            else
            {
                LLRenderPass::pushBatches(LLRenderPass::PASS_FULLBRIGHT_SHINY, true, true);
            }
		}
		else
		{
            if (mRigged)
            {
                LLRenderPass::pushRiggedBatches(LLRenderPass::PASS_FULLBRIGHT_SHINY_RIGGED);
            }
            else
            {
                LLRenderPass::pushBatches(LLRenderPass::PASS_FULLBRIGHT_SHINY);
            }
		}
	}
}

void LLDrawPoolBump::endFullbrightShiny()
{
    LL_PROFILE_ZONE_SCOPED_CATEGORY_DRAWPOOL; //LL_RECORD_BLOCK_TIME(FTM_RENDER_SHINY);

	LLCubeMap* cube_map = gSky.mVOSkyp ? gSky.mVOSkyp->getCubeMap() : NULL;
	if( cube_map && !LLPipeline::sReflectionProbesEnabled )
	{
		cube_map->disable();
        if (shader->mFeatures.hasReflectionProbes)
        {
            gPipeline.unbindReflectionProbes(*shader);
        }
		shader->unbind();
	}
	
	diffuse_channel = -1;
	cube_channel = 0;
	mShiny = FALSE;
}

void LLDrawPoolBump::renderGroup(LLSpatialGroup* group, U32 type, bool texture = true)
{					
	LLSpatialGroup::drawmap_elem_t& draw_info = group->mDrawMap[type];	
	
    std::unique_ptr<LLPerfStats::RecordAttachmentTime> ratPtr{};
    for (LLSpatialGroup::drawmap_elem_t::iterator k = draw_info.begin(); k != draw_info.end(); ++k) 
	{
		LLDrawInfo& params = **k;
		
        LLViewerObject* vobj = (LLViewerObject *)params.mFace->getViewerObject();

        if( vobj && vobj->isAttachment() )
        {
            trackAttachments( vobj, params.mFace->isState(LLFace::RIGGED), &ratPtr );
        }

		applyModelMatrix(params);

		params.mVertexBuffer->setBuffer();
		params.mVertexBuffer->drawRange(LLRender::TRIANGLES, params.mStart, params.mEnd, params.mCount, params.mOffset);
	}
}


// static
BOOL LLDrawPoolBump::bindBumpMap(LLDrawInfo& params, S32 channel)
{
	U8 bump_code = params.mBump;

	return bindBumpMap(bump_code, params.mTexture, channel);
}

//static
BOOL LLDrawPoolBump::bindBumpMap(LLFace* face, S32 channel)
{
	const LLTextureEntry* te = face->getTextureEntry();
	if (te)
	{
		U8 bump_code = te->getBumpmap();
		return bindBumpMap(bump_code, face->getTexture(), channel);
	}

	return FALSE;
}

//static
BOOL LLDrawPoolBump::bindBumpMap(U8 bump_code, LLViewerTexture* texture, S32 channel)
{
    LL_PROFILE_ZONE_SCOPED_CATEGORY_DRAWPOOL;
	//Note: texture atlas does not support bump texture now.
	LLViewerFetchedTexture* tex = LLViewerTextureManager::staticCastToFetchedTexture(texture) ;
	if(!tex)
	{
		//if the texture is not a fetched texture
		return FALSE;
	}

	LLViewerTexture* bump = NULL;

	switch( bump_code )
	{
	case BE_NO_BUMP:		
		break;
	case BE_BRIGHTNESS: 
	case BE_DARKNESS:
		bump = gBumpImageList.getBrightnessDarknessImage( tex, bump_code );
		break;

	default:
		if( bump_code < LLStandardBumpmap::sStandardBumpmapCount )
		{
			bump = gStandardBumpmapList[bump_code].mImage;
			gBumpImageList.addTextureStats(bump_code, tex->getID(), tex->getMaxVirtualSize());
		}
		break;
	}

	if (bump)
	{
		if (channel == -2)
		{
			gGL.getTexUnit(1)->bindFast(bump);
			gGL.getTexUnit(0)->bindFast(bump);
		}
		else
		{
            // NOTE: do not use bindFast here (see SL-16222)
            gGL.getTexUnit(channel)->bind(bump);
		}

		return TRUE;
	}

	return FALSE;
}

//static
void LLDrawPoolBump::beginBump()
{
    LL_PROFILE_ZONE_SCOPED_CATEGORY_DRAWPOOL; //LL_RECORD_BLOCK_TIME(FTM_RENDER_BUMP);
	sVertexMask = VERTEX_MASK_BUMP;
	// Optional second pass: emboss bump map
	stop_glerror();

    shader = &gObjectBumpProgram;

    if (mRigged)
    {
        llassert(shader->mRiggedVariant);
        shader = shader->mRiggedVariant;
    }

    shader->bind();

	gGL.setSceneBlendType(LLRender::BT_MULT_X2);
	stop_glerror();
}

//static
void LLDrawPoolBump::renderBump(U32 pass)
{
    LL_PROFILE_ZONE_SCOPED_CATEGORY_DRAWPOOL; //LL_RECORD_BLOCK_TIME(FTM_RENDER_BUMP);
	LLGLDepthTest gls_depth(GL_TRUE, GL_FALSE, GL_LEQUAL);
	LLGLEnable blend(GL_BLEND);
	gGL.diffuseColor4f(1,1,1,1);
	/// Get rid of z-fighting with non-bump pass.
	LLGLEnable polyOffset(GL_POLYGON_OFFSET_FILL);
	glPolygonOffset(-1.0f, -1.0f);
	pushBumpBatches(pass);
}

//static
void LLDrawPoolBump::endBump(U32 pass)
{
    LLGLSLShader::unbind();

    gGL.setSceneBlendType(LLRender::BT_ALPHA);
}

S32 LLDrawPoolBump::getNumDeferredPasses()
{ 
    return 1;
}

void LLDrawPoolBump::renderDeferred(S32 pass)
{
    LL_PROFILE_ZONE_SCOPED_CATEGORY_DRAWPOOL; //LL_RECORD_BLOCK_TIME(FTM_RENDER_BUMP);

    mShiny = TRUE;
    for (int i = 0; i < 2; ++i)
    {
        bool rigged = i == 1;
        gDeferredBumpProgram.bind(rigged);
        diffuse_channel = LLGLSLShader::sCurBoundShaderPtr->enableTexture(LLViewerShaderMgr::DIFFUSE_MAP);
        bump_channel = LLGLSLShader::sCurBoundShaderPtr->enableTexture(LLViewerShaderMgr::BUMP_MAP);
        gGL.getTexUnit(diffuse_channel)->unbind(LLTexUnit::TT_TEXTURE);
        gGL.getTexUnit(bump_channel)->unbind(LLTexUnit::TT_TEXTURE);

        U32 type = rigged ? LLRenderPass::PASS_BUMP_RIGGED : LLRenderPass::PASS_BUMP;
        LLCullResult::drawinfo_iterator begin = gPipeline.beginRenderMap(type);
        LLCullResult::drawinfo_iterator end = gPipeline.endRenderMap(type);

        LLVOAvatar* avatar = nullptr;
        U64 skin = 0;

<<<<<<< HEAD
        for (LLCullResult::drawinfo_iterator i = begin; i != end; )
        {
            LLDrawInfo& params = **i;

            LLCullResult::increment_iterator(i, end);
=======
        std::unique_ptr<LLPerfStats::RecordAttachmentTime> ratPtr{};
        for (LLCullResult::drawinfo_iterator i = begin; i != end; ++i)
        {
            LLDrawInfo& params = **i;

            if(params.mFace)
            {
                LLViewerObject* vobj = (LLViewerObject *)params.mFace->getViewerObject();

                if(vobj && vobj->isAttachment())
                {
                    trackAttachments( vobj, params.mFace->isState(LLFace::RIGGED), &ratPtr );
                }
            }
>>>>>>> 162a825d

            LLGLSLShader::sCurBoundShaderPtr->setMinimumAlpha(params.mAlphaMaskCutoff);
            LLDrawPoolBump::bindBumpMap(params, bump_channel);

            if (rigged)
            {
                if (avatar != params.mAvatar || skin != params.mSkinInfo->mHash)
                {
                    uploadMatrixPalette(params);
                    avatar = params.mAvatar;
                    skin = params.mSkinInfo->mHash;
                }
                pushBatch(params, true, false);
            }
            else
            {
                pushBatch(params, true, false);
            }
        }

        LLGLSLShader::sCurBoundShaderPtr->disableTexture(LLViewerShaderMgr::DIFFUSE_MAP);
        LLGLSLShader::sCurBoundShaderPtr->disableTexture(LLViewerShaderMgr::BUMP_MAP);
        LLGLSLShader::sCurBoundShaderPtr->unbind();
        gGL.getTexUnit(0)->activate();
    }

    mShiny = FALSE;
}


void LLDrawPoolBump::renderPostDeferred(S32 pass)
{
    LL_PROFILE_ZONE_SCOPED_CATEGORY_DRAWPOOL;
    
    S32 num_passes = LLPipeline::sRenderingHUDs ? 1 : 2; // skip rigged pass when rendering HUDs

    for (int i = 0; i < num_passes; ++i)
    { // two passes -- static and rigged
        mRigged = (i == 1);

        // render shiny
        beginFullbrightShiny();
        renderFullbrightShiny();
        endFullbrightShiny();

        //render bump
        beginBump();
        renderBump(LLRenderPass::PASS_POST_BUMP);
        endBump();
    }
}


////////////////////////////////////////////////////////////////
// List of bump-maps created from other textures.


//const LLUUID TEST_BUMP_ID("3d33eaf2-459c-6f97-fd76-5fce3fc29447");

void LLBumpImageList::init()
{
	llassert( mBrightnessEntries.size() == 0 );
	llassert( mDarknessEntries.size() == 0 );

	LLStandardBumpmap::restoreGL();
    sMainQueue = LL::WorkQueue::getInstance("mainloop");
    sTexUpdateQueue = LL::WorkQueue::getInstance("LLImageGL"); // Share work queue with tex loader.
}

void LLBumpImageList::clear()
{
	LL_INFOS() << "Clearing dynamic bumpmaps." << LL_ENDL;
	// these will be re-populated on-demand
	mBrightnessEntries.clear();
	mDarknessEntries.clear();

    sRenderTarget.release();

	LLStandardBumpmap::clear();
}

void LLBumpImageList::shutdown()
{
	clear();
	LLStandardBumpmap::shutdown();
}

void LLBumpImageList::destroyGL()
{
	clear();
	LLStandardBumpmap::destroyGL();
}

void LLBumpImageList::restoreGL()
{
	if(!gTextureList.isInitialized())
	{
		//safe to return here because bump images will be reloaded during initialization later.
		return ;
	}

	LLStandardBumpmap::restoreGL();
	// Images will be recreated as they are needed.
}


LLBumpImageList::~LLBumpImageList()
{
	// Shutdown should have already been called.
	llassert( mBrightnessEntries.size() == 0 );
	llassert( mDarknessEntries.size() == 0 );
}


// Note: Does nothing for entries in gStandardBumpmapList that are not actually standard bump images (e.g. none, brightness, and darkness)
void LLBumpImageList::addTextureStats(U8 bump, const LLUUID& base_image_id, F32 virtual_size)
{
	bump &= TEM_BUMP_MASK;
	LLViewerFetchedTexture* bump_image = gStandardBumpmapList[bump].mImage;
	if( bump_image )
	{		
		bump_image->addTextureStats(virtual_size);
	}
}


void LLBumpImageList::updateImages()
{	
	for (bump_image_map_t::iterator iter = mBrightnessEntries.begin(); iter != mBrightnessEntries.end(); )
	{
		bump_image_map_t::iterator curiter = iter++;
		LLViewerTexture* image = curiter->second;
		if( image )
		{
			BOOL destroy = TRUE;
			if( image->hasGLTexture())
			{
				if( image->getBoundRecently() )
				{
					destroy = FALSE;
				}
				else
				{
					image->destroyGLTexture();
				}
			}

			if( destroy )
			{
				//LL_INFOS() << "*** Destroying bright " << (void*)image << LL_ENDL;
				mBrightnessEntries.erase(curiter);   // deletes the image thanks to reference counting
			}
		}
	}
	
	for (bump_image_map_t::iterator iter = mDarknessEntries.begin(); iter != mDarknessEntries.end(); )
	{
		bump_image_map_t::iterator curiter = iter++;
		LLViewerTexture* image = curiter->second;
		if( image )
		{
			BOOL destroy = TRUE;
			if( image->hasGLTexture())
			{
				if( image->getBoundRecently() )
				{
					destroy = FALSE;
				}
				else
				{
					image->destroyGLTexture();
				}
			}

			if( destroy )
			{
				//LL_INFOS() << "*** Destroying dark " << (void*)image << LL_ENDL;;
				mDarknessEntries.erase(curiter);  // deletes the image thanks to reference counting
			}
		}
	}
}


// Note: the caller SHOULD NOT keep the pointer that this function returns.  It may be updated as more data arrives.
LLViewerTexture* LLBumpImageList::getBrightnessDarknessImage(LLViewerFetchedTexture* src_image, U8 bump_code )
{
    LL_PROFILE_ZONE_SCOPED_CATEGORY_DRAWPOOL;
	llassert( (bump_code == BE_BRIGHTNESS) || (bump_code == BE_DARKNESS) );

	LLViewerTexture* bump = NULL;
	
	bump_image_map_t* entries_list = NULL;
	void (*callback_func)( BOOL success, LLViewerFetchedTexture *src_vi, LLImageRaw* src, LLImageRaw* aux_src, S32 discard_level, BOOL final, void* userdata ) = NULL;

	switch( bump_code )
	{
	case BE_BRIGHTNESS:
		entries_list = &mBrightnessEntries;
		callback_func = LLBumpImageList::onSourceBrightnessLoaded;
		break;
	case BE_DARKNESS:
		entries_list = &mDarknessEntries;
		callback_func = LLBumpImageList::onSourceDarknessLoaded;
		break;
	default:
		llassert(0);
		return NULL;
	}

	bump_image_map_t::iterator iter = entries_list->find(src_image->getID());
	if (iter != entries_list->end() && iter->second.notNull())
	{
		bump = iter->second;
	}
	else
	{
		(*entries_list)[src_image->getID()] = LLViewerTextureManager::getLocalTexture( TRUE );
		bump = (*entries_list)[src_image->getID()]; // In case callback was called immediately and replaced the image
	}

	if (!src_image->hasCallbacks())
	{ //if image has no callbacks but resolutions don't match, trigger raw image loaded callback again
		if (src_image->getWidth() != bump->getWidth() ||
			src_image->getHeight() != bump->getHeight())// ||
			//(LLPipeline::sRenderDeferred && bump->getComponents() != 4))
		{
			src_image->setBoostLevel(LLGLTexture::BOOST_BUMP) ;
			src_image->setLoadedCallback( callback_func, 0, TRUE, FALSE, new LLUUID(src_image->getID()), NULL );
			src_image->forceToSaveRawImage(0) ;
		}
	}

	return bump;
}


// static
void LLBumpImageList::onSourceBrightnessLoaded( BOOL success, LLViewerFetchedTexture *src_vi, LLImageRaw* src, LLImageRaw* aux_src, S32 discard_level, BOOL final, void* userdata )
{
    LL_PROFILE_ZONE_SCOPED_CATEGORY_DRAWPOOL;
	LLUUID* source_asset_id = (LLUUID*)userdata;
	LLBumpImageList::onSourceLoaded( success, src_vi, src, *source_asset_id, BE_BRIGHTNESS );
	if( final )
	{
		delete source_asset_id;
	}
}

// static
void LLBumpImageList::onSourceDarknessLoaded( BOOL success, LLViewerFetchedTexture *src_vi, LLImageRaw* src, LLImageRaw* aux_src, S32 discard_level, BOOL final, void* userdata )
{
	LLUUID* source_asset_id = (LLUUID*)userdata;
	LLBumpImageList::onSourceLoaded( success, src_vi, src, *source_asset_id, BE_DARKNESS );
	if( final )
	{
		delete source_asset_id;
	}
}

void LLBumpImageList::onSourceStandardLoaded( BOOL success, LLViewerFetchedTexture* src_vi, LLImageRaw* src, LLImageRaw* aux_src, S32 discard_level, BOOL final, void* userdata)
{
	if (success && LLPipeline::sRenderDeferred)
	{
        LL_PROFILE_ZONE_SCOPED_CATEGORY_DRAWPOOL;
		LLPointer<LLImageRaw> nrm_image = new LLImageRaw(src->getWidth(), src->getHeight(), 4);
		{
			generateNormalMapFromAlpha(src, nrm_image);
		}
		src_vi->setExplicitFormat(GL_RGBA, GL_RGBA);
		{
			src_vi->createGLTexture(src_vi->getDiscardLevel(), nrm_image);
		}
	}
}

void LLBumpImageList::generateNormalMapFromAlpha(LLImageRaw* src, LLImageRaw* nrm_image)
{
	U8* nrm_data = nrm_image->getData();
	S32 resX = src->getWidth();
	S32 resY = src->getHeight();

	U8* src_data = src->getData();

	S32 src_cmp = src->getComponents();

	F32 norm_scale = gSavedSettings.getF32("RenderNormalMapScale");

	U32 idx = 0;
	//generate normal map from pseudo-heightfield
	for (S32 j = 0; j < resY; ++j)
	{
		for (S32 i = 0; i < resX; ++i)
		{
			S32 rX = (i+1)%resX;
			S32 rY = (j+1)%resY;
			S32 lX = (i-1)%resX;
			S32 lY = (j-1)%resY;

			if (lX < 0)
			{
				lX += resX;
			}
			if (lY < 0)
			{
				lY += resY;
			}

			F32 cH = (F32) src_data[(j*resX+i)*src_cmp+src_cmp-1];

			LLVector3 right = LLVector3(norm_scale, 0, (F32) src_data[(j*resX+rX)*src_cmp+src_cmp-1]-cH);
			LLVector3 left = LLVector3(-norm_scale, 0, (F32) src_data[(j*resX+lX)*src_cmp+src_cmp-1]-cH);
			LLVector3 up = LLVector3(0, -norm_scale, (F32) src_data[(lY*resX+i)*src_cmp+src_cmp-1]-cH);
			LLVector3 down = LLVector3(0, norm_scale, (F32) src_data[(rY*resX+i)*src_cmp+src_cmp-1]-cH);

			LLVector3 norm = right%down + down%left + left%up + up%right;
		
			norm.normVec();
			
			norm *= 0.5f;
			norm += LLVector3(0.5f,0.5f,0.5f);

			idx = (j*resX+i)*4;
			nrm_data[idx+0]= (U8) (norm.mV[0]*255);
			nrm_data[idx+1]= (U8) (norm.mV[1]*255);
			nrm_data[idx+2]= (U8) (norm.mV[2]*255);
			nrm_data[idx+3]= src_data[(j*resX+i)*src_cmp+src_cmp-1];
		}
	}
}

// static
void LLBumpImageList::onSourceLoaded( BOOL success, LLViewerTexture *src_vi, LLImageRaw* src, LLUUID& source_asset_id, EBumpEffect bump_code )
{
    LL_PROFILE_ZONE_SCOPED;

	if( success )
	{
        LL_PROFILE_ZONE_SCOPED_CATEGORY_DRAWPOOL;


		bump_image_map_t& entries_list(bump_code == BE_BRIGHTNESS ? gBumpImageList.mBrightnessEntries : gBumpImageList.mDarknessEntries );
		bump_image_map_t::iterator iter = entries_list.find(source_asset_id);

		{
			if (iter == entries_list.end() ||
				iter->second.isNull() ||
							iter->second->getWidth() != src->getWidth() ||
							iter->second->getHeight() != src->getHeight()) // bump not cached yet or has changed resolution
			{ //make sure an entry exists for this image
				entries_list[src_vi->getID()] = LLViewerTextureManager::getLocalTexture(TRUE);
				iter = entries_list.find(src_vi->getID());
			}
		}

		if (iter->second->getWidth() != src->getWidth() ||
			iter->second->getHeight() != src->getHeight()) // bump not cached yet or has changed resolution
		{
			LLPointer<LLImageRaw> dst_image = new LLImageRaw(src->getWidth(), src->getHeight(), 1);
			U8* dst_data = dst_image->getData();
			S32 dst_data_size = dst_image->getDataSize();

			U8* src_data = src->getData();
			S32 src_data_size = src->getDataSize();

			S32 src_components = src->getComponents();

			// Convert to luminance and then scale and bias that to get ready for
			// embossed bump mapping.  (0-255 maps to 127-255)

			// Convert to fixed point so we don't have to worry about precision/clamping.
			const S32 FIXED_PT = 8;
			const S32 R_WEIGHT = S32(0.2995f * (1<<FIXED_PT));
			const S32 G_WEIGHT = S32(0.5875f * (1<<FIXED_PT));
			const S32 B_WEIGHT = S32(0.1145f * (1<<FIXED_PT));

			S32 minimum = 255;
			S32 maximum = 0;

			switch( src_components )
			{
			case 1:
			case 2:
				{
					if( src_data_size == dst_data_size * src_components )
					{
						for( S32 i = 0, j=0; i < dst_data_size; i++, j+= src_components )
						{
							dst_data[i] = src_data[j];
							if( dst_data[i] < minimum )
							{
								minimum = dst_data[i];
							}
							if( dst_data[i] > maximum )
							{
								maximum = dst_data[i];
							}
						}
					}
					else
					{
						llassert(0);
						dst_image->clear();
					}
				}
				break;
			case 3:
			case 4:
				{
					if( src_data_size == dst_data_size * src_components )
					{
						for( S32 i = 0, j=0; i < dst_data_size; i++, j+= src_components )
						{
							// RGB to luminance
							dst_data[i] = (R_WEIGHT * src_data[j] + G_WEIGHT * src_data[j+1] + B_WEIGHT * src_data[j+2]) >> FIXED_PT;
							//llassert( dst_data[i] <= 255 );true because it's 8bit
							if( dst_data[i] < minimum )
							{
								minimum = dst_data[i];
							}
							if( dst_data[i] > maximum )
							{
								maximum = dst_data[i];
							}
						}
					}
					else
					{
						llassert(0);
						dst_image->clear();
					}
				}
				break;
			default:
				llassert(0);
				dst_image->clear();
				break;
			}

			if( maximum > minimum )
			{
				U8 bias_and_scale_lut[256];
				F32 twice_one_over_range = 2.f / (maximum - minimum);
				S32 i;

				const F32 ARTIFICIAL_SCALE = 2.f;  // Advantage: exaggerates the effect in midrange.  Disadvantage: clamps at the extremes.
				if (BE_DARKNESS == bump_code)
				{
					for( i = minimum; i <= maximum; i++ )
					{
						F32 minus_one_to_one = F32(maximum - i) * twice_one_over_range - 1.f;
						bias_and_scale_lut[i] = llclampb(ll_round(127 * minus_one_to_one * ARTIFICIAL_SCALE + 128));
					}
				}
				else
				{
					for( i = minimum; i <= maximum; i++ )
					{
						F32 minus_one_to_one = F32(i - minimum) * twice_one_over_range - 1.f;
						bias_and_scale_lut[i] = llclampb(ll_round(127 * minus_one_to_one * ARTIFICIAL_SCALE + 128));
					}
				}

				for( i = 0; i < dst_data_size; i++ )
				{
					dst_data[i] = bias_and_scale_lut[dst_data[i]];
				}
			}

			//---------------------------------------------------
			// immediately assign bump to a smart pointer in case some local smart pointer
			// accidentally releases it.
            LLPointer<LLViewerTexture> bump = iter->second;

			if (!LLPipeline::sRenderDeferred)
			{
				bump->setExplicitFormat(GL_ALPHA8, GL_ALPHA);

#if LL_BUMPLIST_MULTITHREADED
                auto tex_queue = LLImageGLThread::sEnabledTextures ? sTexUpdateQueue.lock() : nullptr;

                if (tex_queue)
                { //dispatch creation to background thread
                    LLImageRaw* dst_ptr = dst_image;
                    LLViewerTexture* bump_ptr = bump;
                    dst_ptr->ref();
                    bump_ptr->ref();
                    tex_queue->post(
                        [=]()
                        {
                            LL_PROFILE_ZONE_NAMED("bil - create texture");
                            bump_ptr->createGLTexture(0, dst_ptr);
                            bump_ptr->unref();
                            dst_ptr->unref();
                        });

                }
                else
#endif
                {
                    bump->createGLTexture(0, dst_image);
                }
			}
			else 
			{ //convert to normal map
                LL_PROFILE_ZONE_NAMED("bil - create normal map");
                LLImageGL* img = bump->getGLTexture();
                LLImageRaw* dst_ptr = dst_image.get();
                LLGLTexture* bump_ptr = bump.get();

                dst_ptr->ref();
                img->ref();
                bump_ptr->ref();
                auto create_func = [=]()
                {
                    img->setUseMipMaps(TRUE);
                    // upload dst_image to GPU (greyscale in red channel)
                    img->setExplicitFormat(GL_RED, GL_RED);

                    bump_ptr->createGLTexture(0, dst_ptr);
                    dst_ptr->unref();
                };

                auto generate_func = [=]()
                {
                    // Allocate an empty RGBA texture at "tex_name" the same size as bump
                    //  Note: bump will still point at GPU copy of dst_image
                    bump_ptr->setExplicitFormat(GL_RGBA, GL_RGBA);
                    LLGLuint tex_name;
                    img->createGLTexture(0, nullptr, 0, 0, true, &tex_name);

                    // point render target at empty buffer
                    sRenderTarget.setColorAttachment(img, tex_name);

                    // generate normal map in empty texture
                    {
                        sRenderTarget.bindTarget();

                        LLGLDepthTest depth(GL_FALSE);
                        LLGLDisable cull(GL_CULL_FACE);
                        LLGLDisable blend(GL_BLEND);
                        gGL.setColorMask(TRUE, TRUE);

                        gNormalMapGenProgram.bind();

                        static LLStaticHashedString sNormScale("norm_scale");
                        static LLStaticHashedString sStepX("stepX");
                        static LLStaticHashedString sStepY("stepY");

                        gNormalMapGenProgram.uniform1f(sNormScale, gSavedSettings.getF32("RenderNormalMapScale"));
                        gNormalMapGenProgram.uniform1f(sStepX, 1.f / bump_ptr->getWidth());
                        gNormalMapGenProgram.uniform1f(sStepY, 1.f / bump_ptr->getHeight());

                        gGL.getTexUnit(0)->bind(bump_ptr);

                        gGL.begin(LLRender::TRIANGLE_STRIP);
                        gGL.texCoord2f(0, 0);
                        gGL.vertex2f(0, 0);

                        gGL.texCoord2f(0, 1);
                        gGL.vertex2f(0, 1);

                        gGL.texCoord2f(1, 0);
                        gGL.vertex2f(1, 0);

                        gGL.texCoord2f(1, 1);
                        gGL.vertex2f(1, 1);

                        gGL.end();

                        gGL.flush();

                        gNormalMapGenProgram.unbind();

                        sRenderTarget.flush();
                        sRenderTarget.releaseColorAttachment();
                    }

                    // point bump at normal map and free gpu copy of dst_image
                    img->syncTexName(tex_name);

                    // generate mipmap
                    gGL.getTexUnit(0)->bind(img);
                    glGenerateMipmap(GL_TEXTURE_2D);
                    gGL.getTexUnit(0)->disable();

                    bump_ptr->unref();
                    img->unref();
                };

#if LL_BUMPLIST_MULTITHREADED
                auto main_queue = LLImageGLThread::sEnabledTextures ? sMainQueue.lock() : nullptr;

                if (main_queue)
                { //dispatch texture upload to background thread, issue GPU commands to generate normal map on main thread
                    main_queue->postTo(
                        sTexUpdateQueue,
                        create_func,
                        generate_func);
                }
                else
#endif
                { // immediate upload texture and generate normal map
                    create_func();
                    generate_func();
                }


			}

			iter->second = bump; // derefs (and deletes) old image
			//---------------------------------------------------
		}
	}
}

void LLDrawPoolBump::pushBumpBatches(U32 type)
{	
    LLVOAvatar* avatar = nullptr;
    U64 skin = 0;

    if (mRigged)
    { // nudge type enum and include skinweights for rigged pass
        type += 1;
    }

    LLCullResult::drawinfo_iterator begin = gPipeline.beginRenderMap(type);
    LLCullResult::drawinfo_iterator end = gPipeline.endRenderMap(type);

    std::unique_ptr<LLPerfStats::RecordAttachmentTime> ratPtr{};
	for (LLCullResult::drawinfo_iterator i = begin; i != end; ++i)	
	{
		LLDrawInfo& params = **i;

        if(params.mFace)
        {
            LLViewerObject* vobj = (LLViewerObject *)params.mFace->getViewerObject();

            if( vobj && vobj->isAttachment() )
            {
                trackAttachments( vobj, params.mFace->isState(LLFace::RIGGED), &ratPtr );
            }
        }

		if (LLDrawPoolBump::bindBumpMap(params))
		{
            if (mRigged)
            {
                if (avatar != params.mAvatar || skin != params.mSkinInfo->mHash)
                {
                    if (uploadMatrixPalette(params))
                    {
                        avatar = params.mAvatar;
                        skin = params.mSkinInfo->mHash;
                    }
                    else
                    {
                        continue;
                    }
                }
            }
			pushBatch(params, false);
		}
	}
}

void LLDrawPoolBump::pushBatch(LLDrawInfo& params, bool texture, bool batch_textures, bool reset_gltf)
{
    LL_PROFILE_ZONE_SCOPED_CATEGORY_DRAWPOOL;
	applyModelMatrix(params);

	bool tex_setup = false;

	if (reset_gltf) { LLRenderPass::resetGLTFTextureTransform(); }

	if (batch_textures && params.mTextureList.size() > 1)
	{
		for (U32 i = 0; i < params.mTextureList.size(); ++i)
		{
			if (params.mTextureList[i].notNull())
			{
				gGL.getTexUnit(i)->bindFast(params.mTextureList[i]);
			}
		}
	}
	else
	{ //not batching textures or batch has only 1 texture -- might need a texture matrix
		if (params.mTextureMatrix)
		{
			if (mShiny)
			{
				gGL.getTexUnit(0)->activate();
				gGL.matrixMode(LLRender::MM_TEXTURE);
			}
			else
			{
				gGL.getTexUnit(0)->activate();
				gGL.matrixMode(LLRender::MM_TEXTURE);
				gGL.loadMatrix((GLfloat*) params.mTextureMatrix->mMatrix);
				gPipeline.mTextureMatrixOps++;
			}

			gGL.loadMatrix((GLfloat*) params.mTextureMatrix->mMatrix);
			gPipeline.mTextureMatrixOps++;

			tex_setup = true;
		}

		if (mShiny && mShaderLevel > 1 && texture)
		{
			if (params.mTexture.notNull())
			{
				gGL.getTexUnit(diffuse_channel)->bindFast(params.mTexture);
			}
			else
			{
				gGL.getTexUnit(diffuse_channel)->unbind(LLTexUnit::TT_TEXTURE);
			}
		}
	}

	params.mVertexBuffer->setBuffer();
	params.mVertexBuffer->drawRange(LLRender::TRIANGLES, params.mStart, params.mEnd, params.mCount, params.mOffset);

    if (tex_setup)
	{
		if (mShiny)
		{
			gGL.getTexUnit(0)->activate();
		}
		else
		{
			gGL.getTexUnit(0)->activate();
			gGL.matrixMode(LLRender::MM_TEXTURE);
		}
		gGL.loadIdentity();
		gGL.matrixMode(LLRender::MM_MODELVIEW);
	}
}
<|MERGE_RESOLUTION|>--- conflicted
+++ resolved
@@ -567,17 +567,12 @@
         LLVOAvatar* avatar = nullptr;
         U64 skin = 0;
 
-<<<<<<< HEAD
+        std::unique_ptr<LLPerfStats::RecordAttachmentTime> ratPtr{};
         for (LLCullResult::drawinfo_iterator i = begin; i != end; )
         {
             LLDrawInfo& params = **i;
 
             LLCullResult::increment_iterator(i, end);
-=======
-        std::unique_ptr<LLPerfStats::RecordAttachmentTime> ratPtr{};
-        for (LLCullResult::drawinfo_iterator i = begin; i != end; ++i)
-        {
-            LLDrawInfo& params = **i;
 
             if(params.mFace)
             {
@@ -588,7 +583,6 @@
                     trackAttachments( vobj, params.mFace->isState(LLFace::RIGGED), &ratPtr );
                 }
             }
->>>>>>> 162a825d
 
             LLGLSLShader::sCurBoundShaderPtr->setMinimumAlpha(params.mAlphaMaskCutoff);
             LLDrawPoolBump::bindBumpMap(params, bump_channel);
