/**
 * @file llsyswellwindow.h
 * @brief                                    // TODO
 *
 * $LicenseInfo:firstyear=2003&license=viewerlgpl$
 * Second Life Viewer Source Code
 * Copyright (C) 2010, Linden Research, Inc.
 *
 * This library is free software; you can redistribute it and/or
 * modify it under the terms of the GNU Lesser General Public
 * License as published by the Free Software Foundation;
 * version 2.1 of the License only.
 *
 * This library is distributed in the hope that it will be useful,
 * but WITHOUT ANY WARRANTY; without even the implied warranty of
 * MERCHANTABILITY or FITNESS FOR A PARTICULAR PURPOSE.  See the GNU
 * Lesser General Public License for more details.
 *
 * You should have received a copy of the GNU Lesser General Public
 * License along with this library; if not, write to the Free Software
 * Foundation, Inc., 51 Franklin Street, Fifth Floor, Boston, MA  02110-1301  USA
 *
 * Linden Research, Inc., 945 Battery Street, San Francisco, CA  94111  USA
 * $/LicenseInfo$
 */

#ifndef LL_LLSYSWELLWINDOW_H
#define LL_LLSYSWELLWINDOW_H

#include "llimview.h"
#include "llnotifications.h"
#include "llscreenchannel.h"
#include "llsyswellitem.h"
#include "lltransientdockablefloater.h"
#include "llinitdestroyclass.h"

class LLAvatarName;
class LLChiclet;
class LLFlatListView;
class LLIMChiclet;
class LLScriptChiclet;
class LLSysWellChiclet;

class LLSysWellWindow : public LLTransientDockableFloater
{
public:
    LOG_CLASS(LLSysWellWindow);

    LLSysWellWindow(const LLSD& key);
    virtual ~LLSysWellWindow();
<<<<<<< HEAD
	bool postBuild();
=======
    BOOL postBuild();
>>>>>>> e7eced3c

    // other interface functions
    // check is window empty
    bool isWindowEmpty();

    // Operating with items
    void removeItemByID(const LLUUID& id);
    LLPanel * findItemByID(const LLUUID& id);

<<<<<<< HEAD
	// Operating with outfit
	virtual void setVisible(bool visible);
	void adjustWindowPosition();
	/*virtual*/ void	setDocked(bool docked, bool pop_on_undock = true);
	// override LLFloater's minimization according to EXT-1216
	/*virtual*/ void	setMinimized(bool minimize);
	/*virtual*/ void	handleReshape(const LLRect& rect, bool by_user);
=======
    // Operating with outfit
    virtual void setVisible(BOOL visible);
    void adjustWindowPosition();
    /*virtual*/ void    setDocked(bool docked, bool pop_on_undock = true);
    // override LLFloater's minimization according to EXT-1216
    /*virtual*/ void    setMinimized(BOOL minimize);
    /*virtual*/ void    handleReshape(const LLRect& rect, bool by_user);
>>>>>>> e7eced3c

    void onStartUpToastClick(S32 x, S32 y, MASK mask);

    void setSysWellChiclet(LLSysWellChiclet* chiclet);

<<<<<<< HEAD
	// size constants for the window and for its elements
	static constexpr S32 MAX_WINDOW_HEIGHT		= 200;
	static constexpr S32 MIN_WINDOW_WIDTH		= 318;
=======
    // size constants for the window and for its elements
    static const S32 MAX_WINDOW_HEIGHT      = 200;
    static const S32 MIN_WINDOW_WIDTH       = 318;
>>>>>>> e7eced3c

protected:
    // init Window's channel
    virtual void initChannel();

    const std::string NOTIFICATION_WELL_ANCHOR_NAME;
    const std::string IM_WELL_ANCHOR_NAME;
    virtual const std::string& getAnchorViewName() = 0;

    void reshapeWindow();

    // pointer to a corresponding channel's instance
    LLNotificationsUI::LLScreenChannel* mChannel;
    LLFlatListView* mMessageList;

    /**
     * Reference to an appropriate Well chiclet to release "new message" state. EXT-3147
     */
    LLSysWellChiclet* mSysWellChiclet;

    bool mIsReshapedByUser;
};

/**
 * Class intended to manage incoming messages in IM chats.
 *
 * It contains a list list of all active IM sessions.
 */
class LLIMWellWindow : public LLSysWellWindow, LLInitClass<LLIMWellWindow>
{
public:
    LLIMWellWindow(const LLSD& key);
    ~LLIMWellWindow();

    static LLIMWellWindow* getInstance(const LLSD& key = LLSD());
    static LLIMWellWindow* findInstance(const LLSD& key = LLSD());
    static void initClass() { getInstance(); }

<<<<<<< HEAD
	/*virtual*/ bool postBuild();
=======
    /*virtual*/ BOOL postBuild();
>>>>>>> e7eced3c

    void addObjectRow(const LLUUID& notification_id, bool new_message = false);
    void removeObjectRow(const LLUUID& notification_id);
    void closeAll();

protected:
    /*virtual*/ const std::string& getAnchorViewName() { return IM_WELL_ANCHOR_NAME; }

private:
<<<<<<< HEAD
	LLChiclet* findObjectChiclet(const LLUUID& notification_id);

	bool confirmCloseAll(const LLSD& notification, const LLSD& response);
	void closeAllImpl();

	class ObjectRowPanel: public LLPanel
	{
	public:
		ObjectRowPanel(const LLUUID& notification_id, bool new_message = false);
		virtual ~ObjectRowPanel();
		/*virtual*/ void onMouseEnter(S32 x, S32 y, MASK mask);
		/*virtual*/ void onMouseLeave(S32 x, S32 y, MASK mask);
		/*virtual*/ bool handleMouseDown(S32 x, S32 y, MASK mask);
		/*virtual*/ bool handleRightMouseDown(S32 x, S32 y, MASK mask);

	private:
		void onClosePanel();
		void initChiclet(const LLUUID& notification_id, bool new_message = false);

	public:
		LLIMChiclet* mChiclet;
	private:
		LLButton*	mCloseBtn;
	};
=======
    LLChiclet* findObjectChiclet(const LLUUID& notification_id);

    bool confirmCloseAll(const LLSD& notification, const LLSD& response);
    void closeAllImpl();

    class ObjectRowPanel: public LLPanel
    {
    public:
        ObjectRowPanel(const LLUUID& notification_id, bool new_message = false);
        virtual ~ObjectRowPanel();
        /*virtual*/ void onMouseEnter(S32 x, S32 y, MASK mask);
        /*virtual*/ void onMouseLeave(S32 x, S32 y, MASK mask);
        /*virtual*/ BOOL handleMouseDown(S32 x, S32 y, MASK mask);
        /*virtual*/ BOOL handleRightMouseDown(S32 x, S32 y, MASK mask);

    private:
        void onClosePanel();
        void initChiclet(const LLUUID& notification_id, bool new_message = false);

    public:
        LLIMChiclet* mChiclet;
    private:
        LLButton*   mCloseBtn;
    };
>>>>>>> e7eced3c
};

#endif // LL_LLSYSWELLWINDOW_H


<|MERGE_RESOLUTION|>--- conflicted
+++ resolved
@@ -48,11 +48,7 @@
 
     LLSysWellWindow(const LLSD& key);
     virtual ~LLSysWellWindow();
-<<<<<<< HEAD
-	bool postBuild();
-=======
-    BOOL postBuild();
->>>>>>> e7eced3c
+    bool postBuild();
 
     // other interface functions
     // check is window empty
@@ -62,37 +58,21 @@
     void removeItemByID(const LLUUID& id);
     LLPanel * findItemByID(const LLUUID& id);
 
-<<<<<<< HEAD
-	// Operating with outfit
-	virtual void setVisible(bool visible);
-	void adjustWindowPosition();
-	/*virtual*/ void	setDocked(bool docked, bool pop_on_undock = true);
-	// override LLFloater's minimization according to EXT-1216
-	/*virtual*/ void	setMinimized(bool minimize);
-	/*virtual*/ void	handleReshape(const LLRect& rect, bool by_user);
-=======
     // Operating with outfit
-    virtual void setVisible(BOOL visible);
+    virtual void setVisible(bool visible);
     void adjustWindowPosition();
     /*virtual*/ void    setDocked(bool docked, bool pop_on_undock = true);
     // override LLFloater's minimization according to EXT-1216
-    /*virtual*/ void    setMinimized(BOOL minimize);
+    /*virtual*/ void    setMinimized(bool minimize);
     /*virtual*/ void    handleReshape(const LLRect& rect, bool by_user);
->>>>>>> e7eced3c
 
     void onStartUpToastClick(S32 x, S32 y, MASK mask);
 
     void setSysWellChiclet(LLSysWellChiclet* chiclet);
 
-<<<<<<< HEAD
-	// size constants for the window and for its elements
-	static constexpr S32 MAX_WINDOW_HEIGHT		= 200;
-	static constexpr S32 MIN_WINDOW_WIDTH		= 318;
-=======
     // size constants for the window and for its elements
-    static const S32 MAX_WINDOW_HEIGHT      = 200;
-    static const S32 MIN_WINDOW_WIDTH       = 318;
->>>>>>> e7eced3c
+    static constexpr S32 MAX_WINDOW_HEIGHT      = 200;
+    static constexpr S32 MIN_WINDOW_WIDTH       = 318;
 
 protected:
     // init Window's channel
@@ -131,11 +111,7 @@
     static LLIMWellWindow* findInstance(const LLSD& key = LLSD());
     static void initClass() { getInstance(); }
 
-<<<<<<< HEAD
-	/*virtual*/ bool postBuild();
-=======
-    /*virtual*/ BOOL postBuild();
->>>>>>> e7eced3c
+    /*virtual*/ bool postBuild();
 
     void addObjectRow(const LLUUID& notification_id, bool new_message = false);
     void removeObjectRow(const LLUUID& notification_id);
@@ -145,32 +121,6 @@
     /*virtual*/ const std::string& getAnchorViewName() { return IM_WELL_ANCHOR_NAME; }
 
 private:
-<<<<<<< HEAD
-	LLChiclet* findObjectChiclet(const LLUUID& notification_id);
-
-	bool confirmCloseAll(const LLSD& notification, const LLSD& response);
-	void closeAllImpl();
-
-	class ObjectRowPanel: public LLPanel
-	{
-	public:
-		ObjectRowPanel(const LLUUID& notification_id, bool new_message = false);
-		virtual ~ObjectRowPanel();
-		/*virtual*/ void onMouseEnter(S32 x, S32 y, MASK mask);
-		/*virtual*/ void onMouseLeave(S32 x, S32 y, MASK mask);
-		/*virtual*/ bool handleMouseDown(S32 x, S32 y, MASK mask);
-		/*virtual*/ bool handleRightMouseDown(S32 x, S32 y, MASK mask);
-
-	private:
-		void onClosePanel();
-		void initChiclet(const LLUUID& notification_id, bool new_message = false);
-
-	public:
-		LLIMChiclet* mChiclet;
-	private:
-		LLButton*	mCloseBtn;
-	};
-=======
     LLChiclet* findObjectChiclet(const LLUUID& notification_id);
 
     bool confirmCloseAll(const LLSD& notification, const LLSD& response);
@@ -183,8 +133,8 @@
         virtual ~ObjectRowPanel();
         /*virtual*/ void onMouseEnter(S32 x, S32 y, MASK mask);
         /*virtual*/ void onMouseLeave(S32 x, S32 y, MASK mask);
-        /*virtual*/ BOOL handleMouseDown(S32 x, S32 y, MASK mask);
-        /*virtual*/ BOOL handleRightMouseDown(S32 x, S32 y, MASK mask);
+        /*virtual*/ bool handleMouseDown(S32 x, S32 y, MASK mask);
+        /*virtual*/ bool handleRightMouseDown(S32 x, S32 y, MASK mask);
 
     private:
         void onClosePanel();
@@ -195,7 +145,6 @@
     private:
         LLButton*   mCloseBtn;
     };
->>>>>>> e7eced3c
 };
 
 #endif // LL_LLSYSWELLWINDOW_H
