--- conflicted
+++ resolved
@@ -1,236 +1,164 @@
-/**
- * @file llpreview.h
- * @brief LLPreview class definition
- *
- * $LicenseInfo:firstyear=2002&license=viewerlgpl$
- * Second Life Viewer Source Code
- * Copyright (C) 2010, Linden Research, Inc.
- *
- * This library is free software; you can redistribute it and/or
- * modify it under the terms of the GNU Lesser General Public
- * License as published by the Free Software Foundation;
- * version 2.1 of the License only.
- *
- * This library is distributed in the hope that it will be useful,
- * but WITHOUT ANY WARRANTY; without even the implied warranty of
- * MERCHANTABILITY or FITNESS FOR A PARTICULAR PURPOSE.  See the GNU
- * Lesser General Public License for more details.
- *
- * You should have received a copy of the GNU Lesser General Public
- * License along with this library; if not, write to the Free Software
- * Foundation, Inc., 51 Franklin Street, Fifth Floor, Boston, MA  02110-1301  USA
- *
- * Linden Research, Inc., 945 Battery Street, San Francisco, CA  94111  USA
- * $/LicenseInfo$
- */
-
-#ifndef LL_LLPREVIEW_H
-#define LL_LLPREVIEW_H
-
-#include "llmultifloater.h"
-#include "llresizehandle.h"
-#include "llpointer.h"
-#include "lluuid.h"
-#include "llinventoryobserver.h"
-#include "llextendedstatus.h"
-#include <map>
-
-class LLInventoryItem;
-class LLViewerObject;
-class LLLineEditor;
-class LLRadioGroup;
-class LLPreview;
-
-class LLMultiPreview : public LLMultiFloater
-{
-public:
-    LLMultiPreview();
-
-    /*virtual*/void onOpen(const LLSD& key);
-    /*virtual*/void tabOpen(LLFloater* opened_floater, bool from_click);
-    /*virtual*/ void handleReshape(const LLRect& new_rect, bool by_user = false);
-
-};
-
-// https://wiki.lindenlab.com/mediawiki/index.php?title=LLPreview&oldid=81373
-
-class LLPreview : public LLFloater, LLInventoryObserver
-{
-public:
-    typedef enum e_asset_status
-    {
-        PREVIEW_ASSET_ERROR,
-        PREVIEW_ASSET_UNLOADED,
-        PREVIEW_ASSET_LOADING,
-        PREVIEW_ASSET_LOADED
-    } EAssetStatus;
-public:
-<<<<<<< HEAD
-	LLPreview(const LLSD& key );
-	virtual ~LLPreview();
-		
-	/*virtual*/ bool postBuild();
-	
-	virtual void setObjectID(const LLUUID& object_id);
-	void setItem( LLInventoryItem* item );
-	
-	void setAssetId(const LLUUID& asset_id);
-	const LLInventoryItem* getItem() const; // searches if not constructed with it
-
-	static void hide(const LLUUID& item_uuid, bool no_saving = false );
-	static void	dirty(const LLUUID& item_uuid);
-	
-	virtual bool handleMouseDown(S32 x, S32 y, MASK mask);
-	virtual bool handleMouseUp(S32 x, S32 y, MASK mask);
-	virtual bool handleHover(S32 x, S32 y, MASK mask);
-	virtual void onOpen(const LLSD& key);
-	
-	virtual void setAuxItem( const LLInventoryItem* item );
-
-	static void			onBtnCopyToInv(void* userdata);
-
-	static void			onKeepBtn(void* data);
-	static void			onDiscardBtn(void* data);
-	/*virtual*/ void	handleReshape(const LLRect& new_rect, bool by_user = false);
-
-	void userResized() { mUserResized = true; };
-
-	virtual void loadAsset() { mAssetStatus = PREVIEW_ASSET_LOADED; }
-	virtual EAssetStatus getAssetStatus() { return mAssetStatus;}
-
-	// Why is this at the LLPreview level?  JC
-	void setNotecardInfo(const LLUUID& notecard_inv_id, const LLUUID& object_id);
-
-	// llview
-	/*virtual*/ void draw();
-	virtual void refreshFromItem();
-
-	// We can't modify Item or description in preview if either in-world Object
-	// or Item  itself is unmodifiable
-	static bool canModify(const LLUUID taskUUID, const LLInventoryItem* item);
-	static bool canModify(const LLViewerObject* object, const LLInventoryItem* item);
-=======
-    LLPreview(const LLSD& key );
-    virtual ~LLPreview();
-
-    /*virtual*/ BOOL postBuild();
-
-    virtual void setObjectID(const LLUUID& object_id);
-    void setItem( LLInventoryItem* item );
-
-    void setAssetId(const LLUUID& asset_id);
-    const LLInventoryItem* getItem() const; // searches if not constructed with it
-
-    static void hide(const LLUUID& item_uuid, BOOL no_saving = FALSE );
-    static void dirty(const LLUUID& item_uuid);
-
-    virtual BOOL handleMouseDown(S32 x, S32 y, MASK mask);
-    virtual BOOL handleMouseUp(S32 x, S32 y, MASK mask);
-    virtual BOOL handleHover(S32 x, S32 y, MASK mask);
-    virtual void onOpen(const LLSD& key);
-
-    virtual void setAuxItem( const LLInventoryItem* item );
-
-    static void         onBtnCopyToInv(void* userdata);
-
-    void                addKeepDiscardButtons();
-    static void         onKeepBtn(void* data);
-    static void         onDiscardBtn(void* data);
-    /*virtual*/ void    handleReshape(const LLRect& new_rect, bool by_user = false);
-
-    void userResized() { mUserResized = TRUE; };
-
-    virtual void loadAsset() { mAssetStatus = PREVIEW_ASSET_LOADED; }
-    virtual EAssetStatus getAssetStatus() { return mAssetStatus;}
-
-    static LLPreview* getFirstPreviewForSource(const LLUUID& source_id);
-
-    // Why is this at the LLPreview level?  JC
-    void setNotecardInfo(const LLUUID& notecard_inv_id, const LLUUID& object_id);
-
-    // llview
-    /*virtual*/ void draw();
-    virtual void refreshFromItem();
-
-    // We can't modify Item or description in preview if either in-world Object
-    // or Item  itself is unmodifiable
-    static BOOL canModify(const LLUUID taskUUID, const LLInventoryItem* item);
-    static BOOL canModify(const LLViewerObject* object, const LLInventoryItem* item);
->>>>>>> e1623bb2
-
-protected:
-    virtual void onCommit();
-
-    void addDescriptionUI();
-
-<<<<<<< HEAD
-	static void onText(LLUICtrl*, void* userdata);
-	static void onRadio(LLUICtrl*, void* userdata);
-	
-	// for LLInventoryObserver 
-	virtual void changed(U32 mask);	
-	bool mDirty;
-	bool mSaveDialogShown;
-=======
-    static void onText(LLUICtrl*, void* userdata);
-    static void onRadio(LLUICtrl*, void* userdata);
-
-    // for LLInventoryObserver
-    virtual void changed(U32 mask);
-    BOOL mDirty;
-    BOOL mSaveDialogShown;
->>>>>>> e1623bb2
-
-protected:
-    LLUUID mItemUUID;
-
-    // mObjectUUID will have a value if it is associated with a task in
-    // the world, and will be == LLUUID::null if it's in the agent
-    // inventory.
-    LLUUID mObjectUUID;
-
-    LLRect mClientRect;
-
-    LLPointer<LLInventoryItem> mAuxItem;  // HACK!
-    LLPointer<LLInventoryItem> mItem;  // For embedded items (Landmarks)
-    LLButton* mCopyToInvBtn;
-
-<<<<<<< HEAD
-	// Close without saving changes
-	bool mForceClose;
-
-	bool mUserResized;
-
-	// When closing springs a "Want to save?" dialog, we want
-	// to keep the preview open until the save completes.
-	bool mCloseAfterSave;
-=======
-    // Close without saving changes
-    BOOL mForceClose;
-
-    BOOL mUserResized;
-
-    // When closing springs a "Want to save?" dialog, we want
-    // to keep the preview open until the save completes.
-    BOOL mCloseAfterSave;
->>>>>>> e1623bb2
-
-    EAssetStatus mAssetStatus;
-
-    LLUUID mNotecardInventoryID;
-    // I am unsure if this is always the same as mObjectUUID, or why it exists
-    // at the LLPreview level.  JC 2009-06-24
-    LLUUID mNotecardObjectID;
-};
-
-
-const S32 PREVIEW_BORDER = 4;
-const S32 PREVIEW_PAD = 5;
-
-const S32 PREVIEW_LINE_HEIGHT = 19;
-const S32 PREVIEW_BORDER_WIDTH = 2;
-const S32 PREVIEW_RESIZE_HANDLE_SIZE = S32(RESIZE_HANDLE_WIDTH * OO_SQRT2) + PREVIEW_BORDER_WIDTH;
-const S32 PREVIEW_VPAD = 2;
-const S32 PREVIEW_HEADER_SIZE = 2*PREVIEW_LINE_HEIGHT + 2 * PREVIEW_VPAD;
-
-#endif  // LL_LLPREVIEW_H+/**
+ * @file llpreview.h
+ * @brief LLPreview class definition
+ *
+ * $LicenseInfo:firstyear=2002&license=viewerlgpl$
+ * Second Life Viewer Source Code
+ * Copyright (C) 2010, Linden Research, Inc.
+ *
+ * This library is free software; you can redistribute it and/or
+ * modify it under the terms of the GNU Lesser General Public
+ * License as published by the Free Software Foundation;
+ * version 2.1 of the License only.
+ *
+ * This library is distributed in the hope that it will be useful,
+ * but WITHOUT ANY WARRANTY; without even the implied warranty of
+ * MERCHANTABILITY or FITNESS FOR A PARTICULAR PURPOSE.  See the GNU
+ * Lesser General Public License for more details.
+ *
+ * You should have received a copy of the GNU Lesser General Public
+ * License along with this library; if not, write to the Free Software
+ * Foundation, Inc., 51 Franklin Street, Fifth Floor, Boston, MA  02110-1301  USA
+ *
+ * Linden Research, Inc., 945 Battery Street, San Francisco, CA  94111  USA
+ * $/LicenseInfo$
+ */
+
+#ifndef LL_LLPREVIEW_H
+#define LL_LLPREVIEW_H
+
+#include "llmultifloater.h"
+#include "llresizehandle.h"
+#include "llpointer.h"
+#include "lluuid.h"
+#include "llinventoryobserver.h"
+#include "llextendedstatus.h"
+#include <map>
+
+class LLInventoryItem;
+class LLViewerObject;
+class LLLineEditor;
+class LLRadioGroup;
+class LLPreview;
+
+class LLMultiPreview : public LLMultiFloater
+{
+public:
+    LLMultiPreview();
+
+    /*virtual*/void onOpen(const LLSD& key);
+    /*virtual*/void tabOpen(LLFloater* opened_floater, bool from_click);
+    /*virtual*/ void handleReshape(const LLRect& new_rect, bool by_user = false);
+
+};
+
+// https://wiki.lindenlab.com/mediawiki/index.php?title=LLPreview&oldid=81373
+
+class LLPreview : public LLFloater, LLInventoryObserver
+{
+public:
+    typedef enum e_asset_status
+    {
+        PREVIEW_ASSET_ERROR,
+        PREVIEW_ASSET_UNLOADED,
+        PREVIEW_ASSET_LOADING,
+        PREVIEW_ASSET_LOADED
+    } EAssetStatus;
+public:
+    LLPreview(const LLSD& key );
+    virtual ~LLPreview();
+
+    /*virtual*/ bool postBuild();
+
+    virtual void setObjectID(const LLUUID& object_id);
+    void setItem( LLInventoryItem* item );
+
+    void setAssetId(const LLUUID& asset_id);
+    const LLInventoryItem* getItem() const; // searches if not constructed with it
+
+    static void hide(const LLUUID& item_uuid, bool no_saving = false );
+    static void dirty(const LLUUID& item_uuid);
+
+    virtual bool handleMouseDown(S32 x, S32 y, MASK mask);
+    virtual bool handleMouseUp(S32 x, S32 y, MASK mask);
+    virtual bool handleHover(S32 x, S32 y, MASK mask);
+    virtual void onOpen(const LLSD& key);
+
+    virtual void setAuxItem( const LLInventoryItem* item );
+
+    static void         onBtnCopyToInv(void* userdata);
+
+    static void         onKeepBtn(void* data);
+    static void         onDiscardBtn(void* data);
+    /*virtual*/ void    handleReshape(const LLRect& new_rect, bool by_user = false);
+
+    void userResized() { mUserResized = true; };
+
+    virtual void loadAsset() { mAssetStatus = PREVIEW_ASSET_LOADED; }
+    virtual EAssetStatus getAssetStatus() { return mAssetStatus;}
+
+    // Why is this at the LLPreview level?  JC
+    void setNotecardInfo(const LLUUID& notecard_inv_id, const LLUUID& object_id);
+
+    // llview
+    /*virtual*/ void draw();
+    virtual void refreshFromItem();
+
+    // We can't modify Item or description in preview if either in-world Object
+    // or Item  itself is unmodifiable
+    static bool canModify(const LLUUID taskUUID, const LLInventoryItem* item);
+    static bool canModify(const LLViewerObject* object, const LLInventoryItem* item);
+
+protected:
+    virtual void onCommit();
+
+    static void onText(LLUICtrl*, void* userdata);
+    static void onRadio(LLUICtrl*, void* userdata);
+
+    // for LLInventoryObserver
+    virtual void changed(U32 mask);
+    bool mDirty;
+    bool mSaveDialogShown;
+
+protected:
+    LLUUID mItemUUID;
+
+    // mObjectUUID will have a value if it is associated with a task in
+    // the world, and will be == LLUUID::null if it's in the agent
+    // inventory.
+    LLUUID mObjectUUID;
+
+    LLRect mClientRect;
+
+    LLPointer<LLInventoryItem> mAuxItem;  // HACK!
+    LLPointer<LLInventoryItem> mItem;  // For embedded items (Landmarks)
+    LLButton* mCopyToInvBtn;
+
+    // Close without saving changes
+    bool mForceClose;
+
+    bool mUserResized;
+
+    // When closing springs a "Want to save?" dialog, we want
+    // to keep the preview open until the save completes.
+    bool mCloseAfterSave;
+
+    EAssetStatus mAssetStatus;
+
+    LLUUID mNotecardInventoryID;
+    // I am unsure if this is always the same as mObjectUUID, or why it exists
+    // at the LLPreview level.  JC 2009-06-24
+    LLUUID mNotecardObjectID;
+};
+
+
+const S32 PREVIEW_BORDER = 4;
+const S32 PREVIEW_PAD = 5;
+
+const S32 PREVIEW_LINE_HEIGHT = 19;
+const S32 PREVIEW_BORDER_WIDTH = 2;
+const S32 PREVIEW_RESIZE_HANDLE_SIZE = S32(RESIZE_HANDLE_WIDTH * OO_SQRT2) + PREVIEW_BORDER_WIDTH;
+const S32 PREVIEW_VPAD = 2;
+const S32 PREVIEW_HEADER_SIZE = 2*PREVIEW_LINE_HEIGHT + 2 * PREVIEW_VPAD;
+
+#endif  // LL_LLPREVIEW_H