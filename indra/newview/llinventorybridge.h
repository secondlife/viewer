/**
 * @file llinventorybridge.h
 * @brief Implementation of the Inventory-Folder-View-Bridge classes.
 *
 * $LicenseInfo:firstyear=2001&license=viewerlgpl$
 * Second Life Viewer Source Code
 * Copyright (C) 2010, Linden Research, Inc.
 *
 * This library is free software; you can redistribute it and/or
 * modify it under the terms of the GNU Lesser General Public
 * License as published by the Free Software Foundation;
 * version 2.1 of the License only.
 *
 * This library is distributed in the hope that it will be useful,
 * but WITHOUT ANY WARRANTY; without even the implied warranty of
 * MERCHANTABILITY or FITNESS FOR A PARTICULAR PURPOSE.  See the GNU
 * Lesser General Public License for more details.
 *
 * You should have received a copy of the GNU Lesser General Public
 * License along with this library; if not, write to the Free Software
 * Foundation, Inc., 51 Franklin Street, Fifth Floor, Boston, MA  02110-1301  USA
 *
 * Linden Research, Inc., 945 Battery Street, San Francisco, CA  94111  USA
 * $/LicenseInfo$
 */

#ifndef LL_LLINVENTORYBRIDGE_H
#define LL_LLINVENTORYBRIDGE_H

#include "llcallingcard.h"
#include "llfolderviewmodel.h"
#include "llinventorymodel.h"
#include "llinventoryobserver.h"
#include "llinventorypanel.h"
#include "llviewercontrol.h"
#include "llviewerwearable.h"
#include "lltooldraganddrop.h"
#include "lllandmarklist.h"
#include "llfolderviewitem.h"
#include "llsettingsbase.h"

class LLInventoryFilter;
class LLInventoryPanel;
class LLInventoryModel;
class LLMenuGL;
class LLCallingCardObserver;
class LLViewerJointAttachment;
class LLFolderView;
struct LLMoveInv;

typedef std::vector<std::string> menuentry_vec_t;
typedef std::pair<LLUUID, LLUUID> two_uuids_t;
typedef std::list<two_uuids_t> two_uuids_list_t;
//~~~~~~~~~~~~~~~~~~~~~~~~~~~~~~~~~~~~~~~~~~~~~~~~~~~~~~~~~~~~~~~~~~~~~~~~~~~~~
// Class LLInvFVBridge
//
// Short for Inventory-Folder-View-Bridge. This is an
// implementation class to be able to view inventory items.
//
// You'll want to call LLInvItemFVELister::createBridge() to actually create
// an instance of this class. This helps encapsulate the
// functionality a bit. (except for folders, you can create those
// manually...)
//~~~~~~~~~~~~~~~~~~~~~~~~~~~~~~~~~~~~~~~~~~~~~~~~~~~~~~~~~~~~~~~~~~~~~~~~~~~~~
class LLInvFVBridge : public LLFolderViewModelItemInventory
{
public:
    // This method is a convenience function which creates the correct
    // type of bridge based on some basic information
    static LLInvFVBridge* createBridge(LLAssetType::EType asset_type,
                                       LLAssetType::EType actual_asset_type,
                                       LLInventoryType::EType inv_type,
                                       LLInventoryPanel* inventory,
                                       LLFolderViewModelInventory* view_model,
                                       LLFolderView* root,
                                       const LLUUID& uuid,
                                       U32 flags = 0x00);
    virtual ~LLInvFVBridge() {}

    bool canShare() const;
    bool canListOnMarketplace() const;
    bool canListOnMarketplaceNow() const;

    //--------------------------------------------------------------------
    // LLInvFVBridge functionality
    //--------------------------------------------------------------------
    virtual const LLUUID& getUUID() const { return mUUID; }
    virtual const LLUUID& getThumbnailUUID() const { return LLUUID::null; }
<<<<<<< HEAD
    virtual bool getIsFavorite() const { return false; }
    virtual void clearDisplayName() { mDisplayName.clear(); }
    virtual void restoreItem() {}
    virtual void restoreToWorld() {}

    //--------------------------------------------------------------------
    // Inherited LLFolderViewModelItemInventory functions
    //--------------------------------------------------------------------
    virtual const std::string& getName() const;
    virtual const std::string& getDisplayName() const;
    const std::string& getSearchableName() const { return mSearchableName; }

    std::string getSearchableDescription() const;
    std::string getSearchableCreatorName() const;
    std::string getSearchableUUIDString() const;

    virtual PermissionMask getPermissionMask() const;
    virtual LLFolderType::EType getPreferredType() const;
    virtual time_t getCreationDate() const;
=======
    virtual bool isFavorite() const { return false; }
	virtual void clearDisplayName() { mDisplayName.clear(); }
	virtual void restoreItem() {}
	virtual void restoreToWorld() {}

	//--------------------------------------------------------------------
	// Inherited LLFolderViewModelItemInventory functions
	//--------------------------------------------------------------------
	virtual const std::string& getName() const;
	virtual const std::string& getDisplayName() const;
	const std::string& getSearchableName() const { return mSearchableName; }

	std::string getSearchableDescription() const;
	std::string getSearchableCreatorName() const;
	std::string getSearchableUUIDString() const;

	virtual PermissionMask getPermissionMask() const;
	virtual LLFolderType::EType getPreferredType() const;
	virtual time_t getCreationDate() const;
>>>>>>> 738cf84c
        virtual void setCreationDate(time_t creation_date_utc);
    virtual LLFontGL::StyleFlags getLabelStyle() const { return LLFontGL::NORMAL; }
    virtual std::string getLabelSuffix() const { return LLStringUtil::null; }
    virtual void openItem() {}
    virtual void closeItem() {}
    virtual void navigateToFolder(bool new_window = false, bool change_mode = false);
    virtual void showProperties();
    virtual bool isItemRenameable() const { return true; }
    virtual bool isMultiPreviewAllowed() { return true; }
    //virtual bool renameItem(const std::string& new_name) {}
    virtual bool isItemRemovable(bool check_worn = true) const;
    virtual bool isItemMovable() const;
    virtual bool isItemInTrash() const;
    virtual bool isItemInOutfits() const;
    virtual bool isLink() const;
    virtual bool isLibraryItem() const;
    //virtual bool removeItem() = 0;
    virtual void removeBatch(std::vector<LLFolderViewModelItem*>& batch);
    virtual void move(LLFolderViewModelItem* new_parent_bridge) {}
    virtual bool isItemCopyable(bool can_copy_as_link = true) const { return false; }
    virtual bool copyToClipboard() const;
    virtual bool cutToClipboard();
    virtual bool isCutToClipboard();
    virtual bool isClipboardPasteable() const;
    virtual bool isClipboardPasteableAsLink() const;
    virtual void pasteFromClipboard() {}
    virtual void pasteLinkFromClipboard() {}
    void getClipboardEntries(bool show_asset_id, menuentry_vec_t &items,
                             menuentry_vec_t &disabled_items, U32 flags);
    virtual void buildContextMenu(LLMenuGL& menu, U32 flags);
    virtual LLToolDragAndDrop::ESource getDragSource() const;
    virtual bool startDrag(EDragAndDropType* type, LLUUID* id) const;
    virtual bool dragOrDrop(MASK mask, bool drop,
                            EDragAndDropType cargo_type,
                            void* cargo_data,
                            std::string& tooltip_msg) { return false; }
    virtual LLInventoryType::EType getInventoryType() const { return mInvType; }
    virtual LLWearableType::EType getWearableType() const { return LLWearableType::WT_NONE; }
    virtual LLSettingsType::type_e getSettingsType() const { return LLSettingsType::ST_NONE; }
        EInventorySortGroup getSortGroup()  const { return SG_ITEM; }
    virtual LLInventoryObject* getInventoryObject() const;


    //--------------------------------------------------------------------
    // Convenience functions for adding various common menu options.
    //--------------------------------------------------------------------
protected:
    virtual void addTrashContextMenuOptions(menuentry_vec_t &items,
                                            menuentry_vec_t &disabled_items);
    virtual void addDeleteContextMenuOptions(menuentry_vec_t &items,
                                             menuentry_vec_t &disabled_items);
    virtual void addOpenRightClickMenuOption(menuentry_vec_t &items);
    virtual void addMarketplaceContextMenuOptions(U32 flags,
                                             menuentry_vec_t &items,
                                             menuentry_vec_t &disabled_items);
    virtual void addLinkReplaceMenuOption(menuentry_vec_t& items,
                                          menuentry_vec_t& disabled_items);

    virtual bool canMenuDelete();
    virtual bool canMenuCut();

protected:
<<<<<<< HEAD
    LLInvFVBridge(LLInventoryPanel* inventory, LLFolderView* root, const LLUUID& uuid);

    LLInventoryModel* getInventoryModel() const;
    LLInventoryFilter* getInventoryFilter() const;

    bool isLinkedObjectInTrash() const; // Is this obj or its baseobj in the trash?
    bool isLinkedObjectMissing() const; // Is this a linked obj whose baseobj is not in inventory?

    bool isAgentInventory() const; // false if lost or in the inventory library
    bool isCOFFolder() const;       // true if COF or descendant of
    bool isInboxFolder() const;     // true if COF or descendant of   marketplace inbox

    bool isMarketplaceListingsFolder() const;     // true if descendant of Marketplace listings folder

    virtual bool isItemPermissive() const;
    static void changeItemParent(LLInventoryModel* model,
                                 LLViewerInventoryItem* item,
                                 const LLUUID& new_parent,
                                 bool restamp);
    static void changeCategoryParent(LLInventoryModel* model,
                                     LLViewerInventoryCategory* item,
                                     const LLUUID& new_parent,
                                     bool restamp);
    void removeBatchNoCheck(std::vector<LLFolderViewModelItem*>& batch);

    bool callback_cutToClipboard(const LLSD& notification, const LLSD& response);
    bool perform_cutToClipboard();

    LLHandle<LLInventoryPanel> mInventoryPanel;
    LLFolderView* mRoot;
    const LLUUID mUUID; // item id
    LLInventoryType::EType mInvType;
    bool                        mIsLink;
    LLTimer                     mTimeSinceRequestStart;
    mutable std::string         mDisplayName;
    mutable std::string         mSearchableName;

    void purgeItem(LLInventoryModel *model, const LLUUID &uuid);
    void removeObject(LLInventoryModel *model, const LLUUID &uuid);
    virtual void buildDisplayName() const {}
=======
	LLInvFVBridge(LLInventoryPanel* inventory, LLFolderView* root, const LLUUID& uuid);

	LLInventoryModel* getInventoryModel() const;
	LLInventoryFilter* getInventoryFilter() const;
	
	BOOL isLinkedObjectInTrash() const; // Is this obj or its baseobj in the trash?
	BOOL isLinkedObjectMissing() const; // Is this a linked obj whose baseobj is not in inventory?

	bool isAgentInventory() const; // false if lost or in the inventory library
    bool isAgentInventoryRoot() const; // true if worn by agent
	BOOL isCOFFolder() const;       // true if COF or descendant of
	BOOL isInboxFolder() const;     // true if COF or descendant of   marketplace inbox

	BOOL isMarketplaceListingsFolder() const;     // true if descendant of Marketplace listings folder

	virtual BOOL isItemPermissive() const;
	static void changeItemParent(LLInventoryModel* model,
								 LLViewerInventoryItem* item,
								 const LLUUID& new_parent,
								 BOOL restamp);
	static void changeCategoryParent(LLInventoryModel* model,
									 LLViewerInventoryCategory* item,
									 const LLUUID& new_parent,
									 BOOL restamp);
	void removeBatchNoCheck(std::vector<LLFolderViewModelItem*>& batch);
    
    BOOL callback_cutToClipboard(const LLSD& notification, const LLSD& response);
    BOOL perform_cutToClipboard();

	LLHandle<LLInventoryPanel> mInventoryPanel;
	LLFolderView* mRoot;
	const LLUUID mUUID;	// item id
	LLInventoryType::EType mInvType;
	bool						mIsLink;
	LLTimer						mTimeSinceRequestStart;
	mutable std::string			mDisplayName;
	mutable std::string			mSearchableName;

	void purgeItem(LLInventoryModel *model, const LLUUID &uuid);
	void removeObject(LLInventoryModel *model, const LLUUID &uuid);
	virtual void buildDisplayName() const {}
>>>>>>> 738cf84c
};

//~~~~~~~~~~~~~~~~~~~~~~~~~~~~~~~~~~~~~~~~~~~~~~~~~~~~~~~~~~~~~~~~~~~~~~~~~~~~~
// Class LLInventoryFolderViewModelBuilder
//
// This class intended to build Folder View Model via LLInvFVBridge::createBridge.
// It can be overridden with another way of creation necessary Inventory Folder View Models.
//~~~~~~~~~~~~~~~~~~~~~~~~~~~~~~~~~~~~~~~~~~~~~~~~~~~~~~~~~~~~~~~~~~~~~~~~~~~~~
class LLInventoryFolderViewModelBuilder
{
public:
    LLInventoryFolderViewModelBuilder() {}
    virtual ~LLInventoryFolderViewModelBuilder() {}
    virtual LLInvFVBridge* createBridge(LLAssetType::EType asset_type,
                                        LLAssetType::EType actual_asset_type,
                                        LLInventoryType::EType inv_type,
                                        LLInventoryPanel* inventory,
                                        LLFolderViewModelInventory* view_model,
                                        LLFolderView* root,
                                        const LLUUID& uuid,
                                        U32 flags = 0x00) const;
};

class LLItemBridge : public LLInvFVBridge
{
public:
    LLItemBridge(LLInventoryPanel* inventory,
                 LLFolderView* root,
                 const LLUUID& uuid) :
        LLInvFVBridge(inventory, root, uuid) {}

    typedef boost::function<void(std::string& slurl)> slurl_callback_t;

    virtual void performAction(LLInventoryModel* model, std::string action);
    virtual void selectItem();
    virtual void restoreItem();
    virtual void restoreToWorld();
    virtual void gotoItem();
    virtual LLUIImagePtr getIcon() const;
    virtual std::string getLabelSuffix() const;
    virtual LLFontGL::StyleFlags getLabelStyle() const;
    virtual PermissionMask getPermissionMask() const;
    virtual time_t getCreationDate() const;
    virtual bool isItemRenameable() const;
    virtual bool renameItem(const std::string& new_name);
    virtual bool removeItem();
    virtual bool isItemCopyable(bool can_copy_as_link = true) const;
    virtual bool hasChildren() const { return false; }
    virtual bool isUpToDate() const { return true; }
    virtual LLUIImagePtr getIconOverlay() const;

    LLViewerInventoryItem* getItem() const;
    virtual const LLUUID& getThumbnailUUID() const;
    virtual bool isFavorite() const;

protected:
    bool confirmRemoveItem(const LLSD& notification, const LLSD& response);
    virtual bool isItemPermissive() const;
    virtual void buildDisplayName() const;
    void doActionOnCurSelectedLandmark(LLLandmarkList::loaded_callback_t cb);

private:
    void doShowOnMap(LLLandmark* landmark);
};

class LLFolderBridge : public LLInvFVBridge
{
public:
    LLFolderBridge(LLInventoryPanel* inventory,
                   LLFolderView* root,
                   const LLUUID& uuid);

    ~LLFolderBridge();

    bool dragItemIntoFolder(LLInventoryItem* inv_item, bool drop, std::string& tooltip_msg, bool user_confirm = true, LLPointer<LLInventoryCallback> cb = NULL);
    bool dragCategoryIntoFolder(LLInventoryCategory* inv_category, bool drop, std::string& tooltip_msg, bool is_link = false, bool user_confirm = true, LLPointer<LLInventoryCallback> cb = NULL);
    void callback_dropItemIntoFolder(const LLSD& notification, const LLSD& response, LLInventoryItem* inv_item);
    void callback_dropCategoryIntoFolder(const LLSD& notification, const LLSD& response, LLInventoryCategory* inv_category);

    virtual void buildDisplayName() const;

    virtual void performAction(LLInventoryModel* model, std::string action);
    virtual void openItem();
    virtual void closeItem();
    virtual bool isItemRenameable() const;
    virtual void selectItem();
    virtual void restoreItem();

    virtual LLFolderType::EType getPreferredType() const;
    virtual LLUIImagePtr getIcon() const;
    virtual LLUIImagePtr getIconOpen() const;
    virtual LLUIImagePtr getIconOverlay() const;
    static LLUIImagePtr getIcon(LLFolderType::EType preferred_type);
    virtual std::string getLabelSuffix() const;
    virtual LLFontGL::StyleFlags getLabelStyle() const;
    virtual const LLUUID& getThumbnailUUID() const;
    virtual bool isFavorite() const;

    void setShowDescendantsCount(bool show_count) {mShowDescendantsCount = show_count;}

    virtual bool renameItem(const std::string& new_name);

    virtual bool removeItem();
    bool removeSystemFolder();
    bool removeItemResponse(const LLSD& notification, const LLSD& response);
    void updateHierarchyCreationDate(time_t date);

    virtual void pasteFromClipboard();
    virtual void pasteLinkFromClipboard();
    virtual void buildContextMenu(LLMenuGL& menu, U32 flags);
    virtual bool hasChildren() const;
    virtual bool dragOrDrop(MASK mask, bool drop,
                            EDragAndDropType cargo_type,
                            void* cargo_data,
                            std::string& tooltip_msg);

    virtual bool isItemRemovable(bool check_worn = true) const;
    virtual bool isItemMovable() const ;
    virtual bool isUpToDate() const;
    virtual bool isItemCopyable(bool can_copy_as_link = true) const;
    virtual bool isClipboardPasteable() const;
    virtual bool isClipboardPasteableAsLink() const;

    EInventorySortGroup getSortGroup()  const;
    virtual void update();

    static void createWearable(LLFolderBridge* bridge, LLWearableType::EType type);

    LLViewerInventoryCategory* getCategory() const;
    LLHandle<LLFolderBridge> getHandle() { mHandle.bind(this); return mHandle; }

    bool isLoading() { return mIsLoading; }

protected:
    void buildContextMenuOptions(U32 flags, menuentry_vec_t& items,   menuentry_vec_t& disabled_items);
    void buildContextMenuFolderOptions(U32 flags, menuentry_vec_t& items,   menuentry_vec_t& disabled_items);
    void addOpenFolderMenuOptions(U32 flags, menuentry_vec_t& items);

    //--------------------------------------------------------------------
    // Menu callbacks
    //--------------------------------------------------------------------
    static void pasteClipboard(void* user_data);
    static void createNewShirt(void* user_data);
    static void createNewPants(void* user_data);
    static void createNewShoes(void* user_data);
    static void createNewSocks(void* user_data);
    static void createNewJacket(void* user_data);
    static void createNewSkirt(void* user_data);
    static void createNewGloves(void* user_data);
    static void createNewUndershirt(void* user_data);
    static void createNewUnderpants(void* user_data);
    static void createNewShape(void* user_data);
    static void createNewSkin(void* user_data);
    static void createNewHair(void* user_data);
    static void createNewEyes(void* user_data);

    bool checkFolderForContentsOfType(LLInventoryModel* model, LLInventoryCollectFunctor& typeToCheck);

    void modifyOutfit(bool append);
    void copyOutfitToClipboard();
    void determineFolderType();

    void dropToFavorites(LLInventoryItem* inv_item, LLPointer<LLInventoryCallback> cb = NULL);
    void dropToOutfit(LLInventoryItem* inv_item, bool move_is_into_current_outfit, LLPointer<LLInventoryCallback> cb = NULL);
    void dropToMyOutfits(LLInventoryCategory* inv_cat, LLPointer<LLInventoryCallback> cb = NULL);

    //--------------------------------------------------------------------
    // Messy hacks for handling folder options
    //--------------------------------------------------------------------
public:
    static LLHandle<LLFolderBridge> sSelf;
    static void staticFolderOptionsMenu();

protected:
    static void outfitFolderCreatedCallback(LLUUID cat_source_id,
                                            LLUUID cat_dest_id,
                                            LLPointer<LLInventoryCallback> cb,
                                            LLHandle<LLInventoryPanel> inventory_panel);
    void callback_pasteFromClipboard(const LLSD& notification, const LLSD& response);
    void perform_pasteFromClipboard();
    void gatherMessage(std::string& message, S32 depth, LLError::ELevel log_level);
    LLUIImagePtr getFolderIcon(bool is_open) const;

    bool                            mCallingCards;
    bool                            mWearables;
    bool                            mIsLoading;
    bool                            mShowDescendantsCount;
    LLTimer                         mTimeSinceRequestStart;
    std::string                     mMessage;
    LLRootHandle<LLFolderBridge> mHandle;

private:
    // checking if folder is cutable or deletable is expensive,
    // cache values and split check over frames
    static void onCanDeleteIdle(void* user_data);
    void initCanDeleteProcessing(LLInventoryModel* model, S32 version);
    void completeDeleteProcessing();
    bool canMenuDelete();
    bool canMenuCut();

    enum ECanDeleteState
    {
        CDS_INIT_FOLDER_CHECK,
        CDS_PROCESSING_ITEMS,
        CDS_PROCESSING_FOLDERS,
        CDS_DONE,
    };

    ECanDeleteState mCanDeleteFolderState;
    LLInventoryModel::cat_array_t mFoldersToCheck;
    LLInventoryModel::item_array_t mItemsToCheck;
    S32 mLastCheckedVersion;
    S32 mInProgressVersion;
    bool mCanDelete;
    bool mCanCut;
};

class LLTextureBridge : public LLItemBridge
{
public:
    LLTextureBridge(LLInventoryPanel* inventory,
                    LLFolderView* root,
                    const LLUUID& uuid,
                    LLInventoryType::EType type) :
        LLItemBridge(inventory, root, uuid)
    {
        mInvType = type;
    }
    virtual LLUIImagePtr getIcon() const;
    virtual void openItem();
    virtual void buildContextMenu(LLMenuGL& menu, U32 flags);
    virtual void performAction(LLInventoryModel* model, std::string action);
    bool canSaveTexture(void);
    void setFileName(const std::string& file_name) { mFileName = file_name; }
protected:
    std::string mFileName;
};

class LLSoundBridge : public LLItemBridge
{
public:
    LLSoundBridge(LLInventoryPanel* inventory,
                  LLFolderView* root,
                  const LLUUID& uuid) :
        LLItemBridge(inventory, root, uuid) {}
    virtual void openItem();
    virtual void buildContextMenu(LLMenuGL& menu, U32 flags);
    virtual void performAction(LLInventoryModel* model, std::string action);
    static void openSoundPreview(void*);
};

class LLLandmarkBridge : public LLItemBridge
{
public:
    LLLandmarkBridge(LLInventoryPanel* inventory,
                     LLFolderView* root,
                     const LLUUID& uuid,
                     U32 flags = 0x00);
    virtual void performAction(LLInventoryModel* model, std::string action);
    virtual void buildContextMenu(LLMenuGL& menu, U32 flags);
    virtual LLUIImagePtr getIcon() const;
    virtual void openItem();
protected:
    bool mVisited;
};

class LLCallingCardBridge : public LLItemBridge
{
public:
    LLCallingCardBridge(LLInventoryPanel* inventory,
                        LLFolderView* folder,
                        const LLUUID& uuid );
    ~LLCallingCardBridge();
    virtual std::string getLabelSuffix() const;
    //virtual const std::string& getDisplayName() const;
    virtual LLUIImagePtr getIcon() const;
    virtual void performAction(LLInventoryModel* model, std::string action);
    virtual void openItem();
    virtual void buildContextMenu(LLMenuGL& menu, U32 flags);
    virtual bool dragOrDrop(MASK mask, bool drop,
                            EDragAndDropType cargo_type,
                            void* cargo_data,
                            std::string& tooltip_msg);
    void refreshFolderViewItem();
    void checkSearchBySuffixChanges();
protected:
    LLCallingCardObserver* mObserver;
    LLUUID mCreatorUUID;
};

class LLNotecardBridge : public LLItemBridge
{
public:
    LLNotecardBridge(LLInventoryPanel* inventory,
                     LLFolderView* root,
                     const LLUUID& uuid) :
        LLItemBridge(inventory, root, uuid) {}
    virtual void openItem();
    virtual void buildContextMenu(LLMenuGL& menu, U32 flags);
};

class LLGestureBridge : public LLItemBridge
{
public:
    LLGestureBridge(LLInventoryPanel* inventory,
                    LLFolderView* root,
                    const LLUUID& uuid) :
        LLItemBridge(inventory, root, uuid) {}
    // Only suffix for gesture items, not task items, because only
    // gestures in your inventory can be active.
    virtual LLFontGL::StyleFlags getLabelStyle() const;
    virtual std::string getLabelSuffix() const;
    virtual void performAction(LLInventoryModel* model, std::string action);
    virtual void openItem();
    virtual bool removeItem();
    virtual void buildContextMenu(LLMenuGL& menu, U32 flags);
    static void playGesture(const LLUUID& item_id);
};

class LLAnimationBridge : public LLItemBridge
{
public:
    LLAnimationBridge(LLInventoryPanel* inventory,
                      LLFolderView* root,
                      const LLUUID& uuid) :
        LLItemBridge(inventory, root, uuid) {}
    virtual void performAction(LLInventoryModel* model, std::string action);
    virtual void buildContextMenu(LLMenuGL& menu, U32 flags);
    virtual void openItem();
};

class LLObjectBridge : public LLItemBridge
{
public:
    LLObjectBridge(LLInventoryPanel* inventory,
                   LLFolderView* root,
                   const LLUUID& uuid,
                   LLInventoryType::EType type,
                   U32 flags);
    virtual LLUIImagePtr    getIcon() const;
    virtual void            performAction(LLInventoryModel* model, std::string action);
    virtual void            openItem();
    virtual bool isItemWearable() const { return true; }
    virtual std::string getLabelSuffix() const;
    virtual void            buildContextMenu(LLMenuGL& menu, U32 flags);
    virtual bool renameItem(const std::string& new_name);
    LLInventoryObject* getObject() const;
    LLViewerInventoryItem* getItem() const;
    LLViewerInventoryCategory* getCategory() const;
protected:
    static LLUUID sContextMenuItemID;  // Only valid while the context menu is open.
    U32 mAttachPt;
    bool mIsMultiObject;
};

class LLLSLTextBridge : public LLItemBridge
{
public:
    LLLSLTextBridge(LLInventoryPanel* inventory,
                    LLFolderView* root,
                    const LLUUID& uuid ) :
        LLItemBridge(inventory, root, uuid) {}
    virtual void openItem();
};

class LLWearableBridge : public LLItemBridge
{
public:
    LLWearableBridge(LLInventoryPanel* inventory,
                     LLFolderView* root,
                     const LLUUID& uuid,
                     LLAssetType::EType asset_type,
                     LLInventoryType::EType inv_type,
                     LLWearableType::EType wearable_type);
    virtual LLUIImagePtr getIcon() const;
    virtual void    performAction(LLInventoryModel* model, std::string action);
    virtual void    openItem();
    virtual bool isItemWearable() const { return true; }
    virtual void    buildContextMenu(LLMenuGL& menu, U32 flags);
    virtual std::string getLabelSuffix() const;
    virtual bool renameItem(const std::string& new_name);
    virtual LLWearableType::EType getWearableType() const { return mWearableType; }

    static void     onWearOnAvatar( void* userdata );   // Access to wearOnAvatar() from menu
    static bool     canWearOnAvatar( void* userdata );
    static void     onWearOnAvatarArrived( LLViewerWearable* wearable, void* userdata );
    void            wearOnAvatar();

    static void     onWearAddOnAvatarArrived( LLViewerWearable* wearable, void* userdata );
    void            wearAddOnAvatar();

    static bool     canEditOnAvatar( void* userdata );  // Access to editOnAvatar() from menu
    static void     onEditOnAvatar( void* userdata );
    void            editOnAvatar();

    static bool     canRemoveFromAvatar( void* userdata );
    void            removeFromAvatar();
protected:
    LLAssetType::EType mAssetType;
    LLWearableType::EType  mWearableType;
};

class LLLinkItemBridge : public LLItemBridge
{
public:
    LLLinkItemBridge(LLInventoryPanel* inventory,
                     LLFolderView* root,
                     const LLUUID& uuid) :
        LLItemBridge(inventory, root, uuid) {}
    virtual const std::string& getPrefix() { return sPrefix; }
    virtual void buildContextMenu(LLMenuGL& menu, U32 flags);
protected:
    static std::string sPrefix;
};

class LLUnknownItemBridge : public LLItemBridge
{
public:
    LLUnknownItemBridge(LLInventoryPanel* inventory,
        LLFolderView* root,
        const LLUUID& uuid) :
        LLItemBridge(inventory, root, uuid) {}
    virtual LLUIImagePtr getIcon() const;
    virtual void buildContextMenu(LLMenuGL& menu, U32 flags);
};

class LLLinkFolderBridge : public LLItemBridge
{
public:
    LLLinkFolderBridge(LLInventoryPanel* inventory,
                       LLFolderView* root,
                       const LLUUID& uuid) :
        LLItemBridge(inventory, root, uuid) {}
    virtual const std::string& getPrefix() { return sPrefix; }
    virtual LLUIImagePtr getIcon() const;
    virtual void buildContextMenu(LLMenuGL& menu, U32 flags);
    virtual void performAction(LLInventoryModel* model, std::string action);
    virtual void gotoItem();
protected:
    const LLUUID &getFolderID() const;
    static std::string sPrefix;
};


class LLSettingsBridge : public LLItemBridge
{
public:
    LLSettingsBridge(LLInventoryPanel* inventory,
        LLFolderView* root,
        const LLUUID& uuid,
        LLSettingsType::type_e settings_type);
    virtual LLUIImagePtr getIcon() const;
    virtual void    performAction(LLInventoryModel* model, std::string action);
    virtual void    openItem();
    virtual bool    isMultiPreviewAllowed() { return false; }
    virtual void    buildContextMenu(LLMenuGL& menu, U32 flags);
    virtual bool    renameItem(const std::string& new_name);
    virtual bool    isItemRenameable() const;
    virtual LLSettingsType::type_e getSettingsType() const { return mSettingsType; }

protected:
    bool            canUpdateRegion() const;
    bool            canUpdateParcel() const;

    LLSettingsType::type_e mSettingsType;

};

class LLMaterialBridge : public LLItemBridge
{
public:
    LLMaterialBridge(LLInventoryPanel* inventory,
                     LLFolderView* root,
                     const LLUUID& uuid) :
        LLItemBridge(inventory, root, uuid) {}
    virtual void openItem();
    virtual void buildContextMenu(LLMenuGL& menu, U32 flags);
};

//~~~~~~~~~~~~~~~~~~~~~~~~~~~~~~~~~~~~~~~~~~~~~~~~~~~~~~~~~~~~~~~~~~~~~~~~~~~~~
// Class LLInvFVBridgeAction
//
// This is an implementation class to be able to
// perform action to view inventory items.
//
//~~~~~~~~~~~~~~~~~~~~~~~~~~~~~~~~~~~~~~~~~~~~~~~~~~~~~~~~~~~~~~~~~~~~~~~~~~~~~
class LLInvFVBridgeAction
{
public:
    // This method is a convenience function which creates the correct
    // type of bridge action based on some basic information.
    static LLInvFVBridgeAction* createAction(LLAssetType::EType asset_type,
                                             const LLUUID& uuid,
                                             LLInventoryModel* model);
    static void doAction(LLAssetType::EType asset_type,
                         const LLUUID& uuid, LLInventoryModel* model);
    static void doAction(const LLUUID& uuid, LLInventoryModel* model);

    virtual void doIt() {};
    virtual ~LLInvFVBridgeAction() {} // need this because of warning on OSX
protected:
    LLInvFVBridgeAction(const LLUUID& id, LLInventoryModel* model) :
        mUUID(id), mModel(model) {}
    LLViewerInventoryItem* getItem() const;
protected:
    const LLUUID& mUUID; // item id
    LLInventoryModel* mModel;
};


//~~~~~~~~~~~~~~~~~~~~~~~~~~~~~~~~~~~~~~~~~~~~~~~~~~~~~~~~~~~~~~~~~~~~~~~~~~~~~
// Recent Inventory Panel related classes
//~~~~~~~~~~~~~~~~~~~~~~~~~~~~~~~~~~~~~~~~~~~~~~~~~~~~~~~~~~~~~~~~~~~~~~~~~~~~~

// Overridden version of the Inventory-Folder-View-Bridge for Folders
class LLRecentItemsFolderBridge : public LLFolderBridge
{
    friend class LLInvFVBridgeAction;
public:
    // Creates context menu for Folders related to Recent Inventory Panel.
    // Uses base logic and than removes from visible items "New..." menu items.
    LLRecentItemsFolderBridge(LLInventoryType::EType type,
                              LLInventoryPanel* inventory,
                              LLFolderView* root,
                              const LLUUID& uuid) :
        LLFolderBridge(inventory, root, uuid)
    {
        mInvType = type;
    }
    /*virtual*/ void buildContextMenu(LLMenuGL& menu, U32 flags);
};

// Bridge builder to create Inventory-Folder-View-Bridge for Recent Inventory Panel
class LLRecentInventoryBridgeBuilder : public LLInventoryFolderViewModelBuilder
{
public:
    LLRecentInventoryBridgeBuilder() {}
    // Overrides FolderBridge for Recent Inventory Panel.
    // It use base functionality for bridges other than FolderBridge.
    virtual LLInvFVBridge* createBridge(LLAssetType::EType asset_type,
        LLAssetType::EType actual_asset_type,
        LLInventoryType::EType inv_type,
        LLInventoryPanel* inventory,
        LLFolderViewModelInventory* view_model,
        LLFolderView* root,
        const LLUUID& uuid,
        U32 flags = 0x00) const;
};

//~~~~~~~~~~~~~~~~~~~~~~~~~~~~~~~~~~~~~~~~~~~~~~~~~~~~~~~~~~~~~~~~~~~~~~~~~~~~~
// Favorites Inventory Panel related classes
//~~~~~~~~~~~~~~~~~~~~~~~~~~~~~~~~~~~~~~~~~~~~~~~~~~~~~~~~~~~~~~~~~~~~~~~~~~~~~

// Overridden version of the Inventory-Folder-View-Bridge for Folders
class LLFavoritesFolderBridge : public LLFolderBridge
{
    friend class LLInvFVBridgeAction;
public:
    // Creates context menu for Folders related to Recent Inventory Panel.
    // Uses base logic and than removes from visible items "New..." menu items.
    LLFavoritesFolderBridge(LLInventoryType::EType type,
        LLInventoryPanel* inventory,
        LLFolderView* root,
        const LLUUID& uuid) :
        LLFolderBridge(inventory, root, uuid)
    {
        mInvType = type;
    }
    /*virtual*/ void buildContextMenu(LLMenuGL& menu, U32 flags);
};

// Bridge builder to create Inventory-Folder-View-Bridge for Recent Inventory Panel
class LLFavoritesInventoryBridgeBuilder : public LLInventoryFolderViewModelBuilder
{
public:
    LLFavoritesInventoryBridgeBuilder() {}
    // Overrides FolderBridge for Recent Inventory Panel.
    // It use base functionality for bridges other than FolderBridge.
    virtual LLInvFVBridge* createBridge(LLAssetType::EType asset_type,
        LLAssetType::EType actual_asset_type,
        LLInventoryType::EType inv_type,
        LLInventoryPanel* inventory,
        LLFolderViewModelInventory* view_model,
        LLFolderView* root,
        const LLUUID& uuid,
        U32 flags = 0x00) const;
};

//~~~~~~~~~~~~~~~~~~~~~~~~~~~~~~~~~~~~~~~~~~~~~~~~~~~~~~~~~~~~~~~~~~~~~~~~~~~~~
// Marketplace Inventory Panel related classes
//~~~~~~~~~~~~~~~~~~~~~~~~~~~~~~~~~~~~~~~~~~~~~~~~~~~~~~~~~~~~~~~~~~~~~~~~~~~~~

class LLMarketplaceFolderBridge : public LLFolderBridge
{
public:
    // Overloads some display related methods specific to folders in a marketplace floater context
    LLMarketplaceFolderBridge(LLInventoryPanel* inventory,
                              LLFolderView* root,
                              const LLUUID& uuid);

    virtual LLUIImagePtr getIcon() const;
    virtual LLUIImagePtr getIconOpen() const;
    virtual std::string getLabelSuffix() const;
    virtual LLFontGL::StyleFlags getLabelStyle() const;

private:
    LLUIImagePtr getMarketplaceFolderIcon(bool is_open) const;
    // Those members are mutable because they are cached variablse to speed up display, not a state variables
    mutable S32 m_depth;
    mutable S32 m_stockCountCache;
};


void rez_attachment(LLViewerInventoryItem* item,
                    LLViewerJointAttachment* attachment,
                    bool replace = false);

// Move items from an in-world object's "Contents" folder to a specified
// folder in agent inventory.
bool move_inv_category_world_to_agent(const LLUUID& object_id,
                                      const LLUUID& category_id,
                                      bool drop,
                                      std::function<void(S32, void*, const LLMoveInv *)> callback = NULL,
                                      void* user_data = NULL,
                                      LLInventoryFilter* filter = NULL);

// Utility function to hide all entries except those in the list
// Can be called multiple times on the same menu (e.g. if multiple items
// are selected).  If "append" is false, then only common enabled items
// are set as enabled.
void hide_context_entries(LLMenuGL& menu,
                          const menuentry_vec_t &entries_to_show,
                          const menuentry_vec_t &disabled_entries);

// Helper functions to classify actions.
bool isAddAction(const std::string& action);
bool isRemoveAction(const std::string& action);
bool isMarketplaceCopyAction(const std::string& action);
bool isMarketplaceSendAction(const std::string& action);

class LLFolderViewGroupedItemBridge: public LLFolderViewGroupedItemModel
{
public:
    LLFolderViewGroupedItemBridge();
    virtual void groupFilterContextMenu(folder_view_item_deque& selected_items, LLMenuGL& menu);
    bool canWearSelected(const uuid_vec_t& item_ids) const;
};

struct LLMoveInv
{
    LLUUID mObjectID;
    LLUUID mCategoryID;
    two_uuids_list_t mMoveList;
    std::function<void(S32, void*, const LLMoveInv*)> mCallback;
    void* mUserData;
};

void warn_move_inventory(LLViewerObject* object, std::shared_ptr<LLMoveInv> move_inv);
bool move_task_inventory_callback(const LLSD& notification, const LLSD& response, std::shared_ptr<LLMoveInv>);

#endif // LL_LLINVENTORYBRIDGE_H<|MERGE_RESOLUTION|>--- conflicted
+++ resolved
@@ -86,8 +86,7 @@
     //--------------------------------------------------------------------
     virtual const LLUUID& getUUID() const { return mUUID; }
     virtual const LLUUID& getThumbnailUUID() const { return LLUUID::null; }
-<<<<<<< HEAD
-    virtual bool getIsFavorite() const { return false; }
+    virtual bool isFavorite() const { return false; }
     virtual void clearDisplayName() { mDisplayName.clear(); }
     virtual void restoreItem() {}
     virtual void restoreToWorld() {}
@@ -106,27 +105,6 @@
     virtual PermissionMask getPermissionMask() const;
     virtual LLFolderType::EType getPreferredType() const;
     virtual time_t getCreationDate() const;
-=======
-    virtual bool isFavorite() const { return false; }
-	virtual void clearDisplayName() { mDisplayName.clear(); }
-	virtual void restoreItem() {}
-	virtual void restoreToWorld() {}
-
-	//--------------------------------------------------------------------
-	// Inherited LLFolderViewModelItemInventory functions
-	//--------------------------------------------------------------------
-	virtual const std::string& getName() const;
-	virtual const std::string& getDisplayName() const;
-	const std::string& getSearchableName() const { return mSearchableName; }
-
-	std::string getSearchableDescription() const;
-	std::string getSearchableCreatorName() const;
-	std::string getSearchableUUIDString() const;
-
-	virtual PermissionMask getPermissionMask() const;
-	virtual LLFolderType::EType getPreferredType() const;
-	virtual time_t getCreationDate() const;
->>>>>>> 738cf84c
         virtual void setCreationDate(time_t creation_date_utc);
     virtual LLFontGL::StyleFlags getLabelStyle() const { return LLFontGL::NORMAL; }
     virtual std::string getLabelSuffix() const { return LLStringUtil::null; }
@@ -189,7 +167,6 @@
     virtual bool canMenuCut();
 
 protected:
-<<<<<<< HEAD
     LLInvFVBridge(LLInventoryPanel* inventory, LLFolderView* root, const LLUUID& uuid);
 
     LLInventoryModel* getInventoryModel() const;
@@ -199,6 +176,7 @@
     bool isLinkedObjectMissing() const; // Is this a linked obj whose baseobj is not in inventory?
 
     bool isAgentInventory() const; // false if lost or in the inventory library
+    bool isAgentInventoryRoot() const; // true if worn by agent
     bool isCOFFolder() const;       // true if COF or descendant of
     bool isInboxFolder() const;     // true if COF or descendant of   marketplace inbox
 
@@ -230,49 +208,6 @@
     void purgeItem(LLInventoryModel *model, const LLUUID &uuid);
     void removeObject(LLInventoryModel *model, const LLUUID &uuid);
     virtual void buildDisplayName() const {}
-=======
-	LLInvFVBridge(LLInventoryPanel* inventory, LLFolderView* root, const LLUUID& uuid);
-
-	LLInventoryModel* getInventoryModel() const;
-	LLInventoryFilter* getInventoryFilter() const;
-	
-	BOOL isLinkedObjectInTrash() const; // Is this obj or its baseobj in the trash?
-	BOOL isLinkedObjectMissing() const; // Is this a linked obj whose baseobj is not in inventory?
-
-	bool isAgentInventory() const; // false if lost or in the inventory library
-    bool isAgentInventoryRoot() const; // true if worn by agent
-	BOOL isCOFFolder() const;       // true if COF or descendant of
-	BOOL isInboxFolder() const;     // true if COF or descendant of   marketplace inbox
-
-	BOOL isMarketplaceListingsFolder() const;     // true if descendant of Marketplace listings folder
-
-	virtual BOOL isItemPermissive() const;
-	static void changeItemParent(LLInventoryModel* model,
-								 LLViewerInventoryItem* item,
-								 const LLUUID& new_parent,
-								 BOOL restamp);
-	static void changeCategoryParent(LLInventoryModel* model,
-									 LLViewerInventoryCategory* item,
-									 const LLUUID& new_parent,
-									 BOOL restamp);
-	void removeBatchNoCheck(std::vector<LLFolderViewModelItem*>& batch);
-    
-    BOOL callback_cutToClipboard(const LLSD& notification, const LLSD& response);
-    BOOL perform_cutToClipboard();
-
-	LLHandle<LLInventoryPanel> mInventoryPanel;
-	LLFolderView* mRoot;
-	const LLUUID mUUID;	// item id
-	LLInventoryType::EType mInvType;
-	bool						mIsLink;
-	LLTimer						mTimeSinceRequestStart;
-	mutable std::string			mDisplayName;
-	mutable std::string			mSearchableName;
-
-	void purgeItem(LLInventoryModel *model, const LLUUID &uuid);
-	void removeObject(LLInventoryModel *model, const LLUUID &uuid);
-	virtual void buildDisplayName() const {}
->>>>>>> 738cf84c
 };
 
 //~~~~~~~~~~~~~~~~~~~~~~~~~~~~~~~~~~~~~~~~~~~~~~~~~~~~~~~~~~~~~~~~~~~~~~~~~~~~~
