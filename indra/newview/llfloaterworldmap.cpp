--- conflicted
+++ resolved
@@ -1,2381 +1,1795 @@
-/**
- * @file llfloaterworldmap.cpp
- * @author James Cook, Tom Yedwab
- * @brief LLFloaterWorldMap class implementation
- *
- * $LicenseInfo:firstyear=2003&license=viewerlgpl$
- * Second Life Viewer Source Code
- * Copyright (C) 2010, Linden Research, Inc.
- *
- * This library is free software; you can redistribute it and/or
- * modify it under the terms of the GNU Lesser General Public
- * License as published by the Free Software Foundation;
- * version 2.1 of the License only.
- *
- * This library is distributed in the hope that it will be useful,
- * but WITHOUT ANY WARRANTY; without even the implied warranty of
- * MERCHANTABILITY or FITNESS FOR A PARTICULAR PURPOSE.  See the GNU
- * Lesser General Public License for more details.
- *
- * You should have received a copy of the GNU Lesser General Public
- * License along with this library; if not, write to the Free Software
- * Foundation, Inc., 51 Franklin Street, Fifth Floor, Boston, MA  02110-1301  USA
- *
- * Linden Research, Inc., 945 Battery Street, San Francisco, CA  94111  USA
- * $/LicenseInfo$
- */
-
-/*
- * Map of the entire world, with multiple background images,
- * avatar tracking, teleportation by double-click, etc.
- */
-
-#include "llviewerprecompiledheaders.h"
-
-#include "llfloaterworldmap.h"
-
-#include "llagent.h"
-#include "llagentcamera.h"
-#include "llbutton.h"
-#include "llcallingcard.h"
-#include "llcombobox.h"
-#include "llviewercontrol.h"
-#include "llcommandhandler.h"
-#include "lldraghandle.h"
-//#include "llfirstuse.h"
-#include "llfloaterreg.h"       // getTypedInstance()
-#include "llfocusmgr.h"
-#include "lliconctrl.h"
-#include "llinventoryfunctions.h"
-#include "llinventorymodel.h"
-#include "llinventorymodelbackgroundfetch.h"
-#include "llinventoryobserver.h"
-#include "lllandmarklist.h"
-#include "llsearcheditor.h"
-#include "llnotificationsutil.h"
-#include "llregionhandle.h"
-#include "llscrolllistctrl.h"
-#include "llslurl.h"
-#include "lltextbox.h"
-#include "lltoolbarview.h"
-#include "lltracker.h"
-#include "lltrans.h"
-#include "llviewerinventory.h"  // LLViewerInventoryItem
-#include "llviewermenu.h"
-#include "llviewerparcelmgr.h"
-#include "llviewerregion.h"
-#include "llviewerstats.h"
-#include "llviewertexture.h"
-#include "llviewerwindow.h"
-#include "llworldmap.h"
-#include "llworldmapmessage.h"
-#include "llworldmapview.h"
-#include "lluictrlfactory.h"
-#include "llappviewer.h"
-#include "llmapimagetype.h"
-#include "llweb.h"
-#include "llsliderctrl.h"
-#include "message.h"
-#include "llwindow.h"           // copyTextToClipboard()
-#include <algorithm>
-
-//---------------------------------------------------------------------------
-// Constants
-//---------------------------------------------------------------------------
-
-// Merov: we switched from using the "world size" (which varies depending where the user went) to a fixed
-// width of 512 regions max visible at a time. This makes the zoom slider works in a consistent way across
-// sessions and doesn't prevent the user to pan the world if it was to grow a lot beyond that limit.
-// Currently (01/26/09), this value allows the whole grid to be visible in a 1024x1024 window.
-static const S32 MAX_VISIBLE_REGIONS = 512;
-
-
-const S32 HIDE_BEACON_PAD = 133;
-
-// It would be more logical to have this inside the method where it is used but to compile under gcc this
-// struct has to be here.
-struct SortRegionNames
-{
-    inline bool operator ()(std::pair <U64, LLSimInfo*> const& _left, std::pair <U64, LLSimInfo*> const& _right)
-    {
-        return(LLStringUtil::compareInsensitive(_left.second->getName(), _right.second->getName()) < 0);
-    }
-};
-
-enum EPanDirection
-{
-    PAN_UP,
-    PAN_DOWN,
-    PAN_LEFT,
-    PAN_RIGHT
-};
-
-// Values in pixels per region
-static const F32 ZOOM_MAX = 128.f;
-
-//---------------------------------------------------------------------------
-// Globals
-//---------------------------------------------------------------------------
-
-// handle secondlife:///app/worldmap/{NAME}/{COORDS} URLs
-class LLWorldMapHandler : public LLCommandHandler
-{
-public:
-    LLWorldMapHandler() : LLCommandHandler("worldmap", UNTRUSTED_THROTTLE)
-    {
-    }
-
-    virtual bool canHandleUntrusted(
-        const LLSD& params,
-        const LLSD& query_map,
-        LLMediaCtrl* web,
-        const std::string& nav_type)
-    {
-        if (nav_type == NAV_TYPE_CLICKED
-            || nav_type == NAV_TYPE_EXTERNAL)
-        {
-            // NAV_TYPE_EXTERNAL will be throttled
-            return true;
-        }
-
-        return false;
-    }
-
-    bool handle(const LLSD& params,
-                const LLSD& query_map,
-                const std::string& grid,
-                LLMediaCtrl* web)
-    {
-        if (params.size() == 0)
-        {
-            // support the secondlife:///app/worldmap SLapp
-            LLFloaterReg::showInstance("world_map", "center");
-            return true;
-        }
-
-        // support the secondlife:///app/worldmap/{LOCATION}/{COORDS} SLapp
-        const std::string region_name = LLURI::unescape(params[0].asString());
-        S32 x = (params.size() > 1) ? params[1].asInteger() : 128;
-        S32 y = (params.size() > 2) ? params[2].asInteger() : 128;
-        S32 z = (params.size() > 3) ? params[3].asInteger() : 0;
-
-        LLFloaterWorldMap::getInstance()->trackURL(region_name, x, y, z);
-        LLFloaterReg::showInstance("world_map", "center");
-
-        return true;
-    }
-};
-LLWorldMapHandler gWorldMapHandler;
-
-// SocialMap handler secondlife:///app/maptrackavatar/id
-class LLMapTrackAvatarHandler : public LLCommandHandler
-{
-public:
-    LLMapTrackAvatarHandler() : LLCommandHandler("maptrackavatar", UNTRUSTED_THROTTLE)
-    {
-    }
-
-    virtual bool canHandleUntrusted(
-        const LLSD& params,
-        const LLSD& query_map,
-        LLMediaCtrl* web,
-        const std::string& nav_type)
-    {
-        if (params.size() < 1)
-        {
-            return true; // don't block, will fail later
-        }
-
-        if (nav_type == NAV_TYPE_CLICKED
-            || nav_type == NAV_TYPE_EXTERNAL)
-        {
-            // NAV_TYPE_EXTERNAL will be throttled
-            return true;
-        }
-
-        return false;
-    }
-
-    bool handle(const LLSD& params,
-                const LLSD& query_map,
-                const std::string& grid,
-                LLMediaCtrl* web)
-<<<<<<< HEAD
-	{
-		if (!LLUI::getInstance()->mSettingGroups["config"]->getBOOL("EnableWorldMap"))
-		{
-			LLNotificationsUtil::add("NoWorldMap", LLSD(), LLSD(), std::string("SwitchToStandardSkinAndQuit"));
-			return true;
-		}
-		
-		//Make sure we have some parameters
-		if (params.size() == 0)
-		{
-			return false;
-		}
-		
-		//Get the ID
-		LLUUID id;
-		if (!id.set( params[0], false ))
-		{
-			return false;
-		}
-		
-		LLFloaterWorldMap::getInstance()->avatarTrackFromSlapp( id  ); 
-		LLFloaterReg::showInstance( "world_map", "center" );
-		
-		return true;
-	}
-};	
-=======
-    {
-        //Make sure we have some parameters
-        if (params.size() == 0)
-        {
-            return false;
-        }
-
-        //Get the ID
-        LLUUID id;
-        if (!id.set( params[0], FALSE ))
-        {
-            return false;
-        }
-
-        LLFloaterWorldMap::getInstance()->avatarTrackFromSlapp( id  );
-        LLFloaterReg::showInstance( "world_map", "center" );
-
-        return true;
-    }
-};
->>>>>>> e1623bb2
-LLMapTrackAvatarHandler gMapTrackAvatar;
-
-LLFloaterWorldMap* gFloaterWorldMap = NULL;
-
-class LLMapInventoryObserver : public LLInventoryObserver
-{
-public:
-    LLMapInventoryObserver() {}
-    virtual ~LLMapInventoryObserver() {}
-    virtual void changed(U32 mask);
-};
-
-void LLMapInventoryObserver::changed(U32 mask)
-{
-    // if there's a change we're interested in.
-    if((mask & (LLInventoryObserver::CALLING_CARD | LLInventoryObserver::ADD |
-                LLInventoryObserver::REMOVE)) != 0)
-    {
-        gFloaterWorldMap->inventoryChanged();
-    }
-}
-
-class LLMapFriendObserver : public LLFriendObserver
-{
-public:
-    LLMapFriendObserver() {}
-    virtual ~LLMapFriendObserver() {}
-    virtual void changed(U32 mask);
-};
-
-void LLMapFriendObserver::changed(U32 mask)
-{
-    // if there's a change we're interested in.
-    if((mask & (LLFriendObserver::ADD | LLFriendObserver::REMOVE | LLFriendObserver::ONLINE | LLFriendObserver::POWERS)) != 0)
-    {
-        gFloaterWorldMap->friendsChanged();
-    }
-}
-
-//---------------------------------------------------------------------------
-// Statics
-//---------------------------------------------------------------------------
-
-// Used as a pretend asset and inventory id to mean "landmark at my home location."
-const LLUUID LLFloaterWorldMap::sHomeID( "10000000-0000-0000-0000-000000000001" );
-
-//---------------------------------------------------------------------------
-// Construction and destruction
-//---------------------------------------------------------------------------
-
-
-LLFloaterWorldMap::LLFloaterWorldMap(const LLSD& key)
-<<<<<<< HEAD
-:	LLFloater(key),
-	mInventory(NULL),
-	mInventoryObserver(NULL),
-	mFriendObserver(NULL),
-	mCompletingRegionName(),
-	mCompletingRegionPos(),
-	mWaitingForTracker(false),
-	mIsClosing(false),
-	mSetToUserPosition(true),
-	mTrackedLocation(0,0,0),
-	mTrackedStatus(LLTracker::TRACKING_NOTHING),
-	mListFriendCombo(NULL),
-	mListLandmarkCombo(NULL),
-	mListSearchResults(NULL)
-{
-	gFloaterWorldMap = this;
-	
-	mFactoryMap["objects_mapview"] = LLCallbackMap(createWorldMapView, NULL);
-	
-	mCommitCallbackRegistrar.add("WMap.Coordinates",	boost::bind(&LLFloaterWorldMap::onCoordinatesCommit, this));
-	mCommitCallbackRegistrar.add("WMap.Location",		boost::bind(&LLFloaterWorldMap::onLocationCommit, this));
-	mCommitCallbackRegistrar.add("WMap.AvatarCombo",	boost::bind(&LLFloaterWorldMap::onAvatarComboCommit, this));
-	mCommitCallbackRegistrar.add("WMap.Landmark",		boost::bind(&LLFloaterWorldMap::onLandmarkComboCommit, this));
-	mCommitCallbackRegistrar.add("WMap.SearchResult",	boost::bind(&LLFloaterWorldMap::onCommitSearchResult, this));
-	mCommitCallbackRegistrar.add("WMap.GoHome",			boost::bind(&LLFloaterWorldMap::onGoHome, this));	
-	mCommitCallbackRegistrar.add("WMap.Teleport",		boost::bind(&LLFloaterWorldMap::onClickTeleportBtn, this));	
-	mCommitCallbackRegistrar.add("WMap.ShowTarget",		boost::bind(&LLFloaterWorldMap::onShowTargetBtn, this));	
-	mCommitCallbackRegistrar.add("WMap.ShowAgent",		boost::bind(&LLFloaterWorldMap::onShowAgentBtn, this));		
-	mCommitCallbackRegistrar.add("WMap.Clear",			boost::bind(&LLFloaterWorldMap::onClearBtn, this));		
-	mCommitCallbackRegistrar.add("WMap.CopySLURL",		boost::bind(&LLFloaterWorldMap::onCopySLURL, this));
-	
-	gSavedSettings.getControl("PreferredMaturity")->getSignal()->connect(boost::bind(&LLFloaterWorldMap::onChangeMaturity, this));
-=======
-:   LLFloater(key),
-    mInventory(NULL),
-    mInventoryObserver(NULL),
-    mFriendObserver(NULL),
-    mCompletingRegionName(),
-    mCompletingRegionPos(),
-    mWaitingForTracker(FALSE),
-    mIsClosing(FALSE),
-    mSetToUserPosition(TRUE),
-    mTrackedLocation(0,0,0),
-    mTrackedStatus(LLTracker::TRACKING_NOTHING),
-    mListFriendCombo(NULL),
-    mListLandmarkCombo(NULL),
-    mListSearchResults(NULL)
-{
-    gFloaterWorldMap = this;
-
-    mFactoryMap["objects_mapview"] = LLCallbackMap(createWorldMapView, NULL);
-
-    mCommitCallbackRegistrar.add("WMap.Coordinates",    boost::bind(&LLFloaterWorldMap::onCoordinatesCommit, this));
-    mCommitCallbackRegistrar.add("WMap.Location",       boost::bind(&LLFloaterWorldMap::onLocationCommit, this));
-    mCommitCallbackRegistrar.add("WMap.AvatarCombo",    boost::bind(&LLFloaterWorldMap::onAvatarComboCommit, this));
-    mCommitCallbackRegistrar.add("WMap.Landmark",       boost::bind(&LLFloaterWorldMap::onLandmarkComboCommit, this));
-    mCommitCallbackRegistrar.add("WMap.SearchResult",   boost::bind(&LLFloaterWorldMap::onCommitSearchResult, this));
-    mCommitCallbackRegistrar.add("WMap.GoHome",         boost::bind(&LLFloaterWorldMap::onGoHome, this));
-    mCommitCallbackRegistrar.add("WMap.Teleport",       boost::bind(&LLFloaterWorldMap::onClickTeleportBtn, this));
-    mCommitCallbackRegistrar.add("WMap.ShowTarget",     boost::bind(&LLFloaterWorldMap::onShowTargetBtn, this));
-    mCommitCallbackRegistrar.add("WMap.ShowAgent",      boost::bind(&LLFloaterWorldMap::onShowAgentBtn, this));
-    mCommitCallbackRegistrar.add("WMap.Clear",          boost::bind(&LLFloaterWorldMap::onClearBtn, this));
-    mCommitCallbackRegistrar.add("WMap.CopySLURL",      boost::bind(&LLFloaterWorldMap::onCopySLURL, this));
-
-    gSavedSettings.getControl("PreferredMaturity")->getSignal()->connect(boost::bind(&LLFloaterWorldMap::onChangeMaturity, this));
->>>>>>> e1623bb2
-}
-
-// static
-void* LLFloaterWorldMap::createWorldMapView(void* data)
-{
-    return new LLWorldMapView();
-}
-
-bool LLFloaterWorldMap::postBuild()
-{
-    mMapView = dynamic_cast<LLWorldMapView*>(getChild<LLPanel>("objects_mapview"));
-    mMapView->setPan(0, 0, true);
-
-    LLComboBox *avatar_combo = getChild<LLComboBox>("friend combo");
-    avatar_combo->selectFirstItem();
-    avatar_combo->setPrearrangeCallback( boost::bind(&LLFloaterWorldMap::onAvatarComboPrearrange, this) );
-    avatar_combo->setTextChangedCallback( boost::bind(&LLFloaterWorldMap::onComboTextEntry, this) );
-    mListFriendCombo = dynamic_cast<LLCtrlListInterface *>(avatar_combo);
-
-    LLSearchEditor *location_editor = getChild<LLSearchEditor>("location");
-    location_editor->setFocusChangedCallback(boost::bind(&LLFloaterWorldMap::onLocationFocusChanged, this, _1));
-    location_editor->setTextChangedCallback( boost::bind(&LLFloaterWorldMap::onSearchTextEntry, this));
-
-    getChild<LLScrollListCtrl>("search_results")->setDoubleClickCallback( boost::bind(&LLFloaterWorldMap::onClickTeleportBtn, this));
-    mListSearchResults = childGetListInterface("search_results");
-
-    LLComboBox *landmark_combo = getChild<LLComboBox>( "landmark combo");
-    landmark_combo->selectFirstItem();
-    landmark_combo->setPrearrangeCallback( boost::bind(&LLFloaterWorldMap::onLandmarkComboPrearrange, this) );
-    landmark_combo->setTextChangedCallback( boost::bind(&LLFloaterWorldMap::onComboTextEntry, this) );
-    mListLandmarkCombo = dynamic_cast<LLCtrlListInterface *>(landmark_combo);
-
-    F32 slider_zoom = mMapView->getZoom();
-    getChild<LLUICtrl>("zoom slider")->setValue(slider_zoom);
-
-    getChild<LLPanel>("expand_btn_panel")->setMouseDownCallback(boost::bind(&LLFloaterWorldMap::onExpandCollapseBtn, this));
-<<<<<<< HEAD
-	
-	setDefaultBtn(NULL);
-	
-	onChangeMaturity();
-	
-	return true;
-=======
-
-    setDefaultBtn(NULL);
-
-    onChangeMaturity();
-
-    return TRUE;
->>>>>>> e1623bb2
-}
-
-// virtual
-LLFloaterWorldMap::~LLFloaterWorldMap()
-{
-    // All cleaned up by LLView destructor
-    mMapView = NULL;
-
-    // Inventory deletes all observers on shutdown
-    mInventory = NULL;
-    mInventoryObserver = NULL;
-
-    // avatar tracker will delete this for us.
-    mFriendObserver = NULL;
-
-    gFloaterWorldMap = NULL;
-
-    mTeleportFinishConnection.disconnect();
-}
-
-//static
-LLFloaterWorldMap* LLFloaterWorldMap::getInstance()
-{
-    return LLFloaterReg::getTypedInstance<LLFloaterWorldMap>("world_map");
-}
-
-// virtual
-void LLFloaterWorldMap::onClose(bool app_quitting)
-{
-    // While we're not visible, discard the overlay images we're using
-    LLWorldMap::getInstance()->clearImageRefs();
-    mTeleportFinishConnection.disconnect();
-}
-
-// virtual
-void LLFloaterWorldMap::onOpen(const LLSD& key)
-{
-    mTeleportFinishConnection = LLViewerParcelMgr::getInstance()->
-        setTeleportFinishedCallback(boost::bind(&LLFloaterWorldMap::onTeleportFinished, this));
-
-    bool center_on_target = (key.asString() == "center");
-<<<<<<< HEAD
-	
-	mIsClosing = false;
-	
-=======
-
-    mIsClosing = FALSE;
-
->>>>>>> e1623bb2
-    mMapView->clearLastClick();
-
-    {
-        // reset pan on show, so it centers on you again
-        if (!center_on_target)
-        {
-            mMapView->setPan(0, 0, true);
-        }
-        mMapView->updateVisibleBlocks();
-<<<<<<< HEAD
-		
-		// Reload items as they may have changed
-		LLWorldMap::getInstance()->reloadItems();
-		
-		// We may already have a bounding box for the regions of the world,
-		// so use that to adjust the view.
-		adjustZoomSliderBounds();
-		
-		// Could be first show
-		//LLFirstUse::useMap();
-		
-		// Start speculative download of landmarks
-		const LLUUID landmark_folder_id = gInventory.findCategoryUUIDForType(LLFolderType::FT_LANDMARK);
-		LLInventoryModelBackgroundFetch::instance().start(landmark_folder_id);
-		
-		getChild<LLUICtrl>("location")->setFocus( true);
-		gFocusMgr.triggerFocusFlash();
-		
-		buildAvatarIDList();
-		buildLandmarkIDLists();
-		
-		// If nothing is being tracked, set flag so the user position will be found
-		mSetToUserPosition = ( LLTracker::getTrackingStatus() == LLTracker::TRACKING_NOTHING );
-	}
-	
-	if (center_on_target)
-	{
-		centerOnTarget(false);
-	}
-=======
-
-        // Reload items as they may have changed
-        LLWorldMap::getInstance()->reloadItems();
-
-        // We may already have a bounding box for the regions of the world,
-        // so use that to adjust the view.
-        adjustZoomSliderBounds();
-
-        // Could be first show
-        //LLFirstUse::useMap();
-
-        // Start speculative download of landmarks
-        const LLUUID landmark_folder_id = gInventory.findCategoryUUIDForType(LLFolderType::FT_LANDMARK);
-        LLInventoryModelBackgroundFetch::instance().start(landmark_folder_id);
-
-        getChild<LLUICtrl>("location")->setFocus( TRUE);
-        gFocusMgr.triggerFocusFlash();
-
-        buildAvatarIDList();
-        buildLandmarkIDLists();
-
-        // If nothing is being tracked, set flag so the user position will be found
-        mSetToUserPosition = ( LLTracker::getTrackingStatus() == LLTracker::TRACKING_NOTHING );
-    }
-
-    if (center_on_target)
-    {
-        centerOnTarget(FALSE);
-    }
->>>>>>> e1623bb2
-}
-
-// static
-void LLFloaterWorldMap::reloadIcons(void*)
-{
-    LLWorldMap::getInstance()->reloadItems();
-}
-
-// virtual
-bool LLFloaterWorldMap::handleHover(S32 x, S32 y, MASK mask)
-{
-<<<<<<< HEAD
-	bool handled;
-	handled = LLFloater::handleHover(x, y, mask);
-	return handled;
-=======
-    BOOL handled;
-    handled = LLFloater::handleHover(x, y, mask);
-    return handled;
->>>>>>> e1623bb2
-}
-
-bool LLFloaterWorldMap::handleScrollWheel(S32 x, S32 y, S32 clicks)
-{
-    if (!isMinimized() && isFrontmost())
-    {
-        S32 map_x = x - mMapView->getRect().mLeft;
-        S32 map_y = y - mMapView->getRect().mBottom;
-        if (mMapView->pointInView(map_x, map_y))
-        {
-            F32 old_slider_zoom = (F32) getChild<LLUICtrl>("zoom slider")->getValue().asReal();
-            F32 slider_zoom     = old_slider_zoom + ((F32) clicks * -0.3333f);
-            getChild<LLUICtrl>("zoom slider")->setValue(LLSD(slider_zoom));
-            mMapView->zoomWithPivot(slider_zoom, map_x, map_y);
-            return true;
-        }
-    }
-
-    return LLFloater::handleScrollWheel(x, y, clicks);
-}
-
-
-// virtual
-void LLFloaterWorldMap::reshape( S32 width, S32 height, bool called_from_parent )
-{
-    LLFloater::reshape( width, height, called_from_parent );
-}
-
-
-// virtual
-void LLFloaterWorldMap::draw()
-{
-<<<<<<< HEAD
-	static LLUIColor map_track_color = LLUIColorTable::instance().getColor("MapTrackColor", LLColor4::white);
-	static LLUIColor map_track_disabled_color = LLUIColorTable::instance().getColor("MapTrackDisabledColor", LLColor4::white);
-	
-	// On orientation island, users don't have a home location yet, so don't
-	// let them teleport "home".  It dumps them in an often-crowed welcome
-	// area (infohub) and they get confused. JC
-	LLViewerRegion* regionp = gAgent.getRegion();
-	bool agent_on_prelude = (regionp && regionp->isPrelude());
-	bool enable_go_home = gAgent.isGodlike() || !agent_on_prelude;
-	getChildView("Go Home")->setEnabled(enable_go_home);
-	
-	updateLocation();
-	
-	LLTracker::ETrackingStatus tracking_status = LLTracker::getTrackingStatus(); 
-	if (LLTracker::TRACKING_AVATAR == tracking_status)
-	{
-		getChild<LLUICtrl>("avatar_icon")->setColor( map_track_color);
-	}
-	else
-	{
-		getChild<LLUICtrl>("avatar_icon")->setColor( map_track_disabled_color);
-	}
-	
-	if (LLTracker::TRACKING_LANDMARK == tracking_status)
-	{
-		getChild<LLUICtrl>("landmark_icon")->setColor( map_track_color);
-	}
-	else
-	{
-		getChild<LLUICtrl>("landmark_icon")->setColor( map_track_disabled_color);
-	}
-	
-	if (LLTracker::TRACKING_LOCATION == tracking_status)
-	{
-		getChild<LLUICtrl>("location_icon")->setColor( map_track_color);
-	}
-	else
-	{
-		if (mCompletingRegionName != "")
-		{
-			F64 seconds = LLTimer::getElapsedSeconds();
-			double value = fmod(seconds, 2);
-			value = 0.5 + 0.5*cos(value * F_PI);
-			LLColor4 loading_color(0.0, F32(value/2), F32(value), 1.0);
-			getChild<LLUICtrl>("location_icon")->setColor( loading_color);
-		}
-		else
-		{
-			getChild<LLUICtrl>("location_icon")->setColor( map_track_disabled_color);
-		}
-	}
-	
-	// check for completion of tracking data
-	if (mWaitingForTracker)
-	{
-		centerOnTarget(true);
-	}
-	
-	getChildView("Teleport")->setEnabled((bool)tracking_status);
-	//	getChildView("Clear")->setEnabled((bool)tracking_status);
-	getChildView("Show Destination")->setEnabled((bool)tracking_status || LLWorldMap::getInstance()->isTracking());
-	getChildView("copy_slurl")->setEnabled((mSLURL.isValid()) );
-	
-	setMouseOpaque(true);
-	getDragHandle()->setMouseOpaque(true);
-=======
-    static LLUIColor map_track_color = LLUIColorTable::instance().getColor("MapTrackColor", LLColor4::white);
-    static LLUIColor map_track_disabled_color = LLUIColorTable::instance().getColor("MapTrackDisabledColor", LLColor4::white);
-
-    // On orientation island, users don't have a home location yet, so don't
-    // let them teleport "home".  It dumps them in an often-crowed welcome
-    // area (infohub) and they get confused. JC
-    LLViewerRegion* regionp = gAgent.getRegion();
-    bool agent_on_prelude = (regionp && regionp->isPrelude());
-    bool enable_go_home = gAgent.isGodlike() || !agent_on_prelude;
-    getChildView("Go Home")->setEnabled(enable_go_home);
-
-    updateLocation();
-
-    LLTracker::ETrackingStatus tracking_status = LLTracker::getTrackingStatus();
-    if (LLTracker::TRACKING_AVATAR == tracking_status)
-    {
-        getChild<LLUICtrl>("avatar_icon")->setColor( map_track_color);
-    }
-    else
-    {
-        getChild<LLUICtrl>("avatar_icon")->setColor( map_track_disabled_color);
-    }
-
-    if (LLTracker::TRACKING_LANDMARK == tracking_status)
-    {
-        getChild<LLUICtrl>("landmark_icon")->setColor( map_track_color);
-    }
-    else
-    {
-        getChild<LLUICtrl>("landmark_icon")->setColor( map_track_disabled_color);
-    }
-
-    if (LLTracker::TRACKING_LOCATION == tracking_status)
-    {
-        getChild<LLUICtrl>("location_icon")->setColor( map_track_color);
-    }
-    else
-    {
-        if (mCompletingRegionName != "")
-        {
-            F64 seconds = LLTimer::getElapsedSeconds();
-            double value = fmod(seconds, 2);
-            value = 0.5 + 0.5*cos(value * F_PI);
-            LLColor4 loading_color(0.0, F32(value/2), F32(value), 1.0);
-            getChild<LLUICtrl>("location_icon")->setColor( loading_color);
-        }
-        else
-        {
-            getChild<LLUICtrl>("location_icon")->setColor( map_track_disabled_color);
-        }
-    }
-
-    // check for completion of tracking data
-    if (mWaitingForTracker)
-    {
-        centerOnTarget(TRUE);
-    }
-
-    getChildView("Teleport")->setEnabled((BOOL)tracking_status);
-    //  getChildView("Clear")->setEnabled((BOOL)tracking_status);
-    getChildView("Show Destination")->setEnabled((BOOL)tracking_status || LLWorldMap::getInstance()->isTracking());
-    getChildView("copy_slurl")->setEnabled((mSLURL.isValid()) );
-
-    setMouseOpaque(TRUE);
-    getDragHandle()->setMouseOpaque(TRUE);
->>>>>>> e1623bb2
-
-    mMapView->zoom((F32)getChild<LLUICtrl>("zoom slider")->getValue().asReal());
-
-    // Enable/disable checkboxes depending on the zoom level
-    // If above threshold level (i.e. low res) -> Disable all checkboxes
-    // If under threshold level (i.e. high res) -> Enable all checkboxes
-    bool enable = mMapView->showRegionInfo();
-    getChildView("people_chk")->setEnabled(enable);
-    getChildView("infohub_chk")->setEnabled(enable);
-    getChildView("telehub_chk")->setEnabled(enable);
-    getChildView("land_for_sale_chk")->setEnabled(enable);
-    getChildView("event_chk")->setEnabled(enable);
-    getChildView("events_mature_chk")->setEnabled(enable);
-    getChildView("events_adult_chk")->setEnabled(enable);
-
-    LLFloater::draw();
-}
-
-
-//-------------------------------------------------------------------------
-// Internal utility functions
-//-------------------------------------------------------------------------
-
-
-void LLFloaterWorldMap::trackAvatar( const LLUUID& avatar_id, const std::string& name )
-{
-    LLCtrlSelectionInterface *iface = childGetSelectionInterface("friend combo");
-    if (!iface) return;
-
-    buildAvatarIDList();
-    if(iface->setCurrentByID(avatar_id) || gAgent.isGodlike())
-    {
-        // *HACK: Adjust Z values automatically for liaisons & gods so
-        // they swoop down when they click on the map. Requested
-        // convenience.
-        if(gAgent.isGodlike())
-        {
-            getChild<LLUICtrl>("teleport_coordinate_z")->setValue(LLSD(200.f));
-        }
-        // Don't re-request info if we already have it or we won't have it in time to teleport
-        if (mTrackedStatus != LLTracker::TRACKING_AVATAR || avatar_id != mTrackedAvatarID)
-        {
-            mTrackedStatus = LLTracker::TRACKING_AVATAR;
-            mTrackedAvatarID = avatar_id;
-            LLTracker::trackAvatar(avatar_id, name);
-        }
-    }
-    else
-    {
-        LLTracker::stopTracking(false);
-    }
-    setDefaultBtn("Teleport");
-}
-
-void LLFloaterWorldMap::trackLandmark( const LLUUID& landmark_item_id )
-{
-<<<<<<< HEAD
-	LLCtrlSelectionInterface *iface = childGetSelectionInterface("landmark combo");
-	if (!iface) return;
-	
-	buildLandmarkIDLists();
-	bool found = false;
-	S32 idx;
-	for (idx = 0; idx < mLandmarkItemIDList.size(); idx++)
-	{
-		if ( mLandmarkItemIDList.at(idx) == landmark_item_id)
-		{
-			found = true;
-			break;
-		}
-	}
-	
-	if (found && iface->setCurrentByID( landmark_item_id ) ) 
-	{
-		LLUUID asset_id = mLandmarkAssetIDList.at( idx );
-		std::string name;
-		LLComboBox* combo = getChild<LLComboBox>( "landmark combo");
-		if (combo) name = combo->getSimple();
-		mTrackedStatus = LLTracker::TRACKING_LANDMARK;
-		LLTracker::trackLandmark(mLandmarkAssetIDList.at( idx ),	// assetID
-								 mLandmarkItemIDList.at( idx ), // itemID
-								 name);			// name
-		
-		if( asset_id != sHomeID )
-		{
-			// start the download process
-			gLandmarkList.getAsset( asset_id);
-		}
-		
-		// We have to download both region info and landmark data, so set busy. JC
-		//		getWindow()->incBusyCount();
-	}
-	else
-	{
-		LLTracker::stopTracking(false);
-	}
-	setDefaultBtn("Teleport");
-=======
-    LLCtrlSelectionInterface *iface = childGetSelectionInterface("landmark combo");
-    if (!iface) return;
-
-    buildLandmarkIDLists();
-    BOOL found = FALSE;
-    S32 idx;
-    for (idx = 0; idx < mLandmarkItemIDList.size(); idx++)
-    {
-        if ( mLandmarkItemIDList.at(idx) == landmark_item_id)
-        {
-            found = TRUE;
-            break;
-        }
-    }
-
-    if (found && iface->setCurrentByID( landmark_item_id ) )
-    {
-        LLUUID asset_id = mLandmarkAssetIDList.at( idx );
-        std::string name;
-        LLComboBox* combo = getChild<LLComboBox>( "landmark combo");
-        if (combo) name = combo->getSimple();
-        mTrackedStatus = LLTracker::TRACKING_LANDMARK;
-        LLTracker::trackLandmark(mLandmarkAssetIDList.at( idx ),    // assetID
-                                 mLandmarkItemIDList.at( idx ), // itemID
-                                 name);         // name
-
-        if( asset_id != sHomeID )
-        {
-            // start the download process
-            gLandmarkList.getAsset( asset_id);
-        }
-
-        // We have to download both region info and landmark data, so set busy. JC
-        //      getWindow()->incBusyCount();
-    }
-    else
-    {
-        LLTracker::stopTracking(false);
-    }
-    setDefaultBtn("Teleport");
->>>>>>> e1623bb2
-}
-
-
-void LLFloaterWorldMap::trackEvent(const LLItemInfo &event_info)
-{
-    mTrackedStatus = LLTracker::TRACKING_LOCATION;
-    LLTracker::trackLocation(event_info.getGlobalPosition(), event_info.getName(), event_info.getToolTip(), LLTracker::LOCATION_EVENT);
-    setDefaultBtn("Teleport");
-}
-
-void LLFloaterWorldMap::trackGenericItem(const LLItemInfo &item)
-{
-    mTrackedStatus = LLTracker::TRACKING_LOCATION;
-    LLTracker::trackLocation(item.getGlobalPosition(), item.getName(), item.getToolTip(), LLTracker::LOCATION_ITEM);
-    setDefaultBtn("Teleport");
-}
-
-void LLFloaterWorldMap::trackLocation(const LLVector3d& pos_global)
-{
-    LLSimInfo* sim_info = LLWorldMap::getInstance()->simInfoFromPosGlobal(pos_global);
-    if (!sim_info)
-    {
-        // We haven't found a region for that point yet, leave the tracking to the world map
-        LLTracker::stopTracking(false);
-        LLWorldMap::getInstance()->setTracking(pos_global);
-        S32 world_x = S32(pos_global.mdV[0] / 256);
-        S32 world_y = S32(pos_global.mdV[1] / 256);
-        LLWorldMapMessage::getInstance()->sendMapBlockRequest(world_x, world_y, world_x, world_y, true);
-        setDefaultBtn("");
-
-        // clicked on a non-region - turn off coord display
-        enableTeleportCoordsDisplay( false );
-
-        return;
-    }
-    if (sim_info->isDown())
-    {
-        // Down region. Show the blue circle of death!
-        // i.e. let the world map that this and tell it it's invalid
-        LLTracker::stopTracking(false);
-        LLWorldMap::getInstance()->setTracking(pos_global);
-        LLWorldMap::getInstance()->setTrackingInvalid();
-        setDefaultBtn("");
-
-        // clicked on a down region - turn off coord display
-        enableTeleportCoordsDisplay( false );
-
-        return;
-    }
-
-    std::string sim_name = sim_info->getName();
-    F32 region_x = (F32)fmod( pos_global.mdV[VX], (F64)REGION_WIDTH_METERS );
-    F32 region_y = (F32)fmod( pos_global.mdV[VY], (F64)REGION_WIDTH_METERS );
-    std::string full_name = llformat("%s (%d, %d, %d)",
-                                     sim_name.c_str(),
-                                     ll_round(region_x),
-                                     ll_round(region_y),
-                                     ll_round((F32)pos_global.mdV[VZ]));
-
-    std::string tooltip("");
-    mTrackedStatus = LLTracker::TRACKING_LOCATION;
-    LLWorldMap::getInstance()->cancelTracking();        // The floater is taking over the tracking
-    LLTracker::trackLocation(pos_global, full_name, tooltip);
-
-    LLVector3d coord_pos = LLTracker::getTrackedPositionGlobal();
-    updateTeleportCoordsDisplay( coord_pos );
-
-    // we have a valid region - turn on coord display
-    enableTeleportCoordsDisplay( true );
-
-    setDefaultBtn("Teleport");
-}
-
-// enable/disable teleport destination coordinates
-void LLFloaterWorldMap::enableTeleportCoordsDisplay( bool enabled )
-{
-    childSetEnabled("teleport_coordinate_x", enabled );
-    childSetEnabled("teleport_coordinate_y", enabled );
-    childSetEnabled("teleport_coordinate_z", enabled );
-}
-
-// update display of teleport destination coordinates - pos is in global coordinates
-void LLFloaterWorldMap::updateTeleportCoordsDisplay( const LLVector3d& pos )
-{
-    // if we're going to update their value, we should also enable them
-    enableTeleportCoordsDisplay( true );
-
-    // convert global specified position to a local one
-    F32 region_local_x = (F32)fmod( pos.mdV[VX], (F64)REGION_WIDTH_METERS );
-    F32 region_local_y = (F32)fmod( pos.mdV[VY], (F64)REGION_WIDTH_METERS );
-    F32 region_local_z = (F32)llclamp( pos.mdV[VZ], 0.0, (F64)REGION_HEIGHT_METERS );
-
-    // write in the values
-    childSetValue("teleport_coordinate_x", region_local_x );
-    childSetValue("teleport_coordinate_y", region_local_y );
-    childSetValue("teleport_coordinate_z", region_local_z );
-}
-
-void LLFloaterWorldMap::updateLocation()
-{
-<<<<<<< HEAD
-	bool gotSimName;
-	
-	LLTracker::ETrackingStatus status = LLTracker::getTrackingStatus();
-	
-	// These values may get updated by a message, so need to check them every frame
-	// The fields may be changed by the user, so only update them if the data changes
-	LLVector3d pos_global = LLTracker::getTrackedPositionGlobal();
-	if (pos_global.isExactlyZero())
-	{
-		LLVector3d agentPos = gAgent.getPositionGlobal();
-		
-		// Set to avatar's current postion if nothing is selected
-		if ( status == LLTracker::TRACKING_NOTHING && mSetToUserPosition )
-		{
-			// Make sure we know where we are before setting the current user position
-			std::string agent_sim_name;
-			gotSimName = LLWorldMap::getInstance()->simNameFromPosGlobal( agentPos, agent_sim_name );
-			if ( gotSimName )
-			{
-				mSetToUserPosition = false;
-				
-				// Fill out the location field
-				getChild<LLUICtrl>("location")->setValue(agent_sim_name);
-				
-				// update the coordinate display with location of avatar in region
-				updateTeleportCoordsDisplay( agentPos );
-				
-				// Figure out where user is
-				// Set the current SLURL
-				mSLURL = LLSLURL(agent_sim_name, gAgent.getPositionGlobal());
-			}
-		}
-		
-		return; // invalid location
-	}
-	std::string sim_name;
-	gotSimName = LLWorldMap::getInstance()->simNameFromPosGlobal( pos_global, sim_name );
-	if ((status != LLTracker::TRACKING_NOTHING) &&
-		(status != mTrackedStatus || pos_global != mTrackedLocation || sim_name != mTrackedSimName))
-	{
-		mTrackedStatus = status;
-		mTrackedLocation = pos_global;
-		mTrackedSimName = sim_name;
-		
-		if (status == LLTracker::TRACKING_AVATAR)
-		{
-			// *HACK: Adjust Z values automatically for liaisons &
-			// gods so they swoop down when they click on the
-			// map. Requested convenience.
-			if(gAgent.isGodlike())
-			{
-				pos_global[2] = 200;
-			}
-		}
-		
-		getChild<LLUICtrl>("location")->setValue(sim_name);
-		
-		// refresh coordinate display to reflect where user clicked.
-		LLVector3d coord_pos = LLTracker::getTrackedPositionGlobal();
-		updateTeleportCoordsDisplay( coord_pos );
-		
-		// simNameFromPosGlobal can fail, so don't give the user an invalid SLURL
-		if ( gotSimName )
-		{
-			mSLURL = LLSLURL(sim_name, pos_global);
-		}
-		else
-		{	// Empty SLURL will disable the "Copy SLURL to clipboard" button
-			mSLURL = LLSLURL();
-		}
-	}
-=======
-    bool gotSimName;
-
-    LLTracker::ETrackingStatus status = LLTracker::getTrackingStatus();
-
-    // These values may get updated by a message, so need to check them every frame
-    // The fields may be changed by the user, so only update them if the data changes
-    LLVector3d pos_global = LLTracker::getTrackedPositionGlobal();
-    if (pos_global.isExactlyZero())
-    {
-        LLVector3d agentPos = gAgent.getPositionGlobal();
-
-        // Set to avatar's current postion if nothing is selected
-        if ( status == LLTracker::TRACKING_NOTHING && mSetToUserPosition )
-        {
-            // Make sure we know where we are before setting the current user position
-            std::string agent_sim_name;
-            gotSimName = LLWorldMap::getInstance()->simNameFromPosGlobal( agentPos, agent_sim_name );
-            if ( gotSimName )
-            {
-                mSetToUserPosition = FALSE;
-
-                // Fill out the location field
-                getChild<LLUICtrl>("location")->setValue(agent_sim_name);
-
-                // update the coordinate display with location of avatar in region
-                updateTeleportCoordsDisplay( agentPos );
-
-                // Figure out where user is
-                // Set the current SLURL
-                mSLURL = LLSLURL(agent_sim_name, gAgent.getPositionGlobal());
-            }
-        }
-
-        return; // invalid location
-    }
-    std::string sim_name;
-    gotSimName = LLWorldMap::getInstance()->simNameFromPosGlobal( pos_global, sim_name );
-    if ((status != LLTracker::TRACKING_NOTHING) &&
-        (status != mTrackedStatus || pos_global != mTrackedLocation || sim_name != mTrackedSimName))
-    {
-        mTrackedStatus = status;
-        mTrackedLocation = pos_global;
-        mTrackedSimName = sim_name;
-
-        if (status == LLTracker::TRACKING_AVATAR)
-        {
-            // *HACK: Adjust Z values automatically for liaisons &
-            // gods so they swoop down when they click on the
-            // map. Requested convenience.
-            if(gAgent.isGodlike())
-            {
-                pos_global[2] = 200;
-            }
-        }
-
-        getChild<LLUICtrl>("location")->setValue(sim_name);
-
-        // refresh coordinate display to reflect where user clicked.
-        LLVector3d coord_pos = LLTracker::getTrackedPositionGlobal();
-        updateTeleportCoordsDisplay( coord_pos );
-
-        // simNameFromPosGlobal can fail, so don't give the user an invalid SLURL
-        if ( gotSimName )
-        {
-            mSLURL = LLSLURL(sim_name, pos_global);
-        }
-        else
-        {   // Empty SLURL will disable the "Copy SLURL to clipboard" button
-            mSLURL = LLSLURL();
-        }
-    }
->>>>>>> e1623bb2
-}
-
-void LLFloaterWorldMap::trackURL(const std::string& region_name, S32 x_coord, S32 y_coord, S32 z_coord)
-{
-    LLSimInfo* sim_info = LLWorldMap::getInstance()->simInfoFromName(region_name);
-    z_coord = llclamp(z_coord, 0, 4096);
-    if (sim_info)
-    {
-        LLVector3 local_pos;
-        local_pos.mV[VX] = (F32)x_coord;
-        local_pos.mV[VY] = (F32)y_coord;
-        local_pos.mV[VZ] = (F32)z_coord;
-        LLVector3d global_pos = sim_info->getGlobalPos(local_pos);
-        trackLocation(global_pos);
-        setDefaultBtn("Teleport");
-    }
-    else
-    {
-        // fill in UI based on URL
-        gFloaterWorldMap->getChild<LLUICtrl>("location")->setValue(region_name);
-
-        // Save local coords to highlight position after region global
-        // position is returned.
-        gFloaterWorldMap->mCompletingRegionPos.set(
-                                                   (F32)x_coord, (F32)y_coord, (F32)z_coord);
-
-        // pass sim name to combo box
-        gFloaterWorldMap->mCompletingRegionName = region_name;
-        LLWorldMapMessage::getInstance()->sendNamedRegionRequest(region_name);
-        LLStringUtil::toLower(gFloaterWorldMap->mCompletingRegionName);
-        LLWorldMap::getInstance()->setTrackingCommit();
-    }
-}
-
-void LLFloaterWorldMap::observeInventory(LLInventoryModel* model)
-{
-    if(mInventory)
-    {
-        mInventory->removeObserver(mInventoryObserver);
-        delete mInventoryObserver;
-        mInventory = NULL;
-        mInventoryObserver = NULL;
-    }
-    if(model)
-    {
-        mInventory = model;
-        mInventoryObserver = new LLMapInventoryObserver;
-        // Inventory deletes all observers on shutdown
-        mInventory->addObserver(mInventoryObserver);
-        inventoryChanged();
-    }
-}
-
-void LLFloaterWorldMap::inventoryChanged()
-{
-    if(!LLTracker::getTrackedLandmarkItemID().isNull())
-    {
-        LLUUID item_id = LLTracker::getTrackedLandmarkItemID();
-        buildLandmarkIDLists();
-        trackLandmark(item_id);
-    }
-}
-
-void LLFloaterWorldMap::observeFriends()
-{
-    if(!mFriendObserver)
-    {
-        mFriendObserver = new LLMapFriendObserver;
-        LLAvatarTracker::instance().addObserver(mFriendObserver);
-        friendsChanged();
-    }
-}
-
-void LLFloaterWorldMap::friendsChanged()
-{
-    LLAvatarTracker& t = LLAvatarTracker::instance();
-    const LLUUID& avatar_id = t.getAvatarID();
-    buildAvatarIDList();
-    if(avatar_id.notNull())
-    {
-        LLCtrlSelectionInterface *iface = childGetSelectionInterface("friend combo");
-        const LLRelationship* buddy_info = t.getBuddyInfo(avatar_id);
-        if(!iface ||
-           !iface->setCurrentByID(avatar_id) ||
-           (buddy_info && !buddy_info->isRightGrantedFrom(LLRelationship::GRANT_MAP_LOCATION)) ||
-           gAgent.isGodlike())
-        {
-            LLTracker::stopTracking(false);
-        }
-    }
-}
-
-// No longer really builds a list.  Instead, just updates mAvatarCombo.
-void LLFloaterWorldMap::buildAvatarIDList()
-{
-    LLCtrlListInterface *list = mListFriendCombo;
-    if (!list) return;
-
-    // Delete all but the "None" entry
-    S32 list_size = list->getItemCount();
-    if (list_size > 1)
-    {
-        list->selectItemRange(1, -1);
-        list->operateOnSelection(LLCtrlListInterface::OP_DELETE);
-    }
-
-    // Get all of the calling cards for avatar that are currently online
-    LLCollectMappableBuddies collector;
-    LLAvatarTracker::instance().applyFunctor(collector);
-    LLCollectMappableBuddies::buddy_map_t::iterator it;
-    LLCollectMappableBuddies::buddy_map_t::iterator end;
-    it = collector.mMappable.begin();
-    end = collector.mMappable.end();
-    for( ; it != end; ++it)
-    {
-        list->addSimpleElement((*it).second, ADD_BOTTOM, (*it).first);
-    }
-
-    list->setCurrentByID( LLAvatarTracker::instance().getAvatarID() );
-    list->selectFirstItem();
-}
-
-
-void LLFloaterWorldMap::buildLandmarkIDLists()
-{
-    LLCtrlListInterface *list = mListLandmarkCombo;
-    if (!list) return;
-
-    // Delete all but the "None" entry
-    S32 list_size = list->getItemCount();
-    if (list_size > 1)
-    {
-        list->selectItemRange(1, -1);
-        list->operateOnSelection(LLCtrlListInterface::OP_DELETE);
-    }
-
-    mLandmarkItemIDList.clear();
-    mLandmarkAssetIDList.clear();
-
-    // Get all of the current landmarks
-    mLandmarkAssetIDList.push_back( LLUUID::null );
-    mLandmarkItemIDList.push_back( LLUUID::null );
-
-    mLandmarkAssetIDList.push_back( sHomeID );
-    mLandmarkItemIDList.push_back( sHomeID );
-
-    LLInventoryModel::cat_array_t cats;
-    LLInventoryModel::item_array_t items;
-    LLIsType is_landmark(LLAssetType::AT_LANDMARK);
-    gInventory.collectDescendentsIf(gInventory.getRootFolderID(),
-                                    cats,
-                                    items,
-                                    LLInventoryModel::EXCLUDE_TRASH,
-                                    is_landmark);
-
-    std::sort(items.begin(), items.end(), LLViewerInventoryItem::comparePointers());
-
-    mLandmarkAssetIDList.reserve(mLandmarkAssetIDList.size() + items.size());
-    mLandmarkItemIDList.reserve(mLandmarkItemIDList.size() + items.size());
-
-    S32 count = items.size();
-    for(S32 i = 0; i < count; ++i)
-    {
-        LLInventoryItem* item = items.at(i);
-
-        list->addSimpleElement(item->getName(), ADD_BOTTOM, item->getUUID());
-
-        mLandmarkAssetIDList.push_back( item->getAssetUUID() );
-        mLandmarkItemIDList.push_back( item->getUUID() );
-    }
-
-    list->selectFirstItem();
-}
-
-
-F32 LLFloaterWorldMap::getDistanceToDestination(const LLVector3d &destination,
-                                                F32 z_attenuation) const
-{
-    LLVector3d delta = destination - gAgent.getPositionGlobal();
-    // by attenuating the z-component we effectively
-    // give more weight to the x-y plane
-    delta.mdV[VZ] *= z_attenuation;
-    F32 distance = (F32)delta.magVec();
-    return distance;
-}
-
-
-void LLFloaterWorldMap::clearLocationSelection(bool clear_ui, bool dest_reached)
-{
-    LLCtrlListInterface *list = mListSearchResults;
-    if (list && (!dest_reached || (list->getItemCount() == 1)))
-    {
-        list->operateOnAll(LLCtrlListInterface::OP_DELETE);
-    }
-    LLWorldMap::getInstance()->cancelTracking();
-    mCompletingRegionName = "";
-}
-
-
-void LLFloaterWorldMap::clearLandmarkSelection(bool clear_ui)
-{
-    if (clear_ui || !childHasKeyboardFocus("landmark combo"))
-    {
-        LLCtrlListInterface *list = mListLandmarkCombo;
-        if (list)
-        {
-            list->selectByValue( "None" );
-        }
-    }
-}
-
-
-void LLFloaterWorldMap::clearAvatarSelection(bool clear_ui)
-{
-    if (clear_ui || !childHasKeyboardFocus("friend combo"))
-    {
-        mTrackedStatus = LLTracker::TRACKING_NOTHING;
-        LLCtrlListInterface *list = mListFriendCombo;
-        if (list && list->getSelectedValue().asString() != "None")
-        {
-            list->selectByValue( "None" );
-        }
-    }
-}
-
-
-// Adjust the maximally zoomed out limit of the zoom slider so you
-// can see the whole world, plus a little.
-void LLFloaterWorldMap::adjustZoomSliderBounds()
-{
-    // Merov: we switched from using the "world size" (which varies depending where the user went) to a fixed
-    // width of 512 regions max visible at a time. This makes the zoom slider works in a consistent way across
-    // sessions and doesn't prevent the user to pan the world if it was to grow a lot beyond that limit.
-    // Currently (01/26/09), this value allows the whole grid to be visible in a 1024x1024 window.
-    S32 world_width_regions  = MAX_VISIBLE_REGIONS;
-    S32 world_height_regions = MAX_VISIBLE_REGIONS;
-
-    // Find how much space we have to display the world
-    LLRect view_rect = mMapView->getRect();
-
-    // View size in pixels
-    S32 view_width = view_rect.getWidth();
-    S32 view_height = view_rect.getHeight();
-
-    // Pixels per region to display entire width/height
-    F32 width_pixels_per_region = (F32) view_width / (F32) world_width_regions;
-    F32 height_pixels_per_region = (F32) view_height / (F32) world_height_regions;
-
-    F32 pixels_per_region = llmin(width_pixels_per_region,
-                                  height_pixels_per_region);
-
-    // Round pixels per region to an even number of slider increments
-    S32 slider_units = llfloor(pixels_per_region / 0.2f);
-    pixels_per_region = slider_units * 0.2f;
-
-    // Make sure the zoom slider can be moved at least a little bit.
-    // Likewise, less than the increment pixels per region is just silly.
-    pixels_per_region = llclamp(pixels_per_region, 1.f, ZOOM_MAX);
-
-    F32 min_power = log(pixels_per_region/256.f)/log(2.f);
-
-    getChild<LLSliderCtrl>("zoom slider")->setMinValue(min_power);
-}
-
-
-//-------------------------------------------------------------------------
-// User interface widget callbacks
-//-------------------------------------------------------------------------
-
-void LLFloaterWorldMap::onGoHome()
-{
-    gAgent.teleportHome();
-    closeFloater();
-}
-
-
-void LLFloaterWorldMap::onLandmarkComboPrearrange( )
-{
-    if( mIsClosing )
-    {
-        return;
-    }
-
-    LLCtrlListInterface *list = mListLandmarkCombo;
-    if (!list) return;
-
-    LLUUID current_choice = list->getCurrentID();
-
-    buildLandmarkIDLists();
-
-    if( current_choice.isNull() || !list->setCurrentByID( current_choice ) )
-    {
-        LLTracker::stopTracking(false);
-    }
-
-}
-
-void LLFloaterWorldMap::onComboTextEntry()
-{
-    // Reset the tracking whenever we start typing into any of the search fields,
-    // so that hitting <enter> does an auto-complete versus teleporting us to the
-    // previously selected landmark/friend.
-    LLTracker::stopTracking(false);
-}
-
-void LLFloaterWorldMap::onSearchTextEntry( )
-{
-    onComboTextEntry();
-    updateSearchEnabled();
-}
-
-
-void LLFloaterWorldMap::onLandmarkComboCommit()
-{
-    if( mIsClosing )
-    {
-        return;
-    }
-
-    LLCtrlListInterface *list = mListLandmarkCombo;
-    if (!list) return;
-
-    LLUUID asset_id;
-    LLUUID item_id = list->getCurrentID();
-
-    LLTracker::stopTracking(false);
-
-    //RN: stopTracking() clears current combobox selection, need to reassert it here
-    list->setCurrentByID(item_id);
-
-    if( item_id.isNull() )
-    {
-    }
-    else if( item_id == sHomeID )
-    {
-        asset_id = sHomeID;
-    }
-    else
-    {
-        LLInventoryItem* item = gInventory.getItem( item_id );
-        if( item )
-        {
-            asset_id = item->getAssetUUID();
-        }
-        else
-        {
-            // Something went wrong, so revert to a safe value.
-            item_id.setNull();
-        }
-    }
-
-    trackLandmark( item_id);
-    onShowTargetBtn();
-
-    // Reset to user postion if nothing is tracked
-    mSetToUserPosition = ( LLTracker::getTrackingStatus() == LLTracker::TRACKING_NOTHING );
-}
-
-// static
-void LLFloaterWorldMap::onAvatarComboPrearrange( )
-{
-    if( mIsClosing )
-    {
-        return;
-    }
-
-    LLCtrlListInterface *list = mListFriendCombo;
-    if (!list) return;
-
-    LLUUID current_choice;
-
-    if( LLAvatarTracker::instance().haveTrackingInfo() )
-    {
-        current_choice = LLAvatarTracker::instance().getAvatarID();
-    }
-
-    buildAvatarIDList();
-
-    if( !list->setCurrentByID( current_choice ) || current_choice.isNull() )
-    {
-        LLTracker::stopTracking(false);
-    }
-}
-
-void LLFloaterWorldMap::onAvatarComboCommit()
-{
-    if( mIsClosing )
-    {
-        return;
-    }
-
-    LLCtrlListInterface *list = mListFriendCombo;
-    if (!list) return;
-
-    const LLUUID& new_avatar_id = list->getCurrentID();
-    if (new_avatar_id.notNull())
-    {
-        std::string name;
-        LLComboBox* combo = getChild<LLComboBox>("friend combo");
-        if (combo) name = combo->getSimple();
-        trackAvatar(new_avatar_id, name);
-        onShowTargetBtn();
-    }
-    else
-    {   // Reset to user postion if nothing is tracked
-        mSetToUserPosition = ( LLTracker::getTrackingStatus() == LLTracker::TRACKING_NOTHING );
-    }
-}
-
-void LLFloaterWorldMap::avatarTrackFromSlapp( const LLUUID& id )
-{
-    trackAvatar( id, "av" );
-    onShowTargetBtn();
-}
-
-void LLFloaterWorldMap::onLocationFocusChanged( LLFocusableElement* focus )
-{
-    updateSearchEnabled();
-}
-
-void LLFloaterWorldMap::updateSearchEnabled()
-{
-    if (childHasKeyboardFocus("location") &&
-        getChild<LLUICtrl>("location")->getValue().asString().length() > 0)
-    {
-        setDefaultBtn("DoSearch");
-    }
-    else
-    {
-        setDefaultBtn(NULL);
-    }
-}
-
-void LLFloaterWorldMap::onLocationCommit()
-{
-<<<<<<< HEAD
-	if( mIsClosing )
-	{
-		return;
-	}
-	
-	clearLocationSelection(false);
-	mCompletingRegionName = "";
-	mLastRegionName = "";
-	
-	std::string str = getChild<LLUICtrl>("location")->getValue().asString();
-	
-	// Trim any leading and trailing spaces in the search target
-	std::string saved_str = str;
-	LLStringUtil::trim( str );
-	if ( str != saved_str )
-	{	// Set the value in the UI if any spaces were removed
-		getChild<LLUICtrl>("location")->setValue(str);
-	}
-
-	// Don't try completing empty name (STORM-1427).
-	if (str.empty())
-	{
-		return;
-	}
-	
-	LLStringUtil::toLower(str);
-	mCompletingRegionName = str;
-	LLWorldMap::getInstance()->setTrackingCommit();
-	if (str.length() >= 3)
-	{
-		LLWorldMapMessage::getInstance()->sendNamedRegionRequest(str);
-	}
-	else
-	{
-		str += "#";
-		LLWorldMapMessage::getInstance()->sendNamedRegionRequest(str);
-	}
-=======
-    if( mIsClosing )
-    {
-        return;
-    }
-
-    clearLocationSelection(FALSE);
-    mCompletingRegionName = "";
-    mLastRegionName = "";
-
-    std::string str = getChild<LLUICtrl>("location")->getValue().asString();
-
-    // Trim any leading and trailing spaces in the search target
-    std::string saved_str = str;
-    LLStringUtil::trim( str );
-    if ( str != saved_str )
-    {   // Set the value in the UI if any spaces were removed
-        getChild<LLUICtrl>("location")->setValue(str);
-    }
-
-    // Don't try completing empty name (STORM-1427).
-    if (str.empty())
-    {
-        return;
-    }
-
-    LLStringUtil::toLower(str);
-    mCompletingRegionName = str;
-    LLWorldMap::getInstance()->setTrackingCommit();
-    if (str.length() >= 3)
-    {
-        LLWorldMapMessage::getInstance()->sendNamedRegionRequest(str);
-    }
-    else
-    {
-        str += "#";
-        LLWorldMapMessage::getInstance()->sendNamedRegionRequest(str);
-    }
->>>>>>> e1623bb2
-}
-
-void LLFloaterWorldMap::onCoordinatesCommit()
-{
-    if( mIsClosing )
-    {
-        return;
-    }
-
-    S32 x_coord = (S32)childGetValue("teleport_coordinate_x").asReal();
-    S32 y_coord = (S32)childGetValue("teleport_coordinate_y").asReal();
-    S32 z_coord = (S32)childGetValue("teleport_coordinate_z").asReal();
-
-    const std::string region_name = childGetValue("location").asString();
-
-    trackURL( region_name, x_coord, y_coord, z_coord );
-}
-
-void LLFloaterWorldMap::onClearBtn()
-{
-<<<<<<< HEAD
-	mTrackedStatus = LLTracker::TRACKING_NOTHING;
-	LLTracker::stopTracking(true);
-	LLWorldMap::getInstance()->cancelTracking();
-	mSLURL = LLSLURL();					// Clear the SLURL since it's invalid
-	mSetToUserPosition = true;	// Revert back to the current user position
-=======
-    mTrackedStatus = LLTracker::TRACKING_NOTHING;
-    LLTracker::stopTracking(true);
-    LLWorldMap::getInstance()->cancelTracking();
-    mSLURL = LLSLURL();                 // Clear the SLURL since it's invalid
-    mSetToUserPosition = TRUE;  // Revert back to the current user position
->>>>>>> e1623bb2
-}
-
-void LLFloaterWorldMap::onShowTargetBtn()
-{
-<<<<<<< HEAD
-	centerOnTarget(true);
-=======
-    centerOnTarget(TRUE);
->>>>>>> e1623bb2
-}
-
-void LLFloaterWorldMap::onShowAgentBtn()
-{
-    mMapView->setPanWithInterpTime(0, 0, false, 0.1f);  // false == animate
-    // Set flag so user's location will be displayed if not tracking anything else
-    mSetToUserPosition = true;
-}
-
-void LLFloaterWorldMap::onClickTeleportBtn()
-{
-    teleport();
-}
-
-void LLFloaterWorldMap::onCopySLURL()
-{
-    getWindow()->copyTextToClipboard(utf8str_to_wstring(mSLURL.getSLURLString()));
-
-    LLSD args;
-    args["SLURL"] = mSLURL.getSLURLString();
-
-    LLNotificationsUtil::add("CopySLURL", args);
-}
-
-void LLFloaterWorldMap::onExpandCollapseBtn()
-{
-    LLLayoutStack* floater_stack = getChild<LLLayoutStack>("floater_map_stack");
-    LLLayoutPanel* controls_panel = getChild<LLLayoutPanel>("controls_lp");
-
-    bool toggle_collapse = !controls_panel->isCollapsed();
-    floater_stack->collapsePanel(controls_panel, toggle_collapse);
-    floater_stack->updateLayout();
-
-    std::string image_name = getString(toggle_collapse ? "expand_icon" : "collapse_icon");
-    std::string tooltip = getString(toggle_collapse ? "expand_tooltip" : "collapse_tooltip");
-    getChild<LLIconCtrl>("expand_collapse_icon")->setImage(LLUI::getUIImage(image_name));
-    getChild<LLIconCtrl>("expand_collapse_icon")->setToolTip(tooltip);
-    getChild<LLPanel>("expand_btn_panel")->setToolTip(tooltip);
-}
-
-// protected
-void LLFloaterWorldMap::centerOnTarget(bool animate)
-{
-<<<<<<< HEAD
-	LLVector3d pos_global;
-	if(LLTracker::getTrackingStatus() != LLTracker::TRACKING_NOTHING)
-	{
-		LLVector3d tracked_position = LLTracker::getTrackedPositionGlobal();
-		//RN: tracker doesn't allow us to query completion, so we check for a tracking position of
-		// absolute zero, and keep trying in the draw loop
-		if (tracked_position.isExactlyZero())
-		{
-			mWaitingForTracker = true;
-			return;
-		}
-		else
-		{
-			// We've got the position finally, so we're no longer busy. JC
-			//			getWindow()->decBusyCount();
-			pos_global = LLTracker::getTrackedPositionGlobal() - gAgentCamera.getCameraPositionGlobal();
-		}
-	}
-	else if(LLWorldMap::getInstance()->isTracking())
-	{
-		pos_global = LLWorldMap::getInstance()->getTrackedPositionGlobal() - gAgentCamera.getCameraPositionGlobal();;
-		
-		
-		
-	}
-	else
-	{
-		// default behavior = center on agent
-		pos_global.clearVec();
-	}
-	
-=======
-    LLVector3d pos_global;
-    if(LLTracker::getTrackingStatus() != LLTracker::TRACKING_NOTHING)
-    {
-        LLVector3d tracked_position = LLTracker::getTrackedPositionGlobal();
-        //RN: tracker doesn't allow us to query completion, so we check for a tracking position of
-        // absolute zero, and keep trying in the draw loop
-        if (tracked_position.isExactlyZero())
-        {
-            mWaitingForTracker = TRUE;
-            return;
-        }
-        else
-        {
-            // We've got the position finally, so we're no longer busy. JC
-            //          getWindow()->decBusyCount();
-            pos_global = LLTracker::getTrackedPositionGlobal() - gAgentCamera.getCameraPositionGlobal();
-        }
-    }
-    else if(LLWorldMap::getInstance()->isTracking())
-    {
-        pos_global = LLWorldMap::getInstance()->getTrackedPositionGlobal() - gAgentCamera.getCameraPositionGlobal();;
-
-
-
-    }
-    else
-    {
-        // default behavior = center on agent
-        pos_global.clearVec();
-    }
-
->>>>>>> e1623bb2
-    F64 map_scale = (F64)mMapView->getScale();
-    mMapView->setPanWithInterpTime(-llfloor((F32)(pos_global.mdV[VX] * map_scale / REGION_WIDTH_METERS)),
-                           -llfloor((F32)(pos_global.mdV[VY] * map_scale / REGION_WIDTH_METERS)),
-                           !animate, 0.1f);
-<<<<<<< HEAD
-	mWaitingForTracker = false;
-=======
-    mWaitingForTracker = FALSE;
->>>>>>> e1623bb2
-}
-
-// protected
-void LLFloaterWorldMap::fly()
-{
-    LLVector3d pos_global = LLTracker::getTrackedPositionGlobal();
-
-    // Start the autopilot and close the floater,
-    // so we can see where we're flying
-    if (!pos_global.isExactlyZero())
-    {
-        gAgent.startAutoPilotGlobal( pos_global );
-        closeFloater();
-    }
-    else
-    {
-        make_ui_sound("UISndInvalidOp");
-    }
-}
-
-
-// protected
-void LLFloaterWorldMap::teleport()
-{
-<<<<<<< HEAD
-	bool teleport_home = false;
-	LLVector3d pos_global;
-	LLAvatarTracker& av_tracker = LLAvatarTracker::instance();
-	
-	LLTracker::ETrackingStatus tracking_status = LLTracker::getTrackingStatus();
-	if (LLTracker::TRACKING_AVATAR == tracking_status
-		&& av_tracker.haveTrackingInfo() )
-	{
-		pos_global = av_tracker.getGlobalPos();
-		pos_global.mdV[VZ] = getChild<LLUICtrl>("teleport_coordinate_z")->getValue();
-	}
-	else if ( LLTracker::TRACKING_LANDMARK == tracking_status)
-	{
-		if( LLTracker::getTrackedLandmarkAssetID() == sHomeID )
-		{
-			teleport_home = true;
-		}
-		else
-		{
-			LLLandmark* landmark = gLandmarkList.getAsset( LLTracker::getTrackedLandmarkAssetID() );
-			LLUUID region_id;
-			if(landmark
-			   && !landmark->getGlobalPos(pos_global)
-			   && landmark->getRegionID(region_id))
-			{
-				LLLandmark::requestRegionHandle(
-												gMessageSystem,
-												gAgent.getRegionHost(),
-												region_id,
-												NULL);
-			}
-		}
-	}
-	else if ( LLTracker::TRACKING_LOCATION == tracking_status)
-	{
-		pos_global = LLTracker::getTrackedPositionGlobal();
-	}
-	else
-	{
-		make_ui_sound("UISndInvalidOp");
-	}
-	
-	// Do the teleport, which will also close the floater
-	if (teleport_home)
-	{
-		gAgent.teleportHome();
-	}
-	else if (!pos_global.isExactlyZero())
-	{
-		if(LLTracker::TRACKING_LANDMARK == tracking_status)
-		{
-			gAgent.teleportViaLandmark(LLTracker::getTrackedLandmarkAssetID());
-		}
-		else
-		{
-			gAgent.teleportViaLocation( pos_global );
-		}
-	}
-=======
-    BOOL teleport_home = FALSE;
-    LLVector3d pos_global;
-    LLAvatarTracker& av_tracker = LLAvatarTracker::instance();
-
-    LLTracker::ETrackingStatus tracking_status = LLTracker::getTrackingStatus();
-    if (LLTracker::TRACKING_AVATAR == tracking_status
-        && av_tracker.haveTrackingInfo() )
-    {
-        pos_global = av_tracker.getGlobalPos();
-        pos_global.mdV[VZ] = getChild<LLUICtrl>("teleport_coordinate_z")->getValue();
-    }
-    else if ( LLTracker::TRACKING_LANDMARK == tracking_status)
-    {
-        if( LLTracker::getTrackedLandmarkAssetID() == sHomeID )
-        {
-            teleport_home = TRUE;
-        }
-        else
-        {
-            LLLandmark* landmark = gLandmarkList.getAsset( LLTracker::getTrackedLandmarkAssetID() );
-            LLUUID region_id;
-            if(landmark
-               && !landmark->getGlobalPos(pos_global)
-               && landmark->getRegionID(region_id))
-            {
-                LLLandmark::requestRegionHandle(
-                                                gMessageSystem,
-                                                gAgent.getRegionHost(),
-                                                region_id,
-                                                NULL);
-            }
-        }
-    }
-    else if ( LLTracker::TRACKING_LOCATION == tracking_status)
-    {
-        pos_global = LLTracker::getTrackedPositionGlobal();
-    }
-    else
-    {
-        make_ui_sound("UISndInvalidOp");
-    }
-
-    // Do the teleport, which will also close the floater
-    if (teleport_home)
-    {
-        gAgent.teleportHome();
-    }
-    else if (!pos_global.isExactlyZero())
-    {
-        if(LLTracker::TRACKING_LANDMARK == tracking_status)
-        {
-            gAgent.teleportViaLandmark(LLTracker::getTrackedLandmarkAssetID());
-        }
-        else
-        {
-            gAgent.teleportViaLocation( pos_global );
-        }
-    }
->>>>>>> e1623bb2
-}
-
-void LLFloaterWorldMap::flyToLandmark()
-{
-    LLVector3d destination_pos_global;
-    if( !LLTracker::getTrackedLandmarkAssetID().isNull() )
-    {
-        if (LLTracker::hasLandmarkPosition())
-        {
-            gAgent.startAutoPilotGlobal( LLTracker::getTrackedPositionGlobal() );
-        }
-    }
-}
-
-void LLFloaterWorldMap::teleportToLandmark()
-{
-<<<<<<< HEAD
-	bool has_destination = false;
-	LLUUID destination_id; // Null means "home"
-	
-	if( LLTracker::getTrackedLandmarkAssetID() == sHomeID )
-	{
-		has_destination = true;
-	}
-	else
-	{
-		LLLandmark* landmark = gLandmarkList.getAsset( LLTracker::getTrackedLandmarkAssetID() );
-		LLVector3d global_pos;
-		if(landmark && landmark->getGlobalPos(global_pos))
-		{
-			destination_id = LLTracker::getTrackedLandmarkAssetID();
-			has_destination = true;
-		}
-		else if(landmark)
-		{
-			// pop up an anonymous request request.
-			LLUUID region_id;
-			if(landmark->getRegionID(region_id))
-			{
-				LLLandmark::requestRegionHandle(
-												gMessageSystem,
-												gAgent.getRegionHost(),
-												region_id,
-												NULL);
-			}
-		}
-	}
-	
-	if( has_destination )
-	{
-		gAgent.teleportViaLandmark( destination_id );
-	}
-=======
-    BOOL has_destination = FALSE;
-    LLUUID destination_id; // Null means "home"
-
-    if( LLTracker::getTrackedLandmarkAssetID() == sHomeID )
-    {
-        has_destination = TRUE;
-    }
-    else
-    {
-        LLLandmark* landmark = gLandmarkList.getAsset( LLTracker::getTrackedLandmarkAssetID() );
-        LLVector3d global_pos;
-        if(landmark && landmark->getGlobalPos(global_pos))
-        {
-            destination_id = LLTracker::getTrackedLandmarkAssetID();
-            has_destination = TRUE;
-        }
-        else if(landmark)
-        {
-            // pop up an anonymous request request.
-            LLUUID region_id;
-            if(landmark->getRegionID(region_id))
-            {
-                LLLandmark::requestRegionHandle(
-                                                gMessageSystem,
-                                                gAgent.getRegionHost(),
-                                                region_id,
-                                                NULL);
-            }
-        }
-    }
-
-    if( has_destination )
-    {
-        gAgent.teleportViaLandmark( destination_id );
-    }
->>>>>>> e1623bb2
-}
-
-
-void LLFloaterWorldMap::teleportToAvatar()
-{
-    LLAvatarTracker& av_tracker = LLAvatarTracker::instance();
-    if(av_tracker.haveTrackingInfo())
-    {
-        LLVector3d pos_global = av_tracker.getGlobalPos();
-        gAgent.teleportViaLocation( pos_global );
-    }
-}
-
-
-void LLFloaterWorldMap::flyToAvatar()
-{
-    if( LLAvatarTracker::instance().haveTrackingInfo() )
-    {
-        gAgent.startAutoPilotGlobal( LLAvatarTracker::instance().getGlobalPos() );
-    }
-}
-
-void LLFloaterWorldMap::updateSims(bool found_null_sim)
-{
-<<<<<<< HEAD
-	if (mCompletingRegionName == "")
-	{
-		return;
-	}
-	
-	LLScrollListCtrl *list = getChild<LLScrollListCtrl>("search_results");
-	list->operateOnAll(LLCtrlListInterface::OP_DELETE);
-	
-	S32 name_length = mCompletingRegionName.length();
-	
-	LLSD match;
-
-	S32 num_results = 0;
-
-	std::vector<std::pair <U64, LLSimInfo*> > sim_info_vec(LLWorldMap::getInstance()->getRegionMap().begin(), LLWorldMap::getInstance()->getRegionMap().end());
-	std::sort(sim_info_vec.begin(), sim_info_vec.end(), SortRegionNames());
-
-	for (std::vector<std::pair <U64, LLSimInfo*> >::const_iterator it = sim_info_vec.begin(); it != sim_info_vec.end(); ++it)
-	{
-		LLSimInfo* info = it->second;
-		std::string sim_name_lower = info->getName();
-		LLStringUtil::toLower(sim_name_lower);
-		
-		if (sim_name_lower.substr(0, name_length) == mCompletingRegionName)
-		{
-			if (sim_name_lower == mCompletingRegionName)
-			{
-				match = info->getName();
-			}
-			
-			LLSD value;
-			value["id"] = info->getName();
-			value["columns"][0]["column"] = "sim_name";
-			value["columns"][0]["value"] = info->getName();
-			list->addElement(value);
-			num_results++;
-		}
-	}
-	
-	if (found_null_sim)
-	{
-		mCompletingRegionName = "";
-	}
-	
-	if (num_results > 0)
-	{
-		// if match found, highlight it and go
-		if (!match.isUndefined())
-		{
-			list->selectByValue(match);
-		}
-		// else select first found item
-		else
-		{
-			list->selectFirstItem();
-		}
-		getChild<LLUICtrl>("search_results")->setFocus(true);
-		onCommitSearchResult();
-	}
-	else
-	{
-		// if we found nothing, say "none"
-		list->setCommentText(LLTrans::getString("worldmap_results_none_found"));
-		list->operateOnAll(LLCtrlListInterface::OP_DESELECT);
-	}
-=======
-    if (mCompletingRegionName == "")
-    {
-        return;
-    }
-
-    LLScrollListCtrl *list = getChild<LLScrollListCtrl>("search_results");
-    list->operateOnAll(LLCtrlListInterface::OP_DELETE);
-
-    S32 name_length = mCompletingRegionName.length();
-
-    LLSD match;
-
-    S32 num_results = 0;
-
-    std::vector<std::pair <U64, LLSimInfo*> > sim_info_vec(LLWorldMap::getInstance()->getRegionMap().begin(), LLWorldMap::getInstance()->getRegionMap().end());
-    std::sort(sim_info_vec.begin(), sim_info_vec.end(), SortRegionNames());
-
-    for (std::vector<std::pair <U64, LLSimInfo*> >::const_iterator it = sim_info_vec.begin(); it != sim_info_vec.end(); ++it)
-    {
-        LLSimInfo* info = it->second;
-        std::string sim_name_lower = info->getName();
-        LLStringUtil::toLower(sim_name_lower);
-
-        if (sim_name_lower.substr(0, name_length) == mCompletingRegionName)
-        {
-            if (sim_name_lower == mCompletingRegionName)
-            {
-                match = info->getName();
-            }
-
-            LLSD value;
-            value["id"] = info->getName();
-            value["columns"][0]["column"] = "sim_name";
-            value["columns"][0]["value"] = info->getName();
-            list->addElement(value);
-            num_results++;
-        }
-    }
-
-    if (found_null_sim)
-    {
-        mCompletingRegionName = "";
-    }
-
-    if (num_results > 0)
-    {
-        // if match found, highlight it and go
-        if (!match.isUndefined())
-        {
-            list->selectByValue(match);
-        }
-        // else select first found item
-        else
-        {
-            list->selectFirstItem();
-        }
-        getChild<LLUICtrl>("search_results")->setFocus(TRUE);
-        onCommitSearchResult();
-    }
-    else
-    {
-        // if we found nothing, say "none"
-        list->setCommentText(LLTrans::getString("worldmap_results_none_found"));
-        list->operateOnAll(LLCtrlListInterface::OP_DESELECT);
-    }
->>>>>>> e1623bb2
-}
-
-void LLFloaterWorldMap::onTeleportFinished()
-{
-    if(isInVisibleChain())
-    {
-        mMapView->setPan(0, 0, true);
-    }
-}
-
-void LLFloaterWorldMap::onCommitSearchResult()
-{
-    LLCtrlListInterface *list = mListSearchResults;
-    if (!list) return;
-
-    LLSD selected_value = list->getSelectedValue();
-    std::string sim_name = selected_value.asString();
-    if (sim_name.empty())
-    {
-        return;
-    }
-    LLStringUtil::toLower(sim_name);
-
-    std::map<U64, LLSimInfo*>::const_iterator it;
-    for (it = LLWorldMap::getInstance()->getRegionMap().begin(); it != LLWorldMap::getInstance()->getRegionMap().end(); ++it)
-    {
-        LLSimInfo* info = it->second;
-
-        if (info->isName(sim_name))
-        {
-            LLVector3d pos_global = info->getGlobalOrigin();
-
-            const F64 SIM_COORD_DEFAULT = 128.0;
-            LLVector3 pos_local(SIM_COORD_DEFAULT, SIM_COORD_DEFAULT, 0.0f);
-
-            // Did this value come from a trackURL() request?
-            if (!mCompletingRegionPos.isExactlyZero())
-            {
-                pos_local = mCompletingRegionPos;
-                mCompletingRegionPos.clear();
-            }
-            pos_global.mdV[VX] += (F64)pos_local.mV[VX];
-            pos_global.mdV[VY] += (F64)pos_local.mV[VY];
-            pos_global.mdV[VZ] = (F64)pos_local.mV[VZ];
-
-            getChild<LLUICtrl>("location")->setValue(sim_name);
-            trackLocation(pos_global);
-            setDefaultBtn("Teleport");
-            break;
-        }
-    }
-
-    onShowTargetBtn();
-}
-
-void LLFloaterWorldMap::onChangeMaturity()
-{
-<<<<<<< HEAD
-	bool can_access_mature = gAgent.canAccessMature();
-	bool can_access_adult = gAgent.canAccessAdult();
-	
-	getChildView("events_mature_icon")->setVisible( can_access_mature);
-	getChildView("events_mature_label")->setVisible( can_access_mature);
-	getChildView("events_mature_chk")->setVisible( can_access_mature);
-	
-	getChildView("events_adult_icon")->setVisible( can_access_adult);
-	getChildView("events_adult_label")->setVisible( can_access_adult);
-	getChildView("events_adult_chk")->setVisible( can_access_adult);
-	
-	// disable mature / adult events.
-	if (!can_access_mature)
-	{
-		gSavedSettings.setBOOL("ShowMatureEvents", false);
-	}
-	if (!can_access_adult)
-	{
-		gSavedSettings.setBOOL("ShowAdultEvents", false);
-	}
-=======
-    bool can_access_mature = gAgent.canAccessMature();
-    bool can_access_adult = gAgent.canAccessAdult();
-
-    getChildView("events_mature_icon")->setVisible( can_access_mature);
-    getChildView("events_mature_label")->setVisible( can_access_mature);
-    getChildView("events_mature_chk")->setVisible( can_access_mature);
-
-    getChildView("events_adult_icon")->setVisible( can_access_adult);
-    getChildView("events_adult_label")->setVisible( can_access_adult);
-    getChildView("events_adult_chk")->setVisible( can_access_adult);
-
-    // disable mature / adult events.
-    if (!can_access_mature)
-    {
-        gSavedSettings.setBOOL("ShowMatureEvents", FALSE);
-    }
-    if (!can_access_adult)
-    {
-        gSavedSettings.setBOOL("ShowAdultEvents", FALSE);
-    }
->>>>>>> e1623bb2
-}
-
-void LLFloaterWorldMap::onFocusLost()
-{
-    gViewerWindow->showCursor();
-    mMapView->mPanning = false;
-}
-
-LLPanelHideBeacon::LLPanelHideBeacon() :
-    mHideButton(NULL)
-{
-}
-
-// static
-LLPanelHideBeacon* LLPanelHideBeacon::getInstance()
-{
-    static LLPanelHideBeacon* panel = getPanelHideBeacon();
-    return panel;
-}
-
-
-bool LLPanelHideBeacon::postBuild()
-{
-    mHideButton = getChild<LLButton>("hide_beacon_btn");
-    mHideButton->setCommitCallback(boost::bind(&LLPanelHideBeacon::onHideButtonClick, this));
-
-    gViewerWindow->setOnWorldViewRectUpdated(boost::bind(&LLPanelHideBeacon::updatePosition, this));
-
-<<<<<<< HEAD
-	return true;
-=======
-    return TRUE;
->>>>>>> e1623bb2
-}
-
-//virtual
-void LLPanelHideBeacon::draw()
-{
-    if (!LLTracker::isTracking(NULL))
-    {
-        mHideButton->setVisible(false);
-        return;
-    }
-    mHideButton->setVisible(true);
-    updatePosition();
-    LLPanel::draw();
-}
-
-//virtual
-void LLPanelHideBeacon::setVisible(bool visible)
-{
-    if (gAgentCamera.getCameraMode() == CAMERA_MODE_MOUSELOOK) visible = false;
-
-    if (visible)
-    {
-        updatePosition();
-    }
-
-    LLPanel::setVisible(visible);
-}
-
-
-//static
-LLPanelHideBeacon* LLPanelHideBeacon::getPanelHideBeacon()
-{
-    LLPanelHideBeacon* panel = new LLPanelHideBeacon();
-    panel->buildFromFile("panel_hide_beacon.xml");
-
-    LL_INFOS() << "Build LLPanelHideBeacon panel" << LL_ENDL;
-
-    panel->updatePosition();
-    return panel;
-}
-
-void LLPanelHideBeacon::onHideButtonClick()
-{
-    LLFloaterWorldMap* instance = LLFloaterWorldMap::getInstance();
-    if (instance)
-    {
-        instance->onClearBtn();
-    }
-}
-
-/**
-* Updates position of the panel (similar to Stand & Stop Flying panel).
-*/
-void LLPanelHideBeacon::updatePosition()
-{
-    S32 bottom_tb_center = 0;
-    if (LLToolBar* toolbar_bottom = gToolBarView->getToolbar(LLToolBarEnums::TOOLBAR_BOTTOM))
-    {
-        bottom_tb_center = toolbar_bottom->getRect().getCenterX();
-    }
-
-    S32 left_tb_width = 0;
-    if (LLToolBar* toolbar_left = gToolBarView->getToolbar(LLToolBarEnums::TOOLBAR_LEFT))
-    {
-        left_tb_width = toolbar_left->getRect().getWidth();
-    }
-
-    if (gToolBarView != NULL && gToolBarView->getToolbar(LLToolBarEnums::TOOLBAR_LEFT)->hasButtons())
-    {
-        S32 x_pos = bottom_tb_center - getRect().getWidth() / 2 - left_tb_width;
-        setOrigin( x_pos + HIDE_BEACON_PAD, 0);
-    }
-    else
-    {
-        S32 x_pos = bottom_tb_center - getRect().getWidth() / 2;
-        setOrigin( x_pos + HIDE_BEACON_PAD, 0);
-    }
-}+/**
+ * @file llfloaterworldmap.cpp
+ * @author James Cook, Tom Yedwab
+ * @brief LLFloaterWorldMap class implementation
+ *
+ * $LicenseInfo:firstyear=2003&license=viewerlgpl$
+ * Second Life Viewer Source Code
+ * Copyright (C) 2010, Linden Research, Inc.
+ *
+ * This library is free software; you can redistribute it and/or
+ * modify it under the terms of the GNU Lesser General Public
+ * License as published by the Free Software Foundation;
+ * version 2.1 of the License only.
+ *
+ * This library is distributed in the hope that it will be useful,
+ * but WITHOUT ANY WARRANTY; without even the implied warranty of
+ * MERCHANTABILITY or FITNESS FOR A PARTICULAR PURPOSE.  See the GNU
+ * Lesser General Public License for more details.
+ *
+ * You should have received a copy of the GNU Lesser General Public
+ * License along with this library; if not, write to the Free Software
+ * Foundation, Inc., 51 Franklin Street, Fifth Floor, Boston, MA  02110-1301  USA
+ *
+ * Linden Research, Inc., 945 Battery Street, San Francisco, CA  94111  USA
+ * $/LicenseInfo$
+ */
+
+/*
+ * Map of the entire world, with multiple background images,
+ * avatar tracking, teleportation by double-click, etc.
+ */
+
+#include "llviewerprecompiledheaders.h"
+
+#include "llfloaterworldmap.h"
+
+#include "llagent.h"
+#include "llagentcamera.h"
+#include "llbutton.h"
+#include "llcallingcard.h"
+#include "llcombobox.h"
+#include "llviewercontrol.h"
+#include "llcommandhandler.h"
+#include "lldraghandle.h"
+//#include "llfirstuse.h"
+#include "llfloaterreg.h"       // getTypedInstance()
+#include "llfocusmgr.h"
+#include "lliconctrl.h"
+#include "llinventoryfunctions.h"
+#include "llinventorymodel.h"
+#include "llinventorymodelbackgroundfetch.h"
+#include "llinventoryobserver.h"
+#include "lllandmarklist.h"
+#include "llsearcheditor.h"
+#include "llnotificationsutil.h"
+#include "llregionhandle.h"
+#include "llscrolllistctrl.h"
+#include "llslurl.h"
+#include "lltextbox.h"
+#include "lltoolbarview.h"
+#include "lltracker.h"
+#include "lltrans.h"
+#include "llviewerinventory.h"  // LLViewerInventoryItem
+#include "llviewermenu.h"
+#include "llviewerparcelmgr.h"
+#include "llviewerregion.h"
+#include "llviewerstats.h"
+#include "llviewertexture.h"
+#include "llviewerwindow.h"
+#include "llworldmap.h"
+#include "llworldmapmessage.h"
+#include "llworldmapview.h"
+#include "lluictrlfactory.h"
+#include "llappviewer.h"
+#include "llmapimagetype.h"
+#include "llweb.h"
+#include "llsliderctrl.h"
+#include "message.h"
+#include "llwindow.h"           // copyTextToClipboard()
+#include <algorithm>
+
+//---------------------------------------------------------------------------
+// Constants
+//---------------------------------------------------------------------------
+
+// Merov: we switched from using the "world size" (which varies depending where the user went) to a fixed
+// width of 512 regions max visible at a time. This makes the zoom slider works in a consistent way across
+// sessions and doesn't prevent the user to pan the world if it was to grow a lot beyond that limit.
+// Currently (01/26/09), this value allows the whole grid to be visible in a 1024x1024 window.
+static const S32 MAX_VISIBLE_REGIONS = 512;
+
+
+const S32 HIDE_BEACON_PAD = 133;
+
+// It would be more logical to have this inside the method where it is used but to compile under gcc this
+// struct has to be here.
+struct SortRegionNames
+{
+    inline bool operator ()(std::pair <U64, LLSimInfo*> const& _left, std::pair <U64, LLSimInfo*> const& _right)
+    {
+        return(LLStringUtil::compareInsensitive(_left.second->getName(), _right.second->getName()) < 0);
+    }
+};
+
+enum EPanDirection
+{
+    PAN_UP,
+    PAN_DOWN,
+    PAN_LEFT,
+    PAN_RIGHT
+};
+
+// Values in pixels per region
+static const F32 ZOOM_MAX = 128.f;
+
+//---------------------------------------------------------------------------
+// Globals
+//---------------------------------------------------------------------------
+
+// handle secondlife:///app/worldmap/{NAME}/{COORDS} URLs
+class LLWorldMapHandler : public LLCommandHandler
+{
+public:
+    LLWorldMapHandler() : LLCommandHandler("worldmap", UNTRUSTED_THROTTLE)
+    {
+    }
+
+    virtual bool canHandleUntrusted(
+        const LLSD& params,
+        const LLSD& query_map,
+        LLMediaCtrl* web,
+        const std::string& nav_type)
+    {
+        if (nav_type == NAV_TYPE_CLICKED
+            || nav_type == NAV_TYPE_EXTERNAL)
+        {
+            // NAV_TYPE_EXTERNAL will be throttled
+            return true;
+        }
+
+        return false;
+    }
+
+    bool handle(const LLSD& params,
+                const LLSD& query_map,
+                const std::string& grid,
+                LLMediaCtrl* web)
+    {
+        if (params.size() == 0)
+        {
+            // support the secondlife:///app/worldmap SLapp
+            LLFloaterReg::showInstance("world_map", "center");
+            return true;
+        }
+
+        // support the secondlife:///app/worldmap/{LOCATION}/{COORDS} SLapp
+        const std::string region_name = LLURI::unescape(params[0].asString());
+        S32 x = (params.size() > 1) ? params[1].asInteger() : 128;
+        S32 y = (params.size() > 2) ? params[2].asInteger() : 128;
+        S32 z = (params.size() > 3) ? params[3].asInteger() : 0;
+
+        LLFloaterWorldMap::getInstance()->trackURL(region_name, x, y, z);
+        LLFloaterReg::showInstance("world_map", "center");
+
+        return true;
+    }
+};
+LLWorldMapHandler gWorldMapHandler;
+
+// SocialMap handler secondlife:///app/maptrackavatar/id
+class LLMapTrackAvatarHandler : public LLCommandHandler
+{
+public:
+    LLMapTrackAvatarHandler() : LLCommandHandler("maptrackavatar", UNTRUSTED_THROTTLE)
+    {
+    }
+
+    virtual bool canHandleUntrusted(
+        const LLSD& params,
+        const LLSD& query_map,
+        LLMediaCtrl* web,
+        const std::string& nav_type)
+    {
+        if (params.size() < 1)
+        {
+            return true; // don't block, will fail later
+        }
+
+        if (nav_type == NAV_TYPE_CLICKED
+            || nav_type == NAV_TYPE_EXTERNAL)
+        {
+            // NAV_TYPE_EXTERNAL will be throttled
+            return true;
+        }
+
+        return false;
+    }
+
+    bool handle(const LLSD& params,
+                const LLSD& query_map,
+                const std::string& grid,
+                LLMediaCtrl* web)
+    {
+        //Make sure we have some parameters
+        if (params.size() == 0)
+        {
+            return false;
+        }
+
+        //Get the ID
+        LLUUID id;
+        if (!id.set( params[0], false ))
+        {
+            return false;
+        }
+
+        LLFloaterWorldMap::getInstance()->avatarTrackFromSlapp( id  );
+        LLFloaterReg::showInstance( "world_map", "center" );
+
+        return true;
+    }
+};
+LLMapTrackAvatarHandler gMapTrackAvatar;
+
+LLFloaterWorldMap* gFloaterWorldMap = NULL;
+
+class LLMapInventoryObserver : public LLInventoryObserver
+{
+public:
+    LLMapInventoryObserver() {}
+    virtual ~LLMapInventoryObserver() {}
+    virtual void changed(U32 mask);
+};
+
+void LLMapInventoryObserver::changed(U32 mask)
+{
+    // if there's a change we're interested in.
+    if((mask & (LLInventoryObserver::CALLING_CARD | LLInventoryObserver::ADD |
+                LLInventoryObserver::REMOVE)) != 0)
+    {
+        gFloaterWorldMap->inventoryChanged();
+    }
+}
+
+class LLMapFriendObserver : public LLFriendObserver
+{
+public:
+    LLMapFriendObserver() {}
+    virtual ~LLMapFriendObserver() {}
+    virtual void changed(U32 mask);
+};
+
+void LLMapFriendObserver::changed(U32 mask)
+{
+    // if there's a change we're interested in.
+    if((mask & (LLFriendObserver::ADD | LLFriendObserver::REMOVE | LLFriendObserver::ONLINE | LLFriendObserver::POWERS)) != 0)
+    {
+        gFloaterWorldMap->friendsChanged();
+    }
+}
+
+//---------------------------------------------------------------------------
+// Statics
+//---------------------------------------------------------------------------
+
+// Used as a pretend asset and inventory id to mean "landmark at my home location."
+const LLUUID LLFloaterWorldMap::sHomeID( "10000000-0000-0000-0000-000000000001" );
+
+//---------------------------------------------------------------------------
+// Construction and destruction
+//---------------------------------------------------------------------------
+
+
+LLFloaterWorldMap::LLFloaterWorldMap(const LLSD& key)
+:   LLFloater(key),
+    mInventory(NULL),
+    mInventoryObserver(NULL),
+    mFriendObserver(NULL),
+    mCompletingRegionName(),
+    mCompletingRegionPos(),
+    mWaitingForTracker(false),
+    mIsClosing(false),
+    mSetToUserPosition(true),
+    mTrackedLocation(0,0,0),
+    mTrackedStatus(LLTracker::TRACKING_NOTHING),
+    mListFriendCombo(NULL),
+    mListLandmarkCombo(NULL),
+    mListSearchResults(NULL)
+{
+    gFloaterWorldMap = this;
+
+    mFactoryMap["objects_mapview"] = LLCallbackMap(createWorldMapView, NULL);
+
+    mCommitCallbackRegistrar.add("WMap.Coordinates",    boost::bind(&LLFloaterWorldMap::onCoordinatesCommit, this));
+    mCommitCallbackRegistrar.add("WMap.Location",       boost::bind(&LLFloaterWorldMap::onLocationCommit, this));
+    mCommitCallbackRegistrar.add("WMap.AvatarCombo",    boost::bind(&LLFloaterWorldMap::onAvatarComboCommit, this));
+    mCommitCallbackRegistrar.add("WMap.Landmark",       boost::bind(&LLFloaterWorldMap::onLandmarkComboCommit, this));
+    mCommitCallbackRegistrar.add("WMap.SearchResult",   boost::bind(&LLFloaterWorldMap::onCommitSearchResult, this));
+    mCommitCallbackRegistrar.add("WMap.GoHome",         boost::bind(&LLFloaterWorldMap::onGoHome, this));
+    mCommitCallbackRegistrar.add("WMap.Teleport",       boost::bind(&LLFloaterWorldMap::onClickTeleportBtn, this));
+    mCommitCallbackRegistrar.add("WMap.ShowTarget",     boost::bind(&LLFloaterWorldMap::onShowTargetBtn, this));
+    mCommitCallbackRegistrar.add("WMap.ShowAgent",      boost::bind(&LLFloaterWorldMap::onShowAgentBtn, this));
+    mCommitCallbackRegistrar.add("WMap.Clear",          boost::bind(&LLFloaterWorldMap::onClearBtn, this));
+    mCommitCallbackRegistrar.add("WMap.CopySLURL",      boost::bind(&LLFloaterWorldMap::onCopySLURL, this));
+
+    gSavedSettings.getControl("PreferredMaturity")->getSignal()->connect(boost::bind(&LLFloaterWorldMap::onChangeMaturity, this));
+}
+
+// static
+void* LLFloaterWorldMap::createWorldMapView(void* data)
+{
+    return new LLWorldMapView();
+}
+
+bool LLFloaterWorldMap::postBuild()
+{
+    mMapView = dynamic_cast<LLWorldMapView*>(getChild<LLPanel>("objects_mapview"));
+    mMapView->setPan(0, 0, true);
+
+    LLComboBox *avatar_combo = getChild<LLComboBox>("friend combo");
+    avatar_combo->selectFirstItem();
+    avatar_combo->setPrearrangeCallback( boost::bind(&LLFloaterWorldMap::onAvatarComboPrearrange, this) );
+    avatar_combo->setTextChangedCallback( boost::bind(&LLFloaterWorldMap::onComboTextEntry, this) );
+    mListFriendCombo = dynamic_cast<LLCtrlListInterface *>(avatar_combo);
+
+    LLSearchEditor *location_editor = getChild<LLSearchEditor>("location");
+    location_editor->setFocusChangedCallback(boost::bind(&LLFloaterWorldMap::onLocationFocusChanged, this, _1));
+    location_editor->setTextChangedCallback( boost::bind(&LLFloaterWorldMap::onSearchTextEntry, this));
+
+    getChild<LLScrollListCtrl>("search_results")->setDoubleClickCallback( boost::bind(&LLFloaterWorldMap::onClickTeleportBtn, this));
+    mListSearchResults = childGetListInterface("search_results");
+
+    LLComboBox *landmark_combo = getChild<LLComboBox>( "landmark combo");
+    landmark_combo->selectFirstItem();
+    landmark_combo->setPrearrangeCallback( boost::bind(&LLFloaterWorldMap::onLandmarkComboPrearrange, this) );
+    landmark_combo->setTextChangedCallback( boost::bind(&LLFloaterWorldMap::onComboTextEntry, this) );
+    mListLandmarkCombo = dynamic_cast<LLCtrlListInterface *>(landmark_combo);
+
+    F32 slider_zoom = mMapView->getZoom();
+    getChild<LLUICtrl>("zoom slider")->setValue(slider_zoom);
+
+    getChild<LLPanel>("expand_btn_panel")->setMouseDownCallback(boost::bind(&LLFloaterWorldMap::onExpandCollapseBtn, this));
+
+    setDefaultBtn(NULL);
+
+    onChangeMaturity();
+
+    return true;
+}
+
+// virtual
+LLFloaterWorldMap::~LLFloaterWorldMap()
+{
+    // All cleaned up by LLView destructor
+    mMapView = NULL;
+
+    // Inventory deletes all observers on shutdown
+    mInventory = NULL;
+    mInventoryObserver = NULL;
+
+    // avatar tracker will delete this for us.
+    mFriendObserver = NULL;
+
+    gFloaterWorldMap = NULL;
+
+    mTeleportFinishConnection.disconnect();
+}
+
+//static
+LLFloaterWorldMap* LLFloaterWorldMap::getInstance()
+{
+    return LLFloaterReg::getTypedInstance<LLFloaterWorldMap>("world_map");
+}
+
+// virtual
+void LLFloaterWorldMap::onClose(bool app_quitting)
+{
+    // While we're not visible, discard the overlay images we're using
+    LLWorldMap::getInstance()->clearImageRefs();
+    mTeleportFinishConnection.disconnect();
+}
+
+// virtual
+void LLFloaterWorldMap::onOpen(const LLSD& key)
+{
+    mTeleportFinishConnection = LLViewerParcelMgr::getInstance()->
+        setTeleportFinishedCallback(boost::bind(&LLFloaterWorldMap::onTeleportFinished, this));
+
+    bool center_on_target = (key.asString() == "center");
+
+    mIsClosing = false;
+
+    mMapView->clearLastClick();
+
+    {
+        // reset pan on show, so it centers on you again
+        if (!center_on_target)
+        {
+            mMapView->setPan(0, 0, true);
+        }
+        mMapView->updateVisibleBlocks();
+
+        // Reload items as they may have changed
+        LLWorldMap::getInstance()->reloadItems();
+
+        // We may already have a bounding box for the regions of the world,
+        // so use that to adjust the view.
+        adjustZoomSliderBounds();
+
+        // Could be first show
+        //LLFirstUse::useMap();
+
+        // Start speculative download of landmarks
+        const LLUUID landmark_folder_id = gInventory.findCategoryUUIDForType(LLFolderType::FT_LANDMARK);
+        LLInventoryModelBackgroundFetch::instance().start(landmark_folder_id);
+
+        getChild<LLUICtrl>("location")->setFocus( true);
+        gFocusMgr.triggerFocusFlash();
+
+        buildAvatarIDList();
+        buildLandmarkIDLists();
+
+        // If nothing is being tracked, set flag so the user position will be found
+        mSetToUserPosition = ( LLTracker::getTrackingStatus() == LLTracker::TRACKING_NOTHING );
+    }
+
+    if (center_on_target)
+    {
+        centerOnTarget(false);
+    }
+}
+
+// static
+void LLFloaterWorldMap::reloadIcons(void*)
+{
+    LLWorldMap::getInstance()->reloadItems();
+}
+
+// virtual
+bool LLFloaterWorldMap::handleHover(S32 x, S32 y, MASK mask)
+{
+    bool handled;
+    handled = LLFloater::handleHover(x, y, mask);
+    return handled;
+}
+
+bool LLFloaterWorldMap::handleScrollWheel(S32 x, S32 y, S32 clicks)
+{
+    if (!isMinimized() && isFrontmost())
+    {
+        S32 map_x = x - mMapView->getRect().mLeft;
+        S32 map_y = y - mMapView->getRect().mBottom;
+        if (mMapView->pointInView(map_x, map_y))
+        {
+            F32 old_slider_zoom = (F32) getChild<LLUICtrl>("zoom slider")->getValue().asReal();
+            F32 slider_zoom     = old_slider_zoom + ((F32) clicks * -0.3333f);
+            getChild<LLUICtrl>("zoom slider")->setValue(LLSD(slider_zoom));
+            mMapView->zoomWithPivot(slider_zoom, map_x, map_y);
+            return true;
+        }
+    }
+
+    return LLFloater::handleScrollWheel(x, y, clicks);
+}
+
+
+// virtual
+void LLFloaterWorldMap::reshape( S32 width, S32 height, bool called_from_parent )
+{
+    LLFloater::reshape( width, height, called_from_parent );
+}
+
+
+// virtual
+void LLFloaterWorldMap::draw()
+{
+    static LLUIColor map_track_color = LLUIColorTable::instance().getColor("MapTrackColor", LLColor4::white);
+    static LLUIColor map_track_disabled_color = LLUIColorTable::instance().getColor("MapTrackDisabledColor", LLColor4::white);
+
+    // On orientation island, users don't have a home location yet, so don't
+    // let them teleport "home".  It dumps them in an often-crowed welcome
+    // area (infohub) and they get confused. JC
+    LLViewerRegion* regionp = gAgent.getRegion();
+    bool agent_on_prelude = (regionp && regionp->isPrelude());
+    bool enable_go_home = gAgent.isGodlike() || !agent_on_prelude;
+    getChildView("Go Home")->setEnabled(enable_go_home);
+
+    updateLocation();
+
+    LLTracker::ETrackingStatus tracking_status = LLTracker::getTrackingStatus();
+    if (LLTracker::TRACKING_AVATAR == tracking_status)
+    {
+        getChild<LLUICtrl>("avatar_icon")->setColor( map_track_color);
+    }
+    else
+    {
+        getChild<LLUICtrl>("avatar_icon")->setColor( map_track_disabled_color);
+    }
+
+    if (LLTracker::TRACKING_LANDMARK == tracking_status)
+    {
+        getChild<LLUICtrl>("landmark_icon")->setColor( map_track_color);
+    }
+    else
+    {
+        getChild<LLUICtrl>("landmark_icon")->setColor( map_track_disabled_color);
+    }
+
+    if (LLTracker::TRACKING_LOCATION == tracking_status)
+    {
+        getChild<LLUICtrl>("location_icon")->setColor( map_track_color);
+    }
+    else
+    {
+        if (mCompletingRegionName != "")
+        {
+            F64 seconds = LLTimer::getElapsedSeconds();
+            double value = fmod(seconds, 2);
+            value = 0.5 + 0.5*cos(value * F_PI);
+            LLColor4 loading_color(0.0, F32(value/2), F32(value), 1.0);
+            getChild<LLUICtrl>("location_icon")->setColor( loading_color);
+        }
+        else
+        {
+            getChild<LLUICtrl>("location_icon")->setColor( map_track_disabled_color);
+        }
+    }
+
+    // check for completion of tracking data
+    if (mWaitingForTracker)
+    {
+        centerOnTarget(true);
+    }
+
+    getChildView("Teleport")->setEnabled((bool)tracking_status);
+    //  getChildView("Clear")->setEnabled((bool)tracking_status);
+    getChildView("Show Destination")->setEnabled((bool)tracking_status || LLWorldMap::getInstance()->isTracking());
+    getChildView("copy_slurl")->setEnabled((mSLURL.isValid()) );
+
+    setMouseOpaque(true);
+    getDragHandle()->setMouseOpaque(true);
+
+    mMapView->zoom((F32)getChild<LLUICtrl>("zoom slider")->getValue().asReal());
+
+    // Enable/disable checkboxes depending on the zoom level
+    // If above threshold level (i.e. low res) -> Disable all checkboxes
+    // If under threshold level (i.e. high res) -> Enable all checkboxes
+    bool enable = mMapView->showRegionInfo();
+    getChildView("people_chk")->setEnabled(enable);
+    getChildView("infohub_chk")->setEnabled(enable);
+    getChildView("telehub_chk")->setEnabled(enable);
+    getChildView("land_for_sale_chk")->setEnabled(enable);
+    getChildView("event_chk")->setEnabled(enable);
+    getChildView("events_mature_chk")->setEnabled(enable);
+    getChildView("events_adult_chk")->setEnabled(enable);
+
+    LLFloater::draw();
+}
+
+
+//-------------------------------------------------------------------------
+// Internal utility functions
+//-------------------------------------------------------------------------
+
+
+void LLFloaterWorldMap::trackAvatar( const LLUUID& avatar_id, const std::string& name )
+{
+    LLCtrlSelectionInterface *iface = childGetSelectionInterface("friend combo");
+    if (!iface) return;
+
+    buildAvatarIDList();
+    if(iface->setCurrentByID(avatar_id) || gAgent.isGodlike())
+    {
+        // *HACK: Adjust Z values automatically for liaisons & gods so
+        // they swoop down when they click on the map. Requested
+        // convenience.
+        if(gAgent.isGodlike())
+        {
+            getChild<LLUICtrl>("teleport_coordinate_z")->setValue(LLSD(200.f));
+        }
+        // Don't re-request info if we already have it or we won't have it in time to teleport
+        if (mTrackedStatus != LLTracker::TRACKING_AVATAR || avatar_id != mTrackedAvatarID)
+        {
+            mTrackedStatus = LLTracker::TRACKING_AVATAR;
+            mTrackedAvatarID = avatar_id;
+            LLTracker::trackAvatar(avatar_id, name);
+        }
+    }
+    else
+    {
+        LLTracker::stopTracking(false);
+    }
+    setDefaultBtn("Teleport");
+}
+
+void LLFloaterWorldMap::trackLandmark( const LLUUID& landmark_item_id )
+{
+    LLCtrlSelectionInterface *iface = childGetSelectionInterface("landmark combo");
+    if (!iface) return;
+
+    buildLandmarkIDLists();
+    bool found = false;
+    S32 idx;
+    for (idx = 0; idx < mLandmarkItemIDList.size(); idx++)
+    {
+        if ( mLandmarkItemIDList.at(idx) == landmark_item_id)
+        {
+            found = true;
+            break;
+        }
+    }
+
+    if (found && iface->setCurrentByID( landmark_item_id ) )
+    {
+        LLUUID asset_id = mLandmarkAssetIDList.at( idx );
+        std::string name;
+        LLComboBox* combo = getChild<LLComboBox>( "landmark combo");
+        if (combo) name = combo->getSimple();
+        mTrackedStatus = LLTracker::TRACKING_LANDMARK;
+        LLTracker::trackLandmark(mLandmarkAssetIDList.at( idx ),    // assetID
+                                 mLandmarkItemIDList.at( idx ), // itemID
+                                 name);         // name
+
+        if( asset_id != sHomeID )
+        {
+            // start the download process
+            gLandmarkList.getAsset( asset_id);
+        }
+
+        // We have to download both region info and landmark data, so set busy. JC
+        //      getWindow()->incBusyCount();
+    }
+    else
+    {
+        LLTracker::stopTracking(false);
+    }
+    setDefaultBtn("Teleport");
+}
+
+
+void LLFloaterWorldMap::trackEvent(const LLItemInfo &event_info)
+{
+    mTrackedStatus = LLTracker::TRACKING_LOCATION;
+    LLTracker::trackLocation(event_info.getGlobalPosition(), event_info.getName(), event_info.getToolTip(), LLTracker::LOCATION_EVENT);
+    setDefaultBtn("Teleport");
+}
+
+void LLFloaterWorldMap::trackGenericItem(const LLItemInfo &item)
+{
+    mTrackedStatus = LLTracker::TRACKING_LOCATION;
+    LLTracker::trackLocation(item.getGlobalPosition(), item.getName(), item.getToolTip(), LLTracker::LOCATION_ITEM);
+    setDefaultBtn("Teleport");
+}
+
+void LLFloaterWorldMap::trackLocation(const LLVector3d& pos_global)
+{
+    LLSimInfo* sim_info = LLWorldMap::getInstance()->simInfoFromPosGlobal(pos_global);
+    if (!sim_info)
+    {
+        // We haven't found a region for that point yet, leave the tracking to the world map
+        LLTracker::stopTracking(false);
+        LLWorldMap::getInstance()->setTracking(pos_global);
+        S32 world_x = S32(pos_global.mdV[0] / 256);
+        S32 world_y = S32(pos_global.mdV[1] / 256);
+        LLWorldMapMessage::getInstance()->sendMapBlockRequest(world_x, world_y, world_x, world_y, true);
+        setDefaultBtn("");
+
+        // clicked on a non-region - turn off coord display
+        enableTeleportCoordsDisplay( false );
+
+        return;
+    }
+    if (sim_info->isDown())
+    {
+        // Down region. Show the blue circle of death!
+        // i.e. let the world map that this and tell it it's invalid
+        LLTracker::stopTracking(false);
+        LLWorldMap::getInstance()->setTracking(pos_global);
+        LLWorldMap::getInstance()->setTrackingInvalid();
+        setDefaultBtn("");
+
+        // clicked on a down region - turn off coord display
+        enableTeleportCoordsDisplay( false );
+
+        return;
+    }
+
+    std::string sim_name = sim_info->getName();
+    F32 region_x = (F32)fmod( pos_global.mdV[VX], (F64)REGION_WIDTH_METERS );
+    F32 region_y = (F32)fmod( pos_global.mdV[VY], (F64)REGION_WIDTH_METERS );
+    std::string full_name = llformat("%s (%d, %d, %d)",
+                                     sim_name.c_str(),
+                                     ll_round(region_x),
+                                     ll_round(region_y),
+                                     ll_round((F32)pos_global.mdV[VZ]));
+
+    std::string tooltip("");
+    mTrackedStatus = LLTracker::TRACKING_LOCATION;
+    LLWorldMap::getInstance()->cancelTracking();        // The floater is taking over the tracking
+    LLTracker::trackLocation(pos_global, full_name, tooltip);
+
+    LLVector3d coord_pos = LLTracker::getTrackedPositionGlobal();
+    updateTeleportCoordsDisplay( coord_pos );
+
+    // we have a valid region - turn on coord display
+    enableTeleportCoordsDisplay( true );
+
+    setDefaultBtn("Teleport");
+}
+
+// enable/disable teleport destination coordinates
+void LLFloaterWorldMap::enableTeleportCoordsDisplay( bool enabled )
+{
+    childSetEnabled("teleport_coordinate_x", enabled );
+    childSetEnabled("teleport_coordinate_y", enabled );
+    childSetEnabled("teleport_coordinate_z", enabled );
+}
+
+// update display of teleport destination coordinates - pos is in global coordinates
+void LLFloaterWorldMap::updateTeleportCoordsDisplay( const LLVector3d& pos )
+{
+    // if we're going to update their value, we should also enable them
+    enableTeleportCoordsDisplay( true );
+
+    // convert global specified position to a local one
+    F32 region_local_x = (F32)fmod( pos.mdV[VX], (F64)REGION_WIDTH_METERS );
+    F32 region_local_y = (F32)fmod( pos.mdV[VY], (F64)REGION_WIDTH_METERS );
+    F32 region_local_z = (F32)llclamp( pos.mdV[VZ], 0.0, (F64)REGION_HEIGHT_METERS );
+
+    // write in the values
+    childSetValue("teleport_coordinate_x", region_local_x );
+    childSetValue("teleport_coordinate_y", region_local_y );
+    childSetValue("teleport_coordinate_z", region_local_z );
+}
+
+void LLFloaterWorldMap::updateLocation()
+{
+    bool gotSimName;
+
+    LLTracker::ETrackingStatus status = LLTracker::getTrackingStatus();
+
+    // These values may get updated by a message, so need to check them every frame
+    // The fields may be changed by the user, so only update them if the data changes
+    LLVector3d pos_global = LLTracker::getTrackedPositionGlobal();
+    if (pos_global.isExactlyZero())
+    {
+        LLVector3d agentPos = gAgent.getPositionGlobal();
+
+        // Set to avatar's current postion if nothing is selected
+        if ( status == LLTracker::TRACKING_NOTHING && mSetToUserPosition )
+        {
+            // Make sure we know where we are before setting the current user position
+            std::string agent_sim_name;
+            gotSimName = LLWorldMap::getInstance()->simNameFromPosGlobal( agentPos, agent_sim_name );
+            if ( gotSimName )
+            {
+                mSetToUserPosition = false;
+
+                // Fill out the location field
+                getChild<LLUICtrl>("location")->setValue(agent_sim_name);
+
+                // update the coordinate display with location of avatar in region
+                updateTeleportCoordsDisplay( agentPos );
+
+                // Figure out where user is
+                // Set the current SLURL
+                mSLURL = LLSLURL(agent_sim_name, gAgent.getPositionGlobal());
+            }
+        }
+
+        return; // invalid location
+    }
+    std::string sim_name;
+    gotSimName = LLWorldMap::getInstance()->simNameFromPosGlobal( pos_global, sim_name );
+    if ((status != LLTracker::TRACKING_NOTHING) &&
+        (status != mTrackedStatus || pos_global != mTrackedLocation || sim_name != mTrackedSimName))
+    {
+        mTrackedStatus = status;
+        mTrackedLocation = pos_global;
+        mTrackedSimName = sim_name;
+
+        if (status == LLTracker::TRACKING_AVATAR)
+        {
+            // *HACK: Adjust Z values automatically for liaisons &
+            // gods so they swoop down when they click on the
+            // map. Requested convenience.
+            if(gAgent.isGodlike())
+            {
+                pos_global[2] = 200;
+            }
+        }
+
+        getChild<LLUICtrl>("location")->setValue(sim_name);
+
+        // refresh coordinate display to reflect where user clicked.
+        LLVector3d coord_pos = LLTracker::getTrackedPositionGlobal();
+        updateTeleportCoordsDisplay( coord_pos );
+
+        // simNameFromPosGlobal can fail, so don't give the user an invalid SLURL
+        if ( gotSimName )
+        {
+            mSLURL = LLSLURL(sim_name, pos_global);
+        }
+        else
+        {   // Empty SLURL will disable the "Copy SLURL to clipboard" button
+            mSLURL = LLSLURL();
+        }
+    }
+}
+
+void LLFloaterWorldMap::trackURL(const std::string& region_name, S32 x_coord, S32 y_coord, S32 z_coord)
+{
+    LLSimInfo* sim_info = LLWorldMap::getInstance()->simInfoFromName(region_name);
+    z_coord = llclamp(z_coord, 0, 4096);
+    if (sim_info)
+    {
+        LLVector3 local_pos;
+        local_pos.mV[VX] = (F32)x_coord;
+        local_pos.mV[VY] = (F32)y_coord;
+        local_pos.mV[VZ] = (F32)z_coord;
+        LLVector3d global_pos = sim_info->getGlobalPos(local_pos);
+        trackLocation(global_pos);
+        setDefaultBtn("Teleport");
+    }
+    else
+    {
+        // fill in UI based on URL
+        gFloaterWorldMap->getChild<LLUICtrl>("location")->setValue(region_name);
+
+        // Save local coords to highlight position after region global
+        // position is returned.
+        gFloaterWorldMap->mCompletingRegionPos.set(
+                                                   (F32)x_coord, (F32)y_coord, (F32)z_coord);
+
+        // pass sim name to combo box
+        gFloaterWorldMap->mCompletingRegionName = region_name;
+        LLWorldMapMessage::getInstance()->sendNamedRegionRequest(region_name);
+        LLStringUtil::toLower(gFloaterWorldMap->mCompletingRegionName);
+        LLWorldMap::getInstance()->setTrackingCommit();
+    }
+}
+
+void LLFloaterWorldMap::observeInventory(LLInventoryModel* model)
+{
+    if(mInventory)
+    {
+        mInventory->removeObserver(mInventoryObserver);
+        delete mInventoryObserver;
+        mInventory = NULL;
+        mInventoryObserver = NULL;
+    }
+    if(model)
+    {
+        mInventory = model;
+        mInventoryObserver = new LLMapInventoryObserver;
+        // Inventory deletes all observers on shutdown
+        mInventory->addObserver(mInventoryObserver);
+        inventoryChanged();
+    }
+}
+
+void LLFloaterWorldMap::inventoryChanged()
+{
+    if(!LLTracker::getTrackedLandmarkItemID().isNull())
+    {
+        LLUUID item_id = LLTracker::getTrackedLandmarkItemID();
+        buildLandmarkIDLists();
+        trackLandmark(item_id);
+    }
+}
+
+void LLFloaterWorldMap::observeFriends()
+{
+    if(!mFriendObserver)
+    {
+        mFriendObserver = new LLMapFriendObserver;
+        LLAvatarTracker::instance().addObserver(mFriendObserver);
+        friendsChanged();
+    }
+}
+
+void LLFloaterWorldMap::friendsChanged()
+{
+    LLAvatarTracker& t = LLAvatarTracker::instance();
+    const LLUUID& avatar_id = t.getAvatarID();
+    buildAvatarIDList();
+    if(avatar_id.notNull())
+    {
+        LLCtrlSelectionInterface *iface = childGetSelectionInterface("friend combo");
+        const LLRelationship* buddy_info = t.getBuddyInfo(avatar_id);
+        if(!iface ||
+           !iface->setCurrentByID(avatar_id) ||
+           (buddy_info && !buddy_info->isRightGrantedFrom(LLRelationship::GRANT_MAP_LOCATION)) ||
+           gAgent.isGodlike())
+        {
+            LLTracker::stopTracking(false);
+        }
+    }
+}
+
+// No longer really builds a list.  Instead, just updates mAvatarCombo.
+void LLFloaterWorldMap::buildAvatarIDList()
+{
+    LLCtrlListInterface *list = mListFriendCombo;
+    if (!list) return;
+
+    // Delete all but the "None" entry
+    S32 list_size = list->getItemCount();
+    if (list_size > 1)
+    {
+        list->selectItemRange(1, -1);
+        list->operateOnSelection(LLCtrlListInterface::OP_DELETE);
+    }
+
+    // Get all of the calling cards for avatar that are currently online
+    LLCollectMappableBuddies collector;
+    LLAvatarTracker::instance().applyFunctor(collector);
+    LLCollectMappableBuddies::buddy_map_t::iterator it;
+    LLCollectMappableBuddies::buddy_map_t::iterator end;
+    it = collector.mMappable.begin();
+    end = collector.mMappable.end();
+    for( ; it != end; ++it)
+    {
+        list->addSimpleElement((*it).second, ADD_BOTTOM, (*it).first);
+    }
+
+    list->setCurrentByID( LLAvatarTracker::instance().getAvatarID() );
+    list->selectFirstItem();
+}
+
+
+void LLFloaterWorldMap::buildLandmarkIDLists()
+{
+    LLCtrlListInterface *list = mListLandmarkCombo;
+    if (!list) return;
+
+    // Delete all but the "None" entry
+    S32 list_size = list->getItemCount();
+    if (list_size > 1)
+    {
+        list->selectItemRange(1, -1);
+        list->operateOnSelection(LLCtrlListInterface::OP_DELETE);
+    }
+
+    mLandmarkItemIDList.clear();
+    mLandmarkAssetIDList.clear();
+
+    // Get all of the current landmarks
+    mLandmarkAssetIDList.push_back( LLUUID::null );
+    mLandmarkItemIDList.push_back( LLUUID::null );
+
+    mLandmarkAssetIDList.push_back( sHomeID );
+    mLandmarkItemIDList.push_back( sHomeID );
+
+    LLInventoryModel::cat_array_t cats;
+    LLInventoryModel::item_array_t items;
+    LLIsType is_landmark(LLAssetType::AT_LANDMARK);
+    gInventory.collectDescendentsIf(gInventory.getRootFolderID(),
+                                    cats,
+                                    items,
+                                    LLInventoryModel::EXCLUDE_TRASH,
+                                    is_landmark);
+
+    std::sort(items.begin(), items.end(), LLViewerInventoryItem::comparePointers());
+
+    mLandmarkAssetIDList.reserve(mLandmarkAssetIDList.size() + items.size());
+    mLandmarkItemIDList.reserve(mLandmarkItemIDList.size() + items.size());
+
+    S32 count = items.size();
+    for(S32 i = 0; i < count; ++i)
+    {
+        LLInventoryItem* item = items.at(i);
+
+        list->addSimpleElement(item->getName(), ADD_BOTTOM, item->getUUID());
+
+        mLandmarkAssetIDList.push_back( item->getAssetUUID() );
+        mLandmarkItemIDList.push_back( item->getUUID() );
+    }
+
+    list->selectFirstItem();
+}
+
+
+F32 LLFloaterWorldMap::getDistanceToDestination(const LLVector3d &destination,
+                                                F32 z_attenuation) const
+{
+    LLVector3d delta = destination - gAgent.getPositionGlobal();
+    // by attenuating the z-component we effectively
+    // give more weight to the x-y plane
+    delta.mdV[VZ] *= z_attenuation;
+    F32 distance = (F32)delta.magVec();
+    return distance;
+}
+
+
+void LLFloaterWorldMap::clearLocationSelection(bool clear_ui, bool dest_reached)
+{
+    LLCtrlListInterface *list = mListSearchResults;
+    if (list && (!dest_reached || (list->getItemCount() == 1)))
+    {
+        list->operateOnAll(LLCtrlListInterface::OP_DELETE);
+    }
+    LLWorldMap::getInstance()->cancelTracking();
+    mCompletingRegionName = "";
+}
+
+
+void LLFloaterWorldMap::clearLandmarkSelection(bool clear_ui)
+{
+    if (clear_ui || !childHasKeyboardFocus("landmark combo"))
+    {
+        LLCtrlListInterface *list = mListLandmarkCombo;
+        if (list)
+        {
+            list->selectByValue( "None" );
+        }
+    }
+}
+
+
+void LLFloaterWorldMap::clearAvatarSelection(bool clear_ui)
+{
+    if (clear_ui || !childHasKeyboardFocus("friend combo"))
+    {
+        mTrackedStatus = LLTracker::TRACKING_NOTHING;
+        LLCtrlListInterface *list = mListFriendCombo;
+        if (list && list->getSelectedValue().asString() != "None")
+        {
+            list->selectByValue( "None" );
+        }
+    }
+}
+
+
+// Adjust the maximally zoomed out limit of the zoom slider so you
+// can see the whole world, plus a little.
+void LLFloaterWorldMap::adjustZoomSliderBounds()
+{
+    // Merov: we switched from using the "world size" (which varies depending where the user went) to a fixed
+    // width of 512 regions max visible at a time. This makes the zoom slider works in a consistent way across
+    // sessions and doesn't prevent the user to pan the world if it was to grow a lot beyond that limit.
+    // Currently (01/26/09), this value allows the whole grid to be visible in a 1024x1024 window.
+    S32 world_width_regions  = MAX_VISIBLE_REGIONS;
+    S32 world_height_regions = MAX_VISIBLE_REGIONS;
+
+    // Find how much space we have to display the world
+    LLRect view_rect = mMapView->getRect();
+
+    // View size in pixels
+    S32 view_width = view_rect.getWidth();
+    S32 view_height = view_rect.getHeight();
+
+    // Pixels per region to display entire width/height
+    F32 width_pixels_per_region = (F32) view_width / (F32) world_width_regions;
+    F32 height_pixels_per_region = (F32) view_height / (F32) world_height_regions;
+
+    F32 pixels_per_region = llmin(width_pixels_per_region,
+                                  height_pixels_per_region);
+
+    // Round pixels per region to an even number of slider increments
+    S32 slider_units = llfloor(pixels_per_region / 0.2f);
+    pixels_per_region = slider_units * 0.2f;
+
+    // Make sure the zoom slider can be moved at least a little bit.
+    // Likewise, less than the increment pixels per region is just silly.
+    pixels_per_region = llclamp(pixels_per_region, 1.f, ZOOM_MAX);
+
+    F32 min_power = log(pixels_per_region/256.f)/log(2.f);
+
+    getChild<LLSliderCtrl>("zoom slider")->setMinValue(min_power);
+}
+
+
+//-------------------------------------------------------------------------
+// User interface widget callbacks
+//-------------------------------------------------------------------------
+
+void LLFloaterWorldMap::onGoHome()
+{
+    gAgent.teleportHome();
+    closeFloater();
+}
+
+
+void LLFloaterWorldMap::onLandmarkComboPrearrange( )
+{
+    if( mIsClosing )
+    {
+        return;
+    }
+
+    LLCtrlListInterface *list = mListLandmarkCombo;
+    if (!list) return;
+
+    LLUUID current_choice = list->getCurrentID();
+
+    buildLandmarkIDLists();
+
+    if( current_choice.isNull() || !list->setCurrentByID( current_choice ) )
+    {
+        LLTracker::stopTracking(false);
+    }
+
+}
+
+void LLFloaterWorldMap::onComboTextEntry()
+{
+    // Reset the tracking whenever we start typing into any of the search fields,
+    // so that hitting <enter> does an auto-complete versus teleporting us to the
+    // previously selected landmark/friend.
+    LLTracker::stopTracking(false);
+}
+
+void LLFloaterWorldMap::onSearchTextEntry( )
+{
+    onComboTextEntry();
+    updateSearchEnabled();
+}
+
+
+void LLFloaterWorldMap::onLandmarkComboCommit()
+{
+    if( mIsClosing )
+    {
+        return;
+    }
+
+    LLCtrlListInterface *list = mListLandmarkCombo;
+    if (!list) return;
+
+    LLUUID asset_id;
+    LLUUID item_id = list->getCurrentID();
+
+    LLTracker::stopTracking(false);
+
+    //RN: stopTracking() clears current combobox selection, need to reassert it here
+    list->setCurrentByID(item_id);
+
+    if( item_id.isNull() )
+    {
+    }
+    else if( item_id == sHomeID )
+    {
+        asset_id = sHomeID;
+    }
+    else
+    {
+        LLInventoryItem* item = gInventory.getItem( item_id );
+        if( item )
+        {
+            asset_id = item->getAssetUUID();
+        }
+        else
+        {
+            // Something went wrong, so revert to a safe value.
+            item_id.setNull();
+        }
+    }
+
+    trackLandmark( item_id);
+    onShowTargetBtn();
+
+    // Reset to user postion if nothing is tracked
+    mSetToUserPosition = ( LLTracker::getTrackingStatus() == LLTracker::TRACKING_NOTHING );
+}
+
+// static
+void LLFloaterWorldMap::onAvatarComboPrearrange( )
+{
+    if( mIsClosing )
+    {
+        return;
+    }
+
+    LLCtrlListInterface *list = mListFriendCombo;
+    if (!list) return;
+
+    LLUUID current_choice;
+
+    if( LLAvatarTracker::instance().haveTrackingInfo() )
+    {
+        current_choice = LLAvatarTracker::instance().getAvatarID();
+    }
+
+    buildAvatarIDList();
+
+    if( !list->setCurrentByID( current_choice ) || current_choice.isNull() )
+    {
+        LLTracker::stopTracking(false);
+    }
+}
+
+void LLFloaterWorldMap::onAvatarComboCommit()
+{
+    if( mIsClosing )
+    {
+        return;
+    }
+
+    LLCtrlListInterface *list = mListFriendCombo;
+    if (!list) return;
+
+    const LLUUID& new_avatar_id = list->getCurrentID();
+    if (new_avatar_id.notNull())
+    {
+        std::string name;
+        LLComboBox* combo = getChild<LLComboBox>("friend combo");
+        if (combo) name = combo->getSimple();
+        trackAvatar(new_avatar_id, name);
+        onShowTargetBtn();
+    }
+    else
+    {   // Reset to user postion if nothing is tracked
+        mSetToUserPosition = ( LLTracker::getTrackingStatus() == LLTracker::TRACKING_NOTHING );
+    }
+}
+
+void LLFloaterWorldMap::avatarTrackFromSlapp( const LLUUID& id )
+{
+    trackAvatar( id, "av" );
+    onShowTargetBtn();
+}
+
+void LLFloaterWorldMap::onLocationFocusChanged( LLFocusableElement* focus )
+{
+    updateSearchEnabled();
+}
+
+void LLFloaterWorldMap::updateSearchEnabled()
+{
+    if (childHasKeyboardFocus("location") &&
+        getChild<LLUICtrl>("location")->getValue().asString().length() > 0)
+    {
+        setDefaultBtn("DoSearch");
+    }
+    else
+    {
+        setDefaultBtn(NULL);
+    }
+}
+
+void LLFloaterWorldMap::onLocationCommit()
+{
+    if( mIsClosing )
+    {
+        return;
+    }
+
+    clearLocationSelection(false);
+    mCompletingRegionName = "";
+    mLastRegionName = "";
+
+    std::string str = getChild<LLUICtrl>("location")->getValue().asString();
+
+    // Trim any leading and trailing spaces in the search target
+    std::string saved_str = str;
+    LLStringUtil::trim( str );
+    if ( str != saved_str )
+    {   // Set the value in the UI if any spaces were removed
+        getChild<LLUICtrl>("location")->setValue(str);
+    }
+
+    // Don't try completing empty name (STORM-1427).
+    if (str.empty())
+    {
+        return;
+    }
+
+    LLStringUtil::toLower(str);
+    mCompletingRegionName = str;
+    LLWorldMap::getInstance()->setTrackingCommit();
+    if (str.length() >= 3)
+    {
+        LLWorldMapMessage::getInstance()->sendNamedRegionRequest(str);
+    }
+    else
+    {
+        str += "#";
+        LLWorldMapMessage::getInstance()->sendNamedRegionRequest(str);
+    }
+}
+
+void LLFloaterWorldMap::onCoordinatesCommit()
+{
+    if( mIsClosing )
+    {
+        return;
+    }
+
+    S32 x_coord = (S32)childGetValue("teleport_coordinate_x").asReal();
+    S32 y_coord = (S32)childGetValue("teleport_coordinate_y").asReal();
+    S32 z_coord = (S32)childGetValue("teleport_coordinate_z").asReal();
+
+    const std::string region_name = childGetValue("location").asString();
+
+    trackURL( region_name, x_coord, y_coord, z_coord );
+}
+
+void LLFloaterWorldMap::onClearBtn()
+{
+    mTrackedStatus = LLTracker::TRACKING_NOTHING;
+    LLTracker::stopTracking(true);
+    LLWorldMap::getInstance()->cancelTracking();
+    mSLURL = LLSLURL();                 // Clear the SLURL since it's invalid
+    mSetToUserPosition = true;  // Revert back to the current user position
+}
+
+void LLFloaterWorldMap::onShowTargetBtn()
+{
+    centerOnTarget(true);
+}
+
+void LLFloaterWorldMap::onShowAgentBtn()
+{
+    mMapView->setPanWithInterpTime(0, 0, false, 0.1f);  // false == animate
+    // Set flag so user's location will be displayed if not tracking anything else
+    mSetToUserPosition = true;
+}
+
+void LLFloaterWorldMap::onClickTeleportBtn()
+{
+    teleport();
+}
+
+void LLFloaterWorldMap::onCopySLURL()
+{
+    getWindow()->copyTextToClipboard(utf8str_to_wstring(mSLURL.getSLURLString()));
+
+    LLSD args;
+    args["SLURL"] = mSLURL.getSLURLString();
+
+    LLNotificationsUtil::add("CopySLURL", args);
+}
+
+void LLFloaterWorldMap::onExpandCollapseBtn()
+{
+    LLLayoutStack* floater_stack = getChild<LLLayoutStack>("floater_map_stack");
+    LLLayoutPanel* controls_panel = getChild<LLLayoutPanel>("controls_lp");
+
+    bool toggle_collapse = !controls_panel->isCollapsed();
+    floater_stack->collapsePanel(controls_panel, toggle_collapse);
+    floater_stack->updateLayout();
+
+    std::string image_name = getString(toggle_collapse ? "expand_icon" : "collapse_icon");
+    std::string tooltip = getString(toggle_collapse ? "expand_tooltip" : "collapse_tooltip");
+    getChild<LLIconCtrl>("expand_collapse_icon")->setImage(LLUI::getUIImage(image_name));
+    getChild<LLIconCtrl>("expand_collapse_icon")->setToolTip(tooltip);
+    getChild<LLPanel>("expand_btn_panel")->setToolTip(tooltip);
+}
+
+// protected
+void LLFloaterWorldMap::centerOnTarget(bool animate)
+{
+    LLVector3d pos_global;
+    if(LLTracker::getTrackingStatus() != LLTracker::TRACKING_NOTHING)
+    {
+        LLVector3d tracked_position = LLTracker::getTrackedPositionGlobal();
+        //RN: tracker doesn't allow us to query completion, so we check for a tracking position of
+        // absolute zero, and keep trying in the draw loop
+        if (tracked_position.isExactlyZero())
+        {
+            mWaitingForTracker = true;
+            return;
+        }
+        else
+        {
+            // We've got the position finally, so we're no longer busy. JC
+            //          getWindow()->decBusyCount();
+            pos_global = LLTracker::getTrackedPositionGlobal() - gAgentCamera.getCameraPositionGlobal();
+        }
+    }
+    else if(LLWorldMap::getInstance()->isTracking())
+    {
+        pos_global = LLWorldMap::getInstance()->getTrackedPositionGlobal() - gAgentCamera.getCameraPositionGlobal();;
+
+
+
+    }
+    else
+    {
+        // default behavior = center on agent
+        pos_global.clearVec();
+    }
+
+    F64 map_scale = (F64)mMapView->getScale();
+    mMapView->setPanWithInterpTime(-llfloor((F32)(pos_global.mdV[VX] * map_scale / REGION_WIDTH_METERS)),
+                           -llfloor((F32)(pos_global.mdV[VY] * map_scale / REGION_WIDTH_METERS)),
+                           !animate, 0.1f);
+    mWaitingForTracker = false;
+}
+
+// protected
+void LLFloaterWorldMap::fly()
+{
+    LLVector3d pos_global = LLTracker::getTrackedPositionGlobal();
+
+    // Start the autopilot and close the floater,
+    // so we can see where we're flying
+    if (!pos_global.isExactlyZero())
+    {
+        gAgent.startAutoPilotGlobal( pos_global );
+        closeFloater();
+    }
+    else
+    {
+        make_ui_sound("UISndInvalidOp");
+    }
+}
+
+
+// protected
+void LLFloaterWorldMap::teleport()
+{
+    bool teleport_home = false;
+    LLVector3d pos_global;
+    LLAvatarTracker& av_tracker = LLAvatarTracker::instance();
+
+    LLTracker::ETrackingStatus tracking_status = LLTracker::getTrackingStatus();
+    if (LLTracker::TRACKING_AVATAR == tracking_status
+        && av_tracker.haveTrackingInfo() )
+    {
+        pos_global = av_tracker.getGlobalPos();
+        pos_global.mdV[VZ] = getChild<LLUICtrl>("teleport_coordinate_z")->getValue();
+    }
+    else if ( LLTracker::TRACKING_LANDMARK == tracking_status)
+    {
+        if( LLTracker::getTrackedLandmarkAssetID() == sHomeID )
+        {
+            teleport_home = true;
+        }
+        else
+        {
+            LLLandmark* landmark = gLandmarkList.getAsset( LLTracker::getTrackedLandmarkAssetID() );
+            LLUUID region_id;
+            if(landmark
+               && !landmark->getGlobalPos(pos_global)
+               && landmark->getRegionID(region_id))
+            {
+                LLLandmark::requestRegionHandle(
+                                                gMessageSystem,
+                                                gAgent.getRegionHost(),
+                                                region_id,
+                                                NULL);
+            }
+        }
+    }
+    else if ( LLTracker::TRACKING_LOCATION == tracking_status)
+    {
+        pos_global = LLTracker::getTrackedPositionGlobal();
+    }
+    else
+    {
+        make_ui_sound("UISndInvalidOp");
+    }
+
+    // Do the teleport, which will also close the floater
+    if (teleport_home)
+    {
+        gAgent.teleportHome();
+    }
+    else if (!pos_global.isExactlyZero())
+    {
+        if(LLTracker::TRACKING_LANDMARK == tracking_status)
+        {
+            gAgent.teleportViaLandmark(LLTracker::getTrackedLandmarkAssetID());
+        }
+        else
+        {
+            gAgent.teleportViaLocation( pos_global );
+        }
+    }
+}
+
+void LLFloaterWorldMap::flyToLandmark()
+{
+    LLVector3d destination_pos_global;
+    if( !LLTracker::getTrackedLandmarkAssetID().isNull() )
+    {
+        if (LLTracker::hasLandmarkPosition())
+        {
+            gAgent.startAutoPilotGlobal( LLTracker::getTrackedPositionGlobal() );
+        }
+    }
+}
+
+void LLFloaterWorldMap::teleportToLandmark()
+{
+    bool has_destination = false;
+    LLUUID destination_id; // Null means "home"
+
+    if( LLTracker::getTrackedLandmarkAssetID() == sHomeID )
+    {
+        has_destination = true;
+    }
+    else
+    {
+        LLLandmark* landmark = gLandmarkList.getAsset( LLTracker::getTrackedLandmarkAssetID() );
+        LLVector3d global_pos;
+        if(landmark && landmark->getGlobalPos(global_pos))
+        {
+            destination_id = LLTracker::getTrackedLandmarkAssetID();
+            has_destination = true;
+        }
+        else if(landmark)
+        {
+            // pop up an anonymous request request.
+            LLUUID region_id;
+            if(landmark->getRegionID(region_id))
+            {
+                LLLandmark::requestRegionHandle(
+                                                gMessageSystem,
+                                                gAgent.getRegionHost(),
+                                                region_id,
+                                                NULL);
+            }
+        }
+    }
+
+    if( has_destination )
+    {
+        gAgent.teleportViaLandmark( destination_id );
+    }
+}
+
+
+void LLFloaterWorldMap::teleportToAvatar()
+{
+    LLAvatarTracker& av_tracker = LLAvatarTracker::instance();
+    if(av_tracker.haveTrackingInfo())
+    {
+        LLVector3d pos_global = av_tracker.getGlobalPos();
+        gAgent.teleportViaLocation( pos_global );
+    }
+}
+
+
+void LLFloaterWorldMap::flyToAvatar()
+{
+    if( LLAvatarTracker::instance().haveTrackingInfo() )
+    {
+        gAgent.startAutoPilotGlobal( LLAvatarTracker::instance().getGlobalPos() );
+    }
+}
+
+void LLFloaterWorldMap::updateSims(bool found_null_sim)
+{
+    if (mCompletingRegionName == "")
+    {
+        return;
+    }
+
+    LLScrollListCtrl *list = getChild<LLScrollListCtrl>("search_results");
+    list->operateOnAll(LLCtrlListInterface::OP_DELETE);
+
+    S32 name_length = mCompletingRegionName.length();
+
+    LLSD match;
+
+    S32 num_results = 0;
+
+    std::vector<std::pair <U64, LLSimInfo*> > sim_info_vec(LLWorldMap::getInstance()->getRegionMap().begin(), LLWorldMap::getInstance()->getRegionMap().end());
+    std::sort(sim_info_vec.begin(), sim_info_vec.end(), SortRegionNames());
+
+    for (std::vector<std::pair <U64, LLSimInfo*> >::const_iterator it = sim_info_vec.begin(); it != sim_info_vec.end(); ++it)
+    {
+        LLSimInfo* info = it->second;
+        std::string sim_name_lower = info->getName();
+        LLStringUtil::toLower(sim_name_lower);
+
+        if (sim_name_lower.substr(0, name_length) == mCompletingRegionName)
+        {
+            if (sim_name_lower == mCompletingRegionName)
+            {
+                match = info->getName();
+            }
+
+            LLSD value;
+            value["id"] = info->getName();
+            value["columns"][0]["column"] = "sim_name";
+            value["columns"][0]["value"] = info->getName();
+            list->addElement(value);
+            num_results++;
+        }
+    }
+
+    if (found_null_sim)
+    {
+        mCompletingRegionName = "";
+    }
+
+    if (num_results > 0)
+    {
+        // if match found, highlight it and go
+        if (!match.isUndefined())
+        {
+            list->selectByValue(match);
+        }
+        // else select first found item
+        else
+        {
+            list->selectFirstItem();
+        }
+        getChild<LLUICtrl>("search_results")->setFocus(true);
+        onCommitSearchResult();
+    }
+    else
+    {
+        // if we found nothing, say "none"
+        list->setCommentText(LLTrans::getString("worldmap_results_none_found"));
+        list->operateOnAll(LLCtrlListInterface::OP_DESELECT);
+    }
+}
+
+void LLFloaterWorldMap::onTeleportFinished()
+{
+    if(isInVisibleChain())
+    {
+        mMapView->setPan(0, 0, true);
+    }
+}
+
+void LLFloaterWorldMap::onCommitSearchResult()
+{
+    LLCtrlListInterface *list = mListSearchResults;
+    if (!list) return;
+
+    LLSD selected_value = list->getSelectedValue();
+    std::string sim_name = selected_value.asString();
+    if (sim_name.empty())
+    {
+        return;
+    }
+    LLStringUtil::toLower(sim_name);
+
+    std::map<U64, LLSimInfo*>::const_iterator it;
+    for (it = LLWorldMap::getInstance()->getRegionMap().begin(); it != LLWorldMap::getInstance()->getRegionMap().end(); ++it)
+    {
+        LLSimInfo* info = it->second;
+
+        if (info->isName(sim_name))
+        {
+            LLVector3d pos_global = info->getGlobalOrigin();
+
+            const F64 SIM_COORD_DEFAULT = 128.0;
+            LLVector3 pos_local(SIM_COORD_DEFAULT, SIM_COORD_DEFAULT, 0.0f);
+
+            // Did this value come from a trackURL() request?
+            if (!mCompletingRegionPos.isExactlyZero())
+            {
+                pos_local = mCompletingRegionPos;
+                mCompletingRegionPos.clear();
+            }
+            pos_global.mdV[VX] += (F64)pos_local.mV[VX];
+            pos_global.mdV[VY] += (F64)pos_local.mV[VY];
+            pos_global.mdV[VZ] = (F64)pos_local.mV[VZ];
+
+            getChild<LLUICtrl>("location")->setValue(sim_name);
+            trackLocation(pos_global);
+            setDefaultBtn("Teleport");
+            break;
+        }
+    }
+
+    onShowTargetBtn();
+}
+
+void LLFloaterWorldMap::onChangeMaturity()
+{
+    bool can_access_mature = gAgent.canAccessMature();
+    bool can_access_adult = gAgent.canAccessAdult();
+
+    getChildView("events_mature_icon")->setVisible( can_access_mature);
+    getChildView("events_mature_label")->setVisible( can_access_mature);
+    getChildView("events_mature_chk")->setVisible( can_access_mature);
+
+    getChildView("events_adult_icon")->setVisible( can_access_adult);
+    getChildView("events_adult_label")->setVisible( can_access_adult);
+    getChildView("events_adult_chk")->setVisible( can_access_adult);
+
+    // disable mature / adult events.
+    if (!can_access_mature)
+    {
+        gSavedSettings.setBOOL("ShowMatureEvents", false);
+    }
+    if (!can_access_adult)
+    {
+        gSavedSettings.setBOOL("ShowAdultEvents", false);
+    }
+}
+
+void LLFloaterWorldMap::onFocusLost()
+{
+    gViewerWindow->showCursor();
+    mMapView->mPanning = false;
+}
+
+LLPanelHideBeacon::LLPanelHideBeacon() :
+    mHideButton(NULL)
+{
+}
+
+// static
+LLPanelHideBeacon* LLPanelHideBeacon::getInstance()
+{
+    static LLPanelHideBeacon* panel = getPanelHideBeacon();
+    return panel;
+}
+
+
+bool LLPanelHideBeacon::postBuild()
+{
+    mHideButton = getChild<LLButton>("hide_beacon_btn");
+    mHideButton->setCommitCallback(boost::bind(&LLPanelHideBeacon::onHideButtonClick, this));
+
+    gViewerWindow->setOnWorldViewRectUpdated(boost::bind(&LLPanelHideBeacon::updatePosition, this));
+
+    return true;
+}
+
+//virtual
+void LLPanelHideBeacon::draw()
+{
+    if (!LLTracker::isTracking(NULL))
+    {
+        mHideButton->setVisible(false);
+        return;
+    }
+    mHideButton->setVisible(true);
+    updatePosition();
+    LLPanel::draw();
+}
+
+//virtual
+void LLPanelHideBeacon::setVisible(bool visible)
+{
+    if (gAgentCamera.getCameraMode() == CAMERA_MODE_MOUSELOOK) visible = false;
+
+    if (visible)
+    {
+        updatePosition();
+    }
+
+    LLPanel::setVisible(visible);
+}
+
+
+//static
+LLPanelHideBeacon* LLPanelHideBeacon::getPanelHideBeacon()
+{
+    LLPanelHideBeacon* panel = new LLPanelHideBeacon();
+    panel->buildFromFile("panel_hide_beacon.xml");
+
+    LL_INFOS() << "Build LLPanelHideBeacon panel" << LL_ENDL;
+
+    panel->updatePosition();
+    return panel;
+}
+
+void LLPanelHideBeacon::onHideButtonClick()
+{
+    LLFloaterWorldMap* instance = LLFloaterWorldMap::getInstance();
+    if (instance)
+    {
+        instance->onClearBtn();
+    }
+}
+
+/**
+* Updates position of the panel (similar to Stand & Stop Flying panel).
+*/
+void LLPanelHideBeacon::updatePosition()
+{
+    S32 bottom_tb_center = 0;
+    if (LLToolBar* toolbar_bottom = gToolBarView->getToolbar(LLToolBarEnums::TOOLBAR_BOTTOM))
+    {
+        bottom_tb_center = toolbar_bottom->getRect().getCenterX();
+    }
+
+    S32 left_tb_width = 0;
+    if (LLToolBar* toolbar_left = gToolBarView->getToolbar(LLToolBarEnums::TOOLBAR_LEFT))
+    {
+        left_tb_width = toolbar_left->getRect().getWidth();
+    }
+
+    if (gToolBarView != NULL && gToolBarView->getToolbar(LLToolBarEnums::TOOLBAR_LEFT)->hasButtons())
+    {
+        S32 x_pos = bottom_tb_center - getRect().getWidth() / 2 - left_tb_width;
+        setOrigin( x_pos + HIDE_BEACON_PAD, 0);
+    }
+    else
+    {
+        S32 x_pos = bottom_tb_center - getRect().getWidth() / 2;
+        setOrigin( x_pos + HIDE_BEACON_PAD, 0);
+    }
+}