/**
 * @file llfloaterworldmap.cpp
 * @author James Cook, Tom Yedwab
 * @brief LLFloaterWorldMap class implementation
 *
 * $LicenseInfo:firstyear=2003&license=viewerlgpl$
 * Second Life Viewer Source Code
 * Copyright (C) 2010, Linden Research, Inc.
 *
 * This library is free software; you can redistribute it and/or
 * modify it under the terms of the GNU Lesser General Public
 * License as published by the Free Software Foundation;
 * version 2.1 of the License only.
 *
 * This library is distributed in the hope that it will be useful,
 * but WITHOUT ANY WARRANTY; without even the implied warranty of
 * MERCHANTABILITY or FITNESS FOR A PARTICULAR PURPOSE.  See the GNU
 * Lesser General Public License for more details.
 *
 * You should have received a copy of the GNU Lesser General Public
 * License along with this library; if not, write to the Free Software
 * Foundation, Inc., 51 Franklin Street, Fifth Floor, Boston, MA  02110-1301  USA
 *
 * Linden Research, Inc., 945 Battery Street, San Francisco, CA  94111  USA
 * $/LicenseInfo$
 */

/*
 * Map of the entire world, with multiple background images,
 * avatar tracking, teleportation by double-click, etc.
 */

#include "llviewerprecompiledheaders.h"

#include "llfloaterworldmap.h"

#include "llagent.h"
#include "llagentcamera.h"
#include "llbutton.h"
#include "llcallingcard.h"
#include "llcombobox.h"
#include "llviewercontrol.h"
#include "llcommandhandler.h"
#include "lldraghandle.h"
//#include "llfirstuse.h"
#include "llfloaterreg.h"       // getTypedInstance()
#include "llfocusmgr.h"
#include "lliconctrl.h"
#include "llinventoryfunctions.h"
#include "llinventorymodel.h"
#include "llinventorymodelbackgroundfetch.h"
#include "llinventoryobserver.h"
#include "lllandmarklist.h"
#include "llsearcheditor.h"
#include "llnotificationsutil.h"
#include "llregionhandle.h"
#include "llscrolllistctrl.h"
#include "llslurl.h"
#include "lltextbox.h"
#include "lltoolbarview.h"
#include "lltracker.h"
#include "lltrans.h"
#include "llviewerinventory.h"  // LLViewerInventoryItem
#include "llviewermenu.h"
#include "llviewerparcelmgr.h"
#include "llviewerregion.h"
#include "llviewerstats.h"
#include "llviewertexture.h"
#include "llviewerwindow.h"
#include "llworldmap.h"
#include "llworldmapmessage.h"
#include "llworldmapview.h"
#include "lluictrlfactory.h"
#include "llappviewer.h"
#include "llmapimagetype.h"
#include "llweb.h"
#include "llsliderctrl.h"
#include "message.h"
#include "llwindow.h"           // copyTextToClipboard()
#include <algorithm>

//---------------------------------------------------------------------------
// Constants
//---------------------------------------------------------------------------

// Merov: we switched from using the "world size" (which varies depending where the user went) to a fixed
// width of 512 regions max visible at a time. This makes the zoom slider works in a consistent way across
// sessions and doesn't prevent the user to pan the world if it was to grow a lot beyond that limit.
// Currently (01/26/09), this value allows the whole grid to be visible in a 1024x1024 window.
static const S32 MAX_VISIBLE_REGIONS = 512;


const S32 HIDE_BEACON_PAD = 133;

// It would be more logical to have this inside the method where it is used but to compile under gcc this
// struct has to be here.
struct SortRegionNames
{
    inline bool operator ()(std::pair <U64, LLSimInfo*> const& _left, std::pair <U64, LLSimInfo*> const& _right)
    {
        return(LLStringUtil::compareInsensitive(_left.second->getName(), _right.second->getName()) < 0);
    }
};

enum EPanDirection
{
    PAN_UP,
    PAN_DOWN,
    PAN_LEFT,
    PAN_RIGHT
};

// Values in pixels per region
static const F32 ZOOM_MAX = 128.f;

//---------------------------------------------------------------------------
// Globals
//---------------------------------------------------------------------------

// handle secondlife:///app/worldmap/{NAME}/{COORDS} URLs
class LLWorldMapHandler : public LLCommandHandler
{
public:
    LLWorldMapHandler() : LLCommandHandler("worldmap", UNTRUSTED_THROTTLE)
    {
    }

    virtual bool canHandleUntrusted(
        const LLSD& params,
        const LLSD& query_map,
        LLMediaCtrl* web,
        const std::string& nav_type)
    {
        if (nav_type == NAV_TYPE_CLICKED
            || nav_type == NAV_TYPE_EXTERNAL)
        {
            // NAV_TYPE_EXTERNAL will be throttled
            return true;
        }

        return false;
    }

    bool handle(const LLSD& params,
                const LLSD& query_map,
                const std::string& grid,
                LLMediaCtrl* web)
    {
<<<<<<< HEAD
        if (!LLUI::getInstance()->mSettingGroups["config"]->getBOOL("EnableWorldMap"))
        {
            LLNotificationsUtil::add("NoWorldMap", LLSD(), LLSD(), std::string("SwitchToStandardSkinAndQuit"));
            return true;
        }

=======
>>>>>>> b1098308
        if (params.size() == 0)
        {
            // support the secondlife:///app/worldmap SLapp
            LLFloaterReg::showInstance("world_map", "center");
            return true;
        }

        // support the secondlife:///app/worldmap/{LOCATION}/{COORDS} SLapp
        const std::string region_name = LLURI::unescape(params[0].asString());
        S32 x = (params.size() > 1) ? params[1].asInteger() : 128;
        S32 y = (params.size() > 2) ? params[2].asInteger() : 128;
        S32 z = (params.size() > 3) ? params[3].asInteger() : 0;

        LLFloaterWorldMap::getInstance()->trackURL(region_name, x, y, z);
        LLFloaterReg::showInstance("world_map", "center");

        return true;
    }
};
LLWorldMapHandler gWorldMapHandler;

// SocialMap handler secondlife:///app/maptrackavatar/id
class LLMapTrackAvatarHandler : public LLCommandHandler
{
public:
    LLMapTrackAvatarHandler() : LLCommandHandler("maptrackavatar", UNTRUSTED_THROTTLE)
    {
    }

    virtual bool canHandleUntrusted(
        const LLSD& params,
        const LLSD& query_map,
        LLMediaCtrl* web,
        const std::string& nav_type)
    {
        if (params.size() < 1)
        {
            return true; // don't block, will fail later
        }

        if (nav_type == NAV_TYPE_CLICKED
            || nav_type == NAV_TYPE_EXTERNAL)
        {
            // NAV_TYPE_EXTERNAL will be throttled
            return true;
        }

        return false;
    }

    bool handle(const LLSD& params,
                const LLSD& query_map,
                const std::string& grid,
                LLMediaCtrl* web)
    {
<<<<<<< HEAD
        if (!LLUI::getInstance()->mSettingGroups["config"]->getBOOL("EnableWorldMap"))
        {
            LLNotificationsUtil::add("NoWorldMap", LLSD(), LLSD(), std::string("SwitchToStandardSkinAndQuit"));
            return true;
        }

=======
>>>>>>> b1098308
        //Make sure we have some parameters
        if (params.size() == 0)
        {
            return false;
        }

        //Get the ID
        LLUUID id;
        if (!id.set( params[0], FALSE ))
        {
            return false;
        }

        LLFloaterWorldMap::getInstance()->avatarTrackFromSlapp( id  );
        LLFloaterReg::showInstance( "world_map", "center" );

        return true;
    }
};
LLMapTrackAvatarHandler gMapTrackAvatar;

LLFloaterWorldMap* gFloaterWorldMap = NULL;

class LLMapInventoryObserver : public LLInventoryObserver
{
public:
    LLMapInventoryObserver() {}
    virtual ~LLMapInventoryObserver() {}
    virtual void changed(U32 mask);
};

void LLMapInventoryObserver::changed(U32 mask)
{
    // if there's a change we're interested in.
    if((mask & (LLInventoryObserver::CALLING_CARD | LLInventoryObserver::ADD |
                LLInventoryObserver::REMOVE)) != 0)
    {
        gFloaterWorldMap->inventoryChanged();
    }
}

class LLMapFriendObserver : public LLFriendObserver
{
public:
    LLMapFriendObserver() {}
    virtual ~LLMapFriendObserver() {}
    virtual void changed(U32 mask);
};

void LLMapFriendObserver::changed(U32 mask)
{
    // if there's a change we're interested in.
    if((mask & (LLFriendObserver::ADD | LLFriendObserver::REMOVE | LLFriendObserver::ONLINE | LLFriendObserver::POWERS)) != 0)
    {
        gFloaterWorldMap->friendsChanged();
    }
}

//---------------------------------------------------------------------------
// Statics
//---------------------------------------------------------------------------

// Used as a pretend asset and inventory id to mean "landmark at my home location."
const LLUUID LLFloaterWorldMap::sHomeID( "10000000-0000-0000-0000-000000000001" );

//---------------------------------------------------------------------------
// Construction and destruction
//---------------------------------------------------------------------------


LLFloaterWorldMap::LLFloaterWorldMap(const LLSD& key)
:   LLFloater(key),
    mInventory(NULL),
    mInventoryObserver(NULL),
    mFriendObserver(NULL),
    mCompletingRegionName(),
    mCompletingRegionPos(),
    mWaitingForTracker(FALSE),
    mIsClosing(FALSE),
    mSetToUserPosition(TRUE),
    mTrackedLocation(0,0,0),
    mTrackedStatus(LLTracker::TRACKING_NOTHING),
    mListFriendCombo(NULL),
    mListLandmarkCombo(NULL),
    mListSearchResults(NULL)
{
    gFloaterWorldMap = this;

    mFactoryMap["objects_mapview"] = LLCallbackMap(createWorldMapView, NULL);

    mCommitCallbackRegistrar.add("WMap.Coordinates",    boost::bind(&LLFloaterWorldMap::onCoordinatesCommit, this));
    mCommitCallbackRegistrar.add("WMap.Location",       boost::bind(&LLFloaterWorldMap::onLocationCommit, this));
    mCommitCallbackRegistrar.add("WMap.AvatarCombo",    boost::bind(&LLFloaterWorldMap::onAvatarComboCommit, this));
    mCommitCallbackRegistrar.add("WMap.Landmark",       boost::bind(&LLFloaterWorldMap::onLandmarkComboCommit, this));
    mCommitCallbackRegistrar.add("WMap.SearchResult",   boost::bind(&LLFloaterWorldMap::onCommitSearchResult, this));
    mCommitCallbackRegistrar.add("WMap.GoHome",         boost::bind(&LLFloaterWorldMap::onGoHome, this));
    mCommitCallbackRegistrar.add("WMap.Teleport",       boost::bind(&LLFloaterWorldMap::onClickTeleportBtn, this));
    mCommitCallbackRegistrar.add("WMap.ShowTarget",     boost::bind(&LLFloaterWorldMap::onShowTargetBtn, this));
    mCommitCallbackRegistrar.add("WMap.ShowAgent",      boost::bind(&LLFloaterWorldMap::onShowAgentBtn, this));
    mCommitCallbackRegistrar.add("WMap.Clear",          boost::bind(&LLFloaterWorldMap::onClearBtn, this));
    mCommitCallbackRegistrar.add("WMap.CopySLURL",      boost::bind(&LLFloaterWorldMap::onCopySLURL, this));

    gSavedSettings.getControl("PreferredMaturity")->getSignal()->connect(boost::bind(&LLFloaterWorldMap::onChangeMaturity, this));
}

// static
void* LLFloaterWorldMap::createWorldMapView(void* data)
{
    return new LLWorldMapView();
}

BOOL LLFloaterWorldMap::postBuild()
{
    mMapView = dynamic_cast<LLWorldMapView*>(getChild<LLPanel>("objects_mapview"));
    mMapView->setPan(0, 0, true);

    LLComboBox *avatar_combo = getChild<LLComboBox>("friend combo");
    avatar_combo->selectFirstItem();
    avatar_combo->setPrearrangeCallback( boost::bind(&LLFloaterWorldMap::onAvatarComboPrearrange, this) );
    avatar_combo->setTextChangedCallback( boost::bind(&LLFloaterWorldMap::onComboTextEntry, this) );
    mListFriendCombo = dynamic_cast<LLCtrlListInterface *>(avatar_combo);

    LLSearchEditor *location_editor = getChild<LLSearchEditor>("location");
    location_editor->setFocusChangedCallback(boost::bind(&LLFloaterWorldMap::onLocationFocusChanged, this, _1));
    location_editor->setTextChangedCallback( boost::bind(&LLFloaterWorldMap::onSearchTextEntry, this));

    getChild<LLScrollListCtrl>("search_results")->setDoubleClickCallback( boost::bind(&LLFloaterWorldMap::onClickTeleportBtn, this));
    mListSearchResults = childGetListInterface("search_results");

    LLComboBox *landmark_combo = getChild<LLComboBox>( "landmark combo");
    landmark_combo->selectFirstItem();
    landmark_combo->setPrearrangeCallback( boost::bind(&LLFloaterWorldMap::onLandmarkComboPrearrange, this) );
    landmark_combo->setTextChangedCallback( boost::bind(&LLFloaterWorldMap::onComboTextEntry, this) );
    mListLandmarkCombo = dynamic_cast<LLCtrlListInterface *>(landmark_combo);

    F32 slider_zoom = mMapView->getZoom();
    getChild<LLUICtrl>("zoom slider")->setValue(slider_zoom);

    getChild<LLPanel>("expand_btn_panel")->setMouseDownCallback(boost::bind(&LLFloaterWorldMap::onExpandCollapseBtn, this));

    setDefaultBtn(NULL);

    onChangeMaturity();

    return TRUE;
}

// virtual
LLFloaterWorldMap::~LLFloaterWorldMap()
{
    // All cleaned up by LLView destructor
    mMapView = NULL;

    // Inventory deletes all observers on shutdown
    mInventory = NULL;
    mInventoryObserver = NULL;

    // avatar tracker will delete this for us.
    mFriendObserver = NULL;

    gFloaterWorldMap = NULL;

    mTeleportFinishConnection.disconnect();
}

//static
LLFloaterWorldMap* LLFloaterWorldMap::getInstance()
{
    return LLFloaterReg::getTypedInstance<LLFloaterWorldMap>("world_map");
}

// virtual
void LLFloaterWorldMap::onClose(bool app_quitting)
{
    // While we're not visible, discard the overlay images we're using
    LLWorldMap::getInstance()->clearImageRefs();
    mTeleportFinishConnection.disconnect();
}

// virtual
void LLFloaterWorldMap::onOpen(const LLSD& key)
{
    mTeleportFinishConnection = LLViewerParcelMgr::getInstance()->
        setTeleportFinishedCallback(boost::bind(&LLFloaterWorldMap::onTeleportFinished, this));

    bool center_on_target = (key.asString() == "center");

    mIsClosing = FALSE;

    mMapView->clearLastClick();

    {
        // reset pan on show, so it centers on you again
        if (!center_on_target)
        {
            mMapView->setPan(0, 0, true);
        }
        mMapView->updateVisibleBlocks();

        // Reload items as they may have changed
        LLWorldMap::getInstance()->reloadItems();

        // We may already have a bounding box for the regions of the world,
        // so use that to adjust the view.
        adjustZoomSliderBounds();

        // Could be first show
        //LLFirstUse::useMap();

        // Start speculative download of landmarks
        const LLUUID landmark_folder_id = gInventory.findCategoryUUIDForType(LLFolderType::FT_LANDMARK);
        LLInventoryModelBackgroundFetch::instance().start(landmark_folder_id);

        getChild<LLUICtrl>("location")->setFocus( TRUE);
        gFocusMgr.triggerFocusFlash();

        buildAvatarIDList();
        buildLandmarkIDLists();

        // If nothing is being tracked, set flag so the user position will be found
        mSetToUserPosition = ( LLTracker::getTrackingStatus() == LLTracker::TRACKING_NOTHING );
    }

    if (center_on_target)
    {
        centerOnTarget(FALSE);
    }
}

// static
void LLFloaterWorldMap::reloadIcons(void*)
{
    LLWorldMap::getInstance()->reloadItems();
}

// virtual
BOOL LLFloaterWorldMap::handleHover(S32 x, S32 y, MASK mask)
{
    BOOL handled;
    handled = LLFloater::handleHover(x, y, mask);
    return handled;
}

BOOL LLFloaterWorldMap::handleScrollWheel(S32 x, S32 y, S32 clicks)
{
    if (!isMinimized() && isFrontmost())
    {
        S32 map_x = x - mMapView->getRect().mLeft;
        S32 map_y = y - mMapView->getRect().mBottom;
        if (mMapView->pointInView(map_x, map_y))
        {
            F32 old_slider_zoom = (F32) getChild<LLUICtrl>("zoom slider")->getValue().asReal();
            F32 slider_zoom     = old_slider_zoom + ((F32) clicks * -0.3333f);
            getChild<LLUICtrl>("zoom slider")->setValue(LLSD(slider_zoom));
            mMapView->zoomWithPivot(slider_zoom, map_x, map_y);
            return true;
        }
    }

    return LLFloater::handleScrollWheel(x, y, clicks);
}


// virtual
void LLFloaterWorldMap::reshape( S32 width, S32 height, BOOL called_from_parent )
{
    LLFloater::reshape( width, height, called_from_parent );
}


// virtual
void LLFloaterWorldMap::draw()
{
    static LLUIColor map_track_color = LLUIColorTable::instance().getColor("MapTrackColor", LLColor4::white);
    static LLUIColor map_track_disabled_color = LLUIColorTable::instance().getColor("MapTrackDisabledColor", LLColor4::white);

    // On orientation island, users don't have a home location yet, so don't
    // let them teleport "home".  It dumps them in an often-crowed welcome
    // area (infohub) and they get confused. JC
    LLViewerRegion* regionp = gAgent.getRegion();
    bool agent_on_prelude = (regionp && regionp->isPrelude());
    bool enable_go_home = gAgent.isGodlike() || !agent_on_prelude;
    getChildView("Go Home")->setEnabled(enable_go_home);

    updateLocation();

    LLTracker::ETrackingStatus tracking_status = LLTracker::getTrackingStatus();
    if (LLTracker::TRACKING_AVATAR == tracking_status)
    {
        getChild<LLUICtrl>("avatar_icon")->setColor( map_track_color);
    }
    else
    {
        getChild<LLUICtrl>("avatar_icon")->setColor( map_track_disabled_color);
    }

    if (LLTracker::TRACKING_LANDMARK == tracking_status)
    {
        getChild<LLUICtrl>("landmark_icon")->setColor( map_track_color);
    }
    else
    {
        getChild<LLUICtrl>("landmark_icon")->setColor( map_track_disabled_color);
    }

    if (LLTracker::TRACKING_LOCATION == tracking_status)
    {
        getChild<LLUICtrl>("location_icon")->setColor( map_track_color);
    }
    else
    {
        if (mCompletingRegionName != "")
        {
            F64 seconds = LLTimer::getElapsedSeconds();
            double value = fmod(seconds, 2);
            value = 0.5 + 0.5*cos(value * F_PI);
            LLColor4 loading_color(0.0, F32(value/2), F32(value), 1.0);
            getChild<LLUICtrl>("location_icon")->setColor( loading_color);
        }
        else
        {
            getChild<LLUICtrl>("location_icon")->setColor( map_track_disabled_color);
        }
    }

    // check for completion of tracking data
    if (mWaitingForTracker)
    {
        centerOnTarget(TRUE);
    }

    getChildView("Teleport")->setEnabled((BOOL)tracking_status);
    //  getChildView("Clear")->setEnabled((BOOL)tracking_status);
    getChildView("Show Destination")->setEnabled((BOOL)tracking_status || LLWorldMap::getInstance()->isTracking());
    getChildView("copy_slurl")->setEnabled((mSLURL.isValid()) );

    setMouseOpaque(TRUE);
    getDragHandle()->setMouseOpaque(TRUE);

    mMapView->zoom((F32)getChild<LLUICtrl>("zoom slider")->getValue().asReal());

    // Enable/disable checkboxes depending on the zoom level
    // If above threshold level (i.e. low res) -> Disable all checkboxes
    // If under threshold level (i.e. high res) -> Enable all checkboxes
    bool enable = mMapView->showRegionInfo();
    getChildView("people_chk")->setEnabled(enable);
    getChildView("infohub_chk")->setEnabled(enable);
    getChildView("telehub_chk")->setEnabled(enable);
    getChildView("land_for_sale_chk")->setEnabled(enable);
    getChildView("event_chk")->setEnabled(enable);
    getChildView("events_mature_chk")->setEnabled(enable);
    getChildView("events_adult_chk")->setEnabled(enable);

    LLFloater::draw();
}


//-------------------------------------------------------------------------
// Internal utility functions
//-------------------------------------------------------------------------


void LLFloaterWorldMap::trackAvatar( const LLUUID& avatar_id, const std::string& name )
{
    LLCtrlSelectionInterface *iface = childGetSelectionInterface("friend combo");
    if (!iface) return;

    buildAvatarIDList();
    if(iface->setCurrentByID(avatar_id) || gAgent.isGodlike())
    {
        // *HACK: Adjust Z values automatically for liaisons & gods so
        // they swoop down when they click on the map. Requested
        // convenience.
        if(gAgent.isGodlike())
        {
            getChild<LLUICtrl>("teleport_coordinate_z")->setValue(LLSD(200.f));
        }
        // Don't re-request info if we already have it or we won't have it in time to teleport
        if (mTrackedStatus != LLTracker::TRACKING_AVATAR || avatar_id != mTrackedAvatarID)
        {
            mTrackedStatus = LLTracker::TRACKING_AVATAR;
            mTrackedAvatarID = avatar_id;
            LLTracker::trackAvatar(avatar_id, name);
        }
    }
    else
    {
        LLTracker::stopTracking(false);
    }
    setDefaultBtn("Teleport");
}

void LLFloaterWorldMap::trackLandmark( const LLUUID& landmark_item_id )
{
    LLCtrlSelectionInterface *iface = childGetSelectionInterface("landmark combo");
    if (!iface) return;

    buildLandmarkIDLists();
    BOOL found = FALSE;
    S32 idx;
    for (idx = 0; idx < mLandmarkItemIDList.size(); idx++)
    {
        if ( mLandmarkItemIDList.at(idx) == landmark_item_id)
        {
            found = TRUE;
            break;
        }
    }

    if (found && iface->setCurrentByID( landmark_item_id ) )
    {
        LLUUID asset_id = mLandmarkAssetIDList.at( idx );
        std::string name;
        LLComboBox* combo = getChild<LLComboBox>( "landmark combo");
        if (combo) name = combo->getSimple();
        mTrackedStatus = LLTracker::TRACKING_LANDMARK;
        LLTracker::trackLandmark(mLandmarkAssetIDList.at( idx ),    // assetID
                                 mLandmarkItemIDList.at( idx ), // itemID
                                 name);         // name

        if( asset_id != sHomeID )
        {
            // start the download process
            gLandmarkList.getAsset( asset_id);
        }

        // We have to download both region info and landmark data, so set busy. JC
        //      getWindow()->incBusyCount();
    }
    else
    {
        LLTracker::stopTracking(false);
    }
    setDefaultBtn("Teleport");
}


void LLFloaterWorldMap::trackEvent(const LLItemInfo &event_info)
{
    mTrackedStatus = LLTracker::TRACKING_LOCATION;
    LLTracker::trackLocation(event_info.getGlobalPosition(), event_info.getName(), event_info.getToolTip(), LLTracker::LOCATION_EVENT);
    setDefaultBtn("Teleport");
}

void LLFloaterWorldMap::trackGenericItem(const LLItemInfo &item)
{
    mTrackedStatus = LLTracker::TRACKING_LOCATION;
    LLTracker::trackLocation(item.getGlobalPosition(), item.getName(), item.getToolTip(), LLTracker::LOCATION_ITEM);
    setDefaultBtn("Teleport");
}

void LLFloaterWorldMap::trackLocation(const LLVector3d& pos_global)
{
    LLSimInfo* sim_info = LLWorldMap::getInstance()->simInfoFromPosGlobal(pos_global);
    if (!sim_info)
    {
        // We haven't found a region for that point yet, leave the tracking to the world map
        LLTracker::stopTracking(false);
        LLWorldMap::getInstance()->setTracking(pos_global);
        S32 world_x = S32(pos_global.mdV[0] / 256);
        S32 world_y = S32(pos_global.mdV[1] / 256);
        LLWorldMapMessage::getInstance()->sendMapBlockRequest(world_x, world_y, world_x, world_y, true);
        setDefaultBtn("");

        // clicked on a non-region - turn off coord display
        enableTeleportCoordsDisplay( false );

        return;
    }
    if (sim_info->isDown())
    {
        // Down region. Show the blue circle of death!
        // i.e. let the world map that this and tell it it's invalid
        LLTracker::stopTracking(false);
        LLWorldMap::getInstance()->setTracking(pos_global);
        LLWorldMap::getInstance()->setTrackingInvalid();
        setDefaultBtn("");

        // clicked on a down region - turn off coord display
        enableTeleportCoordsDisplay( false );

        return;
    }

    std::string sim_name = sim_info->getName();
    F32 region_x = (F32)fmod( pos_global.mdV[VX], (F64)REGION_WIDTH_METERS );
    F32 region_y = (F32)fmod( pos_global.mdV[VY], (F64)REGION_WIDTH_METERS );
    std::string full_name = llformat("%s (%d, %d, %d)",
                                     sim_name.c_str(),
                                     ll_round(region_x),
                                     ll_round(region_y),
                                     ll_round((F32)pos_global.mdV[VZ]));

    std::string tooltip("");
    mTrackedStatus = LLTracker::TRACKING_LOCATION;
    LLWorldMap::getInstance()->cancelTracking();        // The floater is taking over the tracking
    LLTracker::trackLocation(pos_global, full_name, tooltip);

    LLVector3d coord_pos = LLTracker::getTrackedPositionGlobal();
    updateTeleportCoordsDisplay( coord_pos );

    // we have a valid region - turn on coord display
    enableTeleportCoordsDisplay( true );

    setDefaultBtn("Teleport");
}

// enable/disable teleport destination coordinates
void LLFloaterWorldMap::enableTeleportCoordsDisplay( bool enabled )
{
    childSetEnabled("teleport_coordinate_x", enabled );
    childSetEnabled("teleport_coordinate_y", enabled );
    childSetEnabled("teleport_coordinate_z", enabled );
}

// update display of teleport destination coordinates - pos is in global coordinates
void LLFloaterWorldMap::updateTeleportCoordsDisplay( const LLVector3d& pos )
{
    // if we're going to update their value, we should also enable them
    enableTeleportCoordsDisplay( true );

    // convert global specified position to a local one
    F32 region_local_x = (F32)fmod( pos.mdV[VX], (F64)REGION_WIDTH_METERS );
    F32 region_local_y = (F32)fmod( pos.mdV[VY], (F64)REGION_WIDTH_METERS );
    F32 region_local_z = (F32)llclamp( pos.mdV[VZ], 0.0, (F64)REGION_HEIGHT_METERS );

    // write in the values
    childSetValue("teleport_coordinate_x", region_local_x );
    childSetValue("teleport_coordinate_y", region_local_y );
    childSetValue("teleport_coordinate_z", region_local_z );
}

void LLFloaterWorldMap::updateLocation()
{
    bool gotSimName;

    LLTracker::ETrackingStatus status = LLTracker::getTrackingStatus();

    // These values may get updated by a message, so need to check them every frame
    // The fields may be changed by the user, so only update them if the data changes
    LLVector3d pos_global = LLTracker::getTrackedPositionGlobal();
    if (pos_global.isExactlyZero())
    {
        LLVector3d agentPos = gAgent.getPositionGlobal();

        // Set to avatar's current postion if nothing is selected
        if ( status == LLTracker::TRACKING_NOTHING && mSetToUserPosition )
        {
            // Make sure we know where we are before setting the current user position
            std::string agent_sim_name;
            gotSimName = LLWorldMap::getInstance()->simNameFromPosGlobal( agentPos, agent_sim_name );
            if ( gotSimName )
            {
                mSetToUserPosition = FALSE;

                // Fill out the location field
                getChild<LLUICtrl>("location")->setValue(agent_sim_name);

                // update the coordinate display with location of avatar in region
                updateTeleportCoordsDisplay( agentPos );

                // Figure out where user is
                // Set the current SLURL
                mSLURL = LLSLURL(agent_sim_name, gAgent.getPositionGlobal());
            }
        }

        return; // invalid location
    }
    std::string sim_name;
    gotSimName = LLWorldMap::getInstance()->simNameFromPosGlobal( pos_global, sim_name );
    if ((status != LLTracker::TRACKING_NOTHING) &&
        (status != mTrackedStatus || pos_global != mTrackedLocation || sim_name != mTrackedSimName))
    {
        mTrackedStatus = status;
        mTrackedLocation = pos_global;
        mTrackedSimName = sim_name;

        if (status == LLTracker::TRACKING_AVATAR)
        {
            // *HACK: Adjust Z values automatically for liaisons &
            // gods so they swoop down when they click on the
            // map. Requested convenience.
            if(gAgent.isGodlike())
            {
                pos_global[2] = 200;
            }
        }

        getChild<LLUICtrl>("location")->setValue(sim_name);

        // refresh coordinate display to reflect where user clicked.
        LLVector3d coord_pos = LLTracker::getTrackedPositionGlobal();
        updateTeleportCoordsDisplay( coord_pos );

        // simNameFromPosGlobal can fail, so don't give the user an invalid SLURL
        if ( gotSimName )
        {
            mSLURL = LLSLURL(sim_name, pos_global);
        }
        else
        {   // Empty SLURL will disable the "Copy SLURL to clipboard" button
            mSLURL = LLSLURL();
        }
    }
}

void LLFloaterWorldMap::trackURL(const std::string& region_name, S32 x_coord, S32 y_coord, S32 z_coord)
{
    LLSimInfo* sim_info = LLWorldMap::getInstance()->simInfoFromName(region_name);
    z_coord = llclamp(z_coord, 0, 4096);
    if (sim_info)
    {
        LLVector3 local_pos;
        local_pos.mV[VX] = (F32)x_coord;
        local_pos.mV[VY] = (F32)y_coord;
        local_pos.mV[VZ] = (F32)z_coord;
        LLVector3d global_pos = sim_info->getGlobalPos(local_pos);
        trackLocation(global_pos);
        setDefaultBtn("Teleport");
    }
    else
    {
        // fill in UI based on URL
        gFloaterWorldMap->getChild<LLUICtrl>("location")->setValue(region_name);

        // Save local coords to highlight position after region global
        // position is returned.
        gFloaterWorldMap->mCompletingRegionPos.set(
                                                   (F32)x_coord, (F32)y_coord, (F32)z_coord);

        // pass sim name to combo box
        gFloaterWorldMap->mCompletingRegionName = region_name;
        LLWorldMapMessage::getInstance()->sendNamedRegionRequest(region_name);
        LLStringUtil::toLower(gFloaterWorldMap->mCompletingRegionName);
        LLWorldMap::getInstance()->setTrackingCommit();
    }
}

void LLFloaterWorldMap::observeInventory(LLInventoryModel* model)
{
    if(mInventory)
    {
        mInventory->removeObserver(mInventoryObserver);
        delete mInventoryObserver;
        mInventory = NULL;
        mInventoryObserver = NULL;
    }
    if(model)
    {
        mInventory = model;
        mInventoryObserver = new LLMapInventoryObserver;
        // Inventory deletes all observers on shutdown
        mInventory->addObserver(mInventoryObserver);
        inventoryChanged();
    }
}

void LLFloaterWorldMap::inventoryChanged()
{
    if(!LLTracker::getTrackedLandmarkItemID().isNull())
    {
        LLUUID item_id = LLTracker::getTrackedLandmarkItemID();
        buildLandmarkIDLists();
        trackLandmark(item_id);
    }
}

void LLFloaterWorldMap::observeFriends()
{
    if(!mFriendObserver)
    {
        mFriendObserver = new LLMapFriendObserver;
        LLAvatarTracker::instance().addObserver(mFriendObserver);
        friendsChanged();
    }
}

void LLFloaterWorldMap::friendsChanged()
{
    LLAvatarTracker& t = LLAvatarTracker::instance();
    const LLUUID& avatar_id = t.getAvatarID();
    buildAvatarIDList();
    if(avatar_id.notNull())
    {
        LLCtrlSelectionInterface *iface = childGetSelectionInterface("friend combo");
        const LLRelationship* buddy_info = t.getBuddyInfo(avatar_id);
        if(!iface ||
           !iface->setCurrentByID(avatar_id) ||
           (buddy_info && !buddy_info->isRightGrantedFrom(LLRelationship::GRANT_MAP_LOCATION)) ||
           gAgent.isGodlike())
        {
            LLTracker::stopTracking(false);
        }
    }
}

// No longer really builds a list.  Instead, just updates mAvatarCombo.
void LLFloaterWorldMap::buildAvatarIDList()
{
    LLCtrlListInterface *list = mListFriendCombo;
    if (!list) return;

    // Delete all but the "None" entry
    S32 list_size = list->getItemCount();
    if (list_size > 1)
    {
        list->selectItemRange(1, -1);
        list->operateOnSelection(LLCtrlListInterface::OP_DELETE);
    }

    // Get all of the calling cards for avatar that are currently online
    LLCollectMappableBuddies collector;
    LLAvatarTracker::instance().applyFunctor(collector);
    LLCollectMappableBuddies::buddy_map_t::iterator it;
    LLCollectMappableBuddies::buddy_map_t::iterator end;
    it = collector.mMappable.begin();
    end = collector.mMappable.end();
    for( ; it != end; ++it)
    {
        list->addSimpleElement((*it).second, ADD_BOTTOM, (*it).first);
    }

    list->setCurrentByID( LLAvatarTracker::instance().getAvatarID() );
    list->selectFirstItem();
}


void LLFloaterWorldMap::buildLandmarkIDLists()
{
    LLCtrlListInterface *list = mListLandmarkCombo;
    if (!list) return;

    // Delete all but the "None" entry
    S32 list_size = list->getItemCount();
    if (list_size > 1)
    {
        list->selectItemRange(1, -1);
        list->operateOnSelection(LLCtrlListInterface::OP_DELETE);
    }

    mLandmarkItemIDList.clear();
    mLandmarkAssetIDList.clear();

    // Get all of the current landmarks
    mLandmarkAssetIDList.push_back( LLUUID::null );
    mLandmarkItemIDList.push_back( LLUUID::null );

    mLandmarkAssetIDList.push_back( sHomeID );
    mLandmarkItemIDList.push_back( sHomeID );

    LLInventoryModel::cat_array_t cats;
    LLInventoryModel::item_array_t items;
    LLIsType is_landmark(LLAssetType::AT_LANDMARK);
    gInventory.collectDescendentsIf(gInventory.getRootFolderID(),
                                    cats,
                                    items,
                                    LLInventoryModel::EXCLUDE_TRASH,
                                    is_landmark);

    std::sort(items.begin(), items.end(), LLViewerInventoryItem::comparePointers());

    mLandmarkAssetIDList.reserve(mLandmarkAssetIDList.size() + items.size());
    mLandmarkItemIDList.reserve(mLandmarkItemIDList.size() + items.size());

    S32 count = items.size();
    for(S32 i = 0; i < count; ++i)
    {
        LLInventoryItem* item = items.at(i);

        list->addSimpleElement(item->getName(), ADD_BOTTOM, item->getUUID());

        mLandmarkAssetIDList.push_back( item->getAssetUUID() );
        mLandmarkItemIDList.push_back( item->getUUID() );
    }

    list->selectFirstItem();
}


F32 LLFloaterWorldMap::getDistanceToDestination(const LLVector3d &destination,
                                                F32 z_attenuation) const
{
    LLVector3d delta = destination - gAgent.getPositionGlobal();
    // by attenuating the z-component we effectively
    // give more weight to the x-y plane
    delta.mdV[VZ] *= z_attenuation;
    F32 distance = (F32)delta.magVec();
    return distance;
}


void LLFloaterWorldMap::clearLocationSelection(BOOL clear_ui, BOOL dest_reached)
{
    LLCtrlListInterface *list = mListSearchResults;
    if (list && (!dest_reached || (list->getItemCount() == 1)))
    {
        list->operateOnAll(LLCtrlListInterface::OP_DELETE);
    }
    LLWorldMap::getInstance()->cancelTracking();
    mCompletingRegionName = "";
}


void LLFloaterWorldMap::clearLandmarkSelection(BOOL clear_ui)
{
    if (clear_ui || !childHasKeyboardFocus("landmark combo"))
    {
        LLCtrlListInterface *list = mListLandmarkCombo;
        if (list)
        {
            list->selectByValue( "None" );
        }
    }
}


void LLFloaterWorldMap::clearAvatarSelection(BOOL clear_ui)
{
    if (clear_ui || !childHasKeyboardFocus("friend combo"))
    {
        mTrackedStatus = LLTracker::TRACKING_NOTHING;
        LLCtrlListInterface *list = mListFriendCombo;
        if (list && list->getSelectedValue().asString() != "None")
        {
            list->selectByValue( "None" );
        }
    }
}


// Adjust the maximally zoomed out limit of the zoom slider so you
// can see the whole world, plus a little.
void LLFloaterWorldMap::adjustZoomSliderBounds()
{
    // Merov: we switched from using the "world size" (which varies depending where the user went) to a fixed
    // width of 512 regions max visible at a time. This makes the zoom slider works in a consistent way across
    // sessions and doesn't prevent the user to pan the world if it was to grow a lot beyond that limit.
    // Currently (01/26/09), this value allows the whole grid to be visible in a 1024x1024 window.
    S32 world_width_regions  = MAX_VISIBLE_REGIONS;
    S32 world_height_regions = MAX_VISIBLE_REGIONS;

    // Find how much space we have to display the world
    LLRect view_rect = mMapView->getRect();

    // View size in pixels
    S32 view_width = view_rect.getWidth();
    S32 view_height = view_rect.getHeight();

    // Pixels per region to display entire width/height
    F32 width_pixels_per_region = (F32) view_width / (F32) world_width_regions;
    F32 height_pixels_per_region = (F32) view_height / (F32) world_height_regions;

    F32 pixels_per_region = llmin(width_pixels_per_region,
                                  height_pixels_per_region);

    // Round pixels per region to an even number of slider increments
    S32 slider_units = llfloor(pixels_per_region / 0.2f);
    pixels_per_region = slider_units * 0.2f;

    // Make sure the zoom slider can be moved at least a little bit.
    // Likewise, less than the increment pixels per region is just silly.
    pixels_per_region = llclamp(pixels_per_region, 1.f, ZOOM_MAX);

    F32 min_power = log(pixels_per_region/256.f)/log(2.f);

    getChild<LLSliderCtrl>("zoom slider")->setMinValue(min_power);
}


//-------------------------------------------------------------------------
// User interface widget callbacks
//-------------------------------------------------------------------------

void LLFloaterWorldMap::onGoHome()
{
    gAgent.teleportHome();
    closeFloater();
}


void LLFloaterWorldMap::onLandmarkComboPrearrange( )
{
    if( mIsClosing )
    {
        return;
    }

    LLCtrlListInterface *list = mListLandmarkCombo;
    if (!list) return;

    LLUUID current_choice = list->getCurrentID();

    buildLandmarkIDLists();

    if( current_choice.isNull() || !list->setCurrentByID( current_choice ) )
    {
        LLTracker::stopTracking(false);
    }

}

void LLFloaterWorldMap::onComboTextEntry()
{
    // Reset the tracking whenever we start typing into any of the search fields,
    // so that hitting <enter> does an auto-complete versus teleporting us to the
    // previously selected landmark/friend.
    LLTracker::stopTracking(false);
}

void LLFloaterWorldMap::onSearchTextEntry( )
{
    onComboTextEntry();
    updateSearchEnabled();
}


void LLFloaterWorldMap::onLandmarkComboCommit()
{
    if( mIsClosing )
    {
        return;
    }

    LLCtrlListInterface *list = mListLandmarkCombo;
    if (!list) return;

    LLUUID asset_id;
    LLUUID item_id = list->getCurrentID();

    LLTracker::stopTracking(false);

    //RN: stopTracking() clears current combobox selection, need to reassert it here
    list->setCurrentByID(item_id);

    if( item_id.isNull() )
    {
    }
    else if( item_id == sHomeID )
    {
        asset_id = sHomeID;
    }
    else
    {
        LLInventoryItem* item = gInventory.getItem( item_id );
        if( item )
        {
            asset_id = item->getAssetUUID();
        }
        else
        {
            // Something went wrong, so revert to a safe value.
            item_id.setNull();
        }
    }

    trackLandmark( item_id);
    onShowTargetBtn();

    // Reset to user postion if nothing is tracked
    mSetToUserPosition = ( LLTracker::getTrackingStatus() == LLTracker::TRACKING_NOTHING );
}

// static
void LLFloaterWorldMap::onAvatarComboPrearrange( )
{
    if( mIsClosing )
    {
        return;
    }

    LLCtrlListInterface *list = mListFriendCombo;
    if (!list) return;

    LLUUID current_choice;

    if( LLAvatarTracker::instance().haveTrackingInfo() )
    {
        current_choice = LLAvatarTracker::instance().getAvatarID();
    }

    buildAvatarIDList();

    if( !list->setCurrentByID( current_choice ) || current_choice.isNull() )
    {
        LLTracker::stopTracking(false);
    }
}

void LLFloaterWorldMap::onAvatarComboCommit()
{
    if( mIsClosing )
    {
        return;
    }

    LLCtrlListInterface *list = mListFriendCombo;
    if (!list) return;

    const LLUUID& new_avatar_id = list->getCurrentID();
    if (new_avatar_id.notNull())
    {
        std::string name;
        LLComboBox* combo = getChild<LLComboBox>("friend combo");
        if (combo) name = combo->getSimple();
        trackAvatar(new_avatar_id, name);
        onShowTargetBtn();
    }
    else
    {   // Reset to user postion if nothing is tracked
        mSetToUserPosition = ( LLTracker::getTrackingStatus() == LLTracker::TRACKING_NOTHING );
    }
}

void LLFloaterWorldMap::avatarTrackFromSlapp( const LLUUID& id )
{
    trackAvatar( id, "av" );
    onShowTargetBtn();
}

void LLFloaterWorldMap::onLocationFocusChanged( LLFocusableElement* focus )
{
    updateSearchEnabled();
}

void LLFloaterWorldMap::updateSearchEnabled()
{
    if (childHasKeyboardFocus("location") &&
        getChild<LLUICtrl>("location")->getValue().asString().length() > 0)
    {
        setDefaultBtn("DoSearch");
    }
    else
    {
        setDefaultBtn(NULL);
    }
}

void LLFloaterWorldMap::onLocationCommit()
{
    if( mIsClosing )
    {
        return;
    }

    clearLocationSelection(FALSE);
    mCompletingRegionName = "";
    mLastRegionName = "";

    std::string str = getChild<LLUICtrl>("location")->getValue().asString();

    // Trim any leading and trailing spaces in the search target
    std::string saved_str = str;
    LLStringUtil::trim( str );
    if ( str != saved_str )
    {   // Set the value in the UI if any spaces were removed
        getChild<LLUICtrl>("location")->setValue(str);
    }

    // Don't try completing empty name (STORM-1427).
    if (str.empty())
    {
        return;
    }

    LLStringUtil::toLower(str);
    mCompletingRegionName = str;
    LLWorldMap::getInstance()->setTrackingCommit();
    if (str.length() >= 3)
    {
        LLWorldMapMessage::getInstance()->sendNamedRegionRequest(str);
    }
    else
    {
        str += "#";
        LLWorldMapMessage::getInstance()->sendNamedRegionRequest(str);
    }
}

void LLFloaterWorldMap::onCoordinatesCommit()
{
    if( mIsClosing )
    {
        return;
    }

    S32 x_coord = (S32)childGetValue("teleport_coordinate_x").asReal();
    S32 y_coord = (S32)childGetValue("teleport_coordinate_y").asReal();
    S32 z_coord = (S32)childGetValue("teleport_coordinate_z").asReal();

    const std::string region_name = childGetValue("location").asString();

    trackURL( region_name, x_coord, y_coord, z_coord );
}

void LLFloaterWorldMap::onClearBtn()
{
    mTrackedStatus = LLTracker::TRACKING_NOTHING;
    LLTracker::stopTracking(true);
    LLWorldMap::getInstance()->cancelTracking();
    mSLURL = LLSLURL();                 // Clear the SLURL since it's invalid
    mSetToUserPosition = TRUE;  // Revert back to the current user position
}

void LLFloaterWorldMap::onShowTargetBtn()
{
    centerOnTarget(TRUE);
}

void LLFloaterWorldMap::onShowAgentBtn()
{
    mMapView->setPanWithInterpTime(0, 0, false, 0.1f);  // false == animate
    // Set flag so user's location will be displayed if not tracking anything else
    mSetToUserPosition = true;
}

void LLFloaterWorldMap::onClickTeleportBtn()
{
    teleport();
}

void LLFloaterWorldMap::onCopySLURL()
{
    getWindow()->copyTextToClipboard(utf8str_to_wstring(mSLURL.getSLURLString()));

    LLSD args;
    args["SLURL"] = mSLURL.getSLURLString();

    LLNotificationsUtil::add("CopySLURL", args);
}

void LLFloaterWorldMap::onExpandCollapseBtn()
{
    LLLayoutStack* floater_stack = getChild<LLLayoutStack>("floater_map_stack");
    LLLayoutPanel* controls_panel = getChild<LLLayoutPanel>("controls_lp");

    bool toggle_collapse = !controls_panel->isCollapsed();
    floater_stack->collapsePanel(controls_panel, toggle_collapse);
    floater_stack->updateLayout();

    std::string image_name = getString(toggle_collapse ? "expand_icon" : "collapse_icon");
    std::string tooltip = getString(toggle_collapse ? "expand_tooltip" : "collapse_tooltip");
    getChild<LLIconCtrl>("expand_collapse_icon")->setImage(LLUI::getUIImage(image_name));
    getChild<LLIconCtrl>("expand_collapse_icon")->setToolTip(tooltip);
    getChild<LLPanel>("expand_btn_panel")->setToolTip(tooltip);
}

// protected
void LLFloaterWorldMap::centerOnTarget(BOOL animate)
{
    LLVector3d pos_global;
    if(LLTracker::getTrackingStatus() != LLTracker::TRACKING_NOTHING)
    {
        LLVector3d tracked_position = LLTracker::getTrackedPositionGlobal();
        //RN: tracker doesn't allow us to query completion, so we check for a tracking position of
        // absolute zero, and keep trying in the draw loop
        if (tracked_position.isExactlyZero())
        {
            mWaitingForTracker = TRUE;
            return;
        }
        else
        {
            // We've got the position finally, so we're no longer busy. JC
            //          getWindow()->decBusyCount();
            pos_global = LLTracker::getTrackedPositionGlobal() - gAgentCamera.getCameraPositionGlobal();
        }
    }
    else if(LLWorldMap::getInstance()->isTracking())
    {
        pos_global = LLWorldMap::getInstance()->getTrackedPositionGlobal() - gAgentCamera.getCameraPositionGlobal();;



    }
    else
    {
        // default behavior = center on agent
        pos_global.clearVec();
    }

    F64 map_scale = (F64)mMapView->getScale();
    mMapView->setPanWithInterpTime(-llfloor((F32)(pos_global.mdV[VX] * map_scale / REGION_WIDTH_METERS)),
                           -llfloor((F32)(pos_global.mdV[VY] * map_scale / REGION_WIDTH_METERS)),
                           !animate, 0.1f);
    mWaitingForTracker = FALSE;
}

// protected
void LLFloaterWorldMap::fly()
{
    LLVector3d pos_global = LLTracker::getTrackedPositionGlobal();

    // Start the autopilot and close the floater,
    // so we can see where we're flying
    if (!pos_global.isExactlyZero())
    {
        gAgent.startAutoPilotGlobal( pos_global );
        closeFloater();
    }
    else
    {
        make_ui_sound("UISndInvalidOp");
    }
}


// protected
void LLFloaterWorldMap::teleport()
{
    BOOL teleport_home = FALSE;
    LLVector3d pos_global;
    LLAvatarTracker& av_tracker = LLAvatarTracker::instance();

    LLTracker::ETrackingStatus tracking_status = LLTracker::getTrackingStatus();
    if (LLTracker::TRACKING_AVATAR == tracking_status
        && av_tracker.haveTrackingInfo() )
    {
        pos_global = av_tracker.getGlobalPos();
        pos_global.mdV[VZ] = getChild<LLUICtrl>("teleport_coordinate_z")->getValue();
    }
    else if ( LLTracker::TRACKING_LANDMARK == tracking_status)
    {
        if( LLTracker::getTrackedLandmarkAssetID() == sHomeID )
        {
            teleport_home = TRUE;
        }
        else
        {
            LLLandmark* landmark = gLandmarkList.getAsset( LLTracker::getTrackedLandmarkAssetID() );
            LLUUID region_id;
            if(landmark
               && !landmark->getGlobalPos(pos_global)
               && landmark->getRegionID(region_id))
            {
                LLLandmark::requestRegionHandle(
                                                gMessageSystem,
                                                gAgent.getRegionHost(),
                                                region_id,
                                                NULL);
            }
        }
    }
    else if ( LLTracker::TRACKING_LOCATION == tracking_status)
    {
        pos_global = LLTracker::getTrackedPositionGlobal();
    }
    else
    {
        make_ui_sound("UISndInvalidOp");
    }

    // Do the teleport, which will also close the floater
    if (teleport_home)
    {
        gAgent.teleportHome();
    }
    else if (!pos_global.isExactlyZero())
    {
        if(LLTracker::TRACKING_LANDMARK == tracking_status)
        {
            gAgent.teleportViaLandmark(LLTracker::getTrackedLandmarkAssetID());
        }
        else
        {
            gAgent.teleportViaLocation( pos_global );
        }
    }
}

void LLFloaterWorldMap::flyToLandmark()
{
    LLVector3d destination_pos_global;
    if( !LLTracker::getTrackedLandmarkAssetID().isNull() )
    {
        if (LLTracker::hasLandmarkPosition())
        {
            gAgent.startAutoPilotGlobal( LLTracker::getTrackedPositionGlobal() );
        }
    }
}

void LLFloaterWorldMap::teleportToLandmark()
{
    BOOL has_destination = FALSE;
    LLUUID destination_id; // Null means "home"

    if( LLTracker::getTrackedLandmarkAssetID() == sHomeID )
    {
        has_destination = TRUE;
    }
    else
    {
        LLLandmark* landmark = gLandmarkList.getAsset( LLTracker::getTrackedLandmarkAssetID() );
        LLVector3d global_pos;
        if(landmark && landmark->getGlobalPos(global_pos))
        {
            destination_id = LLTracker::getTrackedLandmarkAssetID();
            has_destination = TRUE;
        }
        else if(landmark)
        {
            // pop up an anonymous request request.
            LLUUID region_id;
            if(landmark->getRegionID(region_id))
            {
                LLLandmark::requestRegionHandle(
                                                gMessageSystem,
                                                gAgent.getRegionHost(),
                                                region_id,
                                                NULL);
            }
        }
    }

    if( has_destination )
    {
        gAgent.teleportViaLandmark( destination_id );
    }
}


void LLFloaterWorldMap::teleportToAvatar()
{
    LLAvatarTracker& av_tracker = LLAvatarTracker::instance();
    if(av_tracker.haveTrackingInfo())
    {
        LLVector3d pos_global = av_tracker.getGlobalPos();
        gAgent.teleportViaLocation( pos_global );
    }
}


void LLFloaterWorldMap::flyToAvatar()
{
    if( LLAvatarTracker::instance().haveTrackingInfo() )
    {
        gAgent.startAutoPilotGlobal( LLAvatarTracker::instance().getGlobalPos() );
    }
}

void LLFloaterWorldMap::updateSims(bool found_null_sim)
{
    if (mCompletingRegionName == "")
    {
        return;
    }

    LLScrollListCtrl *list = getChild<LLScrollListCtrl>("search_results");
    list->operateOnAll(LLCtrlListInterface::OP_DELETE);

    S32 name_length = mCompletingRegionName.length();

    LLSD match;

    S32 num_results = 0;

    std::vector<std::pair <U64, LLSimInfo*> > sim_info_vec(LLWorldMap::getInstance()->getRegionMap().begin(), LLWorldMap::getInstance()->getRegionMap().end());
    std::sort(sim_info_vec.begin(), sim_info_vec.end(), SortRegionNames());

    for (std::vector<std::pair <U64, LLSimInfo*> >::const_iterator it = sim_info_vec.begin(); it != sim_info_vec.end(); ++it)
    {
        LLSimInfo* info = it->second;
        std::string sim_name_lower = info->getName();
        LLStringUtil::toLower(sim_name_lower);

        if (sim_name_lower.substr(0, name_length) == mCompletingRegionName)
        {
            if (sim_name_lower == mCompletingRegionName)
            {
                match = info->getName();
            }

            LLSD value;
            value["id"] = info->getName();
            value["columns"][0]["column"] = "sim_name";
            value["columns"][0]["value"] = info->getName();
            list->addElement(value);
            num_results++;
        }
    }

    if (found_null_sim)
    {
        mCompletingRegionName = "";
    }

    if (num_results > 0)
    {
        // if match found, highlight it and go
        if (!match.isUndefined())
        {
            list->selectByValue(match);
        }
        // else select first found item
        else
        {
            list->selectFirstItem();
        }
        getChild<LLUICtrl>("search_results")->setFocus(TRUE);
        onCommitSearchResult();
    }
    else
    {
        // if we found nothing, say "none"
        list->setCommentText(LLTrans::getString("worldmap_results_none_found"));
        list->operateOnAll(LLCtrlListInterface::OP_DESELECT);
    }
}

void LLFloaterWorldMap::onTeleportFinished()
{
    if(isInVisibleChain())
    {
        mMapView->setPan(0, 0, TRUE);
    }
}

void LLFloaterWorldMap::onCommitSearchResult()
{
    LLCtrlListInterface *list = mListSearchResults;
    if (!list) return;

    LLSD selected_value = list->getSelectedValue();
    std::string sim_name = selected_value.asString();
    if (sim_name.empty())
    {
        return;
    }
    LLStringUtil::toLower(sim_name);

    std::map<U64, LLSimInfo*>::const_iterator it;
    for (it = LLWorldMap::getInstance()->getRegionMap().begin(); it != LLWorldMap::getInstance()->getRegionMap().end(); ++it)
    {
        LLSimInfo* info = it->second;

        if (info->isName(sim_name))
        {
            LLVector3d pos_global = info->getGlobalOrigin();

            const F64 SIM_COORD_DEFAULT = 128.0;
            LLVector3 pos_local(SIM_COORD_DEFAULT, SIM_COORD_DEFAULT, 0.0f);

            // Did this value come from a trackURL() request?
            if (!mCompletingRegionPos.isExactlyZero())
            {
                pos_local = mCompletingRegionPos;
                mCompletingRegionPos.clear();
            }
            pos_global.mdV[VX] += (F64)pos_local.mV[VX];
            pos_global.mdV[VY] += (F64)pos_local.mV[VY];
            pos_global.mdV[VZ] = (F64)pos_local.mV[VZ];

            getChild<LLUICtrl>("location")->setValue(sim_name);
            trackLocation(pos_global);
            setDefaultBtn("Teleport");
            break;
        }
    }

    onShowTargetBtn();
}

void LLFloaterWorldMap::onChangeMaturity()
{
    bool can_access_mature = gAgent.canAccessMature();
    bool can_access_adult = gAgent.canAccessAdult();

    getChildView("events_mature_icon")->setVisible( can_access_mature);
    getChildView("events_mature_label")->setVisible( can_access_mature);
    getChildView("events_mature_chk")->setVisible( can_access_mature);

    getChildView("events_adult_icon")->setVisible( can_access_adult);
    getChildView("events_adult_label")->setVisible( can_access_adult);
    getChildView("events_adult_chk")->setVisible( can_access_adult);

    // disable mature / adult events.
    if (!can_access_mature)
    {
        gSavedSettings.setBOOL("ShowMatureEvents", FALSE);
    }
    if (!can_access_adult)
    {
        gSavedSettings.setBOOL("ShowAdultEvents", FALSE);
    }
}

void LLFloaterWorldMap::onFocusLost()
{
    gViewerWindow->showCursor();
    mMapView->mPanning = false;
}

LLPanelHideBeacon::LLPanelHideBeacon() :
    mHideButton(NULL)
{
}

// static
LLPanelHideBeacon* LLPanelHideBeacon::getInstance()
{
    static LLPanelHideBeacon* panel = getPanelHideBeacon();
    return panel;
}


BOOL LLPanelHideBeacon::postBuild()
{
    mHideButton = getChild<LLButton>("hide_beacon_btn");
    mHideButton->setCommitCallback(boost::bind(&LLPanelHideBeacon::onHideButtonClick, this));

    gViewerWindow->setOnWorldViewRectUpdated(boost::bind(&LLPanelHideBeacon::updatePosition, this));

    return TRUE;
}

//virtual
void LLPanelHideBeacon::draw()
{
    if (!LLTracker::isTracking(NULL))
    {
        mHideButton->setVisible(false);
        return;
    }
    mHideButton->setVisible(true);
    updatePosition();
    LLPanel::draw();
}

//virtual
void LLPanelHideBeacon::setVisible(BOOL visible)
{
    if (gAgentCamera.getCameraMode() == CAMERA_MODE_MOUSELOOK) visible = false;

    if (visible)
    {
        updatePosition();
    }

    LLPanel::setVisible(visible);
}


//static
LLPanelHideBeacon* LLPanelHideBeacon::getPanelHideBeacon()
{
    LLPanelHideBeacon* panel = new LLPanelHideBeacon();
    panel->buildFromFile("panel_hide_beacon.xml");

    LL_INFOS() << "Build LLPanelHideBeacon panel" << LL_ENDL;

    panel->updatePosition();
    return panel;
}

void LLPanelHideBeacon::onHideButtonClick()
{
    LLFloaterWorldMap* instance = LLFloaterWorldMap::getInstance();
    if (instance)
    {
        instance->onClearBtn();
    }
}

/**
* Updates position of the panel (similar to Stand & Stop Flying panel).
*/
void LLPanelHideBeacon::updatePosition()
{
    S32 bottom_tb_center = 0;
    if (LLToolBar* toolbar_bottom = gToolBarView->getToolbar(LLToolBarEnums::TOOLBAR_BOTTOM))
    {
        bottom_tb_center = toolbar_bottom->getRect().getCenterX();
    }

    S32 left_tb_width = 0;
    if (LLToolBar* toolbar_left = gToolBarView->getToolbar(LLToolBarEnums::TOOLBAR_LEFT))
    {
        left_tb_width = toolbar_left->getRect().getWidth();
    }

    if (gToolBarView != NULL && gToolBarView->getToolbar(LLToolBarEnums::TOOLBAR_LEFT)->hasButtons())
    {
        S32 x_pos = bottom_tb_center - getRect().getWidth() / 2 - left_tb_width;
        setOrigin( x_pos + HIDE_BEACON_PAD, 0);
    }
    else
    {
        S32 x_pos = bottom_tb_center - getRect().getWidth() / 2;
        setOrigin( x_pos + HIDE_BEACON_PAD, 0);
    }
}<|MERGE_RESOLUTION|>--- conflicted
+++ resolved
@@ -146,15 +146,6 @@
                 const std::string& grid,
                 LLMediaCtrl* web)
     {
-<<<<<<< HEAD
-        if (!LLUI::getInstance()->mSettingGroups["config"]->getBOOL("EnableWorldMap"))
-        {
-            LLNotificationsUtil::add("NoWorldMap", LLSD(), LLSD(), std::string("SwitchToStandardSkinAndQuit"));
-            return true;
-        }
-
-=======
->>>>>>> b1098308
         if (params.size() == 0)
         {
             // support the secondlife:///app/worldmap SLapp
@@ -210,15 +201,6 @@
                 const std::string& grid,
                 LLMediaCtrl* web)
     {
-<<<<<<< HEAD
-        if (!LLUI::getInstance()->mSettingGroups["config"]->getBOOL("EnableWorldMap"))
-        {
-            LLNotificationsUtil::add("NoWorldMap", LLSD(), LLSD(), std::string("SwitchToStandardSkinAndQuit"));
-            return true;
-        }
-
-=======
->>>>>>> b1098308
         //Make sure we have some parameters
         if (params.size() == 0)
         {
