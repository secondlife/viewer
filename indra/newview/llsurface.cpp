--- conflicted
+++ resolved
@@ -646,44 +646,6 @@
 template<bool PBR>
 bool LLSurface::idleUpdate(F32 max_update_time)
 {
-<<<<<<< HEAD
-	if (!gPipeline.hasRenderType(LLPipeline::RENDER_TYPE_TERRAIN))
-	{
-		return false;
-	}
-	
-	// Perform idle time update of non-critical stuff.
-	// In this case, texture and normal updates.
-	LLTimer update_timer;
-	bool did_update = false;
-
-	// If the Z height data has changed, we need to rebuild our
-	// property line vertex arrays.
-	if (mDirtyPatchList.size() > 0)
-	{
-		getRegion()->dirtyHeights();
-	}
-
-	// Always call updateNormals() / updateVerticalStats()
-	//  every frame to avoid artifacts
-	for(std::set<LLSurfacePatch *>::iterator iter = mDirtyPatchList.begin();
-		iter != mDirtyPatchList.end(); )
-	{
-		std::set<LLSurfacePatch *>::iterator curiter = iter++;
-		LLSurfacePatch *patchp = *curiter;
-		patchp->updateNormals<PBR>();
-		patchp->updateVerticalStats();
-		if (max_update_time == 0.f || update_timer.getElapsedTimeF32() < max_update_time)
-		{
-			if (patchp->updateTexture())
-			{
-				did_update = true;
-				patchp->clearDirty();
-				mDirtyPatchList.erase(curiter);
-			}
-		}
-	}
-=======
     if (!gPipeline.hasRenderType(LLPipeline::RENDER_TYPE_TERRAIN))
     {
         return false;
@@ -708,7 +670,7 @@
     {
         std::set<LLSurfacePatch *>::iterator curiter = iter++;
         LLSurfacePatch *patchp = *curiter;
-        patchp->updateNormals();
+        patchp->updateNormals<PBR>();
         patchp->updateVerticalStats();
         if (max_update_time == 0.f || update_timer.getElapsedTimeF32() < max_update_time)
         {
@@ -720,7 +682,6 @@
             }
         }
     }
->>>>>>> 6377610f
 
     if (did_update)
     {
@@ -731,14 +692,10 @@
     return did_update;
 }
 
-<<<<<<< HEAD
 template bool LLSurface::idleUpdate</*PBR=*/false>(F32 max_update_time);
 template bool LLSurface::idleUpdate</*PBR=*/true>(F32 max_update_time);
 
-void LLSurface::decompressDCTPatch(LLBitPack &bitpack, LLGroupHeader *gopp, bool b_large_patch) 
-=======
 void LLSurface::decompressDCTPatch(LLBitPack &bitpack, LLGroupHeader *gopp, bool b_large_patch)
->>>>>>> 6377610f
 {
 
     LLPatchHeader  ph;
