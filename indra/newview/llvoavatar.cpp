﻿/** 
 * @File llvoavatar.cpp
 * @brief Implementation of LLVOAvatar class which is a derivation of LLViewerObject
 *
 * $LicenseInfo:firstyear=2001&license=viewerlgpl$
 * Second Life Viewer Source Code
 * Copyright (C) 2010, Linden Research, Inc.
 * 
 * This library is free software; you can redistribute it and/or
 * modify it under the terms of the GNU Lesser General Public
 * License as published by the Free Software Foundation;
 * version 2.1 of the License only.
 * 
 * This library is distributed in the hope that it will be useful,
 * but WITHOUT ANY WARRANTY; without even the implied warranty of
 * MERCHANTABILITY or FITNESS FOR A PARTICULAR PURPOSE.  See the GNU
 * Lesser General Public License for more details.
 * 
 * You should have received a copy of the GNU Lesser General Public
 * License along with this library; if not, write to the Free Software
 * Foundation, Inc., 51 Franklin Street, Fifth Floor, Boston, MA  02110-1301  USA
 * 
 * Linden Research, Inc., 945 Battery Street, San Francisco, CA  94111  USA
 * $/LicenseInfo$
 */

#include "llviewerprecompiledheaders.h"

#include "llvoavatar.h"

#include <stdio.h>
#include <ctype.h>
#include <sstream>

#include "llaudioengine.h"
#include "noise.h"
#include "sound_ids.h"
#include "raytrace.h"

#include "llagent.h" //  Get state values from here
#include "llagentcamera.h"
#include "llagentwearables.h"
#include "llanimationstates.h"
#include "llavatarnamecache.h"
#include "llavatarpropertiesprocessor.h"
#include "llavatarrendernotifier.h"
#include "llcontrolavatar.h"
#include "llexperiencecache.h"
#include "llphysicsmotion.h"
#include "llviewercontrol.h"
#include "llcallingcard.h"		// IDEVO for LLAvatarTracker
#include "lldrawpoolavatar.h"
#include "lldriverparam.h"
#include "llpolyskeletaldistortion.h"
#include "lleditingmotion.h"
#include "llemote.h"
#include "llfloatertools.h"
#include "llheadrotmotion.h"
#include "llhudeffecttrail.h"
#include "llhudmanager.h"
#include "llhudnametag.h"
#include "llhudtext.h"				// for mText/mDebugText
#include "llimview.h"
#include "llinitparam.h"
#include "llkeyframefallmotion.h"
#include "llkeyframestandmotion.h"
#include "llkeyframewalkmotion.h"
#include "llmanipscale.h"  // for get_default_max_prim_scale()
#include "llmeshrepository.h"
#include "llmutelist.h"
#include "llmoveview.h"
#include "llnotificationsutil.h"
#include "llphysicsshapebuilderutil.h"
#include "llquantize.h"
#include "llrand.h"
#include "llregionhandle.h"
#include "llresmgr.h"
#include "llselectmgr.h"
#include "llsprite.h"
#include "lltargetingmotion.h"
#include "lltoolmorph.h"
#include "llviewercamera.h"
#include "llviewertexlayer.h"
#include "llviewertexturelist.h"
#include "llviewermenu.h"
#include "llviewerobjectlist.h"
#include "llviewerparcelmgr.h"
#include "llviewerregion.h"
#include "llviewershadermgr.h"
#include "llviewerstats.h"
#include "llviewerwearable.h"
#include "llvoavatarself.h"
#include "llvovolume.h"
#include "llworld.h"
#include "pipeline.h"
#include "llviewershadermgr.h"
#include "llsky.h"
#include "llanimstatelabels.h"
#include "lltrans.h"
#include "llappearancemgr.h"

#include "llgesturemgr.h" //needed to trigger the voice gesticulations
#include "llvoiceclient.h"
#include "llvoicevisualizer.h" // Ventrella

#include "lldebugmessagebox.h"
#include "llsdutil.h"
#include "llscenemonitor.h"
#include "llsdserialize.h"
#include "llcallstack.h"
#include "llrendersphere.h"

#include <boost/lexical_cast.hpp>

extern F32 SPEED_ADJUST_MAX;
extern F32 SPEED_ADJUST_MAX_SEC;
extern F32 ANIM_SPEED_MAX;
extern F32 ANIM_SPEED_MIN;
extern U32 JOINT_COUNT_REQUIRED_FOR_FULLRIG;

const F32 MAX_HOVER_Z = 2.0;
const F32 MIN_HOVER_Z = -2.0;

const F32 MIN_ATTACHMENT_COMPLEXITY = 0.f;
const F32 DEFAULT_MAX_ATTACHMENT_COMPLEXITY = 1.0e6f;

using namespace LLAvatarAppearanceDefines;

//-----------------------------------------------------------------------------
// Global constants
//-----------------------------------------------------------------------------
const LLUUID ANIM_AGENT_BODY_NOISE = LLUUID("9aa8b0a6-0c6f-9518-c7c3-4f41f2c001ad"); //"body_noise"
const LLUUID ANIM_AGENT_BREATHE_ROT	= LLUUID("4c5a103e-b830-2f1c-16bc-224aa0ad5bc8");  //"breathe_rot"
const LLUUID ANIM_AGENT_EDITING	= LLUUID("2a8eba1d-a7f8-5596-d44a-b4977bf8c8bb");  //"editing"
const LLUUID ANIM_AGENT_EYE	= LLUUID("5c780ea8-1cd1-c463-a128-48c023f6fbea");  //"eye"
const LLUUID ANIM_AGENT_FLY_ADJUST = LLUUID("db95561f-f1b0-9f9a-7224-b12f71af126e");  //"fly_adjust"
const LLUUID ANIM_AGENT_HAND_MOTION	= LLUUID("ce986325-0ba7-6e6e-cc24-b17c4b795578");  //"hand_motion"
const LLUUID ANIM_AGENT_HEAD_ROT = LLUUID("e6e8d1dd-e643-fff7-b238-c6b4b056a68d");  //"head_rot"
const LLUUID ANIM_AGENT_PELVIS_FIX = LLUUID("0c5dd2a2-514d-8893-d44d-05beffad208b");  //"pelvis_fix"
const LLUUID ANIM_AGENT_TARGET = LLUUID("0e4896cb-fba4-926c-f355-8720189d5b55");  //"target"
const LLUUID ANIM_AGENT_WALK_ADJUST	= LLUUID("829bc85b-02fc-ec41-be2e-74cc6dd7215d");  //"walk_adjust"
const LLUUID ANIM_AGENT_PHYSICS_MOTION = LLUUID("7360e029-3cb8-ebc4-863e-212df440d987");  //"physics_motion"


//-----------------------------------------------------------------------------
// Constants
//-----------------------------------------------------------------------------
const F32 DELTA_TIME_MIN = 0.01f;	// we clamp measured delta_time to this
const F32 DELTA_TIME_MAX = 0.2f;	// range to insure stability of computations.

const F32 PELVIS_LAG_FLYING		= 0.22f;// pelvis follow half life while flying
const F32 PELVIS_LAG_WALKING	= 0.4f;	// ...while walking
const F32 PELVIS_LAG_MOUSELOOK = 0.15f;
const F32 MOUSELOOK_PELVIS_FOLLOW_FACTOR = 0.5f;
const F32 TORSO_NOISE_AMOUNT = 1.0f;	// Amount of deviation from up-axis, in degrees
const F32 TORSO_NOISE_SPEED = 0.2f;	// Time scale factor on torso noise.

const F32 BREATHE_ROT_MOTION_STRENGTH = 0.05f;

const S32 MIN_REQUIRED_PIXEL_AREA_BODY_NOISE = 10000;
const S32 MIN_REQUIRED_PIXEL_AREA_BREATHE = 10000;
const S32 MIN_REQUIRED_PIXEL_AREA_PELVIS_FIX = 40;

const S32 TEX_IMAGE_SIZE_OTHER = 512 / 4;  // The size of local textures for other (!isSelf()) avatars

const F32 HEAD_MOVEMENT_AVG_TIME = 0.9f;

const S32 MORPH_MASK_REQUESTED_DISCARD = 0;

const F32 MAX_STANDOFF_FROM_ORIGIN = 3;
const F32 MAX_STANDOFF_DISTANCE_CHANGE = 32;

// Discard level at which to switch to baked textures
// Should probably be 4 or 3, but didn't want to change it while change other logic - SJB
const S32 SWITCH_TO_BAKED_DISCARD = 5;

const F32 FOOT_COLLIDE_FUDGE = 0.04f;

const F32 HOVER_EFFECT_MAX_SPEED = 3.f;
const F32 HOVER_EFFECT_STRENGTH = 0.f;
const F32 UNDERWATER_EFFECT_STRENGTH = 0.1f;
const F32 UNDERWATER_FREQUENCY_DAMP = 0.33f;
const F32 APPEARANCE_MORPH_TIME = 0.65f;
const F32 TIME_BEFORE_MESH_CLEANUP = 5.f; // seconds
const S32 AVATAR_RELEASE_THRESHOLD = 10; // number of avatar instances before releasing memory
const F32 FOOT_GROUND_COLLISION_TOLERANCE = 0.25f;
const F32 AVATAR_LOD_TWEAK_RANGE = 0.7f;
const S32 MAX_BUBBLE_CHAT_LENGTH = DB_CHAT_MSG_STR_LEN;
const S32 MAX_BUBBLE_CHAT_UTTERANCES = 12;
const F32 CHAT_FADE_TIME = 8.0;
const F32 BUBBLE_CHAT_TIME = CHAT_FADE_TIME * 3.f;
const F32 NAMETAG_UPDATE_THRESHOLD = 0.3f;
const F32 NAMETAG_VERTICAL_SCREEN_OFFSET = 25.f;
const F32 NAMETAG_VERT_OFFSET_WEIGHT = 0.17f;

const U32 LLVOAvatar::VISUAL_COMPLEXITY_UNKNOWN = 0;
const F64 HUD_OVERSIZED_TEXTURE_DATA_SIZE = 1024 * 1024;

enum ERenderName
{
	RENDER_NAME_NEVER,
	RENDER_NAME_ALWAYS,	
	RENDER_NAME_FADE
};

//-----------------------------------------------------------------------------
// Callback data
//-----------------------------------------------------------------------------

struct LLTextureMaskData
{
	LLTextureMaskData( const LLUUID& id ) :
		mAvatarID(id), 
		mLastDiscardLevel(S32_MAX) 
	{}
	LLUUID				mAvatarID;
	S32					mLastDiscardLevel;
};

/*********************************************************************************
 **                                                                             **
 ** Begin private LLVOAvatar Support classes
 **
 **/


struct LLAppearanceMessageContents: public LLRefCount
{
	LLAppearanceMessageContents():
		mAppearanceVersion(-1),
		mParamAppearanceVersion(-1),
		mCOFVersion(LLViewerInventoryCategory::VERSION_UNKNOWN)
	{
	}
	LLTEContents mTEContents;
	S32 mAppearanceVersion;
	S32 mParamAppearanceVersion;
	S32 mCOFVersion;
	// For future use:
	//U32 appearance_flags = 0;
	std::vector<F32> mParamWeights;
	std::vector<LLVisualParam*> mParams;
	LLVector3 mHoverOffset;
	bool mHoverOffsetWasSet;
};


//-----------------------------------------------------------------------------
// class LLBodyNoiseMotion
//-----------------------------------------------------------------------------
class LLBodyNoiseMotion :
	public LLMotion
{
public:
	// Constructor
	LLBodyNoiseMotion(const LLUUID &id)
		: LLMotion(id)
	{
		mName = "body_noise";
		mTorsoState = new LLJointState;
	}

	// Destructor
	virtual ~LLBodyNoiseMotion() { }

public:
	//-------------------------------------------------------------------------
	// functions to support MotionController and MotionRegistry
	//-------------------------------------------------------------------------
	// static constructor
	// all subclasses must implement such a function and register it
	static LLMotion *create(const LLUUID &id) { return new LLBodyNoiseMotion(id); }

public:
	//-------------------------------------------------------------------------
	// animation callbacks to be implemented by subclasses
	//-------------------------------------------------------------------------

	// motions must specify whether or not they loop
	virtual BOOL getLoop() { return TRUE; }

	// motions must report their total duration
	virtual F32 getDuration() { return 0.0; }

	// motions must report their "ease in" duration
	virtual F32 getEaseInDuration() { return 0.0; }

	// motions must report their "ease out" duration.
	virtual F32 getEaseOutDuration() { return 0.0; }

	// motions must report their priority
	virtual LLJoint::JointPriority getPriority() { return LLJoint::HIGH_PRIORITY; }

	virtual LLMotionBlendType getBlendType() { return ADDITIVE_BLEND; }

	// called to determine when a motion should be activated/deactivated based on avatar pixel coverage
	virtual F32 getMinPixelArea() { return MIN_REQUIRED_PIXEL_AREA_BODY_NOISE; }

	// run-time (post constructor) initialization,
	// called after parameters have been set
	// must return true to indicate success and be available for activation
	virtual LLMotionInitStatus onInitialize(LLCharacter *character)
	{
		if( !mTorsoState->setJoint( character->getJoint("mTorso") ))
		{
			return STATUS_FAILURE;
		}

		mTorsoState->setUsage(LLJointState::ROT);

		addJointState( mTorsoState );
		return STATUS_SUCCESS;
	}

	// called when a motion is activated
	// must return TRUE to indicate success, or else
	// it will be deactivated
	virtual BOOL onActivate() { return TRUE; }

	// called per time step
	// must return TRUE while it is active, and
	// must return FALSE when the motion is completed.
	virtual BOOL onUpdate(F32 time, U8* joint_mask)
	{
		F32 nx[2];
		nx[0]=time*TORSO_NOISE_SPEED;
		nx[1]=0.0f;
		F32 ny[2];
		ny[0]=0.0f;
		ny[1]=time*TORSO_NOISE_SPEED;
		F32 noiseX = noise2(nx);
		F32 noiseY = noise2(ny);

		F32 rx = TORSO_NOISE_AMOUNT * DEG_TO_RAD * noiseX / 0.42f;
		F32 ry = TORSO_NOISE_AMOUNT * DEG_TO_RAD * noiseY / 0.42f;
		LLQuaternion tQn;
		tQn.setQuat( rx, ry, 0.0f );
		mTorsoState->setRotation( tQn );

		return TRUE;
	}

	// called when a motion is deactivated
	virtual void onDeactivate() {}

private:
	//-------------------------------------------------------------------------
	// joint states to be animated
	//-------------------------------------------------------------------------
	LLPointer<LLJointState> mTorsoState;
};

//-----------------------------------------------------------------------------
// class LLBreatheMotionRot
//-----------------------------------------------------------------------------
class LLBreatheMotionRot :
	public LLMotion
{
public:
	// Constructor
	LLBreatheMotionRot(const LLUUID &id) :
		LLMotion(id),
		mBreatheRate(1.f),
		mCharacter(NULL)
	{
		mName = "breathe_rot";
		mChestState = new LLJointState;
	}

	// Destructor
	virtual ~LLBreatheMotionRot() {}

public:
	//-------------------------------------------------------------------------
	// functions to support MotionController and MotionRegistry
	//-------------------------------------------------------------------------
	// static constructor
	// all subclasses must implement such a function and register it
	static LLMotion *create(const LLUUID &id) { return new LLBreatheMotionRot(id); }

public:
	//-------------------------------------------------------------------------
	// animation callbacks to be implemented by subclasses
	//-------------------------------------------------------------------------

	// motions must specify whether or not they loop
	virtual BOOL getLoop() { return TRUE; }

	// motions must report their total duration
	virtual F32 getDuration() { return 0.0; }

	// motions must report their "ease in" duration
	virtual F32 getEaseInDuration() { return 0.0; }

	// motions must report their "ease out" duration.
	virtual F32 getEaseOutDuration() { return 0.0; }

	// motions must report their priority
	virtual LLJoint::JointPriority getPriority() { return LLJoint::MEDIUM_PRIORITY; }

	virtual LLMotionBlendType getBlendType() { return NORMAL_BLEND; }

	// called to determine when a motion should be activated/deactivated based on avatar pixel coverage
	virtual F32 getMinPixelArea() { return MIN_REQUIRED_PIXEL_AREA_BREATHE; }

	// run-time (post constructor) initialization,
	// called after parameters have been set
	// must return true to indicate success and be available for activation
	virtual LLMotionInitStatus onInitialize(LLCharacter *character)
	{		
		mCharacter = character;
		BOOL success = true;

		if ( !mChestState->setJoint( character->getJoint( "mChest" ) ) )
		{
			success = false;
		}

		if ( success )
		{
			mChestState->setUsage(LLJointState::ROT);
			addJointState( mChestState );
		}

		if ( success )
		{
			return STATUS_SUCCESS;
		}
		else
		{
			return STATUS_FAILURE;
		}
	}

	// called when a motion is activated
	// must return TRUE to indicate success, or else
	// it will be deactivated
	virtual BOOL onActivate() { return TRUE; }

	// called per time step
	// must return TRUE while it is active, and
	// must return FALSE when the motion is completed.
	virtual BOOL onUpdate(F32 time, U8* joint_mask)
	{
		mBreatheRate = 1.f;

		F32 breathe_amt = (sinf(mBreatheRate * time) * BREATHE_ROT_MOTION_STRENGTH);

		mChestState->setRotation(LLQuaternion(breathe_amt, LLVector3(0.f, 1.f, 0.f)));

		return TRUE;
	}

	// called when a motion is deactivated
	virtual void onDeactivate() {}

private:
	//-------------------------------------------------------------------------
	// joint states to be animated
	//-------------------------------------------------------------------------
	LLPointer<LLJointState> mChestState;
	F32					mBreatheRate;
	LLCharacter*		mCharacter;
};

//-----------------------------------------------------------------------------
// class LLPelvisFixMotion
//-----------------------------------------------------------------------------
class LLPelvisFixMotion :
	public LLMotion
{
public:
	// Constructor
	LLPelvisFixMotion(const LLUUID &id)
		: LLMotion(id), mCharacter(NULL)
	{
		mName = "pelvis_fix";

		mPelvisState = new LLJointState;
	}

	// Destructor
	virtual ~LLPelvisFixMotion() { }

public:
	//-------------------------------------------------------------------------
	// functions to support MotionController and MotionRegistry
	//-------------------------------------------------------------------------
	// static constructor
	// all subclasses must implement such a function and register it
	static LLMotion *create(const LLUUID& id) { return new LLPelvisFixMotion(id); }

public:
	//-------------------------------------------------------------------------
	// animation callbacks to be implemented by subclasses
	//-------------------------------------------------------------------------

	// motions must specify whether or not they loop
	virtual BOOL getLoop() { return TRUE; }

	// motions must report their total duration
	virtual F32 getDuration() { return 0.0; }

	// motions must report their "ease in" duration
	virtual F32 getEaseInDuration() { return 0.5f; }

	// motions must report their "ease out" duration.
	virtual F32 getEaseOutDuration() { return 0.5f; }

	// motions must report their priority
	virtual LLJoint::JointPriority getPriority() { return LLJoint::LOW_PRIORITY; }

	virtual LLMotionBlendType getBlendType() { return NORMAL_BLEND; }

	// called to determine when a motion should be activated/deactivated based on avatar pixel coverage
	virtual F32 getMinPixelArea() { return MIN_REQUIRED_PIXEL_AREA_PELVIS_FIX; }

	// run-time (post constructor) initialization,
	// called after parameters have been set
	// must return true to indicate success and be available for activation
	virtual LLMotionInitStatus onInitialize(LLCharacter *character)
	{
		mCharacter = character;

		if (!mPelvisState->setJoint( character->getJoint("mPelvis")))
		{
			return STATUS_FAILURE;
		}

		mPelvisState->setUsage(LLJointState::POS);

		addJointState( mPelvisState );
		return STATUS_SUCCESS;
	}

	// called when a motion is activated
	// must return TRUE to indicate success, or else
	// it will be deactivated
	virtual BOOL onActivate() { return TRUE; }

	// called per time step
	// must return TRUE while it is active, and
	// must return FALSE when the motion is completed.
	virtual BOOL onUpdate(F32 time, U8* joint_mask)
	{
		mPelvisState->setPosition(LLVector3::zero);

		return TRUE;
	}

	// called when a motion is deactivated
	virtual void onDeactivate() {}

private:
	//-------------------------------------------------------------------------
	// joint states to be animated
	//-------------------------------------------------------------------------
	LLPointer<LLJointState> mPelvisState;
	LLCharacter*		mCharacter;
};

/**
 **
 ** End LLVOAvatar Support classes
 **                                                                             **
 *********************************************************************************/


//-----------------------------------------------------------------------------
// Static Data
//-----------------------------------------------------------------------------
LLAvatarAppearanceDictionary *LLVOAvatar::sAvatarDictionary = NULL;
S32 LLVOAvatar::sFreezeCounter = 0;
U32 LLVOAvatar::sMaxNonImpostors = 12; // overridden based on graphics setting
F32 LLVOAvatar::sRenderDistance = 256.f;
S32	LLVOAvatar::sNumVisibleAvatars = 0;
S32	LLVOAvatar::sNumLODChangesThisFrame = 0;

const LLUUID LLVOAvatar::sStepSoundOnLand("e8af4a28-aa83-4310-a7c4-c047e15ea0df");
const LLUUID LLVOAvatar::sStepSounds[LL_MCODE_END] =
{
	SND_STONE_RUBBER,
	SND_METAL_RUBBER,
	SND_GLASS_RUBBER,
	SND_WOOD_RUBBER,
	SND_FLESH_RUBBER,
	SND_RUBBER_PLASTIC,
	SND_RUBBER_RUBBER
};

S32 LLVOAvatar::sRenderName = RENDER_NAME_ALWAYS;
BOOL LLVOAvatar::sRenderGroupTitles = TRUE;
S32 LLVOAvatar::sNumVisibleChatBubbles = 0;
BOOL LLVOAvatar::sDebugInvisible = FALSE;
BOOL LLVOAvatar::sShowAttachmentPoints = FALSE;
BOOL LLVOAvatar::sShowAnimationDebug = FALSE;
BOOL LLVOAvatar::sShowFootPlane = FALSE;
BOOL LLVOAvatar::sVisibleInFirstPerson = FALSE;
F32 LLVOAvatar::sLODFactor = 1.f;
F32 LLVOAvatar::sPhysicsLODFactor = 1.f;
bool LLVOAvatar::sUseImpostors = false; // overwridden by RenderAvatarMaxNonImpostors
BOOL LLVOAvatar::sJointDebug = FALSE;
F32 LLVOAvatar::sUnbakedTime = 0.f;
F32 LLVOAvatar::sUnbakedUpdateTime = 0.f;
F32 LLVOAvatar::sGreyTime = 0.f;
F32 LLVOAvatar::sGreyUpdateTime = 0.f;

//-----------------------------------------------------------------------------
// Helper functions
//-----------------------------------------------------------------------------
static F32 calc_bouncy_animation(F32 x);

//-----------------------------------------------------------------------------
// LLVOAvatar()
//-----------------------------------------------------------------------------
LLVOAvatar::LLVOAvatar(const LLUUID& id,
					   const LLPCode pcode,
					   LLViewerRegion* regionp) :
	LLAvatarAppearance(&gAgentWearables),
	LLViewerObject(id, pcode, regionp),
	mSpecialRenderMode(0),
	mAttachmentSurfaceArea(0.f),
<<<<<<< HEAD
=======
	mAttachmentVisibleTriangleCount(0),
	mAttachmentEstTriangleCount(0.f),
	mReportedVisualComplexity(VISUAL_COMPLEXITY_UNKNOWN),
>>>>>>> 5986bf48
	mTurning(FALSE),
	mLastSkeletonSerialNum( 0 ),
	mIsSitting(FALSE),
	mTimeVisible(),
	mTyping(FALSE),
	mMeshValid(FALSE),
	mVisible(FALSE),
	mLastImpostorUpdateFrameTime(0.f),
	mWindFreq(0.f),
	mRipplePhase( 0.f ),
	mBelowWater(FALSE),
	mLastAppearanceBlendTime(0.f),
	mAppearanceAnimating(FALSE),
    mNameIsSet(false),
	mTitle(),
	mNameAway(false),
	mNameDoNotDisturb(false),
	mNameMute(false),
	mNameAppearance(false),
	mNameFriend(false),
	mNameAlpha(0.f),
	mRenderGroupTitles(sRenderGroupTitles),
	mNameCloud(false),
	mFirstTEMessageReceived( FALSE ),
	mFirstAppearanceMessageReceived( FALSE ),
	mCulled( FALSE ),
	mVisibilityRank(0),
	mNeedsSkin(FALSE),
	mLastSkinTime(0.f),
	mUpdatePeriod(1),
	mVisualComplexityStale(true),
    mFrameDataStale(true),
	mVisuallyMuteSetting(AV_RENDER_NORMALLY),
	mMutedAVColor(LLColor4::white /* used for "uninitialize" */),
	mFirstFullyVisible(TRUE),
	mFullyLoaded(FALSE),
	mPreviousFullyLoaded(FALSE),
	mFullyLoadedInitialized(FALSE),
	mVisualComplexity(VISUAL_COMPLEXITY_UNKNOWN),
    mVisualComplexityArctan(VISUAL_COMPLEXITY_UNKNOWN),
    mReportedVisualComplexity(VISUAL_COMPLEXITY_UNKNOWN),
    mReportedVisualComplexityArctan(VISUAL_COMPLEXITY_UNKNOWN),
	mLoadedCallbacksPaused(FALSE),
	mRenderUnloadedAvatar(LLCachedControl<bool>(gSavedSettings, "RenderUnloadedAvatar", false)),
	mLastRezzedStatus(-1),
	mIsEditingAppearance(FALSE),
	mUseLocalAppearance(FALSE),
	mLastUpdateRequestCOFVersion(-1),
	mLastUpdateReceivedCOFVersion(-1),
	mCachedMuteListUpdateTime(0),
	mCachedInMuteList(false),
    mIsControlAvatar(false),
    mIsUIAvatar(false),
    mEnableDefaultMotions(true)
{
	LL_DEBUGS("AvatarRender") << "LLVOAvatar Constructor (0x" << this << ") id:" << mID << LL_ENDL;

	//VTResume();  // VTune
	setHoverOffset(LLVector3(0.0, 0.0, 0.0));

	// mVoiceVisualizer is created by the hud effects manager and uses the HUD Effects pipeline
	const BOOL needsSendToSim = false; // currently, this HUD effect doesn't need to pack and unpack data to do its job
	mVoiceVisualizer = ( LLVoiceVisualizer *)LLHUDManager::getInstance()->createViewerEffect( LLHUDObject::LL_HUD_EFFECT_VOICE_VISUALIZER, needsSendToSim );

	LL_DEBUGS("Avatar","Message") << "LLVOAvatar Constructor (0x" << this << ") id:" << mID << LL_ENDL;
	mPelvisp = NULL;

	mDirtyMesh = 2;	// Dirty geometry, need to regenerate.
	mMeshTexturesDirty = FALSE;
	mHeadp = NULL;


	// set up animation variables
	mSpeed = 0.f;
	setAnimationData("Speed", &mSpeed);

	mNeedsImpostorUpdate = TRUE;
	mNeedsAnimUpdate = TRUE;

	mNeedsExtentUpdate = true;

	mImpostorDistance = 0;
	mImpostorPixelArea = 0;

	setNumTEs(TEX_NUM_INDICES);

	mbCanSelect = TRUE;

	mSignaledAnimations.clear();
	mPlayingAnimations.clear();

	mWasOnGroundLeft = FALSE;
	mWasOnGroundRight = FALSE;

	mTimeLast = 0.0f;
	mSpeedAccum = 0.0f;

	mRippleTimeLast = 0.f;

	mInAir = FALSE;

	mStepOnLand = TRUE;
	mStepMaterial = 0;

	mLipSyncActive = false;
	mOohMorph      = NULL;
	mAahMorph      = NULL;

	mCurrentGesticulationLevel = 0;

    
	mRuthTimer.reset();
	mRuthDebugTimer.reset();
	mDebugExistenceTimer.reset();
	mLastAppearanceMessageTimer.reset();

	if(LLSceneMonitor::getInstance()->isEnabled())
	{
	    LLSceneMonitor::getInstance()->freezeAvatar((LLCharacter*)this);
	}

	mVisuallyMuteSetting = LLVOAvatar::VisualMuteSettings(LLRenderMuteList::getInstance()->getSavedVisualMuteSetting(getID()));
}

std::string LLVOAvatar::avString() const
{
    if (isControlAvatar())
    {
        return getFullname();
    }
    else
    {
	std::string viz_string = LLVOAvatar::rezStatusToString(getRezzedStatus());
	return " Avatar '" + getFullname() + "' " + viz_string + " ";
    }
}

void LLVOAvatar::debugAvatarRezTime(std::string notification_name, std::string comment)
{
	LL_INFOS("Avatar") << "REZTIME: [ " << (U32)mDebugExistenceTimer.getElapsedTimeF32()
					   << "sec ]"
					   << avString() 
					   << "RuthTimer " << (U32)mRuthDebugTimer.getElapsedTimeF32()
					   << " Notification " << notification_name
					   << " : " << comment
					   << LL_ENDL;

	if (gSavedSettings.getBOOL("DebugAvatarRezTime"))
	{
		LLSD args;
		args["EXISTENCE"] = llformat("%d",(U32)mDebugExistenceTimer.getElapsedTimeF32());
		args["TIME"] = llformat("%d",(U32)mRuthDebugTimer.getElapsedTimeF32());
		args["NAME"] = getFullname();
		LLNotificationsUtil::add(notification_name,args);
	}
}

//------------------------------------------------------------------------
// LLVOAvatar::~LLVOAvatar()
//------------------------------------------------------------------------
LLVOAvatar::~LLVOAvatar()
{
	if (!mFullyLoaded)
	{
		debugAvatarRezTime("AvatarRezLeftCloudNotification","left after ruth seconds as cloud");
	}
	else
	{
		debugAvatarRezTime("AvatarRezLeftNotification","left sometime after declouding");
	}

	logPendingPhases();
	
	LL_DEBUGS("Avatar") << "LLVOAvatar Destructor (0x" << this << ") id:" << mID << LL_ENDL;

	std::for_each(mAttachmentPoints.begin(), mAttachmentPoints.end(), DeletePairedPointer());
	mAttachmentPoints.clear();

	mDead = TRUE;
	
	mAnimationSources.clear();
	LLLoadedCallbackEntry::cleanUpCallbackList(&mCallbackTextureList) ;

	getPhases().clearPhases();
	
	LL_DEBUGS() << "LLVOAvatar Destructor end" << LL_ENDL;
}

void LLVOAvatar::markDead()
{
	if (mNameText)
	{
		mNameText->markDead();
		mNameText = NULL;
		sNumVisibleChatBubbles--;
	}
	mVoiceVisualizer->markDead();
	LLLoadedCallbackEntry::cleanUpCallbackList(&mCallbackTextureList) ;
	LLViewerObject::markDead();
}


BOOL LLVOAvatar::isFullyBaked()
{
	if (mIsDummy) return TRUE;
	if (getNumTEs() == 0) return FALSE;

	for (U32 i = 0; i < mBakedTextureDatas.size(); i++)
	{
		if (!isTextureDefined(mBakedTextureDatas[i].mTextureIndex)
			&& ((i != BAKED_SKIRT) || isWearingWearableType(LLWearableType::WT_SKIRT))
			&& (i != BAKED_LEFT_ARM) && (i != BAKED_LEFT_LEG) && (i != BAKED_AUX1) && (i != BAKED_AUX2) && (i != BAKED_AUX3))
		{
			return FALSE;
		}
	}
	return TRUE;
}

BOOL LLVOAvatar::isFullyTextured() const
{
	for (S32 i = 0; i < mMeshLOD.size(); i++)
	{
		LLAvatarJoint* joint = mMeshLOD[i];
		if (i==MESH_ID_SKIRT && !isWearingWearableType(LLWearableType::WT_SKIRT))
		{
			continue; // don't care about skirt textures if we're not wearing one.
		}
		if (!joint)
		{
			continue; // nonexistent LOD OK.
		}
		avatar_joint_mesh_list_t::iterator meshIter = joint->mMeshParts.begin();
		if (meshIter != joint->mMeshParts.end())
		{
			LLAvatarJointMesh *mesh = (*meshIter);
			if (!mesh)
			{
				continue; // nonexistent mesh OK
			}
			if (mesh->hasGLTexture())
			{
				continue; // Mesh exists and has a baked texture.
			}
			if (mesh->hasComposite())
			{
				continue; // Mesh exists and has a composite texture.
			}
			// Fail
			return FALSE;
		}
	}
	return TRUE;
}

BOOL LLVOAvatar::hasGray() const
{
	return !getIsCloud() && !isFullyTextured();
}

S32 LLVOAvatar::getRezzedStatus() const
{
	if (getIsCloud()) return 0;
	if (isFullyTextured() && allBakedTexturesCompletelyDownloaded()) return 3;
	if (isFullyTextured()) return 2;
	llassert(hasGray());
	return 1; // gray
}

void LLVOAvatar::deleteLayerSetCaches(bool clearAll)
{
	for (U32 i = 0; i < mBakedTextureDatas.size(); i++)
	{
		if (mBakedTextureDatas[i].mTexLayerSet)
		{
			// ! BACKWARDS COMPATIBILITY !
			// Can be removed after hair baking is mandatory on the grid
			if ((i != BAKED_HAIR || isSelf()) && !clearAll)
			{
				mBakedTextureDatas[i].mTexLayerSet->deleteCaches();
			}
		}
		if (mBakedTextureDatas[i].mMaskTexName)
		{
			LLImageGL::deleteTextures(1, (GLuint*)&(mBakedTextureDatas[i].mMaskTexName));
			mBakedTextureDatas[i].mMaskTexName = 0 ;
		}
	}
}

// static 
BOOL LLVOAvatar::areAllNearbyInstancesBaked(S32& grey_avatars)
{
	BOOL res = TRUE;
	grey_avatars = 0;
	for (std::vector<LLCharacter*>::iterator iter = LLCharacter::sInstances.begin();
		 iter != LLCharacter::sInstances.end(); ++iter)
	{
		LLVOAvatar* inst = (LLVOAvatar*) *iter;
		if( inst->isDead() )
		{
			continue;
		}
		else if( !inst->isFullyBaked() )
		{
			res = FALSE;
			if (inst->mHasGrey)
			{
				++grey_avatars;
			}
		}
	}
	return res;
}

// static
void LLVOAvatar::getNearbyRezzedStats(std::vector<S32>& counts)
{
	counts.clear();
	counts.resize(4);
	for (std::vector<LLCharacter*>::iterator iter = LLCharacter::sInstances.begin();
		 iter != LLCharacter::sInstances.end(); ++iter)
	{
		LLVOAvatar* inst = (LLVOAvatar*) *iter;
		if (inst)
		{
			S32 rez_status = inst->getRezzedStatus();
			counts[rez_status]++;
		}
	}
}

// static
std::string LLVOAvatar::rezStatusToString(S32 rez_status)
{
	if (rez_status==0) return "cloud";
	if (rez_status==1) return "gray";
	if (rez_status==2) return "downloading";
	if (rez_status==3) return "full";
	return "unknown";
}

// static
void LLVOAvatar::dumpBakedStatus()
{
	LLVector3d camera_pos_global = gAgentCamera.getCameraPositionGlobal();

	for (std::vector<LLCharacter*>::iterator iter = LLCharacter::sInstances.begin();
		 iter != LLCharacter::sInstances.end(); ++iter)
	{
		LLVOAvatar* inst = (LLVOAvatar*) *iter;
		LL_INFOS() << "Avatar ";

		LLNameValue* firstname = inst->getNVPair("FirstName");
		LLNameValue* lastname = inst->getNVPair("LastName");

		if( firstname )
		{
			LL_CONT << firstname->getString();
		}
		if( lastname )
		{
			LL_CONT << " " << lastname->getString();
		}

		LL_CONT << " " << inst->mID;

		if( inst->isDead() )
		{
			LL_CONT << " DEAD ("<< inst->getNumRefs() << " refs)";
		}

		if( inst->isSelf() )
		{
			LL_CONT << " (self)";
		}


		F64 dist_to_camera = (inst->getPositionGlobal() - camera_pos_global).length();
		LL_CONT << " " << dist_to_camera << "m ";

		LL_CONT << " " << inst->mPixelArea << " pixels";

		if( inst->isVisible() )
		{
			LL_CONT << " (visible)";
		}
		else
		{
			LL_CONT << " (not visible)";
		}

		if( inst->isFullyBaked() )
		{
			LL_CONT << " Baked";
		}
		else
		{
			LL_CONT << " Unbaked (";
			
			for (LLAvatarAppearanceDictionary::BakedTextures::const_iterator iter = LLAvatarAppearanceDictionary::getInstance()->getBakedTextures().begin();
				 iter != LLAvatarAppearanceDictionary::getInstance()->getBakedTextures().end();
				 ++iter)
			{
				const LLAvatarAppearanceDictionary::BakedEntry *baked_dict = iter->second;
				const ETextureIndex index = baked_dict->mTextureIndex;
				if (!inst->isTextureDefined(index))
				{
					LL_CONT << " " << (LLAvatarAppearanceDictionary::getInstance()->getTexture(index) ? LLAvatarAppearanceDictionary::getInstance()->getTexture(index)->mName : "");
				}
			}
			LL_CONT << " ) " << inst->getUnbakedPixelAreaRank();
			if( inst->isCulled() )
			{
				LL_CONT << " culled";
			}
		}
		LL_CONT << LL_ENDL;
	}
}

//static
void LLVOAvatar::restoreGL()
{
	if (!isAgentAvatarValid()) return;

	gAgentAvatarp->setCompositeUpdatesEnabled(TRUE);
	for (U32 i = 0; i < gAgentAvatarp->mBakedTextureDatas.size(); i++)
	{
		gAgentAvatarp->invalidateComposite(gAgentAvatarp->getTexLayerSet(i));
	}
	gAgentAvatarp->updateMeshTextures();
}

//static
void LLVOAvatar::destroyGL()
{
	deleteCachedImages();

	resetImpostors();
}

//static
void LLVOAvatar::resetImpostors()
{
	for (std::vector<LLCharacter*>::iterator iter = LLCharacter::sInstances.begin();
		 iter != LLCharacter::sInstances.end(); ++iter)
	{
		LLVOAvatar* avatar = (LLVOAvatar*) *iter;
		avatar->mImpostor.release();
		avatar->mNeedsImpostorUpdate = TRUE;
	}
}

// static
void LLVOAvatar::deleteCachedImages(bool clearAll)
{	
	if (LLViewerTexLayerSet::sHasCaches)
	{
		for (std::vector<LLCharacter*>::iterator iter = LLCharacter::sInstances.begin();
			 iter != LLCharacter::sInstances.end(); ++iter)
		{
			LLVOAvatar* inst = (LLVOAvatar*) *iter;
			inst->deleteLayerSetCaches(clearAll);
		}
		LLViewerTexLayerSet::sHasCaches = FALSE;
	}
	LLVOAvatarSelf::deleteScratchTextures();
	LLTexLayerStaticImageList::getInstance()->deleteCachedImages();
}


//------------------------------------------------------------------------
// static
// LLVOAvatar::initClass()
//------------------------------------------------------------------------
void LLVOAvatar::initClass()
{ 
	gAnimLibrary.animStateSetString(ANIM_AGENT_BODY_NOISE,"body_noise");
	gAnimLibrary.animStateSetString(ANIM_AGENT_BREATHE_ROT,"breathe_rot");
	gAnimLibrary.animStateSetString(ANIM_AGENT_PHYSICS_MOTION,"physics_motion");
	gAnimLibrary.animStateSetString(ANIM_AGENT_EDITING,"editing");
	gAnimLibrary.animStateSetString(ANIM_AGENT_EYE,"eye");
	gAnimLibrary.animStateSetString(ANIM_AGENT_FLY_ADJUST,"fly_adjust");
	gAnimLibrary.animStateSetString(ANIM_AGENT_HAND_MOTION,"hand_motion");
	gAnimLibrary.animStateSetString(ANIM_AGENT_HEAD_ROT,"head_rot");
	gAnimLibrary.animStateSetString(ANIM_AGENT_PELVIS_FIX,"pelvis_fix");
	gAnimLibrary.animStateSetString(ANIM_AGENT_TARGET,"target");
	gAnimLibrary.animStateSetString(ANIM_AGENT_WALK_ADJUST,"walk_adjust");

    // Where should this be set initially?
    LLJoint::setDebugJointNames(gSavedSettings.getString("DebugAvatarJoints"));

	LLControlAvatar::sRegionChangedSlot = gAgent.addRegionChangedCallback(&LLControlAvatar::onRegionChanged);
}


void LLVOAvatar::cleanupClass()
{
}

// virtual
void LLVOAvatar::initInstance()
{
	//-------------------------------------------------------------------------
	// register motions
	//-------------------------------------------------------------------------
	if (LLCharacter::sInstances.size() == 1)
	{
		LLKeyframeMotion::setVFS(gStaticVFS);
		registerMotion( ANIM_AGENT_DO_NOT_DISTURB,					LLNullMotion::create );
		registerMotion( ANIM_AGENT_CROUCH,					LLKeyframeStandMotion::create );
		registerMotion( ANIM_AGENT_CROUCHWALK,				LLKeyframeWalkMotion::create );
		registerMotion( ANIM_AGENT_EXPRESS_AFRAID,			LLEmote::create );
		registerMotion( ANIM_AGENT_EXPRESS_ANGER,			LLEmote::create );
		registerMotion( ANIM_AGENT_EXPRESS_BORED,			LLEmote::create );
		registerMotion( ANIM_AGENT_EXPRESS_CRY,				LLEmote::create );
		registerMotion( ANIM_AGENT_EXPRESS_DISDAIN,			LLEmote::create );
		registerMotion( ANIM_AGENT_EXPRESS_EMBARRASSED,		LLEmote::create );
		registerMotion( ANIM_AGENT_EXPRESS_FROWN,			LLEmote::create );
		registerMotion( ANIM_AGENT_EXPRESS_KISS,			LLEmote::create );
		registerMotion( ANIM_AGENT_EXPRESS_LAUGH,			LLEmote::create );
		registerMotion( ANIM_AGENT_EXPRESS_OPEN_MOUTH,		LLEmote::create );
		registerMotion( ANIM_AGENT_EXPRESS_REPULSED,		LLEmote::create );
		registerMotion( ANIM_AGENT_EXPRESS_SAD,				LLEmote::create );
		registerMotion( ANIM_AGENT_EXPRESS_SHRUG,			LLEmote::create );
		registerMotion( ANIM_AGENT_EXPRESS_SMILE,			LLEmote::create );
		registerMotion( ANIM_AGENT_EXPRESS_SURPRISE,		LLEmote::create );
		registerMotion( ANIM_AGENT_EXPRESS_TONGUE_OUT,		LLEmote::create );
		registerMotion( ANIM_AGENT_EXPRESS_TOOTHSMILE,		LLEmote::create );
		registerMotion( ANIM_AGENT_EXPRESS_WINK,			LLEmote::create );
		registerMotion( ANIM_AGENT_EXPRESS_WORRY,			LLEmote::create );
		registerMotion( ANIM_AGENT_FEMALE_RUN_NEW,			LLKeyframeWalkMotion::create );
		registerMotion( ANIM_AGENT_FEMALE_WALK,				LLKeyframeWalkMotion::create );
		registerMotion( ANIM_AGENT_FEMALE_WALK_NEW,			LLKeyframeWalkMotion::create );
		registerMotion( ANIM_AGENT_RUN,						LLKeyframeWalkMotion::create );
		registerMotion( ANIM_AGENT_RUN_NEW,					LLKeyframeWalkMotion::create );
		registerMotion( ANIM_AGENT_STAND,					LLKeyframeStandMotion::create );
		registerMotion( ANIM_AGENT_STAND_1,					LLKeyframeStandMotion::create );
		registerMotion( ANIM_AGENT_STAND_2,					LLKeyframeStandMotion::create );
		registerMotion( ANIM_AGENT_STAND_3,					LLKeyframeStandMotion::create );
		registerMotion( ANIM_AGENT_STAND_4,					LLKeyframeStandMotion::create );
		registerMotion( ANIM_AGENT_STANDUP,					LLKeyframeFallMotion::create );
		registerMotion( ANIM_AGENT_TURNLEFT,				LLKeyframeWalkMotion::create );
		registerMotion( ANIM_AGENT_TURNRIGHT,				LLKeyframeWalkMotion::create );
		registerMotion( ANIM_AGENT_WALK,					LLKeyframeWalkMotion::create );
		registerMotion( ANIM_AGENT_WALK_NEW,				LLKeyframeWalkMotion::create );
		
		// motions without a start/stop bit
		registerMotion( ANIM_AGENT_BODY_NOISE,				LLBodyNoiseMotion::create );
		registerMotion( ANIM_AGENT_BREATHE_ROT,				LLBreatheMotionRot::create );
		registerMotion( ANIM_AGENT_PHYSICS_MOTION,			LLPhysicsMotionController::create );
		registerMotion( ANIM_AGENT_EDITING,					LLEditingMotion::create	);
		registerMotion( ANIM_AGENT_EYE,						LLEyeMotion::create	);
		registerMotion( ANIM_AGENT_FEMALE_WALK,				LLKeyframeWalkMotion::create );
		registerMotion( ANIM_AGENT_FLY_ADJUST,				LLFlyAdjustMotion::create );
		registerMotion( ANIM_AGENT_HAND_MOTION,				LLHandMotion::create );
		registerMotion( ANIM_AGENT_HEAD_ROT,				LLHeadRotMotion::create );
		registerMotion( ANIM_AGENT_PELVIS_FIX,				LLPelvisFixMotion::create );
		registerMotion( ANIM_AGENT_SIT_FEMALE,				LLKeyframeMotion::create );
		registerMotion( ANIM_AGENT_TARGET,					LLTargetingMotion::create );
		registerMotion( ANIM_AGENT_WALK_ADJUST,				LLWalkAdjustMotion::create );
	}
	
	LLAvatarAppearance::initInstance();
	
	// preload specific motions here
	createMotion( ANIM_AGENT_CUSTOMIZE);
	createMotion( ANIM_AGENT_CUSTOMIZE_DONE);
	
	//VTPause();  // VTune
	
	mVoiceVisualizer->setVoiceEnabled( LLVoiceClient::getInstance()->getVoiceEnabled( mID ) );

    mInitFlags |= 1<<1;
}

// virtual
LLAvatarJoint* LLVOAvatar::createAvatarJoint()
{
	return new LLViewerJoint();
}

// virtual
LLAvatarJoint* LLVOAvatar::createAvatarJoint(S32 joint_num)
{
	return new LLViewerJoint(joint_num);
}

// virtual
LLAvatarJointMesh* LLVOAvatar::createAvatarJointMesh()
{
	return new LLViewerJointMesh();
}

// virtual
LLTexLayerSet* LLVOAvatar::createTexLayerSet()
{
	return new LLViewerTexLayerSet(this);
}

const LLVector3 LLVOAvatar::getRenderPosition() const
{

	if (mDrawable.isNull() || mDrawable->getGeneration() < 0)
	{
		return getPositionAgent();
	}
	else if (isRoot())
	{
		F32 fixup;
		if ( hasPelvisFixup( fixup) )
		{
			//Apply a pelvis fixup (as defined by the avs skin)
			LLVector3 pos = mDrawable->getPositionAgent();
			pos[VZ] += fixup;
			return pos;
		}
		else
		{
			return mDrawable->getPositionAgent();
		}
	}
	else
	{
		return getPosition() * mDrawable->getParent()->getRenderMatrix();
	}
}

void LLVOAvatar::updateDrawable(BOOL force_damped)
{
	clearChanged(SHIFTED);
}

void LLVOAvatar::onShift(const LLVector4a& shift_vector)
{
	const LLVector3& shift = reinterpret_cast<const LLVector3&>(shift_vector);
	mLastAnimExtents[0] += shift;
	mLastAnimExtents[1] += shift;
}

void LLVOAvatar::updateSpatialExtents(LLVector4a& newMin, LLVector4a &newMax)
{
    if (mDrawable.isNull())
    {
        return;
    }

    if (mNeedsExtentUpdate)
    {
        calculateSpatialExtents(newMin,newMax);
        mLastAnimExtents[0].set(newMin.getF32ptr());
        mLastAnimExtents[1].set(newMax.getF32ptr());
		mLastAnimBasePos = mPelvisp->getWorldPosition();
        mNeedsExtentUpdate = false;
    }
	else
	{
		LLVector3 new_base_pos = mPelvisp->getWorldPosition();
		LLVector3 shift = new_base_pos-mLastAnimBasePos;
		mLastAnimExtents[0] += shift;
		mLastAnimExtents[1] += shift;
		mLastAnimBasePos = new_base_pos;

	}
          
	if (isImpostor() && !needsImpostorUpdate())
	{
		LLVector3 delta = getRenderPosition() -
			((LLVector3(mDrawable->getPositionGroup().getF32ptr())-mImpostorOffset));
		
		newMin.load3( (mLastAnimExtents[0] + delta).mV);
		newMax.load3( (mLastAnimExtents[1] + delta).mV);
	}
	else
	{
        newMin.load3(mLastAnimExtents[0].mV);
        newMax.load3(mLastAnimExtents[1].mV);
		LLVector4a pos_group;
		pos_group.setAdd(newMin,newMax);
		pos_group.mul(0.5f);
		mImpostorOffset = LLVector3(pos_group.getF32ptr())-getRenderPosition();
		mDrawable->setPositionGroup(pos_group);
	}
}


static LLTrace::BlockTimerStatHandle FTM_AVATAR_EXTENT_UPDATE("Av Upd Extent");

void LLVOAvatar::calculateSpatialExtents(LLVector4a& newMin, LLVector4a& newMax)
{
    LL_RECORD_BLOCK_TIME(FTM_AVATAR_EXTENT_UPDATE);

    S32 box_detail = gSavedSettings.getS32("AvatarBoundingBoxComplexity");

    // FIXME the update_min_max function used below assumes there is a
    // known starting point, but in general there isn't. Ideally the
    // box update logic should be modified to handle the no-point-yet
    // case. For most models, starting with the pelvis is safe though.
    LLVector3 zero_pos;
	LLVector4a pos;
    if (dist_vec(zero_pos, mPelvisp->getWorldPosition())<0.001)
    {
        // Don't use pelvis until av initialized
	pos.load3(getRenderPosition().mV);
    }
    else
    {
        pos.load3(mPelvisp->getWorldPosition().mV);
    }
	newMin = pos;
	newMax = pos;

	//stretch bounding box by joint positions. Doing this for
	//control avs, where the polymeshes aren't maintained or
	//displayed, can give inaccurate boxes due to joints stuck at (0,0,0).
    if ((box_detail>=1) && !isControlAvatar())
    {
	for (polymesh_map_t::iterator i = mPolyMeshes.begin(); i != mPolyMeshes.end(); ++i)
	{
		LLPolyMesh* mesh = i->second;
		for (S32 joint_num = 0; joint_num < mesh->mJointRenderData.size(); joint_num++)
		{
			LLVector4a trans;
			trans.load3( mesh->mJointRenderData[joint_num]->mWorldMatrix->getTranslation().mV);
			update_min_max(newMin, newMax, trans);
		}
	}

    }

	// Pad bounding box for starting joint, plus polymesh if
	// applicable. Subsequent calcs should be accurate enough to not
	// need padding.
	LLVector4a padding(0.25);
	newMin.sub(padding);
	newMax.add(padding);


	//stretch bounding box by static attachments
    if (box_detail >= 2)
    {
        float max_attachment_span = get_default_max_prim_scale() * 5.0f;
	
	for (attachment_map_t::iterator iter = mAttachmentPoints.begin(); 
		 iter != mAttachmentPoints.end();
		 ++iter)
	{
		LLViewerJointAttachment* attachment = iter->second;

		if (attachment->getValid())
		{
			for (LLViewerJointAttachment::attachedobjs_vec_t::iterator attachment_iter = attachment->mAttachedObjects.begin();
				 attachment_iter != attachment->mAttachedObjects.end();
				 ++attachment_iter)
			{
                    // Don't we need to look at children of attached_object as well?
				const LLViewerObject* attached_object = (*attachment_iter);
				if (attached_object && !attached_object->isHUDAttachment())
				{
                        const LLVOVolume *vol = dynamic_cast<const LLVOVolume*>(attached_object);
                        if (vol && vol->isAnimatedObject())
                        {
                            // Animated objects already have a bounding box in their control av, use that. 
                            // Could lag by a frame if there's no guarantee on order of processing for avatars.
                            LLControlAvatar *cav = vol->getControlAvatar();
                            if (cav)
                            {
                                LLVector4a cav_min;
                                cav_min.load3(cav->mLastAnimExtents[0].mV);
                                LLVector4a cav_max;
                                cav_max.load3(cav->mLastAnimExtents[1].mV);
                                update_min_max(newMin,newMax,cav_min);
                                update_min_max(newMin,newMax,cav_max);
                                continue;
                            }
                        }
                        if (vol && vol->isRiggedMesh())
                        {
                            continue;
                        }
					LLDrawable* drawable = attached_object->mDrawable;
					if (drawable && !drawable->isState(LLDrawable::RIGGED))
					{
						LLSpatialBridge* bridge = drawable->getSpatialBridge();
						if (bridge)
						{
							const LLVector4a* ext = bridge->getSpatialExtents();
							LLVector4a distance;
							distance.setSub(ext[1], ext[0]);
							LLVector4a max_span(max_attachment_span);

							S32 lt = distance.lessThan(max_span).getGatheredBits() & 0x7;
						
							// Only add the prim to spatial extents calculations if it isn't a megaprim.
							// max_attachment_span calculated at the start of the function 
							// (currently 5 times our max prim size) 
							if (lt == 0x7)
							{
								update_min_max(newMin,newMax,ext[0]);
								update_min_max(newMin,newMax,ext[1]);
							}
						}
					}
				}
			}
		}
	}
    }

    // Stretch bounding box by rigged mesh joint boxes
    if (box_detail>=3)
    {
		updateRiggingInfo();
        for (S32 joint_num = 0; joint_num < LL_CHARACTER_MAX_ANIMATED_JOINTS; joint_num++)
        {
            LLJoint *joint = getJoint(joint_num);
            LLJointRiggingInfo *rig_info = NULL;
            if (joint_num < mJointRiggingInfoTab.size())
            {
                rig_info = &mJointRiggingInfoTab[joint_num];
            }

            if (joint && rig_info && rig_info->isRiggedTo())
            {
                LLViewerJointAttachment *as_joint_attach = dynamic_cast<LLViewerJointAttachment*>(joint);
                if (as_joint_attach && as_joint_attach->getIsHUDAttachment())
                {
                    // Ignore bounding box of HUD joints
                    continue;
                }
                LLMatrix4a mat;
                LLVector4a new_extents[2];
                mat.loadu(joint->getWorldMatrix());
                matMulBoundBox(mat, rig_info->getRiggedExtents(), new_extents);
                update_min_max(newMin, newMax, new_extents[0]);
                update_min_max(newMin, newMax, new_extents[1]);
                //if (isSelf())
                //{
                //    LL_INFOS() << joint->getName() << " extents " << new_extents[0] << "," << new_extents[1] << LL_ENDL;
                //    LL_INFOS() << joint->getName() << " av box is " << newMin << "," << newMax << LL_ENDL;
                //}
            }
        }
    }

    // Update pixel area
    LLVector4a center, size;
    center.setAdd(newMin, newMax);
    center.mul(0.5f);
    
    size.setSub(newMax,newMin);
    size.mul(0.5f);
    
    mPixelArea = LLPipeline::calcPixelArea(center, size, *LLViewerCamera::getInstance());
}

void render_sphere_and_line(const LLVector3& begin_pos, const LLVector3& end_pos, F32 sphere_scale, const LLVector3& occ_color, const LLVector3& visible_color)
{
    // Unoccluded bone portions
    LLGLDepthTest normal_depth(GL_TRUE);

    // Draw line segment for unoccluded joint
    gGL.diffuseColor3f(visible_color[0], visible_color[1], visible_color[2]);

    gGL.begin(LLRender::LINES);
    gGL.vertex3fv(begin_pos.mV); 
    gGL.vertex3fv(end_pos.mV);
    gGL.end();
        

    // Draw sphere representing joint pos
    gGL.pushMatrix();
    gGL.scalef(sphere_scale, sphere_scale, sphere_scale);
    gSphere.renderGGL();
    gGL.popMatrix();
        
    LLGLDepthTest depth_under(GL_TRUE, GL_FALSE, GL_GREATER);

    // Occluded bone portions
    gGL.diffuseColor3f(occ_color[0], occ_color[1], occ_color[2]);

    gGL.begin(LLRender::LINES);
    gGL.vertex3fv(begin_pos.mV); 
    gGL.vertex3fv(end_pos.mV);
    gGL.end();

    // Draw sphere representing joint pos
    gGL.pushMatrix();
    gGL.scalef(sphere_scale, sphere_scale, sphere_scale);
    gSphere.renderGGL();
    gGL.popMatrix();
}

//-----------------------------------------------------------------------------
// renderCollisionVolumes()
//-----------------------------------------------------------------------------
void LLVOAvatar::renderCollisionVolumes()
{
	std::ostringstream ostr;

	for (S32 i = 0; i < mNumCollisionVolumes; i++)
	{
		ostr << mCollisionVolumes[i].getName() << ", ";

        LLAvatarJointCollisionVolume& collision_volume = mCollisionVolumes[i];

		collision_volume.updateWorldMatrix();

		gGL.pushMatrix();
		gGL.multMatrix( &collision_volume.getXform()->getWorldMatrix().mMatrix[0][0] );

        LLVector3 begin_pos(0,0,0);
        LLVector3 end_pos(collision_volume.getEnd());
        static F32 sphere_scale = 1.0f;
        static F32 center_dot_scale = 0.05f;

        static LLVector3 BLUE(0.0f, 0.0f, 1.0f);
        static LLVector3 PASTEL_BLUE(0.5f, 0.5f, 1.0f);
        static LLVector3 RED(1.0f, 0.0f, 0.0f);
        static LLVector3 PASTEL_RED(1.0f, 0.5f, 0.5f);
        static LLVector3 WHITE(1.0f, 1.0f, 1.0f);
        

        LLVector3 cv_color_occluded;
        LLVector3 cv_color_visible;
        LLVector3 dot_color_occluded(WHITE);
        LLVector3 dot_color_visible(WHITE);
        if (isControlAvatar())
        {
            cv_color_occluded = RED;
            cv_color_visible = PASTEL_RED;
        }
        else
        {
            cv_color_occluded = BLUE;
            cv_color_visible = PASTEL_BLUE;
        }
        render_sphere_and_line(begin_pos, end_pos, sphere_scale, cv_color_occluded, cv_color_visible);
        render_sphere_and_line(begin_pos, end_pos, center_dot_scale, dot_color_occluded, dot_color_visible);

        gGL.popMatrix();
    }

    
	if (mNameText.notNull())
	{
		LLVector4a unused;
	
		mNameText->lineSegmentIntersect(unused, unused, unused, TRUE);
	}
}

void LLVOAvatar::renderBones()
{
    LLGLEnable blend(GL_BLEND);

	avatar_joint_list_t::iterator iter = mSkeleton.begin();
	avatar_joint_list_t::iterator end  = mSkeleton.end();

    // For bones with position overrides defined
    static LLVector3 OVERRIDE_COLOR_OCCLUDED(1.0f, 0.0f, 0.0f);
    static LLVector3 OVERRIDE_COLOR_VISIBLE(0.5f, 0.5f, 0.5f);
    // For bones which are rigged to by at least one attachment
    static LLVector3 RIGGED_COLOR_OCCLUDED(0.0f, 1.0f, 1.0f);
    static LLVector3 RIGGED_COLOR_VISIBLE(0.5f, 0.5f, 0.5f);
    // For bones not otherwise colored
    static LLVector3 OTHER_COLOR_OCCLUDED(0.0f, 1.0f, 0.0f);
    static LLVector3 OTHER_COLOR_VISIBLE(0.5f, 0.5f, 0.5f);
    
    static F32 SPHERE_SCALEF = 0.001f;

	for (; iter != end; ++iter)
	{
		LLJoint* jointp = *iter;
		if (!jointp)
		{
			continue;
		}

		jointp->updateWorldMatrix();

        LLVector3 occ_color, visible_color;

        LLVector3 pos;
        LLUUID mesh_id;
        if (jointp->hasAttachmentPosOverride(pos,mesh_id))
        {
            occ_color = OVERRIDE_COLOR_OCCLUDED;
            visible_color = OVERRIDE_COLOR_VISIBLE;
        }
        else
        {
            if (jointIsRiggedTo(jointp))
            {
                occ_color = RIGGED_COLOR_OCCLUDED;
                visible_color = RIGGED_COLOR_VISIBLE;
            }
            else
            {
                occ_color = OTHER_COLOR_OCCLUDED;
                visible_color = OTHER_COLOR_VISIBLE;
            }
        }
        LLVector3 begin_pos(0,0,0);
        LLVector3 end_pos(jointp->getEnd());

        F32 sphere_scale = SPHERE_SCALEF;
        
		gGL.pushMatrix();
		gGL.multMatrix( &jointp->getXform()->getWorldMatrix().mMatrix[0][0] );

        render_sphere_and_line(begin_pos, end_pos, sphere_scale, occ_color, visible_color);
        
		gGL.popMatrix();
	}
}


void LLVOAvatar::renderJoints()
{
	std::ostringstream ostr;
	std::ostringstream nullstr;

	for (joint_map_t::iterator iter = mJointMap.begin(); iter != mJointMap.end(); ++iter)
	{
		LLJoint* jointp = iter->second;
		if (!jointp)
		{
			nullstr << iter->first << " is NULL" << std::endl;
			continue;
		}

		ostr << jointp->getName() << ", ";

		jointp->updateWorldMatrix();
	
		gGL.pushMatrix();
		gGL.multMatrix( &jointp->getXform()->getWorldMatrix().mMatrix[0][0] );

		gGL.diffuseColor3f( 1.f, 0.f, 1.f );
	
		gGL.begin(LLRender::LINES);
	
		LLVector3 v[] = 
		{
			LLVector3(1,0,0),
			LLVector3(-1,0,0),
			LLVector3(0,1,0),
			LLVector3(0,-1,0),

			LLVector3(0,0,-1),
			LLVector3(0,0,1),
		};

		//sides
		gGL.vertex3fv(v[0].mV); 
		gGL.vertex3fv(v[2].mV);

		gGL.vertex3fv(v[0].mV); 
		gGL.vertex3fv(v[3].mV);

		gGL.vertex3fv(v[1].mV); 
		gGL.vertex3fv(v[2].mV);

		gGL.vertex3fv(v[1].mV); 
		gGL.vertex3fv(v[3].mV);


		//top
		gGL.vertex3fv(v[0].mV); 
		gGL.vertex3fv(v[4].mV);

		gGL.vertex3fv(v[1].mV); 
		gGL.vertex3fv(v[4].mV);

		gGL.vertex3fv(v[2].mV); 
		gGL.vertex3fv(v[4].mV);

		gGL.vertex3fv(v[3].mV); 
		gGL.vertex3fv(v[4].mV);


		//bottom
		gGL.vertex3fv(v[0].mV); 
		gGL.vertex3fv(v[5].mV);

		gGL.vertex3fv(v[1].mV); 
		gGL.vertex3fv(v[5].mV);

		gGL.vertex3fv(v[2].mV); 
		gGL.vertex3fv(v[5].mV);

		gGL.vertex3fv(v[3].mV); 
		gGL.vertex3fv(v[5].mV);

		gGL.end();

		gGL.popMatrix();
	}

	mDebugText.clear();
	addDebugText(ostr.str());
	addDebugText(nullstr.str());
}

BOOL LLVOAvatar::lineSegmentIntersect(const LLVector4a& start, const LLVector4a& end,
									  S32 face,
									  BOOL pick_transparent,
									  BOOL pick_rigged,
									  S32* face_hit,
									  LLVector4a* intersection,
									  LLVector2* tex_coord,
									  LLVector4a* normal,
									  LLVector4a* tangent)
{
	if ((isSelf() && !gAgent.needsRenderAvatar()) || !LLPipeline::sPickAvatar)
	{
		return FALSE;
	}

    if (isControlAvatar())
    {
        return FALSE;
    }
    
	if (lineSegmentBoundingBox(start, end))
	{
		for (S32 i = 0; i < mNumCollisionVolumes; ++i)
		{
			mCollisionVolumes[i].updateWorldMatrix();
            
			glh::matrix4f mat((F32*) mCollisionVolumes[i].getXform()->getWorldMatrix().mMatrix);
			glh::matrix4f inverse = mat.inverse();
			glh::matrix4f norm_mat = inverse.transpose();

			glh::vec3f p1(start.getF32ptr());
			glh::vec3f p2(end.getF32ptr());

			inverse.mult_matrix_vec(p1);
			inverse.mult_matrix_vec(p2);

			LLVector3 position;
			LLVector3 norm;

			if (linesegment_sphere(LLVector3(p1.v), LLVector3(p2.v), LLVector3(0,0,0), 1.f, position, norm))
			{
				glh::vec3f res_pos(position.mV);
				mat.mult_matrix_vec(res_pos);
				
				norm.normalize();
				glh::vec3f res_norm(norm.mV);
				norm_mat.mult_matrix_dir(res_norm);

				if (intersection)
				{
					intersection->load3(res_pos.v);
				}

				if (normal)
				{
					normal->load3(res_norm.v);
				}

				return TRUE;
			}
		}

		if (isSelf())
		{
			for (attachment_map_t::iterator iter = mAttachmentPoints.begin(); 
			 iter != mAttachmentPoints.end();
			 ++iter)
			{
				LLViewerJointAttachment* attachment = iter->second;

				for (LLViewerJointAttachment::attachedobjs_vec_t::iterator attachment_iter = attachment->mAttachedObjects.begin();
					 attachment_iter != attachment->mAttachedObjects.end();
					 ++attachment_iter)
				{
					LLViewerObject* attached_object = (*attachment_iter);
					
					if (attached_object && !attached_object->isDead() && attachment->getValid())
					{
						LLDrawable* drawable = attached_object->mDrawable;
						if (drawable->isState(LLDrawable::RIGGED))
						{ //regenerate octree for rigged attachment
							gPipeline.markRebuild(mDrawable, LLDrawable::REBUILD_RIGGED, TRUE);
						}
					}
				}
			}
		}
	}

	
	
	LLVector4a position;
	if (mNameText.notNull() && mNameText->lineSegmentIntersect(start, end, position))
	{
		if (intersection)
		{
			*intersection = position;
		}

		return TRUE;
	}

	return FALSE;
}

// virtual
LLViewerObject* LLVOAvatar::lineSegmentIntersectRiggedAttachments(const LLVector4a& start, const LLVector4a& end,
									  S32 face,
									  BOOL pick_transparent,
									  BOOL pick_rigged,
									  S32* face_hit,
									  LLVector4a* intersection,
									  LLVector2* tex_coord,
									  LLVector4a* normal,
									  LLVector4a* tangent)
{
	if (isSelf() && !gAgent.needsRenderAvatar())
	{
		return NULL;
	}

	LLViewerObject* hit = NULL;

	if (lineSegmentBoundingBox(start, end))
	{
		LLVector4a local_end = end;
		LLVector4a local_intersection;

		for (attachment_map_t::iterator iter = mAttachmentPoints.begin(); 
			iter != mAttachmentPoints.end();
			++iter)
		{
			LLViewerJointAttachment* attachment = iter->second;

			for (LLViewerJointAttachment::attachedobjs_vec_t::iterator attachment_iter = attachment->mAttachedObjects.begin();
					attachment_iter != attachment->mAttachedObjects.end();
					++attachment_iter)
			{
				LLViewerObject* attached_object = (*attachment_iter);
					
				if (attached_object->lineSegmentIntersect(start, local_end, face, pick_transparent, pick_rigged, face_hit, &local_intersection, tex_coord, normal, tangent))
				{
					local_end = local_intersection;
					if (intersection)
					{
						*intersection = local_intersection;
					}
					
					hit = attached_object;
				}
			}
		}
	}
		
	return hit;
}


LLVOAvatar* LLVOAvatar::asAvatar()
{
	return this;
}

//-----------------------------------------------------------------------------
// LLVOAvatar::startDefaultMotions()
//-----------------------------------------------------------------------------
void LLVOAvatar::startDefaultMotions()
{
	//-------------------------------------------------------------------------
	// start default motions
	//-------------------------------------------------------------------------
	startMotion( ANIM_AGENT_HEAD_ROT );
	startMotion( ANIM_AGENT_EYE );
	startMotion( ANIM_AGENT_BODY_NOISE );
	startMotion( ANIM_AGENT_BREATHE_ROT );
	startMotion( ANIM_AGENT_PHYSICS_MOTION );
	startMotion( ANIM_AGENT_HAND_MOTION );
	startMotion( ANIM_AGENT_PELVIS_FIX );

	//-------------------------------------------------------------------------
	// restart any currently active motions
	//-------------------------------------------------------------------------
	processAnimationStateChanges();
}

//-----------------------------------------------------------------------------
// LLVOAvatar::buildCharacter()
// Deferred initialization and rebuild of the avatar.
//-----------------------------------------------------------------------------
// virtual
void LLVOAvatar::buildCharacter()
{
	LLAvatarAppearance::buildCharacter();

	// Not done building yet; more to do.
	mIsBuilt = FALSE;

	//-------------------------------------------------------------------------
	// set head offset from pelvis
	//-------------------------------------------------------------------------
	updateHeadOffset();

	//-------------------------------------------------------------------------
	// initialize lip sync morph pointers
	//-------------------------------------------------------------------------
	mOohMorph     = getVisualParam( "Lipsync_Ooh" );
	mAahMorph     = getVisualParam( "Lipsync_Aah" );

	// If we don't have the Ooh morph, use the Kiss morph
	if (!mOohMorph)
	{
		LL_WARNS() << "Missing 'Ooh' morph for lipsync, using fallback." << LL_ENDL;
		mOohMorph = getVisualParam( "Express_Kiss" );
	}

	// If we don't have the Aah morph, use the Open Mouth morph
	if (!mAahMorph)
	{
		LL_WARNS() << "Missing 'Aah' morph for lipsync, using fallback." << LL_ENDL;
		mAahMorph = getVisualParam( "Express_Open_Mouth" );
	}

    // Currently disabled for control avatars (animated objects), enabled for all others.
    if (mEnableDefaultMotions)
    {
	startDefaultMotions();
    }

	//-------------------------------------------------------------------------
	// restart any currently active motions
	//-------------------------------------------------------------------------
	processAnimationStateChanges();

	mIsBuilt = TRUE;
	stop_glerror();

	mMeshValid = TRUE;
}

//-----------------------------------------------------------------------------
// resetVisualParams()
//-----------------------------------------------------------------------------
void LLVOAvatar::resetVisualParams()
{
	// Skeletal params
	{
		LLAvatarXmlInfo::skeletal_distortion_info_list_t::iterator iter;
		for (iter = sAvatarXmlInfo->mSkeletalDistortionInfoList.begin();
			 iter != sAvatarXmlInfo->mSkeletalDistortionInfoList.end(); 
			 ++iter)
		{
			LLPolySkeletalDistortionInfo *info = (LLPolySkeletalDistortionInfo*)*iter;
			LLPolySkeletalDistortion *param = dynamic_cast<LLPolySkeletalDistortion*>(getVisualParam(info->getID()));
            *param = LLPolySkeletalDistortion(this);
            llassert(param);
			if (!param->setInfo(info))
			{
				llassert(false);
			}			
		}
	}

	// Driver parameters
	for (LLAvatarXmlInfo::driver_info_list_t::iterator iter = sAvatarXmlInfo->mDriverInfoList.begin();
		 iter != sAvatarXmlInfo->mDriverInfoList.end(); 
		 ++iter)
	{
		LLDriverParamInfo *info = *iter;
        LLDriverParam *param = dynamic_cast<LLDriverParam*>(getVisualParam(info->getID()));
        LLDriverParam::entry_list_t driven_list = param->getDrivenList();
        *param = LLDriverParam(this);
        llassert(param);
        if (!param->setInfo(info))
        {
            llassert(false);
        }			
        param->setDrivenList(driven_list);
	}
}

//-----------------------------------------------------------------------------
// resetSkeleton()
//-----------------------------------------------------------------------------
void LLVOAvatar::resetSkeleton(bool reset_animations)
{
    LL_DEBUGS("Avatar") << avString() << " reset starts" << LL_ENDL;
    if (!isControlAvatar() && !mLastProcessedAppearance)
    {
        LL_WARNS() << "Can't reset avatar; no appearance message has been received yet." << LL_ENDL;
        return;
    }

    // Save mPelvis state
    //LLVector3 pelvis_pos = getJoint("mPelvis")->getPosition();
    //LLQuaternion pelvis_rot = getJoint("mPelvis")->getRotation();

    // Clear all attachment pos and scale overrides
    clearAttachmentOverrides();

    // Note that we call buildSkeleton twice in this function. The first time is
    // just to get the right scale for the collision volumes, because
    // this will be used in setting the mJointScales for the
    // LLPolySkeletalDistortions of which the CVs are children.
	if( !buildSkeleton(sAvatarSkeletonInfo) )
    {
        LL_ERRS() << "Error resetting skeleton" << LL_ENDL;
	}

    // Reset some params to default state, without propagating changes downstream.
    resetVisualParams();

    // Now we have to reset the skeleton again, because its state
    // got clobbered by the resetVisualParams() calls
    // above.
	if( !buildSkeleton(sAvatarSkeletonInfo) )
    {
        LL_ERRS() << "Error resetting skeleton" << LL_ENDL;
	}

    // Reset attachment points (buildSkeleton only does bones and CVs)
    bool ignore_hud_joints = true;
    initAttachmentPoints(ignore_hud_joints);

    // Fix up collision volumes
    for (LLVisualParam *param = getFirstVisualParam(); 
         param;
         param = getNextVisualParam())
    {
        LLPolyMorphTarget *poly_morph = dynamic_cast<LLPolyMorphTarget*>(param);
        if (poly_morph)
        {
            // This is a kludgy way to correct for the fact that the
            // collision volumes have been reset out from under the
            // poly morph sliders.
            F32 delta_weight = poly_morph->getLastWeight() - poly_morph->getDefaultWeight();
            poly_morph->applyVolumeChanges(delta_weight);
        }
    }

    // Reset tweakable params to preserved state
    if (mLastProcessedAppearance)
    {
    bool slam_params = true;
    applyParsedAppearanceMessage(*mLastProcessedAppearance, slam_params);
    }
    updateVisualParams();

    // Restore attachment pos overrides
    updateAttachmentOverrides();

    // Animations
    if (reset_animations)
    {
        if (isSelf())
        {
            // This is equivalent to "Stop Animating Me". Will reset
            // all animations and propagate the changes to other
            // viewers.
            gAgent.stopCurrentAnimations();
        }
        else
        {
            // Local viewer-side reset for non-self avatars.
            resetAnimations();
        }
    }
    
    LL_DEBUGS("Avatar") << avString() << " reset ends" << LL_ENDL;
}

//-----------------------------------------------------------------------------
// releaseMeshData()
//-----------------------------------------------------------------------------
void LLVOAvatar::releaseMeshData()
{
	if (sInstances.size() < AVATAR_RELEASE_THRESHOLD || isUIAvatar())
	{
		return;
	}

	// cleanup mesh data
	for (avatar_joint_list_t::iterator iter = mMeshLOD.begin();
		 iter != mMeshLOD.end(); 
		 ++iter)
	{
		LLAvatarJoint* joint = (*iter);
		joint->setValid(FALSE, TRUE);
	}

	//cleanup data
	if (mDrawable.notNull())
	{
		LLFace* facep = mDrawable->getFace(0);
		if (facep)
		{
		facep->setSize(0, 0);
		for(S32 i = mNumInitFaces ; i < mDrawable->getNumFaces(); i++)
		{
			facep = mDrawable->getFace(i);
				if (facep)
				{
			facep->setSize(0, 0);
		}
	}
		}
	}
	
	for (attachment_map_t::iterator iter = mAttachmentPoints.begin(); 
		 iter != mAttachmentPoints.end();
		 ++iter)
	{
		LLViewerJointAttachment* attachment = iter->second;
		if (!attachment->getIsHUDAttachment())
		{
			attachment->setAttachmentVisibility(FALSE);
		}
	}
	mMeshValid = FALSE;
}

//-----------------------------------------------------------------------------
// restoreMeshData()
//-----------------------------------------------------------------------------
// virtual
void LLVOAvatar::restoreMeshData()
{
	llassert(!isSelf());
    if (mDrawable.isNull())
    {
        return;
    }
	
	//LL_INFOS() << "Restoring" << LL_ENDL;
	mMeshValid = TRUE;
	updateJointLODs();

	for (attachment_map_t::iterator iter = mAttachmentPoints.begin(); 
		 iter != mAttachmentPoints.end();
		 ++iter)
	{
		LLViewerJointAttachment* attachment = iter->second;
		if (!attachment->getIsHUDAttachment())
		{
			attachment->setAttachmentVisibility(TRUE);
		}
	}

	// force mesh update as LOD might not have changed to trigger this
	gPipeline.markRebuild(mDrawable, LLDrawable::REBUILD_GEOMETRY, TRUE);
}

//-----------------------------------------------------------------------------
// updateMeshData()
//-----------------------------------------------------------------------------
void LLVOAvatar::updateMeshData()
{
	if (mDrawable.notNull())
	{
		stop_glerror();

		S32 f_num = 0 ;
		const U32 VERTEX_NUMBER_THRESHOLD = 128 ;//small number of this means each part of an avatar has its own vertex buffer.
		const S32 num_parts = mMeshLOD.size();

		// this order is determined by number of LODS
		// if a mesh earlier in this list changed LODs while a later mesh doesn't,
		// the later mesh's index offset will be inaccurate
		for(S32 part_index = 0 ; part_index < num_parts ;)
		{
			S32 j = part_index ;
			U32 last_v_num = 0, num_vertices = 0 ;
			U32 last_i_num = 0, num_indices = 0 ;

			while(part_index < num_parts && num_vertices < VERTEX_NUMBER_THRESHOLD)
			{
				last_v_num = num_vertices ;
				last_i_num = num_indices ;

				LLViewerJoint* part_mesh = getViewerJoint(part_index++);
				if (part_mesh)
				{
					part_mesh->updateFaceSizes(num_vertices, num_indices, mAdjustedPixelArea);
				}
			}
			if(num_vertices < 1)//skip empty meshes
			{
				continue ;
			}
			if(last_v_num > 0)//put the last inserted part into next vertex buffer.
			{
				num_vertices = last_v_num ;
				num_indices = last_i_num ;	
				part_index-- ;
			}
		
			LLFace* facep = NULL;
			if(f_num < mDrawable->getNumFaces()) 
			{
				facep = mDrawable->getFace(f_num);
			}
			else
			{
				facep = mDrawable->getFace(0);
				if (facep)
				{
					facep = mDrawable->addFace(facep->getPool(), facep->getTexture()) ;
				}
			}
			if (!facep) continue;
			
			// resize immediately
			facep->setSize(num_vertices, num_indices);

			bool terse_update = false;

			facep->setGeomIndex(0);
			facep->setIndicesIndex(0);
		
			LLVertexBuffer* buff = facep->getVertexBuffer();
			if(!facep->getVertexBuffer())
			{
				buff = new LLVertexBufferAvatar();
				if (!buff->allocateBuffer(num_vertices, num_indices, TRUE))
				{
					LL_WARNS() << "Failed to allocate Vertex Buffer for Mesh to "
						<< num_vertices << " vertices and "
						<< num_indices << " indices" << LL_ENDL;
					// Attempt to create a dummy triangle (one vertex, 3 indices, all 0)
					facep->setSize(1, 3);
					buff->allocateBuffer(1, 3, true);
					memset((U8*) buff->getMappedData(), 0, buff->getSize());
					memset((U8*) buff->getMappedIndices(), 0, buff->getIndicesSize());
				}
				facep->setVertexBuffer(buff);
			}
			else
			{
				if (buff->getNumIndices() == num_indices &&
					buff->getNumVerts() == num_vertices)
				{
					terse_update = true;
				}
				else
				{
					if (!buff->resizeBuffer(num_vertices, num_indices))
					{
						LL_WARNS() << "Failed to allocate vertex buffer for Mesh, Substituting" << LL_ENDL;
						// Attempt to create a dummy triangle (one vertex, 3 indices, all 0)
						facep->setSize(1, 3);
						buff->resizeBuffer(1, 3);
						memset((U8*) buff->getMappedData(), 0, buff->getSize());
						memset((U8*) buff->getMappedIndices(), 0, buff->getIndicesSize());
					}
				}
			}
			
		
			// This is a hack! Avatars have their own pool, so we are detecting
			//   the case of more than one avatar in the pool (thus > 0 instead of >= 0)
			if (facep->getGeomIndex() > 0)
			{
				LL_ERRS() << "non-zero geom index: " << facep->getGeomIndex() << " in LLVOAvatar::restoreMeshData" << LL_ENDL;
			}

			if (num_vertices == buff->getNumVerts() && num_indices == buff->getNumIndices())
			{
				for(S32 k = j ; k < part_index ; k++)
				{
					bool rigid = false;
					if (k == MESH_ID_EYEBALL_LEFT ||
						k == MESH_ID_EYEBALL_RIGHT)
					{
						//eyeballs can't have terse updates since they're never rendered with
						//the hardware skinning shader
						rigid = true;
					}
				
					LLViewerJoint* mesh = getViewerJoint(k);
					if (mesh)
					{
						mesh->updateFaceData(facep, mAdjustedPixelArea, k == MESH_ID_HAIR, terse_update && !rigid);
					}
				}
			}

			stop_glerror();
			buff->flush();

			if(!f_num)
			{
				f_num += mNumInitFaces ;
			}
			else
			{
				f_num++ ;
			}
		}
	}
}

//------------------------------------------------------------------------

//------------------------------------------------------------------------
// LLVOAvatar::processUpdateMessage()
//------------------------------------------------------------------------
U32 LLVOAvatar::processUpdateMessage(LLMessageSystem *mesgsys,
									 void **user_data,
									 U32 block_num, const EObjectUpdateType update_type,
									 LLDataPacker *dp)
{
	const BOOL has_name = !getNVPair("FirstName");

	// Do base class updates...
	U32 retval = LLViewerObject::processUpdateMessage(mesgsys, user_data, block_num, update_type, dp);

	// Print out arrival information once we have name of avatar.
    if (has_name && getNVPair("FirstName"))
    {
        mDebugExistenceTimer.reset();
        debugAvatarRezTime("AvatarRezArrivedNotification","avatar arrived");
    }

	if(retval & LLViewerObject::INVALID_UPDATE)
	{
		if (isSelf())
		{
			//tell sim to cancel this update
			gAgent.teleportViaLocation(gAgent.getPositionGlobal());
		}
	}

	return retval;
}

LLViewerFetchedTexture *LLVOAvatar::getBakedTextureImage(const U8 te, const LLUUID& uuid)
{
	LLViewerFetchedTexture *result = NULL;

	if (uuid == IMG_DEFAULT_AVATAR ||
		uuid == IMG_DEFAULT ||
		uuid == IMG_INVISIBLE)
	{
		// Should already exist, don't need to find it on sim or baked-texture host.
		result = gTextureList.findImage(uuid, TEX_LIST_STANDARD);
	}
	if (!result)
	{
		const std::string url = getImageURL(te,uuid);

		if (url.empty())
		{
			LL_WARNS() << "unable to determine URL for te " << te << " uuid " << uuid << LL_ENDL;
			return NULL;
		}
		LL_DEBUGS("Avatar") << avString() << "get server-bake image from URL " << url << LL_ENDL;
		result = LLViewerTextureManager::getFetchedTextureFromUrl(
			url, FTT_SERVER_BAKE, TRUE, LLGLTexture::BOOST_NONE, LLViewerTexture::LOD_TEXTURE, 0, 0, uuid);
		if (result->isMissingAsset())
		{
			result->setIsMissingAsset(false);
		}
		
	}
	return result;
}

// virtual
S32 LLVOAvatar::setTETexture(const U8 te, const LLUUID& uuid)
{
	if (!isIndexBakedTexture((ETextureIndex)te))
	{
		// Sim still sends some uuids for non-baked slots sometimes - ignore.
		return LLViewerObject::setTETexture(te, LLUUID::null);
	}

	LLViewerFetchedTexture *image = getBakedTextureImage(te,uuid);
	llassert(image);
	return setTETextureCore(te, image);
}

static LLTrace::BlockTimerStatHandle FTM_AVATAR_UPDATE("Avatar Update");
static LLTrace::BlockTimerStatHandle FTM_JOINT_UPDATE("Update Joints");

//------------------------------------------------------------------------
// LLVOAvatar::dumpAnimationState()
//------------------------------------------------------------------------
void LLVOAvatar::dumpAnimationState()
{
	LL_INFOS() << "==============================================" << LL_ENDL;
	for (LLVOAvatar::AnimIterator it = mSignaledAnimations.begin(); it != mSignaledAnimations.end(); ++it)
	{
		LLUUID id = it->first;
		std::string playtag = "";
		if (mPlayingAnimations.find(id) != mPlayingAnimations.end())
		{
			playtag = "*";
		}
		LL_INFOS() << gAnimLibrary.animationName(id) << playtag << LL_ENDL;
	}
	for (LLVOAvatar::AnimIterator it = mPlayingAnimations.begin(); it != mPlayingAnimations.end(); ++it)
	{
		LLUUID id = it->first;
		bool is_signaled = mSignaledAnimations.find(id) != mSignaledAnimations.end();
		if (!is_signaled)
		{
			LL_INFOS() << gAnimLibrary.animationName(id) << "!S" << LL_ENDL;
		}
	}
}

//------------------------------------------------------------------------
// idleUpdate()
//------------------------------------------------------------------------
void LLVOAvatar::idleUpdate(LLAgent &agent, const F64 &time)
{
	LL_RECORD_BLOCK_TIME(FTM_AVATAR_UPDATE);

	if (isDead())
	{
		LL_INFOS() << "Warning!  Idle on dead avatar" << LL_ENDL;
		return;
	}	

	if (!(gPipeline.hasRenderType(LLPipeline::RENDER_TYPE_AVATAR))
		&& !(gSavedSettings.getBOOL("DisableAllRenderTypes")) && !isSelf())
	{
		return;
	}

    // Update should be happening max once per frame.
	const S32 upd_freq = 4; // force update every upd_freq frames.
	if ((mLastAnimExtents[0]==LLVector3())||
		(mLastAnimExtents[1])==LLVector3())
	{
		mNeedsExtentUpdate = true;
	}
	else
	{
		mNeedsExtentUpdate = ((LLDrawable::getCurrentFrame()+mID.mData[0])%upd_freq==0);
	}
    
    LLScopedContextString str("avatar_idle_update " + getFullname());
    
	checkTextureLoading() ;
	
	// force immediate pixel area update on avatars using last frames data (before drawable or camera updates)
	setPixelAreaAndAngle(gAgent);

	// force asynchronous drawable update
	if(mDrawable.notNull())
	{	
		LL_RECORD_BLOCK_TIME(FTM_JOINT_UPDATE);
	
		if (isSitting() && getParent())
		{
			LLViewerObject *root_object = (LLViewerObject*)getRoot();
			LLDrawable* drawablep = root_object->mDrawable;
			// if this object hasn't already been updated by another avatar...
			if (drawablep) // && !drawablep->isState(LLDrawable::EARLY_MOVE))
			{
				if (root_object->isSelected())
				{
					gPipeline.updateMoveNormalAsync(drawablep);
				}
				else
				{
					gPipeline.updateMoveDampedAsync(drawablep);
				}
			}
		}
		else 
		{
			gPipeline.updateMoveDampedAsync(mDrawable);
		}
	}

	//--------------------------------------------------------------------
	// set alpha flag depending on state
	//--------------------------------------------------------------------

	if (isSelf())
	{
		LLViewerObject::idleUpdate(agent, time);
		
		// trigger fidget anims
		if (isAnyAnimationSignaled(AGENT_STAND_ANIMS, NUM_AGENT_STAND_ANIMS))
		{
			agent.fidget();
		}
	}
	else
	{
		// Should override the idleUpdate stuff and leave out the angular update part.
		LLQuaternion rotation = getRotation();
		LLViewerObject::idleUpdate(agent, time);
		setRotation(rotation);
	}

	// attach objects that were waiting for a drawable
	lazyAttach();
	
	// animate the character
	// store off last frame's root position to be consistent with camera position
	mLastRootPos = mRoot->getWorldPosition();
	BOOL detailed_update = updateCharacter(agent);

	static LLUICachedControl<bool> visualizers_in_calls("ShowVoiceVisualizersInCalls", false);
	bool voice_enabled = (visualizers_in_calls || LLVoiceClient::getInstance()->inProximalChannel()) &&
						 LLVoiceClient::getInstance()->getVoiceEnabled(mID);

	idleUpdateVoiceVisualizer( voice_enabled );
	idleUpdateMisc( detailed_update );
	idleUpdateAppearanceAnimation();
	if (detailed_update)
	{
		idleUpdateLipSync( voice_enabled );
		idleUpdateLoadingEffect();
		idleUpdateBelowWater();	// wind effect uses this
		idleUpdateWindEffect();
	}
		
	idleUpdateNameTag( mLastRootPos );
	idleUpdateRenderComplexity();
}

void LLVOAvatar::idleUpdateVoiceVisualizer(bool voice_enabled)
{
	bool render_visualizer = voice_enabled;
	
	// Don't render the user's own voice visualizer when in mouselook, or when opening the mic is disabled.
	if(isSelf())
	{
		if(gAgentCamera.cameraMouselook() || gSavedSettings.getBOOL("VoiceDisableMic"))
		{
			render_visualizer = false;
		}
	}
	
	mVoiceVisualizer->setVoiceEnabled(render_visualizer);
	
	if ( voice_enabled )
	{		
		//----------------------------------------------------------------
		// Only do gesture triggering for your own avatar, and only when you're in a proximal channel.
		//----------------------------------------------------------------
		if( isSelf() )
		{
			//----------------------------------------------------------------------------------------
			// The following takes the voice signal and uses that to trigger gesticulations. 
			//----------------------------------------------------------------------------------------
			int lastGesticulationLevel = mCurrentGesticulationLevel;
			mCurrentGesticulationLevel = mVoiceVisualizer->getCurrentGesticulationLevel();
			
			//---------------------------------------------------------------------------------------------------
			// If "current gesticulation level" changes, we catch this, and trigger the new gesture
			//---------------------------------------------------------------------------------------------------
			if ( lastGesticulationLevel != mCurrentGesticulationLevel )
			{
				if ( mCurrentGesticulationLevel != VOICE_GESTICULATION_LEVEL_OFF )
				{
					std::string gestureString = "unInitialized";
					if ( mCurrentGesticulationLevel == 0 )	{ gestureString = "/voicelevel1";	}
					else	if ( mCurrentGesticulationLevel == 1 )	{ gestureString = "/voicelevel2";	}
					else	if ( mCurrentGesticulationLevel == 2 )	{ gestureString = "/voicelevel3";	}
					else	{ LL_INFOS() << "oops - CurrentGesticulationLevel can be only 0, 1, or 2"  << LL_ENDL; }
					
					// this is the call that Karl S. created for triggering gestures from within the code.
					LLGestureMgr::instance().triggerAndReviseString( gestureString );
				}
			}
			
		} //if( isSelf() )
		
		//-----------------------------------------------------------------------------------------------------------------
		// If the avatar is speaking, then the voice amplitude signal is passed to the voice visualizer.
		// Also, here we trigger voice visualizer start and stop speaking, so it can animate the voice symbol.
		//
		// Notice the calls to "gAwayTimer.reset()". This resets the timer that determines how long the avatar has been
		// "away", so that the avatar doesn't lapse into away-mode (and slump over) while the user is still talking. 
		//-----------------------------------------------------------------------------------------------------------------
		if (LLVoiceClient::getInstance()->getIsSpeaking( mID ))
		{		
			if (!mVoiceVisualizer->getCurrentlySpeaking())
			{
				mVoiceVisualizer->setStartSpeaking();
				
				//printf( "gAwayTimer.reset();\n" );
			}
			
			mVoiceVisualizer->setSpeakingAmplitude( LLVoiceClient::getInstance()->getCurrentPower( mID ) );
			
			if( isSelf() )
			{
				gAgent.clearAFK();
			}
		}
		else
		{
			if ( mVoiceVisualizer->getCurrentlySpeaking() )
			{
				mVoiceVisualizer->setStopSpeaking();
				
				if ( mLipSyncActive )
				{
					if( mOohMorph ) mOohMorph->setWeight(mOohMorph->getMinWeight());
					if( mAahMorph ) mAahMorph->setWeight(mAahMorph->getMinWeight());
					
					mLipSyncActive = false;
					LLCharacter::updateVisualParams();
					dirtyMesh();
				}
			}
		}
		
		//--------------------------------------------------------------------------------------------
		// here we get the approximate head position and set as sound source for the voice symbol
		// (the following version uses a tweak of "mHeadOffset" which handle sitting vs. standing)
		//--------------------------------------------------------------------------------------------
		
		if ( isSitting() )
		{
			LLVector3 headOffset = LLVector3( 0.0f, 0.0f, mHeadOffset.mV[2] );
			mVoiceVisualizer->setVoiceSourceWorldPosition( mRoot->getWorldPosition() + headOffset );
		}
		else 
		{
			LLVector3 tagPos = mRoot->getWorldPosition();
			tagPos[VZ] -= mPelvisToFoot;
			tagPos[VZ] += ( mBodySize[VZ] + 0.125f ); // does not need mAvatarOffset -Nyx
			mVoiceVisualizer->setVoiceSourceWorldPosition( tagPos );
		}
	}//if ( voiceEnabled )
}		

static LLTrace::BlockTimerStatHandle FTM_ATTACHMENT_UPDATE("Update Attachments");

void LLVOAvatar::idleUpdateMisc(bool detailed_update)
{
	if (LLVOAvatar::sJointDebug)
	{
		LL_INFOS() << getFullname() << ": joint touches: " << LLJoint::sNumTouches << " updates: " << LLJoint::sNumUpdates << LL_ENDL;
	}

	LLJoint::sNumUpdates = 0;
	LLJoint::sNumTouches = 0;

	BOOL visible = isVisible() || mNeedsAnimUpdate;

	// update attachments positions
	if (detailed_update || !sUseImpostors)
	{
		LL_RECORD_BLOCK_TIME(FTM_ATTACHMENT_UPDATE);
		for (attachment_map_t::iterator iter = mAttachmentPoints.begin(); 
			 iter != mAttachmentPoints.end();
			 ++iter)
		{
			LLViewerJointAttachment* attachment = iter->second;

			for (LLViewerJointAttachment::attachedobjs_vec_t::iterator attachment_iter = attachment->mAttachedObjects.begin();
				 attachment_iter != attachment->mAttachedObjects.end();
				 ++attachment_iter)
			{
				LLViewerObject* attached_object = (*attachment_iter);
				BOOL visibleAttachment = visible || (attached_object && 
													 !(attached_object->mDrawable->getSpatialBridge() &&
													   attached_object->mDrawable->getSpatialBridge()->getRadius() < 2.0));
				
				if (visibleAttachment && attached_object && !attached_object->isDead() && attachment->getValid())
				{
					// if selecting any attachments, update all of them as non-damped
					if (LLSelectMgr::getInstance()->getSelection()->getObjectCount() && LLSelectMgr::getInstance()->getSelection()->isAttachment())
					{
						gPipeline.updateMoveNormalAsync(attached_object->mDrawable);
					}
					else
					{
						gPipeline.updateMoveDampedAsync(attached_object->mDrawable);
					}
					
					LLSpatialBridge* bridge = attached_object->mDrawable->getSpatialBridge();
					if (bridge)
					{
						gPipeline.updateMoveNormalAsync(bridge);
					}
					attached_object->updateText();	
				}
			}
		}
	}

	mNeedsAnimUpdate = FALSE;

	if (isImpostor() && !mNeedsImpostorUpdate)
	{
		LL_ALIGN_16(LLVector4a ext[2]);
		F32 distance;
		LLVector3 angle;

		getImpostorValues(ext, angle, distance);

		for (U32 i = 0; i < 3 && !mNeedsImpostorUpdate; i++)
		{
			F32 cur_angle = angle.mV[i];
			F32 old_angle = mImpostorAngle.mV[i];
			F32 angle_diff = fabsf(cur_angle-old_angle);
		
			if (angle_diff > F_PI/512.f*distance*mUpdatePeriod)
			{
				mNeedsImpostorUpdate = TRUE;
			}
		}

		if (detailed_update && !mNeedsImpostorUpdate)
		{	//update impostor if view angle, distance, or bounding box change
			//significantly
			
			F32 dist_diff = fabsf(distance-mImpostorDistance);
			if (dist_diff/mImpostorDistance > 0.1f)
			{
				mNeedsImpostorUpdate = TRUE;
			}
			else
			{
				ext[0].load3(mLastAnimExtents[0].mV);
                ext[1].load3(mLastAnimExtents[1].mV);
                // Expensive. Just call this once per frame, in updateSpatialExtents();
                //calculateSpatialExtents(ext[0], ext[1]);
				LLVector4a diff;
				diff.setSub(ext[1], mImpostorExtents[1]);
				if (diff.getLength3().getF32() > 0.05f)
				{
					mNeedsImpostorUpdate = TRUE;
				}
				else
				{
					diff.setSub(ext[0], mImpostorExtents[0]);
					if (diff.getLength3().getF32() > 0.05f)
					{
						mNeedsImpostorUpdate = TRUE;
					}
				}
			}
		}
	}

    if (mDrawable.notNull())
    {
	mDrawable->movePartition();
	
	//force a move if sitting on an active object
	if (getParent() && ((LLViewerObject*) getParent())->mDrawable->isActive())
	{
		gPipeline.markMoved(mDrawable, TRUE);
	}
    }
}

void LLVOAvatar::idleUpdateAppearanceAnimation()
{
	// update morphing params
	if (mAppearanceAnimating)
	{
		ESex avatar_sex = getSex();
		F32 appearance_anim_time = mAppearanceMorphTimer.getElapsedTimeF32();
		if (appearance_anim_time >= APPEARANCE_MORPH_TIME)
		{
			mAppearanceAnimating = FALSE;
			for (LLVisualParam *param = getFirstVisualParam(); 
				 param;
				 param = getNextVisualParam())
			{
				if (param->isTweakable())
				{
					param->stopAnimating();
				}
			}
			updateVisualParams();
		}
		else
		{
			F32 morph_amt = calcMorphAmount();
			LLVisualParam *param;

			if (!isSelf())
			{
				// animate only top level params for non-self avatars
				for (param = getFirstVisualParam();
					 param;
					 param = getNextVisualParam())
				{
					if (param->isTweakable())
					{
						param->animate(morph_amt);
					}
				}
			}

			// apply all params
			for (param = getFirstVisualParam();
				 param;
				 param = getNextVisualParam())
			{
				param->apply(avatar_sex);
			}

			mLastAppearanceBlendTime = appearance_anim_time;
		}
		dirtyMesh();
	}
}

F32 LLVOAvatar::calcMorphAmount()
{
	F32 appearance_anim_time = mAppearanceMorphTimer.getElapsedTimeF32();
	F32 blend_frac = calc_bouncy_animation(appearance_anim_time / APPEARANCE_MORPH_TIME);
	F32 last_blend_frac = calc_bouncy_animation(mLastAppearanceBlendTime / APPEARANCE_MORPH_TIME);

	F32 morph_amt;
	if (last_blend_frac == 1.f)
	{
		morph_amt = 1.f;
	}
	else
	{
		morph_amt = (blend_frac - last_blend_frac) / (1.f - last_blend_frac);
	}

	return morph_amt;
}

void LLVOAvatar::idleUpdateLipSync(bool voice_enabled)
{
	// Use the Lipsync_Ooh and Lipsync_Aah morphs for lip sync
	if ( voice_enabled && (LLVoiceClient::getInstance()->lipSyncEnabled()) && LLVoiceClient::getInstance()->getIsSpeaking( mID ) )
	{
		F32 ooh_morph_amount = 0.0f;
		F32 aah_morph_amount = 0.0f;

		mVoiceVisualizer->lipSyncOohAah( ooh_morph_amount, aah_morph_amount );

		if( mOohMorph )
		{
			F32 ooh_weight = mOohMorph->getMinWeight()
				+ ooh_morph_amount * (mOohMorph->getMaxWeight() - mOohMorph->getMinWeight());

			mOohMorph->setWeight( ooh_weight);
		}

		if( mAahMorph )
		{
			F32 aah_weight = mAahMorph->getMinWeight()
				+ aah_morph_amount * (mAahMorph->getMaxWeight() - mAahMorph->getMinWeight());

			mAahMorph->setWeight( aah_weight);
		}

		mLipSyncActive = true;
		LLCharacter::updateVisualParams();
		dirtyMesh();
	}
}

void LLVOAvatar::idleUpdateLoadingEffect()
{
	// update visibility when avatar is partially loaded
	if (updateIsFullyLoaded()) // changed?
	{
		if (isFullyLoaded())
		{
			if (mFirstFullyVisible)
			{
				mFirstFullyVisible = FALSE;
				if (isSelf())
				{
					LL_INFOS("Avatar") << avString() << "self isFullyLoaded, mFirstFullyVisible" << LL_ENDL;
					LLAppearanceMgr::instance().onFirstFullyVisible();
				}
				else
				{
					LL_INFOS("Avatar") << avString() << "other isFullyLoaded, mFirstFullyVisible" << LL_ENDL;
				}
			}

			deleteParticleSource();
			updateLOD();
		}
		else
		{
			LLPartSysData particle_parameters;

			// fancy particle cloud designed by Brent
			particle_parameters.mPartData.mMaxAge            = 4.f;
			particle_parameters.mPartData.mStartScale.mV[VX] = 0.8f;
			particle_parameters.mPartData.mStartScale.mV[VX] = 0.8f;
			particle_parameters.mPartData.mStartScale.mV[VY] = 1.0f;
			particle_parameters.mPartData.mEndScale.mV[VX]   = 0.02f;
			particle_parameters.mPartData.mEndScale.mV[VY]   = 0.02f;
			particle_parameters.mPartData.mStartColor        = LLColor4(1, 1, 1, 0.5f);
			particle_parameters.mPartData.mEndColor          = LLColor4(1, 1, 1, 0.0f);
			particle_parameters.mPartData.mStartScale.mV[VX] = 0.8f;
			LLViewerTexture* cloud = LLViewerTextureManager::getFetchedTextureFromFile("cloud-particle.j2c");
			particle_parameters.mPartImageID                 = cloud->getID();
			particle_parameters.mMaxAge                      = 0.f;
			particle_parameters.mPattern                     = LLPartSysData::LL_PART_SRC_PATTERN_ANGLE_CONE;
			particle_parameters.mInnerAngle                  = F_PI;
			particle_parameters.mOuterAngle                  = 0.f;
			particle_parameters.mBurstRate                   = 0.02f;
			particle_parameters.mBurstRadius                 = 0.0f;
			particle_parameters.mBurstPartCount              = 1;
			particle_parameters.mBurstSpeedMin               = 0.1f;
			particle_parameters.mBurstSpeedMax               = 1.f;
			particle_parameters.mPartData.mFlags             = ( LLPartData::LL_PART_INTERP_COLOR_MASK | LLPartData::LL_PART_INTERP_SCALE_MASK |
																 LLPartData::LL_PART_EMISSIVE_MASK | // LLPartData::LL_PART_FOLLOW_SRC_MASK |
																 LLPartData::LL_PART_TARGET_POS_MASK );
			
			// do not generate particles for dummy or overly-complex avatars
			if (!mIsDummy && !isTooComplex())
			{
				setParticleSource(particle_parameters, getID());
			}
		}
	}
}	

void LLVOAvatar::idleUpdateWindEffect()
{
	// update wind effect
	if ((LLViewerShaderMgr::instance()->getVertexShaderLevel(LLViewerShaderMgr::SHADER_AVATAR) >= LLDrawPoolAvatar::SHADER_LEVEL_CLOTH))
	{
		F32 hover_strength = 0.f;
		F32 time_delta = mRippleTimer.getElapsedTimeF32() - mRippleTimeLast;
		mRippleTimeLast = mRippleTimer.getElapsedTimeF32();
		LLVector3 velocity = getVelocity();
		F32 speed = velocity.length();
		//RN: velocity varies too much frame to frame for this to work
		mRippleAccel.clearVec();//lerp(mRippleAccel, (velocity - mLastVel) * time_delta, LLSmoothInterpolation::getInterpolant(0.02f));
		mLastVel = velocity;
		LLVector4 wind;
		wind.setVec(getRegion()->mWind.getVelocityNoisy(getPositionAgent(), 4.f) - velocity);

		if (mInAir)
		{
			hover_strength = HOVER_EFFECT_STRENGTH * llmax(0.f, HOVER_EFFECT_MAX_SPEED - speed);
		}

		if (mBelowWater)
		{
			// TODO: make cloth flow more gracefully when underwater
			hover_strength += UNDERWATER_EFFECT_STRENGTH;
		}

		wind.mV[VZ] += hover_strength;
		wind.normalize();

		wind.mV[VW] = llmin(0.025f + (speed * 0.015f) + hover_strength, 0.5f);
		F32 interp;
		if (wind.mV[VW] > mWindVec.mV[VW])
		{
			interp = LLSmoothInterpolation::getInterpolant(0.2f);
		}
		else
		{
			interp = LLSmoothInterpolation::getInterpolant(0.4f);
		}
		mWindVec = lerp(mWindVec, wind, interp);
	
		F32 wind_freq = hover_strength + llclamp(8.f + (speed * 0.7f) + (noise1(mRipplePhase) * 4.f), 8.f, 25.f);
		mWindFreq = lerp(mWindFreq, wind_freq, interp); 

		if (mBelowWater)
		{
			mWindFreq *= UNDERWATER_FREQUENCY_DAMP;
		}

		mRipplePhase += (time_delta * mWindFreq);
		if (mRipplePhase > F_TWO_PI)
		{
			mRipplePhase = fmodf(mRipplePhase, F_TWO_PI);
		}
	}
}

void LLVOAvatar::idleUpdateNameTag(const LLVector3& root_pos_last)
{
	// update chat bubble
	//--------------------------------------------------------------------
	// draw text label over character's head
	//--------------------------------------------------------------------
	if (mChatTimer.getElapsedTimeF32() > BUBBLE_CHAT_TIME)
	{
		mChats.clear();
	}
	
	const F32 time_visible = mTimeVisible.getElapsedTimeF32();
	const F32 NAME_SHOW_TIME = gSavedSettings.getF32("RenderNameShowTime");	// seconds
	const F32 FADE_DURATION = gSavedSettings.getF32("RenderNameFadeDuration"); // seconds
	BOOL visible_avatar = isVisible() || mNeedsAnimUpdate;
	BOOL visible_chat = gSavedSettings.getBOOL("UseChatBubbles") && (mChats.size() || mTyping);
	BOOL render_name =	visible_chat ||
		(visible_avatar &&
		 ((sRenderName == RENDER_NAME_ALWAYS) ||
		  (sRenderName == RENDER_NAME_FADE && time_visible < NAME_SHOW_TIME)));
	// If it's your own avatar, don't draw in mouselook, and don't
	// draw if we're specifically hiding our own name.
	if (isSelf())
	{
		render_name = render_name
			&& !gAgentCamera.cameraMouselook()
			&& (visible_chat || (gSavedSettings.getBOOL("RenderNameShowSelf") 
								 && gSavedSettings.getS32("AvatarNameTagMode") ));
	}

	if ( !render_name )
	{
		if (mNameText)
		{
			// ...clean up old name tag
			mNameText->markDead();
			mNameText = NULL;
			sNumVisibleChatBubbles--;
		}
		return;
	}

	BOOL new_name = FALSE;
	if (visible_chat != mVisibleChat)
	{
		mVisibleChat = visible_chat;
		new_name = TRUE;
	}

	if (sRenderGroupTitles != mRenderGroupTitles)
	{
		mRenderGroupTitles = sRenderGroupTitles;
		new_name = TRUE;
	}

	// First Calculate Alpha
	// If alpha > 0, create mNameText if necessary, otherwise delete it
	F32 alpha = 0.f;
	if (mAppAngle > 5.f)
	{
		const F32 START_FADE_TIME = NAME_SHOW_TIME - FADE_DURATION;
		if (!visible_chat && sRenderName == RENDER_NAME_FADE && time_visible > START_FADE_TIME)
		{
			alpha = 1.f - (time_visible - START_FADE_TIME) / FADE_DURATION;
		}
		else
		{
			// ...not fading, full alpha
			alpha = 1.f;
		}
	}
	else if (mAppAngle > 2.f)
	{
		// far away is faded out also
		alpha = (mAppAngle-2.f)/3.f;
	}

	if (alpha <= 0.f)
	{
		if (mNameText)
		{
			mNameText->markDead();
			mNameText = NULL;
			sNumVisibleChatBubbles--;
		}
		return;
	}

	if (!mNameText)
	{
		mNameText = static_cast<LLHUDNameTag*>( LLHUDObject::addHUDObject(
			LLHUDObject::LL_HUD_NAME_TAG) );
		//mNameText->setMass(10.f);
		mNameText->setSourceObject(this);
		mNameText->setVertAlignment(LLHUDNameTag::ALIGN_VERT_TOP);
		mNameText->setVisibleOffScreen(TRUE);
		mNameText->setMaxLines(11);
		mNameText->setFadeDistance(CHAT_NORMAL_RADIUS, 5.f);
		sNumVisibleChatBubbles++;
		new_name = TRUE;
    }
				
	idleUpdateNameTagPosition(root_pos_last);
	idleUpdateNameTagText(new_name);			
	idleUpdateNameTagAlpha(new_name, alpha);
}

void LLVOAvatar::idleUpdateNameTagText(BOOL new_name)
{
	LLNameValue *title = getNVPair("Title");
	LLNameValue* firstname = getNVPair("FirstName");
	LLNameValue* lastname = getNVPair("LastName");

	// Avatars must have a first and last name
	if (!firstname || !lastname) return;

	bool is_away = mSignaledAnimations.find(ANIM_AGENT_AWAY)  != mSignaledAnimations.end();
	bool is_do_not_disturb = mSignaledAnimations.find(ANIM_AGENT_DO_NOT_DISTURB) != mSignaledAnimations.end();
	bool is_appearance = mSignaledAnimations.find(ANIM_AGENT_CUSTOMIZE) != mSignaledAnimations.end();
	bool is_muted;
	if (isSelf())
	{
		is_muted = false;
	}
	else
	{
		is_muted = isInMuteList();
	}
	bool is_friend = LLAvatarTracker::instance().isBuddy(getID());
	bool is_cloud = getIsCloud();

	if (is_appearance != mNameAppearance)
	{
		if (is_appearance)
		{
			debugAvatarRezTime("AvatarRezEnteredAppearanceNotification","entered appearance mode");
		}
		else
		{
			debugAvatarRezTime("AvatarRezLeftAppearanceNotification","left appearance mode");
		}
	}

	// Rebuild name tag if state change detected
	if (!mNameIsSet
		|| new_name
		|| (!title && !mTitle.empty())
		|| (title && mTitle != title->getString())
		|| is_away != mNameAway 
		|| is_do_not_disturb != mNameDoNotDisturb 
		|| is_muted != mNameMute
		|| is_appearance != mNameAppearance 
		|| is_friend != mNameFriend
		|| is_cloud != mNameCloud)
	{
		LLColor4 name_tag_color = getNameTagColor(is_friend);

		clearNameTag();

		if (is_away || is_muted || is_do_not_disturb || is_appearance)
		{
			std::string line;
			if (is_away)
			{
				line += LLTrans::getString("AvatarAway");
				line += ", ";
			}
			if (is_do_not_disturb)
			{
				line += LLTrans::getString("AvatarDoNotDisturb");
				line += ", ";
			}
			if (is_muted)
			{
				line += LLTrans::getString("AvatarMuted");
				line += ", ";
			}
			if (is_appearance)
			{
				line += LLTrans::getString("AvatarEditingAppearance");
				line += ", ";
			}
			if (is_cloud)
			{
				line += LLTrans::getString("LoadingData");
				line += ", ";
			}
			// trim last ", "
			line.resize( line.length() - 2 );
			addNameTagLine(line, name_tag_color, LLFontGL::NORMAL,
				LLFontGL::getFontSansSerifSmall());
		}

		if (sRenderGroupTitles
			&& title && title->getString() && title->getString()[0] != '\0')
		{
			std::string title_str = title->getString();
			LLStringFn::replace_ascii_controlchars(title_str,LL_UNKNOWN_CHAR);
			addNameTagLine(title_str, name_tag_color, LLFontGL::NORMAL,
				LLFontGL::getFontSansSerifSmall());
		}

		static LLUICachedControl<bool> show_display_names("NameTagShowDisplayNames", true);
		static LLUICachedControl<bool> show_usernames("NameTagShowUsernames", true);

		if (LLAvatarName::useDisplayNames())
		{
			LLAvatarName av_name;
			if (!LLAvatarNameCache::get(getID(), &av_name))
			{
				// Force a rebuild at next idle
				// Note: do not connect a callback on idle().
				clearNameTag();
			}

			// Might be blank if name not available yet, that's OK
			if (show_display_names)
			{
				addNameTagLine(av_name.getDisplayName(), name_tag_color, LLFontGL::NORMAL,
					LLFontGL::getFontSansSerif());
			}
			// Suppress SLID display if display name matches exactly (ugh)
			if (show_usernames && !av_name.isDisplayNameDefault())
			{
				// *HACK: Desaturate the color
				LLColor4 username_color = name_tag_color * 0.83f;
				addNameTagLine(av_name.getUserName(), username_color, LLFontGL::NORMAL,
					LLFontGL::getFontSansSerifSmall());
			}
		}
		else
		{
			const LLFontGL* font = LLFontGL::getFontSansSerif();
			std::string full_name = LLCacheName::buildFullName( firstname->getString(), lastname->getString() );
			addNameTagLine(full_name, name_tag_color, LLFontGL::NORMAL, font);
		}

		mNameAway = is_away;
		mNameDoNotDisturb = is_do_not_disturb;
		mNameMute = is_muted;
		mNameAppearance = is_appearance;
		mNameFriend = is_friend;
		mNameCloud = is_cloud;
		mTitle = title ? title->getString() : "";
		LLStringFn::replace_ascii_controlchars(mTitle,LL_UNKNOWN_CHAR);
		new_name = TRUE;
	}

	if (mVisibleChat)
	{
		mNameText->setFont(LLFontGL::getFontSansSerif());
		mNameText->setTextAlignment(LLHUDNameTag::ALIGN_TEXT_LEFT);
		mNameText->setFadeDistance(CHAT_NORMAL_RADIUS * 2.f, 5.f);

		std::deque<LLChat>::iterator chat_iter = mChats.begin();
		mNameText->clearString();

		LLColor4 new_chat = LLUIColorTable::instance().getColor( isSelf() ? "UserChatColor" : "AgentChatColor" );
		LLColor4 normal_chat = lerp(new_chat, LLColor4(0.8f, 0.8f, 0.8f, 1.f), 0.7f);
		LLColor4 old_chat = lerp(normal_chat, LLColor4(0.6f, 0.6f, 0.6f, 1.f), 0.7f);
		if (mTyping && mChats.size() >= MAX_BUBBLE_CHAT_UTTERANCES) 
		{
			++chat_iter;
		}

		for(; chat_iter != mChats.end(); ++chat_iter)
		{
			F32 chat_fade_amt = llclamp((F32)((LLFrameTimer::getElapsedSeconds() - chat_iter->mTime) / CHAT_FADE_TIME), 0.f, 4.f);
			LLFontGL::StyleFlags style;
			switch(chat_iter->mChatType)
			{
			case CHAT_TYPE_WHISPER:
				style = LLFontGL::ITALIC;
				break;
			case CHAT_TYPE_SHOUT:
				style = LLFontGL::BOLD;
				break;
			default:
				style = LLFontGL::NORMAL;
				break;
			}
			if (chat_fade_amt < 1.f)
			{
				F32 u = clamp_rescale(chat_fade_amt, 0.9f, 1.f, 0.f, 1.f);
				mNameText->addLine(chat_iter->mText, lerp(new_chat, normal_chat, u), style);
			}
			else if (chat_fade_amt < 2.f)
			{
				F32 u = clamp_rescale(chat_fade_amt, 1.9f, 2.f, 0.f, 1.f);
				mNameText->addLine(chat_iter->mText, lerp(normal_chat, old_chat, u), style);
			}
			else if (chat_fade_amt < 3.f)
			{
				// *NOTE: only remove lines down to minimum number
				mNameText->addLine(chat_iter->mText, old_chat, style);
			}
		}
		mNameText->setVisibleOffScreen(TRUE);

		if (mTyping)
		{
			S32 dot_count = (llfloor(mTypingTimer.getElapsedTimeF32() * 3.f) + 2) % 3 + 1;
			switch(dot_count)
			{
			case 1:
				mNameText->addLine(".", new_chat);
				break;
			case 2:
				mNameText->addLine("..", new_chat);
				break;
			case 3:
				mNameText->addLine("...", new_chat);
				break;
			}

		}
	}
	else
	{
		// ...not using chat bubbles, just names
		mNameText->setTextAlignment(LLHUDNameTag::ALIGN_TEXT_CENTER);
		mNameText->setFadeDistance(CHAT_NORMAL_RADIUS, 5.f);
		mNameText->setVisibleOffScreen(FALSE);
	}
}

void LLVOAvatar::addNameTagLine(const std::string& line, const LLColor4& color, S32 style, const LLFontGL* font)
{
	llassert(mNameText);
	if (mVisibleChat)
	{
		mNameText->addLabel(line);
	}
	else
	{
		mNameText->addLine(line, color, (LLFontGL::StyleFlags)style, font);
	}
    mNameIsSet |= !line.empty();
}

void LLVOAvatar::clearNameTag()
{
    mNameIsSet = false;
	if (mNameText)
	{
		mNameText->setLabel("");
		mNameText->setString("");
	}
	mTimeVisible.reset();
}

//static
void LLVOAvatar::invalidateNameTag(const LLUUID& agent_id)
{
	LLViewerObject* obj = gObjectList.findObject(agent_id);
	if (!obj) return;

	LLVOAvatar* avatar = dynamic_cast<LLVOAvatar*>(obj);
	if (!avatar) return;

	avatar->clearNameTag();
}

//static
void LLVOAvatar::invalidateNameTags()
{
	std::vector<LLCharacter*>::iterator it = LLCharacter::sInstances.begin();
	for ( ; it != LLCharacter::sInstances.end(); ++it)
	{
		LLVOAvatar* avatar = dynamic_cast<LLVOAvatar*>(*it);
		if (!avatar) continue;
		if (avatar->isDead()) continue;

		avatar->clearNameTag();
	}
}

// Compute name tag position during idle update
void LLVOAvatar::idleUpdateNameTagPosition(const LLVector3& root_pos_last)
{
	LLQuaternion root_rot = mRoot->getWorldRotation();
	LLQuaternion inv_root_rot = ~root_rot;
	LLVector3 pixel_right_vec;
	LLVector3 pixel_up_vec;
	LLViewerCamera::getInstance()->getPixelVectors(root_pos_last, pixel_up_vec, pixel_right_vec);
	LLVector3 camera_to_av = root_pos_last - LLViewerCamera::getInstance()->getOrigin();
	camera_to_av.normalize();
	LLVector3 local_camera_at = camera_to_av * inv_root_rot;
	LLVector3 local_camera_up = camera_to_av % LLViewerCamera::getInstance()->getLeftAxis();
	local_camera_up.normalize();
	local_camera_up = local_camera_up * inv_root_rot;


	// position is based on head position, does not require mAvatarOffset here. - Nyx
	LLVector3 avatar_ellipsoid(mBodySize.mV[VX] * 0.4f,
								mBodySize.mV[VY] * 0.4f,
								mBodySize.mV[VZ] * NAMETAG_VERT_OFFSET_WEIGHT);

	local_camera_up.scaleVec(avatar_ellipsoid);
	local_camera_at.scaleVec(avatar_ellipsoid);

	LLVector3 head_offset = (mHeadp->getLastWorldPosition() - mRoot->getLastWorldPosition()) * inv_root_rot;

	if (dist_vec(head_offset, mTargetRootToHeadOffset) > NAMETAG_UPDATE_THRESHOLD)
	{
		mTargetRootToHeadOffset = head_offset;
	}
	
	mCurRootToHeadOffset = lerp(mCurRootToHeadOffset, mTargetRootToHeadOffset, LLSmoothInterpolation::getInterpolant(0.2f));

	LLVector3 name_position = mRoot->getLastWorldPosition() + (mCurRootToHeadOffset * root_rot);
	name_position += (local_camera_up * root_rot) - (projected_vec(local_camera_at * root_rot, camera_to_av));	
	name_position += pixel_up_vec * NAMETAG_VERTICAL_SCREEN_OFFSET;

	mNameText->setPositionAgent(name_position);				
}

void LLVOAvatar::idleUpdateNameTagAlpha(BOOL new_name, F32 alpha)
{
	llassert(mNameText);

	if (new_name
		|| alpha != mNameAlpha)
	{
		mNameText->setAlpha(alpha);
		mNameAlpha = alpha;
	}
}

LLColor4 LLVOAvatar::getNameTagColor(bool is_friend)
{
	static LLUICachedControl<bool> show_friends("NameTagShowFriends", false);
	const char* color_name;
	if (show_friends && is_friend)
	{
		color_name = "NameTagFriend";
	}
	else if (LLAvatarName::useDisplayNames())
	{
		// ...color based on whether username "matches" a computed display name
		LLAvatarName av_name;
		if (LLAvatarNameCache::get(getID(), &av_name) && av_name.isDisplayNameDefault())
		{
			color_name = "NameTagMatch";
		}
		else
		{
			color_name = "NameTagMismatch";
		}
	}
	else
	{
		// ...not using display names
		color_name = "NameTagLegacy";
	}
	return LLUIColorTable::getInstance()->getColor( color_name );
}

void LLVOAvatar::idleUpdateBelowWater()
{
	F32 avatar_height = (F32)(getPositionGlobal().mdV[VZ]);

	F32 water_height;
	water_height = getRegion()->getWaterHeight();

	mBelowWater =  avatar_height < water_height;
}

void LLVOAvatar::slamPosition()
{
	gAgent.setPositionAgent(getPositionAgent());
	// SL-315
	mRoot->setWorldPosition(getPositionAgent()); // teleport
	setChanged(TRANSLATED);
	if (mDrawable.notNull())
	{
		gPipeline.updateMoveNormalAsync(mDrawable);
	}
	mRoot->updateWorldMatrixChildren();
}

bool LLVOAvatar::isVisuallyMuted()
{
	bool muted = false;

	// Priority order (highest priority first)
	// * own avatar is never visually muted
	// * if on the "always draw normally" list, draw them normally
	// * if on the "always visually mute" list, mute them
	// * check against the render cost and attachment limits
	if (!isSelf())
	{
		if (mVisuallyMuteSetting == AV_ALWAYS_RENDER)
		{
			muted = false;
		}
		else if (mVisuallyMuteSetting == AV_DO_NOT_RENDER)
		{	// Always want to see this AV as an impostor
			muted = true;
		}
        else if (isInMuteList())
        {
            muted = true;
        }
		else
		{
			muted = isTooComplex();
		}
	}

	return muted;
}

bool LLVOAvatar::isInMuteList()
{
	bool muted = false;
	F64 now = LLFrameTimer::getTotalSeconds();
	if (now < mCachedMuteListUpdateTime)
	{
		muted = mCachedInMuteList;
	}
	else
	{
		muted = LLMuteList::getInstance()->isMuted(getID());

		const F64 SECONDS_BETWEEN_MUTE_UPDATES = 1;
		mCachedMuteListUpdateTime = now + SECONDS_BETWEEN_MUTE_UPDATES;
		mCachedInMuteList = muted;
	}
	return muted;
}

void LLVOAvatar::updateAppearanceMessageDebugText()
{
		S32 central_bake_version = -1;
		if (getRegion())
		{
			central_bake_version = getRegion()->getCentralBakeVersion();
		}
		bool all_baked_downloaded = allBakedTexturesCompletelyDownloaded();
		bool all_local_downloaded = allLocalTexturesCompletelyDownloaded();
		std::string debug_line = llformat("%s%s - mLocal: %d, mEdit: %d, mUSB: %d, CBV: %d",
										  isSelf() ? (all_local_downloaded ? "L" : "l") : "-",
										  all_baked_downloaded ? "B" : "b",
										  mUseLocalAppearance, mIsEditingAppearance,
										  1, central_bake_version);
		std::string origin_string = bakedTextureOriginInfo();
		debug_line += " [" + origin_string + "]";
		S32 curr_cof_version = LLAppearanceMgr::instance().getCOFVersion();
		S32 last_request_cof_version = mLastUpdateRequestCOFVersion;
		S32 last_received_cof_version = mLastUpdateReceivedCOFVersion;
		if (isSelf())
		{
			debug_line += llformat(" - cof: %d req: %d rcv:%d",
								   curr_cof_version, last_request_cof_version, last_received_cof_version);
			if (gSavedSettings.getBOOL("DebugForceAppearanceRequestFailure"))
			{
				debug_line += " FORCING ERRS";
			}
		}
		else
		{
			debug_line += llformat(" - cof rcv:%d", last_received_cof_version);
		}
		debug_line += llformat(" bsz-z: %.3f", mBodySize[2]);
        if (mAvatarOffset[2] != 0.0f)
        {
            debug_line += llformat("avofs-z: %.3f", mAvatarOffset[2]);
        }
		bool hover_enabled = getRegion() && getRegion()->avatarHoverHeightEnabled();
		debug_line += hover_enabled ? " H" : " h";
		const LLVector3& hover_offset = getHoverOffset();
		if (hover_offset[2] != 0.0)
		{
			debug_line += llformat(" hov_z: %.3f", hover_offset[2]);
        debug_line += llformat(" %s", (isSitting() ? "S" : "T"));
			debug_line += llformat("%s", (isMotionActive(ANIM_AGENT_SIT_GROUND_CONSTRAINED) ? "G" : "-"));
		}

        LLVector3 ankle_right_pos_agent = mFootRightp->getWorldPosition();
		LLVector3 normal;
        LLVector3 ankle_right_ground_agent = ankle_right_pos_agent;
        resolveHeightAgent(ankle_right_pos_agent, ankle_right_ground_agent, normal);
        F32 rightElev = llmax(-0.2f, ankle_right_pos_agent.mV[VZ] - ankle_right_ground_agent.mV[VZ]);
        debug_line += llformat(" relev %.3f", rightElev);

        LLVector3 root_pos = mRoot->getPosition();
        LLVector3 pelvis_pos = mPelvisp->getPosition();
        debug_line += llformat(" rp %.3f pp %.3f", root_pos[2], pelvis_pos[2]);

    S32 is_visible = (S32) isVisible();
    S32 is_m_visible = (S32) mVisible;
    debug_line += llformat(" v %d/%d", is_visible, is_m_visible);

		addDebugText(debug_line);
}

LLViewerInventoryItem* getObjectInventoryItem(LLViewerObject *vobj, LLUUID asset_id)
{
    LLViewerInventoryItem *item = NULL;

    if (vobj)
    {
        if (vobj->getInventorySerial()<=0)
        {
            vobj->requestInventory(); 
	}
        item = vobj->getInventoryItemByAsset(asset_id);
    }
    return item;
}

LLViewerInventoryItem* recursiveGetObjectInventoryItem(LLViewerObject *vobj, LLUUID asset_id)
{
    LLViewerInventoryItem *item = getObjectInventoryItem(vobj, asset_id);
    if (!item)
    {
        LLViewerObject::const_child_list_t& children = vobj->getChildren();
        for (LLViewerObject::const_child_list_t::const_iterator it = children.begin();
             it != children.end(); ++it)
        {
            LLViewerObject *childp = *it;
            item = getObjectInventoryItem(childp, asset_id);
            if (item)
	{
                break;
            }
        }
	}
    return item;
}

void LLVOAvatar::updateAnimationDebugText()
{
		for (LLMotionController::motion_list_t::iterator iter = mMotionController.getActiveMotions().begin();
			 iter != mMotionController.getActiveMotions().end(); ++iter)
		{
			LLMotion* motionp = *iter;
			if (motionp->getMinPixelArea() < getPixelArea())
			{
				std::string output;
            std::string motion_name = motionp->getName();
            if (motion_name.empty())
            {
                if (isControlAvatar())
                {
                    LLControlAvatar *control_av = dynamic_cast<LLControlAvatar*>(this);
                    // Try to get name from inventory of associated object
                    LLVOVolume *volp = control_av->mRootVolp;
                    LLViewerInventoryItem *item = recursiveGetObjectInventoryItem(volp,motionp->getID());
                    if (item)
                    {
                        motion_name = item->getName();
                    }
                }
            }
            if (motion_name.empty())
				{
					std::string name;
					if (gAgent.isGodlikeWithoutAdminMenuFakery() || isSelf())
					{
						name = motionp->getID().asString();
						LLVOAvatar::AnimSourceIterator anim_it = mAnimationSources.begin();
						for (; anim_it != mAnimationSources.end(); ++anim_it)
						{
							if (anim_it->second == motionp->getID())
							{
								LLViewerObject* object = gObjectList.findObject(anim_it->first);
								if (!object)
								{
									break;
								}
								if (object->isAvatar())
								{
									if (mMotionController.mIsSelf)
									{
										// Searching inventory by asset id is really long
										// so just mark as inventory
										// Also item is likely to be named by LLPreviewAnim
										name += "(inventory)";
									}
								}
								else
								{
									LLViewerInventoryItem* item = NULL;
									if (!object->isInventoryDirty())
									{
										item = object->getInventoryItemByAsset(motionp->getID());
									}
									if (item)
									{
										name = item->getName();
									}
									else if (object->isAttachment())
									{
										name += "(" + getAttachmentItemName() + ")";
									}
									else
									{
										// in-world object, name or content unknown
										name += "(in-world)";
									}
								}
								break;
							}
						}
					}
					else
					{
						name = LLUUID::null.asString();
					}
					output = llformat("%s - %d",
							  name.c_str(),
							  (U32)motionp->getPriority());
				}
				else
				{
					output = llformat("%s - %d",
                                  motion_name.c_str(),
							  (U32)motionp->getPriority());
				}
				addDebugText(output);
			}
		}
}

void LLVOAvatar::updateDebugText()
{
    // Leave mDebugText uncleared here, in case a derived class has added some state first

	if (gSavedSettings.getBOOL("DebugAvatarAppearanceMessage"))
	{
        updateAppearanceMessageDebugText();
	}

	if (gSavedSettings.getBOOL("DebugAvatarCompositeBaked"))
	{
		if (!mBakedTextureDebugText.empty())
			addDebugText(mBakedTextureDebugText);
	}

    // Develop -> Avatar -> Animation Info
	if (LLVOAvatar::sShowAnimationDebug)
	{
        updateAnimationDebugText();
	}

	if (!mDebugText.size() && mText.notNull())
	{
		mText->markDead();
		mText = NULL;
	}
	else if (mDebugText.size())
	{
		setDebugText(mDebugText);
	}
	mDebugText.clear();
}

//------------------------------------------------------------------------
// updateFootstepSounds
// Factored out from updateCharacter()
// Generate footstep sounds when feet hit the ground
//------------------------------------------------------------------------
void LLVOAvatar::updateFootstepSounds()
{
    if (mIsDummy)
    {
        return;
    }
	
	//-------------------------------------------------------------------------
	// Find the ground under each foot, these are used for a variety
	// of things that follow
	//-------------------------------------------------------------------------
	LLVector3 ankle_left_pos_agent = mFootLeftp->getWorldPosition();
	LLVector3 ankle_right_pos_agent = mFootRightp->getWorldPosition();

	LLVector3 ankle_left_ground_agent = ankle_left_pos_agent;
	LLVector3 ankle_right_ground_agent = ankle_right_pos_agent;
    LLVector3 normal;
	resolveHeightAgent(ankle_left_pos_agent, ankle_left_ground_agent, normal);
	resolveHeightAgent(ankle_right_pos_agent, ankle_right_ground_agent, normal);

	F32 leftElev = llmax(-0.2f, ankle_left_pos_agent.mV[VZ] - ankle_left_ground_agent.mV[VZ]);
	F32 rightElev = llmax(-0.2f, ankle_right_pos_agent.mV[VZ] - ankle_right_ground_agent.mV[VZ]);

	if (!isSitting())
	{
		//-------------------------------------------------------------------------
		// Figure out which foot is on ground
		//-------------------------------------------------------------------------
		if (!mInAir)
		{
			if ((leftElev < 0.0f) || (rightElev < 0.0f))
	{
				ankle_left_pos_agent = mFootLeftp->getWorldPosition();
				ankle_right_pos_agent = mFootRightp->getWorldPosition();
				leftElev = ankle_left_pos_agent.mV[VZ] - ankle_left_ground_agent.mV[VZ];
				rightElev = ankle_right_pos_agent.mV[VZ] - ankle_right_ground_agent.mV[VZ];
			}
		}
	}
	
	const LLUUID AGENT_FOOTSTEP_ANIMS[] = {ANIM_AGENT_WALK, ANIM_AGENT_RUN, ANIM_AGENT_LAND};
	const S32 NUM_AGENT_FOOTSTEP_ANIMS = LL_ARRAY_SIZE(AGENT_FOOTSTEP_ANIMS);

	if ( gAudiop && isAnyAnimationSignaled(AGENT_FOOTSTEP_ANIMS, NUM_AGENT_FOOTSTEP_ANIMS) )
	{
		BOOL playSound = FALSE;
		LLVector3 foot_pos_agent;

		BOOL onGroundLeft = (leftElev <= 0.05f);
		BOOL onGroundRight = (rightElev <= 0.05f);

		// did left foot hit the ground?
		if ( onGroundLeft && !mWasOnGroundLeft )
		{
			foot_pos_agent = ankle_left_pos_agent;
			playSound = TRUE;
		}

		// did right foot hit the ground?
		if ( onGroundRight && !mWasOnGroundRight )
	{
			foot_pos_agent = ankle_right_pos_agent;
			playSound = TRUE;
	}

		mWasOnGroundLeft = onGroundLeft;
		mWasOnGroundRight = onGroundRight;

		if ( playSound )
		{
			const F32 STEP_VOLUME = 0.1f;
			const LLUUID& step_sound_id = getStepSound();

			LLVector3d foot_pos_global = gAgent.getPosGlobalFromAgent(foot_pos_agent);

			if (LLViewerParcelMgr::getInstance()->canHearSound(foot_pos_global)
				&& !LLMuteList::getInstance()->isMuted(getID(), LLMute::flagObjectSounds))
			{
				gAudiop->triggerSound(step_sound_id, getID(), STEP_VOLUME, LLAudioEngine::AUDIO_TYPE_AMBIENT, foot_pos_global);
			}
		}
	}
}

//------------------------------------------------------------------------
// computeUpdatePeriod()
// Factored out from updateCharacter()
// Set new value for mUpdatePeriod based on distance and various other factors.
//------------------------------------------------------------------------
void LLVOAvatar::computeUpdatePeriod()
{
	bool visually_muted = isVisuallyMuted();
	if (mDrawable.notNull()
        && isVisible() 
        && (!isSelf() || visually_muted)
        && !isUIAvatar()
        && sUseImpostors
        && !mNeedsAnimUpdate 
        && !sFreezeCounter)
	{
		const LLVector4a* ext = mDrawable->getSpatialExtents();
		LLVector4a size;
		size.setSub(ext[1],ext[0]);
		F32 mag = size.getLength3().getF32()*0.5f;
		
		F32 impostor_area = 256.f*512.f*(8.125f - LLVOAvatar::sLODFactor*8.f);
		if (visually_muted)
		{ // visually muted avatars update at 16 hz
			mUpdatePeriod = 16;
		}
		else if (! shouldImpostor()
				 || mDrawable->mDistanceWRTCamera < 1.f + mag)
		{   // first 25% of max visible avatars are not impostored
			// also, don't impostor avatars whose bounding box may be penetrating the 
			// impostor camera near clip plane
			mUpdatePeriod = 1;
		}
		else if ( shouldImpostor(4) )
		{ //background avatars are REALLY slow updating impostors
			mUpdatePeriod = 16;
		}
		else if ( shouldImpostor(3) )
		{ //back 25% of max visible avatars are slow updating impostors
			mUpdatePeriod = 8;
		}
		else if (mImpostorPixelArea <= impostor_area)
		{  // stuff in between gets an update period based on pixel area
			mUpdatePeriod = llclamp((S32) sqrtf(impostor_area*4.f/mImpostorPixelArea), 2, 8);
		}
		else
		{
			//nearby avatars, update the impostors more frequently.
			mUpdatePeriod = 4;
		}
	}
	else
	{
		mUpdatePeriod = 1;
	}

}

//------------------------------------------------------------------------
// updateOrientation()
// Factored out from updateCharacter()
// This is used by updateCharacter() to update the avatar's orientation:
// - updates mTurning state
// - updates rotation of the mRoot joint in the skeleton
// - for self, calls setControlFlags() to notify the simulator about any turns
//------------------------------------------------------------------------
void LLVOAvatar::updateOrientation(LLAgent& agent, F32 speed, F32 delta_time)
{
			LLQuaternion iQ;
			LLVector3 upDir( 0.0f, 0.0f, 1.0f );
			
			// Compute a forward direction vector derived from the primitive rotation
			// and the velocity vector.  When walking or jumping, don't let body deviate
			// more than 90 from the view, if necessary, flip the velocity vector.

			LLVector3 primDir;
			if (isSelf())
			{
				primDir = agent.getAtAxis() - projected_vec(agent.getAtAxis(), agent.getReferenceUpVector());
				primDir.normalize();
			}
			else
			{
				primDir = getRotation().getMatrix3().getFwdRow();
			}
			LLVector3 velDir = getVelocity();
			velDir.normalize();
			if ( mSignaledAnimations.find(ANIM_AGENT_WALK) != mSignaledAnimations.end())
			{
				F32 vpD = velDir * primDir;
				if (vpD < -0.5f)
				{
					velDir *= -1.0f;
				}
			}
			LLVector3 fwdDir = lerp(primDir, velDir, clamp_rescale(speed, 0.5f, 2.0f, 0.0f, 1.0f));
			if (isSelf() && gAgentCamera.cameraMouselook())
			{
				// make sure fwdDir stays in same general direction as primdir
				if (gAgent.getFlying())
				{
					fwdDir = LLViewerCamera::getInstance()->getAtAxis();
				}
				else
				{
					LLVector3 at_axis = LLViewerCamera::getInstance()->getAtAxis();
					LLVector3 up_vector = gAgent.getReferenceUpVector();
					at_axis -= up_vector * (at_axis * up_vector);
					at_axis.normalize();
					
					F32 dot = fwdDir * at_axis;
					if (dot < 0.f)
					{
						fwdDir -= 2.f * at_axis * dot;
						fwdDir.normalize();
					}
				}
			}

			LLQuaternion root_rotation = mRoot->getWorldMatrix().quaternion();
			F32 root_roll, root_pitch, root_yaw;
			root_rotation.getEulerAngles(&root_roll, &root_pitch, &root_yaw);

			// When moving very slow, the pelvis is allowed to deviate from the
    // forward direction to allow it to hold its position while the torso
			// and head turn.  Once in motion, it must conform however.
			BOOL self_in_mouselook = isSelf() && gAgentCamera.cameraMouselook();

			LLVector3 pelvisDir( mRoot->getWorldMatrix().getFwdRow4().mV );

			static LLCachedControl<F32> s_pelvis_rot_threshold_slow(gSavedSettings, "AvatarRotateThresholdSlow", 60.0);
			static LLCachedControl<F32> s_pelvis_rot_threshold_fast(gSavedSettings, "AvatarRotateThresholdFast", 2.0);

			F32 pelvis_rot_threshold = clamp_rescale(speed, 0.1f, 1.0f, s_pelvis_rot_threshold_slow, s_pelvis_rot_threshold_fast);
						
			if (self_in_mouselook)
			{
				pelvis_rot_threshold *= MOUSELOOK_PELVIS_FOLLOW_FACTOR;
			}
			pelvis_rot_threshold *= DEG_TO_RAD;

			F32 angle = angle_between( pelvisDir, fwdDir );

			// The avatar's root is allowed to have a yaw that deviates widely
			// from the forward direction, but if roll or pitch are off even
			// a little bit we need to correct the rotation.
			if(root_roll < 1.f * DEG_TO_RAD
			   && root_pitch < 5.f * DEG_TO_RAD)
			{
				// smaller correction vector means pelvis follows prim direction more closely
				if (!mTurning && angle > pelvis_rot_threshold*0.75f)
				{
					mTurning = TRUE;
				}

				// use tighter threshold when turning
				if (mTurning)
				{
					pelvis_rot_threshold *= 0.4f;
				}

				// am I done turning?
				if (angle < pelvis_rot_threshold)
				{
					mTurning = FALSE;
				}

				LLVector3 correction_vector = (pelvisDir - fwdDir) * clamp_rescale(angle, pelvis_rot_threshold*0.75f, pelvis_rot_threshold, 1.0f, 0.0f);
				fwdDir += correction_vector;
			}
			else
			{
				mTurning = FALSE;
			}

			// Now compute the full world space rotation for the whole body (wQv)
			LLVector3 leftDir = upDir % fwdDir;
			leftDir.normalize();
			fwdDir = leftDir % upDir;
			LLQuaternion wQv( fwdDir, leftDir, upDir );

			if (isSelf() && mTurning)
			{
				if ((fwdDir % pelvisDir) * upDir > 0.f)
				{
					gAgent.setControlFlags(AGENT_CONTROL_TURN_RIGHT);
				}
				else
				{
					gAgent.setControlFlags(AGENT_CONTROL_TURN_LEFT);
				}
			}

			// Set the root rotation, but do so incrementally so that it
			// lags in time by some fixed amount.
			//F32 u = LLSmoothInterpolation::getInterpolant(PELVIS_LAG);
			F32 pelvis_lag_time = 0.f;
			if (self_in_mouselook)
			{
				pelvis_lag_time = PELVIS_LAG_MOUSELOOK;
			}
			else if (mInAir)
			{
				pelvis_lag_time = PELVIS_LAG_FLYING;
				// increase pelvis lag time when moving slowly
				pelvis_lag_time *= clamp_rescale(mSpeedAccum, 0.f, 15.f, 3.f, 1.f);
			}
			else
			{
				pelvis_lag_time = PELVIS_LAG_WALKING;
			}

    F32 u = llclamp((delta_time / pelvis_lag_time), 0.0f, 1.0f);	

			mRoot->setWorldRotation( slerp(u, mRoot->getWorldRotation(), wQv) );
}

//------------------------------------------------------------------------
// updateTimeStep()
// Factored out from updateCharacter().
//
// Updates the time step used by the motion controller, based on area
// and avatar count criteria.  This will also stop the
// ANIM_AGENT_WALK_ADJUST animation under some circumstances.
// ------------------------------------------------------------------------
void LLVOAvatar::updateTimeStep()
{
	if (!isSelf() && !isUIAvatar()) // ie, non-self avatars, and animated objects will be affected.
	{
        // Note that sInstances counts animated objects and
        // standard avatars in the same bucket. Is this desirable?
		F32 time_quantum = clamp_rescale((F32)sInstances.size(), 10.f, 35.f, 0.f, 0.25f);
		F32 pixel_area_scale = clamp_rescale(mPixelArea, 100, 5000, 1.f, 0.f);
		F32 time_step = time_quantum * pixel_area_scale;
        // Extrema:
        //   If number of avs is 10 or less, time_step is unmodified (flagged with 0.0).
        //   If area of av is 5000 or greater, time_step is unmodified (flagged with 0.0).
        //   If number of avs is 35 or greater, and area of av is 100 or less,
        //   time_step takes the maximum possible value of 0.25.
        //   Other situations will give values within the (0, 0.25) range.
		if (time_step != 0.f)
		{
			// disable walk motion servo controller as it doesn't work with motion timesteps
			stopMotion(ANIM_AGENT_WALK_ADJUST);
			removeAnimationData("Walk Speed");
		}
        // See SL-763 - playback with altered time step does not
        // appear to work correctly, odd behavior for distant avatars.
        // As of 11-2017, LLMotionController::updateMotions() will
        // ignore the value here. Need to re-enable if it's every
        // fixed.
		mMotionController.setTimeStep(time_step);
	}
}

void LLVOAvatar::updateRootPositionAndRotation(LLAgent& agent, F32 speed, bool was_sit_ground_constrained) 
{
	if (!(isSitting() && getParent()))
	{
		// This case includes all configurations except sitting on an
		// object, so does include ground sit.

		//--------------------------------------------------------------------
		// get timing info
		// handle initial condition case
		//--------------------------------------------------------------------
		F32 animation_time = mAnimTimer.getElapsedTimeF32();
		if (mTimeLast == 0.0f)
		{
			mTimeLast = animation_time;

			// Initially put the pelvis at slaved position/mRotation
			// SL-315
			mRoot->setWorldPosition( getPositionAgent() ); // first frame
			mRoot->setWorldRotation( getRotation() );
		}
			
		//--------------------------------------------------------------------
		// dont' let dT get larger than 1/5th of a second
		//--------------------------------------------------------------------
		F32 delta_time = animation_time - mTimeLast;

		delta_time = llclamp( delta_time, DELTA_TIME_MIN, DELTA_TIME_MAX );
		mTimeLast = animation_time;

		mSpeedAccum = (mSpeedAccum * 0.95f) + (speed * 0.05f);

		//--------------------------------------------------------------------
		// compute the position of the avatar's root
		//--------------------------------------------------------------------
		LLVector3d root_pos;
		LLVector3d ground_under_pelvis;

		if (isSelf())
		{
			gAgent.setPositionAgent(getRenderPosition());
		}

		root_pos = gAgent.getPosGlobalFromAgent(getRenderPosition());
		root_pos.mdV[VZ] += getVisualParamWeight(AVATAR_HOVER);

        LLVector3 normal;
		resolveHeightGlobal(root_pos, ground_under_pelvis, normal);
		F32 foot_to_ground = (F32) (root_pos.mdV[VZ] - mPelvisToFoot - ground_under_pelvis.mdV[VZ]);				
		BOOL in_air = ((!LLWorld::getInstance()->getRegionFromPosGlobal(ground_under_pelvis)) || 
						foot_to_ground > FOOT_GROUND_COLLISION_TOLERANCE);

		if (in_air && !mInAir)
		{
			mTimeInAir.reset();
		}
		mInAir = in_air;

        // SL-402: with the ability to animate the position of joints
        // that affect the body size calculation, computed body size
        // can get stale much more easily. Simplest fix is to update
        // it frequently.
        // SL-427: this appears to be too frequent, moving to only do on animation state change.
        //computeBodySize();
    
		// correct for the fact that the pelvis is not necessarily the center 
		// of the agent's physical representation
		root_pos.mdV[VZ] -= (0.5f * mBodySize.mV[VZ]) - mPelvisToFoot;
		if (!isSitting() && !was_sit_ground_constrained)
		{
			root_pos += LLVector3d(getHoverOffset());
		}

        LLControlAvatar *cav = dynamic_cast<LLControlAvatar*>(this);
        if (cav)
        {
            // SL-1350: Moved to LLDrawable::updateXform()
            cav->matchVolumeTransform();
        }
        else
        {
            LLVector3 newPosition = gAgent.getPosAgentFromGlobal(root_pos);
            if (newPosition != mRoot->getXform()->getWorldPosition())
            {		
                mRoot->touch();
                // SL-315
                mRoot->setWorldPosition( newPosition ); // regular update				
            }
        }

		//--------------------------------------------------------------------
		// Propagate viewer object rotation to root of avatar
		//--------------------------------------------------------------------
		if (!isControlAvatar() && !isAnyAnimationSignaled(AGENT_NO_ROTATE_ANIMS, NUM_AGENT_NO_ROTATE_ANIMS))
		{
            // Rotation fixups for avatars in motion.
            // Skip for animated objects.
            updateOrientation(agent, speed, delta_time);
		}
	}
	else if (mDrawable.notNull())
	{
        // Sitting on an object - mRoot is slaved to mDrawable orientation.
		LLVector3 pos = mDrawable->getPosition();
		pos += getHoverOffset() * mDrawable->getRotation();
		// SL-315
		mRoot->setPosition(pos);
		mRoot->setRotation(mDrawable->getRotation());
	}
}

//------------------------------------------------------------------------
// updateCharacter()
//
// This is called for all avatars, so there are 4 possible situations:
//
// 1) Avatar is your own. In this case the class is LLVOAvatarSelf,
// isSelf() is true, and agent specifies the corresponding agent
// information for you. In all the other cases, agent is irrelevant
// and it would be less confusing if it were null or something.
//
// 2) Avatar is controlled by another resident. Class is LLVOAvatar,
// and isSelf() is false.
//
// 3) Avatar is the controller for an animated object. Class is
// LLControlAvatar and mIsDummy is true. Avatar is a purely
// viewer-side entity with no representation on the simulator.
//
// 4) Avatar is a UI avatar used in some areas of the UI, such as when
// previewing uploaded animations. Class is LLUIAvatar, and mIsDummy
// is true. Avatar is purely viewer-side with no representation on the
// simulator.
//
//------------------------------------------------------------------------
BOOL LLVOAvatar::updateCharacter(LLAgent &agent)
{	
	updateDebugText();
	
	if (!mIsBuilt)
	{
		return FALSE;
	}

	BOOL visible = isVisible();
    bool is_control_avatar = isControlAvatar(); // capture state to simplify tracing
	bool is_attachment = false;
	if (is_control_avatar)
	{
        LLControlAvatar *cav = dynamic_cast<LLControlAvatar*>(this);
		is_attachment = cav && cav->mRootVolp && cav->mRootVolp->isAttachment(); // For attached animated objects
	}

    LLScopedContextString str("updateCharacter " + getFullname() + " is_control_avatar "
                              + boost::lexical_cast<std::string>(is_control_avatar) 
                              + " is_attachment " + boost::lexical_cast<std::string>(is_attachment));

	// For fading out the names above heads, only let the timer
	// run if we're visible.
	if (mDrawable.notNull() && !visible)
	{
		mTimeVisible.reset();
	}

	//--------------------------------------------------------------------
	// The rest should only be done occasionally for far away avatars.
    // Set mUpdatePeriod and visible based on distance and other criteria.
	//--------------------------------------------------------------------
    computeUpdatePeriod();
    visible = (LLDrawable::getCurrentFrame()+mID.mData[0])%mUpdatePeriod == 0 ? TRUE : FALSE;

	//--------------------------------------------------------------------
    // Early out if not visible and not self
	// don't early out for your own avatar, as we rely on your animations playing reliably
	// for example, the "turn around" animation when entering customize avatar needs to trigger
	// even when your avatar is offscreen
	//--------------------------------------------------------------------
	if (!visible && !isSelf())
	{
		updateMotions(LLCharacter::HIDDEN_UPDATE);
		return FALSE;
	}

	//--------------------------------------------------------------------
	// change animation time quanta based on avatar render load
	//--------------------------------------------------------------------
    // SL-763 the time step quantization does not currently work.
    //updateTimeStep();
    
	//--------------------------------------------------------------------
    // Update sitting state based on parent and active animation info.
	//--------------------------------------------------------------------
	if (getParent() && !isSitting())
	{
		sitOnObject((LLViewerObject*)getParent());
	}
	else if (!getParent() && isSitting() && !isMotionActive(ANIM_AGENT_SIT_GROUND_CONSTRAINED))
	{
		getOffObject();
	}

	//--------------------------------------------------------------------
	// create local variables in world coords for region position values
	//--------------------------------------------------------------------
	LLVector3 xyVel = getVelocity();
	xyVel.mV[VZ] = 0.0f;
	F32 speed = xyVel.length();
	// remembering the value here prevents a display glitch if the
	// animation gets toggled during this update.
	bool was_sit_ground_constrained = isMotionActive(ANIM_AGENT_SIT_GROUND_CONSTRAINED);

	//--------------------------------------------------------------------
    // This does a bunch of state updating, including figuring out
    // whether av is in the air, setting mRoot position and rotation
    // In some cases, calls updateOrientation() for a lot of the
    // work
    // --------------------------------------------------------------------
    updateRootPositionAndRotation(agent, speed, was_sit_ground_constrained);
	
	//-------------------------------------------------------------------------
	// Update character motions
	//-------------------------------------------------------------------------
	// store data relevant to motions
	mSpeed = speed;

	// update animations
	if (mSpecialRenderMode == 1) // Animation Preview
	{
		updateMotions(LLCharacter::FORCE_UPDATE);
	}
	else
	{
		updateMotions(LLCharacter::NORMAL_UPDATE);
	}

	// Special handling for sitting on ground.
	if (!getParent() && (isSitting() || was_sit_ground_constrained))
	{
		
		F32 off_z = LLVector3d(getHoverOffset()).mdV[VZ];
		if (off_z != 0.0)
		{
			LLVector3 pos = mRoot->getWorldPosition();
			pos.mV[VZ] += off_z;
			mRoot->touch();
			// SL-315
			mRoot->setWorldPosition(pos);
		}
	}

	// update head position
	updateHeadOffset();

	// Generate footstep sounds when feet hit the ground
    updateFootstepSounds();

	// Update child joints as needed.
	mRoot->updateWorldMatrixChildren();

	// System avatar mesh vertices need to be reskinned.
	mNeedsSkin = TRUE;

	return TRUE;
}

//-----------------------------------------------------------------------------
// updateHeadOffset()
//-----------------------------------------------------------------------------
void LLVOAvatar::updateHeadOffset()
{
	// since we only care about Z, just grab one of the eyes
	LLVector3 midEyePt = mEyeLeftp->getWorldPosition();
	midEyePt -= mDrawable.notNull() ? mDrawable->getWorldPosition() : mRoot->getWorldPosition();
	midEyePt.mV[VZ] = llmax(-mPelvisToFoot + LLViewerCamera::getInstance()->getNear(), midEyePt.mV[VZ]);

	if (mDrawable.notNull())
	{
		midEyePt = midEyePt * ~mDrawable->getWorldRotation();
	}
	if (isSitting())
	{
		mHeadOffset = midEyePt;	
	}
	else
	{
		F32 u = llmax(0.f, HEAD_MOVEMENT_AVG_TIME - (1.f / gFPSClamped));
		mHeadOffset = lerp(midEyePt, mHeadOffset,  u);
	}
}

void LLVOAvatar::debugBodySize() const
{
	LLVector3 pelvis_scale = mPelvisp->getScale();

	// some of the joints have not been cached
	LLVector3 skull = mSkullp->getPosition();
    LL_DEBUGS("Avatar") << "skull pos " << skull << LL_ENDL;
	//LLVector3 skull_scale = mSkullp->getScale();

	LLVector3 neck = mNeckp->getPosition();
	LLVector3 neck_scale = mNeckp->getScale();
    LL_DEBUGS("Avatar") << "neck pos " << neck << " neck_scale " << neck_scale << LL_ENDL;

	LLVector3 chest = mChestp->getPosition();
	LLVector3 chest_scale = mChestp->getScale();
    LL_DEBUGS("Avatar") << "chest pos " << chest << " chest_scale " << chest_scale << LL_ENDL;

	// the rest of the joints have been cached
	LLVector3 head = mHeadp->getPosition();
	LLVector3 head_scale = mHeadp->getScale();
    LL_DEBUGS("Avatar") << "head pos " << head << " head_scale " << head_scale << LL_ENDL;

	LLVector3 torso = mTorsop->getPosition();
	LLVector3 torso_scale = mTorsop->getScale();
    LL_DEBUGS("Avatar") << "torso pos " << torso << " torso_scale " << torso_scale << LL_ENDL;

	LLVector3 hip = mHipLeftp->getPosition();
	LLVector3 hip_scale = mHipLeftp->getScale();
    LL_DEBUGS("Avatar") << "hip pos " << hip << " hip_scale " << hip_scale << LL_ENDL;

	LLVector3 knee = mKneeLeftp->getPosition();
	LLVector3 knee_scale = mKneeLeftp->getScale();
    LL_DEBUGS("Avatar") << "knee pos " << knee << " knee_scale " << knee_scale << LL_ENDL;

	LLVector3 ankle = mAnkleLeftp->getPosition();
	LLVector3 ankle_scale = mAnkleLeftp->getScale();
    LL_DEBUGS("Avatar") << "ankle pos " << ankle << " ankle_scale " << ankle_scale << LL_ENDL;

	LLVector3 foot  = mFootLeftp->getPosition();
    LL_DEBUGS("Avatar") << "foot pos " << foot << LL_ENDL;

	F32 new_offset = (const_cast<LLVOAvatar*>(this))->getVisualParamWeight(AVATAR_HOVER);
    LL_DEBUGS("Avatar") << "new_offset " << new_offset << LL_ENDL;

	F32 new_pelvis_to_foot = hip.mV[VZ] * pelvis_scale.mV[VZ] -
        knee.mV[VZ] * hip_scale.mV[VZ] -
        ankle.mV[VZ] * knee_scale.mV[VZ] -
        foot.mV[VZ] * ankle_scale.mV[VZ];
    LL_DEBUGS("Avatar") << "new_pelvis_to_foot " << new_pelvis_to_foot << LL_ENDL;

	LLVector3 new_body_size;
	new_body_size.mV[VZ] = new_pelvis_to_foot +
					   // the sqrt(2) correction below is an approximate
					   // correction to get to the top of the head
					   F_SQRT2 * (skull.mV[VZ] * head_scale.mV[VZ]) + 
					   head.mV[VZ] * neck_scale.mV[VZ] + 
					   neck.mV[VZ] * chest_scale.mV[VZ] + 
					   chest.mV[VZ] * torso_scale.mV[VZ] + 
					   torso.mV[VZ] * pelvis_scale.mV[VZ]; 

	// TODO -- measure the real depth and width
	new_body_size.mV[VX] = DEFAULT_AGENT_DEPTH;
	new_body_size.mV[VY] = DEFAULT_AGENT_WIDTH;

    LL_DEBUGS("Avatar") << "new_body_size " << new_body_size << LL_ENDL;
}
   
//------------------------------------------------------------------------
// postPelvisSetRecalc
//------------------------------------------------------------------------
void LLVOAvatar::postPelvisSetRecalc()
{		
	mRoot->updateWorldMatrixChildren();			
	computeBodySize();
	dirtyMesh(2);
}
//------------------------------------------------------------------------
// updateVisibility()
//------------------------------------------------------------------------
void LLVOAvatar::updateVisibility()
{
	BOOL visible = FALSE;

	if (mIsDummy)
	{
		visible = FALSE;
	}
	else if (mDrawable.isNull())
	{
		visible = FALSE;
	}
	else
	{
		if (!mDrawable->getSpatialGroup() || mDrawable->getSpatialGroup()->isVisible())
		{
			visible = TRUE;
		}
		else
		{
			visible = FALSE;
		}

		if(isSelf())
		{
			if (!gAgentWearables.areWearablesLoaded())
			{
				visible = FALSE;
			}
		}
		else if( !mFirstAppearanceMessageReceived )
		{
			visible = FALSE;
		}

		if (sDebugInvisible)
		{
			LLNameValue* firstname = getNVPair("FirstName");
			if (firstname)
			{
				LL_DEBUGS("Avatar") << avString() << " updating visibility" << LL_ENDL;
			}
			else
			{
				LL_INFOS() << "Avatar " << this << " updating visiblity" << LL_ENDL;
			}

			if (visible)
			{
				LL_INFOS() << "Visible" << LL_ENDL;
			}
			else
			{
				LL_INFOS() << "Not visible" << LL_ENDL;
			}

			/*if (avatar_in_frustum)
			{
				LL_INFOS() << "Avatar in frustum" << LL_ENDL;
			}
			else
			{
				LL_INFOS() << "Avatar not in frustum" << LL_ENDL;
			}*/

			/*if (LLViewerCamera::getInstance()->sphereInFrustum(sel_pos_agent, 2.0f))
			{
				LL_INFOS() << "Sel pos visible" << LL_ENDL;
			}
			if (LLViewerCamera::getInstance()->sphereInFrustum(wrist_right_pos_agent, 0.2f))
			{
				LL_INFOS() << "Wrist pos visible" << LL_ENDL;
			}
			if (LLViewerCamera::getInstance()->sphereInFrustum(getPositionAgent(), getMaxScale()*2.f))
			{
				LL_INFOS() << "Agent visible" << LL_ENDL;
			}*/
			LL_INFOS() << "PA: " << getPositionAgent() << LL_ENDL;
			/*LL_INFOS() << "SPA: " << sel_pos_agent << LL_ENDL;
			LL_INFOS() << "WPA: " << wrist_right_pos_agent << LL_ENDL;*/
			for (attachment_map_t::iterator iter = mAttachmentPoints.begin(); 
				 iter != mAttachmentPoints.end();
				 ++iter)
			{
				LLViewerJointAttachment* attachment = iter->second;

				for (LLViewerJointAttachment::attachedobjs_vec_t::iterator attachment_iter = attachment->mAttachedObjects.begin();
					 attachment_iter != attachment->mAttachedObjects.end();
					 ++attachment_iter)
				{
					if (LLViewerObject *attached_object = (*attachment_iter))
					{
						if(attached_object->mDrawable->isVisible())
						{
							LL_INFOS() << attachment->getName() << " visible" << LL_ENDL;
						}
						else
						{
							LL_INFOS() << attachment->getName() << " not visible at " << mDrawable->getWorldPosition() << " and radius " << mDrawable->getRadius() << LL_ENDL;
						}
					}
				}
			}
		}
	}

	if (!visible && mVisible)
	{
		mMeshInvisibleTime.reset();
	}

	if (visible)
	{
		if (!mMeshValid)
		{
			restoreMeshData();
		}
	}
	else
	{
		if (mMeshValid &&
            (isControlAvatar() || mMeshInvisibleTime.getElapsedTimeF32() > TIME_BEFORE_MESH_CLEANUP))
		{
			releaseMeshData();
		}
	}

    if ( visible != mVisible )
    {
        LL_DEBUGS("AvatarRender") << "visible was " << mVisible << " now " << visible << LL_ENDL;
    }
	mVisible = visible;
}

// private
bool LLVOAvatar::shouldAlphaMask()
{
	const bool should_alpha_mask = !LLDrawPoolAlpha::sShowDebugAlpha // Don't alpha mask if "Highlight Transparent" checked
							&& !LLDrawPoolAvatar::sSkipTransparent;

	return should_alpha_mask;

}

//-----------------------------------------------------------------------------
// renderSkinned()
//-----------------------------------------------------------------------------
U32 LLVOAvatar::renderSkinned()
{
	U32 num_indices = 0;

	if (!mIsBuilt)
	{
		return num_indices;
	}

    if (mDrawable.isNull())
    {
		return num_indices;
    }

	LLFace* face = mDrawable->getFace(0);

	bool needs_rebuild = !face || !face->getVertexBuffer() || mDrawable->isState(LLDrawable::REBUILD_GEOMETRY);

	if (needs_rebuild || mDirtyMesh)
	{	//LOD changed or new mesh created, allocate new vertex buffer if needed
		if (needs_rebuild || mDirtyMesh >= 2 || mVisibilityRank <= 4)
		{
			updateMeshData();
			mDirtyMesh = 0;
			mNeedsSkin = TRUE;
			mDrawable->clearState(LLDrawable::REBUILD_GEOMETRY);
		}
	}

	if (LLViewerShaderMgr::instance()->getVertexShaderLevel(LLViewerShaderMgr::SHADER_AVATAR) <= 0)
	{
		if (mNeedsSkin)
		{
			//generate animated mesh
			LLViewerJoint* lower_mesh = getViewerJoint(MESH_ID_LOWER_BODY);
			LLViewerJoint* upper_mesh = getViewerJoint(MESH_ID_UPPER_BODY);
			LLViewerJoint* skirt_mesh = getViewerJoint(MESH_ID_SKIRT);
			LLViewerJoint* eyelash_mesh = getViewerJoint(MESH_ID_EYELASH);
			LLViewerJoint* head_mesh = getViewerJoint(MESH_ID_HEAD);
			LLViewerJoint* hair_mesh = getViewerJoint(MESH_ID_HAIR);

			if(upper_mesh)
			{
				upper_mesh->updateJointGeometry();
			}
			if (lower_mesh)
			{
				lower_mesh->updateJointGeometry();
			}

			if( isWearingWearableType( LLWearableType::WT_SKIRT ) )
			{
				if(skirt_mesh)
				{
					skirt_mesh->updateJointGeometry();
				}
			}

			if (!isSelf() || gAgent.needsRenderHead() || LLPipeline::sShadowRender)
			{
				if(eyelash_mesh)
				{
					eyelash_mesh->updateJointGeometry();
				}
				if(head_mesh)
				{
					head_mesh->updateJointGeometry();
				}
				if(hair_mesh)
				{
					hair_mesh->updateJointGeometry();
				}
			}
			mNeedsSkin = FALSE;
			mLastSkinTime = gFrameTimeSeconds;

			LLFace * face = mDrawable->getFace(0);
			if (face)
			{
				LLVertexBuffer* vb = face->getVertexBuffer();
				if (vb)
				{
					vb->flush();
				}
			}
		}
	}
	else
	{
		mNeedsSkin = FALSE;
	}

	if (sDebugInvisible)
	{
		LLNameValue* firstname = getNVPair("FirstName");
		if (firstname)
		{
			LL_DEBUGS("Avatar") << avString() << " in render" << LL_ENDL;
		}
		else
		{
			LL_INFOS() << "Avatar " << this << " in render" << LL_ENDL;
		}
		if (!mIsBuilt)
		{
			LL_INFOS() << "Not built!" << LL_ENDL;
		}
		else if (!gAgent.needsRenderAvatar())
		{
			LL_INFOS() << "Doesn't need avatar render!" << LL_ENDL;
		}
		else
		{
			LL_INFOS() << "Rendering!" << LL_ENDL;
		}
	}

	if (!mIsBuilt)
	{
		return num_indices;
	}

	if (isSelf() && !gAgent.needsRenderAvatar())
	{
		return num_indices;
	}

	// render collision normal
	// *NOTE: this is disabled (there is no UI for enabling sShowFootPlane) due
	// to DEV-14477.  the code is left here to aid in tracking down the cause
	// of the crash in the future. -brad
	if (sShowFootPlane && mDrawable.notNull())
	{
		LLVector3 slaved_pos = mDrawable->getPositionAgent();
		LLVector3 foot_plane_normal(mFootPlane.mV[VX], mFootPlane.mV[VY], mFootPlane.mV[VZ]);
		F32 dist_from_plane = (slaved_pos * foot_plane_normal) - mFootPlane.mV[VW];
		LLVector3 collide_point = slaved_pos;
		collide_point.mV[VZ] -= foot_plane_normal.mV[VZ] * (dist_from_plane + COLLISION_TOLERANCE - FOOT_COLLIDE_FUDGE);

		gGL.begin(LLRender::LINES);
		{
			F32 SQUARE_SIZE = 0.2f;
			gGL.color4f(1.f, 0.f, 0.f, 1.f);
			
			gGL.vertex3f(collide_point.mV[VX] - SQUARE_SIZE, collide_point.mV[VY] - SQUARE_SIZE, collide_point.mV[VZ]);
			gGL.vertex3f(collide_point.mV[VX] + SQUARE_SIZE, collide_point.mV[VY] - SQUARE_SIZE, collide_point.mV[VZ]);

			gGL.vertex3f(collide_point.mV[VX] + SQUARE_SIZE, collide_point.mV[VY] - SQUARE_SIZE, collide_point.mV[VZ]);
			gGL.vertex3f(collide_point.mV[VX] + SQUARE_SIZE, collide_point.mV[VY] + SQUARE_SIZE, collide_point.mV[VZ]);
			
			gGL.vertex3f(collide_point.mV[VX] + SQUARE_SIZE, collide_point.mV[VY] + SQUARE_SIZE, collide_point.mV[VZ]);
			gGL.vertex3f(collide_point.mV[VX] - SQUARE_SIZE, collide_point.mV[VY] + SQUARE_SIZE, collide_point.mV[VZ]);
			
			gGL.vertex3f(collide_point.mV[VX] - SQUARE_SIZE, collide_point.mV[VY] + SQUARE_SIZE, collide_point.mV[VZ]);
			gGL.vertex3f(collide_point.mV[VX] - SQUARE_SIZE, collide_point.mV[VY] - SQUARE_SIZE, collide_point.mV[VZ]);
			
			gGL.vertex3f(collide_point.mV[VX], collide_point.mV[VY], collide_point.mV[VZ]);
			gGL.vertex3f(collide_point.mV[VX] + mFootPlane.mV[VX], collide_point.mV[VY] + mFootPlane.mV[VY], collide_point.mV[VZ] + mFootPlane.mV[VZ]);

		}
		gGL.end();
		gGL.flush();
	}
	//--------------------------------------------------------------------
	// render all geometry attached to the skeleton
	//--------------------------------------------------------------------

		bool should_alpha_mask = shouldAlphaMask();
		LLGLState test(GL_ALPHA_TEST, should_alpha_mask);
		
		if (should_alpha_mask && !LLGLSLShader::sNoFixedFunction)
		{
			gGL.setAlphaRejectSettings(LLRender::CF_GREATER, 0.5f);
		}
		
		BOOL first_pass = TRUE;
		if (!LLDrawPoolAvatar::sSkipOpaque)
		{
			if (!isSelf() || gAgent.needsRenderHead() || LLPipeline::sShadowRender)
			{
				if (isTextureVisible(TEX_HEAD_BAKED) || isUIAvatar())
				{
					LLViewerJoint* head_mesh = getViewerJoint(MESH_ID_HEAD);
					if (head_mesh)
					{
						num_indices += head_mesh->render(LLRenderPass::PASS_UNKNOWN, mAdjustedPixelArea, TRUE, mIsDummy);
					}
					first_pass = FALSE;
				}
			}
			if (isTextureVisible(TEX_UPPER_BAKED) || isUIAvatar())
			{
				LLViewerJoint* upper_mesh = getViewerJoint(MESH_ID_UPPER_BODY);
				if (upper_mesh)
				{
					num_indices += upper_mesh->render(LLRenderPass::PASS_UNKNOWN, mAdjustedPixelArea, first_pass, mIsDummy);
				}
				first_pass = FALSE;
			}
			
			if (isTextureVisible(TEX_LOWER_BAKED) || isUIAvatar())
			{
				LLViewerJoint* lower_mesh = getViewerJoint(MESH_ID_LOWER_BODY);
				if (lower_mesh)
				{
					num_indices += lower_mesh->render(LLRenderPass::PASS_UNKNOWN, mAdjustedPixelArea, first_pass, mIsDummy);
				}
				first_pass = FALSE;
			}
		}

		if (should_alpha_mask && !LLGLSLShader::sNoFixedFunction)
		{
			gGL.setAlphaRejectSettings(LLRender::CF_DEFAULT);
		}

		if (!LLDrawPoolAvatar::sSkipTransparent || LLPipeline::sImpostorRender)
		{
			LLGLState blend(GL_BLEND, !mIsDummy);
			LLGLState test(GL_ALPHA_TEST, !mIsDummy);
			num_indices += renderTransparent(first_pass);
		}

	return num_indices;
}

U32 LLVOAvatar::renderTransparent(BOOL first_pass)
{
	U32 num_indices = 0;
	if( isWearingWearableType( LLWearableType::WT_SKIRT ) && (isUIAvatar() || isTextureVisible(TEX_SKIRT_BAKED)) )
	{
		gGL.setAlphaRejectSettings(LLRender::CF_GREATER, 0.25f);
		LLViewerJoint* skirt_mesh = getViewerJoint(MESH_ID_SKIRT);
		if (skirt_mesh)
		{
			num_indices += skirt_mesh->render(LLRenderPass::PASS_UNKNOWN, mAdjustedPixelArea, false, false);
		}
		first_pass = FALSE;
		gGL.setAlphaRejectSettings(LLRender::CF_DEFAULT);
	}

	if (!isSelf() || gAgent.needsRenderHead() || LLPipeline::sShadowRender)
	{
		if (LLPipeline::sImpostorRender)
		{
			gGL.setAlphaRejectSettings(LLRender::CF_GREATER, 0.5f);
		}
		
		if (isTextureVisible(TEX_HEAD_BAKED))
		{
			LLViewerJoint* eyelash_mesh = getViewerJoint(MESH_ID_EYELASH);
			if (eyelash_mesh)
			{
				num_indices += eyelash_mesh->render(LLRenderPass::PASS_UNKNOWN, mAdjustedPixelArea, first_pass, mIsDummy);
			}
			first_pass = FALSE;
		}
		if (isTextureVisible(TEX_HAIR_BAKED))
		{
			LLViewerJoint* hair_mesh = getViewerJoint(MESH_ID_HAIR);
			if (hair_mesh)
			{
				num_indices += hair_mesh->render(LLRenderPass::PASS_UNKNOWN, mAdjustedPixelArea, first_pass, mIsDummy);
			}
			first_pass = FALSE;
		}
		if (LLPipeline::sImpostorRender)
		{
			gGL.setAlphaRejectSettings(LLRender::CF_DEFAULT);
		}
	}
	
	return num_indices;
}

//-----------------------------------------------------------------------------
// renderRigid()
//-----------------------------------------------------------------------------
U32 LLVOAvatar::renderRigid()
{
	U32 num_indices = 0;

	if (!mIsBuilt)
	{
		return 0;
	}

	if (isSelf() && (!gAgent.needsRenderAvatar() || !gAgent.needsRenderHead()))
	{
		return 0;
	}
	
	if (!mIsBuilt)
	{
		return 0;
	}

	bool should_alpha_mask = shouldAlphaMask();
	LLGLState test(GL_ALPHA_TEST, should_alpha_mask);

	if (should_alpha_mask && !LLGLSLShader::sNoFixedFunction)
	{
		gGL.setAlphaRejectSettings(LLRender::CF_GREATER, 0.5f);
	}

	if (isTextureVisible(TEX_EYES_BAKED)  || isUIAvatar())
	{
		LLViewerJoint* eyeball_left = getViewerJoint(MESH_ID_EYEBALL_LEFT);
		LLViewerJoint* eyeball_right = getViewerJoint(MESH_ID_EYEBALL_RIGHT);
		if (eyeball_left)
		{
			num_indices += eyeball_left->render(LLRenderPass::PASS_UNKNOWN, mAdjustedPixelArea, TRUE, mIsDummy);
		}
		if(eyeball_right)
		{
			num_indices += eyeball_right->render(LLRenderPass::PASS_UNKNOWN, mAdjustedPixelArea, TRUE, mIsDummy);
		}
	}

	if (should_alpha_mask && !LLGLSLShader::sNoFixedFunction)
	{
		gGL.setAlphaRejectSettings(LLRender::CF_DEFAULT);
	}
	
	return num_indices;
}

U32 LLVOAvatar::renderImpostor(LLColor4U color, S32 diffuse_channel)
{
	if (!mImpostor.isComplete())
	{
		return 0;
	}

	LLVector3 pos(getRenderPosition()+mImpostorOffset);
	LLVector3 at = (pos - LLViewerCamera::getInstance()->getOrigin());
	at.normalize();
	LLVector3 left = LLViewerCamera::getInstance()->getUpAxis() % at;
	LLVector3 up = at%left;

	left *= mImpostorDim.mV[0];
	up *= mImpostorDim.mV[1];

	if (gPipeline.hasRenderDebugMask(LLPipeline::RENDER_DEBUG_IMPOSTORS))
	{
		LLGLEnable blend(GL_BLEND);
		gGL.setSceneBlendType(LLRender::BT_ADD);
		gGL.getTexUnit(diffuse_channel)->unbind(LLTexUnit::TT_TEXTURE);

		// gGL.begin(LLRender::QUADS);
		// gGL.vertex3fv((pos+left-up).mV);
		// gGL.vertex3fv((pos-left-up).mV);
		// gGL.vertex3fv((pos-left+up).mV);
		// gGL.vertex3fv((pos+left+up).mV);
		// gGL.end();


		gGL.begin(LLRender::LINES); 
		gGL.color4f(1.f,1.f,1.f,1.f);
		F32 thickness = llmax(F32(5.0f-5.0f*(gFrameTimeSeconds-mLastImpostorUpdateFrameTime)),1.0f);
		glLineWidth(thickness);
		gGL.vertex3fv((pos+left-up).mV);
		gGL.vertex3fv((pos-left-up).mV);
		gGL.vertex3fv((pos-left-up).mV);
		gGL.vertex3fv((pos-left+up).mV);
		gGL.vertex3fv((pos-left+up).mV);
		gGL.vertex3fv((pos+left+up).mV);
		gGL.vertex3fv((pos+left+up).mV);
		gGL.vertex3fv((pos+left-up).mV);
		gGL.end();
		gGL.flush();
	}
	{
	LLGLEnable test(GL_ALPHA_TEST);
	gGL.setAlphaRejectSettings(LLRender::CF_GREATER, 0.f);

	gGL.color4ubv(color.mV);
	gGL.getTexUnit(diffuse_channel)->bind(&mImpostor);
	gGL.begin(LLRender::QUADS);
	gGL.texCoord2f(0,0);
	gGL.vertex3fv((pos+left-up).mV);
	gGL.texCoord2f(1,0);
	gGL.vertex3fv((pos-left-up).mV);
	gGL.texCoord2f(1,1);
	gGL.vertex3fv((pos-left+up).mV);
	gGL.texCoord2f(0,1);
	gGL.vertex3fv((pos+left+up).mV);
	gGL.end();
	gGL.flush();
	}

	return 6;
}

bool LLVOAvatar::allTexturesCompletelyDownloaded(std::set<LLUUID>& ids) const
{
	for (std::set<LLUUID>::const_iterator it = ids.begin(); it != ids.end(); ++it)
	{
		LLViewerFetchedTexture *imagep = gTextureList.findImage(*it, TEX_LIST_STANDARD);
		if (imagep && imagep->getDiscardLevel()!=0)
		{
			return false;
		}
	}
	return true;
}

bool LLVOAvatar::allLocalTexturesCompletelyDownloaded() const
{
	std::set<LLUUID> local_ids;
	collectLocalTextureUUIDs(local_ids);
	return allTexturesCompletelyDownloaded(local_ids);
}

bool LLVOAvatar::allBakedTexturesCompletelyDownloaded() const
{
	std::set<LLUUID> baked_ids;
	collectBakedTextureUUIDs(baked_ids);
	return allTexturesCompletelyDownloaded(baked_ids);
}

std::string LLVOAvatar::bakedTextureOriginInfo()
{
	std::string result;
	
	std::set<LLUUID> baked_ids;
	collectBakedTextureUUIDs(baked_ids);
	for (U32 i = 0; i < mBakedTextureDatas.size(); i++)
	{
		ETextureIndex texture_index = mBakedTextureDatas[i].mTextureIndex;
		LLViewerFetchedTexture *imagep =
			LLViewerTextureManager::staticCastToFetchedTexture(getImage(texture_index,0), TRUE);
		if (!imagep ||
			imagep->getID() == IMG_DEFAULT ||
			imagep->getID() == IMG_DEFAULT_AVATAR)
			
		{
			result += "-";
		}
		else
		{
			bool has_url = false, has_host = false;
			if (!imagep->getUrl().empty())
			{
				has_url = true;
			}
			if (imagep->getTargetHost().isOk())
			{
				has_host = true;
			}
			S32 discard = imagep->getDiscardLevel();
			if (has_url && !has_host) result += discard ? "u" : "U"; // server-bake texture with url 
			else if (has_host && !has_url) result += discard ? "h" : "H"; // old-style texture on sim
			else if (has_host && has_url) result += discard ? "x" : "X"; // both origins?
			else if (!has_host && !has_url) result += discard ? "n" : "N"; // no origin?
			if (discard != 0)
			{
				result += llformat("(%d/%d)",discard,imagep->getDesiredDiscardLevel());
			}
		}

	}
	return result;
}

S32Bytes LLVOAvatar::totalTextureMemForUUIDS(std::set<LLUUID>& ids)
{
	S32Bytes result(0);
	for (std::set<LLUUID>::const_iterator it = ids.begin(); it != ids.end(); ++it)
	{
		LLViewerFetchedTexture *imagep = gTextureList.findImage(*it, TEX_LIST_STANDARD);
		if (imagep)
		{
			result += imagep->getTextureMemory();
		}
	}
	return result;
}
	
void LLVOAvatar::collectLocalTextureUUIDs(std::set<LLUUID>& ids) const
{
	for (U32 texture_index = 0; texture_index < getNumTEs(); texture_index++)
	{
		LLWearableType::EType wearable_type = LLAvatarAppearanceDictionary::getTEWearableType((ETextureIndex)texture_index);
		U32 num_wearables = gAgentWearables.getWearableCount(wearable_type);

		LLViewerFetchedTexture *imagep = NULL;
		for (U32 wearable_index = 0; wearable_index < num_wearables; wearable_index++)
		{
			imagep = LLViewerTextureManager::staticCastToFetchedTexture(getImage(texture_index, wearable_index), TRUE);
			if (imagep)
			{
				const LLAvatarAppearanceDictionary::TextureEntry *texture_dict = LLAvatarAppearanceDictionary::getInstance()->getTexture((ETextureIndex)texture_index);
				if (texture_dict && texture_dict->mIsLocalTexture)
				{
					ids.insert(imagep->getID());
				}
			}
		}
	}
	ids.erase(IMG_DEFAULT);
	ids.erase(IMG_DEFAULT_AVATAR);
	ids.erase(IMG_INVISIBLE);
}

void LLVOAvatar::collectBakedTextureUUIDs(std::set<LLUUID>& ids) const
{
	for (U32 texture_index = 0; texture_index < getNumTEs(); texture_index++)
	{
		LLViewerFetchedTexture *imagep = NULL;
		if (isIndexBakedTexture((ETextureIndex) texture_index))
		{
			imagep = LLViewerTextureManager::staticCastToFetchedTexture(getImage(texture_index,0), TRUE);
			if (imagep)
			{
				ids.insert(imagep->getID());
			}
		}
	}
	ids.erase(IMG_DEFAULT);
	ids.erase(IMG_DEFAULT_AVATAR);
	ids.erase(IMG_INVISIBLE);
}

void LLVOAvatar::collectTextureUUIDs(std::set<LLUUID>& ids)
{
	collectLocalTextureUUIDs(ids);
	collectBakedTextureUUIDs(ids);
}

void LLVOAvatar::releaseOldTextures()
{
	S32Bytes current_texture_mem;
	
	// Any textures that we used to be using but are no longer using should no longer be flagged as "NO_DELETE"
	std::set<LLUUID> baked_texture_ids;
	collectBakedTextureUUIDs(baked_texture_ids);
	S32Bytes new_baked_mem = totalTextureMemForUUIDS(baked_texture_ids);

	std::set<LLUUID> local_texture_ids;
	collectLocalTextureUUIDs(local_texture_ids);
	//S32 new_local_mem = totalTextureMemForUUIDS(local_texture_ids);

	std::set<LLUUID> new_texture_ids;
	new_texture_ids.insert(baked_texture_ids.begin(),baked_texture_ids.end());
	new_texture_ids.insert(local_texture_ids.begin(),local_texture_ids.end());
	S32Bytes new_total_mem = totalTextureMemForUUIDS(new_texture_ids);

	//S32 old_total_mem = totalTextureMemForUUIDS(mTextureIDs);
	//LL_DEBUGS("Avatar") << getFullname() << " old_total_mem: " << old_total_mem << " new_total_mem (L/B): " << new_total_mem << " (" << new_local_mem <<", " << new_baked_mem << ")" << LL_ENDL;  
	if (!isSelf() && new_total_mem > new_baked_mem)
	{
			LL_WARNS() << "extra local textures stored for non-self av" << LL_ENDL;
	}
	for (std::set<LLUUID>::iterator it = mTextureIDs.begin(); it != mTextureIDs.end(); ++it)
	{
		if (new_texture_ids.find(*it) == new_texture_ids.end())
		{
			LLViewerFetchedTexture *imagep = gTextureList.findImage(*it, TEX_LIST_STANDARD);
			if (imagep)
			{
				current_texture_mem += imagep->getTextureMemory();
				if (imagep->getTextureState() == LLGLTexture::NO_DELETE)
				{
					// This will allow the texture to be deleted if not in use.
					imagep->forceActive();

					// This resets the clock to texture being flagged
					// as unused, preventing the texture from being
					// deleted immediately. If other avatars or
					// objects are using it, it can still be flagged
					// no-delete by them.
					imagep->forceUpdateBindStats();
				}
			}
		}
	}
	mTextureIDs = new_texture_ids;
}

void LLVOAvatar::updateTextures()
{
	releaseOldTextures();
	
	BOOL render_avatar = TRUE;

	if (mIsDummy)
	{
		return;
	}

	if( isSelf() )
	{
		render_avatar = TRUE;
	}
	else
	{
		if(!isVisible())
		{
			return ;//do not update for invisible avatar.
		}

		render_avatar = !mCulled; //visible and not culled.
	}

	std::vector<BOOL> layer_baked;
	// GL NOT ACTIVE HERE - *TODO
	for (U32 i = 0; i < mBakedTextureDatas.size(); i++)
	{
		layer_baked.push_back(isTextureDefined(mBakedTextureDatas[i].mTextureIndex));
		// bind the texture so that they'll be decoded slightly 
		// inefficient, we can short-circuit this if we have to
		if (render_avatar && !gGLManager.mIsDisabled)
		{
			if (layer_baked[i] && !mBakedTextureDatas[i].mIsLoaded)
			{
				gGL.getTexUnit(0)->bind(getImage( mBakedTextureDatas[i].mTextureIndex, 0 ));
			}
		}
	}

	mMaxPixelArea = 0.f;
	mMinPixelArea = 99999999.f;
	mHasGrey = FALSE; // debug
	for (U32 texture_index = 0; texture_index < getNumTEs(); texture_index++)
	{
		LLWearableType::EType wearable_type = LLAvatarAppearanceDictionary::getTEWearableType((ETextureIndex)texture_index);
		U32 num_wearables = gAgentWearables.getWearableCount(wearable_type);
		const LLTextureEntry *te = getTE(texture_index);

		// getTE can return 0.
		// Not sure yet why it does, but of course it crashes when te->mScale? gets used.
		// Put safeguard in place so this corner case get better handling and does not result in a crash.
		F32 texel_area_ratio = 1.0f;
		if( te )
		{
			texel_area_ratio = fabs(te->mScaleS * te->mScaleT);
		}
		else
		{
			LL_WARNS() << "getTE( " << texture_index << " ) returned 0" <<LL_ENDL;
		}

		LLViewerFetchedTexture *imagep = NULL;
		for (U32 wearable_index = 0; wearable_index < num_wearables; wearable_index++)
		{
			imagep = LLViewerTextureManager::staticCastToFetchedTexture(getImage(texture_index, wearable_index), TRUE);
			if (imagep)
			{
				const LLAvatarAppearanceDictionary::TextureEntry *texture_dict = LLAvatarAppearanceDictionary::getInstance()->getTexture((ETextureIndex)texture_index);
				const EBakedTextureIndex baked_index = texture_dict ? texture_dict->mBakedTextureIndex : EBakedTextureIndex::BAKED_NUM_INDICES;
				if (texture_dict && texture_dict->mIsLocalTexture)
				{
					addLocalTextureStats((ETextureIndex)texture_index, imagep, texel_area_ratio, render_avatar, mBakedTextureDatas[baked_index].mIsUsed);
				}
			}
		}
		if (isIndexBakedTexture((ETextureIndex) texture_index) && render_avatar)
		{
			const S32 boost_level = getAvatarBakedBoostLevel();
			imagep = LLViewerTextureManager::staticCastToFetchedTexture(getImage(texture_index,0), TRUE);
			addBakedTextureStats( imagep, mPixelArea, texel_area_ratio, boost_level );			
		}
	}

	if (gPipeline.hasRenderDebugMask(LLPipeline::RENDER_DEBUG_TEXTURE_AREA))
	{
		setDebugText(llformat("%4.0f:%4.0f", (F32) sqrt(mMinPixelArea),(F32) sqrt(mMaxPixelArea)));
	}	
}


void LLVOAvatar::addLocalTextureStats( ETextureIndex idx, LLViewerFetchedTexture* imagep,
									   F32 texel_area_ratio, BOOL render_avatar, BOOL covered_by_baked)
{
	// No local texture stats for non-self avatars
	return;
}

const S32 MAX_TEXTURE_UPDATE_INTERVAL = 64 ; //need to call updateTextures() at least every 32 frames.	
const S32 MAX_TEXTURE_VIRTUAL_SIZE_RESET_INTERVAL = S32_MAX ; //frames
void LLVOAvatar::checkTextureLoading()
{
	static const F32 MAX_INVISIBLE_WAITING_TIME = 15.f ; //seconds

	BOOL pause = !isVisible() ;
	if(!pause)
	{
		mInvisibleTimer.reset() ;
	}
	if(mLoadedCallbacksPaused == pause)
	{
		return ; 
	}
	
	if(mCallbackTextureList.empty()) //when is self or no callbacks. Note: this list for self is always empty.
	{
		mLoadedCallbacksPaused = pause ;
		return ; //nothing to check.
	}
	
	if(pause && mInvisibleTimer.getElapsedTimeF32() < MAX_INVISIBLE_WAITING_TIME)
	{
		return ; //have not been invisible for enough time.
	}
	
	for(LLLoadedCallbackEntry::source_callback_list_t::iterator iter = mCallbackTextureList.begin();
		iter != mCallbackTextureList.end(); ++iter)
	{
		LLViewerFetchedTexture* tex = gTextureList.findImage(*iter) ;
		if(tex)
		{
			if(pause)//pause texture fetching.
			{
				tex->pauseLoadedCallbacks(&mCallbackTextureList) ;

				//set to terminate texture fetching after MAX_TEXTURE_UPDATE_INTERVAL frames.
				tex->setMaxVirtualSizeResetInterval(MAX_TEXTURE_UPDATE_INTERVAL);
				tex->resetMaxVirtualSizeResetCounter() ;
			}
			else//unpause
			{
				static const F32 START_AREA = 100.f ;

				tex->unpauseLoadedCallbacks(&mCallbackTextureList) ;
				tex->addTextureStats(START_AREA); //jump start the fetching again
			}
		}		
	}			
	
	if(!pause)
	{
		updateTextures() ; //refresh texture stats.
	}
	mLoadedCallbacksPaused = pause ;
	return ;
}

const F32  SELF_ADDITIONAL_PRI = 0.75f ;
const F32  ADDITIONAL_PRI = 0.5f;
void LLVOAvatar::addBakedTextureStats( LLViewerFetchedTexture* imagep, F32 pixel_area, F32 texel_area_ratio, S32 boost_level)
{
	//Note:
	//if this function is not called for the last MAX_TEXTURE_VIRTUAL_SIZE_RESET_INTERVAL frames, 
	//the texture pipeline will stop fetching this texture.

	imagep->resetTextureStats();
	imagep->setMaxVirtualSizeResetInterval(MAX_TEXTURE_VIRTUAL_SIZE_RESET_INTERVAL);
	imagep->resetMaxVirtualSizeResetCounter() ;

	mMaxPixelArea = llmax(pixel_area, mMaxPixelArea);
	mMinPixelArea = llmin(pixel_area, mMinPixelArea);	
	imagep->addTextureStats(pixel_area / texel_area_ratio);
	imagep->setBoostLevel(boost_level);
	
	if(boost_level != LLGLTexture::BOOST_AVATAR_BAKED_SELF)
	{
		imagep->setAdditionalDecodePriority(ADDITIONAL_PRI) ;
	}
	else
	{
		imagep->setAdditionalDecodePriority(SELF_ADDITIONAL_PRI) ;
	}
}

//virtual	
void LLVOAvatar::setImage(const U8 te, LLViewerTexture *imagep, const U32 index)
{
	setTEImage(te, imagep);
}

//virtual 
LLViewerTexture* LLVOAvatar::getImage(const U8 te, const U32 index) const
{
	return getTEImage(te);
}
//virtual 
const LLTextureEntry* LLVOAvatar::getTexEntry(const U8 te_num) const
{
	return getTE(te_num);
}

//virtual 
void LLVOAvatar::setTexEntry(const U8 index, const LLTextureEntry &te)
{
	setTE(index, te);
}

const std::string LLVOAvatar::getImageURL(const U8 te, const LLUUID &uuid)
{
	llassert(isIndexBakedTexture(ETextureIndex(te)));
	std::string url = "";
	const std::string& appearance_service_url = LLAppearanceMgr::instance().getAppearanceServiceURL();
	if (appearance_service_url.empty())
	{
		// Probably a server-side issue if we get here:
		LL_WARNS() << "AgentAppearanceServiceURL not set - Baked texture requests will fail" << LL_ENDL;
		return url;
	}
	
	const LLAvatarAppearanceDictionary::TextureEntry* texture_entry = LLAvatarAppearanceDictionary::getInstance()->getTexture((ETextureIndex)te);
	if (texture_entry != NULL)
	{
		url = appearance_service_url + "texture/" + getID().asString() + "/" + texture_entry->mDefaultImageName + "/" + uuid.asString();
		//LL_INFOS() << "baked texture url: " << url << LL_ENDL;
	}
	return url;
}

//-----------------------------------------------------------------------------
// resolveHeight()
//-----------------------------------------------------------------------------

void LLVOAvatar::resolveHeightAgent(const LLVector3 &in_pos_agent, LLVector3 &out_pos_agent, LLVector3 &out_norm)
{
	LLVector3d in_pos_global, out_pos_global;

	in_pos_global = gAgent.getPosGlobalFromAgent(in_pos_agent);
	resolveHeightGlobal(in_pos_global, out_pos_global, out_norm);
	out_pos_agent = gAgent.getPosAgentFromGlobal(out_pos_global);
}


void LLVOAvatar::resolveRayCollisionAgent(const LLVector3d start_pt, const LLVector3d end_pt, LLVector3d &out_pos, LLVector3 &out_norm)
{
	LLViewerObject *obj;
	LLWorld::getInstance()->resolveStepHeightGlobal(this, start_pt, end_pt, out_pos, out_norm, &obj);
}

void LLVOAvatar::resolveHeightGlobal(const LLVector3d &inPos, LLVector3d &outPos, LLVector3 &outNorm)
{
	LLVector3d zVec(0.0f, 0.0f, 0.5f);
	LLVector3d p0 = inPos + zVec;
	LLVector3d p1 = inPos - zVec;
	LLViewerObject *obj;
	LLWorld::getInstance()->resolveStepHeightGlobal(this, p0, p1, outPos, outNorm, &obj);
	if (!obj)
	{
		mStepOnLand = TRUE;
		mStepMaterial = 0;
		mStepObjectVelocity.setVec(0.0f, 0.0f, 0.0f);
	}
	else
	{
		mStepOnLand = FALSE;
		mStepMaterial = obj->getMaterial();

		// We want the primitive velocity, not our velocity... (which actually subtracts the
		// step object velocity)
		LLVector3 angularVelocity = obj->getAngularVelocity();
		LLVector3 relativePos = gAgent.getPosAgentFromGlobal(outPos) - obj->getPositionAgent();

		LLVector3 linearComponent = angularVelocity % relativePos;
//		LL_INFOS() << "Linear Component of Rotation Velocity " << linearComponent << LL_ENDL;
		mStepObjectVelocity = obj->getVelocity() + linearComponent;
	}
}


//-----------------------------------------------------------------------------
// getStepSound()
//-----------------------------------------------------------------------------
const LLUUID& LLVOAvatar::getStepSound() const
{
	if ( mStepOnLand )
	{
		return sStepSoundOnLand;
	}

	return sStepSounds[mStepMaterial];
}


//-----------------------------------------------------------------------------
// processAnimationStateChanges()
//-----------------------------------------------------------------------------
void LLVOAvatar::processAnimationStateChanges()
{
	if ( isAnyAnimationSignaled(AGENT_WALK_ANIMS, NUM_AGENT_WALK_ANIMS) )
	{
		startMotion(ANIM_AGENT_WALK_ADJUST);
		stopMotion(ANIM_AGENT_FLY_ADJUST);
	}
	else if (mInAir && !isSitting())
	{
		stopMotion(ANIM_AGENT_WALK_ADJUST);
        if (mEnableDefaultMotions)
        {
		startMotion(ANIM_AGENT_FLY_ADJUST);
	}
	}
	else
	{
		stopMotion(ANIM_AGENT_WALK_ADJUST);
		stopMotion(ANIM_AGENT_FLY_ADJUST);
	}

	if ( isAnyAnimationSignaled(AGENT_GUN_AIM_ANIMS, NUM_AGENT_GUN_AIM_ANIMS) )
	{
        if (mEnableDefaultMotions)
        {
		startMotion(ANIM_AGENT_TARGET);
        }
		stopMotion(ANIM_AGENT_BODY_NOISE);
	}
	else
	{
		stopMotion(ANIM_AGENT_TARGET);
        if (mEnableDefaultMotions)
        {
		startMotion(ANIM_AGENT_BODY_NOISE);
	}
	}
	
	// clear all current animations
	AnimIterator anim_it;
	for (anim_it = mPlayingAnimations.begin(); anim_it != mPlayingAnimations.end();)
	{
		AnimIterator found_anim = mSignaledAnimations.find(anim_it->first);

		// playing, but not signaled, so stop
		if (found_anim == mSignaledAnimations.end())
		{
			processSingleAnimationStateChange(anim_it->first, FALSE);
			mPlayingAnimations.erase(anim_it++);
			continue;
		}

		++anim_it;
	}

	// start up all new anims
	for (anim_it = mSignaledAnimations.begin(); anim_it != mSignaledAnimations.end();)
	{
		AnimIterator found_anim = mPlayingAnimations.find(anim_it->first);

		// signaled but not playing, or different sequence id, start motion
		if (found_anim == mPlayingAnimations.end() || found_anim->second != anim_it->second)
		{
			if (processSingleAnimationStateChange(anim_it->first, TRUE))
			{
				mPlayingAnimations[anim_it->first] = anim_it->second;
				++anim_it;
				continue;
			}
		}

		++anim_it;
	}

	// clear source information for animations which have been stopped
	if (isSelf())
	{
		AnimSourceIterator source_it = mAnimationSources.begin();

		for (source_it = mAnimationSources.begin(); source_it != mAnimationSources.end();)
		{
			if (mSignaledAnimations.find(source_it->second) == mSignaledAnimations.end())
			{
				mAnimationSources.erase(source_it++);
			}
			else
			{
				++source_it;
			}
		}
	}

	stop_glerror();
}


//-----------------------------------------------------------------------------
// processSingleAnimationStateChange();
//-----------------------------------------------------------------------------
BOOL LLVOAvatar::processSingleAnimationStateChange( const LLUUID& anim_id, BOOL start )
{
    // SL-402, SL-427 - we need to update body size often enough to
    // keep appearances in sync, but not so often that animations
    // cause constant jiggling of the body or camera. Possible
    // compromise is to do it on animation changes:
    computeBodySize();
    
	BOOL result = FALSE;

	if ( start ) // start animation
	{
		if (anim_id == ANIM_AGENT_TYPE)
		{
			if (gAudiop)
			{
				LLVector3d char_pos_global = gAgent.getPosGlobalFromAgent(getCharacterPosition());
				if (LLViewerParcelMgr::getInstance()->canHearSound(char_pos_global)
				    && !LLMuteList::getInstance()->isMuted(getID(), LLMute::flagObjectSounds))
				{
					// RN: uncomment this to play on typing sound at fixed volume once sound engine is fixed
					// to support both spatialized and non-spatialized instances of the same sound
					//if (isSelf())
					//{
					//	gAudiop->triggerSound(LLUUID(gSavedSettings.getString("UISndTyping")), 1.0f, LLAudioEngine::AUDIO_TYPE_UI);
					//}
					//else
					{
						LLUUID sound_id = LLUUID(gSavedSettings.getString("UISndTyping"));
						gAudiop->triggerSound(sound_id, getID(), 1.0f, LLAudioEngine::AUDIO_TYPE_SFX, char_pos_global);
					}
				}
			}
		}
		else if (anim_id == ANIM_AGENT_SIT_GROUND_CONSTRAINED)
		{
			sitDown(TRUE);
		}


		if (startMotion(anim_id))
		{
			result = TRUE;
		}
		else
		{
			LL_WARNS() << "Failed to start motion!" << LL_ENDL;
		}
	}
	else //stop animation
	{
		if (anim_id == ANIM_AGENT_SIT_GROUND_CONSTRAINED)
		{
			sitDown(FALSE);
		}
		if ((anim_id == ANIM_AGENT_DO_NOT_DISTURB) && gAgent.isDoNotDisturb())
		{
			// re-assert DND tag animation
			gAgent.sendAnimationRequest(ANIM_AGENT_DO_NOT_DISTURB, ANIM_REQUEST_START);
			return result;
		}
		stopMotion(anim_id);
		result = TRUE;
	}

	return result;
}

//-----------------------------------------------------------------------------
// isAnyAnimationSignaled()
//-----------------------------------------------------------------------------
BOOL LLVOAvatar::isAnyAnimationSignaled(const LLUUID *anim_array, const S32 num_anims) const
{
	for (S32 i = 0; i < num_anims; i++)
	{
		if(mSignaledAnimations.find(anim_array[i]) != mSignaledAnimations.end())
		{
			return TRUE;
		}
	}
	return FALSE;
}

//-----------------------------------------------------------------------------
// resetAnimations()
//-----------------------------------------------------------------------------
void LLVOAvatar::resetAnimations()
{
	LLKeyframeMotion::flushKeyframeCache();
	flushAllMotions();
}

// Override selectively based on avatar sex and whether we're using new
// animations.
LLUUID LLVOAvatar::remapMotionID(const LLUUID& id)
{
	BOOL use_new_walk_run = gSavedSettings.getBOOL("UseNewWalkRun");
	LLUUID result = id;

	// start special case female walk for female avatars
	if (getSex() == SEX_FEMALE)
	{
		if (id == ANIM_AGENT_WALK)
		{
			if (use_new_walk_run)
				result = ANIM_AGENT_FEMALE_WALK_NEW;
			else
				result = ANIM_AGENT_FEMALE_WALK;
		}
		else if (id == ANIM_AGENT_RUN)
		{
			// There is no old female run animation, so only override
			// in one case.
			if (use_new_walk_run)
				result = ANIM_AGENT_FEMALE_RUN_NEW;
		}
		else if (id == ANIM_AGENT_SIT)
		{
			result = ANIM_AGENT_SIT_FEMALE;
		}
	}
	else
	{
		// Male avatar.
		if (id == ANIM_AGENT_WALK)
		{
			if (use_new_walk_run)
				result = ANIM_AGENT_WALK_NEW;
		}
		else if (id == ANIM_AGENT_RUN)
		{
			if (use_new_walk_run)
				result = ANIM_AGENT_RUN_NEW;
		}
		// keeps in sync with setSex() related code (viewer controls sit's sex)
		else if (id == ANIM_AGENT_SIT_FEMALE)
		{
			result = ANIM_AGENT_SIT;
		}
	
	}

	return result;

}

//-----------------------------------------------------------------------------
// startMotion()
// id is the asset if of the animation to start
// time_offset is the offset into the animation at which to start playing
//-----------------------------------------------------------------------------
BOOL LLVOAvatar::startMotion(const LLUUID& id, F32 time_offset)
{
	LL_DEBUGS() << "motion requested " << id.asString() << " " << gAnimLibrary.animationName(id) << LL_ENDL;

	LLUUID remap_id = remapMotionID(id);

	if (remap_id != id)
	{
		LL_DEBUGS() << "motion resultant " << remap_id.asString() << " " << gAnimLibrary.animationName(remap_id) << LL_ENDL;
	}

	if (isSelf() && remap_id == ANIM_AGENT_AWAY)
	{
		gAgent.setAFK();
	}

	return LLCharacter::startMotion(remap_id, time_offset);
}

//-----------------------------------------------------------------------------
// stopMotion()
//-----------------------------------------------------------------------------
BOOL LLVOAvatar::stopMotion(const LLUUID& id, BOOL stop_immediate)
{
	LL_DEBUGS() << "motion requested " << id.asString() << " " << gAnimLibrary.animationName(id) << LL_ENDL;

	LLUUID remap_id = remapMotionID(id);
	
	if (remap_id != id)
	{
		LL_DEBUGS() << "motion resultant " << remap_id.asString() << " " << gAnimLibrary.animationName(remap_id) << LL_ENDL;
	}

	if (isSelf())
	{
		gAgent.onAnimStop(remap_id);
	}

	return LLCharacter::stopMotion(remap_id, stop_immediate);
}

//-----------------------------------------------------------------------------
// hasMotionFromSource()
//-----------------------------------------------------------------------------
// virtual
bool LLVOAvatar::hasMotionFromSource(const LLUUID& source_id)
{
	return false;
}

//-----------------------------------------------------------------------------
// stopMotionFromSource()
//-----------------------------------------------------------------------------
// virtual
void LLVOAvatar::stopMotionFromSource(const LLUUID& source_id)
{
}

//-----------------------------------------------------------------------------
// addDebugText()
//-----------------------------------------------------------------------------
void LLVOAvatar::addDebugText(const std::string& text)
{
	mDebugText.append(1, '\n');
	mDebugText.append(text);
}

//-----------------------------------------------------------------------------
// getID()
//-----------------------------------------------------------------------------
const LLUUID& LLVOAvatar::getID() const
{
	return mID;
}

//-----------------------------------------------------------------------------
// getJoint()
//-----------------------------------------------------------------------------
// RN: avatar joints are multi-rooted to include screen-based attachments
LLJoint *LLVOAvatar::getJoint( const std::string &name )
{
	joint_map_t::iterator iter = mJointMap.find(name);

	LLJoint* jointp = NULL;

	if (iter == mJointMap.end() || iter->second == NULL)
	{   //search for joint and cache found joint in lookup table
		jointp = mRoot->findJoint(name);
		mJointMap[name] = jointp;
	}
	else
	{   //return cached pointer
		jointp = iter->second;
	}

#ifndef LL_RELEASE_FOR_DOWNLOAD
    if (jointp && jointp->getName()!="mScreen" && jointp->getName()!="mRoot")
    {
        llassert(getJoint(jointp->getJointNum())==jointp);
    }
#endif
	return jointp;
}

LLJoint *LLVOAvatar::getJoint( S32 joint_num )
{
    LLJoint *pJoint = NULL;
    S32 collision_start = mNumBones;
    S32 attachment_start = mNumBones + mNumCollisionVolumes;
    if (joint_num>=attachment_start)
    {
        // Attachment IDs start at 1
        S32 attachment_id = joint_num - attachment_start + 1;
        attachment_map_t::iterator iter = mAttachmentPoints.find(attachment_id);
        if (iter != mAttachmentPoints.end())
        {
            pJoint = iter->second;
        }
    }
    else if (joint_num>=collision_start)
    {
        S32 collision_id = joint_num-collision_start;
        pJoint = &mCollisionVolumes[collision_id];
    }
    else if (joint_num>=0)
    {
        pJoint = mSkeleton[joint_num];
    }
	llassert(!pJoint || pJoint->getJointNum() == joint_num);
    return pJoint;
}

//-----------------------------------------------------------------------------
// getRiggedMeshID
//
// If viewer object is a rigged mesh, set the mesh id and return true.
// Otherwise, null out the id and return false.
//-----------------------------------------------------------------------------
// static
bool LLVOAvatar::getRiggedMeshID(LLViewerObject* pVO, LLUUID& mesh_id)
{
	mesh_id.setNull();
	
	//If a VO has a skin that we'll reset the joint positions to their default
	if ( pVO && pVO->mDrawable )
	{
		LLVOVolume* pVObj = pVO->mDrawable->getVOVolume();
		if ( pVObj )
		{
			const LLMeshSkinInfo* pSkinData = pVObj->getSkinInfo();
			if (pSkinData 
				&& pSkinData->mJointNames.size() > JOINT_COUNT_REQUIRED_FOR_FULLRIG	// full rig
				&& pSkinData->mAlternateBindMatrix.size() > 0 )
					{				
						mesh_id = pSkinData->mMeshID;
						return true;
					}
		}
	}
	return false;
}

bool LLVOAvatar::jointIsRiggedTo(const LLJoint *joint) const
{
    if (joint)
	{
        const LLJointRiggingInfoTab& tab = mJointRiggingInfoTab;
        S32 joint_num = joint->getJointNum();
        if (joint_num < tab.size() && tab[joint_num].isRiggedTo())
            {
                return true;
            }
        }
    return false;
}

void LLVOAvatar::clearAttachmentOverrides()
{
    LLScopedContextString str("clearAttachmentOverrides " + getFullname());

    for (S32 i=0; i<LL_CHARACTER_MAX_ANIMATED_JOINTS; i++)
	{
        LLJoint *pJoint = getJoint(i);
        if (pJoint)
        {
			pJoint->clearAttachmentPosOverrides();
			pJoint->clearAttachmentScaleOverrides();
        }
	}

    if (mPelvisFixups.count()>0)
    {
        mPelvisFixups.clear();
        LLJoint* pJointPelvis = getJoint("mPelvis");
        if (pJointPelvis)
	{
			pJointPelvis->setPosition( LLVector3( 0.0f, 0.0f, 0.0f) );
        }
        postPelvisSetRecalc();	
	}

    mActiveOverrideMeshes.clear();
    onActiveOverrideMeshesChanged();
}

//-----------------------------------------------------------------------------
// rebuildAttachmentOverrides
//-----------------------------------------------------------------------------
void LLVOAvatar::rebuildAttachmentOverrides()
{
    LLScopedContextString str("rebuildAttachmentOverrides " + getFullname());

    LL_DEBUGS("AnimatedObjects") << "rebuilding" << LL_ENDL;
    dumpStack("AnimatedObjectsStack");
    
    clearAttachmentOverrides();

    // Handle the case that we're resetting the skeleton of an animated object.
    LLControlAvatar *control_av = dynamic_cast<LLControlAvatar*>(this);
    if (control_av)
	{
        LLVOVolume *volp = control_av->mRootVolp;
        if (volp)
        {
            LL_DEBUGS("Avatar") << volp->getID() << " adding attachment overrides for root vol, prim count " 
                                << (S32) (1+volp->numChildren()) << LL_ENDL;
            addAttachmentOverridesForObject(volp);
        }
    }

    // Attached objects
	for (attachment_map_t::iterator iter = mAttachmentPoints.begin();
		 iter != mAttachmentPoints.end();
		 ++iter)
	{
		LLViewerJointAttachment *attachment_pt = (*iter).second;
        if (attachment_pt)
        {
            for (LLViewerJointAttachment::attachedobjs_vec_t::iterator at_it = attachment_pt->mAttachedObjects.begin();
				 at_it != attachment_pt->mAttachedObjects.end(); ++at_it)
            {
                LLViewerObject *vo = *at_it;
                // Attached animated objects affect joints in their control
                // avs, not the avs to which they are attached.
                if (vo && !vo->isAnimatedObject())
                {
                    addAttachmentOverridesForObject(vo);
                }
            }
        }
    }
}

//-----------------------------------------------------------------------------
// updateAttachmentOverrides
//
// This is intended to give the same results as
// rebuildAttachmentOverrides(), while avoiding redundant work.
// -----------------------------------------------------------------------------
void LLVOAvatar::updateAttachmentOverrides()
{
    LLScopedContextString str("updateAttachmentOverrides " + getFullname());

    LL_DEBUGS("AnimatedObjects") << "updating" << LL_ENDL;
    dumpStack("AnimatedObjectsStack");

    std::set<LLUUID> meshes_seen;
    
    // Handle the case that we're updating the skeleton of an animated object.
    LLControlAvatar *control_av = dynamic_cast<LLControlAvatar*>(this);
    if (control_av)
    {
        LLVOVolume *volp = control_av->mRootVolp;
        if (volp)
        {
            LL_DEBUGS("Avatar") << volp->getID() << " adding attachment overrides for root vol, prim count " 
                                << (S32) (1+volp->numChildren()) << LL_ENDL;
            addAttachmentOverridesForObject(volp, &meshes_seen);
        }
    }

    // Attached objects
	for (attachment_map_t::iterator iter = mAttachmentPoints.begin();
		 iter != mAttachmentPoints.end();
		 ++iter)
	{
		LLViewerJointAttachment *attachment_pt = (*iter).second;
        if (attachment_pt)
        {
            for (LLViewerJointAttachment::attachedobjs_vec_t::iterator at_it = attachment_pt->mAttachedObjects.begin();
				 at_it != attachment_pt->mAttachedObjects.end(); ++at_it)
            {
                LLViewerObject *vo = *at_it;
                // Attached animated objects affect joints in their control
                // avs, not the avs to which they are attached.
                if (vo && !vo->isAnimatedObject())
                {
                    addAttachmentOverridesForObject(vo, &meshes_seen);
                }
            }
        }
    }
    // Remove meshes that are no longer present on the skeleton

	// have to work with a copy because removeAttachmentOverrides() will change mActiveOverrideMeshes.
    std::set<LLUUID> active_override_meshes = mActiveOverrideMeshes; 
    for (std::set<LLUUID>::iterator it = active_override_meshes.begin(); it != active_override_meshes.end(); ++it)
    {
        if (meshes_seen.find(*it) == meshes_seen.end())
        {
            removeAttachmentOverridesForObject(*it);
        }
    }


#ifdef ATTACHMENT_OVERRIDE_VALIDATION
    {
        std::vector<LLVector3OverrideMap> pos_overrides_by_joint;
        std::vector<LLVector3OverrideMap> scale_overrides_by_joint;
        LLVector3OverrideMap pelvis_fixups;

        // Capture snapshot of override state after update
        for (S32 joint_num = 0; joint_num < LL_CHARACTER_MAX_ANIMATED_JOINTS; joint_num++)
        {
            LLVector3OverrideMap pos_overrides;
            LLJoint *joint = getJoint(joint_num);
            if (joint)
            {
                pos_overrides_by_joint.push_back(joint->m_attachmentPosOverrides);
                scale_overrides_by_joint.push_back(joint->m_attachmentScaleOverrides);
            }
            else
            {
                // No joint, use default constructed empty maps
                pos_overrides_by_joint.push_back(LLVector3OverrideMap());
                scale_overrides_by_joint.push_back(LLVector3OverrideMap());
            }
        }
        pelvis_fixups = mPelvisFixups;
        //dumpArchetypeXML(getFullname() + "_paranoid_updated");

        // Rebuild and compare
        rebuildAttachmentOverrides();
        //dumpArchetypeXML(getFullname() + "_paranoid_rebuilt");
        bool mismatched = false;
        for (S32 joint_num = 0; joint_num < LL_CHARACTER_MAX_ANIMATED_JOINTS; joint_num++)
        {
            LLJoint *joint = getJoint(joint_num);
            if (joint)
            {
                if (pos_overrides_by_joint[joint_num] != joint->m_attachmentPosOverrides)
                {
                    mismatched = true;
                }
                if (scale_overrides_by_joint[joint_num] != joint->m_attachmentScaleOverrides)
                {
                    mismatched = true;
            }
        }
    }
        if (pelvis_fixups != mPelvisFixups)
        {
            mismatched = true;
        }
        if (mismatched)
        {
            LL_WARNS() << "MISMATCHED ATTACHMENT OVERRIDES" << LL_ENDL;
        }
    }
#endif
}

//-----------------------------------------------------------------------------
// addAttachmentOverridesForObject
//-----------------------------------------------------------------------------
void LLVOAvatar::addAttachmentOverridesForObject(LLViewerObject *vo, std::set<LLUUID>* meshes_seen, bool recursive)
{
    if (vo->getAvatar() != this && vo->getAvatarAncestor() != this)
	{
		LL_WARNS("Avatar") << "called with invalid avatar" << LL_ENDL;
        return;
	}

    LLScopedContextString str("addAttachmentOverridesForObject " + getFullname());
    
    LL_DEBUGS("AnimatedObjects") << "adding" << LL_ENDL;
    dumpStack("AnimatedObjectsStack");
    
	// Process all children
    if (recursive)
    {
	LLViewerObject::const_child_list_t& children = vo->getChildren();
	for (LLViewerObject::const_child_list_t::const_iterator it = children.begin();
		 it != children.end(); ++it)
	{
		LLViewerObject *childp = *it;
            addAttachmentOverridesForObject(childp, meshes_seen, true);
        }
	}

	LLVOVolume *vobj = dynamic_cast<LLVOVolume*>(vo);
	bool pelvisGotSet = false;

	if (!vobj)
	{
		return;
	}

	LLViewerObject *root_object = (LLViewerObject*)vobj->getRoot();
    LL_DEBUGS("AnimatedObjects") << "trying to add attachment overrides for root object " << root_object->getID() << " prim is " << vobj << LL_ENDL;
	if (vobj->isMesh() &&
		((vobj->getVolume() && !vobj->getVolume()->isMeshAssetLoaded()) || !gMeshRepo.meshRezEnabled()))
	{
        LL_DEBUGS("AnimatedObjects") << "failed to add attachment overrides for root object " << root_object->getID() << " mesh asset not loaded" << LL_ENDL;
		return;
	}
	const LLMeshSkinInfo*  pSkinData = vobj->getSkinInfo();

	if ( vobj && vobj->isMesh() && pSkinData )
	{
		const int bindCnt = pSkinData->mAlternateBindMatrix.size();								
        const int jointCnt = pSkinData->mJointNames.size();
        if ((bindCnt > 0) && (bindCnt != jointCnt))
        {
            LL_WARNS_ONCE() << "invalid mesh, bindCnt " << bindCnt << "!= jointCnt " << jointCnt << ", joint overrides will be ignored." << LL_ENDL;
        }
		if ((bindCnt > 0) && (bindCnt == jointCnt))
		{					
			const F32 pelvisZOffset = pSkinData->mPelvisOffset;
			const LLUUID& mesh_id = pSkinData->mMeshID;

            if (meshes_seen)
            {
                meshes_seen->insert(mesh_id);
            }
            bool mesh_overrides_loaded = (mActiveOverrideMeshes.find(mesh_id) != mActiveOverrideMeshes.end());
            if (mesh_overrides_loaded)
            {
                LL_DEBUGS("AnimatedObjects") << "skipping add attachment overrides for " << mesh_id 
                                             << " to root object " << root_object->getID()
                                             << ", already loaded"
                                             << LL_ENDL;
            }
            else
            {
                LL_DEBUGS("AnimatedObjects") << "adding attachment overrides for " << mesh_id 
                                             << " to root object " << root_object->getID() << LL_ENDL;
            }
			bool fullRig = (jointCnt>=JOINT_COUNT_REQUIRED_FOR_FULLRIG) ? true : false;								
			if ( fullRig && !mesh_overrides_loaded )
			{								
				for ( int i=0; i<jointCnt; ++i )
				{
					std::string lookingForJoint = pSkinData->mJointNames[i].c_str();
					LLJoint* pJoint = getJoint( lookingForJoint );
					if (pJoint)
					{   									
						const LLVector3& jointPos = pSkinData->mAlternateBindMatrix[i].getTranslation();									
                        if (pJoint->aboveJointPosThreshold(jointPos))
                        {
                            bool override_changed;
                            pJoint->addAttachmentPosOverride( jointPos, mesh_id, avString(), override_changed );
                            
                            if (override_changed)
                            {
                                //If joint is a pelvis then handle old/new pelvis to foot values
                                if ( lookingForJoint == "mPelvis" )
                                {	
                                    pelvisGotSet = true;											
                                }										
                            }
                            if (pSkinData->mLockScaleIfJointPosition)
                            {
                                // Note that unlike positions, there's no threshold check here,
                                // just a lock at the default value.
                                pJoint->addAttachmentScaleOverride(pJoint->getDefaultScale(), mesh_id, avString());
                            }
                        }
					}										
				}																
				if (pelvisZOffset != 0.0F)
				{
                    F32 pelvis_fixup_before;
                    bool has_fixup_before =  hasPelvisFixup(pelvis_fixup_before);
					addPelvisFixup( pelvisZOffset, mesh_id );
					F32 pelvis_fixup_after;
                    hasPelvisFixup(pelvis_fixup_after); // Don't have to check bool here because we just added it...
                    if (!has_fixup_before || (pelvis_fixup_before != pelvis_fixup_after))
                    {
                        pelvisGotSet = true;											
                    }
                    
				}
                mActiveOverrideMeshes.insert(mesh_id);
                onActiveOverrideMeshesChanged();
			}							
		}
	}
    else
    {
        LL_DEBUGS("AnimatedObjects") << "failed to add attachment overrides for root object " << root_object->getID() << " not mesh or no pSkinData" << LL_ENDL;
    }
					
	//Rebuild body data if we altered joints/pelvis
	if ( pelvisGotSet ) 
	{
		postPelvisSetRecalc();
	}		
}

//-----------------------------------------------------------------------------
// getAttachmentOverrideNames
//-----------------------------------------------------------------------------
void LLVOAvatar::getAttachmentOverrideNames(std::set<std::string>& pos_names, std::set<std::string>& scale_names) const
{
    LLVector3 pos;
    LLVector3 scale;
    LLUUID mesh_id;

    // Bones
	for (avatar_joint_list_t::const_iterator iter = mSkeleton.begin();
         iter != mSkeleton.end(); ++iter)
	{
		const LLJoint* pJoint = (*iter);
		if (pJoint && pJoint->hasAttachmentPosOverride(pos,mesh_id))
		{
            pos_names.insert(pJoint->getName());
		}
		if (pJoint && pJoint->hasAttachmentScaleOverride(scale,mesh_id))
		{
            scale_names.insert(pJoint->getName());
		}
	}

    // Attachment points
	for (attachment_map_t::const_iterator iter = mAttachmentPoints.begin();
		 iter != mAttachmentPoints.end();
		 ++iter)
	{
		const LLViewerJointAttachment *attachment_pt = (*iter).second;
        if (attachment_pt && attachment_pt->hasAttachmentPosOverride(pos,mesh_id))
        {
            pos_names.insert(attachment_pt->getName());
        }
        // Attachment points don't have scales.
    }

}

//-----------------------------------------------------------------------------
// showAttachmentOverrides
//-----------------------------------------------------------------------------
void LLVOAvatar::showAttachmentOverrides(bool verbose) const
{
    std::set<std::string> pos_names, scale_names;
    getAttachmentOverrideNames(pos_names, scale_names);
    if (pos_names.size())
    {
        std::stringstream ss;
        std::copy(pos_names.begin(), pos_names.end(), std::ostream_iterator<std::string>(ss, ","));
        LL_INFOS() << getFullname() << " attachment positions defined for joints: " << ss.str() << "\n" << LL_ENDL;
    }
    else
    {
        LL_DEBUGS("Avatar") << getFullname() << " no attachment positions defined for any joints" << "\n" << LL_ENDL;
    }
    if (scale_names.size())
    {
        std::stringstream ss;
        std::copy(scale_names.begin(), scale_names.end(), std::ostream_iterator<std::string>(ss, ","));
        LL_INFOS() << getFullname() << " attachment scales defined for joints: " << ss.str() << "\n" << LL_ENDL;
    }
    else
    {
        LL_INFOS() << getFullname() << " no attachment scales defined for any joints" << "\n" << LL_ENDL;
    }

    if (!verbose)
    {
        return;
    }

    LLVector3 pos, scale;
    LLUUID mesh_id;
    S32 count = 0;

    // Bones
	for (avatar_joint_list_t::const_iterator iter = mSkeleton.begin();
         iter != mSkeleton.end(); ++iter)
	{
		const LLJoint* pJoint = (*iter);
		if (pJoint && pJoint->hasAttachmentPosOverride(pos,mesh_id))
		{
			pJoint->showAttachmentPosOverrides(getFullname());
            count++;
		}
		if (pJoint && pJoint->hasAttachmentScaleOverride(scale,mesh_id))
		{
			pJoint->showAttachmentScaleOverrides(getFullname());
            count++;
        }
	}

    // Attachment points
	for (attachment_map_t::const_iterator iter = mAttachmentPoints.begin();
		 iter != mAttachmentPoints.end();
		 ++iter)
	{
		const LLViewerJointAttachment *attachment_pt = (*iter).second;
        if (attachment_pt && attachment_pt->hasAttachmentPosOverride(pos,mesh_id))
        {
            attachment_pt->showAttachmentPosOverrides(getFullname());
            count++;
        }
    }

    if (count)
    {
        LL_DEBUGS("Avatar") << avString() << " end of pos, scale overrides" << LL_ENDL;
        LL_DEBUGS("Avatar") << "=================================" << LL_ENDL;
    }
}

//-----------------------------------------------------------------------------
// removeAttachmentOverridesForObject
//-----------------------------------------------------------------------------
void LLVOAvatar::removeAttachmentOverridesForObject(LLViewerObject *vo)
{
    if (vo->getAvatar() != this && vo->getAvatarAncestor() != this)
	{
		LL_WARNS("Avatar") << "called with invalid avatar" << LL_ENDL;
        return;
	}
		
	// Process all children
	LLViewerObject::const_child_list_t& children = vo->getChildren();
	for (LLViewerObject::const_child_list_t::const_iterator it = children.begin();
		 it != children.end(); ++it)
	{
		LLViewerObject *childp = *it;
		removeAttachmentOverridesForObject(childp);
	}

	// Process self.
	LLUUID mesh_id;
	if (getRiggedMeshID(vo,mesh_id))
	{
		removeAttachmentOverridesForObject(mesh_id);
	}
}

//-----------------------------------------------------------------------------
// removeAttachmentOverridesForObject
//-----------------------------------------------------------------------------
void LLVOAvatar::removeAttachmentOverridesForObject(const LLUUID& mesh_id)
{	
	LLJoint* pJointPelvis = getJoint("mPelvis");
    const std::string av_string = avString();
    for (S32 joint_num = 0; joint_num < LL_CHARACTER_MAX_ANIMATED_JOINTS; joint_num++)
	{
        LLJoint *pJoint = getJoint(joint_num);
		if ( pJoint )
		{			
            bool dummy; // unused
			pJoint->removeAttachmentPosOverride(mesh_id, av_string, dummy);
			pJoint->removeAttachmentScaleOverride(mesh_id, av_string);
		}		
		if ( pJoint && pJoint == pJointPelvis)
		{
			removePelvisFixup( mesh_id );
			// SL-315
			pJoint->setPosition( LLVector3( 0.0f, 0.0f, 0.0f) );
		}		
	}	
		
	postPelvisSetRecalc();	

    mActiveOverrideMeshes.erase(mesh_id);
    onActiveOverrideMeshesChanged();
}
//-----------------------------------------------------------------------------
// getCharacterPosition()
//-----------------------------------------------------------------------------
LLVector3 LLVOAvatar::getCharacterPosition()
{
	if (mDrawable.notNull())
	{
		return mDrawable->getPositionAgent();
	}
	else
	{
		return getPositionAgent();
	}
}


//-----------------------------------------------------------------------------
// LLVOAvatar::getCharacterRotation()
//-----------------------------------------------------------------------------
LLQuaternion LLVOAvatar::getCharacterRotation()
{
	return getRotation();
}


//-----------------------------------------------------------------------------
// LLVOAvatar::getCharacterVelocity()
//-----------------------------------------------------------------------------
LLVector3 LLVOAvatar::getCharacterVelocity()
{
	return getVelocity() - mStepObjectVelocity;
}


//-----------------------------------------------------------------------------
// LLVOAvatar::getCharacterAngularVelocity()
//-----------------------------------------------------------------------------
LLVector3 LLVOAvatar::getCharacterAngularVelocity()
{
	return getAngularVelocity();
}

//-----------------------------------------------------------------------------
// LLVOAvatar::getGround()
//-----------------------------------------------------------------------------
void LLVOAvatar::getGround(const LLVector3 &in_pos_agent, LLVector3 &out_pos_agent, LLVector3 &outNorm)
{
	LLVector3d z_vec(0.0f, 0.0f, 1.0f);
	LLVector3d p0_global, p1_global;

	if (isUIAvatar())
	{
		outNorm.setVec(z_vec);
		out_pos_agent = in_pos_agent;
		return;
	}
	
	p0_global = gAgent.getPosGlobalFromAgent(in_pos_agent) + z_vec;
	p1_global = gAgent.getPosGlobalFromAgent(in_pos_agent) - z_vec;
	LLViewerObject *obj;
	LLVector3d out_pos_global;
	LLWorld::getInstance()->resolveStepHeightGlobal(this, p0_global, p1_global, out_pos_global, outNorm, &obj);
	out_pos_agent = gAgent.getPosAgentFromGlobal(out_pos_global);
}

//-----------------------------------------------------------------------------
// LLVOAvatar::getTimeDilation()
//-----------------------------------------------------------------------------
F32 LLVOAvatar::getTimeDilation()
{
	return mRegionp ? mRegionp->getTimeDilation() : 1.f;
}


//-----------------------------------------------------------------------------
// LLVOAvatar::getPixelArea()
//-----------------------------------------------------------------------------
F32 LLVOAvatar::getPixelArea() const
{
	if (isUIAvatar())
	{
		return 100000.f;
	}
	return mPixelArea;
}



//-----------------------------------------------------------------------------
// LLVOAvatar::getPosGlobalFromAgent()
//-----------------------------------------------------------------------------
LLVector3d	LLVOAvatar::getPosGlobalFromAgent(const LLVector3 &position)
{
	return gAgent.getPosGlobalFromAgent(position);
}

//-----------------------------------------------------------------------------
// getPosAgentFromGlobal()
//-----------------------------------------------------------------------------
LLVector3	LLVOAvatar::getPosAgentFromGlobal(const LLVector3d &position)
{
	return gAgent.getPosAgentFromGlobal(position);
}


//-----------------------------------------------------------------------------
// requestStopMotion()
//-----------------------------------------------------------------------------
// virtual
void LLVOAvatar::requestStopMotion( LLMotion* motion )
{
	// Only agent avatars should handle the stop motion notifications.
}

//-----------------------------------------------------------------------------
// loadSkeletonNode(): loads <skeleton> node from XML tree
//-----------------------------------------------------------------------------
//virtual
BOOL LLVOAvatar::loadSkeletonNode ()
{
	if (!LLAvatarAppearance::loadSkeletonNode())
	{
		return FALSE;
	}
	
    bool ignore_hud_joints = false;
    initAttachmentPoints(ignore_hud_joints);

	return TRUE;
}

//-----------------------------------------------------------------------------
// initAttachmentPoints(): creates attachment points if needed, sets state based on avatar_lad.xml. 
//-----------------------------------------------------------------------------
void LLVOAvatar::initAttachmentPoints(bool ignore_hud_joints)
{
    LLAvatarXmlInfo::attachment_info_list_t::iterator iter;
    for (iter = sAvatarXmlInfo->mAttachmentInfoList.begin();
         iter != sAvatarXmlInfo->mAttachmentInfoList.end(); 
         ++iter)
    {
        LLAvatarXmlInfo::LLAvatarAttachmentInfo *info = *iter;
        if (info->mIsHUDAttachment && (!isSelf() || ignore_hud_joints))
        {
		    //don't process hud joint for other avatars, or when doing a skeleton reset.
            continue;
        }

        S32 attachmentID = info->mAttachmentID;
        if (attachmentID < 1 || attachmentID > 255)
        {
            LL_WARNS() << "Attachment point out of range [1-255]: " << attachmentID << " on attachment point " << info->mName << LL_ENDL;
            continue;
        }

        LLViewerJointAttachment* attachment = NULL;
        bool newly_created = false;
        if (mAttachmentPoints.find(attachmentID) == mAttachmentPoints.end())
        {
            attachment = new LLViewerJointAttachment();
            newly_created = true;
        }
        else
        {
            attachment = mAttachmentPoints[attachmentID];
        }

        attachment->setName(info->mName);
        LLJoint *parent_joint = getJoint(info->mJointName);
        if (!parent_joint)
        {
            // If the intended parent for attachment point is unavailable, avatar_lad.xml is corrupt.
            LL_WARNS() << "No parent joint by name " << info->mJointName << " found for attachment point " << info->mName << LL_ENDL;
            LL_ERRS() << "Invalid avatar_lad.xml file" << LL_ENDL;
        }

        if (info->mHasPosition)
        {
            attachment->setOriginalPosition(info->mPosition);
            attachment->setDefaultPosition(info->mPosition);
        }
			
        if (info->mHasRotation)
        {
            LLQuaternion rotation;
            rotation.setQuat(info->mRotationEuler.mV[VX] * DEG_TO_RAD,
                             info->mRotationEuler.mV[VY] * DEG_TO_RAD,
                             info->mRotationEuler.mV[VZ] * DEG_TO_RAD);
            attachment->setRotation(rotation);
        }

        int group = info->mGroup;
        if (group >= 0)
        {
            if (group < 0 || group > 9)
            {
                LL_WARNS() << "Invalid group number (" << group << ") for attachment point " << info->mName << LL_ENDL;
            }
            else
            {
                attachment->setGroup(group);
            }
        }

        attachment->setPieSlice(info->mPieMenuSlice);
        attachment->setVisibleInFirstPerson(info->mVisibleFirstPerson);
        attachment->setIsHUDAttachment(info->mIsHUDAttachment);
        // attachment can potentially be animated, needs a number.
        attachment->setJointNum(mNumBones + mNumCollisionVolumes + attachmentID - 1);

        if (newly_created)
        {
            mAttachmentPoints[attachmentID] = attachment;
            
            // now add attachment joint
            parent_joint->addChild(attachment);
        }
    }
}

//-----------------------------------------------------------------------------
// updateVisualParams()
//-----------------------------------------------------------------------------
void LLVOAvatar::updateVisualParams()
{
	ESex avatar_sex = (getVisualParamWeight("male") > 0.5f) ? SEX_MALE : SEX_FEMALE;
	if (getSex() != avatar_sex)
	{
		if (mIsSitting && findMotion(avatar_sex == SEX_MALE ? ANIM_AGENT_SIT_FEMALE : ANIM_AGENT_SIT) != NULL)
		{
			// In some cases of gender change server changes sit motion with motion message,
			// but in case of some avatars (legacy?) there is no update from server side,
			// likely because server doesn't know about difference between motions
			// (female and male sit ids are same server side, so it is likely unaware that it
			// need to send update)
			// Make sure motion is up to date
			stopMotion(ANIM_AGENT_SIT);
			setSex(avatar_sex);
			startMotion(ANIM_AGENT_SIT);
		}
		else
		{
			setSex(avatar_sex);
		}
	}

	LLCharacter::updateVisualParams();

	if (mLastSkeletonSerialNum != mSkeletonSerialNum)
	{
		computeBodySize();
		mLastSkeletonSerialNum = mSkeletonSerialNum;
		mRoot->updateWorldMatrixChildren();
	}

	dirtyMesh();
	updateHeadOffset();
}
//-----------------------------------------------------------------------------
// isActive()
//-----------------------------------------------------------------------------
BOOL LLVOAvatar::isActive() const
{
	return TRUE;
}

//-----------------------------------------------------------------------------
// setPixelAreaAndAngle()
//-----------------------------------------------------------------------------
void LLVOAvatar::setPixelAreaAndAngle(LLAgent &agent)
{
	if (mDrawable.isNull())
	{
		return;
	}

	const LLVector4a* ext = mDrawable->getSpatialExtents();
	LLVector4a center;
	center.setAdd(ext[1], ext[0]);
	center.mul(0.5f);
	LLVector4a size;
	size.setSub(ext[1], ext[0]);
	size.mul(0.5f);

	mImpostorPixelArea = LLPipeline::calcPixelArea(center, size, *LLViewerCamera::getInstance());

	F32 range = mDrawable->mDistanceWRTCamera;

	if (range < 0.001f)		// range == zero
	{
		mAppAngle = 180.f;
	}
	else
	{
		F32 radius = size.getLength3().getF32();
		mAppAngle = (F32) atan2( radius, range) * RAD_TO_DEG;
	}

	// We always want to look good to ourselves
	if( isSelf() )
	{
		mPixelArea = llmax( mPixelArea, F32(getTexImageSize() / 16) );
	}
}

//-----------------------------------------------------------------------------
// updateJointLODs()
//-----------------------------------------------------------------------------
BOOL LLVOAvatar::updateJointLODs()
{
	const F32 MAX_PIXEL_AREA = 100000000.f;
	F32 lod_factor = (sLODFactor * AVATAR_LOD_TWEAK_RANGE + (1.f - AVATAR_LOD_TWEAK_RANGE));
	F32 avatar_num_min_factor = clamp_rescale(sLODFactor, 0.f, 1.f, 0.25f, 0.6f);
	F32 avatar_num_factor = clamp_rescale((F32)sNumVisibleAvatars, 8, 25, 1.f, avatar_num_min_factor);
	F32 area_scale = 0.16f;

		if (isSelf())
		{
			if(gAgentCamera.cameraCustomizeAvatar() || gAgentCamera.cameraMouselook())
			{
				mAdjustedPixelArea = MAX_PIXEL_AREA;
			}
			else
			{
				mAdjustedPixelArea = mPixelArea*area_scale;
			}
		}
		else if (mIsDummy)
		{
			mAdjustedPixelArea = MAX_PIXEL_AREA;
		}
		else
		{
			// reported avatar pixel area is dependent on avatar render load, based on number of visible avatars
			mAdjustedPixelArea = (F32)mPixelArea * area_scale * lod_factor * lod_factor * avatar_num_factor * avatar_num_factor;
		}

		// now select meshes to render based on adjusted pixel area
		LLViewerJoint* root = dynamic_cast<LLViewerJoint*>(mRoot);
		BOOL res = FALSE;
		if (root)
		{
			res = root->updateLOD(mAdjustedPixelArea, TRUE);
		}
 		if (res)
		{
			sNumLODChangesThisFrame++;
			dirtyMesh(2);
			return TRUE;
		}

	return FALSE;
}

//-----------------------------------------------------------------------------
// createDrawable()
//-----------------------------------------------------------------------------
LLDrawable *LLVOAvatar::createDrawable(LLPipeline *pipeline)
{
	pipeline->allocDrawable(this);
	mDrawable->setLit(FALSE);

	LLDrawPoolAvatar *poolp = (LLDrawPoolAvatar*) gPipeline.getPool(LLDrawPool::POOL_AVATAR);

	// Only a single face (one per avatar)
	//this face will be splitted into several if its vertex buffer is too long.
	mDrawable->setState(LLDrawable::ACTIVE);
	mDrawable->addFace(poolp, NULL);
	mDrawable->setRenderType(LLPipeline::RENDER_TYPE_AVATAR);
	
	mNumInitFaces = mDrawable->getNumFaces() ;

	dirtyMesh(2);
	return mDrawable;
}


void LLVOAvatar::updateGL()
{
	if (mMeshTexturesDirty)
	{
		updateMeshTextures();
		mMeshTexturesDirty = FALSE;
	}
}

//-----------------------------------------------------------------------------
// updateGeometry()
//-----------------------------------------------------------------------------
static LLTrace::BlockTimerStatHandle FTM_UPDATE_AVATAR("Update Avatar");
BOOL LLVOAvatar::updateGeometry(LLDrawable *drawable)
{
	LL_RECORD_BLOCK_TIME(FTM_UPDATE_AVATAR);
 	if (!(gPipeline.hasRenderType(LLPipeline::RENDER_TYPE_AVATAR)))
	{
		return TRUE;
	}
	
	if (!mMeshValid)
	{
		return TRUE;
	}

	if (!drawable)
	{
		LL_ERRS() << "LLVOAvatar::updateGeometry() called with NULL drawable" << LL_ENDL;
	}

	return TRUE;
}

//-----------------------------------------------------------------------------
// updateSexDependentLayerSets()
//-----------------------------------------------------------------------------
void LLVOAvatar::updateSexDependentLayerSets()
{
	invalidateComposite( mBakedTextureDatas[BAKED_HEAD].mTexLayerSet);
	invalidateComposite( mBakedTextureDatas[BAKED_UPPER].mTexLayerSet);
	invalidateComposite( mBakedTextureDatas[BAKED_LOWER].mTexLayerSet);
}

//-----------------------------------------------------------------------------
// dirtyMesh()
//-----------------------------------------------------------------------------
void LLVOAvatar::dirtyMesh()
{
	dirtyMesh(1);
}
void LLVOAvatar::dirtyMesh(S32 priority)
{
	mDirtyMesh = llmax(mDirtyMesh, priority);
}

//-----------------------------------------------------------------------------
// getViewerJoint()
//-----------------------------------------------------------------------------
LLViewerJoint*	LLVOAvatar::getViewerJoint(S32 idx)
{
	return dynamic_cast<LLViewerJoint*>(mMeshLOD[idx]);
}

//-----------------------------------------------------------------------------
// hideSkirt()
//-----------------------------------------------------------------------------
void LLVOAvatar::hideSkirt()
{
	mMeshLOD[MESH_ID_SKIRT]->setVisible(FALSE, TRUE);
}

BOOL LLVOAvatar::setParent(LLViewerObject* parent)
{
	BOOL ret ;
	if (parent == NULL)
	{
		getOffObject();
		ret = LLViewerObject::setParent(parent);
		if (isSelf())
		{
			gAgentCamera.resetCamera();
		}
	}
	else
	{
		ret = LLViewerObject::setParent(parent);
		if(ret)
		{
			sitOnObject(parent);
		}
	}
	return ret ;
}

void LLVOAvatar::addChild(LLViewerObject *childp)
{
	childp->extractAttachmentItemID(); // find the inventory item this object is associated with.
	if (isSelf())
	{
	    const LLUUID& item_id = childp->getAttachmentItemID();
		LLViewerInventoryItem *item = gInventory.getItem(item_id);
		LL_DEBUGS("Avatar") << "ATT attachment child added " << (item ? item->getName() : "UNKNOWN") << " id " << item_id << LL_ENDL;

	}

	LLViewerObject::addChild(childp);
	if (childp->mDrawable)
	{
		if (!attachObject(childp))
		{
			LL_WARNS() << "ATT addChild() failed for " 
					<< childp->getID()
					<< " item " << childp->getAttachmentItemID()
					<< LL_ENDL;
			// MAINT-3312 backout
			// mPendingAttachment.push_back(childp);
		}
	}
	else
	{
		mPendingAttachment.push_back(childp);
	}
}

void LLVOAvatar::removeChild(LLViewerObject *childp)
{
	LLViewerObject::removeChild(childp);
	if (!detachObject(childp))
	{
		LL_WARNS() << "Calling detach on non-attached object " << LL_ENDL;
	}
}

LLViewerJointAttachment* LLVOAvatar::getTargetAttachmentPoint(LLViewerObject* viewer_object)
{
	S32 attachmentID = ATTACHMENT_ID_FROM_STATE(viewer_object->getAttachmentState());

	// This should never happen unless the server didn't process the attachment point
	// correctly, but putting this check in here to be safe.
	if (attachmentID & ATTACHMENT_ADD)
	{
		LL_WARNS() << "Got an attachment with ATTACHMENT_ADD mask, removing ( attach pt:" << attachmentID << " )" << LL_ENDL;
		attachmentID &= ~ATTACHMENT_ADD;
	}
	
	LLViewerJointAttachment* attachment = get_if_there(mAttachmentPoints, attachmentID, (LLViewerJointAttachment*)NULL);

	if (!attachment)
	{
		LL_WARNS() << "Object attachment point invalid: " << attachmentID 
			<< " trying to use 1 (chest)"
			<< LL_ENDL;

		attachment = get_if_there(mAttachmentPoints, 1, (LLViewerJointAttachment*)NULL); // Arbitrary using 1 (chest)
		if (attachment)
		{
			LL_WARNS() << "Object attachment point invalid: " << attachmentID 
				<< " on object " << viewer_object->getID()
				<< " attachment item " << viewer_object->getAttachmentItemID()
				<< " falling back to 1 (chest)"
				<< LL_ENDL;
		}
		else
		{
			LL_WARNS() << "Object attachment point invalid: " << attachmentID 
				<< " on object " << viewer_object->getID()
				<< " attachment item " << viewer_object->getAttachmentItemID()
				<< "Unable to use fallback attachment point 1 (chest)"
				<< LL_ENDL;
		}
	}

	return attachment;
}

//-----------------------------------------------------------------------------
// attachObject()
//-----------------------------------------------------------------------------
const LLViewerJointAttachment *LLVOAvatar::attachObject(LLViewerObject *viewer_object)
{
	if (isSelf())
	{
		const LLUUID& item_id = viewer_object->getAttachmentItemID();
		LLViewerInventoryItem *item = gInventory.getItem(item_id);
		LL_DEBUGS("Avatar") << "ATT attaching object "
							<< (item ? item->getName() : "UNKNOWN") << " id " << item_id << LL_ENDL;	
	}
	LLViewerJointAttachment* attachment = getTargetAttachmentPoint(viewer_object);

	if (!attachment || !attachment->addObject(viewer_object))
	{
		const LLUUID& item_id = viewer_object->getAttachmentItemID();
		LLViewerInventoryItem *item = gInventory.getItem(item_id);
		LL_WARNS("Avatar") << "ATT attach failed "
						   << (item ? item->getName() : "UNKNOWN") << " id " << item_id << LL_ENDL;	
		return 0;
	}

    if (!viewer_object->isAnimatedObject())
    {
        updateAttachmentOverrides();
    }

	updateVisualComplexity();

	if (viewer_object->isSelected())
	{
		LLSelectMgr::getInstance()->updateSelectionCenter();
		LLSelectMgr::getInstance()->updatePointAt();
	}

	viewer_object->refreshBakeTexture();


	LLViewerObject::const_child_list_t& child_list = viewer_object->getChildren();
	for (LLViewerObject::child_list_t::const_iterator iter = child_list.begin();
		iter != child_list.end(); ++iter)
	{
		LLViewerObject* objectp = *iter;
		if (objectp)
		{
			objectp->refreshBakeTexture();
		}
	}

	updateMeshVisibility();

	return attachment;
}

//-----------------------------------------------------------------------------
// getNumAttachments()
//-----------------------------------------------------------------------------
U32 LLVOAvatar::getNumAttachments() const
{
	U32 num_attachments = 0;
	for (attachment_map_t::const_iterator iter = mAttachmentPoints.begin();
		 iter != mAttachmentPoints.end();
		 ++iter)
	{
		const LLViewerJointAttachment *attachment_pt = (*iter).second;
		num_attachments += attachment_pt->getNumObjects();
	}
	return num_attachments;
}

//-----------------------------------------------------------------------------
// getMaxAttachments()
//-----------------------------------------------------------------------------
S32 LLVOAvatar::getMaxAttachments() const
{
	const S32 MAX_AGENT_ATTACHMENTS = 38;

	S32 max_attach = MAX_AGENT_ATTACHMENTS;
	
	if (gAgent.getRegion())
	{
		LLSD features;
		gAgent.getRegion()->getSimulatorFeatures(features);
		if (features.has("MaxAgentAttachments"))
		{
			max_attach = features["MaxAgentAttachments"].asInteger();
		}
	}
	return max_attach;
}

//-----------------------------------------------------------------------------
// canAttachMoreObjects()
// Returns true if we can attach <n> more objects.
//-----------------------------------------------------------------------------
BOOL LLVOAvatar::canAttachMoreObjects(U32 n) const
{
	return (getNumAttachments() + n) <= getMaxAttachments();
}

//-----------------------------------------------------------------------------
// getNumAnimatedObjectAttachments()
//-----------------------------------------------------------------------------
U32 LLVOAvatar::getNumAnimatedObjectAttachments() const
{
	U32 num_attachments = 0;
	for (attachment_map_t::const_iterator iter = mAttachmentPoints.begin();
		 iter != mAttachmentPoints.end();
		 ++iter)
	{
		const LLViewerJointAttachment *attachment_pt = (*iter).second;
		num_attachments += attachment_pt->getNumAnimatedObjects();
	}
	return num_attachments;
}

//-----------------------------------------------------------------------------
// getMaxAnimatedObjectAttachments()
// Gets from simulator feature if available, otherwise 0.
//-----------------------------------------------------------------------------
S32 LLVOAvatar::getMaxAnimatedObjectAttachments() const
{
    S32 max_attach = 0;
    if (gSavedSettings.getBOOL("AnimatedObjectsIgnoreLimits"))
    {
        max_attach = getMaxAttachments(); 
    }
    else
    {
        if (gAgent.getRegion())
        {
            LLSD features;
            gAgent.getRegion()->getSimulatorFeatures(features);
            if (features.has("AnimatedObjects"))
            {
                max_attach = features["AnimatedObjects"]["MaxAgentAnimatedObjectAttachments"].asInteger();
            }
        }
    }
    return max_attach;
}

//-----------------------------------------------------------------------------
// canAttachMoreAnimatedObjects()
// Returns true if we can attach <n> more animated objects.
//-----------------------------------------------------------------------------
BOOL LLVOAvatar::canAttachMoreAnimatedObjects(U32 n) const
{
	return (getNumAnimatedObjectAttachments() + n) <= getMaxAnimatedObjectAttachments();
}

//-----------------------------------------------------------------------------
// lazyAttach()
//-----------------------------------------------------------------------------
void LLVOAvatar::lazyAttach()
{
	std::vector<LLPointer<LLViewerObject> > still_pending;
	
	for (U32 i = 0; i < mPendingAttachment.size(); i++)
	{
		LLPointer<LLViewerObject> cur_attachment = mPendingAttachment[i];
		if (cur_attachment->mDrawable)
		{
			if (isSelf())
			{
				const LLUUID& item_id = cur_attachment->getAttachmentItemID();
				LLViewerInventoryItem *item = gInventory.getItem(item_id);
				LL_DEBUGS("Avatar") << "ATT attaching object "
									<< (item ? item->getName() : "UNKNOWN") << " id " << item_id << LL_ENDL;
			}
			if (!attachObject(cur_attachment))
			{	// Drop it
				LL_WARNS() << "attachObject() failed for " 
					<< cur_attachment->getID()
					<< " item " << cur_attachment->getAttachmentItemID()
					<< LL_ENDL;
				// MAINT-3312 backout
				//still_pending.push_back(cur_attachment);
			}
		}
		else
		{
			still_pending.push_back(cur_attachment);
		}
	}

	mPendingAttachment = still_pending;
}

void LLVOAvatar::resetHUDAttachments()
{

	for (attachment_map_t::iterator iter = mAttachmentPoints.begin(); 
		 iter != mAttachmentPoints.end();
		 ++iter)
	{
		LLViewerJointAttachment* attachment = iter->second;
		if (attachment->getIsHUDAttachment())
		{
			for (LLViewerJointAttachment::attachedobjs_vec_t::iterator attachment_iter = attachment->mAttachedObjects.begin();
				 attachment_iter != attachment->mAttachedObjects.end();
				 ++attachment_iter)
			{
				const LLViewerObject* attached_object = (*attachment_iter);
				if (attached_object && attached_object->mDrawable.notNull())
				{
					gPipeline.markMoved(attached_object->mDrawable);
				}
			}
		}
	}
}

void LLVOAvatar::rebuildRiggedAttachments( void )
{
	for ( attachment_map_t::iterator iter = mAttachmentPoints.begin(); iter != mAttachmentPoints.end(); ++iter )
	{
		LLViewerJointAttachment* pAttachment = iter->second;
		LLViewerJointAttachment::attachedobjs_vec_t::iterator attachmentIterEnd = pAttachment->mAttachedObjects.end();
		
		for ( LLViewerJointAttachment::attachedobjs_vec_t::iterator attachmentIter = pAttachment->mAttachedObjects.begin();
			 attachmentIter != attachmentIterEnd; ++attachmentIter)
		{
			const LLViewerObject* pAttachedObject =  *attachmentIter;
			if ( pAttachment && pAttachedObject->mDrawable.notNull() )
			{
				gPipeline.markRebuild(pAttachedObject->mDrawable);
			}
		}
	}
}
//-----------------------------------------------------------------------------
// cleanupAttachedMesh()
//-----------------------------------------------------------------------------
void LLVOAvatar::cleanupAttachedMesh( LLViewerObject* pVO )
{
	LLUUID mesh_id;
	if (getRiggedMeshID(pVO, mesh_id))
	{
        // FIXME this seems like an odd place for this code.
		if ( gAgentCamera.cameraCustomizeAvatar() )
		{
			gAgent.unpauseAnimation();
			//Still want to refocus on head bone
			gAgentCamera.changeCameraToCustomizeAvatar();
		}
	}
}

//-----------------------------------------------------------------------------
// detachObject()
//-----------------------------------------------------------------------------
BOOL LLVOAvatar::detachObject(LLViewerObject *viewer_object)
{
	for (attachment_map_t::iterator iter = mAttachmentPoints.begin(); 
		 iter != mAttachmentPoints.end();
		 ++iter)
	{
		LLViewerJointAttachment* attachment = iter->second;
		
		if (attachment->isObjectAttached(viewer_object))
		{
            updateVisualComplexity();
            bool is_animated_object = viewer_object->isAnimatedObject();
			cleanupAttachedMesh(viewer_object);

			attachment->removeObject(viewer_object);
            if (!is_animated_object)
            {
                updateAttachmentOverrides();
            }
			viewer_object->refreshBakeTexture();
		
			LLViewerObject::const_child_list_t& child_list = viewer_object->getChildren();
			for (LLViewerObject::child_list_t::const_iterator iter1 = child_list.begin();
				iter1 != child_list.end(); ++iter1)
			{
				LLViewerObject* objectp = *iter1;
				if (objectp)
            {
					objectp->refreshBakeTexture();
				}
            }

			updateMeshVisibility();

			LL_DEBUGS() << "Detaching object " << viewer_object->mID << " from " << attachment->getName() << LL_ENDL;
			return TRUE;
		}
	}

	std::vector<LLPointer<LLViewerObject> >::iterator iter = std::find(mPendingAttachment.begin(), mPendingAttachment.end(), viewer_object);
	if (iter != mPendingAttachment.end())
	{
		mPendingAttachment.erase(iter);
		return TRUE;
	}
	
	return FALSE;
}

//-----------------------------------------------------------------------------
// sitDown()
//-----------------------------------------------------------------------------
void LLVOAvatar::sitDown(BOOL bSitting)
{
	mIsSitting = bSitting;
	if (isSelf())
	{
		// Update Movement Controls according to own Sitting mode
		LLFloaterMove::setSittingMode(bSitting);
	}
}

//-----------------------------------------------------------------------------
// sitOnObject()
//-----------------------------------------------------------------------------
void LLVOAvatar::sitOnObject(LLViewerObject *sit_object)
{
	if (isSelf())
	{
		// Might be first sit
		//LLFirstUse::useSit();

		gAgent.setFlying(FALSE);
		gAgentCamera.setThirdPersonHeadOffset(LLVector3::zero);
		//interpolate to new camera position
		gAgentCamera.startCameraAnimation();
		// make sure we are not trying to autopilot
		gAgent.stopAutoPilot();
		gAgentCamera.setupSitCamera();
		if (gAgentCamera.getForceMouselook())
		{
			gAgentCamera.changeCameraToMouselook();
		}
	}

	if (mDrawable.isNull())
	{
		return;
	}
	LLQuaternion inv_obj_rot = ~sit_object->getRenderRotation();
	LLVector3 obj_pos = sit_object->getRenderPosition();

	LLVector3 rel_pos = getRenderPosition() - obj_pos;
	rel_pos.rotVec(inv_obj_rot);

	mDrawable->mXform.setPosition(rel_pos);
	mDrawable->mXform.setRotation(mDrawable->getWorldRotation() * inv_obj_rot);

	gPipeline.markMoved(mDrawable, TRUE);
	// Notice that removing sitDown() from here causes avatars sitting on
	// objects to be not rendered for new arrivals. See EXT-6835 and EXT-1655.
	sitDown(TRUE);
	mRoot->getXform()->setParent(&sit_object->mDrawable->mXform); // LLVOAvatar::sitOnObject
	// SL-315
	mRoot->setPosition(getPosition());
	mRoot->updateWorldMatrixChildren();

	stopMotion(ANIM_AGENT_BODY_NOISE);

}

//-----------------------------------------------------------------------------
// getOffObject()
//-----------------------------------------------------------------------------
void LLVOAvatar::getOffObject()
{
	if (mDrawable.isNull())
	{
		return;
	}

	LLViewerObject* sit_object = (LLViewerObject*)getParent();

	if (sit_object)
	{
		stopMotionFromSource(sit_object->getID());
		LLFollowCamMgr::setCameraActive(sit_object->getID(), FALSE);

		LLViewerObject::const_child_list_t& child_list = sit_object->getChildren();
		for (LLViewerObject::child_list_t::const_iterator iter = child_list.begin();
			 iter != child_list.end(); ++iter)
		{
			LLViewerObject* child_objectp = *iter;

			stopMotionFromSource(child_objectp->getID());
			LLFollowCamMgr::setCameraActive(child_objectp->getID(), FALSE);
		}
	}

	// assumes that transform will not be updated with drawable still having a parent
	// or that drawable had no parent from the start
	LLVector3 cur_position_world = mDrawable->getWorldPosition();
	LLQuaternion cur_rotation_world = mDrawable->getWorldRotation();

	if (mLastRootPos.length() >= MAX_STANDOFF_FROM_ORIGIN
		&& (cur_position_world.length() < MAX_STANDOFF_FROM_ORIGIN
			|| dist_vec(cur_position_world, mLastRootPos) > MAX_STANDOFF_DISTANCE_CHANGE))
	{
		// Most likely drawable got updated too early or some updates were missed - we got relative position to non-existing parent
		// restore coordinates from cache
		cur_position_world = mLastRootPos;
	}

	// set *local* position based on last *world* position, since we're unparenting the avatar
	mDrawable->mXform.setPosition(cur_position_world);
	mDrawable->mXform.setRotation(cur_rotation_world);	
	
	gPipeline.markMoved(mDrawable, TRUE);

	sitDown(FALSE);

	mRoot->getXform()->setParent(NULL); // LLVOAvatar::getOffObject
	// SL-315
	mRoot->setPosition(cur_position_world);
	mRoot->setRotation(cur_rotation_world);
	mRoot->getXform()->update();

    if (mEnableDefaultMotions)
    {
	startMotion(ANIM_AGENT_BODY_NOISE);
    }

	if (isSelf())
	{
		LLQuaternion av_rot = gAgent.getFrameAgent().getQuaternion();
		LLQuaternion obj_rot = sit_object ? sit_object->getRenderRotation() : LLQuaternion::DEFAULT;
		av_rot = av_rot * obj_rot;
		LLVector3 at_axis = LLVector3::x_axis;
		at_axis = at_axis * av_rot;
		at_axis.mV[VZ] = 0.f;
		at_axis.normalize();
		gAgent.resetAxes(at_axis);
		gAgentCamera.setThirdPersonHeadOffset(LLVector3(0.f, 0.f, 1.f));
		gAgentCamera.setSitCamera(LLUUID::null);
	}
}

//-----------------------------------------------------------------------------
// findAvatarFromAttachment()
//-----------------------------------------------------------------------------
// static 
LLVOAvatar* LLVOAvatar::findAvatarFromAttachment( LLViewerObject* obj )
{
	if( obj->isAttachment() )
	{
		do
		{
			obj = (LLViewerObject*) obj->getParent();
		}
		while( obj && !obj->isAvatar() );

		if( obj && !obj->isDead() )
		{
			return (LLVOAvatar*)obj;
		}
	}
	return NULL;
}

S32 LLVOAvatar::getAttachmentCount()
{
	S32 count = mAttachmentPoints.size();
	return count;
}

BOOL LLVOAvatar::isWearingWearableType(LLWearableType::EType type) const
{
	if (mIsDummy) return TRUE;

	if (isSelf())
	{
		return LLAvatarAppearance::isWearingWearableType(type);
	}

	switch(type)
	{
		case LLWearableType::WT_SHAPE:
		case LLWearableType::WT_SKIN:
		case LLWearableType::WT_HAIR:
		case LLWearableType::WT_EYES:
			return TRUE;  // everyone has all bodyparts
		default:
			break; // Do nothing
	}

	for (LLAvatarAppearanceDictionary::Textures::const_iterator tex_iter = LLAvatarAppearanceDictionary::getInstance()->getTextures().begin();
		 tex_iter != LLAvatarAppearanceDictionary::getInstance()->getTextures().end();
		 ++tex_iter)
	{
		const LLAvatarAppearanceDictionary::TextureEntry *texture_dict = tex_iter->second;
		if (texture_dict->mWearableType == type)
		{
			// Thus, you must check to see if the corresponding baked texture is defined.
			// NOTE: this is a poor substitute if you actually want to know about individual pieces of clothing
			// this works for detecting a skirt (most important), but is ineffective at any piece of clothing that
			// gets baked into a texture that always exists (upper or lower).
			if (texture_dict->mIsUsedByBakedTexture)
			{
				const EBakedTextureIndex baked_index = texture_dict->mBakedTextureIndex;
				return isTextureDefined(LLAvatarAppearanceDictionary::getInstance()->getBakedTexture(baked_index)->mTextureIndex);
			}
			return FALSE;
		}
	}
	return FALSE;
}

LLViewerObject *	LLVOAvatar::findAttachmentByID( const LLUUID & target_id ) const
{
	for(attachment_map_t::const_iterator attachment_points_iter = mAttachmentPoints.begin();
		attachment_points_iter != gAgentAvatarp->mAttachmentPoints.end();
		++attachment_points_iter)
	{
		LLViewerJointAttachment* attachment = attachment_points_iter->second;
		for (LLViewerJointAttachment::attachedobjs_vec_t::iterator attachment_iter = attachment->mAttachedObjects.begin();
			 attachment_iter != attachment->mAttachedObjects.end();
			 ++attachment_iter)
		{
			LLViewerObject *attached_object = (*attachment_iter);
			if (attached_object &&
				attached_object->getID() == target_id)
			{
				return attached_object;
			}
		}
	}

	return NULL;
}

// virtual
void LLVOAvatar::invalidateComposite( LLTexLayerSet* layerset)
{
}

void LLVOAvatar::invalidateAll()
{
}

// virtual
void LLVOAvatar::onGlobalColorChanged(const LLTexGlobalColor* global_color)
{
	if (global_color == mTexSkinColor)
	{
		invalidateComposite( mBakedTextureDatas[BAKED_HEAD].mTexLayerSet);
		invalidateComposite( mBakedTextureDatas[BAKED_UPPER].mTexLayerSet);
		invalidateComposite( mBakedTextureDatas[BAKED_LOWER].mTexLayerSet);
	}
	else if (global_color == mTexHairColor)
	{
		invalidateComposite( mBakedTextureDatas[BAKED_HEAD].mTexLayerSet);
		invalidateComposite( mBakedTextureDatas[BAKED_HAIR].mTexLayerSet);
		
		// ! BACKWARDS COMPATIBILITY !
		// Fix for dealing with avatars from viewers that don't bake hair.
		if (!isTextureDefined(mBakedTextureDatas[BAKED_HAIR].mTextureIndex))
		{
			LLColor4 color = mTexHairColor->getColor();
			avatar_joint_mesh_list_t::iterator iter = mBakedTextureDatas[BAKED_HAIR].mJointMeshes.begin();
			avatar_joint_mesh_list_t::iterator end  = mBakedTextureDatas[BAKED_HAIR].mJointMeshes.end();
			for (; iter != end; ++iter)
			{
				LLAvatarJointMesh* mesh = (*iter);
				if (mesh)
			{
					mesh->setColor( color );
				}
			}
		}
	} 
	else if (global_color == mTexEyeColor)
	{
		// LL_INFOS() << "invalidateComposite cause: onGlobalColorChanged( eyecolor )" << LL_ENDL; 
		invalidateComposite( mBakedTextureDatas[BAKED_EYES].mTexLayerSet);
	}
	updateMeshTextures();
}

// virtual
bool LLVOAvatar::shouldRenderRigged() const
{
    return true;
}

// FIXME: We have an mVisible member, set in updateVisibility(), but this
// function doesn't return it! isVisible() and mVisible are used
// different places for different purposes. mVisible seems to be more
// related to whether the actual avatar mesh is shown, and isVisible()
// to whether anything about the avatar is displayed in the scene.
// Maybe better naming could make this clearer?
BOOL LLVOAvatar::isVisible() const
{
	return mDrawable.notNull()
		&& (!mOrphaned || isSelf())
		&& (mDrawable->isVisible() || mIsDummy);
}

// Determine if we have enough avatar data to render
bool LLVOAvatar::getIsCloud() const
{
	if (mIsDummy)
	{
		return false;
	}

	return (   ((const_cast<LLVOAvatar*>(this))->visualParamWeightsAreDefault())// Do we have a shape?
			|| (   !isTextureDefined(TEX_LOWER_BAKED)
				|| !isTextureDefined(TEX_UPPER_BAKED)
				|| !isTextureDefined(TEX_HEAD_BAKED)
				)
			);
}

void LLVOAvatar::updateRezzedStatusTimers()
{
	// State machine for rezzed status. Statuses are -1 on startup, 0
	// = cloud, 1 = gray, 2 = downloading, 3 = full.
	// Purpose is to collect time data for each it takes avatar to reach
	// various loading landmarks: gray, textured (partial), textured fully.

	S32 rez_status = getRezzedStatus();
	if (rez_status != mLastRezzedStatus)
	{
		LL_DEBUGS("Avatar") << avString() << "rez state change: " << mLastRezzedStatus << " -> " << rez_status << LL_ENDL;

		if (mLastRezzedStatus == -1 && rez_status != -1)
		{
			// First time initialization, start all timers.
			for (S32 i = 1; i < 4; i++)
			{
				startPhase("load_" + LLVOAvatar::rezStatusToString(i));
				startPhase("first_load_" + LLVOAvatar::rezStatusToString(i));
			}
		}
		if (rez_status < mLastRezzedStatus)
		{
			// load level has decreased. start phase timers for higher load levels.
			for (S32 i = rez_status+1; i <= mLastRezzedStatus; i++)
			{
				startPhase("load_" + LLVOAvatar::rezStatusToString(i));
			}
		}
		else if (rez_status > mLastRezzedStatus)
		{
			// load level has increased. stop phase timers for lower and equal load levels.
			for (S32 i = llmax(mLastRezzedStatus+1,1); i <= rez_status; i++)
			{
				stopPhase("load_" + LLVOAvatar::rezStatusToString(i));
				stopPhase("first_load_" + LLVOAvatar::rezStatusToString(i), false);
			}
			if (rez_status == 3)
			{
				// "fully loaded", mark any pending appearance change complete.
				selfStopPhase("update_appearance_from_cof");
				selfStopPhase("wear_inventory_category", false);
				selfStopPhase("process_initial_wearables_update", false);

                updateVisualComplexity();
			}
		}
		mLastRezzedStatus = rez_status;
	}
}

void LLVOAvatar::clearPhases()
{
	getPhases().clearPhases();
}

void LLVOAvatar::startPhase(const std::string& phase_name)
{
	F32 elapsed = 0.0;
	bool completed = false;
	bool found = getPhases().getPhaseValues(phase_name, elapsed, completed);
	//LL_DEBUGS("Avatar") << avString() << " phase state " << phase_name
	//					<< " found " << found << " elapsed " << elapsed << " completed " << completed << LL_ENDL;
	if (found)
	{
		if (!completed)
		{
			LL_DEBUGS("Avatar") << avString() << "no-op, start when started already for " << phase_name << LL_ENDL;
			return;
		}
	}
	LL_DEBUGS("Avatar") << "started phase " << phase_name << LL_ENDL;
	getPhases().startPhase(phase_name);
}

void LLVOAvatar::stopPhase(const std::string& phase_name, bool err_check)
{
	F32 elapsed = 0.0;
	bool completed = false;
	if (getPhases().getPhaseValues(phase_name, elapsed, completed))
	{
		if (!completed)
		{
			getPhases().stopPhase(phase_name);
			completed = true;
			logMetricsTimerRecord(phase_name, elapsed, completed);
			LL_DEBUGS("Avatar") << avString() << "stopped phase " << phase_name << " elapsed " << elapsed << LL_ENDL;
		}
		else
		{
			if (err_check)
			{
				LL_DEBUGS("Avatar") << "no-op, stop when stopped already for " << phase_name << LL_ENDL;
			}
		}
	}
	else
	{
		if (err_check)
		{
			LL_DEBUGS("Avatar") << "no-op, stop when not started for " << phase_name << LL_ENDL;
		}
	}
}

void LLVOAvatar::logPendingPhases()
{
	if (!isAgentAvatarValid())
	{
		return;
	}
	
	for (LLViewerStats::phase_map_t::iterator it = getPhases().begin();
		 it != getPhases().end();
		 ++it)
	{
		const std::string& phase_name = it->first;
		F32 elapsed;
		bool completed;
		if (getPhases().getPhaseValues(phase_name, elapsed, completed))
		{
			if (!completed)
			{
				logMetricsTimerRecord(phase_name, elapsed, completed);
			}
		}
	}
}

//static
void LLVOAvatar::logPendingPhasesAllAvatars()
{
	for (std::vector<LLCharacter*>::iterator iter = LLCharacter::sInstances.begin();
		 iter != LLCharacter::sInstances.end(); ++iter)
	{
		LLVOAvatar* inst = (LLVOAvatar*) *iter;
		if( inst->isDead() )
		{
			continue;
		}
		inst->logPendingPhases();
	}
}

void LLVOAvatar::logMetricsTimerRecord(const std::string& phase_name, F32 elapsed, bool completed)
{
	if (!isAgentAvatarValid())
	{
		return;
	}
	
	LLSD record;
	record["timer_name"] = phase_name;
	record["avatar_id"] = getID();
	record["elapsed"] = elapsed;
	record["completed"] = completed;
	U32 grid_x(0), grid_y(0);
	if (getRegion() && LLWorld::instance().isRegionListed(getRegion()))
	{
		record["central_bake_version"] = LLSD::Integer(getRegion()->getCentralBakeVersion());
		grid_from_region_handle(getRegion()->getHandle(), &grid_x, &grid_y);
	}
	record["grid_x"] = LLSD::Integer(grid_x);
	record["grid_y"] = LLSD::Integer(grid_y);
	record["is_using_server_bakes"] = true;
	record["is_self"] = isSelf();
		
	if (isAgentAvatarValid())
	{
		gAgentAvatarp->addMetricsTimerRecord(record);
	}
}

//static
LLSD LLVOAvatar::getAllAvatarsFrameData(bool first_frame)
{
    LLSD result;
    if (gAgentAvatarp && gAgentAvatarp->mFrameDataStale)
    {
        result["Self"] = gAgentAvatarp->getFrameData(first_frame);
        gAgentAvatarp->mFrameDataStale = false;
    }

    result["Other"] = LLSD::emptyArray();
	for (std::vector<LLCharacter*>::iterator iter = LLCharacter::sInstances.begin();
		 iter != LLCharacter::sInstances.end(); ++iter)
	{
		LLVOAvatar* inst = (LLVOAvatar*) *iter;
        if (!inst->isSelf() && inst->mFrameDataStale)
        {
            LLSD avatar_record = inst->getFrameData(first_frame);
            result["Other"].append(avatar_record);
            inst->mFrameDataStale = false;
        }
    }

    LLSD extraFrameData;

    LLTrace::Recording& last_frame_recording = LLTrace::get_frame_recording().getLastRecording();

    U32 drawcalls = (U32)last_frame_recording.getSampleCount(LLPipeline::sStatBatchSize);
    U32 batchMin  = (U32)last_frame_recording.getMin(LLPipeline::sStatBatchSize);
    U32 batchMean = (U32)last_frame_recording.getMax(LLPipeline::sStatBatchSize);
    U32 batchMax  = (U32)last_frame_recording.getMean(LLPipeline::sStatBatchSize);

    extraFrameData["DrawCalls"]          = (LLSD::Integer)drawcalls;
    extraFrameData["BatchMin"]           = (LLSD::Integer)batchMin;
    extraFrameData["BatchMean"]          = (LLSD::Integer)batchMean;
    extraFrameData["BatchMax"]           = (LLSD::Integer)batchMax;
    extraFrameData["VertexBuffers"]      = (LLSD::Integer)LLVertexBuffer::sGLCount;
    extraFrameData["VertexBufferMapped"] = (LLSD::Integer)LLVertexBuffer::sMappedCount;
    extraFrameData["VertexBufferBinds"]  = (LLSD::Integer)LLVertexBuffer::sBindCount;
    extraFrameData["VertexBufferSets"]   = (LLSD::Integer)LLVertexBuffer::sSetCount;
    extraFrameData["TextureBinds"]       = (LLSD::Integer)LLImageGL::sBindCount;
    extraFrameData["UniqueTextures"]     = (LLSD::Integer)LLImageGL::sUniqueCount;
    extraFrameData["UniqueTextures"]     = (LLSD::Integer)LLImageGL::sUniqueCount;
    extraFrameData["MatrixOps"]          = (LLSD::Integer)gPipeline.mMatrixOpCount;
    extraFrameData["TexMatrixOps"]          = (LLSD::Integer)gPipeline.mTextureMatrixOps;

    result["ExtraFrameData"] = extraFrameData;
	return result;
}

LLSD LLVOAvatar::getFrameData(bool first_frame) const
{
    LLSD av_sd;
    av_sd["Name"] = (LLSD::String) getFullname();
    av_sd["Self"] = (LLSD::Boolean) isSelf();
    av_sd["UUID"] = (LLSD::UUID) getID();
	std::string viz_string = LLVOAvatar::rezStatusToString(getRezzedStatus());
    av_sd["RezStatus"] = (LLSD::String) viz_string;
    av_sd["ARCCalculated"] = (LLSD::Integer) getVisualComplexity();
    av_sd["ARCCalculated2"] = (LLSD::Integer) getVisualComplexityArctan();
    av_sd["ARCReported"] = (LLSD::Integer) getReportedVisualComplexity();
    av_sd["AttachmentSurfaceArea"] = (LLSD::Real) getAttachmentSurfaceArea();
    if (isSelf())
    {
        std::string outfit_name;
        if (LLAppearanceMgr::instance().getBaseOutfitName(outfit_name))
        {
            av_sd["OutfitName"] = (LLSD::String) outfit_name;
        }
        else
        {
            outfit_name = LLAppearanceMgr::instance().getLastRequestedCategoryName();
            if (!outfit_name.empty())
            {
                av_sd["OutfitName"] = outfit_name;
            }
            else
            {
                av_sd["OutfitName"] = "Unknown Outfit";
            }
        }
    }
    LLSD av_attachments = LLSD::emptyArray();

    LLVOVolume::texture_cost_t textures;
    LLVOVolume::texture_cost_t material_textures;

    // For each attached volume (top level or child), generate an LLSD record 
    for (attachment_map_t::const_iterator attachment_point = mAttachmentPoints.begin(); 
         attachment_point != mAttachmentPoints.end();
         ++attachment_point)
    {
        LLViewerJointAttachment* attachment = attachment_point->second;
        for (LLViewerJointAttachment::attachedobjs_vec_t::iterator attachment_iter = attachment->mAttachedObjects.begin();
             attachment_iter != attachment->mAttachedObjects.end();
             ++attachment_iter)
        {
            const LLViewerObject* attached_object = (*attachment_iter);
            if (attached_object && !attached_object->isHUDAttachment())
            {
                const LLDrawable* drawable = attached_object->mDrawable;
                if (drawable)
                {
                    const LLVOVolume* volume = drawable->getVOVolume();
                    if (volume)
                    {
                        LLSD attachment_sd = volume->getFrameData(textures, material_textures);
                        av_attachments.append(attachment_sd);

                        const_child_list_t children = volume->getChildren();
                        for (const_child_list_t::const_iterator child_iter = children.begin();
                             child_iter != children.end();
                             ++child_iter)
                        {
                            LLViewerObject* child_obj = *child_iter;
                            LLVOVolume *child = dynamic_cast<LLVOVolume*>( child_obj );
                            if (child)
                            {
                                LLSD attachment_sd = child->getFrameData(textures, material_textures);
                                av_attachments.append(attachment_sd);
                            }
                        }
                        
                    }
                }
            }
        }

    }
    av_sd["Attachments"] = av_attachments;

    S32 texture_missing = 0;
    S32 texture_count = 0;
    F32 texture_mpixels = 0;
    S32 material_texture_missing = 0;
    S32 material_texture_count = 0;
    F32 material_texture_mpixels = 0;

    for (LLVOVolume::texture_cost_t::iterator volume_texture = textures.begin();
         volume_texture != textures.end();
         ++volume_texture)
    {
        LLViewerFetchedTexture *texture = LLViewerTextureManager::getFetchedTexture(volume_texture->first);
        if (texture)
        {
            texture_count++;
            texture_mpixels += 1.0 * texture->getFullHeight() * texture->getFullWidth() / (1024*1024);
        }
        else
        {
            texture_missing++;
        }
    }
    for (LLVOVolume::texture_cost_t::iterator volume_texture = material_textures.begin();
         volume_texture != material_textures.end();
         ++volume_texture)
    {
        // Only count textures not already accounted for above
        if (textures.find(volume_texture->first) == textures.end())
        {
            LLViewerFetchedTexture *texture = LLViewerTextureManager::getFetchedTexture(volume_texture->first);
            if (texture)
            {
                material_texture_count++;
                material_texture_mpixels += 1.0 * texture->getFullHeight() * texture->getFullWidth() / (1024*1024);
            }
            else
            {
                material_texture_missing++;
            }
        }
    }

	LLSD av_attachment_textures;
    av_sd["AttachmentTextures"]["texture_count"] = texture_count;
    av_sd["AttachmentTextures"]["texture_mpixels"] = texture_mpixels;
    av_sd["AttachmentTextures"]["texture_missing"] = texture_missing;
    av_sd["AttachmentTextures"]["material_texture_count"] = material_texture_count;
    av_sd["AttachmentTextures"]["material_texture_mpixels"] = material_texture_mpixels;
    av_sd["AttachmentTextures"]["material_texture_missing"] = material_texture_missing;

    return av_sd;
}

// call periodically to keep isFullyLoaded up to date.
// returns true if the value has changed.
BOOL LLVOAvatar::updateIsFullyLoaded()
{
	const bool loading = getIsCloud();
	updateRezzedStatusTimers();
	updateRuthTimer(loading);
	return processFullyLoadedChange(loading);
}

void LLVOAvatar::updateRuthTimer(bool loading)
{
	if (isSelf() || !loading) 
	{
		return;
	}

	if (mPreviousFullyLoaded)
	{
		mRuthTimer.reset();
		debugAvatarRezTime("AvatarRezCloudNotification","became cloud");
	}
	
	const F32 LOADING_TIMEOUT__SECONDS = 120.f;
	if (mRuthTimer.getElapsedTimeF32() > LOADING_TIMEOUT__SECONDS)
	{
		LL_DEBUGS("Avatar") << avString()
				<< "Ruth Timer timeout: Missing texture data for '" << getFullname() << "' "
				<< "( Params loaded : " << !visualParamWeightsAreDefault() << " ) "
				<< "( Lower : " << isTextureDefined(TEX_LOWER_BAKED) << " ) "
				<< "( Upper : " << isTextureDefined(TEX_UPPER_BAKED) << " ) "
				<< "( Head : " << isTextureDefined(TEX_HEAD_BAKED) << " )."
				<< LL_ENDL;
		
		LLAvatarPropertiesProcessor::getInstance()->sendAvatarTexturesRequest(getID());
		mRuthTimer.reset();
	}
}

BOOL LLVOAvatar::processFullyLoadedChange(bool loading)
{
	// we wait a little bit before giving the all clear,
	// to let textures settle down
	const F32 PAUSE = 1.f;
	if (loading)
		mFullyLoadedTimer.reset();
	
	mFullyLoaded = (mFullyLoadedTimer.getElapsedTimeF32() > PAUSE);

	if (!mPreviousFullyLoaded && !loading && mFullyLoaded)
	{
		debugAvatarRezTime("AvatarRezNotification","fully loaded");
	}

	// did our loading state "change" from last call?
	// runway - why are we updating every 30 calls even if nothing has changed?
	const S32 UPDATE_RATE = 30;
	BOOL changed =
		((mFullyLoaded != mPreviousFullyLoaded) ||         // if the value is different from the previous call
		 (!mFullyLoadedInitialized) ||                     // if we've never been called before
		 (mFullyLoadedFrameCounter % UPDATE_RATE == 0));   // every now and then issue a change

	mPreviousFullyLoaded = mFullyLoaded;
	mFullyLoadedInitialized = TRUE;
	mFullyLoadedFrameCounter++;

    if (changed && isSelf())
    {
        // to know about outfit switching
        LLAvatarRenderNotifier::getInstance()->updateNotificationState();
    }
	
	return changed;
}

BOOL LLVOAvatar::isFullyLoaded() const
{
	return (mRenderUnloadedAvatar || mFullyLoaded);
}

bool LLVOAvatar::isTooComplex() const
{
	bool too_complex;
	bool render_friend =  (LLAvatarTracker::instance().isBuddy(getID()) && gSavedSettings.getBOOL("AlwaysRenderFriends"));

	if (isSelf() || render_friend || mVisuallyMuteSetting == AV_ALWAYS_RENDER)
	{
		too_complex = false;
	}
	else
	{
		// Determine if visually muted or not
		static LLCachedControl<U32> max_render_cost(gSavedSettings, "RenderAvatarMaxComplexity", 0U);
		static LLCachedControl<F32> max_attachment_area(gSavedSettings, "RenderAutoMuteSurfaceAreaLimit", 1000.0f);
		// If the user has chosen unlimited max complexity, we also disregard max attachment area
        // so that unlimited will completely disable the overly complex impostor rendering
        // yes, this leaves them vulnerable to griefing objects... their choice
        too_complex = (   max_render_cost > 0
                          && (mVisualComplexity > max_render_cost
                           || (max_attachment_area > 0.0f && mAttachmentSurfaceArea > max_attachment_area)
                           ));
	}

	return too_complex;
}

//-----------------------------------------------------------------------------
// findMotion()
//-----------------------------------------------------------------------------
LLMotion* LLVOAvatar::findMotion(const LLUUID& id) const
{
	return mMotionController.findMotion(id);
}

// This is a semi-deprecated debugging tool - meshes will not show as
// colorized if using deferred rendering.
void LLVOAvatar::debugColorizeSubMeshes(U32 i, const LLColor4& color)
{
	if (gSavedSettings.getBOOL("DebugAvatarCompositeBaked"))
	{
		avatar_joint_mesh_list_t::iterator iter = mBakedTextureDatas[i].mJointMeshes.begin();
		avatar_joint_mesh_list_t::iterator end  = mBakedTextureDatas[i].mJointMeshes.end();
		for (; iter != end; ++iter)
		{
			LLAvatarJointMesh* mesh = (*iter);
			if (mesh)
			{
				mesh->setColor(color);
			}
		}
	}
}


//-----------------------------------------------------------------------------
// updateMeshVisibility()
// Hide the mesh joints if attachments are using baked textures
//-----------------------------------------------------------------------------
void LLVOAvatar::updateMeshVisibility()
{
	bool bake_flag[BAKED_NUM_INDICES];
	memset(bake_flag, 0, BAKED_NUM_INDICES*sizeof(bool));

	for (attachment_map_t::iterator iter = mAttachmentPoints.begin();
		iter != mAttachmentPoints.end();
		++iter)
	{
		LLViewerJointAttachment* attachment = iter->second;
		if (attachment)
		{
			for (LLViewerJointAttachment::attachedobjs_vec_t::iterator attachment_iter = attachment->mAttachedObjects.begin();
				attachment_iter != attachment->mAttachedObjects.end();
				++attachment_iter)
			{
				LLViewerObject *objectp = (*attachment_iter);
				if (objectp)
				{
					for (int face_index = 0; face_index < objectp->getNumTEs(); face_index++)
					{
						LLTextureEntry* tex_entry = objectp->getTE(face_index);
						bake_flag[BAKED_HEAD] |= (tex_entry->getID() == IMG_USE_BAKED_HEAD);
						bake_flag[BAKED_EYES] |= (tex_entry->getID() == IMG_USE_BAKED_EYES);
						bake_flag[BAKED_HAIR] |= (tex_entry->getID() == IMG_USE_BAKED_HAIR);
						bake_flag[BAKED_LOWER] |= (tex_entry->getID() == IMG_USE_BAKED_LOWER);
						bake_flag[BAKED_UPPER] |= (tex_entry->getID() == IMG_USE_BAKED_UPPER);
						bake_flag[BAKED_SKIRT] |= (tex_entry->getID() == IMG_USE_BAKED_SKIRT);
						bake_flag[BAKED_LEFT_ARM] |= (tex_entry->getID() == IMG_USE_BAKED_LEFTARM);
						bake_flag[BAKED_LEFT_LEG] |= (tex_entry->getID() == IMG_USE_BAKED_LEFTLEG);
						bake_flag[BAKED_AUX1] |= (tex_entry->getID() == IMG_USE_BAKED_AUX1);
						bake_flag[BAKED_AUX2] |= (tex_entry->getID() == IMG_USE_BAKED_AUX2);
						bake_flag[BAKED_AUX3] |= (tex_entry->getID() == IMG_USE_BAKED_AUX3);
					}
				}

				LLViewerObject::const_child_list_t& child_list = objectp->getChildren();
				for (LLViewerObject::child_list_t::const_iterator iter1 = child_list.begin();
					iter1 != child_list.end(); ++iter1)
				{
					LLViewerObject* objectchild = *iter1;
					if (objectchild)
					{
						for (int face_index = 0; face_index < objectchild->getNumTEs(); face_index++)
						{
							LLTextureEntry* tex_entry = objectchild->getTE(face_index);
							bake_flag[BAKED_HEAD] |= (tex_entry->getID() == IMG_USE_BAKED_HEAD);
							bake_flag[BAKED_EYES] |= (tex_entry->getID() == IMG_USE_BAKED_EYES);
							bake_flag[BAKED_HAIR] |= (tex_entry->getID() == IMG_USE_BAKED_HAIR);
							bake_flag[BAKED_LOWER] |= (tex_entry->getID() == IMG_USE_BAKED_LOWER);
							bake_flag[BAKED_UPPER] |= (tex_entry->getID() == IMG_USE_BAKED_UPPER);
							bake_flag[BAKED_SKIRT] |= (tex_entry->getID() == IMG_USE_BAKED_SKIRT);
							bake_flag[BAKED_LEFT_ARM] |= (tex_entry->getID() == IMG_USE_BAKED_LEFTARM);
							bake_flag[BAKED_LEFT_LEG] |= (tex_entry->getID() == IMG_USE_BAKED_LEFTLEG);
							bake_flag[BAKED_AUX1] |= (tex_entry->getID() == IMG_USE_BAKED_AUX1);
							bake_flag[BAKED_AUX2] |= (tex_entry->getID() == IMG_USE_BAKED_AUX2);
							bake_flag[BAKED_AUX3] |= (tex_entry->getID() == IMG_USE_BAKED_AUX3);
						}
					}
				}
			}
		}
	}

	//LL_INFOS() << "head " << bake_flag[BAKED_HEAD] << "eyes " << bake_flag[BAKED_EYES] << "hair " << bake_flag[BAKED_HAIR] << "lower " << bake_flag[BAKED_LOWER] << "upper " << bake_flag[BAKED_UPPER] << "skirt " << bake_flag[BAKED_SKIRT] << LL_ENDL;

	for (S32 i = 0; i < mMeshLOD.size(); i++)
	{
		LLAvatarJoint* joint = mMeshLOD[i];
		if (i == MESH_ID_HAIR)
		{
			joint->setVisible(!bake_flag[BAKED_HAIR], TRUE);
		}
		else if (i == MESH_ID_HEAD)
		{
			joint->setVisible(!bake_flag[BAKED_HEAD], TRUE);
		}
		else if (i == MESH_ID_SKIRT)
		{
			joint->setVisible(!bake_flag[BAKED_SKIRT], TRUE);
		}
		else if (i == MESH_ID_UPPER_BODY)
		{
			joint->setVisible(!bake_flag[BAKED_UPPER], TRUE);
		}
		else if (i == MESH_ID_LOWER_BODY)
		{
			joint->setVisible(!bake_flag[BAKED_LOWER], TRUE);
		}
		else if (i == MESH_ID_EYEBALL_LEFT)
		{
			joint->setVisible(!bake_flag[BAKED_EYES], TRUE);
		}
		else if (i == MESH_ID_EYEBALL_RIGHT)
		{
			joint->setVisible(!bake_flag[BAKED_EYES], TRUE);
		}
		else if (i == MESH_ID_EYELASH)
		{
			joint->setVisible(!bake_flag[BAKED_HEAD], TRUE);
		}
	}
}

//-----------------------------------------------------------------------------
// updateMeshTextures()
// Uses the current TE values to set the meshes' and layersets' textures.
//-----------------------------------------------------------------------------
// virtual
void LLVOAvatar::updateMeshTextures()
{
	static S32 update_counter = 0;
	mBakedTextureDebugText.clear();
	
	// if user has never specified a texture, assign the default
	for (U32 i=0; i < getNumTEs(); i++)
	{
		const LLViewerTexture* te_image = getImage(i, 0);
		if(!te_image || te_image->getID().isNull() || (te_image->getID() == IMG_DEFAULT))
		{
			// IMG_DEFAULT_AVATAR = a special texture that's never rendered.
			const LLUUID& image_id = (i == TEX_HAIR ? IMG_DEFAULT : IMG_DEFAULT_AVATAR);
			setImage(i, LLViewerTextureManager::getFetchedTexture(image_id), 0); 
		}
	}

	const BOOL other_culled = !isSelf() && mCulled;
	LLLoadedCallbackEntry::source_callback_list_t* src_callback_list = NULL ;
	BOOL paused = FALSE;
	if(!isSelf())
	{
		src_callback_list = &mCallbackTextureList ;
		paused = !isVisible();
	}

	std::vector<BOOL> is_layer_baked;
	is_layer_baked.resize(mBakedTextureDatas.size(), false);

	std::vector<BOOL> use_lkg_baked_layer; // lkg = "last known good"
	use_lkg_baked_layer.resize(mBakedTextureDatas.size(), false);

	mBakedTextureDebugText += llformat("%06d\n",update_counter++);
	mBakedTextureDebugText += "indx layerset linvld ltda ilb ulkg ltid\n";
	for (U32 i=0; i < mBakedTextureDatas.size(); i++)
	{
		is_layer_baked[i] = isTextureDefined(mBakedTextureDatas[i].mTextureIndex);
		LLViewerTexLayerSet* layerset = NULL;
		bool layerset_invalid = false;
		if (!other_culled)
		{
			// When an avatar is changing clothes and not in Appearance mode,
			// use the last-known good baked texture until it finishes the first
			// render of the new layerset.
			layerset = getTexLayerSet(i);
			layerset_invalid = layerset && ( !layerset->getViewerComposite()->isInitialized()
											 || !layerset->isLocalTextureDataAvailable() );
			use_lkg_baked_layer[i] = (!is_layer_baked[i] 
									  && (mBakedTextureDatas[i].mLastTextureID != IMG_DEFAULT_AVATAR) 
									  && layerset_invalid);
			if (use_lkg_baked_layer[i])
			{
				layerset->setUpdatesEnabled(TRUE);
			}
		}
		else
		{
			use_lkg_baked_layer[i] = (!is_layer_baked[i] 
									  && mBakedTextureDatas[i].mLastTextureID != IMG_DEFAULT_AVATAR);
		}

		std::string last_id_string;
		if (mBakedTextureDatas[i].mLastTextureID == IMG_DEFAULT_AVATAR)
			last_id_string = "A";
		else if (mBakedTextureDatas[i].mLastTextureID == IMG_DEFAULT)
			last_id_string = "D";
		else if (mBakedTextureDatas[i].mLastTextureID == IMG_INVISIBLE)
			last_id_string = "I";
		else
			last_id_string = "*";
		bool is_ltda = layerset
			&& layerset->getViewerComposite()->isInitialized()
			&& layerset->isLocalTextureDataAvailable();
		mBakedTextureDebugText += llformat("%4d   %4s     %4d %4d %4d %4d %4s\n",
										   i,
										   (layerset?"*":"0"),
										   layerset_invalid,
										   is_ltda,
										   is_layer_baked[i],
										   use_lkg_baked_layer[i],
										   last_id_string.c_str());
	}

	for (U32 i=0; i < mBakedTextureDatas.size(); i++)
	{
		debugColorizeSubMeshes(i, LLColor4::white);

		LLViewerTexLayerSet* layerset = getTexLayerSet(i);
		if (use_lkg_baked_layer[i] && !isUsingLocalAppearance() )
		{
			LLViewerFetchedTexture* baked_img = LLViewerTextureManager::getFetchedTexture(mBakedTextureDatas[i].mLastTextureID);
			mBakedTextureDatas[i].mIsUsed = TRUE;

			debugColorizeSubMeshes(i,LLColor4::red);
	
			avatar_joint_mesh_list_t::iterator iter = mBakedTextureDatas[i].mJointMeshes.begin();
			avatar_joint_mesh_list_t::iterator end  = mBakedTextureDatas[i].mJointMeshes.end();
			for (; iter != end; ++iter)
			{
				LLAvatarJointMesh* mesh = (*iter);
				if (mesh)
				{
					mesh->setTexture( baked_img );
				}
			}
		}
		else if (!isUsingLocalAppearance() && is_layer_baked[i])
		{
			LLViewerFetchedTexture* baked_img =
				LLViewerTextureManager::staticCastToFetchedTexture(
					getImage( mBakedTextureDatas[i].mTextureIndex, 0 ), TRUE) ;
			if( baked_img->getID() == mBakedTextureDatas[i].mLastTextureID )
			{
				// Even though the file may not be finished loading,
				// we'll consider it loaded and use it (rather than
				// doing compositing).
				useBakedTexture( baked_img->getID() );
                                mLoadedCallbacksPaused |= !isVisible();
                                checkTextureLoading();
			}
			else
			{
				mBakedTextureDatas[i].mIsLoaded = FALSE;
				if ( (baked_img->getID() != IMG_INVISIBLE) &&
					 ((i == BAKED_HEAD) || (i == BAKED_UPPER) || (i == BAKED_LOWER)) )
				{			
					baked_img->setLoadedCallback(onBakedTextureMasksLoaded, MORPH_MASK_REQUESTED_DISCARD, TRUE, TRUE, new LLTextureMaskData( mID ), 
						src_callback_list, paused);	
				}
				baked_img->setLoadedCallback(onBakedTextureLoaded, SWITCH_TO_BAKED_DISCARD, FALSE, FALSE, new LLUUID( mID ), 
					src_callback_list, paused );

				// this could add paused texture callbacks
				mLoadedCallbacksPaused |= paused; 
				checkTextureLoading();
			}
		}
		else if (layerset && isUsingLocalAppearance())
		{
			debugColorizeSubMeshes(i,LLColor4::yellow );

			layerset->createComposite();
			layerset->setUpdatesEnabled( TRUE );
			mBakedTextureDatas[i].mIsUsed = FALSE;

			avatar_joint_mesh_list_t::iterator iter = mBakedTextureDatas[i].mJointMeshes.begin();
			avatar_joint_mesh_list_t::iterator end  = mBakedTextureDatas[i].mJointMeshes.end();
			for (; iter != end; ++iter)
			{
				LLAvatarJointMesh* mesh = (*iter);
				if (mesh)
				{
					mesh->setLayerSet( layerset );
				}
			}
		}
		else
		{
			debugColorizeSubMeshes(i,LLColor4::blue);
		}
	}

	// set texture and color of hair manually if we are not using a baked image.
	// This can happen while loading hair for yourself, or for clients that did not
	// bake a hair texture. Still needed for yourself after 1.22 is depricated.
	if (!is_layer_baked[BAKED_HAIR] || isEditingAppearance())
	{
		const LLColor4 color = mTexHairColor ? mTexHairColor->getColor() : LLColor4(1,1,1,1);
		LLViewerTexture* hair_img = getImage( TEX_HAIR, 0 );
		avatar_joint_mesh_list_t::iterator iter = mBakedTextureDatas[BAKED_HAIR].mJointMeshes.begin();
		avatar_joint_mesh_list_t::iterator end  = mBakedTextureDatas[BAKED_HAIR].mJointMeshes.end();
		for (; iter != end; ++iter)
		{
			LLAvatarJointMesh* mesh = (*iter);
			if (mesh)
			{
				mesh->setColor( color );
				mesh->setTexture( hair_img );
			}
		}
	} 
	
	
	for (LLAvatarAppearanceDictionary::BakedTextures::const_iterator baked_iter =
			 LLAvatarAppearanceDictionary::getInstance()->getBakedTextures().begin();
		 baked_iter != LLAvatarAppearanceDictionary::getInstance()->getBakedTextures().end();
		 ++baked_iter)
	{
		const EBakedTextureIndex baked_index = baked_iter->first;
		const LLAvatarAppearanceDictionary::BakedEntry *baked_dict = baked_iter->second;
		
		for (texture_vec_t::const_iterator local_tex_iter = baked_dict->mLocalTextures.begin();
			 local_tex_iter != baked_dict->mLocalTextures.end();
			 ++local_tex_iter)
		{
			const ETextureIndex texture_index = *local_tex_iter;
			const BOOL is_baked_ready = (is_layer_baked[baked_index] && mBakedTextureDatas[baked_index].mIsLoaded) || other_culled;
			if (isSelf())
			{
				setBakedReady(texture_index, is_baked_ready);
			}
		}
	}

	// removeMissingBakedTextures() will call back into this rountine if something is removed, and can blow up the stack
	static bool call_remove_missing = true;	
	if (call_remove_missing)
	{
		call_remove_missing = false;
		removeMissingBakedTextures();	// May call back into this function if anything is removed
		call_remove_missing = true;
	}

	//refresh bakes on any attached objects
	for (attachment_map_t::iterator iter = mAttachmentPoints.begin();
		iter != mAttachmentPoints.end();
		++iter)
	{
		LLViewerJointAttachment* attachment = iter->second;

		for (LLViewerJointAttachment::attachedobjs_vec_t::iterator attachment_iter = attachment->mAttachedObjects.begin();
			attachment_iter != attachment->mAttachedObjects.end();
			++attachment_iter)
		{
			LLViewerObject* attached_object = (*attachment_iter);
			if (attached_object && !attached_object->isDead())
			{
				attached_object->refreshBakeTexture();

				LLViewerObject::const_child_list_t& child_list = attached_object->getChildren();
				for (LLViewerObject::child_list_t::const_iterator iter = child_list.begin();
					iter != child_list.end(); ++iter)
				{
					LLViewerObject* objectp = *iter;
					if (objectp && !objectp->isDead())
					{
						objectp->refreshBakeTexture();
					}
				}
			}
		}
	}

	

}

// virtual
//-----------------------------------------------------------------------------
// setLocalTexture()
//-----------------------------------------------------------------------------
void LLVOAvatar::setLocalTexture( ETextureIndex type, LLViewerTexture* in_tex, BOOL baked_version_ready, U32 index )
{
	// invalid for anyone but self
	llassert(0);
}

//virtual 
void LLVOAvatar::setBakedReady(LLAvatarAppearanceDefines::ETextureIndex type, BOOL baked_version_exists, U32 index)
{
	// invalid for anyone but self
	llassert(0);
}

void LLVOAvatar::addChat(const LLChat& chat)
{
	std::deque<LLChat>::iterator chat_iter;

	mChats.push_back(chat);

	S32 chat_length = 0;
	for( chat_iter = mChats.begin(); chat_iter != mChats.end(); ++chat_iter)
	{
		chat_length += chat_iter->mText.size();
	}

	// remove any excess chat
	chat_iter = mChats.begin();
	while ((chat_length > MAX_BUBBLE_CHAT_LENGTH || mChats.size() > MAX_BUBBLE_CHAT_UTTERANCES) && chat_iter != mChats.end())
	{
		chat_length -= chat_iter->mText.size();
		mChats.pop_front();
		chat_iter = mChats.begin();
	}

	mChatTimer.reset();
}

void LLVOAvatar::clearChat()
{
	mChats.clear();
}


void LLVOAvatar::applyMorphMask(U8* tex_data, S32 width, S32 height, S32 num_components, LLAvatarAppearanceDefines::EBakedTextureIndex index)
{
	if (index >= BAKED_NUM_INDICES)
	{
		LL_WARNS() << "invalid baked texture index passed to applyMorphMask" << LL_ENDL;
		return;
	}

	for (morph_list_t::const_iterator iter = mBakedTextureDatas[index].mMaskedMorphs.begin();
		 iter != mBakedTextureDatas[index].mMaskedMorphs.end(); ++iter)
	{
		const LLMaskedMorph* maskedMorph = (*iter);
		LLPolyMorphTarget* morph_target = dynamic_cast<LLPolyMorphTarget*>(maskedMorph->mMorphTarget);
		if (morph_target)
		{
			morph_target->applyMask(tex_data, width, height, num_components, maskedMorph->mInvert);
		}
	}
}

// returns TRUE if morph masks are present and not valid for a given baked texture, FALSE otherwise
BOOL LLVOAvatar::morphMaskNeedsUpdate(LLAvatarAppearanceDefines::EBakedTextureIndex index)
{
	if (index >= BAKED_NUM_INDICES)
	{
		return FALSE;
	}

	if (!mBakedTextureDatas[index].mMaskedMorphs.empty())
	{
		if (isSelf())
		{
			LLViewerTexLayerSet *layer_set = getTexLayerSet(index);
			if (layer_set)
			{
				return !layer_set->isMorphValid();
			}
		}
		else
		{
			return FALSE;
		}
	}

	return FALSE;
}

//-----------------------------------------------------------------------------
// releaseComponentTextures()
// release any component texture UUIDs for which we have a baked texture
// ! BACKWARDS COMPATIBILITY !
// This is only called for non-self avatars, it can be taken out once component
// textures aren't communicated by non-self avatars.
//-----------------------------------------------------------------------------
void LLVOAvatar::releaseComponentTextures()
{
	// ! BACKWARDS COMPATIBILITY !
	// Detect if the baked hair texture actually wasn't sent, and if so set to default
	if (isTextureDefined(TEX_HAIR_BAKED) && getImage(TEX_HAIR_BAKED,0)->getID() == getImage(TEX_SKIRT_BAKED,0)->getID())
	{
		if (getImage(TEX_HAIR_BAKED,0)->getID() != IMG_INVISIBLE)
		{
			// Regression case of messaging system. Expected 21 textures, received 20. last texture is not valid so set to default
			setTETexture(TEX_HAIR_BAKED, IMG_DEFAULT_AVATAR);
		}
	}

	for (U8 baked_index = 0; baked_index < BAKED_NUM_INDICES; baked_index++)
	{
		const LLAvatarAppearanceDictionary::BakedEntry * bakedDicEntry = LLAvatarAppearanceDictionary::getInstance()->getBakedTexture((EBakedTextureIndex)baked_index);
		// skip if this is a skirt and av is not wearing one, or if we don't have a baked texture UUID
		if (!isTextureDefined(bakedDicEntry->mTextureIndex)
			&& ( (baked_index != BAKED_SKIRT) || isWearingWearableType(LLWearableType::WT_SKIRT) ))
		{
			continue;
		}

		for (U8 texture = 0; texture < bakedDicEntry->mLocalTextures.size(); texture++)
		{
			const U8 te = (ETextureIndex)bakedDicEntry->mLocalTextures[texture];
			setTETexture(te, IMG_DEFAULT_AVATAR);
		}
	}
}

void LLVOAvatar::dumpAvatarTEs( const std::string& context ) const
{	
	LL_DEBUGS("Avatar") << avString() << (isSelf() ? "Self: " : "Other: ") << context << LL_ENDL;
	for (LLAvatarAppearanceDictionary::Textures::const_iterator iter = LLAvatarAppearanceDictionary::getInstance()->getTextures().begin();
		 iter != LLAvatarAppearanceDictionary::getInstance()->getTextures().end();
		 ++iter)
	{
		const LLAvatarAppearanceDictionary::TextureEntry *texture_dict = iter->second;
		// TODO: MULTI-WEARABLE: handle multiple textures for self
		const LLViewerTexture* te_image = getImage(iter->first,0);
		if( !te_image )
		{
			LL_DEBUGS("Avatar") << avString() << "       " << texture_dict->mName << ": null ptr" << LL_ENDL;
		}
		else if( te_image->getID().isNull() )
		{
			LL_DEBUGS("Avatar") << avString() << "       " << texture_dict->mName << ": null UUID" << LL_ENDL;
		}
		else if( te_image->getID() == IMG_DEFAULT )
		{
			LL_DEBUGS("Avatar") << avString() << "       " << texture_dict->mName << ": IMG_DEFAULT" << LL_ENDL;
		}
		else if( te_image->getID() == IMG_DEFAULT_AVATAR )
		{
			LL_DEBUGS("Avatar") << avString() << "       " << texture_dict->mName << ": IMG_DEFAULT_AVATAR" << LL_ENDL;
		}
		else
		{
			LL_DEBUGS("Avatar") << avString() << "       " << texture_dict->mName << ": " << te_image->getID() << LL_ENDL;
		}
	}
}

//-----------------------------------------------------------------------------
// clampAttachmentPositions()
//-----------------------------------------------------------------------------
void LLVOAvatar::clampAttachmentPositions()
{
	if (isDead())
	{
		return;
	}
	for (attachment_map_t::iterator iter = mAttachmentPoints.begin(); 
		 iter != mAttachmentPoints.end();
		 ++iter)
	{
		LLViewerJointAttachment* attachment = iter->second;
		if (attachment)
		{
			attachment->clampObjectPosition();
		}
	}
}

BOOL LLVOAvatar::hasHUDAttachment() const
{
	for (attachment_map_t::const_iterator iter = mAttachmentPoints.begin(); 
		 iter != mAttachmentPoints.end();
		 ++iter)
	{
		LLViewerJointAttachment* attachment = iter->second;
		if (attachment->getIsHUDAttachment() && attachment->getNumObjects() > 0)
		{
			return TRUE;
		}
	}
	return FALSE;
}

LLBBox LLVOAvatar::getHUDBBox() const
{
	LLBBox bbox;
	for (attachment_map_t::const_iterator iter = mAttachmentPoints.begin(); 
		 iter != mAttachmentPoints.end();
		 ++iter)
	{
		LLViewerJointAttachment* attachment = iter->second;
		if (attachment->getIsHUDAttachment())
		{
			for (LLViewerJointAttachment::attachedobjs_vec_t::iterator attachment_iter = attachment->mAttachedObjects.begin();
				 attachment_iter != attachment->mAttachedObjects.end();
				 ++attachment_iter)
			{
				const LLViewerObject* attached_object = (*attachment_iter);
				if (attached_object == NULL)
				{
					LL_WARNS() << "HUD attached object is NULL!" << LL_ENDL;
					continue;
				}
				// initialize bounding box to contain identity orientation and center point for attached object
				bbox.addPointLocal(attached_object->getPosition());
				// add rotated bounding box for attached object
				bbox.addBBoxAgent(attached_object->getBoundingBoxAgent());
				LLViewerObject::const_child_list_t& child_list = attached_object->getChildren();
				for (LLViewerObject::child_list_t::const_iterator iter = child_list.begin();
					 iter != child_list.end(); 
					 ++iter)
				{
					const LLViewerObject* child_objectp = *iter;
					bbox.addBBoxAgent(child_objectp->getBoundingBoxAgent());
				}
			}
		}
	}

	return bbox;
}

//-----------------------------------------------------------------------------
// onFirstTEMessageReceived()
//-----------------------------------------------------------------------------
void LLVOAvatar::onFirstTEMessageReceived()
{
	LL_DEBUGS("Avatar") << avString() << LL_ENDL;
	if( !mFirstTEMessageReceived )
	{
		mFirstTEMessageReceived = TRUE;

		LLLoadedCallbackEntry::source_callback_list_t* src_callback_list = NULL ;
		BOOL paused = FALSE ;
		if(!isSelf())
		{
			src_callback_list = &mCallbackTextureList ;
			paused = !isVisible();
		}

		for (U32 i = 0; i < mBakedTextureDatas.size(); i++)
		{
			const BOOL layer_baked = isTextureDefined(mBakedTextureDatas[i].mTextureIndex);

			// Use any baked textures that we have even if they haven't downloaded yet.
			// (That is, don't do a transition from unbaked to baked.)
			if (layer_baked)
			{
				LLViewerFetchedTexture* image = LLViewerTextureManager::staticCastToFetchedTexture(getImage( mBakedTextureDatas[i].mTextureIndex, 0 ), TRUE) ;
				mBakedTextureDatas[i].mLastTextureID = image->getID();
				// If we have more than one texture for the other baked layers, we'll want to call this for them too.
				if ( (image->getID() != IMG_INVISIBLE) && ((i == BAKED_HEAD) || (i == BAKED_UPPER) || (i == BAKED_LOWER)) )
				{
					image->setLoadedCallback( onBakedTextureMasksLoaded, MORPH_MASK_REQUESTED_DISCARD, TRUE, TRUE, new LLTextureMaskData( mID ), 
						src_callback_list, paused);
				}
				LL_DEBUGS("Avatar") << avString() << "layer_baked, setting onInitialBakedTextureLoaded as callback" << LL_ENDL;
				image->setLoadedCallback( onInitialBakedTextureLoaded, MAX_DISCARD_LEVEL, FALSE, FALSE, new LLUUID( mID ), 
					src_callback_list, paused );

                               // this could add paused texture callbacks
                               mLoadedCallbacksPaused |= paused; 
			}
		}

		mMeshTexturesDirty = TRUE;
		gPipeline.markGLRebuild(this);
	}
}

//-----------------------------------------------------------------------------
// bool visualParamWeightsAreDefault()
//-----------------------------------------------------------------------------
bool LLVOAvatar::visualParamWeightsAreDefault()
{
	bool rtn = true;

	bool is_wearing_skirt = isWearingWearableType(LLWearableType::WT_SKIRT);
	for (LLVisualParam *param = getFirstVisualParam(); 
	     param;
	     param = getNextVisualParam())
	{
		if (param->isTweakable())
		{
			LLViewerVisualParam* vparam = dynamic_cast<LLViewerVisualParam*>(param);
			llassert(vparam);
			bool is_skirt_param = vparam &&
				LLWearableType::WT_SKIRT == vparam->getWearableType();
			if (param->getWeight() != param->getDefaultWeight() &&
			    // we have to not care whether skirt weights are default, if we're not actually wearing a skirt
			    (is_wearing_skirt || !is_skirt_param))
			{
				//LL_INFOS() << "param '" << param->getName() << "'=" << param->getWeight() << " which differs from default=" << param->getDefaultWeight() << LL_ENDL;
				rtn = false;
				break;
			}
		}
	}

	//LL_INFOS() << "params are default ? " << int(rtn) << LL_ENDL;

	return rtn;
}

void dump_visual_param(apr_file_t* file, LLVisualParam* viewer_param, F32 value)
{
	std::string type_string = "unknown";
	if (dynamic_cast<LLTexLayerParamAlpha*>(viewer_param))
		type_string = "param_alpha";
	if (dynamic_cast<LLTexLayerParamColor*>(viewer_param))
		type_string = "param_color";
	if (dynamic_cast<LLDriverParam*>(viewer_param))
		type_string = "param_driver";
	if (dynamic_cast<LLPolyMorphTarget*>(viewer_param))
		type_string = "param_morph";
	if (dynamic_cast<LLPolySkeletalDistortion*>(viewer_param))
		type_string = "param_skeleton";
	S32 wtype = -1;
	LLViewerVisualParam *vparam = dynamic_cast<LLViewerVisualParam*>(viewer_param);
	if (vparam)
	{
		wtype = vparam->getWearableType();
	}
	S32 u8_value = F32_to_U8(value,viewer_param->getMinWeight(),viewer_param->getMaxWeight());
	apr_file_printf(file, "\t\t<param id=\"%d\" name=\"%s\" display=\"%s\" value=\"%.3f\" u8=\"%d\" type=\"%s\" wearable=\"%s\" group=\"%d\"/>\n",
					viewer_param->getID(), viewer_param->getName().c_str(), viewer_param->getDisplayName().c_str(), value, u8_value, type_string.c_str(),
					LLWearableType::getTypeName(LLWearableType::EType(wtype)).c_str(),
					viewer_param->getGroup());
	}
	

void LLVOAvatar::dumpAppearanceMsgParams( const std::string& dump_prefix,
	const LLAppearanceMessageContents& contents)
{
	std::string outfilename = get_sequential_numbered_file_name(dump_prefix,".xml");
	const std::vector<F32>& params_for_dump = contents.mParamWeights;
	const LLTEContents& tec = contents.mTEContents;

	LLAPRFile outfile;
	std::string fullpath = gDirUtilp->getExpandedFilename(LL_PATH_LOGS,outfilename);
	outfile.open(fullpath, LL_APR_WB );
	apr_file_t* file = outfile.getFileHandle();
	if (!file)
	{
		return;
	}
	else
	{
		LL_DEBUGS("Avatar") << "dumping appearance message to " << fullpath << LL_ENDL;
	}

	apr_file_printf(file, "<header>\n");
	apr_file_printf(file, "\t\t<cof_version %i />\n", contents.mCOFVersion);
	apr_file_printf(file, "\t\t<appearance_version %i />\n", contents.mAppearanceVersion);
	apr_file_printf(file, "</header>\n");

	apr_file_printf(file, "\n<params>\n");
	LLVisualParam* param = getFirstVisualParam();
	for (S32 i = 0; i < params_for_dump.size(); i++)
	{
		while( param && ((param->getGroup() != VISUAL_PARAM_GROUP_TWEAKABLE) && 
						 (param->getGroup() != VISUAL_PARAM_GROUP_TRANSMIT_NOT_TWEAKABLE)) ) // should not be any of group VISUAL_PARAM_GROUP_TWEAKABLE_NO_TRANSMIT
		{
			param = getNextVisualParam();
		}
		LLViewerVisualParam* viewer_param = (LLViewerVisualParam*)param;
		F32 value = params_for_dump[i];
		dump_visual_param(file, viewer_param, value);
		param = getNextVisualParam();
	}
	apr_file_printf(file, "</params>\n");

	apr_file_printf(file, "\n<textures>\n");
	for (U32 i = 0; i < tec.face_count; i++)
	{
		std::string uuid_str;
		((LLUUID*)tec.image_data)[i].toString(uuid_str);
		apr_file_printf( file, "\t\t<texture te=\"%i\" uuid=\"%s\"/>\n", i, uuid_str.c_str());
	}
	apr_file_printf(file, "</textures>\n");
}

void LLVOAvatar::parseAppearanceMessage(LLMessageSystem* mesgsys, LLAppearanceMessageContents& contents)
{
	parseTEMessage(mesgsys, _PREHASH_ObjectData, -1, contents.mTEContents);

	// Parse the AppearanceData field, if any.
	if (mesgsys->has(_PREHASH_AppearanceData))
	{
		U8 av_u8;
		mesgsys->getU8Fast(_PREHASH_AppearanceData, _PREHASH_AppearanceVersion, av_u8, 0);
		contents.mAppearanceVersion = av_u8;
		//LL_DEBUGS("Avatar") << "appversion set by AppearanceData field: " << contents.mAppearanceVersion << LL_ENDL;
		mesgsys->getS32Fast(_PREHASH_AppearanceData, _PREHASH_CofVersion, contents.mCOFVersion, 0);
		// For future use:
		//mesgsys->getU32Fast(_PREHASH_AppearanceData, _PREHASH_Flags, appearance_flags, 0);
	}

	// Parse the AppearanceData field, if any.
	contents.mHoverOffsetWasSet = false;
	if (mesgsys->has(_PREHASH_AppearanceHover))
	{
		LLVector3 hover;
		mesgsys->getVector3Fast(_PREHASH_AppearanceHover, _PREHASH_HoverHeight, hover);
		//LL_DEBUGS("Avatar") << avString() << " hover received " << hover.mV[ VX ] << "," << hover.mV[ VY ] << "," << hover.mV[ VZ ] << LL_ENDL;
		contents.mHoverOffset = hover;
		contents.mHoverOffsetWasSet = true;
	}
	
	// Parse visual params, if any.
	S32 num_blocks = mesgsys->getNumberOfBlocksFast(_PREHASH_VisualParam);
	bool drop_visual_params_debug = gSavedSettings.getBOOL("BlockSomeAvatarAppearanceVisualParams") && (ll_rand(2) == 0); // pretend that ~12% of AvatarAppearance messages arrived without a VisualParam block, for testing
	if( num_blocks > 1 && !drop_visual_params_debug)
	{
		//LL_DEBUGS("Avatar") << avString() << " handle visual params, num_blocks " << num_blocks << LL_ENDL;
		
		LLVisualParam* param = getFirstVisualParam();
		llassert(param); // if this ever fires, we should do the same as when num_blocks<=1
		if (!param)
		{
			LL_WARNS() << "No visual params!" << LL_ENDL;
		}
		else
		{
			for( S32 i = 0; i < num_blocks; i++ )
			{
				while( param && ((param->getGroup() != VISUAL_PARAM_GROUP_TWEAKABLE) && 
								 (param->getGroup() != VISUAL_PARAM_GROUP_TRANSMIT_NOT_TWEAKABLE)) ) // should not be any of group VISUAL_PARAM_GROUP_TWEAKABLE_NO_TRANSMIT
				{
					param = getNextVisualParam();
				}
						
				if( !param )
				{
					// more visual params supplied than expected - just process what we know about
					break;
				}

				U8 value;
				mesgsys->getU8Fast(_PREHASH_VisualParam, _PREHASH_ParamValue, value, i);
				F32 newWeight = U8_to_F32(value, param->getMinWeight(), param->getMaxWeight());
				contents.mParamWeights.push_back(newWeight);
				contents.mParams.push_back(param);

				param = getNextVisualParam();
			}
		}

		const S32 expected_tweakable_count = getVisualParamCountInGroup(VISUAL_PARAM_GROUP_TWEAKABLE) +
											 getVisualParamCountInGroup(VISUAL_PARAM_GROUP_TRANSMIT_NOT_TWEAKABLE); // don't worry about VISUAL_PARAM_GROUP_TWEAKABLE_NO_TRANSMIT
		if (num_blocks != expected_tweakable_count)
		{
			LL_DEBUGS("Avatar") << "Number of params in AvatarAppearance msg (" << num_blocks << ") does not match number of tweakable params in avatar xml file (" << expected_tweakable_count << ").  Processing what we can.  object: " << getID() << LL_ENDL;
		}
	}
	else
	{
		if (drop_visual_params_debug)
		{
			LL_INFOS() << "Debug-faked lack of parameters on AvatarAppearance for object: "  << getID() << LL_ENDL;
		}
		else
		{
			LL_DEBUGS("Avatar") << "AvatarAppearance msg received without any parameters, object: " << getID() << LL_ENDL;
		}
	}

	LLVisualParam* appearance_version_param = getVisualParam(11000);
	if (appearance_version_param)
	{
		std::vector<LLVisualParam*>::iterator it = std::find(contents.mParams.begin(), contents.mParams.end(),appearance_version_param);
		if (it != contents.mParams.end())
		{
			S32 index = it - contents.mParams.begin();
			contents.mParamAppearanceVersion = ll_round(contents.mParamWeights[index]);
			//LL_DEBUGS("Avatar") << "appversion req by appearance_version param: " << contents.mParamAppearanceVersion << LL_ENDL;
		}
	}
}

bool resolve_appearance_version(const LLAppearanceMessageContents& contents, S32& appearance_version)
{
	appearance_version = -1;
	
	if ((contents.mAppearanceVersion) >= 0 &&
		(contents.mParamAppearanceVersion >= 0) &&
		(contents.mAppearanceVersion != contents.mParamAppearanceVersion))
	{
		LL_WARNS() << "inconsistent appearance_version settings - field: " <<
			contents.mAppearanceVersion << ", param: " <<  contents.mParamAppearanceVersion << LL_ENDL;
		return false;
	}
	if (contents.mParamAppearanceVersion >= 0) // use visual param if available.
	{
		appearance_version = contents.mParamAppearanceVersion;
	}
	else if (contents.mAppearanceVersion > 0)
	{
		appearance_version = contents.mAppearanceVersion;
	}
	else // still not set, go with 1.
	{
		appearance_version = 1;
	}
	//LL_DEBUGS("Avatar") << "appearance version info - field " << contents.mAppearanceVersion
	//					<< " param: " << contents.mParamAppearanceVersion
	//					<< " final: " << appearance_version << LL_ENDL;
	return true;
}

//-----------------------------------------------------------------------------
// processAvatarAppearance()
//-----------------------------------------------------------------------------
void LLVOAvatar::processAvatarAppearance( LLMessageSystem* mesgsys )
{
	LL_DEBUGS("Avatar") << "starts" << LL_ENDL;
	
	bool enable_verbose_dumps = gSavedSettings.getBOOL("DebugAvatarAppearanceMessage");
	std::string dump_prefix = getFullname() + "_" + (isSelf()?"s":"o") + "_";
	if (gSavedSettings.getBOOL("BlockAvatarAppearanceMessages"))
	{
		LL_WARNS() << "Blocking AvatarAppearance message" << LL_ENDL;
		return;
	}

	mLastAppearanceMessageTimer.reset();

	LLPointer<LLAppearanceMessageContents> contents(new LLAppearanceMessageContents);
	parseAppearanceMessage(mesgsys, *contents);
	if (enable_verbose_dumps)
	{
		dumpAppearanceMsgParams(dump_prefix + "appearance_msg", *contents);
	}

	S32 appearance_version;
	if (!resolve_appearance_version(*contents, appearance_version))
	{
		LL_WARNS() << "bad appearance version info, discarding" << LL_ENDL;
		return;
	}
	llassert(appearance_version > 0);
	if (appearance_version > 1)
	{
		LL_WARNS() << "unsupported appearance version " << appearance_version << ", discarding appearance message" << LL_ENDL;
		return;
	}

    S32 thisAppearanceVersion(contents->mCOFVersion);
    if (isSelf())
    {   // In the past this was considered to be the canonical COF version, 
        // that is no longer the case.  The canonical version is maintained 
        // by the AIS code and should match the COF version there. Even so,
        // we must prevent rolling this one backwards backwards or processing 
        // stale versions.

        S32 aisCOFVersion(LLAppearanceMgr::instance().getCOFVersion());

        LL_DEBUGS("Avatar") << "handling self appearance message #" << thisAppearanceVersion <<
            " (highest seen #" << mLastUpdateReceivedCOFVersion <<
            ") (AISCOF=#" << aisCOFVersion << ")" << LL_ENDL;

        if (mLastUpdateReceivedCOFVersion >= thisAppearanceVersion)
        {
            LL_WARNS("Avatar") << "Stale appearance received #" << thisAppearanceVersion <<
                " attempt to roll back from #" << mLastUpdateReceivedCOFVersion <<
                "... dropping." << LL_ENDL;
            return;
        }
        if (isEditingAppearance())
        {
            LL_DEBUGS("Avatar") << "Editing appearance.  Dropping appearance update." << LL_ENDL;
            return;
        }

    }

	// SUNSHINE CLEANUP - is this case OK now?
	S32 num_params = contents->mParamWeights.size();
	if (num_params <= 1)
	{
		// In this case, we have no reliable basis for knowing
		// appearance version, which may cause us to look for baked
		// textures in the wrong place and flag them as missing
		// assets.
		LL_DEBUGS("Avatar") << "ignoring appearance message due to lack of params" << LL_ENDL;
		return;
	}

	// No backsies zone - if we get here, the message should be valid and usable, will be processed.
	// Note:
	// RequestAgentUpdateAppearanceResponder::onRequestRequested()
	// assumes that cof version is only updated with server-bake
	// appearance messages.
    LL_INFOS("Avatar") << "Processing appearance message version " << thisAppearanceVersion << LL_ENDL;

    // Note:
    // locally the COF is maintained via LLInventoryModel::accountForUpdate
    // which is called from various places.  This should match the simhost's 
    // idea of what the COF version is.  AIS however maintains its own version
    // of the COF that should be considered canonical. 
    mLastUpdateReceivedCOFVersion = thisAppearanceVersion;

    mLastProcessedAppearance = contents;

    bool slam_params = false;
    applyParsedAppearanceMessage(*contents, slam_params);
}

void LLVOAvatar::applyParsedAppearanceMessage(LLAppearanceMessageContents& contents, bool slam_params)
{
	S32 num_params = contents.mParamWeights.size();
	ESex old_sex = getSex();

    if (applyParsedTEMessage(contents.mTEContents) > 0 && isChanged(TEXTURE))
    {
        updateVisualComplexity();
    }

	// prevent the overwriting of valid baked textures with invalid baked textures
	for (U8 baked_index = 0; baked_index < mBakedTextureDatas.size(); baked_index++)
	{
		if (!isTextureDefined(mBakedTextureDatas[baked_index].mTextureIndex) 
			&& mBakedTextureDatas[baked_index].mLastTextureID != IMG_DEFAULT
			&& baked_index != BAKED_SKIRT && baked_index != BAKED_LEFT_ARM && baked_index != BAKED_LEFT_LEG && baked_index != BAKED_AUX1 && baked_index != BAKED_AUX2 && baked_index != BAKED_AUX3)
		{
			LL_DEBUGS("Avatar") << avString() << " baked_index " << (S32) baked_index << " using mLastTextureID " << mBakedTextureDatas[baked_index].mLastTextureID << LL_ENDL;
			setTEImage(mBakedTextureDatas[baked_index].mTextureIndex, 
				LLViewerTextureManager::getFetchedTexture(mBakedTextureDatas[baked_index].mLastTextureID, FTT_DEFAULT, TRUE, LLGLTexture::BOOST_NONE, LLViewerTexture::LOD_TEXTURE));
		}
		else
		{
			LL_DEBUGS("Avatar") << avString() << " baked_index " << (S32) baked_index << " using texture id "
								<< getTE(mBakedTextureDatas[baked_index].mTextureIndex)->getID() << LL_ENDL;
		}
	}

	// runway - was
	// if (!is_first_appearance_message )
	// which means it would be called on second appearance message - probably wrong.
	BOOL is_first_appearance_message = !mFirstAppearanceMessageReceived;
	mFirstAppearanceMessageReceived = TRUE;

	//LL_DEBUGS("Avatar") << avString() << "processAvatarAppearance start " << mID
    //                    << " first? " << is_first_appearance_message << " self? " << isSelf() << LL_ENDL;

	if (is_first_appearance_message )
	{
		onFirstTEMessageReceived();
	}

	setCompositeUpdatesEnabled( FALSE );
	gPipeline.markGLRebuild(this);

	// Apply visual params
	if( num_params > 1)
	{
		//LL_DEBUGS("Avatar") << avString() << " handle visual params, num_params " << num_params << LL_ENDL;
		BOOL params_changed = FALSE;
		BOOL interp_params = FALSE;
		S32 params_changed_count = 0;
		
		for( S32 i = 0; i < num_params; i++ )
		{
			LLVisualParam* param = contents.mParams[i];
			F32 newWeight = contents.mParamWeights[i];

			if (slam_params || is_first_appearance_message || (param->getWeight() != newWeight))
			{
				params_changed = TRUE;
				params_changed_count++;

				if(is_first_appearance_message || slam_params)
				{
					//LL_DEBUGS("Avatar") << "param slam " << i << " " << newWeight << LL_ENDL;
					param->setWeight(newWeight);
				}
				else
				{
					interp_params = TRUE;
					param->setAnimationTarget(newWeight);
				}
			}
		}
		const S32 expected_tweakable_count = getVisualParamCountInGroup(VISUAL_PARAM_GROUP_TWEAKABLE) +
											 getVisualParamCountInGroup(VISUAL_PARAM_GROUP_TRANSMIT_NOT_TWEAKABLE); // don't worry about VISUAL_PARAM_GROUP_TWEAKABLE_NO_TRANSMIT
		if (num_params != expected_tweakable_count)
		{
			LL_DEBUGS("Avatar") << "Number of params in AvatarAppearance msg (" << num_params << ") does not match number of tweakable params in avatar xml file (" << expected_tweakable_count << ").  Processing what we can.  object: " << getID() << LL_ENDL;
		}

		LL_DEBUGS("Avatar") << "Changed " << params_changed_count << " params" << LL_ENDL;
		if (params_changed)
		{
			if (interp_params)
			{
				startAppearanceAnimation();
			}
			updateVisualParams();

			ESex new_sex = getSex();
			if( old_sex != new_sex )
			{
				updateSexDependentLayerSets();
			}	
		}

		llassert( getSex() == ((getVisualParamWeight( "male" ) > 0.5f) ? SEX_MALE : SEX_FEMALE) );
	}
	else
	{
		// AvatarAppearance message arrived without visual params
		LL_DEBUGS("Avatar") << avString() << "no visual params" << LL_ENDL;

		const F32 LOADING_TIMEOUT_SECONDS = 60.f;
		// this isn't really a problem if we already have a non-default shape
		if (visualParamWeightsAreDefault() && mRuthTimer.getElapsedTimeF32() > LOADING_TIMEOUT_SECONDS)
		{
			// re-request appearance, hoping that it comes back with a shape next time
			LL_INFOS() << "Re-requesting AvatarAppearance for object: "  << getID() << LL_ENDL;
			LLAvatarPropertiesProcessor::getInstance()->sendAvatarTexturesRequest(getID());
			mRuthTimer.reset();
		}
		else
		{
			LL_INFOS() << "That's okay, we already have a non-default shape for object: "  << getID() << LL_ENDL;
			// we don't really care.
		}
	}

	if (contents.mHoverOffsetWasSet && !isSelf())
	{
		// Got an update for some other avatar
		// Ignore updates for self, because we have a more authoritative value in the preferences.
		setHoverOffset(contents.mHoverOffset);
		LL_DEBUGS("Avatar") << avString() << "setting hover to " << contents.mHoverOffset[2] << LL_ENDL;
	}

	if (!contents.mHoverOffsetWasSet && !isSelf())
	{
		// If we don't get a value at all, we are presumably in a
		// region that does not support hover height.
		LL_WARNS() << avString() << "zeroing hover because not defined in appearance message" << LL_ENDL;
		setHoverOffset(LLVector3(0.0, 0.0, 0.0));
	}

	setCompositeUpdatesEnabled( TRUE );

	// If all of the avatars are completely baked, release the global image caches to conserve memory.
	LLVOAvatar::cullAvatarsByPixelArea();

	if (isSelf())
	{
		mUseLocalAppearance = false;
	}

	updateMeshTextures();
	updateMeshVisibility();

}

LLViewerTexture* LLVOAvatar::getBakedTexture(const U8 te)
{
	if (te < 0 || te >= BAKED_NUM_INDICES)
	{
		return NULL;
	}

	BOOL is_layer_baked = isTextureDefined(mBakedTextureDatas[te].mTextureIndex);
	
	LLViewerTexLayerSet* layerset = NULL;
	layerset = getTexLayerSet(te);
	

	if (!isEditingAppearance() && is_layer_baked)
	{
		LLViewerFetchedTexture* baked_img = LLViewerTextureManager::staticCastToFetchedTexture(getImage(mBakedTextureDatas[te].mTextureIndex, 0), TRUE);
		return baked_img;
	}
	else if (layerset && isEditingAppearance())
	{
		layerset->createComposite();
		layerset->setUpdatesEnabled(TRUE);

		return layerset->getViewerComposite();
	}

	return NULL;

	
}

// static
void LLVOAvatar::getAnimLabels( std::vector<std::string>* labels )
{
	S32 i;
	labels->reserve(gUserAnimStatesCount);
	for( i = 0; i < gUserAnimStatesCount; i++ )
	{
		labels->push_back( LLAnimStateLabels::getStateLabel( gUserAnimStates[i].mName ) );
	}

	// Special case to trigger away (AFK) state
	labels->push_back( "Away From Keyboard" );
}

// static 
void LLVOAvatar::getAnimNames( std::vector<std::string>* names )
{
	S32 i;

	names->reserve(gUserAnimStatesCount);
	for( i = 0; i < gUserAnimStatesCount; i++ )
	{
		names->push_back( std::string(gUserAnimStates[i].mName) );
	}

	// Special case to trigger away (AFK) state
	names->push_back( "enter_away_from_keyboard_state" );
}

// static
void LLVOAvatar::onBakedTextureMasksLoaded( BOOL success, LLViewerFetchedTexture *src_vi, LLImageRaw* src, LLImageRaw* aux_src, S32 discard_level, BOOL final, void* userdata )
{
	if (!userdata) return;

	//LL_INFOS() << "onBakedTextureMasksLoaded: " << src_vi->getID() << LL_ENDL;
	const LLUUID id = src_vi->getID();
 
	LLTextureMaskData* maskData = (LLTextureMaskData*) userdata;
	LLVOAvatar* self = (LLVOAvatar*) gObjectList.findObject( maskData->mAvatarID );

	// if discard level is 2 less than last discard level we processed, or we hit 0,
	// then generate morph masks
	if(self && success && (discard_level < maskData->mLastDiscardLevel - 2 || discard_level == 0))
	{
		if(aux_src && aux_src->getComponents() == 1)
		{
			if (!aux_src->getData())
			{
				LL_ERRS() << "No auxiliary source (morph mask) data for image id " << id << LL_ENDL;
				return;
			}

			U32 gl_name;
			LLImageGL::generateTextures(1, &gl_name );
			stop_glerror();

			gGL.getTexUnit(0)->bindManual(LLTexUnit::TT_TEXTURE, gl_name);
			stop_glerror();

			LLImageGL::setManualImage(
				GL_TEXTURE_2D, 0, GL_ALPHA8, 
				aux_src->getWidth(), aux_src->getHeight(),
				GL_ALPHA, GL_UNSIGNED_BYTE, aux_src->getData());
			stop_glerror();

			gGL.getTexUnit(0)->setTextureFilteringOption(LLTexUnit::TFO_BILINEAR);

			/* if( id == head_baked->getID() )
			     if (self->mBakedTextureDatas[BAKED_HEAD].mTexLayerSet)
				     //LL_INFOS() << "onBakedTextureMasksLoaded for head " << id << " discard = " << discard_level << LL_ENDL;
					 self->mBakedTextureDatas[BAKED_HEAD].mTexLayerSet->applyMorphMask(aux_src->getData(), aux_src->getWidth(), aux_src->getHeight(), 1);
					 maskData->mLastDiscardLevel = discard_level; */
			BOOL found_texture_id = false;
			for (LLAvatarAppearanceDictionary::Textures::const_iterator iter = LLAvatarAppearanceDictionary::getInstance()->getTextures().begin();
				 iter != LLAvatarAppearanceDictionary::getInstance()->getTextures().end();
				 ++iter)
			{

				const LLAvatarAppearanceDictionary::TextureEntry *texture_dict = iter->second;
				if (texture_dict->mIsUsedByBakedTexture)
				{
					const ETextureIndex texture_index = iter->first;
					const LLViewerTexture *baked_img = self->getImage(texture_index, 0);
					if (baked_img && id == baked_img->getID())
					{
						const EBakedTextureIndex baked_index = texture_dict->mBakedTextureIndex;
						self->applyMorphMask(aux_src->getData(), aux_src->getWidth(), aux_src->getHeight(), 1, baked_index);
						maskData->mLastDiscardLevel = discard_level;
						if (self->mBakedTextureDatas[baked_index].mMaskTexName)
						{
							LLImageGL::deleteTextures(1, &(self->mBakedTextureDatas[baked_index].mMaskTexName));
						}
						self->mBakedTextureDatas[baked_index].mMaskTexName = gl_name;
						found_texture_id = true;
						break;
					}
				}
			}
			if (!found_texture_id)
			{
				LL_INFOS() << "unexpected image id: " << id << LL_ENDL;
			}
			self->dirtyMesh();
		}
		else
		{
            // this can happen when someone uses an old baked texture possibly provided by 
            // viewer-side baked texture caching
			LL_WARNS() << "Masks loaded callback but NO aux source, id " << id << LL_ENDL;
		}
	}

	if (final || !success)
	{
		delete maskData;
	}
}

// static
void LLVOAvatar::onInitialBakedTextureLoaded( BOOL success, LLViewerFetchedTexture *src_vi, LLImageRaw* src, LLImageRaw* aux_src, S32 discard_level, BOOL final, void* userdata )
{

	
	LLUUID *avatar_idp = (LLUUID *)userdata;
	LLVOAvatar *selfp = (LLVOAvatar *)gObjectList.findObject(*avatar_idp);

	if (selfp)
	{
		//LL_DEBUGS("Avatar") << selfp->avString() << "discard_level " << discard_level << " success " << success << " final " << final << LL_ENDL;
	}

	if (!success && selfp)
	{
		selfp->removeMissingBakedTextures();
	}
	if (final || !success )
	{
		delete avatar_idp;
	}
}

// Static
void LLVOAvatar::onBakedTextureLoaded(BOOL success,
									  LLViewerFetchedTexture *src_vi, LLImageRaw* src, LLImageRaw* aux_src,
									  S32 discard_level, BOOL final, void* userdata)
{
	//LL_DEBUGS("Avatar") << "onBakedTextureLoaded: " << src_vi->getID() << LL_ENDL;

	LLUUID id = src_vi->getID();
	LLUUID *avatar_idp = (LLUUID *)userdata;
	LLVOAvatar *selfp = (LLVOAvatar *)gObjectList.findObject(*avatar_idp);
	if (selfp)
	{	
		//LL_DEBUGS("Avatar") << selfp->avString() << "discard_level " << discard_level << " success " << success << " final " << final << " id " << src_vi->getID() << LL_ENDL;
	}

	if (selfp && !success)
	{
		selfp->removeMissingBakedTextures();
	}

	if( final || !success )
	{
		delete avatar_idp;
	}

	if( selfp && success && final )
	{
		selfp->useBakedTexture( id );
	}
}


// Called when baked texture is loaded and also when we start up with a baked texture
void LLVOAvatar::useBakedTexture( const LLUUID& id )
{
	for (U32 i = 0; i < mBakedTextureDatas.size(); i++)
	{
		LLViewerTexture* image_baked = getImage( mBakedTextureDatas[i].mTextureIndex, 0 );
		if (id == image_baked->getID())
		{
			//LL_DEBUGS("Avatar") << avString() << " i " << i << " id " << id << LL_ENDL;
			mBakedTextureDatas[i].mIsLoaded = true;
			mBakedTextureDatas[i].mLastTextureID = id;
			mBakedTextureDatas[i].mIsUsed = true;

			if (isUsingLocalAppearance())
			{
				LL_INFOS() << "not changing to baked texture while isUsingLocalAppearance" << LL_ENDL;
			}
			else
			{
				debugColorizeSubMeshes(i,LLColor4::green);

				avatar_joint_mesh_list_t::iterator iter = mBakedTextureDatas[i].mJointMeshes.begin();
				avatar_joint_mesh_list_t::iterator end  = mBakedTextureDatas[i].mJointMeshes.end();
				for (; iter != end; ++iter)
				{
					LLAvatarJointMesh* mesh = (*iter);
					if (mesh)
					{
						mesh->setTexture( image_baked );
					}
				}
			}
			
			const LLAvatarAppearanceDictionary::BakedEntry *baked_dict =
				LLAvatarAppearanceDictionary::getInstance()->getBakedTexture((EBakedTextureIndex)i);
			for (texture_vec_t::const_iterator local_tex_iter = baked_dict->mLocalTextures.begin();
				 local_tex_iter != baked_dict->mLocalTextures.end();
				 ++local_tex_iter)
			{
				if (isSelf()) setBakedReady(*local_tex_iter, TRUE);
			}

			// ! BACKWARDS COMPATIBILITY !
			// Workaround for viewing avatars from old viewers that haven't baked hair textures.
			// This is paired with similar code in updateMeshTextures that sets hair mesh color.
			if (i == BAKED_HAIR)
			{
				avatar_joint_mesh_list_t::iterator iter = mBakedTextureDatas[i].mJointMeshes.begin();
				avatar_joint_mesh_list_t::iterator end  = mBakedTextureDatas[i].mJointMeshes.end();
				for (; iter != end; ++iter)
				{
					LLAvatarJointMesh* mesh = (*iter);
					if (mesh)
					{
						mesh->setColor( LLColor4::white );
					}
				}
			}
		}
	}

	dirtyMesh();
}

std::string get_sequential_numbered_file_name(const std::string& prefix,
											  const std::string& suffix)
{
	typedef std::map<std::string,S32> file_num_type;
	static  file_num_type file_nums;
	file_num_type::iterator it = file_nums.find(prefix);
	S32 num = 0;
	if (it != file_nums.end())
	{
		num = it->second;
	}
	file_nums[prefix] = num+1;
	std::string outfilename = prefix + " " + llformat("%04d",num) + ".xml";
	std::replace(outfilename.begin(),outfilename.end(),' ','_');
	return outfilename;
}

void dump_sequential_xml(const std::string outprefix, const LLSD& content)
{
	std::string outfilename = get_sequential_numbered_file_name(outprefix,".xml");
	std::string fullpath = gDirUtilp->getExpandedFilename(LL_PATH_LOGS,outfilename);
	llofstream ofs(fullpath.c_str(), std::ios_base::out);
	ofs << LLSDOStreamer<LLSDXMLFormatter>(content, LLSDFormatter::OPTIONS_PRETTY);
	LL_DEBUGS("Avatar") << "results saved to: " << fullpath << LL_ENDL;
}

void LLVOAvatar::getSortedJointNames(S32 joint_type, std::vector<std::string>& result) const
{
    result.clear();
    if (joint_type==0)
    {
        avatar_joint_list_t::const_iterator iter = mSkeleton.begin();
        avatar_joint_list_t::const_iterator end  = mSkeleton.end();
		for (; iter != end; ++iter)
		{
			LLJoint* pJoint = (*iter);
            result.push_back(pJoint->getName());
        }
    }
    else if (joint_type==1)
    {
        for (S32 i = 0; i < mNumCollisionVolumes; i++)
        {
            LLAvatarJointCollisionVolume* pJoint = &mCollisionVolumes[i];
            result.push_back(pJoint->getName());
        }
    }
    else if (joint_type==2)
    {
		for (LLVOAvatar::attachment_map_t::const_iterator iter = mAttachmentPoints.begin(); 
			 iter != mAttachmentPoints.end(); ++iter)
		{
			LLViewerJointAttachment* pJoint = iter->second;
			if (!pJoint) continue;
            result.push_back(pJoint->getName());
        }
    }
    std::sort(result.begin(), result.end());
}

void LLVOAvatar::dumpArchetypeXML(const std::string& prefix, bool group_by_wearables )
{
	std::string outprefix(prefix);
	if (outprefix.empty())
	{
		outprefix = getFullname() + (isSelf()?"_s":"_o");
	}
	if (outprefix.empty())
	{
		outprefix = std::string("new_archetype");
	}
	std::string outfilename = get_sequential_numbered_file_name(outprefix,".xml");
	
	LLAPRFile outfile;
	std::string fullpath = gDirUtilp->getExpandedFilename(LL_PATH_LOGS,outfilename);
	if (APR_SUCCESS == outfile.open(fullpath, LL_APR_WB ))
	{
		apr_file_t* file = outfile.getFileHandle();
		LL_INFOS() << "xmlfile write handle obtained : " << fullpath << LL_ENDL;

		apr_file_printf( file, "<?xml version=\"1.0\" encoding=\"US-ASCII\" standalone=\"yes\"?>\n" );
		apr_file_printf( file, "<linden_genepool version=\"1.0\">\n" );
		apr_file_printf( file, "\n\t<archetype name=\"???\">\n" );

		bool agent_is_godlike = gAgent.isGodlikeWithoutAdminMenuFakery();

		if (group_by_wearables)
		{
			for (S32 type = LLWearableType::WT_SHAPE; type < LLWearableType::WT_COUNT; type++)
			{
				const std::string& wearable_name = LLWearableType::getTypeName((LLWearableType::EType)type);
				apr_file_printf( file, "\n\t\t<!-- wearable: %s -->\n", wearable_name.c_str() );

				for (LLVisualParam* param = getFirstVisualParam(); param; param = getNextVisualParam())
				{
					LLViewerVisualParam* viewer_param = (LLViewerVisualParam*)param;
					if( (viewer_param->getWearableType() == type) && 
					   (viewer_param->isTweakable() ) )
					{
						dump_visual_param(file, viewer_param, viewer_param->getWeight());
					}
				}

				for (U8 te = 0; te < TEX_NUM_INDICES; te++)
				{
					if (LLAvatarAppearanceDictionary::getTEWearableType((ETextureIndex)te) == type)
					{
						// MULTIPLE_WEARABLES: extend to multiple wearables?
						LLViewerTexture* te_image = getImage((ETextureIndex)te, 0);
						if( te_image )
						{
							std::string uuid_str = LLUUID().asString();
							if (agent_is_godlike)
							{
								te_image->getID().toString(uuid_str);
							}
							apr_file_printf( file, "\t\t<texture te=\"%i\" uuid=\"%s\"/>\n", te, uuid_str.c_str());
						}
					}
				}
			}
		}
		else 
		{
			// Just dump all params sequentially.
			for (LLVisualParam* param = getFirstVisualParam(); param; param = getNextVisualParam())
			{
				LLViewerVisualParam* viewer_param = (LLViewerVisualParam*)param;
				dump_visual_param(file, viewer_param, viewer_param->getWeight());
			}

			for (U8 te = 0; te < TEX_NUM_INDICES; te++)
			{
				// MULTIPLE_WEARABLES: extend to multiple wearables?
				LLViewerTexture* te_image = getImage((ETextureIndex)te, 0);
				if( te_image )
				{
					std::string uuid_str = LLUUID().asString();
					if (agent_is_godlike)
					{
						te_image->getID().toString(uuid_str);
					}
					apr_file_printf( file, "\t\t<texture te=\"%i\" uuid=\"%s\"/>\n", te, uuid_str.c_str());
				}
			}
		}

        // Root joint
        const LLVector3& pos = mRoot->getPosition();
        const LLVector3& scale = mRoot->getScale();
        apr_file_printf( file, "\t\t<root name=\"%s\" position=\"%f %f %f\" scale=\"%f %f %f\"/>\n", 
                         mRoot->getName().c_str(), pos[0], pos[1], pos[2], scale[0], scale[1], scale[2]);

        // Bones
        std::vector<std::string> bone_names, cv_names, attach_names, all_names;
        getSortedJointNames(0, bone_names);
        getSortedJointNames(1, cv_names);
        getSortedJointNames(2, attach_names);
        all_names.insert(all_names.end(), bone_names.begin(), bone_names.end());
        all_names.insert(all_names.end(), cv_names.begin(), cv_names.end());
        all_names.insert(all_names.end(), attach_names.begin(), attach_names.end());

        for (std::vector<std::string>::iterator name_iter = bone_names.begin();
             name_iter != bone_names.end(); ++name_iter)
        {
            LLJoint *pJoint = getJoint(*name_iter);
			const LLVector3& pos = pJoint->getPosition();
			const LLVector3& scale = pJoint->getScale();
			apr_file_printf( file, "\t\t<bone name=\"%s\" position=\"%f %f %f\" scale=\"%f %f %f\"/>\n", 
							 pJoint->getName().c_str(), pos[0], pos[1], pos[2], scale[0], scale[1], scale[2]);
        }

        // Collision volumes
        for (std::vector<std::string>::iterator name_iter = cv_names.begin();
             name_iter != cv_names.end(); ++name_iter)
        {
            LLJoint *pJoint = getJoint(*name_iter);
			const LLVector3& pos = pJoint->getPosition();
			const LLVector3& scale = pJoint->getScale();
			apr_file_printf( file, "\t\t<collision_volume name=\"%s\" position=\"%f %f %f\" scale=\"%f %f %f\"/>\n", 
							 pJoint->getName().c_str(), pos[0], pos[1], pos[2], scale[0], scale[1], scale[2]);
        }

        // Attachment joints
        for (std::vector<std::string>::iterator name_iter = attach_names.begin();
             name_iter != attach_names.end(); ++name_iter)
        {
            LLJoint *pJoint = getJoint(*name_iter);
			if (!pJoint) continue;
			const LLVector3& pos = pJoint->getPosition();
			const LLVector3& scale = pJoint->getScale();
			apr_file_printf( file, "\t\t<attachment_point name=\"%s\" position=\"%f %f %f\" scale=\"%f %f %f\"/>\n", 
							 pJoint->getName().c_str(), pos[0], pos[1], pos[2], scale[0], scale[1], scale[2]);
        }
        
        // Joint pos overrides
        for (std::vector<std::string>::iterator name_iter = all_names.begin();
             name_iter != all_names.end(); ++name_iter)
        {
            LLJoint *pJoint = getJoint(*name_iter);
		
			LLVector3 pos;
			LLUUID mesh_id;

			if (pJoint && pJoint->hasAttachmentPosOverride(pos,mesh_id))
			{
                S32 num_pos_overrides;
                std::set<LLVector3> distinct_pos_overrides;
                pJoint->getAllAttachmentPosOverrides(num_pos_overrides, distinct_pos_overrides);
				apr_file_printf( file, "\t\t<joint_offset name=\"%s\" position=\"%f %f %f\" mesh_id=\"%s\" count=\"%d\" distinct=\"%d\"/>\n", 
								 pJoint->getName().c_str(), pos[0], pos[1], pos[2], mesh_id.asString().c_str(),
                                 num_pos_overrides, (S32) distinct_pos_overrides.size());
			}
		}
        // Joint scale overrides
        for (std::vector<std::string>::iterator name_iter = all_names.begin();
             name_iter != all_names.end(); ++name_iter)
        {
            LLJoint *pJoint = getJoint(*name_iter);
		
			LLVector3 scale;
			LLUUID mesh_id;

			if (pJoint && pJoint->hasAttachmentScaleOverride(scale,mesh_id))
			{
                S32 num_scale_overrides;
                std::set<LLVector3> distinct_scale_overrides;
                pJoint->getAllAttachmentPosOverrides(num_scale_overrides, distinct_scale_overrides);
				apr_file_printf( file, "\t\t<joint_scale name=\"%s\" scale=\"%f %f %f\" mesh_id=\"%s\" count=\"%d\" distinct=\"%d\"/>\n",
								 pJoint->getName().c_str(), scale[0], scale[1], scale[2], mesh_id.asString().c_str(),
                                 num_scale_overrides, (S32) distinct_scale_overrides.size());
			}
		}
		F32 pelvis_fixup;
		LLUUID mesh_id;
		if (hasPelvisFixup(pelvis_fixup, mesh_id))
		{
			apr_file_printf( file, "\t\t<pelvis_fixup z=\"%f\" mesh_id=\"%s\"/>\n", 
							 pelvis_fixup, mesh_id.asString().c_str());
		}

        LLVector3 rp = getRootJoint()->getWorldPosition();
        LLVector4a rpv;
        rpv.load3(rp.mV);
        
        for (S32 joint_num = 0; joint_num < LL_CHARACTER_MAX_ANIMATED_JOINTS; joint_num++)
        {
            LLJoint *joint = getJoint(joint_num);
            if (joint_num < mJointRiggingInfoTab.size())
            {
                LLJointRiggingInfo& rig_info = mJointRiggingInfoTab[joint_num];
                if (rig_info.isRiggedTo())
                {
                    LLMatrix4a mat;
                    LLVector4a new_extents[2];
                    mat.loadu(joint->getWorldMatrix());
                    matMulBoundBox(mat, rig_info.getRiggedExtents(), new_extents);
                    LLVector4a rrp[2];
                    rrp[0].setSub(new_extents[0],rpv);
                    rrp[1].setSub(new_extents[1],rpv);
                    apr_file_printf( file, "\t\t<joint_rig_info num=\"%d\" name=\"%s\" min=\"%f %f %f\" max=\"%f %f %f\" tmin=\"%f %f %f\" tmax=\"%f %f %f\"/>\n", 
                                     joint_num,
                                     joint->getName().c_str(),
                                     rig_info.getRiggedExtents()[0][0],
                                     rig_info.getRiggedExtents()[0][1],
                                     rig_info.getRiggedExtents()[0][2],
                                     rig_info.getRiggedExtents()[1][0],
                                     rig_info.getRiggedExtents()[1][1],
                                     rig_info.getRiggedExtents()[1][2],
                                     rrp[0][0],
                                     rrp[0][1],
                                     rrp[0][2],
                                     rrp[1][0],
                                     rrp[1][1],
                                     rrp[1][2] );
                }
            }
        }

		bool ultra_verbose = false;
		if (isSelf() && ultra_verbose)
		{
			// show the cloned params inside the wearables as well.
			gAgentAvatarp->dumpWearableInfo(outfile);
		}

		apr_file_printf( file, "\t</archetype>\n" );
		apr_file_printf( file, "\n</linden_genepool>\n" );

		LLSD args;
		args["PATH"] = fullpath;
		LLNotificationsUtil::add("AppearanceToXMLSaved", args);
	}
	else
	{
		LLNotificationsUtil::add("AppearanceToXMLFailed");
	}
	// File will close when handle goes out of scope
}


void LLVOAvatar::setVisibilityRank(U32 rank)
{
	if (mDrawable.isNull() || mDrawable->isDead())
	{
		// do nothing
		return;
	}
	mVisibilityRank = rank;
}

// Assumes LLVOAvatar::sInstances has already been sorted.
S32 LLVOAvatar::getUnbakedPixelAreaRank()
{
	S32 rank = 1;
	for (std::vector<LLCharacter*>::iterator iter = LLCharacter::sInstances.begin();
		 iter != LLCharacter::sInstances.end(); ++iter)
	{
		LLVOAvatar* inst = (LLVOAvatar*) *iter;
		if (inst == this)
		{
			return rank;
		}
		else if (!inst->isDead() && !inst->isFullyBaked())
		{
			rank++;
		}
	}

	llassert(0);
	return 0;
}

struct CompareScreenAreaGreater
{
	BOOL operator()(const LLCharacter* const& lhs, const LLCharacter* const& rhs)
	{
		return lhs->getPixelArea() > rhs->getPixelArea();
	}
};

// static
void LLVOAvatar::cullAvatarsByPixelArea()
{
	std::sort(LLCharacter::sInstances.begin(), LLCharacter::sInstances.end(), CompareScreenAreaGreater());
	
	// Update the avatars that have changed status
	U32 rank = 2; //1 is reserved for self. 
	for (std::vector<LLCharacter*>::iterator iter = LLCharacter::sInstances.begin();
		 iter != LLCharacter::sInstances.end(); ++iter)
	{
		LLVOAvatar* inst = (LLVOAvatar*) *iter;
		BOOL culled;
		if (inst->isSelf() || inst->isFullyBaked())
		{
			culled = FALSE;
		}
		else 
		{
			culled = TRUE;
		}

		if (inst->mCulled != culled)
		{
			inst->mCulled = culled;
			LL_DEBUGS() << "avatar " << inst->getID() << (culled ? " start culled" : " start not culled" ) << LL_ENDL;
			inst->updateMeshTextures();
		}

		if (inst->isSelf())
		{
			inst->setVisibilityRank(1);
		}
		else if (inst->mDrawable.notNull() && inst->mDrawable->isVisible())
		{
			inst->setVisibilityRank(rank++);
		}
	}

	// runway - this doesn't really detect gray/grey state.
	S32 grey_avatars = 0;
	if (!LLVOAvatar::areAllNearbyInstancesBaked(grey_avatars))
	{
		if (gFrameTimeSeconds != sUnbakedUpdateTime) // only update once per frame
		{
			sUnbakedUpdateTime = gFrameTimeSeconds;
			sUnbakedTime += gFrameIntervalSeconds.value();
		}
		if (grey_avatars > 0)
		{
			if (gFrameTimeSeconds != sGreyUpdateTime) // only update once per frame
			{
				sGreyUpdateTime = gFrameTimeSeconds;
				sGreyTime += gFrameIntervalSeconds.value();
			}
		}
	}
}

void LLVOAvatar::startAppearanceAnimation()
{
	if(!mAppearanceAnimating)
	{
		mAppearanceAnimating = TRUE;
		mAppearanceMorphTimer.reset();
		mLastAppearanceBlendTime = 0.f;
	}
}

// virtual
void LLVOAvatar::removeMissingBakedTextures()
{
}

//virtual
void LLVOAvatar::updateRegion(LLViewerRegion *regionp)
{
	LLViewerObject::updateRegion(regionp);
}

// virtual
std::string LLVOAvatar::getFullname() const
{
	std::string name;

	LLNameValue* first = getNVPair("FirstName"); 
	LLNameValue* last  = getNVPair("LastName"); 
	if (first && last)
	{
		name = LLCacheName::buildFullName( first->getString(), last->getString() );
	}

	return name;
}

LLHost LLVOAvatar::getObjectHost() const
{
	LLViewerRegion* region = getRegion();
	if (region && !isDead())
	{
		return region->getHost();
	}
	else
	{
		return LLHost();
	}
}

//static
void LLVOAvatar::updateFreezeCounter(S32 counter)
{
	if(counter)
	{
		sFreezeCounter = counter;
	}
	else if(sFreezeCounter > 0)
	{
		sFreezeCounter--;
	}
	else
	{
		sFreezeCounter = 0;
	}
}

BOOL LLVOAvatar::updateLOD()
{
    if (mDrawable.isNull())
    {
        return FALSE;
    }
    
	if (isImpostor() && 0 != mDrawable->getNumFaces() && mDrawable->getFace(0)->hasGeometry())
	{
		return TRUE;
	}

	BOOL res = updateJointLODs();

	LLFace* facep = mDrawable->getFace(0);
	if (!facep || !facep->getVertexBuffer())
	{
		dirtyMesh(2);
	}

	if (mDirtyMesh >= 2 || mDrawable->isState(LLDrawable::REBUILD_GEOMETRY))
	{	//LOD changed or new mesh created, allocate new vertex buffer if needed
		updateMeshData();
		mDirtyMesh = 0;
		mNeedsSkin = TRUE;
		mDrawable->clearState(LLDrawable::REBUILD_GEOMETRY);
	}
	updateVisibility();

	return res;
}

void LLVOAvatar::updateLODRiggedAttachments()
{
	updateLOD();
	rebuildRiggedAttachments();
}

void showRigInfoTabExtents(LLVOAvatar *avatar, LLJointRiggingInfoTab& tab, S32& count_rigged, S32& count_box)
{
    count_rigged = count_box = 0;
    LLVector4a zero_vec;
    zero_vec.clear();
    for (S32 i=0; i<tab.size(); i++)
    {
        if (tab[i].isRiggedTo())
        {
            count_rigged++;
            LLJoint *joint = avatar->getJoint(i);
            LL_DEBUGS("RigSpam") << "joint " << i << " name " << joint->getName() << " box " 
                                 << tab[i].getRiggedExtents()[0] << ", " << tab[i].getRiggedExtents()[1] << LL_ENDL;
            if ((!tab[i].getRiggedExtents()[0].equals3(zero_vec)) ||
                (!tab[i].getRiggedExtents()[1].equals3(zero_vec)))
            {
                count_box++;
            }
       }
    }
}

void LLVOAvatar::getAssociatedVolumes(std::vector<LLVOVolume*>& volumes)
{
	for ( LLVOAvatar::attachment_map_t::iterator iter = mAttachmentPoints.begin(); iter != mAttachmentPoints.end(); ++iter )
	{
		LLViewerJointAttachment* attachment = iter->second;
		LLViewerJointAttachment::attachedobjs_vec_t::iterator attach_end = attachment->mAttachedObjects.end();
		
		for (LLViewerJointAttachment::attachedobjs_vec_t::iterator attach_iter = attachment->mAttachedObjects.begin();
			 attach_iter != attach_end; ++attach_iter)
		{
			LLViewerObject* attached_object =  *attach_iter;
            LLVOVolume *volume = dynamic_cast<LLVOVolume*>(attached_object);
            if (volume)
            {
                volumes.push_back(volume);
                if (volume->isAnimatedObject())
                {
                    // For animated object attachment, don't need
                    // the children. Will just get bounding box
                    // from the control avatar.
                    continue;
                }
            }
            LLViewerObject::const_child_list_t& children = attached_object->getChildren();
            for (LLViewerObject::const_child_list_t::const_iterator it = children.begin();
                 it != children.end(); ++it)
            {
                LLViewerObject *childp = *it;
                LLVOVolume *volume = dynamic_cast<LLVOVolume*>(childp);
                if (volume)
                {
                    volumes.push_back(volume);
                }
            }
        }
    }

    LLControlAvatar *control_av = dynamic_cast<LLControlAvatar*>(this);
    if (control_av)
    {
        LLVOVolume *volp = control_av->mRootVolp;
        if (volp)
        {
            volumes.push_back(volp);
            LLViewerObject::const_child_list_t& children = volp->getChildren();
            for (LLViewerObject::const_child_list_t::const_iterator it = children.begin();
                 it != children.end(); ++it)
            {
                LLViewerObject *childp = *it;
                LLVOVolume *volume = dynamic_cast<LLVOVolume*>(childp);
                if (volume)
                {
                    volumes.push_back(volume);
                }
            }
        }
    }
}

static LLTrace::BlockTimerStatHandle FTM_AVATAR_RIGGING_INFO_UPDATE("Av Upd Rig Info");
static LLTrace::BlockTimerStatHandle FTM_AVATAR_RIGGING_KEY_UPDATE("Av Upd Rig Key");
static LLTrace::BlockTimerStatHandle FTM_AVATAR_RIGGING_AVOL_UPDATE("Av Upd Avol");

// virtual
void LLVOAvatar::updateRiggingInfo()
{
    LL_RECORD_BLOCK_TIME(FTM_AVATAR_RIGGING_INFO_UPDATE);

    LL_DEBUGS("RigSpammish") << getFullname() << " updating rig tab" << LL_ENDL;

    std::vector<LLVOVolume*> volumes;

	{
		LL_RECORD_BLOCK_TIME(FTM_AVATAR_RIGGING_AVOL_UPDATE);
		getAssociatedVolumes(volumes);
	}

	std::map<LLUUID,S32> curr_rigging_info_key;
	{
		LL_RECORD_BLOCK_TIME(FTM_AVATAR_RIGGING_KEY_UPDATE);
		// Get current rigging info key
		for (std::vector<LLVOVolume*>::iterator it = volumes.begin(); it != volumes.end(); ++it)
		{
			LLVOVolume *vol = *it;
			if (vol->isMesh() && vol->getVolume())
			{
				const LLUUID& mesh_id = vol->getVolume()->getParams().getSculptID();
				S32 max_lod = llmax(vol->getLOD(), vol->mLastRiggingInfoLOD);
				curr_rigging_info_key[mesh_id] = max_lod;
			}
		}
		
		// Check for key change, which indicates some change in volume composition or LOD.
		if (curr_rigging_info_key == mLastRiggingInfoKey)
		{
			return;
		}
	}

	// Something changed. Update.
	mLastRiggingInfoKey = curr_rigging_info_key;
    mJointRiggingInfoTab.clear();
    for (std::vector<LLVOVolume*>::iterator it = volumes.begin(); it != volumes.end(); ++it)
    {
        LLVOVolume *vol = *it;
        vol->updateRiggingInfo();
        mJointRiggingInfoTab.merge(vol->mJointRiggingInfoTab);
    }

    //LL_INFOS() << "done update rig count is " << countRigInfoTab(mJointRiggingInfoTab) << LL_ENDL;
    LL_DEBUGS("RigSpammish") << getFullname() << " after update rig tab:" << LL_ENDL;
    S32 joint_count, box_count;
    showRigInfoTabExtents(this, mJointRiggingInfoTab, joint_count, box_count);
    LL_DEBUGS("RigSpammish") << "uses " << joint_count << " joints " << " nonzero boxes: " << box_count << LL_ENDL;
}

// virtual
void LLVOAvatar::onActiveOverrideMeshesChanged()
{
    mJointRiggingInfoTab.setNeedsUpdate(true);
}

U32 LLVOAvatar::getPartitionType() const
{ 
	// Avatars merely exist as drawables in the bridge partition
	return LLViewerRegion::PARTITION_BRIDGE;
}

//static
void LLVOAvatar::updateImpostors()
{
	LLViewerCamera::sCurCameraID = LLViewerCamera::CAMERA_WORLD;

    std::vector<LLCharacter*> instances_copy = LLCharacter::sInstances;
	for (std::vector<LLCharacter*>::iterator iter = instances_copy.begin();
		iter != instances_copy.end(); ++iter)
	{
		LLVOAvatar* avatar = (LLVOAvatar*) *iter;
		if (!avatar->isDead() && avatar->isVisible()
			&& (
                (avatar->isImpostor() || LLVOAvatar::AV_DO_NOT_RENDER == avatar->getVisualMuteSettings()) && avatar->needsImpostorUpdate())
            )
		{
            avatar->calcMutedAVColor();
			gPipeline.generateImpostor(avatar);
		}
	}

	LLCharacter::sAllowInstancesChange = TRUE;
}

// virtual
BOOL LLVOAvatar::isImpostor()
{
	return sUseImpostors && (isVisuallyMuted() || (mUpdatePeriod >= IMPOSTOR_PERIOD)) ? TRUE : FALSE;
}

BOOL LLVOAvatar::shouldImpostor(const U32 rank_factor) const
{
	return (!isSelf() && sUseImpostors && mVisibilityRank > (sMaxNonImpostors * rank_factor));
}

BOOL LLVOAvatar::needsImpostorUpdate() const
{
	return mNeedsImpostorUpdate;
}

const LLVector3& LLVOAvatar::getImpostorOffset() const
{
	return mImpostorOffset;
}

const LLVector2& LLVOAvatar::getImpostorDim() const
{
	return mImpostorDim;
}

void LLVOAvatar::setImpostorDim(const LLVector2& dim)
{
	mImpostorDim = dim;
}

void LLVOAvatar::cacheImpostorValues()
{
	getImpostorValues(mImpostorExtents, mImpostorAngle, mImpostorDistance);
}

void LLVOAvatar::getImpostorValues(LLVector4a* extents, LLVector3& angle, F32& distance) const
{
	const LLVector4a* ext = mDrawable->getSpatialExtents();
	extents[0] = ext[0];
	extents[1] = ext[1];

	LLVector3 at = LLViewerCamera::getInstance()->getOrigin()-(getRenderPosition()+mImpostorOffset);
	distance = at.normalize();
	F32 da = 1.f - (at*LLViewerCamera::getInstance()->getAtAxis());
	angle.mV[0] = LLViewerCamera::getInstance()->getYaw()*da;
	angle.mV[1] = LLViewerCamera::getInstance()->getPitch()*da;
	angle.mV[2] = da;
}

// static
const U32 LLVOAvatar::IMPOSTORS_OFF = 66; /* Must equal the maximum allowed the RenderAvatarMaxNonImpostors
										   * slider in panel_preferences_graphics1.xml */

// static
void LLVOAvatar::updateImpostorRendering(U32 newMaxNonImpostorsValue)
{
	U32  oldmax = sMaxNonImpostors;
	bool oldflg = sUseImpostors;
	
	if (IMPOSTORS_OFF <= newMaxNonImpostorsValue)
	{
		sMaxNonImpostors = 0;
	}
	else
	{
		sMaxNonImpostors = newMaxNonImpostorsValue;
	}
	// the sUseImpostors flag depends on whether or not sMaxNonImpostors is set to the no-limit value (0)
	sUseImpostors = (0 != sMaxNonImpostors);
    if ( oldflg != sUseImpostors )
    {
        LL_DEBUGS("AvatarRender")
            << "was " << (oldflg ? "use" : "don't use" ) << " impostors (max " << oldmax << "); "
            << "now " << (sUseImpostors ? "use" : "don't use" ) << " impostors (max " << sMaxNonImpostors << "); "
            << LL_ENDL;
    }
}


void LLVOAvatar::idleUpdateRenderComplexity()
{
    if (isControlAvatar())
    {
        LLControlAvatar *cav = dynamic_cast<LLControlAvatar*>(this);
        bool is_attachment = cav && cav->mRootVolp && cav->mRootVolp->isAttachment(); // For attached animated objects
        if (is_attachment)
        {
            // ARC for animated object attachments is accounted with the avatar they're attached to.
            return;
        }
    }

    // Render Complexity
    calculateUpdateRenderComplexity_(); // Update mVisualComplexityArctan if needed	(must be first)
    calculateUpdateRenderComplexity(); // Update mVisualComplexity if needed	

	if (gPipeline.hasRenderDebugMask(LLPipeline::RENDER_DEBUG_AVATAR_DRAW_INFO))
	{
		std::string info_line;
		F32 red_level;
		F32 green_level;
		LLColor4 info_color;
		LLFontGL::StyleFlags info_style;
		
		if ( !mText )
		{
			initHudText();
			mText->setFadeDistance(20.0, 5.0); // limit clutter in large crowds
		}
		else
		{
			mText->clearString(); // clear debug text
		}

		/*
		 * NOTE: the logic for whether or not each of the values below
		 * controls muting MUST match that in the isVisuallyMuted and isTooComplex methods.
		 */

		static LLCachedControl<U32> max_render_cost(gSavedSettings, "RenderAvatarMaxComplexity", 0);
		info_line = llformat("%d Complexity", mVisualComplexity);

		if (max_render_cost != 0) // zero means don't care, so don't bother coloring based on this
		{
			green_level = 1.f-llclamp(((F32) mVisualComplexity-(F32)max_render_cost)/(F32)max_render_cost, 0.f, 1.f);
			red_level   = llmin((F32) mVisualComplexity/(F32)max_render_cost, 1.f);
			info_color.set(red_level, green_level, 0.0, 1.0);
			info_style = (  mVisualComplexity > max_render_cost
						  ? LLFontGL::BOLD : LLFontGL::NORMAL );
		}
		else
		{
			info_color.set(LLColor4::grey);
			info_style = LLFontGL::NORMAL;
		}
		mText->addLine(info_line, info_color, info_style);

		// Visual rank
		info_line = llformat("%d rank", mVisibilityRank);
		// Use grey for imposters, white for normal rendering or no impostors
		info_color.set(isImpostor() ? LLColor4::grey : (isControlAvatar() ? LLColor4::yellow : LLColor4::white));
		info_style = LLFontGL::NORMAL;
		mText->addLine(info_line, info_color, info_style);

        // Triangle count
        mText->addLine(std::string("VisTris ") + LLStringOps::getReadableNumber(mAttachmentVisibleTriangleCount), 
                       info_color, info_style);
        mText->addLine(std::string("EstMaxTris ") + LLStringOps::getReadableNumber(mAttachmentEstTriangleCount), 
                       info_color, info_style);

		// Attachment Surface Area
		static LLCachedControl<F32> max_attachment_area(gSavedSettings, "RenderAutoMuteSurfaceAreaLimit", 1000.0f);
		info_line = llformat("%.0f m^2", mAttachmentSurfaceArea);

		if (max_render_cost != 0 && max_attachment_area != 0) // zero means don't care, so don't bother coloring based on this
		{
			green_level = 1.f-llclamp((mAttachmentSurfaceArea-max_attachment_area)/max_attachment_area, 0.f, 1.f);
			red_level   = llmin(mAttachmentSurfaceArea/max_attachment_area, 1.f);
			info_color.set(red_level, green_level, 0.0, 1.0);
			info_style = (  mAttachmentSurfaceArea > max_attachment_area
						  ? LLFontGL::BOLD : LLFontGL::NORMAL );

		}
		else
		{
			info_color.set(LLColor4::grey);
			info_style = LLFontGL::NORMAL;
		}

		mText->addLine(info_line, info_color, info_style);

		updateText(); // corrects position
	}
}

void LLVOAvatar::updateVisualComplexity()
{
	LL_DEBUGS("AvatarRender") << "avatar " << getID() << " appearance changed" << LL_ENDL;
	// Set the cache time to in the past so it's updated ASAP
	mVisualComplexityStale = true;
}

// Account for the complexity of a single top-level object associated
// with an avatar. This will be either an attached object or an animated
// object.
void LLVOAvatar::accountRenderComplexityForObject(
    const LLViewerObject *attached_object,
    const F32 max_attachment_complexity,
    LLVOVolume::texture_cost_t& textures,
    U32& cost,
    hud_complexity_list_t& hud_complexity_list)
{
<<<<<<< HEAD
    /*****************************************************************
     * This calculation should not be modified by third party viewers,
     * since it is used to limit rendering and should be uniform for
     * everyone. If you have suggested improvements, submit them to
     * the official viewer for consideration.
     *****************************************************************/
	static const U32 COMPLEXITY_BODY_PART_COST = 200;
	static LLCachedControl<F32> max_complexity_setting(gSavedSettings,"MaxAttachmentComplexity");
	F32 max_attachment_complexity = max_complexity_setting;
	max_attachment_complexity = llmax(max_attachment_complexity, DEFAULT_MAX_ATTACHMENT_COMPLEXITY);

	// Diagnostic list of all textures on our avatar
	static std::set<LLUUID> all_textures;

	if (mVisualComplexityStale)
	{
		U32 cost = VISUAL_COMPLEXITY_UNKNOWN;
		LLVOVolume::texture_cost_t textures;
		LLVOVolume::texture_cost_t material_textures;
		hud_complexity_list_t hud_complexity_list;

		for (U8 baked_index = 0; baked_index < BAKED_NUM_INDICES; baked_index++)
=======
    if (attached_object && !attached_object->isHUDAttachment())
>>>>>>> 5986bf48
		{
        mAttachmentVisibleTriangleCount += attached_object->recursiveGetTriangleCount();
        mAttachmentEstTriangleCount += attached_object->recursiveGetEstTrianglesMax();
        mAttachmentSurfaceArea += attached_object->recursiveGetScaledSurfaceArea();

					textures.clear();
					material_textures.clear();
					const LLDrawable* drawable = attached_object->mDrawable;
					if (drawable)
					{
						const LLVOVolume* volume = drawable->getVOVolume();
						if (volume)
						{
                            F32 attachment_total_cost = 0;
                            F32 attachment_volume_cost = 0;
                            F32 attachment_texture_cost = 0;
                            F32 attachment_children_cost = 0;
                const F32 animated_object_attachment_surcharge = 1000;

<<<<<<< HEAD
							attachment_volume_cost += volume->getRenderCost(textures, material_textures);
=======
                if (attached_object->isAnimatedObject())
                {
                    attachment_volume_cost += animated_object_attachment_surcharge;
                }
							attachment_volume_cost += volume->getRenderCost(textures);
>>>>>>> 5986bf48

							const_child_list_t children = volume->getChildren();
							for (const_child_list_t::const_iterator child_iter = children.begin();
								  child_iter != children.end();
								  ++child_iter)
							{
								LLViewerObject* child_obj = *child_iter;
								LLVOVolume *child = dynamic_cast<LLVOVolume*>( child_obj );
								if (child)
								{
									attachment_children_cost += child->getRenderCost(textures, material_textures);
								}
							}

                            // FIXME should we be doing this after the loop over attachments,
                            // so textures used by multiple attachments don't get charged multiple times?
                            // If so we would also remove the texture clear calls above.
							for (LLVOVolume::texture_cost_t::iterator volume_texture = textures.begin();
								 volume_texture != textures.end();
								 ++volume_texture)
							{
								// add the cost of each individual texture in the linkset
								attachment_texture_cost += volume_texture->second;
							}
							for (LLVOVolume::texture_cost_t::iterator volume_texture = material_textures.begin();
								 volume_texture != material_textures.end();
								 ++volume_texture)
							{
                                if (textures.find(volume_texture->first)==textures.end())
                                {
                                    attachment_texture_cost += 1;
                                }
							}
                            attachment_total_cost = attachment_volume_cost + attachment_texture_cost + attachment_children_cost;
                            LL_DEBUGS("ARCdetail") << "Attachment costs " << attached_object->getAttachmentItemID()
                                                   << " total: " << attachment_total_cost
                                                   << ", volume: " << attachment_volume_cost
                                                   << ", textures: " << attachment_texture_cost
                                                   << ", " << volume->numChildren()
                                                   << " children: " << attachment_children_cost
                                                   << LL_ENDL;
                            // Limit attachment complexity to avoid signed integer flipping of the wearer's ACI
                            cost += (U32)llclamp(attachment_total_cost, MIN_ATTACHMENT_COMPLEXITY, max_attachment_complexity);
						}
					}
				}
                if (isSelf()
                    && attached_object
                    && attached_object->isHUDAttachment()
                    && !attached_object->isTempAttachment()
                    && attached_object->mDrawable)
                {
                    textures.clear();
                    material_textures.clear();

        mAttachmentSurfaceArea += attached_object->recursiveGetScaledSurfaceArea();

                    const LLVOVolume* volume = attached_object->mDrawable->getVOVolume();
                    if (volume)
                    {
                        LLHUDComplexity hud_object_complexity;
                        hud_object_complexity.objectName = attached_object->getAttachmentItemName();
                        hud_object_complexity.objectId = attached_object->getAttachmentItemID();
                        std::string joint_name;
                        gAgentAvatarp->getAttachedPointName(attached_object->getAttachmentItemID(), joint_name);
                        hud_object_complexity.jointName = joint_name;
                        // get cost and individual textures
                        hud_object_complexity.objectsCost += volume->getRenderCost(textures, material_textures);
                        hud_object_complexity.objectsCount++;

                        LLViewerObject::const_child_list_t& child_list = attached_object->getChildren();
                        for (LLViewerObject::child_list_t::const_iterator iter = child_list.begin();
                            iter != child_list.end(); ++iter)
                        {
                            LLViewerObject* childp = *iter;
                            const LLVOVolume* chld_volume = dynamic_cast<LLVOVolume*>(childp);
                            if (chld_volume)
                            {
                                // get cost and individual textures
                                hud_object_complexity.objectsCost += chld_volume->getRenderCost(textures, material_textures);
                                hud_object_complexity.objectsCount++;
                            }
                        }

                        hud_object_complexity.texturesCount += textures.size();

                        for (LLVOVolume::texture_cost_t::iterator volume_texture = textures.begin();
                            volume_texture != textures.end();
                            ++volume_texture)
                        {
                            // add the cost of each individual texture (ignores duplicates)
                            hud_object_complexity.texturesCost += volume_texture->second;
                            LLViewerFetchedTexture *tex = LLViewerTextureManager::getFetchedTexture(volume_texture->first);
                            if (tex)
                            {
                                // Note: Texture memory might be incorect since texture might be still loading.
                                hud_object_complexity.texturesMemoryTotal += tex->getTextureMemory();
                                if (tex->getOriginalHeight() * tex->getOriginalWidth() >= HUD_OVERSIZED_TEXTURE_DATA_SIZE)
                                {
                                    hud_object_complexity.largeTexturesCount++;
                                }
                            }
                        }
                        hud_complexity_list.push_back(hud_object_complexity);
                    }
                }
}

// Calculations for mVisualComplexity value
void LLVOAvatar::calculateUpdateRenderComplexity()
{
    /*****************************************************************
     * This calculation should not be modified by third party viewers,
     * since it is used to limit rendering and should be uniform for
     * everyone. If you have suggested improvements, submit them to
     * the official viewer for consideration.
     *****************************************************************/
	static const U32 COMPLEXITY_BODY_PART_COST = 200;
	static LLCachedControl<F32> max_complexity_setting(gSavedSettings,"MaxAttachmentComplexity");
	F32 max_attachment_complexity = max_complexity_setting;
	max_attachment_complexity = llmax(max_attachment_complexity, DEFAULT_MAX_ATTACHMENT_COMPLEXITY);

	// Diagnostic list of all textures on our avatar
	static std::set<LLUUID> all_textures;

	if (mVisualComplexityStale)
	{
		U32 cost = VISUAL_COMPLEXITY_UNKNOWN;
		LLVOVolume::texture_cost_t textures;
		hud_complexity_list_t hud_complexity_list;

		for (U8 baked_index = 0; baked_index < BAKED_NUM_INDICES; baked_index++)
		{
		    const LLAvatarAppearanceDictionary::BakedEntry *baked_dict
				= LLAvatarAppearanceDictionary::getInstance()->getBakedTexture((EBakedTextureIndex)baked_index);
			ETextureIndex tex_index = baked_dict->mTextureIndex;
			if ((tex_index != TEX_SKIRT_BAKED) || (isWearingWearableType(LLWearableType::WT_SKIRT)))
			{
				if (isTextureVisible(tex_index))
				{
					cost +=COMPLEXITY_BODY_PART_COST;
				}
			}
		}
        LL_DEBUGS("ARCdetail") << "Avatar body parts complexity: " << cost << LL_ENDL;

        mAttachmentVisibleTriangleCount = 0;
        mAttachmentEstTriangleCount = 0.f;
        mAttachmentSurfaceArea = 0.f;
        
        // A standalone animated object needs to be accounted for
        // using its associated volume. Attached animated objects
        // will be covered by the subsequent loop over attachments.
        LLControlAvatar *control_av = dynamic_cast<LLControlAvatar*>(this);
        if (control_av)
        {
            LLVOVolume *volp = control_av->mRootVolp;
            if (volp && !volp->isAttachment())
            {
                accountRenderComplexityForObject(volp, max_attachment_complexity,
                                                 textures, cost, hud_complexity_list);
            }
        }

        // Account for complexity of all attachments.
		for (attachment_map_t::const_iterator attachment_point = mAttachmentPoints.begin(); 
			 attachment_point != mAttachmentPoints.end();
			 ++attachment_point)
		{
			LLViewerJointAttachment* attachment = attachment_point->second;
			for (LLViewerJointAttachment::attachedobjs_vec_t::iterator attachment_iter = attachment->mAttachedObjects.begin();
				 attachment_iter != attachment->mAttachedObjects.end();
				 ++attachment_iter)
			{
				const LLViewerObject* attached_object = (*attachment_iter);
                accountRenderComplexityForObject(attached_object, max_attachment_complexity,
                                                 textures, cost, hud_complexity_list);
			}
		}

		// Diagnostic output to identify all avatar-related textures.
		// Does not affect rendering cost calculation.
		// Could be wrapped in a debug option if output becomes problematic.
		if (isSelf())
		{
			// print any attachment textures we didn't already know about.
			for (LLVOVolume::texture_cost_t::iterator it = textures.begin(); it != textures.end(); ++it)
			{
				LLUUID image_id = it->first;
				if( ! (image_id.isNull() || image_id == IMG_DEFAULT || image_id == IMG_DEFAULT_AVATAR)
				   && (all_textures.find(image_id) == all_textures.end()))
				{
					// attachment texture not previously seen.
					LL_DEBUGS("ARCdetail") << "attachment_texture: " << image_id.asString() << LL_ENDL;
					all_textures.insert(image_id);
				}
			}

			// print any avatar textures we didn't already know about
		    for (LLAvatarAppearanceDictionary::Textures::const_iterator iter = LLAvatarAppearanceDictionary::getInstance()->getTextures().begin();
			 iter != LLAvatarAppearanceDictionary::getInstance()->getTextures().end();
				 ++iter)
			{
			    const LLAvatarAppearanceDictionary::TextureEntry *texture_dict = iter->second;
				// TODO: MULTI-WEARABLE: handle multiple textures for self
				const LLViewerTexture* te_image = getImage(iter->first,0);
				if (!te_image)
					continue;
				LLUUID image_id = te_image->getID();
				if( image_id.isNull() || image_id == IMG_DEFAULT || image_id == IMG_DEFAULT_AVATAR)
					continue;
				if (all_textures.find(image_id) == all_textures.end())
				{
					LL_DEBUGS("ARCdetail") << "local_texture: " << texture_dict->mName << ": " << image_id << LL_ENDL;
					all_textures.insert(image_id);
				}
			}
		}

        if ( cost != mVisualComplexity )
        {
            LL_DEBUGS("AvatarRender") << "Avatar "<< getID()
                                      << " complexity updated was " << mVisualComplexity << " now " << cost
                                      << " reported " << mReportedVisualComplexity
                                      << LL_ENDL;
            mFrameDataStale = true;
        }
        else
        {
            LL_DEBUGS("AvatarRender") << "Avatar "<< getID()
                                      << " complexity updated no change " << mVisualComplexity
                                      << " reported " << mReportedVisualComplexity
                                      << LL_ENDL;
        }
		mVisualComplexity = cost;
		mVisualComplexityStale = false;

        static LLCachedControl<U32> show_my_complexity_changes(gSavedSettings, "ShowMyComplexityChanges", 20);

        if (isSelf() && show_my_complexity_changes)
        {
            // Avatar complexity
            LLAvatarRenderNotifier::getInstance()->updateNotificationAgent(mVisualComplexity);

            // HUD complexity
            LLHUDRenderNotifier::getInstance()->updateNotificationHUD(hud_complexity_list);
        }
    }
}

// Calculations for mVisualComplexity value
void LLVOAvatar::calculateUpdateRenderComplexity_()
{
    /*****************************************************************
     * This calculation should not be modified by third party viewers,
     * since it is used to limit rendering and should be uniform for
     * everyone. If you have suggested improvements, submit them to
     * the official viewer for consideration.
     *****************************************************************/
	static const U32 COMPLEXITY_BODY_PART_COST = 200;

	// Diagnostic list of all textures on our avatar
	static std::set<LLUUID> all_textures;

	if (mVisualComplexityStale)
	{
		U32 cost = VISUAL_COMPLEXITY_UNKNOWN;
		LLVOVolume::texture_cost_t textures;
		LLVOVolume::texture_cost_t material_textures;
		hud_complexity_list_t hud_complexity_list;

		for (U8 baked_index = 0; baked_index < BAKED_NUM_INDICES; baked_index++)
		{
		    const LLAvatarAppearanceDictionary::BakedEntry *baked_dict
				= LLAvatarAppearanceDictionary::getInstance()->getBakedTexture((EBakedTextureIndex)baked_index);
			ETextureIndex tex_index = baked_dict->mTextureIndex;
			if ((tex_index != TEX_SKIRT_BAKED) || (isWearingWearableType(LLWearableType::WT_SKIRT)))
			{
				if (isTextureVisible(tex_index))
				{
					cost += COMPLEXITY_BODY_PART_COST;
				}
			}
		}
        LL_DEBUGS("ARCdetail") << "Avatar body parts ARCtan complexity: " << cost << LL_ENDL;


		for (attachment_map_t::const_iterator attachment_point = mAttachmentPoints.begin(); 
			 attachment_point != mAttachmentPoints.end();
			 ++attachment_point)
		{
			LLViewerJointAttachment* attachment = attachment_point->second;
			for (LLViewerJointAttachment::attachedobjs_vec_t::iterator attachment_iter = attachment->mAttachedObjects.begin();
				 attachment_iter != attachment->mAttachedObjects.end();
				 ++attachment_iter)
			{
				const LLViewerObject* attached_object = (*attachment_iter);
				if (attached_object && !attached_object->isHUDAttachment())
				{
					textures.clear();
					material_textures.clear();
					const LLDrawable* drawable = attached_object->mDrawable;
					if (drawable)
					{
						const LLVOVolume* volume = drawable->getVOVolume();
						if (volume)
						{
                            F32 attachment_total_cost = 0;
                            F32 attachment_volume_cost = 0;
                            F32 attachment_texture_cost = 0;
                            F32 attachment_children_cost = 0;

							attachment_volume_cost += volume->getRenderCost_(textures, material_textures);

							const_child_list_t children = volume->getChildren();
							for (const_child_list_t::const_iterator child_iter = children.begin();
								  child_iter != children.end();
								  ++child_iter)
							{
								LLViewerObject* child_obj = *child_iter;
								LLVOVolume *child = dynamic_cast<LLVOVolume*>( child_obj );
								if (child)
								{
									attachment_children_cost += child->getRenderCost_(textures, material_textures);
								}
							}

                            // FIXME should we be doing this after the loop over attachments,
                            // so textures used by multiple attachments don't get charged multiple times?
                            // If so we would also remove the texture clear calls above.
							for (LLVOVolume::texture_cost_t::iterator volume_texture = textures.begin();
								 volume_texture != textures.end();
								 ++volume_texture)
							{
								// add the cost of each individual texture in the linkset
								attachment_texture_cost += volume_texture->second;
							}
							for (LLVOVolume::texture_cost_t::iterator volume_texture = material_textures.begin();
								 volume_texture != material_textures.end();
								 ++volume_texture)
							{
                                if (textures.find(volume_texture->first)==textures.end())
                                {
                                    // FIXME ARCTAN: Token increase in the cost
                                    // just to force logged ARC to change.  Should replace
                                    // with real assessed cost of materials textures.
                                    attachment_texture_cost += 1;
                                }
							}
                            attachment_total_cost = attachment_volume_cost + attachment_texture_cost + attachment_children_cost;
                            LL_DEBUGS("ARCdetail") << "Attachment costs " << attached_object->getAttachmentItemID()
                                                   << " total: " << attachment_total_cost
                                                   << ", volume: " << attachment_volume_cost
                                                   << ", textures: " << attachment_texture_cost
                                                   << ", " << volume->numChildren()
                                                   << " children: " << attachment_children_cost
                                                   << LL_ENDL;
                            // Limit attachment complexity to avoid signed integer flipping of the wearer's ACI
                            cost += (U32)llclamp(attachment_total_cost, MIN_ATTACHMENT_COMPLEXITY, DEFAULT_MAX_ATTACHMENT_COMPLEXITY);
						}
					}
				}
                if (isSelf()
                    && attached_object
                    && attached_object->isHUDAttachment()
                    && !attached_object->isTempAttachment()
                    && attached_object->mDrawable)
                {
                    textures.clear();
                    material_textures.clear();

                    const LLVOVolume* volume = attached_object->mDrawable->getVOVolume();
                    if (volume)
                    {
                        LLHUDComplexity hud_object_complexity;
                        hud_object_complexity.objectName = attached_object->getAttachmentItemName();
                        hud_object_complexity.objectId = attached_object->getAttachmentItemID();
                        std::string joint_name;
                        gAgentAvatarp->getAttachedPointName(attached_object->getAttachmentItemID(), joint_name);
                        hud_object_complexity.jointName = joint_name;
                        // get cost and individual textures
                        hud_object_complexity.objectsCost += volume->getRenderCost(textures, material_textures);
                        hud_object_complexity.objectsCount++;

                        LLViewerObject::const_child_list_t& child_list = attached_object->getChildren();
                        for (LLViewerObject::child_list_t::const_iterator iter = child_list.begin();
                            iter != child_list.end(); ++iter)
                        {
                            LLViewerObject* childp = *iter;
                            const LLVOVolume* chld_volume = dynamic_cast<LLVOVolume*>(childp);
                            if (chld_volume)
                            {
                                // get cost and individual textures
                                hud_object_complexity.objectsCost += chld_volume->getRenderCost(textures, material_textures);
                                hud_object_complexity.objectsCount++;
                            }
                        }

                        hud_object_complexity.texturesCount += textures.size();

                        for (LLVOVolume::texture_cost_t::iterator volume_texture = textures.begin();
                            volume_texture != textures.end();
                            ++volume_texture)
                        {
                            // add the cost of each individual texture (ignores duplicates)
                            hud_object_complexity.texturesCost += volume_texture->second;
                            LLViewerFetchedTexture *tex = LLViewerTextureManager::getFetchedTexture(volume_texture->first);
                            if (tex)
                            {
                                // Note: Texture memory might be incorect since texture might be still loading.
                                hud_object_complexity.texturesMemoryTotal += tex->getTextureMemory();
                                if (tex->getOriginalHeight() * tex->getOriginalWidth() >= HUD_OVERSIZED_TEXTURE_DATA_SIZE)
                                {
                                    hud_object_complexity.largeTexturesCount++;
                                }
                            }
                        }
                        hud_complexity_list.push_back(hud_object_complexity);
                    }
                }
			}
		}

		// Diagnostic output to identify all avatar-related textures.
		// Does not affect rendering cost calculation.
		// Could be wrapped in a debug option if output becomes problematic.
		if (isSelf())
		{
			// print any attachment textures we didn't already know about.
			for (LLVOVolume::texture_cost_t::iterator it = textures.begin(); it != textures.end(); ++it)
			{
				LLUUID image_id = it->first;
				if( ! (image_id.isNull() || image_id == IMG_DEFAULT || image_id == IMG_DEFAULT_AVATAR)
				   && (all_textures.find(image_id) == all_textures.end()))
				{
					// attachment texture not previously seen.
					LL_DEBUGS("ARCdetail") << "attachment_texture: " << image_id.asString() << LL_ENDL;
					all_textures.insert(image_id);
				}
			}

			// print any avatar textures we didn't already know about
		    for (LLAvatarAppearanceDictionary::Textures::const_iterator iter = LLAvatarAppearanceDictionary::getInstance()->getTextures().begin();
			 iter != LLAvatarAppearanceDictionary::getInstance()->getTextures().end();
				 ++iter)
			{
			    const LLAvatarAppearanceDictionary::TextureEntry *texture_dict = iter->second;
				// TODO: MULTI-WEARABLE: handle multiple textures for self
				const LLViewerTexture* te_image = getImage(iter->first,0);
				if (!te_image)
					continue;
				LLUUID image_id = te_image->getID();
				if( image_id.isNull() || image_id == IMG_DEFAULT || image_id == IMG_DEFAULT_AVATAR)
					continue;
				if (all_textures.find(image_id) == all_textures.end())
				{
					LL_DEBUGS("ARCdetail") << "local_texture: " << texture_dict->mName << ": " << image_id << LL_ENDL;
					all_textures.insert(image_id);
				}
			}
		}

        if ( cost != mVisualComplexityArctan )
        {
            LL_DEBUGS("AvatarRender") << "Avatar "<< getID()
                                      << " ARCtan complexity updated was " << mVisualComplexityArctan << " now " << cost
                                      << " reported " << mReportedVisualComplexityArctan
                                      << LL_ENDL;
            mFrameDataStale = true;
        }
        else
        {
            LL_DEBUGS("AvatarRender") << "Avatar "<< getID()
                                      << " complexity updated no change " << mVisualComplexity
                                      << " reported " << mReportedVisualComplexity
                                      << LL_ENDL;
        }
		mVisualComplexityArctan = cost;
    }
}

void LLVOAvatar::setVisualMuteSettings(VisualMuteSettings set)
{
    mVisuallyMuteSetting = set;
    mNeedsImpostorUpdate = TRUE;

    LLRenderMuteList::getInstance()->saveVisualMuteSetting(getID(), S32(set));
}

void LLVOAvatar::calcMutedAVColor()
{
    LLColor4 new_color(mMutedAVColor);
    std::string change_msg;
    LLUUID av_id(getID());

    if (getVisualMuteSettings() == AV_DO_NOT_RENDER)
    {
        // explicitly not-rendered avatars are light grey
        new_color = LLColor4::grey3;
        change_msg = " not rendered: color is grey3";
    }
    else if (LLMuteList::getInstance()->isMuted(av_id)) // the user blocked them
    {
        // blocked avatars are dark grey
        new_color = LLColor4::grey4;
        change_msg = " blocked: color is grey4";
    }
    else if ( mMutedAVColor == LLColor4::white || mMutedAVColor == LLColor4::grey3 || mMutedAVColor == LLColor4::grey4 )
    {
        // select a color based on the first byte of the agents uuid so any muted agent is always the same color
        F32 color_value = (F32) (av_id.mData[0]);
        F32 spectrum = (color_value / 256.0);		// spectrum is between 0 and 1.f

        // Array of colors.  These are arranged so only one RGB color changes between each step, 
        // and it loops back to red so there is an even distribution.  It is not a heat map
        const S32 NUM_SPECTRUM_COLORS = 7;              
        static LLColor4 * spectrum_color[NUM_SPECTRUM_COLORS] = { &LLColor4::red, &LLColor4::magenta, &LLColor4::blue, &LLColor4::cyan, &LLColor4::green, &LLColor4::yellow, &LLColor4::red };
 
        spectrum = spectrum * (NUM_SPECTRUM_COLORS - 1);		// Scale to range of number of colors
        S32 spectrum_index_1  = floor(spectrum);				// Desired color will be after this index
        S32 spectrum_index_2  = spectrum_index_1 + 1;			//    and before this index (inclusive)
        F32 fractBetween = spectrum - (F32)(spectrum_index_1);  // distance between the two indexes (0-1)
 
        new_color = lerp(*spectrum_color[spectrum_index_1], *spectrum_color[spectrum_index_2], fractBetween);
        new_color.normalize();
        new_color *= 0.28f;		// Tone it down

        change_msg = " over limit color ";
    }

    if (mMutedAVColor != new_color) 
    {
        LL_DEBUGS("AvatarRender") << "avatar "<< av_id << change_msg << std::setprecision(3) << new_color << LL_ENDL;
        mMutedAVColor = new_color;
    }
}

// static
BOOL LLVOAvatar::isIndexLocalTexture(ETextureIndex index)
{
	return (index < 0 || index >= TEX_NUM_INDICES)
		? false
		: LLAvatarAppearanceDictionary::getInstance()->getTexture(index)->mIsLocalTexture;
}

// static
BOOL LLVOAvatar::isIndexBakedTexture(ETextureIndex index)
{
	return (index < 0 || index >= TEX_NUM_INDICES)
		? false
		: LLAvatarAppearanceDictionary::getInstance()->getTexture(index)->mIsBakedTexture;
}

const std::string LLVOAvatar::getBakedStatusForPrintout() const
{
	std::string line;

	for (LLAvatarAppearanceDictionary::Textures::const_iterator iter = LLAvatarAppearanceDictionary::getInstance()->getTextures().begin();
		 iter != LLAvatarAppearanceDictionary::getInstance()->getTextures().end();
		 ++iter)
	{
		const ETextureIndex index = iter->first;
		const LLAvatarAppearanceDictionary::TextureEntry *texture_dict = iter->second;
		if (texture_dict->mIsBakedTexture)
		{
			line += texture_dict->mName;
			if (isTextureDefined(index))
			{
				line += "_baked";
			}
			line += " ";
		}
	}
	return line;
}



//virtual
S32 LLVOAvatar::getTexImageSize() const
{
	return TEX_IMAGE_SIZE_OTHER;
}

//-----------------------------------------------------------------------------
// Utility functions
//-----------------------------------------------------------------------------

F32 calc_bouncy_animation(F32 x)
{
	return -(cosf(x * F_PI * 2.5f - F_PI_BY_TWO))*(0.4f + x * -0.1f) + x * 1.3f;
}

//virtual
BOOL LLVOAvatar::isTextureDefined(LLAvatarAppearanceDefines::ETextureIndex te, U32 index ) const
{
	if (isIndexLocalTexture(te)) 
	{
		return FALSE;
	}
	
	if( !getImage( te, index ) )
	{
		LL_WARNS() << "getImage( " << te << ", " << index << " ) returned 0" << LL_ENDL;
		return FALSE;
	}

	return (getImage(te, index)->getID() != IMG_DEFAULT_AVATAR && 
			getImage(te, index)->getID() != IMG_DEFAULT);
}

//virtual
BOOL LLVOAvatar::isTextureVisible(LLAvatarAppearanceDefines::ETextureIndex type, U32 index) const
{
	if (isIndexLocalTexture(type))
	{
		return isTextureDefined(type, index);
	}
	else
	{
		// baked textures can use TE images directly
		return ((isTextureDefined(type) || isSelf())
				&& (getTEImage(type)->getID() != IMG_INVISIBLE 
				|| LLDrawPoolAlpha::sShowDebugAlpha));
	}
}

//virtual
BOOL LLVOAvatar::isTextureVisible(LLAvatarAppearanceDefines::ETextureIndex type, LLViewerWearable *wearable) const
{
	// non-self avatars don't have wearables
	return FALSE;
}<|MERGE_RESOLUTION|>--- conflicted
+++ resolved
@@ -620,12 +620,8 @@
 	LLViewerObject(id, pcode, regionp),
 	mSpecialRenderMode(0),
 	mAttachmentSurfaceArea(0.f),
-<<<<<<< HEAD
-=======
 	mAttachmentVisibleTriangleCount(0),
 	mAttachmentEstTriangleCount(0.f),
-	mReportedVisualComplexity(VISUAL_COMPLEXITY_UNKNOWN),
->>>>>>> 5986bf48
 	mTurning(FALSE),
 	mLastSkeletonSerialNum( 0 ),
 	mIsSitting(FALSE),
@@ -10370,10 +10366,145 @@
     const LLViewerObject *attached_object,
     const F32 max_attachment_complexity,
     LLVOVolume::texture_cost_t& textures,
+    LLVOVolume::texture_cost_t& material_textures,
     U32& cost,
     hud_complexity_list_t& hud_complexity_list)
 {
-<<<<<<< HEAD
+    if (attached_object && !attached_object->isHUDAttachment())
+	{
+        mAttachmentVisibleTriangleCount += attached_object->recursiveGetTriangleCount();
+        mAttachmentEstTriangleCount += attached_object->recursiveGetEstTrianglesMax();
+        mAttachmentSurfaceArea += attached_object->recursiveGetScaledSurfaceArea();
+
+		textures.clear();
+		material_textures.clear();
+		const LLDrawable* drawable = attached_object->mDrawable;
+		if (drawable)
+		{
+			const LLVOVolume* volume = drawable->getVOVolume();
+			if (volume)
+			{
+				F32 attachment_total_cost = 0;
+				F32 attachment_volume_cost = 0;
+				F32 attachment_texture_cost = 0;
+				F32 attachment_children_cost = 0;
+                const F32 animated_object_attachment_surcharge = 1000;
+
+                if (attached_object->isAnimatedObject())
+                {
+                    attachment_volume_cost += animated_object_attachment_surcharge;
+                }
+				attachment_volume_cost += volume->getRenderCost(textures, material_textures);
+				const_child_list_t children = volume->getChildren();
+				for (const_child_list_t::const_iterator child_iter = children.begin();
+					 child_iter != children.end();
+					 ++child_iter)
+				{
+					LLViewerObject* child_obj = *child_iter;
+					LLVOVolume *child = dynamic_cast<LLVOVolume*>( child_obj );
+					if (child)
+					{
+						attachment_children_cost += child->getRenderCost(textures, material_textures);
+					}
+				}
+
+				// FIXME should we be doing this after the loop over attachments,
+				// so textures used by multiple attachments don't get charged multiple times?
+				// If so we would also remove the texture clear calls above.
+				for (LLVOVolume::texture_cost_t::iterator volume_texture = textures.begin();
+					 volume_texture != textures.end();
+					 ++volume_texture)
+				{
+					// add the cost of each individual texture in the linkset
+					attachment_texture_cost += volume_texture->second;
+				}
+				for (LLVOVolume::texture_cost_t::iterator volume_texture = material_textures.begin();
+					 volume_texture != material_textures.end();
+					 ++volume_texture)
+				{
+					if (textures.find(volume_texture->first)==textures.end())
+					{
+						attachment_texture_cost += 1;
+					}
+				}
+				attachment_total_cost = attachment_volume_cost + attachment_texture_cost + attachment_children_cost;
+				LL_DEBUGS("ARCdetail") << "Attachment costs " << attached_object->getAttachmentItemID()
+									   << " total: " << attachment_total_cost
+									   << ", volume: " << attachment_volume_cost
+									   << ", textures: " << attachment_texture_cost
+									   << ", " << volume->numChildren()
+									   << " children: " << attachment_children_cost
+									   << LL_ENDL;
+				// Limit attachment complexity to avoid signed integer flipping of the wearer's ACI
+				cost += (U32)llclamp(attachment_total_cost, MIN_ATTACHMENT_COMPLEXITY, max_attachment_complexity);
+			}
+		}
+	}
+	if (isSelf()
+		&& attached_object
+		&& attached_object->isHUDAttachment()
+		&& !attached_object->isTempAttachment()
+		&& attached_object->mDrawable)
+	{
+		textures.clear();
+		material_textures.clear();
+
+        mAttachmentSurfaceArea += attached_object->recursiveGetScaledSurfaceArea();
+
+		const LLVOVolume* volume = attached_object->mDrawable->getVOVolume();
+		if (volume)
+		{
+			LLHUDComplexity hud_object_complexity;
+			hud_object_complexity.objectName = attached_object->getAttachmentItemName();
+			hud_object_complexity.objectId = attached_object->getAttachmentItemID();
+			std::string joint_name;
+			gAgentAvatarp->getAttachedPointName(attached_object->getAttachmentItemID(), joint_name);
+			hud_object_complexity.jointName = joint_name;
+			// get cost and individual textures
+			hud_object_complexity.objectsCost += volume->getRenderCost(textures, material_textures);
+			hud_object_complexity.objectsCount++;
+
+			LLViewerObject::const_child_list_t& child_list = attached_object->getChildren();
+			for (LLViewerObject::child_list_t::const_iterator iter = child_list.begin();
+				 iter != child_list.end(); ++iter)
+			{
+				LLViewerObject* childp = *iter;
+				const LLVOVolume* chld_volume = dynamic_cast<LLVOVolume*>(childp);
+				if (chld_volume)
+				{
+					// get cost and individual textures
+					hud_object_complexity.objectsCost += chld_volume->getRenderCost(textures, material_textures);
+					hud_object_complexity.objectsCount++;
+				}
+			}
+
+			hud_object_complexity.texturesCount += textures.size();
+
+			for (LLVOVolume::texture_cost_t::iterator volume_texture = textures.begin();
+				 volume_texture != textures.end();
+				 ++volume_texture)
+			{
+				// add the cost of each individual texture (ignores duplicates)
+				hud_object_complexity.texturesCost += volume_texture->second;
+				LLViewerFetchedTexture *tex = LLViewerTextureManager::getFetchedTexture(volume_texture->first);
+				if (tex)
+				{
+					// Note: Texture memory might be incorect since texture might be still loading.
+					hud_object_complexity.texturesMemoryTotal += tex->getTextureMemory();
+					if (tex->getOriginalHeight() * tex->getOriginalWidth() >= HUD_OVERSIZED_TEXTURE_DATA_SIZE)
+					{
+						hud_object_complexity.largeTexturesCount++;
+					}
+				}
+			}
+			hud_complexity_list.push_back(hud_object_complexity);
+		}
+	}
+}
+
+// Calculations for mVisualComplexity value
+void LLVOAvatar::calculateUpdateRenderComplexity()
+{
     /*****************************************************************
      * This calculation should not be modified by third party viewers,
      * since it is used to limit rendering and should be uniform for
@@ -10393,169 +10524,6 @@
 		U32 cost = VISUAL_COMPLEXITY_UNKNOWN;
 		LLVOVolume::texture_cost_t textures;
 		LLVOVolume::texture_cost_t material_textures;
-		hud_complexity_list_t hud_complexity_list;
-
-		for (U8 baked_index = 0; baked_index < BAKED_NUM_INDICES; baked_index++)
-=======
-    if (attached_object && !attached_object->isHUDAttachment())
->>>>>>> 5986bf48
-		{
-        mAttachmentVisibleTriangleCount += attached_object->recursiveGetTriangleCount();
-        mAttachmentEstTriangleCount += attached_object->recursiveGetEstTrianglesMax();
-        mAttachmentSurfaceArea += attached_object->recursiveGetScaledSurfaceArea();
-
-					textures.clear();
-					material_textures.clear();
-					const LLDrawable* drawable = attached_object->mDrawable;
-					if (drawable)
-					{
-						const LLVOVolume* volume = drawable->getVOVolume();
-						if (volume)
-						{
-                            F32 attachment_total_cost = 0;
-                            F32 attachment_volume_cost = 0;
-                            F32 attachment_texture_cost = 0;
-                            F32 attachment_children_cost = 0;
-                const F32 animated_object_attachment_surcharge = 1000;
-
-<<<<<<< HEAD
-							attachment_volume_cost += volume->getRenderCost(textures, material_textures);
-=======
-                if (attached_object->isAnimatedObject())
-                {
-                    attachment_volume_cost += animated_object_attachment_surcharge;
-                }
-							attachment_volume_cost += volume->getRenderCost(textures);
->>>>>>> 5986bf48
-
-							const_child_list_t children = volume->getChildren();
-							for (const_child_list_t::const_iterator child_iter = children.begin();
-								  child_iter != children.end();
-								  ++child_iter)
-							{
-								LLViewerObject* child_obj = *child_iter;
-								LLVOVolume *child = dynamic_cast<LLVOVolume*>( child_obj );
-								if (child)
-								{
-									attachment_children_cost += child->getRenderCost(textures, material_textures);
-								}
-							}
-
-                            // FIXME should we be doing this after the loop over attachments,
-                            // so textures used by multiple attachments don't get charged multiple times?
-                            // If so we would also remove the texture clear calls above.
-							for (LLVOVolume::texture_cost_t::iterator volume_texture = textures.begin();
-								 volume_texture != textures.end();
-								 ++volume_texture)
-							{
-								// add the cost of each individual texture in the linkset
-								attachment_texture_cost += volume_texture->second;
-							}
-							for (LLVOVolume::texture_cost_t::iterator volume_texture = material_textures.begin();
-								 volume_texture != material_textures.end();
-								 ++volume_texture)
-							{
-                                if (textures.find(volume_texture->first)==textures.end())
-                                {
-                                    attachment_texture_cost += 1;
-                                }
-							}
-                            attachment_total_cost = attachment_volume_cost + attachment_texture_cost + attachment_children_cost;
-                            LL_DEBUGS("ARCdetail") << "Attachment costs " << attached_object->getAttachmentItemID()
-                                                   << " total: " << attachment_total_cost
-                                                   << ", volume: " << attachment_volume_cost
-                                                   << ", textures: " << attachment_texture_cost
-                                                   << ", " << volume->numChildren()
-                                                   << " children: " << attachment_children_cost
-                                                   << LL_ENDL;
-                            // Limit attachment complexity to avoid signed integer flipping of the wearer's ACI
-                            cost += (U32)llclamp(attachment_total_cost, MIN_ATTACHMENT_COMPLEXITY, max_attachment_complexity);
-						}
-					}
-				}
-                if (isSelf()
-                    && attached_object
-                    && attached_object->isHUDAttachment()
-                    && !attached_object->isTempAttachment()
-                    && attached_object->mDrawable)
-                {
-                    textures.clear();
-                    material_textures.clear();
-
-        mAttachmentSurfaceArea += attached_object->recursiveGetScaledSurfaceArea();
-
-                    const LLVOVolume* volume = attached_object->mDrawable->getVOVolume();
-                    if (volume)
-                    {
-                        LLHUDComplexity hud_object_complexity;
-                        hud_object_complexity.objectName = attached_object->getAttachmentItemName();
-                        hud_object_complexity.objectId = attached_object->getAttachmentItemID();
-                        std::string joint_name;
-                        gAgentAvatarp->getAttachedPointName(attached_object->getAttachmentItemID(), joint_name);
-                        hud_object_complexity.jointName = joint_name;
-                        // get cost and individual textures
-                        hud_object_complexity.objectsCost += volume->getRenderCost(textures, material_textures);
-                        hud_object_complexity.objectsCount++;
-
-                        LLViewerObject::const_child_list_t& child_list = attached_object->getChildren();
-                        for (LLViewerObject::child_list_t::const_iterator iter = child_list.begin();
-                            iter != child_list.end(); ++iter)
-                        {
-                            LLViewerObject* childp = *iter;
-                            const LLVOVolume* chld_volume = dynamic_cast<LLVOVolume*>(childp);
-                            if (chld_volume)
-                            {
-                                // get cost and individual textures
-                                hud_object_complexity.objectsCost += chld_volume->getRenderCost(textures, material_textures);
-                                hud_object_complexity.objectsCount++;
-                            }
-                        }
-
-                        hud_object_complexity.texturesCount += textures.size();
-
-                        for (LLVOVolume::texture_cost_t::iterator volume_texture = textures.begin();
-                            volume_texture != textures.end();
-                            ++volume_texture)
-                        {
-                            // add the cost of each individual texture (ignores duplicates)
-                            hud_object_complexity.texturesCost += volume_texture->second;
-                            LLViewerFetchedTexture *tex = LLViewerTextureManager::getFetchedTexture(volume_texture->first);
-                            if (tex)
-                            {
-                                // Note: Texture memory might be incorect since texture might be still loading.
-                                hud_object_complexity.texturesMemoryTotal += tex->getTextureMemory();
-                                if (tex->getOriginalHeight() * tex->getOriginalWidth() >= HUD_OVERSIZED_TEXTURE_DATA_SIZE)
-                                {
-                                    hud_object_complexity.largeTexturesCount++;
-                                }
-                            }
-                        }
-                        hud_complexity_list.push_back(hud_object_complexity);
-                    }
-                }
-}
-
-// Calculations for mVisualComplexity value
-void LLVOAvatar::calculateUpdateRenderComplexity()
-{
-    /*****************************************************************
-     * This calculation should not be modified by third party viewers,
-     * since it is used to limit rendering and should be uniform for
-     * everyone. If you have suggested improvements, submit them to
-     * the official viewer for consideration.
-     *****************************************************************/
-	static const U32 COMPLEXITY_BODY_PART_COST = 200;
-	static LLCachedControl<F32> max_complexity_setting(gSavedSettings,"MaxAttachmentComplexity");
-	F32 max_attachment_complexity = max_complexity_setting;
-	max_attachment_complexity = llmax(max_attachment_complexity, DEFAULT_MAX_ATTACHMENT_COMPLEXITY);
-
-	// Diagnostic list of all textures on our avatar
-	static std::set<LLUUID> all_textures;
-
-	if (mVisualComplexityStale)
-	{
-		U32 cost = VISUAL_COMPLEXITY_UNKNOWN;
-		LLVOVolume::texture_cost_t textures;
 		hud_complexity_list_t hud_complexity_list;
 
 		for (U8 baked_index = 0; baked_index < BAKED_NUM_INDICES; baked_index++)
@@ -10587,7 +10555,7 @@
             if (volp && !volp->isAttachment())
             {
                 accountRenderComplexityForObject(volp, max_attachment_complexity,
-                                                 textures, cost, hud_complexity_list);
+                                                 textures, material_textures, cost, hud_complexity_list);
             }
         }
 
@@ -10603,7 +10571,7 @@
 			{
 				const LLViewerObject* attached_object = (*attachment_iter);
                 accountRenderComplexityForObject(attached_object, max_attachment_complexity,
-                                                 textures, cost, hud_complexity_list);
+                                                 textures, material_textures, cost, hud_complexity_list);
 			}
 		}
 
