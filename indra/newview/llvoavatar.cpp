<<<<<<< HEAD
/** 
 * @File llvoavatar.cpp
 * @brief Implementation of LLVOAvatar class which is a derivation of LLViewerObject
 *
 * $LicenseInfo:firstyear=2001&license=viewerlgpl$
 * Second Life Viewer Source Code
 * Copyright (C) 2010, Linden Research, Inc.
 * 
 * This library is free software; you can redistribute it and/or
 * modify it under the terms of the GNU Lesser General Public
 * License as published by the Free Software Foundation;
 * version 2.1 of the License only.
 * 
 * This library is distributed in the hope that it will be useful,
 * but WITHOUT ANY WARRANTY; without even the implied warranty of
 * MERCHANTABILITY or FITNESS FOR A PARTICULAR PURPOSE.  See the GNU
 * Lesser General Public License for more details.
 * 
 * You should have received a copy of the GNU Lesser General Public
 * License along with this library; if not, write to the Free Software
 * Foundation, Inc., 51 Franklin Street, Fifth Floor, Boston, MA  02110-1301  USA
 * 
 * Linden Research, Inc., 945 Battery Street, San Francisco, CA  94111  USA
 * $/LicenseInfo$
 */

#if LL_MSVC
// disable warning about boost::lexical_cast returning uninitialized data
// when it fails to parse the string
#pragma warning (disable:4701)
#endif

#include "llviewerprecompiledheaders.h"

#include "llvoavatar.h"

#include <stdio.h>
#include <ctype.h>

#include "llaudioengine.h"
#include "llcachename.h"
#include "noise.h"
#include "sound_ids.h"

#include "llagent.h" //  Get state values from here
#include "llagentcamera.h"
#include "llagentwearables.h"
#include "llanimationstates.h"
#include "llavatarnamecache.h"
#include "llavatarpropertiesprocessor.h"
#include "llviewercontrol.h"
#include "llcallingcard.h"		// IDEVO for LLAvatarTracker
#include "lldrawpoolavatar.h"
#include "lldriverparam.h"
#include "lleditingmotion.h"
#include "llemote.h"
//#include "llfirstuse.h"
#include "llheadrotmotion.h"
#include "llhudeffecttrail.h"
#include "llhudmanager.h"
#include "llhudnametag.h"
#include "llhudtext.h"				// for mText/mDebugText
#include "llkeyframefallmotion.h"
#include "llkeyframestandmotion.h"
#include "llkeyframewalkmotion.h"
#include "llmanipscale.h"  // for get_default_max_prim_scale()
#include "llmeshrepository.h"
#include "llmutelist.h"
#include "llmoveview.h"
#include "llnotificationsutil.h"
#include "llquantize.h"
#include "llrand.h"
#include "llregionhandle.h"
#include "llresmgr.h"
#include "llselectmgr.h"
#include "llsprite.h"
#include "lltargetingmotion.h"
#include "lltexlayer.h"
#include "lltoolmorph.h"
#include "llviewercamera.h"
#include "llviewertexturelist.h"
#include "llviewermenu.h"
#include "llviewerobjectlist.h"
#include "llviewerparcelmgr.h"
#include "llviewershadermgr.h"
#include "llviewerstats.h"
#include "llvoavatarself.h"
#include "llvovolume.h"
#include "llworld.h"
#include "pipeline.h"
#include "llviewershadermgr.h"
#include "llsky.h"
#include "llanimstatelabels.h"
#include "lltrans.h"
#include "llappearancemgr.h"

#include "llgesturemgr.h" //needed to trigger the voice gesticulations
#include "llvoiceclient.h"
#include "llvoicevisualizer.h" // Ventrella

#include "lldebugmessagebox.h"
extern F32 SPEED_ADJUST_MAX;
extern F32 SPEED_ADJUST_MAX_SEC;
extern F32 ANIM_SPEED_MAX;
extern F32 ANIM_SPEED_MIN;

#if LL_MSVC
// disable boost::lexical_cast warning
#pragma warning (disable:4702)
#endif

#include <boost/lexical_cast.hpp>

using namespace LLVOAvatarDefines;

//-----------------------------------------------------------------------------
// Global constants
//-----------------------------------------------------------------------------
const LLUUID ANIM_AGENT_BODY_NOISE = LLUUID("9aa8b0a6-0c6f-9518-c7c3-4f41f2c001ad"); //"body_noise"
const LLUUID ANIM_AGENT_BREATHE_ROT	= LLUUID("4c5a103e-b830-2f1c-16bc-224aa0ad5bc8");  //"breathe_rot"
const LLUUID ANIM_AGENT_EDITING	= LLUUID("2a8eba1d-a7f8-5596-d44a-b4977bf8c8bb");  //"editing"
const LLUUID ANIM_AGENT_EYE	= LLUUID("5c780ea8-1cd1-c463-a128-48c023f6fbea");  //"eye"
const LLUUID ANIM_AGENT_FLY_ADJUST = LLUUID("db95561f-f1b0-9f9a-7224-b12f71af126e");  //"fly_adjust"
const LLUUID ANIM_AGENT_HAND_MOTION	= LLUUID("ce986325-0ba7-6e6e-cc24-b17c4b795578");  //"hand_motion"
const LLUUID ANIM_AGENT_HEAD_ROT = LLUUID("e6e8d1dd-e643-fff7-b238-c6b4b056a68d");  //"head_rot"
const LLUUID ANIM_AGENT_PELVIS_FIX = LLUUID("0c5dd2a2-514d-8893-d44d-05beffad208b");  //"pelvis_fix"
const LLUUID ANIM_AGENT_TARGET = LLUUID("0e4896cb-fba4-926c-f355-8720189d5b55");  //"target"
const LLUUID ANIM_AGENT_WALK_ADJUST	= LLUUID("829bc85b-02fc-ec41-be2e-74cc6dd7215d");  //"walk_adjust"


//-----------------------------------------------------------------------------
// Constants
//-----------------------------------------------------------------------------
const std::string AVATAR_DEFAULT_CHAR = "avatar";

const S32 MIN_PIXEL_AREA_FOR_COMPOSITE = 1024;
const F32 SHADOW_OFFSET_AMT = 0.03f;

const F32 DELTA_TIME_MIN = 0.01f;	// we clamp measured deltaTime to this
const F32 DELTA_TIME_MAX = 0.2f;	// range to insure stability of computations.

const F32 PELVIS_LAG_FLYING		= 0.22f;// pelvis follow half life while flying
const F32 PELVIS_LAG_WALKING	= 0.4f;	// ...while walking
const F32 PELVIS_LAG_MOUSELOOK = 0.15f;
const F32 MOUSELOOK_PELVIS_FOLLOW_FACTOR = 0.5f;
const F32 PELVIS_LAG_WHEN_FOLLOW_CAM_IS_ON = 0.0001f; // not zero! - something gets divided by this!

const F32 PELVIS_ROT_THRESHOLD_SLOW = 60.0f;	// amount of deviation allowed between
const F32 PELVIS_ROT_THRESHOLD_FAST = 2.0f;	// the pelvis and the view direction
											// when moving fast & slow
const F32 TORSO_NOISE_AMOUNT = 1.0f;	// Amount of deviation from up-axis, in degrees
const F32 TORSO_NOISE_SPEED = 0.2f;	// Time scale factor on torso noise.

const F32 BREATHE_ROT_MOTION_STRENGTH = 0.05f;
const F32 BREATHE_SCALE_MOTION_STRENGTH = 0.005f;

const F32 MIN_SHADOW_HEIGHT = 0.f;
const F32 MAX_SHADOW_HEIGHT = 0.3f;

const S32 MIN_REQUIRED_PIXEL_AREA_BODY_NOISE = 10000;
const S32 MIN_REQUIRED_PIXEL_AREA_BREATHE = 10000;
const S32 MIN_REQUIRED_PIXEL_AREA_PELVIS_FIX = 40;

const S32 TEX_IMAGE_SIZE_SELF = 512;
const S32 TEX_IMAGE_AREA_SELF = TEX_IMAGE_SIZE_SELF * TEX_IMAGE_SIZE_SELF;
const S32 TEX_IMAGE_SIZE_OTHER = 512 / 4;  // The size of local textures for other (!isSelf()) avatars

const F32 HEAD_MOVEMENT_AVG_TIME = 0.9f;

const S32 MORPH_MASK_REQUESTED_DISCARD = 0;

// Discard level at which to switch to baked textures
// Should probably be 4 or 3, but didn't want to change it while change other logic - SJB
const S32 SWITCH_TO_BAKED_DISCARD = 5;

const F32 FOOT_COLLIDE_FUDGE = 0.04f;

const F32 HOVER_EFFECT_MAX_SPEED = 3.f;
const F32 HOVER_EFFECT_STRENGTH = 0.f;
const F32 UNDERWATER_EFFECT_STRENGTH = 0.1f;
const F32 UNDERWATER_FREQUENCY_DAMP = 0.33f;
const F32 APPEARANCE_MORPH_TIME = 0.65f;
const F32 TIME_BEFORE_MESH_CLEANUP = 5.f; // seconds
const S32 AVATAR_RELEASE_THRESHOLD = 10; // number of avatar instances before releasing memory
const F32 FOOT_GROUND_COLLISION_TOLERANCE = 0.25f;
const F32 AVATAR_LOD_TWEAK_RANGE = 0.7f;
const S32 MAX_BUBBLE_CHAT_LENGTH = DB_CHAT_MSG_STR_LEN;
const S32 MAX_BUBBLE_CHAT_UTTERANCES = 12;
const F32 CHAT_FADE_TIME = 8.0;
const F32 BUBBLE_CHAT_TIME = CHAT_FADE_TIME * 3.f;

const LLColor4 DUMMY_COLOR = LLColor4(0.5,0.5,0.5,1.0);

enum ERenderName
{
	RENDER_NAME_NEVER,
	RENDER_NAME_ALWAYS,	
	RENDER_NAME_FADE
};

//-----------------------------------------------------------------------------
// Callback data
//-----------------------------------------------------------------------------

struct LLTextureMaskData
{
	LLTextureMaskData( const LLUUID& id ) :
		mAvatarID(id), 
		mLastDiscardLevel(S32_MAX) 
	{}
	LLUUID				mAvatarID;
	S32					mLastDiscardLevel;
};

/*********************************************************************************
 **                                                                             **
 ** Begin private LLVOAvatar Support classes
 **
 **/

//------------------------------------------------------------------------
// LLVOBoneInfo
// Trans/Scale/Rot etc. info about each avatar bone.  Used by LLVOAvatarSkeleton.
//------------------------------------------------------------------------
class LLVOAvatarBoneInfo
{
	friend class LLVOAvatar;
	friend class LLVOAvatarSkeletonInfo;
public:
	LLVOAvatarBoneInfo() : mIsJoint(FALSE) {}
	~LLVOAvatarBoneInfo()
	{
		std::for_each(mChildList.begin(), mChildList.end(), DeletePointer());
	}
	BOOL parseXml(LLXmlTreeNode* node);
	
private:
	std::string mName;
	BOOL mIsJoint;
	LLVector3 mPos;
	LLVector3 mRot;
	LLVector3 mScale;
	LLVector3 mPivot;
	typedef std::vector<LLVOAvatarBoneInfo*> child_list_t;
	child_list_t mChildList;
};

//------------------------------------------------------------------------
// LLVOAvatarSkeletonInfo
// Overall avatar skeleton
//------------------------------------------------------------------------
class LLVOAvatarSkeletonInfo
{
	friend class LLVOAvatar;
public:
	LLVOAvatarSkeletonInfo() :
		mNumBones(0), mNumCollisionVolumes(0) {}
	~LLVOAvatarSkeletonInfo()
	{
		std::for_each(mBoneInfoList.begin(), mBoneInfoList.end(), DeletePointer());
	}
	BOOL parseXml(LLXmlTreeNode* node);
	S32 getNumBones() const { return mNumBones; }
	S32 getNumCollisionVolumes() const { return mNumCollisionVolumes; }
	
private:
	S32 mNumBones;
	S32 mNumCollisionVolumes;
	typedef std::vector<LLVOAvatarBoneInfo*> bone_info_list_t;
	bone_info_list_t mBoneInfoList;
};

//-----------------------------------------------------------------------------
// class LLBodyNoiseMotion
//-----------------------------------------------------------------------------
class LLBodyNoiseMotion :
	public LLMotion
{
public:
	// Constructor
	LLBodyNoiseMotion(const LLUUID &id)
		: LLMotion(id)
	{
		mName = "body_noise";
		mTorsoState = new LLJointState;
	}

	// Destructor
	virtual ~LLBodyNoiseMotion() { }

public:
	//-------------------------------------------------------------------------
	// functions to support MotionController and MotionRegistry
	//-------------------------------------------------------------------------
	// static constructor
	// all subclasses must implement such a function and register it
	static LLMotion *create(const LLUUID &id) { return new LLBodyNoiseMotion(id); }

public:
	//-------------------------------------------------------------------------
	// animation callbacks to be implemented by subclasses
	//-------------------------------------------------------------------------

	// motions must specify whether or not they loop
	virtual BOOL getLoop() { return TRUE; }

	// motions must report their total duration
	virtual F32 getDuration() { return 0.0; }

	// motions must report their "ease in" duration
	virtual F32 getEaseInDuration() { return 0.0; }

	// motions must report their "ease out" duration.
	virtual F32 getEaseOutDuration() { return 0.0; }

	// motions must report their priority
	virtual LLJoint::JointPriority getPriority() { return LLJoint::HIGH_PRIORITY; }

	virtual LLMotionBlendType getBlendType() { return ADDITIVE_BLEND; }

	// called to determine when a motion should be activated/deactivated based on avatar pixel coverage
	virtual F32 getMinPixelArea() { return MIN_REQUIRED_PIXEL_AREA_BODY_NOISE; }

	// run-time (post constructor) initialization,
	// called after parameters have been set
	// must return true to indicate success and be available for activation
	virtual LLMotionInitStatus onInitialize(LLCharacter *character)
	{
		if( !mTorsoState->setJoint( character->getJoint("mTorso") ))
		{
			return STATUS_FAILURE;
		}

		mTorsoState->setUsage(LLJointState::ROT);

		addJointState( mTorsoState );
		return STATUS_SUCCESS;
	}

	// called when a motion is activated
	// must return TRUE to indicate success, or else
	// it will be deactivated
	virtual BOOL onActivate() { return TRUE; }

	// called per time step
	// must return TRUE while it is active, and
	// must return FALSE when the motion is completed.
	virtual BOOL onUpdate(F32 time, U8* joint_mask)
	{
		F32 nx[2];
		nx[0]=time*TORSO_NOISE_SPEED;
		nx[1]=0.0f;
		F32 ny[2];
		ny[0]=0.0f;
		ny[1]=time*TORSO_NOISE_SPEED;
		F32 noiseX = noise2(nx);
		F32 noiseY = noise2(ny);

		F32 rx = TORSO_NOISE_AMOUNT * DEG_TO_RAD * noiseX / 0.42f;
		F32 ry = TORSO_NOISE_AMOUNT * DEG_TO_RAD * noiseY / 0.42f;
		LLQuaternion tQn;
		tQn.setQuat( rx, ry, 0.0f );
		mTorsoState->setRotation( tQn );

		return TRUE;
	}

	// called when a motion is deactivated
	virtual void onDeactivate() {}

private:
	//-------------------------------------------------------------------------
	// joint states to be animated
	//-------------------------------------------------------------------------
	LLPointer<LLJointState> mTorsoState;
};

//-----------------------------------------------------------------------------
// class LLBreatheMotionRot
//-----------------------------------------------------------------------------
class LLBreatheMotionRot :
	public LLMotion
{
public:
	// Constructor
	LLBreatheMotionRot(const LLUUID &id) :
		LLMotion(id),
		mBreatheRate(1.f),
		mCharacter(NULL)
	{
		mName = "breathe_rot";
		mChestState = new LLJointState;
	}

	// Destructor
	virtual ~LLBreatheMotionRot() {}

public:
	//-------------------------------------------------------------------------
	// functions to support MotionController and MotionRegistry
	//-------------------------------------------------------------------------
	// static constructor
	// all subclasses must implement such a function and register it
	static LLMotion *create(const LLUUID &id) { return new LLBreatheMotionRot(id); }

public:
	//-------------------------------------------------------------------------
	// animation callbacks to be implemented by subclasses
	//-------------------------------------------------------------------------

	// motions must specify whether or not they loop
	virtual BOOL getLoop() { return TRUE; }

	// motions must report their total duration
	virtual F32 getDuration() { return 0.0; }

	// motions must report their "ease in" duration
	virtual F32 getEaseInDuration() { return 0.0; }

	// motions must report their "ease out" duration.
	virtual F32 getEaseOutDuration() { return 0.0; }

	// motions must report their priority
	virtual LLJoint::JointPriority getPriority() { return LLJoint::MEDIUM_PRIORITY; }

	virtual LLMotionBlendType getBlendType() { return NORMAL_BLEND; }

	// called to determine when a motion should be activated/deactivated based on avatar pixel coverage
	virtual F32 getMinPixelArea() { return MIN_REQUIRED_PIXEL_AREA_BREATHE; }

	// run-time (post constructor) initialization,
	// called after parameters have been set
	// must return true to indicate success and be available for activation
	virtual LLMotionInitStatus onInitialize(LLCharacter *character)
	{		
		mCharacter = character;
		BOOL success = true;

		if ( !mChestState->setJoint( character->getJoint( "mChest" ) ) ) { success = false; }

		if ( success )
		{
			mChestState->setUsage(LLJointState::ROT);
			addJointState( mChestState );
		}

		if ( success )
		{
			return STATUS_SUCCESS;
		}
		else
		{
			return STATUS_FAILURE;
		}
	}

	// called when a motion is activated
	// must return TRUE to indicate success, or else
	// it will be deactivated
	virtual BOOL onActivate() { return TRUE; }

	// called per time step
	// must return TRUE while it is active, and
	// must return FALSE when the motion is completed.
	virtual BOOL onUpdate(F32 time, U8* joint_mask)
	{
		mBreatheRate = 1.f;

		F32 breathe_amt = (sinf(mBreatheRate * time) * BREATHE_ROT_MOTION_STRENGTH);

		mChestState->setRotation(LLQuaternion(breathe_amt, LLVector3(0.f, 1.f, 0.f)));

		return TRUE;
	}

	// called when a motion is deactivated
	virtual void onDeactivate() {}

private:
	//-------------------------------------------------------------------------
	// joint states to be animated
	//-------------------------------------------------------------------------
	LLPointer<LLJointState> mChestState;
	F32					mBreatheRate;
	LLCharacter*		mCharacter;
};

//-----------------------------------------------------------------------------
// class LLPelvisFixMotion
//-----------------------------------------------------------------------------
class LLPelvisFixMotion :
	public LLMotion
{
public:
	// Constructor
	LLPelvisFixMotion(const LLUUID &id)
		: LLMotion(id), mCharacter(NULL)
	{
		mName = "pelvis_fix";

		mPelvisState = new LLJointState;
	}

	// Destructor
	virtual ~LLPelvisFixMotion() { }

public:
	//-------------------------------------------------------------------------
	// functions to support MotionController and MotionRegistry
	//-------------------------------------------------------------------------
	// static constructor
	// all subclasses must implement such a function and register it
	static LLMotion *create(const LLUUID& id) { return new LLPelvisFixMotion(id); }

public:
	//-------------------------------------------------------------------------
	// animation callbacks to be implemented by subclasses
	//-------------------------------------------------------------------------

	// motions must specify whether or not they loop
	virtual BOOL getLoop() { return TRUE; }

	// motions must report their total duration
	virtual F32 getDuration() { return 0.0; }

	// motions must report their "ease in" duration
	virtual F32 getEaseInDuration() { return 0.5f; }

	// motions must report their "ease out" duration.
	virtual F32 getEaseOutDuration() { return 0.5f; }

	// motions must report their priority
	virtual LLJoint::JointPriority getPriority() { return LLJoint::LOW_PRIORITY; }

	virtual LLMotionBlendType getBlendType() { return NORMAL_BLEND; }

	// called to determine when a motion should be activated/deactivated based on avatar pixel coverage
	virtual F32 getMinPixelArea() { return MIN_REQUIRED_PIXEL_AREA_PELVIS_FIX; }

	// run-time (post constructor) initialization,
	// called after parameters have been set
	// must return true to indicate success and be available for activation
	virtual LLMotionInitStatus onInitialize(LLCharacter *character)
	{
		mCharacter = character;

		if (!mPelvisState->setJoint( character->getJoint("mPelvis")))
		{
			return STATUS_FAILURE;
		}

		mPelvisState->setUsage(LLJointState::POS);

		addJointState( mPelvisState );
		return STATUS_SUCCESS;
	}

	// called when a motion is activated
	// must return TRUE to indicate success, or else
	// it will be deactivated
	virtual BOOL onActivate() { return TRUE; }

	// called per time step
	// must return TRUE while it is active, and
	// must return FALSE when the motion is completed.
	virtual BOOL onUpdate(F32 time, U8* joint_mask)
	{
		mPelvisState->setPosition(LLVector3::zero);

		return TRUE;
	}

	// called when a motion is deactivated
	virtual void onDeactivate() {}

private:
	//-------------------------------------------------------------------------
	// joint states to be animated
	//-------------------------------------------------------------------------
	LLPointer<LLJointState> mPelvisState;
	LLCharacter*		mCharacter;
};

/**
 **
 ** End LLVOAvatar Support classes
 **                                                                             **
 *********************************************************************************/


//-----------------------------------------------------------------------------
// Static Data
//-----------------------------------------------------------------------------
LLXmlTree LLVOAvatar::sXMLTree;
LLXmlTree LLVOAvatar::sSkeletonXMLTree;
LLVOAvatarSkeletonInfo* LLVOAvatar::sAvatarSkeletonInfo = NULL;
LLVOAvatar::LLVOAvatarXmlInfo* LLVOAvatar::sAvatarXmlInfo = NULL;
LLVOAvatarDictionary *LLVOAvatar::sAvatarDictionary = NULL;
S32 LLVOAvatar::sFreezeCounter = 0;
U32 LLVOAvatar::sMaxVisible = 12;
F32 LLVOAvatar::sRenderDistance = 256.f;
S32	LLVOAvatar::sNumVisibleAvatars = 0;
S32	LLVOAvatar::sNumLODChangesThisFrame = 0;

const LLUUID LLVOAvatar::sStepSoundOnLand("e8af4a28-aa83-4310-a7c4-c047e15ea0df");
const LLUUID LLVOAvatar::sStepSounds[LL_MCODE_END] =
{
	SND_STONE_RUBBER,
	SND_METAL_RUBBER,
	SND_GLASS_RUBBER,
	SND_WOOD_RUBBER,
	SND_FLESH_RUBBER,
	SND_RUBBER_PLASTIC,
	SND_RUBBER_RUBBER
};

S32 LLVOAvatar::sRenderName = RENDER_NAME_ALWAYS;
BOOL LLVOAvatar::sRenderGroupTitles = TRUE;
S32 LLVOAvatar::sNumVisibleChatBubbles = 0;
BOOL LLVOAvatar::sDebugInvisible = FALSE;
BOOL LLVOAvatar::sShowAttachmentPoints = FALSE;
BOOL LLVOAvatar::sShowAnimationDebug = FALSE;
BOOL LLVOAvatar::sShowFootPlane = FALSE;
BOOL LLVOAvatar::sVisibleInFirstPerson = FALSE;
F32 LLVOAvatar::sLODFactor = 1.f;
BOOL LLVOAvatar::sUseImpostors = FALSE;
BOOL LLVOAvatar::sJointDebug = FALSE;

F32 LLVOAvatar::sUnbakedTime = 0.f;
F32 LLVOAvatar::sUnbakedUpdateTime = 0.f;
F32 LLVOAvatar::sGreyTime = 0.f;
F32 LLVOAvatar::sGreyUpdateTime = 0.f;

//-----------------------------------------------------------------------------
// Helper functions
//-----------------------------------------------------------------------------
static F32 calc_bouncy_animation(F32 x);

//-----------------------------------------------------------------------------
// LLVOAvatar()
//-----------------------------------------------------------------------------
LLVOAvatar::LLVOAvatar(const LLUUID& id,
					   const LLPCode pcode,
					   LLViewerRegion* regionp) :
	LLViewerObject(id, pcode, regionp),
	mIsDummy(FALSE),
	mSpecialRenderMode(0),
	mTurning(FALSE),
	mPelvisToFoot(0.f),
	mLastSkeletonSerialNum( 0 ),
	mHeadOffset(),
	mIsSitting(FALSE),
	mTimeVisible(),
	mTyping(FALSE),
	mMeshValid(FALSE),
	mVisible(FALSE),
	mWindFreq(0.f),
	mRipplePhase( 0.f ),
	mBelowWater(FALSE),
	mLastAppearanceBlendTime(0.f),
	mAppearanceAnimating(FALSE),
	mNameString(),
	mTitle(),
	mNameAway(false),
	mNameBusy(false),
	mNameMute(false),
	mNameAppearance(false),
	mNameFriend(false),
	mNameAlpha(0.f),
	mRenderGroupTitles(sRenderGroupTitles),
	mNameCloud(false),
	mFirstTEMessageReceived( FALSE ),
	mFirstAppearanceMessageReceived( FALSE ),
	mCulled( FALSE ),
	mVisibilityRank(0),
	mTexSkinColor( NULL ),
	mTexHairColor( NULL ),
	mTexEyeColor( NULL ),
	mNeedsSkin(FALSE),
	mLastSkinTime(0.f),
	mUpdatePeriod(1),
	mFullyLoaded(FALSE),
	mPreviousFullyLoaded(FALSE),
	mFullyLoadedInitialized(FALSE),
	mSupportsAlphaLayers(FALSE),
	mLoadedCallbacksPaused(FALSE),
	mHasPelvisOffset( FALSE )
{
	LLMemType mt(LLMemType::MTYPE_AVATAR);
	//VTResume();  // VTune
	
	// mVoiceVisualizer is created by the hud effects manager and uses the HUD Effects pipeline
	const BOOL needsSendToSim = false; // currently, this HUD effect doesn't need to pack and unpack data to do its job
	mVoiceVisualizer = ( LLVoiceVisualizer *)LLHUDManager::getInstance()->createViewerEffect( LLHUDObject::LL_HUD_EFFECT_VOICE_VISUALIZER, needsSendToSim );

	lldebugs << "LLVOAvatar Constructor (0x" << this << ") id:" << mID << llendl;

	mPelvisp = NULL;

	mBakedTextureDatas.resize(BAKED_NUM_INDICES);
	for (U32 i = 0; i < mBakedTextureDatas.size(); i++ )
	{
		mBakedTextureDatas[i].mLastTextureIndex = IMG_DEFAULT_AVATAR;
		mBakedTextureDatas[i].mTexLayerSet = NULL;
		mBakedTextureDatas[i].mIsLoaded = false;
		mBakedTextureDatas[i].mIsUsed = false;
		mBakedTextureDatas[i].mMaskTexName = 0;
		mBakedTextureDatas[i].mTextureIndex = LLVOAvatarDictionary::bakedToLocalTextureIndex((EBakedTextureIndex)i);
	}

	mDirtyMesh = 2;	// Dirty geometry, need to regenerate.
	mMeshTexturesDirty = FALSE;
	mHeadp = NULL;

	mIsBuilt = FALSE;

	mNumJoints = 0;
	mSkeleton = NULL;

	mNumCollisionVolumes = 0;
	mCollisionVolumes = NULL;

	// set up animation variables
	mSpeed = 0.f;
	setAnimationData("Speed", &mSpeed);

	mNeedsImpostorUpdate = TRUE;
	mNeedsAnimUpdate = TRUE;

	mImpostorDistance = 0;
	mImpostorPixelArea = 0;

	setNumTEs(TEX_NUM_INDICES);

	mbCanSelect = TRUE;

	mSignaledAnimations.clear();
	mPlayingAnimations.clear();

	mWasOnGroundLeft = FALSE;
	mWasOnGroundRight = FALSE;

	mTimeLast = 0.0f;
	mSpeedAccum = 0.0f;

	mRippleTimeLast = 0.f;

	mInAir = FALSE;

	mStepOnLand = TRUE;
	mStepMaterial = 0;

	mLipSyncActive = false;
	mOohMorph      = NULL;
	mAahMorph      = NULL;

	mCurrentGesticulationLevel = 0;

	mRuthTimer.reset();
	mRuthDebugTimer.reset();
	mDebugExistenceTimer.reset();
	mPelvisOffset = LLVector3(0.0f,0.0f,0.0f);
	mLastPelvisToFoot = 0.0f;
}

//------------------------------------------------------------------------
// LLVOAvatar::~LLVOAvatar()
//------------------------------------------------------------------------
LLVOAvatar::~LLVOAvatar()
{
	if (gSavedSettings.getBOOL("DebugAvatarRezTime"))
	{
		if (!mFullyLoaded)
		{
			llinfos << "REZTIME: [ " << (U32)mDebugExistenceTimer.getElapsedTimeF32() << "sec ] Avatar '" << getFullname() << "' left after " << (U32)mRuthDebugTimer.getElapsedTimeF32() << " seconds as cloud." << llendl;
			LLSD args;
			args["EXISTENCE"] = llformat("%d",(U32)mDebugExistenceTimer.getElapsedTimeF32());
			args["TIME"] = llformat("%d",(U32)mRuthDebugTimer.getElapsedTimeF32());
			args["NAME"] = getFullname();
			LLNotificationsUtil::add("AvatarRezLeftCloudNotification",args);
		}
		else
		{
			llinfos << "REZTIME: [ " << (U32)mDebugExistenceTimer.getElapsedTimeF32() << "sec ] Avatar '" << getFullname() << "' left." << llendl;
			LLSD args;
			args["EXISTENCE"] = llformat("%d",(U32)mDebugExistenceTimer.getElapsedTimeF32());
			args["NAME"] = getFullname();
			LLNotificationsUtil::add("AvatarRezLeftNotification",args);
		}

	}
	lldebugs << "LLVOAvatar Destructor (0x" << this << ") id:" << mID << llendl;

	mRoot.removeAllChildren();

	deleteAndClearArray(mSkeleton);
	deleteAndClearArray(mCollisionVolumes);

	mNumJoints = 0;

	for (U32 i = 0; i < mBakedTextureDatas.size(); i++)
	{
		deleteAndClear(mBakedTextureDatas[i].mTexLayerSet);
		mBakedTextureDatas[i].mMeshes.clear();

		for (morph_list_t::iterator iter2 = mBakedTextureDatas[i].mMaskedMorphs.begin();
			 iter2 != mBakedTextureDatas[i].mMaskedMorphs.end(); iter2++)
		{
			LLMaskedMorph* masked_morph = (*iter2);
			delete masked_morph;
		}
	}

	std::for_each(mAttachmentPoints.begin(), mAttachmentPoints.end(), DeletePairedPointer());
	mAttachmentPoints.clear();

	deleteAndClear(mTexSkinColor);
	deleteAndClear(mTexHairColor);
	deleteAndClear(mTexEyeColor);

	std::for_each(mMeshes.begin(), mMeshes.end(), DeletePairedPointer());
	mMeshes.clear();

	for (std::vector<LLViewerJoint*>::iterator jointIter = mMeshLOD.begin();
		 jointIter != mMeshLOD.end(); 
		 ++jointIter)
	{
		LLViewerJoint* joint = (LLViewerJoint *) *jointIter;
		std::for_each(joint->mMeshParts.begin(), joint->mMeshParts.end(), DeletePointer());
		joint->mMeshParts.clear();
	}
	std::for_each(mMeshLOD.begin(), mMeshLOD.end(), DeletePointer());
	mMeshLOD.clear();
	
	mDead = TRUE;
	
	mAnimationSources.clear();
	LLLoadedCallbackEntry::cleanUpCallbackList(&mCallbackTextureList) ;

	lldebugs << "LLVOAvatar Destructor end" << llendl;
}

void LLVOAvatar::markDead()
{
	if (mNameText)
	{
		mNameText->markDead();
		mNameText = NULL;
		sNumVisibleChatBubbles--;
	}
	mVoiceVisualizer->markDead();
	LLLoadedCallbackEntry::cleanUpCallbackList(&mCallbackTextureList) ;
	LLViewerObject::markDead();
}


BOOL LLVOAvatar::isFullyBaked()
{
	if (mIsDummy) return TRUE;
	if (getNumTEs() == 0) return FALSE;

	for (U32 i = 0; i < mBakedTextureDatas.size(); i++)
	{
		if (!isTextureDefined(mBakedTextureDatas[i].mTextureIndex)
			&& ( (i != BAKED_SKIRT) || isWearingWearableType(LLWearableType::WT_SKIRT) ) )
		{
			return FALSE;
		}
	}
	return TRUE;
}

void LLVOAvatar::deleteLayerSetCaches(bool clearAll)
{
	for (U32 i = 0; i < mBakedTextureDatas.size(); i++)
	{
		if (mBakedTextureDatas[i].mTexLayerSet)
		{
			// ! BACKWARDS COMPATIBILITY !
			// Can be removed after hair baking is mandatory on the grid
			if ((i != BAKED_HAIR || isSelf()) && !clearAll)
			{
				mBakedTextureDatas[i].mTexLayerSet->deleteCaches();
			}
		}
		if (mBakedTextureDatas[i].mMaskTexName)
		{
			glDeleteTextures(1, (GLuint*)&(mBakedTextureDatas[i].mMaskTexName));
			mBakedTextureDatas[i].mMaskTexName = 0 ;
		}
	}
}

// static 
BOOL LLVOAvatar::areAllNearbyInstancesBaked(S32& grey_avatars)
{
	BOOL res = TRUE;
	grey_avatars = 0;
	for (std::vector<LLCharacter*>::iterator iter = LLCharacter::sInstances.begin();
		 iter != LLCharacter::sInstances.end(); ++iter)
	{
		LLVOAvatar* inst = (LLVOAvatar*) *iter;
		if( inst->isDead() )
		{
			continue;
		}
		else if( !inst->isFullyBaked() )
		{
			res = FALSE;
			if (inst->mHasGrey)
			{
				++grey_avatars;
			}
		}
	}
	return res;
}

// static
void LLVOAvatar::dumpBakedStatus()
{
	LLVector3d camera_pos_global = gAgentCamera.getCameraPositionGlobal();

	for (std::vector<LLCharacter*>::iterator iter = LLCharacter::sInstances.begin();
		 iter != LLCharacter::sInstances.end(); ++iter)
	{
		LLVOAvatar* inst = (LLVOAvatar*) *iter;
		llinfos << "Avatar ";

		LLNameValue* firstname = inst->getNVPair("FirstName");
		LLNameValue* lastname = inst->getNVPair("LastName");

		if( firstname )
		{
			llcont << firstname->getString();
		}
		if( lastname )
		{
			llcont << " " << lastname->getString();
		}

		llcont << " " << inst->mID;

		if( inst->isDead() )
		{
			llcont << " DEAD ("<< inst->getNumRefs() << " refs)";
		}

		if( inst->isSelf() )
		{
			llcont << " (self)";
		}


		F64 dist_to_camera = (inst->getPositionGlobal() - camera_pos_global).length();
		llcont << " " << dist_to_camera << "m ";

		llcont << " " << inst->mPixelArea << " pixels";

		if( inst->isVisible() )
		{
			llcont << " (visible)";
		}
		else
		{
			llcont << " (not visible)";
		}

		if( inst->isFullyBaked() )
		{
			llcont << " Baked";
		}
		else
		{
			llcont << " Unbaked (";
			
			for (LLVOAvatarDictionary::BakedTextures::const_iterator iter = LLVOAvatarDictionary::getInstance()->getBakedTextures().begin();
				 iter != LLVOAvatarDictionary::getInstance()->getBakedTextures().end();
				 ++iter)
			{
				const LLVOAvatarDictionary::BakedEntry *baked_dict = iter->second;
				const ETextureIndex index = baked_dict->mTextureIndex;
				if (!inst->isTextureDefined(index))
				{
					llcont << " " << LLVOAvatarDictionary::getInstance()->getTexture(index)->mName;
				}
			}
			llcont << " ) " << inst->getUnbakedPixelAreaRank();
			if( inst->isCulled() )
			{
				llcont << " culled";
			}
		}
		llcont << llendl;
	}
}

//static
void LLVOAvatar::restoreGL()
{
	if (!isAgentAvatarValid()) return;

	gAgentAvatarp->setCompositeUpdatesEnabled(TRUE);
	for (U32 i = 0; i < gAgentAvatarp->mBakedTextureDatas.size(); i++)
	{
		gAgentAvatarp->invalidateComposite(gAgentAvatarp->mBakedTextureDatas[i].mTexLayerSet, FALSE);
	}
	gAgentAvatarp->updateMeshTextures();
}

//static
void LLVOAvatar::destroyGL()
{
	deleteCachedImages();

	resetImpostors();
}

//static
void LLVOAvatar::resetImpostors()
{
	for (std::vector<LLCharacter*>::iterator iter = LLCharacter::sInstances.begin();
		 iter != LLCharacter::sInstances.end(); ++iter)
	{
		LLVOAvatar* avatar = (LLVOAvatar*) *iter;
		avatar->mImpostor.release();
	}
}

// static
void LLVOAvatar::deleteCachedImages(bool clearAll)
{	
	if (LLTexLayerSet::sHasCaches)
	{
		lldebugs << "Deleting layer set caches" << llendl;
		for (std::vector<LLCharacter*>::iterator iter = LLCharacter::sInstances.begin();
			 iter != LLCharacter::sInstances.end(); ++iter)
		{
			LLVOAvatar* inst = (LLVOAvatar*) *iter;
			inst->deleteLayerSetCaches(clearAll);
		}
		LLTexLayerSet::sHasCaches = FALSE;
	}
	LLVOAvatarSelf::deleteScratchTextures();
	LLTexLayerStaticImageList::getInstance()->deleteCachedImages();
}


//------------------------------------------------------------------------
// static
// LLVOAvatar::initClass()
//------------------------------------------------------------------------
void LLVOAvatar::initClass()
{ 
	std::string xmlFile;

	xmlFile = gDirUtilp->getExpandedFilename(LL_PATH_CHARACTER,AVATAR_DEFAULT_CHAR) + "_lad.xml";
	BOOL success = sXMLTree.parseFile( xmlFile, FALSE );
	if (!success)
	{
		llerrs << "Problem reading avatar configuration file:" << xmlFile << llendl;
	}

	// now sanity check xml file
	LLXmlTreeNode* root = sXMLTree.getRoot();
	if (!root) 
	{
		llerrs << "No root node found in avatar configuration file: " << xmlFile << llendl;
		return;
	}

	//-------------------------------------------------------------------------
	// <linden_avatar version="1.0"> (root)
	//-------------------------------------------------------------------------
	if( !root->hasName( "linden_avatar" ) )
	{
		llerrs << "Invalid avatar file header: " << xmlFile << llendl;
	}
	
	std::string version;
	static LLStdStringHandle version_string = LLXmlTree::addAttributeString("version");
	if( !root->getFastAttributeString( version_string, version ) || (version != "1.0") )
	{
		llerrs << "Invalid avatar file version: " << version << " in file: " << xmlFile << llendl;
	}

	S32 wearable_def_version = 1;
	static LLStdStringHandle wearable_definition_version_string = LLXmlTree::addAttributeString("wearable_definition_version");
	root->getFastAttributeS32( wearable_definition_version_string, wearable_def_version );
	LLWearable::setCurrentDefinitionVersion( wearable_def_version );

	std::string mesh_file_name;

	LLXmlTreeNode* skeleton_node = root->getChildByName( "skeleton" );
	if (!skeleton_node)
	{
		llerrs << "No skeleton in avatar configuration file: " << xmlFile << llendl;
		return;
	}
	
	std::string skeleton_file_name;
	static LLStdStringHandle file_name_string = LLXmlTree::addAttributeString("file_name");
	if (!skeleton_node->getFastAttributeString(file_name_string, skeleton_file_name))
	{
		llerrs << "No file name in skeleton node in avatar config file: " << xmlFile << llendl;
	}
	
	std::string skeleton_path;
	skeleton_path = gDirUtilp->getExpandedFilename(LL_PATH_CHARACTER,skeleton_file_name);
	if (!parseSkeletonFile(skeleton_path))
	{
		llerrs << "Error parsing skeleton file: " << skeleton_path << llendl;
	}

	// Process XML data

	// avatar_skeleton.xml
	llassert(!sAvatarSkeletonInfo);
	sAvatarSkeletonInfo = new LLVOAvatarSkeletonInfo;
	if (!sAvatarSkeletonInfo->parseXml(sSkeletonXMLTree.getRoot()))
	{
		llerrs << "Error parsing skeleton XML file: " << skeleton_path << llendl;
	}
	// parse avatar_lad.xml
	llassert(!sAvatarXmlInfo);
	sAvatarXmlInfo = new LLVOAvatarXmlInfo;
	if (!sAvatarXmlInfo->parseXmlSkeletonNode(root))
	{
		llerrs << "Error parsing skeleton node in avatar XML file: " << skeleton_path << llendl;
	}
	if (!sAvatarXmlInfo->parseXmlMeshNodes(root))
	{
		llerrs << "Error parsing skeleton node in avatar XML file: " << skeleton_path << llendl;
	}
	if (!sAvatarXmlInfo->parseXmlColorNodes(root))
	{
		llerrs << "Error parsing skeleton node in avatar XML file: " << skeleton_path << llendl;
	}
	if (!sAvatarXmlInfo->parseXmlLayerNodes(root))
	{
		llerrs << "Error parsing skeleton node in avatar XML file: " << skeleton_path << llendl;
	}
	if (!sAvatarXmlInfo->parseXmlDriverNodes(root))
	{
		llerrs << "Error parsing skeleton node in avatar XML file: " << skeleton_path << llendl;
	}
	if (!sAvatarXmlInfo->parseXmlMorphNodes(root))
	{
		llerrs << "Error parsing skeleton node in avatar XML file: " << skeleton_path << llendl;
	}

	gAnimLibrary.animStateSetString(ANIM_AGENT_BODY_NOISE,"body_noise");
	gAnimLibrary.animStateSetString(ANIM_AGENT_BREATHE_ROT,"breathe_rot");
	gAnimLibrary.animStateSetString(ANIM_AGENT_EDITING,"editing");
	gAnimLibrary.animStateSetString(ANIM_AGENT_EYE,"eye");
	gAnimLibrary.animStateSetString(ANIM_AGENT_FLY_ADJUST,"fly_adjust");
	gAnimLibrary.animStateSetString(ANIM_AGENT_HAND_MOTION,"hand_motion");
	gAnimLibrary.animStateSetString(ANIM_AGENT_HEAD_ROT,"head_rot");
	gAnimLibrary.animStateSetString(ANIM_AGENT_PELVIS_FIX,"pelvis_fix");
	gAnimLibrary.animStateSetString(ANIM_AGENT_TARGET,"target");
	gAnimLibrary.animStateSetString(ANIM_AGENT_WALK_ADJUST,"walk_adjust");
}


void LLVOAvatar::cleanupClass()
{
	deleteAndClear(sAvatarXmlInfo);
	sSkeletonXMLTree.cleanup();
	sXMLTree.cleanup();
}

void LLVOAvatar::initInstance(void)
{
	//-------------------------------------------------------------------------
	// initialize joint, mesh and shape members
	//-------------------------------------------------------------------------
	mRoot.setName( "mRoot" );
	
	for (LLVOAvatarDictionary::Meshes::const_iterator iter = LLVOAvatarDictionary::getInstance()->getMeshes().begin();
		 iter != LLVOAvatarDictionary::getInstance()->getMeshes().end();
		 ++iter)
	{
		const EMeshIndex mesh_index = iter->first;
		const LLVOAvatarDictionary::MeshEntry *mesh_dict = iter->second;
		LLViewerJoint* joint = new LLViewerJoint();
		joint->setName(mesh_dict->mName);
		joint->setMeshID(mesh_index);
		mMeshLOD.push_back(joint);
		
		/* mHairLOD.setName("mHairLOD");
		   mHairMesh0.setName("mHairMesh0");
		   mHairMesh0.setMeshID(MESH_ID_HAIR);
		   mHairMesh1.setName("mHairMesh1"); */
		for (U32 lod = 0; lod < mesh_dict->mLOD; lod++)
		{
			LLViewerJointMesh* mesh = new LLViewerJointMesh();
			std::string mesh_name = "m" + mesh_dict->mName + boost::lexical_cast<std::string>(lod);
			// We pre-pended an m - need to capitalize first character for camelCase
			mesh_name[1] = toupper(mesh_name[1]);
			mesh->setName(mesh_name);
			mesh->setMeshID(mesh_index);
			mesh->setPickName(mesh_dict->mPickName);
			mesh->setIsTransparent(FALSE);
			switch((int)mesh_index)
			{
				case MESH_ID_HAIR:
					mesh->setIsTransparent(TRUE);
					break;
				case MESH_ID_SKIRT:
					mesh->setIsTransparent(TRUE);
					break;
				case MESH_ID_EYEBALL_LEFT:
				case MESH_ID_EYEBALL_RIGHT:
					mesh->setSpecular( LLColor4( 1.0f, 1.0f, 1.0f, 1.0f ), 1.f );
					break;
			}
			
			joint->mMeshParts.push_back(mesh);
		}
	}
	
	//-------------------------------------------------------------------------
	// associate baked textures with meshes
	//-------------------------------------------------------------------------
	for (LLVOAvatarDictionary::Meshes::const_iterator iter = LLVOAvatarDictionary::getInstance()->getMeshes().begin();
		 iter != LLVOAvatarDictionary::getInstance()->getMeshes().end();
		 ++iter)
	{
		const EMeshIndex mesh_index = iter->first;
		const LLVOAvatarDictionary::MeshEntry *mesh_dict = iter->second;
		const EBakedTextureIndex baked_texture_index = mesh_dict->mBakedID;
		// Skip it if there's no associated baked texture.
		if (baked_texture_index == BAKED_NUM_INDICES) continue;
		
		for (std::vector<LLViewerJointMesh* >::iterator iter = mMeshLOD[mesh_index]->mMeshParts.begin();
			 iter != mMeshLOD[mesh_index]->mMeshParts.end(); 
			 ++iter)
		{
			LLViewerJointMesh* mesh = (LLViewerJointMesh*) *iter;
			mBakedTextureDatas[(int)baked_texture_index].mMeshes.push_back(mesh);
		}
	}
	
	
	//-------------------------------------------------------------------------
	// register motions
	//-------------------------------------------------------------------------
	if (LLCharacter::sInstances.size() == 1)
	{
		LLKeyframeMotion::setVFS(gStaticVFS);
		registerMotion( ANIM_AGENT_BUSY,					LLNullMotion::create );
		registerMotion( ANIM_AGENT_CROUCH,					LLKeyframeStandMotion::create );
		registerMotion( ANIM_AGENT_CROUCHWALK,				LLKeyframeWalkMotion::create );
		registerMotion( ANIM_AGENT_EXPRESS_AFRAID,			LLEmote::create );
		registerMotion( ANIM_AGENT_EXPRESS_ANGER,			LLEmote::create );
		registerMotion( ANIM_AGENT_EXPRESS_BORED,			LLEmote::create );
		registerMotion( ANIM_AGENT_EXPRESS_CRY,				LLEmote::create );
		registerMotion( ANIM_AGENT_EXPRESS_DISDAIN,			LLEmote::create );
		registerMotion( ANIM_AGENT_EXPRESS_EMBARRASSED,		LLEmote::create );
		registerMotion( ANIM_AGENT_EXPRESS_FROWN,			LLEmote::create );
		registerMotion( ANIM_AGENT_EXPRESS_KISS,			LLEmote::create );
		registerMotion( ANIM_AGENT_EXPRESS_LAUGH,			LLEmote::create );
		registerMotion( ANIM_AGENT_EXPRESS_OPEN_MOUTH,		LLEmote::create );
		registerMotion( ANIM_AGENT_EXPRESS_REPULSED,		LLEmote::create );
		registerMotion( ANIM_AGENT_EXPRESS_SAD,				LLEmote::create );
		registerMotion( ANIM_AGENT_EXPRESS_SHRUG,			LLEmote::create );
		registerMotion( ANIM_AGENT_EXPRESS_SMILE,			LLEmote::create );
		registerMotion( ANIM_AGENT_EXPRESS_SURPRISE,		LLEmote::create );
		registerMotion( ANIM_AGENT_EXPRESS_TONGUE_OUT,		LLEmote::create );
		registerMotion( ANIM_AGENT_EXPRESS_TOOTHSMILE,		LLEmote::create );
		registerMotion( ANIM_AGENT_EXPRESS_WINK,			LLEmote::create );
		registerMotion( ANIM_AGENT_EXPRESS_WORRY,			LLEmote::create );
		registerMotion( ANIM_AGENT_FEMALE_RUN_NEW,			LLKeyframeWalkMotion::create );
		registerMotion( ANIM_AGENT_FEMALE_WALK,				LLKeyframeWalkMotion::create );
		registerMotion( ANIM_AGENT_FEMALE_WALK_NEW,			LLKeyframeWalkMotion::create );
		registerMotion( ANIM_AGENT_RUN,						LLKeyframeWalkMotion::create );
		registerMotion( ANIM_AGENT_RUN_NEW,					LLKeyframeWalkMotion::create );
		registerMotion( ANIM_AGENT_STAND,					LLKeyframeStandMotion::create );
		registerMotion( ANIM_AGENT_STAND_1,					LLKeyframeStandMotion::create );
		registerMotion( ANIM_AGENT_STAND_2,					LLKeyframeStandMotion::create );
		registerMotion( ANIM_AGENT_STAND_3,					LLKeyframeStandMotion::create );
		registerMotion( ANIM_AGENT_STAND_4,					LLKeyframeStandMotion::create );
		registerMotion( ANIM_AGENT_STANDUP,					LLKeyframeFallMotion::create );
		registerMotion( ANIM_AGENT_TURNLEFT,				LLKeyframeWalkMotion::create );
		registerMotion( ANIM_AGENT_TURNRIGHT,				LLKeyframeWalkMotion::create );
		registerMotion( ANIM_AGENT_WALK,					LLKeyframeWalkMotion::create );
		registerMotion( ANIM_AGENT_WALK_NEW,				LLKeyframeWalkMotion::create );
		
		// motions without a start/stop bit
		registerMotion( ANIM_AGENT_BODY_NOISE,				LLBodyNoiseMotion::create );
		registerMotion( ANIM_AGENT_BREATHE_ROT,				LLBreatheMotionRot::create );
		registerMotion( ANIM_AGENT_EDITING,					LLEditingMotion::create	);
		registerMotion( ANIM_AGENT_EYE,						LLEyeMotion::create	);
		registerMotion( ANIM_AGENT_FEMALE_WALK,				LLKeyframeWalkMotion::create );
		registerMotion( ANIM_AGENT_FLY_ADJUST,				LLFlyAdjustMotion::create );
		registerMotion( ANIM_AGENT_HAND_MOTION,				LLHandMotion::create );
		registerMotion( ANIM_AGENT_HEAD_ROT,				LLHeadRotMotion::create );
		registerMotion( ANIM_AGENT_PELVIS_FIX,				LLPelvisFixMotion::create );
		registerMotion( ANIM_AGENT_SIT_FEMALE,				LLKeyframeMotion::create );
		registerMotion( ANIM_AGENT_TARGET,					LLTargetingMotion::create );
		registerMotion( ANIM_AGENT_WALK_ADJUST,				LLWalkAdjustMotion::create );
		
	}
	
	if (gNoRender)
	{
		return;
	}
	
	buildCharacter();
	
	if (gNoRender)
	{
		return;
	}
	
	// preload specific motions here
	createMotion( ANIM_AGENT_CUSTOMIZE);
	createMotion( ANIM_AGENT_CUSTOMIZE_DONE);
	
	//VTPause();  // VTune
	
	mVoiceVisualizer->setVoiceEnabled( LLVoiceClient::getInstance()->getVoiceEnabled( mID ) );

}

const LLVector3 LLVOAvatar::getRenderPosition() const
{
	if (mDrawable.isNull() || mDrawable->getGeneration() < 0)
	{
		return getPositionAgent();
	}
	else if (isRoot())
	{
		//Rebase the pelvis position if the avatar contains a pelvis offset
		if ( mHasPelvisOffset )
		{
			LLVector3 returnVec( mDrawable->getPositionAgent() );	
			if ( mLastPelvisToFoot > mPelvisToFoot )
			{
				F32 diff = mLastPelvisToFoot - mPelvisToFoot;
				//1. Move the pelvis down by the difference of the old amount and the new pelvis to foot amount
				returnVec[VZ] -= (diff);
				//2. Now move the pelvis up by the new pelvis to foot amount
				returnVec[VZ] += mPelvisToFoot;				
			}
			else
			{
				//1. Move the pelvis down by the old pelvis to foot amount
				returnVec[VZ] -= (mLastPelvisToFoot);
				//2. Now move the pelvis up by the new pelvis to foot amount
				returnVec[VZ] += mPelvisToFoot;
			}
			//Return the fixed up pelvis position
			return returnVec;
		}
		else
		{
			return mDrawable->getPositionAgent();
		}
	}
	else
	{
		return getPosition() * mDrawable->getParent()->getRenderMatrix();
	}
}

void LLVOAvatar::updateDrawable(BOOL force_damped)
{
	clearChanged(SHIFTED);
}

void LLVOAvatar::onShift(const LLVector4a& shift_vector)
{
	const LLVector3& shift = reinterpret_cast<const LLVector3&>(shift_vector);
	mLastAnimExtents[0] += shift;
	mLastAnimExtents[1] += shift;
	mNeedsImpostorUpdate = TRUE;
	mNeedsAnimUpdate = TRUE;
}

void LLVOAvatar::updateSpatialExtents(LLVector4a& newMin, LLVector4a &newMax)
{
	if (isImpostor() && !needsImpostorUpdate())
	{
		LLVector3 delta = getRenderPosition() -
			((LLVector3(mDrawable->getPositionGroup().getF32ptr())-mImpostorOffset));
		
		newMin.load3( (mLastAnimExtents[0] + delta).mV);
		newMax.load3( (mLastAnimExtents[1] + delta).mV);
	}
	else
	{
		getSpatialExtents(newMin,newMax);
		mLastAnimExtents[0].set(newMin.getF32ptr());
		mLastAnimExtents[1].set(newMax.getF32ptr());
		LLVector4a pos_group;
		pos_group.setAdd(newMin,newMax);
		pos_group.mul(0.5f);
		mImpostorOffset = LLVector3(pos_group.getF32ptr())-getRenderPosition();
		mDrawable->setPositionGroup(pos_group);
	}
}

void LLVOAvatar::getSpatialExtents(LLVector4a& newMin, LLVector4a& newMax)
{
	LLVector4a buffer(0.25f);
	LLVector4a pos;
	pos.load3(getRenderPosition().mV);
	newMin.setSub(pos, buffer);
	newMax.setAdd(pos, buffer);

	float max_attachment_span = get_default_max_prim_scale() * 5.0f;
	
	//stretch bounding box by joint positions
	for (polymesh_map_t::iterator i = mMeshes.begin(); i != mMeshes.end(); ++i)
	{
		LLPolyMesh* mesh = i->second;
		for (S32 joint_num = 0; joint_num < mesh->mJointRenderData.count(); joint_num++)
		{
			LLVector4a trans;
			trans.load3( mesh->mJointRenderData[joint_num]->mWorldMatrix->getTranslation().mV);
			update_min_max(newMin, newMax, trans);
		}
	}

	LLVector4a center, size;
	center.setAdd(newMin, newMax);
	center.mul(0.5f);

	size.setSub(newMax,newMin);
	size.mul(0.5f);

	mPixelArea = LLPipeline::calcPixelArea(center, size, *LLViewerCamera::getInstance());

	//stretch bounding box by attachments
	for (attachment_map_t::iterator iter = mAttachmentPoints.begin(); 
		 iter != mAttachmentPoints.end();
		 ++iter)
	{
		LLViewerJointAttachment* attachment = iter->second;

		if (!attachment->getValid())
		{
			continue ;
		}

		for (LLViewerJointAttachment::attachedobjs_vec_t::iterator attachment_iter = attachment->mAttachedObjects.begin();
			 attachment_iter != attachment->mAttachedObjects.end();
			 ++attachment_iter)
		{
			const LLViewerObject* attached_object = (*attachment_iter);
			if (attached_object && !attached_object->isHUDAttachment())
			{
				LLDrawable* drawable = attached_object->mDrawable;
				if (drawable)
				{
					LLSpatialBridge* bridge = drawable->getSpatialBridge();
					if (bridge)
					{
						const LLVector4a* ext = bridge->getSpatialExtents();
						LLVector4a distance;
						distance.setSub(ext[1], ext[0]);
						LLVector4a max_span(max_attachment_span);

						S32 lt = distance.lessThan(max_span).getGatheredBits() & 0x7;
						
						// Only add the prim to spatial extents calculations if it isn't a megaprim.
						// max_attachment_span calculated at the start of the function 
						// (currently 5 times our max prim size) 
						if (lt == 0x7)
						{
							update_min_max(newMin,newMax,ext[0]);
							update_min_max(newMin,newMax,ext[1]);
						}
					}
				}
			}
		}
	}

	//pad bounding box	

	newMin.sub(buffer);
	newMax.add(buffer);
}

//-----------------------------------------------------------------------------
// renderCollisionVolumes()
//-----------------------------------------------------------------------------
void LLVOAvatar::renderCollisionVolumes()
{
	for (S32 i = 0; i < mNumCollisionVolumes; i++)
	{
		mCollisionVolumes[i].renderCollision();
	}

	if (mNameText.notNull())
	{
		LLVector3 unused;
		mNameText->lineSegmentIntersect(LLVector3(0,0,0), LLVector3(0,0,1), unused, TRUE);
	}
}

BOOL LLVOAvatar::lineSegmentIntersect(const LLVector3& start, const LLVector3& end,
									  S32 face,
									  BOOL pick_transparent,
									  S32* face_hit,
									  LLVector3* intersection,
									  LLVector2* tex_coord,
									  LLVector3* normal,
									  LLVector3* bi_normal)
{
	if ((isSelf() && !gAgent.needsRenderAvatar()) || !LLPipeline::sPickAvatar)
	{
		return FALSE;
	}

	if (lineSegmentBoundingBox(start, end))
	{
		for (S32 i = 0; i < mNumCollisionVolumes; ++i)
		{
			mCollisionVolumes[i].updateWorldMatrix();

			glh::matrix4f mat((F32*) mCollisionVolumes[i].getXform()->getWorldMatrix().mMatrix);
			glh::matrix4f inverse = mat.inverse();
			glh::matrix4f norm_mat = inverse.transpose();

			glh::vec3f p1(start.mV);
			glh::vec3f p2(end.mV);

			inverse.mult_matrix_vec(p1);
			inverse.mult_matrix_vec(p2);

			LLVector3 position;
			LLVector3 norm;

			if (linesegment_sphere(LLVector3(p1.v), LLVector3(p2.v), LLVector3(0,0,0), 1.f, position, norm))
			{
				glh::vec3f res_pos(position.mV);
				mat.mult_matrix_vec(res_pos);
				
				norm.normalize();
				glh::vec3f res_norm(norm.mV);
				norm_mat.mult_matrix_dir(res_norm);

				if (intersection)
				{
					*intersection = LLVector3(res_pos.v);
				}

				if (normal)
				{
					*normal = LLVector3(res_norm.v);
				}

				return TRUE;
			}
		}
	}
	
	LLVector3 position;
	if (mNameText.notNull() && mNameText->lineSegmentIntersect(start, end, position))
	{
		if (intersection)
		{
			*intersection = position;
		}

		return TRUE;
	}

	return FALSE;
}

//-----------------------------------------------------------------------------
// parseSkeletonFile()
//-----------------------------------------------------------------------------
BOOL LLVOAvatar::parseSkeletonFile(const std::string& filename)
{
	LLMemType mt(LLMemType::MTYPE_AVATAR);
	
	//-------------------------------------------------------------------------
	// parse the file
	//-------------------------------------------------------------------------
	BOOL parsesuccess = sSkeletonXMLTree.parseFile( filename, FALSE );

	if (!parsesuccess)
	{
		llerrs << "Can't parse skeleton file: " << filename << llendl;
		return FALSE;
	}

	// now sanity check xml file
	LLXmlTreeNode* root = sSkeletonXMLTree.getRoot();
	if (!root) 
	{
		llerrs << "No root node found in avatar skeleton file: " << filename << llendl;
		return FALSE;
	}

	if( !root->hasName( "linden_skeleton" ) )
	{
		llerrs << "Invalid avatar skeleton file header: " << filename << llendl;
		return FALSE;
	}

	std::string version;
	static LLStdStringHandle version_string = LLXmlTree::addAttributeString("version");
	if( !root->getFastAttributeString( version_string, version ) || (version != "1.0") )
	{
		llerrs << "Invalid avatar skeleton file version: " << version << " in file: " << filename << llendl;
		return FALSE;
	}

	return TRUE;
}

//-----------------------------------------------------------------------------
// setupBone()
//-----------------------------------------------------------------------------
BOOL LLVOAvatar::setupBone(const LLVOAvatarBoneInfo* info, LLViewerJoint* parent, S32 &volume_num, S32 &joint_num)
{
	LLMemType mt(LLMemType::MTYPE_AVATAR);
	
	LLViewerJoint* joint = NULL;

	if (info->mIsJoint)
	{
		joint = (LLViewerJoint*)getCharacterJoint(joint_num);
		if (!joint)
		{
			llwarns << "Too many bones" << llendl;
			return FALSE;
		}
		joint->setName( info->mName );
	}
	else // collision volume
	{
		if (volume_num >= (S32)mNumCollisionVolumes)
		{
			llwarns << "Too many bones" << llendl;
			return FALSE;
		}
		joint = (LLViewerJoint*)(&mCollisionVolumes[volume_num]);
		joint->setName( info->mName );
	}

	// add to parent
	if (parent)
	{
		parent->addChild( joint );
	}

	joint->setPosition(info->mPos);
	joint->setRotation(mayaQ(info->mRot.mV[VX], info->mRot.mV[VY],
							 info->mRot.mV[VZ], LLQuaternion::XYZ));
	joint->setScale(info->mScale);

	joint->setDefaultFromCurrentXform();
	
	if (info->mIsJoint)
	{
		joint->setSkinOffset( info->mPivot );
		joint_num++;
	}
	else // collision volume
	{
		volume_num++;
	}

	// setup children
	LLVOAvatarBoneInfo::child_list_t::const_iterator iter;
	for (iter = info->mChildList.begin(); iter != info->mChildList.end(); ++iter)
	{
		LLVOAvatarBoneInfo *child_info = *iter;
		if (!setupBone(child_info, joint, volume_num, joint_num))
		{
			return FALSE;
		}
	}

	return TRUE;
}

//-----------------------------------------------------------------------------
// buildSkeleton()
//-----------------------------------------------------------------------------
BOOL LLVOAvatar::buildSkeleton(const LLVOAvatarSkeletonInfo *info)
{
	LLMemType mt(LLMemType::MTYPE_AVATAR);
	
	//-------------------------------------------------------------------------
	// allocate joints
	//-------------------------------------------------------------------------
	if (!allocateCharacterJoints(info->mNumBones))
	{
		llerrs << "Can't allocate " << info->mNumBones << " joints" << llendl;
		return FALSE;
	}
	
	//-------------------------------------------------------------------------
	// allocate volumes
	//-------------------------------------------------------------------------
	if (info->mNumCollisionVolumes)
	{
		if (!allocateCollisionVolumes(info->mNumCollisionVolumes))
		{
			llerrs << "Can't allocate " << info->mNumCollisionVolumes << " collision volumes" << llendl;
			return FALSE;
		}
	}

	S32 current_joint_num = 0;
	S32 current_volume_num = 0;
	LLVOAvatarSkeletonInfo::bone_info_list_t::const_iterator iter;
	for (iter = info->mBoneInfoList.begin(); iter != info->mBoneInfoList.end(); ++iter)
	{
		LLVOAvatarBoneInfo *info = *iter;
		if (!setupBone(info, NULL, current_volume_num, current_joint_num))
		{
			llerrs << "Error parsing bone in skeleton file" << llendl;
			return FALSE;
		}
	}

	return TRUE;
}

LLVOAvatar* LLVOAvatar::asAvatar()
{
	return this;
}

//-----------------------------------------------------------------------------
// LLVOAvatar::startDefaultMotions()
//-----------------------------------------------------------------------------
void LLVOAvatar::startDefaultMotions()
{
	//-------------------------------------------------------------------------
	// start default motions
	//-------------------------------------------------------------------------
	startMotion( ANIM_AGENT_HEAD_ROT );
	startMotion( ANIM_AGENT_EYE );
	startMotion( ANIM_AGENT_BODY_NOISE );
	startMotion( ANIM_AGENT_BREATHE_ROT );
	startMotion( ANIM_AGENT_HAND_MOTION );
	startMotion( ANIM_AGENT_PELVIS_FIX );

	//-------------------------------------------------------------------------
	// restart any currently active motions
	//-------------------------------------------------------------------------
	processAnimationStateChanges();
}

//-----------------------------------------------------------------------------
// LLVOAvatar::buildCharacter()
// Deferred initialization and rebuild of the avatar.
//-----------------------------------------------------------------------------
void LLVOAvatar::buildCharacter()
{
	LLMemType mt(LLMemType::MTYPE_AVATAR);
	
	//-------------------------------------------------------------------------
	// remove all references to our existing skeleton
	// so we can rebuild it
	//-------------------------------------------------------------------------
	flushAllMotions();

	//-------------------------------------------------------------------------
	// remove all of mRoot's children
	//-------------------------------------------------------------------------
	mRoot.removeAllChildren();
	mIsBuilt = FALSE;

	//-------------------------------------------------------------------------
	// clear mesh data
	//-------------------------------------------------------------------------
	for (std::vector<LLViewerJoint*>::iterator jointIter = mMeshLOD.begin();
		 jointIter != mMeshLOD.end(); ++jointIter)
	{
		LLViewerJoint* joint = (LLViewerJoint*) *jointIter;
		for (std::vector<LLViewerJointMesh*>::iterator meshIter = joint->mMeshParts.begin();
			 meshIter != joint->mMeshParts.end(); ++meshIter)
		{
			LLViewerJointMesh * mesh = (LLViewerJointMesh *) *meshIter;
			mesh->setMesh(NULL);
		}
	}

	//-------------------------------------------------------------------------
	// (re)load our skeleton and meshes
	//-------------------------------------------------------------------------
	LLTimer timer;

	BOOL status = loadAvatar();
	stop_glerror();

	if (gNoRender)
	{
		// Still want to load the avatar skeleton so visual parameters work.
		return;
	}

// 	gPrintMessagesThisFrame = TRUE;
	lldebugs << "Avatar load took " << timer.getElapsedTimeF32() << " seconds." << llendl;

	if (!status)
	{
		if (isSelf())
		{
			llerrs << "Unable to load user's avatar" << llendl;
		}
		else
		{
			llwarns << "Unable to load other's avatar" << llendl;
		}
		return;
	}

	//-------------------------------------------------------------------------
	// initialize "well known" joint pointers
	//-------------------------------------------------------------------------
	mPelvisp		= (LLViewerJoint*)mRoot.findJoint("mPelvis");
	mTorsop			= (LLViewerJoint*)mRoot.findJoint("mTorso");
	mChestp			= (LLViewerJoint*)mRoot.findJoint("mChest");
	mNeckp			= (LLViewerJoint*)mRoot.findJoint("mNeck");
	mHeadp			= (LLViewerJoint*)mRoot.findJoint("mHead");
	mSkullp			= (LLViewerJoint*)mRoot.findJoint("mSkull");
	mHipLeftp		= (LLViewerJoint*)mRoot.findJoint("mHipLeft");
	mHipRightp		= (LLViewerJoint*)mRoot.findJoint("mHipRight");
	mKneeLeftp		= (LLViewerJoint*)mRoot.findJoint("mKneeLeft");
	mKneeRightp		= (LLViewerJoint*)mRoot.findJoint("mKneeRight");
	mAnkleLeftp		= (LLViewerJoint*)mRoot.findJoint("mAnkleLeft");
	mAnkleRightp	= (LLViewerJoint*)mRoot.findJoint("mAnkleRight");
	mFootLeftp		= (LLViewerJoint*)mRoot.findJoint("mFootLeft");
	mFootRightp		= (LLViewerJoint*)mRoot.findJoint("mFootRight");
	mWristLeftp		= (LLViewerJoint*)mRoot.findJoint("mWristLeft");
	mWristRightp	= (LLViewerJoint*)mRoot.findJoint("mWristRight");
	mEyeLeftp		= (LLViewerJoint*)mRoot.findJoint("mEyeLeft");
	mEyeRightp		= (LLViewerJoint*)mRoot.findJoint("mEyeRight");

	//-------------------------------------------------------------------------
	// Make sure "well known" pointers exist
	//-------------------------------------------------------------------------
	if (!(mPelvisp && 
		  mTorsop &&
		  mChestp &&
		  mNeckp &&
		  mHeadp &&
		  mSkullp &&
		  mHipLeftp &&
		  mHipRightp &&
		  mKneeLeftp &&
		  mKneeRightp &&
		  mAnkleLeftp &&
		  mAnkleRightp &&
		  mFootLeftp &&
		  mFootRightp &&
		  mWristLeftp &&
		  mWristRightp &&
		  mEyeLeftp &&
		  mEyeRightp))
	{
		llerrs << "Failed to create avatar." << llendl;
		return;
	}

	//-------------------------------------------------------------------------
	// initialize the pelvis
	//-------------------------------------------------------------------------
	mPelvisp->setPosition( LLVector3(0.0f, 0.0f, 0.0f) );
	
	//-------------------------------------------------------------------------
	// set head offset from pelvis
	//-------------------------------------------------------------------------
	updateHeadOffset();

	//-------------------------------------------------------------------------
	// initialize lip sync morph pointers
	//-------------------------------------------------------------------------
	mOohMorph     = getVisualParam( "Lipsync_Ooh" );
	mAahMorph     = getVisualParam( "Lipsync_Aah" );

	// If we don't have the Ooh morph, use the Kiss morph
	if (!mOohMorph)
	{
		llwarns << "Missing 'Ooh' morph for lipsync, using fallback." << llendl;
		mOohMorph = getVisualParam( "Express_Kiss" );
	}

	// If we don't have the Aah morph, use the Open Mouth morph
	if (!mAahMorph)
	{
		llwarns << "Missing 'Aah' morph for lipsync, using fallback." << llendl;
		mAahMorph = getVisualParam( "Express_Open_Mouth" );
	}

	startDefaultMotions();

	//-------------------------------------------------------------------------
	// restart any currently active motions
	//-------------------------------------------------------------------------
	processAnimationStateChanges();

	mIsBuilt = TRUE;
	stop_glerror();

	mMeshValid = TRUE;
}


//-----------------------------------------------------------------------------
// releaseMeshData()
//-----------------------------------------------------------------------------
void LLVOAvatar::releaseMeshData()
{
	LLMemType mt(LLMemType::MTYPE_AVATAR);
	
	if (sInstances.size() < AVATAR_RELEASE_THRESHOLD || mIsDummy)
	{
		return;
	}

	//llinfos << "Releasing" << llendl;

	// cleanup mesh data
	for (std::vector<LLViewerJoint*>::iterator iter = mMeshLOD.begin();
		 iter != mMeshLOD.end(); 
		 ++iter)
	{
		LLViewerJoint* joint = (LLViewerJoint*) *iter;
		joint->setValid(FALSE, TRUE);
	}

	//cleanup data
	if (mDrawable.notNull())
	{
		LLFace* facep = mDrawable->getFace(0);
		facep->setSize(0, 0);
		for(S32 i = mNumInitFaces ; i < mDrawable->getNumFaces(); i++)
		{
			facep = mDrawable->getFace(i);
			facep->setSize(0, 0);
		}
	}
	
	for (attachment_map_t::iterator iter = mAttachmentPoints.begin(); 
		 iter != mAttachmentPoints.end();
		 ++iter)
	{
		LLViewerJointAttachment* attachment = iter->second;
		if (!attachment->getIsHUDAttachment())
		{
			attachment->setAttachmentVisibility(FALSE);
		}
	}
	mMeshValid = FALSE;
}

//-----------------------------------------------------------------------------
// restoreMeshData()
//-----------------------------------------------------------------------------
// virtual
void LLVOAvatar::restoreMeshData()
{
	llassert(!isSelf());
	LLMemType mt(LLMemType::MTYPE_AVATAR);
	
	//llinfos << "Restoring" << llendl;
	mMeshValid = TRUE;
	updateJointLODs();

	for (attachment_map_t::iterator iter = mAttachmentPoints.begin(); 
		 iter != mAttachmentPoints.end();
		 ++iter)
	{
		LLViewerJointAttachment* attachment = iter->second;
		if (!attachment->getIsHUDAttachment())
		{
			attachment->setAttachmentVisibility(TRUE);
		}
	}

	// force mesh update as LOD might not have changed to trigger this
	gPipeline.markRebuild(mDrawable, LLDrawable::REBUILD_GEOMETRY, TRUE);
}

//-----------------------------------------------------------------------------
// updateMeshData()
//-----------------------------------------------------------------------------
void LLVOAvatar::updateMeshData()
{
	if (mDrawable.notNull())
	{
		stop_glerror();

		S32 f_num = 0 ;
		const U32 VERTEX_NUMBER_THRESHOLD = 128 ;//small number of this means each part of an avatar has its own vertex buffer.
		const S32 num_parts = mMeshLOD.size();

		// this order is determined by number of LODS
		// if a mesh earlier in this list changed LODs while a later mesh doesn't,
		// the later mesh's index offset will be inaccurate
		for(S32 part_index = 0 ; part_index < num_parts ;)
		{
			S32 j = part_index ;
			U32 last_v_num = 0, num_vertices = 0 ;
			U32 last_i_num = 0, num_indices = 0 ;

			while(part_index < num_parts && num_vertices < VERTEX_NUMBER_THRESHOLD)
			{
				last_v_num = num_vertices ;
				last_i_num = num_indices ;

				mMeshLOD[part_index++]->updateFaceSizes(num_vertices, num_indices, mAdjustedPixelArea);
			}
			if(num_vertices < 1)//skip empty meshes
			{
				continue ;
			}
			if(last_v_num > 0)//put the last inserted part into next vertex buffer.
			{
				num_vertices = last_v_num ;
				num_indices = last_i_num ;	
				part_index-- ;
			}
		
			LLFace* facep ;
			if(f_num < mDrawable->getNumFaces()) 
			{
				facep = mDrawable->getFace(f_num);
			}
			else
			{
				facep = mDrawable->addFace(mDrawable->getFace(0)->getPool(), mDrawable->getFace(0)->getTexture()) ;
			}
			
			// resize immediately
			facep->setSize(num_vertices, num_indices);

			bool terse_update = false;

			if(facep->mVertexBuffer.isNull())
			{
				facep->mVertexBuffer = new LLVertexBufferAvatar();
				facep->mVertexBuffer->allocateBuffer(num_vertices, num_indices, TRUE);
			}
			else
			{
				if (facep->mVertexBuffer->getRequestedIndices() == num_indices &&
					facep->mVertexBuffer->getRequestedVerts() == num_vertices)
				{
					terse_update = true;
				}
				else
				{
				facep->mVertexBuffer->resizeBuffer(num_vertices, num_indices) ;
			}
			}
		
			facep->setGeomIndex(0);
			facep->setIndicesIndex(0);
		
			// This is a hack! Avatars have their own pool, so we are detecting
			//   the case of more than one avatar in the pool (thus > 0 instead of >= 0)
			if (facep->getGeomIndex() > 0)
			{
				llerrs << "non-zero geom index: " << facep->getGeomIndex() << " in LLVOAvatar::restoreMeshData" << llendl;
			}

			for(S32 k = j ; k < part_index ; k++)
			{
				mMeshLOD[k]->updateFaceData(facep, mAdjustedPixelArea, k == MESH_ID_HAIR, terse_update);
			}

			stop_glerror();
			facep->mVertexBuffer->setBuffer(0);

			if(!f_num)
			{
				f_num += mNumInitFaces ;
			}
			else
			{
				f_num++ ;
			}
		}
	}
}

//------------------------------------------------------------------------

//------------------------------------------------------------------------
// The viewer can only suggest a good size for the agent,
// the simulator will keep it inside a reasonable range.
void LLVOAvatar::computeBodySize() 
{
	LLVector3 pelvis_scale = mPelvisp->getScale();

	// some of the joints have not been cached
	LLVector3 skull = mSkullp->getPosition();
	LLVector3 skull_scale = mSkullp->getScale();

	LLVector3 neck = mNeckp->getPosition();
	LLVector3 neck_scale = mNeckp->getScale();

	LLVector3 chest = mChestp->getPosition();
	LLVector3 chest_scale = mChestp->getScale();

	// the rest of the joints have been cached
	LLVector3 head = mHeadp->getPosition();
	LLVector3 head_scale = mHeadp->getScale();

	LLVector3 torso = mTorsop->getPosition();
	LLVector3 torso_scale = mTorsop->getScale();

	LLVector3 hip = mHipLeftp->getPosition();
	LLVector3 hip_scale = mHipLeftp->getScale();

	LLVector3 knee = mKneeLeftp->getPosition();
	LLVector3 knee_scale = mKneeLeftp->getScale();

	LLVector3 ankle = mAnkleLeftp->getPosition();
	LLVector3 ankle_scale = mAnkleLeftp->getScale();

	LLVector3 foot  = mFootLeftp->getPosition();

	mPelvisToFoot = hip.mV[VZ] * pelvis_scale.mV[VZ] -
				 	knee.mV[VZ] * hip_scale.mV[VZ] -
				 	ankle.mV[VZ] * knee_scale.mV[VZ] -
				 	foot.mV[VZ] * ankle_scale.mV[VZ];

	LLVector3 new_body_size;
	new_body_size.mV[VZ] = mPelvisToFoot +
					   // the sqrt(2) correction below is an approximate
					   // correction to get to the top of the head
					   F_SQRT2 * (skull.mV[VZ] * head_scale.mV[VZ]) + 
					   head.mV[VZ] * neck_scale.mV[VZ] + 
					   neck.mV[VZ] * chest_scale.mV[VZ] + 
					   chest.mV[VZ] * torso_scale.mV[VZ] + 
					   torso.mV[VZ] * pelvis_scale.mV[VZ]; 

	// TODO -- measure the real depth and width
	new_body_size.mV[VX] = DEFAULT_AGENT_DEPTH;
	new_body_size.mV[VY] = DEFAULT_AGENT_WIDTH;

	if (new_body_size != mBodySize)
	{
		mBodySize = new_body_size;

		if (isSelf() && !LLAppearanceMgr::instance().isInUpdateAppearanceFromCOF())
		{	// notify simulator of change in size
			// but not if we are in the middle of updating appearance
			gAgent.sendAgentSetAppearance();
		}
	}
}

//------------------------------------------------------------------------
// LLVOAvatar::processUpdateMessage()
//------------------------------------------------------------------------
U32 LLVOAvatar::processUpdateMessage(LLMessageSystem *mesgsys,
									 void **user_data,
									 U32 block_num, const EObjectUpdateType update_type,
									 LLDataPacker *dp)
{
	LLMemType mt(LLMemType::MTYPE_AVATAR);
	
	LLVector3 old_vel = getVelocity();
	const BOOL has_name = !getNVPair("FirstName");

	// Do base class updates...
	U32 retval = LLViewerObject::processUpdateMessage(mesgsys, user_data, block_num, update_type, dp);

	// Print out arrival information once we have name of avatar.
	if (gSavedSettings.getBOOL("DebugAvatarRezTime"))
	{
		if (has_name && getNVPair("FirstName"))
		{
			mDebugExistenceTimer.reset();
			LLSD args;
			args["EXISTENCE"] = llformat("%d",(U32)mDebugExistenceTimer.getElapsedTimeF32());
			args["NAME"] = getFullname();
			LLNotificationsUtil::add("AvatarRezArrivedNotification",args);
			llinfos << "REZTIME: [ " << (U32)mDebugExistenceTimer.getElapsedTimeF32() << "sec ] Avatar '" << getFullname() << "' arrived." << llendl;
		}
	}
	if(retval & LLViewerObject::INVALID_UPDATE)
	{
		if (isSelf())
		{
			//tell sim to cancel this update
			gAgent.teleportViaLocation(gAgent.getPositionGlobal());
		}
	}

	//llinfos << getRotation() << llendl;
	//llinfos << getPosition() << llendl;

	return retval;
}

// virtual
S32 LLVOAvatar::setTETexture(const U8 te, const LLUUID& uuid)
{
	// The core setTETexture() method requests images, so we need
	// to redirect certain avatar texture requests to different sims.
	if (isIndexBakedTexture((ETextureIndex)te))
	{
		LLHost target_host = getObjectHost();
		return setTETextureCore(te, uuid, target_host);
	}
	else
	{
		return setTETextureCore(te, uuid, LLHost::invalid);
	}
}

static LLFastTimer::DeclareTimer FTM_AVATAR_UPDATE("Update Avatar");
static LLFastTimer::DeclareTimer FTM_JOINT_UPDATE("Update Joints");

//------------------------------------------------------------------------
// LLVOAvatar::dumpAnimationState()
//------------------------------------------------------------------------
void LLVOAvatar::dumpAnimationState()
{
	llinfos << "==============================================" << llendl;
	for (LLVOAvatar::AnimIterator it = mSignaledAnimations.begin(); it != mSignaledAnimations.end(); ++it)
	{
		LLUUID id = it->first;
		std::string playtag = "";
		if (mPlayingAnimations.find(id) != mPlayingAnimations.end())
		{
			playtag = "*";
		}
		llinfos << gAnimLibrary.animationName(id) << playtag << llendl;
	}
	for (LLVOAvatar::AnimIterator it = mPlayingAnimations.begin(); it != mPlayingAnimations.end(); ++it)
	{
		LLUUID id = it->first;
		bool is_signaled = mSignaledAnimations.find(id) != mSignaledAnimations.end();
		if (!is_signaled)
		{
			llinfos << gAnimLibrary.animationName(id) << "!S" << llendl;
		}
	}
}

//------------------------------------------------------------------------
// idleUpdate()
//------------------------------------------------------------------------
BOOL LLVOAvatar::idleUpdate(LLAgent &agent, LLWorld &world, const F64 &time)
{
	LLMemType mt(LLMemType::MTYPE_AVATAR);
	LLFastTimer t(FTM_AVATAR_UPDATE);

	if (isDead())
	{
		llinfos << "Warning!  Idle on dead avatar" << llendl;
		return TRUE;
	}	

 	if (!(gPipeline.hasRenderType(LLPipeline::RENDER_TYPE_AVATAR)))
	{
		return TRUE;
	}

	checkTextureLoading() ;
	
	// force immediate pixel area update on avatars using last frames data (before drawable or camera updates)
	setPixelAreaAndAngle(gAgent);

	// force asynchronous drawable update
	if(mDrawable.notNull() && !gNoRender)
	{	
		LLFastTimer t(FTM_JOINT_UPDATE);
	
		if (mIsSitting && getParent())
		{
			LLViewerObject *root_object = (LLViewerObject*)getRoot();
			LLDrawable* drawablep = root_object->mDrawable;
			// if this object hasn't already been updated by another avatar...
			if (drawablep) // && !drawablep->isState(LLDrawable::EARLY_MOVE))
			{
				if (root_object->isSelected())
				{
					gPipeline.updateMoveNormalAsync(drawablep);
				}
				else
				{
					gPipeline.updateMoveDampedAsync(drawablep);
				}
			}
		}
		else 
		{
			gPipeline.updateMoveDampedAsync(mDrawable);
		}
	}

	//--------------------------------------------------------------------
	// set alpha flag depending on state
	//--------------------------------------------------------------------

	if (isSelf())
	{
		LLViewerObject::idleUpdate(agent, world, time);
		
		// trigger fidget anims
		if (isAnyAnimationSignaled(AGENT_STAND_ANIMS, NUM_AGENT_STAND_ANIMS))
		{
			agent.fidget();
		}
	}
	else
	{
		// Should override the idleUpdate stuff and leave out the angular update part.
		LLQuaternion rotation = getRotation();
		LLViewerObject::idleUpdate(agent, world, time);
		setRotation(rotation);
	}

	// attach objects that were waiting for a drawable
	lazyAttach();
	
	// animate the character
	// store off last frame's root position to be consistent with camera position
	LLVector3 root_pos_last = mRoot.getWorldPosition();
	BOOL detailed_update = updateCharacter(agent);

	if (gNoRender)
	{
		return TRUE;
	}

	static LLUICachedControl<bool> visualizers_in_calls("ShowVoiceVisualizersInCalls", false);
	bool voice_enabled = (visualizers_in_calls || LLVoiceClient::getInstance()->inProximalChannel()) &&
						 LLVoiceClient::getInstance()->getVoiceEnabled(mID);

	idleUpdateVoiceVisualizer( voice_enabled );
	idleUpdateMisc( detailed_update );
	idleUpdateAppearanceAnimation();
	if (detailed_update)
	{
		idleUpdateLipSync( voice_enabled );
		idleUpdateLoadingEffect();
		idleUpdateBelowWater();	// wind effect uses this
		idleUpdateWindEffect();
	}
	
	idleUpdateNameTag( root_pos_last );
	idleUpdateRenderCost();

	return TRUE;
}

void LLVOAvatar::idleUpdateVoiceVisualizer(bool voice_enabled)
{
	bool render_visualizer = voice_enabled;
	
	// Don't render the user's own voice visualizer when in mouselook, or when opening the mic is disabled.
	if(isSelf())
	{
		if(gAgentCamera.cameraMouselook() || gSavedSettings.getBOOL("VoiceDisableMic"))
		{
			render_visualizer = false;
		}
	}
	
	mVoiceVisualizer->setVoiceEnabled(render_visualizer);
	
	if ( voice_enabled )
	{		
		//----------------------------------------------------------------
		// Only do gesture triggering for your own avatar, and only when you're in a proximal channel.
		//----------------------------------------------------------------
		if( isSelf() )
		{
			//----------------------------------------------------------------------------------------
			// The following takes the voice signal and uses that to trigger gesticulations. 
			//----------------------------------------------------------------------------------------
			int lastGesticulationLevel = mCurrentGesticulationLevel;
			mCurrentGesticulationLevel = mVoiceVisualizer->getCurrentGesticulationLevel();
			
			//---------------------------------------------------------------------------------------------------
			// If "current gesticulation level" changes, we catch this, and trigger the new gesture
			//---------------------------------------------------------------------------------------------------
			if ( lastGesticulationLevel != mCurrentGesticulationLevel )
			{
				if ( mCurrentGesticulationLevel != VOICE_GESTICULATION_LEVEL_OFF )
				{
					std::string gestureString = "unInitialized";
					if ( mCurrentGesticulationLevel == 0 )	{ gestureString = "/voicelevel1";	}
					else	if ( mCurrentGesticulationLevel == 1 )	{ gestureString = "/voicelevel2";	}
					else	if ( mCurrentGesticulationLevel == 2 )	{ gestureString = "/voicelevel3";	}
					else	{ llinfos << "oops - CurrentGesticulationLevel can be only 0, 1, or 2"  << llendl; }
					
					// this is the call that Karl S. created for triggering gestures from within the code.
					LLGestureMgr::instance().triggerAndReviseString( gestureString );
				}
			}
			
		} //if( isSelf() )
		
		//-----------------------------------------------------------------------------------------------------------------
		// If the avatar is speaking, then the voice amplitude signal is passed to the voice visualizer.
		// Also, here we trigger voice visualizer start and stop speaking, so it can animate the voice symbol.
		//
		// Notice the calls to "gAwayTimer.reset()". This resets the timer that determines how long the avatar has been
		// "away", so that the avatar doesn't lapse into away-mode (and slump over) while the user is still talking. 
		//-----------------------------------------------------------------------------------------------------------------
		if (LLVoiceClient::getInstance()->getIsSpeaking( mID ))
		{		
			if (!mVoiceVisualizer->getCurrentlySpeaking())
			{
				mVoiceVisualizer->setStartSpeaking();
				
				//printf( "gAwayTimer.reset();\n" );
			}
			
			mVoiceVisualizer->setSpeakingAmplitude( LLVoiceClient::getInstance()->getCurrentPower( mID ) );
			
			if( isSelf() )
			{
				gAgent.clearAFK();
			}
		}
		else
		{
			if ( mVoiceVisualizer->getCurrentlySpeaking() )
			{
				mVoiceVisualizer->setStopSpeaking();
				
				if ( mLipSyncActive )
				{
					if( mOohMorph ) mOohMorph->setWeight(mOohMorph->getMinWeight(), FALSE);
					if( mAahMorph ) mAahMorph->setWeight(mAahMorph->getMinWeight(), FALSE);
					
					mLipSyncActive = false;
					LLCharacter::updateVisualParams();
					dirtyMesh();
				}
			}
		}
		
		//--------------------------------------------------------------------------------------------
		// here we get the approximate head position and set as sound source for the voice symbol
		// (the following version uses a tweak of "mHeadOffset" which handle sitting vs. standing)
		//--------------------------------------------------------------------------------------------
		
		if ( mIsSitting )
		{
			LLVector3 headOffset = LLVector3( 0.0f, 0.0f, mHeadOffset.mV[2] );
			mVoiceVisualizer->setVoiceSourceWorldPosition( mRoot.getWorldPosition() + headOffset );
		}
		else 
		{
			LLVector3 tagPos = mRoot.getWorldPosition();
			tagPos[VZ] -= mPelvisToFoot;
			tagPos[VZ] += ( mBodySize[VZ] + 0.125f );
			mVoiceVisualizer->setVoiceSourceWorldPosition( tagPos );
		}
	}//if ( voiceEnabled )
}		

static LLFastTimer::DeclareTimer FTM_ATTACHMENT_UPDATE("Update Attachments");

void LLVOAvatar::idleUpdateMisc(bool detailed_update)
{
	if (LLVOAvatar::sJointDebug)
	{
		llinfos << getFullname() << ": joint touches: " << LLJoint::sNumTouches << " updates: " << LLJoint::sNumUpdates << llendl;
	}

	LLJoint::sNumUpdates = 0;
	LLJoint::sNumTouches = 0;

	BOOL visible = isVisible() || mNeedsAnimUpdate;

	// update attachments positions
	if (detailed_update || !sUseImpostors)
	{
		LLFastTimer t(FTM_ATTACHMENT_UPDATE);
		for (attachment_map_t::iterator iter = mAttachmentPoints.begin(); 
			 iter != mAttachmentPoints.end();
			 ++iter)
		{
			LLViewerJointAttachment* attachment = iter->second;

			for (LLViewerJointAttachment::attachedobjs_vec_t::iterator attachment_iter = attachment->mAttachedObjects.begin();
				 attachment_iter != attachment->mAttachedObjects.end();
				 ++attachment_iter)
			{
				LLViewerObject* attached_object = (*attachment_iter);
				BOOL visibleAttachment = visible || (attached_object && 
													 !(attached_object->mDrawable->getSpatialBridge() &&
													   attached_object->mDrawable->getSpatialBridge()->getRadius() < 2.0));
				
				if (visibleAttachment && attached_object && !attached_object->isDead() && attachment->getValid())
				{
					// if selecting any attachments, update all of them as non-damped
					if (LLSelectMgr::getInstance()->getSelection()->getObjectCount() && LLSelectMgr::getInstance()->getSelection()->isAttachment())
					{
						gPipeline.updateMoveNormalAsync(attached_object->mDrawable);
					}
					else
					{
						gPipeline.updateMoveDampedAsync(attached_object->mDrawable);
					}
					
					LLSpatialBridge* bridge = attached_object->mDrawable->getSpatialBridge();
					if (bridge)
					{
						gPipeline.updateMoveNormalAsync(bridge);
					}
					attached_object->updateText();	
				}
			}
		}
	}

	mNeedsAnimUpdate = FALSE;

	if (isImpostor() && !mNeedsImpostorUpdate)
	{
		LLVector4a ext[2];
		F32 distance;
		LLVector3 angle;

		getImpostorValues(ext, angle, distance);

		for (U32 i = 0; i < 3 && !mNeedsImpostorUpdate; i++)
		{
			F32 cur_angle = angle.mV[i];
			F32 old_angle = mImpostorAngle.mV[i];
			F32 angle_diff = fabsf(cur_angle-old_angle);
		
			if (angle_diff > F_PI/512.f*distance*mUpdatePeriod)
			{
				mNeedsImpostorUpdate = TRUE;
			}
		}

		if (detailed_update && !mNeedsImpostorUpdate)
		{	//update impostor if view angle, distance, or bounding box change
			//significantly
			
			F32 dist_diff = fabsf(distance-mImpostorDistance);
			if (dist_diff/mImpostorDistance > 0.1f)
			{
				mNeedsImpostorUpdate = TRUE;
			}
			else
			{
				//VECTORIZE THIS
				getSpatialExtents(ext[0], ext[1]);
				LLVector4a diff;
				diff.setSub(ext[1], mImpostorExtents[1]);
				if (diff.getLength3().getF32() > 0.05f)
				{
					mNeedsImpostorUpdate = TRUE;
				}
				else
				{
					diff.setSub(ext[0], mImpostorExtents[0]);
					if (diff.getLength3().getF32() > 0.05f)
					{
						mNeedsImpostorUpdate = TRUE;
					}
				}
			}
		}
	}

	mDrawable->movePartition();
	
	//force a move if sitting on an active object
	if (getParent() && ((LLViewerObject*) getParent())->mDrawable->isActive())
	{
		gPipeline.markMoved(mDrawable, TRUE);
	}
}

void LLVOAvatar::idleUpdateAppearanceAnimation()
{
	// update morphing params
	if (mAppearanceAnimating)
	{
		ESex avatar_sex = getSex();
		F32 appearance_anim_time = mAppearanceMorphTimer.getElapsedTimeF32();
		if (appearance_anim_time >= APPEARANCE_MORPH_TIME)
		{
			mAppearanceAnimating = FALSE;
			for (LLVisualParam *param = getFirstVisualParam(); 
				 param;
				 param = getNextVisualParam())
			{
				if (param->isTweakable())
				{
					param->stopAnimating(FALSE);
				}
			}
			updateVisualParams();
			if (isSelf())
			{
				gAgent.sendAgentSetAppearance();
			}
		}
		else
		{
			F32 morph_amt = calcMorphAmount();
			LLVisualParam *param;

			if (!isSelf())
			{
				// animate only top level params for non-self avatars
				for (param = getFirstVisualParam();
					 param;
					 param = getNextVisualParam())
				{
					if (param->isTweakable())
					{
						param->animate(morph_amt, FALSE);
					}
				}
			}

			// apply all params
			for (param = getFirstVisualParam();
				 param;
				 param = getNextVisualParam())
			{
				param->apply(avatar_sex);
			}

			mLastAppearanceBlendTime = appearance_anim_time;
		}
		dirtyMesh();
	}
}

F32 LLVOAvatar::calcMorphAmount()
{
	F32 appearance_anim_time = mAppearanceMorphTimer.getElapsedTimeF32();
	F32 blend_frac = calc_bouncy_animation(appearance_anim_time / APPEARANCE_MORPH_TIME);
	F32 last_blend_frac = calc_bouncy_animation(mLastAppearanceBlendTime / APPEARANCE_MORPH_TIME);

	F32 morph_amt;
	if (last_blend_frac == 1.f)
	{
		morph_amt = 1.f;
	}
	else
	{
		morph_amt = (blend_frac - last_blend_frac) / (1.f - last_blend_frac);
	}

	return morph_amt;
}

void LLVOAvatar::idleUpdateLipSync(bool voice_enabled)
{
	// Use the Lipsync_Ooh and Lipsync_Aah morphs for lip sync
	if ( voice_enabled && (LLVoiceClient::getInstance()->lipSyncEnabled()) && LLVoiceClient::getInstance()->getIsSpeaking( mID ) )
	{
		F32 ooh_morph_amount = 0.0f;
		F32 aah_morph_amount = 0.0f;

		mVoiceVisualizer->lipSyncOohAah( ooh_morph_amount, aah_morph_amount );

		if( mOohMorph )
		{
			F32 ooh_weight = mOohMorph->getMinWeight()
				+ ooh_morph_amount * (mOohMorph->getMaxWeight() - mOohMorph->getMinWeight());

			mOohMorph->setWeight( ooh_weight, FALSE );
		}

		if( mAahMorph )
		{
			F32 aah_weight = mAahMorph->getMinWeight()
				+ aah_morph_amount * (mAahMorph->getMaxWeight() - mAahMorph->getMinWeight());

			mAahMorph->setWeight( aah_weight, FALSE );
		}

		mLipSyncActive = true;
		LLCharacter::updateVisualParams();
		dirtyMesh();
	}
}

void LLVOAvatar::idleUpdateLoadingEffect()
{
	// update visibility when avatar is partially loaded
	if (updateIsFullyLoaded()) // changed?
	{
		if (isFullyLoaded() && isSelf())
		{
			static bool first_fully_visible = true;
			if (first_fully_visible)
			{
				llinfos << "self isFullyLoaded, first_fully_visible" << llendl;

				first_fully_visible = false;
				LLAppearanceMgr::instance().onFirstFullyVisible();
			}
		}
		if (isFullyLoaded())
		{
			deleteParticleSource();
			updateLOD();
		}
		else
		{
			LLPartSysData particle_parameters;

			// fancy particle cloud designed by Brent
			particle_parameters.mPartData.mMaxAge            = 4.f;
			particle_parameters.mPartData.mStartScale.mV[VX] = 0.8f;
			particle_parameters.mPartData.mStartScale.mV[VX] = 0.8f;
			particle_parameters.mPartData.mStartScale.mV[VY] = 1.0f;
			particle_parameters.mPartData.mEndScale.mV[VX]   = 0.02f;
			particle_parameters.mPartData.mEndScale.mV[VY]   = 0.02f;
			particle_parameters.mPartData.mStartColor        = LLColor4(1, 1, 1, 0.5f);
			particle_parameters.mPartData.mEndColor          = LLColor4(1, 1, 1, 0.0f);
			particle_parameters.mPartData.mStartScale.mV[VX] = 0.8f;
			LLViewerTexture* cloud = LLViewerTextureManager::getFetchedTextureFromFile("cloud-particle.j2c");
			particle_parameters.mPartImageID                 = cloud->getID();
			particle_parameters.mMaxAge                      = 0.f;
			particle_parameters.mPattern                     = LLPartSysData::LL_PART_SRC_PATTERN_ANGLE_CONE;
			particle_parameters.mInnerAngle                  = F_PI;
			particle_parameters.mOuterAngle                  = 0.f;
			particle_parameters.mBurstRate                   = 0.02f;
			particle_parameters.mBurstRadius                 = 0.0f;
			particle_parameters.mBurstPartCount              = 1;
			particle_parameters.mBurstSpeedMin               = 0.1f;
			particle_parameters.mBurstSpeedMax               = 1.f;
			particle_parameters.mPartData.mFlags             = ( LLPartData::LL_PART_INTERP_COLOR_MASK | LLPartData::LL_PART_INTERP_SCALE_MASK |
																 LLPartData::LL_PART_EMISSIVE_MASK | // LLPartData::LL_PART_FOLLOW_SRC_MASK |
																 LLPartData::LL_PART_TARGET_POS_MASK );
			
			setParticleSource(particle_parameters, getID());
		}
	}
}	

void LLVOAvatar::idleUpdateWindEffect()
{
	// update wind effect
	if ((LLViewerShaderMgr::instance()->getVertexShaderLevel(LLViewerShaderMgr::SHADER_AVATAR) >= LLDrawPoolAvatar::SHADER_LEVEL_CLOTH))
	{
		F32 hover_strength = 0.f;
		F32 time_delta = mRippleTimer.getElapsedTimeF32() - mRippleTimeLast;
		mRippleTimeLast = mRippleTimer.getElapsedTimeF32();
		LLVector3 velocity = getVelocity();
		F32 speed = velocity.length();
		//RN: velocity varies too much frame to frame for this to work
		mRippleAccel.clearVec();//lerp(mRippleAccel, (velocity - mLastVel) * time_delta, LLCriticalDamp::getInterpolant(0.02f));
		mLastVel = velocity;
		LLVector4 wind;
		wind.setVec(getRegion()->mWind.getVelocityNoisy(getPositionAgent(), 4.f) - velocity);

		if (mInAir)
		{
			hover_strength = HOVER_EFFECT_STRENGTH * llmax(0.f, HOVER_EFFECT_MAX_SPEED - speed);
		}

		if (mBelowWater)
		{
			// TODO: make cloth flow more gracefully when underwater
			hover_strength += UNDERWATER_EFFECT_STRENGTH;
		}

		wind.mV[VZ] += hover_strength;
		wind.normalize();

		wind.mV[VW] = llmin(0.025f + (speed * 0.015f) + hover_strength, 0.5f);
		F32 interp;
		if (wind.mV[VW] > mWindVec.mV[VW])
		{
			interp = LLCriticalDamp::getInterpolant(0.2f);
		}
		else
		{
			interp = LLCriticalDamp::getInterpolant(0.4f);
		}
		mWindVec = lerp(mWindVec, wind, interp);
	
		F32 wind_freq = hover_strength + llclamp(8.f + (speed * 0.7f) + (noise1(mRipplePhase) * 4.f), 8.f, 25.f);
		mWindFreq = lerp(mWindFreq, wind_freq, interp); 

		if (mBelowWater)
		{
			mWindFreq *= UNDERWATER_FREQUENCY_DAMP;
		}

		mRipplePhase += (time_delta * mWindFreq);
		if (mRipplePhase > F_TWO_PI)
		{
			mRipplePhase = fmodf(mRipplePhase, F_TWO_PI);
		}
	}
}

void LLVOAvatar::idleUpdateNameTag(const LLVector3& root_pos_last)
{
	// update chat bubble
	//--------------------------------------------------------------------
	// draw text label over character's head
	//--------------------------------------------------------------------
	if (mChatTimer.getElapsedTimeF32() > BUBBLE_CHAT_TIME)
	{
		mChats.clear();
	}
	
	const F32 time_visible = mTimeVisible.getElapsedTimeF32();
	const F32 NAME_SHOW_TIME = gSavedSettings.getF32("RenderNameShowTime");	// seconds
	const F32 FADE_DURATION = gSavedSettings.getF32("RenderNameFadeDuration"); // seconds
	BOOL visible_avatar = isVisible() || mNeedsAnimUpdate;
	BOOL visible_chat = gSavedSettings.getBOOL("UseChatBubbles") && (mChats.size() || mTyping);
	BOOL render_name =	visible_chat ||
		(visible_avatar &&
		 ((sRenderName == RENDER_NAME_ALWAYS) ||
		  (sRenderName == RENDER_NAME_FADE && time_visible < NAME_SHOW_TIME)));
	// If it's your own avatar, don't draw in mouselook, and don't
	// draw if we're specifically hiding our own name.
	if (isSelf())
	{
		render_name = render_name
			&& !gAgentCamera.cameraMouselook()
			&& (visible_chat || (gSavedSettings.getBOOL("RenderNameShowSelf") 
								 && gSavedSettings.getS32("AvatarNameTagMode") ));
	}

	if ( !render_name )
	{
		if (mNameText)
		{
			// ...clean up old name tag
			mNameText->markDead();
			mNameText = NULL;
			sNumVisibleChatBubbles--;
		}
		return;
	}

		BOOL new_name = FALSE;
		if (visible_chat != mVisibleChat)
		{
			mVisibleChat = visible_chat;
			new_name = TRUE;
		}
		
		if (sRenderGroupTitles != mRenderGroupTitles)
		{
			mRenderGroupTitles = sRenderGroupTitles;
			new_name = TRUE;
		}

		// First Calculate Alpha
		// If alpha > 0, create mNameText if necessary, otherwise delete it
			F32 alpha = 0.f;
			if (mAppAngle > 5.f)
			{
				const F32 START_FADE_TIME = NAME_SHOW_TIME - FADE_DURATION;
				if (!visible_chat && sRenderName == RENDER_NAME_FADE && time_visible > START_FADE_TIME)
				{
					alpha = 1.f - (time_visible - START_FADE_TIME) / FADE_DURATION;
				}
				else
				{
					// ...not fading, full alpha
					alpha = 1.f;
				}
			}
			else if (mAppAngle > 2.f)
			{
				// far away is faded out also
				alpha = (mAppAngle-2.f)/3.f;
			}

	if (alpha <= 0.f)
			{
		if (mNameText)
		{
			mNameText->markDead();
			mNameText = NULL;
			sNumVisibleChatBubbles--;
		}
		return;
	}

				if (!mNameText)
				{
		mNameText = static_cast<LLHUDNameTag*>( LLHUDObject::addHUDObject(
			LLHUDObject::LL_HUD_NAME_TAG) );
		//mNameText->setMass(10.f);
					mNameText->setSourceObject(this);
		mNameText->setVertAlignment(LLHUDNameTag::ALIGN_VERT_TOP);
					mNameText->setVisibleOffScreen(TRUE);
					mNameText->setMaxLines(11);
					mNameText->setFadeDistance(CHAT_NORMAL_RADIUS, 5.f);
					sNumVisibleChatBubbles++;
					new_name = TRUE;
				}
				
	LLVector3 name_position = idleUpdateNameTagPosition(root_pos_last);
	mNameText->setPositionAgent(name_position);				
	idleUpdateNameTagText(new_name);			
	idleUpdateNameTagAlpha(new_name, alpha);
}

void LLVOAvatar::idleUpdateNameTagText(BOOL new_name)
			{
		LLNameValue *title = getNVPair("Title");
		LLNameValue* firstname = getNVPair("FirstName");
		LLNameValue* lastname = getNVPair("LastName");

	// Avatars must have a first and last name
	if (!firstname || !lastname) return;

	bool is_away = mSignaledAnimations.find(ANIM_AGENT_AWAY)  != mSignaledAnimations.end();
	bool is_busy = mSignaledAnimations.find(ANIM_AGENT_BUSY) != mSignaledAnimations.end();
	bool is_appearance = mSignaledAnimations.find(ANIM_AGENT_CUSTOMIZE) != mSignaledAnimations.end();
	bool is_muted;
	if (isSelf())
	{
		is_muted = false;
	}
	else
		{
		is_muted = LLMuteList::getInstance()->isMuted(getID());
	}
	bool is_friend = LLAvatarTracker::instance().isBuddy(getID());
	bool is_cloud = getIsCloud();

			if (gSavedSettings.getBOOL("DebugAvatarRezTime"))
			{
				if (is_appearance != mNameAppearance)
				{
					if (is_appearance)
					{
						LLSD args;
						args["EXISTENCE"] = llformat("%d",(U32)mDebugExistenceTimer.getElapsedTimeF32());
						args["NAME"] = getFullname();
						LLNotificationsUtil::add("AvatarRezEnteredAppearanceNotification",args);
						llinfos << "REZTIME: [ " << (U32)mDebugExistenceTimer.getElapsedTimeF32() << "sec ] Avatar '" << getFullname() << "' entered appearance mode." << llendl;
					}
					else
					{
						LLSD args;
						args["EXISTENCE"] = llformat("%d",(U32)mDebugExistenceTimer.getElapsedTimeF32());
						args["NAME"] = getFullname();
						LLNotificationsUtil::add("AvatarRezLeftAppearanceNotification",args);
						llinfos << "REZTIME: [ " << (U32)mDebugExistenceTimer.getElapsedTimeF32() << "sec ] Avatar '" << getFullname() << "' left appearance mode." << llendl;
					}
				}
			}

	// Rebuild name tag if state change detected
	if (mNameString.empty()
		|| new_name
		|| (!title && !mTitle.empty())
		|| (title && mTitle != title->getString())
		|| is_away != mNameAway 
		|| is_busy != mNameBusy 
		|| is_muted != mNameMute
				|| is_appearance != mNameAppearance 
		|| is_friend != mNameFriend
		|| is_cloud != mNameCloud)
				{
		LLColor4 name_tag_color = getNameTagColor(is_friend);

		clearNameTag();

		if (is_away || is_muted || is_busy || is_appearance)
				{
			std::string line;
					if (is_away)
					{
						line += LLTrans::getString("AvatarAway");
				line += ", ";
					}
					if (is_busy)
					{
				line += LLTrans::getString("AvatarBusy");
				line += ", ";
			}
			if (is_muted)
						{
				line += LLTrans::getString("AvatarMuted");
							line += ", ";
						}
			if (is_appearance)
			{
				line += LLTrans::getString("AvatarEditingAppearance");
				line += ", ";
					}
			if (is_cloud)
					{
				line += LLTrans::getString("LoadingData");
				line += ", ";
			}
			// trim last ", "
			line.resize( line.length() - 2 );
			addNameTagLine(line, name_tag_color, LLFontGL::NORMAL,
				LLFontGL::getFontSansSerifSmall());
		}

		if (sRenderGroupTitles
			&& title && title->getString() && title->getString()[0] != '\0')
						{
			std::string title_str = title->getString();
			LLStringFn::replace_ascii_controlchars(title_str,LL_UNKNOWN_CHAR);
			addNameTagLine(title_str, name_tag_color, LLFontGL::NORMAL,
				LLFontGL::getFontSansSerifSmall());
						}

		static LLUICachedControl<bool> show_display_names("NameTagShowDisplayNames");
		static LLUICachedControl<bool> show_usernames("NameTagShowUsernames");

		if (LLAvatarNameCache::useDisplayNames())
		{
			LLAvatarName av_name;
			if (!LLAvatarNameCache::get(getID(), &av_name))
			{
				// ...call this function back when the name arrives
				// and force a rebuild
				LLAvatarNameCache::get(getID(),
					boost::bind(&LLVOAvatar::clearNameTag, this));
					}

			// Might be blank if name not available yet, that's OK
			if (show_display_names)
			{
				addNameTagLine(av_name.mDisplayName, name_tag_color, LLFontGL::NORMAL,
					LLFontGL::getFontSansSerif());
				}
			// Suppress SLID display if display name matches exactly (ugh)
			if (show_usernames && !av_name.mIsDisplayNameDefault)
				{
				// *HACK: Desaturate the color
				LLColor4 username_color = name_tag_color * 0.83f;
				addNameTagLine(av_name.mUsername, username_color, LLFontGL::NORMAL,
					LLFontGL::getFontSansSerifSmall());
			}
				}
		else
				{
			const LLFontGL* font = LLFontGL::getFontSansSerif();
			std::string full_name =
				LLCacheName::buildFullName( firstname->getString(), lastname->getString() );
			addNameTagLine(full_name, name_tag_color, LLFontGL::NORMAL, font);
				}

				mNameAway = is_away;
				mNameBusy = is_busy;
				mNameMute = is_muted;
				mNameAppearance = is_appearance;
		mNameFriend = is_friend;
				mNameCloud = is_cloud;
				mTitle = title ? title->getString() : "";
				LLStringFn::replace_ascii_controlchars(mTitle,LL_UNKNOWN_CHAR);
				new_name = TRUE;
			}

	if (mVisibleChat)
			{
				mNameText->setFont(LLFontGL::getFontSansSerif());
		mNameText->setTextAlignment(LLHUDNameTag::ALIGN_TEXT_LEFT);
				mNameText->setFadeDistance(CHAT_NORMAL_RADIUS * 2.f, 5.f);
			
				char line[MAX_STRING];		/* Flawfinder: ignore */
				line[0] = '\0';
				std::deque<LLChat>::iterator chat_iter = mChats.begin();
				mNameText->clearString();

				LLColor4 new_chat = LLUIColorTable::instance().getColor( isSelf() ? "UserChatColor" : "AgentChatColor" );
				LLColor4 normal_chat = lerp(new_chat, LLColor4(0.8f, 0.8f, 0.8f, 1.f), 0.7f);
				LLColor4 old_chat = lerp(normal_chat, LLColor4(0.6f, 0.6f, 0.6f, 1.f), 0.7f);
				if (mTyping && mChats.size() >= MAX_BUBBLE_CHAT_UTTERANCES) 
				{
					++chat_iter;
				}

				for(; chat_iter != mChats.end(); ++chat_iter)
				{
					F32 chat_fade_amt = llclamp((F32)((LLFrameTimer::getElapsedSeconds() - chat_iter->mTime) / CHAT_FADE_TIME), 0.f, 4.f);
					LLFontGL::StyleFlags style;
					switch(chat_iter->mChatType)
					{
						case CHAT_TYPE_WHISPER:
							style = LLFontGL::ITALIC;
							break;
						case CHAT_TYPE_SHOUT:
							style = LLFontGL::BOLD;
							break;
						default:
							style = LLFontGL::NORMAL;
							break;
					}
					if (chat_fade_amt < 1.f)
					{
						F32 u = clamp_rescale(chat_fade_amt, 0.9f, 1.f, 0.f, 1.f);
						mNameText->addLine(chat_iter->mText, lerp(new_chat, normal_chat, u), style);
					}
					else if (chat_fade_amt < 2.f)
					{
						F32 u = clamp_rescale(chat_fade_amt, 1.9f, 2.f, 0.f, 1.f);
						mNameText->addLine(chat_iter->mText, lerp(normal_chat, old_chat, u), style);
					}
					else if (chat_fade_amt < 3.f)
					{
						// *NOTE: only remove lines down to minimum number
						mNameText->addLine(chat_iter->mText, old_chat, style);
					}
				}
				mNameText->setVisibleOffScreen(TRUE);

				if (mTyping)
				{
					S32 dot_count = (llfloor(mTypingTimer.getElapsedTimeF32() * 3.f) + 2) % 3 + 1;
					switch(dot_count)
					{
						case 1:
							mNameText->addLine(".", new_chat);
							break;
						case 2:
							mNameText->addLine("..", new_chat);
							break;
						case 3:
							mNameText->addLine("...", new_chat);
							break;
					}

				}
			}
			else
			{
		// ...not using chat bubbles, just names
		mNameText->setTextAlignment(LLHUDNameTag::ALIGN_TEXT_CENTER);
				mNameText->setFadeDistance(CHAT_NORMAL_RADIUS, 5.f);
				mNameText->setVisibleOffScreen(FALSE);
	}
}

void LLVOAvatar::addNameTagLine(const std::string& line, const LLColor4& color, S32 style, const LLFontGL* font)
{
	llassert(mNameText);
	if (mVisibleChat)
	{
		mNameText->addLabel(line);
	}
	else
	{
		mNameText->addLine(line, color, (LLFontGL::StyleFlags)style, font);
	}
	mNameString += line;
	mNameString += '\n';
}

void LLVOAvatar::clearNameTag()
{
	mNameString.clear();
	if (mNameText)
				{
					mNameText->setLabel("");
		mNameText->setString( "" );
	}
}

//static
void LLVOAvatar::invalidateNameTag(const LLUUID& agent_id)
{
	LLViewerObject* obj = gObjectList.findObject(agent_id);
	if (!obj) return;

	LLVOAvatar* avatar = dynamic_cast<LLVOAvatar*>(obj);
	if (!avatar) return;

	avatar->clearNameTag();
}

//static
void LLVOAvatar::invalidateNameTags()
{
	std::vector<LLCharacter*>::iterator it = LLCharacter::sInstances.begin();
	for ( ; it != LLCharacter::sInstances.end(); ++it)
	{
		LLVOAvatar* avatar = dynamic_cast<LLVOAvatar*>(*it);
		if (!avatar) continue;
		if (avatar->isDead()) continue;

		avatar->clearNameTag();

	}
}

// Compute name tag position during idle update
LLVector3 LLVOAvatar::idleUpdateNameTagPosition(const LLVector3& root_pos_last)
{
	LLQuaternion root_rot = mRoot.getWorldRotation();
	LLVector3 pixel_right_vec;
	LLVector3 pixel_up_vec;
	LLViewerCamera::getInstance()->getPixelVectors(root_pos_last, pixel_up_vec, pixel_right_vec);
	LLVector3 camera_to_av = root_pos_last - LLViewerCamera::getInstance()->getOrigin();
	camera_to_av.normalize();
	LLVector3 local_camera_at = camera_to_av * ~root_rot;
	LLVector3 local_camera_up = camera_to_av % LLViewerCamera::getInstance()->getLeftAxis();
	local_camera_up.normalize();
	local_camera_up = local_camera_up * ~root_rot;

	local_camera_up.scaleVec(mBodySize * 0.5f);
	local_camera_at.scaleVec(mBodySize * 0.5f);

	LLVector3 name_position = mRoot.getWorldPosition();
	name_position[VZ] -= mPelvisToFoot;
	name_position[VZ] += (mBodySize[VZ]* 0.55f);
	name_position += (local_camera_up * root_rot) - (projected_vec(local_camera_at * root_rot, camera_to_av));	
	name_position += pixel_up_vec * 15.f;

	return name_position;
}

void LLVOAvatar::idleUpdateNameTagAlpha(BOOL new_name, F32 alpha)
{
	llassert(mNameText);

	if (new_name
		|| alpha != mNameAlpha)
	{
		mNameText->setAlpha(alpha);
		mNameAlpha = alpha;
	}
}

LLColor4 LLVOAvatar::getNameTagColor(bool is_friend)
{
	static LLUICachedControl<bool> show_friends("NameTagShowFriends");
	const char* color_name;
	if (show_friends && is_friend)
	{
		color_name = "NameTagFriend";
	}
	else if (LLAvatarNameCache::useDisplayNames())
	{
		// ...color based on whether username "matches" a computed display
		// name
		LLAvatarName av_name;
		if (LLAvatarNameCache::get(getID(), &av_name)
			&& av_name.mIsDisplayNameDefault)
		{
			color_name = "NameTagMatch";
		}
		else
		{
			color_name = "NameTagMismatch";
	}
	}
	else
	{
		// ...not using display names
		color_name = "NameTagLegacy";
	}
	return LLUIColorTable::getInstance()->getColor( color_name );
}

void LLVOAvatar::idleUpdateBelowWater()
{
	F32 avatar_height = (F32)(getPositionGlobal().mdV[VZ]);

	F32 water_height;
	water_height = getRegion()->getWaterHeight();

	mBelowWater =  avatar_height < water_height;
}

void LLVOAvatar::slamPosition()
{
	gAgent.setPositionAgent(getPositionAgent());
	mRoot.setWorldPosition(getPositionAgent()); // teleport
	setChanged(TRANSLATED);
	if (mDrawable.notNull())
	{
		gPipeline.updateMoveNormalAsync(mDrawable);
	}
	mRoot.updateWorldMatrixChildren();
}

//------------------------------------------------------------------------
// updateCharacter()
// called on both your avatar and other avatars
//------------------------------------------------------------------------
BOOL LLVOAvatar::updateCharacter(LLAgent &agent)
{
	LLMemType mt(LLMemType::MTYPE_AVATAR);

	// clear debug text
	mDebugText.clear();
	if (LLVOAvatar::sShowAnimationDebug)
	{
		for (LLMotionController::motion_list_t::iterator iter = mMotionController.getActiveMotions().begin();
			 iter != mMotionController.getActiveMotions().end(); ++iter)
		{
			LLMotion* motionp = *iter;
			if (motionp->getMinPixelArea() < getPixelArea())
			{
				std::string output;
				if (motionp->getName().empty())
				{
					output = llformat("%s - %d",
							  gAgent.isGodlikeWithoutAdminMenuFakery() ?
							  motionp->getID().asString().c_str() :
							  LLUUID::null.asString().c_str(),
							  (U32)motionp->getPriority());
				}
				else
				{
					output = llformat("%s - %d",
							  motionp->getName().c_str(),
							  (U32)motionp->getPriority());
				}
				addDebugText(output);
			}
		}
	}

	if (gNoRender)
	{
		// Hack if we're running drones...
		if (isSelf())
		{
			gAgent.setPositionAgent(getPositionAgent());
		}
		return FALSE;
	}


	LLVector3d root_pos_global;

	if (!mIsBuilt)
	{
		return FALSE;
	}

	BOOL visible = isVisible();

	// For fading out the names above heads, only let the timer
	// run if we're visible.
	if (mDrawable.notNull() && !visible)
	{
		mTimeVisible.reset();
	}


	//--------------------------------------------------------------------
	// the rest should only be done occasionally for far away avatars
	//--------------------------------------------------------------------

	if (visible && !isSelf() && !mIsDummy && sUseImpostors && !mNeedsAnimUpdate && !sFreezeCounter)
	{
		const LLVector4a* ext = mDrawable->getSpatialExtents();
		LLVector4a size;
		size.setSub(ext[1],ext[0]);
		F32 mag = size.getLength3().getF32()*0.5f;

		F32 impostor_area = 256.f*512.f*(8.125f - LLVOAvatar::sLODFactor*8.f);
		if (LLMuteList::getInstance()->isMuted(getID()))
		{ // muted avatars update at 16 hz
			mUpdatePeriod = 16;
		}
		else if (mVisibilityRank <= LLVOAvatar::sMaxVisible ||
			mDrawable->mDistanceWRTCamera < 1.f + mag)
		{ //first 25% of max visible avatars are not impostored
			//also, don't impostor avatars whose bounding box may be penetrating the 
			//impostor camera near clip plane
			mUpdatePeriod = 1;
		}
		else if (mVisibilityRank > LLVOAvatar::sMaxVisible * 4)
		{ //background avatars are REALLY slow updating impostors
			mUpdatePeriod = 16;
		}
		else if (mVisibilityRank > LLVOAvatar::sMaxVisible * 3)
		{ //back 25% of max visible avatars are slow updating impostors
			mUpdatePeriod = 8;
		}
		else if (mImpostorPixelArea <= impostor_area)
		{  // stuff in between gets an update period based on pixel area
			mUpdatePeriod = llclamp((S32) sqrtf(impostor_area*4.f/mImpostorPixelArea), 2, 8);
		}
		else
		{
			//nearby avatars, update the impostors more frequently.
			mUpdatePeriod = 4;
		}

		visible = (LLDrawable::getCurrentFrame()+mID.mData[0])%mUpdatePeriod == 0 ? TRUE : FALSE;
	}

	// don't early out for your own avatar, as we rely on your animations playing reliably
	// for example, the "turn around" animation when entering customize avatar needs to trigger
	// even when your avatar is offscreen
	if (!visible && !isSelf())
	{
		updateMotions(LLCharacter::HIDDEN_UPDATE);
		return FALSE;
	}

	// change animation time quanta based on avatar render load
	if (!isSelf() && !mIsDummy)
	{
		F32 time_quantum = clamp_rescale((F32)sInstances.size(), 10.f, 35.f, 0.f, 0.25f);
		F32 pixel_area_scale = clamp_rescale(mPixelArea, 100, 5000, 1.f, 0.f);
		F32 time_step = time_quantum * pixel_area_scale;
		if (time_step != 0.f)
		{
			// disable walk motion servo controller as it doesn't work with motion timesteps
			stopMotion(ANIM_AGENT_WALK_ADJUST);
			removeAnimationData("Walk Speed");
		}
		mMotionController.setTimeStep(time_step);
//		llinfos << "Setting timestep to " << time_quantum * pixel_area_scale << llendl;
	}

	if (getParent() && !mIsSitting)
	{
		sitOnObject((LLViewerObject*)getParent());
	}
	else if (!getParent() && mIsSitting && !isMotionActive(ANIM_AGENT_SIT_GROUND_CONSTRAINED))
	{
		getOffObject();
	}

	//--------------------------------------------------------------------
	// create local variables in world coords for region position values
	//--------------------------------------------------------------------
	F32 speed;
	LLVector3 normal;

	LLVector3 xyVel = getVelocity();
	xyVel.mV[VZ] = 0.0f;
	speed = xyVel.length();

	BOOL throttle = TRUE;

	if (!(mIsSitting && getParent()))
	{
		//--------------------------------------------------------------------
		// get timing info
		// handle initial condition case
		//--------------------------------------------------------------------
		F32 animation_time = mAnimTimer.getElapsedTimeF32();
		if (mTimeLast == 0.0f)
		{
			mTimeLast = animation_time;
			throttle = FALSE;

			// put the pelvis at slaved position/mRotation
			mRoot.setWorldPosition( getPositionAgent() ); // first frame
			mRoot.setWorldRotation( getRotation() );
		}
	
		//--------------------------------------------------------------------
		// dont' let dT get larger than 1/5th of a second
		//--------------------------------------------------------------------
		F32 deltaTime = animation_time - mTimeLast;

		deltaTime = llclamp( deltaTime, DELTA_TIME_MIN, DELTA_TIME_MAX );
		mTimeLast = animation_time;

		mSpeedAccum = (mSpeedAccum * 0.95f) + (speed * 0.05f);

		//--------------------------------------------------------------------
		// compute the position of the avatar's root
		//--------------------------------------------------------------------
		LLVector3d root_pos;
		LLVector3d ground_under_pelvis;

		if (isSelf())
		{
			gAgent.setPositionAgent(getRenderPosition());
		}

		root_pos = gAgent.getPosGlobalFromAgent(getRenderPosition());

		resolveHeightGlobal(root_pos, ground_under_pelvis, normal);
		F32 foot_to_ground = (F32) (root_pos.mdV[VZ] - mPelvisToFoot - ground_under_pelvis.mdV[VZ]);				
		BOOL in_air = ((!LLWorld::getInstance()->getRegionFromPosGlobal(ground_under_pelvis)) || 
						foot_to_ground > FOOT_GROUND_COLLISION_TOLERANCE);

		if (in_air && !mInAir)
		{
			mTimeInAir.reset();
		}
		mInAir = in_air;

		// correct for the fact that the pelvis is not necessarily the center 
		// of the agent's physical representation
		if ( !mHasPelvisOffset )
		{
			root_pos.mdV[VZ] -= (0.5f * mBodySize.mV[VZ]) - mPelvisToFoot;
		}
		else
		{
			root_pos.mdV[VZ] -= (0.65f * mBodySize.mV[VZ]) - mPelvisToFoot;		
		}
	
		LLVector3 newPosition = gAgent.getPosAgentFromGlobal(root_pos);

		if (newPosition != mRoot.getXform()->getWorldPosition())
		{		
			mRoot.touch();
			mRoot.setWorldPosition( newPosition ); // regular update				
		}


		//--------------------------------------------------------------------
		// Propagate viewer object rotation to root of avatar
		//--------------------------------------------------------------------
		if (!isAnyAnimationSignaled(AGENT_NO_ROTATE_ANIMS, NUM_AGENT_NO_ROTATE_ANIMS))
		{
			LLQuaternion iQ;
			LLVector3 upDir( 0.0f, 0.0f, 1.0f );
			
			// Compute a forward direction vector derived from the primitive rotation
			// and the velocity vector.  When walking or jumping, don't let body deviate
			// more than 90 from the view, if necessary, flip the velocity vector.

			LLVector3 primDir;
			if (isSelf())
			{
				primDir = agent.getAtAxis() - projected_vec(agent.getAtAxis(), agent.getReferenceUpVector());
				primDir.normalize();
			}
			else
			{
				primDir = getRotation().getMatrix3().getFwdRow();
			}
			LLVector3 velDir = getVelocity();
			velDir.normalize();
			if ( mSignaledAnimations.find(ANIM_AGENT_WALK) != mSignaledAnimations.end())
			{
				F32 vpD = velDir * primDir;
				if (vpD < -0.5f)
				{
					velDir *= -1.0f;
				}
			}
			LLVector3 fwdDir = lerp(primDir, velDir, clamp_rescale(speed, 0.5f, 2.0f, 0.0f, 1.0f));
			if (isSelf() && gAgentCamera.cameraMouselook())
			{
				// make sure fwdDir stays in same general direction as primdir
				if (gAgent.getFlying())
				{
					fwdDir = LLViewerCamera::getInstance()->getAtAxis();
				}
				else
				{
					LLVector3 at_axis = LLViewerCamera::getInstance()->getAtAxis();
					LLVector3 up_vector = gAgent.getReferenceUpVector();
					at_axis -= up_vector * (at_axis * up_vector);
					at_axis.normalize();
					
					F32 dot = fwdDir * at_axis;
					if (dot < 0.f)
					{
						fwdDir -= 2.f * at_axis * dot;
						fwdDir.normalize();
					}
				}
				
			}

			LLQuaternion root_rotation = mRoot.getWorldMatrix().quaternion();
			F32 root_roll, root_pitch, root_yaw;
			root_rotation.getEulerAngles(&root_roll, &root_pitch, &root_yaw);

			// When moving very slow, the pelvis is allowed to deviate from the
			// forward direction to allow it to hold it's position while the torso
			// and head turn.  Once in motion, it must conform however.
			BOOL self_in_mouselook = isSelf() && gAgentCamera.cameraMouselook();

			LLVector3 pelvisDir( mRoot.getWorldMatrix().getFwdRow4().mV );
			F32 pelvis_rot_threshold = clamp_rescale(speed, 0.1f, 1.0f, PELVIS_ROT_THRESHOLD_SLOW, PELVIS_ROT_THRESHOLD_FAST);
						
			if (self_in_mouselook)
			{
				pelvis_rot_threshold *= MOUSELOOK_PELVIS_FOLLOW_FACTOR;
			}
			pelvis_rot_threshold *= DEG_TO_RAD;

			F32 angle = angle_between( pelvisDir, fwdDir );

			// The avatar's root is allowed to have a yaw that deviates widely
			// from the forward direction, but if roll or pitch are off even
			// a little bit we need to correct the rotation.
			if(root_roll < 1.f * DEG_TO_RAD
			   && root_pitch < 5.f * DEG_TO_RAD)
			{
				// smaller correction vector means pelvis follows prim direction more closely
				if (!mTurning && angle > pelvis_rot_threshold*0.75f)
				{
					mTurning = TRUE;
				}

				// use tighter threshold when turning
				if (mTurning)
				{
					pelvis_rot_threshold *= 0.4f;
				}

				// am I done turning?
				if (angle < pelvis_rot_threshold)
				{
					mTurning = FALSE;
				}

				LLVector3 correction_vector = (pelvisDir - fwdDir) * clamp_rescale(angle, pelvis_rot_threshold*0.75f, pelvis_rot_threshold, 1.0f, 0.0f);
				fwdDir += correction_vector;
			}
			else
			{
				mTurning = FALSE;
			}

			// Now compute the full world space rotation for the whole body (wQv)
			LLVector3 leftDir = upDir % fwdDir;
			leftDir.normalize();
			fwdDir = leftDir % upDir;
			LLQuaternion wQv( fwdDir, leftDir, upDir );

			if (isSelf() && mTurning)
			{
				if ((fwdDir % pelvisDir) * upDir > 0.f)
				{
					gAgent.setControlFlags(AGENT_CONTROL_TURN_RIGHT);
				}
				else
				{
					gAgent.setControlFlags(AGENT_CONTROL_TURN_LEFT);
				}
			}

			// Set the root rotation, but do so incrementally so that it
			// lags in time by some fixed amount.
			//F32 u = LLCriticalDamp::getInterpolant(PELVIS_LAG);
			F32 pelvis_lag_time = 0.f;
			if (self_in_mouselook)
			{
				pelvis_lag_time = PELVIS_LAG_MOUSELOOK;
			}
			else if (mInAir)
			{
				pelvis_lag_time = PELVIS_LAG_FLYING;
				// increase pelvis lag time when moving slowly
				pelvis_lag_time *= clamp_rescale(mSpeedAccum, 0.f, 15.f, 3.f, 1.f);
			}
			else
			{
				pelvis_lag_time = PELVIS_LAG_WALKING;
			}

			F32 u = llclamp((deltaTime / pelvis_lag_time), 0.0f, 1.0f);	

			mRoot.setWorldRotation( slerp(u, mRoot.getWorldRotation(), wQv) );
			
		}
	}
	else if (mDrawable.notNull())
	{
		mRoot.setPosition(mDrawable->getPosition());
		mRoot.setRotation(mDrawable->getRotation());
	}
	
	//-------------------------------------------------------------------------
	// Update character motions
	//-------------------------------------------------------------------------
	// store data relevant to motions
	mSpeed = speed;

	// update animations
	if (mSpecialRenderMode == 1) // Animation Preview
		updateMotions(LLCharacter::FORCE_UPDATE);
	else
		updateMotions(LLCharacter::NORMAL_UPDATE);

	// update head position
	updateHeadOffset();

	//-------------------------------------------------------------------------
	// Find the ground under each foot, these are used for a variety
	// of things that follow
	//-------------------------------------------------------------------------
	LLVector3 ankle_left_pos_agent = mFootLeftp->getWorldPosition();
	LLVector3 ankle_right_pos_agent = mFootRightp->getWorldPosition();

	LLVector3 ankle_left_ground_agent = ankle_left_pos_agent;
	LLVector3 ankle_right_ground_agent = ankle_right_pos_agent;
	resolveHeightAgent(ankle_left_pos_agent, ankle_left_ground_agent, normal);
	resolveHeightAgent(ankle_right_pos_agent, ankle_right_ground_agent, normal);

	F32 leftElev = llmax(-0.2f, ankle_left_pos_agent.mV[VZ] - ankle_left_ground_agent.mV[VZ]);
	F32 rightElev = llmax(-0.2f, ankle_right_pos_agent.mV[VZ] - ankle_right_ground_agent.mV[VZ]);

	if (!mIsSitting)
	{
		//-------------------------------------------------------------------------
		// Figure out which foot is on ground
		//-------------------------------------------------------------------------
		if (!mInAir)
		{
			if ((leftElev < 0.0f) || (rightElev < 0.0f))
			{
				ankle_left_pos_agent = mFootLeftp->getWorldPosition();
				ankle_right_pos_agent = mFootRightp->getWorldPosition();
				leftElev = ankle_left_pos_agent.mV[VZ] - ankle_left_ground_agent.mV[VZ];
				rightElev = ankle_right_pos_agent.mV[VZ] - ankle_right_ground_agent.mV[VZ];
			}
		}
	}
	
	//-------------------------------------------------------------------------
	// Generate footstep sounds when feet hit the ground
	//-------------------------------------------------------------------------
	const LLUUID AGENT_FOOTSTEP_ANIMS[] = {ANIM_AGENT_WALK, ANIM_AGENT_RUN, ANIM_AGENT_LAND};
	const S32 NUM_AGENT_FOOTSTEP_ANIMS = LL_ARRAY_SIZE(AGENT_FOOTSTEP_ANIMS);

	if ( gAudiop && isAnyAnimationSignaled(AGENT_FOOTSTEP_ANIMS, NUM_AGENT_FOOTSTEP_ANIMS) )
	{
		BOOL playSound = FALSE;
		LLVector3 foot_pos_agent;

		BOOL onGroundLeft = (leftElev <= 0.05f);
		BOOL onGroundRight = (rightElev <= 0.05f);

		// did left foot hit the ground?
		if ( onGroundLeft && !mWasOnGroundLeft )
		{
			foot_pos_agent = ankle_left_pos_agent;
			playSound = TRUE;
		}

		// did right foot hit the ground?
		if ( onGroundRight && !mWasOnGroundRight )
		{
			foot_pos_agent = ankle_right_pos_agent;
			playSound = TRUE;
		}

		mWasOnGroundLeft = onGroundLeft;
		mWasOnGroundRight = onGroundRight;

		if ( playSound )
		{
//			F32 gain = clamp_rescale( mSpeedAccum,
//							AUDIO_STEP_LO_SPEED, AUDIO_STEP_HI_SPEED,
//							AUDIO_STEP_LO_GAIN, AUDIO_STEP_HI_GAIN );

			const F32 STEP_VOLUME = 0.1f;
			const LLUUID& step_sound_id = getStepSound();

			LLVector3d foot_pos_global = gAgent.getPosGlobalFromAgent(foot_pos_agent);

			if (LLViewerParcelMgr::getInstance()->canHearSound(foot_pos_global)
				&& !LLMuteList::getInstance()->isMuted(getID(), LLMute::flagObjectSounds))
			{
				gAudiop->triggerSound(step_sound_id, getID(), STEP_VOLUME, LLAudioEngine::AUDIO_TYPE_AMBIENT, foot_pos_global);
			}
		}
	}

	mRoot.updateWorldMatrixChildren();

	if (!mDebugText.size() && mText.notNull())
	{
		mText->markDead();
		mText = NULL;
	}
	else if (mDebugText.size())
	{
		setDebugText(mDebugText);
	}

	//mesh vertices need to be reskinned
	mNeedsSkin = TRUE;

	return TRUE;
}
//-----------------------------------------------------------------------------
// updateHeadOffset()
//-----------------------------------------------------------------------------
void LLVOAvatar::updateHeadOffset()
{
	// since we only care about Z, just grab one of the eyes
	LLVector3 midEyePt = mEyeLeftp->getWorldPosition();
	midEyePt -= mDrawable.notNull() ? mDrawable->getWorldPosition() : mRoot.getWorldPosition();
	midEyePt.mV[VZ] = llmax(-mPelvisToFoot + LLViewerCamera::getInstance()->getNear(), midEyePt.mV[VZ]);

	if (mDrawable.notNull())
	{
		midEyePt = midEyePt * ~mDrawable->getWorldRotation();
	}
	if (mIsSitting)
	{
		mHeadOffset = midEyePt;	
	}
	else
	{
		F32 u = llmax(0.f, HEAD_MOVEMENT_AVG_TIME - (1.f / gFPSClamped));
		mHeadOffset = lerp(midEyePt, mHeadOffset,  u);
	}
}
//------------------------------------------------------------------------
// setPelvisOffset
//------------------------------------------------------------------------
void LLVOAvatar::setPelvisOffset( bool hasOffset, const LLVector3& offsetAmount ) 
{
	mHasPelvisOffset = hasOffset;
	if ( mHasPelvisOffset )
	{
		mLastPelvisToFoot = mPelvisToFoot;
		mPelvisOffset = offsetAmount;
	}
}
//------------------------------------------------------------------------
// postPelvisSetRecalc
//------------------------------------------------------------------------
void LLVOAvatar::postPelvisSetRecalc( void )
{	
	computeBodySize(); 
	mRoot.touch();
	mRoot.updateWorldMatrixChildren();	
	dirtyMesh();
	updateHeadOffset();
}
//------------------------------------------------------------------------
// updateVisibility()
//------------------------------------------------------------------------
void LLVOAvatar::updateVisibility()
{
	BOOL visible = FALSE;

	if (mIsDummy)
	{
		visible = TRUE;
	}
	else if (mDrawable.isNull())
	{
		visible = FALSE;
	}
	else
	{
		if (!mDrawable->getSpatialGroup() || mDrawable->getSpatialGroup()->isVisible())
		{
			visible = TRUE;
		}
		else
		{
			visible = FALSE;
		}

		if(isSelf())
		{
			if (!gAgentWearables.areWearablesLoaded())
			{
				visible = FALSE;
			}
		}
		else if( !mFirstAppearanceMessageReceived )
		{
			visible = FALSE;
		}

		if (sDebugInvisible)
		{
			LLNameValue* firstname = getNVPair("FirstName");
			if (firstname)
			{
				llinfos << "Avatar " << firstname->getString() << " updating visiblity" << llendl;
			}
			else
			{
				llinfos << "Avatar " << this << " updating visiblity" << llendl;
			}

			if (visible)
			{
				llinfos << "Visible" << llendl;
			}
			else
			{
				llinfos << "Not visible" << llendl;
			}

			/*if (avatar_in_frustum)
			{
				llinfos << "Avatar in frustum" << llendl;
			}
			else
			{
				llinfos << "Avatar not in frustum" << llendl;
			}*/

			/*if (LLViewerCamera::getInstance()->sphereInFrustum(sel_pos_agent, 2.0f))
			{
				llinfos << "Sel pos visible" << llendl;
			}
			if (LLViewerCamera::getInstance()->sphereInFrustum(wrist_right_pos_agent, 0.2f))
			{
				llinfos << "Wrist pos visible" << llendl;
			}
			if (LLViewerCamera::getInstance()->sphereInFrustum(getPositionAgent(), getMaxScale()*2.f))
			{
				llinfos << "Agent visible" << llendl;
			}*/
			llinfos << "PA: " << getPositionAgent() << llendl;
			/*llinfos << "SPA: " << sel_pos_agent << llendl;
			llinfos << "WPA: " << wrist_right_pos_agent << llendl;*/
			for (attachment_map_t::iterator iter = mAttachmentPoints.begin(); 
				 iter != mAttachmentPoints.end();
				 ++iter)
			{
				LLViewerJointAttachment* attachment = iter->second;

				for (LLViewerJointAttachment::attachedobjs_vec_t::iterator attachment_iter = attachment->mAttachedObjects.begin();
					 attachment_iter != attachment->mAttachedObjects.end();
					 ++attachment_iter)
				{
					if (LLViewerObject *attached_object = (*attachment_iter))
					{
						if(attached_object->mDrawable->isVisible())
						{
							llinfos << attachment->getName() << " visible" << llendl;
						}
						else
						{
							llinfos << attachment->getName() << " not visible at " << mDrawable->getWorldPosition() << " and radius " << mDrawable->getRadius() << llendl;
						}
					}
				}
			}
		}
	}

	if (!visible && mVisible)
	{
		mMeshInvisibleTime.reset();
	}

	if (visible)
	{
		if (!mMeshValid)
		{
			restoreMeshData();
		}
	}
	else
	{
		if (mMeshValid && mMeshInvisibleTime.getElapsedTimeF32() > TIME_BEFORE_MESH_CLEANUP)
		{
			releaseMeshData();
		}
		// this breaks off-screen chat bubbles
		//if (mNameText)
		//{
		//	mNameText->markDead();
		//	mNameText = NULL;
		//	sNumVisibleChatBubbles--;
		//}
	}

	mVisible = visible;
}

// private
bool LLVOAvatar::shouldAlphaMask()
{
	const bool should_alpha_mask = mSupportsAlphaLayers && !LLDrawPoolAlpha::sShowDebugAlpha // Don't alpha mask if "Highlight Transparent" checked
							&& !LLDrawPoolAvatar::sSkipTransparent;

	return should_alpha_mask;

}

U32 LLVOAvatar::renderSkinnedAttachments()
{
	/*U32 num_indices = 0;
	
	const U32 data_mask =	LLVertexBuffer::MAP_VERTEX | 
							LLVertexBuffer::MAP_NORMAL | 
							LLVertexBuffer::MAP_TEXCOORD0 |
							LLVertexBuffer::MAP_COLOR |
							LLVertexBuffer::MAP_WEIGHT4;

	for (attachment_map_t::const_iterator iter = mAttachmentPoints.begin(); 
		 iter != mAttachmentPoints.end();
		 ++iter)
	{
		LLViewerJointAttachment* attachment = iter->second;
		for (LLViewerJointAttachment::attachedobjs_vec_t::iterator attachment_iter = attachment->mAttachedObjects.begin();
			 attachment_iter != attachment->mAttachedObjects.end();
			 ++attachment_iter)
		{
			const LLViewerObject* attached_object = (*attachment_iter);
			if (attached_object && !attached_object->isHUDAttachment())
			{
				const LLDrawable* drawable = attached_object->mDrawable;
				if (drawable)
				{
					for (S32 i = 0; i < drawable->getNumFaces(); ++i)
					{
						LLFace* face = drawable->getFace(i);
						if (face->isState(LLFace::RIGGED))
						{
							
				}
			}
		}
	}

	return num_indices;*/
	return 0;
}

//-----------------------------------------------------------------------------
// renderSkinned()
//-----------------------------------------------------------------------------
U32 LLVOAvatar::renderSkinned(EAvatarRenderPass pass)
{
	U32 num_indices = 0;

	if (!mIsBuilt)
	{
		return num_indices;
	}

	LLFace* face = mDrawable->getFace(0);

	bool needs_rebuild = !face || face->mVertexBuffer.isNull() || mDrawable->isState(LLDrawable::REBUILD_GEOMETRY);

	if (needs_rebuild || mDirtyMesh)
	{	//LOD changed or new mesh created, allocate new vertex buffer if needed
		if (needs_rebuild || mDirtyMesh >= 2 || mVisibilityRank <= 4)
		{
		updateMeshData();
			mDirtyMesh = 0;
		mNeedsSkin = TRUE;
		mDrawable->clearState(LLDrawable::REBUILD_GEOMETRY);
	}
	}

	if (LLViewerShaderMgr::instance()->getVertexShaderLevel(LLViewerShaderMgr::SHADER_AVATAR) <= 0)
	{
		if (mNeedsSkin)
		{
			//generate animated mesh
			mMeshLOD[MESH_ID_LOWER_BODY]->updateJointGeometry();
			mMeshLOD[MESH_ID_UPPER_BODY]->updateJointGeometry();

			if( isWearingWearableType( LLWearableType::WT_SKIRT ) )
			{
				mMeshLOD[MESH_ID_SKIRT]->updateJointGeometry();
			}

			if (!isSelf() || gAgent.needsRenderHead() || LLPipeline::sShadowRender)
			{
				mMeshLOD[MESH_ID_EYELASH]->updateJointGeometry();
				mMeshLOD[MESH_ID_HEAD]->updateJointGeometry();
				mMeshLOD[MESH_ID_HAIR]->updateJointGeometry();
			}
			mNeedsSkin = FALSE;
			mLastSkinTime = gFrameTimeSeconds;

			LLVertexBuffer* vb = mDrawable->getFace(0)->mVertexBuffer;
			if (vb)
			{
				vb->setBuffer(0);
			}
		}
	}
	else
	{
		mNeedsSkin = FALSE;
	}

	if (sDebugInvisible)
	{
		LLNameValue* firstname = getNVPair("FirstName");
		if (firstname)
		{
			llinfos << "Avatar " << firstname->getString() << " in render" << llendl;
		}
		else
		{
			llinfos << "Avatar " << this << " in render" << llendl;
		}
		if (!mIsBuilt)
		{
			llinfos << "Not built!" << llendl;
		}
		else if (!gAgent.needsRenderAvatar())
		{
			llinfos << "Doesn't need avatar render!" << llendl;
		}
		else
		{
			llinfos << "Rendering!" << llendl;
		}
	}

	if (!mIsBuilt)
	{
		return num_indices;
	}

	if (isSelf() && !gAgent.needsRenderAvatar())
	{
		return num_indices;
	}

	// render collision normal
	// *NOTE: this is disabled (there is no UI for enabling sShowFootPlane) due
	// to DEV-14477.  the code is left here to aid in tracking down the cause
	// of the crash in the future. -brad
	if (sShowFootPlane && mDrawable.notNull())
	{
		LLVector3 slaved_pos = mDrawable->getPositionAgent();
		LLVector3 foot_plane_normal(mFootPlane.mV[VX], mFootPlane.mV[VY], mFootPlane.mV[VZ]);
		F32 dist_from_plane = (slaved_pos * foot_plane_normal) - mFootPlane.mV[VW];
		LLVector3 collide_point = slaved_pos;
		collide_point.mV[VZ] -= foot_plane_normal.mV[VZ] * (dist_from_plane + COLLISION_TOLERANCE - FOOT_COLLIDE_FUDGE);

		gGL.begin(LLRender::LINES);
		{
			F32 SQUARE_SIZE = 0.2f;
			gGL.color4f(1.f, 0.f, 0.f, 1.f);
			
			gGL.vertex3f(collide_point.mV[VX] - SQUARE_SIZE, collide_point.mV[VY] - SQUARE_SIZE, collide_point.mV[VZ]);
			gGL.vertex3f(collide_point.mV[VX] + SQUARE_SIZE, collide_point.mV[VY] - SQUARE_SIZE, collide_point.mV[VZ]);

			gGL.vertex3f(collide_point.mV[VX] + SQUARE_SIZE, collide_point.mV[VY] - SQUARE_SIZE, collide_point.mV[VZ]);
			gGL.vertex3f(collide_point.mV[VX] + SQUARE_SIZE, collide_point.mV[VY] + SQUARE_SIZE, collide_point.mV[VZ]);
			
			gGL.vertex3f(collide_point.mV[VX] + SQUARE_SIZE, collide_point.mV[VY] + SQUARE_SIZE, collide_point.mV[VZ]);
			gGL.vertex3f(collide_point.mV[VX] - SQUARE_SIZE, collide_point.mV[VY] + SQUARE_SIZE, collide_point.mV[VZ]);
			
			gGL.vertex3f(collide_point.mV[VX] - SQUARE_SIZE, collide_point.mV[VY] + SQUARE_SIZE, collide_point.mV[VZ]);
			gGL.vertex3f(collide_point.mV[VX] - SQUARE_SIZE, collide_point.mV[VY] - SQUARE_SIZE, collide_point.mV[VZ]);
			
			gGL.vertex3f(collide_point.mV[VX], collide_point.mV[VY], collide_point.mV[VZ]);
			gGL.vertex3f(collide_point.mV[VX] + mFootPlane.mV[VX], collide_point.mV[VY] + mFootPlane.mV[VY], collide_point.mV[VZ] + mFootPlane.mV[VZ]);

		}
		gGL.end();
		gGL.flush();
	}
	//--------------------------------------------------------------------
	// render all geometry attached to the skeleton
	//--------------------------------------------------------------------
	static LLStat render_stat;

	LLViewerJointMesh::sRenderPass = pass;

	if (pass == AVATAR_RENDER_PASS_SINGLE)
	{

		bool should_alpha_mask = shouldAlphaMask();
		LLGLState test(GL_ALPHA_TEST, should_alpha_mask);
		
		if (should_alpha_mask)
		{
			gGL.setAlphaRejectSettings(LLRender::CF_GREATER, 0.5f);
		}
		
		BOOL first_pass = TRUE;
		if (!LLDrawPoolAvatar::sSkipOpaque)
		{
			if (!isSelf() || gAgent.needsRenderHead() || LLPipeline::sShadowRender)
			{
				if (isTextureVisible(TEX_HEAD_BAKED) || mIsDummy)
				{
					num_indices += mMeshLOD[MESH_ID_HEAD]->render(mAdjustedPixelArea, TRUE, mIsDummy);
					first_pass = FALSE;
				}
			}
			if (isTextureVisible(TEX_UPPER_BAKED) || mIsDummy)
			{
				num_indices += mMeshLOD[MESH_ID_UPPER_BODY]->render(mAdjustedPixelArea, first_pass, mIsDummy);
				first_pass = FALSE;
			}
			
			if (isTextureVisible(TEX_LOWER_BAKED) || mIsDummy)
			{
				num_indices += mMeshLOD[MESH_ID_LOWER_BODY]->render(mAdjustedPixelArea, first_pass, mIsDummy);
				first_pass = FALSE;
			}
		}

		gGL.setAlphaRejectSettings(LLRender::CF_DEFAULT);

		if (!LLDrawPoolAvatar::sSkipTransparent || LLPipeline::sImpostorRender)
		{
			LLGLState blend(GL_BLEND, !mIsDummy);
			LLGLState test(GL_ALPHA_TEST, !mIsDummy);
			num_indices += renderTransparent(first_pass);
		}
	}
	
	LLViewerJointMesh::sRenderPass = AVATAR_RENDER_PASS_SINGLE;
	
	//llinfos << "Avatar render: " << render_timer.getElapsedTimeF32() << llendl;

	//render_stat.addValue(render_timer.getElapsedTimeF32()*1000.f);

	return num_indices;
}

U32 LLVOAvatar::renderTransparent(BOOL first_pass)
{
	U32 num_indices = 0;
	if( isWearingWearableType( LLWearableType::WT_SKIRT ) && (mIsDummy || isTextureVisible(TEX_SKIRT_BAKED)) )
	{
		gGL.setAlphaRejectSettings(LLRender::CF_GREATER, 0.25f);
		num_indices += mMeshLOD[MESH_ID_SKIRT]->render(mAdjustedPixelArea, FALSE);
		first_pass = FALSE;
		gGL.setAlphaRejectSettings(LLRender::CF_DEFAULT);
	}

	if (!isSelf() || gAgent.needsRenderHead() || LLPipeline::sShadowRender)
	{
		if (LLPipeline::sImpostorRender)
		{
			gGL.setAlphaRejectSettings(LLRender::CF_GREATER, 0.5f);
		}
		
		if (isTextureVisible(TEX_HEAD_BAKED))
		{
			num_indices += mMeshLOD[MESH_ID_EYELASH]->render(mAdjustedPixelArea, first_pass, mIsDummy);
			first_pass = FALSE;
		}
		// Can't test for baked hair being defined, since that won't always be the case (not all viewers send baked hair)
		// TODO: 1.25 will be able to switch this logic back to calling isTextureVisible();
		if (getImage(TEX_HAIR_BAKED, 0)->getID() != IMG_INVISIBLE || LLDrawPoolAlpha::sShowDebugAlpha)
		{
			num_indices += mMeshLOD[MESH_ID_HAIR]->render(mAdjustedPixelArea, first_pass, mIsDummy);
			first_pass = FALSE;
		}
		if (LLPipeline::sImpostorRender)
		{
			gGL.setAlphaRejectSettings(LLRender::CF_DEFAULT);
		}
	}

	return num_indices;
}

//-----------------------------------------------------------------------------
// renderRigid()
//-----------------------------------------------------------------------------
U32 LLVOAvatar::renderRigid()
{
	U32 num_indices = 0;

	if (!mIsBuilt)
	{
		return 0;
	}

	if (isSelf() && (!gAgent.needsRenderAvatar() || !gAgent.needsRenderHead()))
	{
		return 0;
	}
	
	if (!mIsBuilt)
	{
		return 0;
	}

	bool should_alpha_mask = shouldAlphaMask();
	LLGLState test(GL_ALPHA_TEST, should_alpha_mask);

	if (should_alpha_mask)
	{
		gGL.setAlphaRejectSettings(LLRender::CF_GREATER, 0.5f);
	}

	if (isTextureVisible(TEX_EYES_BAKED)  || mIsDummy)
	{
		num_indices += mMeshLOD[MESH_ID_EYEBALL_LEFT]->render(mAdjustedPixelArea, TRUE, mIsDummy);
		num_indices += mMeshLOD[MESH_ID_EYEBALL_RIGHT]->render(mAdjustedPixelArea, TRUE, mIsDummy);
	}

	gGL.setAlphaRejectSettings(LLRender::CF_DEFAULT);
	
	return num_indices;
}

U32 LLVOAvatar::renderImpostor(LLColor4U color, S32 diffuse_channel)
{
	if (!mImpostor.isComplete())
	{
		return 0;
	}

	LLVector3 pos(getRenderPosition()+mImpostorOffset);
	LLVector3 at = (pos - LLViewerCamera::getInstance()->getOrigin());
	at.normalize();
	LLVector3 left = LLViewerCamera::getInstance()->getUpAxis() % at;
	LLVector3 up = at%left;

	left *= mImpostorDim.mV[0];
	up *= mImpostorDim.mV[1];

	LLGLEnable test(GL_ALPHA_TEST);
	gGL.setAlphaRejectSettings(LLRender::CF_GREATER, 0.f);

	gGL.color4ubv(color.mV);
	gGL.getTexUnit(diffuse_channel)->bind(&mImpostor);
	gGL.begin(LLRender::QUADS);
	gGL.texCoord2f(0,0);
	gGL.vertex3fv((pos+left-up).mV);
	gGL.texCoord2f(1,0);
	gGL.vertex3fv((pos-left-up).mV);
	gGL.texCoord2f(1,1);
	gGL.vertex3fv((pos-left+up).mV);
	gGL.texCoord2f(0,1);
	gGL.vertex3fv((pos+left+up).mV);
	gGL.end();
	gGL.flush();

	return 6;
}

//------------------------------------------------------------------------
// LLVOAvatar::updateTextures()
//------------------------------------------------------------------------
void LLVOAvatar::updateTextures()
{
	BOOL render_avatar = TRUE;

	if (mIsDummy || gNoRender)
	{
		return;
	}

	if( isSelf() )
	{
		render_avatar = TRUE;
	}
	else
	{
		if(!isVisible())
		{
			return ;//do not update for invisible avatar.
		}

		render_avatar = !mCulled; //visible and not culled.
	}

	std::vector<BOOL> layer_baked;
	// GL NOT ACTIVE HERE - *TODO
	for (U32 i = 0; i < mBakedTextureDatas.size(); i++)
	{
		layer_baked.push_back(isTextureDefined(mBakedTextureDatas[i].mTextureIndex));
		// bind the texture so that they'll be decoded slightly 
		// inefficient, we can short-circuit this if we have to
		if (render_avatar && !gGLManager.mIsDisabled)
		{
			if (layer_baked[i] && !mBakedTextureDatas[i].mIsLoaded)
			{
				gGL.getTexUnit(0)->bind(getImage( mBakedTextureDatas[i].mTextureIndex, 0 ));
			}
		}
	}

	mMaxPixelArea = 0.f;
	mMinPixelArea = 99999999.f;
	mHasGrey = FALSE; // debug
	for (U32 texture_index = 0; texture_index < getNumTEs(); texture_index++)
	{
		LLWearableType::EType wearable_type = LLVOAvatarDictionary::getTEWearableType((ETextureIndex)texture_index);
		U32 num_wearables = gAgentWearables.getWearableCount(wearable_type);
		const LLTextureEntry *te = getTE(texture_index);
		const F32 texel_area_ratio = fabs(te->mScaleS * te->mScaleT);
		LLViewerFetchedTexture *imagep = NULL;
		for (U32 wearable_index = 0; wearable_index < num_wearables; wearable_index++)
		{
			imagep = LLViewerTextureManager::staticCastToFetchedTexture(getImage(texture_index, wearable_index), TRUE);
			if (imagep)
			{
				const LLVOAvatarDictionary::TextureEntry *texture_dict = LLVOAvatarDictionary::getInstance()->getTexture((ETextureIndex)texture_index);
				const EBakedTextureIndex baked_index = texture_dict->mBakedTextureIndex;
				if (texture_dict->mIsLocalTexture)
				{
					addLocalTextureStats((ETextureIndex)texture_index, imagep, texel_area_ratio, render_avatar, layer_baked[baked_index]);
				}
			}
		}
		if (isIndexBakedTexture((ETextureIndex) texture_index) && render_avatar)
		{
			const S32 boost_level = getAvatarBakedBoostLevel();
			imagep = LLViewerTextureManager::staticCastToFetchedTexture(getImage(texture_index,0), TRUE);
			// Spam if this is a baked texture, not set to default image, without valid host info
			if (isIndexBakedTexture((ETextureIndex)texture_index)
				&& imagep->getID() != IMG_DEFAULT_AVATAR
				&& imagep->getID() != IMG_INVISIBLE
				&& !imagep->getTargetHost().isOk())
			{
				LL_WARNS_ONCE("Texture") << "LLVOAvatar::updateTextures No host for texture "
										 << imagep->getID() << " for avatar "
										 << (isSelf() ? "<myself>" : getID().asString()) 
										 << " on host " << getRegion()->getHost() << llendl;
			}

			addBakedTextureStats( imagep, mPixelArea, texel_area_ratio, boost_level );			
		}
	}

	if (gPipeline.hasRenderDebugMask(LLPipeline::RENDER_DEBUG_TEXTURE_AREA))
	{
		setDebugText(llformat("%4.0f:%4.0f", (F32) sqrt(mMinPixelArea),(F32) sqrt(mMaxPixelArea)));
	}	
}


void LLVOAvatar::addLocalTextureStats( ETextureIndex idx, LLViewerFetchedTexture* imagep,
									   F32 texel_area_ratio, BOOL render_avatar, BOOL covered_by_baked, U32 index )
{
	// No local texture stats for non-self avatars
	return;
}

const S32 MAX_TEXTURE_UPDATE_INTERVAL = 64 ; //need to call updateTextures() at least every 32 frames.	
const S32 MAX_TEXTURE_VIRTURE_SIZE_RESET_INTERVAL = S32_MAX ; //frames
void LLVOAvatar::checkTextureLoading()
{
	static const F32 MAX_INVISIBLE_WAITING_TIME = 15.f ; //seconds

	BOOL pause = !isVisible() ;
	if(!pause)
	{
		mInvisibleTimer.reset() ;
	}
	if(mLoadedCallbacksPaused == pause)
	{
		return ; 
	}
	
	if(mCallbackTextureList.empty()) //when is self or no callbacks. Note: this list for self is always empty.
	{
		mLoadedCallbacksPaused = pause ;
		return ; //nothing to check.
	}
	
	if(pause && mInvisibleTimer.getElapsedTimeF32() < MAX_INVISIBLE_WAITING_TIME)
	{
		return ; //have not been invisible for enough time.
	}
	
	for(LLLoadedCallbackEntry::source_callback_list_t::iterator iter = mCallbackTextureList.begin();
		iter != mCallbackTextureList.end(); ++iter)
	{
		LLViewerFetchedTexture* tex = gTextureList.findImage(*iter) ;
		if(tex)
		{
			if(pause)//pause texture fetching.
			{
				tex->pauseLoadedCallbacks(&mCallbackTextureList) ;

				//set to terminate texture fetching after MAX_TEXTURE_UPDATE_INTERVAL frames.
				tex->setMaxVirtualSizeResetInterval(MAX_TEXTURE_UPDATE_INTERVAL);
				tex->resetMaxVirtualSizeResetCounter() ;
			}
			else//unpause
			{
				static const F32 START_AREA = 100.f ;

				tex->unpauseLoadedCallbacks(&mCallbackTextureList) ;
				tex->addTextureStats(START_AREA); //jump start the fetching again
			}
		}		
	}			
	
	if(!pause)
	{
		updateTextures() ; //refresh texture stats.
	}
	mLoadedCallbacksPaused = pause ;
	return ;
}

const F32  SELF_ADDITIONAL_PRI = 0.75f ;
const F32  ADDITIONAL_PRI = 0.5f;
void LLVOAvatar::addBakedTextureStats( LLViewerFetchedTexture* imagep, F32 pixel_area, F32 texel_area_ratio, S32 boost_level)
{
	//Note:
	//if this function is not called for the last MAX_TEXTURE_VIRTURE_SIZE_RESET_INTERVAL frames, 
	//the texture pipeline will stop fetching this texture.

	imagep->resetTextureStats();
	imagep->setCanUseHTTP(false) ; //turn off http fetching for baked textures.
	imagep->setMaxVirtualSizeResetInterval(MAX_TEXTURE_VIRTURE_SIZE_RESET_INTERVAL);
	imagep->resetMaxVirtualSizeResetCounter() ;

	mMaxPixelArea = llmax(pixel_area, mMaxPixelArea);
	mMinPixelArea = llmin(pixel_area, mMinPixelArea);	
	imagep->addTextureStats(pixel_area / texel_area_ratio);
	imagep->setBoostLevel(boost_level);
	
	if(boost_level != LLViewerTexture::BOOST_AVATAR_BAKED_SELF)
	{
		imagep->setAdditionalDecodePriority(ADDITIONAL_PRI) ;
	}
	else
	{
		imagep->setAdditionalDecodePriority(SELF_ADDITIONAL_PRI) ;
	}
}

//virtual	
void LLVOAvatar::setImage(const U8 te, LLViewerTexture *imagep, const U32 index)
{
	setTEImage(te, imagep);
}

//virtual 
LLViewerTexture* LLVOAvatar::getImage(const U8 te, const U32 index) const
{
	return getTEImage(te);
}
//virtual 
const LLTextureEntry* LLVOAvatar::getTexEntry(const U8 te_num) const
{
	return getTE(te_num);
}

//virtual 
void LLVOAvatar::setTexEntry(const U8 index, const LLTextureEntry &te)
{
	setTE(index, te);
}

//-----------------------------------------------------------------------------
// resolveHeight()
//-----------------------------------------------------------------------------

void LLVOAvatar::resolveHeightAgent(const LLVector3 &in_pos_agent, LLVector3 &out_pos_agent, LLVector3 &out_norm)
{
	LLVector3d in_pos_global, out_pos_global;

	in_pos_global = gAgent.getPosGlobalFromAgent(in_pos_agent);
	resolveHeightGlobal(in_pos_global, out_pos_global, out_norm);
	out_pos_agent = gAgent.getPosAgentFromGlobal(out_pos_global);
}


void LLVOAvatar::resolveRayCollisionAgent(const LLVector3d start_pt, const LLVector3d end_pt, LLVector3d &out_pos, LLVector3 &out_norm)
{
	LLViewerObject *obj;
	LLWorld::getInstance()->resolveStepHeightGlobal(this, start_pt, end_pt, out_pos, out_norm, &obj);
}

void LLVOAvatar::resolveHeightGlobal(const LLVector3d &inPos, LLVector3d &outPos, LLVector3 &outNorm)
{
	LLVector3d zVec(0.0f, 0.0f, 0.5f);
	LLVector3d p0 = inPos + zVec;
	LLVector3d p1 = inPos - zVec;
	LLViewerObject *obj;
	LLWorld::getInstance()->resolveStepHeightGlobal(this, p0, p1, outPos, outNorm, &obj);
	if (!obj)
	{
		mStepOnLand = TRUE;
		mStepMaterial = 0;
		mStepObjectVelocity.setVec(0.0f, 0.0f, 0.0f);
	}
	else
	{
		mStepOnLand = FALSE;
		mStepMaterial = obj->getMaterial();

		// We want the primitive velocity, not our velocity... (which actually subtracts the
		// step object velocity)
		LLVector3 angularVelocity = obj->getAngularVelocity();
		LLVector3 relativePos = gAgent.getPosAgentFromGlobal(outPos) - obj->getPositionAgent();

		LLVector3 linearComponent = angularVelocity % relativePos;
//		llinfos << "Linear Component of Rotation Velocity " << linearComponent << llendl;
		mStepObjectVelocity = obj->getVelocity() + linearComponent;
	}
}


//-----------------------------------------------------------------------------
// getStepSound()
//-----------------------------------------------------------------------------
const LLUUID& LLVOAvatar::getStepSound() const
{
	if ( mStepOnLand )
	{
		return sStepSoundOnLand;
	}

	return sStepSounds[mStepMaterial];
}


//-----------------------------------------------------------------------------
// processAnimationStateChanges()
//-----------------------------------------------------------------------------
void LLVOAvatar::processAnimationStateChanges()
{
	LLMemType mt(LLMemType::MTYPE_AVATAR);
	
	if (gNoRender)
	{
		return;
	}

	if ( isAnyAnimationSignaled(AGENT_WALK_ANIMS, NUM_AGENT_WALK_ANIMS) )
	{
		startMotion(ANIM_AGENT_WALK_ADJUST);
		stopMotion(ANIM_AGENT_FLY_ADJUST);
	}
	else if (mInAir && !mIsSitting)
	{
		stopMotion(ANIM_AGENT_WALK_ADJUST);
		startMotion(ANIM_AGENT_FLY_ADJUST);
	}
	else
	{
		stopMotion(ANIM_AGENT_WALK_ADJUST);
		stopMotion(ANIM_AGENT_FLY_ADJUST);
	}

	if ( isAnyAnimationSignaled(AGENT_GUN_AIM_ANIMS, NUM_AGENT_GUN_AIM_ANIMS) )
	{
		startMotion(ANIM_AGENT_TARGET);
		stopMotion(ANIM_AGENT_BODY_NOISE);
	}
	else
	{
		stopMotion(ANIM_AGENT_TARGET);
		startMotion(ANIM_AGENT_BODY_NOISE);
	}
	
	// clear all current animations
	AnimIterator anim_it;
	for (anim_it = mPlayingAnimations.begin(); anim_it != mPlayingAnimations.end();)
	{
		AnimIterator found_anim = mSignaledAnimations.find(anim_it->first);

		// playing, but not signaled, so stop
		if (found_anim == mSignaledAnimations.end())
		{
			processSingleAnimationStateChange(anim_it->first, FALSE);
			mPlayingAnimations.erase(anim_it++);
			continue;
		}

		++anim_it;
	}

	// start up all new anims
	for (anim_it = mSignaledAnimations.begin(); anim_it != mSignaledAnimations.end();)
	{
		AnimIterator found_anim = mPlayingAnimations.find(anim_it->first);

		// signaled but not playing, or different sequence id, start motion
		if (found_anim == mPlayingAnimations.end() || found_anim->second != anim_it->second)
		{
			if (processSingleAnimationStateChange(anim_it->first, TRUE))
			{
				mPlayingAnimations[anim_it->first] = anim_it->second;
				++anim_it;
				continue;
			}
		}

		++anim_it;
	}

	// clear source information for animations which have been stopped
	if (isSelf())
	{
		AnimSourceIterator source_it = mAnimationSources.begin();

		for (source_it = mAnimationSources.begin(); source_it != mAnimationSources.end();)
		{
			if (mSignaledAnimations.find(source_it->second) == mSignaledAnimations.end())
			{
				mAnimationSources.erase(source_it++);
			}
			else
			{
				++source_it;
			}
		}
	}

	stop_glerror();
}


//-----------------------------------------------------------------------------
// processSingleAnimationStateChange();
//-----------------------------------------------------------------------------
BOOL LLVOAvatar::processSingleAnimationStateChange( const LLUUID& anim_id, BOOL start )
{
	LLMemType mt(LLMemType::MTYPE_AVATAR);
	
	BOOL result = FALSE;

	if ( start ) // start animation
	{
		if (anim_id == ANIM_AGENT_TYPE)
		{
			if (gAudiop)
			{
				LLVector3d char_pos_global = gAgent.getPosGlobalFromAgent(getCharacterPosition());
				if (LLViewerParcelMgr::getInstance()->canHearSound(char_pos_global)
				    && !LLMuteList::getInstance()->isMuted(getID(), LLMute::flagObjectSounds))
				{
					// RN: uncomment this to play on typing sound at fixed volume once sound engine is fixed
					// to support both spatialized and non-spatialized instances of the same sound
					//if (isSelf())
					//{
					//	gAudiop->triggerSound(LLUUID(gSavedSettings.getString("UISndTyping")), 1.0f, LLAudioEngine::AUDIO_TYPE_UI);
					//}
					//else
					{
						LLUUID sound_id = LLUUID(gSavedSettings.getString("UISndTyping"));
						gAudiop->triggerSound(sound_id, getID(), 1.0f, LLAudioEngine::AUDIO_TYPE_SFX, char_pos_global);
					}
				}
			}
		}
		else if (anim_id == ANIM_AGENT_SIT_GROUND_CONSTRAINED)
		{
			sitDown(TRUE);
		}


		if (startMotion(anim_id))
		{
			result = TRUE;
		}
		else
		{
			llwarns << "Failed to start motion!" << llendl;
		}
	}
	else //stop animation
	{
		if (anim_id == ANIM_AGENT_SIT_GROUND_CONSTRAINED)
		{
			sitDown(FALSE);
		}
		stopMotion(anim_id);
		result = TRUE;
	}

	return result;
}

//-----------------------------------------------------------------------------
// isAnyAnimationSignaled()
//-----------------------------------------------------------------------------
BOOL LLVOAvatar::isAnyAnimationSignaled(const LLUUID *anim_array, const S32 num_anims) const
{
	for (S32 i = 0; i < num_anims; i++)
	{
		if(mSignaledAnimations.find(anim_array[i]) != mSignaledAnimations.end())
		{
			return TRUE;
		}
	}
	return FALSE;
}

//-----------------------------------------------------------------------------
// resetAnimations()
//-----------------------------------------------------------------------------
void LLVOAvatar::resetAnimations()
{
	LLKeyframeMotion::flushKeyframeCache();
	flushAllMotions();
}

// Override selectively based on avatar sex and whether we're using new
// animations.
LLUUID LLVOAvatar::remapMotionID(const LLUUID& id)
{
	BOOL use_new_walk_run = gSavedSettings.getBOOL("UseNewWalkRun");
	LLUUID result = id;

	// start special case female walk for female avatars
	if (getSex() == SEX_FEMALE)
	{
		if (id == ANIM_AGENT_WALK)
		{
			if (use_new_walk_run)
				result = ANIM_AGENT_FEMALE_WALK_NEW;
			else
				result = ANIM_AGENT_FEMALE_WALK;
		}
		else if (id == ANIM_AGENT_RUN)
		{
			// There is no old female run animation, so only override
			// in one case.
			if (use_new_walk_run)
				result = ANIM_AGENT_FEMALE_RUN_NEW;
		}
		else if (id == ANIM_AGENT_SIT)
		{
			result = ANIM_AGENT_SIT_FEMALE;
		}
	}
	else
	{
		// Male avatar.
		if (id == ANIM_AGENT_WALK)
		{
			if (use_new_walk_run)
				result = ANIM_AGENT_WALK_NEW;
		}
		else if (id == ANIM_AGENT_RUN)
		{
			if (use_new_walk_run)
				result = ANIM_AGENT_RUN_NEW;
		}
	
	}

	return result;

}

//-----------------------------------------------------------------------------
// startMotion()
// id is the asset if of the animation to start
// time_offset is the offset into the animation at which to start playing
//-----------------------------------------------------------------------------
BOOL LLVOAvatar::startMotion(const LLUUID& id, F32 time_offset)
{
	LLMemType mt(LLMemType::MTYPE_AVATAR);

	lldebugs << "motion requested " << id.asString() << " " << gAnimLibrary.animationName(id) << llendl;

	LLUUID remap_id = remapMotionID(id);

	if (remap_id != id)
	{
		lldebugs << "motion resultant " << remap_id.asString() << " " << gAnimLibrary.animationName(remap_id) << llendl;
	}

	if (isSelf() && remap_id == ANIM_AGENT_AWAY)
	{
		gAgent.setAFK();
	}

	return LLCharacter::startMotion(remap_id, time_offset);
}

//-----------------------------------------------------------------------------
// stopMotion()
//-----------------------------------------------------------------------------
BOOL LLVOAvatar::stopMotion(const LLUUID& id, BOOL stop_immediate)
{
	lldebugs << "motion requested " << id.asString() << " " << gAnimLibrary.animationName(id) << llendl;

	LLUUID remap_id = remapMotionID(id);
	
	if (remap_id != id)
	{
		lldebugs << "motion resultant " << remap_id.asString() << " " << gAnimLibrary.animationName(remap_id) << llendl;
	}

	if (isSelf())
	{
		gAgent.onAnimStop(remap_id);
	}

	return LLCharacter::stopMotion(remap_id, stop_immediate);
}

//-----------------------------------------------------------------------------
// stopMotionFromSource()
//-----------------------------------------------------------------------------
// virtual
void LLVOAvatar::stopMotionFromSource(const LLUUID& source_id)
{
}

//-----------------------------------------------------------------------------
// getVolumePos()
//-----------------------------------------------------------------------------
LLVector3 LLVOAvatar::getVolumePos(S32 joint_index, LLVector3& volume_offset)
{
	if (joint_index > mNumCollisionVolumes)
	{
		return LLVector3::zero;
	}

	return mCollisionVolumes[joint_index].getVolumePos(volume_offset);
}

//-----------------------------------------------------------------------------
// findCollisionVolume()
//-----------------------------------------------------------------------------
LLJoint* LLVOAvatar::findCollisionVolume(U32 volume_id)
{
	if ((S32)volume_id > mNumCollisionVolumes)
	{
		return NULL;
	}
	
	return &mCollisionVolumes[volume_id];
}

//-----------------------------------------------------------------------------
// findCollisionVolume()
//-----------------------------------------------------------------------------
S32 LLVOAvatar::getCollisionVolumeID(std::string &name)
{
	for (S32 i = 0; i < mNumCollisionVolumes; i++)
	{
		if (mCollisionVolumes[i].getName() == name)
		{
			return i;
		}
	}

	return -1;
}

//-----------------------------------------------------------------------------
// addDebugText()
//-----------------------------------------------------------------------------
void LLVOAvatar::addDebugText(const std::string& text)
{
	mDebugText.append(1, '\n');
	mDebugText.append(text);
}

//-----------------------------------------------------------------------------
// getID()
//-----------------------------------------------------------------------------
const LLUUID& LLVOAvatar::getID()
{
	return mID;
}

//-----------------------------------------------------------------------------
// getJoint()
//-----------------------------------------------------------------------------
// RN: avatar joints are multi-rooted to include screen-based attachments
LLJoint *LLVOAvatar::getJoint( const std::string &name )
{
	LLJoint* jointp = mRoot.findJoint(name);
	return jointp;
}

//-----------------------------------------------------------------------------
// resetJointPositions
//-----------------------------------------------------------------------------
void LLVOAvatar::resetJointPositions( void )
{
	for(S32 i = 0; i < (S32)mNumJoints; ++i)
	{
		mSkeleton[i].restoreOldXform();
		mSkeleton[i].setId( LLUUID::null );
	}
	mHasPelvisOffset = false;
}
//-----------------------------------------------------------------------------
// resetSpecificJointPosition
//-----------------------------------------------------------------------------
void LLVOAvatar::resetSpecificJointPosition( const std::string& name )
{
	LLJoint* pJoint = mRoot.findJoint( name );
	
	if ( pJoint  && pJoint->doesJointNeedToBeReset() )
	{
		pJoint->restoreOldXform();
		pJoint->setId( LLUUID::null );
		//If we're reseting the pelvis position make sure not to apply offset
		if ( name == "mPelvis" )
		{
			mHasPelvisOffset = false;
		}
	}
	else
	{
		llinfos<<"Did not find "<< name.c_str()<<llendl;
	}
}
//-----------------------------------------------------------------------------
// resetJointPositionsToDefault
//-----------------------------------------------------------------------------
void LLVOAvatar::resetJointPositionsToDefault( void )
{
	const LLVector3& avPos = getCharacterPosition();
	
	//Reposition the pelvis
	LLJoint* pPelvis = mRoot.findJoint("mPelvis");
	if ( pPelvis )
	{
		pPelvis->setPosition( avPos + pPelvis->getPosition() );
	}
	else 
	{
		llwarns<<"Can't get pelvis joint."<<llendl;	
		return;
	}

	//Subsequent joints are relative to pelvis
	for( S32 i = 0; i < (S32)mNumJoints; ++i )
	{
		LLJoint* pJoint = (LLJoint*)&mSkeleton[i];
		if ( pJoint->doesJointNeedToBeReset() )
		{

			pJoint->setId( LLUUID::null );
			//restore joints to default positions, however skip over the pelvis
			if ( pJoint && pPelvis != pJoint )
			{
				pJoint->restoreOldXform();
			}
		}
	}
	//make sure we don't apply the joint offset
	mHasPelvisOffset = false;
	postPelvisSetRecalc();
}
//-----------------------------------------------------------------------------
// getCharacterPosition()
//-----------------------------------------------------------------------------
LLVector3 LLVOAvatar::getCharacterPosition()
{
	if (mDrawable.notNull())
	{
		return mDrawable->getPositionAgent();
	}
	else
	{
		return getPositionAgent();
	}
}


//-----------------------------------------------------------------------------
// LLVOAvatar::getCharacterRotation()
//-----------------------------------------------------------------------------
LLQuaternion LLVOAvatar::getCharacterRotation()
{
	return getRotation();
}


//-----------------------------------------------------------------------------
// LLVOAvatar::getCharacterVelocity()
//-----------------------------------------------------------------------------
LLVector3 LLVOAvatar::getCharacterVelocity()
{
	return getVelocity() - mStepObjectVelocity;
}


//-----------------------------------------------------------------------------
// LLVOAvatar::getCharacterAngularVelocity()
//-----------------------------------------------------------------------------
LLVector3 LLVOAvatar::getCharacterAngularVelocity()
{
	return getAngularVelocity();
}

//-----------------------------------------------------------------------------
// LLVOAvatar::getGround()
//-----------------------------------------------------------------------------
void LLVOAvatar::getGround(const LLVector3 &in_pos_agent, LLVector3 &out_pos_agent, LLVector3 &outNorm)
{
	LLVector3d z_vec(0.0f, 0.0f, 1.0f);
	LLVector3d p0_global, p1_global;

	if (gNoRender || mIsDummy)
	{
		outNorm.setVec(z_vec);
		out_pos_agent = in_pos_agent;
		return;
	}
	
	p0_global = gAgent.getPosGlobalFromAgent(in_pos_agent) + z_vec;
	p1_global = gAgent.getPosGlobalFromAgent(in_pos_agent) - z_vec;
	LLViewerObject *obj;
	LLVector3d out_pos_global;
	LLWorld::getInstance()->resolveStepHeightGlobal(this, p0_global, p1_global, out_pos_global, outNorm, &obj);
	out_pos_agent = gAgent.getPosAgentFromGlobal(out_pos_global);
}

//-----------------------------------------------------------------------------
// LLVOAvatar::getTimeDilation()
//-----------------------------------------------------------------------------
F32 LLVOAvatar::getTimeDilation()
{
	return mTimeDilation;
}


//-----------------------------------------------------------------------------
// LLVOAvatar::getPixelArea()
//-----------------------------------------------------------------------------
F32 LLVOAvatar::getPixelArea() const
{
	if (mIsDummy)
	{
		return 100000.f;
	}
	return mPixelArea;
}


//-----------------------------------------------------------------------------
// LLVOAvatar::getHeadMesh()
//-----------------------------------------------------------------------------
LLPolyMesh*	LLVOAvatar::getHeadMesh()
{
	return mMeshLOD[MESH_ID_HEAD]->mMeshParts[0]->getMesh();
}


//-----------------------------------------------------------------------------
// LLVOAvatar::getUpperBodyMesh()
//-----------------------------------------------------------------------------
LLPolyMesh*	LLVOAvatar::getUpperBodyMesh()
{
	return mMeshLOD[MESH_ID_UPPER_BODY]->mMeshParts[0]->getMesh();
}


//-----------------------------------------------------------------------------
// LLVOAvatar::getPosGlobalFromAgent()
//-----------------------------------------------------------------------------
LLVector3d	LLVOAvatar::getPosGlobalFromAgent(const LLVector3 &position)
{
	return gAgent.getPosGlobalFromAgent(position);
}

//-----------------------------------------------------------------------------
// getPosAgentFromGlobal()
//-----------------------------------------------------------------------------
LLVector3	LLVOAvatar::getPosAgentFromGlobal(const LLVector3d &position)
{
	return gAgent.getPosAgentFromGlobal(position);
}

//-----------------------------------------------------------------------------
// allocateCharacterJoints()
//-----------------------------------------------------------------------------
BOOL LLVOAvatar::allocateCharacterJoints( U32 num )
{
	deleteAndClearArray(mSkeleton);
	mNumJoints = 0;

	mSkeleton = new LLViewerJoint[num];
	
	for(S32 joint_num = 0; joint_num < (S32)num; joint_num++)
	{
		mSkeleton[joint_num].setJointNum(joint_num);
	}

	if (!mSkeleton)
	{
		return FALSE;
	}

	mNumJoints = num;
	return TRUE;
}

//-----------------------------------------------------------------------------
// allocateCollisionVolumes()
//-----------------------------------------------------------------------------
BOOL LLVOAvatar::allocateCollisionVolumes( U32 num )
{
	deleteAndClearArray(mCollisionVolumes);
	mNumCollisionVolumes = 0;

	mCollisionVolumes = new LLViewerJointCollisionVolume[num];
	if (!mCollisionVolumes)
	{
		return FALSE;
	}

	mNumCollisionVolumes = num;
	return TRUE;
}


//-----------------------------------------------------------------------------
// getCharacterJoint()
//-----------------------------------------------------------------------------
LLJoint *LLVOAvatar::getCharacterJoint( U32 num )
{
	if ((S32)num >= mNumJoints 
	    || (S32)num < 0)
	{
		return NULL;
	}
	return (LLJoint*)&mSkeleton[num];
}

//-----------------------------------------------------------------------------
// requestStopMotion()
//-----------------------------------------------------------------------------
// virtual
void LLVOAvatar::requestStopMotion( LLMotion* motion )
{
	// Only agent avatars should handle the stop motion notifications.
}

//-----------------------------------------------------------------------------
// loadAvatar()
//-----------------------------------------------------------------------------
static LLFastTimer::DeclareTimer FTM_LOAD_AVATAR("Load Avatar");

BOOL LLVOAvatar::loadAvatar()
{
// 	LLFastTimer t(FTM_LOAD_AVATAR);
	
	// avatar_skeleton.xml
	if( !buildSkeleton(sAvatarSkeletonInfo) )
	{
		llwarns << "avatar file: buildSkeleton() failed" << llendl;
		return FALSE;
	}

	// avatar_lad.xml : <skeleton>
	if( !loadSkeletonNode() )
	{
		llwarns << "avatar file: loadNodeSkeleton() failed" << llendl;
		return FALSE;
	}
	
	// avatar_lad.xml : <mesh>
	if( !loadMeshNodes() )
	{
		llwarns << "avatar file: loadNodeMesh() failed" << llendl;
		return FALSE;
	}
	
	// avatar_lad.xml : <global_color>
	if( sAvatarXmlInfo->mTexSkinColorInfo )
	{
		mTexSkinColor = new LLTexGlobalColor( this );
		if( !mTexSkinColor->setInfo( sAvatarXmlInfo->mTexSkinColorInfo ) )
		{
			llwarns << "avatar file: mTexSkinColor->setInfo() failed" << llendl;
			return FALSE;
		}
	}
	else
	{
		llwarns << "<global_color> name=\"skin_color\" not found" << llendl;
		return FALSE;
	}
	if( sAvatarXmlInfo->mTexHairColorInfo )
	{
		mTexHairColor = new LLTexGlobalColor( this );
		if( !mTexHairColor->setInfo( sAvatarXmlInfo->mTexHairColorInfo ) )
		{
			llwarns << "avatar file: mTexHairColor->setInfo() failed" << llendl;
			return FALSE;
		}
	}
	else
	{
		llwarns << "<global_color> name=\"hair_color\" not found" << llendl;
		return FALSE;
	}
	if( sAvatarXmlInfo->mTexEyeColorInfo )
	{
		mTexEyeColor = new LLTexGlobalColor( this );
		if( !mTexEyeColor->setInfo( sAvatarXmlInfo->mTexEyeColorInfo ) )
		{
			llwarns << "avatar file: mTexEyeColor->setInfo() failed" << llendl;
			return FALSE;
		}
	}
	else
	{
		llwarns << "<global_color> name=\"eye_color\" not found" << llendl;
		return FALSE;
	}
	
	// avatar_lad.xml : <layer_set>
	if (sAvatarXmlInfo->mLayerInfoList.empty())
	{
		llwarns << "avatar file: missing <layer_set> node" << llendl;
		return FALSE;
	}

	if (sAvatarXmlInfo->mMorphMaskInfoList.empty())
	{
		llwarns << "avatar file: missing <morph_masks> node" << llendl;
		return FALSE;
	}

	// avatar_lad.xml : <morph_masks>
	for (LLVOAvatarXmlInfo::morph_info_list_t::iterator iter = sAvatarXmlInfo->mMorphMaskInfoList.begin();
		 iter != sAvatarXmlInfo->mMorphMaskInfoList.end();
		 ++iter)
	{
		LLVOAvatarXmlInfo::LLVOAvatarMorphInfo *info = *iter;

		EBakedTextureIndex baked = LLVOAvatarDictionary::findBakedByRegionName(info->mRegion); 
		if (baked != BAKED_NUM_INDICES)
		{
			LLPolyMorphTarget *morph_param;
			const std::string *name = &info->mName;
			morph_param = (LLPolyMorphTarget *)(getVisualParam(name->c_str()));
			if (morph_param)
			{
				BOOL invert = info->mInvert;
				addMaskedMorph(baked, morph_param, invert, info->mLayer);
			}
		}

	}

	loadLayersets();	
	
	// avatar_lad.xml : <driver_parameters>
	for (LLVOAvatarXmlInfo::driver_info_list_t::iterator iter = sAvatarXmlInfo->mDriverInfoList.begin();
		 iter != sAvatarXmlInfo->mDriverInfoList.end(); 
		 ++iter)
	{
		LLDriverParamInfo *info = *iter;
		LLDriverParam* driver_param = new LLDriverParam( this );
		if (driver_param->setInfo(info))
		{
			addVisualParam( driver_param );
			LLVisualParam*(LLVOAvatar::*avatar_function)(S32)const = &LLVOAvatar::getVisualParam; 
			if( !driver_param->linkDrivenParams(boost::bind(avatar_function,(LLVOAvatar*)this,_1 ), false))
			{
				llwarns << "could not link driven params for avatar " << this->getFullname() << " id: " << driver_param->getID() << llendl;
				continue;
			}
		}
		else
		{
			delete driver_param;
			llwarns << "avatar file: driver_param->parseData() failed" << llendl;
			return FALSE;
		}
	}

	// Uncomment to enable avatar_lad.xml debugging. 
	std::ofstream file;
	file.open("avatar_lad.log");
	for( LLViewerVisualParam* param = (LLViewerVisualParam*) getFirstVisualParam(); 
	param;
	param = (LLViewerVisualParam*) getNextVisualParam() )
	{
		param->getInfo()->toStream(file);
		file << std::endl;
	}

	file.close();
	
	return TRUE;
}

//-----------------------------------------------------------------------------
// loadSkeletonNode(): loads <skeleton> node from XML tree
//-----------------------------------------------------------------------------
BOOL LLVOAvatar::loadSkeletonNode ()
{
	mRoot.addChild( &mSkeleton[0] );

	for (std::vector<LLViewerJoint *>::iterator iter = mMeshLOD.begin();
		 iter != mMeshLOD.end(); 
		 ++iter)
	{
		LLViewerJoint *joint = (LLViewerJoint *) *iter;
		joint->mUpdateXform = FALSE;
		joint->setMeshesToChildren();
	}

	mRoot.addChild(mMeshLOD[MESH_ID_HEAD]);
	mRoot.addChild(mMeshLOD[MESH_ID_EYELASH]);
	mRoot.addChild(mMeshLOD[MESH_ID_UPPER_BODY]);
	mRoot.addChild(mMeshLOD[MESH_ID_LOWER_BODY]);
	mRoot.addChild(mMeshLOD[MESH_ID_SKIRT]);
	mRoot.addChild(mMeshLOD[MESH_ID_HEAD]);

	LLViewerJoint *skull = (LLViewerJoint*)mRoot.findJoint("mSkull");
	if (skull)
	{
		skull->addChild(mMeshLOD[MESH_ID_HAIR] );
	}

	LLViewerJoint *eyeL = (LLViewerJoint*)mRoot.findJoint("mEyeLeft");
	if (eyeL)
	{
		eyeL->addChild( mMeshLOD[MESH_ID_EYEBALL_LEFT] );
	}

	LLViewerJoint *eyeR = (LLViewerJoint*)mRoot.findJoint("mEyeRight");
	if (eyeR)
	{
		eyeR->addChild( mMeshLOD[MESH_ID_EYEBALL_RIGHT] );
	}

	// SKELETAL DISTORTIONS
	{
		LLVOAvatarXmlInfo::skeletal_distortion_info_list_t::iterator iter;
		for (iter = sAvatarXmlInfo->mSkeletalDistortionInfoList.begin();
			 iter != sAvatarXmlInfo->mSkeletalDistortionInfoList.end(); 
			 ++iter)
		{
			LLPolySkeletalDistortionInfo *info = *iter;
			LLPolySkeletalDistortion *param = new LLPolySkeletalDistortion(this);
			if (!param->setInfo(info))
			{
				delete param;
				return FALSE;
			}
			else
			{
				addVisualParam(param);
			}				
		}
	}
	
	// ATTACHMENTS
	{
		LLVOAvatarXmlInfo::attachment_info_list_t::iterator iter;
		for (iter = sAvatarXmlInfo->mAttachmentInfoList.begin();
			 iter != sAvatarXmlInfo->mAttachmentInfoList.end(); 
			 ++iter)
		{
			LLVOAvatarXmlInfo::LLVOAvatarAttachmentInfo *info = *iter;
			if (!isSelf() && info->mJointName == "mScreen")
			{ //don't process screen joint for other avatars
				continue;
			}

			LLViewerJointAttachment* attachment = new LLViewerJointAttachment();

			attachment->setName(info->mName);
			LLJoint *parentJoint = getJoint(info->mJointName);
			if (!parentJoint)
			{
				llwarns << "No parent joint by name " << info->mJointName << " found for attachment point " << info->mName << llendl;
				delete attachment;
				continue;
			}

			if (info->mHasPosition)
			{
				attachment->setOriginalPosition(info->mPosition);
			}

			if (info->mHasRotation)
			{
				LLQuaternion rotation;
				rotation.setQuat(info->mRotationEuler.mV[VX] * DEG_TO_RAD,
								 info->mRotationEuler.mV[VY] * DEG_TO_RAD,
								 info->mRotationEuler.mV[VZ] * DEG_TO_RAD);
				attachment->setRotation(rotation);
			}

			int group = info->mGroup;
			if (group >= 0)
			{
				if (group < 0 || group >= 9)
				{
					llwarns << "Invalid group number (" << group << ") for attachment point " << info->mName << llendl;
				}
				else
				{
					attachment->setGroup(group);
				}
			}

			S32 attachmentID = info->mAttachmentID;
			if (attachmentID < 1 || attachmentID > 255)
			{
				llwarns << "Attachment point out of range [1-255]: " << attachmentID << " on attachment point " << info->mName << llendl;
				delete attachment;
				continue;
			}
			if (mAttachmentPoints.find(attachmentID) != mAttachmentPoints.end())
			{
				llwarns << "Attachment point redefined with id " << attachmentID << " on attachment point " << info->mName << llendl;
				delete attachment;
				continue;
			}

			attachment->setPieSlice(info->mPieMenuSlice);
			attachment->setVisibleInFirstPerson(info->mVisibleFirstPerson);
			attachment->setIsHUDAttachment(info->mIsHUDAttachment);

			mAttachmentPoints[attachmentID] = attachment;

			// now add attachment joint
			parentJoint->addChild(attachment);
		}
	}

	return TRUE;
}

//-----------------------------------------------------------------------------
// loadMeshNodes(): loads <mesh> nodes from XML tree
//-----------------------------------------------------------------------------
BOOL LLVOAvatar::loadMeshNodes()
{
	for (LLVOAvatarXmlInfo::mesh_info_list_t::const_iterator meshinfo_iter = sAvatarXmlInfo->mMeshInfoList.begin();
		 meshinfo_iter != sAvatarXmlInfo->mMeshInfoList.end(); 
		 ++meshinfo_iter)
	{
		const LLVOAvatarXmlInfo::LLVOAvatarMeshInfo *info = *meshinfo_iter;
		const std::string &type = info->mType;
		S32 lod = info->mLOD;

		LLViewerJointMesh* mesh = NULL;
		U8 mesh_id = 0;
		BOOL found_mesh_id = FALSE;

		/* if (type == "hairMesh")
			switch(lod)
			  case 0:
				mesh = &mHairMesh0; */
		for (LLVOAvatarDictionary::Meshes::const_iterator mesh_iter = LLVOAvatarDictionary::getInstance()->getMeshes().begin();
			 mesh_iter != LLVOAvatarDictionary::getInstance()->getMeshes().end();
			 ++mesh_iter)
		{
			const EMeshIndex mesh_index = mesh_iter->first;
			const LLVOAvatarDictionary::MeshEntry *mesh_dict = mesh_iter->second;
			if (type.compare(mesh_dict->mName) == 0)
			{
				mesh_id = mesh_index;
				found_mesh_id = TRUE;
				break;
			}
		}

		if (found_mesh_id)
		{
			if (lod < (S32)mMeshLOD[mesh_id]->mMeshParts.size())
			{
				mesh = mMeshLOD[mesh_id]->mMeshParts[lod];
			}
			else
			{
				llwarns << "Avatar file: <mesh> has invalid lod setting " << lod << llendl;
				return FALSE;
			}
		}
		else 
		{
			llwarns << "Ignoring unrecognized mesh type: " << type << llendl;
			return FALSE;
		}

		//	llinfos << "Parsing mesh data for " << type << "..." << llendl;

		// If this isn't set to white (1.0), avatars will *ALWAYS* be darker than their surroundings.
		// Do not touch!!!
		mesh->setColor( 1.0f, 1.0f, 1.0f, 1.0f );

		LLPolyMesh *poly_mesh = NULL;

		if (!info->mReferenceMeshName.empty())
		{
			polymesh_map_t::const_iterator polymesh_iter = mMeshes.find(info->mReferenceMeshName);
			if (polymesh_iter != mMeshes.end())
			{
				poly_mesh = LLPolyMesh::getMesh(info->mMeshFileName, polymesh_iter->second);
				poly_mesh->setAvatar(this);
			}
			else
			{
				// This should never happen
				LL_WARNS("Avatar") << "Could not find avatar mesh: " << info->mReferenceMeshName << LL_ENDL;
			}
		}
		else
		{
			poly_mesh = LLPolyMesh::getMesh(info->mMeshFileName);
			poly_mesh->setAvatar(this);
		}

		if( !poly_mesh )
		{
			llwarns << "Failed to load mesh of type " << type << llendl;
			return FALSE;
		}

		// Multimap insert
		mMeshes.insert(std::make_pair(info->mMeshFileName, poly_mesh));
	
		mesh->setMesh( poly_mesh );
		mesh->setLOD( info->mMinPixelArea );

		for (LLVOAvatarXmlInfo::LLVOAvatarMeshInfo::morph_info_list_t::const_iterator xmlinfo_iter = info->mPolyMorphTargetInfoList.begin();
			 xmlinfo_iter != info->mPolyMorphTargetInfoList.end(); 
			 ++xmlinfo_iter)
		{
			const LLVOAvatarXmlInfo::LLVOAvatarMeshInfo::morph_info_pair_t *info_pair = &(*xmlinfo_iter);
			LLPolyMorphTarget *param = new LLPolyMorphTarget(mesh->getMesh());
			if (!param->setInfo(info_pair->first))
			{
				delete param;
				return FALSE;
			}
			else
			{
				if (info_pair->second)
				{
					addSharedVisualParam(param);
				}
				else
				{
					addVisualParam(param);
				}
			}				
		}
	}

	return TRUE;
}

//-----------------------------------------------------------------------------
// loadLayerSets()
//-----------------------------------------------------------------------------
BOOL LLVOAvatar::loadLayersets()
{
	BOOL success = TRUE;
	for (LLVOAvatarXmlInfo::layer_info_list_t::const_iterator layerset_iter = sAvatarXmlInfo->mLayerInfoList.begin();
		 layerset_iter != sAvatarXmlInfo->mLayerInfoList.end(); 
		 ++layerset_iter)
	{
		// Construct a layerset for each one specified in avatar_lad.xml and initialize it as such.
		LLTexLayerSetInfo *layerset_info = *layerset_iter;
		layerset_info->createVisualParams(this);
	}
	return success;
}

//-----------------------------------------------------------------------------
// updateVisualParams()
//-----------------------------------------------------------------------------
void LLVOAvatar::updateVisualParams()
{
	if (gNoRender)
	{
		return;
	}

	setSex( (getVisualParamWeight( "male" ) > 0.5f) ? SEX_MALE : SEX_FEMALE );

	LLCharacter::updateVisualParams();

	if (mLastSkeletonSerialNum != mSkeletonSerialNum)
	{
		computeBodySize();
		mLastSkeletonSerialNum = mSkeletonSerialNum;
		mRoot.updateWorldMatrixChildren();
	}

	dirtyMesh();
	updateHeadOffset();
}

//-----------------------------------------------------------------------------
// isActive()
//-----------------------------------------------------------------------------
BOOL LLVOAvatar::isActive() const
{
	return TRUE;
}

//-----------------------------------------------------------------------------
// setPixelAreaAndAngle()
//-----------------------------------------------------------------------------
void LLVOAvatar::setPixelAreaAndAngle(LLAgent &agent)
{
	LLMemType mt(LLMemType::MTYPE_AVATAR);

	if (mDrawable.isNull())
	{
		return;
	}

	const LLVector4a* ext = mDrawable->getSpatialExtents();
	LLVector4a center;
	center.setAdd(ext[1], ext[0]);
	center.mul(0.5f);
	LLVector4a size;
	size.setSub(ext[1], ext[0]);
	size.mul(0.5f);

	mImpostorPixelArea = LLPipeline::calcPixelArea(center, size, *LLViewerCamera::getInstance());

	F32 range = mDrawable->mDistanceWRTCamera;

	if (range < 0.001f)		// range == zero
	{
		mAppAngle = 180.f;
	}
	else
	{
		F32 radius = size.getLength3().getF32();
		mAppAngle = (F32) atan2( radius, range) * RAD_TO_DEG;
	}

	// We always want to look good to ourselves
	if( isSelf() )
	{
		mPixelArea = llmax( mPixelArea, F32(getTexImageSize() / 16) );
	}
}

//-----------------------------------------------------------------------------
// updateJointLODs()
//-----------------------------------------------------------------------------
BOOL LLVOAvatar::updateJointLODs()
{
	const F32 MAX_PIXEL_AREA = 100000000.f;
	F32 lod_factor = (sLODFactor * AVATAR_LOD_TWEAK_RANGE + (1.f - AVATAR_LOD_TWEAK_RANGE));
	F32 avatar_num_min_factor = clamp_rescale(sLODFactor, 0.f, 1.f, 0.25f, 0.6f);
	F32 avatar_num_factor = clamp_rescale((F32)sNumVisibleAvatars, 8, 25, 1.f, avatar_num_min_factor);
	F32 area_scale = 0.16f;

	{
		if (isSelf())
		{
			if(gAgentCamera.cameraCustomizeAvatar() || gAgentCamera.cameraMouselook())
			{
				mAdjustedPixelArea = MAX_PIXEL_AREA;
			}
			else
			{
				mAdjustedPixelArea = mPixelArea*area_scale;
			}
		}
		else if (mIsDummy)
		{
			mAdjustedPixelArea = MAX_PIXEL_AREA;
		}
		else
		{
			// reported avatar pixel area is dependent on avatar render load, based on number of visible avatars
			mAdjustedPixelArea = (F32)mPixelArea * area_scale * lod_factor * lod_factor * avatar_num_factor * avatar_num_factor;
		}

		// now select meshes to render based on adjusted pixel area
		BOOL res = mRoot.updateLOD(mAdjustedPixelArea, TRUE);
 		if (res)
		{
			sNumLODChangesThisFrame++;
			dirtyMesh(2);
			return TRUE;
		}
	}

	return FALSE;
}

//-----------------------------------------------------------------------------
// createDrawable()
//-----------------------------------------------------------------------------
LLDrawable *LLVOAvatar::createDrawable(LLPipeline *pipeline)
{
	pipeline->allocDrawable(this);
	mDrawable->setLit(FALSE);

	LLDrawPoolAvatar *poolp = (LLDrawPoolAvatar*) gPipeline.getPool(LLDrawPool::POOL_AVATAR);

	// Only a single face (one per avatar)
	//this face will be splitted into several if its vertex buffer is too long.
	mDrawable->setState(LLDrawable::ACTIVE);
	mDrawable->addFace(poolp, NULL);
	mDrawable->setRenderType(LLPipeline::RENDER_TYPE_AVATAR);
	
	mNumInitFaces = mDrawable->getNumFaces() ;

	dirtyMesh(2);
	return mDrawable;
}


void LLVOAvatar::updateGL()
{
	if (mMeshTexturesDirty)
	{
		updateMeshTextures();
		mMeshTexturesDirty = FALSE;
	}
}

//-----------------------------------------------------------------------------
// updateGeometry()
//-----------------------------------------------------------------------------
static LLFastTimer::DeclareTimer FTM_UPDATE_AVATAR("Update Avatar");
BOOL LLVOAvatar::updateGeometry(LLDrawable *drawable)
{
	LLFastTimer ftm(FTM_UPDATE_AVATAR);
 	if (!(gPipeline.hasRenderType(LLPipeline::RENDER_TYPE_AVATAR)))
	{
		return TRUE;
	}
	
	if (!mMeshValid)
	{
		return TRUE;
	}

	if (!drawable)
	{
		llerrs << "LLVOAvatar::updateGeometry() called with NULL drawable" << llendl;
	}

	return TRUE;
}

//-----------------------------------------------------------------------------
// updateSexDependentLayerSets()
//-----------------------------------------------------------------------------
void LLVOAvatar::updateSexDependentLayerSets( BOOL upload_bake )
{
	invalidateComposite( mBakedTextureDatas[BAKED_HEAD].mTexLayerSet, upload_bake );
	invalidateComposite( mBakedTextureDatas[BAKED_UPPER].mTexLayerSet, upload_bake );
	invalidateComposite( mBakedTextureDatas[BAKED_LOWER].mTexLayerSet, upload_bake );
}

//-----------------------------------------------------------------------------
// dirtyMesh()
//-----------------------------------------------------------------------------
void LLVOAvatar::dirtyMesh()
{
	dirtyMesh(1);
}
void LLVOAvatar::dirtyMesh(S32 priority)
{
	mDirtyMesh = llmax(mDirtyMesh, priority);
}
//-----------------------------------------------------------------------------
// hideSkirt()
//-----------------------------------------------------------------------------
void LLVOAvatar::hideSkirt()
{
	mMeshLOD[MESH_ID_SKIRT]->setVisible(FALSE, TRUE);
}

BOOL LLVOAvatar::setParent(LLViewerObject* parent)
{
	BOOL ret ;
	if (parent == NULL)
	{
		getOffObject();
		ret = LLViewerObject::setParent(parent);
		if (isSelf())
		{
			gAgentCamera.resetCamera();
		}
	}
	else
	{
		ret = LLViewerObject::setParent(parent);
		if(ret)
		{
			sitOnObject(parent);
		}
	}
	return ret ;
}

void LLVOAvatar::addChild(LLViewerObject *childp)
{
	childp->extractAttachmentItemID(); // find the inventory item this object is associated with.
	LLViewerObject::addChild(childp);
	if (childp->mDrawable)
	{
		attachObject(childp);
	}
	else
	{
		mPendingAttachment.push_back(childp);
	}
}

void LLVOAvatar::removeChild(LLViewerObject *childp)
{
	LLViewerObject::removeChild(childp);
	if (!detachObject(childp))
	{
		llwarns << "Calling detach on non-attached object " << llendl;
	}
}

LLViewerJointAttachment* LLVOAvatar::getTargetAttachmentPoint(LLViewerObject* viewer_object)
{
	S32 attachmentID = ATTACHMENT_ID_FROM_STATE(viewer_object->getState());

	// This should never happen unless the server didn't process the attachment point
	// correctly, but putting this check in here to be safe.
	if (attachmentID & ATTACHMENT_ADD)
	{
		llwarns << "Got an attachment with ATTACHMENT_ADD mask, removing ( attach pt:" << attachmentID << " )" << llendl;		attachmentID &= ~ATTACHMENT_ADD;
	}
	
	LLViewerJointAttachment* attachment = get_if_there(mAttachmentPoints, attachmentID, (LLViewerJointAttachment*)NULL);

	if (!attachment)
	{
		llwarns << "Object attachment point invalid: " << attachmentID << llendl;
		attachment = get_if_there(mAttachmentPoints, 1, (LLViewerJointAttachment*)NULL); // Arbitrary using 1 (chest)
	}

	return attachment;
}

//-----------------------------------------------------------------------------
// attachObject()
//-----------------------------------------------------------------------------
const LLViewerJointAttachment *LLVOAvatar::attachObject(LLViewerObject *viewer_object)
{
	LLViewerJointAttachment* attachment = getTargetAttachmentPoint(viewer_object);

	if (!attachment || !attachment->addObject(viewer_object))
	{
		return 0;
	}

	if (viewer_object->isSelected())
	{
		LLSelectMgr::getInstance()->updateSelectionCenter();
		LLSelectMgr::getInstance()->updatePointAt();
	}

	return attachment;
}

//-----------------------------------------------------------------------------
// attachObject()
//-----------------------------------------------------------------------------
U32 LLVOAvatar::getNumAttachments() const
{
	U32 num_attachments = 0;
	for (attachment_map_t::const_iterator iter = mAttachmentPoints.begin();
		 iter != mAttachmentPoints.end();
		 ++iter)
	{
		const LLViewerJointAttachment *attachment_pt = (*iter).second;
		num_attachments += attachment_pt->getNumObjects();
	}
	return num_attachments;
}

//-----------------------------------------------------------------------------
// canAttachMoreObjects()
//-----------------------------------------------------------------------------
BOOL LLVOAvatar::canAttachMoreObjects() const
{
	return (getNumAttachments() < MAX_AGENT_ATTACHMENTS);
}

//-----------------------------------------------------------------------------
// canAttachMoreObjects()
// Returns true if we can attach <n> more objects.
//-----------------------------------------------------------------------------
BOOL LLVOAvatar::canAttachMoreObjects(U32 n) const
{
	return (getNumAttachments() + n) <= MAX_AGENT_ATTACHMENTS;
}

//-----------------------------------------------------------------------------
// lazyAttach()
//-----------------------------------------------------------------------------
void LLVOAvatar::lazyAttach()
{
	std::vector<LLPointer<LLViewerObject> > still_pending;
	
	for (U32 i = 0; i < mPendingAttachment.size(); i++)
	{
		if (mPendingAttachment[i]->mDrawable)
		{
			attachObject(mPendingAttachment[i]);
		}
		else
		{
			still_pending.push_back(mPendingAttachment[i]);
		}
	}

	mPendingAttachment = still_pending;
}

void LLVOAvatar::resetHUDAttachments()
{
	for (attachment_map_t::iterator iter = mAttachmentPoints.begin(); 
		 iter != mAttachmentPoints.end();
		 ++iter)
	{
		LLViewerJointAttachment* attachment = iter->second;
		if (attachment->getIsHUDAttachment())
		{
			for (LLViewerJointAttachment::attachedobjs_vec_t::iterator attachment_iter = attachment->mAttachedObjects.begin();
				 attachment_iter != attachment->mAttachedObjects.end();
				 ++attachment_iter)
			{
				const LLViewerObject* attached_object = (*attachment_iter);
				if (attached_object && attached_object->mDrawable.notNull())
				{
					gPipeline.markMoved(attached_object->mDrawable);
				}
			}
		}
	}
}

void LLVOAvatar::rebuildRiggedAttachments( void )
{
	for ( attachment_map_t::iterator iter = mAttachmentPoints.begin(); iter != mAttachmentPoints.end(); ++iter )
	{
		LLViewerJointAttachment* pAttachment = iter->second;
		LLViewerJointAttachment::attachedobjs_vec_t::iterator attachmentIterEnd = pAttachment->mAttachedObjects.end();
		
		for ( LLViewerJointAttachment::attachedobjs_vec_t::iterator attachmentIter = pAttachment->mAttachedObjects.begin();
			 attachmentIter != attachmentIterEnd; ++attachmentIter)
		{
			const LLViewerObject* pAttachedObject =  *attachmentIter;
			if ( pAttachment && pAttachedObject->mDrawable.notNull() )
			{
				gPipeline.markRebuild(pAttachedObject->mDrawable);
			}
		}
	}
}
//-----------------------------------------------------------------------------
// cleanupAttachedMesh()
//-----------------------------------------------------------------------------
void LLVOAvatar::cleanupAttachedMesh( LLViewerObject* pVO )
{
	//If a VO has a skin that we'll reset the joint positions to their default
	if ( pVO && pVO->mDrawable )
	{
		LLVOVolume* pVObj = pVO->mDrawable->getVOVolume();
		if ( pVObj )
		{
			const LLMeshSkinInfo* pSkinData = gMeshRepo.getSkinInfo( pVObj->getVolume()->getParams().getSculptID() );
			if ( pSkinData )
			{
				const int jointCnt = pSkinData->mJointNames.size();
				bool fullRig = ( jointCnt>=20 ) ? true : false;
				if ( fullRig )
				{
					const int bindCnt = pSkinData->mAlternateBindMatrix.size();							
					if ( bindCnt > 0 )
					{
						LLVOAvatar::resetJointPositionsToDefault();
					}
				}
			}				
		}
	}	
}
//-----------------------------------------------------------------------------
// detachObject()
//-----------------------------------------------------------------------------
BOOL LLVOAvatar::detachObject(LLViewerObject *viewer_object)
{
	for (attachment_map_t::iterator iter = mAttachmentPoints.begin(); 
		 iter != mAttachmentPoints.end();
		 ++iter)
	{
		LLViewerJointAttachment* attachment = iter->second;
		
		if (attachment->isObjectAttached(viewer_object))
		{
			cleanupAttachedMesh( viewer_object );
			attachment->removeObject(viewer_object);
			lldebugs << "Detaching object " << viewer_object->mID << " from " << attachment->getName() << llendl;
			return TRUE;
		}
	}

	std::vector<LLPointer<LLViewerObject> >::iterator iter = std::find(mPendingAttachment.begin(), mPendingAttachment.end(), viewer_object);
	if (iter != mPendingAttachment.end())
	{
		mPendingAttachment.erase(iter);
		return TRUE;
	}
	
	return FALSE;
}

//-----------------------------------------------------------------------------
// sitDown()
//-----------------------------------------------------------------------------
void LLVOAvatar::sitDown(BOOL bSitting)
{
	mIsSitting = bSitting;
	if (isSelf())
	{
		// Update Movement Controls according to own Sitting mode
		LLFloaterMove::setSittingMode(bSitting);
	}
}

//-----------------------------------------------------------------------------
// sitOnObject()
//-----------------------------------------------------------------------------
void LLVOAvatar::sitOnObject(LLViewerObject *sit_object)
{
	if (isSelf())
	{
		// Might be first sit
		//LLFirstUse::useSit();

		gAgent.setFlying(FALSE);
		gAgentCamera.setThirdPersonHeadOffset(LLVector3::zero);
		//interpolate to new camera position
		gAgentCamera.startCameraAnimation();
		// make sure we are not trying to autopilot
		gAgent.stopAutoPilot();
		gAgentCamera.setupSitCamera();
		if (gAgentCamera.getForceMouselook())
		{
			gAgentCamera.changeCameraToMouselook();
		}
	}

	if (mDrawable.isNull())
	{
		return;
	}
	LLQuaternion inv_obj_rot = ~sit_object->getRenderRotation();
	LLVector3 obj_pos = sit_object->getRenderPosition();

	LLVector3 rel_pos = getRenderPosition() - obj_pos;
	rel_pos.rotVec(inv_obj_rot);

	mDrawable->mXform.setPosition(rel_pos);
	mDrawable->mXform.setRotation(mDrawable->getWorldRotation() * inv_obj_rot);

	gPipeline.markMoved(mDrawable, TRUE);
	// Notice that removing sitDown() from here causes avatars sitting on
	// objects to be not rendered for new arrivals. See EXT-6835 and EXT-1655.
	sitDown(TRUE);
	mRoot.getXform()->setParent(&sit_object->mDrawable->mXform); // LLVOAvatar::sitOnObject
	mRoot.setPosition(getPosition());
	mRoot.updateWorldMatrixChildren();

	stopMotion(ANIM_AGENT_BODY_NOISE);

}

//-----------------------------------------------------------------------------
// getOffObject()
//-----------------------------------------------------------------------------
void LLVOAvatar::getOffObject()
{
	if (mDrawable.isNull())
	{
		return;
	}
	
	LLViewerObject* sit_object = (LLViewerObject*)getParent();

	if (sit_object) 
	{
		stopMotionFromSource(sit_object->getID());
		LLFollowCamMgr::setCameraActive(sit_object->getID(), FALSE);

		LLViewerObject::const_child_list_t& child_list = sit_object->getChildren();
		for (LLViewerObject::child_list_t::const_iterator iter = child_list.begin();
			 iter != child_list.end(); ++iter)
		{
			LLViewerObject* child_objectp = *iter;

			stopMotionFromSource(child_objectp->getID());
			LLFollowCamMgr::setCameraActive(child_objectp->getID(), FALSE);
		}
	}

	// assumes that transform will not be updated with drawable still having a parent
	LLVector3 cur_position_world = mDrawable->getWorldPosition();
	LLQuaternion cur_rotation_world = mDrawable->getWorldRotation();

	// set *local* position based on last *world* position, since we're unparenting the avatar
	mDrawable->mXform.setPosition(cur_position_world);
	mDrawable->mXform.setRotation(cur_rotation_world);	
	
	gPipeline.markMoved(mDrawable, TRUE);

	sitDown(FALSE);

	mRoot.getXform()->setParent(NULL); // LLVOAvatar::getOffObject
	mRoot.setPosition(cur_position_world);
	mRoot.setRotation(cur_rotation_world);
	mRoot.getXform()->update();

	startMotion(ANIM_AGENT_BODY_NOISE);

	if (isSelf())
	{
		LLQuaternion av_rot = gAgent.getFrameAgent().getQuaternion();
		LLQuaternion obj_rot = sit_object ? sit_object->getRenderRotation() : LLQuaternion::DEFAULT;
		av_rot = av_rot * obj_rot;
		LLVector3 at_axis = LLVector3::x_axis;
		at_axis = at_axis * av_rot;
		at_axis.mV[VZ] = 0.f;
		at_axis.normalize();
		gAgent.resetAxes(at_axis);

		//reset orientation
//		mRoot.setRotation(avWorldRot);
		gAgentCamera.setThirdPersonHeadOffset(LLVector3(0.f, 0.f, 1.f));

		gAgentCamera.setSitCamera(LLUUID::null);
	}
}

//-----------------------------------------------------------------------------
// findAvatarFromAttachment()
//-----------------------------------------------------------------------------
// static 
LLVOAvatar* LLVOAvatar::findAvatarFromAttachment( LLViewerObject* obj )
{
	if( obj->isAttachment() )
	{
		do
		{
			obj = (LLViewerObject*) obj->getParent();
		}
		while( obj && !obj->isAvatar() );

		if( obj && !obj->isDead() )
		{
			return (LLVOAvatar*)obj;
		}
	}
	return NULL;
}

// warning: order(N) not order(1)
S32 LLVOAvatar::getAttachmentCount()
{
	S32 count = mAttachmentPoints.size();
	return count;
}

LLColor4 LLVOAvatar::getGlobalColor( const std::string& color_name ) const
{
	if (color_name=="skin_color" && mTexSkinColor)
	{
		return mTexSkinColor->getColor();
	}
	else if(color_name=="hair_color" && mTexHairColor)
	{
		return mTexHairColor->getColor();
	}
	if(color_name=="eye_color" && mTexEyeColor)
	{
		return mTexEyeColor->getColor();
	}
	else
	{
//		return LLColor4( .5f, .5f, .5f, .5f );
		return LLColor4( 0.f, 1.f, 1.f, 1.f ); // good debugging color
	}
}

// virtual
void LLVOAvatar::invalidateComposite( LLTexLayerSet* layerset, BOOL upload_result )
{
}

void LLVOAvatar::invalidateAll()
{
}

void LLVOAvatar::onGlobalColorChanged(const LLTexGlobalColor* global_color, BOOL upload_bake )
{
	if (global_color == mTexSkinColor)
	{
		invalidateComposite( mBakedTextureDatas[BAKED_HEAD].mTexLayerSet, upload_bake );
		invalidateComposite( mBakedTextureDatas[BAKED_UPPER].mTexLayerSet, upload_bake );
		invalidateComposite( mBakedTextureDatas[BAKED_LOWER].mTexLayerSet, upload_bake );
	}
	else if (global_color == mTexHairColor)
	{
		invalidateComposite( mBakedTextureDatas[BAKED_HEAD].mTexLayerSet, upload_bake );
		invalidateComposite( mBakedTextureDatas[BAKED_HAIR].mTexLayerSet, upload_bake );
		
		// ! BACKWARDS COMPATIBILITY !
		// Fix for dealing with avatars from viewers that don't bake hair.
		if (!isTextureDefined(mBakedTextureDatas[BAKED_HAIR].mTextureIndex))
		{
			LLColor4 color = mTexHairColor->getColor();
			for (U32 i = 0; i < mBakedTextureDatas[BAKED_HAIR].mMeshes.size(); i++)
			{
				mBakedTextureDatas[BAKED_HAIR].mMeshes[i]->setColor( color.mV[VX], color.mV[VY], color.mV[VZ], color.mV[VW] );
			}
		}
	} 
	else if (global_color == mTexEyeColor)
	{
//		llinfos << "invalidateComposite cause: onGlobalColorChanged( eyecolor )" << llendl; 
		invalidateComposite( mBakedTextureDatas[BAKED_EYES].mTexLayerSet,  upload_bake );
	}
	updateMeshTextures();
}

BOOL LLVOAvatar::isVisible() const
{
	return mDrawable.notNull()
		&& (mDrawable->isVisible() || mIsDummy);
}

// Determine if we have enough avatar data to render
BOOL LLVOAvatar::getIsCloud()
{
	// Do we have a shape?
	if (visualParamWeightsAreDefault())
	{
		return TRUE;
	}

	if (!isTextureDefined(TEX_LOWER_BAKED) || 
		!isTextureDefined(TEX_UPPER_BAKED) || 
		!isTextureDefined(TEX_HEAD_BAKED))
	{
		return TRUE;
	}
	return FALSE;
}

// call periodically to keep isFullyLoaded up to date.
// returns true if the value has changed.
BOOL LLVOAvatar::updateIsFullyLoaded()
{
	const BOOL loading = getIsCloud();
	updateRuthTimer(loading);
	return processFullyLoadedChange(loading);
}

void LLVOAvatar::updateRuthTimer(bool loading)
{
	if (isSelf() || !loading) 
	{
		return;
	}

	if (mPreviousFullyLoaded)
	{
		mRuthTimer.reset();
		if (gSavedSettings.getBOOL("DebugAvatarRezTime"))
		{
			llinfos << "REZTIME: [ " << (U32)mDebugExistenceTimer.getElapsedTimeF32() << "sec ] Avatar '" << getFullname() << "' became cloud." << llendl;
			LLSD args;
			args["EXISTENCE"] = llformat("%d",(U32)mDebugExistenceTimer.getElapsedTimeF32());
			args["TIME"] = llformat("%d",(U32)mRuthDebugTimer.getElapsedTimeF32());
			args["NAME"] = getFullname();
			LLNotificationsUtil::add("AvatarRezCloudNotification",args);
		}
		mRuthDebugTimer.reset();
	}
	
	const F32 LOADING_TIMEOUT__SECONDS = 120.f;
	if (mRuthTimer.getElapsedTimeF32() > LOADING_TIMEOUT__SECONDS)
	{
		llinfos << "Ruth Timer timeout: Missing texture data for '" << getFullname() << "' "
				<< "( Params loaded : " << !visualParamWeightsAreDefault() << " ) "
				<< "( Lower : " << isTextureDefined(TEX_LOWER_BAKED) << " ) "
				<< "( Upper : " << isTextureDefined(TEX_UPPER_BAKED) << " ) "
				<< "( Head : " << isTextureDefined(TEX_HEAD_BAKED) << " )."
				<< llendl;
		
		LLAvatarPropertiesProcessor::getInstance()->sendAvatarTexturesRequest(getID());
		mRuthTimer.reset();
	}
}

BOOL LLVOAvatar::processFullyLoadedChange(bool loading)
{
	// we wait a little bit before giving the all clear,
	// to let textures settle down
	const F32 PAUSE = 1.f;
	if (loading)
		mFullyLoadedTimer.reset();
	
	mFullyLoaded = (mFullyLoadedTimer.getElapsedTimeF32() > PAUSE);

	if (gSavedSettings.getBOOL("DebugAvatarRezTime"))
	{
		if (!mPreviousFullyLoaded && !loading && mFullyLoaded)
		{
			llinfos << "REZTIME: [ " << (U32)mDebugExistenceTimer.getElapsedTimeF32() << "sec ] Avatar '" << getFullname() << "' resolved in " << (U32)mRuthDebugTimer.getElapsedTimeF32() << " seconds." << llendl;
			LLSD args;
			args["EXISTENCE"] = llformat("%d",(U32)mDebugExistenceTimer.getElapsedTimeF32());
			args["TIME"] = llformat("%d",(U32)mRuthDebugTimer.getElapsedTimeF32());
			args["NAME"] = getFullname();
			LLNotificationsUtil::add("AvatarRezNotification",args);
		}
	}

	// did our loading state "change" from last call?
	const S32 UPDATE_RATE = 30;
	BOOL changed =
		((mFullyLoaded != mPreviousFullyLoaded) ||         // if the value is different from the previous call
		 (!mFullyLoadedInitialized) ||                     // if we've never been called before
		 (mFullyLoadedFrameCounter % UPDATE_RATE == 0));   // every now and then issue a change

	mPreviousFullyLoaded = mFullyLoaded;
	mFullyLoadedInitialized = TRUE;
	mFullyLoadedFrameCounter++;
	
	return changed;
}

BOOL LLVOAvatar::isFullyLoaded() const
{
	if (gSavedSettings.getBOOL("RenderUnloadedAvatar"))
		return TRUE;
	else
		return mFullyLoaded;
}


//-----------------------------------------------------------------------------
// findMotion()
//-----------------------------------------------------------------------------
LLMotion* LLVOAvatar::findMotion(const LLUUID& id) const
{
	return mMotionController.findMotion(id);
}

//-----------------------------------------------------------------------------
// updateMeshTextures()
// Uses the current TE values to set the meshes' and layersets' textures.
//-----------------------------------------------------------------------------
void LLVOAvatar::updateMeshTextures()
{
    // llinfos << "updateMeshTextures" << llendl;
	if (gNoRender) return;

	// if user has never specified a texture, assign the default
	for (U32 i=0; i < getNumTEs(); i++)
	{
		const LLViewerTexture* te_image = getImage(i, 0);
		if(!te_image || te_image->getID().isNull() || (te_image->getID() == IMG_DEFAULT))
		{
			setImage(i, LLViewerTextureManager::getFetchedTexture(i == TEX_HAIR ? IMG_DEFAULT : IMG_DEFAULT_AVATAR), 0); // IMG_DEFAULT_AVATAR = a special texture that's never rendered.
		}
	}

	const BOOL self_customizing = isSelf() && gAgentCamera.cameraCustomizeAvatar(); // During face edit mode, we don't use baked textures
	const BOOL other_culled = !isSelf() && mCulled;
	LLLoadedCallbackEntry::source_callback_list_t* src_callback_list = NULL ;
	BOOL paused = FALSE;
	if(!isSelf())
	{
		src_callback_list = &mCallbackTextureList ;
		paused = mLoadedCallbacksPaused ;
	}

	std::vector<BOOL> is_layer_baked;
	is_layer_baked.resize(mBakedTextureDatas.size(), false);

	std::vector<BOOL> use_lkg_baked_layer; // lkg = "last known good"
	use_lkg_baked_layer.resize(mBakedTextureDatas.size(), false);

	for (U32 i=0; i < mBakedTextureDatas.size(); i++)
	{
		is_layer_baked[i] = isTextureDefined(mBakedTextureDatas[i].mTextureIndex);

		if (!other_culled)
		{
			// When an avatar is changing clothes and not in Appearance mode,
			// use the last-known good baked texture until it finish the first
			// render of the new layerset.

			const BOOL layerset_invalid = mBakedTextureDatas[i].mTexLayerSet 
										  && ( !mBakedTextureDatas[i].mTexLayerSet->getComposite()->isInitialized()
										  || !mBakedTextureDatas[i].mTexLayerSet->isLocalTextureDataAvailable() );

			use_lkg_baked_layer[i] = (!is_layer_baked[i] 
									  && (mBakedTextureDatas[i].mLastTextureIndex != IMG_DEFAULT_AVATAR) 
									  && layerset_invalid);
			if (use_lkg_baked_layer[i])
			{
				mBakedTextureDatas[i].mTexLayerSet->setUpdatesEnabled(TRUE);
			}
		}
		else
		{
			use_lkg_baked_layer[i] = (!is_layer_baked[i] 
									  && mBakedTextureDatas[i].mLastTextureIndex != IMG_DEFAULT_AVATAR);
			if (mBakedTextureDatas[i].mTexLayerSet)
			{
				mBakedTextureDatas[i].mTexLayerSet->destroyComposite();
			}
		}

	}

	// Turn on alpha masking correctly for yourself and other avatars on 1.23+
	mSupportsAlphaLayers = isSelf() || is_layer_baked[BAKED_HAIR];

	// Baked textures should be requested from the sim this avatar is on. JC
	const LLHost target_host = getObjectHost();
	if (!target_host.isOk())
	{
		llwarns << "updateMeshTextures: invalid host for object: " << getID() << llendl;
	}
	
	for (U32 i=0; i < mBakedTextureDatas.size(); i++)
	{
		if (use_lkg_baked_layer[i] && !self_customizing )
		{
			LLViewerFetchedTexture* baked_img = LLViewerTextureManager::getFetchedTextureFromHost( mBakedTextureDatas[i].mLastTextureIndex, target_host );
			mBakedTextureDatas[i].mIsUsed = TRUE;
			for (U32 k=0; k < mBakedTextureDatas[i].mMeshes.size(); k++)
			{
				mBakedTextureDatas[i].mMeshes[k]->setTexture( baked_img );
			}
		}
		else if (!self_customizing && is_layer_baked[i])
		{
			LLViewerFetchedTexture* baked_img = LLViewerTextureManager::staticCastToFetchedTexture(getImage( mBakedTextureDatas[i].mTextureIndex, 0 ), TRUE) ;
			if( baked_img->getID() == mBakedTextureDatas[i].mLastTextureIndex )
			{
				// Even though the file may not be finished loading, we'll consider it loaded and use it (rather than doing compositing).
				useBakedTexture( baked_img->getID() );
			}
			else
			{
				mBakedTextureDatas[i].mIsLoaded = FALSE;
				if ( (baked_img->getID() != IMG_INVISIBLE) && ((i == BAKED_HEAD) || (i == BAKED_UPPER) || (i == BAKED_LOWER)) )
				{			
					baked_img->setLoadedCallback(onBakedTextureMasksLoaded, MORPH_MASK_REQUESTED_DISCARD, TRUE, TRUE, new LLTextureMaskData( mID ), 
						src_callback_list, paused);	
				}
				baked_img->setLoadedCallback(onBakedTextureLoaded, SWITCH_TO_BAKED_DISCARD, FALSE, FALSE, new LLUUID( mID ), 
					src_callback_list, paused );
			}
		}
		else if (mBakedTextureDatas[i].mTexLayerSet 
				 && !other_culled) 
		{
			mBakedTextureDatas[i].mTexLayerSet->createComposite();
			mBakedTextureDatas[i].mTexLayerSet->setUpdatesEnabled( TRUE );
			mBakedTextureDatas[i].mIsUsed = FALSE;
			for (U32 k=0; k < mBakedTextureDatas[i].mMeshes.size(); k++)
			{
				mBakedTextureDatas[i].mMeshes[k]->setLayerSet( mBakedTextureDatas[i].mTexLayerSet );
			}
		}
	}

	// set texture and color of hair manually if we are not using a baked image.
	// This can happen while loading hair for yourself, or for clients that did not
	// bake a hair texture. Still needed for yourself after 1.22 is depricated.
	if (!is_layer_baked[BAKED_HAIR] || self_customizing)
	{
		const LLColor4 color = mTexHairColor ? mTexHairColor->getColor() : LLColor4(1,1,1,1);
		LLViewerTexture* hair_img = getImage( TEX_HAIR, 0 );
		for (U32 i = 0; i < mBakedTextureDatas[BAKED_HAIR].mMeshes.size(); i++)
		{
			mBakedTextureDatas[BAKED_HAIR].mMeshes[i]->setColor( color.mV[VX], color.mV[VY], color.mV[VZ], color.mV[VW] );
			mBakedTextureDatas[BAKED_HAIR].mMeshes[i]->setTexture( hair_img );
		}
	} 
	
	
	for (LLVOAvatarDictionary::BakedTextures::const_iterator baked_iter = LLVOAvatarDictionary::getInstance()->getBakedTextures().begin();
		 baked_iter != LLVOAvatarDictionary::getInstance()->getBakedTextures().end();
		 ++baked_iter)
	{
		const EBakedTextureIndex baked_index = baked_iter->first;
		const LLVOAvatarDictionary::BakedEntry *baked_dict = baked_iter->second;
		
		for (texture_vec_t::const_iterator local_tex_iter = baked_dict->mLocalTextures.begin();
			 local_tex_iter != baked_dict->mLocalTextures.end();
			 ++local_tex_iter)
		{
			const ETextureIndex texture_index = *local_tex_iter;
			const BOOL is_baked_ready = (is_layer_baked[baked_index] && mBakedTextureDatas[baked_index].mIsLoaded) || other_culled;
			if (isSelf())
			{
				setBakedReady(texture_index, is_baked_ready);
			}
		}
	}
	removeMissingBakedTextures();
}

// virtual
//-----------------------------------------------------------------------------
// setLocalTexture()
//-----------------------------------------------------------------------------
void LLVOAvatar::setLocalTexture( ETextureIndex type, LLViewerTexture* in_tex, BOOL baked_version_ready, U32 index )
{
	// invalid for anyone but self
	llassert(0);
}

//virtual 
void LLVOAvatar::setBakedReady(LLVOAvatarDefines::ETextureIndex type, BOOL baked_version_exists, U32 index)
{
	// invalid for anyone but self
	llassert(0);
}

void LLVOAvatar::addChat(const LLChat& chat)
{
	std::deque<LLChat>::iterator chat_iter;

	mChats.push_back(chat);

	S32 chat_length = 0;
	for( chat_iter = mChats.begin(); chat_iter != mChats.end(); ++chat_iter)
	{
		chat_length += chat_iter->mText.size();
	}

	// remove any excess chat
	chat_iter = mChats.begin();
	while ((chat_length > MAX_BUBBLE_CHAT_LENGTH || mChats.size() > MAX_BUBBLE_CHAT_UTTERANCES) && chat_iter != mChats.end())
	{
		chat_length -= chat_iter->mText.size();
		mChats.pop_front();
		chat_iter = mChats.begin();
	}

	mChatTimer.reset();
}

void LLVOAvatar::clearChat()
{
	mChats.clear();
}

// adds a morph mask to the appropriate baked texture structure
void LLVOAvatar::addMaskedMorph(EBakedTextureIndex index, LLPolyMorphTarget* morph_target, BOOL invert, std::string layer)
{
	if (index < BAKED_NUM_INDICES)
	{
		LLMaskedMorph *morph = new LLMaskedMorph(morph_target, invert, layer);
		mBakedTextureDatas[index].mMaskedMorphs.push_front(morph);
	}
}

// returns TRUE if morph masks are present and not valid for a given baked texture, FALSE otherwise
BOOL LLVOAvatar::morphMaskNeedsUpdate(LLVOAvatarDefines::EBakedTextureIndex index)
{
	if (index >= BAKED_NUM_INDICES)
	{
		return FALSE;
	}

	if (!mBakedTextureDatas[index].mMaskedMorphs.empty())
	{
		if (isSelf())
		{
			LLTexLayerSet *layer_set = mBakedTextureDatas[index].mTexLayerSet;
			if (layer_set)
			{
				return !layer_set->isMorphValid();
			}
		}
		else
		{
			return FALSE;
		}
	}

	return FALSE;
}

void LLVOAvatar::applyMorphMask(U8* tex_data, S32 width, S32 height, S32 num_components, LLVOAvatarDefines::EBakedTextureIndex index)
{
	if (index >= BAKED_NUM_INDICES)
	{
		llwarns << "invalid baked texture index passed to applyMorphMask" << llendl;
		return;
	}

	for (morph_list_t::const_iterator iter = mBakedTextureDatas[index].mMaskedMorphs.begin();
		 iter != mBakedTextureDatas[index].mMaskedMorphs.end(); ++iter)
	{
		const LLMaskedMorph* maskedMorph = (*iter);
		maskedMorph->mMorphTarget->applyMask(tex_data, width, height, num_components, maskedMorph->mInvert);
	}
}


//-----------------------------------------------------------------------------
// releaseComponentTextures()
// release any component texture UUIDs for which we have a baked texture
// ! BACKWARDS COMPATIBILITY !
// This is only called for non-self avatars, it can be taken out once component
// textures aren't communicated by non-self avatars.
//-----------------------------------------------------------------------------
void LLVOAvatar::releaseComponentTextures()
{
	// ! BACKWARDS COMPATIBILITY !
	// Detect if the baked hair texture actually wasn't sent, and if so set to default
	if (isTextureDefined(TEX_HAIR_BAKED) && getImage(TEX_HAIR_BAKED,0)->getID() == getImage(TEX_SKIRT_BAKED,0)->getID())
	{
		if (getImage(TEX_HAIR_BAKED,0)->getID() != IMG_INVISIBLE)
		{
			// Regression case of messaging system. Expected 21 textures, received 20. last texture is not valid so set to default
			setTETexture(TEX_HAIR_BAKED, IMG_DEFAULT_AVATAR);
		}
	}

	for (U8 baked_index = 0; baked_index < BAKED_NUM_INDICES; baked_index++)
	{
		const LLVOAvatarDictionary::BakedEntry * bakedDicEntry = LLVOAvatarDictionary::getInstance()->getBakedTexture((EBakedTextureIndex)baked_index);
		// skip if this is a skirt and av is not wearing one, or if we don't have a baked texture UUID
		if (!isTextureDefined(bakedDicEntry->mTextureIndex)
			&& ( (baked_index != BAKED_SKIRT) || isWearingWearableType(LLWearableType::WT_SKIRT) ))
		{
			continue;
		}

		for (U8 texture = 0; texture < bakedDicEntry->mLocalTextures.size(); texture++)
		{
			const U8 te = (ETextureIndex)bakedDicEntry->mLocalTextures[texture];
			setTETexture(te, IMG_DEFAULT_AVATAR);
		}
	}
}

//static
BOOL LLVOAvatar::teToColorParams( ETextureIndex te, U32 *param_name )
{
	switch( te )
	{
		case TEX_UPPER_SHIRT:
			param_name[0] = 803; //"shirt_red";
			param_name[1] = 804; //"shirt_green";
			param_name[2] = 805; //"shirt_blue";
			break;

		case TEX_LOWER_PANTS:
			param_name[0] = 806; //"pants_red";
			param_name[1] = 807; //"pants_green";
			param_name[2] = 808; //"pants_blue";
			break;

		case TEX_LOWER_SHOES:
			param_name[0] = 812; //"shoes_red";
			param_name[1] = 813; //"shoes_green";
			param_name[2] = 817; //"shoes_blue";
			break;

		case TEX_LOWER_SOCKS:
			param_name[0] = 818; //"socks_red";
			param_name[1] = 819; //"socks_green";
			param_name[2] = 820; //"socks_blue";
			break;

		case TEX_UPPER_JACKET:
		case TEX_LOWER_JACKET:
			param_name[0] = 834; //"jacket_red";
			param_name[1] = 835; //"jacket_green";
			param_name[2] = 836; //"jacket_blue";
			break;

		case TEX_UPPER_GLOVES:
			param_name[0] = 827; //"gloves_red";
			param_name[1] = 829; //"gloves_green";
			param_name[2] = 830; //"gloves_blue";
			break;

		case TEX_UPPER_UNDERSHIRT:
			param_name[0] = 821; //"undershirt_red";
			param_name[1] = 822; //"undershirt_green";
			param_name[2] = 823; //"undershirt_blue";
			break;
	
		case TEX_LOWER_UNDERPANTS:
			param_name[0] = 824; //"underpants_red";
			param_name[1] = 825; //"underpants_green";
			param_name[2] = 826; //"underpants_blue";
			break;

		case TEX_SKIRT:
			param_name[0] = 921; //"skirt_red";
			param_name[1] = 922; //"skirt_green";
			param_name[2] = 923; //"skirt_blue";
			break;

		case TEX_HEAD_TATTOO:
		case TEX_LOWER_TATTOO:
		case TEX_UPPER_TATTOO:
			param_name[0] = 1071; //"tattoo_red";
			param_name[1] = 1072; //"tattoo_green";
			param_name[2] = 1073; //"tattoo_blue";
			break;	

		default:
			llassert(0);
			return FALSE;
	}

	return TRUE;
}

void LLVOAvatar::setClothesColor( ETextureIndex te, const LLColor4& new_color, BOOL upload_bake )
{
	U32 param_name[3];
	if( teToColorParams( te, param_name ) )
	{
		setVisualParamWeight( param_name[0], new_color.mV[VX], upload_bake );
		setVisualParamWeight( param_name[1], new_color.mV[VY], upload_bake );
		setVisualParamWeight( param_name[2], new_color.mV[VZ], upload_bake );
	}
}

LLColor4 LLVOAvatar::getClothesColor( ETextureIndex te )
{
	LLColor4 color;
	U32 param_name[3];
	if( teToColorParams( te, param_name ) )
	{
		color.mV[VX] = getVisualParamWeight( param_name[0] );
		color.mV[VY] = getVisualParamWeight( param_name[1] );
		color.mV[VZ] = getVisualParamWeight( param_name[2] );
	}
	return color;
}

// static
LLColor4 LLVOAvatar::getDummyColor()
{
	return DUMMY_COLOR;
}

void LLVOAvatar::dumpAvatarTEs( const std::string& context ) const
{	
	llinfos << (isSelf() ? "Self: " : "Other: ") << context << llendl;
	for (LLVOAvatarDictionary::Textures::const_iterator iter = LLVOAvatarDictionary::getInstance()->getTextures().begin();
		 iter != LLVOAvatarDictionary::getInstance()->getTextures().end();
		 ++iter)
	{
		const LLVOAvatarDictionary::TextureEntry *texture_dict = iter->second;
		// TODO: MULTI-WEARABLE: handle multiple textures for self
		const LLViewerTexture* te_image = getImage(iter->first,0);
		if( !te_image )
		{
			llinfos << "       " << texture_dict->mName << ": null ptr" << llendl;
		}
		else if( te_image->getID().isNull() )
		{
			llinfos << "       " << texture_dict->mName << ": null UUID" << llendl;
		}
		else if( te_image->getID() == IMG_DEFAULT )
		{
			llinfos << "       " << texture_dict->mName << ": IMG_DEFAULT" << llendl;
		}
		else if( te_image->getID() == IMG_DEFAULT_AVATAR )
		{
			llinfos << "       " << texture_dict->mName << ": IMG_DEFAULT_AVATAR" << llendl;
		}
		else
		{
			llinfos << "       " << texture_dict->mName << ": " << te_image->getID() << llendl;
		}
	}
}

// Unlike most wearable functions, this works for both self and other.
BOOL LLVOAvatar::isWearingWearableType(LLWearableType::EType type) const
{
	if (mIsDummy) return TRUE;

	switch(type)
	{
		case LLWearableType::WT_SHAPE:
		case LLWearableType::WT_SKIN:
		case LLWearableType::WT_HAIR:
		case LLWearableType::WT_EYES:
			return TRUE;  // everyone has all bodyparts
		default:
			break; // Do nothing
	}

	/* switch(type)
		case LLWearableType::WT_SHIRT:
			indicator_te = TEX_UPPER_SHIRT; */
	for (LLVOAvatarDictionary::Textures::const_iterator tex_iter = LLVOAvatarDictionary::getInstance()->getTextures().begin();
		 tex_iter != LLVOAvatarDictionary::getInstance()->getTextures().end();
		 ++tex_iter)
	{
		const LLVOAvatarDictionary::TextureEntry *texture_dict = tex_iter->second;
		if (texture_dict->mWearableType == type)
		{
			// If you're checking another avatar's clothing, you don't have component textures.
			// Thus, you must check to see if the corresponding baked texture is defined.
			// NOTE: this is a poor substitute if you actually want to know about individual pieces of clothing
			// this works for detecting a skirt (most important), but is ineffective at any piece of clothing that
			// gets baked into a texture that always exists (upper or lower).
			if (texture_dict->mIsUsedByBakedTexture)
			{
				const EBakedTextureIndex baked_index = texture_dict->mBakedTextureIndex;
				return isTextureDefined(LLVOAvatarDictionary::getInstance()->getBakedTexture(baked_index)->mTextureIndex);
			}
			return FALSE;
		}
	}
	return FALSE;
}

//-----------------------------------------------------------------------------
// clampAttachmentPositions()
//-----------------------------------------------------------------------------
void LLVOAvatar::clampAttachmentPositions()
{
	if (isDead())
	{
		return;
	}
	for (attachment_map_t::iterator iter = mAttachmentPoints.begin(); 
		 iter != mAttachmentPoints.end();
		 ++iter)
	{
		LLViewerJointAttachment* attachment = iter->second;
		if (attachment)
		{
			attachment->clampObjectPosition();
		}
	}
}

BOOL LLVOAvatar::hasHUDAttachment() const
{
	for (attachment_map_t::const_iterator iter = mAttachmentPoints.begin(); 
		 iter != mAttachmentPoints.end();
		 ++iter)
	{
		LLViewerJointAttachment* attachment = iter->second;
		if (attachment->getIsHUDAttachment() && attachment->getNumObjects() > 0)
		{
			return TRUE;
		}
	}
	return FALSE;
}

LLBBox LLVOAvatar::getHUDBBox() const
{
	LLBBox bbox;
	for (attachment_map_t::const_iterator iter = mAttachmentPoints.begin(); 
		 iter != mAttachmentPoints.end();
		 ++iter)
	{
		LLViewerJointAttachment* attachment = iter->second;
		if (attachment->getIsHUDAttachment())
		{
			for (LLViewerJointAttachment::attachedobjs_vec_t::iterator attachment_iter = attachment->mAttachedObjects.begin();
				 attachment_iter != attachment->mAttachedObjects.end();
				 ++attachment_iter)
			{
				const LLViewerObject* attached_object = (*attachment_iter);
				if (attached_object == NULL)
				{
					llwarns << "HUD attached object is NULL!" << llendl;
					continue;
				}
				// initialize bounding box to contain identity orientation and center point for attached object
				bbox.addPointLocal(attached_object->getPosition());
				// add rotated bounding box for attached object
				bbox.addBBoxAgent(attached_object->getBoundingBoxAgent());
				LLViewerObject::const_child_list_t& child_list = attached_object->getChildren();
				for (LLViewerObject::child_list_t::const_iterator iter = child_list.begin();
					 iter != child_list.end(); 
					 ++iter)
				{
					const LLViewerObject* child_objectp = *iter;
					bbox.addBBoxAgent(child_objectp->getBoundingBoxAgent());
				}
			}
		}
	}

	return bbox;
}

void LLVOAvatar::rebuildHUD()
{
}

//-----------------------------------------------------------------------------
// onFirstTEMessageReceived()
//-----------------------------------------------------------------------------
void LLVOAvatar::onFirstTEMessageReceived()
{
	if( !mFirstTEMessageReceived )
	{
		mFirstTEMessageReceived = TRUE;

		LLLoadedCallbackEntry::source_callback_list_t* src_callback_list = NULL ;
		BOOL paused = FALSE ;
		if(!isSelf())
		{
			src_callback_list = &mCallbackTextureList ;
			paused = mLoadedCallbacksPaused ;
		}

		for (U32 i = 0; i < mBakedTextureDatas.size(); i++)
		{
			const BOOL layer_baked = isTextureDefined(mBakedTextureDatas[i].mTextureIndex);

			// Use any baked textures that we have even if they haven't downloaded yet.
			// (That is, don't do a transition from unbaked to baked.)
			if (layer_baked)
			{
				LLViewerFetchedTexture* image = LLViewerTextureManager::staticCastToFetchedTexture(getImage( mBakedTextureDatas[i].mTextureIndex, 0 ), TRUE) ;
				mBakedTextureDatas[i].mLastTextureIndex = image->getID();
				// If we have more than one texture for the other baked layers, we'll want to call this for them too.
				if ( (image->getID() != IMG_INVISIBLE) && ((i == BAKED_HEAD) || (i == BAKED_UPPER) || (i == BAKED_LOWER)) )
				{
					image->setLoadedCallback( onBakedTextureMasksLoaded, MORPH_MASK_REQUESTED_DISCARD, TRUE, TRUE, new LLTextureMaskData( mID ), 
						src_callback_list, paused);
				}
				image->setLoadedCallback( onInitialBakedTextureLoaded, MAX_DISCARD_LEVEL, FALSE, FALSE, new LLUUID( mID ), 
					src_callback_list, paused );
			}
		}

		mMeshTexturesDirty = TRUE;
		gPipeline.markGLRebuild(this);
	}
}

//-----------------------------------------------------------------------------
// bool visualParamWeightsAreDefault()
//-----------------------------------------------------------------------------
bool LLVOAvatar::visualParamWeightsAreDefault()
{
	bool rtn = true;

	bool is_wearing_skirt = isWearingWearableType(LLWearableType::WT_SKIRT);
	for (LLVisualParam *param = getFirstVisualParam(); 
	     param;
	     param = getNextVisualParam())
	{
		if (param->isTweakable())
		{
			LLViewerVisualParam* vparam = dynamic_cast<LLViewerVisualParam*>(param);
			llassert(vparam);
			bool is_skirt_param = vparam &&
				LLWearableType::WT_SKIRT == vparam->getWearableType();
			if (param->getWeight() != param->getDefaultWeight() &&
			    // we have to not care whether skirt weights are default, if we're not actually wearing a skirt
			    (is_wearing_skirt || !is_skirt_param))
			{
				//llinfos << "param '" << param->getName() << "'=" << param->getWeight() << " which differs from default=" << param->getDefaultWeight() << llendl;
				rtn = false;
				break;
			}
		}
	}

	//llinfos << "params are default ? " << int(rtn) << llendl;

	return rtn;
}


//-----------------------------------------------------------------------------
// processAvatarAppearance()
//-----------------------------------------------------------------------------
void LLVOAvatar::processAvatarAppearance( LLMessageSystem* mesgsys )
{
	if (gSavedSettings.getBOOL("BlockAvatarAppearanceMessages"))
	{
		llwarns << "Blocking AvatarAppearance message" << llendl;
		return;
	}
	
	LLMemType mt(LLMemType::MTYPE_AVATAR);

//	llinfos << "processAvatarAppearance start " << mID << llendl;
	BOOL is_first_appearance_message = !mFirstAppearanceMessageReceived;

	mFirstAppearanceMessageReceived = TRUE;

	if( isSelf() )
	{
		llwarns << "Received AvatarAppearance for self" << llendl;
		if( mFirstTEMessageReceived )
		{
//			llinfos << "processAvatarAppearance end  " << mID << llendl;
			return;
		}
	}

	if (gNoRender)
	{
		return;
	}

	ESex old_sex = getSex();

//	llinfos << "LLVOAvatar::processAvatarAppearance()" << llendl;
//	dumpAvatarTEs( "PRE  processAvatarAppearance()" );
	unpackTEMessage(mesgsys, _PREHASH_ObjectData);
//	dumpAvatarTEs( "POST processAvatarAppearance()" );

	// prevent the overwriting of valid baked textures with invalid baked textures
	for (U8 baked_index = 0; baked_index < mBakedTextureDatas.size(); baked_index++)
	{
		if (!isTextureDefined(mBakedTextureDatas[baked_index].mTextureIndex) 
			&& mBakedTextureDatas[baked_index].mLastTextureIndex != IMG_DEFAULT
			&& baked_index != BAKED_SKIRT)
		{
			setTEImage(mBakedTextureDatas[baked_index].mTextureIndex, 
				LLViewerTextureManager::getFetchedTexture(mBakedTextureDatas[baked_index].mLastTextureIndex, TRUE, LLViewerTexture::BOOST_NONE, LLViewerTexture::LOD_TEXTURE));
		}
	}


	if( !is_first_appearance_message )
	{
		onFirstTEMessageReceived();
	}

	setCompositeUpdatesEnabled( FALSE );
	mMeshTexturesDirty = TRUE;
	gPipeline.markGLRebuild(this);

	// ! BACKWARDS COMPATIBILITY !
	// Non-self avatars will no longer have component textures
	if (!isSelf())
	{
		releaseComponentTextures();
	}
	
	// parse visual params
	S32 num_blocks = mesgsys->getNumberOfBlocksFast(_PREHASH_VisualParam);
	bool drop_visual_params_debug = gSavedSettings.getBOOL("BlockSomeAvatarAppearanceVisualParams") && (ll_rand(2) == 0); // pretend that ~12% of AvatarAppearance messages arrived without a VisualParam block, for testing
	if( num_blocks > 1 && !drop_visual_params_debug)
	{
		BOOL params_changed = FALSE;
		BOOL interp_params = FALSE;
		
		LLVisualParam* param = getFirstVisualParam();
		llassert(param); // if this ever fires, we should do the same as when num_blocks<=1
		if (!param)
		{
			llwarns << "No visual params!" << llendl;
		}
		else
		{
			for( S32 i = 0; i < num_blocks; i++ )
			{
				while( param && (param->getGroup() != VISUAL_PARAM_GROUP_TWEAKABLE) ) // should not be any of group VISUAL_PARAM_GROUP_TWEAKABLE_NO_TRANSMIT
				{
					param = getNextVisualParam();
				}
						
				if( !param )
				{
					// more visual params supplied than expected - just process what we know about
					break;
				}

				U8 value;
				mesgsys->getU8Fast(_PREHASH_VisualParam, _PREHASH_ParamValue, value, i);
				F32 newWeight = U8_to_F32(value, param->getMinWeight(), param->getMaxWeight());

				if (is_first_appearance_message || (param->getWeight() != newWeight))
				{
					//llinfos << "Received update for param " << param->getDisplayName() << " at value " << newWeight << llendl;
					params_changed = TRUE;
					if(is_first_appearance_message)
					{
						param->setWeight(newWeight, FALSE);
					}
					else
					{
						interp_params = TRUE;
						param->setAnimationTarget(newWeight, FALSE);
					}
				}
				param = getNextVisualParam();
			}
		}

		const S32 expected_tweakable_count = getVisualParamCountInGroup(VISUAL_PARAM_GROUP_TWEAKABLE); // don't worry about VISUAL_PARAM_GROUP_TWEAKABLE_NO_TRANSMIT
		if (num_blocks != expected_tweakable_count)
		{
			llinfos << "Number of params in AvatarAppearance msg (" << num_blocks << ") does not match number of tweakable params in avatar xml file (" << expected_tweakable_count << ").  Processing what we can.  object: " << getID() << llendl;
		}

		if (params_changed)
		{
			if (interp_params)
			{
				startAppearanceAnimation();
			}
			updateVisualParams();

			ESex new_sex = getSex();
			if( old_sex != new_sex )
			{
				updateSexDependentLayerSets( FALSE );
			}	
		}

		llassert( getSex() == ((getVisualParamWeight( "male" ) > 0.5f) ? SEX_MALE : SEX_FEMALE) );
	}
	else
	{
		// AvatarAppearance message arrived without visual params
		if (drop_visual_params_debug)
		{
			llinfos << "Debug-faked lack of parameters on AvatarAppearance for object: "  << getID() << llendl;
		}
		else
		{
			llinfos << "AvatarAppearance msg received without any parameters, object: " << getID() << llendl;
		}

		const F32 LOADING_TIMEOUT_SECONDS = 60.f;
		// this isn't really a problem if we already have a non-default shape
		if (visualParamWeightsAreDefault() && mRuthTimer.getElapsedTimeF32() > LOADING_TIMEOUT_SECONDS)
		{
			// re-request appearance, hoping that it comes back with a shape next time
			llinfos << "Re-requesting AvatarAppearance for object: "  << getID() << llendl;
			LLAvatarPropertiesProcessor::getInstance()->sendAvatarTexturesRequest(getID());
			mRuthTimer.reset();
	}
	else
	{
			llinfos << "That's okay, we already have a non-default shape for object: "  << getID() << llendl;
			// we don't really care.
		}
	}

	setCompositeUpdatesEnabled( TRUE );

	// If all of the avatars are completely baked, release the global image caches to conserve memory.
	LLVOAvatar::cullAvatarsByPixelArea();

//	llinfos << "processAvatarAppearance end " << mID << llendl;
}

// static
void LLVOAvatar::getAnimLabels( LLDynamicArray<std::string>* labels )
{
	S32 i;
	for( i = 0; i < gUserAnimStatesCount; i++ )
	{
		labels->put( LLAnimStateLabels::getStateLabel( gUserAnimStates[i].mName ) );
	}

	// Special case to trigger away (AFK) state
	labels->put( "Away From Keyboard" );
}

// static 
void LLVOAvatar::getAnimNames( LLDynamicArray<std::string>* names )
{
	S32 i;

	for( i = 0; i < gUserAnimStatesCount; i++ )
	{
		names->put( std::string(gUserAnimStates[i].mName) );
	}

	// Special case to trigger away (AFK) state
	names->put( "enter_away_from_keyboard_state" );
}

void LLVOAvatar::onBakedTextureMasksLoaded( BOOL success, LLViewerFetchedTexture *src_vi, LLImageRaw* src, LLImageRaw* aux_src, S32 discard_level, BOOL final, void* userdata )
{
	if (!userdata) return;

	//llinfos << "onBakedTextureMasksLoaded: " << src_vi->getID() << llendl;
	const LLMemType mt(LLMemType::MTYPE_AVATAR);
	const LLUUID id = src_vi->getID();
 
	LLTextureMaskData* maskData = (LLTextureMaskData*) userdata;
	LLVOAvatar* self = (LLVOAvatar*) gObjectList.findObject( maskData->mAvatarID );

	// if discard level is 2 less than last discard level we processed, or we hit 0,
	// then generate morph masks
	if(self && success && (discard_level < maskData->mLastDiscardLevel - 2 || discard_level == 0))
	{
		if(aux_src && aux_src->getComponents() == 1)
		{
			if (!aux_src->getData())
			{
				llerrs << "No auxiliary source data for onBakedTextureMasksLoaded" << llendl;
				return;
			}

			U32 gl_name;
			LLImageGL::generateTextures(1, &gl_name );
			stop_glerror();

			gGL.getTexUnit(0)->bindManual(LLTexUnit::TT_TEXTURE, gl_name);
			stop_glerror();

			LLImageGL::setManualImage(
				GL_TEXTURE_2D, 0, GL_ALPHA8, 
				aux_src->getWidth(), aux_src->getHeight(),
				GL_ALPHA, GL_UNSIGNED_BYTE, aux_src->getData());
			stop_glerror();

			gGL.getTexUnit(0)->setTextureFilteringOption(LLTexUnit::TFO_BILINEAR);

			/* if( id == head_baked->getID() )
			     if (self->mBakedTextureDatas[BAKED_HEAD].mTexLayerSet)
				     //llinfos << "onBakedTextureMasksLoaded for head " << id << " discard = " << discard_level << llendl;
					 self->mBakedTextureDatas[BAKED_HEAD].mTexLayerSet->applyMorphMask(aux_src->getData(), aux_src->getWidth(), aux_src->getHeight(), 1);
					 maskData->mLastDiscardLevel = discard_level; */
			BOOL found_texture_id = false;
			for (LLVOAvatarDictionary::Textures::const_iterator iter = LLVOAvatarDictionary::getInstance()->getTextures().begin();
				 iter != LLVOAvatarDictionary::getInstance()->getTextures().end();
				 ++iter)
			{

				const LLVOAvatarDictionary::TextureEntry *texture_dict = iter->second;
				if (texture_dict->mIsUsedByBakedTexture)
				{
					const ETextureIndex texture_index = iter->first;
					const LLViewerTexture *baked_img = self->getImage(texture_index, 0);
					if (baked_img && id == baked_img->getID())
					{
						const EBakedTextureIndex baked_index = texture_dict->mBakedTextureIndex;
						self->applyMorphMask(aux_src->getData(), aux_src->getWidth(), aux_src->getHeight(), 1, baked_index);
						maskData->mLastDiscardLevel = discard_level;
						if (self->mBakedTextureDatas[baked_index].mMaskTexName)
						{
							LLImageGL::deleteTextures(1, &(self->mBakedTextureDatas[baked_index].mMaskTexName));
						}
						self->mBakedTextureDatas[baked_index].mMaskTexName = gl_name;
						found_texture_id = true;
						break;
					}
				}
			}
			if (!found_texture_id)
			{
				llinfos << "onBakedTextureMasksLoaded(): unexpected image id: " << id << llendl;
			}
			self->dirtyMesh();
		}
		else
		{
            // this can happen when someone uses an old baked texture possibly provided by 
            // viewer-side baked texture caching
			llwarns << "Masks loaded callback but NO aux source!" << llendl;
		}
	}

	if (final || !success)
	{
		delete maskData;
	}
}

// static
void LLVOAvatar::onInitialBakedTextureLoaded( BOOL success, LLViewerFetchedTexture *src_vi, LLImageRaw* src, LLImageRaw* aux_src, S32 discard_level, BOOL final, void* userdata )
{
	LLUUID *avatar_idp = (LLUUID *)userdata;
	LLVOAvatar *selfp = (LLVOAvatar *)gObjectList.findObject(*avatar_idp);

	if (!success && selfp)
	{
		selfp->removeMissingBakedTextures();
	}
	if (final || !success )
	{
		delete avatar_idp;
	}
}

void LLVOAvatar::onBakedTextureLoaded(BOOL success, LLViewerFetchedTexture *src_vi, LLImageRaw* src, LLImageRaw* aux_src, S32 discard_level, BOOL final, void* userdata)
{
	//llinfos << "onBakedTextureLoaded: " << src_vi->getID() << llendl;

	LLUUID id = src_vi->getID();
	LLUUID *avatar_idp = (LLUUID *)userdata;
	LLVOAvatar *selfp = (LLVOAvatar *)gObjectList.findObject(*avatar_idp);

	if (selfp && !success)
	{
		selfp->removeMissingBakedTextures();
	}

	if( final || !success )
	{
		delete avatar_idp;
	}

	if( selfp && success && final )
	{
		selfp->useBakedTexture( id );
	}
}


// Called when baked texture is loaded and also when we start up with a baked texture
void LLVOAvatar::useBakedTexture( const LLUUID& id )
{
	/* if(id == head_baked->getID())
		 mHeadBakedLoaded = TRUE;
		 mLastHeadBakedID = id;
		 mHeadMesh0.setTexture( head_baked );
		 mHeadMesh1.setTexture( head_baked ); */
	for (U32 i = 0; i < mBakedTextureDatas.size(); i++)
	{
		LLViewerTexture* image_baked = getImage( mBakedTextureDatas[i].mTextureIndex, 0 );
		if (id == image_baked->getID())
		{
			mBakedTextureDatas[i].mIsLoaded = true;
			mBakedTextureDatas[i].mLastTextureIndex = id;
			mBakedTextureDatas[i].mIsUsed = true;
			for (U32 k = 0; k < mBakedTextureDatas[i].mMeshes.size(); k++)
			{
				mBakedTextureDatas[i].mMeshes[k]->setTexture( image_baked );
			}
			if (mBakedTextureDatas[i].mTexLayerSet)
			{
				//mBakedTextureDatas[i].mTexLayerSet->destroyComposite();
			}
			const LLVOAvatarDictionary::BakedEntry *baked_dict = LLVOAvatarDictionary::getInstance()->getBakedTexture((EBakedTextureIndex)i);
			for (texture_vec_t::const_iterator local_tex_iter = baked_dict->mLocalTextures.begin();
				 local_tex_iter != baked_dict->mLocalTextures.end();
				 ++local_tex_iter)
			{
				if (isSelf()) setBakedReady(*local_tex_iter, TRUE);
			}

			// ! BACKWARDS COMPATIBILITY !
			// Workaround for viewing avatars from old viewers that haven't baked hair textures.
			// This is paired with similar code in updateMeshTextures that sets hair mesh color.
			if (i == BAKED_HAIR)
			{
				for (U32 i = 0; i < mBakedTextureDatas[BAKED_HAIR].mMeshes.size(); i++)
				{
					mBakedTextureDatas[BAKED_HAIR].mMeshes[i]->setColor( 1.f, 1.f, 1.f, 1.f );
				}
			}
		}
	}

	dirtyMesh();
}

// static
void LLVOAvatar::dumpArchetypeXML( void* )
{
	LLAPRFile outfile;
	outfile.open(gDirUtilp->getExpandedFilename(LL_PATH_CHARACTER,"new archetype.xml"), LL_APR_WB );
	apr_file_t* file = outfile.getFileHandle() ;
	if (!file)
	{
		return;
	}

	apr_file_printf( file, "<?xml version=\"1.0\" encoding=\"US-ASCII\" standalone=\"yes\"?>\n" );
	apr_file_printf( file, "<linden_genepool version=\"1.0\">\n" );
	apr_file_printf( file, "\n\t<archetype name=\"???\">\n" );

	// only body parts, not clothing.
	for (S32 type = LLWearableType::WT_SHAPE; type <= LLWearableType::WT_EYES; type++)
	{
		const std::string& wearable_name = LLWearableType::getTypeName((LLWearableType::EType)type);
		apr_file_printf( file, "\n\t\t<!-- wearable: %s -->\n", wearable_name.c_str() );

		for (LLVisualParam* param = gAgentAvatarp->getFirstVisualParam(); param; param = gAgentAvatarp->getNextVisualParam())
		{
			LLViewerVisualParam* viewer_param = (LLViewerVisualParam*)param;
			if( (viewer_param->getWearableType() == type) && 
				(viewer_param->isTweakable() ) )
			{
				apr_file_printf(file, "\t\t<param id=\"%d\" name=\"%s\" value=\"%.3f\"/>\n",
								viewer_param->getID(), viewer_param->getName().c_str(), viewer_param->getWeight());
			}
		}

		for (U8 te = 0; te < TEX_NUM_INDICES; te++)
		{
			if (LLVOAvatarDictionary::getTEWearableType((ETextureIndex)te) == type)
			{
				// MULTIPLE_WEARABLES: extend to multiple wearables?
				LLViewerTexture* te_image = ((LLVOAvatar *)(gAgentAvatarp))->getImage((ETextureIndex)te, 0);
				if( te_image )
				{
					std::string uuid_str;
					te_image->getID().toString( uuid_str );
					apr_file_printf( file, "\t\t<texture te=\"%i\" uuid=\"%s\"/>\n", te, uuid_str.c_str());
				}
			}
		}
	}
	apr_file_printf( file, "\t</archetype>\n" );
	apr_file_printf( file, "\n</linden_genepool>\n" );
}


void LLVOAvatar::setVisibilityRank(U32 rank)
{
	if (mDrawable.isNull() || mDrawable->isDead())
	{
		// do nothing
		return;
	}
	mVisibilityRank = rank;
}

// Assumes LLVOAvatar::sInstances has already been sorted.
S32 LLVOAvatar::getUnbakedPixelAreaRank()
{
	S32 rank = 1;
	for (std::vector<LLCharacter*>::iterator iter = LLCharacter::sInstances.begin();
		 iter != LLCharacter::sInstances.end(); ++iter)
	{
		LLVOAvatar* inst = (LLVOAvatar*) *iter;
		if (inst == this)
		{
			return rank;
		}
		else if (!inst->isDead() && !inst->isFullyBaked())
		{
			rank++;
		}
	}

	llassert(0);
	return 0;
}

struct CompareScreenAreaGreater
{
	BOOL operator()(const LLCharacter* const& lhs, const LLCharacter* const& rhs)
	{
		return lhs->getPixelArea() > rhs->getPixelArea();
	}
};

// static
void LLVOAvatar::cullAvatarsByPixelArea()
{
	std::sort(LLCharacter::sInstances.begin(), LLCharacter::sInstances.end(), CompareScreenAreaGreater());
	
	// Update the avatars that have changed status
	U32 rank = 2; //1 is reserved for self. 
	for (std::vector<LLCharacter*>::iterator iter = LLCharacter::sInstances.begin();
		 iter != LLCharacter::sInstances.end(); ++iter)
	{
		LLVOAvatar* inst = (LLVOAvatar*) *iter;
		BOOL culled;
		if (inst->isSelf() || inst->isFullyBaked())
		{
			culled = FALSE;
		}
		else 
		{
			culled = TRUE;
		}

		if (inst->mCulled != culled)
		{
			inst->mCulled = culled;
			lldebugs << "avatar " << inst->getID() << (culled ? " start culled" : " start not culled" ) << llendl;
			inst->updateMeshTextures();
		}

		if (inst->isSelf())
		{
			inst->setVisibilityRank(1);
		}
		else if (inst->mDrawable.notNull() && inst->mDrawable->isVisible())
		{
			inst->setVisibilityRank(rank++);
		}
	}

	S32 grey_avatars = 0;
	if (LLVOAvatar::areAllNearbyInstancesBaked(grey_avatars))
	{
		LLVOAvatar::deleteCachedImages(false);
	}
	else
	{
		if (gFrameTimeSeconds != sUnbakedUpdateTime) // only update once per frame
		{
			sUnbakedUpdateTime = gFrameTimeSeconds;
			sUnbakedTime += gFrameIntervalSeconds;
		}
		if (grey_avatars > 0)
		{
			if (gFrameTimeSeconds != sGreyUpdateTime) // only update once per frame
			{
				sGreyUpdateTime = gFrameTimeSeconds;
				sGreyTime += gFrameIntervalSeconds;
			}
		}
	}
}

void LLVOAvatar::startAppearanceAnimation()
{
	if(!mAppearanceAnimating)
	{
		mAppearanceAnimating = TRUE;
		mAppearanceMorphTimer.reset();
		mLastAppearanceBlendTime = 0.f;
	}
}

// virtual
void LLVOAvatar::removeMissingBakedTextures()
{	
}

//-----------------------------------------------------------------------------
// LLVOAvatarXmlInfo
//-----------------------------------------------------------------------------

LLVOAvatar::LLVOAvatarXmlInfo::LLVOAvatarXmlInfo()
	: mTexSkinColorInfo(0), mTexHairColorInfo(0), mTexEyeColorInfo(0)
{
}

LLVOAvatar::LLVOAvatarXmlInfo::~LLVOAvatarXmlInfo()
{
	std::for_each(mMeshInfoList.begin(), mMeshInfoList.end(), DeletePointer());
	std::for_each(mSkeletalDistortionInfoList.begin(), mSkeletalDistortionInfoList.end(), DeletePointer());		
	std::for_each(mAttachmentInfoList.begin(), mAttachmentInfoList.end(), DeletePointer());
	deleteAndClear(mTexSkinColorInfo);
	deleteAndClear(mTexHairColorInfo);
	deleteAndClear(mTexEyeColorInfo);
	std::for_each(mLayerInfoList.begin(), mLayerInfoList.end(), DeletePointer());		
	std::for_each(mDriverInfoList.begin(), mDriverInfoList.end(), DeletePointer());
	std::for_each(mMorphMaskInfoList.begin(), mMorphMaskInfoList.end(), DeletePointer());
}

//-----------------------------------------------------------------------------
// LLVOAvatarBoneInfo::parseXml()
//-----------------------------------------------------------------------------
BOOL LLVOAvatarBoneInfo::parseXml(LLXmlTreeNode* node)
{
	if (node->hasName("bone"))
	{
		mIsJoint = TRUE;
		static LLStdStringHandle name_string = LLXmlTree::addAttributeString("name");
		if (!node->getFastAttributeString(name_string, mName))
		{
			llwarns << "Bone without name" << llendl;
			return FALSE;
		}
	}
	else if (node->hasName("collision_volume"))
	{
		mIsJoint = FALSE;
		static LLStdStringHandle name_string = LLXmlTree::addAttributeString("name");
		if (!node->getFastAttributeString(name_string, mName))
		{
			mName = "Collision Volume";
		}
	}
	else
	{
		llwarns << "Invalid node " << node->getName() << llendl;
		return FALSE;
	}

	static LLStdStringHandle pos_string = LLXmlTree::addAttributeString("pos");
	if (!node->getFastAttributeVector3(pos_string, mPos))
	{
		llwarns << "Bone without position" << llendl;
		return FALSE;
	}

	static LLStdStringHandle rot_string = LLXmlTree::addAttributeString("rot");
	if (!node->getFastAttributeVector3(rot_string, mRot))
	{
		llwarns << "Bone without rotation" << llendl;
		return FALSE;
	}
	
	static LLStdStringHandle scale_string = LLXmlTree::addAttributeString("scale");
	if (!node->getFastAttributeVector3(scale_string, mScale))
	{
		llwarns << "Bone without scale" << llendl;
		return FALSE;
	}

	if (mIsJoint)
	{
		static LLStdStringHandle pivot_string = LLXmlTree::addAttributeString("pivot");
		if (!node->getFastAttributeVector3(pivot_string, mPivot))
		{
			llwarns << "Bone without pivot" << llendl;
			return FALSE;
		}
	}

	// parse children
	LLXmlTreeNode* child;
	for( child = node->getFirstChild(); child; child = node->getNextChild() )
	{
		LLVOAvatarBoneInfo *child_info = new LLVOAvatarBoneInfo;
		if (!child_info->parseXml(child))
		{
			delete child_info;
			return FALSE;
		}
		mChildList.push_back(child_info);
	}
	return TRUE;
}

//-----------------------------------------------------------------------------
// LLVOAvatarSkeletonInfo::parseXml()
//-----------------------------------------------------------------------------
BOOL LLVOAvatarSkeletonInfo::parseXml(LLXmlTreeNode* node)
{
	static LLStdStringHandle num_bones_string = LLXmlTree::addAttributeString("num_bones");
	if (!node->getFastAttributeS32(num_bones_string, mNumBones))
	{
		llwarns << "Couldn't find number of bones." << llendl;
		return FALSE;
	}

	static LLStdStringHandle num_collision_volumes_string = LLXmlTree::addAttributeString("num_collision_volumes");
	node->getFastAttributeS32(num_collision_volumes_string, mNumCollisionVolumes);

	LLXmlTreeNode* child;
	for( child = node->getFirstChild(); child; child = node->getNextChild() )
	{
		LLVOAvatarBoneInfo *info = new LLVOAvatarBoneInfo;
		if (!info->parseXml(child))
		{
			delete info;
			llwarns << "Error parsing bone in skeleton file" << llendl;
			return FALSE;
		}
		mBoneInfoList.push_back(info);
	}
	return TRUE;
}

//-----------------------------------------------------------------------------
// parseXmlSkeletonNode(): parses <skeleton> nodes from XML tree
//-----------------------------------------------------------------------------
BOOL LLVOAvatar::LLVOAvatarXmlInfo::parseXmlSkeletonNode(LLXmlTreeNode* root)
{
	LLXmlTreeNode* node = root->getChildByName( "skeleton" );
	if( !node )
	{
		llwarns << "avatar file: missing <skeleton>" << llendl;
		return FALSE;
	}

	LLXmlTreeNode* child;

	// SKELETON DISTORTIONS
	for (child = node->getChildByName( "param" );
		 child;
		 child = node->getNextNamedChild())
	{
		if (!child->getChildByName("param_skeleton"))
		{
			if (child->getChildByName("param_morph"))
			{
				llwarns << "Can't specify morph param in skeleton definition." << llendl;
			}
			else
			{
				llwarns << "Unknown param type." << llendl;
			}
			continue;
		}
		
		LLPolySkeletalDistortionInfo *info = new LLPolySkeletalDistortionInfo;
		if (!info->parseXml(child))
		{
			delete info;
			return FALSE;
		}

		mSkeletalDistortionInfoList.push_back(info);
	}

	// ATTACHMENT POINTS
	for (child = node->getChildByName( "attachment_point" );
		 child;
		 child = node->getNextNamedChild())
	{
		LLVOAvatarAttachmentInfo* info = new LLVOAvatarAttachmentInfo();

		static LLStdStringHandle name_string = LLXmlTree::addAttributeString("name");
		if (!child->getFastAttributeString(name_string, info->mName))
		{
			llwarns << "No name supplied for attachment point." << llendl;
			delete info;
			continue;
		}

		static LLStdStringHandle joint_string = LLXmlTree::addAttributeString("joint");
		if (!child->getFastAttributeString(joint_string, info->mJointName))
		{
			llwarns << "No bone declared in attachment point " << info->mName << llendl;
			delete info;
			continue;
		}

		static LLStdStringHandle position_string = LLXmlTree::addAttributeString("position");
		if (child->getFastAttributeVector3(position_string, info->mPosition))
		{
			info->mHasPosition = TRUE;
		}

		static LLStdStringHandle rotation_string = LLXmlTree::addAttributeString("rotation");
		if (child->getFastAttributeVector3(rotation_string, info->mRotationEuler))
		{
			info->mHasRotation = TRUE;
		}
		 static LLStdStringHandle group_string = LLXmlTree::addAttributeString("group");
		if (child->getFastAttributeS32(group_string, info->mGroup))
		{
			if (info->mGroup == -1)
				info->mGroup = -1111; // -1 = none parsed, < -1 = bad value
		}

		static LLStdStringHandle id_string = LLXmlTree::addAttributeString("id");
		if (!child->getFastAttributeS32(id_string, info->mAttachmentID))
		{
			llwarns << "No id supplied for attachment point " << info->mName << llendl;
			delete info;
			continue;
		}

		static LLStdStringHandle slot_string = LLXmlTree::addAttributeString("pie_slice");
		child->getFastAttributeS32(slot_string, info->mPieMenuSlice);
			
		static LLStdStringHandle visible_in_first_person_string = LLXmlTree::addAttributeString("visible_in_first_person");
		child->getFastAttributeBOOL(visible_in_first_person_string, info->mVisibleFirstPerson);

		static LLStdStringHandle hud_attachment_string = LLXmlTree::addAttributeString("hud");
		child->getFastAttributeBOOL(hud_attachment_string, info->mIsHUDAttachment);

		mAttachmentInfoList.push_back(info);
	}

	return TRUE;
}

//-----------------------------------------------------------------------------
// parseXmlMeshNodes(): parses <mesh> nodes from XML tree
//-----------------------------------------------------------------------------
BOOL LLVOAvatar::LLVOAvatarXmlInfo::parseXmlMeshNodes(LLXmlTreeNode* root)
{
	for (LLXmlTreeNode* node = root->getChildByName( "mesh" );
		 node;
		 node = root->getNextNamedChild())
	{
		LLVOAvatarMeshInfo *info = new LLVOAvatarMeshInfo;

		// attribute: type
		static LLStdStringHandle type_string = LLXmlTree::addAttributeString("type");
		if( !node->getFastAttributeString( type_string, info->mType ) )
		{
			llwarns << "Avatar file: <mesh> is missing type attribute.  Ignoring element. " << llendl;
			delete info;
			return FALSE;  // Ignore this element
		}
		
		static LLStdStringHandle lod_string = LLXmlTree::addAttributeString("lod");
		if (!node->getFastAttributeS32( lod_string, info->mLOD ))
		{
			llwarns << "Avatar file: <mesh> is missing lod attribute.  Ignoring element. " << llendl;
			delete info;
			return FALSE;  // Ignore this element
		}

		static LLStdStringHandle file_name_string = LLXmlTree::addAttributeString("file_name");
		if( !node->getFastAttributeString( file_name_string, info->mMeshFileName ) )
		{
			llwarns << "Avatar file: <mesh> is missing file_name attribute.  Ignoring: " << info->mType << llendl;
			delete info;
			return FALSE;  // Ignore this element
		}

		static LLStdStringHandle reference_string = LLXmlTree::addAttributeString("reference");
		node->getFastAttributeString( reference_string, info->mReferenceMeshName );
		
		// attribute: min_pixel_area
		static LLStdStringHandle min_pixel_area_string = LLXmlTree::addAttributeString("min_pixel_area");
		static LLStdStringHandle min_pixel_width_string = LLXmlTree::addAttributeString("min_pixel_width");
		if (!node->getFastAttributeF32( min_pixel_area_string, info->mMinPixelArea ))
		{
			F32 min_pixel_area = 0.1f;
			if (node->getFastAttributeF32( min_pixel_width_string, min_pixel_area ))
			{
				// this is square root of pixel area (sensible to use linear space in defining lods)
				min_pixel_area = min_pixel_area * min_pixel_area;
			}
			info->mMinPixelArea = min_pixel_area;
		}
		
		// Parse visual params for this node only if we haven't already
		for (LLXmlTreeNode* child = node->getChildByName( "param" );
			 child;
			 child = node->getNextNamedChild())
		{
			if (!child->getChildByName("param_morph"))
			{
				if (child->getChildByName("param_skeleton"))
				{
					llwarns << "Can't specify skeleton param in a mesh definition." << llendl;
				}
				else
				{
					llwarns << "Unknown param type." << llendl;
				}
				continue;
			}

			LLPolyMorphTargetInfo *morphinfo = new LLPolyMorphTargetInfo();
			if (!morphinfo->parseXml(child))
			{
				delete morphinfo;
				delete info;
				return -1;
			}
			BOOL shared = FALSE;
			static LLStdStringHandle shared_string = LLXmlTree::addAttributeString("shared");
			child->getFastAttributeBOOL(shared_string, shared);

			info->mPolyMorphTargetInfoList.push_back(LLVOAvatarMeshInfo::morph_info_pair_t(morphinfo, shared));
		}

		mMeshInfoList.push_back(info);
	}
	return TRUE;
}

//-----------------------------------------------------------------------------
// parseXmlColorNodes(): parses <global_color> nodes from XML tree
//-----------------------------------------------------------------------------
BOOL LLVOAvatar::LLVOAvatarXmlInfo::parseXmlColorNodes(LLXmlTreeNode* root)
{
	for (LLXmlTreeNode* color_node = root->getChildByName( "global_color" );
		 color_node;
		 color_node = root->getNextNamedChild())
	{
		std::string global_color_name;
		static LLStdStringHandle name_string = LLXmlTree::addAttributeString("name");
		if (color_node->getFastAttributeString( name_string, global_color_name ) )
		{
			if( global_color_name == "skin_color" )
			{
				if (mTexSkinColorInfo)
				{
					llwarns << "avatar file: multiple instances of skin_color" << llendl;
					return FALSE;
				}
				mTexSkinColorInfo = new LLTexGlobalColorInfo;
				if( !mTexSkinColorInfo->parseXml( color_node ) )
				{
					deleteAndClear(mTexSkinColorInfo);
					llwarns << "avatar file: mTexSkinColor->parseXml() failed" << llendl;
					return FALSE;
				}
			}
			else if( global_color_name == "hair_color" )
			{
				if (mTexHairColorInfo)
				{
					llwarns << "avatar file: multiple instances of hair_color" << llendl;
					return FALSE;
				}
				mTexHairColorInfo = new LLTexGlobalColorInfo;
				if( !mTexHairColorInfo->parseXml( color_node ) )
				{
					deleteAndClear(mTexHairColorInfo);
					llwarns << "avatar file: mTexHairColor->parseXml() failed" << llendl;
					return FALSE;
				}
			}
			else if( global_color_name == "eye_color" )
			{
				if (mTexEyeColorInfo)
				{
					llwarns << "avatar file: multiple instances of eye_color" << llendl;
					return FALSE;
				}
				mTexEyeColorInfo = new LLTexGlobalColorInfo;
				if( !mTexEyeColorInfo->parseXml( color_node ) )
				{
					llwarns << "avatar file: mTexEyeColor->parseXml() failed" << llendl;
					return FALSE;
				}
			}
		}
	}
	return TRUE;
}

//-----------------------------------------------------------------------------
// parseXmlLayerNodes(): parses <layer_set> nodes from XML tree
//-----------------------------------------------------------------------------
BOOL LLVOAvatar::LLVOAvatarXmlInfo::parseXmlLayerNodes(LLXmlTreeNode* root)
{
	for (LLXmlTreeNode* layer_node = root->getChildByName( "layer_set" );
		 layer_node;
		 layer_node = root->getNextNamedChild())
	{
		LLTexLayerSetInfo* layer_info = new LLTexLayerSetInfo();
		if( layer_info->parseXml( layer_node ) )
		{
			mLayerInfoList.push_back(layer_info);
		}
		else
		{
			delete layer_info;
			llwarns << "avatar file: layer_set->parseXml() failed" << llendl;
			return FALSE;
		}
	}
	return TRUE;
}

//-----------------------------------------------------------------------------
// parseXmlDriverNodes(): parses <driver_parameters> nodes from XML tree
//-----------------------------------------------------------------------------
BOOL LLVOAvatar::LLVOAvatarXmlInfo::parseXmlDriverNodes(LLXmlTreeNode* root)
{
	LLXmlTreeNode* driver = root->getChildByName( "driver_parameters" );
	if( driver )
	{
		for (LLXmlTreeNode* grand_child = driver->getChildByName( "param" );
			 grand_child;
			 grand_child = driver->getNextNamedChild())
		{
			if( grand_child->getChildByName( "param_driver" ) )
			{
				LLDriverParamInfo* driver_info = new LLDriverParamInfo();
				if( driver_info->parseXml( grand_child ) )
				{
					mDriverInfoList.push_back(driver_info);
				}
				else
				{
					delete driver_info;
					llwarns << "avatar file: driver_param->parseXml() failed" << llendl;
					return FALSE;
				}
			}
		}
	}
	return TRUE;
}

//-----------------------------------------------------------------------------
// parseXmlDriverNodes(): parses <driver_parameters> nodes from XML tree
//-----------------------------------------------------------------------------
BOOL LLVOAvatar::LLVOAvatarXmlInfo::parseXmlMorphNodes(LLXmlTreeNode* root)
{
	LLXmlTreeNode* masks = root->getChildByName( "morph_masks" );
	if( !masks )
	{
		return FALSE;
	}

	for (LLXmlTreeNode* grand_child = masks->getChildByName( "mask" );
		 grand_child;
		 grand_child = masks->getNextNamedChild())
	{
		LLVOAvatarMorphInfo* info = new LLVOAvatarMorphInfo();

		static LLStdStringHandle name_string = LLXmlTree::addAttributeString("morph_name");
		if (!grand_child->getFastAttributeString(name_string, info->mName))
		{
			llwarns << "No name supplied for morph mask." << llendl;
			delete info;
			continue;
		}

		static LLStdStringHandle region_string = LLXmlTree::addAttributeString("body_region");
		if (!grand_child->getFastAttributeString(region_string, info->mRegion))
		{
			llwarns << "No region supplied for morph mask." << llendl;
			delete info;
			continue;
		}

		static LLStdStringHandle layer_string = LLXmlTree::addAttributeString("layer");
		if (!grand_child->getFastAttributeString(layer_string, info->mLayer))
		{
			llwarns << "No layer supplied for morph mask." << llendl;
			delete info;
			continue;
		}

		// optional parameter. don't throw a warning if not present.
		static LLStdStringHandle invert_string = LLXmlTree::addAttributeString("invert");
		grand_child->getFastAttributeBOOL(invert_string, info->mInvert);

		mMorphMaskInfoList.push_back(info);
	}

	return TRUE;
}

//virtual
void LLVOAvatar::updateRegion(LLViewerRegion *regionp)
{
	LLViewerObject::updateRegion(regionp);
}

std::string LLVOAvatar::getFullname() const
{
	std::string name;

	LLNameValue* first = getNVPair("FirstName"); 
	LLNameValue* last  = getNVPair("LastName"); 
	if (first && last)
	{
		name = LLCacheName::buildFullName( first->getString(), last->getString() );
	}

	return name;
}

LLHost LLVOAvatar::getObjectHost() const
{
	LLViewerRegion* region = getRegion();
	if (region && !isDead())
	{
		return region->getHost();
	}
	else
	{
		return LLHost::invalid;
	}
}

//static
void LLVOAvatar::updateFreezeCounter(S32 counter)
{
	if(counter)
	{
		sFreezeCounter = counter;
	}
	else if(sFreezeCounter > 0)
	{
		sFreezeCounter--;
	}
	else
	{
		sFreezeCounter = 0;
	}
}

BOOL LLVOAvatar::updateLOD()
{
	if (isImpostor())
	{
		return TRUE;
	}

	BOOL res = updateJointLODs();

	LLFace* facep = mDrawable->getFace(0);
	if (facep->mVertexBuffer.isNull())
	{
		dirtyMesh(2);
	}

	if (mDirtyMesh >= 2 || mDrawable->isState(LLDrawable::REBUILD_GEOMETRY))
	{	//LOD changed or new mesh created, allocate new vertex buffer if needed
		updateMeshData();
		mDirtyMesh = 0;
		mNeedsSkin = TRUE;
		mDrawable->clearState(LLDrawable::REBUILD_GEOMETRY);
	}
	updateVisibility();

	return res;
}

void LLVOAvatar::updateLODRiggedAttachments( void )
{
	updateLOD();
	rebuildRiggedAttachments();
}
U32 LLVOAvatar::getPartitionType() const
{ 
	// Avatars merely exist as drawables in the bridge partition
	return LLViewerRegion::PARTITION_BRIDGE;
}

//static
void LLVOAvatar::updateImpostors() 
{
	for (std::vector<LLCharacter*>::iterator iter = LLCharacter::sInstances.begin();
		 iter != LLCharacter::sInstances.end(); ++iter)
	{
		LLVOAvatar* avatar = (LLVOAvatar*) *iter;
		if (!avatar->isDead() && avatar->needsImpostorUpdate() && avatar->isVisible() && avatar->isImpostor())
		{
			gPipeline.generateImpostor(avatar);
		}
	}
}

BOOL LLVOAvatar::isImpostor() const
{
	return (sUseImpostors && mUpdatePeriod >= IMPOSTOR_PERIOD) ? TRUE : FALSE;
}


BOOL LLVOAvatar::needsImpostorUpdate() const
{
	return mNeedsImpostorUpdate;
}

const LLVector3& LLVOAvatar::getImpostorOffset() const
{
	return mImpostorOffset;
}

const LLVector2& LLVOAvatar::getImpostorDim() const
{
	return mImpostorDim;
}

void LLVOAvatar::setImpostorDim(const LLVector2& dim)
{
	mImpostorDim = dim;
}

void LLVOAvatar::cacheImpostorValues()
{
	getImpostorValues(mImpostorExtents, mImpostorAngle, mImpostorDistance);
}

void LLVOAvatar::getImpostorValues(LLVector4a* extents, LLVector3& angle, F32& distance) const
{
	const LLVector4a* ext = mDrawable->getSpatialExtents();
	extents[0] = ext[0];
	extents[1] = ext[1];

	LLVector3 at = LLViewerCamera::getInstance()->getOrigin()-(getRenderPosition()+mImpostorOffset);
	distance = at.normalize();
	F32 da = 1.f - (at*LLViewerCamera::getInstance()->getAtAxis());
	angle.mV[0] = LLViewerCamera::getInstance()->getYaw()*da;
	angle.mV[1] = LLViewerCamera::getInstance()->getPitch()*da;
	angle.mV[2] = da;
}

void LLVOAvatar::idleUpdateRenderCost()
{
	static const U32 ARC_BODY_PART_COST = 200;
	static const U32 ARC_LIMIT = 2048;

	static std::set<LLUUID> all_textures;

	if (!gPipeline.hasRenderDebugMask(LLPipeline::RENDER_DEBUG_SHAME))
	{
		return;
	}

	U32 cost = 0;
	LLVOVolume::texture_cost_t textures;

	for (U8 baked_index = 0; baked_index < BAKED_NUM_INDICES; baked_index++)
	{
		const LLVOAvatarDictionary::BakedEntry *baked_dict = LLVOAvatarDictionary::getInstance()->getBakedTexture((EBakedTextureIndex)baked_index);
		ETextureIndex tex_index = baked_dict->mTextureIndex;
		if ((tex_index != TEX_SKIRT_BAKED) || (isWearingWearableType(LLWearableType::WT_SKIRT)))
		{
			if (isTextureVisible(tex_index))
			{
				cost +=ARC_BODY_PART_COST;
			}
		}
	}

	for (attachment_map_t::const_iterator iter = mAttachmentPoints.begin(); 
		 iter != mAttachmentPoints.end();
		 ++iter)
	{
		LLViewerJointAttachment* attachment = iter->second;
		for (LLViewerJointAttachment::attachedobjs_vec_t::iterator attachment_iter = attachment->mAttachedObjects.begin();
			 attachment_iter != attachment->mAttachedObjects.end();
			 ++attachment_iter)
		{
			const LLViewerObject* attached_object = (*attachment_iter);
			if (attached_object && !attached_object->isHUDAttachment())
			{
				const LLDrawable* drawable = attached_object->mDrawable;
				if (drawable)
				{
					const LLVOVolume* volume = drawable->getVOVolume();
					if (volume)
					{
						cost += volume->getRenderCost(textures);
					}
				}
			}
		}

	}

	for (LLVOVolume::texture_cost_t::iterator iter = textures.begin(); iter != textures.end(); ++iter)
	{
		// add the cost of each individual texture in the linkset
		cost += iter->second;
	}

	// Diagnostic output to identify all avatar-related textures.
	// Does not affect rendering cost calculation.
	// Could be wrapped in a debug option if output becomes problematic.
	if (isSelf())
	{
		// print any attachment textures we didn't already know about.
		for (LLVOVolume::texture_cost_t::iterator it = textures.begin(); it != textures.end(); ++it)
		{
			LLUUID image_id = it->first;
			if( image_id.isNull() || image_id == IMG_DEFAULT || image_id == IMG_DEFAULT_AVATAR)
				continue;
			if (all_textures.find(image_id) == all_textures.end())
			{
				// attachment texture not previously seen.
				llinfos << "attachment_texture: " << image_id.asString() << llendl;
				all_textures.insert(image_id);
			}
		}

		// print any avatar textures we didn't already know about
		for (LLVOAvatarDictionary::Textures::const_iterator iter = LLVOAvatarDictionary::getInstance()->getTextures().begin();
			 iter != LLVOAvatarDictionary::getInstance()->getTextures().end();
			 ++iter)
		{
			const LLVOAvatarDictionary::TextureEntry *texture_dict = iter->second;
			// TODO: MULTI-WEARABLE: handle multiple textures for self
			const LLViewerTexture* te_image = getImage(iter->first,0);
			if (!te_image)
				continue;
			LLUUID image_id = te_image->getID();
			if( image_id.isNull() || image_id == IMG_DEFAULT || image_id == IMG_DEFAULT_AVATAR)
				continue;
			if (all_textures.find(image_id) == all_textures.end())
			{
				llinfos << "local_texture: " << texture_dict->mName << ": " << image_id << llendl;
				all_textures.insert(image_id);
			}
		}
	}

	setDebugText(llformat("%d", cost));
	F32 green = 1.f-llclamp(((F32) cost-(F32)ARC_LIMIT)/(F32)ARC_LIMIT, 0.f, 1.f);
	F32 red = llmin((F32) cost/(F32)ARC_LIMIT, 1.f);
	mText->setColor(LLColor4(red,green,0,1));
}

// static
BOOL LLVOAvatar::isIndexLocalTexture(ETextureIndex index)
{
	if (index < 0 || index >= TEX_NUM_INDICES) return false;
	return LLVOAvatarDictionary::getInstance()->getTexture(index)->mIsLocalTexture;
}

// static
BOOL LLVOAvatar::isIndexBakedTexture(ETextureIndex index)
{
	if (index < 0 || index >= TEX_NUM_INDICES) return false;
	return LLVOAvatarDictionary::getInstance()->getTexture(index)->mIsBakedTexture;
}

const std::string LLVOAvatar::getBakedStatusForPrintout() const
{
	std::string line;

	for (LLVOAvatarDictionary::Textures::const_iterator iter = LLVOAvatarDictionary::getInstance()->getTextures().begin();
		 iter != LLVOAvatarDictionary::getInstance()->getTextures().end();
		 ++iter)
	{
		const ETextureIndex index = iter->first;
		const LLVOAvatarDictionary::TextureEntry *texture_dict = iter->second;
		if (texture_dict->mIsBakedTexture)
		{
			line += texture_dict->mName;
			if (isTextureDefined(index))
			{
				line += "_baked";
			}
			line += " ";
		}
	}
	return line;
}



//virtual
S32 LLVOAvatar::getTexImageSize() const
{
	return TEX_IMAGE_SIZE_OTHER;
}

//-----------------------------------------------------------------------------
// Utility functions
//-----------------------------------------------------------------------------

F32 calc_bouncy_animation(F32 x)
{
	return -(cosf(x * F_PI * 2.5f - F_PI_BY_TWO))*(0.4f + x * -0.1f) + x * 1.3f;
}

//virtual
BOOL LLVOAvatar::isTextureDefined(LLVOAvatarDefines::ETextureIndex te, U32 index ) const
{
	if (isIndexLocalTexture(te)) 
	{
		return FALSE;
	}

	return (getImage(te, index)->getID() != IMG_DEFAULT_AVATAR && 
			getImage(te, index)->getID() != IMG_DEFAULT);
}

//virtual
BOOL LLVOAvatar::isTextureVisible(LLVOAvatarDefines::ETextureIndex type, U32 index) const
{
	if (isIndexLocalTexture(type))
	{
		return isTextureDefined(type, index);
	}
	else
	{
		// baked textures can use TE images directly
		return ((isTextureDefined(type) || isSelf())
				&& (getTEImage(type)->getID() != IMG_INVISIBLE 
				|| LLDrawPoolAlpha::sShowDebugAlpha));
	}
}

//virtual
BOOL LLVOAvatar::isTextureVisible(LLVOAvatarDefines::ETextureIndex type, LLWearable *wearable) const
{
	// non-self avatars don't have wearables
	return FALSE;
}
=======
/** 
 * @File llvoavatar.cpp
 * @brief Implementation of LLVOAvatar class which is a derivation of LLViewerObject
 *
 * $LicenseInfo:firstyear=2001&license=viewerlgpl$
 * Second Life Viewer Source Code
 * Copyright (C) 2010, Linden Research, Inc.
 * 
 * This library is free software; you can redistribute it and/or
 * modify it under the terms of the GNU Lesser General Public
 * License as published by the Free Software Foundation;
 * version 2.1 of the License only.
 * 
 * This library is distributed in the hope that it will be useful,
 * but WITHOUT ANY WARRANTY; without even the implied warranty of
 * MERCHANTABILITY or FITNESS FOR A PARTICULAR PURPOSE.  See the GNU
 * Lesser General Public License for more details.
 * 
 * You should have received a copy of the GNU Lesser General Public
 * License along with this library; if not, write to the Free Software
 * Foundation, Inc., 51 Franklin Street, Fifth Floor, Boston, MA  02110-1301  USA
 * 
 * Linden Research, Inc., 945 Battery Street, San Francisco, CA  94111  USA
 * $/LicenseInfo$
 */

#if LL_MSVC
// disable warning about boost::lexical_cast returning uninitialized data
// when it fails to parse the string
#pragma warning (disable:4701)
#endif

#include "llviewerprecompiledheaders.h"

#include "llvoavatar.h"

#include <stdio.h>
#include <ctype.h>

#include "llaudioengine.h"
#include "llcachename.h"
#include "noise.h"
#include "sound_ids.h"

#include "llagent.h" //  Get state values from here
#include "llagentcamera.h"
#include "llagentwearables.h"
#include "llanimationstates.h"
#include "llavatarnamecache.h"
#include "llavatarpropertiesprocessor.h"
#include "llviewercontrol.h"
#include "llcallingcard.h"		// IDEVO for LLAvatarTracker
#include "lldrawpoolavatar.h"
#include "lldriverparam.h"
#include "lleditingmotion.h"
#include "llemote.h"
//#include "llfirstuse.h"
#include "llheadrotmotion.h"
#include "llhudeffecttrail.h"
#include "llhudmanager.h"
#include "llhudnametag.h"
#include "llhudtext.h"				// for mText/mDebugText
#include "llkeyframefallmotion.h"
#include "llkeyframestandmotion.h"
#include "llkeyframewalkmotion.h"
#include "llmanipscale.h"  // for get_default_max_prim_scale()
#include "llmeshrepository.h"
#include "llmutelist.h"
#include "llmoveview.h"
#include "llnotificationsutil.h"
#include "llquantize.h"
#include "llrand.h"
#include "llregionhandle.h"
#include "llresmgr.h"
#include "llselectmgr.h"
#include "llsprite.h"
#include "lltargetingmotion.h"
#include "lltexlayer.h"
#include "lltoolmorph.h"
#include "llviewercamera.h"
#include "llviewertexturelist.h"
#include "llviewermenu.h"
#include "llviewerobjectlist.h"
#include "llviewerparcelmgr.h"
#include "llviewershadermgr.h"
#include "llviewerstats.h"
#include "llvoavatarself.h"
#include "llvovolume.h"
#include "llworld.h"
#include "pipeline.h"
#include "llviewershadermgr.h"
#include "llsky.h"
#include "llanimstatelabels.h"
#include "lltrans.h"
#include "llappearancemgr.h"

#include "llgesturemgr.h" //needed to trigger the voice gesticulations
#include "llvoiceclient.h"
#include "llvoicevisualizer.h" // Ventrella

#include "lldebugmessagebox.h"
extern F32 SPEED_ADJUST_MAX;
extern F32 SPEED_ADJUST_MAX_SEC;
extern F32 ANIM_SPEED_MAX;
extern F32 ANIM_SPEED_MIN;

#if LL_MSVC
// disable boost::lexical_cast warning
#pragma warning (disable:4702)
#endif

#include <boost/lexical_cast.hpp>

using namespace LLVOAvatarDefines;

//-----------------------------------------------------------------------------
// Global constants
//-----------------------------------------------------------------------------
const LLUUID ANIM_AGENT_BODY_NOISE = LLUUID("9aa8b0a6-0c6f-9518-c7c3-4f41f2c001ad"); //"body_noise"
const LLUUID ANIM_AGENT_BREATHE_ROT	= LLUUID("4c5a103e-b830-2f1c-16bc-224aa0ad5bc8");  //"breathe_rot"
const LLUUID ANIM_AGENT_EDITING	= LLUUID("2a8eba1d-a7f8-5596-d44a-b4977bf8c8bb");  //"editing"
const LLUUID ANIM_AGENT_EYE	= LLUUID("5c780ea8-1cd1-c463-a128-48c023f6fbea");  //"eye"
const LLUUID ANIM_AGENT_FLY_ADJUST = LLUUID("db95561f-f1b0-9f9a-7224-b12f71af126e");  //"fly_adjust"
const LLUUID ANIM_AGENT_HAND_MOTION	= LLUUID("ce986325-0ba7-6e6e-cc24-b17c4b795578");  //"hand_motion"
const LLUUID ANIM_AGENT_HEAD_ROT = LLUUID("e6e8d1dd-e643-fff7-b238-c6b4b056a68d");  //"head_rot"
const LLUUID ANIM_AGENT_PELVIS_FIX = LLUUID("0c5dd2a2-514d-8893-d44d-05beffad208b");  //"pelvis_fix"
const LLUUID ANIM_AGENT_TARGET = LLUUID("0e4896cb-fba4-926c-f355-8720189d5b55");  //"target"
const LLUUID ANIM_AGENT_WALK_ADJUST	= LLUUID("829bc85b-02fc-ec41-be2e-74cc6dd7215d");  //"walk_adjust"


//-----------------------------------------------------------------------------
// Constants
//-----------------------------------------------------------------------------
const std::string AVATAR_DEFAULT_CHAR = "avatar";

const S32 MIN_PIXEL_AREA_FOR_COMPOSITE = 1024;
const F32 SHADOW_OFFSET_AMT = 0.03f;

const F32 DELTA_TIME_MIN = 0.01f;	// we clamp measured deltaTime to this
const F32 DELTA_TIME_MAX = 0.2f;	// range to insure stability of computations.

const F32 PELVIS_LAG_FLYING		= 0.22f;// pelvis follow half life while flying
const F32 PELVIS_LAG_WALKING	= 0.4f;	// ...while walking
const F32 PELVIS_LAG_MOUSELOOK = 0.15f;
const F32 MOUSELOOK_PELVIS_FOLLOW_FACTOR = 0.5f;
const F32 PELVIS_LAG_WHEN_FOLLOW_CAM_IS_ON = 0.0001f; // not zero! - something gets divided by this!

const F32 PELVIS_ROT_THRESHOLD_SLOW = 60.0f;	// amount of deviation allowed between
const F32 PELVIS_ROT_THRESHOLD_FAST = 2.0f;	// the pelvis and the view direction
											// when moving fast & slow
const F32 TORSO_NOISE_AMOUNT = 1.0f;	// Amount of deviation from up-axis, in degrees
const F32 TORSO_NOISE_SPEED = 0.2f;	// Time scale factor on torso noise.

const F32 BREATHE_ROT_MOTION_STRENGTH = 0.05f;
const F32 BREATHE_SCALE_MOTION_STRENGTH = 0.005f;

const F32 MIN_SHADOW_HEIGHT = 0.f;
const F32 MAX_SHADOW_HEIGHT = 0.3f;

const S32 MIN_REQUIRED_PIXEL_AREA_BODY_NOISE = 10000;
const S32 MIN_REQUIRED_PIXEL_AREA_BREATHE = 10000;
const S32 MIN_REQUIRED_PIXEL_AREA_PELVIS_FIX = 40;

const S32 TEX_IMAGE_SIZE_SELF = 512;
const S32 TEX_IMAGE_AREA_SELF = TEX_IMAGE_SIZE_SELF * TEX_IMAGE_SIZE_SELF;
const S32 TEX_IMAGE_SIZE_OTHER = 512 / 4;  // The size of local textures for other (!isSelf()) avatars

const F32 HEAD_MOVEMENT_AVG_TIME = 0.9f;

const S32 MORPH_MASK_REQUESTED_DISCARD = 0;

// Discard level at which to switch to baked textures
// Should probably be 4 or 3, but didn't want to change it while change other logic - SJB
const S32 SWITCH_TO_BAKED_DISCARD = 5;

const F32 FOOT_COLLIDE_FUDGE = 0.04f;

const F32 HOVER_EFFECT_MAX_SPEED = 3.f;
const F32 HOVER_EFFECT_STRENGTH = 0.f;
const F32 UNDERWATER_EFFECT_STRENGTH = 0.1f;
const F32 UNDERWATER_FREQUENCY_DAMP = 0.33f;
const F32 APPEARANCE_MORPH_TIME = 0.65f;
const F32 TIME_BEFORE_MESH_CLEANUP = 5.f; // seconds
const S32 AVATAR_RELEASE_THRESHOLD = 10; // number of avatar instances before releasing memory
const F32 FOOT_GROUND_COLLISION_TOLERANCE = 0.25f;
const F32 AVATAR_LOD_TWEAK_RANGE = 0.7f;
const S32 MAX_BUBBLE_CHAT_LENGTH = DB_CHAT_MSG_STR_LEN;
const S32 MAX_BUBBLE_CHAT_UTTERANCES = 12;
const F32 CHAT_FADE_TIME = 8.0;
const F32 BUBBLE_CHAT_TIME = CHAT_FADE_TIME * 3.f;

const LLColor4 DUMMY_COLOR = LLColor4(0.5,0.5,0.5,1.0);

enum ERenderName
{
	RENDER_NAME_NEVER,
	RENDER_NAME_ALWAYS,	
	RENDER_NAME_FADE
};

//-----------------------------------------------------------------------------
// Callback data
//-----------------------------------------------------------------------------

struct LLTextureMaskData
{
	LLTextureMaskData( const LLUUID& id ) :
		mAvatarID(id), 
		mLastDiscardLevel(S32_MAX) 
	{}
	LLUUID				mAvatarID;
	S32					mLastDiscardLevel;
};

/*********************************************************************************
 **                                                                             **
 ** Begin private LLVOAvatar Support classes
 **
 **/

//------------------------------------------------------------------------
// LLVOBoneInfo
// Trans/Scale/Rot etc. info about each avatar bone.  Used by LLVOAvatarSkeleton.
//------------------------------------------------------------------------
class LLVOAvatarBoneInfo
{
	friend class LLVOAvatar;
	friend class LLVOAvatarSkeletonInfo;
public:
	LLVOAvatarBoneInfo() : mIsJoint(FALSE) {}
	~LLVOAvatarBoneInfo()
	{
		std::for_each(mChildList.begin(), mChildList.end(), DeletePointer());
	}
	BOOL parseXml(LLXmlTreeNode* node);
	
private:
	std::string mName;
	BOOL mIsJoint;
	LLVector3 mPos;
	LLVector3 mRot;
	LLVector3 mScale;
	LLVector3 mPivot;
	typedef std::vector<LLVOAvatarBoneInfo*> child_list_t;
	child_list_t mChildList;
};

//------------------------------------------------------------------------
// LLVOAvatarSkeletonInfo
// Overall avatar skeleton
//------------------------------------------------------------------------
class LLVOAvatarSkeletonInfo
{
	friend class LLVOAvatar;
public:
	LLVOAvatarSkeletonInfo() :
		mNumBones(0), mNumCollisionVolumes(0) {}
	~LLVOAvatarSkeletonInfo()
	{
		std::for_each(mBoneInfoList.begin(), mBoneInfoList.end(), DeletePointer());
	}
	BOOL parseXml(LLXmlTreeNode* node);
	S32 getNumBones() const { return mNumBones; }
	S32 getNumCollisionVolumes() const { return mNumCollisionVolumes; }
	
private:
	S32 mNumBones;
	S32 mNumCollisionVolumes;
	typedef std::vector<LLVOAvatarBoneInfo*> bone_info_list_t;
	bone_info_list_t mBoneInfoList;
};

//-----------------------------------------------------------------------------
// class LLBodyNoiseMotion
//-----------------------------------------------------------------------------
class LLBodyNoiseMotion :
	public LLMotion
{
public:
	// Constructor
	LLBodyNoiseMotion(const LLUUID &id)
		: LLMotion(id)
	{
		mName = "body_noise";
		mTorsoState = new LLJointState;
	}

	// Destructor
	virtual ~LLBodyNoiseMotion() { }

public:
	//-------------------------------------------------------------------------
	// functions to support MotionController and MotionRegistry
	//-------------------------------------------------------------------------
	// static constructor
	// all subclasses must implement such a function and register it
	static LLMotion *create(const LLUUID &id) { return new LLBodyNoiseMotion(id); }

public:
	//-------------------------------------------------------------------------
	// animation callbacks to be implemented by subclasses
	//-------------------------------------------------------------------------

	// motions must specify whether or not they loop
	virtual BOOL getLoop() { return TRUE; }

	// motions must report their total duration
	virtual F32 getDuration() { return 0.0; }

	// motions must report their "ease in" duration
	virtual F32 getEaseInDuration() { return 0.0; }

	// motions must report their "ease out" duration.
	virtual F32 getEaseOutDuration() { return 0.0; }

	// motions must report their priority
	virtual LLJoint::JointPriority getPriority() { return LLJoint::HIGH_PRIORITY; }

	virtual LLMotionBlendType getBlendType() { return ADDITIVE_BLEND; }

	// called to determine when a motion should be activated/deactivated based on avatar pixel coverage
	virtual F32 getMinPixelArea() { return MIN_REQUIRED_PIXEL_AREA_BODY_NOISE; }

	// run-time (post constructor) initialization,
	// called after parameters have been set
	// must return true to indicate success and be available for activation
	virtual LLMotionInitStatus onInitialize(LLCharacter *character)
	{
		if( !mTorsoState->setJoint( character->getJoint("mTorso") ))
		{
			return STATUS_FAILURE;
		}

		mTorsoState->setUsage(LLJointState::ROT);

		addJointState( mTorsoState );
		return STATUS_SUCCESS;
	}

	// called when a motion is activated
	// must return TRUE to indicate success, or else
	// it will be deactivated
	virtual BOOL onActivate() { return TRUE; }

	// called per time step
	// must return TRUE while it is active, and
	// must return FALSE when the motion is completed.
	virtual BOOL onUpdate(F32 time, U8* joint_mask)
	{
		F32 nx[2];
		nx[0]=time*TORSO_NOISE_SPEED;
		nx[1]=0.0f;
		F32 ny[2];
		ny[0]=0.0f;
		ny[1]=time*TORSO_NOISE_SPEED;
		F32 noiseX = noise2(nx);
		F32 noiseY = noise2(ny);

		F32 rx = TORSO_NOISE_AMOUNT * DEG_TO_RAD * noiseX / 0.42f;
		F32 ry = TORSO_NOISE_AMOUNT * DEG_TO_RAD * noiseY / 0.42f;
		LLQuaternion tQn;
		tQn.setQuat( rx, ry, 0.0f );
		mTorsoState->setRotation( tQn );

		return TRUE;
	}

	// called when a motion is deactivated
	virtual void onDeactivate() {}

private:
	//-------------------------------------------------------------------------
	// joint states to be animated
	//-------------------------------------------------------------------------
	LLPointer<LLJointState> mTorsoState;
};

//-----------------------------------------------------------------------------
// class LLBreatheMotionRot
//-----------------------------------------------------------------------------
class LLBreatheMotionRot :
	public LLMotion
{
public:
	// Constructor
	LLBreatheMotionRot(const LLUUID &id) :
		LLMotion(id),
		mBreatheRate(1.f),
		mCharacter(NULL)
	{
		mName = "breathe_rot";
		mChestState = new LLJointState;
	}

	// Destructor
	virtual ~LLBreatheMotionRot() {}

public:
	//-------------------------------------------------------------------------
	// functions to support MotionController and MotionRegistry
	//-------------------------------------------------------------------------
	// static constructor
	// all subclasses must implement such a function and register it
	static LLMotion *create(const LLUUID &id) { return new LLBreatheMotionRot(id); }

public:
	//-------------------------------------------------------------------------
	// animation callbacks to be implemented by subclasses
	//-------------------------------------------------------------------------

	// motions must specify whether or not they loop
	virtual BOOL getLoop() { return TRUE; }

	// motions must report their total duration
	virtual F32 getDuration() { return 0.0; }

	// motions must report their "ease in" duration
	virtual F32 getEaseInDuration() { return 0.0; }

	// motions must report their "ease out" duration.
	virtual F32 getEaseOutDuration() { return 0.0; }

	// motions must report their priority
	virtual LLJoint::JointPriority getPriority() { return LLJoint::MEDIUM_PRIORITY; }

	virtual LLMotionBlendType getBlendType() { return NORMAL_BLEND; }

	// called to determine when a motion should be activated/deactivated based on avatar pixel coverage
	virtual F32 getMinPixelArea() { return MIN_REQUIRED_PIXEL_AREA_BREATHE; }

	// run-time (post constructor) initialization,
	// called after parameters have been set
	// must return true to indicate success and be available for activation
	virtual LLMotionInitStatus onInitialize(LLCharacter *character)
	{		
		mCharacter = character;
		BOOL success = true;

		if ( !mChestState->setJoint( character->getJoint( "mChest" ) ) ) { success = false; }

		if ( success )
		{
			mChestState->setUsage(LLJointState::ROT);
			addJointState( mChestState );
		}

		if ( success )
		{
			return STATUS_SUCCESS;
		}
		else
		{
			return STATUS_FAILURE;
		}
	}

	// called when a motion is activated
	// must return TRUE to indicate success, or else
	// it will be deactivated
	virtual BOOL onActivate() { return TRUE; }

	// called per time step
	// must return TRUE while it is active, and
	// must return FALSE when the motion is completed.
	virtual BOOL onUpdate(F32 time, U8* joint_mask)
	{
		mBreatheRate = 1.f;

		F32 breathe_amt = (sinf(mBreatheRate * time) * BREATHE_ROT_MOTION_STRENGTH);

		mChestState->setRotation(LLQuaternion(breathe_amt, LLVector3(0.f, 1.f, 0.f)));

		return TRUE;
	}

	// called when a motion is deactivated
	virtual void onDeactivate() {}

private:
	//-------------------------------------------------------------------------
	// joint states to be animated
	//-------------------------------------------------------------------------
	LLPointer<LLJointState> mChestState;
	F32					mBreatheRate;
	LLCharacter*		mCharacter;
};

//-----------------------------------------------------------------------------
// class LLPelvisFixMotion
//-----------------------------------------------------------------------------
class LLPelvisFixMotion :
	public LLMotion
{
public:
	// Constructor
	LLPelvisFixMotion(const LLUUID &id)
		: LLMotion(id), mCharacter(NULL)
	{
		mName = "pelvis_fix";

		mPelvisState = new LLJointState;
	}

	// Destructor
	virtual ~LLPelvisFixMotion() { }

public:
	//-------------------------------------------------------------------------
	// functions to support MotionController and MotionRegistry
	//-------------------------------------------------------------------------
	// static constructor
	// all subclasses must implement such a function and register it
	static LLMotion *create(const LLUUID& id) { return new LLPelvisFixMotion(id); }

public:
	//-------------------------------------------------------------------------
	// animation callbacks to be implemented by subclasses
	//-------------------------------------------------------------------------

	// motions must specify whether or not they loop
	virtual BOOL getLoop() { return TRUE; }

	// motions must report their total duration
	virtual F32 getDuration() { return 0.0; }

	// motions must report their "ease in" duration
	virtual F32 getEaseInDuration() { return 0.5f; }

	// motions must report their "ease out" duration.
	virtual F32 getEaseOutDuration() { return 0.5f; }

	// motions must report their priority
	virtual LLJoint::JointPriority getPriority() { return LLJoint::LOW_PRIORITY; }

	virtual LLMotionBlendType getBlendType() { return NORMAL_BLEND; }

	// called to determine when a motion should be activated/deactivated based on avatar pixel coverage
	virtual F32 getMinPixelArea() { return MIN_REQUIRED_PIXEL_AREA_PELVIS_FIX; }

	// run-time (post constructor) initialization,
	// called after parameters have been set
	// must return true to indicate success and be available for activation
	virtual LLMotionInitStatus onInitialize(LLCharacter *character)
	{
		mCharacter = character;

		if (!mPelvisState->setJoint( character->getJoint("mPelvis")))
		{
			return STATUS_FAILURE;
		}

		mPelvisState->setUsage(LLJointState::POS);

		addJointState( mPelvisState );
		return STATUS_SUCCESS;
	}

	// called when a motion is activated
	// must return TRUE to indicate success, or else
	// it will be deactivated
	virtual BOOL onActivate() { return TRUE; }

	// called per time step
	// must return TRUE while it is active, and
	// must return FALSE when the motion is completed.
	virtual BOOL onUpdate(F32 time, U8* joint_mask)
	{
		mPelvisState->setPosition(LLVector3::zero);

		return TRUE;
	}

	// called when a motion is deactivated
	virtual void onDeactivate() {}

private:
	//-------------------------------------------------------------------------
	// joint states to be animated
	//-------------------------------------------------------------------------
	LLPointer<LLJointState> mPelvisState;
	LLCharacter*		mCharacter;
};

/**
 **
 ** End LLVOAvatar Support classes
 **                                                                             **
 *********************************************************************************/


//-----------------------------------------------------------------------------
// Static Data
//-----------------------------------------------------------------------------
LLXmlTree LLVOAvatar::sXMLTree;
LLXmlTree LLVOAvatar::sSkeletonXMLTree;
LLVOAvatarSkeletonInfo* LLVOAvatar::sAvatarSkeletonInfo = NULL;
LLVOAvatar::LLVOAvatarXmlInfo* LLVOAvatar::sAvatarXmlInfo = NULL;
LLVOAvatarDictionary *LLVOAvatar::sAvatarDictionary = NULL;
S32 LLVOAvatar::sFreezeCounter = 0;
U32 LLVOAvatar::sMaxVisible = 12;
F32 LLVOAvatar::sRenderDistance = 256.f;
S32	LLVOAvatar::sNumVisibleAvatars = 0;
S32	LLVOAvatar::sNumLODChangesThisFrame = 0;

const LLUUID LLVOAvatar::sStepSoundOnLand("e8af4a28-aa83-4310-a7c4-c047e15ea0df");
const LLUUID LLVOAvatar::sStepSounds[LL_MCODE_END] =
{
	SND_STONE_RUBBER,
	SND_METAL_RUBBER,
	SND_GLASS_RUBBER,
	SND_WOOD_RUBBER,
	SND_FLESH_RUBBER,
	SND_RUBBER_PLASTIC,
	SND_RUBBER_RUBBER
};

S32 LLVOAvatar::sRenderName = RENDER_NAME_ALWAYS;
BOOL LLVOAvatar::sRenderGroupTitles = TRUE;
S32 LLVOAvatar::sNumVisibleChatBubbles = 0;
BOOL LLVOAvatar::sDebugInvisible = FALSE;
BOOL LLVOAvatar::sShowAttachmentPoints = FALSE;
BOOL LLVOAvatar::sShowAnimationDebug = FALSE;
BOOL LLVOAvatar::sShowFootPlane = FALSE;
BOOL LLVOAvatar::sVisibleInFirstPerson = FALSE;
F32 LLVOAvatar::sLODFactor = 1.f;
BOOL LLVOAvatar::sUseImpostors = FALSE;
BOOL LLVOAvatar::sJointDebug = FALSE;

F32 LLVOAvatar::sUnbakedTime = 0.f;
F32 LLVOAvatar::sUnbakedUpdateTime = 0.f;
F32 LLVOAvatar::sGreyTime = 0.f;
F32 LLVOAvatar::sGreyUpdateTime = 0.f;

//-----------------------------------------------------------------------------
// Helper functions
//-----------------------------------------------------------------------------
static F32 calc_bouncy_animation(F32 x);

//-----------------------------------------------------------------------------
// LLVOAvatar()
//-----------------------------------------------------------------------------
LLVOAvatar::LLVOAvatar(const LLUUID& id,
					   const LLPCode pcode,
					   LLViewerRegion* regionp) :
	LLViewerObject(id, pcode, regionp),
	mIsDummy(FALSE),
	mSpecialRenderMode(0),
	mTurning(FALSE),
	mPelvisToFoot(0.f),
	mLastSkeletonSerialNum( 0 ),
	mHeadOffset(),
	mIsSitting(FALSE),
	mTimeVisible(),
	mTyping(FALSE),
	mMeshValid(FALSE),
	mVisible(FALSE),
	mWindFreq(0.f),
	mRipplePhase( 0.f ),
	mBelowWater(FALSE),
	mLastAppearanceBlendTime(0.f),
	mAppearanceAnimating(FALSE),
	mNameString(),
	mTitle(),
	mNameAway(false),
	mNameBusy(false),
	mNameMute(false),
	mNameAppearance(false),
	mNameFriend(false),
	mNameAlpha(0.f),
	mRenderGroupTitles(sRenderGroupTitles),
	mNameCloud(false),
	mFirstTEMessageReceived( FALSE ),
	mFirstAppearanceMessageReceived( FALSE ),
	mCulled( FALSE ),
	mVisibilityRank(0),
	mTexSkinColor( NULL ),
	mTexHairColor( NULL ),
	mTexEyeColor( NULL ),
	mNeedsSkin(FALSE),
	mLastSkinTime(0.f),
	mUpdatePeriod(1),
	mFullyLoaded(FALSE),
	mPreviousFullyLoaded(FALSE),
	mFullyLoadedInitialized(FALSE),
	mSupportsAlphaLayers(FALSE),
	mLoadedCallbacksPaused(FALSE),
	mHasPelvisOffset( FALSE )
{
	LLMemType mt(LLMemType::MTYPE_AVATAR);
	//VTResume();  // VTune
	
	// mVoiceVisualizer is created by the hud effects manager and uses the HUD Effects pipeline
	const BOOL needsSendToSim = false; // currently, this HUD effect doesn't need to pack and unpack data to do its job
	mVoiceVisualizer = ( LLVoiceVisualizer *)LLHUDManager::getInstance()->createViewerEffect( LLHUDObject::LL_HUD_EFFECT_VOICE_VISUALIZER, needsSendToSim );

	lldebugs << "LLVOAvatar Constructor (0x" << this << ") id:" << mID << llendl;

	mPelvisp = NULL;

	mBakedTextureDatas.resize(BAKED_NUM_INDICES);
	for (U32 i = 0; i < mBakedTextureDatas.size(); i++ )
	{
		mBakedTextureDatas[i].mLastTextureIndex = IMG_DEFAULT_AVATAR;
		mBakedTextureDatas[i].mTexLayerSet = NULL;
		mBakedTextureDatas[i].mIsLoaded = false;
		mBakedTextureDatas[i].mIsUsed = false;
		mBakedTextureDatas[i].mMaskTexName = 0;
		mBakedTextureDatas[i].mTextureIndex = LLVOAvatarDictionary::bakedToLocalTextureIndex((EBakedTextureIndex)i);
	}

	mDirtyMesh = 2;	// Dirty geometry, need to regenerate.
	mMeshTexturesDirty = FALSE;
	mHeadp = NULL;

	mIsBuilt = FALSE;

	mNumJoints = 0;
	mSkeleton = NULL;

	mNumCollisionVolumes = 0;
	mCollisionVolumes = NULL;

	// set up animation variables
	mSpeed = 0.f;
	setAnimationData("Speed", &mSpeed);

	mNeedsImpostorUpdate = TRUE;
	mNeedsAnimUpdate = TRUE;

	mImpostorDistance = 0;
	mImpostorPixelArea = 0;

	setNumTEs(TEX_NUM_INDICES);

	mbCanSelect = TRUE;

	mSignaledAnimations.clear();
	mPlayingAnimations.clear();

	mWasOnGroundLeft = FALSE;
	mWasOnGroundRight = FALSE;

	mTimeLast = 0.0f;
	mSpeedAccum = 0.0f;

	mRippleTimeLast = 0.f;

	mInAir = FALSE;

	mStepOnLand = TRUE;
	mStepMaterial = 0;

	mLipSyncActive = false;
	mOohMorph      = NULL;
	mAahMorph      = NULL;

	mCurrentGesticulationLevel = 0;

	mRuthTimer.reset();
	mRuthDebugTimer.reset();
	mDebugExistenceTimer.reset();
	mPelvisOffset = LLVector3(0.0f,0.0f,0.0f);
	mLastPelvisToFoot = 0.0f;
}

//------------------------------------------------------------------------
// LLVOAvatar::~LLVOAvatar()
//------------------------------------------------------------------------
LLVOAvatar::~LLVOAvatar()
{
	if (gSavedSettings.getBOOL("DebugAvatarRezTime"))
	{
		if (!mFullyLoaded)
		{
			llinfos << "REZTIME: [ " << (U32)mDebugExistenceTimer.getElapsedTimeF32() << "sec ] Avatar '" << getFullname() << "' left after " << (U32)mRuthDebugTimer.getElapsedTimeF32() << " seconds as cloud." << llendl;
			LLSD args;
			args["EXISTENCE"] = llformat("%d",(U32)mDebugExistenceTimer.getElapsedTimeF32());
			args["TIME"] = llformat("%d",(U32)mRuthDebugTimer.getElapsedTimeF32());
			args["NAME"] = getFullname();
			LLNotificationsUtil::add("AvatarRezLeftCloudNotification",args);
		}
		else
		{
			llinfos << "REZTIME: [ " << (U32)mDebugExistenceTimer.getElapsedTimeF32() << "sec ] Avatar '" << getFullname() << "' left." << llendl;
			LLSD args;
			args["EXISTENCE"] = llformat("%d",(U32)mDebugExistenceTimer.getElapsedTimeF32());
			args["NAME"] = getFullname();
			LLNotificationsUtil::add("AvatarRezLeftNotification",args);
		}

	}
	lldebugs << "LLVOAvatar Destructor (0x" << this << ") id:" << mID << llendl;

	mRoot.removeAllChildren();

	deleteAndClearArray(mSkeleton);
	deleteAndClearArray(mCollisionVolumes);

	mNumJoints = 0;

	for (U32 i = 0; i < mBakedTextureDatas.size(); i++)
	{
		deleteAndClear(mBakedTextureDatas[i].mTexLayerSet);
		mBakedTextureDatas[i].mMeshes.clear();

		for (morph_list_t::iterator iter2 = mBakedTextureDatas[i].mMaskedMorphs.begin();
			 iter2 != mBakedTextureDatas[i].mMaskedMorphs.end(); iter2++)
		{
			LLMaskedMorph* masked_morph = (*iter2);
			delete masked_morph;
		}
	}

	std::for_each(mAttachmentPoints.begin(), mAttachmentPoints.end(), DeletePairedPointer());
	mAttachmentPoints.clear();

	deleteAndClear(mTexSkinColor);
	deleteAndClear(mTexHairColor);
	deleteAndClear(mTexEyeColor);

	std::for_each(mMeshes.begin(), mMeshes.end(), DeletePairedPointer());
	mMeshes.clear();

	for (std::vector<LLViewerJoint*>::iterator jointIter = mMeshLOD.begin();
		 jointIter != mMeshLOD.end(); 
		 ++jointIter)
	{
		LLViewerJoint* joint = (LLViewerJoint *) *jointIter;
		std::for_each(joint->mMeshParts.begin(), joint->mMeshParts.end(), DeletePointer());
		joint->mMeshParts.clear();
	}
	std::for_each(mMeshLOD.begin(), mMeshLOD.end(), DeletePointer());
	mMeshLOD.clear();
	
	mDead = TRUE;
	
	mAnimationSources.clear();
	LLLoadedCallbackEntry::cleanUpCallbackList(&mCallbackTextureList) ;

	lldebugs << "LLVOAvatar Destructor end" << llendl;
}

void LLVOAvatar::markDead()
{
	if (mNameText)
	{
		mNameText->markDead();
		mNameText = NULL;
		sNumVisibleChatBubbles--;
	}
	mVoiceVisualizer->markDead();
	LLLoadedCallbackEntry::cleanUpCallbackList(&mCallbackTextureList) ;
	LLViewerObject::markDead();
}


BOOL LLVOAvatar::isFullyBaked()
{
	if (mIsDummy) return TRUE;
	if (getNumTEs() == 0) return FALSE;

	for (U32 i = 0; i < mBakedTextureDatas.size(); i++)
	{
		if (!isTextureDefined(mBakedTextureDatas[i].mTextureIndex)
			&& ( (i != BAKED_SKIRT) || isWearingWearableType(LLWearableType::WT_SKIRT) ) )
		{
			return FALSE;
		}
	}
	return TRUE;
}

void LLVOAvatar::deleteLayerSetCaches(bool clearAll)
{
	for (U32 i = 0; i < mBakedTextureDatas.size(); i++)
	{
		if (mBakedTextureDatas[i].mTexLayerSet)
		{
			// ! BACKWARDS COMPATIBILITY !
			// Can be removed after hair baking is mandatory on the grid
			if ((i != BAKED_HAIR || isSelf()) && !clearAll)
			{
				mBakedTextureDatas[i].mTexLayerSet->deleteCaches();
			}
		}
		if (mBakedTextureDatas[i].mMaskTexName)
		{
			glDeleteTextures(1, (GLuint*)&(mBakedTextureDatas[i].mMaskTexName));
			mBakedTextureDatas[i].mMaskTexName = 0 ;
		}
	}
}

// static 
BOOL LLVOAvatar::areAllNearbyInstancesBaked(S32& grey_avatars)
{
	BOOL res = TRUE;
	grey_avatars = 0;
	for (std::vector<LLCharacter*>::iterator iter = LLCharacter::sInstances.begin();
		 iter != LLCharacter::sInstances.end(); ++iter)
	{
		LLVOAvatar* inst = (LLVOAvatar*) *iter;
		if( inst->isDead() )
		{
			continue;
		}
		else if( !inst->isFullyBaked() )
		{
			res = FALSE;
			if (inst->mHasGrey)
			{
				++grey_avatars;
			}
		}
	}
	return res;
}

// static
void LLVOAvatar::dumpBakedStatus()
{
	LLVector3d camera_pos_global = gAgentCamera.getCameraPositionGlobal();

	for (std::vector<LLCharacter*>::iterator iter = LLCharacter::sInstances.begin();
		 iter != LLCharacter::sInstances.end(); ++iter)
	{
		LLVOAvatar* inst = (LLVOAvatar*) *iter;
		llinfos << "Avatar ";

		LLNameValue* firstname = inst->getNVPair("FirstName");
		LLNameValue* lastname = inst->getNVPair("LastName");

		if( firstname )
		{
			llcont << firstname->getString();
		}
		if( lastname )
		{
			llcont << " " << lastname->getString();
		}

		llcont << " " << inst->mID;

		if( inst->isDead() )
		{
			llcont << " DEAD ("<< inst->getNumRefs() << " refs)";
		}

		if( inst->isSelf() )
		{
			llcont << " (self)";
		}


		F64 dist_to_camera = (inst->getPositionGlobal() - camera_pos_global).length();
		llcont << " " << dist_to_camera << "m ";

		llcont << " " << inst->mPixelArea << " pixels";

		if( inst->isVisible() )
		{
			llcont << " (visible)";
		}
		else
		{
			llcont << " (not visible)";
		}

		if( inst->isFullyBaked() )
		{
			llcont << " Baked";
		}
		else
		{
			llcont << " Unbaked (";
			
			for (LLVOAvatarDictionary::BakedTextures::const_iterator iter = LLVOAvatarDictionary::getInstance()->getBakedTextures().begin();
				 iter != LLVOAvatarDictionary::getInstance()->getBakedTextures().end();
				 ++iter)
			{
				const LLVOAvatarDictionary::BakedEntry *baked_dict = iter->second;
				const ETextureIndex index = baked_dict->mTextureIndex;
				if (!inst->isTextureDefined(index))
				{
					llcont << " " << LLVOAvatarDictionary::getInstance()->getTexture(index)->mName;
				}
			}
			llcont << " ) " << inst->getUnbakedPixelAreaRank();
			if( inst->isCulled() )
			{
				llcont << " culled";
			}
		}
		llcont << llendl;
	}
}

//static
void LLVOAvatar::restoreGL()
{
	if (!isAgentAvatarValid()) return;

	gAgentAvatarp->setCompositeUpdatesEnabled(TRUE);
	for (U32 i = 0; i < gAgentAvatarp->mBakedTextureDatas.size(); i++)
	{
		gAgentAvatarp->invalidateComposite(gAgentAvatarp->mBakedTextureDatas[i].mTexLayerSet, FALSE);
	}
	gAgentAvatarp->updateMeshTextures();
}

//static
void LLVOAvatar::destroyGL()
{
	deleteCachedImages();

	resetImpostors();
}

//static
void LLVOAvatar::resetImpostors()
{
	for (std::vector<LLCharacter*>::iterator iter = LLCharacter::sInstances.begin();
		 iter != LLCharacter::sInstances.end(); ++iter)
	{
		LLVOAvatar* avatar = (LLVOAvatar*) *iter;
		avatar->mImpostor.release();
	}
}

// static
void LLVOAvatar::deleteCachedImages(bool clearAll)
{	
	if (LLTexLayerSet::sHasCaches)
	{
		lldebugs << "Deleting layer set caches" << llendl;
		for (std::vector<LLCharacter*>::iterator iter = LLCharacter::sInstances.begin();
			 iter != LLCharacter::sInstances.end(); ++iter)
		{
			LLVOAvatar* inst = (LLVOAvatar*) *iter;
			inst->deleteLayerSetCaches(clearAll);
		}
		LLTexLayerSet::sHasCaches = FALSE;
	}
	LLVOAvatarSelf::deleteScratchTextures();
	LLTexLayerStaticImageList::getInstance()->deleteCachedImages();
}


//------------------------------------------------------------------------
// static
// LLVOAvatar::initClass()
//------------------------------------------------------------------------
void LLVOAvatar::initClass()
{ 
	std::string xmlFile;

	xmlFile = gDirUtilp->getExpandedFilename(LL_PATH_CHARACTER,AVATAR_DEFAULT_CHAR) + "_lad.xml";
	BOOL success = sXMLTree.parseFile( xmlFile, FALSE );
	if (!success)
	{
		llerrs << "Problem reading avatar configuration file:" << xmlFile << llendl;
	}

	// now sanity check xml file
	LLXmlTreeNode* root = sXMLTree.getRoot();
	if (!root) 
	{
		llerrs << "No root node found in avatar configuration file: " << xmlFile << llendl;
		return;
	}

	//-------------------------------------------------------------------------
	// <linden_avatar version="1.0"> (root)
	//-------------------------------------------------------------------------
	if( !root->hasName( "linden_avatar" ) )
	{
		llerrs << "Invalid avatar file header: " << xmlFile << llendl;
	}
	
	std::string version;
	static LLStdStringHandle version_string = LLXmlTree::addAttributeString("version");
	if( !root->getFastAttributeString( version_string, version ) || (version != "1.0") )
	{
		llerrs << "Invalid avatar file version: " << version << " in file: " << xmlFile << llendl;
	}

	S32 wearable_def_version = 1;
	static LLStdStringHandle wearable_definition_version_string = LLXmlTree::addAttributeString("wearable_definition_version");
	root->getFastAttributeS32( wearable_definition_version_string, wearable_def_version );
	LLWearable::setCurrentDefinitionVersion( wearable_def_version );

	std::string mesh_file_name;

	LLXmlTreeNode* skeleton_node = root->getChildByName( "skeleton" );
	if (!skeleton_node)
	{
		llerrs << "No skeleton in avatar configuration file: " << xmlFile << llendl;
		return;
	}
	
	std::string skeleton_file_name;
	static LLStdStringHandle file_name_string = LLXmlTree::addAttributeString("file_name");
	if (!skeleton_node->getFastAttributeString(file_name_string, skeleton_file_name))
	{
		llerrs << "No file name in skeleton node in avatar config file: " << xmlFile << llendl;
	}
	
	std::string skeleton_path;
	skeleton_path = gDirUtilp->getExpandedFilename(LL_PATH_CHARACTER,skeleton_file_name);
	if (!parseSkeletonFile(skeleton_path))
	{
		llerrs << "Error parsing skeleton file: " << skeleton_path << llendl;
	}

	// Process XML data

	// avatar_skeleton.xml
	llassert(!sAvatarSkeletonInfo);
	sAvatarSkeletonInfo = new LLVOAvatarSkeletonInfo;
	if (!sAvatarSkeletonInfo->parseXml(sSkeletonXMLTree.getRoot()))
	{
		llerrs << "Error parsing skeleton XML file: " << skeleton_path << llendl;
	}
	// parse avatar_lad.xml
	llassert(!sAvatarXmlInfo);
	sAvatarXmlInfo = new LLVOAvatarXmlInfo;
	if (!sAvatarXmlInfo->parseXmlSkeletonNode(root))
	{
		llerrs << "Error parsing skeleton node in avatar XML file: " << skeleton_path << llendl;
	}
	if (!sAvatarXmlInfo->parseXmlMeshNodes(root))
	{
		llerrs << "Error parsing skeleton node in avatar XML file: " << skeleton_path << llendl;
	}
	if (!sAvatarXmlInfo->parseXmlColorNodes(root))
	{
		llerrs << "Error parsing skeleton node in avatar XML file: " << skeleton_path << llendl;
	}
	if (!sAvatarXmlInfo->parseXmlLayerNodes(root))
	{
		llerrs << "Error parsing skeleton node in avatar XML file: " << skeleton_path << llendl;
	}
	if (!sAvatarXmlInfo->parseXmlDriverNodes(root))
	{
		llerrs << "Error parsing skeleton node in avatar XML file: " << skeleton_path << llendl;
	}
	if (!sAvatarXmlInfo->parseXmlMorphNodes(root))
	{
		llerrs << "Error parsing skeleton node in avatar XML file: " << skeleton_path << llendl;
	}

	gAnimLibrary.animStateSetString(ANIM_AGENT_BODY_NOISE,"body_noise");
	gAnimLibrary.animStateSetString(ANIM_AGENT_BREATHE_ROT,"breathe_rot");
	gAnimLibrary.animStateSetString(ANIM_AGENT_EDITING,"editing");
	gAnimLibrary.animStateSetString(ANIM_AGENT_EYE,"eye");
	gAnimLibrary.animStateSetString(ANIM_AGENT_FLY_ADJUST,"fly_adjust");
	gAnimLibrary.animStateSetString(ANIM_AGENT_HAND_MOTION,"hand_motion");
	gAnimLibrary.animStateSetString(ANIM_AGENT_HEAD_ROT,"head_rot");
	gAnimLibrary.animStateSetString(ANIM_AGENT_PELVIS_FIX,"pelvis_fix");
	gAnimLibrary.animStateSetString(ANIM_AGENT_TARGET,"target");
	gAnimLibrary.animStateSetString(ANIM_AGENT_WALK_ADJUST,"walk_adjust");
}


void LLVOAvatar::cleanupClass()
{
	deleteAndClear(sAvatarXmlInfo);
	sSkeletonXMLTree.cleanup();
	sXMLTree.cleanup();
}

void LLVOAvatar::initInstance(void)
{
	//-------------------------------------------------------------------------
	// initialize joint, mesh and shape members
	//-------------------------------------------------------------------------
	mRoot.setName( "mRoot" );
	
	for (LLVOAvatarDictionary::Meshes::const_iterator iter = LLVOAvatarDictionary::getInstance()->getMeshes().begin();
		 iter != LLVOAvatarDictionary::getInstance()->getMeshes().end();
		 ++iter)
	{
		const EMeshIndex mesh_index = iter->first;
		const LLVOAvatarDictionary::MeshEntry *mesh_dict = iter->second;
		LLViewerJoint* joint = new LLViewerJoint();
		joint->setName(mesh_dict->mName);
		joint->setMeshID(mesh_index);
		mMeshLOD.push_back(joint);
		
		/* mHairLOD.setName("mHairLOD");
		   mHairMesh0.setName("mHairMesh0");
		   mHairMesh0.setMeshID(MESH_ID_HAIR);
		   mHairMesh1.setName("mHairMesh1"); */
		for (U32 lod = 0; lod < mesh_dict->mLOD; lod++)
		{
			LLViewerJointMesh* mesh = new LLViewerJointMesh();
			std::string mesh_name = "m" + mesh_dict->mName + boost::lexical_cast<std::string>(lod);
			// We pre-pended an m - need to capitalize first character for camelCase
			mesh_name[1] = toupper(mesh_name[1]);
			mesh->setName(mesh_name);
			mesh->setMeshID(mesh_index);
			mesh->setPickName(mesh_dict->mPickName);
			mesh->setIsTransparent(FALSE);
			switch((int)mesh_index)
			{
				case MESH_ID_HAIR:
					mesh->setIsTransparent(TRUE);
					break;
				case MESH_ID_SKIRT:
					mesh->setIsTransparent(TRUE);
					break;
				case MESH_ID_EYEBALL_LEFT:
				case MESH_ID_EYEBALL_RIGHT:
					mesh->setSpecular( LLColor4( 1.0f, 1.0f, 1.0f, 1.0f ), 1.f );
					break;
			}
			
			joint->mMeshParts.push_back(mesh);
		}
	}
	
	//-------------------------------------------------------------------------
	// associate baked textures with meshes
	//-------------------------------------------------------------------------
	for (LLVOAvatarDictionary::Meshes::const_iterator iter = LLVOAvatarDictionary::getInstance()->getMeshes().begin();
		 iter != LLVOAvatarDictionary::getInstance()->getMeshes().end();
		 ++iter)
	{
		const EMeshIndex mesh_index = iter->first;
		const LLVOAvatarDictionary::MeshEntry *mesh_dict = iter->second;
		const EBakedTextureIndex baked_texture_index = mesh_dict->mBakedID;
		// Skip it if there's no associated baked texture.
		if (baked_texture_index == BAKED_NUM_INDICES) continue;
		
		for (std::vector<LLViewerJointMesh* >::iterator iter = mMeshLOD[mesh_index]->mMeshParts.begin();
			 iter != mMeshLOD[mesh_index]->mMeshParts.end(); 
			 ++iter)
		{
			LLViewerJointMesh* mesh = (LLViewerJointMesh*) *iter;
			mBakedTextureDatas[(int)baked_texture_index].mMeshes.push_back(mesh);
		}
	}
	
	
	//-------------------------------------------------------------------------
	// register motions
	//-------------------------------------------------------------------------
	if (LLCharacter::sInstances.size() == 1)
	{
		LLKeyframeMotion::setVFS(gStaticVFS);
		registerMotion( ANIM_AGENT_BUSY,					LLNullMotion::create );
		registerMotion( ANIM_AGENT_CROUCH,					LLKeyframeStandMotion::create );
		registerMotion( ANIM_AGENT_CROUCHWALK,				LLKeyframeWalkMotion::create );
		registerMotion( ANIM_AGENT_EXPRESS_AFRAID,			LLEmote::create );
		registerMotion( ANIM_AGENT_EXPRESS_ANGER,			LLEmote::create );
		registerMotion( ANIM_AGENT_EXPRESS_BORED,			LLEmote::create );
		registerMotion( ANIM_AGENT_EXPRESS_CRY,				LLEmote::create );
		registerMotion( ANIM_AGENT_EXPRESS_DISDAIN,			LLEmote::create );
		registerMotion( ANIM_AGENT_EXPRESS_EMBARRASSED,		LLEmote::create );
		registerMotion( ANIM_AGENT_EXPRESS_FROWN,			LLEmote::create );
		registerMotion( ANIM_AGENT_EXPRESS_KISS,			LLEmote::create );
		registerMotion( ANIM_AGENT_EXPRESS_LAUGH,			LLEmote::create );
		registerMotion( ANIM_AGENT_EXPRESS_OPEN_MOUTH,		LLEmote::create );
		registerMotion( ANIM_AGENT_EXPRESS_REPULSED,		LLEmote::create );
		registerMotion( ANIM_AGENT_EXPRESS_SAD,				LLEmote::create );
		registerMotion( ANIM_AGENT_EXPRESS_SHRUG,			LLEmote::create );
		registerMotion( ANIM_AGENT_EXPRESS_SMILE,			LLEmote::create );
		registerMotion( ANIM_AGENT_EXPRESS_SURPRISE,		LLEmote::create );
		registerMotion( ANIM_AGENT_EXPRESS_TONGUE_OUT,		LLEmote::create );
		registerMotion( ANIM_AGENT_EXPRESS_TOOTHSMILE,		LLEmote::create );
		registerMotion( ANIM_AGENT_EXPRESS_WINK,			LLEmote::create );
		registerMotion( ANIM_AGENT_EXPRESS_WORRY,			LLEmote::create );
		registerMotion( ANIM_AGENT_FEMALE_RUN_NEW,			LLKeyframeWalkMotion::create );
		registerMotion( ANIM_AGENT_FEMALE_WALK,				LLKeyframeWalkMotion::create );
		registerMotion( ANIM_AGENT_FEMALE_WALK_NEW,			LLKeyframeWalkMotion::create );
		registerMotion( ANIM_AGENT_RUN,						LLKeyframeWalkMotion::create );
		registerMotion( ANIM_AGENT_RUN_NEW,					LLKeyframeWalkMotion::create );
		registerMotion( ANIM_AGENT_STAND,					LLKeyframeStandMotion::create );
		registerMotion( ANIM_AGENT_STAND_1,					LLKeyframeStandMotion::create );
		registerMotion( ANIM_AGENT_STAND_2,					LLKeyframeStandMotion::create );
		registerMotion( ANIM_AGENT_STAND_3,					LLKeyframeStandMotion::create );
		registerMotion( ANIM_AGENT_STAND_4,					LLKeyframeStandMotion::create );
		registerMotion( ANIM_AGENT_STANDUP,					LLKeyframeFallMotion::create );
		registerMotion( ANIM_AGENT_TURNLEFT,				LLKeyframeWalkMotion::create );
		registerMotion( ANIM_AGENT_TURNRIGHT,				LLKeyframeWalkMotion::create );
		registerMotion( ANIM_AGENT_WALK,					LLKeyframeWalkMotion::create );
		registerMotion( ANIM_AGENT_WALK_NEW,				LLKeyframeWalkMotion::create );
		
		// motions without a start/stop bit
		registerMotion( ANIM_AGENT_BODY_NOISE,				LLBodyNoiseMotion::create );
		registerMotion( ANIM_AGENT_BREATHE_ROT,				LLBreatheMotionRot::create );
		registerMotion( ANIM_AGENT_EDITING,					LLEditingMotion::create	);
		registerMotion( ANIM_AGENT_EYE,						LLEyeMotion::create	);
		registerMotion( ANIM_AGENT_FEMALE_WALK,				LLKeyframeWalkMotion::create );
		registerMotion( ANIM_AGENT_FLY_ADJUST,				LLFlyAdjustMotion::create );
		registerMotion( ANIM_AGENT_HAND_MOTION,				LLHandMotion::create );
		registerMotion( ANIM_AGENT_HEAD_ROT,				LLHeadRotMotion::create );
		registerMotion( ANIM_AGENT_PELVIS_FIX,				LLPelvisFixMotion::create );
		registerMotion( ANIM_AGENT_SIT_FEMALE,				LLKeyframeMotion::create );
		registerMotion( ANIM_AGENT_TARGET,					LLTargetingMotion::create );
		registerMotion( ANIM_AGENT_WALK_ADJUST,				LLWalkAdjustMotion::create );
		
	}
	
	if (gNoRender)
	{
		return;
	}
	
	buildCharacter();
	
	if (gNoRender)
	{
		return;
	}
	
	// preload specific motions here
	createMotion( ANIM_AGENT_CUSTOMIZE);
	createMotion( ANIM_AGENT_CUSTOMIZE_DONE);
	
	//VTPause();  // VTune
	
	mVoiceVisualizer->setVoiceEnabled( LLVoiceClient::getInstance()->getVoiceEnabled( mID ) );

}

const LLVector3 LLVOAvatar::getRenderPosition() const
{
	if (mDrawable.isNull() || mDrawable->getGeneration() < 0)
	{
		return getPositionAgent();
	}
	else if (isRoot())
	{
		return mDrawable->getPositionAgent();
	}
	else
	{
		return getPosition() * mDrawable->getParent()->getRenderMatrix();
	}
}

void LLVOAvatar::updateDrawable(BOOL force_damped)
{
	clearChanged(SHIFTED);
}

void LLVOAvatar::onShift(const LLVector4a& shift_vector)
{
	const LLVector3& shift = reinterpret_cast<const LLVector3&>(shift_vector);
	mLastAnimExtents[0] += shift;
	mLastAnimExtents[1] += shift;
	mNeedsImpostorUpdate = TRUE;
	mNeedsAnimUpdate = TRUE;
}

void LLVOAvatar::updateSpatialExtents(LLVector4a& newMin, LLVector4a &newMax)
{
	if (isImpostor() && !needsImpostorUpdate())
	{
		LLVector3 delta = getRenderPosition() -
			((LLVector3(mDrawable->getPositionGroup().getF32ptr())-mImpostorOffset));
		
		newMin.load3( (mLastAnimExtents[0] + delta).mV);
		newMax.load3( (mLastAnimExtents[1] + delta).mV);
	}
	else
	{
		getSpatialExtents(newMin,newMax);
		mLastAnimExtents[0].set(newMin.getF32ptr());
		mLastAnimExtents[1].set(newMax.getF32ptr());
		LLVector4a pos_group;
		pos_group.setAdd(newMin,newMax);
		pos_group.mul(0.5f);
		mImpostorOffset = LLVector3(pos_group.getF32ptr())-getRenderPosition();
		mDrawable->setPositionGroup(pos_group);
	}
}

void LLVOAvatar::getSpatialExtents(LLVector4a& newMin, LLVector4a& newMax)
{
	LLVector4a buffer(0.25f);
	LLVector4a pos;
	pos.load3(getRenderPosition().mV);
	newMin.setSub(pos, buffer);
	newMax.setAdd(pos, buffer);

	float max_attachment_span = get_default_max_prim_scale() * 5.0f;
	
	//stretch bounding box by joint positions
	for (polymesh_map_t::iterator i = mMeshes.begin(); i != mMeshes.end(); ++i)
	{
		LLPolyMesh* mesh = i->second;
		for (S32 joint_num = 0; joint_num < mesh->mJointRenderData.count(); joint_num++)
		{
			LLVector4a trans;
			trans.load3( mesh->mJointRenderData[joint_num]->mWorldMatrix->getTranslation().mV);
			update_min_max(newMin, newMax, trans);
		}
	}

	LLVector4a center, size;
	center.setAdd(newMin, newMax);
	center.mul(0.5f);

	size.setSub(newMax,newMin);
	size.mul(0.5f);

	mPixelArea = LLPipeline::calcPixelArea(center, size, *LLViewerCamera::getInstance());

	//stretch bounding box by attachments
	for (attachment_map_t::iterator iter = mAttachmentPoints.begin(); 
		 iter != mAttachmentPoints.end();
		 ++iter)
	{
		LLViewerJointAttachment* attachment = iter->second;

		if (!attachment->getValid())
		{
			continue ;
		}

		for (LLViewerJointAttachment::attachedobjs_vec_t::iterator attachment_iter = attachment->mAttachedObjects.begin();
			 attachment_iter != attachment->mAttachedObjects.end();
			 ++attachment_iter)
		{
			const LLViewerObject* attached_object = (*attachment_iter);
			if (attached_object && !attached_object->isHUDAttachment())
			{
				LLDrawable* drawable = attached_object->mDrawable;
				if (drawable)
				{
					LLSpatialBridge* bridge = drawable->getSpatialBridge();
					if (bridge)
					{
						const LLVector4a* ext = bridge->getSpatialExtents();
						LLVector4a distance;
						distance.setSub(ext[1], ext[0]);
						LLVector4a max_span(max_attachment_span);

						S32 lt = distance.lessThan(max_span).getGatheredBits() & 0x7;
						
						// Only add the prim to spatial extents calculations if it isn't a megaprim.
						// max_attachment_span calculated at the start of the function 
						// (currently 5 times our max prim size) 
						if (lt == 0x7)
						{
							update_min_max(newMin,newMax,ext[0]);
							update_min_max(newMin,newMax,ext[1]);
						}
					}
				}
			}
		}
	}

	//pad bounding box	

	newMin.sub(buffer);
	newMax.add(buffer);
}

//-----------------------------------------------------------------------------
// renderCollisionVolumes()
//-----------------------------------------------------------------------------
void LLVOAvatar::renderCollisionVolumes()
{
	for (S32 i = 0; i < mNumCollisionVolumes; i++)
	{
		mCollisionVolumes[i].renderCollision();
	}

	if (mNameText.notNull())
	{
		LLVector3 unused;
		mNameText->lineSegmentIntersect(LLVector3(0,0,0), LLVector3(0,0,1), unused, TRUE);
	}
}

BOOL LLVOAvatar::lineSegmentIntersect(const LLVector3& start, const LLVector3& end,
									  S32 face,
									  BOOL pick_transparent,
									  S32* face_hit,
									  LLVector3* intersection,
									  LLVector2* tex_coord,
									  LLVector3* normal,
									  LLVector3* bi_normal)
{
	if ((isSelf() && !gAgent.needsRenderAvatar()) || !LLPipeline::sPickAvatar)
	{
		return FALSE;
	}

	if (lineSegmentBoundingBox(start, end))
	{
		for (S32 i = 0; i < mNumCollisionVolumes; ++i)
		{
			mCollisionVolumes[i].updateWorldMatrix();

			glh::matrix4f mat((F32*) mCollisionVolumes[i].getXform()->getWorldMatrix().mMatrix);
			glh::matrix4f inverse = mat.inverse();
			glh::matrix4f norm_mat = inverse.transpose();

			glh::vec3f p1(start.mV);
			glh::vec3f p2(end.mV);

			inverse.mult_matrix_vec(p1);
			inverse.mult_matrix_vec(p2);

			LLVector3 position;
			LLVector3 norm;

			if (linesegment_sphere(LLVector3(p1.v), LLVector3(p2.v), LLVector3(0,0,0), 1.f, position, norm))
			{
				glh::vec3f res_pos(position.mV);
				mat.mult_matrix_vec(res_pos);
				
				norm.normalize();
				glh::vec3f res_norm(norm.mV);
				norm_mat.mult_matrix_dir(res_norm);

				if (intersection)
				{
					*intersection = LLVector3(res_pos.v);
				}

				if (normal)
				{
					*normal = LLVector3(res_norm.v);
				}

				return TRUE;
			}
		}
	}
	
	LLVector3 position;
	if (mNameText.notNull() && mNameText->lineSegmentIntersect(start, end, position))
	{
		if (intersection)
		{
			*intersection = position;
		}

		return TRUE;
	}

	return FALSE;
}

//-----------------------------------------------------------------------------
// parseSkeletonFile()
//-----------------------------------------------------------------------------
BOOL LLVOAvatar::parseSkeletonFile(const std::string& filename)
{
	LLMemType mt(LLMemType::MTYPE_AVATAR);
	
	//-------------------------------------------------------------------------
	// parse the file
	//-------------------------------------------------------------------------
	BOOL parsesuccess = sSkeletonXMLTree.parseFile( filename, FALSE );

	if (!parsesuccess)
	{
		llerrs << "Can't parse skeleton file: " << filename << llendl;
		return FALSE;
	}

	// now sanity check xml file
	LLXmlTreeNode* root = sSkeletonXMLTree.getRoot();
	if (!root) 
	{
		llerrs << "No root node found in avatar skeleton file: " << filename << llendl;
		return FALSE;
	}

	if( !root->hasName( "linden_skeleton" ) )
	{
		llerrs << "Invalid avatar skeleton file header: " << filename << llendl;
		return FALSE;
	}

	std::string version;
	static LLStdStringHandle version_string = LLXmlTree::addAttributeString("version");
	if( !root->getFastAttributeString( version_string, version ) || (version != "1.0") )
	{
		llerrs << "Invalid avatar skeleton file version: " << version << " in file: " << filename << llendl;
		return FALSE;
	}

	return TRUE;
}

//-----------------------------------------------------------------------------
// setupBone()
//-----------------------------------------------------------------------------
BOOL LLVOAvatar::setupBone(const LLVOAvatarBoneInfo* info, LLViewerJoint* parent, S32 &volume_num, S32 &joint_num)
{
	LLMemType mt(LLMemType::MTYPE_AVATAR);
	
	LLViewerJoint* joint = NULL;

	if (info->mIsJoint)
	{
		joint = (LLViewerJoint*)getCharacterJoint(joint_num);
		if (!joint)
		{
			llwarns << "Too many bones" << llendl;
			return FALSE;
		}
		joint->setName( info->mName );
	}
	else // collision volume
	{
		if (volume_num >= (S32)mNumCollisionVolumes)
		{
			llwarns << "Too many bones" << llendl;
			return FALSE;
		}
		joint = (LLViewerJoint*)(&mCollisionVolumes[volume_num]);
		joint->setName( info->mName );
	}

	// add to parent
	if (parent)
	{
		parent->addChild( joint );
	}

	joint->setPosition(info->mPos);
	joint->setRotation(mayaQ(info->mRot.mV[VX], info->mRot.mV[VY],
							 info->mRot.mV[VZ], LLQuaternion::XYZ));
	joint->setScale(info->mScale);

	joint->setDefaultFromCurrentXform();
	
	if (info->mIsJoint)
	{
		joint->setSkinOffset( info->mPivot );
		joint_num++;
	}
	else // collision volume
	{
		volume_num++;
	}

	// setup children
	LLVOAvatarBoneInfo::child_list_t::const_iterator iter;
	for (iter = info->mChildList.begin(); iter != info->mChildList.end(); ++iter)
	{
		LLVOAvatarBoneInfo *child_info = *iter;
		if (!setupBone(child_info, joint, volume_num, joint_num))
		{
			return FALSE;
		}
	}

	return TRUE;
}

//-----------------------------------------------------------------------------
// buildSkeleton()
//-----------------------------------------------------------------------------
BOOL LLVOAvatar::buildSkeleton(const LLVOAvatarSkeletonInfo *info)
{
	LLMemType mt(LLMemType::MTYPE_AVATAR);
	
	//-------------------------------------------------------------------------
	// allocate joints
	//-------------------------------------------------------------------------
	if (!allocateCharacterJoints(info->mNumBones))
	{
		llerrs << "Can't allocate " << info->mNumBones << " joints" << llendl;
		return FALSE;
	}
	
	//-------------------------------------------------------------------------
	// allocate volumes
	//-------------------------------------------------------------------------
	if (info->mNumCollisionVolumes)
	{
		if (!allocateCollisionVolumes(info->mNumCollisionVolumes))
		{
			llerrs << "Can't allocate " << info->mNumCollisionVolumes << " collision volumes" << llendl;
			return FALSE;
		}
	}

	S32 current_joint_num = 0;
	S32 current_volume_num = 0;
	LLVOAvatarSkeletonInfo::bone_info_list_t::const_iterator iter;
	for (iter = info->mBoneInfoList.begin(); iter != info->mBoneInfoList.end(); ++iter)
	{
		LLVOAvatarBoneInfo *info = *iter;
		if (!setupBone(info, NULL, current_volume_num, current_joint_num))
		{
			llerrs << "Error parsing bone in skeleton file" << llendl;
			return FALSE;
		}
	}

	return TRUE;
}

LLVOAvatar* LLVOAvatar::asAvatar()
{
	return this;
}

//-----------------------------------------------------------------------------
// LLVOAvatar::startDefaultMotions()
//-----------------------------------------------------------------------------
void LLVOAvatar::startDefaultMotions()
{
	//-------------------------------------------------------------------------
	// start default motions
	//-------------------------------------------------------------------------
	startMotion( ANIM_AGENT_HEAD_ROT );
	startMotion( ANIM_AGENT_EYE );
	startMotion( ANIM_AGENT_BODY_NOISE );
	startMotion( ANIM_AGENT_BREATHE_ROT );
	startMotion( ANIM_AGENT_HAND_MOTION );
	startMotion( ANIM_AGENT_PELVIS_FIX );

	//-------------------------------------------------------------------------
	// restart any currently active motions
	//-------------------------------------------------------------------------
	processAnimationStateChanges();
}

//-----------------------------------------------------------------------------
// LLVOAvatar::buildCharacter()
// Deferred initialization and rebuild of the avatar.
//-----------------------------------------------------------------------------
void LLVOAvatar::buildCharacter()
{
	LLMemType mt(LLMemType::MTYPE_AVATAR);
	
	//-------------------------------------------------------------------------
	// remove all references to our existing skeleton
	// so we can rebuild it
	//-------------------------------------------------------------------------
	flushAllMotions();

	//-------------------------------------------------------------------------
	// remove all of mRoot's children
	//-------------------------------------------------------------------------
	mRoot.removeAllChildren();
	mIsBuilt = FALSE;

	//-------------------------------------------------------------------------
	// clear mesh data
	//-------------------------------------------------------------------------
	for (std::vector<LLViewerJoint*>::iterator jointIter = mMeshLOD.begin();
		 jointIter != mMeshLOD.end(); ++jointIter)
	{
		LLViewerJoint* joint = (LLViewerJoint*) *jointIter;
		for (std::vector<LLViewerJointMesh*>::iterator meshIter = joint->mMeshParts.begin();
			 meshIter != joint->mMeshParts.end(); ++meshIter)
		{
			LLViewerJointMesh * mesh = (LLViewerJointMesh *) *meshIter;
			mesh->setMesh(NULL);
		}
	}

	//-------------------------------------------------------------------------
	// (re)load our skeleton and meshes
	//-------------------------------------------------------------------------
	LLTimer timer;

	BOOL status = loadAvatar();
	stop_glerror();

	if (gNoRender)
	{
		// Still want to load the avatar skeleton so visual parameters work.
		return;
	}

// 	gPrintMessagesThisFrame = TRUE;
	lldebugs << "Avatar load took " << timer.getElapsedTimeF32() << " seconds." << llendl;

	if (!status)
	{
		if (isSelf())
		{
			llerrs << "Unable to load user's avatar" << llendl;
		}
		else
		{
			llwarns << "Unable to load other's avatar" << llendl;
		}
		return;
	}

	//-------------------------------------------------------------------------
	// initialize "well known" joint pointers
	//-------------------------------------------------------------------------
	mPelvisp		= (LLViewerJoint*)mRoot.findJoint("mPelvis");
	mTorsop			= (LLViewerJoint*)mRoot.findJoint("mTorso");
	mChestp			= (LLViewerJoint*)mRoot.findJoint("mChest");
	mNeckp			= (LLViewerJoint*)mRoot.findJoint("mNeck");
	mHeadp			= (LLViewerJoint*)mRoot.findJoint("mHead");
	mSkullp			= (LLViewerJoint*)mRoot.findJoint("mSkull");
	mHipLeftp		= (LLViewerJoint*)mRoot.findJoint("mHipLeft");
	mHipRightp		= (LLViewerJoint*)mRoot.findJoint("mHipRight");
	mKneeLeftp		= (LLViewerJoint*)mRoot.findJoint("mKneeLeft");
	mKneeRightp		= (LLViewerJoint*)mRoot.findJoint("mKneeRight");
	mAnkleLeftp		= (LLViewerJoint*)mRoot.findJoint("mAnkleLeft");
	mAnkleRightp	= (LLViewerJoint*)mRoot.findJoint("mAnkleRight");
	mFootLeftp		= (LLViewerJoint*)mRoot.findJoint("mFootLeft");
	mFootRightp		= (LLViewerJoint*)mRoot.findJoint("mFootRight");
	mWristLeftp		= (LLViewerJoint*)mRoot.findJoint("mWristLeft");
	mWristRightp	= (LLViewerJoint*)mRoot.findJoint("mWristRight");
	mEyeLeftp		= (LLViewerJoint*)mRoot.findJoint("mEyeLeft");
	mEyeRightp		= (LLViewerJoint*)mRoot.findJoint("mEyeRight");

	//-------------------------------------------------------------------------
	// Make sure "well known" pointers exist
	//-------------------------------------------------------------------------
	if (!(mPelvisp && 
		  mTorsop &&
		  mChestp &&
		  mNeckp &&
		  mHeadp &&
		  mSkullp &&
		  mHipLeftp &&
		  mHipRightp &&
		  mKneeLeftp &&
		  mKneeRightp &&
		  mAnkleLeftp &&
		  mAnkleRightp &&
		  mFootLeftp &&
		  mFootRightp &&
		  mWristLeftp &&
		  mWristRightp &&
		  mEyeLeftp &&
		  mEyeRightp))
	{
		llerrs << "Failed to create avatar." << llendl;
		return;
	}

	//-------------------------------------------------------------------------
	// initialize the pelvis
	//-------------------------------------------------------------------------
	mPelvisp->setPosition( LLVector3(0.0f, 0.0f, 0.0f) );
	
	//-------------------------------------------------------------------------
	// set head offset from pelvis
	//-------------------------------------------------------------------------
	updateHeadOffset();

	//-------------------------------------------------------------------------
	// initialize lip sync morph pointers
	//-------------------------------------------------------------------------
	mOohMorph     = getVisualParam( "Lipsync_Ooh" );
	mAahMorph     = getVisualParam( "Lipsync_Aah" );

	// If we don't have the Ooh morph, use the Kiss morph
	if (!mOohMorph)
	{
		llwarns << "Missing 'Ooh' morph for lipsync, using fallback." << llendl;
		mOohMorph = getVisualParam( "Express_Kiss" );
	}

	// If we don't have the Aah morph, use the Open Mouth morph
	if (!mAahMorph)
	{
		llwarns << "Missing 'Aah' morph for lipsync, using fallback." << llendl;
		mAahMorph = getVisualParam( "Express_Open_Mouth" );
	}

	startDefaultMotions();

	//-------------------------------------------------------------------------
	// restart any currently active motions
	//-------------------------------------------------------------------------
	processAnimationStateChanges();

	mIsBuilt = TRUE;
	stop_glerror();

	mMeshValid = TRUE;
}


//-----------------------------------------------------------------------------
// releaseMeshData()
//-----------------------------------------------------------------------------
void LLVOAvatar::releaseMeshData()
{
	LLMemType mt(LLMemType::MTYPE_AVATAR);
	
	if (sInstances.size() < AVATAR_RELEASE_THRESHOLD || mIsDummy)
	{
		return;
	}

	//llinfos << "Releasing" << llendl;

	// cleanup mesh data
	for (std::vector<LLViewerJoint*>::iterator iter = mMeshLOD.begin();
		 iter != mMeshLOD.end(); 
		 ++iter)
	{
		LLViewerJoint* joint = (LLViewerJoint*) *iter;
		joint->setValid(FALSE, TRUE);
	}

	//cleanup data
	if (mDrawable.notNull())
	{
		LLFace* facep = mDrawable->getFace(0);
		facep->setSize(0, 0);
		for(S32 i = mNumInitFaces ; i < mDrawable->getNumFaces(); i++)
		{
			facep = mDrawable->getFace(i);
			facep->setSize(0, 0);
		}
	}
	
	for (attachment_map_t::iterator iter = mAttachmentPoints.begin(); 
		 iter != mAttachmentPoints.end();
		 ++iter)
	{
		LLViewerJointAttachment* attachment = iter->second;
		if (!attachment->getIsHUDAttachment())
		{
			attachment->setAttachmentVisibility(FALSE);
		}
	}
	mMeshValid = FALSE;
}

//-----------------------------------------------------------------------------
// restoreMeshData()
//-----------------------------------------------------------------------------
// virtual
void LLVOAvatar::restoreMeshData()
{
	llassert(!isSelf());
	LLMemType mt(LLMemType::MTYPE_AVATAR);
	
	//llinfos << "Restoring" << llendl;
	mMeshValid = TRUE;
	updateJointLODs();

	for (attachment_map_t::iterator iter = mAttachmentPoints.begin(); 
		 iter != mAttachmentPoints.end();
		 ++iter)
	{
		LLViewerJointAttachment* attachment = iter->second;
		if (!attachment->getIsHUDAttachment())
		{
			attachment->setAttachmentVisibility(TRUE);
		}
	}

	// force mesh update as LOD might not have changed to trigger this
	gPipeline.markRebuild(mDrawable, LLDrawable::REBUILD_GEOMETRY, TRUE);
}

//-----------------------------------------------------------------------------
// updateMeshData()
//-----------------------------------------------------------------------------
void LLVOAvatar::updateMeshData()
{
	if (mDrawable.notNull())
	{
		stop_glerror();

		S32 f_num = 0 ;
		const U32 VERTEX_NUMBER_THRESHOLD = 128 ;//small number of this means each part of an avatar has its own vertex buffer.
		const S32 num_parts = mMeshLOD.size();

		// this order is determined by number of LODS
		// if a mesh earlier in this list changed LODs while a later mesh doesn't,
		// the later mesh's index offset will be inaccurate
		for(S32 part_index = 0 ; part_index < num_parts ;)
		{
			S32 j = part_index ;
			U32 last_v_num = 0, num_vertices = 0 ;
			U32 last_i_num = 0, num_indices = 0 ;

			while(part_index < num_parts && num_vertices < VERTEX_NUMBER_THRESHOLD)
			{
				last_v_num = num_vertices ;
				last_i_num = num_indices ;

				mMeshLOD[part_index++]->updateFaceSizes(num_vertices, num_indices, mAdjustedPixelArea);
			}
			if(num_vertices < 1)//skip empty meshes
			{
				continue ;
			}
			if(last_v_num > 0)//put the last inserted part into next vertex buffer.
			{
				num_vertices = last_v_num ;
				num_indices = last_i_num ;	
				part_index-- ;
			}
		
			LLFace* facep ;
			if(f_num < mDrawable->getNumFaces()) 
			{
				facep = mDrawable->getFace(f_num);
			}
			else
			{
				facep = mDrawable->addFace(mDrawable->getFace(0)->getPool(), mDrawable->getFace(0)->getTexture()) ;
			}
			
			// resize immediately
			facep->setSize(num_vertices, num_indices);

			bool terse_update = false;

			if(facep->mVertexBuffer.isNull())
			{
				facep->mVertexBuffer = new LLVertexBufferAvatar();
				facep->mVertexBuffer->allocateBuffer(num_vertices, num_indices, TRUE);
			}
			else
			{
				if (facep->mVertexBuffer->getRequestedIndices() == num_indices &&
					facep->mVertexBuffer->getRequestedVerts() == num_vertices)
				{
					terse_update = true;
				}
				else
				{
				facep->mVertexBuffer->resizeBuffer(num_vertices, num_indices) ;
			}
			}
		
			facep->setGeomIndex(0);
			facep->setIndicesIndex(0);
		
			// This is a hack! Avatars have their own pool, so we are detecting
			//   the case of more than one avatar in the pool (thus > 0 instead of >= 0)
			if (facep->getGeomIndex() > 0)
			{
				llerrs << "non-zero geom index: " << facep->getGeomIndex() << " in LLVOAvatar::restoreMeshData" << llendl;
			}

			for(S32 k = j ; k < part_index ; k++)
			{
				mMeshLOD[k]->updateFaceData(facep, mAdjustedPixelArea, k == MESH_ID_HAIR, terse_update);
			}

			stop_glerror();
			facep->mVertexBuffer->setBuffer(0);

			if(!f_num)
			{
				f_num += mNumInitFaces ;
			}
			else
			{
				f_num++ ;
			}
		}
	}
}

//------------------------------------------------------------------------

//------------------------------------------------------------------------
// The viewer can only suggest a good size for the agent,
// the simulator will keep it inside a reasonable range.
void LLVOAvatar::computeBodySize() 
{
	LLVector3 pelvis_scale = mPelvisp->getScale();

	// some of the joints have not been cached
	LLVector3 skull = mSkullp->getPosition();
	LLVector3 skull_scale = mSkullp->getScale();

	LLVector3 neck = mNeckp->getPosition();
	LLVector3 neck_scale = mNeckp->getScale();

	LLVector3 chest = mChestp->getPosition();
	LLVector3 chest_scale = mChestp->getScale();

	// the rest of the joints have been cached
	LLVector3 head = mHeadp->getPosition();
	LLVector3 head_scale = mHeadp->getScale();

	LLVector3 torso = mTorsop->getPosition();
	LLVector3 torso_scale = mTorsop->getScale();

	LLVector3 hip = mHipLeftp->getPosition();
	LLVector3 hip_scale = mHipLeftp->getScale();

	LLVector3 knee = mKneeLeftp->getPosition();
	LLVector3 knee_scale = mKneeLeftp->getScale();

	LLVector3 ankle = mAnkleLeftp->getPosition();
	LLVector3 ankle_scale = mAnkleLeftp->getScale();

	LLVector3 foot  = mFootLeftp->getPosition();

	mPelvisToFoot = hip.mV[VZ] * pelvis_scale.mV[VZ] -
				 	knee.mV[VZ] * hip_scale.mV[VZ] -
				 	ankle.mV[VZ] * knee_scale.mV[VZ] -
				 	foot.mV[VZ] * ankle_scale.mV[VZ];

	LLVector3 new_body_size;
	new_body_size.mV[VZ] = mPelvisToFoot +
					   // the sqrt(2) correction below is an approximate
					   // correction to get to the top of the head
					   F_SQRT2 * (skull.mV[VZ] * head_scale.mV[VZ]) + 
					   head.mV[VZ] * neck_scale.mV[VZ] + 
					   neck.mV[VZ] * chest_scale.mV[VZ] + 
					   chest.mV[VZ] * torso_scale.mV[VZ] + 
					   torso.mV[VZ] * pelvis_scale.mV[VZ]; 

	// TODO -- measure the real depth and width
	new_body_size.mV[VX] = DEFAULT_AGENT_DEPTH;
	new_body_size.mV[VY] = DEFAULT_AGENT_WIDTH;

	if (new_body_size != mBodySize)
	{
		mBodySize = new_body_size;

		if (isSelf() && !LLAppearanceMgr::instance().isInUpdateAppearanceFromCOF())
		{	// notify simulator of change in size
			// but not if we are in the middle of updating appearance
			gAgent.sendAgentSetAppearance();
		}
	}
}

//------------------------------------------------------------------------
// LLVOAvatar::processUpdateMessage()
//------------------------------------------------------------------------
U32 LLVOAvatar::processUpdateMessage(LLMessageSystem *mesgsys,
									 void **user_data,
									 U32 block_num, const EObjectUpdateType update_type,
									 LLDataPacker *dp)
{
	LLMemType mt(LLMemType::MTYPE_AVATAR);
	
	LLVector3 old_vel = getVelocity();
	const BOOL has_name = !getNVPair("FirstName");

	// Do base class updates...
	U32 retval = LLViewerObject::processUpdateMessage(mesgsys, user_data, block_num, update_type, dp);

	// Print out arrival information once we have name of avatar.
	if (gSavedSettings.getBOOL("DebugAvatarRezTime"))
	{
		if (has_name && getNVPair("FirstName"))
		{
			mDebugExistenceTimer.reset();
			LLSD args;
			args["EXISTENCE"] = llformat("%d",(U32)mDebugExistenceTimer.getElapsedTimeF32());
			args["NAME"] = getFullname();
			LLNotificationsUtil::add("AvatarRezArrivedNotification",args);
			llinfos << "REZTIME: [ " << (U32)mDebugExistenceTimer.getElapsedTimeF32() << "sec ] Avatar '" << getFullname() << "' arrived." << llendl;
		}
	}
	if(retval & LLViewerObject::INVALID_UPDATE)
	{
		if (isSelf())
		{
			//tell sim to cancel this update
			gAgent.teleportViaLocation(gAgent.getPositionGlobal());
		}
	}

	//llinfos << getRotation() << llendl;
	//llinfos << getPosition() << llendl;

	return retval;
}

// virtual
S32 LLVOAvatar::setTETexture(const U8 te, const LLUUID& uuid)
{
	// The core setTETexture() method requests images, so we need
	// to redirect certain avatar texture requests to different sims.
	if (isIndexBakedTexture((ETextureIndex)te))
	{
		LLHost target_host = getObjectHost();
		return setTETextureCore(te, uuid, target_host);
	}
	else
	{
		return setTETextureCore(te, uuid, LLHost::invalid);
	}
}

static LLFastTimer::DeclareTimer FTM_AVATAR_UPDATE("Update Avatar");
static LLFastTimer::DeclareTimer FTM_JOINT_UPDATE("Update Joints");

//------------------------------------------------------------------------
// LLVOAvatar::dumpAnimationState()
//------------------------------------------------------------------------
void LLVOAvatar::dumpAnimationState()
{
	llinfos << "==============================================" << llendl;
	for (LLVOAvatar::AnimIterator it = mSignaledAnimations.begin(); it != mSignaledAnimations.end(); ++it)
	{
		LLUUID id = it->first;
		std::string playtag = "";
		if (mPlayingAnimations.find(id) != mPlayingAnimations.end())
		{
			playtag = "*";
		}
		llinfos << gAnimLibrary.animationName(id) << playtag << llendl;
	}
	for (LLVOAvatar::AnimIterator it = mPlayingAnimations.begin(); it != mPlayingAnimations.end(); ++it)
	{
		LLUUID id = it->first;
		bool is_signaled = mSignaledAnimations.find(id) != mSignaledAnimations.end();
		if (!is_signaled)
		{
			llinfos << gAnimLibrary.animationName(id) << "!S" << llendl;
		}
	}
}

//------------------------------------------------------------------------
// idleUpdate()
//------------------------------------------------------------------------
BOOL LLVOAvatar::idleUpdate(LLAgent &agent, LLWorld &world, const F64 &time)
{
	LLMemType mt(LLMemType::MTYPE_AVATAR);
	LLFastTimer t(FTM_AVATAR_UPDATE);

	if (isDead())
	{
		llinfos << "Warning!  Idle on dead avatar" << llendl;
		return TRUE;
	}	

 	if (!(gPipeline.hasRenderType(LLPipeline::RENDER_TYPE_AVATAR)))
	{
		return TRUE;
	}

	checkTextureLoading() ;
	
	// force immediate pixel area update on avatars using last frames data (before drawable or camera updates)
	setPixelAreaAndAngle(gAgent);

	// force asynchronous drawable update
	if(mDrawable.notNull() && !gNoRender)
	{	
		LLFastTimer t(FTM_JOINT_UPDATE);
	
		if (mIsSitting && getParent())
		{
			LLViewerObject *root_object = (LLViewerObject*)getRoot();
			LLDrawable* drawablep = root_object->mDrawable;
			// if this object hasn't already been updated by another avatar...
			if (drawablep) // && !drawablep->isState(LLDrawable::EARLY_MOVE))
			{
				if (root_object->isSelected())
				{
					gPipeline.updateMoveNormalAsync(drawablep);
				}
				else
				{
					gPipeline.updateMoveDampedAsync(drawablep);
				}
			}
		}
		else 
		{
			gPipeline.updateMoveDampedAsync(mDrawable);
		}
	}

	//--------------------------------------------------------------------
	// set alpha flag depending on state
	//--------------------------------------------------------------------

	if (isSelf())
	{
		LLViewerObject::idleUpdate(agent, world, time);
		
		// trigger fidget anims
		if (isAnyAnimationSignaled(AGENT_STAND_ANIMS, NUM_AGENT_STAND_ANIMS))
		{
			agent.fidget();
		}
	}
	else
	{
		// Should override the idleUpdate stuff and leave out the angular update part.
		LLQuaternion rotation = getRotation();
		LLViewerObject::idleUpdate(agent, world, time);
		setRotation(rotation);
	}

	// attach objects that were waiting for a drawable
	lazyAttach();
	
	// animate the character
	// store off last frame's root position to be consistent with camera position
	LLVector3 root_pos_last = mRoot.getWorldPosition();
	BOOL detailed_update = updateCharacter(agent);

	if (gNoRender)
	{
		return TRUE;
	}

	static LLUICachedControl<bool> visualizers_in_calls("ShowVoiceVisualizersInCalls", false);
	bool voice_enabled = (visualizers_in_calls || LLVoiceClient::getInstance()->inProximalChannel()) &&
						 LLVoiceClient::getInstance()->getVoiceEnabled(mID);

	idleUpdateVoiceVisualizer( voice_enabled );
	idleUpdateMisc( detailed_update );
	idleUpdateAppearanceAnimation();
	if (detailed_update)
	{
		idleUpdateLipSync( voice_enabled );
		idleUpdateLoadingEffect();
		idleUpdateBelowWater();	// wind effect uses this
		idleUpdateWindEffect();
	}
	
	idleUpdateNameTag( root_pos_last );
	idleUpdateRenderCost();

	return TRUE;
}

void LLVOAvatar::idleUpdateVoiceVisualizer(bool voice_enabled)
{
	bool render_visualizer = voice_enabled;
	
	// Don't render the user's own voice visualizer when in mouselook, or when opening the mic is disabled.
	if(isSelf())
	{
		if(gAgentCamera.cameraMouselook() || gSavedSettings.getBOOL("VoiceDisableMic"))
		{
			render_visualizer = false;
		}
	}
	
	mVoiceVisualizer->setVoiceEnabled(render_visualizer);
	
	if ( voice_enabled )
	{		
		//----------------------------------------------------------------
		// Only do gesture triggering for your own avatar, and only when you're in a proximal channel.
		//----------------------------------------------------------------
		if( isSelf() )
		{
			//----------------------------------------------------------------------------------------
			// The following takes the voice signal and uses that to trigger gesticulations. 
			//----------------------------------------------------------------------------------------
			int lastGesticulationLevel = mCurrentGesticulationLevel;
			mCurrentGesticulationLevel = mVoiceVisualizer->getCurrentGesticulationLevel();
			
			//---------------------------------------------------------------------------------------------------
			// If "current gesticulation level" changes, we catch this, and trigger the new gesture
			//---------------------------------------------------------------------------------------------------
			if ( lastGesticulationLevel != mCurrentGesticulationLevel )
			{
				if ( mCurrentGesticulationLevel != VOICE_GESTICULATION_LEVEL_OFF )
				{
					std::string gestureString = "unInitialized";
					if ( mCurrentGesticulationLevel == 0 )	{ gestureString = "/voicelevel1";	}
					else	if ( mCurrentGesticulationLevel == 1 )	{ gestureString = "/voicelevel2";	}
					else	if ( mCurrentGesticulationLevel == 2 )	{ gestureString = "/voicelevel3";	}
					else	{ llinfos << "oops - CurrentGesticulationLevel can be only 0, 1, or 2"  << llendl; }
					
					// this is the call that Karl S. created for triggering gestures from within the code.
					LLGestureMgr::instance().triggerAndReviseString( gestureString );
				}
			}
			
		} //if( isSelf() )
		
		//-----------------------------------------------------------------------------------------------------------------
		// If the avatar is speaking, then the voice amplitude signal is passed to the voice visualizer.
		// Also, here we trigger voice visualizer start and stop speaking, so it can animate the voice symbol.
		//
		// Notice the calls to "gAwayTimer.reset()". This resets the timer that determines how long the avatar has been
		// "away", so that the avatar doesn't lapse into away-mode (and slump over) while the user is still talking. 
		//-----------------------------------------------------------------------------------------------------------------
		if (LLVoiceClient::getInstance()->getIsSpeaking( mID ))
		{		
			if (!mVoiceVisualizer->getCurrentlySpeaking())
			{
				mVoiceVisualizer->setStartSpeaking();
				
				//printf( "gAwayTimer.reset();\n" );
			}
			
			mVoiceVisualizer->setSpeakingAmplitude( LLVoiceClient::getInstance()->getCurrentPower( mID ) );
			
			if( isSelf() )
			{
				gAgent.clearAFK();
			}
		}
		else
		{
			if ( mVoiceVisualizer->getCurrentlySpeaking() )
			{
				mVoiceVisualizer->setStopSpeaking();
				
				if ( mLipSyncActive )
				{
					if( mOohMorph ) mOohMorph->setWeight(mOohMorph->getMinWeight(), FALSE);
					if( mAahMorph ) mAahMorph->setWeight(mAahMorph->getMinWeight(), FALSE);
					
					mLipSyncActive = false;
					LLCharacter::updateVisualParams();
					dirtyMesh();
				}
			}
		}
		
		//--------------------------------------------------------------------------------------------
		// here we get the approximate head position and set as sound source for the voice symbol
		// (the following version uses a tweak of "mHeadOffset" which handle sitting vs. standing)
		//--------------------------------------------------------------------------------------------
		
		if ( mIsSitting )
		{
			LLVector3 headOffset = LLVector3( 0.0f, 0.0f, mHeadOffset.mV[2] );
			mVoiceVisualizer->setVoiceSourceWorldPosition( mRoot.getWorldPosition() + headOffset );
		}
		else 
		{
			LLVector3 tagPos = mRoot.getWorldPosition();
			tagPos[VZ] -= mPelvisToFoot;
			tagPos[VZ] += ( mBodySize[VZ] + 0.125f );
			mVoiceVisualizer->setVoiceSourceWorldPosition( tagPos );
		}
	}//if ( voiceEnabled )
}		

static LLFastTimer::DeclareTimer FTM_ATTACHMENT_UPDATE("Update Attachments");

void LLVOAvatar::idleUpdateMisc(bool detailed_update)
{
	if (LLVOAvatar::sJointDebug)
	{
		llinfos << getFullname() << ": joint touches: " << LLJoint::sNumTouches << " updates: " << LLJoint::sNumUpdates << llendl;
	}

	LLJoint::sNumUpdates = 0;
	LLJoint::sNumTouches = 0;

	BOOL visible = isVisible() || mNeedsAnimUpdate;

	// update attachments positions
	if (detailed_update || !sUseImpostors)
	{
		LLFastTimer t(FTM_ATTACHMENT_UPDATE);
		for (attachment_map_t::iterator iter = mAttachmentPoints.begin(); 
			 iter != mAttachmentPoints.end();
			 ++iter)
		{
			LLViewerJointAttachment* attachment = iter->second;

			for (LLViewerJointAttachment::attachedobjs_vec_t::iterator attachment_iter = attachment->mAttachedObjects.begin();
				 attachment_iter != attachment->mAttachedObjects.end();
				 ++attachment_iter)
			{
				LLViewerObject* attached_object = (*attachment_iter);
				BOOL visibleAttachment = visible || (attached_object && 
													 !(attached_object->mDrawable->getSpatialBridge() &&
													   attached_object->mDrawable->getSpatialBridge()->getRadius() < 2.0));
				
				if (visibleAttachment && attached_object && !attached_object->isDead() && attachment->getValid())
				{
					// if selecting any attachments, update all of them as non-damped
					if (LLSelectMgr::getInstance()->getSelection()->getObjectCount() && LLSelectMgr::getInstance()->getSelection()->isAttachment())
					{
						gPipeline.updateMoveNormalAsync(attached_object->mDrawable);
					}
					else
					{
						gPipeline.updateMoveDampedAsync(attached_object->mDrawable);
					}
					
					LLSpatialBridge* bridge = attached_object->mDrawable->getSpatialBridge();
					if (bridge)
					{
						gPipeline.updateMoveNormalAsync(bridge);
					}
					attached_object->updateText();	
				}
			}
		}
	}

	mNeedsAnimUpdate = FALSE;

	if (isImpostor() && !mNeedsImpostorUpdate)
	{
		LLVector4a ext[2];
		F32 distance;
		LLVector3 angle;

		getImpostorValues(ext, angle, distance);

		for (U32 i = 0; i < 3 && !mNeedsImpostorUpdate; i++)
		{
			F32 cur_angle = angle.mV[i];
			F32 old_angle = mImpostorAngle.mV[i];
			F32 angle_diff = fabsf(cur_angle-old_angle);
		
			if (angle_diff > F_PI/512.f*distance*mUpdatePeriod)
			{
				mNeedsImpostorUpdate = TRUE;
			}
		}

		if (detailed_update && !mNeedsImpostorUpdate)
		{	//update impostor if view angle, distance, or bounding box change
			//significantly
			
			F32 dist_diff = fabsf(distance-mImpostorDistance);
			if (dist_diff/mImpostorDistance > 0.1f)
			{
				mNeedsImpostorUpdate = TRUE;
			}
			else
			{
				//VECTORIZE THIS
				getSpatialExtents(ext[0], ext[1]);
				LLVector4a diff;
				diff.setSub(ext[1], mImpostorExtents[1]);
				if (diff.getLength3().getF32() > 0.05f)
				{
					mNeedsImpostorUpdate = TRUE;
				}
				else
				{
					diff.setSub(ext[0], mImpostorExtents[0]);
					if (diff.getLength3().getF32() > 0.05f)
					{
						mNeedsImpostorUpdate = TRUE;
					}
				}
			}
		}
	}

	mDrawable->movePartition();
	
	//force a move if sitting on an active object
	if (getParent() && ((LLViewerObject*) getParent())->mDrawable->isActive())
	{
		gPipeline.markMoved(mDrawable, TRUE);
	}
}

void LLVOAvatar::idleUpdateAppearanceAnimation()
{
	// update morphing params
	if (mAppearanceAnimating)
	{
		ESex avatar_sex = getSex();
		F32 appearance_anim_time = mAppearanceMorphTimer.getElapsedTimeF32();
		if (appearance_anim_time >= APPEARANCE_MORPH_TIME)
		{
			mAppearanceAnimating = FALSE;
			for (LLVisualParam *param = getFirstVisualParam(); 
				 param;
				 param = getNextVisualParam())
			{
				if (param->isTweakable())
				{
					param->stopAnimating(FALSE);
				}
			}
			updateVisualParams();
			if (isSelf())
			{
				gAgent.sendAgentSetAppearance();
			}
		}
		else
		{
			F32 morph_amt = calcMorphAmount();
			LLVisualParam *param;

			if (!isSelf())
			{
				// animate only top level params for non-self avatars
				for (param = getFirstVisualParam();
					 param;
					 param = getNextVisualParam())
				{
					if (param->isTweakable())
					{
						param->animate(morph_amt, FALSE);
					}
				}
			}

			// apply all params
			for (param = getFirstVisualParam();
				 param;
				 param = getNextVisualParam())
			{
				param->apply(avatar_sex);
			}

			mLastAppearanceBlendTime = appearance_anim_time;
		}
		dirtyMesh();
	}
}

F32 LLVOAvatar::calcMorphAmount()
{
	F32 appearance_anim_time = mAppearanceMorphTimer.getElapsedTimeF32();
	F32 blend_frac = calc_bouncy_animation(appearance_anim_time / APPEARANCE_MORPH_TIME);
	F32 last_blend_frac = calc_bouncy_animation(mLastAppearanceBlendTime / APPEARANCE_MORPH_TIME);

	F32 morph_amt;
	if (last_blend_frac == 1.f)
	{
		morph_amt = 1.f;
	}
	else
	{
		morph_amt = (blend_frac - last_blend_frac) / (1.f - last_blend_frac);
	}

	return morph_amt;
}

void LLVOAvatar::idleUpdateLipSync(bool voice_enabled)
{
	// Use the Lipsync_Ooh and Lipsync_Aah morphs for lip sync
	if ( voice_enabled && (LLVoiceClient::getInstance()->lipSyncEnabled()) && LLVoiceClient::getInstance()->getIsSpeaking( mID ) )
	{
		F32 ooh_morph_amount = 0.0f;
		F32 aah_morph_amount = 0.0f;

		mVoiceVisualizer->lipSyncOohAah( ooh_morph_amount, aah_morph_amount );

		if( mOohMorph )
		{
			F32 ooh_weight = mOohMorph->getMinWeight()
				+ ooh_morph_amount * (mOohMorph->getMaxWeight() - mOohMorph->getMinWeight());

			mOohMorph->setWeight( ooh_weight, FALSE );
		}

		if( mAahMorph )
		{
			F32 aah_weight = mAahMorph->getMinWeight()
				+ aah_morph_amount * (mAahMorph->getMaxWeight() - mAahMorph->getMinWeight());

			mAahMorph->setWeight( aah_weight, FALSE );
		}

		mLipSyncActive = true;
		LLCharacter::updateVisualParams();
		dirtyMesh();
	}
}

void LLVOAvatar::idleUpdateLoadingEffect()
{
	// update visibility when avatar is partially loaded
	if (updateIsFullyLoaded()) // changed?
	{
		if (isFullyLoaded() && isSelf())
		{
			static bool first_fully_visible = true;
			if (first_fully_visible)
			{
				llinfos << "self isFullyLoaded, first_fully_visible" << llendl;

				first_fully_visible = false;
				LLAppearanceMgr::instance().onFirstFullyVisible();
			}
		}
		if (isFullyLoaded())
		{
			deleteParticleSource();
			updateLOD();
		}
		else
		{
			LLPartSysData particle_parameters;

			// fancy particle cloud designed by Brent
			particle_parameters.mPartData.mMaxAge            = 4.f;
			particle_parameters.mPartData.mStartScale.mV[VX] = 0.8f;
			particle_parameters.mPartData.mStartScale.mV[VX] = 0.8f;
			particle_parameters.mPartData.mStartScale.mV[VY] = 1.0f;
			particle_parameters.mPartData.mEndScale.mV[VX]   = 0.02f;
			particle_parameters.mPartData.mEndScale.mV[VY]   = 0.02f;
			particle_parameters.mPartData.mStartColor        = LLColor4(1, 1, 1, 0.5f);
			particle_parameters.mPartData.mEndColor          = LLColor4(1, 1, 1, 0.0f);
			particle_parameters.mPartData.mStartScale.mV[VX] = 0.8f;
			LLViewerTexture* cloud = LLViewerTextureManager::getFetchedTextureFromFile("cloud-particle.j2c");
			particle_parameters.mPartImageID                 = cloud->getID();
			particle_parameters.mMaxAge                      = 0.f;
			particle_parameters.mPattern                     = LLPartSysData::LL_PART_SRC_PATTERN_ANGLE_CONE;
			particle_parameters.mInnerAngle                  = F_PI;
			particle_parameters.mOuterAngle                  = 0.f;
			particle_parameters.mBurstRate                   = 0.02f;
			particle_parameters.mBurstRadius                 = 0.0f;
			particle_parameters.mBurstPartCount              = 1;
			particle_parameters.mBurstSpeedMin               = 0.1f;
			particle_parameters.mBurstSpeedMax               = 1.f;
			particle_parameters.mPartData.mFlags             = ( LLPartData::LL_PART_INTERP_COLOR_MASK | LLPartData::LL_PART_INTERP_SCALE_MASK |
																 LLPartData::LL_PART_EMISSIVE_MASK | // LLPartData::LL_PART_FOLLOW_SRC_MASK |
																 LLPartData::LL_PART_TARGET_POS_MASK );
			
			setParticleSource(particle_parameters, getID());
		}
	}
}	

void LLVOAvatar::idleUpdateWindEffect()
{
	// update wind effect
	if ((LLViewerShaderMgr::instance()->getVertexShaderLevel(LLViewerShaderMgr::SHADER_AVATAR) >= LLDrawPoolAvatar::SHADER_LEVEL_CLOTH))
	{
		F32 hover_strength = 0.f;
		F32 time_delta = mRippleTimer.getElapsedTimeF32() - mRippleTimeLast;
		mRippleTimeLast = mRippleTimer.getElapsedTimeF32();
		LLVector3 velocity = getVelocity();
		F32 speed = velocity.length();
		//RN: velocity varies too much frame to frame for this to work
		mRippleAccel.clearVec();//lerp(mRippleAccel, (velocity - mLastVel) * time_delta, LLCriticalDamp::getInterpolant(0.02f));
		mLastVel = velocity;
		LLVector4 wind;
		wind.setVec(getRegion()->mWind.getVelocityNoisy(getPositionAgent(), 4.f) - velocity);

		if (mInAir)
		{
			hover_strength = HOVER_EFFECT_STRENGTH * llmax(0.f, HOVER_EFFECT_MAX_SPEED - speed);
		}

		if (mBelowWater)
		{
			// TODO: make cloth flow more gracefully when underwater
			hover_strength += UNDERWATER_EFFECT_STRENGTH;
		}

		wind.mV[VZ] += hover_strength;
		wind.normalize();

		wind.mV[VW] = llmin(0.025f + (speed * 0.015f) + hover_strength, 0.5f);
		F32 interp;
		if (wind.mV[VW] > mWindVec.mV[VW])
		{
			interp = LLCriticalDamp::getInterpolant(0.2f);
		}
		else
		{
			interp = LLCriticalDamp::getInterpolant(0.4f);
		}
		mWindVec = lerp(mWindVec, wind, interp);
	
		F32 wind_freq = hover_strength + llclamp(8.f + (speed * 0.7f) + (noise1(mRipplePhase) * 4.f), 8.f, 25.f);
		mWindFreq = lerp(mWindFreq, wind_freq, interp); 

		if (mBelowWater)
		{
			mWindFreq *= UNDERWATER_FREQUENCY_DAMP;
		}

		mRipplePhase += (time_delta * mWindFreq);
		if (mRipplePhase > F_TWO_PI)
		{
			mRipplePhase = fmodf(mRipplePhase, F_TWO_PI);
		}
	}
}

void LLVOAvatar::idleUpdateNameTag(const LLVector3& root_pos_last)
{
	// update chat bubble
	//--------------------------------------------------------------------
	// draw text label over character's head
	//--------------------------------------------------------------------
	if (mChatTimer.getElapsedTimeF32() > BUBBLE_CHAT_TIME)
	{
		mChats.clear();
	}
	
	const F32 time_visible = mTimeVisible.getElapsedTimeF32();
	const F32 NAME_SHOW_TIME = gSavedSettings.getF32("RenderNameShowTime");	// seconds
	const F32 FADE_DURATION = gSavedSettings.getF32("RenderNameFadeDuration"); // seconds
	BOOL visible_avatar = isVisible() || mNeedsAnimUpdate;
	BOOL visible_chat = gSavedSettings.getBOOL("UseChatBubbles") && (mChats.size() || mTyping);
	BOOL render_name =	visible_chat ||
		(visible_avatar &&
		 ((sRenderName == RENDER_NAME_ALWAYS) ||
		  (sRenderName == RENDER_NAME_FADE && time_visible < NAME_SHOW_TIME)));
	// If it's your own avatar, don't draw in mouselook, and don't
	// draw if we're specifically hiding our own name.
	if (isSelf())
	{
		render_name = render_name
			&& !gAgentCamera.cameraMouselook()
			&& (visible_chat || (gSavedSettings.getBOOL("RenderNameShowSelf") 
								 && gSavedSettings.getS32("AvatarNameTagMode") ));
	}

	if ( !render_name )
	{
		if (mNameText)
		{
			// ...clean up old name tag
			mNameText->markDead();
			mNameText = NULL;
			sNumVisibleChatBubbles--;
		}
		return;
	}

		BOOL new_name = FALSE;
		if (visible_chat != mVisibleChat)
		{
			mVisibleChat = visible_chat;
			new_name = TRUE;
		}
		
		if (sRenderGroupTitles != mRenderGroupTitles)
		{
			mRenderGroupTitles = sRenderGroupTitles;
			new_name = TRUE;
		}

		// First Calculate Alpha
		// If alpha > 0, create mNameText if necessary, otherwise delete it
			F32 alpha = 0.f;
			if (mAppAngle > 5.f)
			{
				const F32 START_FADE_TIME = NAME_SHOW_TIME - FADE_DURATION;
				if (!visible_chat && sRenderName == RENDER_NAME_FADE && time_visible > START_FADE_TIME)
				{
					alpha = 1.f - (time_visible - START_FADE_TIME) / FADE_DURATION;
				}
				else
				{
					// ...not fading, full alpha
					alpha = 1.f;
				}
			}
			else if (mAppAngle > 2.f)
			{
				// far away is faded out also
				alpha = (mAppAngle-2.f)/3.f;
			}

	if (alpha <= 0.f)
			{
		if (mNameText)
		{
			mNameText->markDead();
			mNameText = NULL;
			sNumVisibleChatBubbles--;
		}
		return;
	}

				if (!mNameText)
				{
		mNameText = static_cast<LLHUDNameTag*>( LLHUDObject::addHUDObject(
			LLHUDObject::LL_HUD_NAME_TAG) );
		//mNameText->setMass(10.f);
					mNameText->setSourceObject(this);
		mNameText->setVertAlignment(LLHUDNameTag::ALIGN_VERT_TOP);
					mNameText->setVisibleOffScreen(TRUE);
					mNameText->setMaxLines(11);
					mNameText->setFadeDistance(CHAT_NORMAL_RADIUS, 5.f);
					sNumVisibleChatBubbles++;
					new_name = TRUE;
				}
				
	LLVector3 name_position = idleUpdateNameTagPosition(root_pos_last);
	mNameText->setPositionAgent(name_position);				
	idleUpdateNameTagText(new_name);			
	idleUpdateNameTagAlpha(new_name, alpha);
}

void LLVOAvatar::idleUpdateNameTagText(BOOL new_name)
			{
		LLNameValue *title = getNVPair("Title");
		LLNameValue* firstname = getNVPair("FirstName");
		LLNameValue* lastname = getNVPair("LastName");

	// Avatars must have a first and last name
	if (!firstname || !lastname) return;

	bool is_away = mSignaledAnimations.find(ANIM_AGENT_AWAY)  != mSignaledAnimations.end();
	bool is_busy = mSignaledAnimations.find(ANIM_AGENT_BUSY) != mSignaledAnimations.end();
	bool is_appearance = mSignaledAnimations.find(ANIM_AGENT_CUSTOMIZE) != mSignaledAnimations.end();
	bool is_muted;
	if (isSelf())
	{
		is_muted = false;
	}
	else
		{
		is_muted = LLMuteList::getInstance()->isMuted(getID());
	}
	bool is_friend = LLAvatarTracker::instance().isBuddy(getID());
	bool is_cloud = getIsCloud();

			if (gSavedSettings.getBOOL("DebugAvatarRezTime"))
			{
				if (is_appearance != mNameAppearance)
				{
					if (is_appearance)
					{
						LLSD args;
						args["EXISTENCE"] = llformat("%d",(U32)mDebugExistenceTimer.getElapsedTimeF32());
						args["NAME"] = getFullname();
						LLNotificationsUtil::add("AvatarRezEnteredAppearanceNotification",args);
						llinfos << "REZTIME: [ " << (U32)mDebugExistenceTimer.getElapsedTimeF32() << "sec ] Avatar '" << getFullname() << "' entered appearance mode." << llendl;
					}
					else
					{
						LLSD args;
						args["EXISTENCE"] = llformat("%d",(U32)mDebugExistenceTimer.getElapsedTimeF32());
						args["NAME"] = getFullname();
						LLNotificationsUtil::add("AvatarRezLeftAppearanceNotification",args);
						llinfos << "REZTIME: [ " << (U32)mDebugExistenceTimer.getElapsedTimeF32() << "sec ] Avatar '" << getFullname() << "' left appearance mode." << llendl;
					}
				}
			}

	// Rebuild name tag if state change detected
	if (mNameString.empty()
		|| new_name
		|| (!title && !mTitle.empty())
		|| (title && mTitle != title->getString())
		|| is_away != mNameAway 
		|| is_busy != mNameBusy 
		|| is_muted != mNameMute
				|| is_appearance != mNameAppearance 
		|| is_friend != mNameFriend
		|| is_cloud != mNameCloud)
				{
		LLColor4 name_tag_color = getNameTagColor(is_friend);

		clearNameTag();

		if (is_away || is_muted || is_busy || is_appearance)
				{
			std::string line;
					if (is_away)
					{
						line += LLTrans::getString("AvatarAway");
				line += ", ";
					}
					if (is_busy)
					{
				line += LLTrans::getString("AvatarBusy");
				line += ", ";
			}
			if (is_muted)
						{
				line += LLTrans::getString("AvatarMuted");
							line += ", ";
						}
			if (is_appearance)
			{
				line += LLTrans::getString("AvatarEditingAppearance");
				line += ", ";
					}
			if (is_cloud)
					{
				line += LLTrans::getString("LoadingData");
				line += ", ";
			}
			// trim last ", "
			line.resize( line.length() - 2 );
			addNameTagLine(line, name_tag_color, LLFontGL::NORMAL,
				LLFontGL::getFontSansSerifSmall());
		}

		if (sRenderGroupTitles
			&& title && title->getString() && title->getString()[0] != '\0')
						{
			std::string title_str = title->getString();
			LLStringFn::replace_ascii_controlchars(title_str,LL_UNKNOWN_CHAR);
			addNameTagLine(title_str, name_tag_color, LLFontGL::NORMAL,
				LLFontGL::getFontSansSerifSmall());
						}

		static LLUICachedControl<bool> show_display_names("NameTagShowDisplayNames");
		static LLUICachedControl<bool> show_usernames("NameTagShowUsernames");

		if (LLAvatarNameCache::useDisplayNames())
		{
			LLAvatarName av_name;
			if (!LLAvatarNameCache::get(getID(), &av_name))
			{
				// ...call this function back when the name arrives
				// and force a rebuild
				LLAvatarNameCache::get(getID(),
					boost::bind(&LLVOAvatar::clearNameTag, this));
					}

			// Might be blank if name not available yet, that's OK
			if (show_display_names)
			{
				addNameTagLine(av_name.mDisplayName, name_tag_color, LLFontGL::NORMAL,
					LLFontGL::getFontSansSerif());
				}
			// Suppress SLID display if display name matches exactly (ugh)
			if (show_usernames && !av_name.mIsDisplayNameDefault)
				{
				// *HACK: Desaturate the color
				LLColor4 username_color = name_tag_color * 0.83f;
				addNameTagLine(av_name.mUsername, username_color, LLFontGL::NORMAL,
					LLFontGL::getFontSansSerifSmall());
			}
				}
		else
				{
			const LLFontGL* font = LLFontGL::getFontSansSerif();
			std::string full_name =
				LLCacheName::buildFullName( firstname->getString(), lastname->getString() );
			addNameTagLine(full_name, name_tag_color, LLFontGL::NORMAL, font);
				}

				mNameAway = is_away;
				mNameBusy = is_busy;
				mNameMute = is_muted;
				mNameAppearance = is_appearance;
		mNameFriend = is_friend;
				mNameCloud = is_cloud;
				mTitle = title ? title->getString() : "";
				LLStringFn::replace_ascii_controlchars(mTitle,LL_UNKNOWN_CHAR);
				new_name = TRUE;
			}

	if (mVisibleChat)
			{
				mNameText->setFont(LLFontGL::getFontSansSerif());
		mNameText->setTextAlignment(LLHUDNameTag::ALIGN_TEXT_LEFT);
				mNameText->setFadeDistance(CHAT_NORMAL_RADIUS * 2.f, 5.f);
			
				char line[MAX_STRING];		/* Flawfinder: ignore */
				line[0] = '\0';
				std::deque<LLChat>::iterator chat_iter = mChats.begin();
				mNameText->clearString();

				LLColor4 new_chat = LLUIColorTable::instance().getColor( isSelf() ? "UserChatColor" : "AgentChatColor" );
				LLColor4 normal_chat = lerp(new_chat, LLColor4(0.8f, 0.8f, 0.8f, 1.f), 0.7f);
				LLColor4 old_chat = lerp(normal_chat, LLColor4(0.6f, 0.6f, 0.6f, 1.f), 0.7f);
				if (mTyping && mChats.size() >= MAX_BUBBLE_CHAT_UTTERANCES) 
				{
					++chat_iter;
				}

				for(; chat_iter != mChats.end(); ++chat_iter)
				{
					F32 chat_fade_amt = llclamp((F32)((LLFrameTimer::getElapsedSeconds() - chat_iter->mTime) / CHAT_FADE_TIME), 0.f, 4.f);
					LLFontGL::StyleFlags style;
					switch(chat_iter->mChatType)
					{
						case CHAT_TYPE_WHISPER:
							style = LLFontGL::ITALIC;
							break;
						case CHAT_TYPE_SHOUT:
							style = LLFontGL::BOLD;
							break;
						default:
							style = LLFontGL::NORMAL;
							break;
					}
					if (chat_fade_amt < 1.f)
					{
						F32 u = clamp_rescale(chat_fade_amt, 0.9f, 1.f, 0.f, 1.f);
						mNameText->addLine(chat_iter->mText, lerp(new_chat, normal_chat, u), style);
					}
					else if (chat_fade_amt < 2.f)
					{
						F32 u = clamp_rescale(chat_fade_amt, 1.9f, 2.f, 0.f, 1.f);
						mNameText->addLine(chat_iter->mText, lerp(normal_chat, old_chat, u), style);
					}
					else if (chat_fade_amt < 3.f)
					{
						// *NOTE: only remove lines down to minimum number
						mNameText->addLine(chat_iter->mText, old_chat, style);
					}
				}
				mNameText->setVisibleOffScreen(TRUE);

				if (mTyping)
				{
					S32 dot_count = (llfloor(mTypingTimer.getElapsedTimeF32() * 3.f) + 2) % 3 + 1;
					switch(dot_count)
					{
						case 1:
							mNameText->addLine(".", new_chat);
							break;
						case 2:
							mNameText->addLine("..", new_chat);
							break;
						case 3:
							mNameText->addLine("...", new_chat);
							break;
					}

				}
			}
			else
			{
		// ...not using chat bubbles, just names
		mNameText->setTextAlignment(LLHUDNameTag::ALIGN_TEXT_CENTER);
				mNameText->setFadeDistance(CHAT_NORMAL_RADIUS, 5.f);
				mNameText->setVisibleOffScreen(FALSE);
	}
}

void LLVOAvatar::addNameTagLine(const std::string& line, const LLColor4& color, S32 style, const LLFontGL* font)
{
	llassert(mNameText);
	if (mVisibleChat)
	{
		mNameText->addLabel(line);
	}
	else
	{
		mNameText->addLine(line, color, (LLFontGL::StyleFlags)style, font);
	}
	mNameString += line;
	mNameString += '\n';
}

void LLVOAvatar::clearNameTag()
{
	mNameString.clear();
	if (mNameText)
				{
					mNameText->setLabel("");
		mNameText->setString( "" );
	}
}

//static
void LLVOAvatar::invalidateNameTag(const LLUUID& agent_id)
{
	LLViewerObject* obj = gObjectList.findObject(agent_id);
	if (!obj) return;

	LLVOAvatar* avatar = dynamic_cast<LLVOAvatar*>(obj);
	if (!avatar) return;

	avatar->clearNameTag();
}

//static
void LLVOAvatar::invalidateNameTags()
{
	std::vector<LLCharacter*>::iterator it = LLCharacter::sInstances.begin();
	for ( ; it != LLCharacter::sInstances.end(); ++it)
	{
		LLVOAvatar* avatar = dynamic_cast<LLVOAvatar*>(*it);
		if (!avatar) continue;
		if (avatar->isDead()) continue;

		avatar->clearNameTag();

	}
}

// Compute name tag position during idle update
LLVector3 LLVOAvatar::idleUpdateNameTagPosition(const LLVector3& root_pos_last)
{
	LLQuaternion root_rot = mRoot.getWorldRotation();
	LLVector3 pixel_right_vec;
	LLVector3 pixel_up_vec;
	LLViewerCamera::getInstance()->getPixelVectors(root_pos_last, pixel_up_vec, pixel_right_vec);
	LLVector3 camera_to_av = root_pos_last - LLViewerCamera::getInstance()->getOrigin();
	camera_to_av.normalize();
	LLVector3 local_camera_at = camera_to_av * ~root_rot;
	LLVector3 local_camera_up = camera_to_av % LLViewerCamera::getInstance()->getLeftAxis();
	local_camera_up.normalize();
	local_camera_up = local_camera_up * ~root_rot;

	local_camera_up.scaleVec(mBodySize * 0.5f);
	local_camera_at.scaleVec(mBodySize * 0.5f);

	LLVector3 name_position = mRoot.getWorldPosition();
	name_position[VZ] -= mPelvisToFoot;
	name_position[VZ] += (mBodySize[VZ]* 0.55f);
	name_position += (local_camera_up * root_rot) - (projected_vec(local_camera_at * root_rot, camera_to_av));	
	name_position += pixel_up_vec * 15.f;

	return name_position;
}

void LLVOAvatar::idleUpdateNameTagAlpha(BOOL new_name, F32 alpha)
{
	llassert(mNameText);

	if (new_name
		|| alpha != mNameAlpha)
	{
		mNameText->setAlpha(alpha);
		mNameAlpha = alpha;
	}
}

LLColor4 LLVOAvatar::getNameTagColor(bool is_friend)
{
	static LLUICachedControl<bool> show_friends("NameTagShowFriends");
	const char* color_name;
	if (show_friends && is_friend)
	{
		color_name = "NameTagFriend";
	}
	else if (LLAvatarNameCache::useDisplayNames())
	{
		// ...color based on whether username "matches" a computed display
		// name
		LLAvatarName av_name;
		if (LLAvatarNameCache::get(getID(), &av_name)
			&& av_name.mIsDisplayNameDefault)
		{
			color_name = "NameTagMatch";
		}
		else
		{
			color_name = "NameTagMismatch";
	}
	}
	else
	{
		// ...not using display names
		color_name = "NameTagLegacy";
	}
	return LLUIColorTable::getInstance()->getColor( color_name );
}

void LLVOAvatar::idleUpdateBelowWater()
{
	F32 avatar_height = (F32)(getPositionGlobal().mdV[VZ]);

	F32 water_height;
	water_height = getRegion()->getWaterHeight();

	mBelowWater =  avatar_height < water_height;
}

void LLVOAvatar::slamPosition()
{
	gAgent.setPositionAgent(getPositionAgent());
	mRoot.setWorldPosition(getPositionAgent()); // teleport
	setChanged(TRANSLATED);
	if (mDrawable.notNull())
	{
		gPipeline.updateMoveNormalAsync(mDrawable);
	}
	mRoot.updateWorldMatrixChildren();
}

//------------------------------------------------------------------------
// updateCharacter()
// called on both your avatar and other avatars
//------------------------------------------------------------------------
BOOL LLVOAvatar::updateCharacter(LLAgent &agent)
{
	LLMemType mt(LLMemType::MTYPE_AVATAR);

	// clear debug text
	mDebugText.clear();
	if (LLVOAvatar::sShowAnimationDebug)
	{
		for (LLMotionController::motion_list_t::iterator iter = mMotionController.getActiveMotions().begin();
			 iter != mMotionController.getActiveMotions().end(); ++iter)
		{
			LLMotion* motionp = *iter;
			if (motionp->getMinPixelArea() < getPixelArea())
			{
				std::string output;
				if (motionp->getName().empty())
				{
					output = llformat("%s - %d",
							  gAgent.isGodlikeWithoutAdminMenuFakery() ?
							  motionp->getID().asString().c_str() :
							  LLUUID::null.asString().c_str(),
							  (U32)motionp->getPriority());
				}
				else
				{
					output = llformat("%s - %d",
							  motionp->getName().c_str(),
							  (U32)motionp->getPriority());
				}
				addDebugText(output);
			}
		}
	}

	if (gNoRender)
	{
		// Hack if we're running drones...
		if (isSelf())
		{
			gAgent.setPositionAgent(getPositionAgent());
		}
		return FALSE;
	}


	LLVector3d root_pos_global;

	if (!mIsBuilt)
	{
		return FALSE;
	}

	BOOL visible = isVisible();

	// For fading out the names above heads, only let the timer
	// run if we're visible.
	if (mDrawable.notNull() && !visible)
	{
		mTimeVisible.reset();
	}


	//--------------------------------------------------------------------
	// the rest should only be done occasionally for far away avatars
	//--------------------------------------------------------------------

	if (visible && !isSelf() && !mIsDummy && sUseImpostors && !mNeedsAnimUpdate && !sFreezeCounter)
	{
		const LLVector4a* ext = mDrawable->getSpatialExtents();
		LLVector4a size;
		size.setSub(ext[1],ext[0]);
		F32 mag = size.getLength3().getF32()*0.5f;

		F32 impostor_area = 256.f*512.f*(8.125f - LLVOAvatar::sLODFactor*8.f);
		if (LLMuteList::getInstance()->isMuted(getID()))
		{ // muted avatars update at 16 hz
			mUpdatePeriod = 16;
		}
		else if (mVisibilityRank <= LLVOAvatar::sMaxVisible ||
			mDrawable->mDistanceWRTCamera < 1.f + mag)
		{ //first 25% of max visible avatars are not impostored
			//also, don't impostor avatars whose bounding box may be penetrating the 
			//impostor camera near clip plane
			mUpdatePeriod = 1;
		}
		else if (mVisibilityRank > LLVOAvatar::sMaxVisible * 4)
		{ //background avatars are REALLY slow updating impostors
			mUpdatePeriod = 16;
		}
		else if (mVisibilityRank > LLVOAvatar::sMaxVisible * 3)
		{ //back 25% of max visible avatars are slow updating impostors
			mUpdatePeriod = 8;
		}
		else if (mImpostorPixelArea <= impostor_area)
		{  // stuff in between gets an update period based on pixel area
			mUpdatePeriod = llclamp((S32) sqrtf(impostor_area*4.f/mImpostorPixelArea), 2, 8);
		}
		else
		{
			//nearby avatars, update the impostors more frequently.
			mUpdatePeriod = 4;
		}

		visible = (LLDrawable::getCurrentFrame()+mID.mData[0])%mUpdatePeriod == 0 ? TRUE : FALSE;
	}

	// don't early out for your own avatar, as we rely on your animations playing reliably
	// for example, the "turn around" animation when entering customize avatar needs to trigger
	// even when your avatar is offscreen
	if (!visible && !isSelf())
	{
		updateMotions(LLCharacter::HIDDEN_UPDATE);
		return FALSE;
	}

	// change animation time quanta based on avatar render load
	if (!isSelf() && !mIsDummy)
	{
		F32 time_quantum = clamp_rescale((F32)sInstances.size(), 10.f, 35.f, 0.f, 0.25f);
		F32 pixel_area_scale = clamp_rescale(mPixelArea, 100, 5000, 1.f, 0.f);
		F32 time_step = time_quantum * pixel_area_scale;
		if (time_step != 0.f)
		{
			// disable walk motion servo controller as it doesn't work with motion timesteps
			stopMotion(ANIM_AGENT_WALK_ADJUST);
			removeAnimationData("Walk Speed");
		}
		mMotionController.setTimeStep(time_step);
//		llinfos << "Setting timestep to " << time_quantum * pixel_area_scale << llendl;
	}

	if (getParent() && !mIsSitting)
	{
		sitOnObject((LLViewerObject*)getParent());
	}
	else if (!getParent() && mIsSitting && !isMotionActive(ANIM_AGENT_SIT_GROUND_CONSTRAINED))
	{
		getOffObject();
	}

	//--------------------------------------------------------------------
	// create local variables in world coords for region position values
	//--------------------------------------------------------------------
	F32 speed;
	LLVector3 normal;

	LLVector3 xyVel = getVelocity();
	xyVel.mV[VZ] = 0.0f;
	speed = xyVel.length();

	BOOL throttle = TRUE;

	if (!(mIsSitting && getParent()))
	{
		//--------------------------------------------------------------------
		// get timing info
		// handle initial condition case
		//--------------------------------------------------------------------
		F32 animation_time = mAnimTimer.getElapsedTimeF32();
		if (mTimeLast == 0.0f)
		{
			mTimeLast = animation_time;
			throttle = FALSE;

			// put the pelvis at slaved position/mRotation
			mRoot.setWorldPosition( getPositionAgent() ); // first frame
			mRoot.setWorldRotation( getRotation() );
		}
	
		//--------------------------------------------------------------------
		// dont' let dT get larger than 1/5th of a second
		//--------------------------------------------------------------------
		F32 deltaTime = animation_time - mTimeLast;

		deltaTime = llclamp( deltaTime, DELTA_TIME_MIN, DELTA_TIME_MAX );
		mTimeLast = animation_time;

		mSpeedAccum = (mSpeedAccum * 0.95f) + (speed * 0.05f);

		//--------------------------------------------------------------------
		// compute the position of the avatar's root
		//--------------------------------------------------------------------
		LLVector3d root_pos;
		LLVector3d ground_under_pelvis;

		if (isSelf())
		{
			gAgent.setPositionAgent(getRenderPosition());
		}

		root_pos = gAgent.getPosGlobalFromAgent(getRenderPosition());

		resolveHeightGlobal(root_pos, ground_under_pelvis, normal);
		F32 foot_to_ground = (F32) (root_pos.mdV[VZ] - mPelvisToFoot - ground_under_pelvis.mdV[VZ]);				
		BOOL in_air = ((!LLWorld::getInstance()->getRegionFromPosGlobal(ground_under_pelvis)) || 
						foot_to_ground > FOOT_GROUND_COLLISION_TOLERANCE);

		if (in_air && !mInAir)
		{
			mTimeInAir.reset();
		}
		mInAir = in_air;

		// correct for the fact that the pelvis is not necessarily the center 
		// of the agent's physical representation
		root_pos.mdV[VZ] -= (0.5f * mBodySize.mV[VZ]) - mPelvisToFoot;
		
		LLVector3 newPosition = gAgent.getPosAgentFromGlobal(root_pos);

		if (newPosition != mRoot.getXform()->getWorldPosition())
		{		
			mRoot.touch();
			mRoot.setWorldPosition( newPosition ); // regular update				
		}


		//--------------------------------------------------------------------
		// Propagate viewer object rotation to root of avatar
		//--------------------------------------------------------------------
		if (!isAnyAnimationSignaled(AGENT_NO_ROTATE_ANIMS, NUM_AGENT_NO_ROTATE_ANIMS))
		{
			LLQuaternion iQ;
			LLVector3 upDir( 0.0f, 0.0f, 1.0f );
			
			// Compute a forward direction vector derived from the primitive rotation
			// and the velocity vector.  When walking or jumping, don't let body deviate
			// more than 90 from the view, if necessary, flip the velocity vector.

			LLVector3 primDir;
			if (isSelf())
			{
				primDir = agent.getAtAxis() - projected_vec(agent.getAtAxis(), agent.getReferenceUpVector());
				primDir.normalize();
			}
			else
			{
				primDir = getRotation().getMatrix3().getFwdRow();
			}
			LLVector3 velDir = getVelocity();
			velDir.normalize();
			if ( mSignaledAnimations.find(ANIM_AGENT_WALK) != mSignaledAnimations.end())
			{
				F32 vpD = velDir * primDir;
				if (vpD < -0.5f)
				{
					velDir *= -1.0f;
				}
			}
			LLVector3 fwdDir = lerp(primDir, velDir, clamp_rescale(speed, 0.5f, 2.0f, 0.0f, 1.0f));
			if (isSelf() && gAgentCamera.cameraMouselook())
			{
				// make sure fwdDir stays in same general direction as primdir
				if (gAgent.getFlying())
				{
					fwdDir = LLViewerCamera::getInstance()->getAtAxis();
				}
				else
				{
					LLVector3 at_axis = LLViewerCamera::getInstance()->getAtAxis();
					LLVector3 up_vector = gAgent.getReferenceUpVector();
					at_axis -= up_vector * (at_axis * up_vector);
					at_axis.normalize();
					
					F32 dot = fwdDir * at_axis;
					if (dot < 0.f)
					{
						fwdDir -= 2.f * at_axis * dot;
						fwdDir.normalize();
					}
				}
				
			}

			LLQuaternion root_rotation = mRoot.getWorldMatrix().quaternion();
			F32 root_roll, root_pitch, root_yaw;
			root_rotation.getEulerAngles(&root_roll, &root_pitch, &root_yaw);

			// When moving very slow, the pelvis is allowed to deviate from the
			// forward direction to allow it to hold it's position while the torso
			// and head turn.  Once in motion, it must conform however.
			BOOL self_in_mouselook = isSelf() && gAgentCamera.cameraMouselook();

			LLVector3 pelvisDir( mRoot.getWorldMatrix().getFwdRow4().mV );
			F32 pelvis_rot_threshold = clamp_rescale(speed, 0.1f, 1.0f, PELVIS_ROT_THRESHOLD_SLOW, PELVIS_ROT_THRESHOLD_FAST);
						
			if (self_in_mouselook)
			{
				pelvis_rot_threshold *= MOUSELOOK_PELVIS_FOLLOW_FACTOR;
			}
			pelvis_rot_threshold *= DEG_TO_RAD;

			F32 angle = angle_between( pelvisDir, fwdDir );

			// The avatar's root is allowed to have a yaw that deviates widely
			// from the forward direction, but if roll or pitch are off even
			// a little bit we need to correct the rotation.
			if(root_roll < 1.f * DEG_TO_RAD
			   && root_pitch < 5.f * DEG_TO_RAD)
			{
				// smaller correction vector means pelvis follows prim direction more closely
				if (!mTurning && angle > pelvis_rot_threshold*0.75f)
				{
					mTurning = TRUE;
				}

				// use tighter threshold when turning
				if (mTurning)
				{
					pelvis_rot_threshold *= 0.4f;
				}

				// am I done turning?
				if (angle < pelvis_rot_threshold)
				{
					mTurning = FALSE;
				}

				LLVector3 correction_vector = (pelvisDir - fwdDir) * clamp_rescale(angle, pelvis_rot_threshold*0.75f, pelvis_rot_threshold, 1.0f, 0.0f);
				fwdDir += correction_vector;
			}
			else
			{
				mTurning = FALSE;
			}

			// Now compute the full world space rotation for the whole body (wQv)
			LLVector3 leftDir = upDir % fwdDir;
			leftDir.normalize();
			fwdDir = leftDir % upDir;
			LLQuaternion wQv( fwdDir, leftDir, upDir );

			if (isSelf() && mTurning)
			{
				if ((fwdDir % pelvisDir) * upDir > 0.f)
				{
					gAgent.setControlFlags(AGENT_CONTROL_TURN_RIGHT);
				}
				else
				{
					gAgent.setControlFlags(AGENT_CONTROL_TURN_LEFT);
				}
			}

			// Set the root rotation, but do so incrementally so that it
			// lags in time by some fixed amount.
			//F32 u = LLCriticalDamp::getInterpolant(PELVIS_LAG);
			F32 pelvis_lag_time = 0.f;
			if (self_in_mouselook)
			{
				pelvis_lag_time = PELVIS_LAG_MOUSELOOK;
			}
			else if (mInAir)
			{
				pelvis_lag_time = PELVIS_LAG_FLYING;
				// increase pelvis lag time when moving slowly
				pelvis_lag_time *= clamp_rescale(mSpeedAccum, 0.f, 15.f, 3.f, 1.f);
			}
			else
			{
				pelvis_lag_time = PELVIS_LAG_WALKING;
			}

			F32 u = llclamp((deltaTime / pelvis_lag_time), 0.0f, 1.0f);	

			mRoot.setWorldRotation( slerp(u, mRoot.getWorldRotation(), wQv) );
			
		}
	}
	else if (mDrawable.notNull())
	{
		mRoot.setPosition(mDrawable->getPosition());
		mRoot.setRotation(mDrawable->getRotation());
	}
	
	//-------------------------------------------------------------------------
	// Update character motions
	//-------------------------------------------------------------------------
	// store data relevant to motions
	mSpeed = speed;

	// update animations
	if (mSpecialRenderMode == 1) // Animation Preview
		updateMotions(LLCharacter::FORCE_UPDATE);
	else
		updateMotions(LLCharacter::NORMAL_UPDATE);

	// update head position
	updateHeadOffset();

	//-------------------------------------------------------------------------
	// Find the ground under each foot, these are used for a variety
	// of things that follow
	//-------------------------------------------------------------------------
	LLVector3 ankle_left_pos_agent = mFootLeftp->getWorldPosition();
	LLVector3 ankle_right_pos_agent = mFootRightp->getWorldPosition();

	LLVector3 ankle_left_ground_agent = ankle_left_pos_agent;
	LLVector3 ankle_right_ground_agent = ankle_right_pos_agent;
	resolveHeightAgent(ankle_left_pos_agent, ankle_left_ground_agent, normal);
	resolveHeightAgent(ankle_right_pos_agent, ankle_right_ground_agent, normal);

	F32 leftElev = llmax(-0.2f, ankle_left_pos_agent.mV[VZ] - ankle_left_ground_agent.mV[VZ]);
	F32 rightElev = llmax(-0.2f, ankle_right_pos_agent.mV[VZ] - ankle_right_ground_agent.mV[VZ]);

	if (!mIsSitting)
	{
		//-------------------------------------------------------------------------
		// Figure out which foot is on ground
		//-------------------------------------------------------------------------
		if (!mInAir)
		{
			if ((leftElev < 0.0f) || (rightElev < 0.0f))
			{
				ankle_left_pos_agent = mFootLeftp->getWorldPosition();
				ankle_right_pos_agent = mFootRightp->getWorldPosition();
				leftElev = ankle_left_pos_agent.mV[VZ] - ankle_left_ground_agent.mV[VZ];
				rightElev = ankle_right_pos_agent.mV[VZ] - ankle_right_ground_agent.mV[VZ];
			}
		}
	}
	
	//-------------------------------------------------------------------------
	// Generate footstep sounds when feet hit the ground
	//-------------------------------------------------------------------------
	const LLUUID AGENT_FOOTSTEP_ANIMS[] = {ANIM_AGENT_WALK, ANIM_AGENT_RUN, ANIM_AGENT_LAND};
	const S32 NUM_AGENT_FOOTSTEP_ANIMS = LL_ARRAY_SIZE(AGENT_FOOTSTEP_ANIMS);

	if ( gAudiop && isAnyAnimationSignaled(AGENT_FOOTSTEP_ANIMS, NUM_AGENT_FOOTSTEP_ANIMS) )
	{
		BOOL playSound = FALSE;
		LLVector3 foot_pos_agent;

		BOOL onGroundLeft = (leftElev <= 0.05f);
		BOOL onGroundRight = (rightElev <= 0.05f);

		// did left foot hit the ground?
		if ( onGroundLeft && !mWasOnGroundLeft )
		{
			foot_pos_agent = ankle_left_pos_agent;
			playSound = TRUE;
		}

		// did right foot hit the ground?
		if ( onGroundRight && !mWasOnGroundRight )
		{
			foot_pos_agent = ankle_right_pos_agent;
			playSound = TRUE;
		}

		mWasOnGroundLeft = onGroundLeft;
		mWasOnGroundRight = onGroundRight;

		if ( playSound )
		{
//			F32 gain = clamp_rescale( mSpeedAccum,
//							AUDIO_STEP_LO_SPEED, AUDIO_STEP_HI_SPEED,
//							AUDIO_STEP_LO_GAIN, AUDIO_STEP_HI_GAIN );

			const F32 STEP_VOLUME = 0.1f;
			const LLUUID& step_sound_id = getStepSound();

			LLVector3d foot_pos_global = gAgent.getPosGlobalFromAgent(foot_pos_agent);

			if (LLViewerParcelMgr::getInstance()->canHearSound(foot_pos_global)
				&& !LLMuteList::getInstance()->isMuted(getID(), LLMute::flagObjectSounds))
			{
				gAudiop->triggerSound(step_sound_id, getID(), STEP_VOLUME, LLAudioEngine::AUDIO_TYPE_AMBIENT, foot_pos_global);
			}
		}
	}

	mRoot.updateWorldMatrixChildren();

	if (!mDebugText.size() && mText.notNull())
	{
		mText->markDead();
		mText = NULL;
	}
	else if (mDebugText.size())
	{
		setDebugText(mDebugText);
	}

	//mesh vertices need to be reskinned
	mNeedsSkin = TRUE;

	return TRUE;
}
//-----------------------------------------------------------------------------
// updateHeadOffset()
//-----------------------------------------------------------------------------
void LLVOAvatar::updateHeadOffset()
{
	// since we only care about Z, just grab one of the eyes
	LLVector3 midEyePt = mEyeLeftp->getWorldPosition();
	midEyePt -= mDrawable.notNull() ? mDrawable->getWorldPosition() : mRoot.getWorldPosition();
	midEyePt.mV[VZ] = llmax(-mPelvisToFoot + LLViewerCamera::getInstance()->getNear(), midEyePt.mV[VZ]);

	if (mDrawable.notNull())
	{
		midEyePt = midEyePt * ~mDrawable->getWorldRotation();
	}
	if (mIsSitting)
	{
		mHeadOffset = midEyePt;	
	}
	else
	{
		F32 u = llmax(0.f, HEAD_MOVEMENT_AVG_TIME - (1.f / gFPSClamped));
		mHeadOffset = lerp(midEyePt, mHeadOffset,  u);
	}
}
//------------------------------------------------------------------------
// setPelvisOffset
//------------------------------------------------------------------------
void LLVOAvatar::setPelvisOffset( bool hasOffset, const LLVector3& offsetAmount ) 
{
	mHasPelvisOffset = hasOffset;
	if ( mHasPelvisOffset )
	{
		mLastPelvisToFoot = mPelvisToFoot;
		mPelvisOffset = offsetAmount;
	}
}
//------------------------------------------------------------------------
// postPelvisSetRecalc
//------------------------------------------------------------------------
void LLVOAvatar::postPelvisSetRecalc( void )
{	
	computeBodySize(); 
	mRoot.touch();
	mRoot.updateWorldMatrixChildren();	
	dirtyMesh();
	updateHeadOffset();
}
//------------------------------------------------------------------------
// updateVisibility()
//------------------------------------------------------------------------
void LLVOAvatar::updateVisibility()
{
	BOOL visible = FALSE;

	if (mIsDummy)
	{
		visible = TRUE;
	}
	else if (mDrawable.isNull())
	{
		visible = FALSE;
	}
	else
	{
		if (!mDrawable->getSpatialGroup() || mDrawable->getSpatialGroup()->isVisible())
		{
			visible = TRUE;
		}
		else
		{
			visible = FALSE;
		}

		if(isSelf())
		{
			if (!gAgentWearables.areWearablesLoaded())
			{
				visible = FALSE;
			}
		}
		else if( !mFirstAppearanceMessageReceived )
		{
			visible = FALSE;
		}

		if (sDebugInvisible)
		{
			LLNameValue* firstname = getNVPair("FirstName");
			if (firstname)
			{
				llinfos << "Avatar " << firstname->getString() << " updating visiblity" << llendl;
			}
			else
			{
				llinfos << "Avatar " << this << " updating visiblity" << llendl;
			}

			if (visible)
			{
				llinfos << "Visible" << llendl;
			}
			else
			{
				llinfos << "Not visible" << llendl;
			}

			/*if (avatar_in_frustum)
			{
				llinfos << "Avatar in frustum" << llendl;
			}
			else
			{
				llinfos << "Avatar not in frustum" << llendl;
			}*/

			/*if (LLViewerCamera::getInstance()->sphereInFrustum(sel_pos_agent, 2.0f))
			{
				llinfos << "Sel pos visible" << llendl;
			}
			if (LLViewerCamera::getInstance()->sphereInFrustum(wrist_right_pos_agent, 0.2f))
			{
				llinfos << "Wrist pos visible" << llendl;
			}
			if (LLViewerCamera::getInstance()->sphereInFrustum(getPositionAgent(), getMaxScale()*2.f))
			{
				llinfos << "Agent visible" << llendl;
			}*/
			llinfos << "PA: " << getPositionAgent() << llendl;
			/*llinfos << "SPA: " << sel_pos_agent << llendl;
			llinfos << "WPA: " << wrist_right_pos_agent << llendl;*/
			for (attachment_map_t::iterator iter = mAttachmentPoints.begin(); 
				 iter != mAttachmentPoints.end();
				 ++iter)
			{
				LLViewerJointAttachment* attachment = iter->second;

				for (LLViewerJointAttachment::attachedobjs_vec_t::iterator attachment_iter = attachment->mAttachedObjects.begin();
					 attachment_iter != attachment->mAttachedObjects.end();
					 ++attachment_iter)
				{
					if (LLViewerObject *attached_object = (*attachment_iter))
					{
						if(attached_object->mDrawable->isVisible())
						{
							llinfos << attachment->getName() << " visible" << llendl;
						}
						else
						{
							llinfos << attachment->getName() << " not visible at " << mDrawable->getWorldPosition() << " and radius " << mDrawable->getRadius() << llendl;
						}
					}
				}
			}
		}
	}

	if (!visible && mVisible)
	{
		mMeshInvisibleTime.reset();
	}

	if (visible)
	{
		if (!mMeshValid)
		{
			restoreMeshData();
		}
	}
	else
	{
		if (mMeshValid && mMeshInvisibleTime.getElapsedTimeF32() > TIME_BEFORE_MESH_CLEANUP)
		{
			releaseMeshData();
		}
		// this breaks off-screen chat bubbles
		//if (mNameText)
		//{
		//	mNameText->markDead();
		//	mNameText = NULL;
		//	sNumVisibleChatBubbles--;
		//}
	}

	mVisible = visible;
}

// private
bool LLVOAvatar::shouldAlphaMask()
{
	const bool should_alpha_mask = mSupportsAlphaLayers && !LLDrawPoolAlpha::sShowDebugAlpha // Don't alpha mask if "Highlight Transparent" checked
							&& !LLDrawPoolAvatar::sSkipTransparent;

	return should_alpha_mask;

}

U32 LLVOAvatar::renderSkinnedAttachments()
{
	/*U32 num_indices = 0;
	
	const U32 data_mask =	LLVertexBuffer::MAP_VERTEX | 
							LLVertexBuffer::MAP_NORMAL | 
							LLVertexBuffer::MAP_TEXCOORD0 |
							LLVertexBuffer::MAP_COLOR |
							LLVertexBuffer::MAP_WEIGHT4;

	for (attachment_map_t::const_iterator iter = mAttachmentPoints.begin(); 
		 iter != mAttachmentPoints.end();
		 ++iter)
	{
		LLViewerJointAttachment* attachment = iter->second;
		for (LLViewerJointAttachment::attachedobjs_vec_t::iterator attachment_iter = attachment->mAttachedObjects.begin();
			 attachment_iter != attachment->mAttachedObjects.end();
			 ++attachment_iter)
		{
			const LLViewerObject* attached_object = (*attachment_iter);
			if (attached_object && !attached_object->isHUDAttachment())
			{
				const LLDrawable* drawable = attached_object->mDrawable;
				if (drawable)
				{
					for (S32 i = 0; i < drawable->getNumFaces(); ++i)
					{
						LLFace* face = drawable->getFace(i);
						if (face->isState(LLFace::RIGGED))
						{
							
				}
			}
		}
	}

	return num_indices;*/
	return 0;
}

//-----------------------------------------------------------------------------
// renderSkinned()
//-----------------------------------------------------------------------------
U32 LLVOAvatar::renderSkinned(EAvatarRenderPass pass)
{
	U32 num_indices = 0;

	if (!mIsBuilt)
	{
		return num_indices;
	}

	LLFace* face = mDrawable->getFace(0);

	bool needs_rebuild = !face || face->mVertexBuffer.isNull() || mDrawable->isState(LLDrawable::REBUILD_GEOMETRY);

	if (needs_rebuild || mDirtyMesh)
	{	//LOD changed or new mesh created, allocate new vertex buffer if needed
		if (needs_rebuild || mDirtyMesh >= 2 || mVisibilityRank <= 4)
		{
		updateMeshData();
			mDirtyMesh = 0;
		mNeedsSkin = TRUE;
		mDrawable->clearState(LLDrawable::REBUILD_GEOMETRY);
	}
	}

	if (LLViewerShaderMgr::instance()->getVertexShaderLevel(LLViewerShaderMgr::SHADER_AVATAR) <= 0)
	{
		if (mNeedsSkin)
		{
			//generate animated mesh
			mMeshLOD[MESH_ID_LOWER_BODY]->updateJointGeometry();
			mMeshLOD[MESH_ID_UPPER_BODY]->updateJointGeometry();

			if( isWearingWearableType( LLWearableType::WT_SKIRT ) )
			{
				mMeshLOD[MESH_ID_SKIRT]->updateJointGeometry();
			}

			if (!isSelf() || gAgent.needsRenderHead() || LLPipeline::sShadowRender)
			{
				mMeshLOD[MESH_ID_EYELASH]->updateJointGeometry();
				mMeshLOD[MESH_ID_HEAD]->updateJointGeometry();
				mMeshLOD[MESH_ID_HAIR]->updateJointGeometry();
			}
			mNeedsSkin = FALSE;
			mLastSkinTime = gFrameTimeSeconds;

			LLVertexBuffer* vb = mDrawable->getFace(0)->mVertexBuffer;
			if (vb)
			{
				vb->setBuffer(0);
			}
		}
	}
	else
	{
		mNeedsSkin = FALSE;
	}

	if (sDebugInvisible)
	{
		LLNameValue* firstname = getNVPair("FirstName");
		if (firstname)
		{
			llinfos << "Avatar " << firstname->getString() << " in render" << llendl;
		}
		else
		{
			llinfos << "Avatar " << this << " in render" << llendl;
		}
		if (!mIsBuilt)
		{
			llinfos << "Not built!" << llendl;
		}
		else if (!gAgent.needsRenderAvatar())
		{
			llinfos << "Doesn't need avatar render!" << llendl;
		}
		else
		{
			llinfos << "Rendering!" << llendl;
		}
	}

	if (!mIsBuilt)
	{
		return num_indices;
	}

	if (isSelf() && !gAgent.needsRenderAvatar())
	{
		return num_indices;
	}

	// render collision normal
	// *NOTE: this is disabled (there is no UI for enabling sShowFootPlane) due
	// to DEV-14477.  the code is left here to aid in tracking down the cause
	// of the crash in the future. -brad
	if (sShowFootPlane && mDrawable.notNull())
	{
		LLVector3 slaved_pos = mDrawable->getPositionAgent();
		LLVector3 foot_plane_normal(mFootPlane.mV[VX], mFootPlane.mV[VY], mFootPlane.mV[VZ]);
		F32 dist_from_plane = (slaved_pos * foot_plane_normal) - mFootPlane.mV[VW];
		LLVector3 collide_point = slaved_pos;
		collide_point.mV[VZ] -= foot_plane_normal.mV[VZ] * (dist_from_plane + COLLISION_TOLERANCE - FOOT_COLLIDE_FUDGE);

		gGL.begin(LLRender::LINES);
		{
			F32 SQUARE_SIZE = 0.2f;
			gGL.color4f(1.f, 0.f, 0.f, 1.f);
			
			gGL.vertex3f(collide_point.mV[VX] - SQUARE_SIZE, collide_point.mV[VY] - SQUARE_SIZE, collide_point.mV[VZ]);
			gGL.vertex3f(collide_point.mV[VX] + SQUARE_SIZE, collide_point.mV[VY] - SQUARE_SIZE, collide_point.mV[VZ]);

			gGL.vertex3f(collide_point.mV[VX] + SQUARE_SIZE, collide_point.mV[VY] - SQUARE_SIZE, collide_point.mV[VZ]);
			gGL.vertex3f(collide_point.mV[VX] + SQUARE_SIZE, collide_point.mV[VY] + SQUARE_SIZE, collide_point.mV[VZ]);
			
			gGL.vertex3f(collide_point.mV[VX] + SQUARE_SIZE, collide_point.mV[VY] + SQUARE_SIZE, collide_point.mV[VZ]);
			gGL.vertex3f(collide_point.mV[VX] - SQUARE_SIZE, collide_point.mV[VY] + SQUARE_SIZE, collide_point.mV[VZ]);
			
			gGL.vertex3f(collide_point.mV[VX] - SQUARE_SIZE, collide_point.mV[VY] + SQUARE_SIZE, collide_point.mV[VZ]);
			gGL.vertex3f(collide_point.mV[VX] - SQUARE_SIZE, collide_point.mV[VY] - SQUARE_SIZE, collide_point.mV[VZ]);
			
			gGL.vertex3f(collide_point.mV[VX], collide_point.mV[VY], collide_point.mV[VZ]);
			gGL.vertex3f(collide_point.mV[VX] + mFootPlane.mV[VX], collide_point.mV[VY] + mFootPlane.mV[VY], collide_point.mV[VZ] + mFootPlane.mV[VZ]);

		}
		gGL.end();
		gGL.flush();
	}
	//--------------------------------------------------------------------
	// render all geometry attached to the skeleton
	//--------------------------------------------------------------------
	static LLStat render_stat;

	LLViewerJointMesh::sRenderPass = pass;

	if (pass == AVATAR_RENDER_PASS_SINGLE)
	{

		bool should_alpha_mask = shouldAlphaMask();
		LLGLState test(GL_ALPHA_TEST, should_alpha_mask);
		
		if (should_alpha_mask)
		{
			gGL.setAlphaRejectSettings(LLRender::CF_GREATER, 0.5f);
		}
		
		BOOL first_pass = TRUE;
		if (!LLDrawPoolAvatar::sSkipOpaque)
		{
			if (!isSelf() || gAgent.needsRenderHead() || LLPipeline::sShadowRender)
			{
				if (isTextureVisible(TEX_HEAD_BAKED) || mIsDummy)
				{
					num_indices += mMeshLOD[MESH_ID_HEAD]->render(mAdjustedPixelArea, TRUE, mIsDummy);
					first_pass = FALSE;
				}
			}
			if (isTextureVisible(TEX_UPPER_BAKED) || mIsDummy)
			{
				num_indices += mMeshLOD[MESH_ID_UPPER_BODY]->render(mAdjustedPixelArea, first_pass, mIsDummy);
				first_pass = FALSE;
			}
			
			if (isTextureVisible(TEX_LOWER_BAKED) || mIsDummy)
			{
				num_indices += mMeshLOD[MESH_ID_LOWER_BODY]->render(mAdjustedPixelArea, first_pass, mIsDummy);
				first_pass = FALSE;
			}
		}

		gGL.setAlphaRejectSettings(LLRender::CF_DEFAULT);

		if (!LLDrawPoolAvatar::sSkipTransparent || LLPipeline::sImpostorRender)
		{
			LLGLState blend(GL_BLEND, !mIsDummy);
			LLGLState test(GL_ALPHA_TEST, !mIsDummy);
			num_indices += renderTransparent(first_pass);
		}
	}
	
	LLViewerJointMesh::sRenderPass = AVATAR_RENDER_PASS_SINGLE;
	
	//llinfos << "Avatar render: " << render_timer.getElapsedTimeF32() << llendl;

	//render_stat.addValue(render_timer.getElapsedTimeF32()*1000.f);

	return num_indices;
}

U32 LLVOAvatar::renderTransparent(BOOL first_pass)
{
	U32 num_indices = 0;
	if( isWearingWearableType( LLWearableType::WT_SKIRT ) && (mIsDummy || isTextureVisible(TEX_SKIRT_BAKED)) )
	{
		gGL.setAlphaRejectSettings(LLRender::CF_GREATER, 0.25f);
		num_indices += mMeshLOD[MESH_ID_SKIRT]->render(mAdjustedPixelArea, FALSE);
		first_pass = FALSE;
		gGL.setAlphaRejectSettings(LLRender::CF_DEFAULT);
	}

	if (!isSelf() || gAgent.needsRenderHead() || LLPipeline::sShadowRender)
	{
		if (LLPipeline::sImpostorRender)
		{
			gGL.setAlphaRejectSettings(LLRender::CF_GREATER, 0.5f);
		}
		
		if (isTextureVisible(TEX_HEAD_BAKED))
		{
			num_indices += mMeshLOD[MESH_ID_EYELASH]->render(mAdjustedPixelArea, first_pass, mIsDummy);
			first_pass = FALSE;
		}
		// Can't test for baked hair being defined, since that won't always be the case (not all viewers send baked hair)
		// TODO: 1.25 will be able to switch this logic back to calling isTextureVisible();
		if (getImage(TEX_HAIR_BAKED, 0)->getID() != IMG_INVISIBLE || LLDrawPoolAlpha::sShowDebugAlpha)
		{
			num_indices += mMeshLOD[MESH_ID_HAIR]->render(mAdjustedPixelArea, first_pass, mIsDummy);
			first_pass = FALSE;
		}
		if (LLPipeline::sImpostorRender)
		{
			gGL.setAlphaRejectSettings(LLRender::CF_DEFAULT);
		}
	}

	return num_indices;
}

//-----------------------------------------------------------------------------
// renderRigid()
//-----------------------------------------------------------------------------
U32 LLVOAvatar::renderRigid()
{
	U32 num_indices = 0;

	if (!mIsBuilt)
	{
		return 0;
	}

	if (isSelf() && (!gAgent.needsRenderAvatar() || !gAgent.needsRenderHead()))
	{
		return 0;
	}
	
	if (!mIsBuilt)
	{
		return 0;
	}

	bool should_alpha_mask = shouldAlphaMask();
	LLGLState test(GL_ALPHA_TEST, should_alpha_mask);

	if (should_alpha_mask)
	{
		gGL.setAlphaRejectSettings(LLRender::CF_GREATER, 0.5f);
	}

	if (isTextureVisible(TEX_EYES_BAKED)  || mIsDummy)
	{
		num_indices += mMeshLOD[MESH_ID_EYEBALL_LEFT]->render(mAdjustedPixelArea, TRUE, mIsDummy);
		num_indices += mMeshLOD[MESH_ID_EYEBALL_RIGHT]->render(mAdjustedPixelArea, TRUE, mIsDummy);
	}

	gGL.setAlphaRejectSettings(LLRender::CF_DEFAULT);
	
	return num_indices;
}

U32 LLVOAvatar::renderImpostor(LLColor4U color, S32 diffuse_channel)
{
	if (!mImpostor.isComplete())
	{
		return 0;
	}

	LLVector3 pos(getRenderPosition()+mImpostorOffset);
	LLVector3 at = (pos - LLViewerCamera::getInstance()->getOrigin());
	at.normalize();
	LLVector3 left = LLViewerCamera::getInstance()->getUpAxis() % at;
	LLVector3 up = at%left;

	left *= mImpostorDim.mV[0];
	up *= mImpostorDim.mV[1];

	LLGLEnable test(GL_ALPHA_TEST);
	gGL.setAlphaRejectSettings(LLRender::CF_GREATER, 0.f);

	gGL.color4ubv(color.mV);
	gGL.getTexUnit(diffuse_channel)->bind(&mImpostor);
	gGL.begin(LLRender::QUADS);
	gGL.texCoord2f(0,0);
	gGL.vertex3fv((pos+left-up).mV);
	gGL.texCoord2f(1,0);
	gGL.vertex3fv((pos-left-up).mV);
	gGL.texCoord2f(1,1);
	gGL.vertex3fv((pos-left+up).mV);
	gGL.texCoord2f(0,1);
	gGL.vertex3fv((pos+left+up).mV);
	gGL.end();
	gGL.flush();

	return 6;
}

//------------------------------------------------------------------------
// LLVOAvatar::updateTextures()
//------------------------------------------------------------------------
void LLVOAvatar::updateTextures()
{
	BOOL render_avatar = TRUE;

	if (mIsDummy || gNoRender)
	{
		return;
	}

	if( isSelf() )
	{
		render_avatar = TRUE;
	}
	else
	{
		if(!isVisible())
		{
			return ;//do not update for invisible avatar.
		}

		render_avatar = !mCulled; //visible and not culled.
	}

	std::vector<BOOL> layer_baked;
	// GL NOT ACTIVE HERE - *TODO
	for (U32 i = 0; i < mBakedTextureDatas.size(); i++)
	{
		layer_baked.push_back(isTextureDefined(mBakedTextureDatas[i].mTextureIndex));
		// bind the texture so that they'll be decoded slightly 
		// inefficient, we can short-circuit this if we have to
		if (render_avatar && !gGLManager.mIsDisabled)
		{
			if (layer_baked[i] && !mBakedTextureDatas[i].mIsLoaded)
			{
				gGL.getTexUnit(0)->bind(getImage( mBakedTextureDatas[i].mTextureIndex, 0 ));
			}
		}
	}

	mMaxPixelArea = 0.f;
	mMinPixelArea = 99999999.f;
	mHasGrey = FALSE; // debug
	for (U32 texture_index = 0; texture_index < getNumTEs(); texture_index++)
	{
		LLWearableType::EType wearable_type = LLVOAvatarDictionary::getTEWearableType((ETextureIndex)texture_index);
		U32 num_wearables = gAgentWearables.getWearableCount(wearable_type);
		const LLTextureEntry *te = getTE(texture_index);
		const F32 texel_area_ratio = fabs(te->mScaleS * te->mScaleT);
		LLViewerFetchedTexture *imagep = NULL;
		for (U32 wearable_index = 0; wearable_index < num_wearables; wearable_index++)
		{
			imagep = LLViewerTextureManager::staticCastToFetchedTexture(getImage(texture_index, wearable_index), TRUE);
			if (imagep)
			{
				const LLVOAvatarDictionary::TextureEntry *texture_dict = LLVOAvatarDictionary::getInstance()->getTexture((ETextureIndex)texture_index);
				const EBakedTextureIndex baked_index = texture_dict->mBakedTextureIndex;
				if (texture_dict->mIsLocalTexture)
				{
					addLocalTextureStats((ETextureIndex)texture_index, imagep, texel_area_ratio, render_avatar, layer_baked[baked_index]);
				}
			}
		}
		if (isIndexBakedTexture((ETextureIndex) texture_index) && render_avatar)
		{
			const S32 boost_level = getAvatarBakedBoostLevel();
			imagep = LLViewerTextureManager::staticCastToFetchedTexture(getImage(texture_index,0), TRUE);
			// Spam if this is a baked texture, not set to default image, without valid host info
			if (isIndexBakedTexture((ETextureIndex)texture_index)
				&& imagep->getID() != IMG_DEFAULT_AVATAR
				&& imagep->getID() != IMG_INVISIBLE
				&& !imagep->getTargetHost().isOk())
			{
				LL_WARNS_ONCE("Texture") << "LLVOAvatar::updateTextures No host for texture "
										 << imagep->getID() << " for avatar "
										 << (isSelf() ? "<myself>" : getID().asString()) 
										 << " on host " << getRegion()->getHost() << llendl;
			}

			addBakedTextureStats( imagep, mPixelArea, texel_area_ratio, boost_level );			
		}
	}

	if (gPipeline.hasRenderDebugMask(LLPipeline::RENDER_DEBUG_TEXTURE_AREA))
	{
		setDebugText(llformat("%4.0f:%4.0f", (F32) sqrt(mMinPixelArea),(F32) sqrt(mMaxPixelArea)));
	}	
}


void LLVOAvatar::addLocalTextureStats( ETextureIndex idx, LLViewerFetchedTexture* imagep,
									   F32 texel_area_ratio, BOOL render_avatar, BOOL covered_by_baked, U32 index )
{
	// No local texture stats for non-self avatars
	return;
}

const S32 MAX_TEXTURE_UPDATE_INTERVAL = 64 ; //need to call updateTextures() at least every 32 frames.	
const S32 MAX_TEXTURE_VIRTURE_SIZE_RESET_INTERVAL = S32_MAX ; //frames
void LLVOAvatar::checkTextureLoading()
{
	static const F32 MAX_INVISIBLE_WAITING_TIME = 15.f ; //seconds

	BOOL pause = !isVisible() ;
	if(!pause)
	{
		mInvisibleTimer.reset() ;
	}
	if(mLoadedCallbacksPaused == pause)
	{
		return ; 
	}
	
	if(mCallbackTextureList.empty()) //when is self or no callbacks. Note: this list for self is always empty.
	{
		mLoadedCallbacksPaused = pause ;
		return ; //nothing to check.
	}
	
	if(pause && mInvisibleTimer.getElapsedTimeF32() < MAX_INVISIBLE_WAITING_TIME)
	{
		return ; //have not been invisible for enough time.
	}
	
	for(LLLoadedCallbackEntry::source_callback_list_t::iterator iter = mCallbackTextureList.begin();
		iter != mCallbackTextureList.end(); ++iter)
	{
		LLViewerFetchedTexture* tex = gTextureList.findImage(*iter) ;
		if(tex)
		{
			if(pause)//pause texture fetching.
			{
				tex->pauseLoadedCallbacks(&mCallbackTextureList) ;

				//set to terminate texture fetching after MAX_TEXTURE_UPDATE_INTERVAL frames.
				tex->setMaxVirtualSizeResetInterval(MAX_TEXTURE_UPDATE_INTERVAL);
				tex->resetMaxVirtualSizeResetCounter() ;
			}
			else//unpause
			{
				static const F32 START_AREA = 100.f ;

				tex->unpauseLoadedCallbacks(&mCallbackTextureList) ;
				tex->addTextureStats(START_AREA); //jump start the fetching again
			}
		}		
	}			
	
	if(!pause)
	{
		updateTextures() ; //refresh texture stats.
	}
	mLoadedCallbacksPaused = pause ;
	return ;
}

const F32  SELF_ADDITIONAL_PRI = 0.75f ;
const F32  ADDITIONAL_PRI = 0.5f;
void LLVOAvatar::addBakedTextureStats( LLViewerFetchedTexture* imagep, F32 pixel_area, F32 texel_area_ratio, S32 boost_level)
{
	//Note:
	//if this function is not called for the last MAX_TEXTURE_VIRTURE_SIZE_RESET_INTERVAL frames, 
	//the texture pipeline will stop fetching this texture.

	imagep->resetTextureStats();
	imagep->setCanUseHTTP(false) ; //turn off http fetching for baked textures.
	imagep->setMaxVirtualSizeResetInterval(MAX_TEXTURE_VIRTURE_SIZE_RESET_INTERVAL);
	imagep->resetMaxVirtualSizeResetCounter() ;

	mMaxPixelArea = llmax(pixel_area, mMaxPixelArea);
	mMinPixelArea = llmin(pixel_area, mMinPixelArea);	
	imagep->addTextureStats(pixel_area / texel_area_ratio);
	imagep->setBoostLevel(boost_level);
	
	if(boost_level != LLViewerTexture::BOOST_AVATAR_BAKED_SELF)
	{
		imagep->setAdditionalDecodePriority(ADDITIONAL_PRI) ;
	}
	else
	{
		imagep->setAdditionalDecodePriority(SELF_ADDITIONAL_PRI) ;
	}
}

//virtual	
void LLVOAvatar::setImage(const U8 te, LLViewerTexture *imagep, const U32 index)
{
	setTEImage(te, imagep);
}

//virtual 
LLViewerTexture* LLVOAvatar::getImage(const U8 te, const U32 index) const
{
	return getTEImage(te);
}
//virtual 
const LLTextureEntry* LLVOAvatar::getTexEntry(const U8 te_num) const
{
	return getTE(te_num);
}

//virtual 
void LLVOAvatar::setTexEntry(const U8 index, const LLTextureEntry &te)
{
	setTE(index, te);
}

//-----------------------------------------------------------------------------
// resolveHeight()
//-----------------------------------------------------------------------------

void LLVOAvatar::resolveHeightAgent(const LLVector3 &in_pos_agent, LLVector3 &out_pos_agent, LLVector3 &out_norm)
{
	LLVector3d in_pos_global, out_pos_global;

	in_pos_global = gAgent.getPosGlobalFromAgent(in_pos_agent);
	resolveHeightGlobal(in_pos_global, out_pos_global, out_norm);
	out_pos_agent = gAgent.getPosAgentFromGlobal(out_pos_global);
}


void LLVOAvatar::resolveRayCollisionAgent(const LLVector3d start_pt, const LLVector3d end_pt, LLVector3d &out_pos, LLVector3 &out_norm)
{
	LLViewerObject *obj;
	LLWorld::getInstance()->resolveStepHeightGlobal(this, start_pt, end_pt, out_pos, out_norm, &obj);
}

void LLVOAvatar::resolveHeightGlobal(const LLVector3d &inPos, LLVector3d &outPos, LLVector3 &outNorm)
{
	LLVector3d zVec(0.0f, 0.0f, 0.5f);
	LLVector3d p0 = inPos + zVec;
	LLVector3d p1 = inPos - zVec;
	LLViewerObject *obj;
	LLWorld::getInstance()->resolveStepHeightGlobal(this, p0, p1, outPos, outNorm, &obj);
	if (!obj)
	{
		mStepOnLand = TRUE;
		mStepMaterial = 0;
		mStepObjectVelocity.setVec(0.0f, 0.0f, 0.0f);
	}
	else
	{
		mStepOnLand = FALSE;
		mStepMaterial = obj->getMaterial();

		// We want the primitive velocity, not our velocity... (which actually subtracts the
		// step object velocity)
		LLVector3 angularVelocity = obj->getAngularVelocity();
		LLVector3 relativePos = gAgent.getPosAgentFromGlobal(outPos) - obj->getPositionAgent();

		LLVector3 linearComponent = angularVelocity % relativePos;
//		llinfos << "Linear Component of Rotation Velocity " << linearComponent << llendl;
		mStepObjectVelocity = obj->getVelocity() + linearComponent;
	}
}


//-----------------------------------------------------------------------------
// getStepSound()
//-----------------------------------------------------------------------------
const LLUUID& LLVOAvatar::getStepSound() const
{
	if ( mStepOnLand )
	{
		return sStepSoundOnLand;
	}

	return sStepSounds[mStepMaterial];
}


//-----------------------------------------------------------------------------
// processAnimationStateChanges()
//-----------------------------------------------------------------------------
void LLVOAvatar::processAnimationStateChanges()
{
	LLMemType mt(LLMemType::MTYPE_AVATAR);
	
	if (gNoRender)
	{
		return;
	}

	if ( isAnyAnimationSignaled(AGENT_WALK_ANIMS, NUM_AGENT_WALK_ANIMS) )
	{
		startMotion(ANIM_AGENT_WALK_ADJUST);
		stopMotion(ANIM_AGENT_FLY_ADJUST);
	}
	else if (mInAir && !mIsSitting)
	{
		stopMotion(ANIM_AGENT_WALK_ADJUST);
		startMotion(ANIM_AGENT_FLY_ADJUST);
	}
	else
	{
		stopMotion(ANIM_AGENT_WALK_ADJUST);
		stopMotion(ANIM_AGENT_FLY_ADJUST);
	}

	if ( isAnyAnimationSignaled(AGENT_GUN_AIM_ANIMS, NUM_AGENT_GUN_AIM_ANIMS) )
	{
		startMotion(ANIM_AGENT_TARGET);
		stopMotion(ANIM_AGENT_BODY_NOISE);
	}
	else
	{
		stopMotion(ANIM_AGENT_TARGET);
		startMotion(ANIM_AGENT_BODY_NOISE);
	}
	
	// clear all current animations
	AnimIterator anim_it;
	for (anim_it = mPlayingAnimations.begin(); anim_it != mPlayingAnimations.end();)
	{
		AnimIterator found_anim = mSignaledAnimations.find(anim_it->first);

		// playing, but not signaled, so stop
		if (found_anim == mSignaledAnimations.end())
		{
			processSingleAnimationStateChange(anim_it->first, FALSE);
			mPlayingAnimations.erase(anim_it++);
			continue;
		}

		++anim_it;
	}

	// start up all new anims
	for (anim_it = mSignaledAnimations.begin(); anim_it != mSignaledAnimations.end();)
	{
		AnimIterator found_anim = mPlayingAnimations.find(anim_it->first);

		// signaled but not playing, or different sequence id, start motion
		if (found_anim == mPlayingAnimations.end() || found_anim->second != anim_it->second)
		{
			if (processSingleAnimationStateChange(anim_it->first, TRUE))
			{
				mPlayingAnimations[anim_it->first] = anim_it->second;
				++anim_it;
				continue;
			}
		}

		++anim_it;
	}

	// clear source information for animations which have been stopped
	if (isSelf())
	{
		AnimSourceIterator source_it = mAnimationSources.begin();

		for (source_it = mAnimationSources.begin(); source_it != mAnimationSources.end();)
		{
			if (mSignaledAnimations.find(source_it->second) == mSignaledAnimations.end())
			{
				mAnimationSources.erase(source_it++);
			}
			else
			{
				++source_it;
			}
		}
	}

	stop_glerror();
}


//-----------------------------------------------------------------------------
// processSingleAnimationStateChange();
//-----------------------------------------------------------------------------
BOOL LLVOAvatar::processSingleAnimationStateChange( const LLUUID& anim_id, BOOL start )
{
	LLMemType mt(LLMemType::MTYPE_AVATAR);
	
	BOOL result = FALSE;

	if ( start ) // start animation
	{
		if (anim_id == ANIM_AGENT_TYPE)
		{
			if (gAudiop)
			{
				LLVector3d char_pos_global = gAgent.getPosGlobalFromAgent(getCharacterPosition());
				if (LLViewerParcelMgr::getInstance()->canHearSound(char_pos_global)
				    && !LLMuteList::getInstance()->isMuted(getID(), LLMute::flagObjectSounds))
				{
					// RN: uncomment this to play on typing sound at fixed volume once sound engine is fixed
					// to support both spatialized and non-spatialized instances of the same sound
					//if (isSelf())
					//{
					//	gAudiop->triggerSound(LLUUID(gSavedSettings.getString("UISndTyping")), 1.0f, LLAudioEngine::AUDIO_TYPE_UI);
					//}
					//else
					{
						LLUUID sound_id = LLUUID(gSavedSettings.getString("UISndTyping"));
						gAudiop->triggerSound(sound_id, getID(), 1.0f, LLAudioEngine::AUDIO_TYPE_SFX, char_pos_global);
					}
				}
			}
		}
		else if (anim_id == ANIM_AGENT_SIT_GROUND_CONSTRAINED)
		{
			sitDown(TRUE);
		}


		if (startMotion(anim_id))
		{
			result = TRUE;
		}
		else
		{
			llwarns << "Failed to start motion!" << llendl;
		}
	}
	else //stop animation
	{
		if (anim_id == ANIM_AGENT_SIT_GROUND_CONSTRAINED)
		{
			sitDown(FALSE);
		}
		stopMotion(anim_id);
		result = TRUE;
	}

	return result;
}

//-----------------------------------------------------------------------------
// isAnyAnimationSignaled()
//-----------------------------------------------------------------------------
BOOL LLVOAvatar::isAnyAnimationSignaled(const LLUUID *anim_array, const S32 num_anims) const
{
	for (S32 i = 0; i < num_anims; i++)
	{
		if(mSignaledAnimations.find(anim_array[i]) != mSignaledAnimations.end())
		{
			return TRUE;
		}
	}
	return FALSE;
}

//-----------------------------------------------------------------------------
// resetAnimations()
//-----------------------------------------------------------------------------
void LLVOAvatar::resetAnimations()
{
	LLKeyframeMotion::flushKeyframeCache();
	flushAllMotions();
}

// Override selectively based on avatar sex and whether we're using new
// animations.
LLUUID LLVOAvatar::remapMotionID(const LLUUID& id)
{
	BOOL use_new_walk_run = gSavedSettings.getBOOL("UseNewWalkRun");
	LLUUID result = id;

	// start special case female walk for female avatars
	if (getSex() == SEX_FEMALE)
	{
		if (id == ANIM_AGENT_WALK)
		{
			if (use_new_walk_run)
				result = ANIM_AGENT_FEMALE_WALK_NEW;
			else
				result = ANIM_AGENT_FEMALE_WALK;
		}
		else if (id == ANIM_AGENT_RUN)
		{
			// There is no old female run animation, so only override
			// in one case.
			if (use_new_walk_run)
				result = ANIM_AGENT_FEMALE_RUN_NEW;
		}
		else if (id == ANIM_AGENT_SIT)
		{
			result = ANIM_AGENT_SIT_FEMALE;
		}
	}
	else
	{
		// Male avatar.
		if (id == ANIM_AGENT_WALK)
		{
			if (use_new_walk_run)
				result = ANIM_AGENT_WALK_NEW;
		}
		else if (id == ANIM_AGENT_RUN)
		{
			if (use_new_walk_run)
				result = ANIM_AGENT_RUN_NEW;
		}
	
	}

	return result;

}

//-----------------------------------------------------------------------------
// startMotion()
// id is the asset if of the animation to start
// time_offset is the offset into the animation at which to start playing
//-----------------------------------------------------------------------------
BOOL LLVOAvatar::startMotion(const LLUUID& id, F32 time_offset)
{
	LLMemType mt(LLMemType::MTYPE_AVATAR);

	lldebugs << "motion requested " << id.asString() << " " << gAnimLibrary.animationName(id) << llendl;

	LLUUID remap_id = remapMotionID(id);

	if (remap_id != id)
	{
		lldebugs << "motion resultant " << remap_id.asString() << " " << gAnimLibrary.animationName(remap_id) << llendl;
	}

	if (isSelf() && remap_id == ANIM_AGENT_AWAY)
	{
		gAgent.setAFK();
	}

	return LLCharacter::startMotion(remap_id, time_offset);
}

//-----------------------------------------------------------------------------
// stopMotion()
//-----------------------------------------------------------------------------
BOOL LLVOAvatar::stopMotion(const LLUUID& id, BOOL stop_immediate)
{
	lldebugs << "motion requested " << id.asString() << " " << gAnimLibrary.animationName(id) << llendl;

	LLUUID remap_id = remapMotionID(id);
	
	if (remap_id != id)
	{
		lldebugs << "motion resultant " << remap_id.asString() << " " << gAnimLibrary.animationName(remap_id) << llendl;
	}

	if (isSelf())
	{
		gAgent.onAnimStop(remap_id);
	}

	return LLCharacter::stopMotion(remap_id, stop_immediate);
}

//-----------------------------------------------------------------------------
// stopMotionFromSource()
//-----------------------------------------------------------------------------
// virtual
void LLVOAvatar::stopMotionFromSource(const LLUUID& source_id)
{
}

//-----------------------------------------------------------------------------
// getVolumePos()
//-----------------------------------------------------------------------------
LLVector3 LLVOAvatar::getVolumePos(S32 joint_index, LLVector3& volume_offset)
{
	if (joint_index > mNumCollisionVolumes)
	{
		return LLVector3::zero;
	}

	return mCollisionVolumes[joint_index].getVolumePos(volume_offset);
}

//-----------------------------------------------------------------------------
// findCollisionVolume()
//-----------------------------------------------------------------------------
LLJoint* LLVOAvatar::findCollisionVolume(U32 volume_id)
{
	if ((S32)volume_id > mNumCollisionVolumes)
	{
		return NULL;
	}
	
	return &mCollisionVolumes[volume_id];
}

//-----------------------------------------------------------------------------
// findCollisionVolume()
//-----------------------------------------------------------------------------
S32 LLVOAvatar::getCollisionVolumeID(std::string &name)
{
	for (S32 i = 0; i < mNumCollisionVolumes; i++)
	{
		if (mCollisionVolumes[i].getName() == name)
		{
			return i;
		}
	}

	return -1;
}

//-----------------------------------------------------------------------------
// addDebugText()
//-----------------------------------------------------------------------------
void LLVOAvatar::addDebugText(const std::string& text)
{
	mDebugText.append(1, '\n');
	mDebugText.append(text);
}

//-----------------------------------------------------------------------------
// getID()
//-----------------------------------------------------------------------------
const LLUUID& LLVOAvatar::getID()
{
	return mID;
}

//-----------------------------------------------------------------------------
// getJoint()
//-----------------------------------------------------------------------------
// RN: avatar joints are multi-rooted to include screen-based attachments
LLJoint *LLVOAvatar::getJoint( const std::string &name )
{
	LLJoint* jointp = mRoot.findJoint(name);
	return jointp;
}

//-----------------------------------------------------------------------------
// resetJointPositions
//-----------------------------------------------------------------------------
void LLVOAvatar::resetJointPositions( void )
{
	for(S32 i = 0; i < (S32)mNumJoints; ++i)
	{
		mSkeleton[i].restoreOldXform();
		mSkeleton[i].setId( LLUUID::null );
	}
	mHasPelvisOffset = false;
}
//-----------------------------------------------------------------------------
// resetSpecificJointPosition
//-----------------------------------------------------------------------------
void LLVOAvatar::resetSpecificJointPosition( const std::string& name )
{
	LLJoint* pJoint = mRoot.findJoint( name );
	
	if ( pJoint  && pJoint->doesJointNeedToBeReset() )
	{
		pJoint->restoreOldXform();
		pJoint->setId( LLUUID::null );
		//If we're reseting the pelvis position make sure not to apply offset
		if ( name == "mPelvis" )
		{
			mHasPelvisOffset = false;
		}
	}
	else
	{
		llinfos<<"Did not find "<< name.c_str()<<llendl;
	}
}
//-----------------------------------------------------------------------------
// resetJointPositionsToDefault
//-----------------------------------------------------------------------------
void LLVOAvatar::resetJointPositionsToDefault( void )
{
	const LLVector3& avPos = getCharacterPosition();
	
	//Reposition the pelvis
	LLJoint* pPelvis = mRoot.findJoint("mPelvis");
	if ( pPelvis )
	{
		pPelvis->setPosition( avPos + pPelvis->getPosition() );
	}
	else 
	{
		llwarns<<"Can't get pelvis joint."<<llendl;	
		return;
	}

	//Subsequent joints are relative to pelvis
	for( S32 i = 0; i < (S32)mNumJoints; ++i )
	{
		LLJoint* pJoint = (LLJoint*)&mSkeleton[i];
		if ( pJoint->doesJointNeedToBeReset() )
		{

			pJoint->setId( LLUUID::null );
			//restore joints to default positions, however skip over the pelvis
			if ( pJoint && pPelvis != pJoint )
			{
				pJoint->restoreOldXform();
			}
		}
	}
	//make sure we don't apply the joint offset
	mHasPelvisOffset = false;
	postPelvisSetRecalc();
}
//-----------------------------------------------------------------------------
// getCharacterPosition()
//-----------------------------------------------------------------------------
LLVector3 LLVOAvatar::getCharacterPosition()
{
	if (mDrawable.notNull())
	{
		return mDrawable->getPositionAgent();
	}
	else
	{
		return getPositionAgent();
	}
}


//-----------------------------------------------------------------------------
// LLVOAvatar::getCharacterRotation()
//-----------------------------------------------------------------------------
LLQuaternion LLVOAvatar::getCharacterRotation()
{
	return getRotation();
}


//-----------------------------------------------------------------------------
// LLVOAvatar::getCharacterVelocity()
//-----------------------------------------------------------------------------
LLVector3 LLVOAvatar::getCharacterVelocity()
{
	return getVelocity() - mStepObjectVelocity;
}


//-----------------------------------------------------------------------------
// LLVOAvatar::getCharacterAngularVelocity()
//-----------------------------------------------------------------------------
LLVector3 LLVOAvatar::getCharacterAngularVelocity()
{
	return getAngularVelocity();
}

//-----------------------------------------------------------------------------
// LLVOAvatar::getGround()
//-----------------------------------------------------------------------------
void LLVOAvatar::getGround(const LLVector3 &in_pos_agent, LLVector3 &out_pos_agent, LLVector3 &outNorm)
{
	LLVector3d z_vec(0.0f, 0.0f, 1.0f);
	LLVector3d p0_global, p1_global;

	if (gNoRender || mIsDummy)
	{
		outNorm.setVec(z_vec);
		out_pos_agent = in_pos_agent;
		return;
	}
	
	p0_global = gAgent.getPosGlobalFromAgent(in_pos_agent) + z_vec;
	p1_global = gAgent.getPosGlobalFromAgent(in_pos_agent) - z_vec;
	LLViewerObject *obj;
	LLVector3d out_pos_global;
	LLWorld::getInstance()->resolveStepHeightGlobal(this, p0_global, p1_global, out_pos_global, outNorm, &obj);
	out_pos_agent = gAgent.getPosAgentFromGlobal(out_pos_global);
}

//-----------------------------------------------------------------------------
// LLVOAvatar::getTimeDilation()
//-----------------------------------------------------------------------------
F32 LLVOAvatar::getTimeDilation()
{
	return mTimeDilation;
}


//-----------------------------------------------------------------------------
// LLVOAvatar::getPixelArea()
//-----------------------------------------------------------------------------
F32 LLVOAvatar::getPixelArea() const
{
	if (mIsDummy)
	{
		return 100000.f;
	}
	return mPixelArea;
}


//-----------------------------------------------------------------------------
// LLVOAvatar::getHeadMesh()
//-----------------------------------------------------------------------------
LLPolyMesh*	LLVOAvatar::getHeadMesh()
{
	return mMeshLOD[MESH_ID_HEAD]->mMeshParts[0]->getMesh();
}


//-----------------------------------------------------------------------------
// LLVOAvatar::getUpperBodyMesh()
//-----------------------------------------------------------------------------
LLPolyMesh*	LLVOAvatar::getUpperBodyMesh()
{
	return mMeshLOD[MESH_ID_UPPER_BODY]->mMeshParts[0]->getMesh();
}


//-----------------------------------------------------------------------------
// LLVOAvatar::getPosGlobalFromAgent()
//-----------------------------------------------------------------------------
LLVector3d	LLVOAvatar::getPosGlobalFromAgent(const LLVector3 &position)
{
	return gAgent.getPosGlobalFromAgent(position);
}

//-----------------------------------------------------------------------------
// getPosAgentFromGlobal()
//-----------------------------------------------------------------------------
LLVector3	LLVOAvatar::getPosAgentFromGlobal(const LLVector3d &position)
{
	return gAgent.getPosAgentFromGlobal(position);
}

//-----------------------------------------------------------------------------
// allocateCharacterJoints()
//-----------------------------------------------------------------------------
BOOL LLVOAvatar::allocateCharacterJoints( U32 num )
{
	deleteAndClearArray(mSkeleton);
	mNumJoints = 0;

	mSkeleton = new LLViewerJoint[num];
	
	for(S32 joint_num = 0; joint_num < (S32)num; joint_num++)
	{
		mSkeleton[joint_num].setJointNum(joint_num);
	}

	if (!mSkeleton)
	{
		return FALSE;
	}

	mNumJoints = num;
	return TRUE;
}

//-----------------------------------------------------------------------------
// allocateCollisionVolumes()
//-----------------------------------------------------------------------------
BOOL LLVOAvatar::allocateCollisionVolumes( U32 num )
{
	deleteAndClearArray(mCollisionVolumes);
	mNumCollisionVolumes = 0;

	mCollisionVolumes = new LLViewerJointCollisionVolume[num];
	if (!mCollisionVolumes)
	{
		return FALSE;
	}

	mNumCollisionVolumes = num;
	return TRUE;
}


//-----------------------------------------------------------------------------
// getCharacterJoint()
//-----------------------------------------------------------------------------
LLJoint *LLVOAvatar::getCharacterJoint( U32 num )
{
	if ((S32)num >= mNumJoints 
	    || (S32)num < 0)
	{
		return NULL;
	}
	return (LLJoint*)&mSkeleton[num];
}

//-----------------------------------------------------------------------------
// requestStopMotion()
//-----------------------------------------------------------------------------
// virtual
void LLVOAvatar::requestStopMotion( LLMotion* motion )
{
	// Only agent avatars should handle the stop motion notifications.
}

//-----------------------------------------------------------------------------
// loadAvatar()
//-----------------------------------------------------------------------------
static LLFastTimer::DeclareTimer FTM_LOAD_AVATAR("Load Avatar");

BOOL LLVOAvatar::loadAvatar()
{
// 	LLFastTimer t(FTM_LOAD_AVATAR);
	
	// avatar_skeleton.xml
	if( !buildSkeleton(sAvatarSkeletonInfo) )
	{
		llwarns << "avatar file: buildSkeleton() failed" << llendl;
		return FALSE;
	}

	// avatar_lad.xml : <skeleton>
	if( !loadSkeletonNode() )
	{
		llwarns << "avatar file: loadNodeSkeleton() failed" << llendl;
		return FALSE;
	}
	
	// avatar_lad.xml : <mesh>
	if( !loadMeshNodes() )
	{
		llwarns << "avatar file: loadNodeMesh() failed" << llendl;
		return FALSE;
	}
	
	// avatar_lad.xml : <global_color>
	if( sAvatarXmlInfo->mTexSkinColorInfo )
	{
		mTexSkinColor = new LLTexGlobalColor( this );
		if( !mTexSkinColor->setInfo( sAvatarXmlInfo->mTexSkinColorInfo ) )
		{
			llwarns << "avatar file: mTexSkinColor->setInfo() failed" << llendl;
			return FALSE;
		}
	}
	else
	{
		llwarns << "<global_color> name=\"skin_color\" not found" << llendl;
		return FALSE;
	}
	if( sAvatarXmlInfo->mTexHairColorInfo )
	{
		mTexHairColor = new LLTexGlobalColor( this );
		if( !mTexHairColor->setInfo( sAvatarXmlInfo->mTexHairColorInfo ) )
		{
			llwarns << "avatar file: mTexHairColor->setInfo() failed" << llendl;
			return FALSE;
		}
	}
	else
	{
		llwarns << "<global_color> name=\"hair_color\" not found" << llendl;
		return FALSE;
	}
	if( sAvatarXmlInfo->mTexEyeColorInfo )
	{
		mTexEyeColor = new LLTexGlobalColor( this );
		if( !mTexEyeColor->setInfo( sAvatarXmlInfo->mTexEyeColorInfo ) )
		{
			llwarns << "avatar file: mTexEyeColor->setInfo() failed" << llendl;
			return FALSE;
		}
	}
	else
	{
		llwarns << "<global_color> name=\"eye_color\" not found" << llendl;
		return FALSE;
	}
	
	// avatar_lad.xml : <layer_set>
	if (sAvatarXmlInfo->mLayerInfoList.empty())
	{
		llwarns << "avatar file: missing <layer_set> node" << llendl;
		return FALSE;
	}

	if (sAvatarXmlInfo->mMorphMaskInfoList.empty())
	{
		llwarns << "avatar file: missing <morph_masks> node" << llendl;
		return FALSE;
	}

	// avatar_lad.xml : <morph_masks>
	for (LLVOAvatarXmlInfo::morph_info_list_t::iterator iter = sAvatarXmlInfo->mMorphMaskInfoList.begin();
		 iter != sAvatarXmlInfo->mMorphMaskInfoList.end();
		 ++iter)
	{
		LLVOAvatarXmlInfo::LLVOAvatarMorphInfo *info = *iter;

		EBakedTextureIndex baked = LLVOAvatarDictionary::findBakedByRegionName(info->mRegion); 
		if (baked != BAKED_NUM_INDICES)
		{
			LLPolyMorphTarget *morph_param;
			const std::string *name = &info->mName;
			morph_param = (LLPolyMorphTarget *)(getVisualParam(name->c_str()));
			if (morph_param)
			{
				BOOL invert = info->mInvert;
				addMaskedMorph(baked, morph_param, invert, info->mLayer);
			}
		}

	}

	loadLayersets();	
	
	// avatar_lad.xml : <driver_parameters>
	for (LLVOAvatarXmlInfo::driver_info_list_t::iterator iter = sAvatarXmlInfo->mDriverInfoList.begin();
		 iter != sAvatarXmlInfo->mDriverInfoList.end(); 
		 ++iter)
	{
		LLDriverParamInfo *info = *iter;
		LLDriverParam* driver_param = new LLDriverParam( this );
		if (driver_param->setInfo(info))
		{
			addVisualParam( driver_param );
			LLVisualParam*(LLVOAvatar::*avatar_function)(S32)const = &LLVOAvatar::getVisualParam; 
			if( !driver_param->linkDrivenParams(boost::bind(avatar_function,(LLVOAvatar*)this,_1 ), false))
			{
				llwarns << "could not link driven params for avatar " << this->getFullname() << " id: " << driver_param->getID() << llendl;
				continue;
			}
		}
		else
		{
			delete driver_param;
			llwarns << "avatar file: driver_param->parseData() failed" << llendl;
			return FALSE;
		}
	}

	// Uncomment to enable avatar_lad.xml debugging. 
	std::ofstream file;
	file.open("avatar_lad.log");
	for( LLViewerVisualParam* param = (LLViewerVisualParam*) getFirstVisualParam(); 
	param;
	param = (LLViewerVisualParam*) getNextVisualParam() )
	{
		param->getInfo()->toStream(file);
		file << std::endl;
	}

	file.close();
	
	return TRUE;
}

//-----------------------------------------------------------------------------
// loadSkeletonNode(): loads <skeleton> node from XML tree
//-----------------------------------------------------------------------------
BOOL LLVOAvatar::loadSkeletonNode ()
{
	mRoot.addChild( &mSkeleton[0] );

	for (std::vector<LLViewerJoint *>::iterator iter = mMeshLOD.begin();
		 iter != mMeshLOD.end(); 
		 ++iter)
	{
		LLViewerJoint *joint = (LLViewerJoint *) *iter;
		joint->mUpdateXform = FALSE;
		joint->setMeshesToChildren();
	}

	mRoot.addChild(mMeshLOD[MESH_ID_HEAD]);
	mRoot.addChild(mMeshLOD[MESH_ID_EYELASH]);
	mRoot.addChild(mMeshLOD[MESH_ID_UPPER_BODY]);
	mRoot.addChild(mMeshLOD[MESH_ID_LOWER_BODY]);
	mRoot.addChild(mMeshLOD[MESH_ID_SKIRT]);
	mRoot.addChild(mMeshLOD[MESH_ID_HEAD]);

	LLViewerJoint *skull = (LLViewerJoint*)mRoot.findJoint("mSkull");
	if (skull)
	{
		skull->addChild(mMeshLOD[MESH_ID_HAIR] );
	}

	LLViewerJoint *eyeL = (LLViewerJoint*)mRoot.findJoint("mEyeLeft");
	if (eyeL)
	{
		eyeL->addChild( mMeshLOD[MESH_ID_EYEBALL_LEFT] );
	}

	LLViewerJoint *eyeR = (LLViewerJoint*)mRoot.findJoint("mEyeRight");
	if (eyeR)
	{
		eyeR->addChild( mMeshLOD[MESH_ID_EYEBALL_RIGHT] );
	}

	// SKELETAL DISTORTIONS
	{
		LLVOAvatarXmlInfo::skeletal_distortion_info_list_t::iterator iter;
		for (iter = sAvatarXmlInfo->mSkeletalDistortionInfoList.begin();
			 iter != sAvatarXmlInfo->mSkeletalDistortionInfoList.end(); 
			 ++iter)
		{
			LLPolySkeletalDistortionInfo *info = *iter;
			LLPolySkeletalDistortion *param = new LLPolySkeletalDistortion(this);
			if (!param->setInfo(info))
			{
				delete param;
				return FALSE;
			}
			else
			{
				addVisualParam(param);
			}				
		}
	}
	
	// ATTACHMENTS
	{
		LLVOAvatarXmlInfo::attachment_info_list_t::iterator iter;
		for (iter = sAvatarXmlInfo->mAttachmentInfoList.begin();
			 iter != sAvatarXmlInfo->mAttachmentInfoList.end(); 
			 ++iter)
		{
			LLVOAvatarXmlInfo::LLVOAvatarAttachmentInfo *info = *iter;
			if (!isSelf() && info->mJointName == "mScreen")
			{ //don't process screen joint for other avatars
				continue;
			}

			LLViewerJointAttachment* attachment = new LLViewerJointAttachment();

			attachment->setName(info->mName);
			LLJoint *parentJoint = getJoint(info->mJointName);
			if (!parentJoint)
			{
				llwarns << "No parent joint by name " << info->mJointName << " found for attachment point " << info->mName << llendl;
				delete attachment;
				continue;
			}

			if (info->mHasPosition)
			{
				attachment->setOriginalPosition(info->mPosition);
			}

			if (info->mHasRotation)
			{
				LLQuaternion rotation;
				rotation.setQuat(info->mRotationEuler.mV[VX] * DEG_TO_RAD,
								 info->mRotationEuler.mV[VY] * DEG_TO_RAD,
								 info->mRotationEuler.mV[VZ] * DEG_TO_RAD);
				attachment->setRotation(rotation);
			}

			int group = info->mGroup;
			if (group >= 0)
			{
				if (group < 0 || group >= 9)
				{
					llwarns << "Invalid group number (" << group << ") for attachment point " << info->mName << llendl;
				}
				else
				{
					attachment->setGroup(group);
				}
			}

			S32 attachmentID = info->mAttachmentID;
			if (attachmentID < 1 || attachmentID > 255)
			{
				llwarns << "Attachment point out of range [1-255]: " << attachmentID << " on attachment point " << info->mName << llendl;
				delete attachment;
				continue;
			}
			if (mAttachmentPoints.find(attachmentID) != mAttachmentPoints.end())
			{
				llwarns << "Attachment point redefined with id " << attachmentID << " on attachment point " << info->mName << llendl;
				delete attachment;
				continue;
			}

			attachment->setPieSlice(info->mPieMenuSlice);
			attachment->setVisibleInFirstPerson(info->mVisibleFirstPerson);
			attachment->setIsHUDAttachment(info->mIsHUDAttachment);

			mAttachmentPoints[attachmentID] = attachment;

			// now add attachment joint
			parentJoint->addChild(attachment);
		}
	}

	return TRUE;
}

//-----------------------------------------------------------------------------
// loadMeshNodes(): loads <mesh> nodes from XML tree
//-----------------------------------------------------------------------------
BOOL LLVOAvatar::loadMeshNodes()
{
	for (LLVOAvatarXmlInfo::mesh_info_list_t::const_iterator meshinfo_iter = sAvatarXmlInfo->mMeshInfoList.begin();
		 meshinfo_iter != sAvatarXmlInfo->mMeshInfoList.end(); 
		 ++meshinfo_iter)
	{
		const LLVOAvatarXmlInfo::LLVOAvatarMeshInfo *info = *meshinfo_iter;
		const std::string &type = info->mType;
		S32 lod = info->mLOD;

		LLViewerJointMesh* mesh = NULL;
		U8 mesh_id = 0;
		BOOL found_mesh_id = FALSE;

		/* if (type == "hairMesh")
			switch(lod)
			  case 0:
				mesh = &mHairMesh0; */
		for (LLVOAvatarDictionary::Meshes::const_iterator mesh_iter = LLVOAvatarDictionary::getInstance()->getMeshes().begin();
			 mesh_iter != LLVOAvatarDictionary::getInstance()->getMeshes().end();
			 ++mesh_iter)
		{
			const EMeshIndex mesh_index = mesh_iter->first;
			const LLVOAvatarDictionary::MeshEntry *mesh_dict = mesh_iter->second;
			if (type.compare(mesh_dict->mName) == 0)
			{
				mesh_id = mesh_index;
				found_mesh_id = TRUE;
				break;
			}
		}

		if (found_mesh_id)
		{
			if (lod < (S32)mMeshLOD[mesh_id]->mMeshParts.size())
			{
				mesh = mMeshLOD[mesh_id]->mMeshParts[lod];
			}
			else
			{
				llwarns << "Avatar file: <mesh> has invalid lod setting " << lod << llendl;
				return FALSE;
			}
		}
		else 
		{
			llwarns << "Ignoring unrecognized mesh type: " << type << llendl;
			return FALSE;
		}

		//	llinfos << "Parsing mesh data for " << type << "..." << llendl;

		// If this isn't set to white (1.0), avatars will *ALWAYS* be darker than their surroundings.
		// Do not touch!!!
		mesh->setColor( 1.0f, 1.0f, 1.0f, 1.0f );

		LLPolyMesh *poly_mesh = NULL;

		if (!info->mReferenceMeshName.empty())
		{
			polymesh_map_t::const_iterator polymesh_iter = mMeshes.find(info->mReferenceMeshName);
			if (polymesh_iter != mMeshes.end())
			{
				poly_mesh = LLPolyMesh::getMesh(info->mMeshFileName, polymesh_iter->second);
				poly_mesh->setAvatar(this);
			}
			else
			{
				// This should never happen
				LL_WARNS("Avatar") << "Could not find avatar mesh: " << info->mReferenceMeshName << LL_ENDL;
			}
		}
		else
		{
			poly_mesh = LLPolyMesh::getMesh(info->mMeshFileName);
			poly_mesh->setAvatar(this);
		}

		if( !poly_mesh )
		{
			llwarns << "Failed to load mesh of type " << type << llendl;
			return FALSE;
		}

		// Multimap insert
		mMeshes.insert(std::make_pair(info->mMeshFileName, poly_mesh));
	
		mesh->setMesh( poly_mesh );
		mesh->setLOD( info->mMinPixelArea );

		for (LLVOAvatarXmlInfo::LLVOAvatarMeshInfo::morph_info_list_t::const_iterator xmlinfo_iter = info->mPolyMorphTargetInfoList.begin();
			 xmlinfo_iter != info->mPolyMorphTargetInfoList.end(); 
			 ++xmlinfo_iter)
		{
			const LLVOAvatarXmlInfo::LLVOAvatarMeshInfo::morph_info_pair_t *info_pair = &(*xmlinfo_iter);
			LLPolyMorphTarget *param = new LLPolyMorphTarget(mesh->getMesh());
			if (!param->setInfo(info_pair->first))
			{
				delete param;
				return FALSE;
			}
			else
			{
				if (info_pair->second)
				{
					addSharedVisualParam(param);
				}
				else
				{
					addVisualParam(param);
				}
			}				
		}
	}

	return TRUE;
}

//-----------------------------------------------------------------------------
// loadLayerSets()
//-----------------------------------------------------------------------------
BOOL LLVOAvatar::loadLayersets()
{
	BOOL success = TRUE;
	for (LLVOAvatarXmlInfo::layer_info_list_t::const_iterator layerset_iter = sAvatarXmlInfo->mLayerInfoList.begin();
		 layerset_iter != sAvatarXmlInfo->mLayerInfoList.end(); 
		 ++layerset_iter)
	{
		// Construct a layerset for each one specified in avatar_lad.xml and initialize it as such.
		LLTexLayerSetInfo *layerset_info = *layerset_iter;
		layerset_info->createVisualParams(this);
	}
	return success;
}

//-----------------------------------------------------------------------------
// updateVisualParams()
//-----------------------------------------------------------------------------
void LLVOAvatar::updateVisualParams()
{
	if (gNoRender)
	{
		return;
	}

	setSex( (getVisualParamWeight( "male" ) > 0.5f) ? SEX_MALE : SEX_FEMALE );

	LLCharacter::updateVisualParams();

	if (mLastSkeletonSerialNum != mSkeletonSerialNum)
	{
		computeBodySize();
		mLastSkeletonSerialNum = mSkeletonSerialNum;
		mRoot.updateWorldMatrixChildren();
	}

	dirtyMesh();
	updateHeadOffset();
}

//-----------------------------------------------------------------------------
// isActive()
//-----------------------------------------------------------------------------
BOOL LLVOAvatar::isActive() const
{
	return TRUE;
}

//-----------------------------------------------------------------------------
// setPixelAreaAndAngle()
//-----------------------------------------------------------------------------
void LLVOAvatar::setPixelAreaAndAngle(LLAgent &agent)
{
	LLMemType mt(LLMemType::MTYPE_AVATAR);

	if (mDrawable.isNull())
	{
		return;
	}

	const LLVector4a* ext = mDrawable->getSpatialExtents();
	LLVector4a center;
	center.setAdd(ext[1], ext[0]);
	center.mul(0.5f);
	LLVector4a size;
	size.setSub(ext[1], ext[0]);
	size.mul(0.5f);

	mImpostorPixelArea = LLPipeline::calcPixelArea(center, size, *LLViewerCamera::getInstance());

	F32 range = mDrawable->mDistanceWRTCamera;

	if (range < 0.001f)		// range == zero
	{
		mAppAngle = 180.f;
	}
	else
	{
		F32 radius = size.getLength3().getF32();
		mAppAngle = (F32) atan2( radius, range) * RAD_TO_DEG;
	}

	// We always want to look good to ourselves
	if( isSelf() )
	{
		mPixelArea = llmax( mPixelArea, F32(getTexImageSize() / 16) );
	}
}

//-----------------------------------------------------------------------------
// updateJointLODs()
//-----------------------------------------------------------------------------
BOOL LLVOAvatar::updateJointLODs()
{
	const F32 MAX_PIXEL_AREA = 100000000.f;
	F32 lod_factor = (sLODFactor * AVATAR_LOD_TWEAK_RANGE + (1.f - AVATAR_LOD_TWEAK_RANGE));
	F32 avatar_num_min_factor = clamp_rescale(sLODFactor, 0.f, 1.f, 0.25f, 0.6f);
	F32 avatar_num_factor = clamp_rescale((F32)sNumVisibleAvatars, 8, 25, 1.f, avatar_num_min_factor);
	F32 area_scale = 0.16f;

	{
		if (isSelf())
		{
			if(gAgentCamera.cameraCustomizeAvatar() || gAgentCamera.cameraMouselook())
			{
				mAdjustedPixelArea = MAX_PIXEL_AREA;
			}
			else
			{
				mAdjustedPixelArea = mPixelArea*area_scale;
			}
		}
		else if (mIsDummy)
		{
			mAdjustedPixelArea = MAX_PIXEL_AREA;
		}
		else
		{
			// reported avatar pixel area is dependent on avatar render load, based on number of visible avatars
			mAdjustedPixelArea = (F32)mPixelArea * area_scale * lod_factor * lod_factor * avatar_num_factor * avatar_num_factor;
		}

		// now select meshes to render based on adjusted pixel area
		BOOL res = mRoot.updateLOD(mAdjustedPixelArea, TRUE);
 		if (res)
		{
			sNumLODChangesThisFrame++;
			dirtyMesh(2);
			return TRUE;
		}
	}

	return FALSE;
}

//-----------------------------------------------------------------------------
// createDrawable()
//-----------------------------------------------------------------------------
LLDrawable *LLVOAvatar::createDrawable(LLPipeline *pipeline)
{
	pipeline->allocDrawable(this);
	mDrawable->setLit(FALSE);

	LLDrawPoolAvatar *poolp = (LLDrawPoolAvatar*) gPipeline.getPool(LLDrawPool::POOL_AVATAR);

	// Only a single face (one per avatar)
	//this face will be splitted into several if its vertex buffer is too long.
	mDrawable->setState(LLDrawable::ACTIVE);
	mDrawable->addFace(poolp, NULL);
	mDrawable->setRenderType(LLPipeline::RENDER_TYPE_AVATAR);
	
	mNumInitFaces = mDrawable->getNumFaces() ;

	dirtyMesh(2);
	return mDrawable;
}


void LLVOAvatar::updateGL()
{
	if (mMeshTexturesDirty)
	{
		updateMeshTextures();
		mMeshTexturesDirty = FALSE;
	}
}

//-----------------------------------------------------------------------------
// updateGeometry()
//-----------------------------------------------------------------------------
static LLFastTimer::DeclareTimer FTM_UPDATE_AVATAR("Update Avatar");
BOOL LLVOAvatar::updateGeometry(LLDrawable *drawable)
{
	LLFastTimer ftm(FTM_UPDATE_AVATAR);
 	if (!(gPipeline.hasRenderType(LLPipeline::RENDER_TYPE_AVATAR)))
	{
		return TRUE;
	}
	
	if (!mMeshValid)
	{
		return TRUE;
	}

	if (!drawable)
	{
		llerrs << "LLVOAvatar::updateGeometry() called with NULL drawable" << llendl;
	}

	return TRUE;
}

//-----------------------------------------------------------------------------
// updateSexDependentLayerSets()
//-----------------------------------------------------------------------------
void LLVOAvatar::updateSexDependentLayerSets( BOOL upload_bake )
{
	invalidateComposite( mBakedTextureDatas[BAKED_HEAD].mTexLayerSet, upload_bake );
	invalidateComposite( mBakedTextureDatas[BAKED_UPPER].mTexLayerSet, upload_bake );
	invalidateComposite( mBakedTextureDatas[BAKED_LOWER].mTexLayerSet, upload_bake );
}

//-----------------------------------------------------------------------------
// dirtyMesh()
//-----------------------------------------------------------------------------
void LLVOAvatar::dirtyMesh()
{
	dirtyMesh(1);
}
void LLVOAvatar::dirtyMesh(S32 priority)
{
	mDirtyMesh = llmax(mDirtyMesh, priority);
}
//-----------------------------------------------------------------------------
// hideSkirt()
//-----------------------------------------------------------------------------
void LLVOAvatar::hideSkirt()
{
	mMeshLOD[MESH_ID_SKIRT]->setVisible(FALSE, TRUE);
}

BOOL LLVOAvatar::setParent(LLViewerObject* parent)
{
	BOOL ret ;
	if (parent == NULL)
	{
		getOffObject();
		ret = LLViewerObject::setParent(parent);
		if (isSelf())
		{
			gAgentCamera.resetCamera();
		}
	}
	else
	{
		ret = LLViewerObject::setParent(parent);
		if(ret)
		{
			sitOnObject(parent);
		}
	}
	return ret ;
}

void LLVOAvatar::addChild(LLViewerObject *childp)
{
	childp->extractAttachmentItemID(); // find the inventory item this object is associated with.
	LLViewerObject::addChild(childp);
	if (childp->mDrawable)
	{
		attachObject(childp);
	}
	else
	{
		mPendingAttachment.push_back(childp);
	}
}

void LLVOAvatar::removeChild(LLViewerObject *childp)
{
	LLViewerObject::removeChild(childp);
	if (!detachObject(childp))
	{
		llwarns << "Calling detach on non-attached object " << llendl;
	}
}

LLViewerJointAttachment* LLVOAvatar::getTargetAttachmentPoint(LLViewerObject* viewer_object)
{
	S32 attachmentID = ATTACHMENT_ID_FROM_STATE(viewer_object->getState());

	// This should never happen unless the server didn't process the attachment point
	// correctly, but putting this check in here to be safe.
	if (attachmentID & ATTACHMENT_ADD)
	{
		llwarns << "Got an attachment with ATTACHMENT_ADD mask, removing ( attach pt:" << attachmentID << " )" << llendl;		attachmentID &= ~ATTACHMENT_ADD;
	}
	
	LLViewerJointAttachment* attachment = get_if_there(mAttachmentPoints, attachmentID, (LLViewerJointAttachment*)NULL);

	if (!attachment)
	{
		llwarns << "Object attachment point invalid: " << attachmentID << llendl;
		attachment = get_if_there(mAttachmentPoints, 1, (LLViewerJointAttachment*)NULL); // Arbitrary using 1 (chest)
	}

	return attachment;
}

//-----------------------------------------------------------------------------
// attachObject()
//-----------------------------------------------------------------------------
const LLViewerJointAttachment *LLVOAvatar::attachObject(LLViewerObject *viewer_object)
{
	LLViewerJointAttachment* attachment = getTargetAttachmentPoint(viewer_object);

	if (!attachment || !attachment->addObject(viewer_object))
	{
		return 0;
	}

	if (viewer_object->isSelected())
	{
		LLSelectMgr::getInstance()->updateSelectionCenter();
		LLSelectMgr::getInstance()->updatePointAt();
	}

	return attachment;
}

//-----------------------------------------------------------------------------
// attachObject()
//-----------------------------------------------------------------------------
U32 LLVOAvatar::getNumAttachments() const
{
	U32 num_attachments = 0;
	for (attachment_map_t::const_iterator iter = mAttachmentPoints.begin();
		 iter != mAttachmentPoints.end();
		 ++iter)
	{
		const LLViewerJointAttachment *attachment_pt = (*iter).second;
		num_attachments += attachment_pt->getNumObjects();
	}
	return num_attachments;
}

//-----------------------------------------------------------------------------
// canAttachMoreObjects()
//-----------------------------------------------------------------------------
BOOL LLVOAvatar::canAttachMoreObjects() const
{
	return (getNumAttachments() < MAX_AGENT_ATTACHMENTS);
}

//-----------------------------------------------------------------------------
// canAttachMoreObjects()
// Returns true if we can attach <n> more objects.
//-----------------------------------------------------------------------------
BOOL LLVOAvatar::canAttachMoreObjects(U32 n) const
{
	return (getNumAttachments() + n) <= MAX_AGENT_ATTACHMENTS;
}

//-----------------------------------------------------------------------------
// lazyAttach()
//-----------------------------------------------------------------------------
void LLVOAvatar::lazyAttach()
{
	std::vector<LLPointer<LLViewerObject> > still_pending;
	
	for (U32 i = 0; i < mPendingAttachment.size(); i++)
	{
		if (mPendingAttachment[i]->mDrawable)
		{
			attachObject(mPendingAttachment[i]);
		}
		else
		{
			still_pending.push_back(mPendingAttachment[i]);
		}
	}

	mPendingAttachment = still_pending;
}

void LLVOAvatar::resetHUDAttachments()
{
	for (attachment_map_t::iterator iter = mAttachmentPoints.begin(); 
		 iter != mAttachmentPoints.end();
		 ++iter)
	{
		LLViewerJointAttachment* attachment = iter->second;
		if (attachment->getIsHUDAttachment())
		{
			for (LLViewerJointAttachment::attachedobjs_vec_t::iterator attachment_iter = attachment->mAttachedObjects.begin();
				 attachment_iter != attachment->mAttachedObjects.end();
				 ++attachment_iter)
			{
				const LLViewerObject* attached_object = (*attachment_iter);
				if (attached_object && attached_object->mDrawable.notNull())
				{
					gPipeline.markMoved(attached_object->mDrawable);
				}
			}
		}
	}
}

void LLVOAvatar::rebuildRiggedAttachments( void )
{
	for ( attachment_map_t::iterator iter = mAttachmentPoints.begin(); iter != mAttachmentPoints.end(); ++iter )
	{
		LLViewerJointAttachment* pAttachment = iter->second;
		LLViewerJointAttachment::attachedobjs_vec_t::iterator attachmentIterEnd = pAttachment->mAttachedObjects.end();
		
		for ( LLViewerJointAttachment::attachedobjs_vec_t::iterator attachmentIter = pAttachment->mAttachedObjects.begin();
			 attachmentIter != attachmentIterEnd; ++attachmentIter)
		{
			const LLViewerObject* pAttachedObject =  *attachmentIter;
			if ( pAttachment && pAttachedObject->mDrawable.notNull() )
			{
				gPipeline.markRebuild(pAttachedObject->mDrawable);
			}
		}
	}
}
//-----------------------------------------------------------------------------
// cleanupAttachedMesh()
//-----------------------------------------------------------------------------
void LLVOAvatar::cleanupAttachedMesh( LLViewerObject* pVO )
{
	//If a VO has a skin that we'll reset the joint positions to their default
	if ( pVO && pVO->mDrawable )
	{
		LLVOVolume* pVObj = pVO->mDrawable->getVOVolume();
		if ( pVObj )
		{
			const LLMeshSkinInfo* pSkinData = gMeshRepo.getSkinInfo( pVObj->getVolume()->getParams().getSculptID() );
			if ( pSkinData )
			{
				const int jointCnt = pSkinData->mJointNames.size();
				bool fullRig = ( jointCnt>=20 ) ? true : false;
				if ( fullRig )
				{
					const int bindCnt = pSkinData->mAlternateBindMatrix.size();							
					if ( bindCnt > 0 )
					{
						LLVOAvatar::resetJointPositionsToDefault();
					}
				}
			}				
		}
	}	
}
//-----------------------------------------------------------------------------
// detachObject()
//-----------------------------------------------------------------------------
BOOL LLVOAvatar::detachObject(LLViewerObject *viewer_object)
{
	for (attachment_map_t::iterator iter = mAttachmentPoints.begin(); 
		 iter != mAttachmentPoints.end();
		 ++iter)
	{
		LLViewerJointAttachment* attachment = iter->second;
		
		if (attachment->isObjectAttached(viewer_object))
		{
			cleanupAttachedMesh( viewer_object );
			attachment->removeObject(viewer_object);
			lldebugs << "Detaching object " << viewer_object->mID << " from " << attachment->getName() << llendl;
			return TRUE;
		}
	}

	std::vector<LLPointer<LLViewerObject> >::iterator iter = std::find(mPendingAttachment.begin(), mPendingAttachment.end(), viewer_object);
	if (iter != mPendingAttachment.end())
	{
		mPendingAttachment.erase(iter);
		return TRUE;
	}
	
	return FALSE;
}

//-----------------------------------------------------------------------------
// sitDown()
//-----------------------------------------------------------------------------
void LLVOAvatar::sitDown(BOOL bSitting)
{
	mIsSitting = bSitting;
	if (isSelf())
	{
		// Update Movement Controls according to own Sitting mode
		LLFloaterMove::setSittingMode(bSitting);
	}
}

//-----------------------------------------------------------------------------
// sitOnObject()
//-----------------------------------------------------------------------------
void LLVOAvatar::sitOnObject(LLViewerObject *sit_object)
{
	if (isSelf())
	{
		// Might be first sit
		//LLFirstUse::useSit();

		gAgent.setFlying(FALSE);
		gAgentCamera.setThirdPersonHeadOffset(LLVector3::zero);
		//interpolate to new camera position
		gAgentCamera.startCameraAnimation();
		// make sure we are not trying to autopilot
		gAgent.stopAutoPilot();
		gAgentCamera.setupSitCamera();
		if (gAgentCamera.getForceMouselook())
		{
			gAgentCamera.changeCameraToMouselook();
		}
	}

	if (mDrawable.isNull())
	{
		return;
	}
	LLQuaternion inv_obj_rot = ~sit_object->getRenderRotation();
	LLVector3 obj_pos = sit_object->getRenderPosition();

	LLVector3 rel_pos = getRenderPosition() - obj_pos;
	rel_pos.rotVec(inv_obj_rot);

	mDrawable->mXform.setPosition(rel_pos);
	mDrawable->mXform.setRotation(mDrawable->getWorldRotation() * inv_obj_rot);

	gPipeline.markMoved(mDrawable, TRUE);
	// Notice that removing sitDown() from here causes avatars sitting on
	// objects to be not rendered for new arrivals. See EXT-6835 and EXT-1655.
	sitDown(TRUE);
	mRoot.getXform()->setParent(&sit_object->mDrawable->mXform); // LLVOAvatar::sitOnObject
	mRoot.setPosition(getPosition());
	mRoot.updateWorldMatrixChildren();

	stopMotion(ANIM_AGENT_BODY_NOISE);

}

//-----------------------------------------------------------------------------
// getOffObject()
//-----------------------------------------------------------------------------
void LLVOAvatar::getOffObject()
{
	if (mDrawable.isNull())
	{
		return;
	}
	
	LLViewerObject* sit_object = (LLViewerObject*)getParent();

	if (sit_object) 
	{
		stopMotionFromSource(sit_object->getID());
		LLFollowCamMgr::setCameraActive(sit_object->getID(), FALSE);

		LLViewerObject::const_child_list_t& child_list = sit_object->getChildren();
		for (LLViewerObject::child_list_t::const_iterator iter = child_list.begin();
			 iter != child_list.end(); ++iter)
		{
			LLViewerObject* child_objectp = *iter;

			stopMotionFromSource(child_objectp->getID());
			LLFollowCamMgr::setCameraActive(child_objectp->getID(), FALSE);
		}
	}

	// assumes that transform will not be updated with drawable still having a parent
	LLVector3 cur_position_world = mDrawable->getWorldPosition();
	LLQuaternion cur_rotation_world = mDrawable->getWorldRotation();

	// set *local* position based on last *world* position, since we're unparenting the avatar
	mDrawable->mXform.setPosition(cur_position_world);
	mDrawable->mXform.setRotation(cur_rotation_world);	
	
	gPipeline.markMoved(mDrawable, TRUE);

	sitDown(FALSE);

	mRoot.getXform()->setParent(NULL); // LLVOAvatar::getOffObject
	mRoot.setPosition(cur_position_world);
	mRoot.setRotation(cur_rotation_world);
	mRoot.getXform()->update();

	startMotion(ANIM_AGENT_BODY_NOISE);

	if (isSelf())
	{
		LLQuaternion av_rot = gAgent.getFrameAgent().getQuaternion();
		LLQuaternion obj_rot = sit_object ? sit_object->getRenderRotation() : LLQuaternion::DEFAULT;
		av_rot = av_rot * obj_rot;
		LLVector3 at_axis = LLVector3::x_axis;
		at_axis = at_axis * av_rot;
		at_axis.mV[VZ] = 0.f;
		at_axis.normalize();
		gAgent.resetAxes(at_axis);

		//reset orientation
//		mRoot.setRotation(avWorldRot);
		gAgentCamera.setThirdPersonHeadOffset(LLVector3(0.f, 0.f, 1.f));

		gAgentCamera.setSitCamera(LLUUID::null);
	}
}

//-----------------------------------------------------------------------------
// findAvatarFromAttachment()
//-----------------------------------------------------------------------------
// static 
LLVOAvatar* LLVOAvatar::findAvatarFromAttachment( LLViewerObject* obj )
{
	if( obj->isAttachment() )
	{
		do
		{
			obj = (LLViewerObject*) obj->getParent();
		}
		while( obj && !obj->isAvatar() );

		if( obj && !obj->isDead() )
		{
			return (LLVOAvatar*)obj;
		}
	}
	return NULL;
}

// warning: order(N) not order(1)
S32 LLVOAvatar::getAttachmentCount()
{
	S32 count = mAttachmentPoints.size();
	return count;
}

LLColor4 LLVOAvatar::getGlobalColor( const std::string& color_name ) const
{
	if (color_name=="skin_color" && mTexSkinColor)
	{
		return mTexSkinColor->getColor();
	}
	else if(color_name=="hair_color" && mTexHairColor)
	{
		return mTexHairColor->getColor();
	}
	if(color_name=="eye_color" && mTexEyeColor)
	{
		return mTexEyeColor->getColor();
	}
	else
	{
//		return LLColor4( .5f, .5f, .5f, .5f );
		return LLColor4( 0.f, 1.f, 1.f, 1.f ); // good debugging color
	}
}

// virtual
void LLVOAvatar::invalidateComposite( LLTexLayerSet* layerset, BOOL upload_result )
{
}

void LLVOAvatar::invalidateAll()
{
}

void LLVOAvatar::onGlobalColorChanged(const LLTexGlobalColor* global_color, BOOL upload_bake )
{
	if (global_color == mTexSkinColor)
	{
		invalidateComposite( mBakedTextureDatas[BAKED_HEAD].mTexLayerSet, upload_bake );
		invalidateComposite( mBakedTextureDatas[BAKED_UPPER].mTexLayerSet, upload_bake );
		invalidateComposite( mBakedTextureDatas[BAKED_LOWER].mTexLayerSet, upload_bake );
	}
	else if (global_color == mTexHairColor)
	{
		invalidateComposite( mBakedTextureDatas[BAKED_HEAD].mTexLayerSet, upload_bake );
		invalidateComposite( mBakedTextureDatas[BAKED_HAIR].mTexLayerSet, upload_bake );
		
		// ! BACKWARDS COMPATIBILITY !
		// Fix for dealing with avatars from viewers that don't bake hair.
		if (!isTextureDefined(mBakedTextureDatas[BAKED_HAIR].mTextureIndex))
		{
			LLColor4 color = mTexHairColor->getColor();
			for (U32 i = 0; i < mBakedTextureDatas[BAKED_HAIR].mMeshes.size(); i++)
			{
				mBakedTextureDatas[BAKED_HAIR].mMeshes[i]->setColor( color.mV[VX], color.mV[VY], color.mV[VZ], color.mV[VW] );
			}
		}
	} 
	else if (global_color == mTexEyeColor)
	{
//		llinfos << "invalidateComposite cause: onGlobalColorChanged( eyecolor )" << llendl; 
		invalidateComposite( mBakedTextureDatas[BAKED_EYES].mTexLayerSet,  upload_bake );
	}
	updateMeshTextures();
}

BOOL LLVOAvatar::isVisible() const
{
	return mDrawable.notNull()
		&& (mDrawable->isVisible() || mIsDummy);
}

// Determine if we have enough avatar data to render
BOOL LLVOAvatar::getIsCloud()
{
	// Do we have a shape?
	if (visualParamWeightsAreDefault())
	{
		return TRUE;
	}

	if (!isTextureDefined(TEX_LOWER_BAKED) || 
		!isTextureDefined(TEX_UPPER_BAKED) || 
		!isTextureDefined(TEX_HEAD_BAKED))
	{
		return TRUE;
	}
	return FALSE;
}

// call periodically to keep isFullyLoaded up to date.
// returns true if the value has changed.
BOOL LLVOAvatar::updateIsFullyLoaded()
{
	const BOOL loading = getIsCloud();
	updateRuthTimer(loading);
	return processFullyLoadedChange(loading);
}

void LLVOAvatar::updateRuthTimer(bool loading)
{
	if (isSelf() || !loading) 
	{
		return;
	}

	if (mPreviousFullyLoaded)
	{
		mRuthTimer.reset();
		if (gSavedSettings.getBOOL("DebugAvatarRezTime"))
		{
			llinfos << "REZTIME: [ " << (U32)mDebugExistenceTimer.getElapsedTimeF32() << "sec ] Avatar '" << getFullname() << "' became cloud." << llendl;
			LLSD args;
			args["EXISTENCE"] = llformat("%d",(U32)mDebugExistenceTimer.getElapsedTimeF32());
			args["TIME"] = llformat("%d",(U32)mRuthDebugTimer.getElapsedTimeF32());
			args["NAME"] = getFullname();
			LLNotificationsUtil::add("AvatarRezCloudNotification",args);
		}
		mRuthDebugTimer.reset();
	}
	
	const F32 LOADING_TIMEOUT__SECONDS = 120.f;
	if (mRuthTimer.getElapsedTimeF32() > LOADING_TIMEOUT__SECONDS)
	{
		llinfos << "Ruth Timer timeout: Missing texture data for '" << getFullname() << "' "
				<< "( Params loaded : " << !visualParamWeightsAreDefault() << " ) "
				<< "( Lower : " << isTextureDefined(TEX_LOWER_BAKED) << " ) "
				<< "( Upper : " << isTextureDefined(TEX_UPPER_BAKED) << " ) "
				<< "( Head : " << isTextureDefined(TEX_HEAD_BAKED) << " )."
				<< llendl;
		
		LLAvatarPropertiesProcessor::getInstance()->sendAvatarTexturesRequest(getID());
		mRuthTimer.reset();
	}
}

BOOL LLVOAvatar::processFullyLoadedChange(bool loading)
{
	// we wait a little bit before giving the all clear,
	// to let textures settle down
	const F32 PAUSE = 1.f;
	if (loading)
		mFullyLoadedTimer.reset();
	
	mFullyLoaded = (mFullyLoadedTimer.getElapsedTimeF32() > PAUSE);

	if (gSavedSettings.getBOOL("DebugAvatarRezTime"))
	{
		if (!mPreviousFullyLoaded && !loading && mFullyLoaded)
		{
			llinfos << "REZTIME: [ " << (U32)mDebugExistenceTimer.getElapsedTimeF32() << "sec ] Avatar '" << getFullname() << "' resolved in " << (U32)mRuthDebugTimer.getElapsedTimeF32() << " seconds." << llendl;
			LLSD args;
			args["EXISTENCE"] = llformat("%d",(U32)mDebugExistenceTimer.getElapsedTimeF32());
			args["TIME"] = llformat("%d",(U32)mRuthDebugTimer.getElapsedTimeF32());
			args["NAME"] = getFullname();
			LLNotificationsUtil::add("AvatarRezNotification",args);
		}
	}

	// did our loading state "change" from last call?
	const S32 UPDATE_RATE = 30;
	BOOL changed =
		((mFullyLoaded != mPreviousFullyLoaded) ||         // if the value is different from the previous call
		 (!mFullyLoadedInitialized) ||                     // if we've never been called before
		 (mFullyLoadedFrameCounter % UPDATE_RATE == 0));   // every now and then issue a change

	mPreviousFullyLoaded = mFullyLoaded;
	mFullyLoadedInitialized = TRUE;
	mFullyLoadedFrameCounter++;
	
	return changed;
}

BOOL LLVOAvatar::isFullyLoaded() const
{
	if (gSavedSettings.getBOOL("RenderUnloadedAvatar"))
		return TRUE;
	else
		return mFullyLoaded;
}


//-----------------------------------------------------------------------------
// findMotion()
//-----------------------------------------------------------------------------
LLMotion* LLVOAvatar::findMotion(const LLUUID& id) const
{
	return mMotionController.findMotion(id);
}

//-----------------------------------------------------------------------------
// updateMeshTextures()
// Uses the current TE values to set the meshes' and layersets' textures.
//-----------------------------------------------------------------------------
void LLVOAvatar::updateMeshTextures()
{
    // llinfos << "updateMeshTextures" << llendl;
	if (gNoRender) return;

	// if user has never specified a texture, assign the default
	for (U32 i=0; i < getNumTEs(); i++)
	{
		const LLViewerTexture* te_image = getImage(i, 0);
		if(!te_image || te_image->getID().isNull() || (te_image->getID() == IMG_DEFAULT))
		{
			setImage(i, LLViewerTextureManager::getFetchedTexture(i == TEX_HAIR ? IMG_DEFAULT : IMG_DEFAULT_AVATAR), 0); // IMG_DEFAULT_AVATAR = a special texture that's never rendered.
		}
	}

	const BOOL self_customizing = isSelf() && gAgentCamera.cameraCustomizeAvatar(); // During face edit mode, we don't use baked textures
	const BOOL other_culled = !isSelf() && mCulled;
	LLLoadedCallbackEntry::source_callback_list_t* src_callback_list = NULL ;
	BOOL paused = FALSE;
	if(!isSelf())
	{
		src_callback_list = &mCallbackTextureList ;
		paused = mLoadedCallbacksPaused ;
	}

	std::vector<BOOL> is_layer_baked;
	is_layer_baked.resize(mBakedTextureDatas.size(), false);

	std::vector<BOOL> use_lkg_baked_layer; // lkg = "last known good"
	use_lkg_baked_layer.resize(mBakedTextureDatas.size(), false);

	for (U32 i=0; i < mBakedTextureDatas.size(); i++)
	{
		is_layer_baked[i] = isTextureDefined(mBakedTextureDatas[i].mTextureIndex);

		if (!other_culled)
		{
			// When an avatar is changing clothes and not in Appearance mode,
			// use the last-known good baked texture until it finish the first
			// render of the new layerset.

			const BOOL layerset_invalid = mBakedTextureDatas[i].mTexLayerSet 
										  && ( !mBakedTextureDatas[i].mTexLayerSet->getComposite()->isInitialized()
										  || !mBakedTextureDatas[i].mTexLayerSet->isLocalTextureDataAvailable() );

			use_lkg_baked_layer[i] = (!is_layer_baked[i] 
									  && (mBakedTextureDatas[i].mLastTextureIndex != IMG_DEFAULT_AVATAR) 
									  && layerset_invalid);
			if (use_lkg_baked_layer[i])
			{
				mBakedTextureDatas[i].mTexLayerSet->setUpdatesEnabled(TRUE);
			}
		}
		else
		{
			use_lkg_baked_layer[i] = (!is_layer_baked[i] 
									  && mBakedTextureDatas[i].mLastTextureIndex != IMG_DEFAULT_AVATAR);
			if (mBakedTextureDatas[i].mTexLayerSet)
			{
				mBakedTextureDatas[i].mTexLayerSet->destroyComposite();
			}
		}

	}

	// Turn on alpha masking correctly for yourself and other avatars on 1.23+
	mSupportsAlphaLayers = isSelf() || is_layer_baked[BAKED_HAIR];

	// Baked textures should be requested from the sim this avatar is on. JC
	const LLHost target_host = getObjectHost();
	if (!target_host.isOk())
	{
		llwarns << "updateMeshTextures: invalid host for object: " << getID() << llendl;
	}
	
	for (U32 i=0; i < mBakedTextureDatas.size(); i++)
	{
		if (use_lkg_baked_layer[i] && !self_customizing )
		{
			LLViewerFetchedTexture* baked_img = LLViewerTextureManager::getFetchedTextureFromHost( mBakedTextureDatas[i].mLastTextureIndex, target_host );
			mBakedTextureDatas[i].mIsUsed = TRUE;
			for (U32 k=0; k < mBakedTextureDatas[i].mMeshes.size(); k++)
			{
				mBakedTextureDatas[i].mMeshes[k]->setTexture( baked_img );
			}
		}
		else if (!self_customizing && is_layer_baked[i])
		{
			LLViewerFetchedTexture* baked_img = LLViewerTextureManager::staticCastToFetchedTexture(getImage( mBakedTextureDatas[i].mTextureIndex, 0 ), TRUE) ;
			if( baked_img->getID() == mBakedTextureDatas[i].mLastTextureIndex )
			{
				// Even though the file may not be finished loading, we'll consider it loaded and use it (rather than doing compositing).
				useBakedTexture( baked_img->getID() );
			}
			else
			{
				mBakedTextureDatas[i].mIsLoaded = FALSE;
				if ( (baked_img->getID() != IMG_INVISIBLE) && ((i == BAKED_HEAD) || (i == BAKED_UPPER) || (i == BAKED_LOWER)) )
				{			
					baked_img->setLoadedCallback(onBakedTextureMasksLoaded, MORPH_MASK_REQUESTED_DISCARD, TRUE, TRUE, new LLTextureMaskData( mID ), 
						src_callback_list, paused);	
				}
				baked_img->setLoadedCallback(onBakedTextureLoaded, SWITCH_TO_BAKED_DISCARD, FALSE, FALSE, new LLUUID( mID ), 
					src_callback_list, paused );
			}
		}
		else if (mBakedTextureDatas[i].mTexLayerSet 
				 && !other_culled) 
		{
			mBakedTextureDatas[i].mTexLayerSet->createComposite();
			mBakedTextureDatas[i].mTexLayerSet->setUpdatesEnabled( TRUE );
			mBakedTextureDatas[i].mIsUsed = FALSE;
			for (U32 k=0; k < mBakedTextureDatas[i].mMeshes.size(); k++)
			{
				mBakedTextureDatas[i].mMeshes[k]->setLayerSet( mBakedTextureDatas[i].mTexLayerSet );
			}
		}
	}

	// set texture and color of hair manually if we are not using a baked image.
	// This can happen while loading hair for yourself, or for clients that did not
	// bake a hair texture. Still needed for yourself after 1.22 is depricated.
	if (!is_layer_baked[BAKED_HAIR] || self_customizing)
	{
		const LLColor4 color = mTexHairColor ? mTexHairColor->getColor() : LLColor4(1,1,1,1);
		LLViewerTexture* hair_img = getImage( TEX_HAIR, 0 );
		for (U32 i = 0; i < mBakedTextureDatas[BAKED_HAIR].mMeshes.size(); i++)
		{
			mBakedTextureDatas[BAKED_HAIR].mMeshes[i]->setColor( color.mV[VX], color.mV[VY], color.mV[VZ], color.mV[VW] );
			mBakedTextureDatas[BAKED_HAIR].mMeshes[i]->setTexture( hair_img );
		}
	} 
	
	
	for (LLVOAvatarDictionary::BakedTextures::const_iterator baked_iter = LLVOAvatarDictionary::getInstance()->getBakedTextures().begin();
		 baked_iter != LLVOAvatarDictionary::getInstance()->getBakedTextures().end();
		 ++baked_iter)
	{
		const EBakedTextureIndex baked_index = baked_iter->first;
		const LLVOAvatarDictionary::BakedEntry *baked_dict = baked_iter->second;
		
		for (texture_vec_t::const_iterator local_tex_iter = baked_dict->mLocalTextures.begin();
			 local_tex_iter != baked_dict->mLocalTextures.end();
			 ++local_tex_iter)
		{
			const ETextureIndex texture_index = *local_tex_iter;
			const BOOL is_baked_ready = (is_layer_baked[baked_index] && mBakedTextureDatas[baked_index].mIsLoaded) || other_culled;
			if (isSelf())
			{
				setBakedReady(texture_index, is_baked_ready);
			}
		}
	}
	removeMissingBakedTextures();
}

// virtual
//-----------------------------------------------------------------------------
// setLocalTexture()
//-----------------------------------------------------------------------------
void LLVOAvatar::setLocalTexture( ETextureIndex type, LLViewerTexture* in_tex, BOOL baked_version_ready, U32 index )
{
	// invalid for anyone but self
	llassert(0);
}

//virtual 
void LLVOAvatar::setBakedReady(LLVOAvatarDefines::ETextureIndex type, BOOL baked_version_exists, U32 index)
{
	// invalid for anyone but self
	llassert(0);
}

void LLVOAvatar::addChat(const LLChat& chat)
{
	std::deque<LLChat>::iterator chat_iter;

	mChats.push_back(chat);

	S32 chat_length = 0;
	for( chat_iter = mChats.begin(); chat_iter != mChats.end(); ++chat_iter)
	{
		chat_length += chat_iter->mText.size();
	}

	// remove any excess chat
	chat_iter = mChats.begin();
	while ((chat_length > MAX_BUBBLE_CHAT_LENGTH || mChats.size() > MAX_BUBBLE_CHAT_UTTERANCES) && chat_iter != mChats.end())
	{
		chat_length -= chat_iter->mText.size();
		mChats.pop_front();
		chat_iter = mChats.begin();
	}

	mChatTimer.reset();
}

void LLVOAvatar::clearChat()
{
	mChats.clear();
}

// adds a morph mask to the appropriate baked texture structure
void LLVOAvatar::addMaskedMorph(EBakedTextureIndex index, LLPolyMorphTarget* morph_target, BOOL invert, std::string layer)
{
	if (index < BAKED_NUM_INDICES)
	{
		LLMaskedMorph *morph = new LLMaskedMorph(morph_target, invert, layer);
		mBakedTextureDatas[index].mMaskedMorphs.push_front(morph);
	}
}

// returns TRUE if morph masks are present and not valid for a given baked texture, FALSE otherwise
BOOL LLVOAvatar::morphMaskNeedsUpdate(LLVOAvatarDefines::EBakedTextureIndex index)
{
	if (index >= BAKED_NUM_INDICES)
	{
		return FALSE;
	}

	if (!mBakedTextureDatas[index].mMaskedMorphs.empty())
	{
		if (isSelf())
		{
			LLTexLayerSet *layer_set = mBakedTextureDatas[index].mTexLayerSet;
			if (layer_set)
			{
				return !layer_set->isMorphValid();
			}
		}
		else
		{
			return FALSE;
		}
	}

	return FALSE;
}

void LLVOAvatar::applyMorphMask(U8* tex_data, S32 width, S32 height, S32 num_components, LLVOAvatarDefines::EBakedTextureIndex index)
{
	if (index >= BAKED_NUM_INDICES)
	{
		llwarns << "invalid baked texture index passed to applyMorphMask" << llendl;
		return;
	}

	for (morph_list_t::const_iterator iter = mBakedTextureDatas[index].mMaskedMorphs.begin();
		 iter != mBakedTextureDatas[index].mMaskedMorphs.end(); ++iter)
	{
		const LLMaskedMorph* maskedMorph = (*iter);
		maskedMorph->mMorphTarget->applyMask(tex_data, width, height, num_components, maskedMorph->mInvert);
	}
}


//-----------------------------------------------------------------------------
// releaseComponentTextures()
// release any component texture UUIDs for which we have a baked texture
// ! BACKWARDS COMPATIBILITY !
// This is only called for non-self avatars, it can be taken out once component
// textures aren't communicated by non-self avatars.
//-----------------------------------------------------------------------------
void LLVOAvatar::releaseComponentTextures()
{
	// ! BACKWARDS COMPATIBILITY !
	// Detect if the baked hair texture actually wasn't sent, and if so set to default
	if (isTextureDefined(TEX_HAIR_BAKED) && getImage(TEX_HAIR_BAKED,0)->getID() == getImage(TEX_SKIRT_BAKED,0)->getID())
	{
		if (getImage(TEX_HAIR_BAKED,0)->getID() != IMG_INVISIBLE)
		{
			// Regression case of messaging system. Expected 21 textures, received 20. last texture is not valid so set to default
			setTETexture(TEX_HAIR_BAKED, IMG_DEFAULT_AVATAR);
		}
	}

	for (U8 baked_index = 0; baked_index < BAKED_NUM_INDICES; baked_index++)
	{
		const LLVOAvatarDictionary::BakedEntry * bakedDicEntry = LLVOAvatarDictionary::getInstance()->getBakedTexture((EBakedTextureIndex)baked_index);
		// skip if this is a skirt and av is not wearing one, or if we don't have a baked texture UUID
		if (!isTextureDefined(bakedDicEntry->mTextureIndex)
			&& ( (baked_index != BAKED_SKIRT) || isWearingWearableType(LLWearableType::WT_SKIRT) ))
		{
			continue;
		}

		for (U8 texture = 0; texture < bakedDicEntry->mLocalTextures.size(); texture++)
		{
			const U8 te = (ETextureIndex)bakedDicEntry->mLocalTextures[texture];
			setTETexture(te, IMG_DEFAULT_AVATAR);
		}
	}
}

//static
BOOL LLVOAvatar::teToColorParams( ETextureIndex te, U32 *param_name )
{
	switch( te )
	{
		case TEX_UPPER_SHIRT:
			param_name[0] = 803; //"shirt_red";
			param_name[1] = 804; //"shirt_green";
			param_name[2] = 805; //"shirt_blue";
			break;

		case TEX_LOWER_PANTS:
			param_name[0] = 806; //"pants_red";
			param_name[1] = 807; //"pants_green";
			param_name[2] = 808; //"pants_blue";
			break;

		case TEX_LOWER_SHOES:
			param_name[0] = 812; //"shoes_red";
			param_name[1] = 813; //"shoes_green";
			param_name[2] = 817; //"shoes_blue";
			break;

		case TEX_LOWER_SOCKS:
			param_name[0] = 818; //"socks_red";
			param_name[1] = 819; //"socks_green";
			param_name[2] = 820; //"socks_blue";
			break;

		case TEX_UPPER_JACKET:
		case TEX_LOWER_JACKET:
			param_name[0] = 834; //"jacket_red";
			param_name[1] = 835; //"jacket_green";
			param_name[2] = 836; //"jacket_blue";
			break;

		case TEX_UPPER_GLOVES:
			param_name[0] = 827; //"gloves_red";
			param_name[1] = 829; //"gloves_green";
			param_name[2] = 830; //"gloves_blue";
			break;

		case TEX_UPPER_UNDERSHIRT:
			param_name[0] = 821; //"undershirt_red";
			param_name[1] = 822; //"undershirt_green";
			param_name[2] = 823; //"undershirt_blue";
			break;
	
		case TEX_LOWER_UNDERPANTS:
			param_name[0] = 824; //"underpants_red";
			param_name[1] = 825; //"underpants_green";
			param_name[2] = 826; //"underpants_blue";
			break;

		case TEX_SKIRT:
			param_name[0] = 921; //"skirt_red";
			param_name[1] = 922; //"skirt_green";
			param_name[2] = 923; //"skirt_blue";
			break;

		case TEX_HEAD_TATTOO:
		case TEX_LOWER_TATTOO:
		case TEX_UPPER_TATTOO:
			param_name[0] = 1071; //"tattoo_red";
			param_name[1] = 1072; //"tattoo_green";
			param_name[2] = 1073; //"tattoo_blue";
			break;	

		default:
			llassert(0);
			return FALSE;
	}

	return TRUE;
}

void LLVOAvatar::setClothesColor( ETextureIndex te, const LLColor4& new_color, BOOL upload_bake )
{
	U32 param_name[3];
	if( teToColorParams( te, param_name ) )
	{
		setVisualParamWeight( param_name[0], new_color.mV[VX], upload_bake );
		setVisualParamWeight( param_name[1], new_color.mV[VY], upload_bake );
		setVisualParamWeight( param_name[2], new_color.mV[VZ], upload_bake );
	}
}

LLColor4 LLVOAvatar::getClothesColor( ETextureIndex te )
{
	LLColor4 color;
	U32 param_name[3];
	if( teToColorParams( te, param_name ) )
	{
		color.mV[VX] = getVisualParamWeight( param_name[0] );
		color.mV[VY] = getVisualParamWeight( param_name[1] );
		color.mV[VZ] = getVisualParamWeight( param_name[2] );
	}
	return color;
}

// static
LLColor4 LLVOAvatar::getDummyColor()
{
	return DUMMY_COLOR;
}

void LLVOAvatar::dumpAvatarTEs( const std::string& context ) const
{	
	llinfos << (isSelf() ? "Self: " : "Other: ") << context << llendl;
	for (LLVOAvatarDictionary::Textures::const_iterator iter = LLVOAvatarDictionary::getInstance()->getTextures().begin();
		 iter != LLVOAvatarDictionary::getInstance()->getTextures().end();
		 ++iter)
	{
		const LLVOAvatarDictionary::TextureEntry *texture_dict = iter->second;
		// TODO: MULTI-WEARABLE: handle multiple textures for self
		const LLViewerTexture* te_image = getImage(iter->first,0);
		if( !te_image )
		{
			llinfos << "       " << texture_dict->mName << ": null ptr" << llendl;
		}
		else if( te_image->getID().isNull() )
		{
			llinfos << "       " << texture_dict->mName << ": null UUID" << llendl;
		}
		else if( te_image->getID() == IMG_DEFAULT )
		{
			llinfos << "       " << texture_dict->mName << ": IMG_DEFAULT" << llendl;
		}
		else if( te_image->getID() == IMG_DEFAULT_AVATAR )
		{
			llinfos << "       " << texture_dict->mName << ": IMG_DEFAULT_AVATAR" << llendl;
		}
		else
		{
			llinfos << "       " << texture_dict->mName << ": " << te_image->getID() << llendl;
		}
	}
}

// Unlike most wearable functions, this works for both self and other.
BOOL LLVOAvatar::isWearingWearableType(LLWearableType::EType type) const
{
	if (mIsDummy) return TRUE;

	switch(type)
	{
		case LLWearableType::WT_SHAPE:
		case LLWearableType::WT_SKIN:
		case LLWearableType::WT_HAIR:
		case LLWearableType::WT_EYES:
			return TRUE;  // everyone has all bodyparts
		default:
			break; // Do nothing
	}

	/* switch(type)
		case LLWearableType::WT_SHIRT:
			indicator_te = TEX_UPPER_SHIRT; */
	for (LLVOAvatarDictionary::Textures::const_iterator tex_iter = LLVOAvatarDictionary::getInstance()->getTextures().begin();
		 tex_iter != LLVOAvatarDictionary::getInstance()->getTextures().end();
		 ++tex_iter)
	{
		const LLVOAvatarDictionary::TextureEntry *texture_dict = tex_iter->second;
		if (texture_dict->mWearableType == type)
		{
			// If you're checking another avatar's clothing, you don't have component textures.
			// Thus, you must check to see if the corresponding baked texture is defined.
			// NOTE: this is a poor substitute if you actually want to know about individual pieces of clothing
			// this works for detecting a skirt (most important), but is ineffective at any piece of clothing that
			// gets baked into a texture that always exists (upper or lower).
			if (texture_dict->mIsUsedByBakedTexture)
			{
				const EBakedTextureIndex baked_index = texture_dict->mBakedTextureIndex;
				return isTextureDefined(LLVOAvatarDictionary::getInstance()->getBakedTexture(baked_index)->mTextureIndex);
			}
			return FALSE;
		}
	}
	return FALSE;
}

//-----------------------------------------------------------------------------
// clampAttachmentPositions()
//-----------------------------------------------------------------------------
void LLVOAvatar::clampAttachmentPositions()
{
	if (isDead())
	{
		return;
	}
	for (attachment_map_t::iterator iter = mAttachmentPoints.begin(); 
		 iter != mAttachmentPoints.end();
		 ++iter)
	{
		LLViewerJointAttachment* attachment = iter->second;
		if (attachment)
		{
			attachment->clampObjectPosition();
		}
	}
}

BOOL LLVOAvatar::hasHUDAttachment() const
{
	for (attachment_map_t::const_iterator iter = mAttachmentPoints.begin(); 
		 iter != mAttachmentPoints.end();
		 ++iter)
	{
		LLViewerJointAttachment* attachment = iter->second;
		if (attachment->getIsHUDAttachment() && attachment->getNumObjects() > 0)
		{
			return TRUE;
		}
	}
	return FALSE;
}

LLBBox LLVOAvatar::getHUDBBox() const
{
	LLBBox bbox;
	for (attachment_map_t::const_iterator iter = mAttachmentPoints.begin(); 
		 iter != mAttachmentPoints.end();
		 ++iter)
	{
		LLViewerJointAttachment* attachment = iter->second;
		if (attachment->getIsHUDAttachment())
		{
			for (LLViewerJointAttachment::attachedobjs_vec_t::iterator attachment_iter = attachment->mAttachedObjects.begin();
				 attachment_iter != attachment->mAttachedObjects.end();
				 ++attachment_iter)
			{
				const LLViewerObject* attached_object = (*attachment_iter);
				if (attached_object == NULL)
				{
					llwarns << "HUD attached object is NULL!" << llendl;
					continue;
				}
				// initialize bounding box to contain identity orientation and center point for attached object
				bbox.addPointLocal(attached_object->getPosition());
				// add rotated bounding box for attached object
				bbox.addBBoxAgent(attached_object->getBoundingBoxAgent());
				LLViewerObject::const_child_list_t& child_list = attached_object->getChildren();
				for (LLViewerObject::child_list_t::const_iterator iter = child_list.begin();
					 iter != child_list.end(); 
					 ++iter)
				{
					const LLViewerObject* child_objectp = *iter;
					bbox.addBBoxAgent(child_objectp->getBoundingBoxAgent());
				}
			}
		}
	}

	return bbox;
}

void LLVOAvatar::rebuildHUD()
{
}

//-----------------------------------------------------------------------------
// onFirstTEMessageReceived()
//-----------------------------------------------------------------------------
void LLVOAvatar::onFirstTEMessageReceived()
{
	if( !mFirstTEMessageReceived )
	{
		mFirstTEMessageReceived = TRUE;

		LLLoadedCallbackEntry::source_callback_list_t* src_callback_list = NULL ;
		BOOL paused = FALSE ;
		if(!isSelf())
		{
			src_callback_list = &mCallbackTextureList ;
			paused = mLoadedCallbacksPaused ;
		}

		for (U32 i = 0; i < mBakedTextureDatas.size(); i++)
		{
			const BOOL layer_baked = isTextureDefined(mBakedTextureDatas[i].mTextureIndex);

			// Use any baked textures that we have even if they haven't downloaded yet.
			// (That is, don't do a transition from unbaked to baked.)
			if (layer_baked)
			{
				LLViewerFetchedTexture* image = LLViewerTextureManager::staticCastToFetchedTexture(getImage( mBakedTextureDatas[i].mTextureIndex, 0 ), TRUE) ;
				mBakedTextureDatas[i].mLastTextureIndex = image->getID();
				// If we have more than one texture for the other baked layers, we'll want to call this for them too.
				if ( (image->getID() != IMG_INVISIBLE) && ((i == BAKED_HEAD) || (i == BAKED_UPPER) || (i == BAKED_LOWER)) )
				{
					image->setLoadedCallback( onBakedTextureMasksLoaded, MORPH_MASK_REQUESTED_DISCARD, TRUE, TRUE, new LLTextureMaskData( mID ), 
						src_callback_list, paused);
				}
				image->setLoadedCallback( onInitialBakedTextureLoaded, MAX_DISCARD_LEVEL, FALSE, FALSE, new LLUUID( mID ), 
					src_callback_list, paused );
			}
		}

		mMeshTexturesDirty = TRUE;
		gPipeline.markGLRebuild(this);
	}
}

//-----------------------------------------------------------------------------
// bool visualParamWeightsAreDefault()
//-----------------------------------------------------------------------------
bool LLVOAvatar::visualParamWeightsAreDefault()
{
	bool rtn = true;

	bool is_wearing_skirt = isWearingWearableType(LLWearableType::WT_SKIRT);
	for (LLVisualParam *param = getFirstVisualParam(); 
	     param;
	     param = getNextVisualParam())
	{
		if (param->isTweakable())
		{
			LLViewerVisualParam* vparam = dynamic_cast<LLViewerVisualParam*>(param);
			llassert(vparam);
			bool is_skirt_param = vparam &&
				LLWearableType::WT_SKIRT == vparam->getWearableType();
			if (param->getWeight() != param->getDefaultWeight() &&
			    // we have to not care whether skirt weights are default, if we're not actually wearing a skirt
			    (is_wearing_skirt || !is_skirt_param))
			{
				//llinfos << "param '" << param->getName() << "'=" << param->getWeight() << " which differs from default=" << param->getDefaultWeight() << llendl;
				rtn = false;
				break;
			}
		}
	}

	//llinfos << "params are default ? " << int(rtn) << llendl;

	return rtn;
}


//-----------------------------------------------------------------------------
// processAvatarAppearance()
//-----------------------------------------------------------------------------
void LLVOAvatar::processAvatarAppearance( LLMessageSystem* mesgsys )
{
	if (gSavedSettings.getBOOL("BlockAvatarAppearanceMessages"))
	{
		llwarns << "Blocking AvatarAppearance message" << llendl;
		return;
	}
	
	LLMemType mt(LLMemType::MTYPE_AVATAR);

//	llinfos << "processAvatarAppearance start " << mID << llendl;
	BOOL is_first_appearance_message = !mFirstAppearanceMessageReceived;

	mFirstAppearanceMessageReceived = TRUE;

	if( isSelf() )
	{
		llwarns << "Received AvatarAppearance for self" << llendl;
		if( mFirstTEMessageReceived )
		{
//			llinfos << "processAvatarAppearance end  " << mID << llendl;
			return;
		}
	}

	if (gNoRender)
	{
		return;
	}

	ESex old_sex = getSex();

//	llinfos << "LLVOAvatar::processAvatarAppearance()" << llendl;
//	dumpAvatarTEs( "PRE  processAvatarAppearance()" );
	unpackTEMessage(mesgsys, _PREHASH_ObjectData);
//	dumpAvatarTEs( "POST processAvatarAppearance()" );

	// prevent the overwriting of valid baked textures with invalid baked textures
	for (U8 baked_index = 0; baked_index < mBakedTextureDatas.size(); baked_index++)
	{
		if (!isTextureDefined(mBakedTextureDatas[baked_index].mTextureIndex) 
			&& mBakedTextureDatas[baked_index].mLastTextureIndex != IMG_DEFAULT
			&& baked_index != BAKED_SKIRT)
		{
			setTEImage(mBakedTextureDatas[baked_index].mTextureIndex, 
				LLViewerTextureManager::getFetchedTexture(mBakedTextureDatas[baked_index].mLastTextureIndex, TRUE, LLViewerTexture::BOOST_NONE, LLViewerTexture::LOD_TEXTURE));
		}
	}


	if( !is_first_appearance_message )
	{
		onFirstTEMessageReceived();
	}

	setCompositeUpdatesEnabled( FALSE );
	mMeshTexturesDirty = TRUE;
	gPipeline.markGLRebuild(this);

	// ! BACKWARDS COMPATIBILITY !
	// Non-self avatars will no longer have component textures
	if (!isSelf())
	{
		releaseComponentTextures();
	}
	
	// parse visual params
	S32 num_blocks = mesgsys->getNumberOfBlocksFast(_PREHASH_VisualParam);
	bool drop_visual_params_debug = gSavedSettings.getBOOL("BlockSomeAvatarAppearanceVisualParams") && (ll_rand(2) == 0); // pretend that ~12% of AvatarAppearance messages arrived without a VisualParam block, for testing
	if( num_blocks > 1 && !drop_visual_params_debug)
	{
		BOOL params_changed = FALSE;
		BOOL interp_params = FALSE;
		
		LLVisualParam* param = getFirstVisualParam();
		llassert(param); // if this ever fires, we should do the same as when num_blocks<=1
		if (!param)
		{
			llwarns << "No visual params!" << llendl;
		}
		else
		{
			for( S32 i = 0; i < num_blocks; i++ )
			{
				while( param && (param->getGroup() != VISUAL_PARAM_GROUP_TWEAKABLE) ) // should not be any of group VISUAL_PARAM_GROUP_TWEAKABLE_NO_TRANSMIT
				{
					param = getNextVisualParam();
				}
						
				if( !param )
				{
					// more visual params supplied than expected - just process what we know about
					break;
				}

				U8 value;
				mesgsys->getU8Fast(_PREHASH_VisualParam, _PREHASH_ParamValue, value, i);
				F32 newWeight = U8_to_F32(value, param->getMinWeight(), param->getMaxWeight());

				if (is_first_appearance_message || (param->getWeight() != newWeight))
				{
					//llinfos << "Received update for param " << param->getDisplayName() << " at value " << newWeight << llendl;
					params_changed = TRUE;
					if(is_first_appearance_message)
					{
						param->setWeight(newWeight, FALSE);
					}
					else
					{
						interp_params = TRUE;
						param->setAnimationTarget(newWeight, FALSE);
					}
				}
				param = getNextVisualParam();
			}
		}

		const S32 expected_tweakable_count = getVisualParamCountInGroup(VISUAL_PARAM_GROUP_TWEAKABLE); // don't worry about VISUAL_PARAM_GROUP_TWEAKABLE_NO_TRANSMIT
		if (num_blocks != expected_tweakable_count)
		{
			llinfos << "Number of params in AvatarAppearance msg (" << num_blocks << ") does not match number of tweakable params in avatar xml file (" << expected_tweakable_count << ").  Processing what we can.  object: " << getID() << llendl;
		}

		if (params_changed)
		{
			if (interp_params)
			{
				startAppearanceAnimation();
			}
			updateVisualParams();

			ESex new_sex = getSex();
			if( old_sex != new_sex )
			{
				updateSexDependentLayerSets( FALSE );
			}	
		}

		llassert( getSex() == ((getVisualParamWeight( "male" ) > 0.5f) ? SEX_MALE : SEX_FEMALE) );
	}
	else
	{
		// AvatarAppearance message arrived without visual params
		if (drop_visual_params_debug)
		{
			llinfos << "Debug-faked lack of parameters on AvatarAppearance for object: "  << getID() << llendl;
		}
		else
		{
			llinfos << "AvatarAppearance msg received without any parameters, object: " << getID() << llendl;
		}

		const F32 LOADING_TIMEOUT_SECONDS = 60.f;
		// this isn't really a problem if we already have a non-default shape
		if (visualParamWeightsAreDefault() && mRuthTimer.getElapsedTimeF32() > LOADING_TIMEOUT_SECONDS)
		{
			// re-request appearance, hoping that it comes back with a shape next time
			llinfos << "Re-requesting AvatarAppearance for object: "  << getID() << llendl;
			LLAvatarPropertiesProcessor::getInstance()->sendAvatarTexturesRequest(getID());
			mRuthTimer.reset();
	}
	else
	{
			llinfos << "That's okay, we already have a non-default shape for object: "  << getID() << llendl;
			// we don't really care.
		}
	}

	setCompositeUpdatesEnabled( TRUE );

	// If all of the avatars are completely baked, release the global image caches to conserve memory.
	LLVOAvatar::cullAvatarsByPixelArea();

//	llinfos << "processAvatarAppearance end " << mID << llendl;
}

// static
void LLVOAvatar::getAnimLabels( LLDynamicArray<std::string>* labels )
{
	S32 i;
	for( i = 0; i < gUserAnimStatesCount; i++ )
	{
		labels->put( LLAnimStateLabels::getStateLabel( gUserAnimStates[i].mName ) );
	}

	// Special case to trigger away (AFK) state
	labels->put( "Away From Keyboard" );
}

// static 
void LLVOAvatar::getAnimNames( LLDynamicArray<std::string>* names )
{
	S32 i;

	for( i = 0; i < gUserAnimStatesCount; i++ )
	{
		names->put( std::string(gUserAnimStates[i].mName) );
	}

	// Special case to trigger away (AFK) state
	names->put( "enter_away_from_keyboard_state" );
}

void LLVOAvatar::onBakedTextureMasksLoaded( BOOL success, LLViewerFetchedTexture *src_vi, LLImageRaw* src, LLImageRaw* aux_src, S32 discard_level, BOOL final, void* userdata )
{
	if (!userdata) return;

	//llinfos << "onBakedTextureMasksLoaded: " << src_vi->getID() << llendl;
	const LLMemType mt(LLMemType::MTYPE_AVATAR);
	const LLUUID id = src_vi->getID();
 
	LLTextureMaskData* maskData = (LLTextureMaskData*) userdata;
	LLVOAvatar* self = (LLVOAvatar*) gObjectList.findObject( maskData->mAvatarID );

	// if discard level is 2 less than last discard level we processed, or we hit 0,
	// then generate morph masks
	if(self && success && (discard_level < maskData->mLastDiscardLevel - 2 || discard_level == 0))
	{
		if(aux_src && aux_src->getComponents() == 1)
		{
			if (!aux_src->getData())
			{
				llerrs << "No auxiliary source data for onBakedTextureMasksLoaded" << llendl;
				return;
			}

			U32 gl_name;
			LLImageGL::generateTextures(1, &gl_name );
			stop_glerror();

			gGL.getTexUnit(0)->bindManual(LLTexUnit::TT_TEXTURE, gl_name);
			stop_glerror();

			LLImageGL::setManualImage(
				GL_TEXTURE_2D, 0, GL_ALPHA8, 
				aux_src->getWidth(), aux_src->getHeight(),
				GL_ALPHA, GL_UNSIGNED_BYTE, aux_src->getData());
			stop_glerror();

			gGL.getTexUnit(0)->setTextureFilteringOption(LLTexUnit::TFO_BILINEAR);

			/* if( id == head_baked->getID() )
			     if (self->mBakedTextureDatas[BAKED_HEAD].mTexLayerSet)
				     //llinfos << "onBakedTextureMasksLoaded for head " << id << " discard = " << discard_level << llendl;
					 self->mBakedTextureDatas[BAKED_HEAD].mTexLayerSet->applyMorphMask(aux_src->getData(), aux_src->getWidth(), aux_src->getHeight(), 1);
					 maskData->mLastDiscardLevel = discard_level; */
			BOOL found_texture_id = false;
			for (LLVOAvatarDictionary::Textures::const_iterator iter = LLVOAvatarDictionary::getInstance()->getTextures().begin();
				 iter != LLVOAvatarDictionary::getInstance()->getTextures().end();
				 ++iter)
			{

				const LLVOAvatarDictionary::TextureEntry *texture_dict = iter->second;
				if (texture_dict->mIsUsedByBakedTexture)
				{
					const ETextureIndex texture_index = iter->first;
					const LLViewerTexture *baked_img = self->getImage(texture_index, 0);
					if (baked_img && id == baked_img->getID())
					{
						const EBakedTextureIndex baked_index = texture_dict->mBakedTextureIndex;
						self->applyMorphMask(aux_src->getData(), aux_src->getWidth(), aux_src->getHeight(), 1, baked_index);
						maskData->mLastDiscardLevel = discard_level;
						if (self->mBakedTextureDatas[baked_index].mMaskTexName)
						{
							LLImageGL::deleteTextures(1, &(self->mBakedTextureDatas[baked_index].mMaskTexName));
						}
						self->mBakedTextureDatas[baked_index].mMaskTexName = gl_name;
						found_texture_id = true;
						break;
					}
				}
			}
			if (!found_texture_id)
			{
				llinfos << "onBakedTextureMasksLoaded(): unexpected image id: " << id << llendl;
			}
			self->dirtyMesh();
		}
		else
		{
            // this can happen when someone uses an old baked texture possibly provided by 
            // viewer-side baked texture caching
			llwarns << "Masks loaded callback but NO aux source!" << llendl;
		}
	}

	if (final || !success)
	{
		delete maskData;
	}
}

// static
void LLVOAvatar::onInitialBakedTextureLoaded( BOOL success, LLViewerFetchedTexture *src_vi, LLImageRaw* src, LLImageRaw* aux_src, S32 discard_level, BOOL final, void* userdata )
{
	LLUUID *avatar_idp = (LLUUID *)userdata;
	LLVOAvatar *selfp = (LLVOAvatar *)gObjectList.findObject(*avatar_idp);

	if (!success && selfp)
	{
		selfp->removeMissingBakedTextures();
	}
	if (final || !success )
	{
		delete avatar_idp;
	}
}

void LLVOAvatar::onBakedTextureLoaded(BOOL success, LLViewerFetchedTexture *src_vi, LLImageRaw* src, LLImageRaw* aux_src, S32 discard_level, BOOL final, void* userdata)
{
	//llinfos << "onBakedTextureLoaded: " << src_vi->getID() << llendl;

	LLUUID id = src_vi->getID();
	LLUUID *avatar_idp = (LLUUID *)userdata;
	LLVOAvatar *selfp = (LLVOAvatar *)gObjectList.findObject(*avatar_idp);

	if (selfp && !success)
	{
		selfp->removeMissingBakedTextures();
	}

	if( final || !success )
	{
		delete avatar_idp;
	}

	if( selfp && success && final )
	{
		selfp->useBakedTexture( id );
	}
}


// Called when baked texture is loaded and also when we start up with a baked texture
void LLVOAvatar::useBakedTexture( const LLUUID& id )
{
	/* if(id == head_baked->getID())
		 mHeadBakedLoaded = TRUE;
		 mLastHeadBakedID = id;
		 mHeadMesh0.setTexture( head_baked );
		 mHeadMesh1.setTexture( head_baked ); */
	for (U32 i = 0; i < mBakedTextureDatas.size(); i++)
	{
		LLViewerTexture* image_baked = getImage( mBakedTextureDatas[i].mTextureIndex, 0 );
		if (id == image_baked->getID())
		{
			mBakedTextureDatas[i].mIsLoaded = true;
			mBakedTextureDatas[i].mLastTextureIndex = id;
			mBakedTextureDatas[i].mIsUsed = true;
			for (U32 k = 0; k < mBakedTextureDatas[i].mMeshes.size(); k++)
			{
				mBakedTextureDatas[i].mMeshes[k]->setTexture( image_baked );
			}
			if (mBakedTextureDatas[i].mTexLayerSet)
			{
				//mBakedTextureDatas[i].mTexLayerSet->destroyComposite();
			}
			const LLVOAvatarDictionary::BakedEntry *baked_dict = LLVOAvatarDictionary::getInstance()->getBakedTexture((EBakedTextureIndex)i);
			for (texture_vec_t::const_iterator local_tex_iter = baked_dict->mLocalTextures.begin();
				 local_tex_iter != baked_dict->mLocalTextures.end();
				 ++local_tex_iter)
			{
				if (isSelf()) setBakedReady(*local_tex_iter, TRUE);
			}

			// ! BACKWARDS COMPATIBILITY !
			// Workaround for viewing avatars from old viewers that haven't baked hair textures.
			// This is paired with similar code in updateMeshTextures that sets hair mesh color.
			if (i == BAKED_HAIR)
			{
				for (U32 i = 0; i < mBakedTextureDatas[BAKED_HAIR].mMeshes.size(); i++)
				{
					mBakedTextureDatas[BAKED_HAIR].mMeshes[i]->setColor( 1.f, 1.f, 1.f, 1.f );
				}
			}
		}
	}

	dirtyMesh();
}

// static
void LLVOAvatar::dumpArchetypeXML( void* )
{
	LLAPRFile outfile;
	outfile.open(gDirUtilp->getExpandedFilename(LL_PATH_CHARACTER,"new archetype.xml"), LL_APR_WB );
	apr_file_t* file = outfile.getFileHandle() ;
	if (!file)
	{
		return;
	}

	apr_file_printf( file, "<?xml version=\"1.0\" encoding=\"US-ASCII\" standalone=\"yes\"?>\n" );
	apr_file_printf( file, "<linden_genepool version=\"1.0\">\n" );
	apr_file_printf( file, "\n\t<archetype name=\"???\">\n" );

	// only body parts, not clothing.
	for (S32 type = LLWearableType::WT_SHAPE; type <= LLWearableType::WT_EYES; type++)
	{
		const std::string& wearable_name = LLWearableType::getTypeName((LLWearableType::EType)type);
		apr_file_printf( file, "\n\t\t<!-- wearable: %s -->\n", wearable_name.c_str() );

		for (LLVisualParam* param = gAgentAvatarp->getFirstVisualParam(); param; param = gAgentAvatarp->getNextVisualParam())
		{
			LLViewerVisualParam* viewer_param = (LLViewerVisualParam*)param;
			if( (viewer_param->getWearableType() == type) && 
				(viewer_param->isTweakable() ) )
			{
				apr_file_printf(file, "\t\t<param id=\"%d\" name=\"%s\" value=\"%.3f\"/>\n",
								viewer_param->getID(), viewer_param->getName().c_str(), viewer_param->getWeight());
			}
		}

		for (U8 te = 0; te < TEX_NUM_INDICES; te++)
		{
			if (LLVOAvatarDictionary::getTEWearableType((ETextureIndex)te) == type)
			{
				// MULTIPLE_WEARABLES: extend to multiple wearables?
				LLViewerTexture* te_image = ((LLVOAvatar *)(gAgentAvatarp))->getImage((ETextureIndex)te, 0);
				if( te_image )
				{
					std::string uuid_str;
					te_image->getID().toString( uuid_str );
					apr_file_printf( file, "\t\t<texture te=\"%i\" uuid=\"%s\"/>\n", te, uuid_str.c_str());
				}
			}
		}
	}
	apr_file_printf( file, "\t</archetype>\n" );
	apr_file_printf( file, "\n</linden_genepool>\n" );
}


void LLVOAvatar::setVisibilityRank(U32 rank)
{
	if (mDrawable.isNull() || mDrawable->isDead())
	{
		// do nothing
		return;
	}
	mVisibilityRank = rank;
}

// Assumes LLVOAvatar::sInstances has already been sorted.
S32 LLVOAvatar::getUnbakedPixelAreaRank()
{
	S32 rank = 1;
	for (std::vector<LLCharacter*>::iterator iter = LLCharacter::sInstances.begin();
		 iter != LLCharacter::sInstances.end(); ++iter)
	{
		LLVOAvatar* inst = (LLVOAvatar*) *iter;
		if (inst == this)
		{
			return rank;
		}
		else if (!inst->isDead() && !inst->isFullyBaked())
		{
			rank++;
		}
	}

	llassert(0);
	return 0;
}

struct CompareScreenAreaGreater
{
	BOOL operator()(const LLCharacter* const& lhs, const LLCharacter* const& rhs)
	{
		return lhs->getPixelArea() > rhs->getPixelArea();
	}
};

// static
void LLVOAvatar::cullAvatarsByPixelArea()
{
	std::sort(LLCharacter::sInstances.begin(), LLCharacter::sInstances.end(), CompareScreenAreaGreater());
	
	// Update the avatars that have changed status
	U32 rank = 2; //1 is reserved for self. 
	for (std::vector<LLCharacter*>::iterator iter = LLCharacter::sInstances.begin();
		 iter != LLCharacter::sInstances.end(); ++iter)
	{
		LLVOAvatar* inst = (LLVOAvatar*) *iter;
		BOOL culled;
		if (inst->isSelf() || inst->isFullyBaked())
		{
			culled = FALSE;
		}
		else 
		{
			culled = TRUE;
		}

		if (inst->mCulled != culled)
		{
			inst->mCulled = culled;
			lldebugs << "avatar " << inst->getID() << (culled ? " start culled" : " start not culled" ) << llendl;
			inst->updateMeshTextures();
		}

		if (inst->isSelf())
		{
			inst->setVisibilityRank(1);
		}
		else if (inst->mDrawable.notNull() && inst->mDrawable->isVisible())
		{
			inst->setVisibilityRank(rank++);
		}
	}

	S32 grey_avatars = 0;
	if (LLVOAvatar::areAllNearbyInstancesBaked(grey_avatars))
	{
		LLVOAvatar::deleteCachedImages(false);
	}
	else
	{
		if (gFrameTimeSeconds != sUnbakedUpdateTime) // only update once per frame
		{
			sUnbakedUpdateTime = gFrameTimeSeconds;
			sUnbakedTime += gFrameIntervalSeconds;
		}
		if (grey_avatars > 0)
		{
			if (gFrameTimeSeconds != sGreyUpdateTime) // only update once per frame
			{
				sGreyUpdateTime = gFrameTimeSeconds;
				sGreyTime += gFrameIntervalSeconds;
			}
		}
	}
}

void LLVOAvatar::startAppearanceAnimation()
{
	if(!mAppearanceAnimating)
	{
		mAppearanceAnimating = TRUE;
		mAppearanceMorphTimer.reset();
		mLastAppearanceBlendTime = 0.f;
	}
}

// virtual
void LLVOAvatar::removeMissingBakedTextures()
{	
}

//-----------------------------------------------------------------------------
// LLVOAvatarXmlInfo
//-----------------------------------------------------------------------------

LLVOAvatar::LLVOAvatarXmlInfo::LLVOAvatarXmlInfo()
	: mTexSkinColorInfo(0), mTexHairColorInfo(0), mTexEyeColorInfo(0)
{
}

LLVOAvatar::LLVOAvatarXmlInfo::~LLVOAvatarXmlInfo()
{
	std::for_each(mMeshInfoList.begin(), mMeshInfoList.end(), DeletePointer());
	std::for_each(mSkeletalDistortionInfoList.begin(), mSkeletalDistortionInfoList.end(), DeletePointer());		
	std::for_each(mAttachmentInfoList.begin(), mAttachmentInfoList.end(), DeletePointer());
	deleteAndClear(mTexSkinColorInfo);
	deleteAndClear(mTexHairColorInfo);
	deleteAndClear(mTexEyeColorInfo);
	std::for_each(mLayerInfoList.begin(), mLayerInfoList.end(), DeletePointer());		
	std::for_each(mDriverInfoList.begin(), mDriverInfoList.end(), DeletePointer());
	std::for_each(mMorphMaskInfoList.begin(), mMorphMaskInfoList.end(), DeletePointer());
}

//-----------------------------------------------------------------------------
// LLVOAvatarBoneInfo::parseXml()
//-----------------------------------------------------------------------------
BOOL LLVOAvatarBoneInfo::parseXml(LLXmlTreeNode* node)
{
	if (node->hasName("bone"))
	{
		mIsJoint = TRUE;
		static LLStdStringHandle name_string = LLXmlTree::addAttributeString("name");
		if (!node->getFastAttributeString(name_string, mName))
		{
			llwarns << "Bone without name" << llendl;
			return FALSE;
		}
	}
	else if (node->hasName("collision_volume"))
	{
		mIsJoint = FALSE;
		static LLStdStringHandle name_string = LLXmlTree::addAttributeString("name");
		if (!node->getFastAttributeString(name_string, mName))
		{
			mName = "Collision Volume";
		}
	}
	else
	{
		llwarns << "Invalid node " << node->getName() << llendl;
		return FALSE;
	}

	static LLStdStringHandle pos_string = LLXmlTree::addAttributeString("pos");
	if (!node->getFastAttributeVector3(pos_string, mPos))
	{
		llwarns << "Bone without position" << llendl;
		return FALSE;
	}

	static LLStdStringHandle rot_string = LLXmlTree::addAttributeString("rot");
	if (!node->getFastAttributeVector3(rot_string, mRot))
	{
		llwarns << "Bone without rotation" << llendl;
		return FALSE;
	}
	
	static LLStdStringHandle scale_string = LLXmlTree::addAttributeString("scale");
	if (!node->getFastAttributeVector3(scale_string, mScale))
	{
		llwarns << "Bone without scale" << llendl;
		return FALSE;
	}

	if (mIsJoint)
	{
		static LLStdStringHandle pivot_string = LLXmlTree::addAttributeString("pivot");
		if (!node->getFastAttributeVector3(pivot_string, mPivot))
		{
			llwarns << "Bone without pivot" << llendl;
			return FALSE;
		}
	}

	// parse children
	LLXmlTreeNode* child;
	for( child = node->getFirstChild(); child; child = node->getNextChild() )
	{
		LLVOAvatarBoneInfo *child_info = new LLVOAvatarBoneInfo;
		if (!child_info->parseXml(child))
		{
			delete child_info;
			return FALSE;
		}
		mChildList.push_back(child_info);
	}
	return TRUE;
}

//-----------------------------------------------------------------------------
// LLVOAvatarSkeletonInfo::parseXml()
//-----------------------------------------------------------------------------
BOOL LLVOAvatarSkeletonInfo::parseXml(LLXmlTreeNode* node)
{
	static LLStdStringHandle num_bones_string = LLXmlTree::addAttributeString("num_bones");
	if (!node->getFastAttributeS32(num_bones_string, mNumBones))
	{
		llwarns << "Couldn't find number of bones." << llendl;
		return FALSE;
	}

	static LLStdStringHandle num_collision_volumes_string = LLXmlTree::addAttributeString("num_collision_volumes");
	node->getFastAttributeS32(num_collision_volumes_string, mNumCollisionVolumes);

	LLXmlTreeNode* child;
	for( child = node->getFirstChild(); child; child = node->getNextChild() )
	{
		LLVOAvatarBoneInfo *info = new LLVOAvatarBoneInfo;
		if (!info->parseXml(child))
		{
			delete info;
			llwarns << "Error parsing bone in skeleton file" << llendl;
			return FALSE;
		}
		mBoneInfoList.push_back(info);
	}
	return TRUE;
}

//-----------------------------------------------------------------------------
// parseXmlSkeletonNode(): parses <skeleton> nodes from XML tree
//-----------------------------------------------------------------------------
BOOL LLVOAvatar::LLVOAvatarXmlInfo::parseXmlSkeletonNode(LLXmlTreeNode* root)
{
	LLXmlTreeNode* node = root->getChildByName( "skeleton" );
	if( !node )
	{
		llwarns << "avatar file: missing <skeleton>" << llendl;
		return FALSE;
	}

	LLXmlTreeNode* child;

	// SKELETON DISTORTIONS
	for (child = node->getChildByName( "param" );
		 child;
		 child = node->getNextNamedChild())
	{
		if (!child->getChildByName("param_skeleton"))
		{
			if (child->getChildByName("param_morph"))
			{
				llwarns << "Can't specify morph param in skeleton definition." << llendl;
			}
			else
			{
				llwarns << "Unknown param type." << llendl;
			}
			continue;
		}
		
		LLPolySkeletalDistortionInfo *info = new LLPolySkeletalDistortionInfo;
		if (!info->parseXml(child))
		{
			delete info;
			return FALSE;
		}

		mSkeletalDistortionInfoList.push_back(info);
	}

	// ATTACHMENT POINTS
	for (child = node->getChildByName( "attachment_point" );
		 child;
		 child = node->getNextNamedChild())
	{
		LLVOAvatarAttachmentInfo* info = new LLVOAvatarAttachmentInfo();

		static LLStdStringHandle name_string = LLXmlTree::addAttributeString("name");
		if (!child->getFastAttributeString(name_string, info->mName))
		{
			llwarns << "No name supplied for attachment point." << llendl;
			delete info;
			continue;
		}

		static LLStdStringHandle joint_string = LLXmlTree::addAttributeString("joint");
		if (!child->getFastAttributeString(joint_string, info->mJointName))
		{
			llwarns << "No bone declared in attachment point " << info->mName << llendl;
			delete info;
			continue;
		}

		static LLStdStringHandle position_string = LLXmlTree::addAttributeString("position");
		if (child->getFastAttributeVector3(position_string, info->mPosition))
		{
			info->mHasPosition = TRUE;
		}

		static LLStdStringHandle rotation_string = LLXmlTree::addAttributeString("rotation");
		if (child->getFastAttributeVector3(rotation_string, info->mRotationEuler))
		{
			info->mHasRotation = TRUE;
		}
		 static LLStdStringHandle group_string = LLXmlTree::addAttributeString("group");
		if (child->getFastAttributeS32(group_string, info->mGroup))
		{
			if (info->mGroup == -1)
				info->mGroup = -1111; // -1 = none parsed, < -1 = bad value
		}

		static LLStdStringHandle id_string = LLXmlTree::addAttributeString("id");
		if (!child->getFastAttributeS32(id_string, info->mAttachmentID))
		{
			llwarns << "No id supplied for attachment point " << info->mName << llendl;
			delete info;
			continue;
		}

		static LLStdStringHandle slot_string = LLXmlTree::addAttributeString("pie_slice");
		child->getFastAttributeS32(slot_string, info->mPieMenuSlice);
			
		static LLStdStringHandle visible_in_first_person_string = LLXmlTree::addAttributeString("visible_in_first_person");
		child->getFastAttributeBOOL(visible_in_first_person_string, info->mVisibleFirstPerson);

		static LLStdStringHandle hud_attachment_string = LLXmlTree::addAttributeString("hud");
		child->getFastAttributeBOOL(hud_attachment_string, info->mIsHUDAttachment);

		mAttachmentInfoList.push_back(info);
	}

	return TRUE;
}

//-----------------------------------------------------------------------------
// parseXmlMeshNodes(): parses <mesh> nodes from XML tree
//-----------------------------------------------------------------------------
BOOL LLVOAvatar::LLVOAvatarXmlInfo::parseXmlMeshNodes(LLXmlTreeNode* root)
{
	for (LLXmlTreeNode* node = root->getChildByName( "mesh" );
		 node;
		 node = root->getNextNamedChild())
	{
		LLVOAvatarMeshInfo *info = new LLVOAvatarMeshInfo;

		// attribute: type
		static LLStdStringHandle type_string = LLXmlTree::addAttributeString("type");
		if( !node->getFastAttributeString( type_string, info->mType ) )
		{
			llwarns << "Avatar file: <mesh> is missing type attribute.  Ignoring element. " << llendl;
			delete info;
			return FALSE;  // Ignore this element
		}
		
		static LLStdStringHandle lod_string = LLXmlTree::addAttributeString("lod");
		if (!node->getFastAttributeS32( lod_string, info->mLOD ))
		{
			llwarns << "Avatar file: <mesh> is missing lod attribute.  Ignoring element. " << llendl;
			delete info;
			return FALSE;  // Ignore this element
		}

		static LLStdStringHandle file_name_string = LLXmlTree::addAttributeString("file_name");
		if( !node->getFastAttributeString( file_name_string, info->mMeshFileName ) )
		{
			llwarns << "Avatar file: <mesh> is missing file_name attribute.  Ignoring: " << info->mType << llendl;
			delete info;
			return FALSE;  // Ignore this element
		}

		static LLStdStringHandle reference_string = LLXmlTree::addAttributeString("reference");
		node->getFastAttributeString( reference_string, info->mReferenceMeshName );
		
		// attribute: min_pixel_area
		static LLStdStringHandle min_pixel_area_string = LLXmlTree::addAttributeString("min_pixel_area");
		static LLStdStringHandle min_pixel_width_string = LLXmlTree::addAttributeString("min_pixel_width");
		if (!node->getFastAttributeF32( min_pixel_area_string, info->mMinPixelArea ))
		{
			F32 min_pixel_area = 0.1f;
			if (node->getFastAttributeF32( min_pixel_width_string, min_pixel_area ))
			{
				// this is square root of pixel area (sensible to use linear space in defining lods)
				min_pixel_area = min_pixel_area * min_pixel_area;
			}
			info->mMinPixelArea = min_pixel_area;
		}
		
		// Parse visual params for this node only if we haven't already
		for (LLXmlTreeNode* child = node->getChildByName( "param" );
			 child;
			 child = node->getNextNamedChild())
		{
			if (!child->getChildByName("param_morph"))
			{
				if (child->getChildByName("param_skeleton"))
				{
					llwarns << "Can't specify skeleton param in a mesh definition." << llendl;
				}
				else
				{
					llwarns << "Unknown param type." << llendl;
				}
				continue;
			}

			LLPolyMorphTargetInfo *morphinfo = new LLPolyMorphTargetInfo();
			if (!morphinfo->parseXml(child))
			{
				delete morphinfo;
				delete info;
				return -1;
			}
			BOOL shared = FALSE;
			static LLStdStringHandle shared_string = LLXmlTree::addAttributeString("shared");
			child->getFastAttributeBOOL(shared_string, shared);

			info->mPolyMorphTargetInfoList.push_back(LLVOAvatarMeshInfo::morph_info_pair_t(morphinfo, shared));
		}

		mMeshInfoList.push_back(info);
	}
	return TRUE;
}

//-----------------------------------------------------------------------------
// parseXmlColorNodes(): parses <global_color> nodes from XML tree
//-----------------------------------------------------------------------------
BOOL LLVOAvatar::LLVOAvatarXmlInfo::parseXmlColorNodes(LLXmlTreeNode* root)
{
	for (LLXmlTreeNode* color_node = root->getChildByName( "global_color" );
		 color_node;
		 color_node = root->getNextNamedChild())
	{
		std::string global_color_name;
		static LLStdStringHandle name_string = LLXmlTree::addAttributeString("name");
		if (color_node->getFastAttributeString( name_string, global_color_name ) )
		{
			if( global_color_name == "skin_color" )
			{
				if (mTexSkinColorInfo)
				{
					llwarns << "avatar file: multiple instances of skin_color" << llendl;
					return FALSE;
				}
				mTexSkinColorInfo = new LLTexGlobalColorInfo;
				if( !mTexSkinColorInfo->parseXml( color_node ) )
				{
					deleteAndClear(mTexSkinColorInfo);
					llwarns << "avatar file: mTexSkinColor->parseXml() failed" << llendl;
					return FALSE;
				}
			}
			else if( global_color_name == "hair_color" )
			{
				if (mTexHairColorInfo)
				{
					llwarns << "avatar file: multiple instances of hair_color" << llendl;
					return FALSE;
				}
				mTexHairColorInfo = new LLTexGlobalColorInfo;
				if( !mTexHairColorInfo->parseXml( color_node ) )
				{
					deleteAndClear(mTexHairColorInfo);
					llwarns << "avatar file: mTexHairColor->parseXml() failed" << llendl;
					return FALSE;
				}
			}
			else if( global_color_name == "eye_color" )
			{
				if (mTexEyeColorInfo)
				{
					llwarns << "avatar file: multiple instances of eye_color" << llendl;
					return FALSE;
				}
				mTexEyeColorInfo = new LLTexGlobalColorInfo;
				if( !mTexEyeColorInfo->parseXml( color_node ) )
				{
					llwarns << "avatar file: mTexEyeColor->parseXml() failed" << llendl;
					return FALSE;
				}
			}
		}
	}
	return TRUE;
}

//-----------------------------------------------------------------------------
// parseXmlLayerNodes(): parses <layer_set> nodes from XML tree
//-----------------------------------------------------------------------------
BOOL LLVOAvatar::LLVOAvatarXmlInfo::parseXmlLayerNodes(LLXmlTreeNode* root)
{
	for (LLXmlTreeNode* layer_node = root->getChildByName( "layer_set" );
		 layer_node;
		 layer_node = root->getNextNamedChild())
	{
		LLTexLayerSetInfo* layer_info = new LLTexLayerSetInfo();
		if( layer_info->parseXml( layer_node ) )
		{
			mLayerInfoList.push_back(layer_info);
		}
		else
		{
			delete layer_info;
			llwarns << "avatar file: layer_set->parseXml() failed" << llendl;
			return FALSE;
		}
	}
	return TRUE;
}

//-----------------------------------------------------------------------------
// parseXmlDriverNodes(): parses <driver_parameters> nodes from XML tree
//-----------------------------------------------------------------------------
BOOL LLVOAvatar::LLVOAvatarXmlInfo::parseXmlDriverNodes(LLXmlTreeNode* root)
{
	LLXmlTreeNode* driver = root->getChildByName( "driver_parameters" );
	if( driver )
	{
		for (LLXmlTreeNode* grand_child = driver->getChildByName( "param" );
			 grand_child;
			 grand_child = driver->getNextNamedChild())
		{
			if( grand_child->getChildByName( "param_driver" ) )
			{
				LLDriverParamInfo* driver_info = new LLDriverParamInfo();
				if( driver_info->parseXml( grand_child ) )
				{
					mDriverInfoList.push_back(driver_info);
				}
				else
				{
					delete driver_info;
					llwarns << "avatar file: driver_param->parseXml() failed" << llendl;
					return FALSE;
				}
			}
		}
	}
	return TRUE;
}

//-----------------------------------------------------------------------------
// parseXmlDriverNodes(): parses <driver_parameters> nodes from XML tree
//-----------------------------------------------------------------------------
BOOL LLVOAvatar::LLVOAvatarXmlInfo::parseXmlMorphNodes(LLXmlTreeNode* root)
{
	LLXmlTreeNode* masks = root->getChildByName( "morph_masks" );
	if( !masks )
	{
		return FALSE;
	}

	for (LLXmlTreeNode* grand_child = masks->getChildByName( "mask" );
		 grand_child;
		 grand_child = masks->getNextNamedChild())
	{
		LLVOAvatarMorphInfo* info = new LLVOAvatarMorphInfo();

		static LLStdStringHandle name_string = LLXmlTree::addAttributeString("morph_name");
		if (!grand_child->getFastAttributeString(name_string, info->mName))
		{
			llwarns << "No name supplied for morph mask." << llendl;
			delete info;
			continue;
		}

		static LLStdStringHandle region_string = LLXmlTree::addAttributeString("body_region");
		if (!grand_child->getFastAttributeString(region_string, info->mRegion))
		{
			llwarns << "No region supplied for morph mask." << llendl;
			delete info;
			continue;
		}

		static LLStdStringHandle layer_string = LLXmlTree::addAttributeString("layer");
		if (!grand_child->getFastAttributeString(layer_string, info->mLayer))
		{
			llwarns << "No layer supplied for morph mask." << llendl;
			delete info;
			continue;
		}

		// optional parameter. don't throw a warning if not present.
		static LLStdStringHandle invert_string = LLXmlTree::addAttributeString("invert");
		grand_child->getFastAttributeBOOL(invert_string, info->mInvert);

		mMorphMaskInfoList.push_back(info);
	}

	return TRUE;
}

//virtual
void LLVOAvatar::updateRegion(LLViewerRegion *regionp)
{
	LLViewerObject::updateRegion(regionp);
}

std::string LLVOAvatar::getFullname() const
{
	std::string name;

	LLNameValue* first = getNVPair("FirstName"); 
	LLNameValue* last  = getNVPair("LastName"); 
	if (first && last)
	{
		name = LLCacheName::buildFullName( first->getString(), last->getString() );
	}

	return name;
}

LLHost LLVOAvatar::getObjectHost() const
{
	LLViewerRegion* region = getRegion();
	if (region && !isDead())
	{
		return region->getHost();
	}
	else
	{
		return LLHost::invalid;
	}
}

//static
void LLVOAvatar::updateFreezeCounter(S32 counter)
{
	if(counter)
	{
		sFreezeCounter = counter;
	}
	else if(sFreezeCounter > 0)
	{
		sFreezeCounter--;
	}
	else
	{
		sFreezeCounter = 0;
	}
}

BOOL LLVOAvatar::updateLOD()
{
	if (isImpostor())
	{
		return TRUE;
	}

	BOOL res = updateJointLODs();

	LLFace* facep = mDrawable->getFace(0);
	if (facep->mVertexBuffer.isNull())
	{
		dirtyMesh(2);
	}

	if (mDirtyMesh >= 2 || mDrawable->isState(LLDrawable::REBUILD_GEOMETRY))
	{	//LOD changed or new mesh created, allocate new vertex buffer if needed
		updateMeshData();
		mDirtyMesh = 0;
		mNeedsSkin = TRUE;
		mDrawable->clearState(LLDrawable::REBUILD_GEOMETRY);
	}
	updateVisibility();

	return res;
}

void LLVOAvatar::updateLODRiggedAttachments( void )
{
	updateLOD();
	rebuildRiggedAttachments();
}
U32 LLVOAvatar::getPartitionType() const
{ 
	// Avatars merely exist as drawables in the bridge partition
	return LLViewerRegion::PARTITION_BRIDGE;
}

//static
void LLVOAvatar::updateImpostors() 
{
	for (std::vector<LLCharacter*>::iterator iter = LLCharacter::sInstances.begin();
		 iter != LLCharacter::sInstances.end(); ++iter)
	{
		LLVOAvatar* avatar = (LLVOAvatar*) *iter;
		if (!avatar->isDead() && avatar->needsImpostorUpdate() && avatar->isVisible() && avatar->isImpostor())
		{
			gPipeline.generateImpostor(avatar);
		}
	}
}

BOOL LLVOAvatar::isImpostor() const
{
	return (sUseImpostors && mUpdatePeriod >= IMPOSTOR_PERIOD) ? TRUE : FALSE;
}


BOOL LLVOAvatar::needsImpostorUpdate() const
{
	return mNeedsImpostorUpdate;
}

const LLVector3& LLVOAvatar::getImpostorOffset() const
{
	return mImpostorOffset;
}

const LLVector2& LLVOAvatar::getImpostorDim() const
{
	return mImpostorDim;
}

void LLVOAvatar::setImpostorDim(const LLVector2& dim)
{
	mImpostorDim = dim;
}

void LLVOAvatar::cacheImpostorValues()
{
	getImpostorValues(mImpostorExtents, mImpostorAngle, mImpostorDistance);
}

void LLVOAvatar::getImpostorValues(LLVector4a* extents, LLVector3& angle, F32& distance) const
{
	const LLVector4a* ext = mDrawable->getSpatialExtents();
	extents[0] = ext[0];
	extents[1] = ext[1];

	LLVector3 at = LLViewerCamera::getInstance()->getOrigin()-(getRenderPosition()+mImpostorOffset);
	distance = at.normalize();
	F32 da = 1.f - (at*LLViewerCamera::getInstance()->getAtAxis());
	angle.mV[0] = LLViewerCamera::getInstance()->getYaw()*da;
	angle.mV[1] = LLViewerCamera::getInstance()->getPitch()*da;
	angle.mV[2] = da;
}

void LLVOAvatar::idleUpdateRenderCost()
{
	static const U32 ARC_BODY_PART_COST = 20;
	static const U32 ARC_LIMIT = 2048;

	static std::set<LLUUID> all_textures;

	if (!gPipeline.hasRenderDebugMask(LLPipeline::RENDER_DEBUG_SHAME))
	{
		return;
	}

	U32 cost = 0;
	std::set<LLUUID> textures;

	for (U8 baked_index = 0; baked_index < BAKED_NUM_INDICES; baked_index++)
	{
		const LLVOAvatarDictionary::BakedEntry *baked_dict = LLVOAvatarDictionary::getInstance()->getBakedTexture((EBakedTextureIndex)baked_index);
		ETextureIndex tex_index = baked_dict->mTextureIndex;
		if ((tex_index != TEX_SKIRT_BAKED) || (isWearingWearableType(LLWearableType::WT_SKIRT)))
		{
			if (isTextureVisible(tex_index))
			{
				cost +=ARC_BODY_PART_COST;
			}
		}
	}

	for (attachment_map_t::const_iterator iter = mAttachmentPoints.begin(); 
		 iter != mAttachmentPoints.end();
		 ++iter)
	{
		LLViewerJointAttachment* attachment = iter->second;
		for (LLViewerJointAttachment::attachedobjs_vec_t::iterator attachment_iter = attachment->mAttachedObjects.begin();
			 attachment_iter != attachment->mAttachedObjects.end();
			 ++attachment_iter)
		{
			const LLViewerObject* attached_object = (*attachment_iter);
			if (attached_object && !attached_object->isHUDAttachment())
			{
				const LLDrawable* drawable = attached_object->mDrawable;
				if (drawable)
				{
					const LLVOVolume* volume = drawable->getVOVolume();
					if (volume)
					{
						cost += volume->getRenderCost(textures);
					}
				}
			}
		}

	}

	// Diagnostic output to identify all avatar-related textures.
	// Does not affect rendering cost calculation.
	// Could be wrapped in a debug option if output becomes problematic.
	if (isSelf())
	{
		// print any attachment textures we didn't already know about.
		for (std::set<LLUUID>::iterator it = textures.begin(); it != textures.end(); ++it)
		{
			LLUUID image_id = *it;
			if( image_id.isNull() || image_id == IMG_DEFAULT || image_id == IMG_DEFAULT_AVATAR)
				continue;
			if (all_textures.find(image_id) == all_textures.end())
			{
				// attachment texture not previously seen.
				llinfos << "attachment_texture: " << image_id.asString() << llendl;
				all_textures.insert(image_id);
			}
		}

		// print any avatar textures we didn't already know about
		for (LLVOAvatarDictionary::Textures::const_iterator iter = LLVOAvatarDictionary::getInstance()->getTextures().begin();
			 iter != LLVOAvatarDictionary::getInstance()->getTextures().end();
			 ++iter)
		{
			const LLVOAvatarDictionary::TextureEntry *texture_dict = iter->second;
			// TODO: MULTI-WEARABLE: handle multiple textures for self
			const LLViewerTexture* te_image = getImage(iter->first,0);
			if (!te_image)
				continue;
			LLUUID image_id = te_image->getID();
			if( image_id.isNull() || image_id == IMG_DEFAULT || image_id == IMG_DEFAULT_AVATAR)
				continue;
			if (all_textures.find(image_id) == all_textures.end())
			{
				llinfos << "local_texture: " << texture_dict->mName << ": " << image_id << llendl;
				all_textures.insert(image_id);
			}
		}
	}

	cost += textures.size() * LLVOVolume::ARC_TEXTURE_COST;

	setDebugText(llformat("%d", cost));
	F32 green = 1.f-llclamp(((F32) cost-(F32)ARC_LIMIT)/(F32)ARC_LIMIT, 0.f, 1.f);
	F32 red = llmin((F32) cost/(F32)ARC_LIMIT, 1.f);
	mText->setColor(LLColor4(red,green,0,1));
}

// static
BOOL LLVOAvatar::isIndexLocalTexture(ETextureIndex index)
{
	if (index < 0 || index >= TEX_NUM_INDICES) return false;
	return LLVOAvatarDictionary::getInstance()->getTexture(index)->mIsLocalTexture;
}

// static
BOOL LLVOAvatar::isIndexBakedTexture(ETextureIndex index)
{
	if (index < 0 || index >= TEX_NUM_INDICES) return false;
	return LLVOAvatarDictionary::getInstance()->getTexture(index)->mIsBakedTexture;
}

const std::string LLVOAvatar::getBakedStatusForPrintout() const
{
	std::string line;

	for (LLVOAvatarDictionary::Textures::const_iterator iter = LLVOAvatarDictionary::getInstance()->getTextures().begin();
		 iter != LLVOAvatarDictionary::getInstance()->getTextures().end();
		 ++iter)
	{
		const ETextureIndex index = iter->first;
		const LLVOAvatarDictionary::TextureEntry *texture_dict = iter->second;
		if (texture_dict->mIsBakedTexture)
		{
			line += texture_dict->mName;
			if (isTextureDefined(index))
			{
				line += "_baked";
			}
			line += " ";
		}
	}
	return line;
}



//virtual
S32 LLVOAvatar::getTexImageSize() const
{
	return TEX_IMAGE_SIZE_OTHER;
}

//-----------------------------------------------------------------------------
// Utility functions
//-----------------------------------------------------------------------------

F32 calc_bouncy_animation(F32 x)
{
	return -(cosf(x * F_PI * 2.5f - F_PI_BY_TWO))*(0.4f + x * -0.1f) + x * 1.3f;
}

//virtual
BOOL LLVOAvatar::isTextureDefined(LLVOAvatarDefines::ETextureIndex te, U32 index ) const
{
	if (isIndexLocalTexture(te)) 
	{
		return FALSE;
	}

	return (getImage(te, index)->getID() != IMG_DEFAULT_AVATAR && 
			getImage(te, index)->getID() != IMG_DEFAULT);
}

//virtual
BOOL LLVOAvatar::isTextureVisible(LLVOAvatarDefines::ETextureIndex type, U32 index) const
{
	if (isIndexLocalTexture(type))
	{
		return isTextureDefined(type, index);
	}
	else
	{
		// baked textures can use TE images directly
		return ((isTextureDefined(type) || isSelf())
				&& (getTEImage(type)->getID() != IMG_INVISIBLE 
				|| LLDrawPoolAlpha::sShowDebugAlpha));
	}
}

//virtual
BOOL LLVOAvatar::isTextureVisible(LLVOAvatarDefines::ETextureIndex type, LLWearable *wearable) const
{
	// non-self avatars don't have wearables
	return FALSE;
}

>>>>>>> b53ffe4e
<|MERGE_RESOLUTION|>--- conflicted
+++ resolved
@@ -1,4 +1,3 @@
-<<<<<<< HEAD
 /** 
  * @File llvoavatar.cpp
  * @brief Implementation of LLVOAvatar class which is a derivation of LLViewerObject
@@ -1333,32 +1332,7 @@
 	}
 	else if (isRoot())
 	{
-		//Rebase the pelvis position if the avatar contains a pelvis offset
-		if ( mHasPelvisOffset )
-		{
-			LLVector3 returnVec( mDrawable->getPositionAgent() );	
-			if ( mLastPelvisToFoot > mPelvisToFoot )
-			{
-				F32 diff = mLastPelvisToFoot - mPelvisToFoot;
-				//1. Move the pelvis down by the difference of the old amount and the new pelvis to foot amount
-				returnVec[VZ] -= (diff);
-				//2. Now move the pelvis up by the new pelvis to foot amount
-				returnVec[VZ] += mPelvisToFoot;				
-			}
-			else
-			{
-				//1. Move the pelvis down by the old pelvis to foot amount
-				returnVec[VZ] -= (mLastPelvisToFoot);
-				//2. Now move the pelvis up by the new pelvis to foot amount
-				returnVec[VZ] += mPelvisToFoot;
-			}
-			//Return the fixed up pelvis position
-			return returnVec;
-		}
-		else
-		{
-			return mDrawable->getPositionAgent();
-		}
+		return mDrawable->getPositionAgent();
 	}
 	else
 	{
@@ -3499,15 +3473,8 @@
 
 		// correct for the fact that the pelvis is not necessarily the center 
 		// of the agent's physical representation
-		if ( !mHasPelvisOffset )
-		{
-			root_pos.mdV[VZ] -= (0.5f * mBodySize.mV[VZ]) - mPelvisToFoot;
-		}
-		else
-		{
-			root_pos.mdV[VZ] -= (0.65f * mBodySize.mV[VZ]) - mPelvisToFoot;		
-		}
-	
+		root_pos.mdV[VZ] -= (0.5f * mBodySize.mV[VZ]) - mPelvisToFoot;
+		
 		LLVector3 newPosition = gAgent.getPosAgentFromGlobal(root_pos);
 
 		if (newPosition != mRoot.getXform()->getWorldPosition())
@@ -8464,8435 +8431,3 @@
 	// non-self avatars don't have wearables
 	return FALSE;
 }
-=======
-/** 
- * @File llvoavatar.cpp
- * @brief Implementation of LLVOAvatar class which is a derivation of LLViewerObject
- *
- * $LicenseInfo:firstyear=2001&license=viewerlgpl$
- * Second Life Viewer Source Code
- * Copyright (C) 2010, Linden Research, Inc.
- * 
- * This library is free software; you can redistribute it and/or
- * modify it under the terms of the GNU Lesser General Public
- * License as published by the Free Software Foundation;
- * version 2.1 of the License only.
- * 
- * This library is distributed in the hope that it will be useful,
- * but WITHOUT ANY WARRANTY; without even the implied warranty of
- * MERCHANTABILITY or FITNESS FOR A PARTICULAR PURPOSE.  See the GNU
- * Lesser General Public License for more details.
- * 
- * You should have received a copy of the GNU Lesser General Public
- * License along with this library; if not, write to the Free Software
- * Foundation, Inc., 51 Franklin Street, Fifth Floor, Boston, MA  02110-1301  USA
- * 
- * Linden Research, Inc., 945 Battery Street, San Francisco, CA  94111  USA
- * $/LicenseInfo$
- */
-
-#if LL_MSVC
-// disable warning about boost::lexical_cast returning uninitialized data
-// when it fails to parse the string
-#pragma warning (disable:4701)
-#endif
-
-#include "llviewerprecompiledheaders.h"
-
-#include "llvoavatar.h"
-
-#include <stdio.h>
-#include <ctype.h>
-
-#include "llaudioengine.h"
-#include "llcachename.h"
-#include "noise.h"
-#include "sound_ids.h"
-
-#include "llagent.h" //  Get state values from here
-#include "llagentcamera.h"
-#include "llagentwearables.h"
-#include "llanimationstates.h"
-#include "llavatarnamecache.h"
-#include "llavatarpropertiesprocessor.h"
-#include "llviewercontrol.h"
-#include "llcallingcard.h"		// IDEVO for LLAvatarTracker
-#include "lldrawpoolavatar.h"
-#include "lldriverparam.h"
-#include "lleditingmotion.h"
-#include "llemote.h"
-//#include "llfirstuse.h"
-#include "llheadrotmotion.h"
-#include "llhudeffecttrail.h"
-#include "llhudmanager.h"
-#include "llhudnametag.h"
-#include "llhudtext.h"				// for mText/mDebugText
-#include "llkeyframefallmotion.h"
-#include "llkeyframestandmotion.h"
-#include "llkeyframewalkmotion.h"
-#include "llmanipscale.h"  // for get_default_max_prim_scale()
-#include "llmeshrepository.h"
-#include "llmutelist.h"
-#include "llmoveview.h"
-#include "llnotificationsutil.h"
-#include "llquantize.h"
-#include "llrand.h"
-#include "llregionhandle.h"
-#include "llresmgr.h"
-#include "llselectmgr.h"
-#include "llsprite.h"
-#include "lltargetingmotion.h"
-#include "lltexlayer.h"
-#include "lltoolmorph.h"
-#include "llviewercamera.h"
-#include "llviewertexturelist.h"
-#include "llviewermenu.h"
-#include "llviewerobjectlist.h"
-#include "llviewerparcelmgr.h"
-#include "llviewershadermgr.h"
-#include "llviewerstats.h"
-#include "llvoavatarself.h"
-#include "llvovolume.h"
-#include "llworld.h"
-#include "pipeline.h"
-#include "llviewershadermgr.h"
-#include "llsky.h"
-#include "llanimstatelabels.h"
-#include "lltrans.h"
-#include "llappearancemgr.h"
-
-#include "llgesturemgr.h" //needed to trigger the voice gesticulations
-#include "llvoiceclient.h"
-#include "llvoicevisualizer.h" // Ventrella
-
-#include "lldebugmessagebox.h"
-extern F32 SPEED_ADJUST_MAX;
-extern F32 SPEED_ADJUST_MAX_SEC;
-extern F32 ANIM_SPEED_MAX;
-extern F32 ANIM_SPEED_MIN;
-
-#if LL_MSVC
-// disable boost::lexical_cast warning
-#pragma warning (disable:4702)
-#endif
-
-#include <boost/lexical_cast.hpp>
-
-using namespace LLVOAvatarDefines;
-
-//-----------------------------------------------------------------------------
-// Global constants
-//-----------------------------------------------------------------------------
-const LLUUID ANIM_AGENT_BODY_NOISE = LLUUID("9aa8b0a6-0c6f-9518-c7c3-4f41f2c001ad"); //"body_noise"
-const LLUUID ANIM_AGENT_BREATHE_ROT	= LLUUID("4c5a103e-b830-2f1c-16bc-224aa0ad5bc8");  //"breathe_rot"
-const LLUUID ANIM_AGENT_EDITING	= LLUUID("2a8eba1d-a7f8-5596-d44a-b4977bf8c8bb");  //"editing"
-const LLUUID ANIM_AGENT_EYE	= LLUUID("5c780ea8-1cd1-c463-a128-48c023f6fbea");  //"eye"
-const LLUUID ANIM_AGENT_FLY_ADJUST = LLUUID("db95561f-f1b0-9f9a-7224-b12f71af126e");  //"fly_adjust"
-const LLUUID ANIM_AGENT_HAND_MOTION	= LLUUID("ce986325-0ba7-6e6e-cc24-b17c4b795578");  //"hand_motion"
-const LLUUID ANIM_AGENT_HEAD_ROT = LLUUID("e6e8d1dd-e643-fff7-b238-c6b4b056a68d");  //"head_rot"
-const LLUUID ANIM_AGENT_PELVIS_FIX = LLUUID("0c5dd2a2-514d-8893-d44d-05beffad208b");  //"pelvis_fix"
-const LLUUID ANIM_AGENT_TARGET = LLUUID("0e4896cb-fba4-926c-f355-8720189d5b55");  //"target"
-const LLUUID ANIM_AGENT_WALK_ADJUST	= LLUUID("829bc85b-02fc-ec41-be2e-74cc6dd7215d");  //"walk_adjust"
-
-
-//-----------------------------------------------------------------------------
-// Constants
-//-----------------------------------------------------------------------------
-const std::string AVATAR_DEFAULT_CHAR = "avatar";
-
-const S32 MIN_PIXEL_AREA_FOR_COMPOSITE = 1024;
-const F32 SHADOW_OFFSET_AMT = 0.03f;
-
-const F32 DELTA_TIME_MIN = 0.01f;	// we clamp measured deltaTime to this
-const F32 DELTA_TIME_MAX = 0.2f;	// range to insure stability of computations.
-
-const F32 PELVIS_LAG_FLYING		= 0.22f;// pelvis follow half life while flying
-const F32 PELVIS_LAG_WALKING	= 0.4f;	// ...while walking
-const F32 PELVIS_LAG_MOUSELOOK = 0.15f;
-const F32 MOUSELOOK_PELVIS_FOLLOW_FACTOR = 0.5f;
-const F32 PELVIS_LAG_WHEN_FOLLOW_CAM_IS_ON = 0.0001f; // not zero! - something gets divided by this!
-
-const F32 PELVIS_ROT_THRESHOLD_SLOW = 60.0f;	// amount of deviation allowed between
-const F32 PELVIS_ROT_THRESHOLD_FAST = 2.0f;	// the pelvis and the view direction
-											// when moving fast & slow
-const F32 TORSO_NOISE_AMOUNT = 1.0f;	// Amount of deviation from up-axis, in degrees
-const F32 TORSO_NOISE_SPEED = 0.2f;	// Time scale factor on torso noise.
-
-const F32 BREATHE_ROT_MOTION_STRENGTH = 0.05f;
-const F32 BREATHE_SCALE_MOTION_STRENGTH = 0.005f;
-
-const F32 MIN_SHADOW_HEIGHT = 0.f;
-const F32 MAX_SHADOW_HEIGHT = 0.3f;
-
-const S32 MIN_REQUIRED_PIXEL_AREA_BODY_NOISE = 10000;
-const S32 MIN_REQUIRED_PIXEL_AREA_BREATHE = 10000;
-const S32 MIN_REQUIRED_PIXEL_AREA_PELVIS_FIX = 40;
-
-const S32 TEX_IMAGE_SIZE_SELF = 512;
-const S32 TEX_IMAGE_AREA_SELF = TEX_IMAGE_SIZE_SELF * TEX_IMAGE_SIZE_SELF;
-const S32 TEX_IMAGE_SIZE_OTHER = 512 / 4;  // The size of local textures for other (!isSelf()) avatars
-
-const F32 HEAD_MOVEMENT_AVG_TIME = 0.9f;
-
-const S32 MORPH_MASK_REQUESTED_DISCARD = 0;
-
-// Discard level at which to switch to baked textures
-// Should probably be 4 or 3, but didn't want to change it while change other logic - SJB
-const S32 SWITCH_TO_BAKED_DISCARD = 5;
-
-const F32 FOOT_COLLIDE_FUDGE = 0.04f;
-
-const F32 HOVER_EFFECT_MAX_SPEED = 3.f;
-const F32 HOVER_EFFECT_STRENGTH = 0.f;
-const F32 UNDERWATER_EFFECT_STRENGTH = 0.1f;
-const F32 UNDERWATER_FREQUENCY_DAMP = 0.33f;
-const F32 APPEARANCE_MORPH_TIME = 0.65f;
-const F32 TIME_BEFORE_MESH_CLEANUP = 5.f; // seconds
-const S32 AVATAR_RELEASE_THRESHOLD = 10; // number of avatar instances before releasing memory
-const F32 FOOT_GROUND_COLLISION_TOLERANCE = 0.25f;
-const F32 AVATAR_LOD_TWEAK_RANGE = 0.7f;
-const S32 MAX_BUBBLE_CHAT_LENGTH = DB_CHAT_MSG_STR_LEN;
-const S32 MAX_BUBBLE_CHAT_UTTERANCES = 12;
-const F32 CHAT_FADE_TIME = 8.0;
-const F32 BUBBLE_CHAT_TIME = CHAT_FADE_TIME * 3.f;
-
-const LLColor4 DUMMY_COLOR = LLColor4(0.5,0.5,0.5,1.0);
-
-enum ERenderName
-{
-	RENDER_NAME_NEVER,
-	RENDER_NAME_ALWAYS,	
-	RENDER_NAME_FADE
-};
-
-//-----------------------------------------------------------------------------
-// Callback data
-//-----------------------------------------------------------------------------
-
-struct LLTextureMaskData
-{
-	LLTextureMaskData( const LLUUID& id ) :
-		mAvatarID(id), 
-		mLastDiscardLevel(S32_MAX) 
-	{}
-	LLUUID				mAvatarID;
-	S32					mLastDiscardLevel;
-};
-
-/*********************************************************************************
- **                                                                             **
- ** Begin private LLVOAvatar Support classes
- **
- **/
-
-//------------------------------------------------------------------------
-// LLVOBoneInfo
-// Trans/Scale/Rot etc. info about each avatar bone.  Used by LLVOAvatarSkeleton.
-//------------------------------------------------------------------------
-class LLVOAvatarBoneInfo
-{
-	friend class LLVOAvatar;
-	friend class LLVOAvatarSkeletonInfo;
-public:
-	LLVOAvatarBoneInfo() : mIsJoint(FALSE) {}
-	~LLVOAvatarBoneInfo()
-	{
-		std::for_each(mChildList.begin(), mChildList.end(), DeletePointer());
-	}
-	BOOL parseXml(LLXmlTreeNode* node);
-	
-private:
-	std::string mName;
-	BOOL mIsJoint;
-	LLVector3 mPos;
-	LLVector3 mRot;
-	LLVector3 mScale;
-	LLVector3 mPivot;
-	typedef std::vector<LLVOAvatarBoneInfo*> child_list_t;
-	child_list_t mChildList;
-};
-
-//------------------------------------------------------------------------
-// LLVOAvatarSkeletonInfo
-// Overall avatar skeleton
-//------------------------------------------------------------------------
-class LLVOAvatarSkeletonInfo
-{
-	friend class LLVOAvatar;
-public:
-	LLVOAvatarSkeletonInfo() :
-		mNumBones(0), mNumCollisionVolumes(0) {}
-	~LLVOAvatarSkeletonInfo()
-	{
-		std::for_each(mBoneInfoList.begin(), mBoneInfoList.end(), DeletePointer());
-	}
-	BOOL parseXml(LLXmlTreeNode* node);
-	S32 getNumBones() const { return mNumBones; }
-	S32 getNumCollisionVolumes() const { return mNumCollisionVolumes; }
-	
-private:
-	S32 mNumBones;
-	S32 mNumCollisionVolumes;
-	typedef std::vector<LLVOAvatarBoneInfo*> bone_info_list_t;
-	bone_info_list_t mBoneInfoList;
-};
-
-//-----------------------------------------------------------------------------
-// class LLBodyNoiseMotion
-//-----------------------------------------------------------------------------
-class LLBodyNoiseMotion :
-	public LLMotion
-{
-public:
-	// Constructor
-	LLBodyNoiseMotion(const LLUUID &id)
-		: LLMotion(id)
-	{
-		mName = "body_noise";
-		mTorsoState = new LLJointState;
-	}
-
-	// Destructor
-	virtual ~LLBodyNoiseMotion() { }
-
-public:
-	//-------------------------------------------------------------------------
-	// functions to support MotionController and MotionRegistry
-	//-------------------------------------------------------------------------
-	// static constructor
-	// all subclasses must implement such a function and register it
-	static LLMotion *create(const LLUUID &id) { return new LLBodyNoiseMotion(id); }
-
-public:
-	//-------------------------------------------------------------------------
-	// animation callbacks to be implemented by subclasses
-	//-------------------------------------------------------------------------
-
-	// motions must specify whether or not they loop
-	virtual BOOL getLoop() { return TRUE; }
-
-	// motions must report their total duration
-	virtual F32 getDuration() { return 0.0; }
-
-	// motions must report their "ease in" duration
-	virtual F32 getEaseInDuration() { return 0.0; }
-
-	// motions must report their "ease out" duration.
-	virtual F32 getEaseOutDuration() { return 0.0; }
-
-	// motions must report their priority
-	virtual LLJoint::JointPriority getPriority() { return LLJoint::HIGH_PRIORITY; }
-
-	virtual LLMotionBlendType getBlendType() { return ADDITIVE_BLEND; }
-
-	// called to determine when a motion should be activated/deactivated based on avatar pixel coverage
-	virtual F32 getMinPixelArea() { return MIN_REQUIRED_PIXEL_AREA_BODY_NOISE; }
-
-	// run-time (post constructor) initialization,
-	// called after parameters have been set
-	// must return true to indicate success and be available for activation
-	virtual LLMotionInitStatus onInitialize(LLCharacter *character)
-	{
-		if( !mTorsoState->setJoint( character->getJoint("mTorso") ))
-		{
-			return STATUS_FAILURE;
-		}
-
-		mTorsoState->setUsage(LLJointState::ROT);
-
-		addJointState( mTorsoState );
-		return STATUS_SUCCESS;
-	}
-
-	// called when a motion is activated
-	// must return TRUE to indicate success, or else
-	// it will be deactivated
-	virtual BOOL onActivate() { return TRUE; }
-
-	// called per time step
-	// must return TRUE while it is active, and
-	// must return FALSE when the motion is completed.
-	virtual BOOL onUpdate(F32 time, U8* joint_mask)
-	{
-		F32 nx[2];
-		nx[0]=time*TORSO_NOISE_SPEED;
-		nx[1]=0.0f;
-		F32 ny[2];
-		ny[0]=0.0f;
-		ny[1]=time*TORSO_NOISE_SPEED;
-		F32 noiseX = noise2(nx);
-		F32 noiseY = noise2(ny);
-
-		F32 rx = TORSO_NOISE_AMOUNT * DEG_TO_RAD * noiseX / 0.42f;
-		F32 ry = TORSO_NOISE_AMOUNT * DEG_TO_RAD * noiseY / 0.42f;
-		LLQuaternion tQn;
-		tQn.setQuat( rx, ry, 0.0f );
-		mTorsoState->setRotation( tQn );
-
-		return TRUE;
-	}
-
-	// called when a motion is deactivated
-	virtual void onDeactivate() {}
-
-private:
-	//-------------------------------------------------------------------------
-	// joint states to be animated
-	//-------------------------------------------------------------------------
-	LLPointer<LLJointState> mTorsoState;
-};
-
-//-----------------------------------------------------------------------------
-// class LLBreatheMotionRot
-//-----------------------------------------------------------------------------
-class LLBreatheMotionRot :
-	public LLMotion
-{
-public:
-	// Constructor
-	LLBreatheMotionRot(const LLUUID &id) :
-		LLMotion(id),
-		mBreatheRate(1.f),
-		mCharacter(NULL)
-	{
-		mName = "breathe_rot";
-		mChestState = new LLJointState;
-	}
-
-	// Destructor
-	virtual ~LLBreatheMotionRot() {}
-
-public:
-	//-------------------------------------------------------------------------
-	// functions to support MotionController and MotionRegistry
-	//-------------------------------------------------------------------------
-	// static constructor
-	// all subclasses must implement such a function and register it
-	static LLMotion *create(const LLUUID &id) { return new LLBreatheMotionRot(id); }
-
-public:
-	//-------------------------------------------------------------------------
-	// animation callbacks to be implemented by subclasses
-	//-------------------------------------------------------------------------
-
-	// motions must specify whether or not they loop
-	virtual BOOL getLoop() { return TRUE; }
-
-	// motions must report their total duration
-	virtual F32 getDuration() { return 0.0; }
-
-	// motions must report their "ease in" duration
-	virtual F32 getEaseInDuration() { return 0.0; }
-
-	// motions must report their "ease out" duration.
-	virtual F32 getEaseOutDuration() { return 0.0; }
-
-	// motions must report their priority
-	virtual LLJoint::JointPriority getPriority() { return LLJoint::MEDIUM_PRIORITY; }
-
-	virtual LLMotionBlendType getBlendType() { return NORMAL_BLEND; }
-
-	// called to determine when a motion should be activated/deactivated based on avatar pixel coverage
-	virtual F32 getMinPixelArea() { return MIN_REQUIRED_PIXEL_AREA_BREATHE; }
-
-	// run-time (post constructor) initialization,
-	// called after parameters have been set
-	// must return true to indicate success and be available for activation
-	virtual LLMotionInitStatus onInitialize(LLCharacter *character)
-	{		
-		mCharacter = character;
-		BOOL success = true;
-
-		if ( !mChestState->setJoint( character->getJoint( "mChest" ) ) ) { success = false; }
-
-		if ( success )
-		{
-			mChestState->setUsage(LLJointState::ROT);
-			addJointState( mChestState );
-		}
-
-		if ( success )
-		{
-			return STATUS_SUCCESS;
-		}
-		else
-		{
-			return STATUS_FAILURE;
-		}
-	}
-
-	// called when a motion is activated
-	// must return TRUE to indicate success, or else
-	// it will be deactivated
-	virtual BOOL onActivate() { return TRUE; }
-
-	// called per time step
-	// must return TRUE while it is active, and
-	// must return FALSE when the motion is completed.
-	virtual BOOL onUpdate(F32 time, U8* joint_mask)
-	{
-		mBreatheRate = 1.f;
-
-		F32 breathe_amt = (sinf(mBreatheRate * time) * BREATHE_ROT_MOTION_STRENGTH);
-
-		mChestState->setRotation(LLQuaternion(breathe_amt, LLVector3(0.f, 1.f, 0.f)));
-
-		return TRUE;
-	}
-
-	// called when a motion is deactivated
-	virtual void onDeactivate() {}
-
-private:
-	//-------------------------------------------------------------------------
-	// joint states to be animated
-	//-------------------------------------------------------------------------
-	LLPointer<LLJointState> mChestState;
-	F32					mBreatheRate;
-	LLCharacter*		mCharacter;
-};
-
-//-----------------------------------------------------------------------------
-// class LLPelvisFixMotion
-//-----------------------------------------------------------------------------
-class LLPelvisFixMotion :
-	public LLMotion
-{
-public:
-	// Constructor
-	LLPelvisFixMotion(const LLUUID &id)
-		: LLMotion(id), mCharacter(NULL)
-	{
-		mName = "pelvis_fix";
-
-		mPelvisState = new LLJointState;
-	}
-
-	// Destructor
-	virtual ~LLPelvisFixMotion() { }
-
-public:
-	//-------------------------------------------------------------------------
-	// functions to support MotionController and MotionRegistry
-	//-------------------------------------------------------------------------
-	// static constructor
-	// all subclasses must implement such a function and register it
-	static LLMotion *create(const LLUUID& id) { return new LLPelvisFixMotion(id); }
-
-public:
-	//-------------------------------------------------------------------------
-	// animation callbacks to be implemented by subclasses
-	//-------------------------------------------------------------------------
-
-	// motions must specify whether or not they loop
-	virtual BOOL getLoop() { return TRUE; }
-
-	// motions must report their total duration
-	virtual F32 getDuration() { return 0.0; }
-
-	// motions must report their "ease in" duration
-	virtual F32 getEaseInDuration() { return 0.5f; }
-
-	// motions must report their "ease out" duration.
-	virtual F32 getEaseOutDuration() { return 0.5f; }
-
-	// motions must report their priority
-	virtual LLJoint::JointPriority getPriority() { return LLJoint::LOW_PRIORITY; }
-
-	virtual LLMotionBlendType getBlendType() { return NORMAL_BLEND; }
-
-	// called to determine when a motion should be activated/deactivated based on avatar pixel coverage
-	virtual F32 getMinPixelArea() { return MIN_REQUIRED_PIXEL_AREA_PELVIS_FIX; }
-
-	// run-time (post constructor) initialization,
-	// called after parameters have been set
-	// must return true to indicate success and be available for activation
-	virtual LLMotionInitStatus onInitialize(LLCharacter *character)
-	{
-		mCharacter = character;
-
-		if (!mPelvisState->setJoint( character->getJoint("mPelvis")))
-		{
-			return STATUS_FAILURE;
-		}
-
-		mPelvisState->setUsage(LLJointState::POS);
-
-		addJointState( mPelvisState );
-		return STATUS_SUCCESS;
-	}
-
-	// called when a motion is activated
-	// must return TRUE to indicate success, or else
-	// it will be deactivated
-	virtual BOOL onActivate() { return TRUE; }
-
-	// called per time step
-	// must return TRUE while it is active, and
-	// must return FALSE when the motion is completed.
-	virtual BOOL onUpdate(F32 time, U8* joint_mask)
-	{
-		mPelvisState->setPosition(LLVector3::zero);
-
-		return TRUE;
-	}
-
-	// called when a motion is deactivated
-	virtual void onDeactivate() {}
-
-private:
-	//-------------------------------------------------------------------------
-	// joint states to be animated
-	//-------------------------------------------------------------------------
-	LLPointer<LLJointState> mPelvisState;
-	LLCharacter*		mCharacter;
-};
-
-/**
- **
- ** End LLVOAvatar Support classes
- **                                                                             **
- *********************************************************************************/
-
-
-//-----------------------------------------------------------------------------
-// Static Data
-//-----------------------------------------------------------------------------
-LLXmlTree LLVOAvatar::sXMLTree;
-LLXmlTree LLVOAvatar::sSkeletonXMLTree;
-LLVOAvatarSkeletonInfo* LLVOAvatar::sAvatarSkeletonInfo = NULL;
-LLVOAvatar::LLVOAvatarXmlInfo* LLVOAvatar::sAvatarXmlInfo = NULL;
-LLVOAvatarDictionary *LLVOAvatar::sAvatarDictionary = NULL;
-S32 LLVOAvatar::sFreezeCounter = 0;
-U32 LLVOAvatar::sMaxVisible = 12;
-F32 LLVOAvatar::sRenderDistance = 256.f;
-S32	LLVOAvatar::sNumVisibleAvatars = 0;
-S32	LLVOAvatar::sNumLODChangesThisFrame = 0;
-
-const LLUUID LLVOAvatar::sStepSoundOnLand("e8af4a28-aa83-4310-a7c4-c047e15ea0df");
-const LLUUID LLVOAvatar::sStepSounds[LL_MCODE_END] =
-{
-	SND_STONE_RUBBER,
-	SND_METAL_RUBBER,
-	SND_GLASS_RUBBER,
-	SND_WOOD_RUBBER,
-	SND_FLESH_RUBBER,
-	SND_RUBBER_PLASTIC,
-	SND_RUBBER_RUBBER
-};
-
-S32 LLVOAvatar::sRenderName = RENDER_NAME_ALWAYS;
-BOOL LLVOAvatar::sRenderGroupTitles = TRUE;
-S32 LLVOAvatar::sNumVisibleChatBubbles = 0;
-BOOL LLVOAvatar::sDebugInvisible = FALSE;
-BOOL LLVOAvatar::sShowAttachmentPoints = FALSE;
-BOOL LLVOAvatar::sShowAnimationDebug = FALSE;
-BOOL LLVOAvatar::sShowFootPlane = FALSE;
-BOOL LLVOAvatar::sVisibleInFirstPerson = FALSE;
-F32 LLVOAvatar::sLODFactor = 1.f;
-BOOL LLVOAvatar::sUseImpostors = FALSE;
-BOOL LLVOAvatar::sJointDebug = FALSE;
-
-F32 LLVOAvatar::sUnbakedTime = 0.f;
-F32 LLVOAvatar::sUnbakedUpdateTime = 0.f;
-F32 LLVOAvatar::sGreyTime = 0.f;
-F32 LLVOAvatar::sGreyUpdateTime = 0.f;
-
-//-----------------------------------------------------------------------------
-// Helper functions
-//-----------------------------------------------------------------------------
-static F32 calc_bouncy_animation(F32 x);
-
-//-----------------------------------------------------------------------------
-// LLVOAvatar()
-//-----------------------------------------------------------------------------
-LLVOAvatar::LLVOAvatar(const LLUUID& id,
-					   const LLPCode pcode,
-					   LLViewerRegion* regionp) :
-	LLViewerObject(id, pcode, regionp),
-	mIsDummy(FALSE),
-	mSpecialRenderMode(0),
-	mTurning(FALSE),
-	mPelvisToFoot(0.f),
-	mLastSkeletonSerialNum( 0 ),
-	mHeadOffset(),
-	mIsSitting(FALSE),
-	mTimeVisible(),
-	mTyping(FALSE),
-	mMeshValid(FALSE),
-	mVisible(FALSE),
-	mWindFreq(0.f),
-	mRipplePhase( 0.f ),
-	mBelowWater(FALSE),
-	mLastAppearanceBlendTime(0.f),
-	mAppearanceAnimating(FALSE),
-	mNameString(),
-	mTitle(),
-	mNameAway(false),
-	mNameBusy(false),
-	mNameMute(false),
-	mNameAppearance(false),
-	mNameFriend(false),
-	mNameAlpha(0.f),
-	mRenderGroupTitles(sRenderGroupTitles),
-	mNameCloud(false),
-	mFirstTEMessageReceived( FALSE ),
-	mFirstAppearanceMessageReceived( FALSE ),
-	mCulled( FALSE ),
-	mVisibilityRank(0),
-	mTexSkinColor( NULL ),
-	mTexHairColor( NULL ),
-	mTexEyeColor( NULL ),
-	mNeedsSkin(FALSE),
-	mLastSkinTime(0.f),
-	mUpdatePeriod(1),
-	mFullyLoaded(FALSE),
-	mPreviousFullyLoaded(FALSE),
-	mFullyLoadedInitialized(FALSE),
-	mSupportsAlphaLayers(FALSE),
-	mLoadedCallbacksPaused(FALSE),
-	mHasPelvisOffset( FALSE )
-{
-	LLMemType mt(LLMemType::MTYPE_AVATAR);
-	//VTResume();  // VTune
-	
-	// mVoiceVisualizer is created by the hud effects manager and uses the HUD Effects pipeline
-	const BOOL needsSendToSim = false; // currently, this HUD effect doesn't need to pack and unpack data to do its job
-	mVoiceVisualizer = ( LLVoiceVisualizer *)LLHUDManager::getInstance()->createViewerEffect( LLHUDObject::LL_HUD_EFFECT_VOICE_VISUALIZER, needsSendToSim );
-
-	lldebugs << "LLVOAvatar Constructor (0x" << this << ") id:" << mID << llendl;
-
-	mPelvisp = NULL;
-
-	mBakedTextureDatas.resize(BAKED_NUM_INDICES);
-	for (U32 i = 0; i < mBakedTextureDatas.size(); i++ )
-	{
-		mBakedTextureDatas[i].mLastTextureIndex = IMG_DEFAULT_AVATAR;
-		mBakedTextureDatas[i].mTexLayerSet = NULL;
-		mBakedTextureDatas[i].mIsLoaded = false;
-		mBakedTextureDatas[i].mIsUsed = false;
-		mBakedTextureDatas[i].mMaskTexName = 0;
-		mBakedTextureDatas[i].mTextureIndex = LLVOAvatarDictionary::bakedToLocalTextureIndex((EBakedTextureIndex)i);
-	}
-
-	mDirtyMesh = 2;	// Dirty geometry, need to regenerate.
-	mMeshTexturesDirty = FALSE;
-	mHeadp = NULL;
-
-	mIsBuilt = FALSE;
-
-	mNumJoints = 0;
-	mSkeleton = NULL;
-
-	mNumCollisionVolumes = 0;
-	mCollisionVolumes = NULL;
-
-	// set up animation variables
-	mSpeed = 0.f;
-	setAnimationData("Speed", &mSpeed);
-
-	mNeedsImpostorUpdate = TRUE;
-	mNeedsAnimUpdate = TRUE;
-
-	mImpostorDistance = 0;
-	mImpostorPixelArea = 0;
-
-	setNumTEs(TEX_NUM_INDICES);
-
-	mbCanSelect = TRUE;
-
-	mSignaledAnimations.clear();
-	mPlayingAnimations.clear();
-
-	mWasOnGroundLeft = FALSE;
-	mWasOnGroundRight = FALSE;
-
-	mTimeLast = 0.0f;
-	mSpeedAccum = 0.0f;
-
-	mRippleTimeLast = 0.f;
-
-	mInAir = FALSE;
-
-	mStepOnLand = TRUE;
-	mStepMaterial = 0;
-
-	mLipSyncActive = false;
-	mOohMorph      = NULL;
-	mAahMorph      = NULL;
-
-	mCurrentGesticulationLevel = 0;
-
-	mRuthTimer.reset();
-	mRuthDebugTimer.reset();
-	mDebugExistenceTimer.reset();
-	mPelvisOffset = LLVector3(0.0f,0.0f,0.0f);
-	mLastPelvisToFoot = 0.0f;
-}
-
-//------------------------------------------------------------------------
-// LLVOAvatar::~LLVOAvatar()
-//------------------------------------------------------------------------
-LLVOAvatar::~LLVOAvatar()
-{
-	if (gSavedSettings.getBOOL("DebugAvatarRezTime"))
-	{
-		if (!mFullyLoaded)
-		{
-			llinfos << "REZTIME: [ " << (U32)mDebugExistenceTimer.getElapsedTimeF32() << "sec ] Avatar '" << getFullname() << "' left after " << (U32)mRuthDebugTimer.getElapsedTimeF32() << " seconds as cloud." << llendl;
-			LLSD args;
-			args["EXISTENCE"] = llformat("%d",(U32)mDebugExistenceTimer.getElapsedTimeF32());
-			args["TIME"] = llformat("%d",(U32)mRuthDebugTimer.getElapsedTimeF32());
-			args["NAME"] = getFullname();
-			LLNotificationsUtil::add("AvatarRezLeftCloudNotification",args);
-		}
-		else
-		{
-			llinfos << "REZTIME: [ " << (U32)mDebugExistenceTimer.getElapsedTimeF32() << "sec ] Avatar '" << getFullname() << "' left." << llendl;
-			LLSD args;
-			args["EXISTENCE"] = llformat("%d",(U32)mDebugExistenceTimer.getElapsedTimeF32());
-			args["NAME"] = getFullname();
-			LLNotificationsUtil::add("AvatarRezLeftNotification",args);
-		}
-
-	}
-	lldebugs << "LLVOAvatar Destructor (0x" << this << ") id:" << mID << llendl;
-
-	mRoot.removeAllChildren();
-
-	deleteAndClearArray(mSkeleton);
-	deleteAndClearArray(mCollisionVolumes);
-
-	mNumJoints = 0;
-
-	for (U32 i = 0; i < mBakedTextureDatas.size(); i++)
-	{
-		deleteAndClear(mBakedTextureDatas[i].mTexLayerSet);
-		mBakedTextureDatas[i].mMeshes.clear();
-
-		for (morph_list_t::iterator iter2 = mBakedTextureDatas[i].mMaskedMorphs.begin();
-			 iter2 != mBakedTextureDatas[i].mMaskedMorphs.end(); iter2++)
-		{
-			LLMaskedMorph* masked_morph = (*iter2);
-			delete masked_morph;
-		}
-	}
-
-	std::for_each(mAttachmentPoints.begin(), mAttachmentPoints.end(), DeletePairedPointer());
-	mAttachmentPoints.clear();
-
-	deleteAndClear(mTexSkinColor);
-	deleteAndClear(mTexHairColor);
-	deleteAndClear(mTexEyeColor);
-
-	std::for_each(mMeshes.begin(), mMeshes.end(), DeletePairedPointer());
-	mMeshes.clear();
-
-	for (std::vector<LLViewerJoint*>::iterator jointIter = mMeshLOD.begin();
-		 jointIter != mMeshLOD.end(); 
-		 ++jointIter)
-	{
-		LLViewerJoint* joint = (LLViewerJoint *) *jointIter;
-		std::for_each(joint->mMeshParts.begin(), joint->mMeshParts.end(), DeletePointer());
-		joint->mMeshParts.clear();
-	}
-	std::for_each(mMeshLOD.begin(), mMeshLOD.end(), DeletePointer());
-	mMeshLOD.clear();
-	
-	mDead = TRUE;
-	
-	mAnimationSources.clear();
-	LLLoadedCallbackEntry::cleanUpCallbackList(&mCallbackTextureList) ;
-
-	lldebugs << "LLVOAvatar Destructor end" << llendl;
-}
-
-void LLVOAvatar::markDead()
-{
-	if (mNameText)
-	{
-		mNameText->markDead();
-		mNameText = NULL;
-		sNumVisibleChatBubbles--;
-	}
-	mVoiceVisualizer->markDead();
-	LLLoadedCallbackEntry::cleanUpCallbackList(&mCallbackTextureList) ;
-	LLViewerObject::markDead();
-}
-
-
-BOOL LLVOAvatar::isFullyBaked()
-{
-	if (mIsDummy) return TRUE;
-	if (getNumTEs() == 0) return FALSE;
-
-	for (U32 i = 0; i < mBakedTextureDatas.size(); i++)
-	{
-		if (!isTextureDefined(mBakedTextureDatas[i].mTextureIndex)
-			&& ( (i != BAKED_SKIRT) || isWearingWearableType(LLWearableType::WT_SKIRT) ) )
-		{
-			return FALSE;
-		}
-	}
-	return TRUE;
-}
-
-void LLVOAvatar::deleteLayerSetCaches(bool clearAll)
-{
-	for (U32 i = 0; i < mBakedTextureDatas.size(); i++)
-	{
-		if (mBakedTextureDatas[i].mTexLayerSet)
-		{
-			// ! BACKWARDS COMPATIBILITY !
-			// Can be removed after hair baking is mandatory on the grid
-			if ((i != BAKED_HAIR || isSelf()) && !clearAll)
-			{
-				mBakedTextureDatas[i].mTexLayerSet->deleteCaches();
-			}
-		}
-		if (mBakedTextureDatas[i].mMaskTexName)
-		{
-			glDeleteTextures(1, (GLuint*)&(mBakedTextureDatas[i].mMaskTexName));
-			mBakedTextureDatas[i].mMaskTexName = 0 ;
-		}
-	}
-}
-
-// static 
-BOOL LLVOAvatar::areAllNearbyInstancesBaked(S32& grey_avatars)
-{
-	BOOL res = TRUE;
-	grey_avatars = 0;
-	for (std::vector<LLCharacter*>::iterator iter = LLCharacter::sInstances.begin();
-		 iter != LLCharacter::sInstances.end(); ++iter)
-	{
-		LLVOAvatar* inst = (LLVOAvatar*) *iter;
-		if( inst->isDead() )
-		{
-			continue;
-		}
-		else if( !inst->isFullyBaked() )
-		{
-			res = FALSE;
-			if (inst->mHasGrey)
-			{
-				++grey_avatars;
-			}
-		}
-	}
-	return res;
-}
-
-// static
-void LLVOAvatar::dumpBakedStatus()
-{
-	LLVector3d camera_pos_global = gAgentCamera.getCameraPositionGlobal();
-
-	for (std::vector<LLCharacter*>::iterator iter = LLCharacter::sInstances.begin();
-		 iter != LLCharacter::sInstances.end(); ++iter)
-	{
-		LLVOAvatar* inst = (LLVOAvatar*) *iter;
-		llinfos << "Avatar ";
-
-		LLNameValue* firstname = inst->getNVPair("FirstName");
-		LLNameValue* lastname = inst->getNVPair("LastName");
-
-		if( firstname )
-		{
-			llcont << firstname->getString();
-		}
-		if( lastname )
-		{
-			llcont << " " << lastname->getString();
-		}
-
-		llcont << " " << inst->mID;
-
-		if( inst->isDead() )
-		{
-			llcont << " DEAD ("<< inst->getNumRefs() << " refs)";
-		}
-
-		if( inst->isSelf() )
-		{
-			llcont << " (self)";
-		}
-
-
-		F64 dist_to_camera = (inst->getPositionGlobal() - camera_pos_global).length();
-		llcont << " " << dist_to_camera << "m ";
-
-		llcont << " " << inst->mPixelArea << " pixels";
-
-		if( inst->isVisible() )
-		{
-			llcont << " (visible)";
-		}
-		else
-		{
-			llcont << " (not visible)";
-		}
-
-		if( inst->isFullyBaked() )
-		{
-			llcont << " Baked";
-		}
-		else
-		{
-			llcont << " Unbaked (";
-			
-			for (LLVOAvatarDictionary::BakedTextures::const_iterator iter = LLVOAvatarDictionary::getInstance()->getBakedTextures().begin();
-				 iter != LLVOAvatarDictionary::getInstance()->getBakedTextures().end();
-				 ++iter)
-			{
-				const LLVOAvatarDictionary::BakedEntry *baked_dict = iter->second;
-				const ETextureIndex index = baked_dict->mTextureIndex;
-				if (!inst->isTextureDefined(index))
-				{
-					llcont << " " << LLVOAvatarDictionary::getInstance()->getTexture(index)->mName;
-				}
-			}
-			llcont << " ) " << inst->getUnbakedPixelAreaRank();
-			if( inst->isCulled() )
-			{
-				llcont << " culled";
-			}
-		}
-		llcont << llendl;
-	}
-}
-
-//static
-void LLVOAvatar::restoreGL()
-{
-	if (!isAgentAvatarValid()) return;
-
-	gAgentAvatarp->setCompositeUpdatesEnabled(TRUE);
-	for (U32 i = 0; i < gAgentAvatarp->mBakedTextureDatas.size(); i++)
-	{
-		gAgentAvatarp->invalidateComposite(gAgentAvatarp->mBakedTextureDatas[i].mTexLayerSet, FALSE);
-	}
-	gAgentAvatarp->updateMeshTextures();
-}
-
-//static
-void LLVOAvatar::destroyGL()
-{
-	deleteCachedImages();
-
-	resetImpostors();
-}
-
-//static
-void LLVOAvatar::resetImpostors()
-{
-	for (std::vector<LLCharacter*>::iterator iter = LLCharacter::sInstances.begin();
-		 iter != LLCharacter::sInstances.end(); ++iter)
-	{
-		LLVOAvatar* avatar = (LLVOAvatar*) *iter;
-		avatar->mImpostor.release();
-	}
-}
-
-// static
-void LLVOAvatar::deleteCachedImages(bool clearAll)
-{	
-	if (LLTexLayerSet::sHasCaches)
-	{
-		lldebugs << "Deleting layer set caches" << llendl;
-		for (std::vector<LLCharacter*>::iterator iter = LLCharacter::sInstances.begin();
-			 iter != LLCharacter::sInstances.end(); ++iter)
-		{
-			LLVOAvatar* inst = (LLVOAvatar*) *iter;
-			inst->deleteLayerSetCaches(clearAll);
-		}
-		LLTexLayerSet::sHasCaches = FALSE;
-	}
-	LLVOAvatarSelf::deleteScratchTextures();
-	LLTexLayerStaticImageList::getInstance()->deleteCachedImages();
-}
-
-
-//------------------------------------------------------------------------
-// static
-// LLVOAvatar::initClass()
-//------------------------------------------------------------------------
-void LLVOAvatar::initClass()
-{ 
-	std::string xmlFile;
-
-	xmlFile = gDirUtilp->getExpandedFilename(LL_PATH_CHARACTER,AVATAR_DEFAULT_CHAR) + "_lad.xml";
-	BOOL success = sXMLTree.parseFile( xmlFile, FALSE );
-	if (!success)
-	{
-		llerrs << "Problem reading avatar configuration file:" << xmlFile << llendl;
-	}
-
-	// now sanity check xml file
-	LLXmlTreeNode* root = sXMLTree.getRoot();
-	if (!root) 
-	{
-		llerrs << "No root node found in avatar configuration file: " << xmlFile << llendl;
-		return;
-	}
-
-	//-------------------------------------------------------------------------
-	// <linden_avatar version="1.0"> (root)
-	//-------------------------------------------------------------------------
-	if( !root->hasName( "linden_avatar" ) )
-	{
-		llerrs << "Invalid avatar file header: " << xmlFile << llendl;
-	}
-	
-	std::string version;
-	static LLStdStringHandle version_string = LLXmlTree::addAttributeString("version");
-	if( !root->getFastAttributeString( version_string, version ) || (version != "1.0") )
-	{
-		llerrs << "Invalid avatar file version: " << version << " in file: " << xmlFile << llendl;
-	}
-
-	S32 wearable_def_version = 1;
-	static LLStdStringHandle wearable_definition_version_string = LLXmlTree::addAttributeString("wearable_definition_version");
-	root->getFastAttributeS32( wearable_definition_version_string, wearable_def_version );
-	LLWearable::setCurrentDefinitionVersion( wearable_def_version );
-
-	std::string mesh_file_name;
-
-	LLXmlTreeNode* skeleton_node = root->getChildByName( "skeleton" );
-	if (!skeleton_node)
-	{
-		llerrs << "No skeleton in avatar configuration file: " << xmlFile << llendl;
-		return;
-	}
-	
-	std::string skeleton_file_name;
-	static LLStdStringHandle file_name_string = LLXmlTree::addAttributeString("file_name");
-	if (!skeleton_node->getFastAttributeString(file_name_string, skeleton_file_name))
-	{
-		llerrs << "No file name in skeleton node in avatar config file: " << xmlFile << llendl;
-	}
-	
-	std::string skeleton_path;
-	skeleton_path = gDirUtilp->getExpandedFilename(LL_PATH_CHARACTER,skeleton_file_name);
-	if (!parseSkeletonFile(skeleton_path))
-	{
-		llerrs << "Error parsing skeleton file: " << skeleton_path << llendl;
-	}
-
-	// Process XML data
-
-	// avatar_skeleton.xml
-	llassert(!sAvatarSkeletonInfo);
-	sAvatarSkeletonInfo = new LLVOAvatarSkeletonInfo;
-	if (!sAvatarSkeletonInfo->parseXml(sSkeletonXMLTree.getRoot()))
-	{
-		llerrs << "Error parsing skeleton XML file: " << skeleton_path << llendl;
-	}
-	// parse avatar_lad.xml
-	llassert(!sAvatarXmlInfo);
-	sAvatarXmlInfo = new LLVOAvatarXmlInfo;
-	if (!sAvatarXmlInfo->parseXmlSkeletonNode(root))
-	{
-		llerrs << "Error parsing skeleton node in avatar XML file: " << skeleton_path << llendl;
-	}
-	if (!sAvatarXmlInfo->parseXmlMeshNodes(root))
-	{
-		llerrs << "Error parsing skeleton node in avatar XML file: " << skeleton_path << llendl;
-	}
-	if (!sAvatarXmlInfo->parseXmlColorNodes(root))
-	{
-		llerrs << "Error parsing skeleton node in avatar XML file: " << skeleton_path << llendl;
-	}
-	if (!sAvatarXmlInfo->parseXmlLayerNodes(root))
-	{
-		llerrs << "Error parsing skeleton node in avatar XML file: " << skeleton_path << llendl;
-	}
-	if (!sAvatarXmlInfo->parseXmlDriverNodes(root))
-	{
-		llerrs << "Error parsing skeleton node in avatar XML file: " << skeleton_path << llendl;
-	}
-	if (!sAvatarXmlInfo->parseXmlMorphNodes(root))
-	{
-		llerrs << "Error parsing skeleton node in avatar XML file: " << skeleton_path << llendl;
-	}
-
-	gAnimLibrary.animStateSetString(ANIM_AGENT_BODY_NOISE,"body_noise");
-	gAnimLibrary.animStateSetString(ANIM_AGENT_BREATHE_ROT,"breathe_rot");
-	gAnimLibrary.animStateSetString(ANIM_AGENT_EDITING,"editing");
-	gAnimLibrary.animStateSetString(ANIM_AGENT_EYE,"eye");
-	gAnimLibrary.animStateSetString(ANIM_AGENT_FLY_ADJUST,"fly_adjust");
-	gAnimLibrary.animStateSetString(ANIM_AGENT_HAND_MOTION,"hand_motion");
-	gAnimLibrary.animStateSetString(ANIM_AGENT_HEAD_ROT,"head_rot");
-	gAnimLibrary.animStateSetString(ANIM_AGENT_PELVIS_FIX,"pelvis_fix");
-	gAnimLibrary.animStateSetString(ANIM_AGENT_TARGET,"target");
-	gAnimLibrary.animStateSetString(ANIM_AGENT_WALK_ADJUST,"walk_adjust");
-}
-
-
-void LLVOAvatar::cleanupClass()
-{
-	deleteAndClear(sAvatarXmlInfo);
-	sSkeletonXMLTree.cleanup();
-	sXMLTree.cleanup();
-}
-
-void LLVOAvatar::initInstance(void)
-{
-	//-------------------------------------------------------------------------
-	// initialize joint, mesh and shape members
-	//-------------------------------------------------------------------------
-	mRoot.setName( "mRoot" );
-	
-	for (LLVOAvatarDictionary::Meshes::const_iterator iter = LLVOAvatarDictionary::getInstance()->getMeshes().begin();
-		 iter != LLVOAvatarDictionary::getInstance()->getMeshes().end();
-		 ++iter)
-	{
-		const EMeshIndex mesh_index = iter->first;
-		const LLVOAvatarDictionary::MeshEntry *mesh_dict = iter->second;
-		LLViewerJoint* joint = new LLViewerJoint();
-		joint->setName(mesh_dict->mName);
-		joint->setMeshID(mesh_index);
-		mMeshLOD.push_back(joint);
-		
-		/* mHairLOD.setName("mHairLOD");
-		   mHairMesh0.setName("mHairMesh0");
-		   mHairMesh0.setMeshID(MESH_ID_HAIR);
-		   mHairMesh1.setName("mHairMesh1"); */
-		for (U32 lod = 0; lod < mesh_dict->mLOD; lod++)
-		{
-			LLViewerJointMesh* mesh = new LLViewerJointMesh();
-			std::string mesh_name = "m" + mesh_dict->mName + boost::lexical_cast<std::string>(lod);
-			// We pre-pended an m - need to capitalize first character for camelCase
-			mesh_name[1] = toupper(mesh_name[1]);
-			mesh->setName(mesh_name);
-			mesh->setMeshID(mesh_index);
-			mesh->setPickName(mesh_dict->mPickName);
-			mesh->setIsTransparent(FALSE);
-			switch((int)mesh_index)
-			{
-				case MESH_ID_HAIR:
-					mesh->setIsTransparent(TRUE);
-					break;
-				case MESH_ID_SKIRT:
-					mesh->setIsTransparent(TRUE);
-					break;
-				case MESH_ID_EYEBALL_LEFT:
-				case MESH_ID_EYEBALL_RIGHT:
-					mesh->setSpecular( LLColor4( 1.0f, 1.0f, 1.0f, 1.0f ), 1.f );
-					break;
-			}
-			
-			joint->mMeshParts.push_back(mesh);
-		}
-	}
-	
-	//-------------------------------------------------------------------------
-	// associate baked textures with meshes
-	//-------------------------------------------------------------------------
-	for (LLVOAvatarDictionary::Meshes::const_iterator iter = LLVOAvatarDictionary::getInstance()->getMeshes().begin();
-		 iter != LLVOAvatarDictionary::getInstance()->getMeshes().end();
-		 ++iter)
-	{
-		const EMeshIndex mesh_index = iter->first;
-		const LLVOAvatarDictionary::MeshEntry *mesh_dict = iter->second;
-		const EBakedTextureIndex baked_texture_index = mesh_dict->mBakedID;
-		// Skip it if there's no associated baked texture.
-		if (baked_texture_index == BAKED_NUM_INDICES) continue;
-		
-		for (std::vector<LLViewerJointMesh* >::iterator iter = mMeshLOD[mesh_index]->mMeshParts.begin();
-			 iter != mMeshLOD[mesh_index]->mMeshParts.end(); 
-			 ++iter)
-		{
-			LLViewerJointMesh* mesh = (LLViewerJointMesh*) *iter;
-			mBakedTextureDatas[(int)baked_texture_index].mMeshes.push_back(mesh);
-		}
-	}
-	
-	
-	//-------------------------------------------------------------------------
-	// register motions
-	//-------------------------------------------------------------------------
-	if (LLCharacter::sInstances.size() == 1)
-	{
-		LLKeyframeMotion::setVFS(gStaticVFS);
-		registerMotion( ANIM_AGENT_BUSY,					LLNullMotion::create );
-		registerMotion( ANIM_AGENT_CROUCH,					LLKeyframeStandMotion::create );
-		registerMotion( ANIM_AGENT_CROUCHWALK,				LLKeyframeWalkMotion::create );
-		registerMotion( ANIM_AGENT_EXPRESS_AFRAID,			LLEmote::create );
-		registerMotion( ANIM_AGENT_EXPRESS_ANGER,			LLEmote::create );
-		registerMotion( ANIM_AGENT_EXPRESS_BORED,			LLEmote::create );
-		registerMotion( ANIM_AGENT_EXPRESS_CRY,				LLEmote::create );
-		registerMotion( ANIM_AGENT_EXPRESS_DISDAIN,			LLEmote::create );
-		registerMotion( ANIM_AGENT_EXPRESS_EMBARRASSED,		LLEmote::create );
-		registerMotion( ANIM_AGENT_EXPRESS_FROWN,			LLEmote::create );
-		registerMotion( ANIM_AGENT_EXPRESS_KISS,			LLEmote::create );
-		registerMotion( ANIM_AGENT_EXPRESS_LAUGH,			LLEmote::create );
-		registerMotion( ANIM_AGENT_EXPRESS_OPEN_MOUTH,		LLEmote::create );
-		registerMotion( ANIM_AGENT_EXPRESS_REPULSED,		LLEmote::create );
-		registerMotion( ANIM_AGENT_EXPRESS_SAD,				LLEmote::create );
-		registerMotion( ANIM_AGENT_EXPRESS_SHRUG,			LLEmote::create );
-		registerMotion( ANIM_AGENT_EXPRESS_SMILE,			LLEmote::create );
-		registerMotion( ANIM_AGENT_EXPRESS_SURPRISE,		LLEmote::create );
-		registerMotion( ANIM_AGENT_EXPRESS_TONGUE_OUT,		LLEmote::create );
-		registerMotion( ANIM_AGENT_EXPRESS_TOOTHSMILE,		LLEmote::create );
-		registerMotion( ANIM_AGENT_EXPRESS_WINK,			LLEmote::create );
-		registerMotion( ANIM_AGENT_EXPRESS_WORRY,			LLEmote::create );
-		registerMotion( ANIM_AGENT_FEMALE_RUN_NEW,			LLKeyframeWalkMotion::create );
-		registerMotion( ANIM_AGENT_FEMALE_WALK,				LLKeyframeWalkMotion::create );
-		registerMotion( ANIM_AGENT_FEMALE_WALK_NEW,			LLKeyframeWalkMotion::create );
-		registerMotion( ANIM_AGENT_RUN,						LLKeyframeWalkMotion::create );
-		registerMotion( ANIM_AGENT_RUN_NEW,					LLKeyframeWalkMotion::create );
-		registerMotion( ANIM_AGENT_STAND,					LLKeyframeStandMotion::create );
-		registerMotion( ANIM_AGENT_STAND_1,					LLKeyframeStandMotion::create );
-		registerMotion( ANIM_AGENT_STAND_2,					LLKeyframeStandMotion::create );
-		registerMotion( ANIM_AGENT_STAND_3,					LLKeyframeStandMotion::create );
-		registerMotion( ANIM_AGENT_STAND_4,					LLKeyframeStandMotion::create );
-		registerMotion( ANIM_AGENT_STANDUP,					LLKeyframeFallMotion::create );
-		registerMotion( ANIM_AGENT_TURNLEFT,				LLKeyframeWalkMotion::create );
-		registerMotion( ANIM_AGENT_TURNRIGHT,				LLKeyframeWalkMotion::create );
-		registerMotion( ANIM_AGENT_WALK,					LLKeyframeWalkMotion::create );
-		registerMotion( ANIM_AGENT_WALK_NEW,				LLKeyframeWalkMotion::create );
-		
-		// motions without a start/stop bit
-		registerMotion( ANIM_AGENT_BODY_NOISE,				LLBodyNoiseMotion::create );
-		registerMotion( ANIM_AGENT_BREATHE_ROT,				LLBreatheMotionRot::create );
-		registerMotion( ANIM_AGENT_EDITING,					LLEditingMotion::create	);
-		registerMotion( ANIM_AGENT_EYE,						LLEyeMotion::create	);
-		registerMotion( ANIM_AGENT_FEMALE_WALK,				LLKeyframeWalkMotion::create );
-		registerMotion( ANIM_AGENT_FLY_ADJUST,				LLFlyAdjustMotion::create );
-		registerMotion( ANIM_AGENT_HAND_MOTION,				LLHandMotion::create );
-		registerMotion( ANIM_AGENT_HEAD_ROT,				LLHeadRotMotion::create );
-		registerMotion( ANIM_AGENT_PELVIS_FIX,				LLPelvisFixMotion::create );
-		registerMotion( ANIM_AGENT_SIT_FEMALE,				LLKeyframeMotion::create );
-		registerMotion( ANIM_AGENT_TARGET,					LLTargetingMotion::create );
-		registerMotion( ANIM_AGENT_WALK_ADJUST,				LLWalkAdjustMotion::create );
-		
-	}
-	
-	if (gNoRender)
-	{
-		return;
-	}
-	
-	buildCharacter();
-	
-	if (gNoRender)
-	{
-		return;
-	}
-	
-	// preload specific motions here
-	createMotion( ANIM_AGENT_CUSTOMIZE);
-	createMotion( ANIM_AGENT_CUSTOMIZE_DONE);
-	
-	//VTPause();  // VTune
-	
-	mVoiceVisualizer->setVoiceEnabled( LLVoiceClient::getInstance()->getVoiceEnabled( mID ) );
-
-}
-
-const LLVector3 LLVOAvatar::getRenderPosition() const
-{
-	if (mDrawable.isNull() || mDrawable->getGeneration() < 0)
-	{
-		return getPositionAgent();
-	}
-	else if (isRoot())
-	{
-		return mDrawable->getPositionAgent();
-	}
-	else
-	{
-		return getPosition() * mDrawable->getParent()->getRenderMatrix();
-	}
-}
-
-void LLVOAvatar::updateDrawable(BOOL force_damped)
-{
-	clearChanged(SHIFTED);
-}
-
-void LLVOAvatar::onShift(const LLVector4a& shift_vector)
-{
-	const LLVector3& shift = reinterpret_cast<const LLVector3&>(shift_vector);
-	mLastAnimExtents[0] += shift;
-	mLastAnimExtents[1] += shift;
-	mNeedsImpostorUpdate = TRUE;
-	mNeedsAnimUpdate = TRUE;
-}
-
-void LLVOAvatar::updateSpatialExtents(LLVector4a& newMin, LLVector4a &newMax)
-{
-	if (isImpostor() && !needsImpostorUpdate())
-	{
-		LLVector3 delta = getRenderPosition() -
-			((LLVector3(mDrawable->getPositionGroup().getF32ptr())-mImpostorOffset));
-		
-		newMin.load3( (mLastAnimExtents[0] + delta).mV);
-		newMax.load3( (mLastAnimExtents[1] + delta).mV);
-	}
-	else
-	{
-		getSpatialExtents(newMin,newMax);
-		mLastAnimExtents[0].set(newMin.getF32ptr());
-		mLastAnimExtents[1].set(newMax.getF32ptr());
-		LLVector4a pos_group;
-		pos_group.setAdd(newMin,newMax);
-		pos_group.mul(0.5f);
-		mImpostorOffset = LLVector3(pos_group.getF32ptr())-getRenderPosition();
-		mDrawable->setPositionGroup(pos_group);
-	}
-}
-
-void LLVOAvatar::getSpatialExtents(LLVector4a& newMin, LLVector4a& newMax)
-{
-	LLVector4a buffer(0.25f);
-	LLVector4a pos;
-	pos.load3(getRenderPosition().mV);
-	newMin.setSub(pos, buffer);
-	newMax.setAdd(pos, buffer);
-
-	float max_attachment_span = get_default_max_prim_scale() * 5.0f;
-	
-	//stretch bounding box by joint positions
-	for (polymesh_map_t::iterator i = mMeshes.begin(); i != mMeshes.end(); ++i)
-	{
-		LLPolyMesh* mesh = i->second;
-		for (S32 joint_num = 0; joint_num < mesh->mJointRenderData.count(); joint_num++)
-		{
-			LLVector4a trans;
-			trans.load3( mesh->mJointRenderData[joint_num]->mWorldMatrix->getTranslation().mV);
-			update_min_max(newMin, newMax, trans);
-		}
-	}
-
-	LLVector4a center, size;
-	center.setAdd(newMin, newMax);
-	center.mul(0.5f);
-
-	size.setSub(newMax,newMin);
-	size.mul(0.5f);
-
-	mPixelArea = LLPipeline::calcPixelArea(center, size, *LLViewerCamera::getInstance());
-
-	//stretch bounding box by attachments
-	for (attachment_map_t::iterator iter = mAttachmentPoints.begin(); 
-		 iter != mAttachmentPoints.end();
-		 ++iter)
-	{
-		LLViewerJointAttachment* attachment = iter->second;
-
-		if (!attachment->getValid())
-		{
-			continue ;
-		}
-
-		for (LLViewerJointAttachment::attachedobjs_vec_t::iterator attachment_iter = attachment->mAttachedObjects.begin();
-			 attachment_iter != attachment->mAttachedObjects.end();
-			 ++attachment_iter)
-		{
-			const LLViewerObject* attached_object = (*attachment_iter);
-			if (attached_object && !attached_object->isHUDAttachment())
-			{
-				LLDrawable* drawable = attached_object->mDrawable;
-				if (drawable)
-				{
-					LLSpatialBridge* bridge = drawable->getSpatialBridge();
-					if (bridge)
-					{
-						const LLVector4a* ext = bridge->getSpatialExtents();
-						LLVector4a distance;
-						distance.setSub(ext[1], ext[0]);
-						LLVector4a max_span(max_attachment_span);
-
-						S32 lt = distance.lessThan(max_span).getGatheredBits() & 0x7;
-						
-						// Only add the prim to spatial extents calculations if it isn't a megaprim.
-						// max_attachment_span calculated at the start of the function 
-						// (currently 5 times our max prim size) 
-						if (lt == 0x7)
-						{
-							update_min_max(newMin,newMax,ext[0]);
-							update_min_max(newMin,newMax,ext[1]);
-						}
-					}
-				}
-			}
-		}
-	}
-
-	//pad bounding box	
-
-	newMin.sub(buffer);
-	newMax.add(buffer);
-}
-
-//-----------------------------------------------------------------------------
-// renderCollisionVolumes()
-//-----------------------------------------------------------------------------
-void LLVOAvatar::renderCollisionVolumes()
-{
-	for (S32 i = 0; i < mNumCollisionVolumes; i++)
-	{
-		mCollisionVolumes[i].renderCollision();
-	}
-
-	if (mNameText.notNull())
-	{
-		LLVector3 unused;
-		mNameText->lineSegmentIntersect(LLVector3(0,0,0), LLVector3(0,0,1), unused, TRUE);
-	}
-}
-
-BOOL LLVOAvatar::lineSegmentIntersect(const LLVector3& start, const LLVector3& end,
-									  S32 face,
-									  BOOL pick_transparent,
-									  S32* face_hit,
-									  LLVector3* intersection,
-									  LLVector2* tex_coord,
-									  LLVector3* normal,
-									  LLVector3* bi_normal)
-{
-	if ((isSelf() && !gAgent.needsRenderAvatar()) || !LLPipeline::sPickAvatar)
-	{
-		return FALSE;
-	}
-
-	if (lineSegmentBoundingBox(start, end))
-	{
-		for (S32 i = 0; i < mNumCollisionVolumes; ++i)
-		{
-			mCollisionVolumes[i].updateWorldMatrix();
-
-			glh::matrix4f mat((F32*) mCollisionVolumes[i].getXform()->getWorldMatrix().mMatrix);
-			glh::matrix4f inverse = mat.inverse();
-			glh::matrix4f norm_mat = inverse.transpose();
-
-			glh::vec3f p1(start.mV);
-			glh::vec3f p2(end.mV);
-
-			inverse.mult_matrix_vec(p1);
-			inverse.mult_matrix_vec(p2);
-
-			LLVector3 position;
-			LLVector3 norm;
-
-			if (linesegment_sphere(LLVector3(p1.v), LLVector3(p2.v), LLVector3(0,0,0), 1.f, position, norm))
-			{
-				glh::vec3f res_pos(position.mV);
-				mat.mult_matrix_vec(res_pos);
-				
-				norm.normalize();
-				glh::vec3f res_norm(norm.mV);
-				norm_mat.mult_matrix_dir(res_norm);
-
-				if (intersection)
-				{
-					*intersection = LLVector3(res_pos.v);
-				}
-
-				if (normal)
-				{
-					*normal = LLVector3(res_norm.v);
-				}
-
-				return TRUE;
-			}
-		}
-	}
-	
-	LLVector3 position;
-	if (mNameText.notNull() && mNameText->lineSegmentIntersect(start, end, position))
-	{
-		if (intersection)
-		{
-			*intersection = position;
-		}
-
-		return TRUE;
-	}
-
-	return FALSE;
-}
-
-//-----------------------------------------------------------------------------
-// parseSkeletonFile()
-//-----------------------------------------------------------------------------
-BOOL LLVOAvatar::parseSkeletonFile(const std::string& filename)
-{
-	LLMemType mt(LLMemType::MTYPE_AVATAR);
-	
-	//-------------------------------------------------------------------------
-	// parse the file
-	//-------------------------------------------------------------------------
-	BOOL parsesuccess = sSkeletonXMLTree.parseFile( filename, FALSE );
-
-	if (!parsesuccess)
-	{
-		llerrs << "Can't parse skeleton file: " << filename << llendl;
-		return FALSE;
-	}
-
-	// now sanity check xml file
-	LLXmlTreeNode* root = sSkeletonXMLTree.getRoot();
-	if (!root) 
-	{
-		llerrs << "No root node found in avatar skeleton file: " << filename << llendl;
-		return FALSE;
-	}
-
-	if( !root->hasName( "linden_skeleton" ) )
-	{
-		llerrs << "Invalid avatar skeleton file header: " << filename << llendl;
-		return FALSE;
-	}
-
-	std::string version;
-	static LLStdStringHandle version_string = LLXmlTree::addAttributeString("version");
-	if( !root->getFastAttributeString( version_string, version ) || (version != "1.0") )
-	{
-		llerrs << "Invalid avatar skeleton file version: " << version << " in file: " << filename << llendl;
-		return FALSE;
-	}
-
-	return TRUE;
-}
-
-//-----------------------------------------------------------------------------
-// setupBone()
-//-----------------------------------------------------------------------------
-BOOL LLVOAvatar::setupBone(const LLVOAvatarBoneInfo* info, LLViewerJoint* parent, S32 &volume_num, S32 &joint_num)
-{
-	LLMemType mt(LLMemType::MTYPE_AVATAR);
-	
-	LLViewerJoint* joint = NULL;
-
-	if (info->mIsJoint)
-	{
-		joint = (LLViewerJoint*)getCharacterJoint(joint_num);
-		if (!joint)
-		{
-			llwarns << "Too many bones" << llendl;
-			return FALSE;
-		}
-		joint->setName( info->mName );
-	}
-	else // collision volume
-	{
-		if (volume_num >= (S32)mNumCollisionVolumes)
-		{
-			llwarns << "Too many bones" << llendl;
-			return FALSE;
-		}
-		joint = (LLViewerJoint*)(&mCollisionVolumes[volume_num]);
-		joint->setName( info->mName );
-	}
-
-	// add to parent
-	if (parent)
-	{
-		parent->addChild( joint );
-	}
-
-	joint->setPosition(info->mPos);
-	joint->setRotation(mayaQ(info->mRot.mV[VX], info->mRot.mV[VY],
-							 info->mRot.mV[VZ], LLQuaternion::XYZ));
-	joint->setScale(info->mScale);
-
-	joint->setDefaultFromCurrentXform();
-	
-	if (info->mIsJoint)
-	{
-		joint->setSkinOffset( info->mPivot );
-		joint_num++;
-	}
-	else // collision volume
-	{
-		volume_num++;
-	}
-
-	// setup children
-	LLVOAvatarBoneInfo::child_list_t::const_iterator iter;
-	for (iter = info->mChildList.begin(); iter != info->mChildList.end(); ++iter)
-	{
-		LLVOAvatarBoneInfo *child_info = *iter;
-		if (!setupBone(child_info, joint, volume_num, joint_num))
-		{
-			return FALSE;
-		}
-	}
-
-	return TRUE;
-}
-
-//-----------------------------------------------------------------------------
-// buildSkeleton()
-//-----------------------------------------------------------------------------
-BOOL LLVOAvatar::buildSkeleton(const LLVOAvatarSkeletonInfo *info)
-{
-	LLMemType mt(LLMemType::MTYPE_AVATAR);
-	
-	//-------------------------------------------------------------------------
-	// allocate joints
-	//-------------------------------------------------------------------------
-	if (!allocateCharacterJoints(info->mNumBones))
-	{
-		llerrs << "Can't allocate " << info->mNumBones << " joints" << llendl;
-		return FALSE;
-	}
-	
-	//-------------------------------------------------------------------------
-	// allocate volumes
-	//-------------------------------------------------------------------------
-	if (info->mNumCollisionVolumes)
-	{
-		if (!allocateCollisionVolumes(info->mNumCollisionVolumes))
-		{
-			llerrs << "Can't allocate " << info->mNumCollisionVolumes << " collision volumes" << llendl;
-			return FALSE;
-		}
-	}
-
-	S32 current_joint_num = 0;
-	S32 current_volume_num = 0;
-	LLVOAvatarSkeletonInfo::bone_info_list_t::const_iterator iter;
-	for (iter = info->mBoneInfoList.begin(); iter != info->mBoneInfoList.end(); ++iter)
-	{
-		LLVOAvatarBoneInfo *info = *iter;
-		if (!setupBone(info, NULL, current_volume_num, current_joint_num))
-		{
-			llerrs << "Error parsing bone in skeleton file" << llendl;
-			return FALSE;
-		}
-	}
-
-	return TRUE;
-}
-
-LLVOAvatar* LLVOAvatar::asAvatar()
-{
-	return this;
-}
-
-//-----------------------------------------------------------------------------
-// LLVOAvatar::startDefaultMotions()
-//-----------------------------------------------------------------------------
-void LLVOAvatar::startDefaultMotions()
-{
-	//-------------------------------------------------------------------------
-	// start default motions
-	//-------------------------------------------------------------------------
-	startMotion( ANIM_AGENT_HEAD_ROT );
-	startMotion( ANIM_AGENT_EYE );
-	startMotion( ANIM_AGENT_BODY_NOISE );
-	startMotion( ANIM_AGENT_BREATHE_ROT );
-	startMotion( ANIM_AGENT_HAND_MOTION );
-	startMotion( ANIM_AGENT_PELVIS_FIX );
-
-	//-------------------------------------------------------------------------
-	// restart any currently active motions
-	//-------------------------------------------------------------------------
-	processAnimationStateChanges();
-}
-
-//-----------------------------------------------------------------------------
-// LLVOAvatar::buildCharacter()
-// Deferred initialization and rebuild of the avatar.
-//-----------------------------------------------------------------------------
-void LLVOAvatar::buildCharacter()
-{
-	LLMemType mt(LLMemType::MTYPE_AVATAR);
-	
-	//-------------------------------------------------------------------------
-	// remove all references to our existing skeleton
-	// so we can rebuild it
-	//-------------------------------------------------------------------------
-	flushAllMotions();
-
-	//-------------------------------------------------------------------------
-	// remove all of mRoot's children
-	//-------------------------------------------------------------------------
-	mRoot.removeAllChildren();
-	mIsBuilt = FALSE;
-
-	//-------------------------------------------------------------------------
-	// clear mesh data
-	//-------------------------------------------------------------------------
-	for (std::vector<LLViewerJoint*>::iterator jointIter = mMeshLOD.begin();
-		 jointIter != mMeshLOD.end(); ++jointIter)
-	{
-		LLViewerJoint* joint = (LLViewerJoint*) *jointIter;
-		for (std::vector<LLViewerJointMesh*>::iterator meshIter = joint->mMeshParts.begin();
-			 meshIter != joint->mMeshParts.end(); ++meshIter)
-		{
-			LLViewerJointMesh * mesh = (LLViewerJointMesh *) *meshIter;
-			mesh->setMesh(NULL);
-		}
-	}
-
-	//-------------------------------------------------------------------------
-	// (re)load our skeleton and meshes
-	//-------------------------------------------------------------------------
-	LLTimer timer;
-
-	BOOL status = loadAvatar();
-	stop_glerror();
-
-	if (gNoRender)
-	{
-		// Still want to load the avatar skeleton so visual parameters work.
-		return;
-	}
-
-// 	gPrintMessagesThisFrame = TRUE;
-	lldebugs << "Avatar load took " << timer.getElapsedTimeF32() << " seconds." << llendl;
-
-	if (!status)
-	{
-		if (isSelf())
-		{
-			llerrs << "Unable to load user's avatar" << llendl;
-		}
-		else
-		{
-			llwarns << "Unable to load other's avatar" << llendl;
-		}
-		return;
-	}
-
-	//-------------------------------------------------------------------------
-	// initialize "well known" joint pointers
-	//-------------------------------------------------------------------------
-	mPelvisp		= (LLViewerJoint*)mRoot.findJoint("mPelvis");
-	mTorsop			= (LLViewerJoint*)mRoot.findJoint("mTorso");
-	mChestp			= (LLViewerJoint*)mRoot.findJoint("mChest");
-	mNeckp			= (LLViewerJoint*)mRoot.findJoint("mNeck");
-	mHeadp			= (LLViewerJoint*)mRoot.findJoint("mHead");
-	mSkullp			= (LLViewerJoint*)mRoot.findJoint("mSkull");
-	mHipLeftp		= (LLViewerJoint*)mRoot.findJoint("mHipLeft");
-	mHipRightp		= (LLViewerJoint*)mRoot.findJoint("mHipRight");
-	mKneeLeftp		= (LLViewerJoint*)mRoot.findJoint("mKneeLeft");
-	mKneeRightp		= (LLViewerJoint*)mRoot.findJoint("mKneeRight");
-	mAnkleLeftp		= (LLViewerJoint*)mRoot.findJoint("mAnkleLeft");
-	mAnkleRightp	= (LLViewerJoint*)mRoot.findJoint("mAnkleRight");
-	mFootLeftp		= (LLViewerJoint*)mRoot.findJoint("mFootLeft");
-	mFootRightp		= (LLViewerJoint*)mRoot.findJoint("mFootRight");
-	mWristLeftp		= (LLViewerJoint*)mRoot.findJoint("mWristLeft");
-	mWristRightp	= (LLViewerJoint*)mRoot.findJoint("mWristRight");
-	mEyeLeftp		= (LLViewerJoint*)mRoot.findJoint("mEyeLeft");
-	mEyeRightp		= (LLViewerJoint*)mRoot.findJoint("mEyeRight");
-
-	//-------------------------------------------------------------------------
-	// Make sure "well known" pointers exist
-	//-------------------------------------------------------------------------
-	if (!(mPelvisp && 
-		  mTorsop &&
-		  mChestp &&
-		  mNeckp &&
-		  mHeadp &&
-		  mSkullp &&
-		  mHipLeftp &&
-		  mHipRightp &&
-		  mKneeLeftp &&
-		  mKneeRightp &&
-		  mAnkleLeftp &&
-		  mAnkleRightp &&
-		  mFootLeftp &&
-		  mFootRightp &&
-		  mWristLeftp &&
-		  mWristRightp &&
-		  mEyeLeftp &&
-		  mEyeRightp))
-	{
-		llerrs << "Failed to create avatar." << llendl;
-		return;
-	}
-
-	//-------------------------------------------------------------------------
-	// initialize the pelvis
-	//-------------------------------------------------------------------------
-	mPelvisp->setPosition( LLVector3(0.0f, 0.0f, 0.0f) );
-	
-	//-------------------------------------------------------------------------
-	// set head offset from pelvis
-	//-------------------------------------------------------------------------
-	updateHeadOffset();
-
-	//-------------------------------------------------------------------------
-	// initialize lip sync morph pointers
-	//-------------------------------------------------------------------------
-	mOohMorph     = getVisualParam( "Lipsync_Ooh" );
-	mAahMorph     = getVisualParam( "Lipsync_Aah" );
-
-	// If we don't have the Ooh morph, use the Kiss morph
-	if (!mOohMorph)
-	{
-		llwarns << "Missing 'Ooh' morph for lipsync, using fallback." << llendl;
-		mOohMorph = getVisualParam( "Express_Kiss" );
-	}
-
-	// If we don't have the Aah morph, use the Open Mouth morph
-	if (!mAahMorph)
-	{
-		llwarns << "Missing 'Aah' morph for lipsync, using fallback." << llendl;
-		mAahMorph = getVisualParam( "Express_Open_Mouth" );
-	}
-
-	startDefaultMotions();
-
-	//-------------------------------------------------------------------------
-	// restart any currently active motions
-	//-------------------------------------------------------------------------
-	processAnimationStateChanges();
-
-	mIsBuilt = TRUE;
-	stop_glerror();
-
-	mMeshValid = TRUE;
-}
-
-
-//-----------------------------------------------------------------------------
-// releaseMeshData()
-//-----------------------------------------------------------------------------
-void LLVOAvatar::releaseMeshData()
-{
-	LLMemType mt(LLMemType::MTYPE_AVATAR);
-	
-	if (sInstances.size() < AVATAR_RELEASE_THRESHOLD || mIsDummy)
-	{
-		return;
-	}
-
-	//llinfos << "Releasing" << llendl;
-
-	// cleanup mesh data
-	for (std::vector<LLViewerJoint*>::iterator iter = mMeshLOD.begin();
-		 iter != mMeshLOD.end(); 
-		 ++iter)
-	{
-		LLViewerJoint* joint = (LLViewerJoint*) *iter;
-		joint->setValid(FALSE, TRUE);
-	}
-
-	//cleanup data
-	if (mDrawable.notNull())
-	{
-		LLFace* facep = mDrawable->getFace(0);
-		facep->setSize(0, 0);
-		for(S32 i = mNumInitFaces ; i < mDrawable->getNumFaces(); i++)
-		{
-			facep = mDrawable->getFace(i);
-			facep->setSize(0, 0);
-		}
-	}
-	
-	for (attachment_map_t::iterator iter = mAttachmentPoints.begin(); 
-		 iter != mAttachmentPoints.end();
-		 ++iter)
-	{
-		LLViewerJointAttachment* attachment = iter->second;
-		if (!attachment->getIsHUDAttachment())
-		{
-			attachment->setAttachmentVisibility(FALSE);
-		}
-	}
-	mMeshValid = FALSE;
-}
-
-//-----------------------------------------------------------------------------
-// restoreMeshData()
-//-----------------------------------------------------------------------------
-// virtual
-void LLVOAvatar::restoreMeshData()
-{
-	llassert(!isSelf());
-	LLMemType mt(LLMemType::MTYPE_AVATAR);
-	
-	//llinfos << "Restoring" << llendl;
-	mMeshValid = TRUE;
-	updateJointLODs();
-
-	for (attachment_map_t::iterator iter = mAttachmentPoints.begin(); 
-		 iter != mAttachmentPoints.end();
-		 ++iter)
-	{
-		LLViewerJointAttachment* attachment = iter->second;
-		if (!attachment->getIsHUDAttachment())
-		{
-			attachment->setAttachmentVisibility(TRUE);
-		}
-	}
-
-	// force mesh update as LOD might not have changed to trigger this
-	gPipeline.markRebuild(mDrawable, LLDrawable::REBUILD_GEOMETRY, TRUE);
-}
-
-//-----------------------------------------------------------------------------
-// updateMeshData()
-//-----------------------------------------------------------------------------
-void LLVOAvatar::updateMeshData()
-{
-	if (mDrawable.notNull())
-	{
-		stop_glerror();
-
-		S32 f_num = 0 ;
-		const U32 VERTEX_NUMBER_THRESHOLD = 128 ;//small number of this means each part of an avatar has its own vertex buffer.
-		const S32 num_parts = mMeshLOD.size();
-
-		// this order is determined by number of LODS
-		// if a mesh earlier in this list changed LODs while a later mesh doesn't,
-		// the later mesh's index offset will be inaccurate
-		for(S32 part_index = 0 ; part_index < num_parts ;)
-		{
-			S32 j = part_index ;
-			U32 last_v_num = 0, num_vertices = 0 ;
-			U32 last_i_num = 0, num_indices = 0 ;
-
-			while(part_index < num_parts && num_vertices < VERTEX_NUMBER_THRESHOLD)
-			{
-				last_v_num = num_vertices ;
-				last_i_num = num_indices ;
-
-				mMeshLOD[part_index++]->updateFaceSizes(num_vertices, num_indices, mAdjustedPixelArea);
-			}
-			if(num_vertices < 1)//skip empty meshes
-			{
-				continue ;
-			}
-			if(last_v_num > 0)//put the last inserted part into next vertex buffer.
-			{
-				num_vertices = last_v_num ;
-				num_indices = last_i_num ;	
-				part_index-- ;
-			}
-		
-			LLFace* facep ;
-			if(f_num < mDrawable->getNumFaces()) 
-			{
-				facep = mDrawable->getFace(f_num);
-			}
-			else
-			{
-				facep = mDrawable->addFace(mDrawable->getFace(0)->getPool(), mDrawable->getFace(0)->getTexture()) ;
-			}
-			
-			// resize immediately
-			facep->setSize(num_vertices, num_indices);
-
-			bool terse_update = false;
-
-			if(facep->mVertexBuffer.isNull())
-			{
-				facep->mVertexBuffer = new LLVertexBufferAvatar();
-				facep->mVertexBuffer->allocateBuffer(num_vertices, num_indices, TRUE);
-			}
-			else
-			{
-				if (facep->mVertexBuffer->getRequestedIndices() == num_indices &&
-					facep->mVertexBuffer->getRequestedVerts() == num_vertices)
-				{
-					terse_update = true;
-				}
-				else
-				{
-				facep->mVertexBuffer->resizeBuffer(num_vertices, num_indices) ;
-			}
-			}
-		
-			facep->setGeomIndex(0);
-			facep->setIndicesIndex(0);
-		
-			// This is a hack! Avatars have their own pool, so we are detecting
-			//   the case of more than one avatar in the pool (thus > 0 instead of >= 0)
-			if (facep->getGeomIndex() > 0)
-			{
-				llerrs << "non-zero geom index: " << facep->getGeomIndex() << " in LLVOAvatar::restoreMeshData" << llendl;
-			}
-
-			for(S32 k = j ; k < part_index ; k++)
-			{
-				mMeshLOD[k]->updateFaceData(facep, mAdjustedPixelArea, k == MESH_ID_HAIR, terse_update);
-			}
-
-			stop_glerror();
-			facep->mVertexBuffer->setBuffer(0);
-
-			if(!f_num)
-			{
-				f_num += mNumInitFaces ;
-			}
-			else
-			{
-				f_num++ ;
-			}
-		}
-	}
-}
-
-//------------------------------------------------------------------------
-
-//------------------------------------------------------------------------
-// The viewer can only suggest a good size for the agent,
-// the simulator will keep it inside a reasonable range.
-void LLVOAvatar::computeBodySize() 
-{
-	LLVector3 pelvis_scale = mPelvisp->getScale();
-
-	// some of the joints have not been cached
-	LLVector3 skull = mSkullp->getPosition();
-	LLVector3 skull_scale = mSkullp->getScale();
-
-	LLVector3 neck = mNeckp->getPosition();
-	LLVector3 neck_scale = mNeckp->getScale();
-
-	LLVector3 chest = mChestp->getPosition();
-	LLVector3 chest_scale = mChestp->getScale();
-
-	// the rest of the joints have been cached
-	LLVector3 head = mHeadp->getPosition();
-	LLVector3 head_scale = mHeadp->getScale();
-
-	LLVector3 torso = mTorsop->getPosition();
-	LLVector3 torso_scale = mTorsop->getScale();
-
-	LLVector3 hip = mHipLeftp->getPosition();
-	LLVector3 hip_scale = mHipLeftp->getScale();
-
-	LLVector3 knee = mKneeLeftp->getPosition();
-	LLVector3 knee_scale = mKneeLeftp->getScale();
-
-	LLVector3 ankle = mAnkleLeftp->getPosition();
-	LLVector3 ankle_scale = mAnkleLeftp->getScale();
-
-	LLVector3 foot  = mFootLeftp->getPosition();
-
-	mPelvisToFoot = hip.mV[VZ] * pelvis_scale.mV[VZ] -
-				 	knee.mV[VZ] * hip_scale.mV[VZ] -
-				 	ankle.mV[VZ] * knee_scale.mV[VZ] -
-				 	foot.mV[VZ] * ankle_scale.mV[VZ];
-
-	LLVector3 new_body_size;
-	new_body_size.mV[VZ] = mPelvisToFoot +
-					   // the sqrt(2) correction below is an approximate
-					   // correction to get to the top of the head
-					   F_SQRT2 * (skull.mV[VZ] * head_scale.mV[VZ]) + 
-					   head.mV[VZ] * neck_scale.mV[VZ] + 
-					   neck.mV[VZ] * chest_scale.mV[VZ] + 
-					   chest.mV[VZ] * torso_scale.mV[VZ] + 
-					   torso.mV[VZ] * pelvis_scale.mV[VZ]; 
-
-	// TODO -- measure the real depth and width
-	new_body_size.mV[VX] = DEFAULT_AGENT_DEPTH;
-	new_body_size.mV[VY] = DEFAULT_AGENT_WIDTH;
-
-	if (new_body_size != mBodySize)
-	{
-		mBodySize = new_body_size;
-
-		if (isSelf() && !LLAppearanceMgr::instance().isInUpdateAppearanceFromCOF())
-		{	// notify simulator of change in size
-			// but not if we are in the middle of updating appearance
-			gAgent.sendAgentSetAppearance();
-		}
-	}
-}
-
-//------------------------------------------------------------------------
-// LLVOAvatar::processUpdateMessage()
-//------------------------------------------------------------------------
-U32 LLVOAvatar::processUpdateMessage(LLMessageSystem *mesgsys,
-									 void **user_data,
-									 U32 block_num, const EObjectUpdateType update_type,
-									 LLDataPacker *dp)
-{
-	LLMemType mt(LLMemType::MTYPE_AVATAR);
-	
-	LLVector3 old_vel = getVelocity();
-	const BOOL has_name = !getNVPair("FirstName");
-
-	// Do base class updates...
-	U32 retval = LLViewerObject::processUpdateMessage(mesgsys, user_data, block_num, update_type, dp);
-
-	// Print out arrival information once we have name of avatar.
-	if (gSavedSettings.getBOOL("DebugAvatarRezTime"))
-	{
-		if (has_name && getNVPair("FirstName"))
-		{
-			mDebugExistenceTimer.reset();
-			LLSD args;
-			args["EXISTENCE"] = llformat("%d",(U32)mDebugExistenceTimer.getElapsedTimeF32());
-			args["NAME"] = getFullname();
-			LLNotificationsUtil::add("AvatarRezArrivedNotification",args);
-			llinfos << "REZTIME: [ " << (U32)mDebugExistenceTimer.getElapsedTimeF32() << "sec ] Avatar '" << getFullname() << "' arrived." << llendl;
-		}
-	}
-	if(retval & LLViewerObject::INVALID_UPDATE)
-	{
-		if (isSelf())
-		{
-			//tell sim to cancel this update
-			gAgent.teleportViaLocation(gAgent.getPositionGlobal());
-		}
-	}
-
-	//llinfos << getRotation() << llendl;
-	//llinfos << getPosition() << llendl;
-
-	return retval;
-}
-
-// virtual
-S32 LLVOAvatar::setTETexture(const U8 te, const LLUUID& uuid)
-{
-	// The core setTETexture() method requests images, so we need
-	// to redirect certain avatar texture requests to different sims.
-	if (isIndexBakedTexture((ETextureIndex)te))
-	{
-		LLHost target_host = getObjectHost();
-		return setTETextureCore(te, uuid, target_host);
-	}
-	else
-	{
-		return setTETextureCore(te, uuid, LLHost::invalid);
-	}
-}
-
-static LLFastTimer::DeclareTimer FTM_AVATAR_UPDATE("Update Avatar");
-static LLFastTimer::DeclareTimer FTM_JOINT_UPDATE("Update Joints");
-
-//------------------------------------------------------------------------
-// LLVOAvatar::dumpAnimationState()
-//------------------------------------------------------------------------
-void LLVOAvatar::dumpAnimationState()
-{
-	llinfos << "==============================================" << llendl;
-	for (LLVOAvatar::AnimIterator it = mSignaledAnimations.begin(); it != mSignaledAnimations.end(); ++it)
-	{
-		LLUUID id = it->first;
-		std::string playtag = "";
-		if (mPlayingAnimations.find(id) != mPlayingAnimations.end())
-		{
-			playtag = "*";
-		}
-		llinfos << gAnimLibrary.animationName(id) << playtag << llendl;
-	}
-	for (LLVOAvatar::AnimIterator it = mPlayingAnimations.begin(); it != mPlayingAnimations.end(); ++it)
-	{
-		LLUUID id = it->first;
-		bool is_signaled = mSignaledAnimations.find(id) != mSignaledAnimations.end();
-		if (!is_signaled)
-		{
-			llinfos << gAnimLibrary.animationName(id) << "!S" << llendl;
-		}
-	}
-}
-
-//------------------------------------------------------------------------
-// idleUpdate()
-//------------------------------------------------------------------------
-BOOL LLVOAvatar::idleUpdate(LLAgent &agent, LLWorld &world, const F64 &time)
-{
-	LLMemType mt(LLMemType::MTYPE_AVATAR);
-	LLFastTimer t(FTM_AVATAR_UPDATE);
-
-	if (isDead())
-	{
-		llinfos << "Warning!  Idle on dead avatar" << llendl;
-		return TRUE;
-	}	
-
- 	if (!(gPipeline.hasRenderType(LLPipeline::RENDER_TYPE_AVATAR)))
-	{
-		return TRUE;
-	}
-
-	checkTextureLoading() ;
-	
-	// force immediate pixel area update on avatars using last frames data (before drawable or camera updates)
-	setPixelAreaAndAngle(gAgent);
-
-	// force asynchronous drawable update
-	if(mDrawable.notNull() && !gNoRender)
-	{	
-		LLFastTimer t(FTM_JOINT_UPDATE);
-	
-		if (mIsSitting && getParent())
-		{
-			LLViewerObject *root_object = (LLViewerObject*)getRoot();
-			LLDrawable* drawablep = root_object->mDrawable;
-			// if this object hasn't already been updated by another avatar...
-			if (drawablep) // && !drawablep->isState(LLDrawable::EARLY_MOVE))
-			{
-				if (root_object->isSelected())
-				{
-					gPipeline.updateMoveNormalAsync(drawablep);
-				}
-				else
-				{
-					gPipeline.updateMoveDampedAsync(drawablep);
-				}
-			}
-		}
-		else 
-		{
-			gPipeline.updateMoveDampedAsync(mDrawable);
-		}
-	}
-
-	//--------------------------------------------------------------------
-	// set alpha flag depending on state
-	//--------------------------------------------------------------------
-
-	if (isSelf())
-	{
-		LLViewerObject::idleUpdate(agent, world, time);
-		
-		// trigger fidget anims
-		if (isAnyAnimationSignaled(AGENT_STAND_ANIMS, NUM_AGENT_STAND_ANIMS))
-		{
-			agent.fidget();
-		}
-	}
-	else
-	{
-		// Should override the idleUpdate stuff and leave out the angular update part.
-		LLQuaternion rotation = getRotation();
-		LLViewerObject::idleUpdate(agent, world, time);
-		setRotation(rotation);
-	}
-
-	// attach objects that were waiting for a drawable
-	lazyAttach();
-	
-	// animate the character
-	// store off last frame's root position to be consistent with camera position
-	LLVector3 root_pos_last = mRoot.getWorldPosition();
-	BOOL detailed_update = updateCharacter(agent);
-
-	if (gNoRender)
-	{
-		return TRUE;
-	}
-
-	static LLUICachedControl<bool> visualizers_in_calls("ShowVoiceVisualizersInCalls", false);
-	bool voice_enabled = (visualizers_in_calls || LLVoiceClient::getInstance()->inProximalChannel()) &&
-						 LLVoiceClient::getInstance()->getVoiceEnabled(mID);
-
-	idleUpdateVoiceVisualizer( voice_enabled );
-	idleUpdateMisc( detailed_update );
-	idleUpdateAppearanceAnimation();
-	if (detailed_update)
-	{
-		idleUpdateLipSync( voice_enabled );
-		idleUpdateLoadingEffect();
-		idleUpdateBelowWater();	// wind effect uses this
-		idleUpdateWindEffect();
-	}
-	
-	idleUpdateNameTag( root_pos_last );
-	idleUpdateRenderCost();
-
-	return TRUE;
-}
-
-void LLVOAvatar::idleUpdateVoiceVisualizer(bool voice_enabled)
-{
-	bool render_visualizer = voice_enabled;
-	
-	// Don't render the user's own voice visualizer when in mouselook, or when opening the mic is disabled.
-	if(isSelf())
-	{
-		if(gAgentCamera.cameraMouselook() || gSavedSettings.getBOOL("VoiceDisableMic"))
-		{
-			render_visualizer = false;
-		}
-	}
-	
-	mVoiceVisualizer->setVoiceEnabled(render_visualizer);
-	
-	if ( voice_enabled )
-	{		
-		//----------------------------------------------------------------
-		// Only do gesture triggering for your own avatar, and only when you're in a proximal channel.
-		//----------------------------------------------------------------
-		if( isSelf() )
-		{
-			//----------------------------------------------------------------------------------------
-			// The following takes the voice signal and uses that to trigger gesticulations. 
-			//----------------------------------------------------------------------------------------
-			int lastGesticulationLevel = mCurrentGesticulationLevel;
-			mCurrentGesticulationLevel = mVoiceVisualizer->getCurrentGesticulationLevel();
-			
-			//---------------------------------------------------------------------------------------------------
-			// If "current gesticulation level" changes, we catch this, and trigger the new gesture
-			//---------------------------------------------------------------------------------------------------
-			if ( lastGesticulationLevel != mCurrentGesticulationLevel )
-			{
-				if ( mCurrentGesticulationLevel != VOICE_GESTICULATION_LEVEL_OFF )
-				{
-					std::string gestureString = "unInitialized";
-					if ( mCurrentGesticulationLevel == 0 )	{ gestureString = "/voicelevel1";	}
-					else	if ( mCurrentGesticulationLevel == 1 )	{ gestureString = "/voicelevel2";	}
-					else	if ( mCurrentGesticulationLevel == 2 )	{ gestureString = "/voicelevel3";	}
-					else	{ llinfos << "oops - CurrentGesticulationLevel can be only 0, 1, or 2"  << llendl; }
-					
-					// this is the call that Karl S. created for triggering gestures from within the code.
-					LLGestureMgr::instance().triggerAndReviseString( gestureString );
-				}
-			}
-			
-		} //if( isSelf() )
-		
-		//-----------------------------------------------------------------------------------------------------------------
-		// If the avatar is speaking, then the voice amplitude signal is passed to the voice visualizer.
-		// Also, here we trigger voice visualizer start and stop speaking, so it can animate the voice symbol.
-		//
-		// Notice the calls to "gAwayTimer.reset()". This resets the timer that determines how long the avatar has been
-		// "away", so that the avatar doesn't lapse into away-mode (and slump over) while the user is still talking. 
-		//-----------------------------------------------------------------------------------------------------------------
-		if (LLVoiceClient::getInstance()->getIsSpeaking( mID ))
-		{		
-			if (!mVoiceVisualizer->getCurrentlySpeaking())
-			{
-				mVoiceVisualizer->setStartSpeaking();
-				
-				//printf( "gAwayTimer.reset();\n" );
-			}
-			
-			mVoiceVisualizer->setSpeakingAmplitude( LLVoiceClient::getInstance()->getCurrentPower( mID ) );
-			
-			if( isSelf() )
-			{
-				gAgent.clearAFK();
-			}
-		}
-		else
-		{
-			if ( mVoiceVisualizer->getCurrentlySpeaking() )
-			{
-				mVoiceVisualizer->setStopSpeaking();
-				
-				if ( mLipSyncActive )
-				{
-					if( mOohMorph ) mOohMorph->setWeight(mOohMorph->getMinWeight(), FALSE);
-					if( mAahMorph ) mAahMorph->setWeight(mAahMorph->getMinWeight(), FALSE);
-					
-					mLipSyncActive = false;
-					LLCharacter::updateVisualParams();
-					dirtyMesh();
-				}
-			}
-		}
-		
-		//--------------------------------------------------------------------------------------------
-		// here we get the approximate head position and set as sound source for the voice symbol
-		// (the following version uses a tweak of "mHeadOffset" which handle sitting vs. standing)
-		//--------------------------------------------------------------------------------------------
-		
-		if ( mIsSitting )
-		{
-			LLVector3 headOffset = LLVector3( 0.0f, 0.0f, mHeadOffset.mV[2] );
-			mVoiceVisualizer->setVoiceSourceWorldPosition( mRoot.getWorldPosition() + headOffset );
-		}
-		else 
-		{
-			LLVector3 tagPos = mRoot.getWorldPosition();
-			tagPos[VZ] -= mPelvisToFoot;
-			tagPos[VZ] += ( mBodySize[VZ] + 0.125f );
-			mVoiceVisualizer->setVoiceSourceWorldPosition( tagPos );
-		}
-	}//if ( voiceEnabled )
-}		
-
-static LLFastTimer::DeclareTimer FTM_ATTACHMENT_UPDATE("Update Attachments");
-
-void LLVOAvatar::idleUpdateMisc(bool detailed_update)
-{
-	if (LLVOAvatar::sJointDebug)
-	{
-		llinfos << getFullname() << ": joint touches: " << LLJoint::sNumTouches << " updates: " << LLJoint::sNumUpdates << llendl;
-	}
-
-	LLJoint::sNumUpdates = 0;
-	LLJoint::sNumTouches = 0;
-
-	BOOL visible = isVisible() || mNeedsAnimUpdate;
-
-	// update attachments positions
-	if (detailed_update || !sUseImpostors)
-	{
-		LLFastTimer t(FTM_ATTACHMENT_UPDATE);
-		for (attachment_map_t::iterator iter = mAttachmentPoints.begin(); 
-			 iter != mAttachmentPoints.end();
-			 ++iter)
-		{
-			LLViewerJointAttachment* attachment = iter->second;
-
-			for (LLViewerJointAttachment::attachedobjs_vec_t::iterator attachment_iter = attachment->mAttachedObjects.begin();
-				 attachment_iter != attachment->mAttachedObjects.end();
-				 ++attachment_iter)
-			{
-				LLViewerObject* attached_object = (*attachment_iter);
-				BOOL visibleAttachment = visible || (attached_object && 
-													 !(attached_object->mDrawable->getSpatialBridge() &&
-													   attached_object->mDrawable->getSpatialBridge()->getRadius() < 2.0));
-				
-				if (visibleAttachment && attached_object && !attached_object->isDead() && attachment->getValid())
-				{
-					// if selecting any attachments, update all of them as non-damped
-					if (LLSelectMgr::getInstance()->getSelection()->getObjectCount() && LLSelectMgr::getInstance()->getSelection()->isAttachment())
-					{
-						gPipeline.updateMoveNormalAsync(attached_object->mDrawable);
-					}
-					else
-					{
-						gPipeline.updateMoveDampedAsync(attached_object->mDrawable);
-					}
-					
-					LLSpatialBridge* bridge = attached_object->mDrawable->getSpatialBridge();
-					if (bridge)
-					{
-						gPipeline.updateMoveNormalAsync(bridge);
-					}
-					attached_object->updateText();	
-				}
-			}
-		}
-	}
-
-	mNeedsAnimUpdate = FALSE;
-
-	if (isImpostor() && !mNeedsImpostorUpdate)
-	{
-		LLVector4a ext[2];
-		F32 distance;
-		LLVector3 angle;
-
-		getImpostorValues(ext, angle, distance);
-
-		for (U32 i = 0; i < 3 && !mNeedsImpostorUpdate; i++)
-		{
-			F32 cur_angle = angle.mV[i];
-			F32 old_angle = mImpostorAngle.mV[i];
-			F32 angle_diff = fabsf(cur_angle-old_angle);
-		
-			if (angle_diff > F_PI/512.f*distance*mUpdatePeriod)
-			{
-				mNeedsImpostorUpdate = TRUE;
-			}
-		}
-
-		if (detailed_update && !mNeedsImpostorUpdate)
-		{	//update impostor if view angle, distance, or bounding box change
-			//significantly
-			
-			F32 dist_diff = fabsf(distance-mImpostorDistance);
-			if (dist_diff/mImpostorDistance > 0.1f)
-			{
-				mNeedsImpostorUpdate = TRUE;
-			}
-			else
-			{
-				//VECTORIZE THIS
-				getSpatialExtents(ext[0], ext[1]);
-				LLVector4a diff;
-				diff.setSub(ext[1], mImpostorExtents[1]);
-				if (diff.getLength3().getF32() > 0.05f)
-				{
-					mNeedsImpostorUpdate = TRUE;
-				}
-				else
-				{
-					diff.setSub(ext[0], mImpostorExtents[0]);
-					if (diff.getLength3().getF32() > 0.05f)
-					{
-						mNeedsImpostorUpdate = TRUE;
-					}
-				}
-			}
-		}
-	}
-
-	mDrawable->movePartition();
-	
-	//force a move if sitting on an active object
-	if (getParent() && ((LLViewerObject*) getParent())->mDrawable->isActive())
-	{
-		gPipeline.markMoved(mDrawable, TRUE);
-	}
-}
-
-void LLVOAvatar::idleUpdateAppearanceAnimation()
-{
-	// update morphing params
-	if (mAppearanceAnimating)
-	{
-		ESex avatar_sex = getSex();
-		F32 appearance_anim_time = mAppearanceMorphTimer.getElapsedTimeF32();
-		if (appearance_anim_time >= APPEARANCE_MORPH_TIME)
-		{
-			mAppearanceAnimating = FALSE;
-			for (LLVisualParam *param = getFirstVisualParam(); 
-				 param;
-				 param = getNextVisualParam())
-			{
-				if (param->isTweakable())
-				{
-					param->stopAnimating(FALSE);
-				}
-			}
-			updateVisualParams();
-			if (isSelf())
-			{
-				gAgent.sendAgentSetAppearance();
-			}
-		}
-		else
-		{
-			F32 morph_amt = calcMorphAmount();
-			LLVisualParam *param;
-
-			if (!isSelf())
-			{
-				// animate only top level params for non-self avatars
-				for (param = getFirstVisualParam();
-					 param;
-					 param = getNextVisualParam())
-				{
-					if (param->isTweakable())
-					{
-						param->animate(morph_amt, FALSE);
-					}
-				}
-			}
-
-			// apply all params
-			for (param = getFirstVisualParam();
-				 param;
-				 param = getNextVisualParam())
-			{
-				param->apply(avatar_sex);
-			}
-
-			mLastAppearanceBlendTime = appearance_anim_time;
-		}
-		dirtyMesh();
-	}
-}
-
-F32 LLVOAvatar::calcMorphAmount()
-{
-	F32 appearance_anim_time = mAppearanceMorphTimer.getElapsedTimeF32();
-	F32 blend_frac = calc_bouncy_animation(appearance_anim_time / APPEARANCE_MORPH_TIME);
-	F32 last_blend_frac = calc_bouncy_animation(mLastAppearanceBlendTime / APPEARANCE_MORPH_TIME);
-
-	F32 morph_amt;
-	if (last_blend_frac == 1.f)
-	{
-		morph_amt = 1.f;
-	}
-	else
-	{
-		morph_amt = (blend_frac - last_blend_frac) / (1.f - last_blend_frac);
-	}
-
-	return morph_amt;
-}
-
-void LLVOAvatar::idleUpdateLipSync(bool voice_enabled)
-{
-	// Use the Lipsync_Ooh and Lipsync_Aah morphs for lip sync
-	if ( voice_enabled && (LLVoiceClient::getInstance()->lipSyncEnabled()) && LLVoiceClient::getInstance()->getIsSpeaking( mID ) )
-	{
-		F32 ooh_morph_amount = 0.0f;
-		F32 aah_morph_amount = 0.0f;
-
-		mVoiceVisualizer->lipSyncOohAah( ooh_morph_amount, aah_morph_amount );
-
-		if( mOohMorph )
-		{
-			F32 ooh_weight = mOohMorph->getMinWeight()
-				+ ooh_morph_amount * (mOohMorph->getMaxWeight() - mOohMorph->getMinWeight());
-
-			mOohMorph->setWeight( ooh_weight, FALSE );
-		}
-
-		if( mAahMorph )
-		{
-			F32 aah_weight = mAahMorph->getMinWeight()
-				+ aah_morph_amount * (mAahMorph->getMaxWeight() - mAahMorph->getMinWeight());
-
-			mAahMorph->setWeight( aah_weight, FALSE );
-		}
-
-		mLipSyncActive = true;
-		LLCharacter::updateVisualParams();
-		dirtyMesh();
-	}
-}
-
-void LLVOAvatar::idleUpdateLoadingEffect()
-{
-	// update visibility when avatar is partially loaded
-	if (updateIsFullyLoaded()) // changed?
-	{
-		if (isFullyLoaded() && isSelf())
-		{
-			static bool first_fully_visible = true;
-			if (first_fully_visible)
-			{
-				llinfos << "self isFullyLoaded, first_fully_visible" << llendl;
-
-				first_fully_visible = false;
-				LLAppearanceMgr::instance().onFirstFullyVisible();
-			}
-		}
-		if (isFullyLoaded())
-		{
-			deleteParticleSource();
-			updateLOD();
-		}
-		else
-		{
-			LLPartSysData particle_parameters;
-
-			// fancy particle cloud designed by Brent
-			particle_parameters.mPartData.mMaxAge            = 4.f;
-			particle_parameters.mPartData.mStartScale.mV[VX] = 0.8f;
-			particle_parameters.mPartData.mStartScale.mV[VX] = 0.8f;
-			particle_parameters.mPartData.mStartScale.mV[VY] = 1.0f;
-			particle_parameters.mPartData.mEndScale.mV[VX]   = 0.02f;
-			particle_parameters.mPartData.mEndScale.mV[VY]   = 0.02f;
-			particle_parameters.mPartData.mStartColor        = LLColor4(1, 1, 1, 0.5f);
-			particle_parameters.mPartData.mEndColor          = LLColor4(1, 1, 1, 0.0f);
-			particle_parameters.mPartData.mStartScale.mV[VX] = 0.8f;
-			LLViewerTexture* cloud = LLViewerTextureManager::getFetchedTextureFromFile("cloud-particle.j2c");
-			particle_parameters.mPartImageID                 = cloud->getID();
-			particle_parameters.mMaxAge                      = 0.f;
-			particle_parameters.mPattern                     = LLPartSysData::LL_PART_SRC_PATTERN_ANGLE_CONE;
-			particle_parameters.mInnerAngle                  = F_PI;
-			particle_parameters.mOuterAngle                  = 0.f;
-			particle_parameters.mBurstRate                   = 0.02f;
-			particle_parameters.mBurstRadius                 = 0.0f;
-			particle_parameters.mBurstPartCount              = 1;
-			particle_parameters.mBurstSpeedMin               = 0.1f;
-			particle_parameters.mBurstSpeedMax               = 1.f;
-			particle_parameters.mPartData.mFlags             = ( LLPartData::LL_PART_INTERP_COLOR_MASK | LLPartData::LL_PART_INTERP_SCALE_MASK |
-																 LLPartData::LL_PART_EMISSIVE_MASK | // LLPartData::LL_PART_FOLLOW_SRC_MASK |
-																 LLPartData::LL_PART_TARGET_POS_MASK );
-			
-			setParticleSource(particle_parameters, getID());
-		}
-	}
-}	
-
-void LLVOAvatar::idleUpdateWindEffect()
-{
-	// update wind effect
-	if ((LLViewerShaderMgr::instance()->getVertexShaderLevel(LLViewerShaderMgr::SHADER_AVATAR) >= LLDrawPoolAvatar::SHADER_LEVEL_CLOTH))
-	{
-		F32 hover_strength = 0.f;
-		F32 time_delta = mRippleTimer.getElapsedTimeF32() - mRippleTimeLast;
-		mRippleTimeLast = mRippleTimer.getElapsedTimeF32();
-		LLVector3 velocity = getVelocity();
-		F32 speed = velocity.length();
-		//RN: velocity varies too much frame to frame for this to work
-		mRippleAccel.clearVec();//lerp(mRippleAccel, (velocity - mLastVel) * time_delta, LLCriticalDamp::getInterpolant(0.02f));
-		mLastVel = velocity;
-		LLVector4 wind;
-		wind.setVec(getRegion()->mWind.getVelocityNoisy(getPositionAgent(), 4.f) - velocity);
-
-		if (mInAir)
-		{
-			hover_strength = HOVER_EFFECT_STRENGTH * llmax(0.f, HOVER_EFFECT_MAX_SPEED - speed);
-		}
-
-		if (mBelowWater)
-		{
-			// TODO: make cloth flow more gracefully when underwater
-			hover_strength += UNDERWATER_EFFECT_STRENGTH;
-		}
-
-		wind.mV[VZ] += hover_strength;
-		wind.normalize();
-
-		wind.mV[VW] = llmin(0.025f + (speed * 0.015f) + hover_strength, 0.5f);
-		F32 interp;
-		if (wind.mV[VW] > mWindVec.mV[VW])
-		{
-			interp = LLCriticalDamp::getInterpolant(0.2f);
-		}
-		else
-		{
-			interp = LLCriticalDamp::getInterpolant(0.4f);
-		}
-		mWindVec = lerp(mWindVec, wind, interp);
-	
-		F32 wind_freq = hover_strength + llclamp(8.f + (speed * 0.7f) + (noise1(mRipplePhase) * 4.f), 8.f, 25.f);
-		mWindFreq = lerp(mWindFreq, wind_freq, interp); 
-
-		if (mBelowWater)
-		{
-			mWindFreq *= UNDERWATER_FREQUENCY_DAMP;
-		}
-
-		mRipplePhase += (time_delta * mWindFreq);
-		if (mRipplePhase > F_TWO_PI)
-		{
-			mRipplePhase = fmodf(mRipplePhase, F_TWO_PI);
-		}
-	}
-}
-
-void LLVOAvatar::idleUpdateNameTag(const LLVector3& root_pos_last)
-{
-	// update chat bubble
-	//--------------------------------------------------------------------
-	// draw text label over character's head
-	//--------------------------------------------------------------------
-	if (mChatTimer.getElapsedTimeF32() > BUBBLE_CHAT_TIME)
-	{
-		mChats.clear();
-	}
-	
-	const F32 time_visible = mTimeVisible.getElapsedTimeF32();
-	const F32 NAME_SHOW_TIME = gSavedSettings.getF32("RenderNameShowTime");	// seconds
-	const F32 FADE_DURATION = gSavedSettings.getF32("RenderNameFadeDuration"); // seconds
-	BOOL visible_avatar = isVisible() || mNeedsAnimUpdate;
-	BOOL visible_chat = gSavedSettings.getBOOL("UseChatBubbles") && (mChats.size() || mTyping);
-	BOOL render_name =	visible_chat ||
-		(visible_avatar &&
-		 ((sRenderName == RENDER_NAME_ALWAYS) ||
-		  (sRenderName == RENDER_NAME_FADE && time_visible < NAME_SHOW_TIME)));
-	// If it's your own avatar, don't draw in mouselook, and don't
-	// draw if we're specifically hiding our own name.
-	if (isSelf())
-	{
-		render_name = render_name
-			&& !gAgentCamera.cameraMouselook()
-			&& (visible_chat || (gSavedSettings.getBOOL("RenderNameShowSelf") 
-								 && gSavedSettings.getS32("AvatarNameTagMode") ));
-	}
-
-	if ( !render_name )
-	{
-		if (mNameText)
-		{
-			// ...clean up old name tag
-			mNameText->markDead();
-			mNameText = NULL;
-			sNumVisibleChatBubbles--;
-		}
-		return;
-	}
-
-		BOOL new_name = FALSE;
-		if (visible_chat != mVisibleChat)
-		{
-			mVisibleChat = visible_chat;
-			new_name = TRUE;
-		}
-		
-		if (sRenderGroupTitles != mRenderGroupTitles)
-		{
-			mRenderGroupTitles = sRenderGroupTitles;
-			new_name = TRUE;
-		}
-
-		// First Calculate Alpha
-		// If alpha > 0, create mNameText if necessary, otherwise delete it
-			F32 alpha = 0.f;
-			if (mAppAngle > 5.f)
-			{
-				const F32 START_FADE_TIME = NAME_SHOW_TIME - FADE_DURATION;
-				if (!visible_chat && sRenderName == RENDER_NAME_FADE && time_visible > START_FADE_TIME)
-				{
-					alpha = 1.f - (time_visible - START_FADE_TIME) / FADE_DURATION;
-				}
-				else
-				{
-					// ...not fading, full alpha
-					alpha = 1.f;
-				}
-			}
-			else if (mAppAngle > 2.f)
-			{
-				// far away is faded out also
-				alpha = (mAppAngle-2.f)/3.f;
-			}
-
-	if (alpha <= 0.f)
-			{
-		if (mNameText)
-		{
-			mNameText->markDead();
-			mNameText = NULL;
-			sNumVisibleChatBubbles--;
-		}
-		return;
-	}
-
-				if (!mNameText)
-				{
-		mNameText = static_cast<LLHUDNameTag*>( LLHUDObject::addHUDObject(
-			LLHUDObject::LL_HUD_NAME_TAG) );
-		//mNameText->setMass(10.f);
-					mNameText->setSourceObject(this);
-		mNameText->setVertAlignment(LLHUDNameTag::ALIGN_VERT_TOP);
-					mNameText->setVisibleOffScreen(TRUE);
-					mNameText->setMaxLines(11);
-					mNameText->setFadeDistance(CHAT_NORMAL_RADIUS, 5.f);
-					sNumVisibleChatBubbles++;
-					new_name = TRUE;
-				}
-				
-	LLVector3 name_position = idleUpdateNameTagPosition(root_pos_last);
-	mNameText->setPositionAgent(name_position);				
-	idleUpdateNameTagText(new_name);			
-	idleUpdateNameTagAlpha(new_name, alpha);
-}
-
-void LLVOAvatar::idleUpdateNameTagText(BOOL new_name)
-			{
-		LLNameValue *title = getNVPair("Title");
-		LLNameValue* firstname = getNVPair("FirstName");
-		LLNameValue* lastname = getNVPair("LastName");
-
-	// Avatars must have a first and last name
-	if (!firstname || !lastname) return;
-
-	bool is_away = mSignaledAnimations.find(ANIM_AGENT_AWAY)  != mSignaledAnimations.end();
-	bool is_busy = mSignaledAnimations.find(ANIM_AGENT_BUSY) != mSignaledAnimations.end();
-	bool is_appearance = mSignaledAnimations.find(ANIM_AGENT_CUSTOMIZE) != mSignaledAnimations.end();
-	bool is_muted;
-	if (isSelf())
-	{
-		is_muted = false;
-	}
-	else
-		{
-		is_muted = LLMuteList::getInstance()->isMuted(getID());
-	}
-	bool is_friend = LLAvatarTracker::instance().isBuddy(getID());
-	bool is_cloud = getIsCloud();
-
-			if (gSavedSettings.getBOOL("DebugAvatarRezTime"))
-			{
-				if (is_appearance != mNameAppearance)
-				{
-					if (is_appearance)
-					{
-						LLSD args;
-						args["EXISTENCE"] = llformat("%d",(U32)mDebugExistenceTimer.getElapsedTimeF32());
-						args["NAME"] = getFullname();
-						LLNotificationsUtil::add("AvatarRezEnteredAppearanceNotification",args);
-						llinfos << "REZTIME: [ " << (U32)mDebugExistenceTimer.getElapsedTimeF32() << "sec ] Avatar '" << getFullname() << "' entered appearance mode." << llendl;
-					}
-					else
-					{
-						LLSD args;
-						args["EXISTENCE"] = llformat("%d",(U32)mDebugExistenceTimer.getElapsedTimeF32());
-						args["NAME"] = getFullname();
-						LLNotificationsUtil::add("AvatarRezLeftAppearanceNotification",args);
-						llinfos << "REZTIME: [ " << (U32)mDebugExistenceTimer.getElapsedTimeF32() << "sec ] Avatar '" << getFullname() << "' left appearance mode." << llendl;
-					}
-				}
-			}
-
-	// Rebuild name tag if state change detected
-	if (mNameString.empty()
-		|| new_name
-		|| (!title && !mTitle.empty())
-		|| (title && mTitle != title->getString())
-		|| is_away != mNameAway 
-		|| is_busy != mNameBusy 
-		|| is_muted != mNameMute
-				|| is_appearance != mNameAppearance 
-		|| is_friend != mNameFriend
-		|| is_cloud != mNameCloud)
-				{
-		LLColor4 name_tag_color = getNameTagColor(is_friend);
-
-		clearNameTag();
-
-		if (is_away || is_muted || is_busy || is_appearance)
-				{
-			std::string line;
-					if (is_away)
-					{
-						line += LLTrans::getString("AvatarAway");
-				line += ", ";
-					}
-					if (is_busy)
-					{
-				line += LLTrans::getString("AvatarBusy");
-				line += ", ";
-			}
-			if (is_muted)
-						{
-				line += LLTrans::getString("AvatarMuted");
-							line += ", ";
-						}
-			if (is_appearance)
-			{
-				line += LLTrans::getString("AvatarEditingAppearance");
-				line += ", ";
-					}
-			if (is_cloud)
-					{
-				line += LLTrans::getString("LoadingData");
-				line += ", ";
-			}
-			// trim last ", "
-			line.resize( line.length() - 2 );
-			addNameTagLine(line, name_tag_color, LLFontGL::NORMAL,
-				LLFontGL::getFontSansSerifSmall());
-		}
-
-		if (sRenderGroupTitles
-			&& title && title->getString() && title->getString()[0] != '\0')
-						{
-			std::string title_str = title->getString();
-			LLStringFn::replace_ascii_controlchars(title_str,LL_UNKNOWN_CHAR);
-			addNameTagLine(title_str, name_tag_color, LLFontGL::NORMAL,
-				LLFontGL::getFontSansSerifSmall());
-						}
-
-		static LLUICachedControl<bool> show_display_names("NameTagShowDisplayNames");
-		static LLUICachedControl<bool> show_usernames("NameTagShowUsernames");
-
-		if (LLAvatarNameCache::useDisplayNames())
-		{
-			LLAvatarName av_name;
-			if (!LLAvatarNameCache::get(getID(), &av_name))
-			{
-				// ...call this function back when the name arrives
-				// and force a rebuild
-				LLAvatarNameCache::get(getID(),
-					boost::bind(&LLVOAvatar::clearNameTag, this));
-					}
-
-			// Might be blank if name not available yet, that's OK
-			if (show_display_names)
-			{
-				addNameTagLine(av_name.mDisplayName, name_tag_color, LLFontGL::NORMAL,
-					LLFontGL::getFontSansSerif());
-				}
-			// Suppress SLID display if display name matches exactly (ugh)
-			if (show_usernames && !av_name.mIsDisplayNameDefault)
-				{
-				// *HACK: Desaturate the color
-				LLColor4 username_color = name_tag_color * 0.83f;
-				addNameTagLine(av_name.mUsername, username_color, LLFontGL::NORMAL,
-					LLFontGL::getFontSansSerifSmall());
-			}
-				}
-		else
-				{
-			const LLFontGL* font = LLFontGL::getFontSansSerif();
-			std::string full_name =
-				LLCacheName::buildFullName( firstname->getString(), lastname->getString() );
-			addNameTagLine(full_name, name_tag_color, LLFontGL::NORMAL, font);
-				}
-
-				mNameAway = is_away;
-				mNameBusy = is_busy;
-				mNameMute = is_muted;
-				mNameAppearance = is_appearance;
-		mNameFriend = is_friend;
-				mNameCloud = is_cloud;
-				mTitle = title ? title->getString() : "";
-				LLStringFn::replace_ascii_controlchars(mTitle,LL_UNKNOWN_CHAR);
-				new_name = TRUE;
-			}
-
-	if (mVisibleChat)
-			{
-				mNameText->setFont(LLFontGL::getFontSansSerif());
-		mNameText->setTextAlignment(LLHUDNameTag::ALIGN_TEXT_LEFT);
-				mNameText->setFadeDistance(CHAT_NORMAL_RADIUS * 2.f, 5.f);
-			
-				char line[MAX_STRING];		/* Flawfinder: ignore */
-				line[0] = '\0';
-				std::deque<LLChat>::iterator chat_iter = mChats.begin();
-				mNameText->clearString();
-
-				LLColor4 new_chat = LLUIColorTable::instance().getColor( isSelf() ? "UserChatColor" : "AgentChatColor" );
-				LLColor4 normal_chat = lerp(new_chat, LLColor4(0.8f, 0.8f, 0.8f, 1.f), 0.7f);
-				LLColor4 old_chat = lerp(normal_chat, LLColor4(0.6f, 0.6f, 0.6f, 1.f), 0.7f);
-				if (mTyping && mChats.size() >= MAX_BUBBLE_CHAT_UTTERANCES) 
-				{
-					++chat_iter;
-				}
-
-				for(; chat_iter != mChats.end(); ++chat_iter)
-				{
-					F32 chat_fade_amt = llclamp((F32)((LLFrameTimer::getElapsedSeconds() - chat_iter->mTime) / CHAT_FADE_TIME), 0.f, 4.f);
-					LLFontGL::StyleFlags style;
-					switch(chat_iter->mChatType)
-					{
-						case CHAT_TYPE_WHISPER:
-							style = LLFontGL::ITALIC;
-							break;
-						case CHAT_TYPE_SHOUT:
-							style = LLFontGL::BOLD;
-							break;
-						default:
-							style = LLFontGL::NORMAL;
-							break;
-					}
-					if (chat_fade_amt < 1.f)
-					{
-						F32 u = clamp_rescale(chat_fade_amt, 0.9f, 1.f, 0.f, 1.f);
-						mNameText->addLine(chat_iter->mText, lerp(new_chat, normal_chat, u), style);
-					}
-					else if (chat_fade_amt < 2.f)
-					{
-						F32 u = clamp_rescale(chat_fade_amt, 1.9f, 2.f, 0.f, 1.f);
-						mNameText->addLine(chat_iter->mText, lerp(normal_chat, old_chat, u), style);
-					}
-					else if (chat_fade_amt < 3.f)
-					{
-						// *NOTE: only remove lines down to minimum number
-						mNameText->addLine(chat_iter->mText, old_chat, style);
-					}
-				}
-				mNameText->setVisibleOffScreen(TRUE);
-
-				if (mTyping)
-				{
-					S32 dot_count = (llfloor(mTypingTimer.getElapsedTimeF32() * 3.f) + 2) % 3 + 1;
-					switch(dot_count)
-					{
-						case 1:
-							mNameText->addLine(".", new_chat);
-							break;
-						case 2:
-							mNameText->addLine("..", new_chat);
-							break;
-						case 3:
-							mNameText->addLine("...", new_chat);
-							break;
-					}
-
-				}
-			}
-			else
-			{
-		// ...not using chat bubbles, just names
-		mNameText->setTextAlignment(LLHUDNameTag::ALIGN_TEXT_CENTER);
-				mNameText->setFadeDistance(CHAT_NORMAL_RADIUS, 5.f);
-				mNameText->setVisibleOffScreen(FALSE);
-	}
-}
-
-void LLVOAvatar::addNameTagLine(const std::string& line, const LLColor4& color, S32 style, const LLFontGL* font)
-{
-	llassert(mNameText);
-	if (mVisibleChat)
-	{
-		mNameText->addLabel(line);
-	}
-	else
-	{
-		mNameText->addLine(line, color, (LLFontGL::StyleFlags)style, font);
-	}
-	mNameString += line;
-	mNameString += '\n';
-}
-
-void LLVOAvatar::clearNameTag()
-{
-	mNameString.clear();
-	if (mNameText)
-				{
-					mNameText->setLabel("");
-		mNameText->setString( "" );
-	}
-}
-
-//static
-void LLVOAvatar::invalidateNameTag(const LLUUID& agent_id)
-{
-	LLViewerObject* obj = gObjectList.findObject(agent_id);
-	if (!obj) return;
-
-	LLVOAvatar* avatar = dynamic_cast<LLVOAvatar*>(obj);
-	if (!avatar) return;
-
-	avatar->clearNameTag();
-}
-
-//static
-void LLVOAvatar::invalidateNameTags()
-{
-	std::vector<LLCharacter*>::iterator it = LLCharacter::sInstances.begin();
-	for ( ; it != LLCharacter::sInstances.end(); ++it)
-	{
-		LLVOAvatar* avatar = dynamic_cast<LLVOAvatar*>(*it);
-		if (!avatar) continue;
-		if (avatar->isDead()) continue;
-
-		avatar->clearNameTag();
-
-	}
-}
-
-// Compute name tag position during idle update
-LLVector3 LLVOAvatar::idleUpdateNameTagPosition(const LLVector3& root_pos_last)
-{
-	LLQuaternion root_rot = mRoot.getWorldRotation();
-	LLVector3 pixel_right_vec;
-	LLVector3 pixel_up_vec;
-	LLViewerCamera::getInstance()->getPixelVectors(root_pos_last, pixel_up_vec, pixel_right_vec);
-	LLVector3 camera_to_av = root_pos_last - LLViewerCamera::getInstance()->getOrigin();
-	camera_to_av.normalize();
-	LLVector3 local_camera_at = camera_to_av * ~root_rot;
-	LLVector3 local_camera_up = camera_to_av % LLViewerCamera::getInstance()->getLeftAxis();
-	local_camera_up.normalize();
-	local_camera_up = local_camera_up * ~root_rot;
-
-	local_camera_up.scaleVec(mBodySize * 0.5f);
-	local_camera_at.scaleVec(mBodySize * 0.5f);
-
-	LLVector3 name_position = mRoot.getWorldPosition();
-	name_position[VZ] -= mPelvisToFoot;
-	name_position[VZ] += (mBodySize[VZ]* 0.55f);
-	name_position += (local_camera_up * root_rot) - (projected_vec(local_camera_at * root_rot, camera_to_av));	
-	name_position += pixel_up_vec * 15.f;
-
-	return name_position;
-}
-
-void LLVOAvatar::idleUpdateNameTagAlpha(BOOL new_name, F32 alpha)
-{
-	llassert(mNameText);
-
-	if (new_name
-		|| alpha != mNameAlpha)
-	{
-		mNameText->setAlpha(alpha);
-		mNameAlpha = alpha;
-	}
-}
-
-LLColor4 LLVOAvatar::getNameTagColor(bool is_friend)
-{
-	static LLUICachedControl<bool> show_friends("NameTagShowFriends");
-	const char* color_name;
-	if (show_friends && is_friend)
-	{
-		color_name = "NameTagFriend";
-	}
-	else if (LLAvatarNameCache::useDisplayNames())
-	{
-		// ...color based on whether username "matches" a computed display
-		// name
-		LLAvatarName av_name;
-		if (LLAvatarNameCache::get(getID(), &av_name)
-			&& av_name.mIsDisplayNameDefault)
-		{
-			color_name = "NameTagMatch";
-		}
-		else
-		{
-			color_name = "NameTagMismatch";
-	}
-	}
-	else
-	{
-		// ...not using display names
-		color_name = "NameTagLegacy";
-	}
-	return LLUIColorTable::getInstance()->getColor( color_name );
-}
-
-void LLVOAvatar::idleUpdateBelowWater()
-{
-	F32 avatar_height = (F32)(getPositionGlobal().mdV[VZ]);
-
-	F32 water_height;
-	water_height = getRegion()->getWaterHeight();
-
-	mBelowWater =  avatar_height < water_height;
-}
-
-void LLVOAvatar::slamPosition()
-{
-	gAgent.setPositionAgent(getPositionAgent());
-	mRoot.setWorldPosition(getPositionAgent()); // teleport
-	setChanged(TRANSLATED);
-	if (mDrawable.notNull())
-	{
-		gPipeline.updateMoveNormalAsync(mDrawable);
-	}
-	mRoot.updateWorldMatrixChildren();
-}
-
-//------------------------------------------------------------------------
-// updateCharacter()
-// called on both your avatar and other avatars
-//------------------------------------------------------------------------
-BOOL LLVOAvatar::updateCharacter(LLAgent &agent)
-{
-	LLMemType mt(LLMemType::MTYPE_AVATAR);
-
-	// clear debug text
-	mDebugText.clear();
-	if (LLVOAvatar::sShowAnimationDebug)
-	{
-		for (LLMotionController::motion_list_t::iterator iter = mMotionController.getActiveMotions().begin();
-			 iter != mMotionController.getActiveMotions().end(); ++iter)
-		{
-			LLMotion* motionp = *iter;
-			if (motionp->getMinPixelArea() < getPixelArea())
-			{
-				std::string output;
-				if (motionp->getName().empty())
-				{
-					output = llformat("%s - %d",
-							  gAgent.isGodlikeWithoutAdminMenuFakery() ?
-							  motionp->getID().asString().c_str() :
-							  LLUUID::null.asString().c_str(),
-							  (U32)motionp->getPriority());
-				}
-				else
-				{
-					output = llformat("%s - %d",
-							  motionp->getName().c_str(),
-							  (U32)motionp->getPriority());
-				}
-				addDebugText(output);
-			}
-		}
-	}
-
-	if (gNoRender)
-	{
-		// Hack if we're running drones...
-		if (isSelf())
-		{
-			gAgent.setPositionAgent(getPositionAgent());
-		}
-		return FALSE;
-	}
-
-
-	LLVector3d root_pos_global;
-
-	if (!mIsBuilt)
-	{
-		return FALSE;
-	}
-
-	BOOL visible = isVisible();
-
-	// For fading out the names above heads, only let the timer
-	// run if we're visible.
-	if (mDrawable.notNull() && !visible)
-	{
-		mTimeVisible.reset();
-	}
-
-
-	//--------------------------------------------------------------------
-	// the rest should only be done occasionally for far away avatars
-	//--------------------------------------------------------------------
-
-	if (visible && !isSelf() && !mIsDummy && sUseImpostors && !mNeedsAnimUpdate && !sFreezeCounter)
-	{
-		const LLVector4a* ext = mDrawable->getSpatialExtents();
-		LLVector4a size;
-		size.setSub(ext[1],ext[0]);
-		F32 mag = size.getLength3().getF32()*0.5f;
-
-		F32 impostor_area = 256.f*512.f*(8.125f - LLVOAvatar::sLODFactor*8.f);
-		if (LLMuteList::getInstance()->isMuted(getID()))
-		{ // muted avatars update at 16 hz
-			mUpdatePeriod = 16;
-		}
-		else if (mVisibilityRank <= LLVOAvatar::sMaxVisible ||
-			mDrawable->mDistanceWRTCamera < 1.f + mag)
-		{ //first 25% of max visible avatars are not impostored
-			//also, don't impostor avatars whose bounding box may be penetrating the 
-			//impostor camera near clip plane
-			mUpdatePeriod = 1;
-		}
-		else if (mVisibilityRank > LLVOAvatar::sMaxVisible * 4)
-		{ //background avatars are REALLY slow updating impostors
-			mUpdatePeriod = 16;
-		}
-		else if (mVisibilityRank > LLVOAvatar::sMaxVisible * 3)
-		{ //back 25% of max visible avatars are slow updating impostors
-			mUpdatePeriod = 8;
-		}
-		else if (mImpostorPixelArea <= impostor_area)
-		{  // stuff in between gets an update period based on pixel area
-			mUpdatePeriod = llclamp((S32) sqrtf(impostor_area*4.f/mImpostorPixelArea), 2, 8);
-		}
-		else
-		{
-			//nearby avatars, update the impostors more frequently.
-			mUpdatePeriod = 4;
-		}
-
-		visible = (LLDrawable::getCurrentFrame()+mID.mData[0])%mUpdatePeriod == 0 ? TRUE : FALSE;
-	}
-
-	// don't early out for your own avatar, as we rely on your animations playing reliably
-	// for example, the "turn around" animation when entering customize avatar needs to trigger
-	// even when your avatar is offscreen
-	if (!visible && !isSelf())
-	{
-		updateMotions(LLCharacter::HIDDEN_UPDATE);
-		return FALSE;
-	}
-
-	// change animation time quanta based on avatar render load
-	if (!isSelf() && !mIsDummy)
-	{
-		F32 time_quantum = clamp_rescale((F32)sInstances.size(), 10.f, 35.f, 0.f, 0.25f);
-		F32 pixel_area_scale = clamp_rescale(mPixelArea, 100, 5000, 1.f, 0.f);
-		F32 time_step = time_quantum * pixel_area_scale;
-		if (time_step != 0.f)
-		{
-			// disable walk motion servo controller as it doesn't work with motion timesteps
-			stopMotion(ANIM_AGENT_WALK_ADJUST);
-			removeAnimationData("Walk Speed");
-		}
-		mMotionController.setTimeStep(time_step);
-//		llinfos << "Setting timestep to " << time_quantum * pixel_area_scale << llendl;
-	}
-
-	if (getParent() && !mIsSitting)
-	{
-		sitOnObject((LLViewerObject*)getParent());
-	}
-	else if (!getParent() && mIsSitting && !isMotionActive(ANIM_AGENT_SIT_GROUND_CONSTRAINED))
-	{
-		getOffObject();
-	}
-
-	//--------------------------------------------------------------------
-	// create local variables in world coords for region position values
-	//--------------------------------------------------------------------
-	F32 speed;
-	LLVector3 normal;
-
-	LLVector3 xyVel = getVelocity();
-	xyVel.mV[VZ] = 0.0f;
-	speed = xyVel.length();
-
-	BOOL throttle = TRUE;
-
-	if (!(mIsSitting && getParent()))
-	{
-		//--------------------------------------------------------------------
-		// get timing info
-		// handle initial condition case
-		//--------------------------------------------------------------------
-		F32 animation_time = mAnimTimer.getElapsedTimeF32();
-		if (mTimeLast == 0.0f)
-		{
-			mTimeLast = animation_time;
-			throttle = FALSE;
-
-			// put the pelvis at slaved position/mRotation
-			mRoot.setWorldPosition( getPositionAgent() ); // first frame
-			mRoot.setWorldRotation( getRotation() );
-		}
-	
-		//--------------------------------------------------------------------
-		// dont' let dT get larger than 1/5th of a second
-		//--------------------------------------------------------------------
-		F32 deltaTime = animation_time - mTimeLast;
-
-		deltaTime = llclamp( deltaTime, DELTA_TIME_MIN, DELTA_TIME_MAX );
-		mTimeLast = animation_time;
-
-		mSpeedAccum = (mSpeedAccum * 0.95f) + (speed * 0.05f);
-
-		//--------------------------------------------------------------------
-		// compute the position of the avatar's root
-		//--------------------------------------------------------------------
-		LLVector3d root_pos;
-		LLVector3d ground_under_pelvis;
-
-		if (isSelf())
-		{
-			gAgent.setPositionAgent(getRenderPosition());
-		}
-
-		root_pos = gAgent.getPosGlobalFromAgent(getRenderPosition());
-
-		resolveHeightGlobal(root_pos, ground_under_pelvis, normal);
-		F32 foot_to_ground = (F32) (root_pos.mdV[VZ] - mPelvisToFoot - ground_under_pelvis.mdV[VZ]);				
-		BOOL in_air = ((!LLWorld::getInstance()->getRegionFromPosGlobal(ground_under_pelvis)) || 
-						foot_to_ground > FOOT_GROUND_COLLISION_TOLERANCE);
-
-		if (in_air && !mInAir)
-		{
-			mTimeInAir.reset();
-		}
-		mInAir = in_air;
-
-		// correct for the fact that the pelvis is not necessarily the center 
-		// of the agent's physical representation
-		root_pos.mdV[VZ] -= (0.5f * mBodySize.mV[VZ]) - mPelvisToFoot;
-		
-		LLVector3 newPosition = gAgent.getPosAgentFromGlobal(root_pos);
-
-		if (newPosition != mRoot.getXform()->getWorldPosition())
-		{		
-			mRoot.touch();
-			mRoot.setWorldPosition( newPosition ); // regular update				
-		}
-
-
-		//--------------------------------------------------------------------
-		// Propagate viewer object rotation to root of avatar
-		//--------------------------------------------------------------------
-		if (!isAnyAnimationSignaled(AGENT_NO_ROTATE_ANIMS, NUM_AGENT_NO_ROTATE_ANIMS))
-		{
-			LLQuaternion iQ;
-			LLVector3 upDir( 0.0f, 0.0f, 1.0f );
-			
-			// Compute a forward direction vector derived from the primitive rotation
-			// and the velocity vector.  When walking or jumping, don't let body deviate
-			// more than 90 from the view, if necessary, flip the velocity vector.
-
-			LLVector3 primDir;
-			if (isSelf())
-			{
-				primDir = agent.getAtAxis() - projected_vec(agent.getAtAxis(), agent.getReferenceUpVector());
-				primDir.normalize();
-			}
-			else
-			{
-				primDir = getRotation().getMatrix3().getFwdRow();
-			}
-			LLVector3 velDir = getVelocity();
-			velDir.normalize();
-			if ( mSignaledAnimations.find(ANIM_AGENT_WALK) != mSignaledAnimations.end())
-			{
-				F32 vpD = velDir * primDir;
-				if (vpD < -0.5f)
-				{
-					velDir *= -1.0f;
-				}
-			}
-			LLVector3 fwdDir = lerp(primDir, velDir, clamp_rescale(speed, 0.5f, 2.0f, 0.0f, 1.0f));
-			if (isSelf() && gAgentCamera.cameraMouselook())
-			{
-				// make sure fwdDir stays in same general direction as primdir
-				if (gAgent.getFlying())
-				{
-					fwdDir = LLViewerCamera::getInstance()->getAtAxis();
-				}
-				else
-				{
-					LLVector3 at_axis = LLViewerCamera::getInstance()->getAtAxis();
-					LLVector3 up_vector = gAgent.getReferenceUpVector();
-					at_axis -= up_vector * (at_axis * up_vector);
-					at_axis.normalize();
-					
-					F32 dot = fwdDir * at_axis;
-					if (dot < 0.f)
-					{
-						fwdDir -= 2.f * at_axis * dot;
-						fwdDir.normalize();
-					}
-				}
-				
-			}
-
-			LLQuaternion root_rotation = mRoot.getWorldMatrix().quaternion();
-			F32 root_roll, root_pitch, root_yaw;
-			root_rotation.getEulerAngles(&root_roll, &root_pitch, &root_yaw);
-
-			// When moving very slow, the pelvis is allowed to deviate from the
-			// forward direction to allow it to hold it's position while the torso
-			// and head turn.  Once in motion, it must conform however.
-			BOOL self_in_mouselook = isSelf() && gAgentCamera.cameraMouselook();
-
-			LLVector3 pelvisDir( mRoot.getWorldMatrix().getFwdRow4().mV );
-			F32 pelvis_rot_threshold = clamp_rescale(speed, 0.1f, 1.0f, PELVIS_ROT_THRESHOLD_SLOW, PELVIS_ROT_THRESHOLD_FAST);
-						
-			if (self_in_mouselook)
-			{
-				pelvis_rot_threshold *= MOUSELOOK_PELVIS_FOLLOW_FACTOR;
-			}
-			pelvis_rot_threshold *= DEG_TO_RAD;
-
-			F32 angle = angle_between( pelvisDir, fwdDir );
-
-			// The avatar's root is allowed to have a yaw that deviates widely
-			// from the forward direction, but if roll or pitch are off even
-			// a little bit we need to correct the rotation.
-			if(root_roll < 1.f * DEG_TO_RAD
-			   && root_pitch < 5.f * DEG_TO_RAD)
-			{
-				// smaller correction vector means pelvis follows prim direction more closely
-				if (!mTurning && angle > pelvis_rot_threshold*0.75f)
-				{
-					mTurning = TRUE;
-				}
-
-				// use tighter threshold when turning
-				if (mTurning)
-				{
-					pelvis_rot_threshold *= 0.4f;
-				}
-
-				// am I done turning?
-				if (angle < pelvis_rot_threshold)
-				{
-					mTurning = FALSE;
-				}
-
-				LLVector3 correction_vector = (pelvisDir - fwdDir) * clamp_rescale(angle, pelvis_rot_threshold*0.75f, pelvis_rot_threshold, 1.0f, 0.0f);
-				fwdDir += correction_vector;
-			}
-			else
-			{
-				mTurning = FALSE;
-			}
-
-			// Now compute the full world space rotation for the whole body (wQv)
-			LLVector3 leftDir = upDir % fwdDir;
-			leftDir.normalize();
-			fwdDir = leftDir % upDir;
-			LLQuaternion wQv( fwdDir, leftDir, upDir );
-
-			if (isSelf() && mTurning)
-			{
-				if ((fwdDir % pelvisDir) * upDir > 0.f)
-				{
-					gAgent.setControlFlags(AGENT_CONTROL_TURN_RIGHT);
-				}
-				else
-				{
-					gAgent.setControlFlags(AGENT_CONTROL_TURN_LEFT);
-				}
-			}
-
-			// Set the root rotation, but do so incrementally so that it
-			// lags in time by some fixed amount.
-			//F32 u = LLCriticalDamp::getInterpolant(PELVIS_LAG);
-			F32 pelvis_lag_time = 0.f;
-			if (self_in_mouselook)
-			{
-				pelvis_lag_time = PELVIS_LAG_MOUSELOOK;
-			}
-			else if (mInAir)
-			{
-				pelvis_lag_time = PELVIS_LAG_FLYING;
-				// increase pelvis lag time when moving slowly
-				pelvis_lag_time *= clamp_rescale(mSpeedAccum, 0.f, 15.f, 3.f, 1.f);
-			}
-			else
-			{
-				pelvis_lag_time = PELVIS_LAG_WALKING;
-			}
-
-			F32 u = llclamp((deltaTime / pelvis_lag_time), 0.0f, 1.0f);	
-
-			mRoot.setWorldRotation( slerp(u, mRoot.getWorldRotation(), wQv) );
-			
-		}
-	}
-	else if (mDrawable.notNull())
-	{
-		mRoot.setPosition(mDrawable->getPosition());
-		mRoot.setRotation(mDrawable->getRotation());
-	}
-	
-	//-------------------------------------------------------------------------
-	// Update character motions
-	//-------------------------------------------------------------------------
-	// store data relevant to motions
-	mSpeed = speed;
-
-	// update animations
-	if (mSpecialRenderMode == 1) // Animation Preview
-		updateMotions(LLCharacter::FORCE_UPDATE);
-	else
-		updateMotions(LLCharacter::NORMAL_UPDATE);
-
-	// update head position
-	updateHeadOffset();
-
-	//-------------------------------------------------------------------------
-	// Find the ground under each foot, these are used for a variety
-	// of things that follow
-	//-------------------------------------------------------------------------
-	LLVector3 ankle_left_pos_agent = mFootLeftp->getWorldPosition();
-	LLVector3 ankle_right_pos_agent = mFootRightp->getWorldPosition();
-
-	LLVector3 ankle_left_ground_agent = ankle_left_pos_agent;
-	LLVector3 ankle_right_ground_agent = ankle_right_pos_agent;
-	resolveHeightAgent(ankle_left_pos_agent, ankle_left_ground_agent, normal);
-	resolveHeightAgent(ankle_right_pos_agent, ankle_right_ground_agent, normal);
-
-	F32 leftElev = llmax(-0.2f, ankle_left_pos_agent.mV[VZ] - ankle_left_ground_agent.mV[VZ]);
-	F32 rightElev = llmax(-0.2f, ankle_right_pos_agent.mV[VZ] - ankle_right_ground_agent.mV[VZ]);
-
-	if (!mIsSitting)
-	{
-		//-------------------------------------------------------------------------
-		// Figure out which foot is on ground
-		//-------------------------------------------------------------------------
-		if (!mInAir)
-		{
-			if ((leftElev < 0.0f) || (rightElev < 0.0f))
-			{
-				ankle_left_pos_agent = mFootLeftp->getWorldPosition();
-				ankle_right_pos_agent = mFootRightp->getWorldPosition();
-				leftElev = ankle_left_pos_agent.mV[VZ] - ankle_left_ground_agent.mV[VZ];
-				rightElev = ankle_right_pos_agent.mV[VZ] - ankle_right_ground_agent.mV[VZ];
-			}
-		}
-	}
-	
-	//-------------------------------------------------------------------------
-	// Generate footstep sounds when feet hit the ground
-	//-------------------------------------------------------------------------
-	const LLUUID AGENT_FOOTSTEP_ANIMS[] = {ANIM_AGENT_WALK, ANIM_AGENT_RUN, ANIM_AGENT_LAND};
-	const S32 NUM_AGENT_FOOTSTEP_ANIMS = LL_ARRAY_SIZE(AGENT_FOOTSTEP_ANIMS);
-
-	if ( gAudiop && isAnyAnimationSignaled(AGENT_FOOTSTEP_ANIMS, NUM_AGENT_FOOTSTEP_ANIMS) )
-	{
-		BOOL playSound = FALSE;
-		LLVector3 foot_pos_agent;
-
-		BOOL onGroundLeft = (leftElev <= 0.05f);
-		BOOL onGroundRight = (rightElev <= 0.05f);
-
-		// did left foot hit the ground?
-		if ( onGroundLeft && !mWasOnGroundLeft )
-		{
-			foot_pos_agent = ankle_left_pos_agent;
-			playSound = TRUE;
-		}
-
-		// did right foot hit the ground?
-		if ( onGroundRight && !mWasOnGroundRight )
-		{
-			foot_pos_agent = ankle_right_pos_agent;
-			playSound = TRUE;
-		}
-
-		mWasOnGroundLeft = onGroundLeft;
-		mWasOnGroundRight = onGroundRight;
-
-		if ( playSound )
-		{
-//			F32 gain = clamp_rescale( mSpeedAccum,
-//							AUDIO_STEP_LO_SPEED, AUDIO_STEP_HI_SPEED,
-//							AUDIO_STEP_LO_GAIN, AUDIO_STEP_HI_GAIN );
-
-			const F32 STEP_VOLUME = 0.1f;
-			const LLUUID& step_sound_id = getStepSound();
-
-			LLVector3d foot_pos_global = gAgent.getPosGlobalFromAgent(foot_pos_agent);
-
-			if (LLViewerParcelMgr::getInstance()->canHearSound(foot_pos_global)
-				&& !LLMuteList::getInstance()->isMuted(getID(), LLMute::flagObjectSounds))
-			{
-				gAudiop->triggerSound(step_sound_id, getID(), STEP_VOLUME, LLAudioEngine::AUDIO_TYPE_AMBIENT, foot_pos_global);
-			}
-		}
-	}
-
-	mRoot.updateWorldMatrixChildren();
-
-	if (!mDebugText.size() && mText.notNull())
-	{
-		mText->markDead();
-		mText = NULL;
-	}
-	else if (mDebugText.size())
-	{
-		setDebugText(mDebugText);
-	}
-
-	//mesh vertices need to be reskinned
-	mNeedsSkin = TRUE;
-
-	return TRUE;
-}
-//-----------------------------------------------------------------------------
-// updateHeadOffset()
-//-----------------------------------------------------------------------------
-void LLVOAvatar::updateHeadOffset()
-{
-	// since we only care about Z, just grab one of the eyes
-	LLVector3 midEyePt = mEyeLeftp->getWorldPosition();
-	midEyePt -= mDrawable.notNull() ? mDrawable->getWorldPosition() : mRoot.getWorldPosition();
-	midEyePt.mV[VZ] = llmax(-mPelvisToFoot + LLViewerCamera::getInstance()->getNear(), midEyePt.mV[VZ]);
-
-	if (mDrawable.notNull())
-	{
-		midEyePt = midEyePt * ~mDrawable->getWorldRotation();
-	}
-	if (mIsSitting)
-	{
-		mHeadOffset = midEyePt;	
-	}
-	else
-	{
-		F32 u = llmax(0.f, HEAD_MOVEMENT_AVG_TIME - (1.f / gFPSClamped));
-		mHeadOffset = lerp(midEyePt, mHeadOffset,  u);
-	}
-}
-//------------------------------------------------------------------------
-// setPelvisOffset
-//------------------------------------------------------------------------
-void LLVOAvatar::setPelvisOffset( bool hasOffset, const LLVector3& offsetAmount ) 
-{
-	mHasPelvisOffset = hasOffset;
-	if ( mHasPelvisOffset )
-	{
-		mLastPelvisToFoot = mPelvisToFoot;
-		mPelvisOffset = offsetAmount;
-	}
-}
-//------------------------------------------------------------------------
-// postPelvisSetRecalc
-//------------------------------------------------------------------------
-void LLVOAvatar::postPelvisSetRecalc( void )
-{	
-	computeBodySize(); 
-	mRoot.touch();
-	mRoot.updateWorldMatrixChildren();	
-	dirtyMesh();
-	updateHeadOffset();
-}
-//------------------------------------------------------------------------
-// updateVisibility()
-//------------------------------------------------------------------------
-void LLVOAvatar::updateVisibility()
-{
-	BOOL visible = FALSE;
-
-	if (mIsDummy)
-	{
-		visible = TRUE;
-	}
-	else if (mDrawable.isNull())
-	{
-		visible = FALSE;
-	}
-	else
-	{
-		if (!mDrawable->getSpatialGroup() || mDrawable->getSpatialGroup()->isVisible())
-		{
-			visible = TRUE;
-		}
-		else
-		{
-			visible = FALSE;
-		}
-
-		if(isSelf())
-		{
-			if (!gAgentWearables.areWearablesLoaded())
-			{
-				visible = FALSE;
-			}
-		}
-		else if( !mFirstAppearanceMessageReceived )
-		{
-			visible = FALSE;
-		}
-
-		if (sDebugInvisible)
-		{
-			LLNameValue* firstname = getNVPair("FirstName");
-			if (firstname)
-			{
-				llinfos << "Avatar " << firstname->getString() << " updating visiblity" << llendl;
-			}
-			else
-			{
-				llinfos << "Avatar " << this << " updating visiblity" << llendl;
-			}
-
-			if (visible)
-			{
-				llinfos << "Visible" << llendl;
-			}
-			else
-			{
-				llinfos << "Not visible" << llendl;
-			}
-
-			/*if (avatar_in_frustum)
-			{
-				llinfos << "Avatar in frustum" << llendl;
-			}
-			else
-			{
-				llinfos << "Avatar not in frustum" << llendl;
-			}*/
-
-			/*if (LLViewerCamera::getInstance()->sphereInFrustum(sel_pos_agent, 2.0f))
-			{
-				llinfos << "Sel pos visible" << llendl;
-			}
-			if (LLViewerCamera::getInstance()->sphereInFrustum(wrist_right_pos_agent, 0.2f))
-			{
-				llinfos << "Wrist pos visible" << llendl;
-			}
-			if (LLViewerCamera::getInstance()->sphereInFrustum(getPositionAgent(), getMaxScale()*2.f))
-			{
-				llinfos << "Agent visible" << llendl;
-			}*/
-			llinfos << "PA: " << getPositionAgent() << llendl;
-			/*llinfos << "SPA: " << sel_pos_agent << llendl;
-			llinfos << "WPA: " << wrist_right_pos_agent << llendl;*/
-			for (attachment_map_t::iterator iter = mAttachmentPoints.begin(); 
-				 iter != mAttachmentPoints.end();
-				 ++iter)
-			{
-				LLViewerJointAttachment* attachment = iter->second;
-
-				for (LLViewerJointAttachment::attachedobjs_vec_t::iterator attachment_iter = attachment->mAttachedObjects.begin();
-					 attachment_iter != attachment->mAttachedObjects.end();
-					 ++attachment_iter)
-				{
-					if (LLViewerObject *attached_object = (*attachment_iter))
-					{
-						if(attached_object->mDrawable->isVisible())
-						{
-							llinfos << attachment->getName() << " visible" << llendl;
-						}
-						else
-						{
-							llinfos << attachment->getName() << " not visible at " << mDrawable->getWorldPosition() << " and radius " << mDrawable->getRadius() << llendl;
-						}
-					}
-				}
-			}
-		}
-	}
-
-	if (!visible && mVisible)
-	{
-		mMeshInvisibleTime.reset();
-	}
-
-	if (visible)
-	{
-		if (!mMeshValid)
-		{
-			restoreMeshData();
-		}
-	}
-	else
-	{
-		if (mMeshValid && mMeshInvisibleTime.getElapsedTimeF32() > TIME_BEFORE_MESH_CLEANUP)
-		{
-			releaseMeshData();
-		}
-		// this breaks off-screen chat bubbles
-		//if (mNameText)
-		//{
-		//	mNameText->markDead();
-		//	mNameText = NULL;
-		//	sNumVisibleChatBubbles--;
-		//}
-	}
-
-	mVisible = visible;
-}
-
-// private
-bool LLVOAvatar::shouldAlphaMask()
-{
-	const bool should_alpha_mask = mSupportsAlphaLayers && !LLDrawPoolAlpha::sShowDebugAlpha // Don't alpha mask if "Highlight Transparent" checked
-							&& !LLDrawPoolAvatar::sSkipTransparent;
-
-	return should_alpha_mask;
-
-}
-
-U32 LLVOAvatar::renderSkinnedAttachments()
-{
-	/*U32 num_indices = 0;
-	
-	const U32 data_mask =	LLVertexBuffer::MAP_VERTEX | 
-							LLVertexBuffer::MAP_NORMAL | 
-							LLVertexBuffer::MAP_TEXCOORD0 |
-							LLVertexBuffer::MAP_COLOR |
-							LLVertexBuffer::MAP_WEIGHT4;
-
-	for (attachment_map_t::const_iterator iter = mAttachmentPoints.begin(); 
-		 iter != mAttachmentPoints.end();
-		 ++iter)
-	{
-		LLViewerJointAttachment* attachment = iter->second;
-		for (LLViewerJointAttachment::attachedobjs_vec_t::iterator attachment_iter = attachment->mAttachedObjects.begin();
-			 attachment_iter != attachment->mAttachedObjects.end();
-			 ++attachment_iter)
-		{
-			const LLViewerObject* attached_object = (*attachment_iter);
-			if (attached_object && !attached_object->isHUDAttachment())
-			{
-				const LLDrawable* drawable = attached_object->mDrawable;
-				if (drawable)
-				{
-					for (S32 i = 0; i < drawable->getNumFaces(); ++i)
-					{
-						LLFace* face = drawable->getFace(i);
-						if (face->isState(LLFace::RIGGED))
-						{
-							
-				}
-			}
-		}
-	}
-
-	return num_indices;*/
-	return 0;
-}
-
-//-----------------------------------------------------------------------------
-// renderSkinned()
-//-----------------------------------------------------------------------------
-U32 LLVOAvatar::renderSkinned(EAvatarRenderPass pass)
-{
-	U32 num_indices = 0;
-
-	if (!mIsBuilt)
-	{
-		return num_indices;
-	}
-
-	LLFace* face = mDrawable->getFace(0);
-
-	bool needs_rebuild = !face || face->mVertexBuffer.isNull() || mDrawable->isState(LLDrawable::REBUILD_GEOMETRY);
-
-	if (needs_rebuild || mDirtyMesh)
-	{	//LOD changed or new mesh created, allocate new vertex buffer if needed
-		if (needs_rebuild || mDirtyMesh >= 2 || mVisibilityRank <= 4)
-		{
-		updateMeshData();
-			mDirtyMesh = 0;
-		mNeedsSkin = TRUE;
-		mDrawable->clearState(LLDrawable::REBUILD_GEOMETRY);
-	}
-	}
-
-	if (LLViewerShaderMgr::instance()->getVertexShaderLevel(LLViewerShaderMgr::SHADER_AVATAR) <= 0)
-	{
-		if (mNeedsSkin)
-		{
-			//generate animated mesh
-			mMeshLOD[MESH_ID_LOWER_BODY]->updateJointGeometry();
-			mMeshLOD[MESH_ID_UPPER_BODY]->updateJointGeometry();
-
-			if( isWearingWearableType( LLWearableType::WT_SKIRT ) )
-			{
-				mMeshLOD[MESH_ID_SKIRT]->updateJointGeometry();
-			}
-
-			if (!isSelf() || gAgent.needsRenderHead() || LLPipeline::sShadowRender)
-			{
-				mMeshLOD[MESH_ID_EYELASH]->updateJointGeometry();
-				mMeshLOD[MESH_ID_HEAD]->updateJointGeometry();
-				mMeshLOD[MESH_ID_HAIR]->updateJointGeometry();
-			}
-			mNeedsSkin = FALSE;
-			mLastSkinTime = gFrameTimeSeconds;
-
-			LLVertexBuffer* vb = mDrawable->getFace(0)->mVertexBuffer;
-			if (vb)
-			{
-				vb->setBuffer(0);
-			}
-		}
-	}
-	else
-	{
-		mNeedsSkin = FALSE;
-	}
-
-	if (sDebugInvisible)
-	{
-		LLNameValue* firstname = getNVPair("FirstName");
-		if (firstname)
-		{
-			llinfos << "Avatar " << firstname->getString() << " in render" << llendl;
-		}
-		else
-		{
-			llinfos << "Avatar " << this << " in render" << llendl;
-		}
-		if (!mIsBuilt)
-		{
-			llinfos << "Not built!" << llendl;
-		}
-		else if (!gAgent.needsRenderAvatar())
-		{
-			llinfos << "Doesn't need avatar render!" << llendl;
-		}
-		else
-		{
-			llinfos << "Rendering!" << llendl;
-		}
-	}
-
-	if (!mIsBuilt)
-	{
-		return num_indices;
-	}
-
-	if (isSelf() && !gAgent.needsRenderAvatar())
-	{
-		return num_indices;
-	}
-
-	// render collision normal
-	// *NOTE: this is disabled (there is no UI for enabling sShowFootPlane) due
-	// to DEV-14477.  the code is left here to aid in tracking down the cause
-	// of the crash in the future. -brad
-	if (sShowFootPlane && mDrawable.notNull())
-	{
-		LLVector3 slaved_pos = mDrawable->getPositionAgent();
-		LLVector3 foot_plane_normal(mFootPlane.mV[VX], mFootPlane.mV[VY], mFootPlane.mV[VZ]);
-		F32 dist_from_plane = (slaved_pos * foot_plane_normal) - mFootPlane.mV[VW];
-		LLVector3 collide_point = slaved_pos;
-		collide_point.mV[VZ] -= foot_plane_normal.mV[VZ] * (dist_from_plane + COLLISION_TOLERANCE - FOOT_COLLIDE_FUDGE);
-
-		gGL.begin(LLRender::LINES);
-		{
-			F32 SQUARE_SIZE = 0.2f;
-			gGL.color4f(1.f, 0.f, 0.f, 1.f);
-			
-			gGL.vertex3f(collide_point.mV[VX] - SQUARE_SIZE, collide_point.mV[VY] - SQUARE_SIZE, collide_point.mV[VZ]);
-			gGL.vertex3f(collide_point.mV[VX] + SQUARE_SIZE, collide_point.mV[VY] - SQUARE_SIZE, collide_point.mV[VZ]);
-
-			gGL.vertex3f(collide_point.mV[VX] + SQUARE_SIZE, collide_point.mV[VY] - SQUARE_SIZE, collide_point.mV[VZ]);
-			gGL.vertex3f(collide_point.mV[VX] + SQUARE_SIZE, collide_point.mV[VY] + SQUARE_SIZE, collide_point.mV[VZ]);
-			
-			gGL.vertex3f(collide_point.mV[VX] + SQUARE_SIZE, collide_point.mV[VY] + SQUARE_SIZE, collide_point.mV[VZ]);
-			gGL.vertex3f(collide_point.mV[VX] - SQUARE_SIZE, collide_point.mV[VY] + SQUARE_SIZE, collide_point.mV[VZ]);
-			
-			gGL.vertex3f(collide_point.mV[VX] - SQUARE_SIZE, collide_point.mV[VY] + SQUARE_SIZE, collide_point.mV[VZ]);
-			gGL.vertex3f(collide_point.mV[VX] - SQUARE_SIZE, collide_point.mV[VY] - SQUARE_SIZE, collide_point.mV[VZ]);
-			
-			gGL.vertex3f(collide_point.mV[VX], collide_point.mV[VY], collide_point.mV[VZ]);
-			gGL.vertex3f(collide_point.mV[VX] + mFootPlane.mV[VX], collide_point.mV[VY] + mFootPlane.mV[VY], collide_point.mV[VZ] + mFootPlane.mV[VZ]);
-
-		}
-		gGL.end();
-		gGL.flush();
-	}
-	//--------------------------------------------------------------------
-	// render all geometry attached to the skeleton
-	//--------------------------------------------------------------------
-	static LLStat render_stat;
-
-	LLViewerJointMesh::sRenderPass = pass;
-
-	if (pass == AVATAR_RENDER_PASS_SINGLE)
-	{
-
-		bool should_alpha_mask = shouldAlphaMask();
-		LLGLState test(GL_ALPHA_TEST, should_alpha_mask);
-		
-		if (should_alpha_mask)
-		{
-			gGL.setAlphaRejectSettings(LLRender::CF_GREATER, 0.5f);
-		}
-		
-		BOOL first_pass = TRUE;
-		if (!LLDrawPoolAvatar::sSkipOpaque)
-		{
-			if (!isSelf() || gAgent.needsRenderHead() || LLPipeline::sShadowRender)
-			{
-				if (isTextureVisible(TEX_HEAD_BAKED) || mIsDummy)
-				{
-					num_indices += mMeshLOD[MESH_ID_HEAD]->render(mAdjustedPixelArea, TRUE, mIsDummy);
-					first_pass = FALSE;
-				}
-			}
-			if (isTextureVisible(TEX_UPPER_BAKED) || mIsDummy)
-			{
-				num_indices += mMeshLOD[MESH_ID_UPPER_BODY]->render(mAdjustedPixelArea, first_pass, mIsDummy);
-				first_pass = FALSE;
-			}
-			
-			if (isTextureVisible(TEX_LOWER_BAKED) || mIsDummy)
-			{
-				num_indices += mMeshLOD[MESH_ID_LOWER_BODY]->render(mAdjustedPixelArea, first_pass, mIsDummy);
-				first_pass = FALSE;
-			}
-		}
-
-		gGL.setAlphaRejectSettings(LLRender::CF_DEFAULT);
-
-		if (!LLDrawPoolAvatar::sSkipTransparent || LLPipeline::sImpostorRender)
-		{
-			LLGLState blend(GL_BLEND, !mIsDummy);
-			LLGLState test(GL_ALPHA_TEST, !mIsDummy);
-			num_indices += renderTransparent(first_pass);
-		}
-	}
-	
-	LLViewerJointMesh::sRenderPass = AVATAR_RENDER_PASS_SINGLE;
-	
-	//llinfos << "Avatar render: " << render_timer.getElapsedTimeF32() << llendl;
-
-	//render_stat.addValue(render_timer.getElapsedTimeF32()*1000.f);
-
-	return num_indices;
-}
-
-U32 LLVOAvatar::renderTransparent(BOOL first_pass)
-{
-	U32 num_indices = 0;
-	if( isWearingWearableType( LLWearableType::WT_SKIRT ) && (mIsDummy || isTextureVisible(TEX_SKIRT_BAKED)) )
-	{
-		gGL.setAlphaRejectSettings(LLRender::CF_GREATER, 0.25f);
-		num_indices += mMeshLOD[MESH_ID_SKIRT]->render(mAdjustedPixelArea, FALSE);
-		first_pass = FALSE;
-		gGL.setAlphaRejectSettings(LLRender::CF_DEFAULT);
-	}
-
-	if (!isSelf() || gAgent.needsRenderHead() || LLPipeline::sShadowRender)
-	{
-		if (LLPipeline::sImpostorRender)
-		{
-			gGL.setAlphaRejectSettings(LLRender::CF_GREATER, 0.5f);
-		}
-		
-		if (isTextureVisible(TEX_HEAD_BAKED))
-		{
-			num_indices += mMeshLOD[MESH_ID_EYELASH]->render(mAdjustedPixelArea, first_pass, mIsDummy);
-			first_pass = FALSE;
-		}
-		// Can't test for baked hair being defined, since that won't always be the case (not all viewers send baked hair)
-		// TODO: 1.25 will be able to switch this logic back to calling isTextureVisible();
-		if (getImage(TEX_HAIR_BAKED, 0)->getID() != IMG_INVISIBLE || LLDrawPoolAlpha::sShowDebugAlpha)
-		{
-			num_indices += mMeshLOD[MESH_ID_HAIR]->render(mAdjustedPixelArea, first_pass, mIsDummy);
-			first_pass = FALSE;
-		}
-		if (LLPipeline::sImpostorRender)
-		{
-			gGL.setAlphaRejectSettings(LLRender::CF_DEFAULT);
-		}
-	}
-
-	return num_indices;
-}
-
-//-----------------------------------------------------------------------------
-// renderRigid()
-//-----------------------------------------------------------------------------
-U32 LLVOAvatar::renderRigid()
-{
-	U32 num_indices = 0;
-
-	if (!mIsBuilt)
-	{
-		return 0;
-	}
-
-	if (isSelf() && (!gAgent.needsRenderAvatar() || !gAgent.needsRenderHead()))
-	{
-		return 0;
-	}
-	
-	if (!mIsBuilt)
-	{
-		return 0;
-	}
-
-	bool should_alpha_mask = shouldAlphaMask();
-	LLGLState test(GL_ALPHA_TEST, should_alpha_mask);
-
-	if (should_alpha_mask)
-	{
-		gGL.setAlphaRejectSettings(LLRender::CF_GREATER, 0.5f);
-	}
-
-	if (isTextureVisible(TEX_EYES_BAKED)  || mIsDummy)
-	{
-		num_indices += mMeshLOD[MESH_ID_EYEBALL_LEFT]->render(mAdjustedPixelArea, TRUE, mIsDummy);
-		num_indices += mMeshLOD[MESH_ID_EYEBALL_RIGHT]->render(mAdjustedPixelArea, TRUE, mIsDummy);
-	}
-
-	gGL.setAlphaRejectSettings(LLRender::CF_DEFAULT);
-	
-	return num_indices;
-}
-
-U32 LLVOAvatar::renderImpostor(LLColor4U color, S32 diffuse_channel)
-{
-	if (!mImpostor.isComplete())
-	{
-		return 0;
-	}
-
-	LLVector3 pos(getRenderPosition()+mImpostorOffset);
-	LLVector3 at = (pos - LLViewerCamera::getInstance()->getOrigin());
-	at.normalize();
-	LLVector3 left = LLViewerCamera::getInstance()->getUpAxis() % at;
-	LLVector3 up = at%left;
-
-	left *= mImpostorDim.mV[0];
-	up *= mImpostorDim.mV[1];
-
-	LLGLEnable test(GL_ALPHA_TEST);
-	gGL.setAlphaRejectSettings(LLRender::CF_GREATER, 0.f);
-
-	gGL.color4ubv(color.mV);
-	gGL.getTexUnit(diffuse_channel)->bind(&mImpostor);
-	gGL.begin(LLRender::QUADS);
-	gGL.texCoord2f(0,0);
-	gGL.vertex3fv((pos+left-up).mV);
-	gGL.texCoord2f(1,0);
-	gGL.vertex3fv((pos-left-up).mV);
-	gGL.texCoord2f(1,1);
-	gGL.vertex3fv((pos-left+up).mV);
-	gGL.texCoord2f(0,1);
-	gGL.vertex3fv((pos+left+up).mV);
-	gGL.end();
-	gGL.flush();
-
-	return 6;
-}
-
-//------------------------------------------------------------------------
-// LLVOAvatar::updateTextures()
-//------------------------------------------------------------------------
-void LLVOAvatar::updateTextures()
-{
-	BOOL render_avatar = TRUE;
-
-	if (mIsDummy || gNoRender)
-	{
-		return;
-	}
-
-	if( isSelf() )
-	{
-		render_avatar = TRUE;
-	}
-	else
-	{
-		if(!isVisible())
-		{
-			return ;//do not update for invisible avatar.
-		}
-
-		render_avatar = !mCulled; //visible and not culled.
-	}
-
-	std::vector<BOOL> layer_baked;
-	// GL NOT ACTIVE HERE - *TODO
-	for (U32 i = 0; i < mBakedTextureDatas.size(); i++)
-	{
-		layer_baked.push_back(isTextureDefined(mBakedTextureDatas[i].mTextureIndex));
-		// bind the texture so that they'll be decoded slightly 
-		// inefficient, we can short-circuit this if we have to
-		if (render_avatar && !gGLManager.mIsDisabled)
-		{
-			if (layer_baked[i] && !mBakedTextureDatas[i].mIsLoaded)
-			{
-				gGL.getTexUnit(0)->bind(getImage( mBakedTextureDatas[i].mTextureIndex, 0 ));
-			}
-		}
-	}
-
-	mMaxPixelArea = 0.f;
-	mMinPixelArea = 99999999.f;
-	mHasGrey = FALSE; // debug
-	for (U32 texture_index = 0; texture_index < getNumTEs(); texture_index++)
-	{
-		LLWearableType::EType wearable_type = LLVOAvatarDictionary::getTEWearableType((ETextureIndex)texture_index);
-		U32 num_wearables = gAgentWearables.getWearableCount(wearable_type);
-		const LLTextureEntry *te = getTE(texture_index);
-		const F32 texel_area_ratio = fabs(te->mScaleS * te->mScaleT);
-		LLViewerFetchedTexture *imagep = NULL;
-		for (U32 wearable_index = 0; wearable_index < num_wearables; wearable_index++)
-		{
-			imagep = LLViewerTextureManager::staticCastToFetchedTexture(getImage(texture_index, wearable_index), TRUE);
-			if (imagep)
-			{
-				const LLVOAvatarDictionary::TextureEntry *texture_dict = LLVOAvatarDictionary::getInstance()->getTexture((ETextureIndex)texture_index);
-				const EBakedTextureIndex baked_index = texture_dict->mBakedTextureIndex;
-				if (texture_dict->mIsLocalTexture)
-				{
-					addLocalTextureStats((ETextureIndex)texture_index, imagep, texel_area_ratio, render_avatar, layer_baked[baked_index]);
-				}
-			}
-		}
-		if (isIndexBakedTexture((ETextureIndex) texture_index) && render_avatar)
-		{
-			const S32 boost_level = getAvatarBakedBoostLevel();
-			imagep = LLViewerTextureManager::staticCastToFetchedTexture(getImage(texture_index,0), TRUE);
-			// Spam if this is a baked texture, not set to default image, without valid host info
-			if (isIndexBakedTexture((ETextureIndex)texture_index)
-				&& imagep->getID() != IMG_DEFAULT_AVATAR
-				&& imagep->getID() != IMG_INVISIBLE
-				&& !imagep->getTargetHost().isOk())
-			{
-				LL_WARNS_ONCE("Texture") << "LLVOAvatar::updateTextures No host for texture "
-										 << imagep->getID() << " for avatar "
-										 << (isSelf() ? "<myself>" : getID().asString()) 
-										 << " on host " << getRegion()->getHost() << llendl;
-			}
-
-			addBakedTextureStats( imagep, mPixelArea, texel_area_ratio, boost_level );			
-		}
-	}
-
-	if (gPipeline.hasRenderDebugMask(LLPipeline::RENDER_DEBUG_TEXTURE_AREA))
-	{
-		setDebugText(llformat("%4.0f:%4.0f", (F32) sqrt(mMinPixelArea),(F32) sqrt(mMaxPixelArea)));
-	}	
-}
-
-
-void LLVOAvatar::addLocalTextureStats( ETextureIndex idx, LLViewerFetchedTexture* imagep,
-									   F32 texel_area_ratio, BOOL render_avatar, BOOL covered_by_baked, U32 index )
-{
-	// No local texture stats for non-self avatars
-	return;
-}
-
-const S32 MAX_TEXTURE_UPDATE_INTERVAL = 64 ; //need to call updateTextures() at least every 32 frames.	
-const S32 MAX_TEXTURE_VIRTURE_SIZE_RESET_INTERVAL = S32_MAX ; //frames
-void LLVOAvatar::checkTextureLoading()
-{
-	static const F32 MAX_INVISIBLE_WAITING_TIME = 15.f ; //seconds
-
-	BOOL pause = !isVisible() ;
-	if(!pause)
-	{
-		mInvisibleTimer.reset() ;
-	}
-	if(mLoadedCallbacksPaused == pause)
-	{
-		return ; 
-	}
-	
-	if(mCallbackTextureList.empty()) //when is self or no callbacks. Note: this list for self is always empty.
-	{
-		mLoadedCallbacksPaused = pause ;
-		return ; //nothing to check.
-	}
-	
-	if(pause && mInvisibleTimer.getElapsedTimeF32() < MAX_INVISIBLE_WAITING_TIME)
-	{
-		return ; //have not been invisible for enough time.
-	}
-	
-	for(LLLoadedCallbackEntry::source_callback_list_t::iterator iter = mCallbackTextureList.begin();
-		iter != mCallbackTextureList.end(); ++iter)
-	{
-		LLViewerFetchedTexture* tex = gTextureList.findImage(*iter) ;
-		if(tex)
-		{
-			if(pause)//pause texture fetching.
-			{
-				tex->pauseLoadedCallbacks(&mCallbackTextureList) ;
-
-				//set to terminate texture fetching after MAX_TEXTURE_UPDATE_INTERVAL frames.
-				tex->setMaxVirtualSizeResetInterval(MAX_TEXTURE_UPDATE_INTERVAL);
-				tex->resetMaxVirtualSizeResetCounter() ;
-			}
-			else//unpause
-			{
-				static const F32 START_AREA = 100.f ;
-
-				tex->unpauseLoadedCallbacks(&mCallbackTextureList) ;
-				tex->addTextureStats(START_AREA); //jump start the fetching again
-			}
-		}		
-	}			
-	
-	if(!pause)
-	{
-		updateTextures() ; //refresh texture stats.
-	}
-	mLoadedCallbacksPaused = pause ;
-	return ;
-}
-
-const F32  SELF_ADDITIONAL_PRI = 0.75f ;
-const F32  ADDITIONAL_PRI = 0.5f;
-void LLVOAvatar::addBakedTextureStats( LLViewerFetchedTexture* imagep, F32 pixel_area, F32 texel_area_ratio, S32 boost_level)
-{
-	//Note:
-	//if this function is not called for the last MAX_TEXTURE_VIRTURE_SIZE_RESET_INTERVAL frames, 
-	//the texture pipeline will stop fetching this texture.
-
-	imagep->resetTextureStats();
-	imagep->setCanUseHTTP(false) ; //turn off http fetching for baked textures.
-	imagep->setMaxVirtualSizeResetInterval(MAX_TEXTURE_VIRTURE_SIZE_RESET_INTERVAL);
-	imagep->resetMaxVirtualSizeResetCounter() ;
-
-	mMaxPixelArea = llmax(pixel_area, mMaxPixelArea);
-	mMinPixelArea = llmin(pixel_area, mMinPixelArea);	
-	imagep->addTextureStats(pixel_area / texel_area_ratio);
-	imagep->setBoostLevel(boost_level);
-	
-	if(boost_level != LLViewerTexture::BOOST_AVATAR_BAKED_SELF)
-	{
-		imagep->setAdditionalDecodePriority(ADDITIONAL_PRI) ;
-	}
-	else
-	{
-		imagep->setAdditionalDecodePriority(SELF_ADDITIONAL_PRI) ;
-	}
-}
-
-//virtual	
-void LLVOAvatar::setImage(const U8 te, LLViewerTexture *imagep, const U32 index)
-{
-	setTEImage(te, imagep);
-}
-
-//virtual 
-LLViewerTexture* LLVOAvatar::getImage(const U8 te, const U32 index) const
-{
-	return getTEImage(te);
-}
-//virtual 
-const LLTextureEntry* LLVOAvatar::getTexEntry(const U8 te_num) const
-{
-	return getTE(te_num);
-}
-
-//virtual 
-void LLVOAvatar::setTexEntry(const U8 index, const LLTextureEntry &te)
-{
-	setTE(index, te);
-}
-
-//-----------------------------------------------------------------------------
-// resolveHeight()
-//-----------------------------------------------------------------------------
-
-void LLVOAvatar::resolveHeightAgent(const LLVector3 &in_pos_agent, LLVector3 &out_pos_agent, LLVector3 &out_norm)
-{
-	LLVector3d in_pos_global, out_pos_global;
-
-	in_pos_global = gAgent.getPosGlobalFromAgent(in_pos_agent);
-	resolveHeightGlobal(in_pos_global, out_pos_global, out_norm);
-	out_pos_agent = gAgent.getPosAgentFromGlobal(out_pos_global);
-}
-
-
-void LLVOAvatar::resolveRayCollisionAgent(const LLVector3d start_pt, const LLVector3d end_pt, LLVector3d &out_pos, LLVector3 &out_norm)
-{
-	LLViewerObject *obj;
-	LLWorld::getInstance()->resolveStepHeightGlobal(this, start_pt, end_pt, out_pos, out_norm, &obj);
-}
-
-void LLVOAvatar::resolveHeightGlobal(const LLVector3d &inPos, LLVector3d &outPos, LLVector3 &outNorm)
-{
-	LLVector3d zVec(0.0f, 0.0f, 0.5f);
-	LLVector3d p0 = inPos + zVec;
-	LLVector3d p1 = inPos - zVec;
-	LLViewerObject *obj;
-	LLWorld::getInstance()->resolveStepHeightGlobal(this, p0, p1, outPos, outNorm, &obj);
-	if (!obj)
-	{
-		mStepOnLand = TRUE;
-		mStepMaterial = 0;
-		mStepObjectVelocity.setVec(0.0f, 0.0f, 0.0f);
-	}
-	else
-	{
-		mStepOnLand = FALSE;
-		mStepMaterial = obj->getMaterial();
-
-		// We want the primitive velocity, not our velocity... (which actually subtracts the
-		// step object velocity)
-		LLVector3 angularVelocity = obj->getAngularVelocity();
-		LLVector3 relativePos = gAgent.getPosAgentFromGlobal(outPos) - obj->getPositionAgent();
-
-		LLVector3 linearComponent = angularVelocity % relativePos;
-//		llinfos << "Linear Component of Rotation Velocity " << linearComponent << llendl;
-		mStepObjectVelocity = obj->getVelocity() + linearComponent;
-	}
-}
-
-
-//-----------------------------------------------------------------------------
-// getStepSound()
-//-----------------------------------------------------------------------------
-const LLUUID& LLVOAvatar::getStepSound() const
-{
-	if ( mStepOnLand )
-	{
-		return sStepSoundOnLand;
-	}
-
-	return sStepSounds[mStepMaterial];
-}
-
-
-//-----------------------------------------------------------------------------
-// processAnimationStateChanges()
-//-----------------------------------------------------------------------------
-void LLVOAvatar::processAnimationStateChanges()
-{
-	LLMemType mt(LLMemType::MTYPE_AVATAR);
-	
-	if (gNoRender)
-	{
-		return;
-	}
-
-	if ( isAnyAnimationSignaled(AGENT_WALK_ANIMS, NUM_AGENT_WALK_ANIMS) )
-	{
-		startMotion(ANIM_AGENT_WALK_ADJUST);
-		stopMotion(ANIM_AGENT_FLY_ADJUST);
-	}
-	else if (mInAir && !mIsSitting)
-	{
-		stopMotion(ANIM_AGENT_WALK_ADJUST);
-		startMotion(ANIM_AGENT_FLY_ADJUST);
-	}
-	else
-	{
-		stopMotion(ANIM_AGENT_WALK_ADJUST);
-		stopMotion(ANIM_AGENT_FLY_ADJUST);
-	}
-
-	if ( isAnyAnimationSignaled(AGENT_GUN_AIM_ANIMS, NUM_AGENT_GUN_AIM_ANIMS) )
-	{
-		startMotion(ANIM_AGENT_TARGET);
-		stopMotion(ANIM_AGENT_BODY_NOISE);
-	}
-	else
-	{
-		stopMotion(ANIM_AGENT_TARGET);
-		startMotion(ANIM_AGENT_BODY_NOISE);
-	}
-	
-	// clear all current animations
-	AnimIterator anim_it;
-	for (anim_it = mPlayingAnimations.begin(); anim_it != mPlayingAnimations.end();)
-	{
-		AnimIterator found_anim = mSignaledAnimations.find(anim_it->first);
-
-		// playing, but not signaled, so stop
-		if (found_anim == mSignaledAnimations.end())
-		{
-			processSingleAnimationStateChange(anim_it->first, FALSE);
-			mPlayingAnimations.erase(anim_it++);
-			continue;
-		}
-
-		++anim_it;
-	}
-
-	// start up all new anims
-	for (anim_it = mSignaledAnimations.begin(); anim_it != mSignaledAnimations.end();)
-	{
-		AnimIterator found_anim = mPlayingAnimations.find(anim_it->first);
-
-		// signaled but not playing, or different sequence id, start motion
-		if (found_anim == mPlayingAnimations.end() || found_anim->second != anim_it->second)
-		{
-			if (processSingleAnimationStateChange(anim_it->first, TRUE))
-			{
-				mPlayingAnimations[anim_it->first] = anim_it->second;
-				++anim_it;
-				continue;
-			}
-		}
-
-		++anim_it;
-	}
-
-	// clear source information for animations which have been stopped
-	if (isSelf())
-	{
-		AnimSourceIterator source_it = mAnimationSources.begin();
-
-		for (source_it = mAnimationSources.begin(); source_it != mAnimationSources.end();)
-		{
-			if (mSignaledAnimations.find(source_it->second) == mSignaledAnimations.end())
-			{
-				mAnimationSources.erase(source_it++);
-			}
-			else
-			{
-				++source_it;
-			}
-		}
-	}
-
-	stop_glerror();
-}
-
-
-//-----------------------------------------------------------------------------
-// processSingleAnimationStateChange();
-//-----------------------------------------------------------------------------
-BOOL LLVOAvatar::processSingleAnimationStateChange( const LLUUID& anim_id, BOOL start )
-{
-	LLMemType mt(LLMemType::MTYPE_AVATAR);
-	
-	BOOL result = FALSE;
-
-	if ( start ) // start animation
-	{
-		if (anim_id == ANIM_AGENT_TYPE)
-		{
-			if (gAudiop)
-			{
-				LLVector3d char_pos_global = gAgent.getPosGlobalFromAgent(getCharacterPosition());
-				if (LLViewerParcelMgr::getInstance()->canHearSound(char_pos_global)
-				    && !LLMuteList::getInstance()->isMuted(getID(), LLMute::flagObjectSounds))
-				{
-					// RN: uncomment this to play on typing sound at fixed volume once sound engine is fixed
-					// to support both spatialized and non-spatialized instances of the same sound
-					//if (isSelf())
-					//{
-					//	gAudiop->triggerSound(LLUUID(gSavedSettings.getString("UISndTyping")), 1.0f, LLAudioEngine::AUDIO_TYPE_UI);
-					//}
-					//else
-					{
-						LLUUID sound_id = LLUUID(gSavedSettings.getString("UISndTyping"));
-						gAudiop->triggerSound(sound_id, getID(), 1.0f, LLAudioEngine::AUDIO_TYPE_SFX, char_pos_global);
-					}
-				}
-			}
-		}
-		else if (anim_id == ANIM_AGENT_SIT_GROUND_CONSTRAINED)
-		{
-			sitDown(TRUE);
-		}
-
-
-		if (startMotion(anim_id))
-		{
-			result = TRUE;
-		}
-		else
-		{
-			llwarns << "Failed to start motion!" << llendl;
-		}
-	}
-	else //stop animation
-	{
-		if (anim_id == ANIM_AGENT_SIT_GROUND_CONSTRAINED)
-		{
-			sitDown(FALSE);
-		}
-		stopMotion(anim_id);
-		result = TRUE;
-	}
-
-	return result;
-}
-
-//-----------------------------------------------------------------------------
-// isAnyAnimationSignaled()
-//-----------------------------------------------------------------------------
-BOOL LLVOAvatar::isAnyAnimationSignaled(const LLUUID *anim_array, const S32 num_anims) const
-{
-	for (S32 i = 0; i < num_anims; i++)
-	{
-		if(mSignaledAnimations.find(anim_array[i]) != mSignaledAnimations.end())
-		{
-			return TRUE;
-		}
-	}
-	return FALSE;
-}
-
-//-----------------------------------------------------------------------------
-// resetAnimations()
-//-----------------------------------------------------------------------------
-void LLVOAvatar::resetAnimations()
-{
-	LLKeyframeMotion::flushKeyframeCache();
-	flushAllMotions();
-}
-
-// Override selectively based on avatar sex and whether we're using new
-// animations.
-LLUUID LLVOAvatar::remapMotionID(const LLUUID& id)
-{
-	BOOL use_new_walk_run = gSavedSettings.getBOOL("UseNewWalkRun");
-	LLUUID result = id;
-
-	// start special case female walk for female avatars
-	if (getSex() == SEX_FEMALE)
-	{
-		if (id == ANIM_AGENT_WALK)
-		{
-			if (use_new_walk_run)
-				result = ANIM_AGENT_FEMALE_WALK_NEW;
-			else
-				result = ANIM_AGENT_FEMALE_WALK;
-		}
-		else if (id == ANIM_AGENT_RUN)
-		{
-			// There is no old female run animation, so only override
-			// in one case.
-			if (use_new_walk_run)
-				result = ANIM_AGENT_FEMALE_RUN_NEW;
-		}
-		else if (id == ANIM_AGENT_SIT)
-		{
-			result = ANIM_AGENT_SIT_FEMALE;
-		}
-	}
-	else
-	{
-		// Male avatar.
-		if (id == ANIM_AGENT_WALK)
-		{
-			if (use_new_walk_run)
-				result = ANIM_AGENT_WALK_NEW;
-		}
-		else if (id == ANIM_AGENT_RUN)
-		{
-			if (use_new_walk_run)
-				result = ANIM_AGENT_RUN_NEW;
-		}
-	
-	}
-
-	return result;
-
-}
-
-//-----------------------------------------------------------------------------
-// startMotion()
-// id is the asset if of the animation to start
-// time_offset is the offset into the animation at which to start playing
-//-----------------------------------------------------------------------------
-BOOL LLVOAvatar::startMotion(const LLUUID& id, F32 time_offset)
-{
-	LLMemType mt(LLMemType::MTYPE_AVATAR);
-
-	lldebugs << "motion requested " << id.asString() << " " << gAnimLibrary.animationName(id) << llendl;
-
-	LLUUID remap_id = remapMotionID(id);
-
-	if (remap_id != id)
-	{
-		lldebugs << "motion resultant " << remap_id.asString() << " " << gAnimLibrary.animationName(remap_id) << llendl;
-	}
-
-	if (isSelf() && remap_id == ANIM_AGENT_AWAY)
-	{
-		gAgent.setAFK();
-	}
-
-	return LLCharacter::startMotion(remap_id, time_offset);
-}
-
-//-----------------------------------------------------------------------------
-// stopMotion()
-//-----------------------------------------------------------------------------
-BOOL LLVOAvatar::stopMotion(const LLUUID& id, BOOL stop_immediate)
-{
-	lldebugs << "motion requested " << id.asString() << " " << gAnimLibrary.animationName(id) << llendl;
-
-	LLUUID remap_id = remapMotionID(id);
-	
-	if (remap_id != id)
-	{
-		lldebugs << "motion resultant " << remap_id.asString() << " " << gAnimLibrary.animationName(remap_id) << llendl;
-	}
-
-	if (isSelf())
-	{
-		gAgent.onAnimStop(remap_id);
-	}
-
-	return LLCharacter::stopMotion(remap_id, stop_immediate);
-}
-
-//-----------------------------------------------------------------------------
-// stopMotionFromSource()
-//-----------------------------------------------------------------------------
-// virtual
-void LLVOAvatar::stopMotionFromSource(const LLUUID& source_id)
-{
-}
-
-//-----------------------------------------------------------------------------
-// getVolumePos()
-//-----------------------------------------------------------------------------
-LLVector3 LLVOAvatar::getVolumePos(S32 joint_index, LLVector3& volume_offset)
-{
-	if (joint_index > mNumCollisionVolumes)
-	{
-		return LLVector3::zero;
-	}
-
-	return mCollisionVolumes[joint_index].getVolumePos(volume_offset);
-}
-
-//-----------------------------------------------------------------------------
-// findCollisionVolume()
-//-----------------------------------------------------------------------------
-LLJoint* LLVOAvatar::findCollisionVolume(U32 volume_id)
-{
-	if ((S32)volume_id > mNumCollisionVolumes)
-	{
-		return NULL;
-	}
-	
-	return &mCollisionVolumes[volume_id];
-}
-
-//-----------------------------------------------------------------------------
-// findCollisionVolume()
-//-----------------------------------------------------------------------------
-S32 LLVOAvatar::getCollisionVolumeID(std::string &name)
-{
-	for (S32 i = 0; i < mNumCollisionVolumes; i++)
-	{
-		if (mCollisionVolumes[i].getName() == name)
-		{
-			return i;
-		}
-	}
-
-	return -1;
-}
-
-//-----------------------------------------------------------------------------
-// addDebugText()
-//-----------------------------------------------------------------------------
-void LLVOAvatar::addDebugText(const std::string& text)
-{
-	mDebugText.append(1, '\n');
-	mDebugText.append(text);
-}
-
-//-----------------------------------------------------------------------------
-// getID()
-//-----------------------------------------------------------------------------
-const LLUUID& LLVOAvatar::getID()
-{
-	return mID;
-}
-
-//-----------------------------------------------------------------------------
-// getJoint()
-//-----------------------------------------------------------------------------
-// RN: avatar joints are multi-rooted to include screen-based attachments
-LLJoint *LLVOAvatar::getJoint( const std::string &name )
-{
-	LLJoint* jointp = mRoot.findJoint(name);
-	return jointp;
-}
-
-//-----------------------------------------------------------------------------
-// resetJointPositions
-//-----------------------------------------------------------------------------
-void LLVOAvatar::resetJointPositions( void )
-{
-	for(S32 i = 0; i < (S32)mNumJoints; ++i)
-	{
-		mSkeleton[i].restoreOldXform();
-		mSkeleton[i].setId( LLUUID::null );
-	}
-	mHasPelvisOffset = false;
-}
-//-----------------------------------------------------------------------------
-// resetSpecificJointPosition
-//-----------------------------------------------------------------------------
-void LLVOAvatar::resetSpecificJointPosition( const std::string& name )
-{
-	LLJoint* pJoint = mRoot.findJoint( name );
-	
-	if ( pJoint  && pJoint->doesJointNeedToBeReset() )
-	{
-		pJoint->restoreOldXform();
-		pJoint->setId( LLUUID::null );
-		//If we're reseting the pelvis position make sure not to apply offset
-		if ( name == "mPelvis" )
-		{
-			mHasPelvisOffset = false;
-		}
-	}
-	else
-	{
-		llinfos<<"Did not find "<< name.c_str()<<llendl;
-	}
-}
-//-----------------------------------------------------------------------------
-// resetJointPositionsToDefault
-//-----------------------------------------------------------------------------
-void LLVOAvatar::resetJointPositionsToDefault( void )
-{
-	const LLVector3& avPos = getCharacterPosition();
-	
-	//Reposition the pelvis
-	LLJoint* pPelvis = mRoot.findJoint("mPelvis");
-	if ( pPelvis )
-	{
-		pPelvis->setPosition( avPos + pPelvis->getPosition() );
-	}
-	else 
-	{
-		llwarns<<"Can't get pelvis joint."<<llendl;	
-		return;
-	}
-
-	//Subsequent joints are relative to pelvis
-	for( S32 i = 0; i < (S32)mNumJoints; ++i )
-	{
-		LLJoint* pJoint = (LLJoint*)&mSkeleton[i];
-		if ( pJoint->doesJointNeedToBeReset() )
-		{
-
-			pJoint->setId( LLUUID::null );
-			//restore joints to default positions, however skip over the pelvis
-			if ( pJoint && pPelvis != pJoint )
-			{
-				pJoint->restoreOldXform();
-			}
-		}
-	}
-	//make sure we don't apply the joint offset
-	mHasPelvisOffset = false;
-	postPelvisSetRecalc();
-}
-//-----------------------------------------------------------------------------
-// getCharacterPosition()
-//-----------------------------------------------------------------------------
-LLVector3 LLVOAvatar::getCharacterPosition()
-{
-	if (mDrawable.notNull())
-	{
-		return mDrawable->getPositionAgent();
-	}
-	else
-	{
-		return getPositionAgent();
-	}
-}
-
-
-//-----------------------------------------------------------------------------
-// LLVOAvatar::getCharacterRotation()
-//-----------------------------------------------------------------------------
-LLQuaternion LLVOAvatar::getCharacterRotation()
-{
-	return getRotation();
-}
-
-
-//-----------------------------------------------------------------------------
-// LLVOAvatar::getCharacterVelocity()
-//-----------------------------------------------------------------------------
-LLVector3 LLVOAvatar::getCharacterVelocity()
-{
-	return getVelocity() - mStepObjectVelocity;
-}
-
-
-//-----------------------------------------------------------------------------
-// LLVOAvatar::getCharacterAngularVelocity()
-//-----------------------------------------------------------------------------
-LLVector3 LLVOAvatar::getCharacterAngularVelocity()
-{
-	return getAngularVelocity();
-}
-
-//-----------------------------------------------------------------------------
-// LLVOAvatar::getGround()
-//-----------------------------------------------------------------------------
-void LLVOAvatar::getGround(const LLVector3 &in_pos_agent, LLVector3 &out_pos_agent, LLVector3 &outNorm)
-{
-	LLVector3d z_vec(0.0f, 0.0f, 1.0f);
-	LLVector3d p0_global, p1_global;
-
-	if (gNoRender || mIsDummy)
-	{
-		outNorm.setVec(z_vec);
-		out_pos_agent = in_pos_agent;
-		return;
-	}
-	
-	p0_global = gAgent.getPosGlobalFromAgent(in_pos_agent) + z_vec;
-	p1_global = gAgent.getPosGlobalFromAgent(in_pos_agent) - z_vec;
-	LLViewerObject *obj;
-	LLVector3d out_pos_global;
-	LLWorld::getInstance()->resolveStepHeightGlobal(this, p0_global, p1_global, out_pos_global, outNorm, &obj);
-	out_pos_agent = gAgent.getPosAgentFromGlobal(out_pos_global);
-}
-
-//-----------------------------------------------------------------------------
-// LLVOAvatar::getTimeDilation()
-//-----------------------------------------------------------------------------
-F32 LLVOAvatar::getTimeDilation()
-{
-	return mTimeDilation;
-}
-
-
-//-----------------------------------------------------------------------------
-// LLVOAvatar::getPixelArea()
-//-----------------------------------------------------------------------------
-F32 LLVOAvatar::getPixelArea() const
-{
-	if (mIsDummy)
-	{
-		return 100000.f;
-	}
-	return mPixelArea;
-}
-
-
-//-----------------------------------------------------------------------------
-// LLVOAvatar::getHeadMesh()
-//-----------------------------------------------------------------------------
-LLPolyMesh*	LLVOAvatar::getHeadMesh()
-{
-	return mMeshLOD[MESH_ID_HEAD]->mMeshParts[0]->getMesh();
-}
-
-
-//-----------------------------------------------------------------------------
-// LLVOAvatar::getUpperBodyMesh()
-//-----------------------------------------------------------------------------
-LLPolyMesh*	LLVOAvatar::getUpperBodyMesh()
-{
-	return mMeshLOD[MESH_ID_UPPER_BODY]->mMeshParts[0]->getMesh();
-}
-
-
-//-----------------------------------------------------------------------------
-// LLVOAvatar::getPosGlobalFromAgent()
-//-----------------------------------------------------------------------------
-LLVector3d	LLVOAvatar::getPosGlobalFromAgent(const LLVector3 &position)
-{
-	return gAgent.getPosGlobalFromAgent(position);
-}
-
-//-----------------------------------------------------------------------------
-// getPosAgentFromGlobal()
-//-----------------------------------------------------------------------------
-LLVector3	LLVOAvatar::getPosAgentFromGlobal(const LLVector3d &position)
-{
-	return gAgent.getPosAgentFromGlobal(position);
-}
-
-//-----------------------------------------------------------------------------
-// allocateCharacterJoints()
-//-----------------------------------------------------------------------------
-BOOL LLVOAvatar::allocateCharacterJoints( U32 num )
-{
-	deleteAndClearArray(mSkeleton);
-	mNumJoints = 0;
-
-	mSkeleton = new LLViewerJoint[num];
-	
-	for(S32 joint_num = 0; joint_num < (S32)num; joint_num++)
-	{
-		mSkeleton[joint_num].setJointNum(joint_num);
-	}
-
-	if (!mSkeleton)
-	{
-		return FALSE;
-	}
-
-	mNumJoints = num;
-	return TRUE;
-}
-
-//-----------------------------------------------------------------------------
-// allocateCollisionVolumes()
-//-----------------------------------------------------------------------------
-BOOL LLVOAvatar::allocateCollisionVolumes( U32 num )
-{
-	deleteAndClearArray(mCollisionVolumes);
-	mNumCollisionVolumes = 0;
-
-	mCollisionVolumes = new LLViewerJointCollisionVolume[num];
-	if (!mCollisionVolumes)
-	{
-		return FALSE;
-	}
-
-	mNumCollisionVolumes = num;
-	return TRUE;
-}
-
-
-//-----------------------------------------------------------------------------
-// getCharacterJoint()
-//-----------------------------------------------------------------------------
-LLJoint *LLVOAvatar::getCharacterJoint( U32 num )
-{
-	if ((S32)num >= mNumJoints 
-	    || (S32)num < 0)
-	{
-		return NULL;
-	}
-	return (LLJoint*)&mSkeleton[num];
-}
-
-//-----------------------------------------------------------------------------
-// requestStopMotion()
-//-----------------------------------------------------------------------------
-// virtual
-void LLVOAvatar::requestStopMotion( LLMotion* motion )
-{
-	// Only agent avatars should handle the stop motion notifications.
-}
-
-//-----------------------------------------------------------------------------
-// loadAvatar()
-//-----------------------------------------------------------------------------
-static LLFastTimer::DeclareTimer FTM_LOAD_AVATAR("Load Avatar");
-
-BOOL LLVOAvatar::loadAvatar()
-{
-// 	LLFastTimer t(FTM_LOAD_AVATAR);
-	
-	// avatar_skeleton.xml
-	if( !buildSkeleton(sAvatarSkeletonInfo) )
-	{
-		llwarns << "avatar file: buildSkeleton() failed" << llendl;
-		return FALSE;
-	}
-
-	// avatar_lad.xml : <skeleton>
-	if( !loadSkeletonNode() )
-	{
-		llwarns << "avatar file: loadNodeSkeleton() failed" << llendl;
-		return FALSE;
-	}
-	
-	// avatar_lad.xml : <mesh>
-	if( !loadMeshNodes() )
-	{
-		llwarns << "avatar file: loadNodeMesh() failed" << llendl;
-		return FALSE;
-	}
-	
-	// avatar_lad.xml : <global_color>
-	if( sAvatarXmlInfo->mTexSkinColorInfo )
-	{
-		mTexSkinColor = new LLTexGlobalColor( this );
-		if( !mTexSkinColor->setInfo( sAvatarXmlInfo->mTexSkinColorInfo ) )
-		{
-			llwarns << "avatar file: mTexSkinColor->setInfo() failed" << llendl;
-			return FALSE;
-		}
-	}
-	else
-	{
-		llwarns << "<global_color> name=\"skin_color\" not found" << llendl;
-		return FALSE;
-	}
-	if( sAvatarXmlInfo->mTexHairColorInfo )
-	{
-		mTexHairColor = new LLTexGlobalColor( this );
-		if( !mTexHairColor->setInfo( sAvatarXmlInfo->mTexHairColorInfo ) )
-		{
-			llwarns << "avatar file: mTexHairColor->setInfo() failed" << llendl;
-			return FALSE;
-		}
-	}
-	else
-	{
-		llwarns << "<global_color> name=\"hair_color\" not found" << llendl;
-		return FALSE;
-	}
-	if( sAvatarXmlInfo->mTexEyeColorInfo )
-	{
-		mTexEyeColor = new LLTexGlobalColor( this );
-		if( !mTexEyeColor->setInfo( sAvatarXmlInfo->mTexEyeColorInfo ) )
-		{
-			llwarns << "avatar file: mTexEyeColor->setInfo() failed" << llendl;
-			return FALSE;
-		}
-	}
-	else
-	{
-		llwarns << "<global_color> name=\"eye_color\" not found" << llendl;
-		return FALSE;
-	}
-	
-	// avatar_lad.xml : <layer_set>
-	if (sAvatarXmlInfo->mLayerInfoList.empty())
-	{
-		llwarns << "avatar file: missing <layer_set> node" << llendl;
-		return FALSE;
-	}
-
-	if (sAvatarXmlInfo->mMorphMaskInfoList.empty())
-	{
-		llwarns << "avatar file: missing <morph_masks> node" << llendl;
-		return FALSE;
-	}
-
-	// avatar_lad.xml : <morph_masks>
-	for (LLVOAvatarXmlInfo::morph_info_list_t::iterator iter = sAvatarXmlInfo->mMorphMaskInfoList.begin();
-		 iter != sAvatarXmlInfo->mMorphMaskInfoList.end();
-		 ++iter)
-	{
-		LLVOAvatarXmlInfo::LLVOAvatarMorphInfo *info = *iter;
-
-		EBakedTextureIndex baked = LLVOAvatarDictionary::findBakedByRegionName(info->mRegion); 
-		if (baked != BAKED_NUM_INDICES)
-		{
-			LLPolyMorphTarget *morph_param;
-			const std::string *name = &info->mName;
-			morph_param = (LLPolyMorphTarget *)(getVisualParam(name->c_str()));
-			if (morph_param)
-			{
-				BOOL invert = info->mInvert;
-				addMaskedMorph(baked, morph_param, invert, info->mLayer);
-			}
-		}
-
-	}
-
-	loadLayersets();	
-	
-	// avatar_lad.xml : <driver_parameters>
-	for (LLVOAvatarXmlInfo::driver_info_list_t::iterator iter = sAvatarXmlInfo->mDriverInfoList.begin();
-		 iter != sAvatarXmlInfo->mDriverInfoList.end(); 
-		 ++iter)
-	{
-		LLDriverParamInfo *info = *iter;
-		LLDriverParam* driver_param = new LLDriverParam( this );
-		if (driver_param->setInfo(info))
-		{
-			addVisualParam( driver_param );
-			LLVisualParam*(LLVOAvatar::*avatar_function)(S32)const = &LLVOAvatar::getVisualParam; 
-			if( !driver_param->linkDrivenParams(boost::bind(avatar_function,(LLVOAvatar*)this,_1 ), false))
-			{
-				llwarns << "could not link driven params for avatar " << this->getFullname() << " id: " << driver_param->getID() << llendl;
-				continue;
-			}
-		}
-		else
-		{
-			delete driver_param;
-			llwarns << "avatar file: driver_param->parseData() failed" << llendl;
-			return FALSE;
-		}
-	}
-
-	// Uncomment to enable avatar_lad.xml debugging. 
-	std::ofstream file;
-	file.open("avatar_lad.log");
-	for( LLViewerVisualParam* param = (LLViewerVisualParam*) getFirstVisualParam(); 
-	param;
-	param = (LLViewerVisualParam*) getNextVisualParam() )
-	{
-		param->getInfo()->toStream(file);
-		file << std::endl;
-	}
-
-	file.close();
-	
-	return TRUE;
-}
-
-//-----------------------------------------------------------------------------
-// loadSkeletonNode(): loads <skeleton> node from XML tree
-//-----------------------------------------------------------------------------
-BOOL LLVOAvatar::loadSkeletonNode ()
-{
-	mRoot.addChild( &mSkeleton[0] );
-
-	for (std::vector<LLViewerJoint *>::iterator iter = mMeshLOD.begin();
-		 iter != mMeshLOD.end(); 
-		 ++iter)
-	{
-		LLViewerJoint *joint = (LLViewerJoint *) *iter;
-		joint->mUpdateXform = FALSE;
-		joint->setMeshesToChildren();
-	}
-
-	mRoot.addChild(mMeshLOD[MESH_ID_HEAD]);
-	mRoot.addChild(mMeshLOD[MESH_ID_EYELASH]);
-	mRoot.addChild(mMeshLOD[MESH_ID_UPPER_BODY]);
-	mRoot.addChild(mMeshLOD[MESH_ID_LOWER_BODY]);
-	mRoot.addChild(mMeshLOD[MESH_ID_SKIRT]);
-	mRoot.addChild(mMeshLOD[MESH_ID_HEAD]);
-
-	LLViewerJoint *skull = (LLViewerJoint*)mRoot.findJoint("mSkull");
-	if (skull)
-	{
-		skull->addChild(mMeshLOD[MESH_ID_HAIR] );
-	}
-
-	LLViewerJoint *eyeL = (LLViewerJoint*)mRoot.findJoint("mEyeLeft");
-	if (eyeL)
-	{
-		eyeL->addChild( mMeshLOD[MESH_ID_EYEBALL_LEFT] );
-	}
-
-	LLViewerJoint *eyeR = (LLViewerJoint*)mRoot.findJoint("mEyeRight");
-	if (eyeR)
-	{
-		eyeR->addChild( mMeshLOD[MESH_ID_EYEBALL_RIGHT] );
-	}
-
-	// SKELETAL DISTORTIONS
-	{
-		LLVOAvatarXmlInfo::skeletal_distortion_info_list_t::iterator iter;
-		for (iter = sAvatarXmlInfo->mSkeletalDistortionInfoList.begin();
-			 iter != sAvatarXmlInfo->mSkeletalDistortionInfoList.end(); 
-			 ++iter)
-		{
-			LLPolySkeletalDistortionInfo *info = *iter;
-			LLPolySkeletalDistortion *param = new LLPolySkeletalDistortion(this);
-			if (!param->setInfo(info))
-			{
-				delete param;
-				return FALSE;
-			}
-			else
-			{
-				addVisualParam(param);
-			}				
-		}
-	}
-	
-	// ATTACHMENTS
-	{
-		LLVOAvatarXmlInfo::attachment_info_list_t::iterator iter;
-		for (iter = sAvatarXmlInfo->mAttachmentInfoList.begin();
-			 iter != sAvatarXmlInfo->mAttachmentInfoList.end(); 
-			 ++iter)
-		{
-			LLVOAvatarXmlInfo::LLVOAvatarAttachmentInfo *info = *iter;
-			if (!isSelf() && info->mJointName == "mScreen")
-			{ //don't process screen joint for other avatars
-				continue;
-			}
-
-			LLViewerJointAttachment* attachment = new LLViewerJointAttachment();
-
-			attachment->setName(info->mName);
-			LLJoint *parentJoint = getJoint(info->mJointName);
-			if (!parentJoint)
-			{
-				llwarns << "No parent joint by name " << info->mJointName << " found for attachment point " << info->mName << llendl;
-				delete attachment;
-				continue;
-			}
-
-			if (info->mHasPosition)
-			{
-				attachment->setOriginalPosition(info->mPosition);
-			}
-
-			if (info->mHasRotation)
-			{
-				LLQuaternion rotation;
-				rotation.setQuat(info->mRotationEuler.mV[VX] * DEG_TO_RAD,
-								 info->mRotationEuler.mV[VY] * DEG_TO_RAD,
-								 info->mRotationEuler.mV[VZ] * DEG_TO_RAD);
-				attachment->setRotation(rotation);
-			}
-
-			int group = info->mGroup;
-			if (group >= 0)
-			{
-				if (group < 0 || group >= 9)
-				{
-					llwarns << "Invalid group number (" << group << ") for attachment point " << info->mName << llendl;
-				}
-				else
-				{
-					attachment->setGroup(group);
-				}
-			}
-
-			S32 attachmentID = info->mAttachmentID;
-			if (attachmentID < 1 || attachmentID > 255)
-			{
-				llwarns << "Attachment point out of range [1-255]: " << attachmentID << " on attachment point " << info->mName << llendl;
-				delete attachment;
-				continue;
-			}
-			if (mAttachmentPoints.find(attachmentID) != mAttachmentPoints.end())
-			{
-				llwarns << "Attachment point redefined with id " << attachmentID << " on attachment point " << info->mName << llendl;
-				delete attachment;
-				continue;
-			}
-
-			attachment->setPieSlice(info->mPieMenuSlice);
-			attachment->setVisibleInFirstPerson(info->mVisibleFirstPerson);
-			attachment->setIsHUDAttachment(info->mIsHUDAttachment);
-
-			mAttachmentPoints[attachmentID] = attachment;
-
-			// now add attachment joint
-			parentJoint->addChild(attachment);
-		}
-	}
-
-	return TRUE;
-}
-
-//-----------------------------------------------------------------------------
-// loadMeshNodes(): loads <mesh> nodes from XML tree
-//-----------------------------------------------------------------------------
-BOOL LLVOAvatar::loadMeshNodes()
-{
-	for (LLVOAvatarXmlInfo::mesh_info_list_t::const_iterator meshinfo_iter = sAvatarXmlInfo->mMeshInfoList.begin();
-		 meshinfo_iter != sAvatarXmlInfo->mMeshInfoList.end(); 
-		 ++meshinfo_iter)
-	{
-		const LLVOAvatarXmlInfo::LLVOAvatarMeshInfo *info = *meshinfo_iter;
-		const std::string &type = info->mType;
-		S32 lod = info->mLOD;
-
-		LLViewerJointMesh* mesh = NULL;
-		U8 mesh_id = 0;
-		BOOL found_mesh_id = FALSE;
-
-		/* if (type == "hairMesh")
-			switch(lod)
-			  case 0:
-				mesh = &mHairMesh0; */
-		for (LLVOAvatarDictionary::Meshes::const_iterator mesh_iter = LLVOAvatarDictionary::getInstance()->getMeshes().begin();
-			 mesh_iter != LLVOAvatarDictionary::getInstance()->getMeshes().end();
-			 ++mesh_iter)
-		{
-			const EMeshIndex mesh_index = mesh_iter->first;
-			const LLVOAvatarDictionary::MeshEntry *mesh_dict = mesh_iter->second;
-			if (type.compare(mesh_dict->mName) == 0)
-			{
-				mesh_id = mesh_index;
-				found_mesh_id = TRUE;
-				break;
-			}
-		}
-
-		if (found_mesh_id)
-		{
-			if (lod < (S32)mMeshLOD[mesh_id]->mMeshParts.size())
-			{
-				mesh = mMeshLOD[mesh_id]->mMeshParts[lod];
-			}
-			else
-			{
-				llwarns << "Avatar file: <mesh> has invalid lod setting " << lod << llendl;
-				return FALSE;
-			}
-		}
-		else 
-		{
-			llwarns << "Ignoring unrecognized mesh type: " << type << llendl;
-			return FALSE;
-		}
-
-		//	llinfos << "Parsing mesh data for " << type << "..." << llendl;
-
-		// If this isn't set to white (1.0), avatars will *ALWAYS* be darker than their surroundings.
-		// Do not touch!!!
-		mesh->setColor( 1.0f, 1.0f, 1.0f, 1.0f );
-
-		LLPolyMesh *poly_mesh = NULL;
-
-		if (!info->mReferenceMeshName.empty())
-		{
-			polymesh_map_t::const_iterator polymesh_iter = mMeshes.find(info->mReferenceMeshName);
-			if (polymesh_iter != mMeshes.end())
-			{
-				poly_mesh = LLPolyMesh::getMesh(info->mMeshFileName, polymesh_iter->second);
-				poly_mesh->setAvatar(this);
-			}
-			else
-			{
-				// This should never happen
-				LL_WARNS("Avatar") << "Could not find avatar mesh: " << info->mReferenceMeshName << LL_ENDL;
-			}
-		}
-		else
-		{
-			poly_mesh = LLPolyMesh::getMesh(info->mMeshFileName);
-			poly_mesh->setAvatar(this);
-		}
-
-		if( !poly_mesh )
-		{
-			llwarns << "Failed to load mesh of type " << type << llendl;
-			return FALSE;
-		}
-
-		// Multimap insert
-		mMeshes.insert(std::make_pair(info->mMeshFileName, poly_mesh));
-	
-		mesh->setMesh( poly_mesh );
-		mesh->setLOD( info->mMinPixelArea );
-
-		for (LLVOAvatarXmlInfo::LLVOAvatarMeshInfo::morph_info_list_t::const_iterator xmlinfo_iter = info->mPolyMorphTargetInfoList.begin();
-			 xmlinfo_iter != info->mPolyMorphTargetInfoList.end(); 
-			 ++xmlinfo_iter)
-		{
-			const LLVOAvatarXmlInfo::LLVOAvatarMeshInfo::morph_info_pair_t *info_pair = &(*xmlinfo_iter);
-			LLPolyMorphTarget *param = new LLPolyMorphTarget(mesh->getMesh());
-			if (!param->setInfo(info_pair->first))
-			{
-				delete param;
-				return FALSE;
-			}
-			else
-			{
-				if (info_pair->second)
-				{
-					addSharedVisualParam(param);
-				}
-				else
-				{
-					addVisualParam(param);
-				}
-			}				
-		}
-	}
-
-	return TRUE;
-}
-
-//-----------------------------------------------------------------------------
-// loadLayerSets()
-//-----------------------------------------------------------------------------
-BOOL LLVOAvatar::loadLayersets()
-{
-	BOOL success = TRUE;
-	for (LLVOAvatarXmlInfo::layer_info_list_t::const_iterator layerset_iter = sAvatarXmlInfo->mLayerInfoList.begin();
-		 layerset_iter != sAvatarXmlInfo->mLayerInfoList.end(); 
-		 ++layerset_iter)
-	{
-		// Construct a layerset for each one specified in avatar_lad.xml and initialize it as such.
-		LLTexLayerSetInfo *layerset_info = *layerset_iter;
-		layerset_info->createVisualParams(this);
-	}
-	return success;
-}
-
-//-----------------------------------------------------------------------------
-// updateVisualParams()
-//-----------------------------------------------------------------------------
-void LLVOAvatar::updateVisualParams()
-{
-	if (gNoRender)
-	{
-		return;
-	}
-
-	setSex( (getVisualParamWeight( "male" ) > 0.5f) ? SEX_MALE : SEX_FEMALE );
-
-	LLCharacter::updateVisualParams();
-
-	if (mLastSkeletonSerialNum != mSkeletonSerialNum)
-	{
-		computeBodySize();
-		mLastSkeletonSerialNum = mSkeletonSerialNum;
-		mRoot.updateWorldMatrixChildren();
-	}
-
-	dirtyMesh();
-	updateHeadOffset();
-}
-
-//-----------------------------------------------------------------------------
-// isActive()
-//-----------------------------------------------------------------------------
-BOOL LLVOAvatar::isActive() const
-{
-	return TRUE;
-}
-
-//-----------------------------------------------------------------------------
-// setPixelAreaAndAngle()
-//-----------------------------------------------------------------------------
-void LLVOAvatar::setPixelAreaAndAngle(LLAgent &agent)
-{
-	LLMemType mt(LLMemType::MTYPE_AVATAR);
-
-	if (mDrawable.isNull())
-	{
-		return;
-	}
-
-	const LLVector4a* ext = mDrawable->getSpatialExtents();
-	LLVector4a center;
-	center.setAdd(ext[1], ext[0]);
-	center.mul(0.5f);
-	LLVector4a size;
-	size.setSub(ext[1], ext[0]);
-	size.mul(0.5f);
-
-	mImpostorPixelArea = LLPipeline::calcPixelArea(center, size, *LLViewerCamera::getInstance());
-
-	F32 range = mDrawable->mDistanceWRTCamera;
-
-	if (range < 0.001f)		// range == zero
-	{
-		mAppAngle = 180.f;
-	}
-	else
-	{
-		F32 radius = size.getLength3().getF32();
-		mAppAngle = (F32) atan2( radius, range) * RAD_TO_DEG;
-	}
-
-	// We always want to look good to ourselves
-	if( isSelf() )
-	{
-		mPixelArea = llmax( mPixelArea, F32(getTexImageSize() / 16) );
-	}
-}
-
-//-----------------------------------------------------------------------------
-// updateJointLODs()
-//-----------------------------------------------------------------------------
-BOOL LLVOAvatar::updateJointLODs()
-{
-	const F32 MAX_PIXEL_AREA = 100000000.f;
-	F32 lod_factor = (sLODFactor * AVATAR_LOD_TWEAK_RANGE + (1.f - AVATAR_LOD_TWEAK_RANGE));
-	F32 avatar_num_min_factor = clamp_rescale(sLODFactor, 0.f, 1.f, 0.25f, 0.6f);
-	F32 avatar_num_factor = clamp_rescale((F32)sNumVisibleAvatars, 8, 25, 1.f, avatar_num_min_factor);
-	F32 area_scale = 0.16f;
-
-	{
-		if (isSelf())
-		{
-			if(gAgentCamera.cameraCustomizeAvatar() || gAgentCamera.cameraMouselook())
-			{
-				mAdjustedPixelArea = MAX_PIXEL_AREA;
-			}
-			else
-			{
-				mAdjustedPixelArea = mPixelArea*area_scale;
-			}
-		}
-		else if (mIsDummy)
-		{
-			mAdjustedPixelArea = MAX_PIXEL_AREA;
-		}
-		else
-		{
-			// reported avatar pixel area is dependent on avatar render load, based on number of visible avatars
-			mAdjustedPixelArea = (F32)mPixelArea * area_scale * lod_factor * lod_factor * avatar_num_factor * avatar_num_factor;
-		}
-
-		// now select meshes to render based on adjusted pixel area
-		BOOL res = mRoot.updateLOD(mAdjustedPixelArea, TRUE);
- 		if (res)
-		{
-			sNumLODChangesThisFrame++;
-			dirtyMesh(2);
-			return TRUE;
-		}
-	}
-
-	return FALSE;
-}
-
-//-----------------------------------------------------------------------------
-// createDrawable()
-//-----------------------------------------------------------------------------
-LLDrawable *LLVOAvatar::createDrawable(LLPipeline *pipeline)
-{
-	pipeline->allocDrawable(this);
-	mDrawable->setLit(FALSE);
-
-	LLDrawPoolAvatar *poolp = (LLDrawPoolAvatar*) gPipeline.getPool(LLDrawPool::POOL_AVATAR);
-
-	// Only a single face (one per avatar)
-	//this face will be splitted into several if its vertex buffer is too long.
-	mDrawable->setState(LLDrawable::ACTIVE);
-	mDrawable->addFace(poolp, NULL);
-	mDrawable->setRenderType(LLPipeline::RENDER_TYPE_AVATAR);
-	
-	mNumInitFaces = mDrawable->getNumFaces() ;
-
-	dirtyMesh(2);
-	return mDrawable;
-}
-
-
-void LLVOAvatar::updateGL()
-{
-	if (mMeshTexturesDirty)
-	{
-		updateMeshTextures();
-		mMeshTexturesDirty = FALSE;
-	}
-}
-
-//-----------------------------------------------------------------------------
-// updateGeometry()
-//-----------------------------------------------------------------------------
-static LLFastTimer::DeclareTimer FTM_UPDATE_AVATAR("Update Avatar");
-BOOL LLVOAvatar::updateGeometry(LLDrawable *drawable)
-{
-	LLFastTimer ftm(FTM_UPDATE_AVATAR);
- 	if (!(gPipeline.hasRenderType(LLPipeline::RENDER_TYPE_AVATAR)))
-	{
-		return TRUE;
-	}
-	
-	if (!mMeshValid)
-	{
-		return TRUE;
-	}
-
-	if (!drawable)
-	{
-		llerrs << "LLVOAvatar::updateGeometry() called with NULL drawable" << llendl;
-	}
-
-	return TRUE;
-}
-
-//-----------------------------------------------------------------------------
-// updateSexDependentLayerSets()
-//-----------------------------------------------------------------------------
-void LLVOAvatar::updateSexDependentLayerSets( BOOL upload_bake )
-{
-	invalidateComposite( mBakedTextureDatas[BAKED_HEAD].mTexLayerSet, upload_bake );
-	invalidateComposite( mBakedTextureDatas[BAKED_UPPER].mTexLayerSet, upload_bake );
-	invalidateComposite( mBakedTextureDatas[BAKED_LOWER].mTexLayerSet, upload_bake );
-}
-
-//-----------------------------------------------------------------------------
-// dirtyMesh()
-//-----------------------------------------------------------------------------
-void LLVOAvatar::dirtyMesh()
-{
-	dirtyMesh(1);
-}
-void LLVOAvatar::dirtyMesh(S32 priority)
-{
-	mDirtyMesh = llmax(mDirtyMesh, priority);
-}
-//-----------------------------------------------------------------------------
-// hideSkirt()
-//-----------------------------------------------------------------------------
-void LLVOAvatar::hideSkirt()
-{
-	mMeshLOD[MESH_ID_SKIRT]->setVisible(FALSE, TRUE);
-}
-
-BOOL LLVOAvatar::setParent(LLViewerObject* parent)
-{
-	BOOL ret ;
-	if (parent == NULL)
-	{
-		getOffObject();
-		ret = LLViewerObject::setParent(parent);
-		if (isSelf())
-		{
-			gAgentCamera.resetCamera();
-		}
-	}
-	else
-	{
-		ret = LLViewerObject::setParent(parent);
-		if(ret)
-		{
-			sitOnObject(parent);
-		}
-	}
-	return ret ;
-}
-
-void LLVOAvatar::addChild(LLViewerObject *childp)
-{
-	childp->extractAttachmentItemID(); // find the inventory item this object is associated with.
-	LLViewerObject::addChild(childp);
-	if (childp->mDrawable)
-	{
-		attachObject(childp);
-	}
-	else
-	{
-		mPendingAttachment.push_back(childp);
-	}
-}
-
-void LLVOAvatar::removeChild(LLViewerObject *childp)
-{
-	LLViewerObject::removeChild(childp);
-	if (!detachObject(childp))
-	{
-		llwarns << "Calling detach on non-attached object " << llendl;
-	}
-}
-
-LLViewerJointAttachment* LLVOAvatar::getTargetAttachmentPoint(LLViewerObject* viewer_object)
-{
-	S32 attachmentID = ATTACHMENT_ID_FROM_STATE(viewer_object->getState());
-
-	// This should never happen unless the server didn't process the attachment point
-	// correctly, but putting this check in here to be safe.
-	if (attachmentID & ATTACHMENT_ADD)
-	{
-		llwarns << "Got an attachment with ATTACHMENT_ADD mask, removing ( attach pt:" << attachmentID << " )" << llendl;		attachmentID &= ~ATTACHMENT_ADD;
-	}
-	
-	LLViewerJointAttachment* attachment = get_if_there(mAttachmentPoints, attachmentID, (LLViewerJointAttachment*)NULL);
-
-	if (!attachment)
-	{
-		llwarns << "Object attachment point invalid: " << attachmentID << llendl;
-		attachment = get_if_there(mAttachmentPoints, 1, (LLViewerJointAttachment*)NULL); // Arbitrary using 1 (chest)
-	}
-
-	return attachment;
-}
-
-//-----------------------------------------------------------------------------
-// attachObject()
-//-----------------------------------------------------------------------------
-const LLViewerJointAttachment *LLVOAvatar::attachObject(LLViewerObject *viewer_object)
-{
-	LLViewerJointAttachment* attachment = getTargetAttachmentPoint(viewer_object);
-
-	if (!attachment || !attachment->addObject(viewer_object))
-	{
-		return 0;
-	}
-
-	if (viewer_object->isSelected())
-	{
-		LLSelectMgr::getInstance()->updateSelectionCenter();
-		LLSelectMgr::getInstance()->updatePointAt();
-	}
-
-	return attachment;
-}
-
-//-----------------------------------------------------------------------------
-// attachObject()
-//-----------------------------------------------------------------------------
-U32 LLVOAvatar::getNumAttachments() const
-{
-	U32 num_attachments = 0;
-	for (attachment_map_t::const_iterator iter = mAttachmentPoints.begin();
-		 iter != mAttachmentPoints.end();
-		 ++iter)
-	{
-		const LLViewerJointAttachment *attachment_pt = (*iter).second;
-		num_attachments += attachment_pt->getNumObjects();
-	}
-	return num_attachments;
-}
-
-//-----------------------------------------------------------------------------
-// canAttachMoreObjects()
-//-----------------------------------------------------------------------------
-BOOL LLVOAvatar::canAttachMoreObjects() const
-{
-	return (getNumAttachments() < MAX_AGENT_ATTACHMENTS);
-}
-
-//-----------------------------------------------------------------------------
-// canAttachMoreObjects()
-// Returns true if we can attach <n> more objects.
-//-----------------------------------------------------------------------------
-BOOL LLVOAvatar::canAttachMoreObjects(U32 n) const
-{
-	return (getNumAttachments() + n) <= MAX_AGENT_ATTACHMENTS;
-}
-
-//-----------------------------------------------------------------------------
-// lazyAttach()
-//-----------------------------------------------------------------------------
-void LLVOAvatar::lazyAttach()
-{
-	std::vector<LLPointer<LLViewerObject> > still_pending;
-	
-	for (U32 i = 0; i < mPendingAttachment.size(); i++)
-	{
-		if (mPendingAttachment[i]->mDrawable)
-		{
-			attachObject(mPendingAttachment[i]);
-		}
-		else
-		{
-			still_pending.push_back(mPendingAttachment[i]);
-		}
-	}
-
-	mPendingAttachment = still_pending;
-}
-
-void LLVOAvatar::resetHUDAttachments()
-{
-	for (attachment_map_t::iterator iter = mAttachmentPoints.begin(); 
-		 iter != mAttachmentPoints.end();
-		 ++iter)
-	{
-		LLViewerJointAttachment* attachment = iter->second;
-		if (attachment->getIsHUDAttachment())
-		{
-			for (LLViewerJointAttachment::attachedobjs_vec_t::iterator attachment_iter = attachment->mAttachedObjects.begin();
-				 attachment_iter != attachment->mAttachedObjects.end();
-				 ++attachment_iter)
-			{
-				const LLViewerObject* attached_object = (*attachment_iter);
-				if (attached_object && attached_object->mDrawable.notNull())
-				{
-					gPipeline.markMoved(attached_object->mDrawable);
-				}
-			}
-		}
-	}
-}
-
-void LLVOAvatar::rebuildRiggedAttachments( void )
-{
-	for ( attachment_map_t::iterator iter = mAttachmentPoints.begin(); iter != mAttachmentPoints.end(); ++iter )
-	{
-		LLViewerJointAttachment* pAttachment = iter->second;
-		LLViewerJointAttachment::attachedobjs_vec_t::iterator attachmentIterEnd = pAttachment->mAttachedObjects.end();
-		
-		for ( LLViewerJointAttachment::attachedobjs_vec_t::iterator attachmentIter = pAttachment->mAttachedObjects.begin();
-			 attachmentIter != attachmentIterEnd; ++attachmentIter)
-		{
-			const LLViewerObject* pAttachedObject =  *attachmentIter;
-			if ( pAttachment && pAttachedObject->mDrawable.notNull() )
-			{
-				gPipeline.markRebuild(pAttachedObject->mDrawable);
-			}
-		}
-	}
-}
-//-----------------------------------------------------------------------------
-// cleanupAttachedMesh()
-//-----------------------------------------------------------------------------
-void LLVOAvatar::cleanupAttachedMesh( LLViewerObject* pVO )
-{
-	//If a VO has a skin that we'll reset the joint positions to their default
-	if ( pVO && pVO->mDrawable )
-	{
-		LLVOVolume* pVObj = pVO->mDrawable->getVOVolume();
-		if ( pVObj )
-		{
-			const LLMeshSkinInfo* pSkinData = gMeshRepo.getSkinInfo( pVObj->getVolume()->getParams().getSculptID() );
-			if ( pSkinData )
-			{
-				const int jointCnt = pSkinData->mJointNames.size();
-				bool fullRig = ( jointCnt>=20 ) ? true : false;
-				if ( fullRig )
-				{
-					const int bindCnt = pSkinData->mAlternateBindMatrix.size();							
-					if ( bindCnt > 0 )
-					{
-						LLVOAvatar::resetJointPositionsToDefault();
-					}
-				}
-			}				
-		}
-	}	
-}
-//-----------------------------------------------------------------------------
-// detachObject()
-//-----------------------------------------------------------------------------
-BOOL LLVOAvatar::detachObject(LLViewerObject *viewer_object)
-{
-	for (attachment_map_t::iterator iter = mAttachmentPoints.begin(); 
-		 iter != mAttachmentPoints.end();
-		 ++iter)
-	{
-		LLViewerJointAttachment* attachment = iter->second;
-		
-		if (attachment->isObjectAttached(viewer_object))
-		{
-			cleanupAttachedMesh( viewer_object );
-			attachment->removeObject(viewer_object);
-			lldebugs << "Detaching object " << viewer_object->mID << " from " << attachment->getName() << llendl;
-			return TRUE;
-		}
-	}
-
-	std::vector<LLPointer<LLViewerObject> >::iterator iter = std::find(mPendingAttachment.begin(), mPendingAttachment.end(), viewer_object);
-	if (iter != mPendingAttachment.end())
-	{
-		mPendingAttachment.erase(iter);
-		return TRUE;
-	}
-	
-	return FALSE;
-}
-
-//-----------------------------------------------------------------------------
-// sitDown()
-//-----------------------------------------------------------------------------
-void LLVOAvatar::sitDown(BOOL bSitting)
-{
-	mIsSitting = bSitting;
-	if (isSelf())
-	{
-		// Update Movement Controls according to own Sitting mode
-		LLFloaterMove::setSittingMode(bSitting);
-	}
-}
-
-//-----------------------------------------------------------------------------
-// sitOnObject()
-//-----------------------------------------------------------------------------
-void LLVOAvatar::sitOnObject(LLViewerObject *sit_object)
-{
-	if (isSelf())
-	{
-		// Might be first sit
-		//LLFirstUse::useSit();
-
-		gAgent.setFlying(FALSE);
-		gAgentCamera.setThirdPersonHeadOffset(LLVector3::zero);
-		//interpolate to new camera position
-		gAgentCamera.startCameraAnimation();
-		// make sure we are not trying to autopilot
-		gAgent.stopAutoPilot();
-		gAgentCamera.setupSitCamera();
-		if (gAgentCamera.getForceMouselook())
-		{
-			gAgentCamera.changeCameraToMouselook();
-		}
-	}
-
-	if (mDrawable.isNull())
-	{
-		return;
-	}
-	LLQuaternion inv_obj_rot = ~sit_object->getRenderRotation();
-	LLVector3 obj_pos = sit_object->getRenderPosition();
-
-	LLVector3 rel_pos = getRenderPosition() - obj_pos;
-	rel_pos.rotVec(inv_obj_rot);
-
-	mDrawable->mXform.setPosition(rel_pos);
-	mDrawable->mXform.setRotation(mDrawable->getWorldRotation() * inv_obj_rot);
-
-	gPipeline.markMoved(mDrawable, TRUE);
-	// Notice that removing sitDown() from here causes avatars sitting on
-	// objects to be not rendered for new arrivals. See EXT-6835 and EXT-1655.
-	sitDown(TRUE);
-	mRoot.getXform()->setParent(&sit_object->mDrawable->mXform); // LLVOAvatar::sitOnObject
-	mRoot.setPosition(getPosition());
-	mRoot.updateWorldMatrixChildren();
-
-	stopMotion(ANIM_AGENT_BODY_NOISE);
-
-}
-
-//-----------------------------------------------------------------------------
-// getOffObject()
-//-----------------------------------------------------------------------------
-void LLVOAvatar::getOffObject()
-{
-	if (mDrawable.isNull())
-	{
-		return;
-	}
-	
-	LLViewerObject* sit_object = (LLViewerObject*)getParent();
-
-	if (sit_object) 
-	{
-		stopMotionFromSource(sit_object->getID());
-		LLFollowCamMgr::setCameraActive(sit_object->getID(), FALSE);
-
-		LLViewerObject::const_child_list_t& child_list = sit_object->getChildren();
-		for (LLViewerObject::child_list_t::const_iterator iter = child_list.begin();
-			 iter != child_list.end(); ++iter)
-		{
-			LLViewerObject* child_objectp = *iter;
-
-			stopMotionFromSource(child_objectp->getID());
-			LLFollowCamMgr::setCameraActive(child_objectp->getID(), FALSE);
-		}
-	}
-
-	// assumes that transform will not be updated with drawable still having a parent
-	LLVector3 cur_position_world = mDrawable->getWorldPosition();
-	LLQuaternion cur_rotation_world = mDrawable->getWorldRotation();
-
-	// set *local* position based on last *world* position, since we're unparenting the avatar
-	mDrawable->mXform.setPosition(cur_position_world);
-	mDrawable->mXform.setRotation(cur_rotation_world);	
-	
-	gPipeline.markMoved(mDrawable, TRUE);
-
-	sitDown(FALSE);
-
-	mRoot.getXform()->setParent(NULL); // LLVOAvatar::getOffObject
-	mRoot.setPosition(cur_position_world);
-	mRoot.setRotation(cur_rotation_world);
-	mRoot.getXform()->update();
-
-	startMotion(ANIM_AGENT_BODY_NOISE);
-
-	if (isSelf())
-	{
-		LLQuaternion av_rot = gAgent.getFrameAgent().getQuaternion();
-		LLQuaternion obj_rot = sit_object ? sit_object->getRenderRotation() : LLQuaternion::DEFAULT;
-		av_rot = av_rot * obj_rot;
-		LLVector3 at_axis = LLVector3::x_axis;
-		at_axis = at_axis * av_rot;
-		at_axis.mV[VZ] = 0.f;
-		at_axis.normalize();
-		gAgent.resetAxes(at_axis);
-
-		//reset orientation
-//		mRoot.setRotation(avWorldRot);
-		gAgentCamera.setThirdPersonHeadOffset(LLVector3(0.f, 0.f, 1.f));
-
-		gAgentCamera.setSitCamera(LLUUID::null);
-	}
-}
-
-//-----------------------------------------------------------------------------
-// findAvatarFromAttachment()
-//-----------------------------------------------------------------------------
-// static 
-LLVOAvatar* LLVOAvatar::findAvatarFromAttachment( LLViewerObject* obj )
-{
-	if( obj->isAttachment() )
-	{
-		do
-		{
-			obj = (LLViewerObject*) obj->getParent();
-		}
-		while( obj && !obj->isAvatar() );
-
-		if( obj && !obj->isDead() )
-		{
-			return (LLVOAvatar*)obj;
-		}
-	}
-	return NULL;
-}
-
-// warning: order(N) not order(1)
-S32 LLVOAvatar::getAttachmentCount()
-{
-	S32 count = mAttachmentPoints.size();
-	return count;
-}
-
-LLColor4 LLVOAvatar::getGlobalColor( const std::string& color_name ) const
-{
-	if (color_name=="skin_color" && mTexSkinColor)
-	{
-		return mTexSkinColor->getColor();
-	}
-	else if(color_name=="hair_color" && mTexHairColor)
-	{
-		return mTexHairColor->getColor();
-	}
-	if(color_name=="eye_color" && mTexEyeColor)
-	{
-		return mTexEyeColor->getColor();
-	}
-	else
-	{
-//		return LLColor4( .5f, .5f, .5f, .5f );
-		return LLColor4( 0.f, 1.f, 1.f, 1.f ); // good debugging color
-	}
-}
-
-// virtual
-void LLVOAvatar::invalidateComposite( LLTexLayerSet* layerset, BOOL upload_result )
-{
-}
-
-void LLVOAvatar::invalidateAll()
-{
-}
-
-void LLVOAvatar::onGlobalColorChanged(const LLTexGlobalColor* global_color, BOOL upload_bake )
-{
-	if (global_color == mTexSkinColor)
-	{
-		invalidateComposite( mBakedTextureDatas[BAKED_HEAD].mTexLayerSet, upload_bake );
-		invalidateComposite( mBakedTextureDatas[BAKED_UPPER].mTexLayerSet, upload_bake );
-		invalidateComposite( mBakedTextureDatas[BAKED_LOWER].mTexLayerSet, upload_bake );
-	}
-	else if (global_color == mTexHairColor)
-	{
-		invalidateComposite( mBakedTextureDatas[BAKED_HEAD].mTexLayerSet, upload_bake );
-		invalidateComposite( mBakedTextureDatas[BAKED_HAIR].mTexLayerSet, upload_bake );
-		
-		// ! BACKWARDS COMPATIBILITY !
-		// Fix for dealing with avatars from viewers that don't bake hair.
-		if (!isTextureDefined(mBakedTextureDatas[BAKED_HAIR].mTextureIndex))
-		{
-			LLColor4 color = mTexHairColor->getColor();
-			for (U32 i = 0; i < mBakedTextureDatas[BAKED_HAIR].mMeshes.size(); i++)
-			{
-				mBakedTextureDatas[BAKED_HAIR].mMeshes[i]->setColor( color.mV[VX], color.mV[VY], color.mV[VZ], color.mV[VW] );
-			}
-		}
-	} 
-	else if (global_color == mTexEyeColor)
-	{
-//		llinfos << "invalidateComposite cause: onGlobalColorChanged( eyecolor )" << llendl; 
-		invalidateComposite( mBakedTextureDatas[BAKED_EYES].mTexLayerSet,  upload_bake );
-	}
-	updateMeshTextures();
-}
-
-BOOL LLVOAvatar::isVisible() const
-{
-	return mDrawable.notNull()
-		&& (mDrawable->isVisible() || mIsDummy);
-}
-
-// Determine if we have enough avatar data to render
-BOOL LLVOAvatar::getIsCloud()
-{
-	// Do we have a shape?
-	if (visualParamWeightsAreDefault())
-	{
-		return TRUE;
-	}
-
-	if (!isTextureDefined(TEX_LOWER_BAKED) || 
-		!isTextureDefined(TEX_UPPER_BAKED) || 
-		!isTextureDefined(TEX_HEAD_BAKED))
-	{
-		return TRUE;
-	}
-	return FALSE;
-}
-
-// call periodically to keep isFullyLoaded up to date.
-// returns true if the value has changed.
-BOOL LLVOAvatar::updateIsFullyLoaded()
-{
-	const BOOL loading = getIsCloud();
-	updateRuthTimer(loading);
-	return processFullyLoadedChange(loading);
-}
-
-void LLVOAvatar::updateRuthTimer(bool loading)
-{
-	if (isSelf() || !loading) 
-	{
-		return;
-	}
-
-	if (mPreviousFullyLoaded)
-	{
-		mRuthTimer.reset();
-		if (gSavedSettings.getBOOL("DebugAvatarRezTime"))
-		{
-			llinfos << "REZTIME: [ " << (U32)mDebugExistenceTimer.getElapsedTimeF32() << "sec ] Avatar '" << getFullname() << "' became cloud." << llendl;
-			LLSD args;
-			args["EXISTENCE"] = llformat("%d",(U32)mDebugExistenceTimer.getElapsedTimeF32());
-			args["TIME"] = llformat("%d",(U32)mRuthDebugTimer.getElapsedTimeF32());
-			args["NAME"] = getFullname();
-			LLNotificationsUtil::add("AvatarRezCloudNotification",args);
-		}
-		mRuthDebugTimer.reset();
-	}
-	
-	const F32 LOADING_TIMEOUT__SECONDS = 120.f;
-	if (mRuthTimer.getElapsedTimeF32() > LOADING_TIMEOUT__SECONDS)
-	{
-		llinfos << "Ruth Timer timeout: Missing texture data for '" << getFullname() << "' "
-				<< "( Params loaded : " << !visualParamWeightsAreDefault() << " ) "
-				<< "( Lower : " << isTextureDefined(TEX_LOWER_BAKED) << " ) "
-				<< "( Upper : " << isTextureDefined(TEX_UPPER_BAKED) << " ) "
-				<< "( Head : " << isTextureDefined(TEX_HEAD_BAKED) << " )."
-				<< llendl;
-		
-		LLAvatarPropertiesProcessor::getInstance()->sendAvatarTexturesRequest(getID());
-		mRuthTimer.reset();
-	}
-}
-
-BOOL LLVOAvatar::processFullyLoadedChange(bool loading)
-{
-	// we wait a little bit before giving the all clear,
-	// to let textures settle down
-	const F32 PAUSE = 1.f;
-	if (loading)
-		mFullyLoadedTimer.reset();
-	
-	mFullyLoaded = (mFullyLoadedTimer.getElapsedTimeF32() > PAUSE);
-
-	if (gSavedSettings.getBOOL("DebugAvatarRezTime"))
-	{
-		if (!mPreviousFullyLoaded && !loading && mFullyLoaded)
-		{
-			llinfos << "REZTIME: [ " << (U32)mDebugExistenceTimer.getElapsedTimeF32() << "sec ] Avatar '" << getFullname() << "' resolved in " << (U32)mRuthDebugTimer.getElapsedTimeF32() << " seconds." << llendl;
-			LLSD args;
-			args["EXISTENCE"] = llformat("%d",(U32)mDebugExistenceTimer.getElapsedTimeF32());
-			args["TIME"] = llformat("%d",(U32)mRuthDebugTimer.getElapsedTimeF32());
-			args["NAME"] = getFullname();
-			LLNotificationsUtil::add("AvatarRezNotification",args);
-		}
-	}
-
-	// did our loading state "change" from last call?
-	const S32 UPDATE_RATE = 30;
-	BOOL changed =
-		((mFullyLoaded != mPreviousFullyLoaded) ||         // if the value is different from the previous call
-		 (!mFullyLoadedInitialized) ||                     // if we've never been called before
-		 (mFullyLoadedFrameCounter % UPDATE_RATE == 0));   // every now and then issue a change
-
-	mPreviousFullyLoaded = mFullyLoaded;
-	mFullyLoadedInitialized = TRUE;
-	mFullyLoadedFrameCounter++;
-	
-	return changed;
-}
-
-BOOL LLVOAvatar::isFullyLoaded() const
-{
-	if (gSavedSettings.getBOOL("RenderUnloadedAvatar"))
-		return TRUE;
-	else
-		return mFullyLoaded;
-}
-
-
-//-----------------------------------------------------------------------------
-// findMotion()
-//-----------------------------------------------------------------------------
-LLMotion* LLVOAvatar::findMotion(const LLUUID& id) const
-{
-	return mMotionController.findMotion(id);
-}
-
-//-----------------------------------------------------------------------------
-// updateMeshTextures()
-// Uses the current TE values to set the meshes' and layersets' textures.
-//-----------------------------------------------------------------------------
-void LLVOAvatar::updateMeshTextures()
-{
-    // llinfos << "updateMeshTextures" << llendl;
-	if (gNoRender) return;
-
-	// if user has never specified a texture, assign the default
-	for (U32 i=0; i < getNumTEs(); i++)
-	{
-		const LLViewerTexture* te_image = getImage(i, 0);
-		if(!te_image || te_image->getID().isNull() || (te_image->getID() == IMG_DEFAULT))
-		{
-			setImage(i, LLViewerTextureManager::getFetchedTexture(i == TEX_HAIR ? IMG_DEFAULT : IMG_DEFAULT_AVATAR), 0); // IMG_DEFAULT_AVATAR = a special texture that's never rendered.
-		}
-	}
-
-	const BOOL self_customizing = isSelf() && gAgentCamera.cameraCustomizeAvatar(); // During face edit mode, we don't use baked textures
-	const BOOL other_culled = !isSelf() && mCulled;
-	LLLoadedCallbackEntry::source_callback_list_t* src_callback_list = NULL ;
-	BOOL paused = FALSE;
-	if(!isSelf())
-	{
-		src_callback_list = &mCallbackTextureList ;
-		paused = mLoadedCallbacksPaused ;
-	}
-
-	std::vector<BOOL> is_layer_baked;
-	is_layer_baked.resize(mBakedTextureDatas.size(), false);
-
-	std::vector<BOOL> use_lkg_baked_layer; // lkg = "last known good"
-	use_lkg_baked_layer.resize(mBakedTextureDatas.size(), false);
-
-	for (U32 i=0; i < mBakedTextureDatas.size(); i++)
-	{
-		is_layer_baked[i] = isTextureDefined(mBakedTextureDatas[i].mTextureIndex);
-
-		if (!other_culled)
-		{
-			// When an avatar is changing clothes and not in Appearance mode,
-			// use the last-known good baked texture until it finish the first
-			// render of the new layerset.
-
-			const BOOL layerset_invalid = mBakedTextureDatas[i].mTexLayerSet 
-										  && ( !mBakedTextureDatas[i].mTexLayerSet->getComposite()->isInitialized()
-										  || !mBakedTextureDatas[i].mTexLayerSet->isLocalTextureDataAvailable() );
-
-			use_lkg_baked_layer[i] = (!is_layer_baked[i] 
-									  && (mBakedTextureDatas[i].mLastTextureIndex != IMG_DEFAULT_AVATAR) 
-									  && layerset_invalid);
-			if (use_lkg_baked_layer[i])
-			{
-				mBakedTextureDatas[i].mTexLayerSet->setUpdatesEnabled(TRUE);
-			}
-		}
-		else
-		{
-			use_lkg_baked_layer[i] = (!is_layer_baked[i] 
-									  && mBakedTextureDatas[i].mLastTextureIndex != IMG_DEFAULT_AVATAR);
-			if (mBakedTextureDatas[i].mTexLayerSet)
-			{
-				mBakedTextureDatas[i].mTexLayerSet->destroyComposite();
-			}
-		}
-
-	}
-
-	// Turn on alpha masking correctly for yourself and other avatars on 1.23+
-	mSupportsAlphaLayers = isSelf() || is_layer_baked[BAKED_HAIR];
-
-	// Baked textures should be requested from the sim this avatar is on. JC
-	const LLHost target_host = getObjectHost();
-	if (!target_host.isOk())
-	{
-		llwarns << "updateMeshTextures: invalid host for object: " << getID() << llendl;
-	}
-	
-	for (U32 i=0; i < mBakedTextureDatas.size(); i++)
-	{
-		if (use_lkg_baked_layer[i] && !self_customizing )
-		{
-			LLViewerFetchedTexture* baked_img = LLViewerTextureManager::getFetchedTextureFromHost( mBakedTextureDatas[i].mLastTextureIndex, target_host );
-			mBakedTextureDatas[i].mIsUsed = TRUE;
-			for (U32 k=0; k < mBakedTextureDatas[i].mMeshes.size(); k++)
-			{
-				mBakedTextureDatas[i].mMeshes[k]->setTexture( baked_img );
-			}
-		}
-		else if (!self_customizing && is_layer_baked[i])
-		{
-			LLViewerFetchedTexture* baked_img = LLViewerTextureManager::staticCastToFetchedTexture(getImage( mBakedTextureDatas[i].mTextureIndex, 0 ), TRUE) ;
-			if( baked_img->getID() == mBakedTextureDatas[i].mLastTextureIndex )
-			{
-				// Even though the file may not be finished loading, we'll consider it loaded and use it (rather than doing compositing).
-				useBakedTexture( baked_img->getID() );
-			}
-			else
-			{
-				mBakedTextureDatas[i].mIsLoaded = FALSE;
-				if ( (baked_img->getID() != IMG_INVISIBLE) && ((i == BAKED_HEAD) || (i == BAKED_UPPER) || (i == BAKED_LOWER)) )
-				{			
-					baked_img->setLoadedCallback(onBakedTextureMasksLoaded, MORPH_MASK_REQUESTED_DISCARD, TRUE, TRUE, new LLTextureMaskData( mID ), 
-						src_callback_list, paused);	
-				}
-				baked_img->setLoadedCallback(onBakedTextureLoaded, SWITCH_TO_BAKED_DISCARD, FALSE, FALSE, new LLUUID( mID ), 
-					src_callback_list, paused );
-			}
-		}
-		else if (mBakedTextureDatas[i].mTexLayerSet 
-				 && !other_culled) 
-		{
-			mBakedTextureDatas[i].mTexLayerSet->createComposite();
-			mBakedTextureDatas[i].mTexLayerSet->setUpdatesEnabled( TRUE );
-			mBakedTextureDatas[i].mIsUsed = FALSE;
-			for (U32 k=0; k < mBakedTextureDatas[i].mMeshes.size(); k++)
-			{
-				mBakedTextureDatas[i].mMeshes[k]->setLayerSet( mBakedTextureDatas[i].mTexLayerSet );
-			}
-		}
-	}
-
-	// set texture and color of hair manually if we are not using a baked image.
-	// This can happen while loading hair for yourself, or for clients that did not
-	// bake a hair texture. Still needed for yourself after 1.22 is depricated.
-	if (!is_layer_baked[BAKED_HAIR] || self_customizing)
-	{
-		const LLColor4 color = mTexHairColor ? mTexHairColor->getColor() : LLColor4(1,1,1,1);
-		LLViewerTexture* hair_img = getImage( TEX_HAIR, 0 );
-		for (U32 i = 0; i < mBakedTextureDatas[BAKED_HAIR].mMeshes.size(); i++)
-		{
-			mBakedTextureDatas[BAKED_HAIR].mMeshes[i]->setColor( color.mV[VX], color.mV[VY], color.mV[VZ], color.mV[VW] );
-			mBakedTextureDatas[BAKED_HAIR].mMeshes[i]->setTexture( hair_img );
-		}
-	} 
-	
-	
-	for (LLVOAvatarDictionary::BakedTextures::const_iterator baked_iter = LLVOAvatarDictionary::getInstance()->getBakedTextures().begin();
-		 baked_iter != LLVOAvatarDictionary::getInstance()->getBakedTextures().end();
-		 ++baked_iter)
-	{
-		const EBakedTextureIndex baked_index = baked_iter->first;
-		const LLVOAvatarDictionary::BakedEntry *baked_dict = baked_iter->second;
-		
-		for (texture_vec_t::const_iterator local_tex_iter = baked_dict->mLocalTextures.begin();
-			 local_tex_iter != baked_dict->mLocalTextures.end();
-			 ++local_tex_iter)
-		{
-			const ETextureIndex texture_index = *local_tex_iter;
-			const BOOL is_baked_ready = (is_layer_baked[baked_index] && mBakedTextureDatas[baked_index].mIsLoaded) || other_culled;
-			if (isSelf())
-			{
-				setBakedReady(texture_index, is_baked_ready);
-			}
-		}
-	}
-	removeMissingBakedTextures();
-}
-
-// virtual
-//-----------------------------------------------------------------------------
-// setLocalTexture()
-//-----------------------------------------------------------------------------
-void LLVOAvatar::setLocalTexture( ETextureIndex type, LLViewerTexture* in_tex, BOOL baked_version_ready, U32 index )
-{
-	// invalid for anyone but self
-	llassert(0);
-}
-
-//virtual 
-void LLVOAvatar::setBakedReady(LLVOAvatarDefines::ETextureIndex type, BOOL baked_version_exists, U32 index)
-{
-	// invalid for anyone but self
-	llassert(0);
-}
-
-void LLVOAvatar::addChat(const LLChat& chat)
-{
-	std::deque<LLChat>::iterator chat_iter;
-
-	mChats.push_back(chat);
-
-	S32 chat_length = 0;
-	for( chat_iter = mChats.begin(); chat_iter != mChats.end(); ++chat_iter)
-	{
-		chat_length += chat_iter->mText.size();
-	}
-
-	// remove any excess chat
-	chat_iter = mChats.begin();
-	while ((chat_length > MAX_BUBBLE_CHAT_LENGTH || mChats.size() > MAX_BUBBLE_CHAT_UTTERANCES) && chat_iter != mChats.end())
-	{
-		chat_length -= chat_iter->mText.size();
-		mChats.pop_front();
-		chat_iter = mChats.begin();
-	}
-
-	mChatTimer.reset();
-}
-
-void LLVOAvatar::clearChat()
-{
-	mChats.clear();
-}
-
-// adds a morph mask to the appropriate baked texture structure
-void LLVOAvatar::addMaskedMorph(EBakedTextureIndex index, LLPolyMorphTarget* morph_target, BOOL invert, std::string layer)
-{
-	if (index < BAKED_NUM_INDICES)
-	{
-		LLMaskedMorph *morph = new LLMaskedMorph(morph_target, invert, layer);
-		mBakedTextureDatas[index].mMaskedMorphs.push_front(morph);
-	}
-}
-
-// returns TRUE if morph masks are present and not valid for a given baked texture, FALSE otherwise
-BOOL LLVOAvatar::morphMaskNeedsUpdate(LLVOAvatarDefines::EBakedTextureIndex index)
-{
-	if (index >= BAKED_NUM_INDICES)
-	{
-		return FALSE;
-	}
-
-	if (!mBakedTextureDatas[index].mMaskedMorphs.empty())
-	{
-		if (isSelf())
-		{
-			LLTexLayerSet *layer_set = mBakedTextureDatas[index].mTexLayerSet;
-			if (layer_set)
-			{
-				return !layer_set->isMorphValid();
-			}
-		}
-		else
-		{
-			return FALSE;
-		}
-	}
-
-	return FALSE;
-}
-
-void LLVOAvatar::applyMorphMask(U8* tex_data, S32 width, S32 height, S32 num_components, LLVOAvatarDefines::EBakedTextureIndex index)
-{
-	if (index >= BAKED_NUM_INDICES)
-	{
-		llwarns << "invalid baked texture index passed to applyMorphMask" << llendl;
-		return;
-	}
-
-	for (morph_list_t::const_iterator iter = mBakedTextureDatas[index].mMaskedMorphs.begin();
-		 iter != mBakedTextureDatas[index].mMaskedMorphs.end(); ++iter)
-	{
-		const LLMaskedMorph* maskedMorph = (*iter);
-		maskedMorph->mMorphTarget->applyMask(tex_data, width, height, num_components, maskedMorph->mInvert);
-	}
-}
-
-
-//-----------------------------------------------------------------------------
-// releaseComponentTextures()
-// release any component texture UUIDs for which we have a baked texture
-// ! BACKWARDS COMPATIBILITY !
-// This is only called for non-self avatars, it can be taken out once component
-// textures aren't communicated by non-self avatars.
-//-----------------------------------------------------------------------------
-void LLVOAvatar::releaseComponentTextures()
-{
-	// ! BACKWARDS COMPATIBILITY !
-	// Detect if the baked hair texture actually wasn't sent, and if so set to default
-	if (isTextureDefined(TEX_HAIR_BAKED) && getImage(TEX_HAIR_BAKED,0)->getID() == getImage(TEX_SKIRT_BAKED,0)->getID())
-	{
-		if (getImage(TEX_HAIR_BAKED,0)->getID() != IMG_INVISIBLE)
-		{
-			// Regression case of messaging system. Expected 21 textures, received 20. last texture is not valid so set to default
-			setTETexture(TEX_HAIR_BAKED, IMG_DEFAULT_AVATAR);
-		}
-	}
-
-	for (U8 baked_index = 0; baked_index < BAKED_NUM_INDICES; baked_index++)
-	{
-		const LLVOAvatarDictionary::BakedEntry * bakedDicEntry = LLVOAvatarDictionary::getInstance()->getBakedTexture((EBakedTextureIndex)baked_index);
-		// skip if this is a skirt and av is not wearing one, or if we don't have a baked texture UUID
-		if (!isTextureDefined(bakedDicEntry->mTextureIndex)
-			&& ( (baked_index != BAKED_SKIRT) || isWearingWearableType(LLWearableType::WT_SKIRT) ))
-		{
-			continue;
-		}
-
-		for (U8 texture = 0; texture < bakedDicEntry->mLocalTextures.size(); texture++)
-		{
-			const U8 te = (ETextureIndex)bakedDicEntry->mLocalTextures[texture];
-			setTETexture(te, IMG_DEFAULT_AVATAR);
-		}
-	}
-}
-
-//static
-BOOL LLVOAvatar::teToColorParams( ETextureIndex te, U32 *param_name )
-{
-	switch( te )
-	{
-		case TEX_UPPER_SHIRT:
-			param_name[0] = 803; //"shirt_red";
-			param_name[1] = 804; //"shirt_green";
-			param_name[2] = 805; //"shirt_blue";
-			break;
-
-		case TEX_LOWER_PANTS:
-			param_name[0] = 806; //"pants_red";
-			param_name[1] = 807; //"pants_green";
-			param_name[2] = 808; //"pants_blue";
-			break;
-
-		case TEX_LOWER_SHOES:
-			param_name[0] = 812; //"shoes_red";
-			param_name[1] = 813; //"shoes_green";
-			param_name[2] = 817; //"shoes_blue";
-			break;
-
-		case TEX_LOWER_SOCKS:
-			param_name[0] = 818; //"socks_red";
-			param_name[1] = 819; //"socks_green";
-			param_name[2] = 820; //"socks_blue";
-			break;
-
-		case TEX_UPPER_JACKET:
-		case TEX_LOWER_JACKET:
-			param_name[0] = 834; //"jacket_red";
-			param_name[1] = 835; //"jacket_green";
-			param_name[2] = 836; //"jacket_blue";
-			break;
-
-		case TEX_UPPER_GLOVES:
-			param_name[0] = 827; //"gloves_red";
-			param_name[1] = 829; //"gloves_green";
-			param_name[2] = 830; //"gloves_blue";
-			break;
-
-		case TEX_UPPER_UNDERSHIRT:
-			param_name[0] = 821; //"undershirt_red";
-			param_name[1] = 822; //"undershirt_green";
-			param_name[2] = 823; //"undershirt_blue";
-			break;
-	
-		case TEX_LOWER_UNDERPANTS:
-			param_name[0] = 824; //"underpants_red";
-			param_name[1] = 825; //"underpants_green";
-			param_name[2] = 826; //"underpants_blue";
-			break;
-
-		case TEX_SKIRT:
-			param_name[0] = 921; //"skirt_red";
-			param_name[1] = 922; //"skirt_green";
-			param_name[2] = 923; //"skirt_blue";
-			break;
-
-		case TEX_HEAD_TATTOO:
-		case TEX_LOWER_TATTOO:
-		case TEX_UPPER_TATTOO:
-			param_name[0] = 1071; //"tattoo_red";
-			param_name[1] = 1072; //"tattoo_green";
-			param_name[2] = 1073; //"tattoo_blue";
-			break;	
-
-		default:
-			llassert(0);
-			return FALSE;
-	}
-
-	return TRUE;
-}
-
-void LLVOAvatar::setClothesColor( ETextureIndex te, const LLColor4& new_color, BOOL upload_bake )
-{
-	U32 param_name[3];
-	if( teToColorParams( te, param_name ) )
-	{
-		setVisualParamWeight( param_name[0], new_color.mV[VX], upload_bake );
-		setVisualParamWeight( param_name[1], new_color.mV[VY], upload_bake );
-		setVisualParamWeight( param_name[2], new_color.mV[VZ], upload_bake );
-	}
-}
-
-LLColor4 LLVOAvatar::getClothesColor( ETextureIndex te )
-{
-	LLColor4 color;
-	U32 param_name[3];
-	if( teToColorParams( te, param_name ) )
-	{
-		color.mV[VX] = getVisualParamWeight( param_name[0] );
-		color.mV[VY] = getVisualParamWeight( param_name[1] );
-		color.mV[VZ] = getVisualParamWeight( param_name[2] );
-	}
-	return color;
-}
-
-// static
-LLColor4 LLVOAvatar::getDummyColor()
-{
-	return DUMMY_COLOR;
-}
-
-void LLVOAvatar::dumpAvatarTEs( const std::string& context ) const
-{	
-	llinfos << (isSelf() ? "Self: " : "Other: ") << context << llendl;
-	for (LLVOAvatarDictionary::Textures::const_iterator iter = LLVOAvatarDictionary::getInstance()->getTextures().begin();
-		 iter != LLVOAvatarDictionary::getInstance()->getTextures().end();
-		 ++iter)
-	{
-		const LLVOAvatarDictionary::TextureEntry *texture_dict = iter->second;
-		// TODO: MULTI-WEARABLE: handle multiple textures for self
-		const LLViewerTexture* te_image = getImage(iter->first,0);
-		if( !te_image )
-		{
-			llinfos << "       " << texture_dict->mName << ": null ptr" << llendl;
-		}
-		else if( te_image->getID().isNull() )
-		{
-			llinfos << "       " << texture_dict->mName << ": null UUID" << llendl;
-		}
-		else if( te_image->getID() == IMG_DEFAULT )
-		{
-			llinfos << "       " << texture_dict->mName << ": IMG_DEFAULT" << llendl;
-		}
-		else if( te_image->getID() == IMG_DEFAULT_AVATAR )
-		{
-			llinfos << "       " << texture_dict->mName << ": IMG_DEFAULT_AVATAR" << llendl;
-		}
-		else
-		{
-			llinfos << "       " << texture_dict->mName << ": " << te_image->getID() << llendl;
-		}
-	}
-}
-
-// Unlike most wearable functions, this works for both self and other.
-BOOL LLVOAvatar::isWearingWearableType(LLWearableType::EType type) const
-{
-	if (mIsDummy) return TRUE;
-
-	switch(type)
-	{
-		case LLWearableType::WT_SHAPE:
-		case LLWearableType::WT_SKIN:
-		case LLWearableType::WT_HAIR:
-		case LLWearableType::WT_EYES:
-			return TRUE;  // everyone has all bodyparts
-		default:
-			break; // Do nothing
-	}
-
-	/* switch(type)
-		case LLWearableType::WT_SHIRT:
-			indicator_te = TEX_UPPER_SHIRT; */
-	for (LLVOAvatarDictionary::Textures::const_iterator tex_iter = LLVOAvatarDictionary::getInstance()->getTextures().begin();
-		 tex_iter != LLVOAvatarDictionary::getInstance()->getTextures().end();
-		 ++tex_iter)
-	{
-		const LLVOAvatarDictionary::TextureEntry *texture_dict = tex_iter->second;
-		if (texture_dict->mWearableType == type)
-		{
-			// If you're checking another avatar's clothing, you don't have component textures.
-			// Thus, you must check to see if the corresponding baked texture is defined.
-			// NOTE: this is a poor substitute if you actually want to know about individual pieces of clothing
-			// this works for detecting a skirt (most important), but is ineffective at any piece of clothing that
-			// gets baked into a texture that always exists (upper or lower).
-			if (texture_dict->mIsUsedByBakedTexture)
-			{
-				const EBakedTextureIndex baked_index = texture_dict->mBakedTextureIndex;
-				return isTextureDefined(LLVOAvatarDictionary::getInstance()->getBakedTexture(baked_index)->mTextureIndex);
-			}
-			return FALSE;
-		}
-	}
-	return FALSE;
-}
-
-//-----------------------------------------------------------------------------
-// clampAttachmentPositions()
-//-----------------------------------------------------------------------------
-void LLVOAvatar::clampAttachmentPositions()
-{
-	if (isDead())
-	{
-		return;
-	}
-	for (attachment_map_t::iterator iter = mAttachmentPoints.begin(); 
-		 iter != mAttachmentPoints.end();
-		 ++iter)
-	{
-		LLViewerJointAttachment* attachment = iter->second;
-		if (attachment)
-		{
-			attachment->clampObjectPosition();
-		}
-	}
-}
-
-BOOL LLVOAvatar::hasHUDAttachment() const
-{
-	for (attachment_map_t::const_iterator iter = mAttachmentPoints.begin(); 
-		 iter != mAttachmentPoints.end();
-		 ++iter)
-	{
-		LLViewerJointAttachment* attachment = iter->second;
-		if (attachment->getIsHUDAttachment() && attachment->getNumObjects() > 0)
-		{
-			return TRUE;
-		}
-	}
-	return FALSE;
-}
-
-LLBBox LLVOAvatar::getHUDBBox() const
-{
-	LLBBox bbox;
-	for (attachment_map_t::const_iterator iter = mAttachmentPoints.begin(); 
-		 iter != mAttachmentPoints.end();
-		 ++iter)
-	{
-		LLViewerJointAttachment* attachment = iter->second;
-		if (attachment->getIsHUDAttachment())
-		{
-			for (LLViewerJointAttachment::attachedobjs_vec_t::iterator attachment_iter = attachment->mAttachedObjects.begin();
-				 attachment_iter != attachment->mAttachedObjects.end();
-				 ++attachment_iter)
-			{
-				const LLViewerObject* attached_object = (*attachment_iter);
-				if (attached_object == NULL)
-				{
-					llwarns << "HUD attached object is NULL!" << llendl;
-					continue;
-				}
-				// initialize bounding box to contain identity orientation and center point for attached object
-				bbox.addPointLocal(attached_object->getPosition());
-				// add rotated bounding box for attached object
-				bbox.addBBoxAgent(attached_object->getBoundingBoxAgent());
-				LLViewerObject::const_child_list_t& child_list = attached_object->getChildren();
-				for (LLViewerObject::child_list_t::const_iterator iter = child_list.begin();
-					 iter != child_list.end(); 
-					 ++iter)
-				{
-					const LLViewerObject* child_objectp = *iter;
-					bbox.addBBoxAgent(child_objectp->getBoundingBoxAgent());
-				}
-			}
-		}
-	}
-
-	return bbox;
-}
-
-void LLVOAvatar::rebuildHUD()
-{
-}
-
-//-----------------------------------------------------------------------------
-// onFirstTEMessageReceived()
-//-----------------------------------------------------------------------------
-void LLVOAvatar::onFirstTEMessageReceived()
-{
-	if( !mFirstTEMessageReceived )
-	{
-		mFirstTEMessageReceived = TRUE;
-
-		LLLoadedCallbackEntry::source_callback_list_t* src_callback_list = NULL ;
-		BOOL paused = FALSE ;
-		if(!isSelf())
-		{
-			src_callback_list = &mCallbackTextureList ;
-			paused = mLoadedCallbacksPaused ;
-		}
-
-		for (U32 i = 0; i < mBakedTextureDatas.size(); i++)
-		{
-			const BOOL layer_baked = isTextureDefined(mBakedTextureDatas[i].mTextureIndex);
-
-			// Use any baked textures that we have even if they haven't downloaded yet.
-			// (That is, don't do a transition from unbaked to baked.)
-			if (layer_baked)
-			{
-				LLViewerFetchedTexture* image = LLViewerTextureManager::staticCastToFetchedTexture(getImage( mBakedTextureDatas[i].mTextureIndex, 0 ), TRUE) ;
-				mBakedTextureDatas[i].mLastTextureIndex = image->getID();
-				// If we have more than one texture for the other baked layers, we'll want to call this for them too.
-				if ( (image->getID() != IMG_INVISIBLE) && ((i == BAKED_HEAD) || (i == BAKED_UPPER) || (i == BAKED_LOWER)) )
-				{
-					image->setLoadedCallback( onBakedTextureMasksLoaded, MORPH_MASK_REQUESTED_DISCARD, TRUE, TRUE, new LLTextureMaskData( mID ), 
-						src_callback_list, paused);
-				}
-				image->setLoadedCallback( onInitialBakedTextureLoaded, MAX_DISCARD_LEVEL, FALSE, FALSE, new LLUUID( mID ), 
-					src_callback_list, paused );
-			}
-		}
-
-		mMeshTexturesDirty = TRUE;
-		gPipeline.markGLRebuild(this);
-	}
-}
-
-//-----------------------------------------------------------------------------
-// bool visualParamWeightsAreDefault()
-//-----------------------------------------------------------------------------
-bool LLVOAvatar::visualParamWeightsAreDefault()
-{
-	bool rtn = true;
-
-	bool is_wearing_skirt = isWearingWearableType(LLWearableType::WT_SKIRT);
-	for (LLVisualParam *param = getFirstVisualParam(); 
-	     param;
-	     param = getNextVisualParam())
-	{
-		if (param->isTweakable())
-		{
-			LLViewerVisualParam* vparam = dynamic_cast<LLViewerVisualParam*>(param);
-			llassert(vparam);
-			bool is_skirt_param = vparam &&
-				LLWearableType::WT_SKIRT == vparam->getWearableType();
-			if (param->getWeight() != param->getDefaultWeight() &&
-			    // we have to not care whether skirt weights are default, if we're not actually wearing a skirt
-			    (is_wearing_skirt || !is_skirt_param))
-			{
-				//llinfos << "param '" << param->getName() << "'=" << param->getWeight() << " which differs from default=" << param->getDefaultWeight() << llendl;
-				rtn = false;
-				break;
-			}
-		}
-	}
-
-	//llinfos << "params are default ? " << int(rtn) << llendl;
-
-	return rtn;
-}
-
-
-//-----------------------------------------------------------------------------
-// processAvatarAppearance()
-//-----------------------------------------------------------------------------
-void LLVOAvatar::processAvatarAppearance( LLMessageSystem* mesgsys )
-{
-	if (gSavedSettings.getBOOL("BlockAvatarAppearanceMessages"))
-	{
-		llwarns << "Blocking AvatarAppearance message" << llendl;
-		return;
-	}
-	
-	LLMemType mt(LLMemType::MTYPE_AVATAR);
-
-//	llinfos << "processAvatarAppearance start " << mID << llendl;
-	BOOL is_first_appearance_message = !mFirstAppearanceMessageReceived;
-
-	mFirstAppearanceMessageReceived = TRUE;
-
-	if( isSelf() )
-	{
-		llwarns << "Received AvatarAppearance for self" << llendl;
-		if( mFirstTEMessageReceived )
-		{
-//			llinfos << "processAvatarAppearance end  " << mID << llendl;
-			return;
-		}
-	}
-
-	if (gNoRender)
-	{
-		return;
-	}
-
-	ESex old_sex = getSex();
-
-//	llinfos << "LLVOAvatar::processAvatarAppearance()" << llendl;
-//	dumpAvatarTEs( "PRE  processAvatarAppearance()" );
-	unpackTEMessage(mesgsys, _PREHASH_ObjectData);
-//	dumpAvatarTEs( "POST processAvatarAppearance()" );
-
-	// prevent the overwriting of valid baked textures with invalid baked textures
-	for (U8 baked_index = 0; baked_index < mBakedTextureDatas.size(); baked_index++)
-	{
-		if (!isTextureDefined(mBakedTextureDatas[baked_index].mTextureIndex) 
-			&& mBakedTextureDatas[baked_index].mLastTextureIndex != IMG_DEFAULT
-			&& baked_index != BAKED_SKIRT)
-		{
-			setTEImage(mBakedTextureDatas[baked_index].mTextureIndex, 
-				LLViewerTextureManager::getFetchedTexture(mBakedTextureDatas[baked_index].mLastTextureIndex, TRUE, LLViewerTexture::BOOST_NONE, LLViewerTexture::LOD_TEXTURE));
-		}
-	}
-
-
-	if( !is_first_appearance_message )
-	{
-		onFirstTEMessageReceived();
-	}
-
-	setCompositeUpdatesEnabled( FALSE );
-	mMeshTexturesDirty = TRUE;
-	gPipeline.markGLRebuild(this);
-
-	// ! BACKWARDS COMPATIBILITY !
-	// Non-self avatars will no longer have component textures
-	if (!isSelf())
-	{
-		releaseComponentTextures();
-	}
-	
-	// parse visual params
-	S32 num_blocks = mesgsys->getNumberOfBlocksFast(_PREHASH_VisualParam);
-	bool drop_visual_params_debug = gSavedSettings.getBOOL("BlockSomeAvatarAppearanceVisualParams") && (ll_rand(2) == 0); // pretend that ~12% of AvatarAppearance messages arrived without a VisualParam block, for testing
-	if( num_blocks > 1 && !drop_visual_params_debug)
-	{
-		BOOL params_changed = FALSE;
-		BOOL interp_params = FALSE;
-		
-		LLVisualParam* param = getFirstVisualParam();
-		llassert(param); // if this ever fires, we should do the same as when num_blocks<=1
-		if (!param)
-		{
-			llwarns << "No visual params!" << llendl;
-		}
-		else
-		{
-			for( S32 i = 0; i < num_blocks; i++ )
-			{
-				while( param && (param->getGroup() != VISUAL_PARAM_GROUP_TWEAKABLE) ) // should not be any of group VISUAL_PARAM_GROUP_TWEAKABLE_NO_TRANSMIT
-				{
-					param = getNextVisualParam();
-				}
-						
-				if( !param )
-				{
-					// more visual params supplied than expected - just process what we know about
-					break;
-				}
-
-				U8 value;
-				mesgsys->getU8Fast(_PREHASH_VisualParam, _PREHASH_ParamValue, value, i);
-				F32 newWeight = U8_to_F32(value, param->getMinWeight(), param->getMaxWeight());
-
-				if (is_first_appearance_message || (param->getWeight() != newWeight))
-				{
-					//llinfos << "Received update for param " << param->getDisplayName() << " at value " << newWeight << llendl;
-					params_changed = TRUE;
-					if(is_first_appearance_message)
-					{
-						param->setWeight(newWeight, FALSE);
-					}
-					else
-					{
-						interp_params = TRUE;
-						param->setAnimationTarget(newWeight, FALSE);
-					}
-				}
-				param = getNextVisualParam();
-			}
-		}
-
-		const S32 expected_tweakable_count = getVisualParamCountInGroup(VISUAL_PARAM_GROUP_TWEAKABLE); // don't worry about VISUAL_PARAM_GROUP_TWEAKABLE_NO_TRANSMIT
-		if (num_blocks != expected_tweakable_count)
-		{
-			llinfos << "Number of params in AvatarAppearance msg (" << num_blocks << ") does not match number of tweakable params in avatar xml file (" << expected_tweakable_count << ").  Processing what we can.  object: " << getID() << llendl;
-		}
-
-		if (params_changed)
-		{
-			if (interp_params)
-			{
-				startAppearanceAnimation();
-			}
-			updateVisualParams();
-
-			ESex new_sex = getSex();
-			if( old_sex != new_sex )
-			{
-				updateSexDependentLayerSets( FALSE );
-			}	
-		}
-
-		llassert( getSex() == ((getVisualParamWeight( "male" ) > 0.5f) ? SEX_MALE : SEX_FEMALE) );
-	}
-	else
-	{
-		// AvatarAppearance message arrived without visual params
-		if (drop_visual_params_debug)
-		{
-			llinfos << "Debug-faked lack of parameters on AvatarAppearance for object: "  << getID() << llendl;
-		}
-		else
-		{
-			llinfos << "AvatarAppearance msg received without any parameters, object: " << getID() << llendl;
-		}
-
-		const F32 LOADING_TIMEOUT_SECONDS = 60.f;
-		// this isn't really a problem if we already have a non-default shape
-		if (visualParamWeightsAreDefault() && mRuthTimer.getElapsedTimeF32() > LOADING_TIMEOUT_SECONDS)
-		{
-			// re-request appearance, hoping that it comes back with a shape next time
-			llinfos << "Re-requesting AvatarAppearance for object: "  << getID() << llendl;
-			LLAvatarPropertiesProcessor::getInstance()->sendAvatarTexturesRequest(getID());
-			mRuthTimer.reset();
-	}
-	else
-	{
-			llinfos << "That's okay, we already have a non-default shape for object: "  << getID() << llendl;
-			// we don't really care.
-		}
-	}
-
-	setCompositeUpdatesEnabled( TRUE );
-
-	// If all of the avatars are completely baked, release the global image caches to conserve memory.
-	LLVOAvatar::cullAvatarsByPixelArea();
-
-//	llinfos << "processAvatarAppearance end " << mID << llendl;
-}
-
-// static
-void LLVOAvatar::getAnimLabels( LLDynamicArray<std::string>* labels )
-{
-	S32 i;
-	for( i = 0; i < gUserAnimStatesCount; i++ )
-	{
-		labels->put( LLAnimStateLabels::getStateLabel( gUserAnimStates[i].mName ) );
-	}
-
-	// Special case to trigger away (AFK) state
-	labels->put( "Away From Keyboard" );
-}
-
-// static 
-void LLVOAvatar::getAnimNames( LLDynamicArray<std::string>* names )
-{
-	S32 i;
-
-	for( i = 0; i < gUserAnimStatesCount; i++ )
-	{
-		names->put( std::string(gUserAnimStates[i].mName) );
-	}
-
-	// Special case to trigger away (AFK) state
-	names->put( "enter_away_from_keyboard_state" );
-}
-
-void LLVOAvatar::onBakedTextureMasksLoaded( BOOL success, LLViewerFetchedTexture *src_vi, LLImageRaw* src, LLImageRaw* aux_src, S32 discard_level, BOOL final, void* userdata )
-{
-	if (!userdata) return;
-
-	//llinfos << "onBakedTextureMasksLoaded: " << src_vi->getID() << llendl;
-	const LLMemType mt(LLMemType::MTYPE_AVATAR);
-	const LLUUID id = src_vi->getID();
- 
-	LLTextureMaskData* maskData = (LLTextureMaskData*) userdata;
-	LLVOAvatar* self = (LLVOAvatar*) gObjectList.findObject( maskData->mAvatarID );
-
-	// if discard level is 2 less than last discard level we processed, or we hit 0,
-	// then generate morph masks
-	if(self && success && (discard_level < maskData->mLastDiscardLevel - 2 || discard_level == 0))
-	{
-		if(aux_src && aux_src->getComponents() == 1)
-		{
-			if (!aux_src->getData())
-			{
-				llerrs << "No auxiliary source data for onBakedTextureMasksLoaded" << llendl;
-				return;
-			}
-
-			U32 gl_name;
-			LLImageGL::generateTextures(1, &gl_name );
-			stop_glerror();
-
-			gGL.getTexUnit(0)->bindManual(LLTexUnit::TT_TEXTURE, gl_name);
-			stop_glerror();
-
-			LLImageGL::setManualImage(
-				GL_TEXTURE_2D, 0, GL_ALPHA8, 
-				aux_src->getWidth(), aux_src->getHeight(),
-				GL_ALPHA, GL_UNSIGNED_BYTE, aux_src->getData());
-			stop_glerror();
-
-			gGL.getTexUnit(0)->setTextureFilteringOption(LLTexUnit::TFO_BILINEAR);
-
-			/* if( id == head_baked->getID() )
-			     if (self->mBakedTextureDatas[BAKED_HEAD].mTexLayerSet)
-				     //llinfos << "onBakedTextureMasksLoaded for head " << id << " discard = " << discard_level << llendl;
-					 self->mBakedTextureDatas[BAKED_HEAD].mTexLayerSet->applyMorphMask(aux_src->getData(), aux_src->getWidth(), aux_src->getHeight(), 1);
-					 maskData->mLastDiscardLevel = discard_level; */
-			BOOL found_texture_id = false;
-			for (LLVOAvatarDictionary::Textures::const_iterator iter = LLVOAvatarDictionary::getInstance()->getTextures().begin();
-				 iter != LLVOAvatarDictionary::getInstance()->getTextures().end();
-				 ++iter)
-			{
-
-				const LLVOAvatarDictionary::TextureEntry *texture_dict = iter->second;
-				if (texture_dict->mIsUsedByBakedTexture)
-				{
-					const ETextureIndex texture_index = iter->first;
-					const LLViewerTexture *baked_img = self->getImage(texture_index, 0);
-					if (baked_img && id == baked_img->getID())
-					{
-						const EBakedTextureIndex baked_index = texture_dict->mBakedTextureIndex;
-						self->applyMorphMask(aux_src->getData(), aux_src->getWidth(), aux_src->getHeight(), 1, baked_index);
-						maskData->mLastDiscardLevel = discard_level;
-						if (self->mBakedTextureDatas[baked_index].mMaskTexName)
-						{
-							LLImageGL::deleteTextures(1, &(self->mBakedTextureDatas[baked_index].mMaskTexName));
-						}
-						self->mBakedTextureDatas[baked_index].mMaskTexName = gl_name;
-						found_texture_id = true;
-						break;
-					}
-				}
-			}
-			if (!found_texture_id)
-			{
-				llinfos << "onBakedTextureMasksLoaded(): unexpected image id: " << id << llendl;
-			}
-			self->dirtyMesh();
-		}
-		else
-		{
-            // this can happen when someone uses an old baked texture possibly provided by 
-            // viewer-side baked texture caching
-			llwarns << "Masks loaded callback but NO aux source!" << llendl;
-		}
-	}
-
-	if (final || !success)
-	{
-		delete maskData;
-	}
-}
-
-// static
-void LLVOAvatar::onInitialBakedTextureLoaded( BOOL success, LLViewerFetchedTexture *src_vi, LLImageRaw* src, LLImageRaw* aux_src, S32 discard_level, BOOL final, void* userdata )
-{
-	LLUUID *avatar_idp = (LLUUID *)userdata;
-	LLVOAvatar *selfp = (LLVOAvatar *)gObjectList.findObject(*avatar_idp);
-
-	if (!success && selfp)
-	{
-		selfp->removeMissingBakedTextures();
-	}
-	if (final || !success )
-	{
-		delete avatar_idp;
-	}
-}
-
-void LLVOAvatar::onBakedTextureLoaded(BOOL success, LLViewerFetchedTexture *src_vi, LLImageRaw* src, LLImageRaw* aux_src, S32 discard_level, BOOL final, void* userdata)
-{
-	//llinfos << "onBakedTextureLoaded: " << src_vi->getID() << llendl;
-
-	LLUUID id = src_vi->getID();
-	LLUUID *avatar_idp = (LLUUID *)userdata;
-	LLVOAvatar *selfp = (LLVOAvatar *)gObjectList.findObject(*avatar_idp);
-
-	if (selfp && !success)
-	{
-		selfp->removeMissingBakedTextures();
-	}
-
-	if( final || !success )
-	{
-		delete avatar_idp;
-	}
-
-	if( selfp && success && final )
-	{
-		selfp->useBakedTexture( id );
-	}
-}
-
-
-// Called when baked texture is loaded and also when we start up with a baked texture
-void LLVOAvatar::useBakedTexture( const LLUUID& id )
-{
-	/* if(id == head_baked->getID())
-		 mHeadBakedLoaded = TRUE;
-		 mLastHeadBakedID = id;
-		 mHeadMesh0.setTexture( head_baked );
-		 mHeadMesh1.setTexture( head_baked ); */
-	for (U32 i = 0; i < mBakedTextureDatas.size(); i++)
-	{
-		LLViewerTexture* image_baked = getImage( mBakedTextureDatas[i].mTextureIndex, 0 );
-		if (id == image_baked->getID())
-		{
-			mBakedTextureDatas[i].mIsLoaded = true;
-			mBakedTextureDatas[i].mLastTextureIndex = id;
-			mBakedTextureDatas[i].mIsUsed = true;
-			for (U32 k = 0; k < mBakedTextureDatas[i].mMeshes.size(); k++)
-			{
-				mBakedTextureDatas[i].mMeshes[k]->setTexture( image_baked );
-			}
-			if (mBakedTextureDatas[i].mTexLayerSet)
-			{
-				//mBakedTextureDatas[i].mTexLayerSet->destroyComposite();
-			}
-			const LLVOAvatarDictionary::BakedEntry *baked_dict = LLVOAvatarDictionary::getInstance()->getBakedTexture((EBakedTextureIndex)i);
-			for (texture_vec_t::const_iterator local_tex_iter = baked_dict->mLocalTextures.begin();
-				 local_tex_iter != baked_dict->mLocalTextures.end();
-				 ++local_tex_iter)
-			{
-				if (isSelf()) setBakedReady(*local_tex_iter, TRUE);
-			}
-
-			// ! BACKWARDS COMPATIBILITY !
-			// Workaround for viewing avatars from old viewers that haven't baked hair textures.
-			// This is paired with similar code in updateMeshTextures that sets hair mesh color.
-			if (i == BAKED_HAIR)
-			{
-				for (U32 i = 0; i < mBakedTextureDatas[BAKED_HAIR].mMeshes.size(); i++)
-				{
-					mBakedTextureDatas[BAKED_HAIR].mMeshes[i]->setColor( 1.f, 1.f, 1.f, 1.f );
-				}
-			}
-		}
-	}
-
-	dirtyMesh();
-}
-
-// static
-void LLVOAvatar::dumpArchetypeXML( void* )
-{
-	LLAPRFile outfile;
-	outfile.open(gDirUtilp->getExpandedFilename(LL_PATH_CHARACTER,"new archetype.xml"), LL_APR_WB );
-	apr_file_t* file = outfile.getFileHandle() ;
-	if (!file)
-	{
-		return;
-	}
-
-	apr_file_printf( file, "<?xml version=\"1.0\" encoding=\"US-ASCII\" standalone=\"yes\"?>\n" );
-	apr_file_printf( file, "<linden_genepool version=\"1.0\">\n" );
-	apr_file_printf( file, "\n\t<archetype name=\"???\">\n" );
-
-	// only body parts, not clothing.
-	for (S32 type = LLWearableType::WT_SHAPE; type <= LLWearableType::WT_EYES; type++)
-	{
-		const std::string& wearable_name = LLWearableType::getTypeName((LLWearableType::EType)type);
-		apr_file_printf( file, "\n\t\t<!-- wearable: %s -->\n", wearable_name.c_str() );
-
-		for (LLVisualParam* param = gAgentAvatarp->getFirstVisualParam(); param; param = gAgentAvatarp->getNextVisualParam())
-		{
-			LLViewerVisualParam* viewer_param = (LLViewerVisualParam*)param;
-			if( (viewer_param->getWearableType() == type) && 
-				(viewer_param->isTweakable() ) )
-			{
-				apr_file_printf(file, "\t\t<param id=\"%d\" name=\"%s\" value=\"%.3f\"/>\n",
-								viewer_param->getID(), viewer_param->getName().c_str(), viewer_param->getWeight());
-			}
-		}
-
-		for (U8 te = 0; te < TEX_NUM_INDICES; te++)
-		{
-			if (LLVOAvatarDictionary::getTEWearableType((ETextureIndex)te) == type)
-			{
-				// MULTIPLE_WEARABLES: extend to multiple wearables?
-				LLViewerTexture* te_image = ((LLVOAvatar *)(gAgentAvatarp))->getImage((ETextureIndex)te, 0);
-				if( te_image )
-				{
-					std::string uuid_str;
-					te_image->getID().toString( uuid_str );
-					apr_file_printf( file, "\t\t<texture te=\"%i\" uuid=\"%s\"/>\n", te, uuid_str.c_str());
-				}
-			}
-		}
-	}
-	apr_file_printf( file, "\t</archetype>\n" );
-	apr_file_printf( file, "\n</linden_genepool>\n" );
-}
-
-
-void LLVOAvatar::setVisibilityRank(U32 rank)
-{
-	if (mDrawable.isNull() || mDrawable->isDead())
-	{
-		// do nothing
-		return;
-	}
-	mVisibilityRank = rank;
-}
-
-// Assumes LLVOAvatar::sInstances has already been sorted.
-S32 LLVOAvatar::getUnbakedPixelAreaRank()
-{
-	S32 rank = 1;
-	for (std::vector<LLCharacter*>::iterator iter = LLCharacter::sInstances.begin();
-		 iter != LLCharacter::sInstances.end(); ++iter)
-	{
-		LLVOAvatar* inst = (LLVOAvatar*) *iter;
-		if (inst == this)
-		{
-			return rank;
-		}
-		else if (!inst->isDead() && !inst->isFullyBaked())
-		{
-			rank++;
-		}
-	}
-
-	llassert(0);
-	return 0;
-}
-
-struct CompareScreenAreaGreater
-{
-	BOOL operator()(const LLCharacter* const& lhs, const LLCharacter* const& rhs)
-	{
-		return lhs->getPixelArea() > rhs->getPixelArea();
-	}
-};
-
-// static
-void LLVOAvatar::cullAvatarsByPixelArea()
-{
-	std::sort(LLCharacter::sInstances.begin(), LLCharacter::sInstances.end(), CompareScreenAreaGreater());
-	
-	// Update the avatars that have changed status
-	U32 rank = 2; //1 is reserved for self. 
-	for (std::vector<LLCharacter*>::iterator iter = LLCharacter::sInstances.begin();
-		 iter != LLCharacter::sInstances.end(); ++iter)
-	{
-		LLVOAvatar* inst = (LLVOAvatar*) *iter;
-		BOOL culled;
-		if (inst->isSelf() || inst->isFullyBaked())
-		{
-			culled = FALSE;
-		}
-		else 
-		{
-			culled = TRUE;
-		}
-
-		if (inst->mCulled != culled)
-		{
-			inst->mCulled = culled;
-			lldebugs << "avatar " << inst->getID() << (culled ? " start culled" : " start not culled" ) << llendl;
-			inst->updateMeshTextures();
-		}
-
-		if (inst->isSelf())
-		{
-			inst->setVisibilityRank(1);
-		}
-		else if (inst->mDrawable.notNull() && inst->mDrawable->isVisible())
-		{
-			inst->setVisibilityRank(rank++);
-		}
-	}
-
-	S32 grey_avatars = 0;
-	if (LLVOAvatar::areAllNearbyInstancesBaked(grey_avatars))
-	{
-		LLVOAvatar::deleteCachedImages(false);
-	}
-	else
-	{
-		if (gFrameTimeSeconds != sUnbakedUpdateTime) // only update once per frame
-		{
-			sUnbakedUpdateTime = gFrameTimeSeconds;
-			sUnbakedTime += gFrameIntervalSeconds;
-		}
-		if (grey_avatars > 0)
-		{
-			if (gFrameTimeSeconds != sGreyUpdateTime) // only update once per frame
-			{
-				sGreyUpdateTime = gFrameTimeSeconds;
-				sGreyTime += gFrameIntervalSeconds;
-			}
-		}
-	}
-}
-
-void LLVOAvatar::startAppearanceAnimation()
-{
-	if(!mAppearanceAnimating)
-	{
-		mAppearanceAnimating = TRUE;
-		mAppearanceMorphTimer.reset();
-		mLastAppearanceBlendTime = 0.f;
-	}
-}
-
-// virtual
-void LLVOAvatar::removeMissingBakedTextures()
-{	
-}
-
-//-----------------------------------------------------------------------------
-// LLVOAvatarXmlInfo
-//-----------------------------------------------------------------------------
-
-LLVOAvatar::LLVOAvatarXmlInfo::LLVOAvatarXmlInfo()
-	: mTexSkinColorInfo(0), mTexHairColorInfo(0), mTexEyeColorInfo(0)
-{
-}
-
-LLVOAvatar::LLVOAvatarXmlInfo::~LLVOAvatarXmlInfo()
-{
-	std::for_each(mMeshInfoList.begin(), mMeshInfoList.end(), DeletePointer());
-	std::for_each(mSkeletalDistortionInfoList.begin(), mSkeletalDistortionInfoList.end(), DeletePointer());		
-	std::for_each(mAttachmentInfoList.begin(), mAttachmentInfoList.end(), DeletePointer());
-	deleteAndClear(mTexSkinColorInfo);
-	deleteAndClear(mTexHairColorInfo);
-	deleteAndClear(mTexEyeColorInfo);
-	std::for_each(mLayerInfoList.begin(), mLayerInfoList.end(), DeletePointer());		
-	std::for_each(mDriverInfoList.begin(), mDriverInfoList.end(), DeletePointer());
-	std::for_each(mMorphMaskInfoList.begin(), mMorphMaskInfoList.end(), DeletePointer());
-}
-
-//-----------------------------------------------------------------------------
-// LLVOAvatarBoneInfo::parseXml()
-//-----------------------------------------------------------------------------
-BOOL LLVOAvatarBoneInfo::parseXml(LLXmlTreeNode* node)
-{
-	if (node->hasName("bone"))
-	{
-		mIsJoint = TRUE;
-		static LLStdStringHandle name_string = LLXmlTree::addAttributeString("name");
-		if (!node->getFastAttributeString(name_string, mName))
-		{
-			llwarns << "Bone without name" << llendl;
-			return FALSE;
-		}
-	}
-	else if (node->hasName("collision_volume"))
-	{
-		mIsJoint = FALSE;
-		static LLStdStringHandle name_string = LLXmlTree::addAttributeString("name");
-		if (!node->getFastAttributeString(name_string, mName))
-		{
-			mName = "Collision Volume";
-		}
-	}
-	else
-	{
-		llwarns << "Invalid node " << node->getName() << llendl;
-		return FALSE;
-	}
-
-	static LLStdStringHandle pos_string = LLXmlTree::addAttributeString("pos");
-	if (!node->getFastAttributeVector3(pos_string, mPos))
-	{
-		llwarns << "Bone without position" << llendl;
-		return FALSE;
-	}
-
-	static LLStdStringHandle rot_string = LLXmlTree::addAttributeString("rot");
-	if (!node->getFastAttributeVector3(rot_string, mRot))
-	{
-		llwarns << "Bone without rotation" << llendl;
-		return FALSE;
-	}
-	
-	static LLStdStringHandle scale_string = LLXmlTree::addAttributeString("scale");
-	if (!node->getFastAttributeVector3(scale_string, mScale))
-	{
-		llwarns << "Bone without scale" << llendl;
-		return FALSE;
-	}
-
-	if (mIsJoint)
-	{
-		static LLStdStringHandle pivot_string = LLXmlTree::addAttributeString("pivot");
-		if (!node->getFastAttributeVector3(pivot_string, mPivot))
-		{
-			llwarns << "Bone without pivot" << llendl;
-			return FALSE;
-		}
-	}
-
-	// parse children
-	LLXmlTreeNode* child;
-	for( child = node->getFirstChild(); child; child = node->getNextChild() )
-	{
-		LLVOAvatarBoneInfo *child_info = new LLVOAvatarBoneInfo;
-		if (!child_info->parseXml(child))
-		{
-			delete child_info;
-			return FALSE;
-		}
-		mChildList.push_back(child_info);
-	}
-	return TRUE;
-}
-
-//-----------------------------------------------------------------------------
-// LLVOAvatarSkeletonInfo::parseXml()
-//-----------------------------------------------------------------------------
-BOOL LLVOAvatarSkeletonInfo::parseXml(LLXmlTreeNode* node)
-{
-	static LLStdStringHandle num_bones_string = LLXmlTree::addAttributeString("num_bones");
-	if (!node->getFastAttributeS32(num_bones_string, mNumBones))
-	{
-		llwarns << "Couldn't find number of bones." << llendl;
-		return FALSE;
-	}
-
-	static LLStdStringHandle num_collision_volumes_string = LLXmlTree::addAttributeString("num_collision_volumes");
-	node->getFastAttributeS32(num_collision_volumes_string, mNumCollisionVolumes);
-
-	LLXmlTreeNode* child;
-	for( child = node->getFirstChild(); child; child = node->getNextChild() )
-	{
-		LLVOAvatarBoneInfo *info = new LLVOAvatarBoneInfo;
-		if (!info->parseXml(child))
-		{
-			delete info;
-			llwarns << "Error parsing bone in skeleton file" << llendl;
-			return FALSE;
-		}
-		mBoneInfoList.push_back(info);
-	}
-	return TRUE;
-}
-
-//-----------------------------------------------------------------------------
-// parseXmlSkeletonNode(): parses <skeleton> nodes from XML tree
-//-----------------------------------------------------------------------------
-BOOL LLVOAvatar::LLVOAvatarXmlInfo::parseXmlSkeletonNode(LLXmlTreeNode* root)
-{
-	LLXmlTreeNode* node = root->getChildByName( "skeleton" );
-	if( !node )
-	{
-		llwarns << "avatar file: missing <skeleton>" << llendl;
-		return FALSE;
-	}
-
-	LLXmlTreeNode* child;
-
-	// SKELETON DISTORTIONS
-	for (child = node->getChildByName( "param" );
-		 child;
-		 child = node->getNextNamedChild())
-	{
-		if (!child->getChildByName("param_skeleton"))
-		{
-			if (child->getChildByName("param_morph"))
-			{
-				llwarns << "Can't specify morph param in skeleton definition." << llendl;
-			}
-			else
-			{
-				llwarns << "Unknown param type." << llendl;
-			}
-			continue;
-		}
-		
-		LLPolySkeletalDistortionInfo *info = new LLPolySkeletalDistortionInfo;
-		if (!info->parseXml(child))
-		{
-			delete info;
-			return FALSE;
-		}
-
-		mSkeletalDistortionInfoList.push_back(info);
-	}
-
-	// ATTACHMENT POINTS
-	for (child = node->getChildByName( "attachment_point" );
-		 child;
-		 child = node->getNextNamedChild())
-	{
-		LLVOAvatarAttachmentInfo* info = new LLVOAvatarAttachmentInfo();
-
-		static LLStdStringHandle name_string = LLXmlTree::addAttributeString("name");
-		if (!child->getFastAttributeString(name_string, info->mName))
-		{
-			llwarns << "No name supplied for attachment point." << llendl;
-			delete info;
-			continue;
-		}
-
-		static LLStdStringHandle joint_string = LLXmlTree::addAttributeString("joint");
-		if (!child->getFastAttributeString(joint_string, info->mJointName))
-		{
-			llwarns << "No bone declared in attachment point " << info->mName << llendl;
-			delete info;
-			continue;
-		}
-
-		static LLStdStringHandle position_string = LLXmlTree::addAttributeString("position");
-		if (child->getFastAttributeVector3(position_string, info->mPosition))
-		{
-			info->mHasPosition = TRUE;
-		}
-
-		static LLStdStringHandle rotation_string = LLXmlTree::addAttributeString("rotation");
-		if (child->getFastAttributeVector3(rotation_string, info->mRotationEuler))
-		{
-			info->mHasRotation = TRUE;
-		}
-		 static LLStdStringHandle group_string = LLXmlTree::addAttributeString("group");
-		if (child->getFastAttributeS32(group_string, info->mGroup))
-		{
-			if (info->mGroup == -1)
-				info->mGroup = -1111; // -1 = none parsed, < -1 = bad value
-		}
-
-		static LLStdStringHandle id_string = LLXmlTree::addAttributeString("id");
-		if (!child->getFastAttributeS32(id_string, info->mAttachmentID))
-		{
-			llwarns << "No id supplied for attachment point " << info->mName << llendl;
-			delete info;
-			continue;
-		}
-
-		static LLStdStringHandle slot_string = LLXmlTree::addAttributeString("pie_slice");
-		child->getFastAttributeS32(slot_string, info->mPieMenuSlice);
-			
-		static LLStdStringHandle visible_in_first_person_string = LLXmlTree::addAttributeString("visible_in_first_person");
-		child->getFastAttributeBOOL(visible_in_first_person_string, info->mVisibleFirstPerson);
-
-		static LLStdStringHandle hud_attachment_string = LLXmlTree::addAttributeString("hud");
-		child->getFastAttributeBOOL(hud_attachment_string, info->mIsHUDAttachment);
-
-		mAttachmentInfoList.push_back(info);
-	}
-
-	return TRUE;
-}
-
-//-----------------------------------------------------------------------------
-// parseXmlMeshNodes(): parses <mesh> nodes from XML tree
-//-----------------------------------------------------------------------------
-BOOL LLVOAvatar::LLVOAvatarXmlInfo::parseXmlMeshNodes(LLXmlTreeNode* root)
-{
-	for (LLXmlTreeNode* node = root->getChildByName( "mesh" );
-		 node;
-		 node = root->getNextNamedChild())
-	{
-		LLVOAvatarMeshInfo *info = new LLVOAvatarMeshInfo;
-
-		// attribute: type
-		static LLStdStringHandle type_string = LLXmlTree::addAttributeString("type");
-		if( !node->getFastAttributeString( type_string, info->mType ) )
-		{
-			llwarns << "Avatar file: <mesh> is missing type attribute.  Ignoring element. " << llendl;
-			delete info;
-			return FALSE;  // Ignore this element
-		}
-		
-		static LLStdStringHandle lod_string = LLXmlTree::addAttributeString("lod");
-		if (!node->getFastAttributeS32( lod_string, info->mLOD ))
-		{
-			llwarns << "Avatar file: <mesh> is missing lod attribute.  Ignoring element. " << llendl;
-			delete info;
-			return FALSE;  // Ignore this element
-		}
-
-		static LLStdStringHandle file_name_string = LLXmlTree::addAttributeString("file_name");
-		if( !node->getFastAttributeString( file_name_string, info->mMeshFileName ) )
-		{
-			llwarns << "Avatar file: <mesh> is missing file_name attribute.  Ignoring: " << info->mType << llendl;
-			delete info;
-			return FALSE;  // Ignore this element
-		}
-
-		static LLStdStringHandle reference_string = LLXmlTree::addAttributeString("reference");
-		node->getFastAttributeString( reference_string, info->mReferenceMeshName );
-		
-		// attribute: min_pixel_area
-		static LLStdStringHandle min_pixel_area_string = LLXmlTree::addAttributeString("min_pixel_area");
-		static LLStdStringHandle min_pixel_width_string = LLXmlTree::addAttributeString("min_pixel_width");
-		if (!node->getFastAttributeF32( min_pixel_area_string, info->mMinPixelArea ))
-		{
-			F32 min_pixel_area = 0.1f;
-			if (node->getFastAttributeF32( min_pixel_width_string, min_pixel_area ))
-			{
-				// this is square root of pixel area (sensible to use linear space in defining lods)
-				min_pixel_area = min_pixel_area * min_pixel_area;
-			}
-			info->mMinPixelArea = min_pixel_area;
-		}
-		
-		// Parse visual params for this node only if we haven't already
-		for (LLXmlTreeNode* child = node->getChildByName( "param" );
-			 child;
-			 child = node->getNextNamedChild())
-		{
-			if (!child->getChildByName("param_morph"))
-			{
-				if (child->getChildByName("param_skeleton"))
-				{
-					llwarns << "Can't specify skeleton param in a mesh definition." << llendl;
-				}
-				else
-				{
-					llwarns << "Unknown param type." << llendl;
-				}
-				continue;
-			}
-
-			LLPolyMorphTargetInfo *morphinfo = new LLPolyMorphTargetInfo();
-			if (!morphinfo->parseXml(child))
-			{
-				delete morphinfo;
-				delete info;
-				return -1;
-			}
-			BOOL shared = FALSE;
-			static LLStdStringHandle shared_string = LLXmlTree::addAttributeString("shared");
-			child->getFastAttributeBOOL(shared_string, shared);
-
-			info->mPolyMorphTargetInfoList.push_back(LLVOAvatarMeshInfo::morph_info_pair_t(morphinfo, shared));
-		}
-
-		mMeshInfoList.push_back(info);
-	}
-	return TRUE;
-}
-
-//-----------------------------------------------------------------------------
-// parseXmlColorNodes(): parses <global_color> nodes from XML tree
-//-----------------------------------------------------------------------------
-BOOL LLVOAvatar::LLVOAvatarXmlInfo::parseXmlColorNodes(LLXmlTreeNode* root)
-{
-	for (LLXmlTreeNode* color_node = root->getChildByName( "global_color" );
-		 color_node;
-		 color_node = root->getNextNamedChild())
-	{
-		std::string global_color_name;
-		static LLStdStringHandle name_string = LLXmlTree::addAttributeString("name");
-		if (color_node->getFastAttributeString( name_string, global_color_name ) )
-		{
-			if( global_color_name == "skin_color" )
-			{
-				if (mTexSkinColorInfo)
-				{
-					llwarns << "avatar file: multiple instances of skin_color" << llendl;
-					return FALSE;
-				}
-				mTexSkinColorInfo = new LLTexGlobalColorInfo;
-				if( !mTexSkinColorInfo->parseXml( color_node ) )
-				{
-					deleteAndClear(mTexSkinColorInfo);
-					llwarns << "avatar file: mTexSkinColor->parseXml() failed" << llendl;
-					return FALSE;
-				}
-			}
-			else if( global_color_name == "hair_color" )
-			{
-				if (mTexHairColorInfo)
-				{
-					llwarns << "avatar file: multiple instances of hair_color" << llendl;
-					return FALSE;
-				}
-				mTexHairColorInfo = new LLTexGlobalColorInfo;
-				if( !mTexHairColorInfo->parseXml( color_node ) )
-				{
-					deleteAndClear(mTexHairColorInfo);
-					llwarns << "avatar file: mTexHairColor->parseXml() failed" << llendl;
-					return FALSE;
-				}
-			}
-			else if( global_color_name == "eye_color" )
-			{
-				if (mTexEyeColorInfo)
-				{
-					llwarns << "avatar file: multiple instances of eye_color" << llendl;
-					return FALSE;
-				}
-				mTexEyeColorInfo = new LLTexGlobalColorInfo;
-				if( !mTexEyeColorInfo->parseXml( color_node ) )
-				{
-					llwarns << "avatar file: mTexEyeColor->parseXml() failed" << llendl;
-					return FALSE;
-				}
-			}
-		}
-	}
-	return TRUE;
-}
-
-//-----------------------------------------------------------------------------
-// parseXmlLayerNodes(): parses <layer_set> nodes from XML tree
-//-----------------------------------------------------------------------------
-BOOL LLVOAvatar::LLVOAvatarXmlInfo::parseXmlLayerNodes(LLXmlTreeNode* root)
-{
-	for (LLXmlTreeNode* layer_node = root->getChildByName( "layer_set" );
-		 layer_node;
-		 layer_node = root->getNextNamedChild())
-	{
-		LLTexLayerSetInfo* layer_info = new LLTexLayerSetInfo();
-		if( layer_info->parseXml( layer_node ) )
-		{
-			mLayerInfoList.push_back(layer_info);
-		}
-		else
-		{
-			delete layer_info;
-			llwarns << "avatar file: layer_set->parseXml() failed" << llendl;
-			return FALSE;
-		}
-	}
-	return TRUE;
-}
-
-//-----------------------------------------------------------------------------
-// parseXmlDriverNodes(): parses <driver_parameters> nodes from XML tree
-//-----------------------------------------------------------------------------
-BOOL LLVOAvatar::LLVOAvatarXmlInfo::parseXmlDriverNodes(LLXmlTreeNode* root)
-{
-	LLXmlTreeNode* driver = root->getChildByName( "driver_parameters" );
-	if( driver )
-	{
-		for (LLXmlTreeNode* grand_child = driver->getChildByName( "param" );
-			 grand_child;
-			 grand_child = driver->getNextNamedChild())
-		{
-			if( grand_child->getChildByName( "param_driver" ) )
-			{
-				LLDriverParamInfo* driver_info = new LLDriverParamInfo();
-				if( driver_info->parseXml( grand_child ) )
-				{
-					mDriverInfoList.push_back(driver_info);
-				}
-				else
-				{
-					delete driver_info;
-					llwarns << "avatar file: driver_param->parseXml() failed" << llendl;
-					return FALSE;
-				}
-			}
-		}
-	}
-	return TRUE;
-}
-
-//-----------------------------------------------------------------------------
-// parseXmlDriverNodes(): parses <driver_parameters> nodes from XML tree
-//-----------------------------------------------------------------------------
-BOOL LLVOAvatar::LLVOAvatarXmlInfo::parseXmlMorphNodes(LLXmlTreeNode* root)
-{
-	LLXmlTreeNode* masks = root->getChildByName( "morph_masks" );
-	if( !masks )
-	{
-		return FALSE;
-	}
-
-	for (LLXmlTreeNode* grand_child = masks->getChildByName( "mask" );
-		 grand_child;
-		 grand_child = masks->getNextNamedChild())
-	{
-		LLVOAvatarMorphInfo* info = new LLVOAvatarMorphInfo();
-
-		static LLStdStringHandle name_string = LLXmlTree::addAttributeString("morph_name");
-		if (!grand_child->getFastAttributeString(name_string, info->mName))
-		{
-			llwarns << "No name supplied for morph mask." << llendl;
-			delete info;
-			continue;
-		}
-
-		static LLStdStringHandle region_string = LLXmlTree::addAttributeString("body_region");
-		if (!grand_child->getFastAttributeString(region_string, info->mRegion))
-		{
-			llwarns << "No region supplied for morph mask." << llendl;
-			delete info;
-			continue;
-		}
-
-		static LLStdStringHandle layer_string = LLXmlTree::addAttributeString("layer");
-		if (!grand_child->getFastAttributeString(layer_string, info->mLayer))
-		{
-			llwarns << "No layer supplied for morph mask." << llendl;
-			delete info;
-			continue;
-		}
-
-		// optional parameter. don't throw a warning if not present.
-		static LLStdStringHandle invert_string = LLXmlTree::addAttributeString("invert");
-		grand_child->getFastAttributeBOOL(invert_string, info->mInvert);
-
-		mMorphMaskInfoList.push_back(info);
-	}
-
-	return TRUE;
-}
-
-//virtual
-void LLVOAvatar::updateRegion(LLViewerRegion *regionp)
-{
-	LLViewerObject::updateRegion(regionp);
-}
-
-std::string LLVOAvatar::getFullname() const
-{
-	std::string name;
-
-	LLNameValue* first = getNVPair("FirstName"); 
-	LLNameValue* last  = getNVPair("LastName"); 
-	if (first && last)
-	{
-		name = LLCacheName::buildFullName( first->getString(), last->getString() );
-	}
-
-	return name;
-}
-
-LLHost LLVOAvatar::getObjectHost() const
-{
-	LLViewerRegion* region = getRegion();
-	if (region && !isDead())
-	{
-		return region->getHost();
-	}
-	else
-	{
-		return LLHost::invalid;
-	}
-}
-
-//static
-void LLVOAvatar::updateFreezeCounter(S32 counter)
-{
-	if(counter)
-	{
-		sFreezeCounter = counter;
-	}
-	else if(sFreezeCounter > 0)
-	{
-		sFreezeCounter--;
-	}
-	else
-	{
-		sFreezeCounter = 0;
-	}
-}
-
-BOOL LLVOAvatar::updateLOD()
-{
-	if (isImpostor())
-	{
-		return TRUE;
-	}
-
-	BOOL res = updateJointLODs();
-
-	LLFace* facep = mDrawable->getFace(0);
-	if (facep->mVertexBuffer.isNull())
-	{
-		dirtyMesh(2);
-	}
-
-	if (mDirtyMesh >= 2 || mDrawable->isState(LLDrawable::REBUILD_GEOMETRY))
-	{	//LOD changed or new mesh created, allocate new vertex buffer if needed
-		updateMeshData();
-		mDirtyMesh = 0;
-		mNeedsSkin = TRUE;
-		mDrawable->clearState(LLDrawable::REBUILD_GEOMETRY);
-	}
-	updateVisibility();
-
-	return res;
-}
-
-void LLVOAvatar::updateLODRiggedAttachments( void )
-{
-	updateLOD();
-	rebuildRiggedAttachments();
-}
-U32 LLVOAvatar::getPartitionType() const
-{ 
-	// Avatars merely exist as drawables in the bridge partition
-	return LLViewerRegion::PARTITION_BRIDGE;
-}
-
-//static
-void LLVOAvatar::updateImpostors() 
-{
-	for (std::vector<LLCharacter*>::iterator iter = LLCharacter::sInstances.begin();
-		 iter != LLCharacter::sInstances.end(); ++iter)
-	{
-		LLVOAvatar* avatar = (LLVOAvatar*) *iter;
-		if (!avatar->isDead() && avatar->needsImpostorUpdate() && avatar->isVisible() && avatar->isImpostor())
-		{
-			gPipeline.generateImpostor(avatar);
-		}
-	}
-}
-
-BOOL LLVOAvatar::isImpostor() const
-{
-	return (sUseImpostors && mUpdatePeriod >= IMPOSTOR_PERIOD) ? TRUE : FALSE;
-}
-
-
-BOOL LLVOAvatar::needsImpostorUpdate() const
-{
-	return mNeedsImpostorUpdate;
-}
-
-const LLVector3& LLVOAvatar::getImpostorOffset() const
-{
-	return mImpostorOffset;
-}
-
-const LLVector2& LLVOAvatar::getImpostorDim() const
-{
-	return mImpostorDim;
-}
-
-void LLVOAvatar::setImpostorDim(const LLVector2& dim)
-{
-	mImpostorDim = dim;
-}
-
-void LLVOAvatar::cacheImpostorValues()
-{
-	getImpostorValues(mImpostorExtents, mImpostorAngle, mImpostorDistance);
-}
-
-void LLVOAvatar::getImpostorValues(LLVector4a* extents, LLVector3& angle, F32& distance) const
-{
-	const LLVector4a* ext = mDrawable->getSpatialExtents();
-	extents[0] = ext[0];
-	extents[1] = ext[1];
-
-	LLVector3 at = LLViewerCamera::getInstance()->getOrigin()-(getRenderPosition()+mImpostorOffset);
-	distance = at.normalize();
-	F32 da = 1.f - (at*LLViewerCamera::getInstance()->getAtAxis());
-	angle.mV[0] = LLViewerCamera::getInstance()->getYaw()*da;
-	angle.mV[1] = LLViewerCamera::getInstance()->getPitch()*da;
-	angle.mV[2] = da;
-}
-
-void LLVOAvatar::idleUpdateRenderCost()
-{
-	static const U32 ARC_BODY_PART_COST = 20;
-	static const U32 ARC_LIMIT = 2048;
-
-	static std::set<LLUUID> all_textures;
-
-	if (!gPipeline.hasRenderDebugMask(LLPipeline::RENDER_DEBUG_SHAME))
-	{
-		return;
-	}
-
-	U32 cost = 0;
-	std::set<LLUUID> textures;
-
-	for (U8 baked_index = 0; baked_index < BAKED_NUM_INDICES; baked_index++)
-	{
-		const LLVOAvatarDictionary::BakedEntry *baked_dict = LLVOAvatarDictionary::getInstance()->getBakedTexture((EBakedTextureIndex)baked_index);
-		ETextureIndex tex_index = baked_dict->mTextureIndex;
-		if ((tex_index != TEX_SKIRT_BAKED) || (isWearingWearableType(LLWearableType::WT_SKIRT)))
-		{
-			if (isTextureVisible(tex_index))
-			{
-				cost +=ARC_BODY_PART_COST;
-			}
-		}
-	}
-
-	for (attachment_map_t::const_iterator iter = mAttachmentPoints.begin(); 
-		 iter != mAttachmentPoints.end();
-		 ++iter)
-	{
-		LLViewerJointAttachment* attachment = iter->second;
-		for (LLViewerJointAttachment::attachedobjs_vec_t::iterator attachment_iter = attachment->mAttachedObjects.begin();
-			 attachment_iter != attachment->mAttachedObjects.end();
-			 ++attachment_iter)
-		{
-			const LLViewerObject* attached_object = (*attachment_iter);
-			if (attached_object && !attached_object->isHUDAttachment())
-			{
-				const LLDrawable* drawable = attached_object->mDrawable;
-				if (drawable)
-				{
-					const LLVOVolume* volume = drawable->getVOVolume();
-					if (volume)
-					{
-						cost += volume->getRenderCost(textures);
-					}
-				}
-			}
-		}
-
-	}
-
-	// Diagnostic output to identify all avatar-related textures.
-	// Does not affect rendering cost calculation.
-	// Could be wrapped in a debug option if output becomes problematic.
-	if (isSelf())
-	{
-		// print any attachment textures we didn't already know about.
-		for (std::set<LLUUID>::iterator it = textures.begin(); it != textures.end(); ++it)
-		{
-			LLUUID image_id = *it;
-			if( image_id.isNull() || image_id == IMG_DEFAULT || image_id == IMG_DEFAULT_AVATAR)
-				continue;
-			if (all_textures.find(image_id) == all_textures.end())
-			{
-				// attachment texture not previously seen.
-				llinfos << "attachment_texture: " << image_id.asString() << llendl;
-				all_textures.insert(image_id);
-			}
-		}
-
-		// print any avatar textures we didn't already know about
-		for (LLVOAvatarDictionary::Textures::const_iterator iter = LLVOAvatarDictionary::getInstance()->getTextures().begin();
-			 iter != LLVOAvatarDictionary::getInstance()->getTextures().end();
-			 ++iter)
-		{
-			const LLVOAvatarDictionary::TextureEntry *texture_dict = iter->second;
-			// TODO: MULTI-WEARABLE: handle multiple textures for self
-			const LLViewerTexture* te_image = getImage(iter->first,0);
-			if (!te_image)
-				continue;
-			LLUUID image_id = te_image->getID();
-			if( image_id.isNull() || image_id == IMG_DEFAULT || image_id == IMG_DEFAULT_AVATAR)
-				continue;
-			if (all_textures.find(image_id) == all_textures.end())
-			{
-				llinfos << "local_texture: " << texture_dict->mName << ": " << image_id << llendl;
-				all_textures.insert(image_id);
-			}
-		}
-	}
-
-	cost += textures.size() * LLVOVolume::ARC_TEXTURE_COST;
-
-	setDebugText(llformat("%d", cost));
-	F32 green = 1.f-llclamp(((F32) cost-(F32)ARC_LIMIT)/(F32)ARC_LIMIT, 0.f, 1.f);
-	F32 red = llmin((F32) cost/(F32)ARC_LIMIT, 1.f);
-	mText->setColor(LLColor4(red,green,0,1));
-}
-
-// static
-BOOL LLVOAvatar::isIndexLocalTexture(ETextureIndex index)
-{
-	if (index < 0 || index >= TEX_NUM_INDICES) return false;
-	return LLVOAvatarDictionary::getInstance()->getTexture(index)->mIsLocalTexture;
-}
-
-// static
-BOOL LLVOAvatar::isIndexBakedTexture(ETextureIndex index)
-{
-	if (index < 0 || index >= TEX_NUM_INDICES) return false;
-	return LLVOAvatarDictionary::getInstance()->getTexture(index)->mIsBakedTexture;
-}
-
-const std::string LLVOAvatar::getBakedStatusForPrintout() const
-{
-	std::string line;
-
-	for (LLVOAvatarDictionary::Textures::const_iterator iter = LLVOAvatarDictionary::getInstance()->getTextures().begin();
-		 iter != LLVOAvatarDictionary::getInstance()->getTextures().end();
-		 ++iter)
-	{
-		const ETextureIndex index = iter->first;
-		const LLVOAvatarDictionary::TextureEntry *texture_dict = iter->second;
-		if (texture_dict->mIsBakedTexture)
-		{
-			line += texture_dict->mName;
-			if (isTextureDefined(index))
-			{
-				line += "_baked";
-			}
-			line += " ";
-		}
-	}
-	return line;
-}
-
-
-
-//virtual
-S32 LLVOAvatar::getTexImageSize() const
-{
-	return TEX_IMAGE_SIZE_OTHER;
-}
-
-//-----------------------------------------------------------------------------
-// Utility functions
-//-----------------------------------------------------------------------------
-
-F32 calc_bouncy_animation(F32 x)
-{
-	return -(cosf(x * F_PI * 2.5f - F_PI_BY_TWO))*(0.4f + x * -0.1f) + x * 1.3f;
-}
-
-//virtual
-BOOL LLVOAvatar::isTextureDefined(LLVOAvatarDefines::ETextureIndex te, U32 index ) const
-{
-	if (isIndexLocalTexture(te)) 
-	{
-		return FALSE;
-	}
-
-	return (getImage(te, index)->getID() != IMG_DEFAULT_AVATAR && 
-			getImage(te, index)->getID() != IMG_DEFAULT);
-}
-
-//virtual
-BOOL LLVOAvatar::isTextureVisible(LLVOAvatarDefines::ETextureIndex type, U32 index) const
-{
-	if (isIndexLocalTexture(type))
-	{
-		return isTextureDefined(type, index);
-	}
-	else
-	{
-		// baked textures can use TE images directly
-		return ((isTextureDefined(type) || isSelf())
-				&& (getTEImage(type)->getID() != IMG_INVISIBLE 
-				|| LLDrawPoolAlpha::sShowDebugAlpha));
-	}
-}
-
-//virtual
-BOOL LLVOAvatar::isTextureVisible(LLVOAvatarDefines::ETextureIndex type, LLWearable *wearable) const
-{
-	// non-self avatars don't have wearables
-	return FALSE;
-}
-
->>>>>>> b53ffe4e
