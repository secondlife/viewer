--- conflicted
+++ resolved
@@ -2152,13 +2152,8 @@
 		idleUpdateBelowWater();	// wind effect uses this
 		idleUpdateWindEffect();
 	}
-<<<<<<< HEAD
-	
+		
 	idleUpdateNameTag( mLastRootPos );
-=======
-		
-	idleUpdateNameTag( root_pos_last );
->>>>>>> 4aa64b99
 	idleUpdateRenderCost();
 }
 
