/**
 * @File llvoavatar.cpp
 * @brief Implementation of LLVOAvatar class which is a derivation of LLViewerObject
 *
 * $LicenseInfo:firstyear=2001&license=viewerlgpl$
 * Second Life Viewer Source Code
 * Copyright (C) 2010, Linden Research, Inc.
 * 
 * This library is free software; you can redistribute it and/or
 * modify it under the terms of the GNU Lesser General Public
 * License as published by the Free Software Foundation;
 * version 2.1 of the License only.
 * 
 * This library is distributed in the hope that it will be useful,
 * but WITHOUT ANY WARRANTY; without even the implied warranty of
 * MERCHANTABILITY or FITNESS FOR A PARTICULAR PURPOSE.  See the GNU
 * Lesser General Public License for more details.
 * 
 * You should have received a copy of the GNU Lesser General Public
 * License along with this library; if not, write to the Free Software
 * Foundation, Inc., 51 Franklin Street, Fifth Floor, Boston, MA  02110-1301  USA
 * 
 * Linden Research, Inc., 945 Battery Street, San Francisco, CA  94111  USA
 * $/LicenseInfo$
 */

#include "llviewerprecompiledheaders.h"

#include "llvoavatar.h"

#include <stdio.h>
#include <ctype.h>
#include <sstream>

#include "llaudioengine.h"
#include "noise.h"
#include "sound_ids.h"
#include "raytrace.h"

#include "llagent.h" //  Get state values from here
#include "llagentbenefits.h"
#include "llagentcamera.h"
#include "llagentwearables.h"
#include "llanimationstates.h"
#include "llavatarnamecache.h"
#include "llavatarpropertiesprocessor.h"
#include "llavatarrendernotifier.h"
#include "llcontrolavatar.h"
#include "llexperiencecache.h"
#include "llphysicsmotion.h"
#include "llviewercontrol.h"
#include "llcallingcard.h"      // IDEVO for LLAvatarTracker
#include "lldrawpoolavatar.h"
#include "lldriverparam.h"
#include "llpolyskeletaldistortion.h"
#include "lleditingmotion.h"
#include "llemote.h"
#include "llfloatertools.h"
#include "llheadrotmotion.h"
#include "llhudeffecttrail.h"
#include "llhudmanager.h"
#include "llhudnametag.h"
#include "llhudtext.h"              // for mText/mDebugText
#include "llimview.h"
#include "llinitparam.h"
#include "llkeyframefallmotion.h"
#include "llkeyframestandmotion.h"
#include "llkeyframewalkmotion.h"
#include "llmanipscale.h"  // for get_default_max_prim_scale()
#include "llmeshrepository.h"
#include "llmutelist.h"
#include "llmoveview.h"
#include "llnotificationsutil.h"
#include "llphysicsshapebuilderutil.h"
#include "llquantize.h"
#include "llrand.h"
#include "llregionhandle.h"
#include "llresmgr.h"
#include "llselectmgr.h"
#include "llsprite.h"
#include "lltargetingmotion.h"
#include "lltoolmgr.h"
#include "lltoolmorph.h"
#include "llviewercamera.h"
#include "llviewertexlayer.h"
#include "llviewertexturelist.h"
#include "llviewermenu.h"
#include "llviewerobjectlist.h"
#include "llviewerparcelmgr.h"
#include "llviewerregion.h"
#include "llviewershadermgr.h"
#include "llviewerstats.h"
#include "llviewerwearable.h"
#include "llvoavatarself.h"
#include "llvovolume.h"
#include "llworld.h"
#include "pipeline.h"
#include "llviewershadermgr.h"
#include "llsky.h"
#include "llanimstatelabels.h"
#include "lltrans.h"
#include "llappearancemgr.h"

#include "llgesturemgr.h" //needed to trigger the voice gesticulations
#include "llvoiceclient.h"
#include "llvoicevisualizer.h" // Ventrella

#include "lldebugmessagebox.h"
#include "llsdutil.h"
#include "llscenemonitor.h"
#include "llsdserialize.h"
#include "llcallstack.h"
#include "llrendersphere.h"
#include "llskinningutil.h"

#include <boost/lexical_cast.hpp>

extern F32 SPEED_ADJUST_MAX;
extern F32 SPEED_ADJUST_MAX_SEC;
extern F32 ANIM_SPEED_MAX;
extern F32 ANIM_SPEED_MIN;
extern U32 JOINT_COUNT_REQUIRED_FOR_FULLRIG;

const F32 MAX_HOVER_Z = 2.0;
const F32 MIN_HOVER_Z = -2.0;

const F32 MIN_ATTACHMENT_COMPLEXITY = 0.f;
const F32 DEFAULT_MAX_ATTACHMENT_COMPLEXITY = 1.0e6f;

// Unlike with 'self' avatar, server doesn't inform viewer about
// expected attachments so viewer has to wait to see if anything
// else will arrive
const F32 FIRST_APPEARANCE_CLOUD_MIN_DELAY = 3.f; // seconds
const F32 FIRST_APPEARANCE_CLOUD_MAX_DELAY = 45.f;

using namespace LLAvatarAppearanceDefines;

//-----------------------------------------------------------------------------
// Global constants
//-----------------------------------------------------------------------------
const LLUUID ANIM_AGENT_BODY_NOISE = LLUUID("9aa8b0a6-0c6f-9518-c7c3-4f41f2c001ad"); //"body_noise"
const LLUUID ANIM_AGENT_BREATHE_ROT = LLUUID("4c5a103e-b830-2f1c-16bc-224aa0ad5bc8");  //"breathe_rot"
const LLUUID ANIM_AGENT_EDITING = LLUUID("2a8eba1d-a7f8-5596-d44a-b4977bf8c8bb");  //"editing"
const LLUUID ANIM_AGENT_EYE = LLUUID("5c780ea8-1cd1-c463-a128-48c023f6fbea");  //"eye"
const LLUUID ANIM_AGENT_FLY_ADJUST = LLUUID("db95561f-f1b0-9f9a-7224-b12f71af126e");  //"fly_adjust"
const LLUUID ANIM_AGENT_HAND_MOTION = LLUUID("ce986325-0ba7-6e6e-cc24-b17c4b795578");  //"hand_motion"
const LLUUID ANIM_AGENT_HEAD_ROT = LLUUID("e6e8d1dd-e643-fff7-b238-c6b4b056a68d");  //"head_rot"
const LLUUID ANIM_AGENT_PELVIS_FIX = LLUUID("0c5dd2a2-514d-8893-d44d-05beffad208b");  //"pelvis_fix"
const LLUUID ANIM_AGENT_TARGET = LLUUID("0e4896cb-fba4-926c-f355-8720189d5b55");  //"target"
const LLUUID ANIM_AGENT_WALK_ADJUST = LLUUID("829bc85b-02fc-ec41-be2e-74cc6dd7215d");  //"walk_adjust"
const LLUUID ANIM_AGENT_PHYSICS_MOTION = LLUUID("7360e029-3cb8-ebc4-863e-212df440d987");  //"physics_motion"


//-----------------------------------------------------------------------------
// Constants
//-----------------------------------------------------------------------------
const F32 DELTA_TIME_MIN = 0.01f;   // we clamp measured delta_time to this
const F32 DELTA_TIME_MAX = 0.2f;    // range to insure stability of computations.

const F32 PELVIS_LAG_FLYING     = 0.22f;// pelvis follow half life while flying
const F32 PELVIS_LAG_WALKING    = 0.4f; // ...while walking
const F32 PELVIS_LAG_MOUSELOOK = 0.15f;
const F32 MOUSELOOK_PELVIS_FOLLOW_FACTOR = 0.5f;
const F32 TORSO_NOISE_AMOUNT = 1.0f;    // Amount of deviation from up-axis, in degrees
const F32 TORSO_NOISE_SPEED = 0.2f; // Time scale factor on torso noise.

const F32 BREATHE_ROT_MOTION_STRENGTH = 0.05f;

const S32 MIN_REQUIRED_PIXEL_AREA_BODY_NOISE = 10000;
const S32 MIN_REQUIRED_PIXEL_AREA_BREATHE = 10000;
const S32 MIN_REQUIRED_PIXEL_AREA_PELVIS_FIX = 40;

const S32 TEX_IMAGE_SIZE_OTHER = 512 / 4;  // The size of local textures for other (!isSelf()) avatars

const F32 HEAD_MOVEMENT_AVG_TIME = 0.9f;

const S32 MORPH_MASK_REQUESTED_DISCARD = 0;

const F32 MAX_STANDOFF_FROM_ORIGIN = 3;
const F32 MAX_STANDOFF_DISTANCE_CHANGE = 32;

// Discard level at which to switch to baked textures
// Should probably be 4 or 3, but didn't want to change it while change other logic - SJB
const S32 SWITCH_TO_BAKED_DISCARD = 5;

const F32 HOVER_EFFECT_MAX_SPEED = 3.f;
const F32 HOVER_EFFECT_STRENGTH = 0.f;
const F32 UNDERWATER_EFFECT_STRENGTH = 0.1f;
const F32 UNDERWATER_FREQUENCY_DAMP = 0.33f;
const F32 APPEARANCE_MORPH_TIME = 0.65f;
const F32 TIME_BEFORE_MESH_CLEANUP = 5.f; // seconds
const S32 AVATAR_RELEASE_THRESHOLD = 10; // number of avatar instances before releasing memory
const F32 FOOT_GROUND_COLLISION_TOLERANCE = 0.25f;
const F32 AVATAR_LOD_TWEAK_RANGE = 0.7f;
const S32 MAX_BUBBLE_CHAT_LENGTH = DB_CHAT_MSG_STR_LEN;
const S32 MAX_BUBBLE_CHAT_UTTERANCES = 12;
const F32 CHAT_FADE_TIME = 8.0;
const F32 BUBBLE_CHAT_TIME = CHAT_FADE_TIME * 3.f;
const F32 NAMETAG_UPDATE_THRESHOLD = 0.3f;
const F32 NAMETAG_VERTICAL_SCREEN_OFFSET = 25.f;
const F32 NAMETAG_VERT_OFFSET_WEIGHT = 0.17f;

const U32 LLVOAvatar::VISUAL_COMPLEXITY_UNKNOWN = 0;
const F64 HUD_OVERSIZED_TEXTURE_DATA_SIZE = 1024 * 1024;

const F32 MAX_TEXTURE_WAIT_TIME_SEC = 60;

enum ERenderName
{
    RENDER_NAME_NEVER,
    RENDER_NAME_ALWAYS, 
    RENDER_NAME_FADE
};

#define JELLYDOLLS_SHOULD_IMPOSTOR

//-----------------------------------------------------------------------------
// Callback data
//-----------------------------------------------------------------------------

struct LLTextureMaskData
{
    LLTextureMaskData( const LLUUID& id ) :
        mAvatarID(id), 
        mLastDiscardLevel(S32_MAX) 
    {}
    LLUUID              mAvatarID;
    S32                 mLastDiscardLevel;
};

/*********************************************************************************
 **                                                                             **
 ** Begin private LLVOAvatar Support classes
 **
 **/


struct LLAppearanceMessageContents: public LLRefCount
{
    LLAppearanceMessageContents():
        mAppearanceVersion(-1),
        mParamAppearanceVersion(-1),
        mCOFVersion(LLViewerInventoryCategory::VERSION_UNKNOWN)
    {
    }
    LLTEContents mTEContents;
    S32 mAppearanceVersion;
    S32 mParamAppearanceVersion;
    S32 mCOFVersion;
    // For future use:
    //U32 appearance_flags = 0;
    std::vector<F32> mParamWeights;
    std::vector<LLVisualParam*> mParams;
    LLVector3 mHoverOffset;
    bool mHoverOffsetWasSet;
};


//-----------------------------------------------------------------------------
// class LLBodyNoiseMotion
//-----------------------------------------------------------------------------
class LLBodyNoiseMotion :
    public LLMotion
{
public:
    // Constructor
    LLBodyNoiseMotion(const LLUUID &id)
        : LLMotion(id)
    {
        mName = "body_noise";
        mTorsoState = new LLJointState;
    }

    // Destructor
    virtual ~LLBodyNoiseMotion() { }

public:
    //-------------------------------------------------------------------------
    // functions to support MotionController and MotionRegistry
    //-------------------------------------------------------------------------
    // static constructor
    // all subclasses must implement such a function and register it
    static LLMotion *create(const LLUUID &id) { return new LLBodyNoiseMotion(id); }

public:
    //-------------------------------------------------------------------------
    // animation callbacks to be implemented by subclasses
    //-------------------------------------------------------------------------

    // motions must specify whether or not they loop
    virtual BOOL getLoop() { return TRUE; }

    // motions must report their total duration
    virtual F32 getDuration() { return 0.0; }

    // motions must report their "ease in" duration
    virtual F32 getEaseInDuration() { return 0.0; }

    // motions must report their "ease out" duration.
    virtual F32 getEaseOutDuration() { return 0.0; }

    // motions must report their priority
    virtual LLJoint::JointPriority getPriority() { return LLJoint::HIGH_PRIORITY; }

    virtual LLMotionBlendType getBlendType() { return ADDITIVE_BLEND; }

    // called to determine when a motion should be activated/deactivated based on avatar pixel coverage
    virtual F32 getMinPixelArea() { return MIN_REQUIRED_PIXEL_AREA_BODY_NOISE; }

    // run-time (post constructor) initialization,
    // called after parameters have been set
    // must return true to indicate success and be available for activation
    virtual LLMotionInitStatus onInitialize(LLCharacter *character)
    {
        if( !mTorsoState->setJoint( character->getJoint("mTorso") ))
        {
            return STATUS_FAILURE;
        }

        mTorsoState->setUsage(LLJointState::ROT);

        addJointState( mTorsoState );
        return STATUS_SUCCESS;
    }

    // called when a motion is activated
    // must return TRUE to indicate success, or else
    // it will be deactivated
    virtual BOOL onActivate() { return TRUE; }

    // called per time step
    // must return TRUE while it is active, and
    // must return FALSE when the motion is completed.
    virtual BOOL onUpdate(F32 time, U8* joint_mask)
    {
        LL_PROFILE_ZONE_SCOPED_CATEGORY_AVATAR;
        F32 nx[2];
        nx[0]=time*TORSO_NOISE_SPEED;
        nx[1]=0.0f;
        F32 ny[2];
        ny[0]=0.0f;
        ny[1]=time*TORSO_NOISE_SPEED;
        F32 noiseX = noise2(nx);
        F32 noiseY = noise2(ny);

        F32 rx = TORSO_NOISE_AMOUNT * DEG_TO_RAD * noiseX / 0.42f;
        F32 ry = TORSO_NOISE_AMOUNT * DEG_TO_RAD * noiseY / 0.42f;
        LLQuaternion tQn;
        tQn.setQuat( rx, ry, 0.0f );
        mTorsoState->setRotation( tQn );

        return TRUE;
    }

    // called when a motion is deactivated
    virtual void onDeactivate() {}

private:
    //-------------------------------------------------------------------------
    // joint states to be animated
    //-------------------------------------------------------------------------
    LLPointer<LLJointState> mTorsoState;
};

//-----------------------------------------------------------------------------
// class LLBreatheMotionRot
//-----------------------------------------------------------------------------
class LLBreatheMotionRot :
    public LLMotion
{
public:
    // Constructor
    LLBreatheMotionRot(const LLUUID &id) :
        LLMotion(id),
        mBreatheRate(1.f),
        mCharacter(NULL)
    {
        mName = "breathe_rot";
        mChestState = new LLJointState;
    }

    // Destructor
    virtual ~LLBreatheMotionRot() {}

public:
    //-------------------------------------------------------------------------
    // functions to support MotionController and MotionRegistry
    //-------------------------------------------------------------------------
    // static constructor
    // all subclasses must implement such a function and register it
    static LLMotion *create(const LLUUID &id) { return new LLBreatheMotionRot(id); }

public:
    //-------------------------------------------------------------------------
    // animation callbacks to be implemented by subclasses
    //-------------------------------------------------------------------------

    // motions must specify whether or not they loop
    virtual BOOL getLoop() { return TRUE; }

    // motions must report their total duration
    virtual F32 getDuration() { return 0.0; }

    // motions must report their "ease in" duration
    virtual F32 getEaseInDuration() { return 0.0; }

    // motions must report their "ease out" duration.
    virtual F32 getEaseOutDuration() { return 0.0; }

    // motions must report their priority
    virtual LLJoint::JointPriority getPriority() { return LLJoint::MEDIUM_PRIORITY; }

    virtual LLMotionBlendType getBlendType() { return NORMAL_BLEND; }

    // called to determine when a motion should be activated/deactivated based on avatar pixel coverage
    virtual F32 getMinPixelArea() { return MIN_REQUIRED_PIXEL_AREA_BREATHE; }

    // run-time (post constructor) initialization,
    // called after parameters have been set
    // must return true to indicate success and be available for activation
    virtual LLMotionInitStatus onInitialize(LLCharacter *character)
    {       
        mCharacter = character;
        BOOL success = true;

        if ( !mChestState->setJoint( character->getJoint( "mChest" ) ) )
        {
            success = false;
        }

        if ( success )
        {
            mChestState->setUsage(LLJointState::ROT);
            addJointState( mChestState );
        }

        if ( success )
        {
            return STATUS_SUCCESS;
        }
        else
        {
            return STATUS_FAILURE;
        }
    }

    // called when a motion is activated
    // must return TRUE to indicate success, or else
    // it will be deactivated
    virtual BOOL onActivate() { return TRUE; }

    // called per time step
    // must return TRUE while it is active, and
    // must return FALSE when the motion is completed.
    virtual BOOL onUpdate(F32 time, U8* joint_mask)
    {
        LL_PROFILE_ZONE_SCOPED_CATEGORY_AVATAR;
        mBreatheRate = 1.f;

        F32 breathe_amt = (sinf(mBreatheRate * time) * BREATHE_ROT_MOTION_STRENGTH);

        mChestState->setRotation(LLQuaternion(breathe_amt, LLVector3(0.f, 1.f, 0.f)));

        return TRUE;
    }

    // called when a motion is deactivated
    virtual void onDeactivate() {}

private:
    //-------------------------------------------------------------------------
    // joint states to be animated
    //-------------------------------------------------------------------------
    LLPointer<LLJointState> mChestState;
    F32                 mBreatheRate;
    LLCharacter*        mCharacter;
};

//-----------------------------------------------------------------------------
// class LLPelvisFixMotion
//-----------------------------------------------------------------------------
class LLPelvisFixMotion :
    public LLMotion
{
public:
    // Constructor
    LLPelvisFixMotion(const LLUUID &id)
        : LLMotion(id), mCharacter(NULL)
    {
        mName = "pelvis_fix";

        mPelvisState = new LLJointState;
    }

    // Destructor
    virtual ~LLPelvisFixMotion() { }

public:
    //-------------------------------------------------------------------------
    // functions to support MotionController and MotionRegistry
    //-------------------------------------------------------------------------
    // static constructor
    // all subclasses must implement such a function and register it
    static LLMotion *create(const LLUUID& id) { return new LLPelvisFixMotion(id); }

public:
    //-------------------------------------------------------------------------
    // animation callbacks to be implemented by subclasses
    //-------------------------------------------------------------------------

    // motions must specify whether or not they loop
    virtual BOOL getLoop() { return TRUE; }

    // motions must report their total duration
    virtual F32 getDuration() { return 0.0; }

    // motions must report their "ease in" duration
    virtual F32 getEaseInDuration() { return 0.5f; }

    // motions must report their "ease out" duration.
    virtual F32 getEaseOutDuration() { return 0.5f; }

    // motions must report their priority
    virtual LLJoint::JointPriority getPriority() { return LLJoint::LOW_PRIORITY; }

    virtual LLMotionBlendType getBlendType() { return NORMAL_BLEND; }

    // called to determine when a motion should be activated/deactivated based on avatar pixel coverage
    virtual F32 getMinPixelArea() { return MIN_REQUIRED_PIXEL_AREA_PELVIS_FIX; }

    // run-time (post constructor) initialization,
    // called after parameters have been set
    // must return true to indicate success and be available for activation
    virtual LLMotionInitStatus onInitialize(LLCharacter *character)
    {
        mCharacter = character;

        if (!mPelvisState->setJoint( character->getJoint("mPelvis")))
        {
            return STATUS_FAILURE;
        }

        mPelvisState->setUsage(LLJointState::POS);

        addJointState( mPelvisState );
        return STATUS_SUCCESS;
    }

    // called when a motion is activated
    // must return TRUE to indicate success, or else
    // it will be deactivated
    virtual BOOL onActivate() { return TRUE; }

    // called per time step
    // must return TRUE while it is active, and
    // must return FALSE when the motion is completed.
    virtual BOOL onUpdate(F32 time, U8* joint_mask)
    {
        LL_PROFILE_ZONE_SCOPED_CATEGORY_AVATAR;
        mPelvisState->setPosition(LLVector3::zero);

        return TRUE;
    }

    // called when a motion is deactivated
    virtual void onDeactivate() {}

private:
    //-------------------------------------------------------------------------
    // joint states to be animated
    //-------------------------------------------------------------------------
    LLPointer<LLJointState> mPelvisState;
    LLCharacter*        mCharacter;
};

/**
 **
 ** End LLVOAvatar Support classes
 **                                                                             **
 *********************************************************************************/


//-----------------------------------------------------------------------------
// Static Data
//-----------------------------------------------------------------------------
U32 LLVOAvatar::sMaxNonImpostors = 12; // Set from RenderAvatarMaxNonImpostors
bool LLVOAvatar::sLimitNonImpostors = false; // True unless RenderAvatarMaxNonImpostors is 0 (unlimited)
F32 LLVOAvatar::sRenderDistance = 256.f;
S32 LLVOAvatar::sNumVisibleAvatars = 0;
S32 LLVOAvatar::sNumLODChangesThisFrame = 0;

const LLUUID LLVOAvatar::sStepSoundOnLand("e8af4a28-aa83-4310-a7c4-c047e15ea0df");
const LLUUID LLVOAvatar::sStepSounds[LL_MCODE_END] =
{
    SND_STONE_RUBBER,
    SND_METAL_RUBBER,
    SND_GLASS_RUBBER,
    SND_WOOD_RUBBER,
    SND_FLESH_RUBBER,
    SND_RUBBER_PLASTIC,
    SND_RUBBER_RUBBER
};

S32 LLVOAvatar::sRenderName = RENDER_NAME_ALWAYS;
BOOL LLVOAvatar::sRenderGroupTitles = TRUE;
S32 LLVOAvatar::sNumVisibleChatBubbles = 0;
BOOL LLVOAvatar::sDebugInvisible = FALSE;
BOOL LLVOAvatar::sShowAttachmentPoints = FALSE;
BOOL LLVOAvatar::sShowAnimationDebug = FALSE;
BOOL LLVOAvatar::sVisibleInFirstPerson = FALSE;
F32 LLVOAvatar::sLODFactor = 1.f;
F32 LLVOAvatar::sPhysicsLODFactor = 1.f;
BOOL LLVOAvatar::sJointDebug = FALSE;
F32 LLVOAvatar::sUnbakedTime = 0.f;
F32 LLVOAvatar::sUnbakedUpdateTime = 0.f;
F32 LLVOAvatar::sGreyTime = 0.f;
F32 LLVOAvatar::sGreyUpdateTime = 0.f;
LLPointer<LLViewerTexture> LLVOAvatar::sCloudTexture = NULL;

//-----------------------------------------------------------------------------
// Helper functions
//-----------------------------------------------------------------------------
static F32 calc_bouncy_animation(F32 x);

//-----------------------------------------------------------------------------
// LLVOAvatar()
//-----------------------------------------------------------------------------
LLVOAvatar::LLVOAvatar(const LLUUID& id,
                       const LLPCode pcode,
                       LLViewerRegion* regionp) :
    LLAvatarAppearance(&gAgentWearables),
    LLViewerObject(id, pcode, regionp),
    mSpecialRenderMode(0),
    mAttachmentSurfaceArea(0.f),
    mAttachmentVisibleTriangleCount(0),
    mAttachmentEstTriangleCount(0.f),
    mReportedVisualComplexity(VISUAL_COMPLEXITY_UNKNOWN),
    mTurning(FALSE),
    mLastSkeletonSerialNum( 0 ),
    mIsSitting(FALSE),
    mTimeVisible(),
    mTyping(FALSE),
    mMeshValid(FALSE),
    mVisible(FALSE),
    mLastImpostorUpdateFrameTime(0.f),
    mLastImpostorUpdateReason(0),
    mWindFreq(0.f),
    mRipplePhase( 0.f ),
    mBelowWater(FALSE),
    mLastAppearanceBlendTime(0.f),
    mAppearanceAnimating(FALSE),
    mNameIsSet(false),
    mTitle(),
    mNameAway(false),
    mNameDoNotDisturb(false),
    mNameMute(false),
    mNameAppearance(false),
    mNameFriend(false),
    mNameAlpha(0.f),
    mRenderGroupTitles(sRenderGroupTitles),
    mNameCloud(false),
    mFirstTEMessageReceived( FALSE ),
    mFirstAppearanceMessageReceived( FALSE ),
    mCulled( FALSE ),
    mVisibilityRank(0),
    mNeedsSkin(FALSE),
    mLastSkinTime(0.f),
    mUpdatePeriod(1),
    mOverallAppearance(AOA_INVISIBLE),
    mVisualComplexityStale(true),
    mVisuallyMuteSetting(AV_RENDER_NORMALLY),
    mMutedAVColor(LLColor4::white /* used for "uninitialize" */),
    mFirstFullyVisible(TRUE),
    mFirstUseDelaySeconds(FIRST_APPEARANCE_CLOUD_MIN_DELAY),
    mFullyLoaded(FALSE),
    mPreviousFullyLoaded(FALSE),
    mFullyLoadedInitialized(FALSE),
    mVisualComplexity(VISUAL_COMPLEXITY_UNKNOWN),
    mLoadedCallbacksPaused(FALSE),
    mLoadedCallbackTextures(0),
    mRenderUnloadedAvatar(LLCachedControl<bool>(gSavedSettings, "RenderUnloadedAvatar", false)),
    mLastRezzedStatus(-1),
    mIsEditingAppearance(FALSE),
    mUseLocalAppearance(FALSE),
    mLastUpdateRequestCOFVersion(-1),
    mLastUpdateReceivedCOFVersion(-1),
    mCachedMuteListUpdateTime(0),
    mCachedInMuteList(false),
    mIsControlAvatar(false),
    mIsUIAvatar(false),
    mEnableDefaultMotions(true)
{
    LL_DEBUGS("AvatarRender") << "LLVOAvatar Constructor (0x" << this << ") id:" << mID << LL_ENDL;

    //VTResume();  // VTune
    setHoverOffset(LLVector3(0.0, 0.0, 0.0));

    // mVoiceVisualizer is created by the hud effects manager and uses the HUD Effects pipeline
    const BOOL needsSendToSim = false; // currently, this HUD effect doesn't need to pack and unpack data to do its job
    mVoiceVisualizer = ( LLVoiceVisualizer *)LLHUDManager::getInstance()->createViewerEffect( LLHUDObject::LL_HUD_EFFECT_VOICE_VISUALIZER, needsSendToSim );

    LL_DEBUGS("Avatar","Message") << "LLVOAvatar Constructor (0x" << this << ") id:" << mID << LL_ENDL;
    mPelvisp = NULL;

    mDirtyMesh = 2; // Dirty geometry, need to regenerate.
    mMeshTexturesDirty = FALSE;
    mHeadp = NULL;


    // set up animation variables
    mSpeed = 0.f;
    setAnimationData("Speed", &mSpeed);

    mNeedsImpostorUpdate = TRUE;
    mLastImpostorUpdateReason = 0;
    mNeedsAnimUpdate = TRUE;

    mNeedsExtentUpdate = true;

    mImpostorDistance = 0;
    mImpostorPixelArea = 0;

    setNumTEs(TEX_NUM_INDICES);

    mbCanSelect = TRUE;

    mSignaledAnimations.clear();
    mPlayingAnimations.clear();

    mWasOnGroundLeft = FALSE;
    mWasOnGroundRight = FALSE;

    mTimeLast = 0.0f;
    mSpeedAccum = 0.0f;

    mRippleTimeLast = 0.f;

    mInAir = FALSE;

    mStepOnLand = TRUE;
    mStepMaterial = 0;

    mLipSyncActive = false;
    mOohMorph      = NULL;
    mAahMorph      = NULL;

    mCurrentGesticulationLevel = 0;

    mFirstAppearanceMessageTimer.reset();
    mRuthTimer.reset();
    mRuthDebugTimer.reset();
    mDebugExistenceTimer.reset();
    mLastAppearanceMessageTimer.reset();

    if(LLSceneMonitor::getInstance()->isEnabled())
    {
        LLSceneMonitor::getInstance()->freezeAvatar((LLCharacter*)this);
    }

    mVisuallyMuteSetting = LLVOAvatar::VisualMuteSettings(LLRenderMuteList::getInstance()->getSavedVisualMuteSetting(getID()));
}

std::string LLVOAvatar::avString() const
{
    if (isControlAvatar())
    {
        return getFullname();
    }
    else
    {
        std::string viz_string = LLVOAvatar::rezStatusToString(getRezzedStatus());
        return " Avatar '" + getFullname() + "' " + viz_string + " ";
    }
}

void LLVOAvatar::debugAvatarRezTime(std::string notification_name, std::string comment)
{
    if (gDisconnected)
    {
        // If we disconected, these values are likely to be invalid and
        // avString() might crash due to a dead sAvatarDictionary
        return;
    }

    LL_INFOS("Avatar") << "REZTIME: [ " << (U32)mDebugExistenceTimer.getElapsedTimeF32()
                       << "sec ]"
                       << avString() 
                       << "RuthTimer " << (U32)mRuthDebugTimer.getElapsedTimeF32()
                       << " Notification " << notification_name
                       << " : " << comment
                       << LL_ENDL;

    if (gSavedSettings.getBOOL("DebugAvatarRezTime"))
    {
        LLSD args;
        args["EXISTENCE"] = llformat("%d",(U32)mDebugExistenceTimer.getElapsedTimeF32());
        args["TIME"] = llformat("%d",(U32)mRuthDebugTimer.getElapsedTimeF32());
        args["NAME"] = getFullname();
        LLNotificationsUtil::add(notification_name,args);
    }
}

//------------------------------------------------------------------------
// LLVOAvatar::~LLVOAvatar()
//------------------------------------------------------------------------
LLVOAvatar::~LLVOAvatar()
{
    if (!mFullyLoaded)
    {
        debugAvatarRezTime("AvatarRezLeftCloudNotification","left after ruth seconds as cloud");
    }
    else
    {
        debugAvatarRezTime("AvatarRezLeftNotification","left sometime after declouding");
    }

    logPendingPhases();
    
    LL_DEBUGS("Avatar") << "LLVOAvatar Destructor (0x" << this << ") id:" << mID << LL_ENDL;

    std::for_each(mAttachmentPoints.begin(), mAttachmentPoints.end(), DeletePairedPointer());
    mAttachmentPoints.clear();

    mDead = TRUE;
    
    mAnimationSources.clear();
    LLLoadedCallbackEntry::cleanUpCallbackList(&mCallbackTextureList) ;

    getPhases().clearPhases();
    
    LL_DEBUGS() << "LLVOAvatar Destructor end" << LL_ENDL;
}

void LLVOAvatar::markDead()
{
    if (mNameText)
    {
        mNameText->markDead();
        mNameText = NULL;
        sNumVisibleChatBubbles--;
    }
    mVoiceVisualizer->markDead();
    LLLoadedCallbackEntry::cleanUpCallbackList(&mCallbackTextureList) ;
    LLViewerObject::markDead();
}


BOOL LLVOAvatar::isFullyBaked()
{
    if (mIsDummy) return TRUE;
    if (getNumTEs() == 0) return FALSE;

    for (U32 i = 0; i < mBakedTextureDatas.size(); i++)
    {
        if (!isTextureDefined(mBakedTextureDatas[i].mTextureIndex)
            && ((i != BAKED_SKIRT) || isWearingWearableType(LLWearableType::WT_SKIRT))
            && (i != BAKED_LEFT_ARM) && (i != BAKED_LEFT_LEG) && (i != BAKED_AUX1) && (i != BAKED_AUX2) && (i != BAKED_AUX3))
        {
            return FALSE;
        }
    }
    return TRUE;
}

BOOL LLVOAvatar::isFullyTextured() const
{
    for (S32 i = 0; i < mMeshLOD.size(); i++)
    {
        LLAvatarJoint* joint = mMeshLOD[i];
        if (i==MESH_ID_SKIRT && !isWearingWearableType(LLWearableType::WT_SKIRT))
        {
            continue; // don't care about skirt textures if we're not wearing one.
        }
        if (!joint)
        {
            continue; // nonexistent LOD OK.
        }
        avatar_joint_mesh_list_t::iterator meshIter = joint->mMeshParts.begin();
        if (meshIter != joint->mMeshParts.end())
        {
            LLAvatarJointMesh *mesh = (*meshIter);
            if (!mesh)
            {
                continue; // nonexistent mesh OK
            }
            if (mesh->hasGLTexture())
            {
                continue; // Mesh exists and has a baked texture.
            }
            if (mesh->hasComposite())
            {
                continue; // Mesh exists and has a composite texture.
            }
            // Fail
            return FALSE;
        }
    }
    return TRUE;
}

BOOL LLVOAvatar::hasGray() const
{
    return !getIsCloud() && !isFullyTextured();
}

S32 LLVOAvatar::getRezzedStatus() const
{
    if (getIsCloud()) return 0;
    bool textured = isFullyTextured();
    if (textured && allBakedTexturesCompletelyDownloaded()) return 3;
    if (textured) return 2;
    llassert(hasGray());
    return 1; // gray
}

void LLVOAvatar::deleteLayerSetCaches(bool clearAll)
{
    for (U32 i = 0; i < mBakedTextureDatas.size(); i++)
    {
        if (mBakedTextureDatas[i].mTexLayerSet)
        {
            // ! BACKWARDS COMPATIBILITY !
            // Can be removed after hair baking is mandatory on the grid
            if ((i != BAKED_HAIR || isSelf()) && !clearAll)
            {
                mBakedTextureDatas[i].mTexLayerSet->deleteCaches();
            }
        }
        if (mBakedTextureDatas[i].mMaskTexName)
        {
            LLImageGL::deleteTextures(1, (GLuint*)&(mBakedTextureDatas[i].mMaskTexName));
            mBakedTextureDatas[i].mMaskTexName = 0 ;
        }
    }
}

// static 
BOOL LLVOAvatar::areAllNearbyInstancesBaked(S32& grey_avatars)
{
    BOOL res = TRUE;
    grey_avatars = 0;
    for (std::vector<LLCharacter*>::iterator iter = LLCharacter::sInstances.begin();
         iter != LLCharacter::sInstances.end(); ++iter)
    {
        LLVOAvatar* inst = (LLVOAvatar*) *iter;
        if( inst->isDead() )
        {
            continue;
        }
        else if( !inst->isFullyBaked() )
        {
            res = FALSE;
            if (inst->mHasGrey)
            {
                ++grey_avatars;
            }
        }
    }
    return res;
}

// static
void LLVOAvatar::getNearbyRezzedStats(std::vector<S32>& counts)
{
    counts.clear();
    counts.resize(4);
    for (std::vector<LLCharacter*>::iterator iter = LLCharacter::sInstances.begin();
         iter != LLCharacter::sInstances.end(); ++iter)
    {
        LLVOAvatar* inst = (LLVOAvatar*) *iter;
        if (inst)
        {
            S32 rez_status = inst->getRezzedStatus();
            counts[rez_status]++;
        }
    }
}

// static
std::string LLVOAvatar::rezStatusToString(S32 rez_status)
{
    if (rez_status==0) return "cloud";
    if (rez_status==1) return "gray";
    if (rez_status==2) return "downloading";
    if (rez_status==3) return "full";
    return "unknown";
}

// static
void LLVOAvatar::dumpBakedStatus()
{
    LLVector3d camera_pos_global = gAgentCamera.getCameraPositionGlobal();

    for (std::vector<LLCharacter*>::iterator iter = LLCharacter::sInstances.begin();
         iter != LLCharacter::sInstances.end(); ++iter)
    {
        LLVOAvatar* inst = (LLVOAvatar*) *iter;
        LL_INFOS() << "Avatar ";

        LLNameValue* firstname = inst->getNVPair("FirstName");
        LLNameValue* lastname = inst->getNVPair("LastName");

        if( firstname )
        {
            LL_CONT << firstname->getString();
        }
        if( lastname )
        {
            LL_CONT << " " << lastname->getString();
        }

        LL_CONT << " " << inst->mID;

        if( inst->isDead() )
        {
            LL_CONT << " DEAD ("<< inst->getNumRefs() << " refs)";
        }

        if( inst->isSelf() )
        {
            LL_CONT << " (self)";
        }


        F64 dist_to_camera = (inst->getPositionGlobal() - camera_pos_global).length();
        LL_CONT << " " << dist_to_camera << "m ";

        LL_CONT << " " << inst->mPixelArea << " pixels";

        if( inst->isVisible() )
        {
            LL_CONT << " (visible)";
        }
        else
        {
            LL_CONT << " (not visible)";
        }

        if( inst->isFullyBaked() )
        {
            LL_CONT << " Baked";
        }
        else
        {
            LL_CONT << " Unbaked (";
            
            for (LLAvatarAppearanceDictionary::BakedTextures::const_iterator iter = LLAvatarAppearance::getDictionary()->getBakedTextures().begin();
                 iter != LLAvatarAppearance::getDictionary()->getBakedTextures().end();
                 ++iter)
            {
                const LLAvatarAppearanceDictionary::BakedEntry *baked_dict = iter->second;
                const ETextureIndex index = baked_dict->mTextureIndex;
                if (!inst->isTextureDefined(index))
                {
                    LL_CONT << " " << (LLAvatarAppearance::getDictionary()->getTexture(index) ? LLAvatarAppearance::getDictionary()->getTexture(index)->mName : "");
                }
            }
            LL_CONT << " ) " << inst->getUnbakedPixelAreaRank();
            if( inst->isCulled() )
            {
                LL_CONT << " culled";
            }
        }
        LL_CONT << LL_ENDL;
    }
}

//static
void LLVOAvatar::restoreGL()
{
    if (!isAgentAvatarValid()) return;

    gAgentAvatarp->setCompositeUpdatesEnabled(TRUE);
    for (U32 i = 0; i < gAgentAvatarp->mBakedTextureDatas.size(); i++)
    {
        gAgentAvatarp->invalidateComposite(gAgentAvatarp->getTexLayerSet(i));
    }
    gAgentAvatarp->updateMeshTextures();
}

//static
void LLVOAvatar::destroyGL()
{
    deleteCachedImages();

    resetImpostors();
}

//static
void LLVOAvatar::resetImpostors()
{
    for (std::vector<LLCharacter*>::iterator iter = LLCharacter::sInstances.begin();
         iter != LLCharacter::sInstances.end(); ++iter)
    {
        LLVOAvatar* avatar = (LLVOAvatar*) *iter;
        avatar->mImpostor.release();
        avatar->mNeedsImpostorUpdate = TRUE;
        avatar->mLastImpostorUpdateReason = 1;
    }
}

// static
void LLVOAvatar::deleteCachedImages(bool clearAll)
{   
    if (LLViewerTexLayerSet::sHasCaches)
    {
        for (std::vector<LLCharacter*>::iterator iter = LLCharacter::sInstances.begin();
             iter != LLCharacter::sInstances.end(); ++iter)
        {
            LLVOAvatar* inst = (LLVOAvatar*) *iter;
            inst->deleteLayerSetCaches(clearAll);
        }
        LLViewerTexLayerSet::sHasCaches = FALSE;
    }
    LLVOAvatarSelf::deleteScratchTextures();
    LLTexLayerStaticImageList::getInstance()->deleteCachedImages();
}


//------------------------------------------------------------------------
// static
// LLVOAvatar::initClass()
//------------------------------------------------------------------------
void LLVOAvatar::initClass()
{ 
    gAnimLibrary.animStateSetString(ANIM_AGENT_BODY_NOISE,"body_noise");
    gAnimLibrary.animStateSetString(ANIM_AGENT_BREATHE_ROT,"breathe_rot");
    gAnimLibrary.animStateSetString(ANIM_AGENT_PHYSICS_MOTION,"physics_motion");
    gAnimLibrary.animStateSetString(ANIM_AGENT_EDITING,"editing");
    gAnimLibrary.animStateSetString(ANIM_AGENT_EYE,"eye");
    gAnimLibrary.animStateSetString(ANIM_AGENT_FLY_ADJUST,"fly_adjust");
    gAnimLibrary.animStateSetString(ANIM_AGENT_HAND_MOTION,"hand_motion");
    gAnimLibrary.animStateSetString(ANIM_AGENT_HEAD_ROT,"head_rot");
    gAnimLibrary.animStateSetString(ANIM_AGENT_PELVIS_FIX,"pelvis_fix");
    gAnimLibrary.animStateSetString(ANIM_AGENT_TARGET,"target");
    gAnimLibrary.animStateSetString(ANIM_AGENT_WALK_ADJUST,"walk_adjust");

    // Where should this be set initially?
    LLJoint::setDebugJointNames(gSavedSettings.getString("DebugAvatarJoints"));

    LLControlAvatar::sRegionChangedSlot = gAgent.addRegionChangedCallback(&LLControlAvatar::onRegionChanged);

    sCloudTexture = LLViewerTextureManager::getFetchedTextureFromFile("cloud-particle.j2c");
}


void LLVOAvatar::cleanupClass()
{
}

// virtual
void LLVOAvatar::initInstance()
{
    //-------------------------------------------------------------------------
    // register motions
    //-------------------------------------------------------------------------
    if (LLCharacter::sInstances.size() == 1)
    {
        registerMotion( ANIM_AGENT_DO_NOT_DISTURB,                  LLNullMotion::create );
        registerMotion( ANIM_AGENT_CROUCH,                  LLKeyframeStandMotion::create );
        registerMotion( ANIM_AGENT_CROUCHWALK,              LLKeyframeWalkMotion::create );
        registerMotion( ANIM_AGENT_EXPRESS_AFRAID,          LLEmote::create );
        registerMotion( ANIM_AGENT_EXPRESS_ANGER,           LLEmote::create );
        registerMotion( ANIM_AGENT_EXPRESS_BORED,           LLEmote::create );
        registerMotion( ANIM_AGENT_EXPRESS_CRY,             LLEmote::create );
        registerMotion( ANIM_AGENT_EXPRESS_DISDAIN,         LLEmote::create );
        registerMotion( ANIM_AGENT_EXPRESS_EMBARRASSED,     LLEmote::create );
        registerMotion( ANIM_AGENT_EXPRESS_FROWN,           LLEmote::create );
        registerMotion( ANIM_AGENT_EXPRESS_KISS,            LLEmote::create );
        registerMotion( ANIM_AGENT_EXPRESS_LAUGH,           LLEmote::create );
        registerMotion( ANIM_AGENT_EXPRESS_OPEN_MOUTH,      LLEmote::create );
        registerMotion( ANIM_AGENT_EXPRESS_REPULSED,        LLEmote::create );
        registerMotion( ANIM_AGENT_EXPRESS_SAD,             LLEmote::create );
        registerMotion( ANIM_AGENT_EXPRESS_SHRUG,           LLEmote::create );
        registerMotion( ANIM_AGENT_EXPRESS_SMILE,           LLEmote::create );
        registerMotion( ANIM_AGENT_EXPRESS_SURPRISE,        LLEmote::create );
        registerMotion( ANIM_AGENT_EXPRESS_TONGUE_OUT,      LLEmote::create );
        registerMotion( ANIM_AGENT_EXPRESS_TOOTHSMILE,      LLEmote::create );
        registerMotion( ANIM_AGENT_EXPRESS_WINK,            LLEmote::create );
        registerMotion( ANIM_AGENT_EXPRESS_WORRY,           LLEmote::create );
        registerMotion( ANIM_AGENT_FEMALE_RUN_NEW,          LLKeyframeWalkMotion::create );
        registerMotion( ANIM_AGENT_FEMALE_WALK,             LLKeyframeWalkMotion::create );
        registerMotion( ANIM_AGENT_FEMALE_WALK_NEW,         LLKeyframeWalkMotion::create );
        registerMotion( ANIM_AGENT_RUN,                     LLKeyframeWalkMotion::create );
        registerMotion( ANIM_AGENT_RUN_NEW,                 LLKeyframeWalkMotion::create );
        registerMotion( ANIM_AGENT_STAND,                   LLKeyframeStandMotion::create );
        registerMotion( ANIM_AGENT_STAND_1,                 LLKeyframeStandMotion::create );
        registerMotion( ANIM_AGENT_STAND_2,                 LLKeyframeStandMotion::create );
        registerMotion( ANIM_AGENT_STAND_3,                 LLKeyframeStandMotion::create );
        registerMotion( ANIM_AGENT_STAND_4,                 LLKeyframeStandMotion::create );
        registerMotion( ANIM_AGENT_STANDUP,                 LLKeyframeFallMotion::create );
        registerMotion( ANIM_AGENT_TURNLEFT,                LLKeyframeWalkMotion::create );
        registerMotion( ANIM_AGENT_TURNRIGHT,               LLKeyframeWalkMotion::create );
        registerMotion( ANIM_AGENT_WALK,                    LLKeyframeWalkMotion::create );
        registerMotion( ANIM_AGENT_WALK_NEW,                LLKeyframeWalkMotion::create );
        
        // motions without a start/stop bit
        registerMotion( ANIM_AGENT_BODY_NOISE,              LLBodyNoiseMotion::create );
        registerMotion( ANIM_AGENT_BREATHE_ROT,             LLBreatheMotionRot::create );
        registerMotion( ANIM_AGENT_PHYSICS_MOTION,          LLPhysicsMotionController::create );
        registerMotion( ANIM_AGENT_EDITING,                 LLEditingMotion::create );
        registerMotion( ANIM_AGENT_EYE,                     LLEyeMotion::create );
        registerMotion( ANIM_AGENT_FEMALE_WALK,             LLKeyframeWalkMotion::create );
        registerMotion( ANIM_AGENT_FLY_ADJUST,              LLFlyAdjustMotion::create );
        registerMotion( ANIM_AGENT_HAND_MOTION,             LLHandMotion::create );
        registerMotion( ANIM_AGENT_HEAD_ROT,                LLHeadRotMotion::create );
        registerMotion( ANIM_AGENT_PELVIS_FIX,              LLPelvisFixMotion::create );
        registerMotion( ANIM_AGENT_SIT_FEMALE,              LLKeyframeMotion::create );
        registerMotion( ANIM_AGENT_TARGET,                  LLTargetingMotion::create );
        registerMotion( ANIM_AGENT_WALK_ADJUST,             LLWalkAdjustMotion::create );
    }
    
    LLAvatarAppearance::initInstance();
    
    // preload specific motions here
    createMotion( ANIM_AGENT_CUSTOMIZE);
    createMotion( ANIM_AGENT_CUSTOMIZE_DONE);
    
    //VTPause();  // VTune
    
    mVoiceVisualizer->setVoiceEnabled( LLVoiceClient::getInstance()->getVoiceEnabled( mID ) );

    mInitFlags |= 1<<1;
}

// virtual
LLAvatarJoint* LLVOAvatar::createAvatarJoint()
{
    return new LLViewerJoint();
}

// virtual
LLAvatarJoint* LLVOAvatar::createAvatarJoint(S32 joint_num)
{
    return new LLViewerJoint(joint_num);
}

// virtual
LLAvatarJointMesh* LLVOAvatar::createAvatarJointMesh()
{
    return new LLViewerJointMesh();
}

// virtual
LLTexLayerSet* LLVOAvatar::createTexLayerSet()
{
    return new LLViewerTexLayerSet(this);
}

const LLVector3 LLVOAvatar::getRenderPosition() const
{

    if (mDrawable.isNull() || mDrawable->getGeneration() < 0)
    {
        return getPositionAgent();
    }
    else if (isRoot())
    {
        F32 fixup;
        if ( hasPelvisFixup( fixup) )
        {
            //Apply a pelvis fixup (as defined by the avs skin)
            LLVector3 pos = mDrawable->getPositionAgent();
            pos[VZ] += fixup;
            return pos;
        }
        else
        {
            return mDrawable->getPositionAgent();
        }
    }
    else
    {
        return getPosition() * mDrawable->getParent()->getRenderMatrix();
    }
}

void LLVOAvatar::updateDrawable(BOOL force_damped)
{
    clearChanged(SHIFTED);
}

void LLVOAvatar::onShift(const LLVector4a& shift_vector)
{
    const LLVector3& shift = reinterpret_cast<const LLVector3&>(shift_vector);
    mLastAnimExtents[0] += shift;
    mLastAnimExtents[1] += shift;
}

void LLVOAvatar::updateSpatialExtents(LLVector4a& newMin, LLVector4a &newMax)
{
    if (mDrawable.isNull())
    {
        return;
    }

    if (mNeedsExtentUpdate)
    {
        calculateSpatialExtents(newMin,newMax);
        mLastAnimExtents[0].set(newMin.getF32ptr());
        mLastAnimExtents[1].set(newMax.getF32ptr());
        mLastAnimBasePos = mPelvisp->getWorldPosition();
        mNeedsExtentUpdate = false;
    }
    else
    {
        LLVector3 new_base_pos = mPelvisp->getWorldPosition();
        LLVector3 shift = new_base_pos-mLastAnimBasePos;
        mLastAnimExtents[0] += shift;
        mLastAnimExtents[1] += shift;
        mLastAnimBasePos = new_base_pos;

    }
          
    if (isImpostor() && !needsImpostorUpdate())
    {
        LLVector3 delta = getRenderPosition() -
            ((LLVector3(mDrawable->getPositionGroup().getF32ptr())-mImpostorOffset));
        
        newMin.load3( (mLastAnimExtents[0] + delta).mV);
        newMax.load3( (mLastAnimExtents[1] + delta).mV);
    }
    else
    {
        newMin.load3(mLastAnimExtents[0].mV);
        newMax.load3(mLastAnimExtents[1].mV);
        LLVector4a pos_group;
        pos_group.setAdd(newMin,newMax);
        pos_group.mul(0.5f);
        mImpostorOffset = LLVector3(pos_group.getF32ptr())-getRenderPosition();
        mDrawable->setPositionGroup(pos_group);
    }
}


void LLVOAvatar::calculateSpatialExtents(LLVector4a& newMin, LLVector4a& newMax)
{
    LL_PROFILE_ZONE_SCOPED_CATEGORY_AVATAR;

    static LLCachedControl<S32> box_detail_cache(gSavedSettings, "AvatarBoundingBoxComplexity");
    S32 box_detail = box_detail_cache;
    if (getOverallAppearance() != AOA_NORMAL)
    {
        if (isControlAvatar())
        {
            // Animated objects don't show system avatar but do need to include rigged meshes in their bounding box.
            box_detail = 3;
        }
        else
        {
            // Jellydolled avatars ignore attachments, etc, use only system avatar.
            box_detail = 1;
        }
    }

    // FIXME the update_min_max function used below assumes there is a
    // known starting point, but in general there isn't. Ideally the
    // box update logic should be modified to handle the no-point-yet
    // case. For most models, starting with the pelvis is safe though.
    LLVector3 zero_pos;
    LLVector4a pos;
    if (dist_vec(zero_pos, mPelvisp->getWorldPosition())<0.001)
    {
        // Don't use pelvis until av initialized
        pos.load3(getRenderPosition().mV);
    }
    else
    {
        pos.load3(mPelvisp->getWorldPosition().mV);
    }
    newMin = pos;
    newMax = pos;

    if (box_detail>=1 && !isControlAvatar())
    {
        //stretch bounding box by joint positions. Doing this for
        //control avs, where the polymeshes aren't maintained or
        //displayed, can give inaccurate boxes due to joints stuck at (0,0,0).
        for (polymesh_map_t::iterator i = mPolyMeshes.begin(); i != mPolyMeshes.end(); ++i)
        {
            LLPolyMesh* mesh = i->second;
            for (S32 joint_num = 0; joint_num < mesh->mJointRenderData.size(); joint_num++)
            {
                LLVector4a trans;
                trans.load3( mesh->mJointRenderData[joint_num]->mWorldMatrix->getTranslation().mV);
                update_min_max(newMin, newMax, trans);
            }
        }
    }

    // Pad bounding box for starting joint, plus polymesh if
    // applicable. Subsequent calcs should be accurate enough to not
    // need padding.
    LLVector4a padding(0.25);
    newMin.sub(padding);
    newMax.add(padding);


    //stretch bounding box by static attachments
    if (box_detail >= 2)
    {
        float max_attachment_span = get_default_max_prim_scale() * 5.0f;
    
        for (attachment_map_t::iterator iter = mAttachmentPoints.begin(); 
             iter != mAttachmentPoints.end();
             ++iter)
        {
            LLViewerJointAttachment* attachment = iter->second;

            if (attachment->getValid())
            {
                for (LLViewerJointAttachment::attachedobjs_vec_t::iterator attachment_iter = attachment->mAttachedObjects.begin();
                     attachment_iter != attachment->mAttachedObjects.end();
                     ++attachment_iter)
                {
                    // Don't we need to look at children of attached_object as well?
                    const LLViewerObject* attached_object = attachment_iter->get();
                    if (attached_object && !attached_object->isHUDAttachment())
                    {
                        const LLVOVolume *vol = dynamic_cast<const LLVOVolume*>(attached_object);
                        if (vol && vol->isAnimatedObject())
                        {
                            // Animated objects already have a bounding box in their control av, use that. 
                            // Could lag by a frame if there's no guarantee on order of processing for avatars.
                            LLControlAvatar *cav = vol->getControlAvatar();
                            if (cav)
                            {
                                LLVector4a cav_min;
                                cav_min.load3(cav->mLastAnimExtents[0].mV);
                                LLVector4a cav_max;
                                cav_max.load3(cav->mLastAnimExtents[1].mV);
                                update_min_max(newMin,newMax,cav_min);
                                update_min_max(newMin,newMax,cav_max);
                                continue;
                            }
                        }
                        if (vol && vol->isRiggedMesh())
                        {
                            continue;
                        }
                        LLDrawable* drawable = attached_object->mDrawable;
                        if (drawable && !drawable->isState(LLDrawable::RIGGED | LLDrawable::RIGGED_CHILD)) // <-- don't extend bounding box if any rigged objects are present
                        {
                            LLSpatialBridge* bridge = drawable->getSpatialBridge();
                            if (bridge)
                            {
                                const LLVector4a* ext = bridge->getSpatialExtents();
                                LLVector4a distance;
                                distance.setSub(ext[1], ext[0]);
                                LLVector4a max_span(max_attachment_span);

                                S32 lt = distance.lessThan(max_span).getGatheredBits() & 0x7;
                        
                                // Only add the prim to spatial extents calculations if it isn't a megaprim.
                                // max_attachment_span calculated at the start of the function 
                                // (currently 5 times our max prim size) 
                                if (lt == 0x7)
                                {
                                    update_min_max(newMin,newMax,ext[0]);
                                    update_min_max(newMin,newMax,ext[1]);
                                }
                            }
                        }
                    }
                }
            }
        }
    }

    // Stretch bounding box by rigged mesh joint boxes
    if (box_detail>=3)
    {
        updateRiggingInfo();
        for (S32 joint_num = 0; joint_num < LL_CHARACTER_MAX_ANIMATED_JOINTS; joint_num++)
        {
            LLJoint *joint = getJoint(joint_num);
            LLJointRiggingInfo *rig_info = NULL;
            if (joint_num < mJointRiggingInfoTab.size())
            {
                rig_info = &mJointRiggingInfoTab[joint_num];
            }

            if (joint && rig_info && rig_info->isRiggedTo())
            {
                LLViewerJointAttachment *as_joint_attach = dynamic_cast<LLViewerJointAttachment*>(joint);
                if (as_joint_attach && as_joint_attach->getIsHUDAttachment())
                {
                    // Ignore bounding box of HUD joints
                    continue;
                }
                LLMatrix4a mat;
                LLVector4a new_extents[2];
                mat.loadu(joint->getWorldMatrix());
                matMulBoundBox(mat, rig_info->getRiggedExtents(), new_extents);
                update_min_max(newMin, newMax, new_extents[0]);
                update_min_max(newMin, newMax, new_extents[1]);
                //if (isSelf())
                //{
                //    LL_INFOS() << joint->getName() << " extents " << new_extents[0] << "," << new_extents[1] << LL_ENDL;
                //    LL_INFOS() << joint->getName() << " av box is " << newMin << "," << newMax << LL_ENDL;
                //}
            }
        }
    }

    // Update pixel area
    LLVector4a center, size;
    center.setAdd(newMin, newMax);
    center.mul(0.5f);
    
    size.setSub(newMax,newMin);
    size.mul(0.5f);
    
    mPixelArea = LLPipeline::calcPixelArea(center, size, *LLViewerCamera::getInstance());
}

void render_sphere_and_line(const LLVector3& begin_pos, const LLVector3& end_pos, F32 sphere_scale, const LLVector3& occ_color, const LLVector3& visible_color)
{
    // Unoccluded bone portions
    LLGLDepthTest normal_depth(GL_TRUE);

    // Draw line segment for unoccluded joint
    gGL.diffuseColor3f(visible_color[0], visible_color[1], visible_color[2]);

    gGL.begin(LLRender::LINES);
    gGL.vertex3fv(begin_pos.mV); 
    gGL.vertex3fv(end_pos.mV);
    gGL.end();
        

    // Draw sphere representing joint pos
    gGL.pushMatrix();
    gGL.scalef(sphere_scale, sphere_scale, sphere_scale);
    gSphere.renderGGL();
    gGL.popMatrix();
        
    LLGLDepthTest depth_under(GL_TRUE, GL_FALSE, GL_GREATER);

    // Occluded bone portions
    gGL.diffuseColor3f(occ_color[0], occ_color[1], occ_color[2]);

    gGL.begin(LLRender::LINES);
    gGL.vertex3fv(begin_pos.mV); 
    gGL.vertex3fv(end_pos.mV);
    gGL.end();

    // Draw sphere representing joint pos
    gGL.pushMatrix();
    gGL.scalef(sphere_scale, sphere_scale, sphere_scale);
    gSphere.renderGGL();
    gGL.popMatrix();
}

//-----------------------------------------------------------------------------
// renderCollisionVolumes()
//-----------------------------------------------------------------------------
void LLVOAvatar::renderCollisionVolumes()
{
    std::ostringstream ostr;

    for (S32 i = 0; i < mNumCollisionVolumes; i++)
    {
        ostr << mCollisionVolumes[i].getName() << ", ";

        LLAvatarJointCollisionVolume& collision_volume = mCollisionVolumes[i];

        collision_volume.updateWorldMatrix();

        gGL.pushMatrix();
        gGL.multMatrix( &collision_volume.getXform()->getWorldMatrix().mMatrix[0][0] );

        LLVector3 begin_pos(0,0,0);
        LLVector3 end_pos(collision_volume.getEnd());
        static F32 sphere_scale = 1.0f;
        static F32 center_dot_scale = 0.05f;

        static LLVector3 BLUE(0.0f, 0.0f, 1.0f);
        static LLVector3 PASTEL_BLUE(0.5f, 0.5f, 1.0f);
        static LLVector3 RED(1.0f, 0.0f, 0.0f);
        static LLVector3 PASTEL_RED(1.0f, 0.5f, 0.5f);
        static LLVector3 WHITE(1.0f, 1.0f, 1.0f);
        

        LLVector3 cv_color_occluded;
        LLVector3 cv_color_visible;
        LLVector3 dot_color_occluded(WHITE);
        LLVector3 dot_color_visible(WHITE);
        if (isControlAvatar())
        {
            cv_color_occluded = RED;
            cv_color_visible = PASTEL_RED;
        }
        else
        {
            cv_color_occluded = BLUE;
            cv_color_visible = PASTEL_BLUE;
        }
        render_sphere_and_line(begin_pos, end_pos, sphere_scale, cv_color_occluded, cv_color_visible);
        render_sphere_and_line(begin_pos, end_pos, center_dot_scale, dot_color_occluded, dot_color_visible);

        gGL.popMatrix();
    }

    
    if (mNameText.notNull())
    {
        LLVector4a unused;
    
        mNameText->lineSegmentIntersect(unused, unused, unused, TRUE);
    }
}

void LLVOAvatar::renderBones(const std::string &selected_joint)
{
    LLGLEnable blend(GL_BLEND);

    avatar_joint_list_t::iterator iter = mSkeleton.begin();
    avatar_joint_list_t::iterator end = mSkeleton.end();

    // For selected joints
    static LLVector3 SELECTED_COLOR_OCCLUDED(1.0f, 1.0f, 0.0f);
    static LLVector3 SELECTED_COLOR_VISIBLE(0.5f, 0.5f, 0.5f);
    // For bones with position overrides defined
    static LLVector3 OVERRIDE_COLOR_OCCLUDED(1.0f, 0.0f, 0.0f);
    static LLVector3 OVERRIDE_COLOR_VISIBLE(0.5f, 0.5f, 0.5f);
    // For bones which are rigged to by at least one attachment
    static LLVector3 RIGGED_COLOR_OCCLUDED(0.0f, 1.0f, 1.0f);
    static LLVector3 RIGGED_COLOR_VISIBLE(0.5f, 0.5f, 0.5f);
    // For bones not otherwise colored
    static LLVector3 OTHER_COLOR_OCCLUDED(0.0f, 1.0f, 0.0f);
    static LLVector3 OTHER_COLOR_VISIBLE(0.5f, 0.5f, 0.5f);
    
    static F32 SPHERE_SCALEF = 0.001f;

    for (; iter != end; ++iter)
    {
        LLJoint* jointp = *iter;
        if (!jointp)
        {
            continue;
        }

        jointp->updateWorldMatrix();

        LLVector3 occ_color, visible_color;

        LLVector3 pos;
        LLUUID mesh_id;
        F32 sphere_scale = SPHERE_SCALEF;

        // We are in render, so it is preferable to implement selection
        // in a different way, but since this is for debug/preview, this
        // is low priority
        if (jointp->getName() == selected_joint)
        {
            sphere_scale *= 16;
            occ_color = SELECTED_COLOR_OCCLUDED;
            visible_color = SELECTED_COLOR_VISIBLE;
        }
        else if (jointp->hasAttachmentPosOverride(pos,mesh_id))
        {
            occ_color = OVERRIDE_COLOR_OCCLUDED;
            visible_color = OVERRIDE_COLOR_VISIBLE;
        }
        else
        {
            if (jointIsRiggedTo(jointp))
            {
                occ_color = RIGGED_COLOR_OCCLUDED;
                visible_color = RIGGED_COLOR_VISIBLE;
            }
            else
            {
                occ_color = OTHER_COLOR_OCCLUDED;
                visible_color = OTHER_COLOR_VISIBLE;
            }
        }
        LLVector3 begin_pos(0,0,0);
        LLVector3 end_pos(jointp->getEnd());

        
        gGL.pushMatrix();
        gGL.multMatrix( &jointp->getXform()->getWorldMatrix().mMatrix[0][0] );

        render_sphere_and_line(begin_pos, end_pos, sphere_scale, occ_color, visible_color);
        
        gGL.popMatrix();
    }
}


void LLVOAvatar::renderJoints()
{
    std::ostringstream ostr;
    std::ostringstream nullstr;

    for (joint_map_t::iterator iter = mJointMap.begin(); iter != mJointMap.end(); ++iter)
    {
        LLJoint* jointp = iter->second;
        if (!jointp)
        {
            nullstr << iter->first << " is NULL" << std::endl;
            continue;
        }

        ostr << jointp->getName() << ", ";

        jointp->updateWorldMatrix();
    
        gGL.pushMatrix();
        gGL.multMatrix( &jointp->getXform()->getWorldMatrix().mMatrix[0][0] );

        gGL.diffuseColor3f( 1.f, 0.f, 1.f );
    
        gGL.begin(LLRender::LINES);
    
        LLVector3 v[] = 
        {
            LLVector3(1,0,0),
            LLVector3(-1,0,0),
            LLVector3(0,1,0),
            LLVector3(0,-1,0),

            LLVector3(0,0,-1),
            LLVector3(0,0,1),
        };

        //sides
        gGL.vertex3fv(v[0].mV); 
        gGL.vertex3fv(v[2].mV);

        gGL.vertex3fv(v[0].mV); 
        gGL.vertex3fv(v[3].mV);

        gGL.vertex3fv(v[1].mV); 
        gGL.vertex3fv(v[2].mV);

        gGL.vertex3fv(v[1].mV); 
        gGL.vertex3fv(v[3].mV);


        //top
        gGL.vertex3fv(v[0].mV); 
        gGL.vertex3fv(v[4].mV);

        gGL.vertex3fv(v[1].mV); 
        gGL.vertex3fv(v[4].mV);

        gGL.vertex3fv(v[2].mV); 
        gGL.vertex3fv(v[4].mV);

        gGL.vertex3fv(v[3].mV); 
        gGL.vertex3fv(v[4].mV);


        //bottom
        gGL.vertex3fv(v[0].mV); 
        gGL.vertex3fv(v[5].mV);

        gGL.vertex3fv(v[1].mV); 
        gGL.vertex3fv(v[5].mV);

        gGL.vertex3fv(v[2].mV); 
        gGL.vertex3fv(v[5].mV);

        gGL.vertex3fv(v[3].mV); 
        gGL.vertex3fv(v[5].mV);

        gGL.end();

        gGL.popMatrix();
    }

    mDebugText.clear();
    addDebugText(ostr.str());
    addDebugText(nullstr.str());
}

BOOL LLVOAvatar::lineSegmentIntersect(const LLVector4a& start, const LLVector4a& end,
                                      S32 face,
                                      BOOL pick_transparent,
                                      BOOL pick_rigged,
                                      S32* face_hit,
                                      LLVector4a* intersection,
                                      LLVector2* tex_coord,
                                      LLVector4a* normal,
                                      LLVector4a* tangent)
{
    if ((isSelf() && !gAgent.needsRenderAvatar()) || !LLPipeline::sPickAvatar)
    {
        return FALSE;
    }

    if (isControlAvatar())
    {
        return FALSE;
    }
    
    if (lineSegmentBoundingBox(start, end))
    {
        for (S32 i = 0; i < mNumCollisionVolumes; ++i)
        {
            mCollisionVolumes[i].updateWorldMatrix();
            
            glh::matrix4f mat((F32*) mCollisionVolumes[i].getXform()->getWorldMatrix().mMatrix);
            glh::matrix4f inverse = mat.inverse();
            glh::matrix4f norm_mat = inverse.transpose();

            glh::vec3f p1(start.getF32ptr());
            glh::vec3f p2(end.getF32ptr());

            inverse.mult_matrix_vec(p1);
            inverse.mult_matrix_vec(p2);

            LLVector3 position;
            LLVector3 norm;

            if (linesegment_sphere(LLVector3(p1.v), LLVector3(p2.v), LLVector3(0,0,0), 1.f, position, norm))
            {
                glh::vec3f res_pos(position.mV);
                mat.mult_matrix_vec(res_pos);
                
                norm.normalize();
                glh::vec3f res_norm(norm.mV);
                norm_mat.mult_matrix_dir(res_norm);

                if (intersection)
                {
                    intersection->load3(res_pos.v);
                }

                if (normal)
                {
                    normal->load3(res_norm.v);
                }

                return TRUE;
            }
        }

        if (isSelf())
        {
            for (attachment_map_t::iterator iter = mAttachmentPoints.begin(); 
             iter != mAttachmentPoints.end();
             ++iter)
            {
                LLViewerJointAttachment* attachment = iter->second;

                for (LLViewerJointAttachment::attachedobjs_vec_t::iterator attachment_iter = attachment->mAttachedObjects.begin();
                     attachment_iter != attachment->mAttachedObjects.end();
                     ++attachment_iter)
                {
                    LLViewerObject* attached_object = attachment_iter->get();
                    
                    if (attached_object && !attached_object->isDead() && attachment->getValid())
                    {
                        LLDrawable* drawable = attached_object->mDrawable;
                        if (drawable->isState(LLDrawable::RIGGED))
                        { //regenerate octree for rigged attachment
                            gPipeline.markRebuild(mDrawable, LLDrawable::REBUILD_RIGGED, TRUE);
                        }
                    }
                }
            }
        }
    }

    
    
    LLVector4a position;
    if (mNameText.notNull() && mNameText->lineSegmentIntersect(start, end, position))
    {
        if (intersection)
        {
            *intersection = position;
        }

        return TRUE;
    }

    return FALSE;
}

// virtual
LLViewerObject* LLVOAvatar::lineSegmentIntersectRiggedAttachments(const LLVector4a& start, const LLVector4a& end,
                                      S32 face,
                                      BOOL pick_transparent,
                                      BOOL pick_rigged,
                                      S32* face_hit,
                                      LLVector4a* intersection,
                                      LLVector2* tex_coord,
                                      LLVector4a* normal,
                                      LLVector4a* tangent)
{
    if (isSelf() && !gAgent.needsRenderAvatar())
    {
        return NULL;
    }

    LLViewerObject* hit = NULL;

    if (lineSegmentBoundingBox(start, end))
    {
        LLVector4a local_end = end;
        LLVector4a local_intersection;

        for (attachment_map_t::iterator iter = mAttachmentPoints.begin(); 
            iter != mAttachmentPoints.end();
            ++iter)
        {
            LLViewerJointAttachment* attachment = iter->second;

            for (LLViewerJointAttachment::attachedobjs_vec_t::iterator attachment_iter = attachment->mAttachedObjects.begin();
                    attachment_iter != attachment->mAttachedObjects.end();
                    ++attachment_iter)
            {
                LLViewerObject* attached_object = attachment_iter->get();
                    
                if (attached_object->lineSegmentIntersect(start, local_end, face, pick_transparent, pick_rigged, face_hit, &local_intersection, tex_coord, normal, tangent))
                {
                    local_end = local_intersection;
                    if (intersection)
                    {
                        *intersection = local_intersection;
                    }
                    
                    hit = attached_object;
                }
            }
        }
    }
        
    return hit;
}


LLVOAvatar* LLVOAvatar::asAvatar()
{
    return this;
}

//-----------------------------------------------------------------------------
// LLVOAvatar::startDefaultMotions()
//-----------------------------------------------------------------------------
void LLVOAvatar::startDefaultMotions()
{
    //-------------------------------------------------------------------------
    // start default motions
    //-------------------------------------------------------------------------
    startMotion( ANIM_AGENT_HEAD_ROT );
    startMotion( ANIM_AGENT_EYE );
    startMotion( ANIM_AGENT_BODY_NOISE );
    startMotion( ANIM_AGENT_BREATHE_ROT );
    startMotion( ANIM_AGENT_PHYSICS_MOTION );
    startMotion( ANIM_AGENT_HAND_MOTION );
    startMotion( ANIM_AGENT_PELVIS_FIX );

    //-------------------------------------------------------------------------
    // restart any currently active motions
    //-------------------------------------------------------------------------
    processAnimationStateChanges();
}

//-----------------------------------------------------------------------------
// LLVOAvatar::buildCharacter()
// Deferred initialization and rebuild of the avatar.
//-----------------------------------------------------------------------------
// virtual
void LLVOAvatar::buildCharacter()
{
    LLAvatarAppearance::buildCharacter();

    // Not done building yet; more to do.
    mIsBuilt = FALSE;

    //-------------------------------------------------------------------------
    // set head offset from pelvis
    //-------------------------------------------------------------------------
    updateHeadOffset();

    //-------------------------------------------------------------------------
    // initialize lip sync morph pointers
    //-------------------------------------------------------------------------
    mOohMorph     = getVisualParam( "Lipsync_Ooh" );
    mAahMorph     = getVisualParam( "Lipsync_Aah" );

    // If we don't have the Ooh morph, use the Kiss morph
    if (!mOohMorph)
    {
        LL_WARNS() << "Missing 'Ooh' morph for lipsync, using fallback." << LL_ENDL;
        mOohMorph = getVisualParam( "Express_Kiss" );
    }

    // If we don't have the Aah morph, use the Open Mouth morph
    if (!mAahMorph)
    {
        LL_WARNS() << "Missing 'Aah' morph for lipsync, using fallback." << LL_ENDL;
        mAahMorph = getVisualParam( "Express_Open_Mouth" );
    }

    // Currently disabled for control avatars (animated objects), enabled for all others.
    if (mEnableDefaultMotions)
    {
    startDefaultMotions();
    }

    //-------------------------------------------------------------------------
    // restart any currently active motions
    //-------------------------------------------------------------------------
    processAnimationStateChanges();

    mIsBuilt = TRUE;
    stop_glerror();

    mMeshValid = TRUE;
}

//-----------------------------------------------------------------------------
// resetVisualParams()
//-----------------------------------------------------------------------------
void LLVOAvatar::resetVisualParams()
{
    // Skeletal params
    {
        LLAvatarXmlInfo::skeletal_distortion_info_list_t::iterator iter;
        for (iter = sAvatarXmlInfo->mSkeletalDistortionInfoList.begin();
             iter != sAvatarXmlInfo->mSkeletalDistortionInfoList.end(); 
             ++iter)
        {
            LLPolySkeletalDistortionInfo *info = (LLPolySkeletalDistortionInfo*)*iter;
            LLPolySkeletalDistortion *param = dynamic_cast<LLPolySkeletalDistortion*>(getVisualParam(info->getID()));
            *param = LLPolySkeletalDistortion(this);
            llassert(param);
            if (!param->setInfo(info))
            {
                llassert(false);
            }           
        }
    }

    // Driver parameters
    for (LLAvatarXmlInfo::driver_info_list_t::iterator iter = sAvatarXmlInfo->mDriverInfoList.begin();
         iter != sAvatarXmlInfo->mDriverInfoList.end(); 
         ++iter)
    {
        LLDriverParamInfo *info = *iter;
        LLDriverParam *param = dynamic_cast<LLDriverParam*>(getVisualParam(info->getID()));
        LLDriverParam::entry_list_t driven_list = param->getDrivenList();
        *param = LLDriverParam(this);
        llassert(param);
        if (!param->setInfo(info))
        {
            llassert(false);
        }           
        param->setDrivenList(driven_list);
    }
}

void LLVOAvatar::applyDefaultParams()
{
    // These are params from avs with newly created copies of shape,
    // skin, hair, eyes, plus gender set as noted. Run arche_tool.py
    // to get params from some other xml appearance dump.
    std::map<S32, U8> male_params = {
        {1,33}, {2,61}, {4,85}, {5,23}, {6,58}, {7,127}, {8,63}, {10,85}, {11,63}, {12,42}, {13,0}, {14,85}, {15,63}, {16,36}, {17,85}, {18,95}, {19,153}, {20,63}, {21,34}, {22,0}, {23,63}, {24,109}, {25,88}, {27,132}, {31,63}, {33,136}, {34,81}, {35,85}, {36,103}, {37,136}, {38,127}, {80,255}, {93,203}, {98,0}, {99,0}, {105,127}, {108,0}, {110,0}, {111,127}, {112,0}, {113,0}, {114,127}, {115,0}, {116,0}, {117,0}, {119,127}, {130,114}, {131,127}, {132,99}, {133,63}, {134,127}, {135,140}, {136,127}, {137,127}, {140,0}, {141,0}, {142,0}, {143,191}, {150,0}, {155,104}, {157,0}, {162,0}, {163,0}, {165,0}, {166,0}, {167,0}, {168,0}, {169,0}, {177,0}, {181,145}, {182,216}, {183,133}, {184,0}, {185,127}, {192,0}, {193,127}, {196,170}, {198,0}, {503,0}, {505,127}, {506,127}, {507,109}, {508,85}, {513,127}, {514,127}, {515,63}, {517,85}, {518,42}, {603,100}, {604,216}, {605,214}, {606,204}, {607,204}, {608,204}, {609,51}, {616,25}, {617,89}, {619,76}, {624,204}, {625,0}, {629,127}, {637,0}, {638,0}, {646,144}, {647,85}, {649,127}, {650,132}, {652,127}, {653,85}, {654,0}, {656,127}, {659,127}, {662,127}, {663,127}, {664,127}, {665,127}, {674,59}, {675,127}, {676,85}, {678,127}, {682,127}, {683,106}, {684,47}, {685,79}, {690,127}, {692,127}, {693,204}, {700,63}, {701,0}, {702,0}, {703,0}, {704,0}, {705,127}, {706,127}, {707,0}, {708,0}, {709,0}, {710,0}, {711,127}, {712,0}, {713,159}, {714,0}, {715,0}, {750,178}, {752,127}, {753,36}, {754,85}, {755,131}, {756,127}, {757,127}, {758,127}, {759,153}, {760,95}, {762,0}, {763,140}, {764,74}, {765,27}, {769,127}, {773,127}, {775,0}, {779,214}, {780,204}, {781,198}, {785,0}, {789,0}, {795,63}, {796,30}, {799,127}, {800,226}, {801,255}, {802,198}, {803,255}, {804,255}, {805,255}, {806,255}, {807,255}, {808,255}, {812,255}, {813,255}, {814,255}, {815,204}, {816,0}, {817,255}, {818,255}, {819,255}, {820,255}, {821,255}, {822,255}, {823,255}, {824,255}, {825,255}, {826,255}, {827,255}, {828,0}, {829,255}, {830,255}, {834,255}, {835,255}, {836,255}, {840,0}, {841,127}, {842,127}, {844,255}, {848,25}, {858,100}, {859,255}, {860,255}, {861,255}, {862,255}, {863,84}, {868,0}, {869,0}, {877,0}, {879,51}, {880,132}, {921,255}, {922,255}, {923,255}, {10000,0}, {10001,0}, {10002,25}, {10003,0}, {10004,25}, {10005,23}, {10006,51}, {10007,0}, {10008,25}, {10009,23}, {10010,51}, {10011,0}, {10012,0}, {10013,25}, {10014,0}, {10015,25}, {10016,23}, {10017,51}, {10018,0}, {10019,0}, {10020,25}, {10021,0}, {10022,25}, {10023,23}, {10024,51}, {10025,0}, {10026,25}, {10027,23}, {10028,51}, {10029,0}, {10030,25}, {10031,23}, {10032,51}, {11000,1}, {11001,127}
    };
    std::map<S32, U8> female_params = {
        {1,33}, {2,61}, {4,85}, {5,23}, {6,58}, {7,127}, {8,63}, {10,85}, {11,63}, {12,42}, {13,0}, {14,85}, {15,63}, {16,36}, {17,85}, {18,95}, {19,153}, {20,63}, {21,34}, {22,0}, {23,63}, {24,109}, {25,88}, {27,132}, {31,63}, {33,136}, {34,81}, {35,85}, {36,103}, {37,136}, {38,127}, {80,0}, {93,203}, {98,0}, {99,0}, {105,127}, {108,0}, {110,0}, {111,127}, {112,0}, {113,0}, {114,127}, {115,0}, {116,0}, {117,0}, {119,127}, {130,114}, {131,127}, {132,99}, {133,63}, {134,127}, {135,140}, {136,127}, {137,127}, {140,0}, {141,0}, {142,0}, {143,191}, {150,0}, {155,104}, {157,0}, {162,0}, {163,0}, {165,0}, {166,0}, {167,0}, {168,0}, {169,0}, {177,0}, {181,145}, {182,216}, {183,133}, {184,0}, {185,127}, {192,0}, {193,127}, {196,170}, {198,0}, {503,0}, {505,127}, {506,127}, {507,109}, {508,85}, {513,127}, {514,127}, {515,63}, {517,85}, {518,42}, {603,100}, {604,216}, {605,214}, {606,204}, {607,204}, {608,204}, {609,51}, {616,25}, {617,89}, {619,76}, {624,204}, {625,0}, {629,127}, {637,0}, {638,0}, {646,144}, {647,85}, {649,127}, {650,132}, {652,127}, {653,85}, {654,0}, {656,127}, {659,127}, {662,127}, {663,127}, {664,127}, {665,127}, {674,59}, {675,127}, {676,85}, {678,127}, {682,127}, {683,106}, {684,47}, {685,79}, {690,127}, {692,127}, {693,204}, {700,63}, {701,0}, {702,0}, {703,0}, {704,0}, {705,127}, {706,127}, {707,0}, {708,0}, {709,0}, {710,0}, {711,127}, {712,0}, {713,159}, {714,0}, {715,0}, {750,178}, {752,127}, {753,36}, {754,85}, {755,131}, {756,127}, {757,127}, {758,127}, {759,153}, {760,95}, {762,0}, {763,140}, {764,74}, {765,27}, {769,127}, {773,127}, {775,0}, {779,214}, {780,204}, {781,198}, {785,0}, {789,0}, {795,63}, {796,30}, {799,127}, {800,226}, {801,255}, {802,198}, {803,255}, {804,255}, {805,255}, {806,255}, {807,255}, {808,255}, {812,255}, {813,255}, {814,255}, {815,204}, {816,0}, {817,255}, {818,255}, {819,255}, {820,255}, {821,255}, {822,255}, {823,255}, {824,255}, {825,255}, {826,255}, {827,255}, {828,0}, {829,255}, {830,255}, {834,255}, {835,255}, {836,255}, {840,0}, {841,127}, {842,127}, {844,255}, {848,25}, {858,100}, {859,255}, {860,255}, {861,255}, {862,255}, {863,84}, {868,0}, {869,0}, {877,0}, {879,51}, {880,132}, {921,255}, {922,255}, {923,255}, {10000,0}, {10001,0}, {10002,25}, {10003,0}, {10004,25}, {10005,23}, {10006,51}, {10007,0}, {10008,25}, {10009,23}, {10010,51}, {10011,0}, {10012,0}, {10013,25}, {10014,0}, {10015,25}, {10016,23}, {10017,51}, {10018,0}, {10019,0}, {10020,25}, {10021,0}, {10022,25}, {10023,23}, {10024,51}, {10025,0}, {10026,25}, {10027,23}, {10028,51}, {10029,0}, {10030,25}, {10031,23}, {10032,51}, {11000,1}, {11001,127}
    };
    std::map<S32, U8> *params = NULL;
    if (getSex() == SEX_MALE)
        params = &male_params;
    else
        params = &female_params;
            
    for( auto it = params->begin(); it != params->end(); ++it)
    {
        LLVisualParam* param = getVisualParam(it->first);
        if( !param )
        {
            // invalid id
            break;
        }

        U8 value = it->second;
        F32 newWeight = U8_to_F32(value, param->getMinWeight(), param->getMaxWeight());
        param->setWeight(newWeight);
    }
}

//-----------------------------------------------------------------------------
// resetSkeleton()
//-----------------------------------------------------------------------------
void LLVOAvatar::resetSkeleton(bool reset_animations)
{
    LL_DEBUGS("Avatar") << avString() << " reset starts" << LL_ENDL;
    if (!isControlAvatar() && !mLastProcessedAppearance)
    {
        LL_WARNS() << "Can't reset avatar; no appearance message has been received yet." << LL_ENDL;
        return;
    }

    // Save mPelvis state
    //LLVector3 pelvis_pos = getJoint("mPelvis")->getPosition();
    //LLQuaternion pelvis_rot = getJoint("mPelvis")->getRotation();

    // Clear all attachment pos and scale overrides
    clearAttachmentOverrides();

    // Note that we call buildSkeleton twice in this function. The first time is
    // just to get the right scale for the collision volumes, because
    // this will be used in setting the mJointScales for the
    // LLPolySkeletalDistortions of which the CVs are children.
    if( !buildSkeleton(sAvatarSkeletonInfo) )
    {
        LL_ERRS() << "Error resetting skeleton" << LL_ENDL;
    }

    // Reset some params to default state, without propagating changes downstream.
    resetVisualParams();

    // Now we have to reset the skeleton again, because its state
    // got clobbered by the resetVisualParams() calls
    // above.
    if( !buildSkeleton(sAvatarSkeletonInfo) )
    {
        LL_ERRS() << "Error resetting skeleton" << LL_ENDL;
    }

    // Reset attachment points
    // BuildSkeleton only does bones and CVs but we still need to reinit huds
    // since huds can be animated.
    bool ignore_hud_joints = !isSelf();
    initAttachmentPoints(ignore_hud_joints);

    // Fix up collision volumes
    for (LLVisualParam *param = getFirstVisualParam(); 
         param;
         param = getNextVisualParam())
    {
        LLPolyMorphTarget *poly_morph = dynamic_cast<LLPolyMorphTarget*>(param);
        if (poly_morph)
        {
            // This is a kludgy way to correct for the fact that the
            // collision volumes have been reset out from under the
            // poly morph sliders.
            F32 delta_weight = poly_morph->getLastWeight() - poly_morph->getDefaultWeight();
            poly_morph->applyVolumeChanges(delta_weight);
        }
    }

    // Reset tweakable params to preserved state
    if (getOverallAppearance() == AOA_NORMAL)
    {
        if (mLastProcessedAppearance)
        {
            bool slam_params = true;
            applyParsedAppearanceMessage(*mLastProcessedAppearance, slam_params);
        }
    }
    else
    {
        // Stripped down approximation of
        // applyParsedAppearanceMessage, but with alternative default
        // (jellydoll) params
        setCompositeUpdatesEnabled( FALSE );
        gPipeline.markGLRebuild(this);
        applyDefaultParams();
        setCompositeUpdatesEnabled( TRUE );
        updateMeshTextures();
        updateMeshVisibility();
    }
    updateVisualParams();

    // Restore attachment pos overrides
    updateAttachmentOverrides();

    // Animations
    if (reset_animations)
    {
        if (isSelf())
        {
            // This is equivalent to "Stop Animating Me". Will reset
            // all animations and propagate the changes to other
            // viewers.
            gAgent.stopCurrentAnimations();
        }
        else
        {
            // Local viewer-side reset for non-self avatars.
            resetAnimations();
        }
    }
    
    LL_DEBUGS("Avatar") << avString() << " reset ends" << LL_ENDL;
}

//-----------------------------------------------------------------------------
// releaseMeshData()
//-----------------------------------------------------------------------------
void LLVOAvatar::releaseMeshData()
{
    if (sInstances.size() < AVATAR_RELEASE_THRESHOLD || isUIAvatar())
    {
        return;
    }

    // cleanup mesh data
    for (avatar_joint_list_t::iterator iter = mMeshLOD.begin();
         iter != mMeshLOD.end(); 
         ++iter)
    {
        LLAvatarJoint* joint = (*iter);
        joint->setValid(FALSE, TRUE);
    }

    //cleanup data
    if (mDrawable.notNull())
    {
        LLFace* facep = mDrawable->getFace(0);
        if (facep)
        {
        facep->setSize(0, 0);
        for(S32 i = mNumInitFaces ; i < mDrawable->getNumFaces(); i++)
        {
            facep = mDrawable->getFace(i);
                if (facep)
                {
            facep->setSize(0, 0);
        }
    }
        }
    }
    
    for (attachment_map_t::iterator iter = mAttachmentPoints.begin(); 
         iter != mAttachmentPoints.end();
         ++iter)
    {
        LLViewerJointAttachment* attachment = iter->second;
        if (!attachment->getIsHUDAttachment())
        {
            attachment->setAttachmentVisibility(FALSE);
        }
    }
    mMeshValid = FALSE;
}

//-----------------------------------------------------------------------------
// restoreMeshData()
//-----------------------------------------------------------------------------
// virtual
void LLVOAvatar::restoreMeshData()
{
    llassert(!isSelf());
    if (mDrawable.isNull())
    {
        return;
    }
    
    //LL_INFOS() << "Restoring" << LL_ENDL;
    mMeshValid = TRUE;
    updateJointLODs();

    for (attachment_map_t::iterator iter = mAttachmentPoints.begin(); 
         iter != mAttachmentPoints.end();
         ++iter)
    {
        LLViewerJointAttachment* attachment = iter->second;
        if (!attachment->getIsHUDAttachment())
        {
            attachment->setAttachmentVisibility(TRUE);
        }
    }

    // force mesh update as LOD might not have changed to trigger this
    gPipeline.markRebuild(mDrawable, LLDrawable::REBUILD_GEOMETRY, TRUE);
}

//-----------------------------------------------------------------------------
// updateMeshData()
//-----------------------------------------------------------------------------
void LLVOAvatar::updateMeshData()
{
    if (mDrawable.notNull())
    {
        stop_glerror();

        S32 f_num = 0 ;
        const U32 VERTEX_NUMBER_THRESHOLD = 128 ;//small number of this means each part of an avatar has its own vertex buffer.
        const S32 num_parts = mMeshLOD.size();

        // this order is determined by number of LODS
        // if a mesh earlier in this list changed LODs while a later mesh doesn't,
        // the later mesh's index offset will be inaccurate
        for(S32 part_index = 0 ; part_index < num_parts ;)
        {
            S32 j = part_index ;
            U32 last_v_num = 0, num_vertices = 0 ;
            U32 last_i_num = 0, num_indices = 0 ;

            while(part_index < num_parts && num_vertices < VERTEX_NUMBER_THRESHOLD)
            {
                last_v_num = num_vertices ;
                last_i_num = num_indices ;

                LLViewerJoint* part_mesh = getViewerJoint(part_index++);
                if (part_mesh)
                {
                    part_mesh->updateFaceSizes(num_vertices, num_indices, mAdjustedPixelArea);
                }
            }
            if(num_vertices < 1)//skip empty meshes
            {
                continue ;
            }
            if(last_v_num > 0)//put the last inserted part into next vertex buffer.
            {
                num_vertices = last_v_num ;
                num_indices = last_i_num ;  
                part_index-- ;
            }
        
            LLFace* facep = NULL;
            if(f_num < mDrawable->getNumFaces()) 
            {
                facep = mDrawable->getFace(f_num);
            }
            else
            {
                facep = mDrawable->getFace(0);
                if (facep)
                {
                    facep = mDrawable->addFace(facep->getPool(), facep->getTexture()) ;
                }
            }
            if (!facep) continue;
            
            // resize immediately
            facep->setSize(num_vertices, num_indices);

            bool terse_update = false;

            facep->setGeomIndex(0);
            facep->setIndicesIndex(0);
        
            LLVertexBuffer* buff = facep->getVertexBuffer();
            if(!facep->getVertexBuffer())
            {
                buff = new LLVertexBufferAvatar();
                if (!buff->allocateBuffer(num_vertices, num_indices, TRUE))
                {
                    LL_WARNS() << "Failed to allocate Vertex Buffer for Mesh to "
                        << num_vertices << " vertices and "
                        << num_indices << " indices" << LL_ENDL;
                    // Attempt to create a dummy triangle (one vertex, 3 indices, all 0)
                    facep->setSize(1, 3);
                    buff->allocateBuffer(1, 3, true);
                    memset((U8*) buff->getMappedData(), 0, buff->getSize());
                    memset((U8*) buff->getMappedIndices(), 0, buff->getIndicesSize());
                }
                facep->setVertexBuffer(buff);
            }
            else
            {
                if (buff->getNumIndices() == num_indices &&
                    buff->getNumVerts() == num_vertices)
                {
                    terse_update = true;
                }
                else
                {
                    if (!buff->resizeBuffer(num_vertices, num_indices))
                    {
                        LL_WARNS() << "Failed to allocate vertex buffer for Mesh, Substituting" << LL_ENDL;
                        // Attempt to create a dummy triangle (one vertex, 3 indices, all 0)
                        facep->setSize(1, 3);
                        buff->resizeBuffer(1, 3);
                        memset((U8*) buff->getMappedData(), 0, buff->getSize());
                        memset((U8*) buff->getMappedIndices(), 0, buff->getIndicesSize());
                    }
                }
            }
            
        
            // This is a hack! Avatars have their own pool, so we are detecting
            //   the case of more than one avatar in the pool (thus > 0 instead of >= 0)
            if (facep->getGeomIndex() > 0)
            {
                LL_ERRS() << "non-zero geom index: " << facep->getGeomIndex() << " in LLVOAvatar::restoreMeshData" << LL_ENDL;
            }

            if (num_vertices == buff->getNumVerts() && num_indices == buff->getNumIndices())
            {
                for(S32 k = j ; k < part_index ; k++)
                {
                    bool rigid = false;
                    if (k == MESH_ID_EYEBALL_LEFT ||
                        k == MESH_ID_EYEBALL_RIGHT)
                    {
                        //eyeballs can't have terse updates since they're never rendered with
                        //the hardware skinning shader
                        rigid = true;
                    }
                
                    LLViewerJoint* mesh = getViewerJoint(k);
                    if (mesh)
                    {
                        mesh->updateFaceData(facep, mAdjustedPixelArea, k == MESH_ID_HAIR, terse_update && !rigid);
                    }
                }
            }

            stop_glerror();
            buff->flush();

            if(!f_num)
            {
                f_num += mNumInitFaces ;
            }
            else
            {
                f_num++ ;
            }
        }
    }
}

//------------------------------------------------------------------------

//------------------------------------------------------------------------
// LLVOAvatar::processUpdateMessage()
//------------------------------------------------------------------------
U32 LLVOAvatar::processUpdateMessage(LLMessageSystem *mesgsys,
                                     void **user_data,
                                     U32 block_num, const EObjectUpdateType update_type,
                                     LLDataPacker *dp)
{
    const BOOL has_name = !getNVPair("FirstName");

    // Do base class updates...
    U32 retval = LLViewerObject::processUpdateMessage(mesgsys, user_data, block_num, update_type, dp);

    // Print out arrival information once we have name of avatar.
    if (has_name && getNVPair("FirstName"))
    {
        mDebugExistenceTimer.reset();
        debugAvatarRezTime("AvatarRezArrivedNotification","avatar arrived");
    }

    if(retval & LLViewerObject::INVALID_UPDATE)
    {
        if (isSelf())
        {
            //tell sim to cancel this update
            gAgent.teleportViaLocation(gAgent.getPositionGlobal());
        }
    }

    return retval;
}

LLViewerFetchedTexture *LLVOAvatar::getBakedTextureImage(const U8 te, const LLUUID& uuid)
{
    LLViewerFetchedTexture *result = NULL;

    if (uuid == IMG_DEFAULT_AVATAR ||
        uuid == IMG_DEFAULT ||
        uuid == IMG_INVISIBLE)
    {
        // Should already exist, don't need to find it on sim or baked-texture host.
        result = gTextureList.findImage(uuid, TEX_LIST_STANDARD);
    }
    if (!result)
    {
        const std::string url = getImageURL(te,uuid);

        if (url.empty())
        {
            LL_WARNS() << "unable to determine URL for te " << te << " uuid " << uuid << LL_ENDL;
            return NULL;
        }
        LL_DEBUGS("Avatar") << avString() << "get server-bake image from URL " << url << LL_ENDL;
        result = LLViewerTextureManager::getFetchedTextureFromUrl(
            url, FTT_SERVER_BAKE, TRUE, LLGLTexture::BOOST_NONE, LLViewerTexture::LOD_TEXTURE, 0, 0, uuid);
        if (result->isMissingAsset())
        {
            result->setIsMissingAsset(false);
        }
        
    }
    return result;
}

// virtual
S32 LLVOAvatar::setTETexture(const U8 te, const LLUUID& uuid)
{
    if (!isIndexBakedTexture((ETextureIndex)te))
    {
        // Sim still sends some uuids for non-baked slots sometimes - ignore.
        return LLViewerObject::setTETexture(te, LLUUID::null);
    }

    LLViewerFetchedTexture *image = getBakedTextureImage(te,uuid);
    llassert(image);
    return setTETextureCore(te, image);
}

//------------------------------------------------------------------------
// LLVOAvatar::dumpAnimationState()
//------------------------------------------------------------------------
void LLVOAvatar::dumpAnimationState()
{
    LL_INFOS() << "==============================================" << LL_ENDL;
    for (LLVOAvatar::AnimIterator it = mSignaledAnimations.begin(); it != mSignaledAnimations.end(); ++it)
    {
        LLUUID id = it->first;
        std::string playtag = "";
        if (mPlayingAnimations.find(id) != mPlayingAnimations.end())
        {
            playtag = "*";
        }
        LL_INFOS() << gAnimLibrary.animationName(id) << playtag << LL_ENDL;
    }
    for (LLVOAvatar::AnimIterator it = mPlayingAnimations.begin(); it != mPlayingAnimations.end(); ++it)
    {
        LLUUID id = it->first;
        bool is_signaled = mSignaledAnimations.find(id) != mSignaledAnimations.end();
        if (!is_signaled)
        {
            LL_INFOS() << gAnimLibrary.animationName(id) << "!S" << LL_ENDL;
        }
    }
}

//------------------------------------------------------------------------
// idleUpdate()
//------------------------------------------------------------------------
void LLVOAvatar::idleUpdate(LLAgent &agent, const F64 &time)
{
    LL_PROFILE_ZONE_SCOPED_CATEGORY_AVATAR;

    if (isDead())
    {
        LL_INFOS() << "Warning!  Idle on dead avatar" << LL_ENDL;
        return;
    }

    static LLCachedControl<bool> disable_all_render_types(gSavedSettings, "DisableAllRenderTypes");
    if (!(gPipeline.hasRenderType(mIsControlAvatar ? LLPipeline::RENDER_TYPE_CONTROL_AV : LLPipeline::RENDER_TYPE_AVATAR))
        && !disable_all_render_types && !isSelf())
    {
        return;
    }

    // Update should be happening max once per frame.
    if ((mLastAnimExtents[0]==LLVector3())||
        (mLastAnimExtents[1])==LLVector3())
    {
        mNeedsExtentUpdate = true;
    }
    else
    {
        const S32 upd_freq = 4; // force update every upd_freq frames.
        mNeedsExtentUpdate = ((LLDrawable::getCurrentFrame()+mID.mData[0])%upd_freq==0);
    }
    
    LLScopedContextString str("avatar_idle_update " + getFullname());
    
    checkTextureLoading() ;
    
    // force immediate pixel area update on avatars using last frames data (before drawable or camera updates)
    setPixelAreaAndAngle(gAgent);

    // force asynchronous drawable update
    if(mDrawable.notNull())
    {   
        if (isSitting() && getParent())
        {
            LLViewerObject *root_object = (LLViewerObject*)getRoot();
            LLDrawable* drawablep = root_object->mDrawable;
            // if this object hasn't already been updated by another avatar...
            if (drawablep) // && !drawablep->isState(LLDrawable::EARLY_MOVE))
            {
                if (root_object->isSelected())
                {
                    gPipeline.updateMoveNormalAsync(drawablep);
                }
                else
                {
                    gPipeline.updateMoveDampedAsync(drawablep);
                }
            }
        }
        else 
        {
            gPipeline.updateMoveDampedAsync(mDrawable);
        }
    }

    //--------------------------------------------------------------------
    // set alpha flag depending on state
    //--------------------------------------------------------------------

    if (isSelf())
    {
        LLViewerObject::idleUpdate(agent, time);
        
        // trigger fidget anims
        if (isAnyAnimationSignaled(AGENT_STAND_ANIMS, NUM_AGENT_STAND_ANIMS))
        {
            agent.fidget();
        }
    }
    else
    {
        // Should override the idleUpdate stuff and leave out the angular update part.
        LLQuaternion rotation = getRotation();
        LLViewerObject::idleUpdate(agent, time);
        setRotation(rotation);
    }

    // attach objects that were waiting for a drawable
    lazyAttach();
    
    // animate the character
    // store off last frame's root position to be consistent with camera position
    mLastRootPos = mRoot->getWorldPosition();
    BOOL detailed_update = updateCharacter(agent);

    static LLUICachedControl<bool> visualizers_in_calls("ShowVoiceVisualizersInCalls", false);
    bool voice_enabled = (visualizers_in_calls || LLVoiceClient::getInstance()->inProximalChannel()) &&
                         LLVoiceClient::getInstance()->getVoiceEnabled(mID);

    idleUpdateVoiceVisualizer( voice_enabled );
    idleUpdateMisc( detailed_update );
    idleUpdateAppearanceAnimation();
    if (detailed_update)
    {
        idleUpdateLipSync( voice_enabled );
        idleUpdateLoadingEffect();
        idleUpdateBelowWater(); // wind effect uses this
        idleUpdateWindEffect();
    }
        
    idleUpdateNameTag( mLastRootPos );

    // Complexity has stale mechanics, but updates still can be very rapid
    // so spread avatar complexity calculations over frames to lesen load from
    // rapid updates and to make sure all avatars are not calculated at once.
    S32 compl_upd_freq = 20;
    if (isControlAvatar())
    {
        // animeshes do not (or won't) have impostors nor change outfis,
        // no need for high frequency
        compl_upd_freq = 100;
    }
    else if (mLastRezzedStatus <= 0) //cloud or  init
    {
        compl_upd_freq = 60;
    }
    else if (isSelf())
    {
        compl_upd_freq = 5;
    }
    else if (mLastRezzedStatus == 1) //'grey', not fully loaded
    {
        compl_upd_freq = 40;
    }
    else if (isInMuteList()) //cheap, buffers value from search
    {
        compl_upd_freq = 100;
    }

    if ((LLFrameTimer::getFrameCount() + mID.mData[0]) % compl_upd_freq == 0)
    {
        idleUpdateRenderComplexity();
    }
    idleUpdateDebugInfo();
}

void LLVOAvatar::idleUpdateVoiceVisualizer(bool voice_enabled)
{
    bool render_visualizer = voice_enabled;
    
    // Don't render the user's own voice visualizer when in mouselook, or when opening the mic is disabled.
    if(isSelf())
    {
        static LLCachedControl<bool> voice_disable_mic(gSavedSettings, "VoiceDisableMic");
        if(gAgentCamera.cameraMouselook() || voice_disable_mic)
        {
            render_visualizer = false;
        }
    }
    
    mVoiceVisualizer->setVoiceEnabled(render_visualizer);
    
    if ( voice_enabled )
    {       
        //----------------------------------------------------------------
        // Only do gesture triggering for your own avatar, and only when you're in a proximal channel.
        //----------------------------------------------------------------
        if( isSelf() )
        {
            //----------------------------------------------------------------------------------------
            // The following takes the voice signal and uses that to trigger gesticulations. 
            //----------------------------------------------------------------------------------------
            int lastGesticulationLevel = mCurrentGesticulationLevel;
            mCurrentGesticulationLevel = mVoiceVisualizer->getCurrentGesticulationLevel();
            
            //---------------------------------------------------------------------------------------------------
            // If "current gesticulation level" changes, we catch this, and trigger the new gesture
            //---------------------------------------------------------------------------------------------------
            if ( lastGesticulationLevel != mCurrentGesticulationLevel )
            {
                if ( mCurrentGesticulationLevel != VOICE_GESTICULATION_LEVEL_OFF )
                {
                    std::string gestureString = "unInitialized";
                    if ( mCurrentGesticulationLevel == 0 )  { gestureString = "/voicelevel1";   }
                    else    if ( mCurrentGesticulationLevel == 1 )  { gestureString = "/voicelevel2";   }
                    else    if ( mCurrentGesticulationLevel == 2 )  { gestureString = "/voicelevel3";   }
                    else    { LL_INFOS() << "oops - CurrentGesticulationLevel can be only 0, 1, or 2"  << LL_ENDL; }
                    
                    // this is the call that Karl S. created for triggering gestures from within the code.
                    LLGestureMgr::instance().triggerAndReviseString( gestureString );
                }
            }
            
        } //if( isSelf() )
        
        //-----------------------------------------------------------------------------------------------------------------
        // If the avatar is speaking, then the voice amplitude signal is passed to the voice visualizer.
        // Also, here we trigger voice visualizer start and stop speaking, so it can animate the voice symbol.
        //
        // Notice the calls to "gAwayTimer.reset()". This resets the timer that determines how long the avatar has been
        // "away", so that the avatar doesn't lapse into away-mode (and slump over) while the user is still talking. 
        //-----------------------------------------------------------------------------------------------------------------
        if (LLVoiceClient::getInstance()->getIsSpeaking( mID ))
        {       
            if (!mVoiceVisualizer->getCurrentlySpeaking())
            {
                mVoiceVisualizer->setStartSpeaking();
                
                //printf( "gAwayTimer.reset();\n" );
            }
            
            mVoiceVisualizer->setSpeakingAmplitude( LLVoiceClient::getInstance()->getCurrentPower( mID ) );
            
            if( isSelf() )
            {
                gAgent.clearAFK();
            }
        }
        else
        {
            if ( mVoiceVisualizer->getCurrentlySpeaking() )
            {
                mVoiceVisualizer->setStopSpeaking();
                
                if ( mLipSyncActive )
                {
                    if( mOohMorph ) mOohMorph->setWeight(mOohMorph->getMinWeight());
                    if( mAahMorph ) mAahMorph->setWeight(mAahMorph->getMinWeight());
                    
                    mLipSyncActive = false;
                    LLCharacter::updateVisualParams();
                    dirtyMesh();
                }
            }
        }
        
        //--------------------------------------------------------------------------------------------
        // here we get the approximate head position and set as sound source for the voice symbol
        // (the following version uses a tweak of "mHeadOffset" which handle sitting vs. standing)
        //--------------------------------------------------------------------------------------------
        
        if ( isSitting() )
        {
            LLVector3 headOffset = LLVector3( 0.0f, 0.0f, mHeadOffset.mV[2] );
            mVoiceVisualizer->setVoiceSourceWorldPosition( mRoot->getWorldPosition() + headOffset );
        }
        else 
        {
            LLVector3 tagPos = mRoot->getWorldPosition();
            tagPos[VZ] -= mPelvisToFoot;
            tagPos[VZ] += ( mBodySize[VZ] + 0.125f ); // does not need mAvatarOffset -Nyx
            mVoiceVisualizer->setVoiceSourceWorldPosition( tagPos );
        }
    }//if ( voiceEnabled )
}       

static void override_bbox(LLDrawable* drawable, LLVector4a* extents)
{
    LL_PROFILE_ZONE_SCOPED_CATEGORY_SPATIAL;
    drawable->setSpatialExtents(extents[0], extents[1]);
    drawable->setPositionGroup(LLVector4a(0, 0, 0));
    drawable->movePartition();
}

void LLVOAvatar::idleUpdateMisc(bool detailed_update)
{
    LL_PROFILE_ZONE_SCOPED_CATEGORY_AVATAR;
    if (LLVOAvatar::sJointDebug)
    {
        LL_INFOS() << getFullname() << ": joint touches: " << LLJoint::sNumTouches << " updates: " << LLJoint::sNumUpdates << LL_ENDL;
    }

    LLJoint::sNumUpdates = 0;
    LLJoint::sNumTouches = 0;

    BOOL visible = isVisible() || mNeedsAnimUpdate;

    // update attachments positions
    if (detailed_update)
    {
        U32 draw_order = 0;
        S32 attachment_selected = LLSelectMgr::getInstance()->getSelection()->getObjectCount() && LLSelectMgr::getInstance()->getSelection()->isAttachment();
        for (attachment_map_t::iterator iter = mAttachmentPoints.begin(); 
             iter != mAttachmentPoints.end();
             ++iter)
        {
            LLViewerJointAttachment* attachment = iter->second;

            for (LLViewerJointAttachment::attachedobjs_vec_t::iterator attachment_iter = attachment->mAttachedObjects.begin();
                 attachment_iter != attachment->mAttachedObjects.end();
                 ++attachment_iter)
            {
                LLViewerObject* attached_object = attachment_iter->get();
                if (!attached_object
                    || attached_object->isDead()
                    || !attachment->getValid()
                    || attached_object->mDrawable.isNull())
                {
                    continue;
                }

                LLSpatialBridge* bridge = attached_object->mDrawable->getSpatialBridge();
                
                if (visible || !(bridge && bridge->getRadius() < 2.0))
                {
                    //override rigged attachments' octree spatial extents with this avatar's bounding box
                    bool rigged = false;
                    if (bridge)
                    {
                        //transform avatar bounding box into attachment's coordinate frame
                        LLVector4a extents[2];
                        bridge->transformExtents(mDrawable->getSpatialExtents(), extents);

                        if (attached_object->mDrawable->isState(LLDrawable::RIGGED | LLDrawable::RIGGED_CHILD))
                        {
                            rigged = true;
                            override_bbox(attached_object->mDrawable, extents);
                        }
                    }

                    // if selecting any attachments, update all of them as non-damped
                    if (attachment_selected)
                    {
                        gPipeline.updateMoveNormalAsync(attached_object->mDrawable);
                    }
                    else
                    {
                        // Note: SL-17415; While most objects follow joints,
                        // some objects get position updates from server
                        gPipeline.updateMoveDampedAsync(attached_object->mDrawable);
                    }

                    // override_bbox calls movePartition() and getSpatialPartition(),
                    // so bridge might no longer be valid, get it again.
                    // ex: animesh stops being an animesh
                    bridge = attached_object->mDrawable->getSpatialBridge();
                    if (bridge)
                    {
                        if (!rigged)
                        {
                            gPipeline.updateMoveNormalAsync(bridge);
                        }
                        else
                        {
                            //specialized impl of updateMoveNormalAsync just for rigged attachment SpatialBridge
                            bridge->setState(LLDrawable::MOVE_UNDAMPED);
                            bridge->updateMove();
                            bridge->setState(LLDrawable::EARLY_MOVE);

                            LLSpatialGroup* group = attached_object->mDrawable->getSpatialGroup();
                            if (group)
                            { //set draw order of group
                                group->mAvatarp = this;
                                group->mRenderOrder = draw_order++;
                            }
                        }
                    }

                    attached_object->updateText();  
                }
            }
        }
    }

    mNeedsAnimUpdate = FALSE;

    if (isImpostor() && !mNeedsImpostorUpdate)
    {
        LL_ALIGN_16(LLVector4a ext[2]);
        F32 distance;
        LLVector3 angle;

        getImpostorValues(ext, angle, distance);

        for (U32 i = 0; i < 3 && !mNeedsImpostorUpdate; i++)
        {
            F32 cur_angle = angle.mV[i];
            F32 old_angle = mImpostorAngle.mV[i];
            F32 angle_diff = fabsf(cur_angle-old_angle);
        
            if (angle_diff > F_PI/512.f*distance*mUpdatePeriod)
            {
                mNeedsImpostorUpdate = TRUE;
                mLastImpostorUpdateReason = 2;
            }
        }

        if (detailed_update && !mNeedsImpostorUpdate)
        {   //update impostor if view angle, distance, or bounding box change
            //significantly
            
            F32 dist_diff = fabsf(distance-mImpostorDistance);
            if (dist_diff/mImpostorDistance > 0.1f)
            {
                mNeedsImpostorUpdate = TRUE;
                mLastImpostorUpdateReason = 3;
            }
            else
            {
                ext[0].load3(mLastAnimExtents[0].mV);
                ext[1].load3(mLastAnimExtents[1].mV);
                // Expensive. Just call this once per frame, in updateSpatialExtents();
                //calculateSpatialExtents(ext[0], ext[1]);
                LLVector4a diff;
                diff.setSub(ext[1], mImpostorExtents[1]);
                if (diff.getLength3().getF32() > 0.05f)
                {
                    mNeedsImpostorUpdate = TRUE;
                    mLastImpostorUpdateReason = 4;
                }
                else
                {
                    diff.setSub(ext[0], mImpostorExtents[0]);
                    if (diff.getLength3().getF32() > 0.05f)
                    {
                        mNeedsImpostorUpdate = TRUE;
                        mLastImpostorUpdateReason = 5;
                    }
                }
            }
        }
    }

    if (mDrawable.notNull())
    {
        mDrawable->movePartition();
    
        //force a move if sitting on an active object
        if (getParent() && ((LLViewerObject*) getParent())->mDrawable->isActive())
        {
            gPipeline.markMoved(mDrawable, TRUE);
        }
    }
}

void LLVOAvatar::idleUpdateAppearanceAnimation()
{
    // update morphing params
    if (mAppearanceAnimating)
    {
        ESex avatar_sex = getSex();
        F32 appearance_anim_time = mAppearanceMorphTimer.getElapsedTimeF32();
        if (appearance_anim_time >= APPEARANCE_MORPH_TIME)
        {
            mAppearanceAnimating = FALSE;
            for (LLVisualParam *param = getFirstVisualParam(); 
                 param;
                 param = getNextVisualParam())
            {
                if (param->isTweakable())
                {
                    param->stopAnimating();
                }
            }
            updateVisualParams();
        }
        else
        {
            F32 morph_amt = calcMorphAmount();
            LLVisualParam *param;

            if (!isSelf())
            {
                // animate only top level params for non-self avatars
                for (param = getFirstVisualParam();
                     param;
                     param = getNextVisualParam())
                {
                    if (param->isTweakable())
                    {
                        param->animate(morph_amt);
                    }
                }
            }

            // apply all params
            for (param = getFirstVisualParam();
                 param;
                 param = getNextVisualParam())
            {
                param->apply(avatar_sex);
            }

            mLastAppearanceBlendTime = appearance_anim_time;
        }
        dirtyMesh();
    }
}

F32 LLVOAvatar::calcMorphAmount()
{
    F32 appearance_anim_time = mAppearanceMorphTimer.getElapsedTimeF32();
    F32 blend_frac = calc_bouncy_animation(appearance_anim_time / APPEARANCE_MORPH_TIME);
    F32 last_blend_frac = calc_bouncy_animation(mLastAppearanceBlendTime / APPEARANCE_MORPH_TIME);

    F32 morph_amt;
    if (last_blend_frac == 1.f)
    {
        morph_amt = 1.f;
    }
    else
    {
        morph_amt = (blend_frac - last_blend_frac) / (1.f - last_blend_frac);
    }

    return morph_amt;
}

void LLVOAvatar::idleUpdateLipSync(bool voice_enabled)
{
    // Use the Lipsync_Ooh and Lipsync_Aah morphs for lip sync
    if ( voice_enabled
        && mLastRezzedStatus > 0 // no point updating lip-sync for clouds
        && (LLVoiceClient::getInstance()->lipSyncEnabled())
        && LLVoiceClient::getInstance()->getIsSpeaking( mID ) )
    {
        F32 ooh_morph_amount = 0.0f;
        F32 aah_morph_amount = 0.0f;

        mVoiceVisualizer->lipSyncOohAah( ooh_morph_amount, aah_morph_amount );

        if( mOohMorph )
        {
            F32 ooh_weight = mOohMorph->getMinWeight()
                + ooh_morph_amount * (mOohMorph->getMaxWeight() - mOohMorph->getMinWeight());

            mOohMorph->setWeight( ooh_weight);
        }

        if( mAahMorph )
        {
            F32 aah_weight = mAahMorph->getMinWeight()
                + aah_morph_amount * (mAahMorph->getMaxWeight() - mAahMorph->getMinWeight());

            mAahMorph->setWeight( aah_weight);
        }

        mLipSyncActive = true;
        LLCharacter::updateVisualParams();
        dirtyMesh();
    }
}

void LLVOAvatar::idleUpdateLoadingEffect()
{
    // update visibility when avatar is partially loaded
    if (updateIsFullyLoaded()) // changed?
    {
        if (isFullyLoaded())
        {
            if (mFirstFullyVisible)
            {
                mFirstFullyVisible = FALSE;
                if (isSelf())
                {
                    LL_INFOS("Avatar") << avString() << "self isFullyLoaded, mFirstFullyVisible" << LL_ENDL;
                    LLAppearanceMgr::instance().onFirstFullyVisible();
                }
                else
                {
                    LL_INFOS("Avatar") << avString() << "other isFullyLoaded, mFirstFullyVisible" << LL_ENDL;
                }
            }

            deleteParticleSource();
            updateLOD();
        }
        else
        {
            LLPartSysData particle_parameters;

            // fancy particle cloud designed by Brent
            particle_parameters.mPartData.mMaxAge            = 4.f;
            particle_parameters.mPartData.mStartScale.mV[VX] = 0.8f;
            particle_parameters.mPartData.mStartScale.mV[VX] = 0.8f;
            particle_parameters.mPartData.mStartScale.mV[VY] = 1.0f;
            particle_parameters.mPartData.mEndScale.mV[VX]   = 0.02f;
            particle_parameters.mPartData.mEndScale.mV[VY]   = 0.02f;
            particle_parameters.mPartData.mStartColor        = LLColor4(1, 1, 1, 0.5f);
            particle_parameters.mPartData.mEndColor          = LLColor4(1, 1, 1, 0.0f);
            particle_parameters.mPartData.mStartScale.mV[VX] = 0.8f;
            particle_parameters.mPartImageID                 = sCloudTexture->getID();
            particle_parameters.mMaxAge                      = 0.f;
            particle_parameters.mPattern                     = LLPartSysData::LL_PART_SRC_PATTERN_ANGLE_CONE;
            particle_parameters.mInnerAngle                  = F_PI;
            particle_parameters.mOuterAngle                  = 0.f;
            particle_parameters.mBurstRate                   = 0.02f;
            particle_parameters.mBurstRadius                 = 0.0f;
            particle_parameters.mBurstPartCount              = 1;
            particle_parameters.mBurstSpeedMin               = 0.1f;
            particle_parameters.mBurstSpeedMax               = 1.f;
            particle_parameters.mPartData.mFlags             = ( LLPartData::LL_PART_INTERP_COLOR_MASK | LLPartData::LL_PART_INTERP_SCALE_MASK |
                                                                 LLPartData::LL_PART_EMISSIVE_MASK | // LLPartData::LL_PART_FOLLOW_SRC_MASK |
                                                                 LLPartData::LL_PART_TARGET_POS_MASK );
            
            // do not generate particles for dummy or overly-complex avatars
            if (!mIsDummy && !isTooComplex())
            {
                setParticleSource(particle_parameters, getID());
            }
        }
    }
}   

void LLVOAvatar::idleUpdateWindEffect()
{
    // update wind effect
    if ((LLViewerShaderMgr::instance()->getShaderLevel(LLViewerShaderMgr::SHADER_AVATAR) >= LLDrawPoolAvatar::SHADER_LEVEL_CLOTH))
    {
        F32 hover_strength = 0.f;
        F32 time_delta = mRippleTimer.getElapsedTimeF32() - mRippleTimeLast;
        mRippleTimeLast = mRippleTimer.getElapsedTimeF32();
        LLVector3 velocity = getVelocity();
        F32 speed = velocity.length();
        //RN: velocity varies too much frame to frame for this to work
        mRippleAccel.clearVec();//lerp(mRippleAccel, (velocity - mLastVel) * time_delta, LLSmoothInterpolation::getInterpolant(0.02f));
        mLastVel = velocity;
        LLVector4 wind;
        wind.setVec(getRegion()->mWind.getVelocityNoisy(getPositionAgent(), 4.f) - velocity);

        if (mInAir)
        {
            hover_strength = HOVER_EFFECT_STRENGTH * llmax(0.f, HOVER_EFFECT_MAX_SPEED - speed);
        }

        if (mBelowWater)
        {
            // TODO: make cloth flow more gracefully when underwater
            hover_strength += UNDERWATER_EFFECT_STRENGTH;
        }

        wind.mV[VZ] += hover_strength;
        wind.normalize();

        wind.mV[VW] = llmin(0.025f + (speed * 0.015f) + hover_strength, 0.5f);
        F32 interp;
        if (wind.mV[VW] > mWindVec.mV[VW])
        {
            interp = LLSmoothInterpolation::getInterpolant(0.2f);
        }
        else
        {
            interp = LLSmoothInterpolation::getInterpolant(0.4f);
        }
        mWindVec = lerp(mWindVec, wind, interp);
    
        F32 wind_freq = hover_strength + llclamp(8.f + (speed * 0.7f) + (noise1(mRipplePhase) * 4.f), 8.f, 25.f);
        mWindFreq = lerp(mWindFreq, wind_freq, interp); 

        if (mBelowWater)
        {
            mWindFreq *= UNDERWATER_FREQUENCY_DAMP;
        }

        mRipplePhase += (time_delta * mWindFreq);
        if (mRipplePhase > F_TWO_PI)
        {
            mRipplePhase = fmodf(mRipplePhase, F_TWO_PI);
        }
    }
}

void LLVOAvatar::idleUpdateNameTag(const LLVector3& root_pos_last)
{
    LL_PROFILE_ZONE_SCOPED_CATEGORY_AVATAR;

    // update chat bubble
    //--------------------------------------------------------------------
    // draw text label over character's head
    //--------------------------------------------------------------------
    if (mChatTimer.getElapsedTimeF32() > BUBBLE_CHAT_TIME)
    {
        mChats.clear();
    }
    
    const F32 time_visible = mTimeVisible.getElapsedTimeF32();

    static LLCachedControl<F32> NAME_SHOW_TIME(gSavedSettings, "RenderNameShowTime"); // seconds
    static LLCachedControl<F32> FADE_DURATION(gSavedSettings, "RenderNameFadeDuration"); // seconds
    static LLCachedControl<bool> use_chat_bubbles(gSavedSettings, "UseChatBubbles");

    bool visible_avatar = isVisible() || mNeedsAnimUpdate;
    bool visible_chat = use_chat_bubbles && (mChats.size() || mTyping);
    bool render_name =  visible_chat ||
        (visible_avatar &&
         ((sRenderName == RENDER_NAME_ALWAYS) ||
          (sRenderName == RENDER_NAME_FADE && time_visible < NAME_SHOW_TIME)));
    // If it's your own avatar, don't draw in mouselook, and don't
    // draw if we're specifically hiding our own name.
    if (isSelf())
    {
        static LLCachedControl<bool> render_name_show_self(gSavedSettings, "RenderNameShowSelf");
        static LLCachedControl<S32> name_tag_mode(gSavedSettings, "AvatarNameTagMode");
        render_name = render_name
            && !gAgentCamera.cameraMouselook()
            && (visible_chat || (render_name_show_self && name_tag_mode));
    }

    if ( !render_name )
    {
        if (mNameText)
        {
            // ...clean up old name tag
            mNameText->markDead();
            mNameText = NULL;
            sNumVisibleChatBubbles--;
        }
        return;
    }

    bool new_name = FALSE;
    if (visible_chat != mVisibleChat)
    {
        mVisibleChat = visible_chat;
        new_name = TRUE;
    }

    if (sRenderGroupTitles != mRenderGroupTitles)
    {
        mRenderGroupTitles = sRenderGroupTitles;
        new_name = TRUE;
    }

    // First Calculate Alpha
    // If alpha > 0, create mNameText if necessary, otherwise delete it
    F32 alpha = 0.f;
    if (mAppAngle > 5.f)
    {
        const F32 START_FADE_TIME = NAME_SHOW_TIME - FADE_DURATION;
        if (!visible_chat && sRenderName == RENDER_NAME_FADE && time_visible > START_FADE_TIME)
        {
            alpha = 1.f - (time_visible - START_FADE_TIME) / FADE_DURATION;
        }
        else
        {
            // ...not fading, full alpha
            alpha = 1.f;
        }
    }
    else if (mAppAngle > 2.f)
    {
        // far away is faded out also
        alpha = (mAppAngle-2.f)/3.f;
    }

    if (alpha <= 0.f)
    {
        if (mNameText)
        {
            mNameText->markDead();
            mNameText = NULL;
            sNumVisibleChatBubbles--;
        }
        return;
    }

    if (!mNameText)
    {
        mNameText = static_cast<LLHUDNameTag*>( LLHUDObject::addHUDObject(
            LLHUDObject::LL_HUD_NAME_TAG) );
        //mNameText->setMass(10.f);
        mNameText->setSourceObject(this);
        mNameText->setVertAlignment(LLHUDNameTag::ALIGN_VERT_TOP);
        mNameText->setVisibleOffScreen(TRUE);
        mNameText->setMaxLines(11);
        mNameText->setFadeDistance(CHAT_NORMAL_RADIUS, 5.f);
        sNumVisibleChatBubbles++;
        new_name = TRUE;
    }
                
    idleUpdateNameTagPosition(root_pos_last);
    idleUpdateNameTagText(new_name);            
    idleUpdateNameTagAlpha(new_name, alpha);
}

void LLVOAvatar::idleUpdateNameTagText(bool new_name)
{
    LLNameValue *title = getNVPair("Title");
    LLNameValue* firstname = getNVPair("FirstName");
    LLNameValue* lastname = getNVPair("LastName");

    // Avatars must have a first and last name
    if (!firstname || !lastname) return;

    bool is_away = mSignaledAnimations.find(ANIM_AGENT_AWAY)  != mSignaledAnimations.end();
    bool is_do_not_disturb = mSignaledAnimations.find(ANIM_AGENT_DO_NOT_DISTURB) != mSignaledAnimations.end();
    bool is_appearance = mSignaledAnimations.find(ANIM_AGENT_CUSTOMIZE) != mSignaledAnimations.end();
    bool is_muted;
    if (isSelf())
    {
        is_muted = false;
    }
    else
    {
        is_muted = isInMuteList();
    }
    bool is_friend = LLAvatarTracker::instance().isBuddy(getID());
    bool is_cloud = getIsCloud();

    if (is_appearance != mNameAppearance)
    {
        if (is_appearance)
        {
            debugAvatarRezTime("AvatarRezEnteredAppearanceNotification","entered appearance mode");
        }
        else
        {
            debugAvatarRezTime("AvatarRezLeftAppearanceNotification","left appearance mode");
        }
    }

    // Rebuild name tag if state change detected
    if (!mNameIsSet
        || new_name
        || (!title && !mTitle.empty())
        || (title && mTitle != title->getString())
        || is_away != mNameAway 
        || is_do_not_disturb != mNameDoNotDisturb 
        || is_muted != mNameMute
        || is_appearance != mNameAppearance 
        || is_friend != mNameFriend
        || is_cloud != mNameCloud)
    {
        LLColor4 name_tag_color = getNameTagColor(is_friend);

        clearNameTag();

        if (is_away || is_muted || is_do_not_disturb || is_appearance)
        {
            std::string line;
            if (is_away)
            {
                line += LLTrans::getString("AvatarAway");
                line += ", ";
            }
            if (is_do_not_disturb)
            {
                line += LLTrans::getString("AvatarDoNotDisturb");
                line += ", ";
            }
            if (is_muted)
            {
                line += LLTrans::getString("AvatarMuted");
                line += ", ";
            }
            if (is_appearance)
            {
                line += LLTrans::getString("AvatarEditingAppearance");
                line += ", ";
            }
            if (is_cloud)
            {
                line += LLTrans::getString("LoadingData");
                line += ", ";
            }
            // trim last ", "
            line.resize( line.length() - 2 );
            addNameTagLine(line, name_tag_color, LLFontGL::NORMAL,
                LLFontGL::getFontSansSerifSmall());
        }

        if (sRenderGroupTitles
            && title && title->getString() && title->getString()[0] != '\0')
        {
            std::string title_str = title->getString();
            LLStringFn::replace_ascii_controlchars(title_str,LL_UNKNOWN_CHAR);
            addNameTagLine(title_str, name_tag_color, LLFontGL::NORMAL,
                LLFontGL::getFontSansSerifSmall(), true);
        }

        static LLUICachedControl<bool> show_display_names("NameTagShowDisplayNames", true);
        static LLUICachedControl<bool> show_usernames("NameTagShowUsernames", true);

        if (LLAvatarName::useDisplayNames())
        {
            LLAvatarName av_name;
            if (!LLAvatarNameCache::get(getID(), &av_name))
            {
                // Force a rebuild at next idle
                // Note: do not connect a callback on idle().
                clearNameTag();
            }

            // Might be blank if name not available yet, that's OK
            if (show_display_names)
            {
                addNameTagLine(av_name.getDisplayName(), name_tag_color, LLFontGL::NORMAL,
                    LLFontGL::getFontSansSerif(), true);
            }
            // Suppress SLID display if display name matches exactly (ugh)
            if (show_usernames && !av_name.isDisplayNameDefault())
            {
                // *HACK: Desaturate the color
                LLColor4 username_color = name_tag_color * 0.83f;
                addNameTagLine(av_name.getUserName(), username_color, LLFontGL::NORMAL,
                    LLFontGL::getFontSansSerifSmall(), true);
            }
        }
        else
        {
            const LLFontGL* font = LLFontGL::getFontSansSerif();
            std::string full_name = LLCacheName::buildFullName( firstname->getString(), lastname->getString() );
            addNameTagLine(full_name, name_tag_color, LLFontGL::NORMAL, font, true);
        }

        mNameAway = is_away;
        mNameDoNotDisturb = is_do_not_disturb;
        mNameMute = is_muted;
        mNameAppearance = is_appearance;
        mNameFriend = is_friend;
        mNameCloud = is_cloud;
        mTitle = title ? title->getString() : "";
        LLStringFn::replace_ascii_controlchars(mTitle,LL_UNKNOWN_CHAR);
        new_name = TRUE;
    }

    if (mVisibleChat)
    {
        mNameText->setFont(LLFontGL::getFontSansSerif());
        mNameText->setTextAlignment(LLHUDNameTag::ALIGN_TEXT_LEFT);
        mNameText->setFadeDistance(CHAT_NORMAL_RADIUS * 2.f, 5.f);

        std::deque<LLChat>::iterator chat_iter = mChats.begin();
        mNameText->clearString();

        LLColor4 new_chat = LLUIColorTable::instance().getColor( isSelf() ? "UserChatColor" : "AgentChatColor" );
        LLColor4 normal_chat = lerp(new_chat, LLColor4(0.8f, 0.8f, 0.8f, 1.f), 0.7f);
        LLColor4 old_chat = lerp(normal_chat, LLColor4(0.6f, 0.6f, 0.6f, 1.f), 0.7f);
        if (mTyping && mChats.size() >= MAX_BUBBLE_CHAT_UTTERANCES) 
        {
            ++chat_iter;
        }

        for(; chat_iter != mChats.end(); ++chat_iter)
        {
            F32 chat_fade_amt = llclamp((F32)((LLFrameTimer::getElapsedSeconds() - chat_iter->mTime) / CHAT_FADE_TIME), 0.f, 4.f);
            LLFontGL::StyleFlags style;
            switch(chat_iter->mChatType)
            {
            case CHAT_TYPE_WHISPER:
                style = LLFontGL::ITALIC;
                break;
            case CHAT_TYPE_SHOUT:
                style = LLFontGL::BOLD;
                break;
            default:
                style = LLFontGL::NORMAL;
                break;
            }
            if (chat_fade_amt < 1.f)
            {
                F32 u = clamp_rescale(chat_fade_amt, 0.9f, 1.f, 0.f, 1.f);
                mNameText->addLine(chat_iter->mText, lerp(new_chat, normal_chat, u), style);
            }
            else if (chat_fade_amt < 2.f)
            {
                F32 u = clamp_rescale(chat_fade_amt, 1.9f, 2.f, 0.f, 1.f);
                mNameText->addLine(chat_iter->mText, lerp(normal_chat, old_chat, u), style);
            }
            else if (chat_fade_amt < 3.f)
            {
                // *NOTE: only remove lines down to minimum number
                mNameText->addLine(chat_iter->mText, old_chat, style);
            }
        }
        mNameText->setVisibleOffScreen(TRUE);

        if (mTyping)
        {
            S32 dot_count = (llfloor(mTypingTimer.getElapsedTimeF32() * 3.f) + 2) % 3 + 1;
            switch(dot_count)
            {
            case 1:
                mNameText->addLine(".", new_chat);
                break;
            case 2:
                mNameText->addLine("..", new_chat);
                break;
            case 3:
                mNameText->addLine("...", new_chat);
                break;
            }

        }
    }
    else
    {
        // ...not using chat bubbles, just names
        mNameText->setTextAlignment(LLHUDNameTag::ALIGN_TEXT_CENTER);
        mNameText->setFadeDistance(CHAT_NORMAL_RADIUS, 5.f);
        mNameText->setVisibleOffScreen(FALSE);
    }
}

void LLVOAvatar::addNameTagLine(const std::string& line, const LLColor4& color, S32 style, const LLFontGL* font, const bool use_ellipses)
{
    llassert(mNameText);
    if (mVisibleChat)
    {
        mNameText->addLabel(line);
    }
    else
    {
        mNameText->addLine(line, color, (LLFontGL::StyleFlags)style, font, use_ellipses);
    }
    mNameIsSet |= !line.empty();
}

void LLVOAvatar::clearNameTag()
{
    mNameIsSet = false;
    if (mNameText)
    {
        mNameText->setLabel("");
        mNameText->setString("");
    }
    mTimeVisible.reset();
}

//static
void LLVOAvatar::invalidateNameTag(const LLUUID& agent_id)
{
    LLViewerObject* obj = gObjectList.findObject(agent_id);
    if (!obj) return;

    LLVOAvatar* avatar = dynamic_cast<LLVOAvatar*>(obj);
    if (!avatar) return;

    avatar->clearNameTag();
}

//static
void LLVOAvatar::invalidateNameTags()
{
    std::vector<LLCharacter*>::iterator it = LLCharacter::sInstances.begin();
    for ( ; it != LLCharacter::sInstances.end(); ++it)
    {
        LLVOAvatar* avatar = dynamic_cast<LLVOAvatar*>(*it);
        if (!avatar) continue;
        if (avatar->isDead()) continue;

        avatar->clearNameTag();
    }
}

// Compute name tag position during idle update
void LLVOAvatar::idleUpdateNameTagPosition(const LLVector3& root_pos_last)
{
    LLQuaternion root_rot = mRoot->getWorldRotation();
    LLQuaternion inv_root_rot = ~root_rot;
    LLVector3 pixel_right_vec;
    LLVector3 pixel_up_vec;
    LLViewerCamera::getInstance()->getPixelVectors(root_pos_last, pixel_up_vec, pixel_right_vec);
    LLVector3 camera_to_av = root_pos_last - LLViewerCamera::getInstance()->getOrigin();
    camera_to_av.normalize();
    LLVector3 local_camera_at = camera_to_av * inv_root_rot;
    LLVector3 local_camera_up = camera_to_av % LLViewerCamera::getInstance()->getLeftAxis();
    local_camera_up.normalize();
    local_camera_up = local_camera_up * inv_root_rot;


    // position is based on head position, does not require mAvatarOffset here. - Nyx
    LLVector3 avatar_ellipsoid(mBodySize.mV[VX] * 0.4f,
                                mBodySize.mV[VY] * 0.4f,
                                mBodySize.mV[VZ] * NAMETAG_VERT_OFFSET_WEIGHT);

    local_camera_up.scaleVec(avatar_ellipsoid);
    local_camera_at.scaleVec(avatar_ellipsoid);

    LLVector3 head_offset = (mHeadp->getLastWorldPosition() - mRoot->getLastWorldPosition()) * inv_root_rot;

    if (dist_vec(head_offset, mTargetRootToHeadOffset) > NAMETAG_UPDATE_THRESHOLD)
    {
        mTargetRootToHeadOffset = head_offset;
    }
    
    mCurRootToHeadOffset = lerp(mCurRootToHeadOffset, mTargetRootToHeadOffset, LLSmoothInterpolation::getInterpolant(0.2f));

    LLVector3 name_position = mRoot->getLastWorldPosition() + (mCurRootToHeadOffset * root_rot);
    name_position += (local_camera_up * root_rot) - (projected_vec(local_camera_at * root_rot, camera_to_av));  
    name_position += pixel_up_vec * NAMETAG_VERTICAL_SCREEN_OFFSET;

    mNameText->setPositionAgent(name_position);             
}

void LLVOAvatar::idleUpdateNameTagAlpha(bool new_name, F32 alpha)
{
    llassert(mNameText);

    if (new_name
        || alpha != mNameAlpha)
    {
        mNameText->setAlpha(alpha);
        mNameAlpha = alpha;
    }
}

LLColor4 LLVOAvatar::getNameTagColor(bool is_friend)
{
    static LLUICachedControl<bool> show_friends("NameTagShowFriends", false);
    const char* color_name;
    if (show_friends && is_friend)
    {
        color_name = "NameTagFriend";
    }
    else if (LLAvatarName::useDisplayNames())
    {
        // ...color based on whether username "matches" a computed display name
        LLAvatarName av_name;
        if (LLAvatarNameCache::get(getID(), &av_name) && av_name.isDisplayNameDefault())
        {
            color_name = "NameTagMatch";
        }
        else
        {
            color_name = "NameTagMismatch";
        }
    }
    else
    {
        // ...not using display names
        color_name = "NameTagLegacy";
    }
    return LLUIColorTable::getInstance()->getColor( color_name );
}

void LLVOAvatar::idleUpdateBelowWater()
{
    F32 avatar_height = (F32)(getPositionGlobal().mdV[VZ]);

    F32 water_height;
    water_height = getRegion()->getWaterHeight();

    mBelowWater =  avatar_height < water_height;
}

void LLVOAvatar::slamPosition()
{
    gAgent.setPositionAgent(getPositionAgent());
    // SL-315
    mRoot->setWorldPosition(getPositionAgent()); // teleport
    setChanged(TRANSLATED);
    if (mDrawable.notNull())
    {
        gPipeline.updateMoveNormalAsync(mDrawable);
    }
    mRoot->updateWorldMatrixChildren();
}

bool LLVOAvatar::isVisuallyMuted()
{
    bool muted = false;

    // Priority order (highest priority first)
    // * own avatar is never visually muted
    // * if on the "always draw normally" list, draw them normally
    // * if on the "always visually mute" list, mute them
    // * check against the render cost and attachment limits
    if (!isSelf())
    {
        if (mVisuallyMuteSetting == AV_ALWAYS_RENDER)
        {
            muted = false;
        }
        else if (mVisuallyMuteSetting == AV_DO_NOT_RENDER)
        {
#ifdef JELLYDOLLS_SHOULD_IMPOSTOR
            muted = true;
            // Always want to see this AV as an impostor
#else
            muted = false;
#endif
        }
        else if (isInMuteList())
        {
            muted = true;
        }
        else 
        {
            muted = isTooComplex();
        }
    }

    return muted;
}

bool LLVOAvatar::isInMuteList() const
{
    bool muted = false;
    F64 now = LLFrameTimer::getTotalSeconds();
    if (now < mCachedMuteListUpdateTime)
    {
        muted = mCachedInMuteList;
    }
    else
    {
        muted = LLMuteList::getInstance()->isMuted(getID());

        const F64 SECONDS_BETWEEN_MUTE_UPDATES = 1;
        mCachedMuteListUpdateTime = now + SECONDS_BETWEEN_MUTE_UPDATES;
        mCachedInMuteList = muted;
    }
    return muted;
}

void LLVOAvatar::updateAppearanceMessageDebugText()
{
        S32 central_bake_version = -1;
        if (getRegion())
        {
            central_bake_version = getRegion()->getCentralBakeVersion();
        }
        bool all_baked_downloaded = allBakedTexturesCompletelyDownloaded();
        bool all_local_downloaded = allLocalTexturesCompletelyDownloaded();
        std::string debug_line = llformat("%s%s - mLocal: %d, mEdit: %d, mUSB: %d, CBV: %d",
                                          isSelf() ? (all_local_downloaded ? "L" : "l") : "-",
                                          all_baked_downloaded ? "B" : "b",
                                          mUseLocalAppearance, mIsEditingAppearance,
                                          1, central_bake_version);
        std::string origin_string = bakedTextureOriginInfo();
        debug_line += " [" + origin_string + "]";
        S32 curr_cof_version = LLAppearanceMgr::instance().getCOFVersion();
        S32 last_request_cof_version = mLastUpdateRequestCOFVersion;
        S32 last_received_cof_version = mLastUpdateReceivedCOFVersion;
        if (isSelf())
        {
            debug_line += llformat(" - cof: %d req: %d rcv:%d",
                                   curr_cof_version, last_request_cof_version, last_received_cof_version);
            static LLCachedControl<bool> debug_force_failure(gSavedSettings, "DebugForceAppearanceRequestFailure");
            if (debug_force_failure)
            {
                debug_line += " FORCING ERRS";
            }
        }
        else
        {
            debug_line += llformat(" - cof rcv:%d", last_received_cof_version);
        }
        debug_line += llformat(" bsz-z: %.3f", mBodySize[2]);
        if (mAvatarOffset[2] != 0.0f)
        {
            debug_line += llformat("avofs-z: %.3f", mAvatarOffset[2]);
        }
        bool hover_enabled = getRegion() && getRegion()->avatarHoverHeightEnabled();
        debug_line += hover_enabled ? " H" : " h";
        const LLVector3& hover_offset = getHoverOffset();
        if (hover_offset[2] != 0.0)
        {
            debug_line += llformat(" hov_z: %.3f", hover_offset[2]);
            debug_line += llformat(" %s", (isSitting() ? "S" : "T"));
            debug_line += llformat("%s", (isMotionActive(ANIM_AGENT_SIT_GROUND_CONSTRAINED) ? "G" : "-"));
        }
        if (mInAir)
        {
            debug_line += " A";
            
        }

        LLVector3 ankle_right_pos_agent = mFootRightp->getWorldPosition();
        LLVector3 normal;
        LLVector3 ankle_right_ground_agent = ankle_right_pos_agent;
        resolveHeightAgent(ankle_right_pos_agent, ankle_right_ground_agent, normal);
        F32 rightElev = llmax(-0.2f, ankle_right_pos_agent.mV[VZ] - ankle_right_ground_agent.mV[VZ]);
        debug_line += llformat(" relev %.3f", rightElev);

        LLVector3 root_pos = mRoot->getPosition();
        LLVector3 pelvis_pos = mPelvisp->getPosition();
        debug_line += llformat(" rp %.3f pp %.3f", root_pos[2], pelvis_pos[2]);

        const LLVector3& scale = getScale();
        debug_line += llformat(" scale-z %.3f", scale[2]);
        S32 is_visible = (S32) isVisible();
        S32 is_m_visible = (S32) mVisible;
        debug_line += llformat(" v %d/%d", is_visible, is_m_visible);

        AvatarOverallAppearance aoa = getOverallAppearance();
        if (aoa == AOA_NORMAL)
        {
            debug_line += " N";
        }
        else if (aoa == AOA_JELLYDOLL)
        {
            debug_line += " J";
        }
        else
        {
            debug_line += " I";
        }

        if (mMeshValid)
        {
            debug_line += "m";
        }
        else
        {
            debug_line += "-";
        }
        if (isImpostor())
        {
            debug_line += " Imp" + llformat("%d[%d]:%.1f", mUpdatePeriod, mLastImpostorUpdateReason, ((F32)(gFrameTimeSeconds-mLastImpostorUpdateFrameTime)));
        }

        addDebugText(debug_line);
}

LLViewerInventoryItem* getObjectInventoryItem(LLViewerObject *vobj, LLUUID asset_id)
{
    LLViewerInventoryItem *item = NULL;

    if (vobj)
    {
        if (vobj->getInventorySerial()<=0)
        {
            vobj->requestInventory(); 
    }
        item = vobj->getInventoryItemByAsset(asset_id);
    }
    return item;
}

LLViewerInventoryItem* recursiveGetObjectInventoryItem(LLViewerObject *vobj, LLUUID asset_id)
{
    LLViewerInventoryItem *item = getObjectInventoryItem(vobj, asset_id);
    if (!item)
    {
        LLViewerObject::const_child_list_t& children = vobj->getChildren();
        for (LLViewerObject::const_child_list_t::const_iterator it = children.begin();
             it != children.end(); ++it)
        {
            LLViewerObject *childp = *it;
            item = getObjectInventoryItem(childp, asset_id);
            if (item)
    {
                break;
            }
        }
    }
    return item;
}

void LLVOAvatar::updateAnimationDebugText()
{
    for (LLMotionController::motion_list_t::iterator iter = mMotionController.getActiveMotions().begin();
         iter != mMotionController.getActiveMotions().end(); ++iter)
    {
        LLMotion* motionp = *iter;
        if (motionp->getMinPixelArea() < getPixelArea())
        {
            std::string output;
            std::string motion_name = motionp->getName();
            if (motion_name.empty())
            {
                if (isControlAvatar())
                {
                    LLControlAvatar *control_av = dynamic_cast<LLControlAvatar*>(this);
                    // Try to get name from inventory of associated object
                    LLVOVolume *volp = control_av->mRootVolp;
                    LLViewerInventoryItem *item = recursiveGetObjectInventoryItem(volp,motionp->getID());
                    if (item)
                    {
                        motion_name = item->getName();
                    }
                }
            }
            if (motion_name.empty())
            {
                std::string name;
                if (gAgent.isGodlikeWithoutAdminMenuFakery() || isSelf())
                {
                    name = motionp->getID().asString();
                    LLVOAvatar::AnimSourceIterator anim_it = mAnimationSources.begin();
                    for (; anim_it != mAnimationSources.end(); ++anim_it)
                    {
                        if (anim_it->second == motionp->getID())
                        {
                            LLViewerObject* object = gObjectList.findObject(anim_it->first);
                            if (!object)
                            {
                                break;
                            }
                            if (object->isAvatar())
                            {
                                if (mMotionController.mIsSelf)
                                {
                                    // Searching inventory by asset id is really long
                                    // so just mark as inventory
                                    // Also item is likely to be named by LLPreviewAnim
                                    name += "(inventory)";
                                }
                            }
                            else
                            {
                                LLViewerInventoryItem* item = NULL;
                                if (!object->isInventoryDirty())
                                {
                                    item = object->getInventoryItemByAsset(motionp->getID());
                                }
                                if (item)
                                {
                                    name = item->getName();
                                }
                                else if (object->isAttachment())
                                {
                                    name += "(att:" + getAttachmentItemName() + ")";
                                }
                                else
                                {
                                    // in-world object, name or content unknown
                                    name += "(in-world)";
                                }
                            }
                            break;
                        }
                    }
                }
                else
                {
                    name = LLUUID::null.asString();
                }
                motion_name = name;
            }
            std::string motion_tag = "";
            if (mPlayingAnimations.find(motionp->getID()) != mPlayingAnimations.end())
            {
                motion_tag = "*";
            }
            output = llformat("%s%s - %d",
                              motion_name.c_str(),
                              motion_tag.c_str(),
                              (U32)motionp->getPriority());
            addDebugText(output);
        }
    }
}

void LLVOAvatar::updateDebugText()
{
    // Leave mDebugText uncleared here, in case a derived class has added some state first

    if (gSavedSettings.getBOOL("DebugAvatarAppearanceMessage"))
    {
        updateAppearanceMessageDebugText();
    }

    if (gSavedSettings.getBOOL("DebugAvatarCompositeBaked"))
    {
        if (!mBakedTextureDebugText.empty())
            addDebugText(mBakedTextureDebugText);
    }

    // Develop -> Avatar -> Animation Info
    if (LLVOAvatar::sShowAnimationDebug)
    {
        updateAnimationDebugText();
    }

    if (!mDebugText.size() && mText.notNull())
    {
        mText->markDead();
        mText = NULL;
    }
    else if (mDebugText.size())
    {
        setDebugText(mDebugText);
    }
    mDebugText.clear();
}

//------------------------------------------------------------------------
// updateFootstepSounds
// Factored out from updateCharacter()
// Generate footstep sounds when feet hit the ground
//------------------------------------------------------------------------
void LLVOAvatar::updateFootstepSounds()
{
    if (mIsDummy)
    {
        return;
    }
    
    //-------------------------------------------------------------------------
    // Find the ground under each foot, these are used for a variety
    // of things that follow
    //-------------------------------------------------------------------------
    LLVector3 ankle_left_pos_agent = mFootLeftp->getWorldPosition();
    LLVector3 ankle_right_pos_agent = mFootRightp->getWorldPosition();

    LLVector3 ankle_left_ground_agent = ankle_left_pos_agent;
    LLVector3 ankle_right_ground_agent = ankle_right_pos_agent;
    LLVector3 normal;
    resolveHeightAgent(ankle_left_pos_agent, ankle_left_ground_agent, normal);
    resolveHeightAgent(ankle_right_pos_agent, ankle_right_ground_agent, normal);

    F32 leftElev = llmax(-0.2f, ankle_left_pos_agent.mV[VZ] - ankle_left_ground_agent.mV[VZ]);
    F32 rightElev = llmax(-0.2f, ankle_right_pos_agent.mV[VZ] - ankle_right_ground_agent.mV[VZ]);

    if (!isSitting())
    {
        //-------------------------------------------------------------------------
        // Figure out which foot is on ground
        //-------------------------------------------------------------------------
        if (!mInAir)
        {
            if ((leftElev < 0.0f) || (rightElev < 0.0f))
    {
                ankle_left_pos_agent = mFootLeftp->getWorldPosition();
                ankle_right_pos_agent = mFootRightp->getWorldPosition();
                leftElev = ankle_left_pos_agent.mV[VZ] - ankle_left_ground_agent.mV[VZ];
                rightElev = ankle_right_pos_agent.mV[VZ] - ankle_right_ground_agent.mV[VZ];
            }
        }
    }
    
    const LLUUID AGENT_FOOTSTEP_ANIMS[] = {ANIM_AGENT_WALK, ANIM_AGENT_RUN, ANIM_AGENT_LAND};
    const S32 NUM_AGENT_FOOTSTEP_ANIMS = LL_ARRAY_SIZE(AGENT_FOOTSTEP_ANIMS);

    if ( gAudiop && isAnyAnimationSignaled(AGENT_FOOTSTEP_ANIMS, NUM_AGENT_FOOTSTEP_ANIMS) )
    {
        BOOL playSound = FALSE;
        LLVector3 foot_pos_agent;

        BOOL onGroundLeft = (leftElev <= 0.05f);
        BOOL onGroundRight = (rightElev <= 0.05f);

        // did left foot hit the ground?
        if ( onGroundLeft && !mWasOnGroundLeft )
        {
            foot_pos_agent = ankle_left_pos_agent;
            playSound = TRUE;
        }

        // did right foot hit the ground?
        if ( onGroundRight && !mWasOnGroundRight )
    {
            foot_pos_agent = ankle_right_pos_agent;
            playSound = TRUE;
    }

        mWasOnGroundLeft = onGroundLeft;
        mWasOnGroundRight = onGroundRight;

        if ( playSound )
        {
            const F32 STEP_VOLUME = 0.1f;
            const LLUUID& step_sound_id = getStepSound();

            LLVector3d foot_pos_global = gAgent.getPosGlobalFromAgent(foot_pos_agent);

            if (LLViewerParcelMgr::getInstance()->canHearSound(foot_pos_global)
                && !LLMuteList::getInstance()->isMuted(getID(), LLMute::flagObjectSounds))
            {
                gAudiop->triggerSound(step_sound_id, getID(), STEP_VOLUME, LLAudioEngine::AUDIO_TYPE_AMBIENT, foot_pos_global);
            }
        }
    }
}

//------------------------------------------------------------------------
// computeUpdatePeriod()
// Factored out from updateCharacter()
// Set new value for mUpdatePeriod based on distance and various other factors.
//
// Note 10-2020: it turns out that none of these update period
// calculations have been having any effect, because
// mNeedsImpostorUpdate was not being set in updateCharacter(). So
// it's really open to question whether we want to enable time based updates, and if
// so, at what rate. Leaving the rates as given would lead to
// drastically more frequent impostor updates than we've been doing all these years.
// ------------------------------------------------------------------------
void LLVOAvatar::computeUpdatePeriod()
{
    bool visually_muted = isVisuallyMuted();
    if (mDrawable.notNull()
        && isVisible() 
        && (!isSelf() || visually_muted)
        && !isUIAvatar()
        && (sLimitNonImpostors || visually_muted)
        && !mNeedsAnimUpdate)
    {
        const LLVector4a* ext = mDrawable->getSpatialExtents();
        LLVector4a size;
        size.setSub(ext[1],ext[0]);
        F32 mag = size.getLength3().getF32()*0.5f;

        const S32 UPDATE_RATE_SLOW = 64;
        const S32 UPDATE_RATE_MED = 48;
        const S32 UPDATE_RATE_FAST = 32;
        
        if (visually_muted)
        {   // visually muted avatars update at lowest rate
            mUpdatePeriod = UPDATE_RATE_SLOW;
        }
        else if (! shouldImpostor()
                 || mDrawable->mDistanceWRTCamera < 1.f + mag)
        {   // first 25% of max visible avatars are not impostored
            // also, don't impostor avatars whose bounding box may be penetrating the 
            // impostor camera near clip plane
            mUpdatePeriod = 1;
        }
        else if ( shouldImpostor(4.0) )
        { //background avatars are REALLY slow updating impostors
            mUpdatePeriod = UPDATE_RATE_SLOW;
        }
        else if (mLastRezzedStatus <= 0)
        {
            // Don't update cloud avatars too often
            mUpdatePeriod = UPDATE_RATE_SLOW;
        }
        else if ( shouldImpostor(3.0) )
        { //back 25% of max visible avatars are slow updating impostors
            mUpdatePeriod = UPDATE_RATE_MED;
        }
        else 
        {
            //nearby avatars, update the impostors more frequently.
            mUpdatePeriod = UPDATE_RATE_FAST;
        }
    }
    else
    {
        mUpdatePeriod = 1;
    }
}

//------------------------------------------------------------------------
// updateOrientation()
// Factored out from updateCharacter()
// This is used by updateCharacter() to update the avatar's orientation:
// - updates mTurning state
// - updates rotation of the mRoot joint in the skeleton
// - for self, calls setControlFlags() to notify the simulator about any turns
//------------------------------------------------------------------------
void LLVOAvatar::updateOrientation(LLAgent& agent, F32 speed, F32 delta_time)
{
            LLQuaternion iQ;
            LLVector3 upDir( 0.0f, 0.0f, 1.0f );
            
            // Compute a forward direction vector derived from the primitive rotation
            // and the velocity vector.  When walking or jumping, don't let body deviate
            // more than 90 from the view, if necessary, flip the velocity vector.

            LLVector3 primDir;
            if (isSelf())
            {
                primDir = agent.getAtAxis() - projected_vec(agent.getAtAxis(), agent.getReferenceUpVector());
                primDir.normalize();
            }
            else
            {
                primDir = getRotation().getMatrix3().getFwdRow();
            }
            LLVector3 velDir = getVelocity();
            velDir.normalize();
            if ( mSignaledAnimations.find(ANIM_AGENT_WALK) != mSignaledAnimations.end())
            {
                F32 vpD = velDir * primDir;
                if (vpD < -0.5f)
                {
                    velDir *= -1.0f;
                }
            }
            LLVector3 fwdDir = lerp(primDir, velDir, clamp_rescale(speed, 0.5f, 2.0f, 0.0f, 1.0f));
            if (isSelf() && gAgentCamera.cameraMouselook())
            {
                // make sure fwdDir stays in same general direction as primdir
                if (gAgent.getFlying())
                {
                    fwdDir = LLViewerCamera::getInstance()->getAtAxis();
                }
                else
                {
                    LLVector3 at_axis = LLViewerCamera::getInstance()->getAtAxis();
                    LLVector3 up_vector = gAgent.getReferenceUpVector();
                    at_axis -= up_vector * (at_axis * up_vector);
                    at_axis.normalize();
                    
                    F32 dot = fwdDir * at_axis;
                    if (dot < 0.f)
                    {
                        fwdDir -= 2.f * at_axis * dot;
                        fwdDir.normalize();
                    }
                }
            }

            LLQuaternion root_rotation = mRoot->getWorldMatrix().quaternion();
            F32 root_roll, root_pitch, root_yaw;
            root_rotation.getEulerAngles(&root_roll, &root_pitch, &root_yaw);

            // When moving very slow, the pelvis is allowed to deviate from the
    // forward direction to allow it to hold its position while the torso
            // and head turn.  Once in motion, it must conform however.
            BOOL self_in_mouselook = isSelf() && gAgentCamera.cameraMouselook();

            LLVector3 pelvisDir( mRoot->getWorldMatrix().getFwdRow4().mV );

            static LLCachedControl<F32> s_pelvis_rot_threshold_slow(gSavedSettings, "AvatarRotateThresholdSlow", 60.0);
            static LLCachedControl<F32> s_pelvis_rot_threshold_fast(gSavedSettings, "AvatarRotateThresholdFast", 2.0);

            F32 pelvis_rot_threshold = clamp_rescale(speed, 0.1f, 1.0f, s_pelvis_rot_threshold_slow, s_pelvis_rot_threshold_fast);
                        
            if (self_in_mouselook)
            {
                pelvis_rot_threshold *= MOUSELOOK_PELVIS_FOLLOW_FACTOR;
            }
            pelvis_rot_threshold *= DEG_TO_RAD;

            F32 angle = angle_between( pelvisDir, fwdDir );

            // The avatar's root is allowed to have a yaw that deviates widely
            // from the forward direction, but if roll or pitch are off even
            // a little bit we need to correct the rotation.
            if(root_roll < 1.f * DEG_TO_RAD
               && root_pitch < 5.f * DEG_TO_RAD)
            {
                // smaller correction vector means pelvis follows prim direction more closely
                if (!mTurning && angle > pelvis_rot_threshold*0.75f)
                {
                    mTurning = TRUE;
                }

                // use tighter threshold when turning
                if (mTurning)
                {
                    pelvis_rot_threshold *= 0.4f;
                }

                // am I done turning?
                if (angle < pelvis_rot_threshold)
                {
                    mTurning = FALSE;
                }

                LLVector3 correction_vector = (pelvisDir - fwdDir) * clamp_rescale(angle, pelvis_rot_threshold*0.75f, pelvis_rot_threshold, 1.0f, 0.0f);
                fwdDir += correction_vector;
            }
            else
            {
                mTurning = FALSE;
            }

            // Now compute the full world space rotation for the whole body (wQv)
            LLVector3 leftDir = upDir % fwdDir;
            leftDir.normalize();
            fwdDir = leftDir % upDir;
            LLQuaternion wQv( fwdDir, leftDir, upDir );

            if (isSelf() && mTurning)
            {
                if ((fwdDir % pelvisDir) * upDir > 0.f)
                {
                    gAgent.setControlFlags(AGENT_CONTROL_TURN_RIGHT);
                }
                else
                {
                    gAgent.setControlFlags(AGENT_CONTROL_TURN_LEFT);
                }
            }

            // Set the root rotation, but do so incrementally so that it
            // lags in time by some fixed amount.
            //F32 u = LLSmoothInterpolation::getInterpolant(PELVIS_LAG);
            F32 pelvis_lag_time = 0.f;
            if (self_in_mouselook)
            {
                pelvis_lag_time = PELVIS_LAG_MOUSELOOK;
            }
            else if (mInAir)
            {
                pelvis_lag_time = PELVIS_LAG_FLYING;
                // increase pelvis lag time when moving slowly
                pelvis_lag_time *= clamp_rescale(mSpeedAccum, 0.f, 15.f, 3.f, 1.f);
            }
            else
            {
                pelvis_lag_time = PELVIS_LAG_WALKING;
            }

    F32 u = llclamp((delta_time / pelvis_lag_time), 0.0f, 1.0f);    

            mRoot->setWorldRotation( slerp(u, mRoot->getWorldRotation(), wQv) );
}

//------------------------------------------------------------------------
// updateTimeStep()
// Factored out from updateCharacter().
//
// Updates the time step used by the motion controller, based on area
// and avatar count criteria.  This will also stop the
// ANIM_AGENT_WALK_ADJUST animation under some circumstances.
// ------------------------------------------------------------------------
void LLVOAvatar::updateTimeStep()
{
    if (!isSelf() && !isUIAvatar()) // ie, non-self avatars, and animated objects will be affected.
    {
        // Note that sInstances counts animated objects and
        // standard avatars in the same bucket. Is this desirable?
        F32 time_quantum = clamp_rescale((F32)sInstances.size(), 10.f, 35.f, 0.f, 0.25f);
        F32 pixel_area_scale = clamp_rescale(mPixelArea, 100, 5000, 1.f, 0.f);
        F32 time_step = time_quantum * pixel_area_scale;
        // Extrema:
        //   If number of avs is 10 or less, time_step is unmodified (flagged with 0.0).
        //   If area of av is 5000 or greater, time_step is unmodified (flagged with 0.0).
        //   If number of avs is 35 or greater, and area of av is 100 or less,
        //   time_step takes the maximum possible value of 0.25.
        //   Other situations will give values within the (0, 0.25) range.
        if (time_step != 0.f)
        {
            // disable walk motion servo controller as it doesn't work with motion timesteps
            stopMotion(ANIM_AGENT_WALK_ADJUST);
            removeAnimationData("Walk Speed");
        }
        // See SL-763 - playback with altered time step does not
        // appear to work correctly, odd behavior for distant avatars.
        // As of 11-2017, LLMotionController::updateMotions() will
        // ignore the value here. Need to re-enable if it's every
        // fixed.
        mMotionController.setTimeStep(time_step);
    }
}

void LLVOAvatar::updateRootPositionAndRotation(LLAgent& agent, F32 speed, bool was_sit_ground_constrained) 
{
    if (!(isSitting() && getParent()))
    {
        // This case includes all configurations except sitting on an
        // object, so does include ground sit.

        //--------------------------------------------------------------------
        // get timing info
        // handle initial condition case
        //--------------------------------------------------------------------
        F32 animation_time = mAnimTimer.getElapsedTimeF32();
        if (mTimeLast == 0.0f)
        {
            mTimeLast = animation_time;

            // Initially put the pelvis at slaved position/mRotation
            // SL-315
            mRoot->setWorldPosition( getPositionAgent() ); // first frame
            mRoot->setWorldRotation( getRotation() );
        }
            
        //--------------------------------------------------------------------
        // dont' let dT get larger than 1/5th of a second
        //--------------------------------------------------------------------
        F32 delta_time = animation_time - mTimeLast;

        delta_time = llclamp( delta_time, DELTA_TIME_MIN, DELTA_TIME_MAX );
        mTimeLast = animation_time;

        mSpeedAccum = (mSpeedAccum * 0.95f) + (speed * 0.05f);

        //--------------------------------------------------------------------
        // compute the position of the avatar's root
        //--------------------------------------------------------------------
        LLVector3d root_pos;
        LLVector3d ground_under_pelvis;

        if (isSelf())
        {
            gAgent.setPositionAgent(getRenderPosition());
        }

        root_pos = gAgent.getPosGlobalFromAgent(getRenderPosition());
        root_pos.mdV[VZ] += getVisualParamWeight(AVATAR_HOVER);

        LLVector3 normal;
        resolveHeightGlobal(root_pos, ground_under_pelvis, normal);
        F32 foot_to_ground = (F32) (root_pos.mdV[VZ] - mPelvisToFoot - ground_under_pelvis.mdV[VZ]);                
        BOOL in_air = ((!LLWorld::getInstance()->getRegionFromPosGlobal(ground_under_pelvis)) || 
                        foot_to_ground > FOOT_GROUND_COLLISION_TOLERANCE);

        if (in_air && !mInAir)
        {
            mTimeInAir.reset();
        }
        mInAir = in_air;

        // SL-402: with the ability to animate the position of joints
        // that affect the body size calculation, computed body size
        // can get stale much more easily. Simplest fix is to update
        // it frequently.
        // SL-427: this appears to be too frequent, moving to only do on animation state change.
        //computeBodySize();
    
        // correct for the fact that the pelvis is not necessarily the center 
        // of the agent's physical representation
        root_pos.mdV[VZ] -= (0.5f * mBodySize.mV[VZ]) - mPelvisToFoot;
        if (!isSitting() && !was_sit_ground_constrained)
        {
            root_pos += LLVector3d(getHoverOffset());
            if (getOverallAppearance() == AOA_JELLYDOLL)
            {
                F32 offz = -0.5 * (getScale()[VZ] - mBodySize.mV[VZ]);
                root_pos[2] += offz;
                // if (!isSelf() && !isControlAvatar())
                // {
                //  LL_DEBUGS("Avatar") << "av " << getFullname() 
                //                      << " frame " << LLFrameTimer::getFrameCount()
                //                      << " root adjust offz " << offz
                //                      << " scalez " << getScale()[VZ]
                //                      << " bsz " << mBodySize.mV[VZ]
                //                      << LL_ENDL;
                // }
            }
        }
        // if (!isSelf() && !isControlAvatar())
        // {
        //  LL_DEBUGS("Avatar") << "av " << getFullname() << " aoa " << (S32) getOverallAppearance()
        //                      << " frame " << LLFrameTimer::getFrameCount()
        //                      << " scalez " << getScale()[VZ]
        //                      << " bsz " << mBodySize.mV[VZ]
        //                      << " root pos " << root_pos[2]
        //                      << " curr rootz " << mRoot->getPosition()[2] 
        //                      << " pp-z " << mPelvisp->getPosition()[2]
        //                      << " renderpos " << getRenderPosition()
        //                      << LL_ENDL;
        // }

        LLControlAvatar *cav = dynamic_cast<LLControlAvatar*>(this);
        if (cav)
        {
            // SL-1350: Moved to LLDrawable::updateXform()
            cav->matchVolumeTransform();
        }
        else
        {
            LLVector3 newPosition = gAgent.getPosAgentFromGlobal(root_pos);
            // if (!isSelf() && !isControlAvatar())
            // {
            //  LL_DEBUGS("Avatar") << "av " << getFullname() 
            //                      << " frame " << LLFrameTimer::getFrameCount()
            //                      << " newPosition " << newPosition
            //                      << " renderpos " << getRenderPosition()
            //                      << LL_ENDL;
            // }
            if (newPosition != mRoot->getXform()->getWorldPosition())
            {       
                mRoot->touch();
                // SL-315
                mRoot->setWorldPosition( newPosition ); // regular update               
            }
        }

        //--------------------------------------------------------------------
        // Propagate viewer object rotation to root of avatar
        //--------------------------------------------------------------------
        if (!isControlAvatar() && !isAnyAnimationSignaled(AGENT_NO_ROTATE_ANIMS, NUM_AGENT_NO_ROTATE_ANIMS))
        {
            // Rotation fixups for avatars in motion.
            // Skip for animated objects.
            updateOrientation(agent, speed, delta_time);
        }
    }
    else if (mDrawable.notNull())
    {
        // Sitting on an object - mRoot is slaved to mDrawable orientation.
        LLVector3 pos = mDrawable->getPosition();
        pos += getHoverOffset() * mDrawable->getRotation();
        // SL-315
        mRoot->setPosition(pos);
        mRoot->setRotation(mDrawable->getRotation());
    }
}

//------------------------------------------------------------------------
// LLVOAvatar::computeNeedsUpdate()
// 
// Most of the logic here is to figure out when to periodically update impostors.
// Non-impostors have mUpdatePeriod == 1 and will need update every frame.
//------------------------------------------------------------------------
bool LLVOAvatar::computeNeedsUpdate()
{
    const F32 MAX_IMPOSTOR_INTERVAL = 4.0f;
    computeUpdatePeriod();

    bool needs_update_by_frame_count = ((LLDrawable::getCurrentFrame()+mID.mData[0])%mUpdatePeriod == 0);

    bool needs_update_by_max_time = ((gFrameTimeSeconds-mLastImpostorUpdateFrameTime)> MAX_IMPOSTOR_INTERVAL);
    bool needs_update = needs_update_by_frame_count || needs_update_by_max_time;

    if (needs_update && !isSelf())
    {
        if (needs_update_by_max_time)
        {
            mNeedsImpostorUpdate = TRUE;
            mLastImpostorUpdateReason = 11;
        }
        else
        {
            //mNeedsImpostorUpdate = TRUE;
            //mLastImpostorUpdateReason = 10;
        }
    }
    return needs_update;
}

// updateCharacter()
//
// This is called for all avatars, so there are 4 possible situations:
//
// 1) Avatar is your own. In this case the class is LLVOAvatarSelf,
// isSelf() is true, and agent specifies the corresponding agent
// information for you. In all the other cases, agent is irrelevant
// and it would be less confusing if it were null or something.
//
// 2) Avatar is controlled by another resident. Class is LLVOAvatar,
// and isSelf() is false.
//
// 3) Avatar is the controller for an animated object. Class is
// LLControlAvatar and mIsDummy is true. Avatar is a purely
// viewer-side entity with no representation on the simulator.
//
// 4) Avatar is a UI avatar used in some areas of the UI, such as when
// previewing uploaded animations. Class is LLUIAvatar, and mIsDummy
// is true. Avatar is purely viewer-side with no representation on the
// simulator.
//
//------------------------------------------------------------------------
bool LLVOAvatar::updateCharacter(LLAgent &agent)
{   
    updateDebugText();
    
    if (!mIsBuilt)
    {
        return FALSE;
    }

    BOOL visible = isVisible();
    bool is_control_avatar = isControlAvatar(); // capture state to simplify tracing
    bool is_attachment = false;

    if (is_control_avatar)
    {
        LLControlAvatar *cav = dynamic_cast<LLControlAvatar*>(this);
        is_attachment = cav && cav->mRootVolp && cav->mRootVolp->isAttachment(); // For attached animated objects
    }

    LLScopedContextString str("updateCharacter " + getFullname() + " is_control_avatar "
                              + boost::lexical_cast<std::string>(is_control_avatar) 
                              + " is_attachment " + boost::lexical_cast<std::string>(is_attachment));

    // For fading out the names above heads, only let the timer
    // run if we're visible.
    if (mDrawable.notNull() && !visible)
    {
        mTimeVisible.reset();
    }

    //--------------------------------------------------------------------
    // The rest should only be done occasionally for far away avatars.
    // Set mUpdatePeriod and visible based on distance and other criteria,
    // and flag for impostor update if needed.
    //--------------------------------------------------------------------
    bool needs_update = computeNeedsUpdate();
    
    //--------------------------------------------------------------------
    // Early out if does not need update and not self
    // don't early out for your own avatar, as we rely on your animations playing reliably
    // for example, the "turn around" animation when entering customize avatar needs to trigger
    // even when your avatar is offscreen
    //--------------------------------------------------------------------
    if (!needs_update && !isSelf())
    {
        updateMotions(LLCharacter::HIDDEN_UPDATE);
        return FALSE;
    }

    //--------------------------------------------------------------------
    // Handle transitions between regular rendering, jellydoll, or invisible.
    // Can trigger skeleton reset or animation changes
    //--------------------------------------------------------------------
    updateOverallAppearance();
    
    //--------------------------------------------------------------------
    // change animation time quanta based on avatar render load
    //--------------------------------------------------------------------
    // SL-763 the time step quantization does not currently work.
    //updateTimeStep();
    
    //--------------------------------------------------------------------
    // Update sitting state based on parent and active animation info.
    //--------------------------------------------------------------------
    if (getParent() && !isSitting())
    {
        sitOnObject((LLViewerObject*)getParent());
    }
    else if (!getParent() && isSitting() && !isMotionActive(ANIM_AGENT_SIT_GROUND_CONSTRAINED))
    {
        // If we are starting up, motion might be loading
        LLMotion *motionp = mMotionController.findMotion(ANIM_AGENT_SIT_GROUND_CONSTRAINED);
        if (!motionp || !mMotionController.isMotionLoading(motionp))
        {
            getOffObject();
        }
    }

    //--------------------------------------------------------------------
    // create local variables in world coords for region position values
    //--------------------------------------------------------------------
    LLVector3 xyVel = getVelocity();
    xyVel.mV[VZ] = 0.0f;
    F32 speed = xyVel.length();
    // remembering the value here prevents a display glitch if the
    // animation gets toggled during this update.
    bool was_sit_ground_constrained = isMotionActive(ANIM_AGENT_SIT_GROUND_CONSTRAINED);

    //--------------------------------------------------------------------
    // This does a bunch of state updating, including figuring out
    // whether av is in the air, setting mRoot position and rotation
    // In some cases, calls updateOrientation() for a lot of the
    // work
    // --------------------------------------------------------------------
    updateRootPositionAndRotation(agent, speed, was_sit_ground_constrained);
    
    //-------------------------------------------------------------------------
    // Update character motions
    //-------------------------------------------------------------------------
    // store data relevant to motions
    mSpeed = speed;

    // update animations
    if (!visible)
    {
        updateMotions(LLCharacter::HIDDEN_UPDATE);
    }
    else if (mSpecialRenderMode == 1) // Animation Preview
    {
        updateMotions(LLCharacter::FORCE_UPDATE);
    }
    else
    {
        // Might be better to do HIDDEN_UPDATE if cloud
        updateMotions(LLCharacter::NORMAL_UPDATE);
    }

    // Special handling for sitting on ground.
    if (!getParent() && (isSitting() || was_sit_ground_constrained))
    {
        
        F32 off_z = LLVector3d(getHoverOffset()).mdV[VZ];
        if (off_z != 0.0)
        {
            LLVector3 pos = mRoot->getWorldPosition();
            pos.mV[VZ] += off_z;
            mRoot->touch();
            // SL-315
            mRoot->setWorldPosition(pos);
        }
    }

    // update head position
    updateHeadOffset();

    // Generate footstep sounds when feet hit the ground
    updateFootstepSounds();

    // Update child joints as needed.
    mRoot->updateWorldMatrixChildren();

    if (visible)
    {
        // System avatar mesh vertices need to be reskinned.
        mNeedsSkin = TRUE;
    }

    return visible;
}

//-----------------------------------------------------------------------------
// updateHeadOffset()
//-----------------------------------------------------------------------------
void LLVOAvatar::updateHeadOffset()
{
    // since we only care about Z, just grab one of the eyes
    LLVector3 midEyePt = mEyeLeftp->getWorldPosition();
    midEyePt -= mDrawable.notNull() ? mDrawable->getWorldPosition() : mRoot->getWorldPosition();
    midEyePt.mV[VZ] = llmax(-mPelvisToFoot + LLViewerCamera::getInstance()->getNear(), midEyePt.mV[VZ]);

    if (mDrawable.notNull())
    {
        midEyePt = midEyePt * ~mDrawable->getWorldRotation();
    }
    if (isSitting())
    {
        mHeadOffset = midEyePt; 
    }
    else
    {
        F32 u = llmax(0.f, HEAD_MOVEMENT_AVG_TIME - (1.f / gFPSClamped));
        mHeadOffset = lerp(midEyePt, mHeadOffset,  u);
    }
}

void LLVOAvatar::debugBodySize() const
{
    LLVector3 pelvis_scale = mPelvisp->getScale();

    // some of the joints have not been cached
    LLVector3 skull = mSkullp->getPosition();
    LL_DEBUGS("Avatar") << "skull pos " << skull << LL_ENDL;
    //LLVector3 skull_scale = mSkullp->getScale();

    LLVector3 neck = mNeckp->getPosition();
    LLVector3 neck_scale = mNeckp->getScale();
    LL_DEBUGS("Avatar") << "neck pos " << neck << " neck_scale " << neck_scale << LL_ENDL;

    LLVector3 chest = mChestp->getPosition();
    LLVector3 chest_scale = mChestp->getScale();
    LL_DEBUGS("Avatar") << "chest pos " << chest << " chest_scale " << chest_scale << LL_ENDL;

    // the rest of the joints have been cached
    LLVector3 head = mHeadp->getPosition();
    LLVector3 head_scale = mHeadp->getScale();
    LL_DEBUGS("Avatar") << "head pos " << head << " head_scale " << head_scale << LL_ENDL;

    LLVector3 torso = mTorsop->getPosition();
    LLVector3 torso_scale = mTorsop->getScale();
    LL_DEBUGS("Avatar") << "torso pos " << torso << " torso_scale " << torso_scale << LL_ENDL;

    LLVector3 hip = mHipLeftp->getPosition();
    LLVector3 hip_scale = mHipLeftp->getScale();
    LL_DEBUGS("Avatar") << "hip pos " << hip << " hip_scale " << hip_scale << LL_ENDL;

    LLVector3 knee = mKneeLeftp->getPosition();
    LLVector3 knee_scale = mKneeLeftp->getScale();
    LL_DEBUGS("Avatar") << "knee pos " << knee << " knee_scale " << knee_scale << LL_ENDL;

    LLVector3 ankle = mAnkleLeftp->getPosition();
    LLVector3 ankle_scale = mAnkleLeftp->getScale();
    LL_DEBUGS("Avatar") << "ankle pos " << ankle << " ankle_scale " << ankle_scale << LL_ENDL;

    LLVector3 foot  = mFootLeftp->getPosition();
    LL_DEBUGS("Avatar") << "foot pos " << foot << LL_ENDL;

    F32 new_offset = (const_cast<LLVOAvatar*>(this))->getVisualParamWeight(AVATAR_HOVER);
    LL_DEBUGS("Avatar") << "new_offset " << new_offset << LL_ENDL;

    F32 new_pelvis_to_foot = hip.mV[VZ] * pelvis_scale.mV[VZ] -
        knee.mV[VZ] * hip_scale.mV[VZ] -
        ankle.mV[VZ] * knee_scale.mV[VZ] -
        foot.mV[VZ] * ankle_scale.mV[VZ];
    LL_DEBUGS("Avatar") << "new_pelvis_to_foot " << new_pelvis_to_foot << LL_ENDL;

    LLVector3 new_body_size;
    new_body_size.mV[VZ] = new_pelvis_to_foot +
                       // the sqrt(2) correction below is an approximate
                       // correction to get to the top of the head
                       F_SQRT2 * (skull.mV[VZ] * head_scale.mV[VZ]) + 
                       head.mV[VZ] * neck_scale.mV[VZ] + 
                       neck.mV[VZ] * chest_scale.mV[VZ] + 
                       chest.mV[VZ] * torso_scale.mV[VZ] + 
                       torso.mV[VZ] * pelvis_scale.mV[VZ]; 

    // TODO -- measure the real depth and width
    new_body_size.mV[VX] = DEFAULT_AGENT_DEPTH;
    new_body_size.mV[VY] = DEFAULT_AGENT_WIDTH;

    LL_DEBUGS("Avatar") << "new_body_size " << new_body_size << LL_ENDL;
}
   
//------------------------------------------------------------------------
// postPelvisSetRecalc
//------------------------------------------------------------------------
void LLVOAvatar::postPelvisSetRecalc()
{       
    mRoot->updateWorldMatrixChildren();         
    computeBodySize();
    dirtyMesh(2);
}
//------------------------------------------------------------------------
// updateVisibility()
//------------------------------------------------------------------------
void LLVOAvatar::updateVisibility()
{
    BOOL visible = FALSE;

    if (mIsDummy)
    {
        visible = FALSE;
    }
    else if (mDrawable.isNull())
    {
        visible = FALSE;
    }
    else
    {
        if (!mDrawable->getSpatialGroup() || mDrawable->getSpatialGroup()->isVisible())
        {
            visible = TRUE;
        }
        else
        {
            visible = FALSE;
        }

        if(isSelf())
        {
            if (!gAgentWearables.areWearablesLoaded())
            {
                visible = FALSE;
            }
        }
        else if( !mFirstAppearanceMessageReceived )
        {
            visible = FALSE;
        }

        if (sDebugInvisible)
        {
            LLNameValue* firstname = getNVPair("FirstName");
            if (firstname)
            {
                LL_DEBUGS("Avatar") << avString() << " updating visibility" << LL_ENDL;
            }
            else
            {
                LL_INFOS() << "Avatar " << this << " updating visiblity" << LL_ENDL;
            }

            if (visible)
            {
                LL_INFOS() << "Visible" << LL_ENDL;
            }
            else
            {
                LL_INFOS() << "Not visible" << LL_ENDL;
            }

            /*if (avatar_in_frustum)
            {
                LL_INFOS() << "Avatar in frustum" << LL_ENDL;
            }
            else
            {
                LL_INFOS() << "Avatar not in frustum" << LL_ENDL;
            }*/

            /*if (LLViewerCamera::getInstance()->sphereInFrustum(sel_pos_agent, 2.0f))
            {
                LL_INFOS() << "Sel pos visible" << LL_ENDL;
            }
            if (LLViewerCamera::getInstance()->sphereInFrustum(wrist_right_pos_agent, 0.2f))
            {
                LL_INFOS() << "Wrist pos visible" << LL_ENDL;
            }
            if (LLViewerCamera::getInstance()->sphereInFrustum(getPositionAgent(), getMaxScale()*2.f))
            {
                LL_INFOS() << "Agent visible" << LL_ENDL;
            }*/
            LL_INFOS() << "PA: " << getPositionAgent() << LL_ENDL;
            /*LL_INFOS() << "SPA: " << sel_pos_agent << LL_ENDL;
            LL_INFOS() << "WPA: " << wrist_right_pos_agent << LL_ENDL;*/
            for (attachment_map_t::iterator iter = mAttachmentPoints.begin(); 
                 iter != mAttachmentPoints.end();
                 ++iter)
            {
                LLViewerJointAttachment* attachment = iter->second;

                for (LLViewerJointAttachment::attachedobjs_vec_t::iterator attachment_iter = attachment->mAttachedObjects.begin();
                     attachment_iter != attachment->mAttachedObjects.end();
                     ++attachment_iter)
                {
                    if (LLViewerObject *attached_object = attachment_iter->get())
                    {
                        if(attached_object->mDrawable->isVisible())
                        {
                            LL_INFOS() << attachment->getName() << " visible" << LL_ENDL;
                        }
                        else
                        {
                            LL_INFOS() << attachment->getName() << " not visible at " << mDrawable->getWorldPosition() << " and radius " << mDrawable->getRadius() << LL_ENDL;
                        }
                    }
                }
            }
        }
    }

    if (!visible && mVisible)
    {
        mMeshInvisibleTime.reset();
    }

    if (visible)
    {
        if (!mMeshValid)
        {
            restoreMeshData();
        }
    }
    else
    {
        if (mMeshValid &&
            (isControlAvatar() || mMeshInvisibleTime.getElapsedTimeF32() > TIME_BEFORE_MESH_CLEANUP))
        {
            releaseMeshData();
        }
    }

    if ( visible != mVisible )
    {
        LL_DEBUGS("AvatarRender") << "visible was " << mVisible << " now " << visible << LL_ENDL;
    }
    mVisible = visible;
}

// private
bool LLVOAvatar::shouldAlphaMask()
{
    const bool should_alpha_mask = !LLDrawPoolAlpha::sShowDebugAlpha // Don't alpha mask if "Highlight Transparent" checked
                            && !LLDrawPoolAvatar::sSkipTransparent;

    return should_alpha_mask;

}

//-----------------------------------------------------------------------------
// renderSkinned()
//-----------------------------------------------------------------------------
U32 LLVOAvatar::renderSkinned()
{
    LL_PROFILE_ZONE_SCOPED_CATEGORY_AVATAR;

    U32 num_indices = 0;

    if (!mIsBuilt)
    {
        return num_indices;
    }

    if (mDrawable.isNull())
    {
        return num_indices;
    }

    LLFace* face = mDrawable->getFace(0);

    bool needs_rebuild = !face || !face->getVertexBuffer() || mDrawable->isState(LLDrawable::REBUILD_GEOMETRY);

    if (needs_rebuild || mDirtyMesh)
    {   //LOD changed or new mesh created, allocate new vertex buffer if needed
        if (needs_rebuild || mDirtyMesh >= 2 || mVisibilityRank <= 4)
        {
            updateMeshData();
            mDirtyMesh = 0;
            mNeedsSkin = TRUE;
            mDrawable->clearState(LLDrawable::REBUILD_GEOMETRY);
        }
    }

    if (LLViewerShaderMgr::instance()->getShaderLevel(LLViewerShaderMgr::SHADER_AVATAR) <= 0)
    {
        if (mNeedsSkin)
        {
            //generate animated mesh
            LLViewerJoint* lower_mesh = getViewerJoint(MESH_ID_LOWER_BODY);
            LLViewerJoint* upper_mesh = getViewerJoint(MESH_ID_UPPER_BODY);
            LLViewerJoint* skirt_mesh = getViewerJoint(MESH_ID_SKIRT);
            LLViewerJoint* eyelash_mesh = getViewerJoint(MESH_ID_EYELASH);
            LLViewerJoint* head_mesh = getViewerJoint(MESH_ID_HEAD);
            LLViewerJoint* hair_mesh = getViewerJoint(MESH_ID_HAIR);

            if(upper_mesh)
            {
                upper_mesh->updateJointGeometry();
            }
            if (lower_mesh)
            {
                lower_mesh->updateJointGeometry();
            }

            if( isWearingWearableType( LLWearableType::WT_SKIRT ) )
            {
                if(skirt_mesh)
                {
                    skirt_mesh->updateJointGeometry();
                }
            }

            if (!isSelf() || gAgent.needsRenderHead() || LLPipeline::sShadowRender)
            {
                if(eyelash_mesh)
                {
                    eyelash_mesh->updateJointGeometry();
                }
                if(head_mesh)
                {
                    head_mesh->updateJointGeometry();
                }
                if(hair_mesh)
                {
                    hair_mesh->updateJointGeometry();
                }
            }
            mNeedsSkin = FALSE;
            mLastSkinTime = gFrameTimeSeconds;

            LLFace * face = mDrawable->getFace(0);
            if (face)
            {
                LLVertexBuffer* vb = face->getVertexBuffer();
                if (vb)
                {
                    vb->flush();
                }
            }
        }
    }
    else
    {
        mNeedsSkin = FALSE;
    }

    if (sDebugInvisible)
    {
        LLNameValue* firstname = getNVPair("FirstName");
        if (firstname)
        {
            LL_DEBUGS("Avatar") << avString() << " in render" << LL_ENDL;
        }
        else
        {
            LL_INFOS() << "Avatar " << this << " in render" << LL_ENDL;
        }
        if (!mIsBuilt)
        {
            LL_INFOS() << "Not built!" << LL_ENDL;
        }
        else if (!gAgent.needsRenderAvatar())
        {
            LL_INFOS() << "Doesn't need avatar render!" << LL_ENDL;
        }
        else
        {
            LL_INFOS() << "Rendering!" << LL_ENDL;
        }
    }

    if (!mIsBuilt)
    {
        return num_indices;
    }

    if (isSelf() && !gAgent.needsRenderAvatar())
    {
        return num_indices;
    }

    //--------------------------------------------------------------------
    // render all geometry attached to the skeleton
    //--------------------------------------------------------------------

        bool should_alpha_mask = shouldAlphaMask();
        LLGLState test(GL_ALPHA_TEST, should_alpha_mask);
        
        BOOL first_pass = TRUE;
        if (!LLDrawPoolAvatar::sSkipOpaque)
        {
            if (isUIAvatar() && mIsDummy)
            {
                LLViewerJoint* hair_mesh = getViewerJoint(MESH_ID_HAIR);
                if (hair_mesh)
                {
                    num_indices += hair_mesh->render(mAdjustedPixelArea, first_pass, mIsDummy);
                }
                first_pass = FALSE;
            }
            if (!isSelf() || gAgent.needsRenderHead() || LLPipeline::sShadowRender)
            {
    
                if (isTextureVisible(TEX_HEAD_BAKED) || (getOverallAppearance() == AOA_JELLYDOLL && !isControlAvatar()) || isUIAvatar())
                {
                    LLViewerJoint* head_mesh = getViewerJoint(MESH_ID_HEAD);
                    if (head_mesh)
                    {
                        num_indices += head_mesh->render(mAdjustedPixelArea, first_pass, mIsDummy);
                    }
                    first_pass = FALSE;
                }
            }
            if (isTextureVisible(TEX_UPPER_BAKED) || (getOverallAppearance() == AOA_JELLYDOLL && !isControlAvatar()) || isUIAvatar())
            {
                LLViewerJoint* upper_mesh = getViewerJoint(MESH_ID_UPPER_BODY);
                if (upper_mesh)
                {
                    num_indices += upper_mesh->render(mAdjustedPixelArea, first_pass, mIsDummy);
                }
                first_pass = FALSE;
            }
            
            if (isTextureVisible(TEX_LOWER_BAKED) || (getOverallAppearance() == AOA_JELLYDOLL && !isControlAvatar()) || isUIAvatar())
            {
                LLViewerJoint* lower_mesh = getViewerJoint(MESH_ID_LOWER_BODY);
                if (lower_mesh)
                {
                    num_indices += lower_mesh->render(mAdjustedPixelArea, first_pass, mIsDummy);
                }
                first_pass = FALSE;
            }
        }

        if (!LLDrawPoolAvatar::sSkipTransparent || LLPipeline::sImpostorRender)
        {
            LLGLState blend(GL_BLEND, !mIsDummy);
            LLGLState test(GL_ALPHA_TEST, !mIsDummy);
            num_indices += renderTransparent(first_pass);
        }

    return num_indices;
}

U32 LLVOAvatar::renderTransparent(BOOL first_pass)
{
    U32 num_indices = 0;
    if( isWearingWearableType( LLWearableType::WT_SKIRT ) && (isUIAvatar() || isTextureVisible(TEX_SKIRT_BAKED)) )
    {
        gGL.flush();
        LLViewerJoint* skirt_mesh = getViewerJoint(MESH_ID_SKIRT);
        if (skirt_mesh)
        {
            num_indices += skirt_mesh->render(mAdjustedPixelArea, FALSE);
        }
        first_pass = FALSE;
        gGL.flush();
    }

    if (!isSelf() || gAgent.needsRenderHead() || LLPipeline::sShadowRender)
    {
        if (LLPipeline::sImpostorRender)
        {
            gGL.flush();
        }
        
        if (isTextureVisible(TEX_HEAD_BAKED))
        {
            LLViewerJoint* eyelash_mesh = getViewerJoint(MESH_ID_EYELASH);
            if (eyelash_mesh)
            {
                num_indices += eyelash_mesh->render(mAdjustedPixelArea, first_pass, mIsDummy);
            }
            first_pass = FALSE;
        }
        if (isTextureVisible(TEX_HAIR_BAKED) && (getOverallAppearance() != AOA_JELLYDOLL))
        {
            LLViewerJoint* hair_mesh = getViewerJoint(MESH_ID_HAIR);
            if (hair_mesh)
            {
                num_indices += hair_mesh->render(mAdjustedPixelArea, first_pass, mIsDummy);
            }
            first_pass = FALSE;
        }
        if (LLPipeline::sImpostorRender)
        {
            gGL.flush();
        }
    }
    
    return num_indices;
}

//-----------------------------------------------------------------------------
// renderRigid()
//-----------------------------------------------------------------------------
U32 LLVOAvatar::renderRigid()
{
    U32 num_indices = 0;

    if (!mIsBuilt)
    {
        return 0;
    }

    if (isSelf() && (!gAgent.needsRenderAvatar() || !gAgent.needsRenderHead()))
    {
        return 0;
    }
    
    if (!mIsBuilt)
    {
        return 0;
    }

    bool should_alpha_mask = shouldAlphaMask();
    LLGLState test(GL_ALPHA_TEST, should_alpha_mask);

    if (isTextureVisible(TEX_EYES_BAKED) || (getOverallAppearance() == AOA_JELLYDOLL && !isControlAvatar()) || isUIAvatar())
    {
        LLViewerJoint* eyeball_left = getViewerJoint(MESH_ID_EYEBALL_LEFT);
        LLViewerJoint* eyeball_right = getViewerJoint(MESH_ID_EYEBALL_RIGHT);
        if (eyeball_left)
        {
            num_indices += eyeball_left->render(mAdjustedPixelArea, TRUE, mIsDummy);
        }
        if(eyeball_right)
        {
            num_indices += eyeball_right->render(mAdjustedPixelArea, TRUE, mIsDummy);
        }
    }

    return num_indices;
}

U32 LLVOAvatar::renderImpostor(LLColor4U color, S32 diffuse_channel)
{
    if (!mImpostor.isComplete())
    {
        return 0;
    }

    LLVector3 pos(getRenderPosition()+mImpostorOffset);
    LLVector3 at = (pos - LLViewerCamera::getInstance()->getOrigin());
    at.normalize();
    LLVector3 left = LLViewerCamera::getInstance()->getUpAxis() % at;
    LLVector3 up = at%left;

    left *= mImpostorDim.mV[0];
    up *= mImpostorDim.mV[1];

    if (gPipeline.hasRenderDebugMask(LLPipeline::RENDER_DEBUG_IMPOSTORS))
    {
        LLGLEnable blend(GL_BLEND);
        gGL.setSceneBlendType(LLRender::BT_ADD);
        gGL.getTexUnit(diffuse_channel)->unbind(LLTexUnit::TT_TEXTURE);

        // gGL.begin(LLRender::QUADS);
        // gGL.vertex3fv((pos+left-up).mV);
        // gGL.vertex3fv((pos-left-up).mV);
        // gGL.vertex3fv((pos-left+up).mV);
        // gGL.vertex3fv((pos+left+up).mV);
        // gGL.end();


        gGL.begin(LLRender::LINES); 
        gGL.color4f(1.f,1.f,1.f,1.f);
        F32 thickness = llmax(F32(5.0f-5.0f*(gFrameTimeSeconds-mLastImpostorUpdateFrameTime)),1.0f);
        glLineWidth(thickness);
        gGL.vertex3fv((pos+left-up).mV);
        gGL.vertex3fv((pos-left-up).mV);
        gGL.vertex3fv((pos-left-up).mV);
        gGL.vertex3fv((pos-left+up).mV);
        gGL.vertex3fv((pos-left+up).mV);
        gGL.vertex3fv((pos+left+up).mV);
        gGL.vertex3fv((pos+left+up).mV);
        gGL.vertex3fv((pos+left-up).mV);
        gGL.end();
        gGL.flush();
    }
    {
    LLGLEnable test(GL_ALPHA_TEST);
    gGL.flush();

    gGL.color4ubv(color.mV);
    gGL.getTexUnit(diffuse_channel)->bind(&mImpostor);
    gGL.begin(LLRender::QUADS);
    gGL.texCoord2f(0,0);
    gGL.vertex3fv((pos+left-up).mV);
    gGL.texCoord2f(1,0);
    gGL.vertex3fv((pos-left-up).mV);
    gGL.texCoord2f(1,1);
    gGL.vertex3fv((pos-left+up).mV);
    gGL.texCoord2f(0,1);
    gGL.vertex3fv((pos+left+up).mV);
    gGL.end();
    gGL.flush();
    }

    return 6;
}

bool LLVOAvatar::allTexturesCompletelyDownloaded(std::set<LLUUID>& ids) const
{
    for (std::set<LLUUID>::const_iterator it = ids.begin(); it != ids.end(); ++it)
    {
        LLViewerFetchedTexture *imagep = gTextureList.findImage(*it, TEX_LIST_STANDARD);
        if (imagep && imagep->getDiscardLevel()!=0)
        {
            return false;
        }
    }
    return true;
}

bool LLVOAvatar::allLocalTexturesCompletelyDownloaded() const
{
    std::set<LLUUID> local_ids;
    collectLocalTextureUUIDs(local_ids);
    return allTexturesCompletelyDownloaded(local_ids);
}

bool LLVOAvatar::allBakedTexturesCompletelyDownloaded() const
{
    std::set<LLUUID> baked_ids;
    collectBakedTextureUUIDs(baked_ids);
    return allTexturesCompletelyDownloaded(baked_ids);
}

std::string LLVOAvatar::bakedTextureOriginInfo()
{
    std::string result;
    
    std::set<LLUUID> baked_ids;
    collectBakedTextureUUIDs(baked_ids);
    for (U32 i = 0; i < mBakedTextureDatas.size(); i++)
    {
        ETextureIndex texture_index = mBakedTextureDatas[i].mTextureIndex;
        LLViewerFetchedTexture *imagep =
            LLViewerTextureManager::staticCastToFetchedTexture(getImage(texture_index,0), TRUE);
        if (!imagep ||
            imagep->getID() == IMG_DEFAULT ||
            imagep->getID() == IMG_DEFAULT_AVATAR)
            
        {
            result += "-";
        }
        else
        {
            bool has_url = false, has_host = false;
            if (!imagep->getUrl().empty())
            {
                has_url = true;
            }
            if (imagep->getTargetHost().isOk())
            {
                has_host = true;
            }
            S32 discard = imagep->getDiscardLevel();
            if (has_url && !has_host) result += discard ? "u" : "U"; // server-bake texture with url 
            else if (has_host && !has_url) result += discard ? "h" : "H"; // old-style texture on sim
            else if (has_host && has_url) result += discard ? "x" : "X"; // both origins?
            else if (!has_host && !has_url) result += discard ? "n" : "N"; // no origin?
            if (discard != 0)
            {
                result += llformat("(%d/%d)",discard,imagep->getDesiredDiscardLevel());
            }
        }

    }
    return result;
}

S32Bytes LLVOAvatar::totalTextureMemForUUIDS(std::set<LLUUID>& ids)
{
    S32Bytes result(0);
    for (std::set<LLUUID>::const_iterator it = ids.begin(); it != ids.end(); ++it)
    {
        LLViewerFetchedTexture *imagep = gTextureList.findImage(*it, TEX_LIST_STANDARD);
        if (imagep)
        {
            result += imagep->getTextureMemory();
        }
    }
    return result;
}
    
void LLVOAvatar::collectLocalTextureUUIDs(std::set<LLUUID>& ids) const
{
    for (U32 texture_index = 0; texture_index < getNumTEs(); texture_index++)
    {
        LLWearableType::EType wearable_type = LLAvatarAppearance::getDictionary()->getTEWearableType((ETextureIndex)texture_index);
        U32 num_wearables = gAgentWearables.getWearableCount(wearable_type);

        LLViewerFetchedTexture *imagep = NULL;
        for (U32 wearable_index = 0; wearable_index < num_wearables; wearable_index++)
        {
            imagep = LLViewerTextureManager::staticCastToFetchedTexture(getImage(texture_index, wearable_index), TRUE);
            if (imagep)
            {
                const LLAvatarAppearanceDictionary::TextureEntry *texture_dict = LLAvatarAppearance::getDictionary()->getTexture((ETextureIndex)texture_index);
                if (texture_dict && texture_dict->mIsLocalTexture)
                {
                    ids.insert(imagep->getID());
                }
            }
        }
    }
    ids.erase(IMG_DEFAULT);
    ids.erase(IMG_DEFAULT_AVATAR);
    ids.erase(IMG_INVISIBLE);
}

void LLVOAvatar::collectBakedTextureUUIDs(std::set<LLUUID>& ids) const
{
    for (U32 texture_index = 0; texture_index < getNumTEs(); texture_index++)
    {
        LLViewerFetchedTexture *imagep = NULL;
        if (isIndexBakedTexture((ETextureIndex) texture_index))
        {
            imagep = LLViewerTextureManager::staticCastToFetchedTexture(getImage(texture_index,0), TRUE);
            if (imagep)
            {
                ids.insert(imagep->getID());
            }
        }
    }
    ids.erase(IMG_DEFAULT);
    ids.erase(IMG_DEFAULT_AVATAR);
    ids.erase(IMG_INVISIBLE);
}

void LLVOAvatar::collectTextureUUIDs(std::set<LLUUID>& ids)
{
    collectLocalTextureUUIDs(ids);
    collectBakedTextureUUIDs(ids);
}

void LLVOAvatar::releaseOldTextures()
{
    S32Bytes current_texture_mem;
    
    // Any textures that we used to be using but are no longer using should no longer be flagged as "NO_DELETE"
    std::set<LLUUID> baked_texture_ids;
    collectBakedTextureUUIDs(baked_texture_ids);
    S32Bytes new_baked_mem = totalTextureMemForUUIDS(baked_texture_ids);

    std::set<LLUUID> local_texture_ids;
    collectLocalTextureUUIDs(local_texture_ids);
    //S32 new_local_mem = totalTextureMemForUUIDS(local_texture_ids);

    std::set<LLUUID> new_texture_ids;
    new_texture_ids.insert(baked_texture_ids.begin(),baked_texture_ids.end());
    new_texture_ids.insert(local_texture_ids.begin(),local_texture_ids.end());
    S32Bytes new_total_mem = totalTextureMemForUUIDS(new_texture_ids);

    //S32 old_total_mem = totalTextureMemForUUIDS(mTextureIDs);
    //LL_DEBUGS("Avatar") << getFullname() << " old_total_mem: " << old_total_mem << " new_total_mem (L/B): " << new_total_mem << " (" << new_local_mem <<", " << new_baked_mem << ")" << LL_ENDL;  
    if (!isSelf() && new_total_mem > new_baked_mem)
    {
            LL_WARNS() << "extra local textures stored for non-self av" << LL_ENDL;
    }
    for (std::set<LLUUID>::iterator it = mTextureIDs.begin(); it != mTextureIDs.end(); ++it)
    {
        if (new_texture_ids.find(*it) == new_texture_ids.end())
        {
            LLViewerFetchedTexture *imagep = gTextureList.findImage(*it, TEX_LIST_STANDARD);
            if (imagep)
            {
                current_texture_mem += imagep->getTextureMemory();
                if (imagep->getTextureState() == LLGLTexture::NO_DELETE)
                {
                    // This will allow the texture to be deleted if not in use.
                    imagep->forceActive();

                    // This resets the clock to texture being flagged
                    // as unused, preventing the texture from being
                    // deleted immediately. If other avatars or
                    // objects are using it, it can still be flagged
                    // no-delete by them.
                    imagep->forceUpdateBindStats();
                }
            }
        }
    }
    mTextureIDs = new_texture_ids;
}

void LLVOAvatar::updateTextures()
{
    releaseOldTextures();
    
    BOOL render_avatar = TRUE;

    if (mIsDummy)
    {
        return;
    }

    if( isSelf() )
    {
        render_avatar = TRUE;
    }
    else
    {
        if(!isVisible())
        {
            return ;//do not update for invisible avatar.
        }

        render_avatar = !mCulled; //visible and not culled.
    }

    std::vector<BOOL> layer_baked;
    // GL NOT ACTIVE HERE - *TODO
    for (U32 i = 0; i < mBakedTextureDatas.size(); i++)
    {
        layer_baked.push_back(isTextureDefined(mBakedTextureDatas[i].mTextureIndex));
        // bind the texture so that they'll be decoded slightly 
        // inefficient, we can short-circuit this if we have to
        if (render_avatar && !gGLManager.mIsDisabled)
        {
            if (layer_baked[i] && !mBakedTextureDatas[i].mIsLoaded)
            {
                gGL.getTexUnit(0)->bind(getImage( mBakedTextureDatas[i].mTextureIndex, 0 ));
            }
        }
    }

    mMaxPixelArea = 0.f;
    mMinPixelArea = 99999999.f;
    mHasGrey = FALSE; // debug
    for (U32 texture_index = 0; texture_index < getNumTEs(); texture_index++)
    {
        LLWearableType::EType wearable_type = LLAvatarAppearance::getDictionary()->getTEWearableType((ETextureIndex)texture_index);
        U32 num_wearables = gAgentWearables.getWearableCount(wearable_type);
        const LLTextureEntry *te = getTE(texture_index);

        // getTE can return 0.
        // Not sure yet why it does, but of course it crashes when te->mScale? gets used.
        // Put safeguard in place so this corner case get better handling and does not result in a crash.
        F32 texel_area_ratio = 1.0f;
        if( te )
        {
            texel_area_ratio = fabs(te->mScaleS * te->mScaleT);
        }
        else
        {
            LL_WARNS() << "getTE( " << texture_index << " ) returned 0" <<LL_ENDL;
        }

        LLViewerFetchedTexture *imagep = NULL;
        for (U32 wearable_index = 0; wearable_index < num_wearables; wearable_index++)
        {
            imagep = LLViewerTextureManager::staticCastToFetchedTexture(getImage(texture_index, wearable_index), TRUE);
            if (imagep)
            {
                const LLAvatarAppearanceDictionary::TextureEntry *texture_dict = LLAvatarAppearance::getDictionary()->getTexture((ETextureIndex)texture_index);
                const EBakedTextureIndex baked_index = texture_dict ? texture_dict->mBakedTextureIndex : EBakedTextureIndex::BAKED_NUM_INDICES;
                if (texture_dict && texture_dict->mIsLocalTexture)
                {
                    addLocalTextureStats((ETextureIndex)texture_index, imagep, texel_area_ratio, render_avatar, mBakedTextureDatas[baked_index].mIsUsed);
                }
            }
        }
        if (isIndexBakedTexture((ETextureIndex) texture_index) && render_avatar)
        {
            const S32 boost_level = getAvatarBakedBoostLevel();
            imagep = LLViewerTextureManager::staticCastToFetchedTexture(getImage(texture_index,0), TRUE);
            addBakedTextureStats( imagep, mPixelArea, texel_area_ratio, boost_level );          
        }
    }

    if (gPipeline.hasRenderDebugMask(LLPipeline::RENDER_DEBUG_TEXTURE_AREA))
    {
        setDebugText(llformat("%4.0f:%4.0f", (F32) sqrt(mMinPixelArea),(F32) sqrt(mMaxPixelArea)));
    }   
}


void LLVOAvatar::addLocalTextureStats( ETextureIndex idx, LLViewerFetchedTexture* imagep,
                                       F32 texel_area_ratio, BOOL render_avatar, BOOL covered_by_baked)
{
    // No local texture stats for non-self avatars
    return;
}

const S32 MAX_TEXTURE_UPDATE_INTERVAL = 64 ; //need to call updateTextures() at least every 32 frames.  
const S32 MAX_TEXTURE_VIRTUAL_SIZE_RESET_INTERVAL = S32_MAX ; //frames
void LLVOAvatar::checkTextureLoading()
{
    static const F32 MAX_INVISIBLE_WAITING_TIME = 15.f ; //seconds

    BOOL pause = !isVisible() ;
    if(!pause)
    {
        mInvisibleTimer.reset() ;
    }
    if(mLoadedCallbacksPaused == pause)
    {
        if (!pause && mFirstFullyVisible && mLoadedCallbackTextures < mCallbackTextureList.size())
        {
            // We still need to update 'loaded' textures count to decide on 'cloud' visibility
            // Alternatively this can be done on TextureLoaded callbacks, but is harder to properly track
            mLoadedCallbackTextures = 0;
            for (LLLoadedCallbackEntry::source_callback_list_t::iterator iter = mCallbackTextureList.begin();
                iter != mCallbackTextureList.end(); ++iter)
            {
                LLViewerFetchedTexture* tex = gTextureList.findImage(*iter);
                if (tex && (tex->getDiscardLevel() >= 0 || tex->isMissingAsset()))
                {
                    mLoadedCallbackTextures++;
                }
            }
        }
        return ; 
    }
    
    if(mCallbackTextureList.empty()) //when is self or no callbacks. Note: this list for self is always empty.
    {
        mLoadedCallbacksPaused = pause ;
        mLoadedCallbackTextures = 0;
        return ; //nothing to check.
    }
    
    if(pause && mInvisibleTimer.getElapsedTimeF32() < MAX_INVISIBLE_WAITING_TIME)
    {
        return ; //have not been invisible for enough time.
    }

    mLoadedCallbackTextures = pause ? mCallbackTextureList.size() : 0;

    for(LLLoadedCallbackEntry::source_callback_list_t::iterator iter = mCallbackTextureList.begin();
        iter != mCallbackTextureList.end(); ++iter)
    {
        LLViewerFetchedTexture* tex = gTextureList.findImage(*iter) ;
        if(tex)
        {
            if(pause)//pause texture fetching.
            {
                tex->pauseLoadedCallbacks(&mCallbackTextureList) ;

                //set to terminate texture fetching after MAX_TEXTURE_UPDATE_INTERVAL frames.
                tex->setMaxVirtualSizeResetInterval(MAX_TEXTURE_UPDATE_INTERVAL);
                tex->resetMaxVirtualSizeResetCounter() ;
            }
            else//unpause
            {
                static const F32 START_AREA = 100.f ;

                tex->unpauseLoadedCallbacks(&mCallbackTextureList) ;
                tex->addTextureStats(START_AREA); //jump start the fetching again

                // technically shouldn't need to account for missing, but callback might not have happened yet
                if (tex->getDiscardLevel() >= 0 || tex->isMissingAsset())
                {
                    mLoadedCallbackTextures++; // consider it loaded (we have at least some data)
                }
            }
        }
    }
    
    if(!pause)
    {
        updateTextures() ; //refresh texture stats.
    }
    mLoadedCallbacksPaused = pause ;
    return ;
}

const F32  SELF_ADDITIONAL_PRI = 0.75f ;
const F32  ADDITIONAL_PRI = 0.5f;
void LLVOAvatar::addBakedTextureStats( LLViewerFetchedTexture* imagep, F32 pixel_area, F32 texel_area_ratio, S32 boost_level)
{
    //Note:
    //if this function is not called for the last MAX_TEXTURE_VIRTUAL_SIZE_RESET_INTERVAL frames, 
    //the texture pipeline will stop fetching this texture.

    imagep->resetTextureStats();
    imagep->setMaxVirtualSizeResetInterval(MAX_TEXTURE_VIRTUAL_SIZE_RESET_INTERVAL);
    imagep->resetMaxVirtualSizeResetCounter() ;

    mMaxPixelArea = llmax(pixel_area, mMaxPixelArea);
    mMinPixelArea = llmin(pixel_area, mMinPixelArea);   
    imagep->addTextureStats(pixel_area / texel_area_ratio);
    imagep->setBoostLevel(boost_level);
    
    if(boost_level != LLGLTexture::BOOST_AVATAR_BAKED_SELF)
    {
        imagep->setAdditionalDecodePriority(ADDITIONAL_PRI) ;
    }
    else
    {
        imagep->setAdditionalDecodePriority(SELF_ADDITIONAL_PRI) ;
    }
}

//virtual   
void LLVOAvatar::setImage(const U8 te, LLViewerTexture *imagep, const U32 index)
{
    setTEImage(te, imagep);
}

//virtual 
LLViewerTexture* LLVOAvatar::getImage(const U8 te, const U32 index) const
{
    return getTEImage(te);
}
//virtual 
const LLTextureEntry* LLVOAvatar::getTexEntry(const U8 te_num) const
{
    return getTE(te_num);
}

//virtual 
void LLVOAvatar::setTexEntry(const U8 index, const LLTextureEntry &te)
{
    setTE(index, te);
}

const std::string LLVOAvatar::getImageURL(const U8 te, const LLUUID &uuid)
{
    llassert(isIndexBakedTexture(ETextureIndex(te)));
    std::string url = "";
    const std::string& appearance_service_url = LLAppearanceMgr::instance().getAppearanceServiceURL();
    if (appearance_service_url.empty())
    {
        // Probably a server-side issue if we get here:
        LL_WARNS() << "AgentAppearanceServiceURL not set - Baked texture requests will fail" << LL_ENDL;
        return url;
    }
    
    const LLAvatarAppearanceDictionary::TextureEntry* texture_entry = LLAvatarAppearance::getDictionary()->getTexture((ETextureIndex)te);
    if (texture_entry != NULL)
    {
        url = appearance_service_url + "texture/" + getID().asString() + "/" + texture_entry->mDefaultImageName + "/" + uuid.asString();
        //LL_INFOS() << "baked texture url: " << url << LL_ENDL;
    }
    return url;
}

//-----------------------------------------------------------------------------
// resolveHeight()
//-----------------------------------------------------------------------------

void LLVOAvatar::resolveHeightAgent(const LLVector3 &in_pos_agent, LLVector3 &out_pos_agent, LLVector3 &out_norm)
{
    LLVector3d in_pos_global, out_pos_global;

    in_pos_global = gAgent.getPosGlobalFromAgent(in_pos_agent);
    resolveHeightGlobal(in_pos_global, out_pos_global, out_norm);
    out_pos_agent = gAgent.getPosAgentFromGlobal(out_pos_global);
}


void LLVOAvatar::resolveRayCollisionAgent(const LLVector3d start_pt, const LLVector3d end_pt, LLVector3d &out_pos, LLVector3 &out_norm)
{
    LLViewerObject *obj;
    LLWorld::getInstance()->resolveStepHeightGlobal(this, start_pt, end_pt, out_pos, out_norm, &obj);
}

void LLVOAvatar::resolveHeightGlobal(const LLVector3d &inPos, LLVector3d &outPos, LLVector3 &outNorm)
{
    LLVector3d zVec(0.0f, 0.0f, 0.5f);
    LLVector3d p0 = inPos + zVec;
    LLVector3d p1 = inPos - zVec;
    LLViewerObject *obj;
    LLWorld::getInstance()->resolveStepHeightGlobal(this, p0, p1, outPos, outNorm, &obj);
    if (!obj)
    {
        mStepOnLand = TRUE;
        mStepMaterial = 0;
        mStepObjectVelocity.setVec(0.0f, 0.0f, 0.0f);
    }
    else
    {
        mStepOnLand = FALSE;
        mStepMaterial = obj->getMaterial();

        // We want the primitive velocity, not our velocity... (which actually subtracts the
        // step object velocity)
        LLVector3 angularVelocity = obj->getAngularVelocity();
        LLVector3 relativePos = gAgent.getPosAgentFromGlobal(outPos) - obj->getPositionAgent();

        LLVector3 linearComponent = angularVelocity % relativePos;
//      LL_INFOS() << "Linear Component of Rotation Velocity " << linearComponent << LL_ENDL;
        mStepObjectVelocity = obj->getVelocity() + linearComponent;
    }
}


//-----------------------------------------------------------------------------
// getStepSound()
//-----------------------------------------------------------------------------
const LLUUID& LLVOAvatar::getStepSound() const
{
    if ( mStepOnLand )
    {
        return sStepSoundOnLand;
    }

    return sStepSounds[mStepMaterial];
}


//-----------------------------------------------------------------------------
// processAnimationStateChanges()
//-----------------------------------------------------------------------------
void LLVOAvatar::processAnimationStateChanges()
{
    if ( isAnyAnimationSignaled(AGENT_WALK_ANIMS, NUM_AGENT_WALK_ANIMS) )
    {
        startMotion(ANIM_AGENT_WALK_ADJUST);
        stopMotion(ANIM_AGENT_FLY_ADJUST);
    }
    else if (mInAir && !isSitting())
    {
        stopMotion(ANIM_AGENT_WALK_ADJUST);
        if (mEnableDefaultMotions)
        {
        startMotion(ANIM_AGENT_FLY_ADJUST);
    }
    }
    else
    {
        stopMotion(ANIM_AGENT_WALK_ADJUST);
        stopMotion(ANIM_AGENT_FLY_ADJUST);
    }

    if ( isAnyAnimationSignaled(AGENT_GUN_AIM_ANIMS, NUM_AGENT_GUN_AIM_ANIMS) )
    {
        if (mEnableDefaultMotions)
        {
        startMotion(ANIM_AGENT_TARGET);
        }
        stopMotion(ANIM_AGENT_BODY_NOISE);
    }
    else
    {
        stopMotion(ANIM_AGENT_TARGET);
        if (mEnableDefaultMotions)
        {
            startMotion(ANIM_AGENT_BODY_NOISE);
        }
    }
    
    // clear all current animations
    AnimIterator anim_it;
    for (anim_it = mPlayingAnimations.begin(); anim_it != mPlayingAnimations.end();)
    {
        AnimIterator found_anim = mSignaledAnimations.find(anim_it->first);

        // playing, but not signaled, so stop
        if (found_anim == mSignaledAnimations.end())
        {
            processSingleAnimationStateChange(anim_it->first, FALSE);
            mPlayingAnimations.erase(anim_it++);
            continue;
        }

        ++anim_it;
    }

    // if jellydolled, shelve all playing animations
    if (getOverallAppearance() != AOA_NORMAL)
    {
        mPlayingAnimations.clear();
    }
    
    // start up all new anims
    if (getOverallAppearance() == AOA_NORMAL)
    {
        for (anim_it = mSignaledAnimations.begin(); anim_it != mSignaledAnimations.end();)
        {
            AnimIterator found_anim = mPlayingAnimations.find(anim_it->first);

            // signaled but not playing, or different sequence id, start motion
            if (found_anim == mPlayingAnimations.end() || found_anim->second != anim_it->second)
            {
                if (processSingleAnimationStateChange(anim_it->first, TRUE))
                {
                    mPlayingAnimations[anim_it->first] = anim_it->second;
                    ++anim_it;
                    continue;
                }
            }

            ++anim_it;
        }
    }

    // clear source information for animations which have been stopped
    if (isSelf())
    {
        AnimSourceIterator source_it = mAnimationSources.begin();

        for (source_it = mAnimationSources.begin(); source_it != mAnimationSources.end();)
        {
            if (mSignaledAnimations.find(source_it->second) == mSignaledAnimations.end())
            {
                mAnimationSources.erase(source_it++);
            }
            else
            {
                ++source_it;
            }
        }
    }

    stop_glerror();
}


//-----------------------------------------------------------------------------
// processSingleAnimationStateChange();
//-----------------------------------------------------------------------------
BOOL LLVOAvatar::processSingleAnimationStateChange( const LLUUID& anim_id, BOOL start )
{
    // SL-402, SL-427 - we need to update body size often enough to
    // keep appearances in sync, but not so often that animations
    // cause constant jiggling of the body or camera. Possible
    // compromise is to do it on animation changes:
    computeBodySize();
    
    BOOL result = FALSE;

    if ( start ) // start animation
    {
        if (anim_id == ANIM_AGENT_TYPE)
        {
            if (gAudiop)
            {
                LLVector3d char_pos_global = gAgent.getPosGlobalFromAgent(getCharacterPosition());
                if (LLViewerParcelMgr::getInstance()->canHearSound(char_pos_global)
                    && !LLMuteList::getInstance()->isMuted(getID(), LLMute::flagObjectSounds))
                {
                    // RN: uncomment this to play on typing sound at fixed volume once sound engine is fixed
                    // to support both spatialized and non-spatialized instances of the same sound
                    //if (isSelf())
                    //{
                    //  gAudiop->triggerSound(LLUUID(gSavedSettings.getString("UISndTyping")), 1.0f, LLAudioEngine::AUDIO_TYPE_UI);
                    //}
                    //else
                    {
                        static LLCachedControl<std::string> ui_snd_string(gSavedSettings, "UISndTyping");
                        LLUUID sound_id = LLUUID(ui_snd_string);
                        gAudiop->triggerSound(sound_id, getID(), 1.0f, LLAudioEngine::AUDIO_TYPE_SFX, char_pos_global);
                    }
                }
            }
        }
        else if (anim_id == ANIM_AGENT_SIT_GROUND_CONSTRAINED)
        {
            sitDown(TRUE);
        }


        if (startMotion(anim_id))
        {
            result = TRUE;
        }
        else
        {
            LL_WARNS("Motion") << "Failed to start motion!" << LL_ENDL;
        }
    }
    else //stop animation
    {
        if (anim_id == ANIM_AGENT_SIT_GROUND_CONSTRAINED)
        {
            sitDown(FALSE);
        }
        if ((anim_id == ANIM_AGENT_DO_NOT_DISTURB) && gAgent.isDoNotDisturb())
        {
            // re-assert DND tag animation
            gAgent.sendAnimationRequest(ANIM_AGENT_DO_NOT_DISTURB, ANIM_REQUEST_START);
            return result;
        }
        stopMotion(anim_id);
        result = TRUE;
    }

    return result;
}

//-----------------------------------------------------------------------------
// isAnyAnimationSignaled()
//-----------------------------------------------------------------------------
BOOL LLVOAvatar::isAnyAnimationSignaled(const LLUUID *anim_array, const S32 num_anims) const
{
    for (S32 i = 0; i < num_anims; i++)
    {
        if(mSignaledAnimations.find(anim_array[i]) != mSignaledAnimations.end())
        {
            return TRUE;
        }
    }
    return FALSE;
}

//-----------------------------------------------------------------------------
// resetAnimations()
//-----------------------------------------------------------------------------
void LLVOAvatar::resetAnimations()
{
    LLKeyframeMotion::flushKeyframeCache();
    flushAllMotions();
}

// Override selectively based on avatar sex and whether we're using new
// animations.
LLUUID LLVOAvatar::remapMotionID(const LLUUID& id)
{
    static LLCachedControl<bool> use_new_walk_run(gSavedSettings, "UseNewWalkRun");
    LLUUID result = id;

    // start special case female walk for female avatars
    if (getSex() == SEX_FEMALE)
    {
        if (id == ANIM_AGENT_WALK)
        {
            if (use_new_walk_run)
                result = ANIM_AGENT_FEMALE_WALK_NEW;
            else
                result = ANIM_AGENT_FEMALE_WALK;
        }
        else if (id == ANIM_AGENT_RUN)
        {
            // There is no old female run animation, so only override
            // in one case.
            if (use_new_walk_run)
                result = ANIM_AGENT_FEMALE_RUN_NEW;
        }
        else if (id == ANIM_AGENT_SIT)
        {
            result = ANIM_AGENT_SIT_FEMALE;
        }
    }
    else
    {
        // Male avatar.
        if (id == ANIM_AGENT_WALK)
        {
            if (use_new_walk_run)
                result = ANIM_AGENT_WALK_NEW;
        }
        else if (id == ANIM_AGENT_RUN)
        {
            if (use_new_walk_run)
                result = ANIM_AGENT_RUN_NEW;
        }
        // keeps in sync with setSex() related code (viewer controls sit's sex)
        else if (id == ANIM_AGENT_SIT_FEMALE)
        {
            result = ANIM_AGENT_SIT;
        }
    
    }

    return result;

}

//-----------------------------------------------------------------------------
// startMotion()
// id is the asset if of the animation to start
// time_offset is the offset into the animation at which to start playing
//-----------------------------------------------------------------------------
BOOL LLVOAvatar::startMotion(const LLUUID& id, F32 time_offset)
{
    LL_DEBUGS("Motion") << "motion requested " << id.asString() << " " << gAnimLibrary.animationName(id) << LL_ENDL;

    LLUUID remap_id = remapMotionID(id);

    if (remap_id != id)
    {
        LL_DEBUGS("Motion") << "motion resultant " << remap_id.asString() << " " << gAnimLibrary.animationName(remap_id) << LL_ENDL;
    }

    if (isSelf() && remap_id == ANIM_AGENT_AWAY)
    {
        gAgent.setAFK();
    }

    return LLCharacter::startMotion(remap_id, time_offset);
}

//-----------------------------------------------------------------------------
// stopMotion()
//-----------------------------------------------------------------------------
BOOL LLVOAvatar::stopMotion(const LLUUID& id, BOOL stop_immediate)
{
    LL_DEBUGS("Motion") << "Motion requested " << id.asString() << " " << gAnimLibrary.animationName(id) << LL_ENDL;

    LLUUID remap_id = remapMotionID(id);
    
    if (remap_id != id)
    {
        LL_DEBUGS("Motion") << "motion resultant " << remap_id.asString() << " " << gAnimLibrary.animationName(remap_id) << LL_ENDL;
    }

    if (isSelf())
    {
        gAgent.onAnimStop(remap_id);
    }

    return LLCharacter::stopMotion(remap_id, stop_immediate);
}

//-----------------------------------------------------------------------------
// hasMotionFromSource()
//-----------------------------------------------------------------------------
// virtual
bool LLVOAvatar::hasMotionFromSource(const LLUUID& source_id)
{
    return false;
}

//-----------------------------------------------------------------------------
// stopMotionFromSource()
//-----------------------------------------------------------------------------
// virtual
void LLVOAvatar::stopMotionFromSource(const LLUUID& source_id)
{
}

//-----------------------------------------------------------------------------
// addDebugText()
//-----------------------------------------------------------------------------
void LLVOAvatar::addDebugText(const std::string& text)
{
    mDebugText.append(1, '\n');
    mDebugText.append(text);
}

//-----------------------------------------------------------------------------
// getID()
//-----------------------------------------------------------------------------
const LLUUID& LLVOAvatar::getID() const
{
    return mID;
}

//-----------------------------------------------------------------------------
// getJoint()
//-----------------------------------------------------------------------------
// RN: avatar joints are multi-rooted to include screen-based attachments
LLJoint *LLVOAvatar::getJoint( const std::string &name )
{
    joint_map_t::iterator iter = mJointMap.find(name);

    LLJoint* jointp = NULL;

    if (iter == mJointMap.end() || iter->second == NULL)
    {   //search for joint and cache found joint in lookup table
        if (mJointAliasMap.empty())
        {
            getJointAliases();
        }
        joint_alias_map_t::const_iterator alias_iter = mJointAliasMap.find(name);
        std::string canonical_name;
        if (alias_iter != mJointAliasMap.end())
        {
            canonical_name = alias_iter->second;
        }
        else
        {
            canonical_name = name;
        }
        jointp = mRoot->findJoint(canonical_name);
        mJointMap[name] = jointp;
    }
    else
    {   //return cached pointer
        jointp = iter->second;
    }

#ifndef LL_RELEASE_FOR_DOWNLOAD
    if (jointp && jointp->getName()!="mScreen" && jointp->getName()!="mRoot")
    {
        llassert(getJoint(jointp->getJointNum())==jointp);
    }
#endif
    return jointp;
}

LLJoint *LLVOAvatar::getJoint( S32 joint_num )
{
    LLJoint *pJoint = NULL;
    if (joint_num >= 0)
    {
        if (joint_num < mNumBones)
        {
            pJoint = mSkeleton[joint_num];
        }
        else if (joint_num < mNumBones + mNumCollisionVolumes)
        {
            S32 collision_id = joint_num - mNumBones;
            pJoint = &mCollisionVolumes[collision_id];
        }
        else
        {
            // Attachment IDs start at 1
            S32 attachment_id = joint_num - (mNumBones + mNumCollisionVolumes) + 1;
            attachment_map_t::iterator iter = mAttachmentPoints.find(attachment_id);
            if (iter != mAttachmentPoints.end())
            {
                pJoint = iter->second;
            }
        }
    }
    
    llassert(!pJoint || pJoint->getJointNum() == joint_num);
    return pJoint;
}

//-----------------------------------------------------------------------------
// getRiggedMeshID
//
// If viewer object is a rigged mesh, set the mesh id and return true.
// Otherwise, null out the id and return false.
//-----------------------------------------------------------------------------
// static
bool LLVOAvatar::getRiggedMeshID(LLViewerObject* pVO, LLUUID& mesh_id)
{
    mesh_id.setNull();
    
    //If a VO has a skin that we'll reset the joint positions to their default
    if ( pVO && pVO->mDrawable )
    {
        LLVOVolume* pVObj = pVO->mDrawable->getVOVolume();
        if ( pVObj )
        {
            const LLMeshSkinInfo* pSkinData = pVObj->getSkinInfo();
            if (pSkinData 
                && pSkinData->mJointNames.size() > JOINT_COUNT_REQUIRED_FOR_FULLRIG // full rig
                && pSkinData->mAlternateBindMatrix.size() > 0 )
                    {               
                        mesh_id = pSkinData->mMeshID;
                        return true;
                    }
        }
    }
    return false;
}

bool LLVOAvatar::jointIsRiggedTo(const LLJoint *joint) const
{
    if (joint)
    {
        const LLJointRiggingInfoTab& tab = mJointRiggingInfoTab;
        S32 joint_num = joint->getJointNum();
        if (joint_num < tab.size() && tab[joint_num].isRiggedTo())
            {
                return true;
            }
        }
    return false;
}

void LLVOAvatar::clearAttachmentOverrides()
{
    LLScopedContextString str("clearAttachmentOverrides " + getFullname());

    for (S32 i=0; i<LL_CHARACTER_MAX_ANIMATED_JOINTS; i++)
    {
        LLJoint *pJoint = getJoint(i);
        if (pJoint)
        {
            pJoint->clearAttachmentPosOverrides();
            pJoint->clearAttachmentScaleOverrides();
        }
    }

    if (mPelvisFixups.count()>0)
    {
        mPelvisFixups.clear();
        LLJoint* pJointPelvis = getJoint("mPelvis");
        if (pJointPelvis)
    {
            pJointPelvis->setPosition( LLVector3( 0.0f, 0.0f, 0.0f) );
        }
        postPelvisSetRecalc();  
    }

    mActiveOverrideMeshes.clear();
    onActiveOverrideMeshesChanged();
}

//-----------------------------------------------------------------------------
// rebuildAttachmentOverrides
//-----------------------------------------------------------------------------
void LLVOAvatar::rebuildAttachmentOverrides()
{
    LLScopedContextString str("rebuildAttachmentOverrides " + getFullname());

    LL_DEBUGS("AnimatedObjects") << "rebuilding" << LL_ENDL;
    dumpStack("AnimatedObjectsStack");
    
    clearAttachmentOverrides();

    // Handle the case that we're resetting the skeleton of an animated object.
    LLControlAvatar *control_av = dynamic_cast<LLControlAvatar*>(this);
    if (control_av)
    {
        LLVOVolume *volp = control_av->mRootVolp;
        if (volp)
        {
            LL_DEBUGS("Avatar") << volp->getID() << " adding attachment overrides for root vol, prim count " 
                                << (S32) (1+volp->numChildren()) << LL_ENDL;
            addAttachmentOverridesForObject(volp);
        }
    }

    // Attached objects
    for (attachment_map_t::iterator iter = mAttachmentPoints.begin();
         iter != mAttachmentPoints.end();
         ++iter)
    {
        LLViewerJointAttachment *attachment_pt = (*iter).second;
        if (attachment_pt)
        {
            for (LLViewerJointAttachment::attachedobjs_vec_t::iterator at_it = attachment_pt->mAttachedObjects.begin();
                 at_it != attachment_pt->mAttachedObjects.end(); ++at_it)
            {
                LLViewerObject *vo = at_it->get();
                // Attached animated objects affect joints in their control
                // avs, not the avs to which they are attached.
                if (vo && !vo->isAnimatedObject())
                {
                    addAttachmentOverridesForObject(vo);
                }
            }
        }
    }
}

//-----------------------------------------------------------------------------
// updateAttachmentOverrides
//
// This is intended to give the same results as
// rebuildAttachmentOverrides(), while avoiding redundant work.
// -----------------------------------------------------------------------------
void LLVOAvatar::updateAttachmentOverrides()
{
    LLScopedContextString str("updateAttachmentOverrides " + getFullname());

    LL_DEBUGS("AnimatedObjects") << "updating" << LL_ENDL;
    dumpStack("AnimatedObjectsStack");

    std::set<LLUUID> meshes_seen;
    
    // Handle the case that we're updating the skeleton of an animated object.
    LLControlAvatar *control_av = dynamic_cast<LLControlAvatar*>(this);
    if (control_av)
    {
        LLVOVolume *volp = control_av->mRootVolp;
        if (volp)
        {
            LL_DEBUGS("Avatar") << volp->getID() << " adding attachment overrides for root vol, prim count " 
                                << (S32) (1+volp->numChildren()) << LL_ENDL;
            addAttachmentOverridesForObject(volp, &meshes_seen);
        }
    }

    // Attached objects
    for (attachment_map_t::iterator iter = mAttachmentPoints.begin();
         iter != mAttachmentPoints.end();
         ++iter)
    {
        LLViewerJointAttachment *attachment_pt = (*iter).second;
        if (attachment_pt)
        {
            for (LLViewerJointAttachment::attachedobjs_vec_t::iterator at_it = attachment_pt->mAttachedObjects.begin();
                 at_it != attachment_pt->mAttachedObjects.end(); ++at_it)
            {
                LLViewerObject *vo = at_it->get();
                // Attached animated objects affect joints in their control
                // avs, not the avs to which they are attached.
                if (vo && !vo->isAnimatedObject())
                {
                    addAttachmentOverridesForObject(vo, &meshes_seen);
                }
            }
        }
    }
    // Remove meshes that are no longer present on the skeleton

    // have to work with a copy because removeAttachmentOverrides() will change mActiveOverrideMeshes.
    std::set<LLUUID> active_override_meshes = mActiveOverrideMeshes; 
    for (std::set<LLUUID>::iterator it = active_override_meshes.begin(); it != active_override_meshes.end(); ++it)
    {
        if (meshes_seen.find(*it) == meshes_seen.end())
        {
            removeAttachmentOverridesForObject(*it);
        }
    }


#ifdef ATTACHMENT_OVERRIDE_VALIDATION
    {
        std::vector<LLVector3OverrideMap> pos_overrides_by_joint;
        std::vector<LLVector3OverrideMap> scale_overrides_by_joint;
        LLVector3OverrideMap pelvis_fixups;

        // Capture snapshot of override state after update
        for (S32 joint_num = 0; joint_num < LL_CHARACTER_MAX_ANIMATED_JOINTS; joint_num++)
        {
            LLVector3OverrideMap pos_overrides;
            LLJoint *joint = getJoint(joint_num);
            if (joint)
            {
                pos_overrides_by_joint.push_back(joint->m_attachmentPosOverrides);
                scale_overrides_by_joint.push_back(joint->m_attachmentScaleOverrides);
            }
            else
            {
                // No joint, use default constructed empty maps
                pos_overrides_by_joint.push_back(LLVector3OverrideMap());
                scale_overrides_by_joint.push_back(LLVector3OverrideMap());
            }
        }
        pelvis_fixups = mPelvisFixups;
        //dumpArchetypeXML(getFullname() + "_paranoid_updated");

        // Rebuild and compare
        rebuildAttachmentOverrides();
        //dumpArchetypeXML(getFullname() + "_paranoid_rebuilt");
        bool mismatched = false;
        for (S32 joint_num = 0; joint_num < LL_CHARACTER_MAX_ANIMATED_JOINTS; joint_num++)
        {
            LLJoint *joint = getJoint(joint_num);
            if (joint)
            {
                if (pos_overrides_by_joint[joint_num] != joint->m_attachmentPosOverrides)
                {
                    mismatched = true;
                }
                if (scale_overrides_by_joint[joint_num] != joint->m_attachmentScaleOverrides)
                {
                    mismatched = true;
            }
        }
    }
        if (pelvis_fixups != mPelvisFixups)
        {
            mismatched = true;
        }
        if (mismatched)
        {
            LL_WARNS() << "MISMATCHED ATTACHMENT OVERRIDES" << LL_ENDL;
        }
    }
#endif
}

void LLVOAvatar::notifyAttachmentMeshLoaded()
{
    if (!isFullyLoaded())
    {
        // We just received mesh or skin info
        // Reset timer to wait for more potential meshes or changes
        mFullyLoadedTimer.reset();
    }
}

//-----------------------------------------------------------------------------
// addAttachmentOverridesForObject
//-----------------------------------------------------------------------------
void LLVOAvatar::addAttachmentOverridesForObject(LLViewerObject *vo, std::set<LLUUID>* meshes_seen, bool recursive)
{
    if (vo->getAvatar() != this && vo->getAvatarAncestor() != this)
    {
        LL_WARNS("Avatar") << "called with invalid avatar" << LL_ENDL;
        return;
    }

    LLScopedContextString str("addAttachmentOverridesForObject " + getFullname());

    if (getOverallAppearance() != AOA_NORMAL)
    {
        return;
    }
    
    LL_DEBUGS("AnimatedObjects") << "adding" << LL_ENDL;
    dumpStack("AnimatedObjectsStack");
    
    // Process all children
    if (recursive)
    {
    LLViewerObject::const_child_list_t& children = vo->getChildren();
    for (LLViewerObject::const_child_list_t::const_iterator it = children.begin();
         it != children.end(); ++it)
    {
        LLViewerObject *childp = *it;
            addAttachmentOverridesForObject(childp, meshes_seen, true);
        }
    }

    LLVOVolume *vobj = dynamic_cast<LLVOVolume*>(vo);
    bool pelvisGotSet = false;

    if (!vobj)
    {
        return;
    }

    LLViewerObject *root_object = (LLViewerObject*)vobj->getRoot();
    LL_DEBUGS("AnimatedObjects") << "trying to add attachment overrides for root object " << root_object->getID() << " prim is " << vobj << LL_ENDL;
    if (vobj->isMesh() &&
        ((vobj->getVolume() && !vobj->getVolume()->isMeshAssetLoaded()) || !gMeshRepo.meshRezEnabled()))
    {
        LL_DEBUGS("AnimatedObjects") << "failed to add attachment overrides for root object " << root_object->getID() << " mesh asset not loaded" << LL_ENDL;
        return;
    }
    const LLMeshSkinInfo*  pSkinData = vobj->getSkinInfo();

    if ( vobj && vobj->isMesh() && pSkinData )
    {
        const int bindCnt = pSkinData->mAlternateBindMatrix.size();                             
        const int jointCnt = pSkinData->mJointNames.size();
        if ((bindCnt > 0) && (bindCnt != jointCnt))
        {
            LL_WARNS_ONCE() << "invalid mesh, bindCnt " << bindCnt << "!= jointCnt " << jointCnt << ", joint overrides will be ignored." << LL_ENDL;
        }
        if ((bindCnt > 0) && (bindCnt == jointCnt))
        {                   
            const F32 pelvisZOffset = pSkinData->mPelvisOffset;
            const LLUUID& mesh_id = pSkinData->mMeshID;

            if (meshes_seen)
            {
                meshes_seen->insert(mesh_id);
            }
            bool mesh_overrides_loaded = (mActiveOverrideMeshes.find(mesh_id) != mActiveOverrideMeshes.end());
            if (mesh_overrides_loaded)
            {
                LL_DEBUGS("AnimatedObjects") << "skipping add attachment overrides for " << mesh_id 
                                             << " to root object " << root_object->getID()
                                             << ", already loaded"
                                             << LL_ENDL;
            }
            else
            {
                LL_DEBUGS("AnimatedObjects") << "adding attachment overrides for " << mesh_id 
                                             << " to root object " << root_object->getID() << LL_ENDL;
            }
            bool fullRig = (jointCnt>=JOINT_COUNT_REQUIRED_FOR_FULLRIG) ? true : false;                             
            if ( fullRig && !mesh_overrides_loaded )
            {                               
                for ( int i=0; i<jointCnt; ++i )
                {
                    std::string lookingForJoint = pSkinData->mJointNames[i].c_str();
                    LLJoint* pJoint = getJoint( lookingForJoint );
                    if (pJoint)
                    {                                       
                        const LLVector3& jointPos = LLVector3(pSkinData->mAlternateBindMatrix[i].getTranslation());
                        if (pJoint->aboveJointPosThreshold(jointPos))
                        {
                            bool override_changed;
                            pJoint->addAttachmentPosOverride( jointPos, mesh_id, avString(), override_changed );
                            
                            if (override_changed)
                            {
                                //If joint is a pelvis then handle old/new pelvis to foot values
                                if ( lookingForJoint == "mPelvis" )
                                {   
                                    pelvisGotSet = true;                                            
                                }                                       
                            }
                            if (pSkinData->mLockScaleIfJointPosition)
                            {
                                // Note that unlike positions, there's no threshold check here,
                                // just a lock at the default value.
                                pJoint->addAttachmentScaleOverride(pJoint->getDefaultScale(), mesh_id, avString());
                            }
                        }
                    }                                       
                }                                                               
                if (pelvisZOffset != 0.0F)
                {
                    F32 pelvis_fixup_before;
                    bool has_fixup_before =  hasPelvisFixup(pelvis_fixup_before);
                    addPelvisFixup( pelvisZOffset, mesh_id );
                    F32 pelvis_fixup_after;
                    hasPelvisFixup(pelvis_fixup_after); // Don't have to check bool here because we just added it...
                    if (!has_fixup_before || (pelvis_fixup_before != pelvis_fixup_after))
                    {
                        pelvisGotSet = true;                                            
                    }
                    
                }
                mActiveOverrideMeshes.insert(mesh_id);
                onActiveOverrideMeshesChanged();
            }                           
        }
    }
    else
    {
        LL_DEBUGS("AnimatedObjects") << "failed to add attachment overrides for root object " << root_object->getID() << " not mesh or no pSkinData" << LL_ENDL;
    }
                    
    //Rebuild body data if we altered joints/pelvis
    if ( pelvisGotSet ) 
    {
        postPelvisSetRecalc();
    }       
}

//-----------------------------------------------------------------------------
// getAttachmentOverrideNames
//-----------------------------------------------------------------------------
void LLVOAvatar::getAttachmentOverrideNames(std::set<std::string>& pos_names, std::set<std::string>& scale_names) const
{
    LLVector3 pos;
    LLVector3 scale;
    LLUUID mesh_id;

    // Bones
    for (avatar_joint_list_t::const_iterator iter = mSkeleton.begin();
         iter != mSkeleton.end(); ++iter)
    {
        const LLJoint* pJoint = (*iter);
        if (pJoint && pJoint->hasAttachmentPosOverride(pos,mesh_id))
        {
            pos_names.insert(pJoint->getName());
        }
        if (pJoint && pJoint->hasAttachmentScaleOverride(scale,mesh_id))
        {
            scale_names.insert(pJoint->getName());
        }
    }

    // Attachment points
    for (attachment_map_t::const_iterator iter = mAttachmentPoints.begin();
         iter != mAttachmentPoints.end();
         ++iter)
    {
        const LLViewerJointAttachment *attachment_pt = (*iter).second;
        if (attachment_pt && attachment_pt->hasAttachmentPosOverride(pos,mesh_id))
        {
            pos_names.insert(attachment_pt->getName());
        }
        // Attachment points don't have scales.
    }

}

//-----------------------------------------------------------------------------
// showAttachmentOverrides
//-----------------------------------------------------------------------------
void LLVOAvatar::showAttachmentOverrides(bool verbose) const
{
    std::set<std::string> pos_names, scale_names;
    getAttachmentOverrideNames(pos_names, scale_names);
    if (pos_names.size())
    {
        std::stringstream ss;
        std::copy(pos_names.begin(), pos_names.end(), std::ostream_iterator<std::string>(ss, ","));
        LL_INFOS() << getFullname() << " attachment positions defined for joints: " << ss.str() << "\n" << LL_ENDL;
    }
    else
    {
        LL_DEBUGS("Avatar") << getFullname() << " no attachment positions defined for any joints" << "\n" << LL_ENDL;
    }
    if (scale_names.size())
    {
        std::stringstream ss;
        std::copy(scale_names.begin(), scale_names.end(), std::ostream_iterator<std::string>(ss, ","));
        LL_INFOS() << getFullname() << " attachment scales defined for joints: " << ss.str() << "\n" << LL_ENDL;
    }
    else
    {
        LL_INFOS() << getFullname() << " no attachment scales defined for any joints" << "\n" << LL_ENDL;
    }

    if (!verbose)
    {
        return;
    }

    LLVector3 pos, scale;
    LLUUID mesh_id;
    S32 count = 0;

    // Bones
    for (avatar_joint_list_t::const_iterator iter = mSkeleton.begin();
         iter != mSkeleton.end(); ++iter)
    {
        const LLJoint* pJoint = (*iter);
        if (pJoint && pJoint->hasAttachmentPosOverride(pos,mesh_id))
        {
            pJoint->showAttachmentPosOverrides(getFullname());
            count++;
        }
        if (pJoint && pJoint->hasAttachmentScaleOverride(scale,mesh_id))
        {
            pJoint->showAttachmentScaleOverrides(getFullname());
            count++;
        }
    }

    // Attachment points
    for (attachment_map_t::const_iterator iter = mAttachmentPoints.begin();
         iter != mAttachmentPoints.end();
         ++iter)
    {
        const LLViewerJointAttachment *attachment_pt = (*iter).second;
        if (attachment_pt && attachment_pt->hasAttachmentPosOverride(pos,mesh_id))
        {
            attachment_pt->showAttachmentPosOverrides(getFullname());
            count++;
        }
    }

    if (count)
    {
        LL_DEBUGS("Avatar") << avString() << " end of pos, scale overrides" << LL_ENDL;
        LL_DEBUGS("Avatar") << "=================================" << LL_ENDL;
    }
}

//-----------------------------------------------------------------------------
// removeAttachmentOverridesForObject
//-----------------------------------------------------------------------------
void LLVOAvatar::removeAttachmentOverridesForObject(LLViewerObject *vo)
{
    if (vo->getAvatar() != this && vo->getAvatarAncestor() != this)
    {
        LL_WARNS("Avatar") << "called with invalid avatar" << LL_ENDL;
        return;
    }
        
    // Process all children
    LLViewerObject::const_child_list_t& children = vo->getChildren();
    for (LLViewerObject::const_child_list_t::const_iterator it = children.begin();
         it != children.end(); ++it)
    {
        LLViewerObject *childp = *it;
        removeAttachmentOverridesForObject(childp);
    }

    // Process self.
    LLUUID mesh_id;
    if (getRiggedMeshID(vo,mesh_id))
    {
        removeAttachmentOverridesForObject(mesh_id);
    }
}

//-----------------------------------------------------------------------------
// removeAttachmentOverridesForObject
//-----------------------------------------------------------------------------
void LLVOAvatar::removeAttachmentOverridesForObject(const LLUUID& mesh_id)
{   
    LLJoint* pJointPelvis = getJoint("mPelvis");
    const std::string av_string = avString();
    for (S32 joint_num = 0; joint_num < LL_CHARACTER_MAX_ANIMATED_JOINTS; joint_num++)
    {
        LLJoint *pJoint = getJoint(joint_num);
        if ( pJoint )
        {           
            bool dummy; // unused
            pJoint->removeAttachmentPosOverride(mesh_id, av_string, dummy);
            pJoint->removeAttachmentScaleOverride(mesh_id, av_string);
        }       
        if ( pJoint && pJoint == pJointPelvis)
        {
            removePelvisFixup( mesh_id );
            // SL-315
            pJoint->setPosition( LLVector3( 0.0f, 0.0f, 0.0f) );
        }       
    }   
        
    postPelvisSetRecalc();  

    mActiveOverrideMeshes.erase(mesh_id);
    onActiveOverrideMeshesChanged();
}
//-----------------------------------------------------------------------------
// getCharacterPosition()
//-----------------------------------------------------------------------------
LLVector3 LLVOAvatar::getCharacterPosition()
{
    if (mDrawable.notNull())
    {
        return mDrawable->getPositionAgent();
    }
    else
    {
        return getPositionAgent();
    }
}


//-----------------------------------------------------------------------------
// LLVOAvatar::getCharacterRotation()
//-----------------------------------------------------------------------------
LLQuaternion LLVOAvatar::getCharacterRotation()
{
    return getRotation();
}


//-----------------------------------------------------------------------------
// LLVOAvatar::getCharacterVelocity()
//-----------------------------------------------------------------------------
LLVector3 LLVOAvatar::getCharacterVelocity()
{
    return getVelocity() - mStepObjectVelocity;
}


//-----------------------------------------------------------------------------
// LLVOAvatar::getCharacterAngularVelocity()
//-----------------------------------------------------------------------------
LLVector3 LLVOAvatar::getCharacterAngularVelocity()
{
    return getAngularVelocity();
}

//-----------------------------------------------------------------------------
// LLVOAvatar::getGround()
//-----------------------------------------------------------------------------
void LLVOAvatar::getGround(const LLVector3 &in_pos_agent, LLVector3 &out_pos_agent, LLVector3 &outNorm)
{
    LLVector3d z_vec(0.0f, 0.0f, 1.0f);
    LLVector3d p0_global, p1_global;

    if (isUIAvatar())
    {
        outNorm.setVec(z_vec);
        out_pos_agent = in_pos_agent;
        return;
    }
    
    p0_global = gAgent.getPosGlobalFromAgent(in_pos_agent) + z_vec;
    p1_global = gAgent.getPosGlobalFromAgent(in_pos_agent) - z_vec;
    LLViewerObject *obj;
    LLVector3d out_pos_global;
    LLWorld::getInstance()->resolveStepHeightGlobal(this, p0_global, p1_global, out_pos_global, outNorm, &obj);
    out_pos_agent = gAgent.getPosAgentFromGlobal(out_pos_global);
}

//-----------------------------------------------------------------------------
// LLVOAvatar::getTimeDilation()
//-----------------------------------------------------------------------------
F32 LLVOAvatar::getTimeDilation()
{
    return mRegionp ? mRegionp->getTimeDilation() : 1.f;
}


//-----------------------------------------------------------------------------
// LLVOAvatar::getPixelArea()
//-----------------------------------------------------------------------------
F32 LLVOAvatar::getPixelArea() const
{
    if (isUIAvatar())
    {
        return 100000.f;
    }
    return mPixelArea;
}



//-----------------------------------------------------------------------------
// LLVOAvatar::getPosGlobalFromAgent()
//-----------------------------------------------------------------------------
LLVector3d  LLVOAvatar::getPosGlobalFromAgent(const LLVector3 &position)
{
    return gAgent.getPosGlobalFromAgent(position);
}

//-----------------------------------------------------------------------------
// getPosAgentFromGlobal()
//-----------------------------------------------------------------------------
LLVector3   LLVOAvatar::getPosAgentFromGlobal(const LLVector3d &position)
{
    return gAgent.getPosAgentFromGlobal(position);
}


//-----------------------------------------------------------------------------
// requestStopMotion()
//-----------------------------------------------------------------------------
// virtual
void LLVOAvatar::requestStopMotion( LLMotion* motion )
{
    // Only agent avatars should handle the stop motion notifications.
}

//-----------------------------------------------------------------------------
// loadSkeletonNode(): loads <skeleton> node from XML tree
//-----------------------------------------------------------------------------
//virtual
BOOL LLVOAvatar::loadSkeletonNode ()
{
    if (!LLAvatarAppearance::loadSkeletonNode())
    {
        return FALSE;
    }
    
    bool ignore_hud_joints = false;
    initAttachmentPoints(ignore_hud_joints);

    return TRUE;
}

//-----------------------------------------------------------------------------
// initAttachmentPoints(): creates attachment points if needed, sets state based on avatar_lad.xml. 
//-----------------------------------------------------------------------------
void LLVOAvatar::initAttachmentPoints(bool ignore_hud_joints)
{
    LLAvatarXmlInfo::attachment_info_list_t::iterator iter;
    for (iter = sAvatarXmlInfo->mAttachmentInfoList.begin();
         iter != sAvatarXmlInfo->mAttachmentInfoList.end(); 
         ++iter)
    {
        LLAvatarXmlInfo::LLAvatarAttachmentInfo *info = *iter;
        if (info->mIsHUDAttachment && (!isSelf() || ignore_hud_joints))
        {
            //don't process hud joint for other avatars.
            continue;
        }

        S32 attachmentID = info->mAttachmentID;
        if (attachmentID < 1 || attachmentID > 255)
        {
            LL_WARNS() << "Attachment point out of range [1-255]: " << attachmentID << " on attachment point " << info->mName << LL_ENDL;
            continue;
        }

        LLViewerJointAttachment* attachment = NULL;
        bool newly_created = false;
        if (mAttachmentPoints.find(attachmentID) == mAttachmentPoints.end())
        {
            attachment = new LLViewerJointAttachment();
            newly_created = true;
        }
        else
        {
            attachment = mAttachmentPoints[attachmentID];
        }

        attachment->setName(info->mName);
        LLJoint *parent_joint = getJoint(info->mJointName);
        if (!parent_joint)
        {
            // If the intended parent for attachment point is unavailable, avatar_lad.xml is corrupt.
            LL_WARNS() << "No parent joint by name " << info->mJointName << " found for attachment point " << info->mName << LL_ENDL;
            LL_ERRS() << "Invalid avatar_lad.xml file" << LL_ENDL;
        }

        if (info->mHasPosition)
        {
            attachment->setOriginalPosition(info->mPosition);
            attachment->setDefaultPosition(info->mPosition);
        }
            
        if (info->mHasRotation)
        {
            LLQuaternion rotation;
            rotation.setQuat(info->mRotationEuler.mV[VX] * DEG_TO_RAD,
                             info->mRotationEuler.mV[VY] * DEG_TO_RAD,
                             info->mRotationEuler.mV[VZ] * DEG_TO_RAD);
            attachment->setRotation(rotation);
        }

        int group = info->mGroup;
        if (group >= 0)
        {
            if (group < 0 || group > 9)
            {
                LL_WARNS() << "Invalid group number (" << group << ") for attachment point " << info->mName << LL_ENDL;
            }
            else
            {
                attachment->setGroup(group);
            }
        }

        attachment->setPieSlice(info->mPieMenuSlice);
        attachment->setVisibleInFirstPerson(info->mVisibleFirstPerson);
        attachment->setIsHUDAttachment(info->mIsHUDAttachment);
        // attachment can potentially be animated, needs a number.
        attachment->setJointNum(mNumBones + mNumCollisionVolumes + attachmentID - 1);

        if (newly_created)
        {
            mAttachmentPoints[attachmentID] = attachment;
            
            // now add attachment joint
            parent_joint->addChild(attachment);
        }
    }
}

//-----------------------------------------------------------------------------
// updateVisualParams()
//-----------------------------------------------------------------------------
void LLVOAvatar::updateVisualParams()
{
    ESex avatar_sex = (getVisualParamWeight("male") > 0.5f) ? SEX_MALE : SEX_FEMALE;
    if (getSex() != avatar_sex)
    {
        if (mIsSitting && findMotion(avatar_sex == SEX_MALE ? ANIM_AGENT_SIT_FEMALE : ANIM_AGENT_SIT) != NULL)
        {
            // In some cases of gender change server changes sit motion with motion message,
            // but in case of some avatars (legacy?) there is no update from server side,
            // likely because server doesn't know about difference between motions
            // (female and male sit ids are same server side, so it is likely unaware that it
            // need to send update)
            // Make sure motion is up to date
            stopMotion(ANIM_AGENT_SIT);
            setSex(avatar_sex);
            startMotion(ANIM_AGENT_SIT);
        }
        else
        {
            setSex(avatar_sex);
        }
    }

    LLCharacter::updateVisualParams();

    if (mLastSkeletonSerialNum != mSkeletonSerialNum)
    {
        computeBodySize();
        mLastSkeletonSerialNum = mSkeletonSerialNum;
        mRoot->updateWorldMatrixChildren();
    }

    dirtyMesh();
    updateHeadOffset();
}
//-----------------------------------------------------------------------------
// isActive()
//-----------------------------------------------------------------------------
BOOL LLVOAvatar::isActive() const
{
    return TRUE;
}

//-----------------------------------------------------------------------------
// setPixelAreaAndAngle()
//-----------------------------------------------------------------------------
void LLVOAvatar::setPixelAreaAndAngle(LLAgent &agent)
{
    if (mDrawable.isNull())
    {
        return;
    }

    const LLVector4a* ext = mDrawable->getSpatialExtents();
    LLVector4a center;
    center.setAdd(ext[1], ext[0]);
    center.mul(0.5f);
    LLVector4a size;
    size.setSub(ext[1], ext[0]);
    size.mul(0.5f);

    mImpostorPixelArea = LLPipeline::calcPixelArea(center, size, *LLViewerCamera::getInstance());

    F32 range = mDrawable->mDistanceWRTCamera;

    if (range < 0.001f)     // range == zero
    {
        mAppAngle = 180.f;
    }
    else
    {
        F32 radius = size.getLength3().getF32();
        mAppAngle = (F32) atan2( radius, range) * RAD_TO_DEG;
    }

    // We always want to look good to ourselves
    if( isSelf() )
    {
        mPixelArea = llmax( mPixelArea, F32(getTexImageSize() / 16) );
    }
}

//-----------------------------------------------------------------------------
// updateJointLODs()
//-----------------------------------------------------------------------------
BOOL LLVOAvatar::updateJointLODs()
{
    const F32 MAX_PIXEL_AREA = 100000000.f;
    F32 lod_factor = (sLODFactor * AVATAR_LOD_TWEAK_RANGE + (1.f - AVATAR_LOD_TWEAK_RANGE));
    F32 avatar_num_min_factor = clamp_rescale(sLODFactor, 0.f, 1.f, 0.25f, 0.6f);
    F32 avatar_num_factor = clamp_rescale((F32)sNumVisibleAvatars, 8, 25, 1.f, avatar_num_min_factor);
    F32 area_scale = 0.16f;

        if (isSelf())
        {
            if(gAgentCamera.cameraCustomizeAvatar() || gAgentCamera.cameraMouselook())
            {
                mAdjustedPixelArea = MAX_PIXEL_AREA;
            }
            else
            {
                mAdjustedPixelArea = mPixelArea*area_scale;
            }
        }
        else if (mIsDummy)
        {
            mAdjustedPixelArea = MAX_PIXEL_AREA;
        }
        else
        {
            // reported avatar pixel area is dependent on avatar render load, based on number of visible avatars
            mAdjustedPixelArea = (F32)mPixelArea * area_scale * lod_factor * lod_factor * avatar_num_factor * avatar_num_factor;
        }

        // now select meshes to render based on adjusted pixel area
        LLViewerJoint* root = dynamic_cast<LLViewerJoint*>(mRoot);
        BOOL res = FALSE;
        if (root)
        {
            res = root->updateLOD(mAdjustedPixelArea, TRUE);
        }
        if (res)
        {
            sNumLODChangesThisFrame++;
            dirtyMesh(2);
            return TRUE;
        }

    return FALSE;
}

//-----------------------------------------------------------------------------
// createDrawable()
//-----------------------------------------------------------------------------
LLDrawable *LLVOAvatar::createDrawable(LLPipeline *pipeline)
{
    pipeline->allocDrawable(this);
    mDrawable->setLit(FALSE);

    LLDrawPoolAvatar *poolp = (LLDrawPoolAvatar*)gPipeline.getPool(mIsControlAvatar ? LLDrawPool::POOL_CONTROL_AV : LLDrawPool::POOL_AVATAR);

    // Only a single face (one per avatar)
    //this face will be splitted into several if its vertex buffer is too long.
    mDrawable->setState(LLDrawable::ACTIVE);
    mDrawable->addFace(poolp, NULL);
    mDrawable->setRenderType(mIsControlAvatar ? LLPipeline::RENDER_TYPE_CONTROL_AV : LLPipeline::RENDER_TYPE_AVATAR);
    
    mNumInitFaces = mDrawable->getNumFaces() ;

    dirtyMesh(2);
    return mDrawable;
}


void LLVOAvatar::updateGL()
{
    if (mMeshTexturesDirty)
    {
        LL_PROFILE_ZONE_SCOPED_CATEGORY_AVATAR
        updateMeshTextures();
        mMeshTexturesDirty = FALSE;
    }
}

//-----------------------------------------------------------------------------
// updateGeometry()
//-----------------------------------------------------------------------------
BOOL LLVOAvatar::updateGeometry(LLDrawable *drawable)
{
    LL_PROFILE_ZONE_SCOPED_CATEGORY_AVATAR;
    if (!(gPipeline.hasRenderType(mIsControlAvatar ? LLPipeline::RENDER_TYPE_CONTROL_AV : LLPipeline::RENDER_TYPE_AVATAR)))
    {
        return TRUE;
    }
    
    if (!mMeshValid)
    {
        return TRUE;
    }

    if (!drawable)
    {
        LL_ERRS() << "LLVOAvatar::updateGeometry() called with NULL drawable" << LL_ENDL;
    }

    return TRUE;
}

//-----------------------------------------------------------------------------
// updateSexDependentLayerSets()
//-----------------------------------------------------------------------------
void LLVOAvatar::updateSexDependentLayerSets()
{
    invalidateComposite( mBakedTextureDatas[BAKED_HEAD].mTexLayerSet);
    invalidateComposite( mBakedTextureDatas[BAKED_UPPER].mTexLayerSet);
    invalidateComposite( mBakedTextureDatas[BAKED_LOWER].mTexLayerSet);
}

//-----------------------------------------------------------------------------
// dirtyMesh()
//-----------------------------------------------------------------------------
void LLVOAvatar::dirtyMesh()
{
    dirtyMesh(1);
}
void LLVOAvatar::dirtyMesh(S32 priority)
{
    mDirtyMesh = llmax(mDirtyMesh, priority);
}

//-----------------------------------------------------------------------------
// getViewerJoint()
//-----------------------------------------------------------------------------
LLViewerJoint*  LLVOAvatar::getViewerJoint(S32 idx)
{
    return dynamic_cast<LLViewerJoint*>(mMeshLOD[idx]);
}

//-----------------------------------------------------------------------------
// hideHair()
//-----------------------------------------------------------------------------
void LLVOAvatar::hideHair()
{
    mMeshLOD[MESH_ID_HAIR]->setVisible(FALSE, TRUE);
}

//-----------------------------------------------------------------------------
// hideSkirt()
//-----------------------------------------------------------------------------
void LLVOAvatar::hideSkirt()
{
    mMeshLOD[MESH_ID_SKIRT]->setVisible(FALSE, TRUE);
}

BOOL LLVOAvatar::setParent(LLViewerObject* parent)
{
    BOOL ret ;
    if (parent == NULL)
    {
        getOffObject();
        ret = LLViewerObject::setParent(parent);
        if (isSelf())
        {
            gAgentCamera.resetCamera();
        }
    }
    else
    {
        ret = LLViewerObject::setParent(parent);
        if(ret)
        {
            sitOnObject(parent);
        }
    }
    return ret ;
}

void LLVOAvatar::addChild(LLViewerObject *childp)
{
    childp->extractAttachmentItemID(); // find the inventory item this object is associated with.
    if (isSelf())
    {
        const LLUUID& item_id = childp->getAttachmentItemID();
        LLViewerInventoryItem *item = gInventory.getItem(item_id);
        LL_DEBUGS("Avatar") << "ATT attachment child added " << (item ? item->getName() : "UNKNOWN") << " id " << item_id << LL_ENDL;

    }

    LLViewerObject::addChild(childp);
    if (childp->mDrawable)
    {
        if (!attachObject(childp))
        {
            LL_WARNS() << "ATT addChild() failed for " 
                    << childp->getID()
                    << " item " << childp->getAttachmentItemID()
                    << LL_ENDL;
            // MAINT-3312 backout
            // mPendingAttachment.push_back(childp);
        }
    }
    else
    {
        mPendingAttachment.push_back(childp);
    }
}

void LLVOAvatar::removeChild(LLViewerObject *childp)
{
    LLViewerObject::removeChild(childp);
    if (!detachObject(childp))
    {
        LL_WARNS() << "Calling detach on non-attached object " << LL_ENDL;
    }
}

LLViewerJointAttachment* LLVOAvatar::getTargetAttachmentPoint(LLViewerObject* viewer_object)
{
    S32 attachmentID = ATTACHMENT_ID_FROM_STATE(viewer_object->getAttachmentState());

    // This should never happen unless the server didn't process the attachment point
    // correctly, but putting this check in here to be safe.
    if (attachmentID & ATTACHMENT_ADD)
    {
        LL_WARNS() << "Got an attachment with ATTACHMENT_ADD mask, removing ( attach pt:" << attachmentID << " )" << LL_ENDL;
        attachmentID &= ~ATTACHMENT_ADD;
    }
    
    LLViewerJointAttachment* attachment = get_if_there(mAttachmentPoints, attachmentID, (LLViewerJointAttachment*)NULL);

    if (!attachment)
    {
        LL_WARNS() << "Object attachment point invalid: " << attachmentID 
            << " trying to use 1 (chest)"
            << LL_ENDL;

        attachment = get_if_there(mAttachmentPoints, 1, (LLViewerJointAttachment*)NULL); // Arbitrary using 1 (chest)
        if (attachment)
        {
            LL_WARNS() << "Object attachment point invalid: " << attachmentID 
                << " on object " << viewer_object->getID()
                << " attachment item " << viewer_object->getAttachmentItemID()
                << " falling back to 1 (chest)"
                << LL_ENDL;
        }
        else
        {
            LL_WARNS() << "Object attachment point invalid: " << attachmentID 
                << " on object " << viewer_object->getID()
                << " attachment item " << viewer_object->getAttachmentItemID()
                << "Unable to use fallback attachment point 1 (chest)"
                << LL_ENDL;
        }
    }

    return attachment;
}

//-----------------------------------------------------------------------------
// attachObject()
//-----------------------------------------------------------------------------
const LLViewerJointAttachment *LLVOAvatar::attachObject(LLViewerObject *viewer_object)
{
    if (isSelf())
    {
        const LLUUID& item_id = viewer_object->getAttachmentItemID();
        LLViewerInventoryItem *item = gInventory.getItem(item_id);
        LL_DEBUGS("Avatar") << "ATT attaching object "
                            << (item ? item->getName() : "UNKNOWN") << " id " << item_id << LL_ENDL;    
    }
    LLViewerJointAttachment* attachment = getTargetAttachmentPoint(viewer_object);

    if (!attachment || !attachment->addObject(viewer_object))
    {
        const LLUUID& item_id = viewer_object->getAttachmentItemID();
        LLViewerInventoryItem *item = gInventory.getItem(item_id);
        LL_WARNS("Avatar") << "ATT attach failed "
                           << (item ? item->getName() : "UNKNOWN") << " id " << item_id << LL_ENDL; 
        return 0;
    }

    if (!viewer_object->isAnimatedObject())
    {
        updateAttachmentOverrides();
    }

    updateVisualComplexity();

    if (viewer_object->isSelected())
    {
        LLSelectMgr::getInstance()->updateSelectionCenter();
        LLSelectMgr::getInstance()->updatePointAt();
    }

    viewer_object->refreshBakeTexture();


    LLViewerObject::const_child_list_t& child_list = viewer_object->getChildren();
    for (LLViewerObject::child_list_t::const_iterator iter = child_list.begin();
        iter != child_list.end(); ++iter)
    {
        LLViewerObject* objectp = *iter;
        if (objectp)
        {
            objectp->refreshBakeTexture();
        }
    }

    updateMeshVisibility();

    return attachment;
}

//-----------------------------------------------------------------------------
// getNumAttachments()
//-----------------------------------------------------------------------------
U32 LLVOAvatar::getNumAttachments() const
{
    U32 num_attachments = 0;
    for (attachment_map_t::const_iterator iter = mAttachmentPoints.begin();
         iter != mAttachmentPoints.end();
         ++iter)
    {
        const LLViewerJointAttachment *attachment_pt = (*iter).second;
        num_attachments += attachment_pt->getNumObjects();
    }
    return num_attachments;
}

//-----------------------------------------------------------------------------
// getMaxAttachments()
//-----------------------------------------------------------------------------
S32 LLVOAvatar::getMaxAttachments() const
{
    return LLAgentBenefitsMgr::current().getAttachmentLimit();
}

//-----------------------------------------------------------------------------
// canAttachMoreObjects()
// Returns true if we can attach <n> more objects.
//-----------------------------------------------------------------------------
BOOL LLVOAvatar::canAttachMoreObjects(U32 n) const
{
    return (getNumAttachments() + n) <= getMaxAttachments();
}

//-----------------------------------------------------------------------------
// getNumAnimatedObjectAttachments()
//-----------------------------------------------------------------------------
U32 LLVOAvatar::getNumAnimatedObjectAttachments() const
{
    U32 num_attachments = 0;
    for (attachment_map_t::const_iterator iter = mAttachmentPoints.begin();
         iter != mAttachmentPoints.end();
         ++iter)
    {
        const LLViewerJointAttachment *attachment_pt = (*iter).second;
        num_attachments += attachment_pt->getNumAnimatedObjects();
    }
    return num_attachments;
}

//-----------------------------------------------------------------------------
// getMaxAnimatedObjectAttachments()
// Gets from simulator feature if available, otherwise 0.
//-----------------------------------------------------------------------------
S32 LLVOAvatar::getMaxAnimatedObjectAttachments() const
{
    return LLAgentBenefitsMgr::current().getAnimatedObjectLimit();
}

//-----------------------------------------------------------------------------
// canAttachMoreAnimatedObjects()
// Returns true if we can attach <n> more animated objects.
//-----------------------------------------------------------------------------
BOOL LLVOAvatar::canAttachMoreAnimatedObjects(U32 n) const
{
    return (getNumAnimatedObjectAttachments() + n) <= getMaxAnimatedObjectAttachments();
}

//-----------------------------------------------------------------------------
// lazyAttach()
//-----------------------------------------------------------------------------
void LLVOAvatar::lazyAttach()
{
    std::vector<LLPointer<LLViewerObject> > still_pending;
    
    for (U32 i = 0; i < mPendingAttachment.size(); i++)
    {
        LLPointer<LLViewerObject> cur_attachment = mPendingAttachment[i];
        // Object might have died while we were waiting for drawable
        if (!cur_attachment->isDead())
        {
            if (cur_attachment->mDrawable)
            {
                if (isSelf())
                {
                    const LLUUID& item_id = cur_attachment->getAttachmentItemID();
                    LLViewerInventoryItem *item = gInventory.getItem(item_id);
                    LL_DEBUGS("Avatar") << "ATT attaching object "
                        << (item ? item->getName() : "UNKNOWN") << " id " << item_id << LL_ENDL;
                }
                if (!attachObject(cur_attachment))
                {   // Drop it
                    LL_WARNS() << "attachObject() failed for "
                        << cur_attachment->getID()
                        << " item " << cur_attachment->getAttachmentItemID()
                        << LL_ENDL;
                    // MAINT-3312 backout
                    //still_pending.push_back(cur_attachment);
                }
            }
            else
            {
                still_pending.push_back(cur_attachment);
            }
        }
    }

    mPendingAttachment = still_pending;
}

void LLVOAvatar::resetHUDAttachments()
{

    for (attachment_map_t::iterator iter = mAttachmentPoints.begin(); 
         iter != mAttachmentPoints.end();
         ++iter)
    {
        LLViewerJointAttachment* attachment = iter->second;
        if (attachment->getIsHUDAttachment())
        {
            for (LLViewerJointAttachment::attachedobjs_vec_t::iterator attachment_iter = attachment->mAttachedObjects.begin();
                 attachment_iter != attachment->mAttachedObjects.end();
                 ++attachment_iter)
            {
                const LLViewerObject* attached_object = attachment_iter->get();
                if (attached_object && attached_object->mDrawable.notNull())
                {
                    gPipeline.markMoved(attached_object->mDrawable);
                }
            }
        }
    }
}

void LLVOAvatar::rebuildRiggedAttachments( void )
{
    for ( attachment_map_t::iterator iter = mAttachmentPoints.begin(); iter != mAttachmentPoints.end(); ++iter )
    {
        LLViewerJointAttachment* pAttachment = iter->second;
        LLViewerJointAttachment::attachedobjs_vec_t::iterator attachmentIterEnd = pAttachment->mAttachedObjects.end();
        
        for ( LLViewerJointAttachment::attachedobjs_vec_t::iterator attachmentIter = pAttachment->mAttachedObjects.begin();
             attachmentIter != attachmentIterEnd; ++attachmentIter)
        {
            const LLViewerObject* pAttachedObject =  *attachmentIter;
            if ( pAttachment && pAttachedObject->mDrawable.notNull() )
            {
                gPipeline.markRebuild(pAttachedObject->mDrawable);
            }
        }
    }
}
//-----------------------------------------------------------------------------
// cleanupAttachedMesh()
//-----------------------------------------------------------------------------
void LLVOAvatar::cleanupAttachedMesh( LLViewerObject* pVO )
{
    LLUUID mesh_id;
    if (getRiggedMeshID(pVO, mesh_id))
    {
        // FIXME this seems like an odd place for this code.
        if ( gAgentCamera.cameraCustomizeAvatar() )
        {
            gAgent.unpauseAnimation();
            //Still want to refocus on head bone
            gAgentCamera.changeCameraToCustomizeAvatar();
        }
    }
}

//-----------------------------------------------------------------------------
// detachObject()
//-----------------------------------------------------------------------------
BOOL LLVOAvatar::detachObject(LLViewerObject *viewer_object)
{
    for (attachment_map_t::iterator iter = mAttachmentPoints.begin(); 
         iter != mAttachmentPoints.end();
         ++iter)
    {
        LLViewerJointAttachment* attachment = iter->second;
        
        if (attachment->isObjectAttached(viewer_object))
        {
            updateVisualComplexity();
            bool is_animated_object = viewer_object->isAnimatedObject();
            cleanupAttachedMesh(viewer_object);

            attachment->removeObject(viewer_object);
            if (!is_animated_object)
            {
                updateAttachmentOverrides();
            }
            viewer_object->refreshBakeTexture();
        
            LLViewerObject::const_child_list_t& child_list = viewer_object->getChildren();
            for (LLViewerObject::child_list_t::const_iterator iter1 = child_list.begin();
                iter1 != child_list.end(); ++iter1)
            {
                LLViewerObject* objectp = *iter1;
                if (objectp)
            {
                    objectp->refreshBakeTexture();
                }
            }

            updateMeshVisibility();

            LL_DEBUGS() << "Detaching object " << viewer_object->mID << " from " << attachment->getName() << LL_ENDL;
            return TRUE;
        }
    }

    std::vector<LLPointer<LLViewerObject> >::iterator iter = std::find(mPendingAttachment.begin(), mPendingAttachment.end(), viewer_object);
    if (iter != mPendingAttachment.end())
    {
        mPendingAttachment.erase(iter);
        return TRUE;
    }
    
    return FALSE;
}

//-----------------------------------------------------------------------------
// sitDown()
//-----------------------------------------------------------------------------
void LLVOAvatar::sitDown(BOOL bSitting)
{
    mIsSitting = bSitting;
    if (isSelf())
    {
        // Update Movement Controls according to own Sitting mode
        LLFloaterMove::setSittingMode(bSitting);
    }
}

//-----------------------------------------------------------------------------
// sitOnObject()
//-----------------------------------------------------------------------------
void LLVOAvatar::sitOnObject(LLViewerObject *sit_object)
{
    if (isSelf())
    {
        // Might be first sit
        //LLFirstUse::useSit();

        gAgent.setFlying(FALSE);
        gAgentCamera.setThirdPersonHeadOffset(LLVector3::zero);
        //interpolate to new camera position
        gAgentCamera.startCameraAnimation();
        // make sure we are not trying to autopilot
        gAgent.stopAutoPilot();
        gAgentCamera.setupSitCamera();
        if (gAgentCamera.getForceMouselook())
        {
            gAgentCamera.changeCameraToMouselook();
        }

        if (gAgentCamera.getFocusOnAvatar() && LLToolMgr::getInstance()->inEdit())
        {
            LLSelectNode* node = LLSelectMgr::getInstance()->getSelection()->getFirstRootNode();
            if (node && node->mValid)
            {
                LLViewerObject* root_object = node->getObject();
                if (root_object == sit_object)
                {
                    LLFloaterTools::sPreviousFocusOnAvatar = true;
                }
            }
        }
    }

    if (mDrawable.isNull())
    {
        return;
    }
    LLQuaternion inv_obj_rot = ~sit_object->getRenderRotation();
    LLVector3 obj_pos = sit_object->getRenderPosition();

    LLVector3 rel_pos = getRenderPosition() - obj_pos;
    rel_pos.rotVec(inv_obj_rot);

    mDrawable->mXform.setPosition(rel_pos);
    mDrawable->mXform.setRotation(mDrawable->getWorldRotation() * inv_obj_rot);

    gPipeline.markMoved(mDrawable, TRUE);
    // Notice that removing sitDown() from here causes avatars sitting on
    // objects to be not rendered for new arrivals. See EXT-6835 and EXT-1655.
    sitDown(TRUE);
    mRoot->getXform()->setParent(&sit_object->mDrawable->mXform); // LLVOAvatar::sitOnObject
    // SL-315
    mRoot->setPosition(getPosition());
    mRoot->updateWorldMatrixChildren();

    stopMotion(ANIM_AGENT_BODY_NOISE);
    
    gAgentCamera.setInitSitRot(gAgent.getFrameAgent().getQuaternion());
}

//-----------------------------------------------------------------------------
// getOffObject()
//-----------------------------------------------------------------------------
void LLVOAvatar::getOffObject()
{
    if (mDrawable.isNull())
    {
        return;
    }

    LLViewerObject* sit_object = (LLViewerObject*)getParent();

    if (sit_object)
    {
        stopMotionFromSource(sit_object->getID());
        LLFollowCamMgr::getInstance()->setCameraActive(sit_object->getID(), FALSE);

        LLViewerObject::const_child_list_t& child_list = sit_object->getChildren();
        for (LLViewerObject::child_list_t::const_iterator iter = child_list.begin();
             iter != child_list.end(); ++iter)
        {
            LLViewerObject* child_objectp = *iter;

            stopMotionFromSource(child_objectp->getID());
            LLFollowCamMgr::getInstance()->setCameraActive(child_objectp->getID(), FALSE);
        }
    }

    // assumes that transform will not be updated with drawable still having a parent
    // or that drawable had no parent from the start
    LLVector3 cur_position_world = mDrawable->getWorldPosition();
    LLQuaternion cur_rotation_world = mDrawable->getWorldRotation();

    if (mLastRootPos.length() >= MAX_STANDOFF_FROM_ORIGIN
        && (cur_position_world.length() < MAX_STANDOFF_FROM_ORIGIN
            || dist_vec(cur_position_world, mLastRootPos) > MAX_STANDOFF_DISTANCE_CHANGE))
    {
        // Most likely drawable got updated too early or some updates were missed - we got relative position to non-existing parent
        // restore coordinates from cache
        cur_position_world = mLastRootPos;
    }

    // set *local* position based on last *world* position, since we're unparenting the avatar
    mDrawable->mXform.setPosition(cur_position_world);
    mDrawable->mXform.setRotation(cur_rotation_world);  
    
    gPipeline.markMoved(mDrawable, TRUE);

    sitDown(FALSE);

    mRoot->getXform()->setParent(NULL); // LLVOAvatar::getOffObject
    // SL-315
    mRoot->setPosition(cur_position_world);
    mRoot->setRotation(cur_rotation_world);
    mRoot->getXform()->update();

    if (mEnableDefaultMotions)
    {
    startMotion(ANIM_AGENT_BODY_NOISE);
    }

    if (isSelf())
    {
        LLQuaternion av_rot = gAgent.getFrameAgent().getQuaternion();
        LLQuaternion obj_rot = sit_object ? sit_object->getRenderRotation() : LLQuaternion::DEFAULT;
        av_rot = av_rot * obj_rot;
        LLVector3 at_axis = LLVector3::x_axis;
        at_axis = at_axis * av_rot;
        at_axis.mV[VZ] = 0.f;
        at_axis.normalize();
        gAgent.resetAxes(at_axis);
        gAgentCamera.setThirdPersonHeadOffset(LLVector3(0.f, 0.f, 1.f));
        gAgentCamera.setSitCamera(LLUUID::null);
    }
}

//-----------------------------------------------------------------------------
// findAvatarFromAttachment()
//-----------------------------------------------------------------------------
// static 
LLVOAvatar* LLVOAvatar::findAvatarFromAttachment( LLViewerObject* obj )
{
    if( obj->isAttachment() )
    {
        do
        {
            obj = (LLViewerObject*) obj->getParent();
        }
        while( obj && !obj->isAvatar() );

        if( obj && !obj->isDead() )
        {
            return (LLVOAvatar*)obj;
        }
    }
    return NULL;
}

S32 LLVOAvatar::getAttachmentCount()
{
    S32 count = mAttachmentPoints.size();
    return count;
}

BOOL LLVOAvatar::isWearingWearableType(LLWearableType::EType type) const
{
    if (mIsDummy) return TRUE;

    if (isSelf())
    {
        return LLAvatarAppearance::isWearingWearableType(type);
    }

    switch(type)
    {
        case LLWearableType::WT_SHAPE:
        case LLWearableType::WT_SKIN:
        case LLWearableType::WT_HAIR:
        case LLWearableType::WT_EYES:
            return TRUE;  // everyone has all bodyparts
        default:
            break; // Do nothing
    }

    for (LLAvatarAppearanceDictionary::Textures::const_iterator tex_iter = LLAvatarAppearance::getDictionary()->getTextures().begin();
         tex_iter != LLAvatarAppearance::getDictionary()->getTextures().end();
         ++tex_iter)
    {
        const LLAvatarAppearanceDictionary::TextureEntry *texture_dict = tex_iter->second;
        if (texture_dict->mWearableType == type)
        {
            // Thus, you must check to see if the corresponding baked texture is defined.
            // NOTE: this is a poor substitute if you actually want to know about individual pieces of clothing
            // this works for detecting a skirt (most important), but is ineffective at any piece of clothing that
            // gets baked into a texture that always exists (upper or lower).
            if (texture_dict->mIsUsedByBakedTexture)
            {
                const EBakedTextureIndex baked_index = texture_dict->mBakedTextureIndex;
                return isTextureDefined(LLAvatarAppearance::getDictionary()->getBakedTexture(baked_index)->mTextureIndex);
            }
            return FALSE;
        }
    }
    return FALSE;
}

LLViewerObject *    LLVOAvatar::findAttachmentByID( const LLUUID & target_id ) const
{
    for(attachment_map_t::const_iterator attachment_points_iter = mAttachmentPoints.begin();
        attachment_points_iter != gAgentAvatarp->mAttachmentPoints.end();
        ++attachment_points_iter)
    {
        LLViewerJointAttachment* attachment = attachment_points_iter->second;
        for (LLViewerJointAttachment::attachedobjs_vec_t::iterator attachment_iter = attachment->mAttachedObjects.begin();
             attachment_iter != attachment->mAttachedObjects.end();
             ++attachment_iter)
        {
            LLViewerObject *attached_object = attachment_iter->get();
            if (attached_object &&
                attached_object->getID() == target_id)
            {
                return attached_object;
            }
        }
    }

    return NULL;
}

// virtual
void LLVOAvatar::invalidateComposite( LLTexLayerSet* layerset)
{
}

void LLVOAvatar::invalidateAll()
{
}

// virtual
void LLVOAvatar::onGlobalColorChanged(const LLTexGlobalColor* global_color)
{
    if (global_color == mTexSkinColor)
    {
        invalidateComposite( mBakedTextureDatas[BAKED_HEAD].mTexLayerSet);
        invalidateComposite( mBakedTextureDatas[BAKED_UPPER].mTexLayerSet);
        invalidateComposite( mBakedTextureDatas[BAKED_LOWER].mTexLayerSet);
    }
    else if (global_color == mTexHairColor)
    {
        invalidateComposite( mBakedTextureDatas[BAKED_HEAD].mTexLayerSet);
        invalidateComposite( mBakedTextureDatas[BAKED_HAIR].mTexLayerSet);
        
        // ! BACKWARDS COMPATIBILITY !
        // Fix for dealing with avatars from viewers that don't bake hair.
        if (!isTextureDefined(mBakedTextureDatas[BAKED_HAIR].mTextureIndex))
        {
            LLColor4 color = mTexHairColor->getColor();
            avatar_joint_mesh_list_t::iterator iter = mBakedTextureDatas[BAKED_HAIR].mJointMeshes.begin();
            avatar_joint_mesh_list_t::iterator end  = mBakedTextureDatas[BAKED_HAIR].mJointMeshes.end();
            for (; iter != end; ++iter)
            {
                LLAvatarJointMesh* mesh = (*iter);
                if (mesh)
            {
                    mesh->setColor( color );
                }
            }
        }
    } 
    else if (global_color == mTexEyeColor)
    {
        // LL_INFOS() << "invalidateComposite cause: onGlobalColorChanged( eyecolor )" << LL_ENDL; 
        invalidateComposite( mBakedTextureDatas[BAKED_EYES].mTexLayerSet);
    }
    updateMeshTextures();
}

// virtual
// Do rigged mesh attachments display with this av?
bool LLVOAvatar::shouldRenderRigged() const
{
    LL_PROFILE_ZONE_SCOPED_CATEGORY_AVATAR;

    if (getOverallAppearance() == AOA_NORMAL)
    {
        return true;
    }
    // TBD - render for AOA_JELLYDOLL?
    return false;
}

// FIXME: We have an mVisible member, set in updateVisibility(), but this
// function doesn't return it! isVisible() and mVisible are used
// different places for different purposes. mVisible seems to be more
// related to whether the actual avatar mesh is shown, and isVisible()
// to whether anything about the avatar is displayed in the scene.
// Maybe better naming could make this clearer?
BOOL LLVOAvatar::isVisible() const
{
    return mDrawable.notNull()
        && (!mOrphaned || isSelf())
        && (mDrawable->isVisible() || mIsDummy);
}

// Determine if we have enough avatar data to render
bool LLVOAvatar::getIsCloud() const
{
    if (mIsDummy)
    {
        return false;
    }

    return (   ((const_cast<LLVOAvatar*>(this))->visualParamWeightsAreDefault())// Do we have a shape?
            || (   !isTextureDefined(TEX_LOWER_BAKED)
                || !isTextureDefined(TEX_UPPER_BAKED)
                || !isTextureDefined(TEX_HEAD_BAKED)
                )
            );
}

void LLVOAvatar::updateRezzedStatusTimers(S32 rez_status)
{
    // State machine for rezzed status. Statuses are -1 on startup, 0
    // = cloud, 1 = gray, 2 = downloading, 3 = full.
    // Purpose is to collect time data for each it takes avatar to reach
    // various loading landmarks: gray, textured (partial), textured fully.

    if (rez_status != mLastRezzedStatus)
    {
        LL_DEBUGS("Avatar") << avString() << "rez state change: " << mLastRezzedStatus << " -> " << rez_status << LL_ENDL;

        if (mLastRezzedStatus == -1 && rez_status != -1)
        {
            // First time initialization, start all timers.
            for (S32 i = 1; i < 4; i++)
            {
                startPhase("load_" + LLVOAvatar::rezStatusToString(i));
                startPhase("first_load_" + LLVOAvatar::rezStatusToString(i));
            }
        }
        if (rez_status < mLastRezzedStatus)
        {
            // load level has decreased. start phase timers for higher load levels.
            for (S32 i = rez_status+1; i <= mLastRezzedStatus; i++)
            {
                startPhase("load_" + LLVOAvatar::rezStatusToString(i));
            }
        }
        else if (rez_status > mLastRezzedStatus)
        {
            // load level has increased. stop phase timers for lower and equal load levels.
            for (S32 i = llmax(mLastRezzedStatus+1,1); i <= rez_status; i++)
            {
                stopPhase("load_" + LLVOAvatar::rezStatusToString(i));
                stopPhase("first_load_" + LLVOAvatar::rezStatusToString(i), false);
            }
            if (rez_status == 3)
            {
                // "fully loaded", mark any pending appearance change complete.
                selfStopPhase("update_appearance_from_cof");
                selfStopPhase("wear_inventory_category", false);
                selfStopPhase("process_initial_wearables_update", false);

                updateVisualComplexity();
            }
        }
        mLastRezzedStatus = rez_status;
    }
}

void LLVOAvatar::clearPhases()
{
    getPhases().clearPhases();
}

void LLVOAvatar::startPhase(const std::string& phase_name)
{
    F32 elapsed = 0.0;
    bool completed = false;
    bool found = getPhases().getPhaseValues(phase_name, elapsed, completed);
    //LL_DEBUGS("Avatar") << avString() << " phase state " << phase_name
    //                  << " found " << found << " elapsed " << elapsed << " completed " << completed << LL_ENDL;
    if (found)
    {
        if (!completed)
        {
            LL_DEBUGS("Avatar") << avString() << "no-op, start when started already for " << phase_name << LL_ENDL;
            return;
        }
    }
    LL_DEBUGS("Avatar") << "started phase " << phase_name << LL_ENDL;
    getPhases().startPhase(phase_name);
}

void LLVOAvatar::stopPhase(const std::string& phase_name, bool err_check)
{
    F32 elapsed = 0.0;
    bool completed = false;
    if (getPhases().getPhaseValues(phase_name, elapsed, completed))
    {
        if (!completed)
        {
            getPhases().stopPhase(phase_name);
            completed = true;
            logMetricsTimerRecord(phase_name, elapsed, completed);
            LL_DEBUGS("Avatar") << avString() << "stopped phase " << phase_name << " elapsed " << elapsed << LL_ENDL;
        }
        else
        {
            if (err_check)
            {
                LL_DEBUGS("Avatar") << "no-op, stop when stopped already for " << phase_name << LL_ENDL;
            }
        }
    }
    else
    {
        if (err_check)
        {
            LL_DEBUGS("Avatar") << "no-op, stop when not started for " << phase_name << LL_ENDL;
        }
    }
}

void LLVOAvatar::logPendingPhases()
{
    if (!isAgentAvatarValid())
    {
        return;
    }
    
    for (LLViewerStats::phase_map_t::iterator it = getPhases().begin();
         it != getPhases().end();
         ++it)
    {
        const std::string& phase_name = it->first;
        F32 elapsed;
        bool completed;
        if (getPhases().getPhaseValues(phase_name, elapsed, completed))
        {
            if (!completed)
            {
                logMetricsTimerRecord(phase_name, elapsed, completed);
            }
        }
    }
}

//static
void LLVOAvatar::logPendingPhasesAllAvatars()
{
    for (std::vector<LLCharacter*>::iterator iter = LLCharacter::sInstances.begin();
         iter != LLCharacter::sInstances.end(); ++iter)
    {
        LLVOAvatar* inst = (LLVOAvatar*) *iter;
        if( inst->isDead() )
        {
            continue;
        }
        inst->logPendingPhases();
    }
}

void LLVOAvatar::logMetricsTimerRecord(const std::string& phase_name, F32 elapsed, bool completed)
{
    if (!isAgentAvatarValid())
    {
        return;
    }
    
    LLSD record;
    record["timer_name"] = phase_name;
    record["avatar_id"] = getID();
    record["elapsed"] = elapsed;
    record["completed"] = completed;
    U32 grid_x(0), grid_y(0);
    if (getRegion() && LLWorld::instance().isRegionListed(getRegion()))
    {
        record["central_bake_version"] = LLSD::Integer(getRegion()->getCentralBakeVersion());
        grid_from_region_handle(getRegion()->getHandle(), &grid_x, &grid_y);
    }
    record["grid_x"] = LLSD::Integer(grid_x);
    record["grid_y"] = LLSD::Integer(grid_y);
    record["is_using_server_bakes"] = true;
    record["is_self"] = isSelf();
        
    if (isAgentAvatarValid())
    {
        gAgentAvatarp->addMetricsTimerRecord(record);
    }
}

// call periodically to keep isFullyLoaded up to date.
// returns true if the value has changed.
BOOL LLVOAvatar::updateIsFullyLoaded()
{
    S32 rez_status = getRezzedStatus();
    bool loading = getIsCloud();
    if (mFirstFullyVisible && !mIsControlAvatar)
    {
        loading = ((rez_status < 2)
                   // Wait at least 60s for unfinished textures to finish on first load,
                   // don't wait forever, it might fail. Even if it will eventually load by
                   // itself and update mLoadedCallbackTextures (or fail and clean the list),
                   // avatars are more time-sensitive than textures and can't wait that long.
                   || (mLoadedCallbackTextures < mCallbackTextureList.size() && mLastTexCallbackAddedTime.getElapsedTimeF32() < MAX_TEXTURE_WAIT_TIME_SEC)
                   || !mPendingAttachment.empty()
                   || (rez_status < 3 && !isFullyBaked())
                  );
    }
    updateRezzedStatusTimers(rez_status);
    updateRuthTimer(loading);
    return processFullyLoadedChange(loading);
}

void LLVOAvatar::updateRuthTimer(bool loading)
{
    if (isSelf() || !loading) 
    {
        return;
    }

    if (mPreviousFullyLoaded)
    {
        mRuthTimer.reset();
        debugAvatarRezTime("AvatarRezCloudNotification","became cloud");
    }
    
    const F32 LOADING_TIMEOUT__SECONDS = 120.f;
    if (mRuthTimer.getElapsedTimeF32() > LOADING_TIMEOUT__SECONDS)
    {
        LL_DEBUGS("Avatar") << avString()
                << "Ruth Timer timeout: Missing texture data for '" << getFullname() << "' "
                << "( Params loaded : " << !visualParamWeightsAreDefault() << " ) "
                << "( Lower : " << isTextureDefined(TEX_LOWER_BAKED) << " ) "
                << "( Upper : " << isTextureDefined(TEX_UPPER_BAKED) << " ) "
                << "( Head : " << isTextureDefined(TEX_HEAD_BAKED) << " )."
                << LL_ENDL;
        
        LLAvatarPropertiesProcessor::getInstance()->sendAvatarTexturesRequest(getID());
        mRuthTimer.reset();
    }
}

BOOL LLVOAvatar::processFullyLoadedChange(bool loading)
{
    // We wait a little bit before giving the 'all clear', to let things to
    // settle down (models to snap into place, textures to get first packets).
    // And if viewer isn't aware of some parts yet, this gives them a chance
    // to arrive.
    const F32 LOADED_DELAY = 1.f;

    if (loading)
    {
        mFullyLoadedTimer.reset();
    }

    if (mFirstFullyVisible)
    {
        if (!isSelf() && loading)
        {
                // Note that textures can causes 60s delay on thier own
                // so this delay might end up on top of textures' delay
                mFirstUseDelaySeconds = llclamp(
                    mFirstAppearanceMessageTimer.getElapsedTimeF32(),
                    FIRST_APPEARANCE_CLOUD_MIN_DELAY,
                    FIRST_APPEARANCE_CLOUD_MAX_DELAY);

                if (shouldImpostor())
                {
                    // Impostors are less of a priority,
                    // let them stay cloud longer
                    mFirstUseDelaySeconds *= 1.25;
                }
        }
        mFullyLoaded = (mFullyLoadedTimer.getElapsedTimeF32() > mFirstUseDelaySeconds);
    }
    else
    {
        mFullyLoaded = (mFullyLoadedTimer.getElapsedTimeF32() > LOADED_DELAY);
    }

    if (!mPreviousFullyLoaded && !loading && mFullyLoaded)
    {
        debugAvatarRezTime("AvatarRezNotification","fully loaded");
    }

    // did our loading state "change" from last call?
    // FIXME runway - why are we updating every 30 calls even if nothing has changed?
    // This causes updateLOD() to run every 30 frames, among other things.
    const S32 UPDATE_RATE = 30;
    BOOL changed =
        ((mFullyLoaded != mPreviousFullyLoaded) ||         // if the value is different from the previous call
         (!mFullyLoadedInitialized) ||                     // if we've never been called before
         (mFullyLoadedFrameCounter % UPDATE_RATE == 0));   // every now and then issue a change
    BOOL fully_loaded_changed = (mFullyLoaded != mPreviousFullyLoaded);

    mPreviousFullyLoaded = mFullyLoaded;
    mFullyLoadedInitialized = TRUE;
    mFullyLoadedFrameCounter++;

    if (changed && isSelf())
    {
        // to know about outfit switching
        LLAvatarRenderNotifier::getInstance()->updateNotificationState();
    }

    if (fully_loaded_changed && !isSelf() && mFullyLoaded && isImpostor())
    {
        // Fix for jellydoll initially invisible
        mNeedsImpostorUpdate = TRUE;
        mLastImpostorUpdateReason = 6;
    }   
    return changed;
}

BOOL LLVOAvatar::isFullyLoaded() const
{
    return (mRenderUnloadedAvatar || mFullyLoaded);
}

bool LLVOAvatar::isTooComplex() const
{
    bool too_complex;
    static LLCachedControl<bool> always_render_friends(gSavedSettings, "AlwaysRenderFriends");
    bool render_friend =  (LLAvatarTracker::instance().isBuddy(getID()) && always_render_friends);

    if (isSelf() || render_friend || mVisuallyMuteSetting == AV_ALWAYS_RENDER)
    {
        too_complex = false;
    }
    else
    {
        // Determine if visually muted or not
        static LLCachedControl<U32> max_render_cost(gSavedSettings, "RenderAvatarMaxComplexity", 0U);
        static LLCachedControl<F32> max_attachment_area(gSavedSettings, "RenderAutoMuteSurfaceAreaLimit", 1000.0f);
        // If the user has chosen unlimited max complexity, we also disregard max attachment area
        // so that unlimited will completely disable the overly complex impostor rendering
        // yes, this leaves them vulnerable to griefing objects... their choice
        too_complex = (   max_render_cost > 0
                          && (mVisualComplexity > max_render_cost
                           || (max_attachment_area > 0.0f && mAttachmentSurfaceArea > max_attachment_area)
                           ));
    }

    return too_complex;
}

//-----------------------------------------------------------------------------
// findMotion()
//-----------------------------------------------------------------------------
LLMotion* LLVOAvatar::findMotion(const LLUUID& id) const
{
    return mMotionController.findMotion(id);
}

// This is a semi-deprecated debugging tool - meshes will not show as
// colorized if using deferred rendering.
void LLVOAvatar::debugColorizeSubMeshes(U32 i, const LLColor4& color)
{
    if (gSavedSettings.getBOOL("DebugAvatarCompositeBaked"))
    {
        avatar_joint_mesh_list_t::iterator iter = mBakedTextureDatas[i].mJointMeshes.begin();
        avatar_joint_mesh_list_t::iterator end  = mBakedTextureDatas[i].mJointMeshes.end();
        for (; iter != end; ++iter)
        {
            LLAvatarJointMesh* mesh = (*iter);
            if (mesh)
            {
                mesh->setColor(color);
            }
        }
    }
}


//-----------------------------------------------------------------------------
// updateMeshVisibility()
// Hide the mesh joints if attachments are using baked textures
//-----------------------------------------------------------------------------
void LLVOAvatar::updateMeshVisibility()
{
    bool bake_flag[BAKED_NUM_INDICES];
    memset(bake_flag, 0, BAKED_NUM_INDICES*sizeof(bool));

    if (getOverallAppearance() == AOA_NORMAL)
    {
        for (attachment_map_t::iterator iter = mAttachmentPoints.begin();
             iter != mAttachmentPoints.end();
             ++iter)
        {
            LLViewerJointAttachment* attachment = iter->second;
            if (attachment)
            {
                for (LLViewerJointAttachment::attachedobjs_vec_t::iterator attachment_iter = attachment->mAttachedObjects.begin();
                     attachment_iter != attachment->mAttachedObjects.end();
                     ++attachment_iter)
                {
                    LLViewerObject *objectp = attachment_iter->get();
                    if (objectp)
                    {
                        for (int face_index = 0; face_index < objectp->getNumTEs(); face_index++)
                        {
                            LLTextureEntry* tex_entry = objectp->getTE(face_index);
                            bake_flag[BAKED_HEAD] |= (tex_entry->getID() == IMG_USE_BAKED_HEAD);
                            bake_flag[BAKED_EYES] |= (tex_entry->getID() == IMG_USE_BAKED_EYES);
                            bake_flag[BAKED_HAIR] |= (tex_entry->getID() == IMG_USE_BAKED_HAIR);
                            bake_flag[BAKED_LOWER] |= (tex_entry->getID() == IMG_USE_BAKED_LOWER);
                            bake_flag[BAKED_UPPER] |= (tex_entry->getID() == IMG_USE_BAKED_UPPER);
                            bake_flag[BAKED_SKIRT] |= (tex_entry->getID() == IMG_USE_BAKED_SKIRT);
                            bake_flag[BAKED_LEFT_ARM] |= (tex_entry->getID() == IMG_USE_BAKED_LEFTARM);
                            bake_flag[BAKED_LEFT_LEG] |= (tex_entry->getID() == IMG_USE_BAKED_LEFTLEG);
                            bake_flag[BAKED_AUX1] |= (tex_entry->getID() == IMG_USE_BAKED_AUX1);
                            bake_flag[BAKED_AUX2] |= (tex_entry->getID() == IMG_USE_BAKED_AUX2);
                            bake_flag[BAKED_AUX3] |= (tex_entry->getID() == IMG_USE_BAKED_AUX3);
                        }
                    }

                    LLViewerObject::const_child_list_t& child_list = objectp->getChildren();
                    for (LLViewerObject::child_list_t::const_iterator iter1 = child_list.begin();
                         iter1 != child_list.end(); ++iter1)
                    {
                        LLViewerObject* objectchild = *iter1;
                        if (objectchild)
                        {
                            for (int face_index = 0; face_index < objectchild->getNumTEs(); face_index++)
                            {
                                LLTextureEntry* tex_entry = objectchild->getTE(face_index);
                                bake_flag[BAKED_HEAD] |= (tex_entry->getID() == IMG_USE_BAKED_HEAD);
                                bake_flag[BAKED_EYES] |= (tex_entry->getID() == IMG_USE_BAKED_EYES);
                                bake_flag[BAKED_HAIR] |= (tex_entry->getID() == IMG_USE_BAKED_HAIR);
                                bake_flag[BAKED_LOWER] |= (tex_entry->getID() == IMG_USE_BAKED_LOWER);
                                bake_flag[BAKED_UPPER] |= (tex_entry->getID() == IMG_USE_BAKED_UPPER);
                                bake_flag[BAKED_SKIRT] |= (tex_entry->getID() == IMG_USE_BAKED_SKIRT);
                                bake_flag[BAKED_LEFT_ARM] |= (tex_entry->getID() == IMG_USE_BAKED_LEFTARM);
                                bake_flag[BAKED_LEFT_LEG] |= (tex_entry->getID() == IMG_USE_BAKED_LEFTLEG);
                                bake_flag[BAKED_AUX1] |= (tex_entry->getID() == IMG_USE_BAKED_AUX1);
                                bake_flag[BAKED_AUX2] |= (tex_entry->getID() == IMG_USE_BAKED_AUX2);
                                bake_flag[BAKED_AUX3] |= (tex_entry->getID() == IMG_USE_BAKED_AUX3);
                            }
                        }
                    }
                }
            }
        }
    }

    //LL_INFOS() << "head " << bake_flag[BAKED_HEAD] << "eyes " << bake_flag[BAKED_EYES] << "hair " << bake_flag[BAKED_HAIR] << "lower " << bake_flag[BAKED_LOWER] << "upper " << bake_flag[BAKED_UPPER] << "skirt " << bake_flag[BAKED_SKIRT] << LL_ENDL;

    for (S32 i = 0; i < mMeshLOD.size(); i++)
    {
        LLAvatarJoint* joint = mMeshLOD[i];
        if (i == MESH_ID_HAIR)
        {
            joint->setVisible(!bake_flag[BAKED_HAIR], TRUE);
        }
        else if (i == MESH_ID_HEAD)
        {
            joint->setVisible(!bake_flag[BAKED_HEAD], TRUE);
        }
        else if (i == MESH_ID_SKIRT)
        {
            joint->setVisible(!bake_flag[BAKED_SKIRT], TRUE);
        }
        else if (i == MESH_ID_UPPER_BODY)
        {
            joint->setVisible(!bake_flag[BAKED_UPPER], TRUE);
        }
        else if (i == MESH_ID_LOWER_BODY)
        {
            joint->setVisible(!bake_flag[BAKED_LOWER], TRUE);
        }
        else if (i == MESH_ID_EYEBALL_LEFT)
        {
            joint->setVisible(!bake_flag[BAKED_EYES], TRUE);
        }
        else if (i == MESH_ID_EYEBALL_RIGHT)
        {
            joint->setVisible(!bake_flag[BAKED_EYES], TRUE);
        }
        else if (i == MESH_ID_EYELASH)
        {
            joint->setVisible(!bake_flag[BAKED_HEAD], TRUE);
        }
    }
}

//-----------------------------------------------------------------------------
// updateMeshTextures()
// Uses the current TE values to set the meshes' and layersets' textures.
//-----------------------------------------------------------------------------
// virtual
void LLVOAvatar::updateMeshTextures()
{
    LL_PROFILE_ZONE_SCOPED_CATEGORY_AVATAR
    static S32 update_counter = 0;
    mBakedTextureDebugText.clear();
    
    // if user has never specified a texture, assign the default
    for (U32 i=0; i < getNumTEs(); i++)
    {
        const LLViewerTexture* te_image = getImage(i, 0);
        if(!te_image || te_image->getID().isNull() || (te_image->getID() == IMG_DEFAULT))
        {
            // IMG_DEFAULT_AVATAR = a special texture that's never rendered.
            const LLUUID& image_id = (i == TEX_HAIR ? IMG_DEFAULT : IMG_DEFAULT_AVATAR);
            setImage(i, LLViewerTextureManager::getFetchedTexture(image_id), 0); 
        }
    }

    const BOOL other_culled = !isSelf() && mCulled;
    LLLoadedCallbackEntry::source_callback_list_t* src_callback_list = NULL ;
    BOOL paused = FALSE;
    if(!isSelf())
    {
        src_callback_list = &mCallbackTextureList ;
        paused = !isVisible();
    }

    std::vector<BOOL> is_layer_baked;
    is_layer_baked.resize(mBakedTextureDatas.size(), false);

    std::vector<BOOL> use_lkg_baked_layer; // lkg = "last known good"
    use_lkg_baked_layer.resize(mBakedTextureDatas.size(), false);

    mBakedTextureDebugText += llformat("%06d\n",update_counter++);
    mBakedTextureDebugText += "indx layerset linvld ltda ilb ulkg ltid\n";
    for (U32 i=0; i < mBakedTextureDatas.size(); i++)
    {
        is_layer_baked[i] = isTextureDefined(mBakedTextureDatas[i].mTextureIndex);
        LLViewerTexLayerSet* layerset = NULL;
        bool layerset_invalid = false;
        if (!other_culled)
        {
            // When an avatar is changing clothes and not in Appearance mode,
            // use the last-known good baked texture until it finishes the first
            // render of the new layerset.
            layerset = getTexLayerSet(i);
            layerset_invalid = layerset && ( !layerset->getViewerComposite()->isInitialized()
                                             || !layerset->isLocalTextureDataAvailable() );
            use_lkg_baked_layer[i] = (!is_layer_baked[i] 
                                      && (mBakedTextureDatas[i].mLastTextureID != IMG_DEFAULT_AVATAR) 
                                      && layerset_invalid);
            if (use_lkg_baked_layer[i])
            {
                layerset->setUpdatesEnabled(TRUE);
            }
        }
        else
        {
            use_lkg_baked_layer[i] = (!is_layer_baked[i] 
                                      && mBakedTextureDatas[i].mLastTextureID != IMG_DEFAULT_AVATAR);
        }

        std::string last_id_string;
        if (mBakedTextureDatas[i].mLastTextureID == IMG_DEFAULT_AVATAR)
            last_id_string = "A";
        else if (mBakedTextureDatas[i].mLastTextureID == IMG_DEFAULT)
            last_id_string = "D";
        else if (mBakedTextureDatas[i].mLastTextureID == IMG_INVISIBLE)
            last_id_string = "I";
        else
            last_id_string = "*";
        bool is_ltda = layerset
            && layerset->getViewerComposite()->isInitialized()
            && layerset->isLocalTextureDataAvailable();
        mBakedTextureDebugText += llformat("%4d   %4s     %4d %4d %4d %4d %4s\n",
                                           i,
                                           (layerset?"*":"0"),
                                           layerset_invalid,
                                           is_ltda,
                                           is_layer_baked[i],
                                           use_lkg_baked_layer[i],
                                           last_id_string.c_str());
    }

    for (U32 i=0; i < mBakedTextureDatas.size(); i++)
    {
        debugColorizeSubMeshes(i, LLColor4::white);

        LLViewerTexLayerSet* layerset = getTexLayerSet(i);
        if (use_lkg_baked_layer[i] && !isUsingLocalAppearance() )
        {
            // use last known good layer (no new one)
            LLViewerFetchedTexture* baked_img = LLViewerTextureManager::getFetchedTexture(mBakedTextureDatas[i].mLastTextureID);
            mBakedTextureDatas[i].mIsUsed = TRUE;

            debugColorizeSubMeshes(i,LLColor4::red);
    
            avatar_joint_mesh_list_t::iterator iter = mBakedTextureDatas[i].mJointMeshes.begin();
            avatar_joint_mesh_list_t::iterator end  = mBakedTextureDatas[i].mJointMeshes.end();
            for (; iter != end; ++iter)
            {
                LLAvatarJointMesh* mesh = (*iter);
                if (mesh)
                {
                    mesh->setTexture( baked_img );
                }
            }
        }
        else if (!isUsingLocalAppearance() && is_layer_baked[i])
        {
            // use new layer
            LLViewerFetchedTexture* baked_img =
                LLViewerTextureManager::staticCastToFetchedTexture(
                    getImage( mBakedTextureDatas[i].mTextureIndex, 0 ), TRUE) ;
            if( baked_img->getID() == mBakedTextureDatas[i].mLastTextureID )
            {
                // Even though the file may not be finished loading,
                // we'll consider it loaded and use it (rather than
                // doing compositing).
                useBakedTexture( baked_img->getID() );
                                mLoadedCallbacksPaused |= !isVisible();
                                checkTextureLoading();
            }
            else
            {
                mBakedTextureDatas[i].mIsLoaded = FALSE;
                if ( (baked_img->getID() != IMG_INVISIBLE) &&
                     ((i == BAKED_HEAD) || (i == BAKED_UPPER) || (i == BAKED_LOWER)) )
                {           
                    baked_img->setLoadedCallback(onBakedTextureMasksLoaded, MORPH_MASK_REQUESTED_DISCARD, TRUE, TRUE, new LLTextureMaskData( mID ), 
                        src_callback_list, paused);
                }
                baked_img->setLoadedCallback(onBakedTextureLoaded, SWITCH_TO_BAKED_DISCARD, FALSE, FALSE, new LLUUID( mID ), 
                    src_callback_list, paused );
                if (baked_img->getDiscardLevel() < 0 && !paused)
                {
                    // mLoadedCallbackTextures will be updated by checkTextureLoading() below
                    mLastTexCallbackAddedTime.reset();
                }

                // this could add paused texture callbacks
                mLoadedCallbacksPaused |= paused; 
                checkTextureLoading();
            }
        }
        else if (layerset && isUsingLocalAppearance())
        {
            debugColorizeSubMeshes(i,LLColor4::yellow );

            layerset->createComposite();
            layerset->setUpdatesEnabled( TRUE );
            mBakedTextureDatas[i].mIsUsed = FALSE;

            avatar_joint_mesh_list_t::iterator iter = mBakedTextureDatas[i].mJointMeshes.begin();
            avatar_joint_mesh_list_t::iterator end  = mBakedTextureDatas[i].mJointMeshes.end();
            for (; iter != end; ++iter)
            {
                LLAvatarJointMesh* mesh = (*iter);
                if (mesh)
                {
                    mesh->setLayerSet( layerset );
                }
            }
        }
        else
        {
            debugColorizeSubMeshes(i,LLColor4::blue);
        }
    }

    // set texture and color of hair manually if we are not using a baked image.
    // This can happen while loading hair for yourself, or for clients that did not
    // bake a hair texture. Still needed for yourself after 1.22 is depricated.
    if (!is_layer_baked[BAKED_HAIR])
    {
        const LLColor4 color = mTexHairColor ? mTexHairColor->getColor() : LLColor4(1,1,1,1);
        LLViewerTexture* hair_img = getImage( TEX_HAIR, 0 );
        avatar_joint_mesh_list_t::iterator iter = mBakedTextureDatas[BAKED_HAIR].mJointMeshes.begin();
        avatar_joint_mesh_list_t::iterator end  = mBakedTextureDatas[BAKED_HAIR].mJointMeshes.end();
        for (; iter != end; ++iter)
        {
            LLAvatarJointMesh* mesh = (*iter);
            if (mesh)
            {
                mesh->setColor( color );
                mesh->setTexture( hair_img );
            }
        }
    } 
    
    
    for (LLAvatarAppearanceDictionary::BakedTextures::const_iterator baked_iter =
             LLAvatarAppearance::getDictionary()->getBakedTextures().begin();
         baked_iter != LLAvatarAppearance::getDictionary()->getBakedTextures().end();
         ++baked_iter)
    {
        const EBakedTextureIndex baked_index = baked_iter->first;
        const LLAvatarAppearanceDictionary::BakedEntry *baked_dict = baked_iter->second;
        
        for (texture_vec_t::const_iterator local_tex_iter = baked_dict->mLocalTextures.begin();
             local_tex_iter != baked_dict->mLocalTextures.end();
             ++local_tex_iter)
        {
            const ETextureIndex texture_index = *local_tex_iter;
            const BOOL is_baked_ready = (is_layer_baked[baked_index] && mBakedTextureDatas[baked_index].mIsLoaded) || other_culled;
            if (isSelf())
            {
                setBakedReady(texture_index, is_baked_ready);
            }
        }
    }

    // removeMissingBakedTextures() will call back into this rountine if something is removed, and can blow up the stack
    static bool call_remove_missing = true; 
    if (call_remove_missing)
    {
        call_remove_missing = false;
        removeMissingBakedTextures();   // May call back into this function if anything is removed
        call_remove_missing = true;
    }

    //refresh bakes on any attached objects
    for (attachment_map_t::iterator iter = mAttachmentPoints.begin();
        iter != mAttachmentPoints.end();
        ++iter)
    {
        LLViewerJointAttachment* attachment = iter->second;

        for (LLViewerJointAttachment::attachedobjs_vec_t::iterator attachment_iter = attachment->mAttachedObjects.begin();
            attachment_iter != attachment->mAttachedObjects.end();
            ++attachment_iter)
        {
            LLViewerObject* attached_object = attachment_iter->get();
            if (attached_object && !attached_object->isDead())
            {
                attached_object->refreshBakeTexture();

                LLViewerObject::const_child_list_t& child_list = attached_object->getChildren();
                for (LLViewerObject::child_list_t::const_iterator iter = child_list.begin();
                    iter != child_list.end(); ++iter)
                {
                    LLViewerObject* objectp = *iter;
                    if (objectp && !objectp->isDead())
                    {
                        objectp->refreshBakeTexture();
                    }
                }
            }
        }
    }

    

}

// virtual
//-----------------------------------------------------------------------------
// setLocalTexture()
//-----------------------------------------------------------------------------
void LLVOAvatar::setLocalTexture( ETextureIndex type, LLViewerTexture* in_tex, BOOL baked_version_ready, U32 index )
{
    // invalid for anyone but self
    llassert(0);
}

//virtual 
void LLVOAvatar::setBakedReady(LLAvatarAppearanceDefines::ETextureIndex type, BOOL baked_version_exists, U32 index)
{
    // invalid for anyone but self
    llassert(0);
}

void LLVOAvatar::addChat(const LLChat& chat)
{
    std::deque<LLChat>::iterator chat_iter;

    mChats.push_back(chat);

    S32 chat_length = 0;
    for( chat_iter = mChats.begin(); chat_iter != mChats.end(); ++chat_iter)
    {
        chat_length += chat_iter->mText.size();
    }

    // remove any excess chat
    chat_iter = mChats.begin();
    while ((chat_length > MAX_BUBBLE_CHAT_LENGTH || mChats.size() > MAX_BUBBLE_CHAT_UTTERANCES) && chat_iter != mChats.end())
    {
        chat_length -= chat_iter->mText.size();
        mChats.pop_front();
        chat_iter = mChats.begin();
    }

    mChatTimer.reset();
}

void LLVOAvatar::clearChat()
{
    mChats.clear();
}


void LLVOAvatar::applyMorphMask(U8* tex_data, S32 width, S32 height, S32 num_components, LLAvatarAppearanceDefines::EBakedTextureIndex index)
{
    if (index >= BAKED_NUM_INDICES)
    {
        LL_WARNS() << "invalid baked texture index passed to applyMorphMask" << LL_ENDL;
        return;
    }

    for (morph_list_t::const_iterator iter = mBakedTextureDatas[index].mMaskedMorphs.begin();
         iter != mBakedTextureDatas[index].mMaskedMorphs.end(); ++iter)
    {
        const LLMaskedMorph* maskedMorph = (*iter);
        LLPolyMorphTarget* morph_target = dynamic_cast<LLPolyMorphTarget*>(maskedMorph->mMorphTarget);
        if (morph_target)
        {
            morph_target->applyMask(tex_data, width, height, num_components, maskedMorph->mInvert);
        }
    }
}

// returns TRUE if morph masks are present and not valid for a given baked texture, FALSE otherwise
BOOL LLVOAvatar::morphMaskNeedsUpdate(LLAvatarAppearanceDefines::EBakedTextureIndex index)
{
    if (index >= BAKED_NUM_INDICES)
    {
        return FALSE;
    }

    if (!mBakedTextureDatas[index].mMaskedMorphs.empty())
    {
        if (isSelf())
        {
            LLViewerTexLayerSet *layer_set = getTexLayerSet(index);
            if (layer_set)
            {
                return !layer_set->isMorphValid();
            }
        }
        else
        {
            return FALSE;
        }
    }

    return FALSE;
}

//-----------------------------------------------------------------------------
// releaseComponentTextures()
// release any component texture UUIDs for which we have a baked texture
// ! BACKWARDS COMPATIBILITY !
// This is only called for non-self avatars, it can be taken out once component
// textures aren't communicated by non-self avatars.
//-----------------------------------------------------------------------------
void LLVOAvatar::releaseComponentTextures()
{
    // ! BACKWARDS COMPATIBILITY !
    // Detect if the baked hair texture actually wasn't sent, and if so set to default
    if (isTextureDefined(TEX_HAIR_BAKED) && getImage(TEX_HAIR_BAKED,0)->getID() == getImage(TEX_SKIRT_BAKED,0)->getID())
    {
        if (getImage(TEX_HAIR_BAKED,0)->getID() != IMG_INVISIBLE)
        {
            // Regression case of messaging system. Expected 21 textures, received 20. last texture is not valid so set to default
            setTETexture(TEX_HAIR_BAKED, IMG_DEFAULT_AVATAR);
        }
    }

    for (U8 baked_index = 0; baked_index < BAKED_NUM_INDICES; baked_index++)
    {
        const LLAvatarAppearanceDictionary::BakedEntry * bakedDicEntry = LLAvatarAppearance::getDictionary()->getBakedTexture((EBakedTextureIndex)baked_index);
        // skip if this is a skirt and av is not wearing one, or if we don't have a baked texture UUID
        if (!isTextureDefined(bakedDicEntry->mTextureIndex)
            && ( (baked_index != BAKED_SKIRT) || isWearingWearableType(LLWearableType::WT_SKIRT) ))
        {
            continue;
        }

        for (U8 texture = 0; texture < bakedDicEntry->mLocalTextures.size(); texture++)
        {
            const U8 te = (ETextureIndex)bakedDicEntry->mLocalTextures[texture];
            setTETexture(te, IMG_DEFAULT_AVATAR);
        }
    }
}

void LLVOAvatar::dumpAvatarTEs( const std::string& context ) const
{   
    LL_DEBUGS("Avatar") << avString() << (isSelf() ? "Self: " : "Other: ") << context << LL_ENDL;
    for (LLAvatarAppearanceDictionary::Textures::const_iterator iter = LLAvatarAppearance::getDictionary()->getTextures().begin();
         iter != LLAvatarAppearance::getDictionary()->getTextures().end();
         ++iter)
    {
        const LLAvatarAppearanceDictionary::TextureEntry *texture_dict = iter->second;
        // TODO: MULTI-WEARABLE: handle multiple textures for self
        const LLViewerTexture* te_image = getImage(iter->first,0);
        if( !te_image )
        {
            LL_DEBUGS("Avatar") << avString() << "       " << texture_dict->mName << ": null ptr" << LL_ENDL;
        }
        else if( te_image->getID().isNull() )
        {
            LL_DEBUGS("Avatar") << avString() << "       " << texture_dict->mName << ": null UUID" << LL_ENDL;
        }
        else if( te_image->getID() == IMG_DEFAULT )
        {
            LL_DEBUGS("Avatar") << avString() << "       " << texture_dict->mName << ": IMG_DEFAULT" << LL_ENDL;
        }
        else if( te_image->getID() == IMG_DEFAULT_AVATAR )
        {
            LL_DEBUGS("Avatar") << avString() << "       " << texture_dict->mName << ": IMG_DEFAULT_AVATAR" << LL_ENDL;
        }
        else
        {
            LL_DEBUGS("Avatar") << avString() << "       " << texture_dict->mName << ": " << te_image->getID() << LL_ENDL;
        }
    }
}

//-----------------------------------------------------------------------------
// clampAttachmentPositions()
//-----------------------------------------------------------------------------
void LLVOAvatar::clampAttachmentPositions()
{
    if (isDead())
    {
        return;
    }
    for (attachment_map_t::iterator iter = mAttachmentPoints.begin(); 
         iter != mAttachmentPoints.end();
         ++iter)
    {
        LLViewerJointAttachment* attachment = iter->second;
        if (attachment)
        {
            attachment->clampObjectPosition();
        }
    }
}

BOOL LLVOAvatar::hasHUDAttachment() const
{
    for (attachment_map_t::const_iterator iter = mAttachmentPoints.begin(); 
         iter != mAttachmentPoints.end();
         ++iter)
    {
        LLViewerJointAttachment* attachment = iter->second;
        if (attachment->getIsHUDAttachment() && attachment->getNumObjects() > 0)
        {
            return TRUE;
        }
    }
    return FALSE;
}

LLBBox LLVOAvatar::getHUDBBox() const
{
    LLBBox bbox;
    for (attachment_map_t::const_iterator iter = mAttachmentPoints.begin(); 
         iter != mAttachmentPoints.end();
         ++iter)
    {
        LLViewerJointAttachment* attachment = iter->second;
        if (attachment->getIsHUDAttachment())
        {
            for (LLViewerJointAttachment::attachedobjs_vec_t::iterator attachment_iter = attachment->mAttachedObjects.begin();
                 attachment_iter != attachment->mAttachedObjects.end();
                 ++attachment_iter)
            {
                const LLViewerObject* attached_object = attachment_iter->get();
                if (attached_object == NULL)
                {
                    LL_WARNS() << "HUD attached object is NULL!" << LL_ENDL;
                    continue;
                }
                // initialize bounding box to contain identity orientation and center point for attached object
                bbox.addPointLocal(attached_object->getPosition());
                // add rotated bounding box for attached object
                bbox.addBBoxAgent(attached_object->getBoundingBoxAgent());
                LLViewerObject::const_child_list_t& child_list = attached_object->getChildren();
                for (LLViewerObject::child_list_t::const_iterator iter = child_list.begin();
                     iter != child_list.end(); 
                     ++iter)
                {
                    const LLViewerObject* child_objectp = *iter;
                    bbox.addBBoxAgent(child_objectp->getBoundingBoxAgent());
                }
            }
        }
    }

    return bbox;
}

//-----------------------------------------------------------------------------
// onFirstTEMessageReceived()
//-----------------------------------------------------------------------------
void LLVOAvatar::onFirstTEMessageReceived()
{
    LL_DEBUGS("Avatar") << avString() << LL_ENDL;
    if( !mFirstTEMessageReceived )
    {
        mFirstTEMessageReceived = TRUE;

        LLLoadedCallbackEntry::source_callback_list_t* src_callback_list = NULL ;
        BOOL paused = FALSE ;
        if(!isSelf())
        {
            src_callback_list = &mCallbackTextureList ;
            paused = !isVisible();
        }

        for (U32 i = 0; i < mBakedTextureDatas.size(); i++)
        {
            const BOOL layer_baked = isTextureDefined(mBakedTextureDatas[i].mTextureIndex);

            // Use any baked textures that we have even if they haven't downloaded yet.
            // (That is, don't do a transition from unbaked to baked.)
            if (layer_baked)
            {
                LLViewerFetchedTexture* image = LLViewerTextureManager::staticCastToFetchedTexture(getImage( mBakedTextureDatas[i].mTextureIndex, 0 ), TRUE) ;
                mBakedTextureDatas[i].mLastTextureID = image->getID();
                // If we have more than one texture for the other baked layers, we'll want to call this for them too.
                if ( (image->getID() != IMG_INVISIBLE) && ((i == BAKED_HEAD) || (i == BAKED_UPPER) || (i == BAKED_LOWER)) )
                {
                    image->setLoadedCallback( onBakedTextureMasksLoaded, MORPH_MASK_REQUESTED_DISCARD, TRUE, TRUE, new LLTextureMaskData( mID ), 
                        src_callback_list, paused);
                }
                LL_DEBUGS("Avatar") << avString() << "layer_baked, setting onInitialBakedTextureLoaded as callback" << LL_ENDL;
                image->setLoadedCallback( onInitialBakedTextureLoaded, MAX_DISCARD_LEVEL, FALSE, FALSE, new LLUUID( mID ), 
                    src_callback_list, paused );
                if (image->getDiscardLevel() < 0 && !paused)
                {
                    mLastTexCallbackAddedTime.reset();
                }
                               // this could add paused texture callbacks
                               mLoadedCallbacksPaused |= paused; 
            }
        }

        mMeshTexturesDirty = TRUE;
        gPipeline.markGLRebuild(this);

        mFirstAppearanceMessageTimer.reset();
        mFullyLoadedTimer.reset();
    }
}

//-----------------------------------------------------------------------------
// bool visualParamWeightsAreDefault()
//-----------------------------------------------------------------------------
bool LLVOAvatar::visualParamWeightsAreDefault()
{
    bool rtn = true;

    bool is_wearing_skirt = isWearingWearableType(LLWearableType::WT_SKIRT);
    for (LLVisualParam *param = getFirstVisualParam(); 
         param;
         param = getNextVisualParam())
    {
        if (param->isTweakable())
        {
            LLViewerVisualParam* vparam = dynamic_cast<LLViewerVisualParam*>(param);
            llassert(vparam);
            bool is_skirt_param = vparam &&
                LLWearableType::WT_SKIRT == vparam->getWearableType();
            if (param->getWeight() != param->getDefaultWeight() &&
                // we have to not care whether skirt weights are default, if we're not actually wearing a skirt
                (is_wearing_skirt || !is_skirt_param))
            {
                //LL_INFOS() << "param '" << param->getName() << "'=" << param->getWeight() << " which differs from default=" << param->getDefaultWeight() << LL_ENDL;
                rtn = false;
                break;
            }
        }
    }

    //LL_INFOS() << "params are default ? " << int(rtn) << LL_ENDL;

    return rtn;
}

void dump_visual_param(apr_file_t* file, LLVisualParam* viewer_param, F32 value)
{
    std::string type_string = "unknown";
    if (dynamic_cast<LLTexLayerParamAlpha*>(viewer_param))
        type_string = "param_alpha";
    if (dynamic_cast<LLTexLayerParamColor*>(viewer_param))
        type_string = "param_color";
    if (dynamic_cast<LLDriverParam*>(viewer_param))
        type_string = "param_driver";
    if (dynamic_cast<LLPolyMorphTarget*>(viewer_param))
        type_string = "param_morph";
    if (dynamic_cast<LLPolySkeletalDistortion*>(viewer_param))
        type_string = "param_skeleton";
    S32 wtype = -1;
    LLViewerVisualParam *vparam = dynamic_cast<LLViewerVisualParam*>(viewer_param);
    if (vparam)
    {
        wtype = vparam->getWearableType();
    }
    S32 u8_value = F32_to_U8(value,viewer_param->getMinWeight(),viewer_param->getMaxWeight());
    apr_file_printf(file, "\t\t<param id=\"%d\" name=\"%s\" display=\"%s\" value=\"%.3f\" u8=\"%d\" type=\"%s\" wearable=\"%s\" group=\"%d\"/>\n",
                    viewer_param->getID(), viewer_param->getName().c_str(), viewer_param->getDisplayName().c_str(), value, u8_value, type_string.c_str(),
                    LLWearableType::getInstance()->getTypeName(LLWearableType::EType(wtype)).c_str(),
                    viewer_param->getGroup());
    }
    

void LLVOAvatar::dumpAppearanceMsgParams( const std::string& dump_prefix,
    const LLAppearanceMessageContents& contents)
{
    std::string outfilename = get_sequential_numbered_file_name(dump_prefix,".xml");
    const std::vector<F32>& params_for_dump = contents.mParamWeights;
    const LLTEContents& tec = contents.mTEContents;

    LLAPRFile outfile;
    std::string fullpath = gDirUtilp->getExpandedFilename(LL_PATH_LOGS,outfilename);
    outfile.open(fullpath, LL_APR_WB );
    apr_file_t* file = outfile.getFileHandle();
    if (!file)
    {
        return;
    }
    else
    {
        LL_DEBUGS("Avatar") << "dumping appearance message to " << fullpath << LL_ENDL;
    }

    apr_file_printf(file, "<header>\n");
    apr_file_printf(file, "\t\t<cof_version %i />\n", contents.mCOFVersion);
    apr_file_printf(file, "\t\t<appearance_version %i />\n", contents.mAppearanceVersion);
    apr_file_printf(file, "</header>\n");

    apr_file_printf(file, "\n<params>\n");
    LLVisualParam* param = getFirstVisualParam();
    for (S32 i = 0; i < params_for_dump.size(); i++)
    {
        while( param && ((param->getGroup() != VISUAL_PARAM_GROUP_TWEAKABLE) && 
                         (param->getGroup() != VISUAL_PARAM_GROUP_TRANSMIT_NOT_TWEAKABLE)) ) // should not be any of group VISUAL_PARAM_GROUP_TWEAKABLE_NO_TRANSMIT
        {
            param = getNextVisualParam();
        }
        LLViewerVisualParam* viewer_param = (LLViewerVisualParam*)param;
        F32 value = params_for_dump[i];
        dump_visual_param(file, viewer_param, value);
        param = getNextVisualParam();
    }
    apr_file_printf(file, "</params>\n");

    apr_file_printf(file, "\n<textures>\n");
    for (U32 i = 0; i < tec.face_count; i++)
    {
        std::string uuid_str;
        ((LLUUID*)tec.image_data)[i].toString(uuid_str);
        apr_file_printf( file, "\t\t<texture te=\"%i\" uuid=\"%s\"/>\n", i, uuid_str.c_str());
    }
    apr_file_printf(file, "</textures>\n");
}

void LLVOAvatar::parseAppearanceMessage(LLMessageSystem* mesgsys, LLAppearanceMessageContents& contents)
{
    parseTEMessage(mesgsys, _PREHASH_ObjectData, -1, contents.mTEContents);

    // Parse the AppearanceData field, if any.
    if (mesgsys->has(_PREHASH_AppearanceData))
    {
        U8 av_u8;
        mesgsys->getU8Fast(_PREHASH_AppearanceData, _PREHASH_AppearanceVersion, av_u8, 0);
        contents.mAppearanceVersion = av_u8;
        //LL_DEBUGS("Avatar") << "appversion set by AppearanceData field: " << contents.mAppearanceVersion << LL_ENDL;
        mesgsys->getS32Fast(_PREHASH_AppearanceData, _PREHASH_CofVersion, contents.mCOFVersion, 0);
        // For future use:
        //mesgsys->getU32Fast(_PREHASH_AppearanceData, _PREHASH_Flags, appearance_flags, 0);
    }

    // Parse the AppearanceData field, if any.
    contents.mHoverOffsetWasSet = false;
    if (mesgsys->has(_PREHASH_AppearanceHover))
    {
        LLVector3 hover;
        mesgsys->getVector3Fast(_PREHASH_AppearanceHover, _PREHASH_HoverHeight, hover);
        //LL_DEBUGS("Avatar") << avString() << " hover received " << hover.mV[ VX ] << "," << hover.mV[ VY ] << "," << hover.mV[ VZ ] << LL_ENDL;
        contents.mHoverOffset = hover;
        contents.mHoverOffsetWasSet = true;
    }
    
    // Parse visual params, if any.
    S32 num_blocks = mesgsys->getNumberOfBlocksFast(_PREHASH_VisualParam);
    static LLCachedControl<bool> block_some_avatars(gSavedSettings, "BlockSomeAvatarAppearanceVisualParams");
    bool drop_visual_params_debug = block_some_avatars && (ll_rand(2) == 0); // pretend that ~12% of AvatarAppearance messages arrived without a VisualParam block, for testing
    if( num_blocks > 1 && !drop_visual_params_debug)
    {
        //LL_DEBUGS("Avatar") << avString() << " handle visual params, num_blocks " << num_blocks << LL_ENDL;
        
        LLVisualParam* param = getFirstVisualParam();
        llassert(param); // if this ever fires, we should do the same as when num_blocks<=1
        if (!param)
        {
            LL_WARNS() << "No visual params!" << LL_ENDL;
        }
        else
        {
            for( S32 i = 0; i < num_blocks; i++ )
            {
                while( param && ((param->getGroup() != VISUAL_PARAM_GROUP_TWEAKABLE) && 
                                 (param->getGroup() != VISUAL_PARAM_GROUP_TRANSMIT_NOT_TWEAKABLE)) ) // should not be any of group VISUAL_PARAM_GROUP_TWEAKABLE_NO_TRANSMIT
                {
                    param = getNextVisualParam();
                }
                        
                if( !param )
                {
                    // more visual params supplied than expected - just process what we know about
                    break;
                }

                U8 value;
                mesgsys->getU8Fast(_PREHASH_VisualParam, _PREHASH_ParamValue, value, i);
                F32 newWeight = U8_to_F32(value, param->getMinWeight(), param->getMaxWeight());
                contents.mParamWeights.push_back(newWeight);
                contents.mParams.push_back(param);

                param = getNextVisualParam();
            }
        }

        const S32 expected_tweakable_count = getVisualParamCountInGroup(VISUAL_PARAM_GROUP_TWEAKABLE) +
                                             getVisualParamCountInGroup(VISUAL_PARAM_GROUP_TRANSMIT_NOT_TWEAKABLE); // don't worry about VISUAL_PARAM_GROUP_TWEAKABLE_NO_TRANSMIT
        if (num_blocks != expected_tweakable_count)
        {
            LL_DEBUGS("Avatar") << "Number of params in AvatarAppearance msg (" << num_blocks << ") does not match number of tweakable params in avatar xml file (" << expected_tweakable_count << ").  Processing what we can.  object: " << getID() << LL_ENDL;
        }
    }
    else
    {
        if (drop_visual_params_debug)
        {
            LL_INFOS() << "Debug-faked lack of parameters on AvatarAppearance for object: "  << getID() << LL_ENDL;
        }
        else
        {
            LL_DEBUGS("Avatar") << "AvatarAppearance msg received without any parameters, object: " << getID() << LL_ENDL;
        }
    }

    LLVisualParam* appearance_version_param = getVisualParam(11000);
    if (appearance_version_param)
    {
        std::vector<LLVisualParam*>::iterator it = std::find(contents.mParams.begin(), contents.mParams.end(),appearance_version_param);
        if (it != contents.mParams.end())
        {
            S32 index = it - contents.mParams.begin();
            contents.mParamAppearanceVersion = ll_round(contents.mParamWeights[index]);
            //LL_DEBUGS("Avatar") << "appversion req by appearance_version param: " << contents.mParamAppearanceVersion << LL_ENDL;
        }
    }
}

bool resolve_appearance_version(const LLAppearanceMessageContents& contents, S32& appearance_version)
{
    appearance_version = -1;
    
    if ((contents.mAppearanceVersion) >= 0 &&
        (contents.mParamAppearanceVersion >= 0) &&
        (contents.mAppearanceVersion != contents.mParamAppearanceVersion))
    {
        LL_WARNS() << "inconsistent appearance_version settings - field: " <<
            contents.mAppearanceVersion << ", param: " <<  contents.mParamAppearanceVersion << LL_ENDL;
        return false;
    }
    if (contents.mParamAppearanceVersion >= 0) // use visual param if available.
    {
        appearance_version = contents.mParamAppearanceVersion;
    }
    else if (contents.mAppearanceVersion > 0)
    {
        appearance_version = contents.mAppearanceVersion;
    }
    else // still not set, go with 1.
    {
        appearance_version = 1;
    }
    //LL_DEBUGS("Avatar") << "appearance version info - field " << contents.mAppearanceVersion
    //                  << " param: " << contents.mParamAppearanceVersion
    //                  << " final: " << appearance_version << LL_ENDL;
    return true;
}

//-----------------------------------------------------------------------------
// processAvatarAppearance()
//-----------------------------------------------------------------------------
void LLVOAvatar::processAvatarAppearance( LLMessageSystem* mesgsys )
{
    LL_DEBUGS("Avatar") << "starts" << LL_ENDL;

    static LLCachedControl<bool> enable_verbose_dumps(gSavedSettings, "DebugAvatarAppearanceMessage");
    static LLCachedControl<bool> block_avatar_appearance_messages(gSavedSettings, "BlockAvatarAppearanceMessages");

    std::string dump_prefix = getFullname() + "_" + (isSelf()?"s":"o") + "_";
    if (block_avatar_appearance_messages)
    {
        LL_WARNS() << "Blocking AvatarAppearance message" << LL_ENDL;
        return;
    }

    mLastAppearanceMessageTimer.reset();

    LLPointer<LLAppearanceMessageContents> contents(new LLAppearanceMessageContents);
    parseAppearanceMessage(mesgsys, *contents);
    if (enable_verbose_dumps)
    {
        dumpAppearanceMsgParams(dump_prefix + "appearance_msg", *contents);
    }

    S32 appearance_version;
    if (!resolve_appearance_version(*contents, appearance_version))
    {
        LL_WARNS() << "bad appearance version info, discarding" << LL_ENDL;
        return;
    }
    llassert(appearance_version > 0);
    if (appearance_version > 1)
    {
        LL_WARNS() << "unsupported appearance version " << appearance_version << ", discarding appearance message" << LL_ENDL;
        return;
    }

    S32 thisAppearanceVersion(contents->mCOFVersion);
    if (isSelf())
    {   // In the past this was considered to be the canonical COF version, 
        // that is no longer the case.  The canonical version is maintained 
        // by the AIS code and should match the COF version there. Even so,
        // we must prevent rolling this one backwards backwards or processing 
        // stale versions.

        S32 aisCOFVersion(LLAppearanceMgr::instance().getCOFVersion());

        LL_DEBUGS("Avatar") << "handling self appearance message #" << thisAppearanceVersion <<
            " (highest seen #" << mLastUpdateReceivedCOFVersion <<
            ") (AISCOF=#" << aisCOFVersion << ")" << LL_ENDL;

        if (mLastUpdateReceivedCOFVersion >= thisAppearanceVersion)
        {
            LL_WARNS("Avatar") << "Stale appearance received #" << thisAppearanceVersion <<
                " attempt to roll back from #" << mLastUpdateReceivedCOFVersion <<
                "... dropping." << LL_ENDL;
            return;
        }
        if (isEditingAppearance())
        {
            LL_DEBUGS("Avatar") << "Editing appearance.  Dropping appearance update." << LL_ENDL;
            return;
        }

    }

    // SUNSHINE CLEANUP - is this case OK now?
    S32 num_params = contents->mParamWeights.size();
    if (num_params <= 1)
    {
        // In this case, we have no reliable basis for knowing
        // appearance version, which may cause us to look for baked
        // textures in the wrong place and flag them as missing
        // assets.
        LL_DEBUGS("Avatar") << "ignoring appearance message due to lack of params" << LL_ENDL;
        return;
    }

    // No backsies zone - if we get here, the message should be valid and usable, will be processed.
    // Note:
    // RequestAgentUpdateAppearanceResponder::onRequestRequested()
    // assumes that cof version is only updated with server-bake
    // appearance messages.
    LL_INFOS("Avatar") << "Processing appearance message version " << thisAppearanceVersion << LL_ENDL;

    // Note:
    // locally the COF is maintained via LLInventoryModel::accountForUpdate
    // which is called from various places.  This should match the simhost's 
    // idea of what the COF version is.  AIS however maintains its own version
    // of the COF that should be considered canonical. 
    mLastUpdateReceivedCOFVersion = thisAppearanceVersion;

    mLastProcessedAppearance = contents;

    bool slam_params = false;
    applyParsedAppearanceMessage(*contents, slam_params);
    if (getOverallAppearance() != AOA_NORMAL)
    {
        resetSkeleton(false);
    }
}

void LLVOAvatar::applyParsedAppearanceMessage(LLAppearanceMessageContents& contents, bool slam_params)
{
    S32 num_params = contents.mParamWeights.size();
    ESex old_sex = getSex();

    if (applyParsedTEMessage(contents.mTEContents) > 0 && isChanged(TEXTURE))
    {
        updateVisualComplexity();
    }

    // prevent the overwriting of valid baked textures with invalid baked textures
    for (U8 baked_index = 0; baked_index < mBakedTextureDatas.size(); baked_index++)
    {
        if (!isTextureDefined(mBakedTextureDatas[baked_index].mTextureIndex) 
            && mBakedTextureDatas[baked_index].mLastTextureID != IMG_DEFAULT
            && baked_index != BAKED_SKIRT && baked_index != BAKED_LEFT_ARM && baked_index != BAKED_LEFT_LEG && baked_index != BAKED_AUX1 && baked_index != BAKED_AUX2 && baked_index != BAKED_AUX3)
        {
            LL_DEBUGS("Avatar") << avString() << " baked_index " << (S32) baked_index << " using mLastTextureID " << mBakedTextureDatas[baked_index].mLastTextureID << LL_ENDL;
            setTEImage(mBakedTextureDatas[baked_index].mTextureIndex, 
                LLViewerTextureManager::getFetchedTexture(mBakedTextureDatas[baked_index].mLastTextureID, FTT_DEFAULT, TRUE, LLGLTexture::BOOST_NONE, LLViewerTexture::LOD_TEXTURE));
        }
        else
        {
            LL_DEBUGS("Avatar") << avString() << " baked_index " << (S32) baked_index << " using texture id "
                                << getTE(mBakedTextureDatas[baked_index].mTextureIndex)->getID() << LL_ENDL;
        }
    }

    // runway - was
    // if (!is_first_appearance_message )
    // which means it would be called on second appearance message - probably wrong.
    BOOL is_first_appearance_message = !mFirstAppearanceMessageReceived;
    mFirstAppearanceMessageReceived = TRUE;

    //LL_DEBUGS("Avatar") << avString() << "processAvatarAppearance start " << mID
    //                    << " first? " << is_first_appearance_message << " self? " << isSelf() << LL_ENDL;

    if (is_first_appearance_message )
    {
        onFirstTEMessageReceived();
    }

    setCompositeUpdatesEnabled( FALSE );
    gPipeline.markGLRebuild(this);

    // Apply visual params
    if( num_params > 1)
    {
        //LL_DEBUGS("Avatar") << avString() << " handle visual params, num_params " << num_params << LL_ENDL;
        BOOL params_changed = FALSE;
        BOOL interp_params = FALSE;
        S32 params_changed_count = 0;
        
        for( S32 i = 0; i < num_params; i++ )
        {
            LLVisualParam* param = contents.mParams[i];
            F32 newWeight = contents.mParamWeights[i];

            if (slam_params || is_first_appearance_message || (param->getWeight() != newWeight))
            {
                params_changed = TRUE;
                params_changed_count++;

                if(is_first_appearance_message || slam_params)
                {
                    //LL_DEBUGS("Avatar") << "param slam " << i << " " << newWeight << LL_ENDL;
                    param->setWeight(newWeight);
                }
                else
                {
                    interp_params = TRUE;
                    param->setAnimationTarget(newWeight);
                }
            }
        }
        const S32 expected_tweakable_count = getVisualParamCountInGroup(VISUAL_PARAM_GROUP_TWEAKABLE) +
                                             getVisualParamCountInGroup(VISUAL_PARAM_GROUP_TRANSMIT_NOT_TWEAKABLE); // don't worry about VISUAL_PARAM_GROUP_TWEAKABLE_NO_TRANSMIT
        if (num_params != expected_tweakable_count)
        {
            LL_DEBUGS("Avatar") << "Number of params in AvatarAppearance msg (" << num_params << ") does not match number of tweakable params in avatar xml file (" << expected_tweakable_count << ").  Processing what we can.  object: " << getID() << LL_ENDL;
        }

        LL_DEBUGS("Avatar") << "Changed " << params_changed_count << " params" << LL_ENDL;
        if (params_changed)
        {
            if (interp_params)
            {
                startAppearanceAnimation();
            }
            updateVisualParams();

            ESex new_sex = getSex();
            if( old_sex != new_sex )
            {
                updateSexDependentLayerSets();
            }   
        }

        llassert( getSex() == ((getVisualParamWeight( "male" ) > 0.5f) ? SEX_MALE : SEX_FEMALE) );
    }
    else
    {
        // AvatarAppearance message arrived without visual params
        LL_DEBUGS("Avatar") << avString() << "no visual params" << LL_ENDL;

        const F32 LOADING_TIMEOUT_SECONDS = 60.f;
        // this isn't really a problem if we already have a non-default shape
        if (visualParamWeightsAreDefault() && mRuthTimer.getElapsedTimeF32() > LOADING_TIMEOUT_SECONDS)
        {
            // re-request appearance, hoping that it comes back with a shape next time
            LL_INFOS() << "Re-requesting AvatarAppearance for object: "  << getID() << LL_ENDL;
            LLAvatarPropertiesProcessor::getInstance()->sendAvatarTexturesRequest(getID());
            mRuthTimer.reset();
        }
        else
        {
            LL_INFOS() << "That's okay, we already have a non-default shape for object: "  << getID() << LL_ENDL;
            // we don't really care.
        }
    }

    if (contents.mHoverOffsetWasSet && !isSelf())
    {
        // Got an update for some other avatar
        // Ignore updates for self, because we have a more authoritative value in the preferences.
        setHoverOffset(contents.mHoverOffset);
        LL_DEBUGS("Avatar") << avString() << "setting hover to " << contents.mHoverOffset[2] << LL_ENDL;
    }

    if (!contents.mHoverOffsetWasSet && !isSelf())
    {
        // If we don't get a value at all, we are presumably in a
        // region that does not support hover height.
        LL_WARNS() << avString() << "zeroing hover because not defined in appearance message" << LL_ENDL;
        setHoverOffset(LLVector3(0.0, 0.0, 0.0));
    }

    setCompositeUpdatesEnabled( TRUE );

    // If all of the avatars are completely baked, release the global image caches to conserve memory.
    LLVOAvatar::cullAvatarsByPixelArea();

    if (isSelf())
    {
        mUseLocalAppearance = false;
    }

    updateMeshTextures();
    updateMeshVisibility();

}

LLViewerTexture* LLVOAvatar::getBakedTexture(const U8 te)
{
    if (te < 0 || te >= BAKED_NUM_INDICES)
    {
        return NULL;
    }

    BOOL is_layer_baked = isTextureDefined(mBakedTextureDatas[te].mTextureIndex);
    
    LLViewerTexLayerSet* layerset = NULL;
    layerset = getTexLayerSet(te);
    

    if (!isEditingAppearance() && is_layer_baked)
    {
        LLViewerFetchedTexture* baked_img = LLViewerTextureManager::staticCastToFetchedTexture(getImage(mBakedTextureDatas[te].mTextureIndex, 0), TRUE);
        return baked_img;
    }
    else if (layerset && isEditingAppearance())
    {
        layerset->createComposite();
        layerset->setUpdatesEnabled(TRUE);

        return layerset->getViewerComposite();
    }

    return NULL;

    
}

const LLVOAvatar::MatrixPaletteCache& LLVOAvatar::updateSkinInfoMatrixPalette(const LLMeshSkinInfo* skin)
{
    U64 hash = skin->mHash;
    MatrixPaletteCache& entry = mMatrixPaletteCache[hash];

    if (entry.mFrame != gFrameCount)
    {
        LL_PROFILE_ZONE_SCOPED_CATEGORY_AVATAR;

        entry.mFrame = gFrameCount;

        //build matrix palette
        U32 count = LLSkinningUtil::getMeshJointCount(skin);
        entry.mMatrixPalette.resize(count);
        LLSkinningUtil::initSkinningMatrixPalette(&(entry.mMatrixPalette[0]), count, skin, this);

        const LLMatrix4a* mat = &(entry.mMatrixPalette[0]);

        entry.mGLMp.resize(count * 12);

        F32* mp = &(entry.mGLMp[0]);

        for (U32 i = 0; i < count; ++i)
        {
            F32* m = (F32*)mat[i].mMatrix[0].getF32ptr();

            U32 idx = i * 12;

            mp[idx + 0] = m[0];
            mp[idx + 1] = m[1];
            mp[idx + 2] = m[2];
            mp[idx + 3] = m[12];

            mp[idx + 4] = m[4];
            mp[idx + 5] = m[5];
            mp[idx + 6] = m[6];
            mp[idx + 7] = m[13];

            mp[idx + 8] = m[8];
            mp[idx + 9] = m[9];
            mp[idx + 10] = m[10];
            mp[idx + 11] = m[14];
        }
    }

    return entry;
}

// static
void LLVOAvatar::getAnimLabels( std::vector<std::string>* labels )
{
    S32 i;
    labels->reserve(gUserAnimStatesCount);
    for( i = 0; i < gUserAnimStatesCount; i++ )
    {
        labels->push_back( LLAnimStateLabels::getStateLabel( gUserAnimStates[i].mName ) );
    }

    // Special case to trigger away (AFK) state
    labels->push_back( "Away From Keyboard" );
}

// static 
void LLVOAvatar::getAnimNames( std::vector<std::string>* names )
{
    S32 i;

    names->reserve(gUserAnimStatesCount);
    for( i = 0; i < gUserAnimStatesCount; i++ )
    {
        names->push_back( std::string(gUserAnimStates[i].mName) );
    }

    // Special case to trigger away (AFK) state
    names->push_back( "enter_away_from_keyboard_state" );
}

// static
void LLVOAvatar::onBakedTextureMasksLoaded( BOOL success, LLViewerFetchedTexture *src_vi, LLImageRaw* src, LLImageRaw* aux_src, S32 discard_level, BOOL final, void* userdata )
{
    if (!userdata) return;

    //LL_INFOS() << "onBakedTextureMasksLoaded: " << src_vi->getID() << LL_ENDL;
    const LLUUID id = src_vi->getID();
 
    LLTextureMaskData* maskData = (LLTextureMaskData*) userdata;
    LLVOAvatar* self = (LLVOAvatar*) gObjectList.findObject( maskData->mAvatarID );

    // if discard level is 2 less than last discard level we processed, or we hit 0,
    // then generate morph masks
    if(self && success && (discard_level < maskData->mLastDiscardLevel - 2 || discard_level == 0))
    {
        if(aux_src && aux_src->getComponents() == 1)
        {
            if (!aux_src->getData())
            {
                LL_ERRS() << "No auxiliary source (morph mask) data for image id " << id << LL_ENDL;
                return;
            }

            U32 gl_name;
            LLImageGL::generateTextures(1, &gl_name );
            stop_glerror();

            gGL.getTexUnit(0)->bindManual(LLTexUnit::TT_TEXTURE, gl_name);
            stop_glerror();

            LLImageGL::setManualImage(
                GL_TEXTURE_2D, 0, GL_ALPHA8, 
                aux_src->getWidth(), aux_src->getHeight(),
                GL_ALPHA, GL_UNSIGNED_BYTE, aux_src->getData());
            stop_glerror();

            gGL.getTexUnit(0)->setTextureFilteringOption(LLTexUnit::TFO_BILINEAR);

            /* if( id == head_baked->getID() )
                 if (self->mBakedTextureDatas[BAKED_HEAD].mTexLayerSet)
                     //LL_INFOS() << "onBakedTextureMasksLoaded for head " << id << " discard = " << discard_level << LL_ENDL;
                     self->mBakedTextureDatas[BAKED_HEAD].mTexLayerSet->applyMorphMask(aux_src->getData(), aux_src->getWidth(), aux_src->getHeight(), 1);
                     maskData->mLastDiscardLevel = discard_level; */
            BOOL found_texture_id = false;
            for (LLAvatarAppearanceDictionary::Textures::const_iterator iter = LLAvatarAppearance::getDictionary()->getTextures().begin();
                 iter != LLAvatarAppearance::getDictionary()->getTextures().end();
                 ++iter)
            {

                const LLAvatarAppearanceDictionary::TextureEntry *texture_dict = iter->second;
                if (texture_dict->mIsUsedByBakedTexture)
                {
                    const ETextureIndex texture_index = iter->first;
                    const LLViewerTexture *baked_img = self->getImage(texture_index, 0);
                    if (baked_img && id == baked_img->getID())
                    {
                        const EBakedTextureIndex baked_index = texture_dict->mBakedTextureIndex;
                        self->applyMorphMask(aux_src->getData(), aux_src->getWidth(), aux_src->getHeight(), 1, baked_index);
                        maskData->mLastDiscardLevel = discard_level;
                        if (self->mBakedTextureDatas[baked_index].mMaskTexName)
                        {
                            LLImageGL::deleteTextures(1, &(self->mBakedTextureDatas[baked_index].mMaskTexName));
                        }
                        self->mBakedTextureDatas[baked_index].mMaskTexName = gl_name;
                        found_texture_id = true;
                        break;
                    }
                }
            }
            if (!found_texture_id)
            {
                LL_INFOS() << "unexpected image id: " << id << LL_ENDL;
            }
            self->dirtyMesh();
        }
        else
        {
            // this can happen when someone uses an old baked texture possibly provided by 
            // viewer-side baked texture caching
            LL_WARNS() << "Masks loaded callback but NO aux source, id " << id << LL_ENDL;
        }
    }

    if (final || !success)
    {
        delete maskData;
    }
}

// static
void LLVOAvatar::onInitialBakedTextureLoaded( BOOL success, LLViewerFetchedTexture *src_vi, LLImageRaw* src, LLImageRaw* aux_src, S32 discard_level, BOOL final, void* userdata )
{
    LLUUID *avatar_idp = (LLUUID *)userdata;
    LLVOAvatar *selfp = (LLVOAvatar *)gObjectList.findObject(*avatar_idp);

    if (selfp)
    {
        //LL_DEBUGS("Avatar") << selfp->avString() << "discard_level " << discard_level << " success " << success << " final " << final << LL_ENDL;
    }

    if (!success && selfp)
    {
        selfp->removeMissingBakedTextures();
    }
    if (final || !success )
    {
        delete avatar_idp;
    }
}

// Static
void LLVOAvatar::onBakedTextureLoaded(BOOL success,
                                      LLViewerFetchedTexture *src_vi, LLImageRaw* src, LLImageRaw* aux_src,
                                      S32 discard_level, BOOL final, void* userdata)
{
    //LL_DEBUGS("Avatar") << "onBakedTextureLoaded: " << src_vi->getID() << LL_ENDL;

    LLUUID id = src_vi->getID();
    LLUUID *avatar_idp = (LLUUID *)userdata;
    LLVOAvatar *selfp = (LLVOAvatar *)gObjectList.findObject(*avatar_idp);
    if (selfp)
    {   
        //LL_DEBUGS("Avatar") << selfp->avString() << "discard_level " << discard_level << " success " << success << " final " << final << " id " << src_vi->getID() << LL_ENDL;
    }

    if (selfp && !success)
    {
        selfp->removeMissingBakedTextures();
    }

    if( final || !success )
    {
        delete avatar_idp;
    }

    if( selfp && success && final )
    {
        selfp->useBakedTexture( id );
    }
}


// Called when baked texture is loaded and also when we start up with a baked texture
void LLVOAvatar::useBakedTexture( const LLUUID& id )
{
    for (U32 i = 0; i < mBakedTextureDatas.size(); i++)
    {
        LLViewerTexture* image_baked = getImage( mBakedTextureDatas[i].mTextureIndex, 0 );
        if (id == image_baked->getID())
        {
            //LL_DEBUGS("Avatar") << avString() << " i " << i << " id " << id << LL_ENDL;
            mBakedTextureDatas[i].mIsLoaded = true;
            mBakedTextureDatas[i].mLastTextureID = id;
            mBakedTextureDatas[i].mIsUsed = true;

            if (isUsingLocalAppearance())
            {
                LL_INFOS() << "not changing to baked texture while isUsingLocalAppearance" << LL_ENDL;
            }
            else
            {
                debugColorizeSubMeshes(i,LLColor4::green);

                avatar_joint_mesh_list_t::iterator iter = mBakedTextureDatas[i].mJointMeshes.begin();
                avatar_joint_mesh_list_t::iterator end  = mBakedTextureDatas[i].mJointMeshes.end();
                for (; iter != end; ++iter)
                {
                    LLAvatarJointMesh* mesh = (*iter);
                    if (mesh)
                    {
                        mesh->setTexture( image_baked );
                    }
                }
            }
            
            const LLAvatarAppearanceDictionary::BakedEntry *baked_dict =
                LLAvatarAppearance::getDictionary()->getBakedTexture((EBakedTextureIndex)i);
            for (texture_vec_t::const_iterator local_tex_iter = baked_dict->mLocalTextures.begin();
                 local_tex_iter != baked_dict->mLocalTextures.end();
                 ++local_tex_iter)
            {
                if (isSelf()) setBakedReady(*local_tex_iter, TRUE);
            }

            // ! BACKWARDS COMPATIBILITY !
            // Workaround for viewing avatars from old viewers that haven't baked hair textures.
            // This is paired with similar code in updateMeshTextures that sets hair mesh color.
            if (i == BAKED_HAIR)
            {
                avatar_joint_mesh_list_t::iterator iter = mBakedTextureDatas[i].mJointMeshes.begin();
                avatar_joint_mesh_list_t::iterator end  = mBakedTextureDatas[i].mJointMeshes.end();
                for (; iter != end; ++iter)
                {
                    LLAvatarJointMesh* mesh = (*iter);
                    if (mesh)
                    {
                        mesh->setColor( LLColor4::white );
                    }
                }
            }
        }
    }

    dirtyMesh();
}

std::string get_sequential_numbered_file_name(const std::string& prefix,
                                              const std::string& suffix)
{
    typedef std::map<std::string,S32> file_num_type;
    static  file_num_type file_nums;
    file_num_type::iterator it = file_nums.find(prefix);
    S32 num = 0;
    if (it != file_nums.end())
    {
        num = it->second;
    }
    file_nums[prefix] = num+1;
    std::string outfilename = prefix + " " + llformat("%04d",num) + ".xml";
    std::replace(outfilename.begin(),outfilename.end(),' ','_');
    return outfilename;
}

void dump_sequential_xml(const std::string outprefix, const LLSD& content)
{
    std::string outfilename = get_sequential_numbered_file_name(outprefix,".xml");
    std::string fullpath = gDirUtilp->getExpandedFilename(LL_PATH_LOGS,outfilename);
    llofstream ofs(fullpath.c_str(), std::ios_base::out);
    ofs << LLSDOStreamer<LLSDXMLFormatter>(content, LLSDFormatter::OPTIONS_PRETTY);
    LL_DEBUGS("Avatar") << "results saved to: " << fullpath << LL_ENDL;
}

void LLVOAvatar::getSortedJointNames(S32 joint_type, std::vector<std::string>& result) const
{
    result.clear();
    if (joint_type==0)
    {
        avatar_joint_list_t::const_iterator iter = mSkeleton.begin();
        avatar_joint_list_t::const_iterator end  = mSkeleton.end();
        for (; iter != end; ++iter)
        {
            LLJoint* pJoint = (*iter);
            result.push_back(pJoint->getName());
        }
    }
    else if (joint_type==1)
    {
        for (S32 i = 0; i < mNumCollisionVolumes; i++)
        {
            LLAvatarJointCollisionVolume* pJoint = &mCollisionVolumes[i];
            result.push_back(pJoint->getName());
        }
    }
    else if (joint_type==2)
    {
        for (LLVOAvatar::attachment_map_t::const_iterator iter = mAttachmentPoints.begin(); 
             iter != mAttachmentPoints.end(); ++iter)
        {
            LLViewerJointAttachment* pJoint = iter->second;
            if (!pJoint) continue;
            result.push_back(pJoint->getName());
        }
    }
    std::sort(result.begin(), result.end());
}

void LLVOAvatar::dumpArchetypeXML(const std::string& prefix, bool group_by_wearables )
{
    std::string outprefix(prefix);
    if (outprefix.empty())
    {
        outprefix = getFullname() + (isSelf()?"_s":"_o");
    }
    if (outprefix.empty())
    {
        outprefix = std::string("new_archetype");
    }
    std::string outfilename = get_sequential_numbered_file_name(outprefix,".xml");
    
    LLAPRFile outfile;
    LLWearableType *wr_inst = LLWearableType::getInstance();
    std::string fullpath = gDirUtilp->getExpandedFilename(LL_PATH_LOGS,outfilename);
    if (APR_SUCCESS == outfile.open(fullpath, LL_APR_WB ))
    {
        apr_file_t* file = outfile.getFileHandle();
        LL_INFOS() << "xmlfile write handle obtained : " << fullpath << LL_ENDL;

        apr_file_printf( file, "<?xml version=\"1.0\" encoding=\"US-ASCII\" standalone=\"yes\"?>\n" );
        apr_file_printf( file, "<linden_genepool version=\"1.0\">\n" );
        apr_file_printf( file, "\n\t<archetype name=\"???\">\n" );

        bool agent_is_godlike = gAgent.isGodlikeWithoutAdminMenuFakery();

        if (group_by_wearables)
        {
            for (S32 type = LLWearableType::WT_SHAPE; type < LLWearableType::WT_COUNT; type++)
            {
                const std::string& wearable_name = wr_inst->getTypeName((LLWearableType::EType)type);
                apr_file_printf( file, "\n\t\t<!-- wearable: %s -->\n", wearable_name.c_str() );

                for (LLVisualParam* param = getFirstVisualParam(); param; param = getNextVisualParam())
                {
                    LLViewerVisualParam* viewer_param = (LLViewerVisualParam*)param;
                    if( (viewer_param->getWearableType() == type) && 
                       (viewer_param->isTweakable() ) )
                    {
                        dump_visual_param(file, viewer_param, viewer_param->getWeight());
                    }
                }

                for (U8 te = 0; te < TEX_NUM_INDICES; te++)
                {
                    if (LLAvatarAppearance::getDictionary()->getTEWearableType((ETextureIndex)te) == type)
                    {
                        // MULTIPLE_WEARABLES: extend to multiple wearables?
                        LLViewerTexture* te_image = getImage((ETextureIndex)te, 0);
                        if( te_image )
                        {
                            std::string uuid_str = LLUUID().asString();
                            if (agent_is_godlike)
                            {
                                te_image->getID().toString(uuid_str);
                            }
                            apr_file_printf( file, "\t\t<texture te=\"%i\" uuid=\"%s\"/>\n", te, uuid_str.c_str());
                        }
                    }
                }
            }
        }
        else 
        {
            // Just dump all params sequentially.
            for (LLVisualParam* param = getFirstVisualParam(); param; param = getNextVisualParam())
            {
                LLViewerVisualParam* viewer_param = (LLViewerVisualParam*)param;
                dump_visual_param(file, viewer_param, viewer_param->getWeight());
            }

            for (U8 te = 0; te < TEX_NUM_INDICES; te++)
            {
                // MULTIPLE_WEARABLES: extend to multiple wearables?
                LLViewerTexture* te_image = getImage((ETextureIndex)te, 0);
                if( te_image )
                {
                    std::string uuid_str = LLUUID().asString();
                    if (agent_is_godlike)
                    {
                        te_image->getID().toString(uuid_str);
                    }
                    apr_file_printf( file, "\t\t<texture te=\"%i\" uuid=\"%s\"/>\n", te, uuid_str.c_str());
                }
            }
        }

        // Root joint
        const LLVector3& pos = mRoot->getPosition();
        const LLVector3& scale = mRoot->getScale();
        apr_file_printf( file, "\t\t<root name=\"%s\" position=\"%f %f %f\" scale=\"%f %f %f\"/>\n", 
                         mRoot->getName().c_str(), pos[0], pos[1], pos[2], scale[0], scale[1], scale[2]);

        // Bones
        std::vector<std::string> bone_names, cv_names, attach_names, all_names;
        getSortedJointNames(0, bone_names);
        getSortedJointNames(1, cv_names);
        getSortedJointNames(2, attach_names);
        all_names.insert(all_names.end(), bone_names.begin(), bone_names.end());
        all_names.insert(all_names.end(), cv_names.begin(), cv_names.end());
        all_names.insert(all_names.end(), attach_names.begin(), attach_names.end());

        for (std::vector<std::string>::iterator name_iter = bone_names.begin();
             name_iter != bone_names.end(); ++name_iter)
        {
            LLJoint *pJoint = getJoint(*name_iter);
            const LLVector3& pos = pJoint->getPosition();
            const LLVector3& scale = pJoint->getScale();
            apr_file_printf( file, "\t\t<bone name=\"%s\" position=\"%f %f %f\" scale=\"%f %f %f\"/>\n", 
                             pJoint->getName().c_str(), pos[0], pos[1], pos[2], scale[0], scale[1], scale[2]);
        }

        // Collision volumes
        for (std::vector<std::string>::iterator name_iter = cv_names.begin();
             name_iter != cv_names.end(); ++name_iter)
        {
            LLJoint *pJoint = getJoint(*name_iter);
            const LLVector3& pos = pJoint->getPosition();
            const LLVector3& scale = pJoint->getScale();
            apr_file_printf( file, "\t\t<collision_volume name=\"%s\" position=\"%f %f %f\" scale=\"%f %f %f\"/>\n", 
                             pJoint->getName().c_str(), pos[0], pos[1], pos[2], scale[0], scale[1], scale[2]);
        }

        // Attachment joints
        for (std::vector<std::string>::iterator name_iter = attach_names.begin();
             name_iter != attach_names.end(); ++name_iter)
        {
            LLJoint *pJoint = getJoint(*name_iter);
            if (!pJoint) continue;
            const LLVector3& pos = pJoint->getPosition();
            const LLVector3& scale = pJoint->getScale();
            apr_file_printf( file, "\t\t<attachment_point name=\"%s\" position=\"%f %f %f\" scale=\"%f %f %f\"/>\n", 
                             pJoint->getName().c_str(), pos[0], pos[1], pos[2], scale[0], scale[1], scale[2]);
        }
        
        // Joint pos overrides
        for (std::vector<std::string>::iterator name_iter = all_names.begin();
             name_iter != all_names.end(); ++name_iter)
        {
            LLJoint *pJoint = getJoint(*name_iter);
        
            LLVector3 pos;
            LLUUID mesh_id;

            if (pJoint && pJoint->hasAttachmentPosOverride(pos,mesh_id))
            {
                S32 num_pos_overrides;
                std::set<LLVector3> distinct_pos_overrides;
                pJoint->getAllAttachmentPosOverrides(num_pos_overrides, distinct_pos_overrides);
                apr_file_printf( file, "\t\t<joint_offset name=\"%s\" position=\"%f %f %f\" mesh_id=\"%s\" count=\"%d\" distinct=\"%d\"/>\n", 
                                 pJoint->getName().c_str(), pos[0], pos[1], pos[2], mesh_id.asString().c_str(),
                                 num_pos_overrides, (S32) distinct_pos_overrides.size());
            }
        }
        // Joint scale overrides
        for (std::vector<std::string>::iterator name_iter = all_names.begin();
             name_iter != all_names.end(); ++name_iter)
        {
            LLJoint *pJoint = getJoint(*name_iter);
        
            LLVector3 scale;
            LLUUID mesh_id;

            if (pJoint && pJoint->hasAttachmentScaleOverride(scale,mesh_id))
            {
                S32 num_scale_overrides;
                std::set<LLVector3> distinct_scale_overrides;
                pJoint->getAllAttachmentPosOverrides(num_scale_overrides, distinct_scale_overrides);
                apr_file_printf( file, "\t\t<joint_scale name=\"%s\" scale=\"%f %f %f\" mesh_id=\"%s\" count=\"%d\" distinct=\"%d\"/>\n",
                                 pJoint->getName().c_str(), scale[0], scale[1], scale[2], mesh_id.asString().c_str(),
                                 num_scale_overrides, (S32) distinct_scale_overrides.size());
            }
        }
        F32 pelvis_fixup;
        LLUUID mesh_id;
        if (hasPelvisFixup(pelvis_fixup, mesh_id))
        {
            apr_file_printf( file, "\t\t<pelvis_fixup z=\"%f\" mesh_id=\"%s\"/>\n", 
                             pelvis_fixup, mesh_id.asString().c_str());
        }

        LLVector3 rp = getRootJoint()->getWorldPosition();
        LLVector4a rpv;
        rpv.load3(rp.mV);
        
        for (S32 joint_num = 0; joint_num < LL_CHARACTER_MAX_ANIMATED_JOINTS; joint_num++)
        {
            LLJoint *joint = getJoint(joint_num);
            if (joint_num < mJointRiggingInfoTab.size())
            {
                LLJointRiggingInfo& rig_info = mJointRiggingInfoTab[joint_num];
                if (rig_info.isRiggedTo())
                {
                    LLMatrix4a mat;
                    LLVector4a new_extents[2];
                    mat.loadu(joint->getWorldMatrix());
                    matMulBoundBox(mat, rig_info.getRiggedExtents(), new_extents);
                    LLVector4a rrp[2];
                    rrp[0].setSub(new_extents[0],rpv);
                    rrp[1].setSub(new_extents[1],rpv);
                    apr_file_printf( file, "\t\t<joint_rig_info num=\"%d\" name=\"%s\" min=\"%f %f %f\" max=\"%f %f %f\" tmin=\"%f %f %f\" tmax=\"%f %f %f\"/>\n", 
                                     joint_num,
                                     joint->getName().c_str(),
                                     rig_info.getRiggedExtents()[0][0],
                                     rig_info.getRiggedExtents()[0][1],
                                     rig_info.getRiggedExtents()[0][2],
                                     rig_info.getRiggedExtents()[1][0],
                                     rig_info.getRiggedExtents()[1][1],
                                     rig_info.getRiggedExtents()[1][2],
                                     rrp[0][0],
                                     rrp[0][1],
                                     rrp[0][2],
                                     rrp[1][0],
                                     rrp[1][1],
                                     rrp[1][2] );
                }
            }
        }

        bool ultra_verbose = false;
        if (isSelf() && ultra_verbose)
        {
            // show the cloned params inside the wearables as well.
            gAgentAvatarp->dumpWearableInfo(outfile);
        }

        apr_file_printf( file, "\t</archetype>\n" );
        apr_file_printf( file, "\n</linden_genepool>\n" );

        LLSD args;
        args["PATH"] = fullpath;
        LLNotificationsUtil::add("AppearanceToXMLSaved", args);
    }
    else
    {
        LLNotificationsUtil::add("AppearanceToXMLFailed");
    }
    // File will close when handle goes out of scope
}


void LLVOAvatar::setVisibilityRank(U32 rank)
{
    if (mDrawable.isNull() || mDrawable->isDead())
    {
        // do nothing
        return;
    }
    mVisibilityRank = rank;
}

// Assumes LLVOAvatar::sInstances has already been sorted.
S32 LLVOAvatar::getUnbakedPixelAreaRank()
{
    S32 rank = 1;
    for (std::vector<LLCharacter*>::iterator iter = LLCharacter::sInstances.begin();
         iter != LLCharacter::sInstances.end(); ++iter)
    {
        LLVOAvatar* inst = (LLVOAvatar*) *iter;
        if (inst == this)
        {
            return rank;
        }
        else if (!inst->isDead() && !inst->isFullyBaked())
        {
            rank++;
        }
    }

    llassert(0);
    return 0;
}

struct CompareScreenAreaGreater
{
    BOOL operator()(const LLCharacter* const& lhs, const LLCharacter* const& rhs)
    {
        return lhs->getPixelArea() > rhs->getPixelArea();
    }
};

// static
void LLVOAvatar::cullAvatarsByPixelArea()
{
    std::sort(LLCharacter::sInstances.begin(), LLCharacter::sInstances.end(), CompareScreenAreaGreater());
    
    // Update the avatars that have changed status
    U32 rank = 2; //1 is reserved for self. 
    for (std::vector<LLCharacter*>::iterator iter = LLCharacter::sInstances.begin();
         iter != LLCharacter::sInstances.end(); ++iter)
    {
        LLVOAvatar* inst = (LLVOAvatar*) *iter;
        BOOL culled;
        if (inst->isSelf() || inst->isFullyBaked())
        {
            culled = FALSE;
        }
        else 
        {
            culled = TRUE;
        }

        if (inst->mCulled != culled)
        {
            inst->mCulled = culled;
            LL_DEBUGS() << "avatar " << inst->getID() << (culled ? " start culled" : " start not culled" ) << LL_ENDL;
            inst->updateMeshTextures();
        }

        if (inst->isSelf())
        {
            inst->setVisibilityRank(1);
        }
        else if (inst->mDrawable.notNull() && inst->mDrawable->isVisible())
        {
            inst->setVisibilityRank(rank++);
        }
    }

    // runway - this doesn't really detect gray/grey state.
    S32 grey_avatars = 0;
    if (!LLVOAvatar::areAllNearbyInstancesBaked(grey_avatars))
    {
        if (gFrameTimeSeconds != sUnbakedUpdateTime) // only update once per frame
        {
            sUnbakedUpdateTime = gFrameTimeSeconds;
            sUnbakedTime += gFrameIntervalSeconds.value();
        }
        if (grey_avatars > 0)
        {
            if (gFrameTimeSeconds != sGreyUpdateTime) // only update once per frame
            {
                sGreyUpdateTime = gFrameTimeSeconds;
                sGreyTime += gFrameIntervalSeconds.value();
            }
        }
    }
}

void LLVOAvatar::startAppearanceAnimation()
{
    if(!mAppearanceAnimating)
    {
        mAppearanceAnimating = TRUE;
        mAppearanceMorphTimer.reset();
        mLastAppearanceBlendTime = 0.f;
    }
}

// virtual
void LLVOAvatar::removeMissingBakedTextures()
{
}

//virtual
void LLVOAvatar::updateRegion(LLViewerRegion *regionp)
{
    LLViewerObject::updateRegion(regionp);
}

// virtual
std::string LLVOAvatar::getFullname() const
{
    std::string name;

    LLNameValue* first = getNVPair("FirstName"); 
    LLNameValue* last  = getNVPair("LastName"); 
    if (first && last)
    {
        name = LLCacheName::buildFullName( first->getString(), last->getString() );
    }

    return name;
}

LLHost LLVOAvatar::getObjectHost() const
{
    LLViewerRegion* region = getRegion();
    if (region && !isDead())
    {
        return region->getHost();
    }
    else
    {
        return LLHost();
    }
}

BOOL LLVOAvatar::updateLOD()
{
    if (mDrawable.isNull())
    {
        return FALSE;
    }
    
    if (!LLPipeline::sImpostorRender && isImpostor() && 0 != mDrawable->getNumFaces() && mDrawable->getFace(0)->hasGeometry())
    {
        return TRUE;
    }

    BOOL res = updateJointLODs();

    LLFace* facep = mDrawable->getFace(0);
    if (!facep || !facep->getVertexBuffer())
    {
        dirtyMesh(2);
    }

    if (mDirtyMesh >= 2 || mDrawable->isState(LLDrawable::REBUILD_GEOMETRY))
    {   //LOD changed or new mesh created, allocate new vertex buffer if needed
        updateMeshData();
        mDirtyMesh = 0;
        mNeedsSkin = TRUE;
        mDrawable->clearState(LLDrawable::REBUILD_GEOMETRY);
    }
    updateVisibility();

    return res;
}

void LLVOAvatar::updateLODRiggedAttachments()
{
    updateLOD();
    rebuildRiggedAttachments();
}

void showRigInfoTabExtents(LLVOAvatar *avatar, LLJointRiggingInfoTab& tab, S32& count_rigged, S32& count_box)
{
    count_rigged = count_box = 0;
    LLVector4a zero_vec;
    zero_vec.clear();
    for (S32 i=0; i<tab.size(); i++)
    {
        if (tab[i].isRiggedTo())
        {
            count_rigged++;
            LLJoint *joint = avatar->getJoint(i);
            LL_DEBUGS("RigSpam") << "joint " << i << " name " << joint->getName() << " box " 
                                 << tab[i].getRiggedExtents()[0] << ", " << tab[i].getRiggedExtents()[1] << LL_ENDL;
            if ((!tab[i].getRiggedExtents()[0].equals3(zero_vec)) ||
                (!tab[i].getRiggedExtents()[1].equals3(zero_vec)))
            {
                count_box++;
            }
       }
    }
}

void LLVOAvatar::getAssociatedVolumes(std::vector<LLVOVolume*>& volumes)
{
    LL_PROFILE_ZONE_SCOPED_CATEGORY_AVATAR;
    for ( LLVOAvatar::attachment_map_t::iterator iter = mAttachmentPoints.begin(); iter != mAttachmentPoints.end(); ++iter )
    {
        LLViewerJointAttachment* attachment = iter->second;
        LLViewerJointAttachment::attachedobjs_vec_t::iterator attach_end = attachment->mAttachedObjects.end();
        
        for (LLViewerJointAttachment::attachedobjs_vec_t::iterator attach_iter = attachment->mAttachedObjects.begin();
             attach_iter != attach_end; ++attach_iter)
        {
            LLViewerObject* attached_object =  attach_iter->get();
            LLVOVolume *volume = dynamic_cast<LLVOVolume*>(attached_object);
            if (volume)
            {
                volumes.push_back(volume);
                if (volume->isAnimatedObject())
                {
                    // For animated object attachment, don't need
                    // the children. Will just get bounding box
                    // from the control avatar.
                    continue;
                }
            }
            LLViewerObject::const_child_list_t& children = attached_object->getChildren();
            for (LLViewerObject::const_child_list_t::const_iterator it = children.begin();
                 it != children.end(); ++it)
            {
                LLViewerObject *childp = *it;
                LLVOVolume *volume = dynamic_cast<LLVOVolume*>(childp);
                if (volume)
                {
                    volumes.push_back(volume);
                }
            }
        }
    }

    LLControlAvatar *control_av = dynamic_cast<LLControlAvatar*>(this);
    if (control_av)
    {
        LLVOVolume *volp = control_av->mRootVolp;
        if (volp)
        {
            volumes.push_back(volp);
            LLViewerObject::const_child_list_t& children = volp->getChildren();
            for (LLViewerObject::const_child_list_t::const_iterator it = children.begin();
                 it != children.end(); ++it)
            {
                LLViewerObject *childp = *it;
                LLVOVolume *volume = dynamic_cast<LLVOVolume*>(childp);
                if (volume)
                {
                    volumes.push_back(volume);
                }
            }
        }
    }
}

// virtual
void LLVOAvatar::updateRiggingInfo()
{
    LL_PROFILE_ZONE_SCOPED_CATEGORY_AVATAR;

    LL_DEBUGS("RigSpammish") << getFullname() << " updating rig tab" << LL_ENDL;

    std::vector<LLVOVolume*> volumes;

    getAssociatedVolumes(volumes);

    std::map<LLUUID,S32> curr_rigging_info_key;
    {
        // Get current rigging info key
        for (std::vector<LLVOVolume*>::iterator it = volumes.begin(); it != volumes.end(); ++it)
        {
            LLVOVolume *vol = *it;
            if (vol->isMesh() && vol->getVolume())
            {
                const LLUUID& mesh_id = vol->getVolume()->getParams().getSculptID();
                S32 max_lod = llmax(vol->getLOD(), vol->mLastRiggingInfoLOD);
                curr_rigging_info_key[mesh_id] = max_lod;
            }
        }
        
        // Check for key change, which indicates some change in volume composition or LOD.
        if (curr_rigging_info_key == mLastRiggingInfoKey)
        {
            return;
        }
    }

    // Something changed. Update.
    mLastRiggingInfoKey = curr_rigging_info_key;
    mJointRiggingInfoTab.clear();
    for (std::vector<LLVOVolume*>::iterator it = volumes.begin(); it != volumes.end(); ++it)
    {
        LLVOVolume *vol = *it;
        vol->updateRiggingInfo();
        mJointRiggingInfoTab.merge(vol->mJointRiggingInfoTab);
    }

    //LL_INFOS() << "done update rig count is " << countRigInfoTab(mJointRiggingInfoTab) << LL_ENDL;
    LL_DEBUGS("RigSpammish") << getFullname() << " after update rig tab:" << LL_ENDL;
    S32 joint_count, box_count;
    showRigInfoTabExtents(this, mJointRiggingInfoTab, joint_count, box_count);
    LL_DEBUGS("RigSpammish") << "uses " << joint_count << " joints " << " nonzero boxes: " << box_count << LL_ENDL;
}

// virtual
void LLVOAvatar::onActiveOverrideMeshesChanged()
{
    mJointRiggingInfoTab.setNeedsUpdate(true);
}

U32 LLVOAvatar::getPartitionType() const
{ 
    // Avatars merely exist as drawables in the bridge partition
    return mIsControlAvatar ? LLViewerRegion::PARTITION_CONTROL_AV : LLViewerRegion::PARTITION_AVATAR;
}

//static
void LLVOAvatar::updateImpostors()
{
    LLViewerCamera::sCurCameraID = LLViewerCamera::CAMERA_WORLD;

    std::vector<LLCharacter*> instances_copy = LLCharacter::sInstances;
    for (std::vector<LLCharacter*>::iterator iter = instances_copy.begin();
        iter != instances_copy.end(); ++iter)
    {
        LLVOAvatar* avatar = (LLVOAvatar*) *iter;
        if (!avatar->isDead()
            && avatar->isVisible()
            && avatar->isImpostor()
            && avatar->needsImpostorUpdate())
        {
            avatar->calcMutedAVColor();
            gPipeline.generateImpostor(avatar);
        }
    }

    LLCharacter::sAllowInstancesChange = TRUE;
}

// virtual
BOOL LLVOAvatar::isImpostor()
{
    return isVisuallyMuted() || (sLimitNonImpostors && (mUpdatePeriod > 1));
}

BOOL LLVOAvatar::shouldImpostor(const F32 rank_factor)
{
    if (isSelf())
    {
        return false;
    }
    if (isVisuallyMuted())
    {
        return true;
    }
    return sLimitNonImpostors && (mVisibilityRank > sMaxNonImpostors * rank_factor);
}

BOOL LLVOAvatar::needsImpostorUpdate() const
{
    return mNeedsImpostorUpdate;
}

const LLVector3& LLVOAvatar::getImpostorOffset() const
{
    return mImpostorOffset;
}

const LLVector2& LLVOAvatar::getImpostorDim() const
{
    return mImpostorDim;
}

void LLVOAvatar::setImpostorDim(const LLVector2& dim)
{
    mImpostorDim = dim;
}

void LLVOAvatar::cacheImpostorValues()
{
    getImpostorValues(mImpostorExtents, mImpostorAngle, mImpostorDistance);
}

void LLVOAvatar::getImpostorValues(LLVector4a* extents, LLVector3& angle, F32& distance) const
{
    const LLVector4a* ext = mDrawable->getSpatialExtents();
    extents[0] = ext[0];
    extents[1] = ext[1];

    LLVector3 at = LLViewerCamera::getInstance()->getOrigin()-(getRenderPosition()+mImpostorOffset);
    distance = at.normalize();
    F32 da = 1.f - (at*LLViewerCamera::getInstance()->getAtAxis());
    angle.mV[0] = LLViewerCamera::getInstance()->getYaw()*da;
    angle.mV[1] = LLViewerCamera::getInstance()->getPitch()*da;
    angle.mV[2] = da;
}

// static
const U32 LLVOAvatar::NON_IMPOSTORS_MAX_SLIDER = 66; /* Must equal the maximum allowed the RenderAvatarMaxNonImpostors
                                           * slider in panel_preferences_graphics1.xml */

// static
void LLVOAvatar::updateImpostorRendering(U32 newMaxNonImpostorsValue)
{
    U32  oldmax = sMaxNonImpostors;
    bool oldflg = sLimitNonImpostors;
    
    if (NON_IMPOSTORS_MAX_SLIDER <= newMaxNonImpostorsValue)
    {
        sMaxNonImpostors = 0;
    }
    else
    {
        sMaxNonImpostors = newMaxNonImpostorsValue;
    }
    // the sLimitNonImpostors flag depends on whether or not sMaxNonImpostors is set to the no-limit value (0)
    sLimitNonImpostors = (0 != sMaxNonImpostors);
    if ( oldflg != sLimitNonImpostors )
    {
        LL_DEBUGS("AvatarRender")
            << "was " << (oldflg ? "use" : "don't use" ) << " impostors (max " << oldmax << "); "
            << "now " << (sLimitNonImpostors ? "use" : "don't use" ) << " impostors (max " << sMaxNonImpostors << "); "
            << LL_ENDL;
    }
}


void LLVOAvatar::idleUpdateRenderComplexity()
{
    LL_PROFILE_ZONE_SCOPED_CATEGORY_AVATAR;
    if (isControlAvatar())
    {
        LLControlAvatar *cav = dynamic_cast<LLControlAvatar*>(this);
        bool is_attachment = cav && cav->mRootVolp && cav->mRootVolp->isAttachment(); // For attached animated objects
        if (is_attachment)
        {
            // ARC for animated object attachments is accounted with the avatar they're attached to.
            return;
        }
    }

    // Render Complexity
    calculateUpdateRenderComplexity(); // Update mVisualComplexity if needed    
}

void LLVOAvatar::idleUpdateDebugInfo()
{
    if (gPipeline.hasRenderDebugMask(LLPipeline::RENDER_DEBUG_AVATAR_DRAW_INFO))
    {
        std::string info_line;
        F32 red_level;
        F32 green_level;
        LLColor4 info_color;
        LLFontGL::StyleFlags info_style;
        
        if ( !mText )
        {
            initHudText();
            mText->setFadeDistance(20.0, 5.0); // limit clutter in large crowds
        }
        else
        {
            mText->clearString(); // clear debug text
        }

        /*
         * NOTE: the logic for whether or not each of the values below
         * controls muting MUST match that in the isVisuallyMuted and isTooComplex methods.
         */

        static LLCachedControl<U32> max_render_cost(gSavedSettings, "RenderAvatarMaxComplexity", 0);
        info_line = llformat("%d Complexity", mVisualComplexity);

        if (max_render_cost != 0) // zero means don't care, so don't bother coloring based on this
        {
            green_level = 1.f-llclamp(((F32) mVisualComplexity-(F32)max_render_cost)/(F32)max_render_cost, 0.f, 1.f);
            red_level   = llmin((F32) mVisualComplexity/(F32)max_render_cost, 1.f);
            info_color.set(red_level, green_level, 0.0, 1.0);
            info_style = (  mVisualComplexity > max_render_cost
                          ? LLFontGL::BOLD : LLFontGL::NORMAL );
        }
        else
        {
            info_color.set(LLColor4::grey);
            info_style = LLFontGL::NORMAL;
        }
        mText->addLine(info_line, info_color, info_style);

        // Visual rank
        info_line = llformat("%d rank", mVisibilityRank);
        // Use grey for imposters, white for normal rendering or no impostors
        info_color.set(isImpostor() ? LLColor4::grey : (isControlAvatar() ? LLColor4::yellow : LLColor4::white));
        info_style = LLFontGL::NORMAL;
        mText->addLine(info_line, info_color, info_style);

        // Triangle count
        mText->addLine(std::string("VisTris ") + LLStringOps::getReadableNumber(mAttachmentVisibleTriangleCount), 
                       info_color, info_style);
        mText->addLine(std::string("EstMaxTris ") + LLStringOps::getReadableNumber(mAttachmentEstTriangleCount), 
                       info_color, info_style);

        // Attachment Surface Area
        static LLCachedControl<F32> max_attachment_area(gSavedSettings, "RenderAutoMuteSurfaceAreaLimit", 1000.0f);
        info_line = llformat("%.0f m^2", mAttachmentSurfaceArea);

        if (max_render_cost != 0 && max_attachment_area != 0) // zero means don't care, so don't bother coloring based on this
        {
            green_level = 1.f-llclamp((mAttachmentSurfaceArea-max_attachment_area)/max_attachment_area, 0.f, 1.f);
            red_level   = llmin(mAttachmentSurfaceArea/max_attachment_area, 1.f);
            info_color.set(red_level, green_level, 0.0, 1.0);
            info_style = (  mAttachmentSurfaceArea > max_attachment_area
                          ? LLFontGL::BOLD : LLFontGL::NORMAL );

        }
        else
        {
            info_color.set(LLColor4::grey);
            info_style = LLFontGL::NORMAL;
        }

        mText->addLine(info_line, info_color, info_style);

        updateText(); // corrects position
    }
}

void LLVOAvatar::updateVisualComplexity()
{
    LL_DEBUGS("AvatarRender") << "avatar " << getID() << " appearance changed" << LL_ENDL;
    // Set the cache time to in the past so it's updated ASAP
    mVisualComplexityStale = true;
}

// Account for the complexity of a single top-level object associated
// with an avatar. This will be either an attached object or an animated
// object.
void LLVOAvatar::accountRenderComplexityForObject(
    LLViewerObject *attached_object,
    const F32 max_attachment_complexity,
    LLVOVolume::texture_cost_t& textures,
    U32& cost,
    hud_complexity_list_t& hud_complexity_list)
{
    if (attached_object && !attached_object->isHUDAttachment())
        {
        mAttachmentVisibleTriangleCount += attached_object->recursiveGetTriangleCount();
        mAttachmentEstTriangleCount += attached_object->recursiveGetEstTrianglesMax();
        mAttachmentSurfaceArea += attached_object->recursiveGetScaledSurfaceArea();

                    textures.clear();
                    const LLDrawable* drawable = attached_object->mDrawable;
                    if (drawable)
                    {
                        const LLVOVolume* volume = drawable->getVOVolume();
                        if (volume)
                        {
                            F32 attachment_total_cost = 0;
                            F32 attachment_volume_cost = 0;
                            F32 attachment_texture_cost = 0;
                            F32 attachment_children_cost = 0;
                const F32 animated_object_attachment_surcharge = 1000;

                if (attached_object->isAnimatedObject())
                {
                    attachment_volume_cost += animated_object_attachment_surcharge;
                }
                            attachment_volume_cost += volume->getRenderCost(textures);

                            const_child_list_t children = volume->getChildren();
                            for (const_child_list_t::const_iterator child_iter = children.begin();
                                  child_iter != children.end();
                                  ++child_iter)
                            {
                                LLViewerObject* child_obj = *child_iter;
                                LLVOVolume *child = dynamic_cast<LLVOVolume*>( child_obj );
                                if (child)
                                {
                                    attachment_children_cost += child->getRenderCost(textures);
                                }
                            }

                            for (LLVOVolume::texture_cost_t::iterator volume_texture = textures.begin();
                                 volume_texture != textures.end();
                                 ++volume_texture)
                            {
                                // add the cost of each individual texture in the linkset
                                attachment_texture_cost += volume_texture->second;
                            }
                            attachment_total_cost = attachment_volume_cost + attachment_texture_cost + attachment_children_cost;
                            LL_DEBUGS("ARCdetail") << "Attachment costs " << attached_object->getAttachmentItemID()
                                                   << " total: " << attachment_total_cost
                                                   << ", volume: " << attachment_volume_cost
                                                   << ", " << textures.size()
                                                   << " textures: " << attachment_texture_cost
                                                   << ", " << volume->numChildren()
                                                   << " children: " << attachment_children_cost
                                                   << LL_ENDL;
                            // Limit attachment complexity to avoid signed integer flipping of the wearer's ACI
                            cost += (U32)llclamp(attachment_total_cost, MIN_ATTACHMENT_COMPLEXITY, max_attachment_complexity);
                        }
                    }
                }
                if (isSelf()
                    && attached_object
                    && attached_object->isHUDAttachment()
                    && !attached_object->isTempAttachment()
                    && attached_object->mDrawable)
                {
                    textures.clear();
                    BOOL is_rigged_mesh = attached_object->isRiggedMesh();
        mAttachmentSurfaceArea += attached_object->recursiveGetScaledSurfaceArea();

                    const LLVOVolume* volume = attached_object->mDrawable->getVOVolume();
                    if (volume)
                    {
                        LLHUDComplexity hud_object_complexity;
                        hud_object_complexity.objectName = attached_object->getAttachmentItemName();
                        hud_object_complexity.objectId = attached_object->getAttachmentItemID();
                        std::string joint_name;
                        gAgentAvatarp->getAttachedPointName(attached_object->getAttachmentItemID(), joint_name);
                        hud_object_complexity.jointName = joint_name;
                        // get cost and individual textures
                        hud_object_complexity.objectsCost += volume->getRenderCost(textures);
                        hud_object_complexity.objectsCount++;

                        LLViewerObject::const_child_list_t& child_list = attached_object->getChildren();
                        for (LLViewerObject::child_list_t::const_iterator iter = child_list.begin();
                            iter != child_list.end(); ++iter)
                        {
                            LLViewerObject* childp = *iter;
                            is_rigged_mesh |= childp->isRiggedMesh();
                            const LLVOVolume* chld_volume = dynamic_cast<LLVOVolume*>(childp);
                            if (chld_volume)
                            {
                                // get cost and individual textures
                                hud_object_complexity.objectsCost += chld_volume->getRenderCost(textures);
                                hud_object_complexity.objectsCount++;
                            }
                        }
                        if (is_rigged_mesh && !attached_object->mRiggedAttachedWarned)
                        {
                            LLSD args;                            
                            LLViewerInventoryItem* itemp = gInventory.getItem(attached_object->getAttachmentItemID());
                            args["NAME"] = itemp ? itemp->getName() : LLTrans::getString("Unknown");
                            args["POINT"] = LLTrans::getString(getTargetAttachmentPoint(attached_object)->getName());
                            LLNotificationsUtil::add("RiggedMeshAttachedToHUD", args);

                            attached_object->mRiggedAttachedWarned = true;
                        }

                        hud_object_complexity.texturesCount += textures.size();

                        for (LLVOVolume::texture_cost_t::iterator volume_texture = textures.begin();
                            volume_texture != textures.end();
                            ++volume_texture)
                        {
                            // add the cost of each individual texture (ignores duplicates)
                            hud_object_complexity.texturesCost += volume_texture->second;
                            LLViewerFetchedTexture *tex = LLViewerTextureManager::getFetchedTexture(volume_texture->first);
                            if (tex)
                            {
                                // Note: Texture memory might be incorect since texture might be still loading.
                                hud_object_complexity.texturesMemoryTotal += tex->getTextureMemory();
                                if (tex->getOriginalHeight() * tex->getOriginalWidth() >= HUD_OVERSIZED_TEXTURE_DATA_SIZE)
                                {
                                    hud_object_complexity.largeTexturesCount++;
                                }
                            }
                        }
                        hud_complexity_list.push_back(hud_object_complexity);
                    }
                }
}

// Calculations for mVisualComplexity value
void LLVOAvatar::calculateUpdateRenderComplexity()
{
    /*****************************************************************
     * This calculation should not be modified by third party viewers,
     * since it is used to limit rendering and should be uniform for
     * everyone. If you have suggested improvements, submit them to
     * the official viewer for consideration.
     *****************************************************************/
    static const U32 COMPLEXITY_BODY_PART_COST = 200;
    static LLCachedControl<F32> max_complexity_setting(gSavedSettings,"MaxAttachmentComplexity");
    F32 max_attachment_complexity = max_complexity_setting;
    max_attachment_complexity = llmax(max_attachment_complexity, DEFAULT_MAX_ATTACHMENT_COMPLEXITY);

    // Diagnostic list of all textures on our avatar
    static std::set<LLUUID> all_textures;

    if (mVisualComplexityStale)
    {
        U32 cost = VISUAL_COMPLEXITY_UNKNOWN;
        LLVOVolume::texture_cost_t textures;
        hud_complexity_list_t hud_complexity_list;

        for (U8 baked_index = 0; baked_index < BAKED_NUM_INDICES; baked_index++)
        {
            const LLAvatarAppearanceDictionary::BakedEntry *baked_dict
                = LLAvatarAppearance::getDictionary()->getBakedTexture((EBakedTextureIndex)baked_index);
            ETextureIndex tex_index = baked_dict->mTextureIndex;
            if ((tex_index != TEX_SKIRT_BAKED) || (isWearingWearableType(LLWearableType::WT_SKIRT)))
            {
                // Same as isTextureVisible(), but doesn't account for isSelf to ensure identical numbers for all avatars
                if (isIndexLocalTexture(tex_index))
                {
                    if (isTextureDefined(tex_index, 0))
                    {
                        cost += COMPLEXITY_BODY_PART_COST;
                    }
                }
                else
                {
                    // baked textures can use TE images directly
                    if (isTextureDefined(tex_index)
                        && (getTEImage(tex_index)->getID() != IMG_INVISIBLE || LLDrawPoolAlpha::sShowDebugAlpha))
                    {
                        cost += COMPLEXITY_BODY_PART_COST;
                    }
                }
            }
        }
        LL_DEBUGS("ARCdetail") << "Avatar body parts complexity: " << cost << LL_ENDL;

        mAttachmentVisibleTriangleCount = 0;
        mAttachmentEstTriangleCount = 0.f;
        mAttachmentSurfaceArea = 0.f;
        
        // A standalone animated object needs to be accounted for
        // using its associated volume. Attached animated objects
        // will be covered by the subsequent loop over attachments.
        LLControlAvatar *control_av = dynamic_cast<LLControlAvatar*>(this);
        if (control_av)
        {
            LLVOVolume *volp = control_av->mRootVolp;
            if (volp && !volp->isAttachment())
            {
                accountRenderComplexityForObject(volp, max_attachment_complexity,
                                                 textures, cost, hud_complexity_list);
            }
        }

        // Account for complexity of all attachments.
<<<<<<< HEAD
        for (attachment_map_t::const_iterator attachment_point = mAttachmentPoints.begin(); 
             attachment_point != mAttachmentPoints.end();
             ++attachment_point)
        {
            LLViewerJointAttachment* attachment = attachment_point->second;
            for (LLViewerJointAttachment::attachedobjs_vec_t::iterator attachment_iter = attachment->mAttachedObjects.begin();
                 attachment_iter != attachment->mAttachedObjects.end();
                 ++attachment_iter)
            {
                const LLViewerObject* attached_object = attachment_iter->get();
=======
		for (attachment_map_t::const_iterator attachment_point = mAttachmentPoints.begin(); 
			 attachment_point != mAttachmentPoints.end();
			 ++attachment_point)
		{
			LLViewerJointAttachment* attachment = attachment_point->second;
			for (LLViewerJointAttachment::attachedobjs_vec_t::iterator attachment_iter = attachment->mAttachedObjects.begin();
				 attachment_iter != attachment->mAttachedObjects.end();
				 ++attachment_iter)
			{
                LLViewerObject* attached_object = attachment_iter->get();
>>>>>>> a0c3d69c
                accountRenderComplexityForObject(attached_object, max_attachment_complexity,
                                                 textures, cost, hud_complexity_list);
            }
        }

        // Diagnostic output to identify all avatar-related textures.
        // Does not affect rendering cost calculation.
        if (isSelf() && debugLoggingEnabled("ARCdetail"))
        {
            // print any attachment textures we didn't already know about.
            for (LLVOVolume::texture_cost_t::iterator it = textures.begin(); it != textures.end(); ++it)
            {
                LLUUID image_id = it->first;
                if( ! (image_id.isNull() || image_id == IMG_DEFAULT || image_id == IMG_DEFAULT_AVATAR)
                   && (all_textures.find(image_id) == all_textures.end()))
                {
                    // attachment texture not previously seen.
                    LL_DEBUGS("ARCdetail") << "attachment_texture: " << image_id.asString() << LL_ENDL;
                    all_textures.insert(image_id);
                }
            }

            // print any avatar textures we didn't already know about
            for (LLAvatarAppearanceDictionary::Textures::const_iterator iter = LLAvatarAppearance::getDictionary()->getTextures().begin();
             iter != LLAvatarAppearance::getDictionary()->getTextures().end();
                 ++iter)
            {
                const LLAvatarAppearanceDictionary::TextureEntry *texture_dict = iter->second;
                // TODO: MULTI-WEARABLE: handle multiple textures for self
                const LLViewerTexture* te_image = getImage(iter->first,0);
                if (!te_image)
                    continue;
                LLUUID image_id = te_image->getID();
                if( image_id.isNull() || image_id == IMG_DEFAULT || image_id == IMG_DEFAULT_AVATAR)
                    continue;
                if (all_textures.find(image_id) == all_textures.end())
                {
                    LL_DEBUGS("ARCdetail") << "local_texture: " << texture_dict->mName << ": " << image_id << LL_ENDL;
                    all_textures.insert(image_id);
                }
            }
        }

        if ( cost != mVisualComplexity )
        {
            LL_DEBUGS("AvatarRender") << "Avatar "<< getID()
                                      << " complexity updated was " << mVisualComplexity << " now " << cost
                                      << " reported " << mReportedVisualComplexity
                                      << LL_ENDL;
        }
        else
        {
            LL_DEBUGS("AvatarRender") << "Avatar "<< getID()
                                      << " complexity updated no change " << mVisualComplexity
                                      << " reported " << mReportedVisualComplexity
                                      << LL_ENDL;
        }
        mVisualComplexity = cost;
        mVisualComplexityStale = false;

        static LLCachedControl<U32> show_my_complexity_changes(gSavedSettings, "ShowMyComplexityChanges", 20);

        if (isSelf() && show_my_complexity_changes)
        {
            // Avatar complexity
            LLAvatarRenderNotifier::getInstance()->updateNotificationAgent(mVisualComplexity);

            // HUD complexity
            LLHUDRenderNotifier::getInstance()->updateNotificationHUD(hud_complexity_list);
        }
    }
}

void LLVOAvatar::setVisualMuteSettings(VisualMuteSettings set)
{
    mVisuallyMuteSetting = set;
    mNeedsImpostorUpdate = TRUE;
    mLastImpostorUpdateReason = 7;

    LLRenderMuteList::getInstance()->saveVisualMuteSetting(getID(), S32(set));
}


void LLVOAvatar::setOverallAppearanceNormal()
{
    if (isControlAvatar())
        return;

    LLVector3 pelvis_pos = getJoint("mPelvis")->getPosition();
    resetSkeleton(false);
    getJoint("mPelvis")->setPosition(pelvis_pos);

    for (auto it = mJellyAnims.begin(); it !=  mJellyAnims.end(); ++it)
    {
        bool is_playing = (mPlayingAnimations.find(*it) != mPlayingAnimations.end());
        LL_DEBUGS("Avatar") << "jelly anim " << *it << " " << is_playing << LL_ENDL;
        if (!is_playing)
        {
            // Anim was not requested for this av by sim, but may be playing locally
            stopMotion(*it);
        }
    }
    mJellyAnims.clear();

    processAnimationStateChanges();
}

void LLVOAvatar::setOverallAppearanceJellyDoll()
{
    if (isControlAvatar())
        return;

    // stop current animations
    {
        for ( LLVOAvatar::AnimIterator anim_it= mPlayingAnimations.begin();
              anim_it != mPlayingAnimations.end();
              ++anim_it)
        {
            {
                stopMotion(anim_it->first, TRUE);
            }
        }
    }
    processAnimationStateChanges();

    // Start any needed anims for jellydoll
    updateOverallAppearanceAnimations();
    
    LLVector3 pelvis_pos = getJoint("mPelvis")->getPosition();
    resetSkeleton(false);
    getJoint("mPelvis")->setPosition(pelvis_pos);

}

void LLVOAvatar::setOverallAppearanceInvisible()
{
}

void LLVOAvatar::updateOverallAppearance()
{
    AvatarOverallAppearance new_overall = getOverallAppearance();
    if (new_overall != mOverallAppearance)
    {
        switch (new_overall)
        {
            case AOA_NORMAL:
                setOverallAppearanceNormal();
                break;
            case AOA_JELLYDOLL:
                setOverallAppearanceJellyDoll();
                break;
            case AOA_INVISIBLE:
                setOverallAppearanceInvisible();
                break;
        }
        mOverallAppearance = new_overall;
        if (!isSelf())
        {
            mNeedsImpostorUpdate = TRUE;
            mLastImpostorUpdateReason = 8;
        }
        updateMeshVisibility();
    }

    // This needs to be done even if overall appearance has not
    // changed, since sit/stand status can be different.
    updateOverallAppearanceAnimations();
}

void LLVOAvatar::updateOverallAppearanceAnimations()
{
    if (isControlAvatar())
        return;

    if (getOverallAppearance() == AOA_JELLYDOLL)
    {
        LLUUID motion_id;
        if (isSitting() && getParent()) // sitting on object
        {
            motion_id = ANIM_AGENT_SIT_FEMALE; 
        }
        else if (isSitting()) // sitting on ground
        {
            motion_id = ANIM_AGENT_SIT_GROUND_CONSTRAINED;
        }
        else // standing
        {
            motion_id = ANIM_AGENT_STAND;
        }
        if (mJellyAnims.find(motion_id) == mJellyAnims.end())
        {
            for (auto it = mJellyAnims.begin(); it !=  mJellyAnims.end(); ++it)
            {
                bool is_playing = (mPlayingAnimations.find(*it) != mPlayingAnimations.end());
                LL_DEBUGS("Avatar") << "jelly anim " << *it << " " << is_playing << LL_ENDL;
                if (!is_playing)
                {
                    // Anim was not requested for this av by sim, but may be playing locally
                    stopMotion(*it, TRUE);
                }
            }
            mJellyAnims.clear();

            startMotion(motion_id);
            mJellyAnims.insert(motion_id);

            processAnimationStateChanges();
        }
    }
}

// Based on isVisuallyMuted(), but has 3 possible results.
LLVOAvatar::AvatarOverallAppearance LLVOAvatar::getOverallAppearance() const
{
    LL_PROFILE_ZONE_SCOPED_CATEGORY_AVATAR;
    AvatarOverallAppearance result = AOA_NORMAL;

    // Priority order (highest priority first)
    // * own avatar is always drawn normally
    // * if on the "always draw normally" list, draw them normally
    // * if on the "always visually mute" list, show as jellydoll
    // * if explicitly muted (blocked), show as invisible
    // * check against the render cost and attachment limits - if too complex, show as jellydoll
    if (isSelf())
    {
        result = AOA_NORMAL;
    }
    else // !isSelf()
    {
        if (isInMuteList())
        {
            result = AOA_INVISIBLE;
        }
        else if (mVisuallyMuteSetting == AV_ALWAYS_RENDER)
        {
            result = AOA_NORMAL;
        }
        else if (mVisuallyMuteSetting == AV_DO_NOT_RENDER)
        {   // Always want to see this AV as an impostor
            result = AOA_JELLYDOLL;
        }
        else if (isTooComplex())
        {
            result = AOA_JELLYDOLL;
        }
    }

    return result;
}

void LLVOAvatar::calcMutedAVColor()
{
    LLColor4 new_color(mMutedAVColor);
    std::string change_msg;
    LLUUID av_id(getID());

    if (getVisualMuteSettings() == AV_DO_NOT_RENDER)
    {
        // explicitly not-rendered avatars are light grey
        new_color = LLColor4::grey4;
        change_msg = " not rendered: color is grey4";
    }
    else if (LLMuteList::getInstance()->isMuted(av_id)) // the user blocked them
    {
        // blocked avatars are dark grey
        new_color = LLColor4::grey4;
        change_msg = " blocked: color is grey4";
    }
    else if (!isTooComplex())
    {
        new_color = LLColor4::white;
        change_msg = " simple imposter ";
    }
#ifdef COLORIZE_JELLYDOLLS
    else if ( mMutedAVColor == LLColor4::white || mMutedAVColor == LLColor4::grey3 || mMutedAVColor == LLColor4::grey4 )
    {
        // select a color based on the first byte of the agents uuid so any muted agent is always the same color
        F32 color_value = (F32) (av_id.mData[0]);
        F32 spectrum = (color_value / 256.0);          // spectrum is between 0 and 1.f

        // Array of colors.  These are arranged so only one RGB color changes between each step,
        // and it loops back to red so there is an even distribution.  It is not a heat map
        const S32 NUM_SPECTRUM_COLORS = 7;
        static LLColor4 * spectrum_color[NUM_SPECTRUM_COLORS] = { &LLColor4::red, &LLColor4::magenta, &LLColor4::blue, &LLColor4::cyan, &LLColor4::green, &LLColor4::yellow, &LLColor4::red };

        spectrum = spectrum * (NUM_SPECTRUM_COLORS - 1);               // Scale to range of number of colors
        S32 spectrum_index_1  = floor(spectrum);                               // Desired color will be after this index
        S32 spectrum_index_2  = spectrum_index_1 + 1;                  //    and before this index (inclusive)
        F32 fractBetween = spectrum - (F32)(spectrum_index_1);  // distance between the two indexes (0-1)

        new_color = lerp(*spectrum_color[spectrum_index_1], *spectrum_color[spectrum_index_2], fractBetween);
        new_color.normalize();
        new_color *= 0.28f;            // Tone it down
    }
#endif
    else
    {
        new_color = LLColor4::grey4;
        change_msg = " over limit color ";
    }

    if (mMutedAVColor != new_color) 
    {
        LL_DEBUGS("AvatarRender") << "avatar "<< av_id << change_msg << std::setprecision(3) << new_color << LL_ENDL;
        mMutedAVColor = new_color;
    }
}

// static
BOOL LLVOAvatar::isIndexLocalTexture(ETextureIndex index)
{
    return (index < 0 || index >= TEX_NUM_INDICES)
        ? false
        : LLAvatarAppearance::getDictionary()->getTexture(index)->mIsLocalTexture;
}

// static
BOOL LLVOAvatar::isIndexBakedTexture(ETextureIndex index)
{
    return (index < 0 || index >= TEX_NUM_INDICES)
        ? false
        : LLAvatarAppearance::getDictionary()->getTexture(index)->mIsBakedTexture;
}

const std::string LLVOAvatar::getBakedStatusForPrintout() const
{
    std::string line;

    for (LLAvatarAppearanceDictionary::Textures::const_iterator iter = LLAvatarAppearance::getDictionary()->getTextures().begin();
         iter != LLAvatarAppearance::getDictionary()->getTextures().end();
         ++iter)
    {
        const ETextureIndex index = iter->first;
        const LLAvatarAppearanceDictionary::TextureEntry *texture_dict = iter->second;
        if (texture_dict->mIsBakedTexture)
        {
            line += texture_dict->mName;
            if (isTextureDefined(index))
            {
                line += "_baked";
            }
            line += " ";
        }
    }
    return line;
}



//virtual
S32 LLVOAvatar::getTexImageSize() const
{
    return TEX_IMAGE_SIZE_OTHER;
}

//-----------------------------------------------------------------------------
// Utility functions
//-----------------------------------------------------------------------------

F32 calc_bouncy_animation(F32 x)
{
    return -(cosf(x * F_PI * 2.5f - F_PI_BY_TWO))*(0.4f + x * -0.1f) + x * 1.3f;
}

//virtual
BOOL LLVOAvatar::isTextureDefined(LLAvatarAppearanceDefines::ETextureIndex te, U32 index ) const
{
    if (isIndexLocalTexture(te)) 
    {
        return FALSE;
    }
    
    if( !getImage( te, index ) )
    {
        LL_WARNS() << "getImage( " << te << ", " << index << " ) returned 0" << LL_ENDL;
        return FALSE;
    }

    return (getImage(te, index)->getID() != IMG_DEFAULT_AVATAR && 
            getImage(te, index)->getID() != IMG_DEFAULT);
}

//virtual
BOOL LLVOAvatar::isTextureVisible(LLAvatarAppearanceDefines::ETextureIndex type, U32 index) const
{
    if (isIndexLocalTexture(type))
    {
        return isTextureDefined(type, index);
    }
    else
    {
        // baked textures can use TE images directly
        return ((isTextureDefined(type) || isSelf())
                && (getTEImage(type)->getID() != IMG_INVISIBLE 
                || LLDrawPoolAlpha::sShowDebugAlpha));
    }
}

//virtual
BOOL LLVOAvatar::isTextureVisible(LLAvatarAppearanceDefines::ETextureIndex type, LLViewerWearable *wearable) const
{
    // non-self avatars don't have wearables
    return FALSE;
}<|MERGE_RESOLUTION|>--- conflicted
+++ resolved
@@ -10843,7 +10843,6 @@
         }
 
         // Account for complexity of all attachments.
-<<<<<<< HEAD
         for (attachment_map_t::const_iterator attachment_point = mAttachmentPoints.begin(); 
              attachment_point != mAttachmentPoints.end();
              ++attachment_point)
@@ -10853,19 +10852,7 @@
                  attachment_iter != attachment->mAttachedObjects.end();
                  ++attachment_iter)
             {
-                const LLViewerObject* attached_object = attachment_iter->get();
-=======
-		for (attachment_map_t::const_iterator attachment_point = mAttachmentPoints.begin(); 
-			 attachment_point != mAttachmentPoints.end();
-			 ++attachment_point)
-		{
-			LLViewerJointAttachment* attachment = attachment_point->second;
-			for (LLViewerJointAttachment::attachedobjs_vec_t::iterator attachment_iter = attachment->mAttachedObjects.begin();
-				 attachment_iter != attachment->mAttachedObjects.end();
-				 ++attachment_iter)
-			{
                 LLViewerObject* attached_object = attachment_iter->get();
->>>>>>> a0c3d69c
                 accountRenderComplexityForObject(attached_object, max_attachment_complexity,
                                                  textures, cost, hud_complexity_list);
             }
