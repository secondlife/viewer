--- conflicted
+++ resolved
@@ -10462,17 +10462,13 @@
     }
 
     // Render Complexity
-<<<<<<< HEAD
 	const F32 force_complexity_update_interval = 10.0; // update every 10 seconds regardless
 	if (isSelf() &&  mVisualComplexityUpdateTimer.getElapsedTimeF32() > force_complexity_update_interval)
 	{
 		flagVisualComplexityStale();
 	}
     calculateAndUpdateRenderComplexity();
-=======
-    calculateUpdateRenderComplexity(); // Update mVisualComplexity if needed	
-}
->>>>>>> 60ed6880
+}
 
 void LLVOAvatar::idleUpdateDebugInfo()
 {
