/**
 * @File llvoavatar.cpp
 * @brief Implementation of LLVOAvatar class which is a derivation of LLViewerObject
 *
 * $LicenseInfo:firstyear=2001&license=viewerlgpl$
 * Second Life Viewer Source Code
 * Copyright (C) 2010, Linden Research, Inc.
 *
 * This library is free software; you can redistribute it and/or
 * modify it under the terms of the GNU Lesser General Public
 * License as published by the Free Software Foundation;
 * version 2.1 of the License only.
 *
 * This library is distributed in the hope that it will be useful,
 * but WITHOUT ANY WARRANTY; without even the implied warranty of
 * MERCHANTABILITY or FITNESS FOR A PARTICULAR PURPOSE.  See the GNU
 * Lesser General Public License for more details.
 *
 * You should have received a copy of the GNU Lesser General Public
 * License along with this library; if not, write to the Free Software
 * Foundation, Inc., 51 Franklin Street, Fifth Floor, Boston, MA  02110-1301  USA
 *
 * Linden Research, Inc., 945 Battery Street, San Francisco, CA  94111  USA
 * $/LicenseInfo$
 */

#include "llviewerprecompiledheaders.h"

#include "llvoavatar.h"

#include <stdio.h>
#include <ctype.h>
#include <sstream>

#include "llaudioengine.h"
#include "noise.h"
#include "sound_ids.h"
#include "raytrace.h"

#include "llagent.h" //  Get state values from here
#include "llagentbenefits.h"
#include "llagentcamera.h"
#include "llagentwearables.h"
#include "llanimationstates.h"
#include "llavatarnamecache.h"
#include "llavatarpropertiesprocessor.h"
#include "llavatarrendernotifier.h"
#include "llcontrolavatar.h"
#include "llexperiencecache.h"
#include "llphysicsmotion.h"
#include "llviewercontrol.h"
#include "llcallingcard.h"      // IDEVO for LLAvatarTracker
#include "lldrawpoolavatar.h"
#include "lldriverparam.h"
#include "llpolyskeletaldistortion.h"
#include "lleditingmotion.h"
#include "llemote.h"
#include "llfloatertools.h"
#include "llheadrotmotion.h"
#include "llhudeffecttrail.h"
#include "llhudmanager.h"
#include "llhudnametag.h"
#include "llhudtext.h"              // for mText/mDebugText
#include "llimview.h"
#include "llinitparam.h"
#include "llkeyframefallmotion.h"
#include "llkeyframestandmotion.h"
#include "llkeyframewalkmotion.h"
#include "llmanipscale.h"  // for get_default_max_prim_scale()
#include "llmeshrepository.h"
#include "llmutelist.h"
#include "llmoveview.h"
#include "llnotificationsutil.h"
#include "llphysicsshapebuilderutil.h"
#include "llquantize.h"
#include "llrand.h"
#include "llregionhandle.h"
#include "llresmgr.h"
#include "llselectmgr.h"
#include "llsprite.h"
#include "lltargetingmotion.h"
#include "lltoolmgr.h"
#include "lltoolmorph.h"
#include "llviewercamera.h"
#include "llviewertexlayer.h"
#include "llviewertexturelist.h"
#include "llviewermenu.h"
#include "llviewerobjectlist.h"
#include "llviewerparcelmgr.h"
#include "llviewerregion.h"
#include "llviewershadermgr.h"
#include "llviewerstats.h"
#include "llviewerwearable.h"
#include "llvoavatarself.h"
#include "llvovolume.h"
#include "llworld.h"
#include "pipeline.h"
#include "llviewershadermgr.h"
#include "llsky.h"
#include "llanimstatelabels.h"
#include "lltrans.h"
#include "llappearancemgr.h"

#include "llgesturemgr.h" //needed to trigger the voice gesticulations
#include "llvoiceclient.h"
#include "llvoicevisualizer.h" // Ventrella

#include "lldebugmessagebox.h"
#include "llsdutil.h"
#include "llscenemonitor.h"
#include "llsdserialize.h"
#include "llrendersphere.h"
#include "llskinningutil.h"

#include "llperfstats.h"

#include <boost/lexical_cast.hpp>

extern F32 SPEED_ADJUST_MAX;
extern F32 SPEED_ADJUST_MAX_SEC;
extern F32 ANIM_SPEED_MAX;
extern F32 ANIM_SPEED_MIN;
extern U32 JOINT_COUNT_REQUIRED_FOR_FULLRIG;

const F32 MAX_HOVER_Z = 2.0;
const F32 MIN_HOVER_Z = -2.0;

const F32 MIN_ATTACHMENT_COMPLEXITY = 0.f;
const F32 DEFAULT_MAX_ATTACHMENT_COMPLEXITY = 1.0e6f;

// Unlike with 'self' avatar, server doesn't inform viewer about
// expected attachments so viewer has to wait to see if anything
// else will arrive
const F32 FIRST_APPEARANCE_CLOUD_MIN_DELAY = 3.f; // seconds
const F32 FIRST_APPEARANCE_CLOUD_MAX_DELAY = 15.f;
const F32 FIRST_APPEARANCE_CLOUD_IMPOSTOR_MODIFIER = 1.25f;

using namespace LLAvatarAppearanceDefines;

//-----------------------------------------------------------------------------
// Global constants
//-----------------------------------------------------------------------------
const LLUUID ANIM_AGENT_BODY_NOISE = LLUUID("9aa8b0a6-0c6f-9518-c7c3-4f41f2c001ad"); //"body_noise"
const LLUUID ANIM_AGENT_BREATHE_ROT = LLUUID("4c5a103e-b830-2f1c-16bc-224aa0ad5bc8");  //"breathe_rot"
const LLUUID ANIM_AGENT_EDITING = LLUUID("2a8eba1d-a7f8-5596-d44a-b4977bf8c8bb");  //"editing"
const LLUUID ANIM_AGENT_EYE = LLUUID("5c780ea8-1cd1-c463-a128-48c023f6fbea");  //"eye"
const LLUUID ANIM_AGENT_FLY_ADJUST = LLUUID("db95561f-f1b0-9f9a-7224-b12f71af126e");  //"fly_adjust"
const LLUUID ANIM_AGENT_HAND_MOTION = LLUUID("ce986325-0ba7-6e6e-cc24-b17c4b795578");  //"hand_motion"
const LLUUID ANIM_AGENT_HEAD_ROT = LLUUID("e6e8d1dd-e643-fff7-b238-c6b4b056a68d");  //"head_rot"
const LLUUID ANIM_AGENT_PELVIS_FIX = LLUUID("0c5dd2a2-514d-8893-d44d-05beffad208b");  //"pelvis_fix"
const LLUUID ANIM_AGENT_TARGET = LLUUID("0e4896cb-fba4-926c-f355-8720189d5b55");  //"target"
const LLUUID ANIM_AGENT_WALK_ADJUST = LLUUID("829bc85b-02fc-ec41-be2e-74cc6dd7215d");  //"walk_adjust"
const LLUUID ANIM_AGENT_PHYSICS_MOTION = LLUUID("7360e029-3cb8-ebc4-863e-212df440d987");  //"physics_motion"


//-----------------------------------------------------------------------------
// Constants
//-----------------------------------------------------------------------------
const F32 DELTA_TIME_MIN = 0.01f;   // we clamp measured delta_time to this
const F32 DELTA_TIME_MAX = 0.2f;    // range to insure stability of computations.

const F32 PELVIS_LAG_FLYING     = 0.22f;// pelvis follow half life while flying
const F32 PELVIS_LAG_WALKING    = 0.4f; // ...while walking
const F32 PELVIS_LAG_MOUSELOOK = 0.15f;
const F32 MOUSELOOK_PELVIS_FOLLOW_FACTOR = 0.5f;
const F32 TORSO_NOISE_AMOUNT = 1.0f;    // Amount of deviation from up-axis, in degrees
const F32 TORSO_NOISE_SPEED = 0.2f; // Time scale factor on torso noise.

const F32 BREATHE_ROT_MOTION_STRENGTH = 0.05f;

const S32 MIN_REQUIRED_PIXEL_AREA_BODY_NOISE = 10000;
const S32 MIN_REQUIRED_PIXEL_AREA_BREATHE = 10000;
const S32 MIN_REQUIRED_PIXEL_AREA_PELVIS_FIX = 40;

const S32 TEX_IMAGE_SIZE_OTHER = 512 / 4;  // The size of local textures for other (!isSelf()) avatars

const F32 HEAD_MOVEMENT_AVG_TIME = 0.9f;

const S32 MORPH_MASK_REQUESTED_DISCARD = 0;

const F32 MAX_STANDOFF_FROM_ORIGIN = 3;
const F32 MAX_STANDOFF_DISTANCE_CHANGE = 32;

// Discard level at which to switch to baked textures
// Should probably be 4 or 3, but didn't want to change it while change other logic - SJB
const S32 SWITCH_TO_BAKED_DISCARD = 5;

const F32 HOVER_EFFECT_MAX_SPEED = 3.f;
const F32 HOVER_EFFECT_STRENGTH = 0.f;
const F32 UNDERWATER_EFFECT_STRENGTH = 0.1f;
const F32 UNDERWATER_FREQUENCY_DAMP = 0.33f;
const F32 APPEARANCE_MORPH_TIME = 0.65f;
const F32 TIME_BEFORE_MESH_CLEANUP = 5.f; // seconds
const S32 AVATAR_RELEASE_THRESHOLD = 10; // number of avatar instances before releasing memory
const F32 FOOT_GROUND_COLLISION_TOLERANCE = 0.25f;
const F32 AVATAR_LOD_TWEAK_RANGE = 0.7f;
const S32 MAX_BUBBLE_CHAT_LENGTH = DB_CHAT_MSG_STR_LEN;
const S32 MAX_BUBBLE_CHAT_UTTERANCES = 12;
const F32 CHAT_FADE_TIME = 8.0;
const F32 BUBBLE_CHAT_TIME = CHAT_FADE_TIME * 3.f;
const F32 NAMETAG_UPDATE_THRESHOLD = 0.3f;
const F32 NAMETAG_VERTICAL_SCREEN_OFFSET = 25.f;
const F32 NAMETAG_VERT_OFFSET_WEIGHT = 0.17f;

const U32 LLVOAvatar::VISUAL_COMPLEXITY_UNKNOWN = 0;
const F64 HUD_OVERSIZED_TEXTURE_DATA_SIZE = 1024 * 1024;

const F32 MAX_TEXTURE_WAIT_TIME_SEC = 60;
const F32 MAX_ATTACHMENT_WAIT_TIME_SEC = 60;

const S32 MIN_NONTUNED_AVS = 5;

enum ERenderName
{
    RENDER_NAME_NEVER,
    RENDER_NAME_ALWAYS,
    RENDER_NAME_FADE
};

#define JELLYDOLLS_SHOULD_IMPOSTOR

//-----------------------------------------------------------------------------
// Callback data
//-----------------------------------------------------------------------------

struct LLTextureMaskData
{
    LLTextureMaskData( const LLUUID& id ) :
        mAvatarID(id),
        mLastDiscardLevel(S32_MAX)
    {}
    LLUUID              mAvatarID;
    S32                 mLastDiscardLevel;
};

/*********************************************************************************
 **                                                                             **
 ** Begin private LLVOAvatar Support classes
 **
 **/


struct LLAppearanceMessageContents: public LLRefCount
{
    LLAppearanceMessageContents():
        mAppearanceVersion(-1),
        mParamAppearanceVersion(-1),
        mCOFVersion(LLViewerInventoryCategory::VERSION_UNKNOWN)
    {
    }
    LLTEContents mTEContents;
    S32 mAppearanceVersion;
    S32 mParamAppearanceVersion;
    S32 mCOFVersion;
    // For future use:
    //U32 appearance_flags = 0;
    std::vector<F32> mParamWeights;
    std::vector<LLVisualParam*> mParams;
    LLVector3 mHoverOffset;
    bool mHoverOffsetWasSet;
};


//-----------------------------------------------------------------------------
// class LLBodyNoiseMotion
//-----------------------------------------------------------------------------
class LLBodyNoiseMotion :
    public LLMotion
{
public:
    // Constructor
    LLBodyNoiseMotion(const LLUUID &id)
        : LLMotion(id)
    {
        mName = "body_noise";
        mTorsoState = new LLJointState;
    }

    // Destructor
    virtual ~LLBodyNoiseMotion() { }

public:
    //-------------------------------------------------------------------------
    // functions to support MotionController and MotionRegistry
    //-------------------------------------------------------------------------
    // static constructor
    // all subclasses must implement such a function and register it
    static LLMotion *create(const LLUUID &id) { return new LLBodyNoiseMotion(id); }

public:
    //-------------------------------------------------------------------------
    // animation callbacks to be implemented by subclasses
    //-------------------------------------------------------------------------

    // motions must specify whether or not they loop
    virtual bool getLoop() { return true; }

    // motions must report their total duration
    virtual F32 getDuration() { return 0.0; }

    // motions must report their "ease in" duration
    virtual F32 getEaseInDuration() { return 0.0; }

    // motions must report their "ease out" duration.
    virtual F32 getEaseOutDuration() { return 0.0; }

    // motions must report their priority
    virtual LLJoint::JointPriority getPriority() { return LLJoint::HIGH_PRIORITY; }

    virtual LLMotionBlendType getBlendType() { return ADDITIVE_BLEND; }

    // called to determine when a motion should be activated/deactivated based on avatar pixel coverage
    virtual F32 getMinPixelArea() { return MIN_REQUIRED_PIXEL_AREA_BODY_NOISE; }

    // run-time (post constructor) initialization,
    // called after parameters have been set
    // must return true to indicate success and be available for activation
    virtual LLMotionInitStatus onInitialize(LLCharacter *character)
    {
        if( !mTorsoState->setJoint( character->getJoint("mTorso") ))
        {
            return STATUS_FAILURE;
        }

        mTorsoState->setUsage(LLJointState::ROT);

        addJointState( mTorsoState );
        return STATUS_SUCCESS;
    }

    // called when a motion is activated
    // must return true to indicate success, or else
    // it will be deactivated
    virtual bool onActivate() { return true; }

    // called per time step
    // must return true while it is active, and
    // must return false when the motion is completed.
    virtual bool onUpdate(F32 time, U8* joint_mask)
    {
        LL_PROFILE_ZONE_SCOPED_CATEGORY_AVATAR;
        F32 nx[2];
        nx[0]=time*TORSO_NOISE_SPEED;
        nx[1]=0.0f;
        F32 ny[2];
        ny[0]=0.0f;
        ny[1]=time*TORSO_NOISE_SPEED;
        F32 noiseX = noise2(nx);
        F32 noiseY = noise2(ny);

        F32 rx = TORSO_NOISE_AMOUNT * DEG_TO_RAD * noiseX / 0.42f;
        F32 ry = TORSO_NOISE_AMOUNT * DEG_TO_RAD * noiseY / 0.42f;
        LLQuaternion tQn;
        tQn.setQuat( rx, ry, 0.0f );
        mTorsoState->setRotation( tQn );

        return true;
    }

    // called when a motion is deactivated
    virtual void onDeactivate() {}

private:
    //-------------------------------------------------------------------------
    // joint states to be animated
    //-------------------------------------------------------------------------
    LLPointer<LLJointState> mTorsoState;
};

//-----------------------------------------------------------------------------
// class LLBreatheMotionRot
//-----------------------------------------------------------------------------
class LLBreatheMotionRot :
    public LLMotion
{
public:
    // Constructor
    LLBreatheMotionRot(const LLUUID &id) :
        LLMotion(id),
        mBreatheRate(1.f),
        mCharacter(NULL)
    {
        mName = "breathe_rot";
        mChestState = new LLJointState;
    }

    // Destructor
    virtual ~LLBreatheMotionRot() {}

public:
    //-------------------------------------------------------------------------
    // functions to support MotionController and MotionRegistry
    //-------------------------------------------------------------------------
    // static constructor
    // all subclasses must implement such a function and register it
    static LLMotion *create(const LLUUID &id) { return new LLBreatheMotionRot(id); }

public:
    //-------------------------------------------------------------------------
    // animation callbacks to be implemented by subclasses
    //-------------------------------------------------------------------------

    // motions must specify whether or not they loop
    virtual bool getLoop() { return true; }

    // motions must report their total duration
    virtual F32 getDuration() { return 0.0; }

    // motions must report their "ease in" duration
    virtual F32 getEaseInDuration() { return 0.0; }

    // motions must report their "ease out" duration.
    virtual F32 getEaseOutDuration() { return 0.0; }

    // motions must report their priority
    virtual LLJoint::JointPriority getPriority() { return LLJoint::MEDIUM_PRIORITY; }

    virtual LLMotionBlendType getBlendType() { return NORMAL_BLEND; }

    // called to determine when a motion should be activated/deactivated based on avatar pixel coverage
    virtual F32 getMinPixelArea() { return MIN_REQUIRED_PIXEL_AREA_BREATHE; }

    // run-time (post constructor) initialization,
    // called after parameters have been set
    // must return true to indicate success and be available for activation
    virtual LLMotionInitStatus onInitialize(LLCharacter *character)
    {
        mCharacter = character;
        bool success = true;

        if ( !mChestState->setJoint( character->getJoint( "mChest" ) ) )
        {
            success = false;
        }

        if ( success )
        {
            mChestState->setUsage(LLJointState::ROT);
            addJointState( mChestState );
        }

        if ( success )
        {
            return STATUS_SUCCESS;
        }
        else
        {
            return STATUS_FAILURE;
        }
    }

    // called when a motion is activated
    // must return true to indicate success, or else
    // it will be deactivated
    virtual bool onActivate() { return true; }

    // called per time step
    // must return true while it is active, and
    // must return false when the motion is completed.
    virtual bool onUpdate(F32 time, U8* joint_mask)
    {
        LL_PROFILE_ZONE_SCOPED_CATEGORY_AVATAR;
        mBreatheRate = 1.f;

        F32 breathe_amt = (sinf(mBreatheRate * time) * BREATHE_ROT_MOTION_STRENGTH);

        mChestState->setRotation(LLQuaternion(breathe_amt, LLVector3(0.f, 1.f, 0.f)));

        return true;
    }

    // called when a motion is deactivated
    virtual void onDeactivate() {}

private:
    //-------------------------------------------------------------------------
    // joint states to be animated
    //-------------------------------------------------------------------------
    LLPointer<LLJointState> mChestState;
    F32                 mBreatheRate;
    LLCharacter*        mCharacter;
};

//-----------------------------------------------------------------------------
// class LLPelvisFixMotion
//-----------------------------------------------------------------------------
class LLPelvisFixMotion :
    public LLMotion
{
public:
    // Constructor
    LLPelvisFixMotion(const LLUUID &id)
        : LLMotion(id), mCharacter(NULL)
    {
        mName = "pelvis_fix";

        mPelvisState = new LLJointState;
    }

    // Destructor
    virtual ~LLPelvisFixMotion() { }

public:
    //-------------------------------------------------------------------------
    // functions to support MotionController and MotionRegistry
    //-------------------------------------------------------------------------
    // static constructor
    // all subclasses must implement such a function and register it
    static LLMotion *create(const LLUUID& id) { return new LLPelvisFixMotion(id); }

public:
    //-------------------------------------------------------------------------
    // animation callbacks to be implemented by subclasses
    //-------------------------------------------------------------------------

    // motions must specify whether or not they loop
    virtual bool getLoop() { return true; }

    // motions must report their total duration
    virtual F32 getDuration() { return 0.0; }

    // motions must report their "ease in" duration
    virtual F32 getEaseInDuration() { return 0.5f; }

    // motions must report their "ease out" duration.
    virtual F32 getEaseOutDuration() { return 0.5f; }

    // motions must report their priority
    virtual LLJoint::JointPriority getPriority() { return LLJoint::LOW_PRIORITY; }

    virtual LLMotionBlendType getBlendType() { return NORMAL_BLEND; }

    // called to determine when a motion should be activated/deactivated based on avatar pixel coverage
    virtual F32 getMinPixelArea() { return MIN_REQUIRED_PIXEL_AREA_PELVIS_FIX; }

    // run-time (post constructor) initialization,
    // called after parameters have been set
    // must return true to indicate success and be available for activation
    virtual LLMotionInitStatus onInitialize(LLCharacter *character)
    {
        mCharacter = character;

        if (!mPelvisState->setJoint( character->getJoint("mPelvis")))
        {
            return STATUS_FAILURE;
        }

        mPelvisState->setUsage(LLJointState::POS);

        addJointState( mPelvisState );
        return STATUS_SUCCESS;
    }

    // called when a motion is activated
    // must return true to indicate success, or else
    // it will be deactivated
    virtual bool onActivate() { return true; }

    // called per time step
    // must return true while it is active, and
    // must return false when the motion is completed.
    virtual bool onUpdate(F32 time, U8* joint_mask)
    {
        LL_PROFILE_ZONE_SCOPED_CATEGORY_AVATAR;
        mPelvisState->setPosition(LLVector3::zero);

        return true;
    }

    // called when a motion is deactivated
    virtual void onDeactivate() {}

private:
    //-------------------------------------------------------------------------
    // joint states to be animated
    //-------------------------------------------------------------------------
    LLPointer<LLJointState> mPelvisState;
    LLCharacter* mCharacter;
};

/**
 **
 ** End LLVOAvatar Support classes
 **                                                                             **
 *********************************************************************************/


//-----------------------------------------------------------------------------
// Static Data
//-----------------------------------------------------------------------------
U32 LLVOAvatar::sMaxNonImpostors = 12; // Set from RenderAvatarMaxNonImpostors
bool LLVOAvatar::sLimitNonImpostors = false; // True unless RenderAvatarMaxNonImpostors is 0 (unlimited)
F32 LLVOAvatar::sRenderDistance = 256.f;
S32 LLVOAvatar::sNumVisibleAvatars = 0;
S32 LLVOAvatar::sNumLODChangesThisFrame = 0;

const LLUUID LLVOAvatar::sStepSoundOnLand("e8af4a28-aa83-4310-a7c4-c047e15ea0df");
const LLUUID LLVOAvatar::sStepSounds[LL_MCODE_END] =
{
    SND_STONE_RUBBER,
    SND_METAL_RUBBER,
    SND_GLASS_RUBBER,
    SND_WOOD_RUBBER,
    SND_FLESH_RUBBER,
    SND_RUBBER_PLASTIC,
    SND_RUBBER_RUBBER
};

S32 LLVOAvatar::sRenderName = RENDER_NAME_ALWAYS;
bool LLVOAvatar::sRenderGroupTitles = true;
S32 LLVOAvatar::sNumVisibleChatBubbles = 0;
bool LLVOAvatar::sDebugInvisible = false;
bool LLVOAvatar::sShowAttachmentPoints = false;
bool LLVOAvatar::sShowAnimationDebug = false;
bool LLVOAvatar::sVisibleInFirstPerson = false;
F32 LLVOAvatar::sLODFactor = 1.f;
F32 LLVOAvatar::sPhysicsLODFactor = 1.f;
bool LLVOAvatar::sJointDebug            = false;
F32 LLVOAvatar::sUnbakedTime = 0.f;
F32 LLVOAvatar::sUnbakedUpdateTime = 0.f;
F32 LLVOAvatar::sGreyTime = 0.f;
F32 LLVOAvatar::sGreyUpdateTime = 0.f;
LLPointer<LLViewerTexture> LLVOAvatar::sCloudTexture = NULL;
std::vector<LLUUID> LLVOAvatar::sAVsIgnoringARTLimit;
S32 LLVOAvatar::sAvatarsNearby = 0;

//-----------------------------------------------------------------------------
// Helper functions
//-----------------------------------------------------------------------------
static F32 calc_bouncy_animation(F32 x);

//-----------------------------------------------------------------------------
// LLVOAvatar()
//-----------------------------------------------------------------------------
LLVOAvatar::LLVOAvatar(const LLUUID& id,
                       const LLPCode pcode,
                       LLViewerRegion* regionp) :
    LLAvatarAppearance(&gAgentWearables),
    LLViewerObject(id, pcode, regionp),
    mSpecialRenderMode(0),
    mAttachmentSurfaceArea(0.f),
    mAttachmentVisibleTriangleCount(0),
    mAttachmentEstTriangleCount(0.f),
    mReportedVisualComplexity(VISUAL_COMPLEXITY_UNKNOWN),
    mTurning(false),
    mLastSkeletonSerialNum( 0 ),
    mIsSitting(false),
    mTimeVisible(),
    mTyping(false),
    mMeshValid(false),
    mVisible(false),
    mLastImpostorUpdateFrameTime(0.f),
    mLastImpostorUpdateReason(0),
    mWindFreq(0.f),
    mRipplePhase( 0.f ),
    mBelowWater(false),
    mLastAppearanceBlendTime(0.f),
    mAppearanceAnimating(false),
    mNameIsSet(false),
    mTitle(),
    mNameAway(false),
    mNameDoNotDisturb(false),
    mNameMute(false),
    mNameAppearance(false),
    mNameFriend(false),
    mNameAlpha(0.f),
    mRenderGroupTitles(sRenderGroupTitles),
    mNameCloud(false),
    mFirstTEMessageReceived( false ),
    mFirstAppearanceMessageReceived( false ),
    mCulled( false ),
    mVisibilityRank(0),
    mNeedsSkin(false),
    mLastSkinTime(0.f),
    mUpdatePeriod(1),
    mOverallAppearance(AOA_INVISIBLE),
    mVisualComplexityStale(true),
    mVisuallyMuteSetting(AV_RENDER_NORMALLY),
    mMutedAVColor(LLColor4::white /* used for "uninitialize" */),
    mFirstFullyVisible(true),
    mFirstDecloudTime(-1.f),
    mFullyLoaded(false),
    mPreviousFullyLoaded(false),
    mFullyLoadedInitialized(false),
<<<<<<< HEAD
    mLastCloudAttachmentCount(0),
    mFullyLoadedFrameCounter(0),
=======
    mLastCloudAttachmentCount(-1),
>>>>>>> cf2b4dbf
    mVisualComplexity(VISUAL_COMPLEXITY_UNKNOWN),
    mLoadedCallbacksPaused(false),
    mLoadedCallbackTextures(0),
    mRenderUnloadedAvatar(LLCachedControl<bool>(gSavedSettings, "RenderUnloadedAvatar", false)),
    mLastRezzedStatus(-1),
    mIsEditingAppearance(false),
    mUseLocalAppearance(false),
    mLastUpdateRequestCOFVersion(-1),
    mLastUpdateReceivedCOFVersion(-1),
    mCachedMuteListUpdateTime(0),
    mCachedInMuteList(false),
    mIsControlAvatar(false),
    mIsUIAvatar(false),
    mEnableDefaultMotions(true)
{
    LL_DEBUGS("AvatarRender") << "LLVOAvatar Constructor (0x" << this << ") id:" << mID << LL_ENDL;

    //VTResume();  // VTune
    setHoverOffset(LLVector3(0.0, 0.0, 0.0));

    // mVoiceVisualizer is created by the hud effects manager and uses the HUD Effects pipeline
    const bool needsSendToSim = false; // currently, this HUD effect doesn't need to pack and unpack data to do its job
    mVoiceVisualizer = ( LLVoiceVisualizer *)LLHUDManager::getInstance()->createViewerEffect( LLHUDObject::LL_HUD_EFFECT_VOICE_VISUALIZER, needsSendToSim );

    LL_DEBUGS("Avatar","Message") << "LLVOAvatar Constructor (0x" << this << ") id:" << mID << LL_ENDL;
    mPelvisp = NULL;

    mDirtyMesh = 2; // Dirty geometry, need to regenerate.
    mMeshTexturesDirty = false;
    mHeadp = NULL;


    // set up animation variables
    mSpeed = 0.f;
    setAnimationData("Speed", &mSpeed);

    mNeedsImpostorUpdate = true;
    mLastImpostorUpdateReason = 0;
    mNeedsAnimUpdate = true;

    mNeedsExtentUpdate = true;

    mImpostorDistance = 0;
    mImpostorPixelArea = 0;

    setNumTEs(TEX_NUM_INDICES);

    mbCanSelect = true;

    mSignaledAnimations.clear();
    mPlayingAnimations.clear();

    mWasOnGroundLeft = false;
    mWasOnGroundRight = false;

    mTimeLast = 0.0f;
    mSpeedAccum = 0.0f;

    mRippleTimeLast = 0.f;

    mInAir = false;

    mStepOnLand = true;
    mStepMaterial = 0;

    mLipSyncActive = false;
    mOohMorph      = NULL;
    mAahMorph      = NULL;

    mCurrentGesticulationLevel = 0;

    mFirstAppearanceMessageTimer.reset();
    mRuthTimer.reset();
    mRuthDebugTimer.reset();
    mDebugExistenceTimer.reset();
    mLastAppearanceMessageTimer.reset();

    if(LLSceneMonitor::getInstance()->isEnabled())
    {
        LLSceneMonitor::getInstance()->freezeAvatar((LLCharacter*)this);
    }

    mVisuallyMuteSetting = LLVOAvatar::VisualMuteSettings(LLRenderMuteList::getInstance()->getSavedVisualMuteSetting(getID()));

    sInstances.push_back(this);
}

std::string LLVOAvatar::avString() const
{
    if (isControlAvatar())
    {
        return " " + getFullname() + " ";
    }

    std::string status = LLVOAvatar::rezStatusToString(getRezzedStatus());
    return " Avatar '" + getDebugName() + "' " + status + " ";
}

void LLVOAvatar::debugAvatarRezTime(std::string notification_name, std::string comment)
{
    if (gDisconnected)
    {
        // If we disconected, these values are likely to be invalid and
        // avString() might crash due to a dead sAvatarDictionary
        return;
    }

    LL_INFOS("Avatar") << "REZTIME: [ " << (U32)mDebugExistenceTimer.getElapsedTimeF32()
                       << "sec ]"
                       << avString()
                       << "RuthTimer " << (U32)mRuthDebugTimer.getElapsedTimeF32()
                       << " Notification " << notification_name
                       << " : " << comment
                       << LL_ENDL;

    if (gSavedSettings.getBOOL("DebugAvatarRezTime"))
    {
        LLSD args;
        args["EXISTENCE"] = llformat("%d", (U32)mDebugExistenceTimer.getElapsedTimeF32());
        args["TIME"] = llformat("%d", (U32)mRuthDebugTimer.getElapsedTimeF32());
        args["NAME"] = getFullname();
        LLNotificationsUtil::add(notification_name, args);
    }
}

//------------------------------------------------------------------------
// LLVOAvatar::~LLVOAvatar()
//------------------------------------------------------------------------
LLVOAvatar::~LLVOAvatar()
{
    sInstances.remove(this);

    if (!mFullyLoaded)
    {
        debugAvatarRezTime("AvatarRezLeftCloudNotification", "left after ruth seconds as cloud");
    }
    else
    {
        debugAvatarRezTime("AvatarRezLeftNotification", "left sometime after declouding");
    }

    if (mTuned)
    {
        LLPerfStats::tunedAvatars--;
        mTuned = false;
    }
    sAVsIgnoringARTLimit.erase(std::remove(sAVsIgnoringARTLimit.begin(), sAVsIgnoringARTLimit.end(), mID), sAVsIgnoringARTLimit.end());


    logPendingPhases();

    LL_DEBUGS("Avatar") << "LLVOAvatar Destructor (0x" << this << ") id:" << mID << LL_ENDL;

    std::for_each(mAttachmentPoints.begin(), mAttachmentPoints.end(), DeletePairedPointer());
    mAttachmentPoints.clear();

    mDead = true;

    mAnimationSources.clear();
    LLLoadedCallbackEntry::cleanUpCallbackList(&mCallbackTextureList) ;

    getPhases().clearPhases();

    LL_DEBUGS() << "LLVOAvatar Destructor end" << LL_ENDL;
}

void LLVOAvatar::markDead()
{
    if (mNameText)
    {
        mNameText->markDead();
        mNameText = NULL;
        sNumVisibleChatBubbles--;
    }
    mVoiceVisualizer->markDead();
    LLLoadedCallbackEntry::cleanUpCallbackList(&mCallbackTextureList) ;
    LLViewerObject::markDead();
}


bool LLVOAvatar::isFullyBaked()
{
    if (mIsDummy) return true;
    if (getNumTEs() == 0) return false;

    for (U32 i = 0; i < mBakedTextureDatas.size(); i++)
    {
        if (!isTextureDefined(mBakedTextureDatas[i].mTextureIndex)
            && ((i != BAKED_SKIRT) || isWearingWearableType(LLWearableType::WT_SKIRT))
            && (i != BAKED_LEFT_ARM) && (i != BAKED_LEFT_LEG) && (i != BAKED_AUX1) && (i != BAKED_AUX2) && (i != BAKED_AUX3))
        {
            return false;
        }
    }
    return true;
}

bool LLVOAvatar::isFullyTextured() const
{
    for (S32 i = 0; i < mMeshLOD.size(); i++)
    {
        LLAvatarJoint* joint = mMeshLOD[i];
        if (i==MESH_ID_SKIRT && !isWearingWearableType(LLWearableType::WT_SKIRT))
        {
            continue; // don't care about skirt textures if we're not wearing one.
        }
        if (!joint)
        {
            continue; // nonexistent LOD OK.
        }
        avatar_joint_mesh_list_t::iterator meshIter = joint->mMeshParts.begin();
        if (meshIter != joint->mMeshParts.end())
        {
            LLAvatarJointMesh *mesh = (*meshIter);
            if (!mesh)
            {
                continue; // nonexistent mesh OK
            }
            if (mesh->hasGLTexture())
            {
                continue; // Mesh exists and has a baked texture.
            }
            if (mesh->hasComposite())
            {
                continue; // Mesh exists and has a composite texture.
            }
            // Fail
            return false;
        }
    }
    return true;
}

bool LLVOAvatar::hasGray() const
{
    return !getIsCloud() && !isFullyTextured();
}

S32 LLVOAvatar::getRezzedStatus() const
{
    if (getIsCloud()) return 0;
    bool textured = isFullyTextured();
    bool all_baked_loaded = allBakedTexturesCompletelyDownloaded();
    if (textured && all_baked_loaded && getAttachmentCount() == mSimAttachments.size()) return 4;
    if (textured && all_baked_loaded) return 3;
    if (textured) return 2;
    llassert(hasGray());
    return 1; // gray
}

void LLVOAvatar::deleteLayerSetCaches(bool clearAll)
{
    for (U32 i = 0; i < mBakedTextureDatas.size(); i++)
    {
        if (mBakedTextureDatas[i].mTexLayerSet)
        {
            // ! BACKWARDS COMPATIBILITY !
            // Can be removed after hair baking is mandatory on the grid
            if ((i != BAKED_HAIR || isSelf()) && !clearAll)
            {
                mBakedTextureDatas[i].mTexLayerSet->deleteCaches();
            }
        }
        if (mBakedTextureDatas[i].mMaskTexName)
        {
            LLImageGL::deleteTextures(1, (GLuint*)&(mBakedTextureDatas[i].mMaskTexName));
            mBakedTextureDatas[i].mMaskTexName = 0 ;
        }
    }
}

// static
bool LLVOAvatar::areAllNearbyInstancesBaked(S32& grey_avatars)
{
    grey_avatars = 0;
    for (LLCharacter* character : LLCharacter::sInstances)
    {
        LLVOAvatar* inst = (LLVOAvatar*)character;
        if (!inst->isDead() && inst->mHasGrey && !inst->isFullyBaked())
        {
            ++grey_avatars;
        }
    }
    return grey_avatars == 0;
}

// static
void LLVOAvatar::getNearbyRezzedStats(std::vector<S32>& counts, F32& avg_cloud_time, S32& cloud_avatars)
{
    counts.clear();
    counts.resize(5);
    avg_cloud_time = 0;
    cloud_avatars = 0;
    S32 count_avg = 0;

    for (LLCharacter* character : LLCharacter::sInstances)
    {
        if (LLVOAvatar* inst = (LLVOAvatar*)character)
        {
            S32 rez_status = inst->getRezzedStatus();
            counts[rez_status]++;
            F32 time = inst->getFirstDecloudTime();
            if (time >= 0)
            {
                avg_cloud_time+=time;
                count_avg++;
            }
            if (!inst->isFullyLoaded() || time < 0)
            {
                // still renders as cloud
                cloud_avatars++;
            }
        }
    }

    if (count_avg > 0)
    {
        avg_cloud_time /= count_avg;
    }
}

// static
std::string LLVOAvatar::rezStatusToString(S32 rez_status)
{
    switch (rez_status)
    {
    case 0:
        return "cloud";
    case 1:
        return "gray";
    case 2:
        return "downloading baked";
    case 3:
        return "loading attachments";
    case 4:
        return "full";
    }
    return "unknown";
}

// static
void LLVOAvatar::dumpBakedStatus()
{
    LLVector3d camera_pos_global = gAgentCamera.getCameraPositionGlobal();

    for (LLCharacter* character : LLCharacter::sInstances)
    {
        LLVOAvatar* inst = (LLVOAvatar*)character;
        LL_INFOS() << "Avatar ";

        LLNameValue* firstname = inst->getNVPair("FirstName");
        LLNameValue* lastname = inst->getNVPair("LastName");

        if( firstname )
        {
            LL_CONT << firstname->getString();
        }
        if( lastname )
        {
            LL_CONT << " " << lastname->getString();
        }

        LL_CONT << " " << inst->mID;

        if( inst->isDead() )
        {
            LL_CONT << " DEAD ("<< inst->getNumRefs() << " refs)";
        }

        if( inst->isSelf() )
        {
            LL_CONT << " (self)";
        }


        F64 dist_to_camera = (inst->getPositionGlobal() - camera_pos_global).length();
        LL_CONT << " " << dist_to_camera << "m ";

        LL_CONT << " " << inst->mPixelArea << " pixels";

        if( inst->isVisible() )
        {
            LL_CONT << " (visible)";
        }
        else
        {
            LL_CONT << " (not visible)";
        }

        if( inst->isFullyBaked() )
        {
            LL_CONT << " Baked";
        }
        else
        {
            LL_CONT << " Unbaked (";

            for (LLAvatarAppearanceDictionary::BakedTextures::const_iterator iter = LLAvatarAppearance::getDictionary()->getBakedTextures().begin();
                 iter != LLAvatarAppearance::getDictionary()->getBakedTextures().end();
                 ++iter)
            {
                const LLAvatarAppearanceDictionary::BakedEntry *baked_dict = iter->second;
                const ETextureIndex index = baked_dict->mTextureIndex;
                if (!inst->isTextureDefined(index))
                {
                    LL_CONT << " " << (LLAvatarAppearance::getDictionary()->getTexture(index) ? LLAvatarAppearance::getDictionary()->getTexture(index)->mName : "");
                }
            }
            LL_CONT << " ) " << inst->getUnbakedPixelAreaRank();
            if( inst->isCulled() )
            {
                LL_CONT << " culled";
            }
        }
        LL_CONT << LL_ENDL;
    }
}

//static
void LLVOAvatar::restoreGL()
{
    if (!isAgentAvatarValid()) return;

    gAgentAvatarp->setCompositeUpdatesEnabled(true);
    for (U32 i = 0; i < gAgentAvatarp->mBakedTextureDatas.size(); i++)
    {
        gAgentAvatarp->invalidateComposite(gAgentAvatarp->getTexLayerSet(i));
    }
    gAgentAvatarp->updateMeshTextures();
}

//static
void LLVOAvatar::destroyGL()
{
    deleteCachedImages();

    resetImpostors();
}

//static
void LLVOAvatar::resetImpostors()
{
    for (LLCharacter* character : LLCharacter::sInstances)
    {
        LLVOAvatar* avatar = (LLVOAvatar*)character;
        avatar->mImpostor.release();
        avatar->mNeedsImpostorUpdate = true;
        avatar->mLastImpostorUpdateReason = 1;
    }
}

// static
void LLVOAvatar::deleteCachedImages(bool clearAll)
{
    if (LLViewerTexLayerSet::sHasCaches)
    {
        for (LLCharacter* character : LLCharacter::sInstances)
        {
            ((LLVOAvatar*)character)->deleteLayerSetCaches(clearAll);
        }
        LLViewerTexLayerSet::sHasCaches = false;
    }
    LLVOAvatarSelf::deleteScratchTextures();
    LLTexLayerStaticImageList::getInstance()->deleteCachedImages();
}


//------------------------------------------------------------------------
// static
// LLVOAvatar::initClass()
//------------------------------------------------------------------------
void LLVOAvatar::initClass()
{
    gAnimLibrary.animStateSetString(ANIM_AGENT_BODY_NOISE,"body_noise");
    gAnimLibrary.animStateSetString(ANIM_AGENT_BREATHE_ROT,"breathe_rot");
    gAnimLibrary.animStateSetString(ANIM_AGENT_PHYSICS_MOTION,"physics_motion");
    gAnimLibrary.animStateSetString(ANIM_AGENT_EDITING,"editing");
    gAnimLibrary.animStateSetString(ANIM_AGENT_EYE,"eye");
    gAnimLibrary.animStateSetString(ANIM_AGENT_FLY_ADJUST,"fly_adjust");
    gAnimLibrary.animStateSetString(ANIM_AGENT_HAND_MOTION,"hand_motion");
    gAnimLibrary.animStateSetString(ANIM_AGENT_HEAD_ROT,"head_rot");
    gAnimLibrary.animStateSetString(ANIM_AGENT_PELVIS_FIX,"pelvis_fix");
    gAnimLibrary.animStateSetString(ANIM_AGENT_TARGET,"target");
    gAnimLibrary.animStateSetString(ANIM_AGENT_WALK_ADJUST,"walk_adjust");

    // Where should this be set initially?
    LLJoint::setDebugJointNames(gSavedSettings.getString("DebugAvatarJoints"));

    LLControlAvatar::sRegionChangedSlot = gAgent.addRegionChangedCallback(&LLControlAvatar::onRegionChanged);

    sCloudTexture = LLViewerTextureManager::getFetchedTextureFromFile("cloud-particle.j2c");
}


void LLVOAvatar::cleanupClass()
{
}

// virtual
void LLVOAvatar::initInstance()
{
    //-------------------------------------------------------------------------
    // register motions
    //-------------------------------------------------------------------------
    if (LLCharacter::sInstances.size() == 1)
    {
        registerMotion( ANIM_AGENT_DO_NOT_DISTURB,          LLNullMotion::create );
        registerMotion( ANIM_AGENT_CROUCH,                  LLKeyframeStandMotion::create );
        registerMotion( ANIM_AGENT_CROUCHWALK,              LLKeyframeWalkMotion::create );
        registerMotion( ANIM_AGENT_EXPRESS_AFRAID,          LLEmote::create );
        registerMotion( ANIM_AGENT_EXPRESS_ANGER,           LLEmote::create );
        registerMotion( ANIM_AGENT_EXPRESS_BORED,           LLEmote::create );
        registerMotion( ANIM_AGENT_EXPRESS_CRY,             LLEmote::create );
        registerMotion( ANIM_AGENT_EXPRESS_DISDAIN,         LLEmote::create );
        registerMotion( ANIM_AGENT_EXPRESS_EMBARRASSED,     LLEmote::create );
        registerMotion( ANIM_AGENT_EXPRESS_FROWN,           LLEmote::create );
        registerMotion( ANIM_AGENT_EXPRESS_KISS,            LLEmote::create );
        registerMotion( ANIM_AGENT_EXPRESS_LAUGH,           LLEmote::create );
        registerMotion( ANIM_AGENT_EXPRESS_OPEN_MOUTH,      LLEmote::create );
        registerMotion( ANIM_AGENT_EXPRESS_REPULSED,        LLEmote::create );
        registerMotion( ANIM_AGENT_EXPRESS_SAD,             LLEmote::create );
        registerMotion( ANIM_AGENT_EXPRESS_SHRUG,           LLEmote::create );
        registerMotion( ANIM_AGENT_EXPRESS_SMILE,           LLEmote::create );
        registerMotion( ANIM_AGENT_EXPRESS_SURPRISE,        LLEmote::create );
        registerMotion( ANIM_AGENT_EXPRESS_TONGUE_OUT,      LLEmote::create );
        registerMotion( ANIM_AGENT_EXPRESS_TOOTHSMILE,      LLEmote::create );
        registerMotion( ANIM_AGENT_EXPRESS_WINK,            LLEmote::create );
        registerMotion( ANIM_AGENT_EXPRESS_WORRY,           LLEmote::create );
        registerMotion( ANIM_AGENT_FEMALE_RUN_NEW,          LLKeyframeWalkMotion::create );
        registerMotion( ANIM_AGENT_FEMALE_WALK,             LLKeyframeWalkMotion::create );
        registerMotion( ANIM_AGENT_FEMALE_WALK_NEW,         LLKeyframeWalkMotion::create );
        registerMotion( ANIM_AGENT_RUN,                     LLKeyframeWalkMotion::create );
        registerMotion( ANIM_AGENT_RUN_NEW,                 LLKeyframeWalkMotion::create );
        registerMotion( ANIM_AGENT_STAND,                   LLKeyframeStandMotion::create );
        registerMotion( ANIM_AGENT_STAND_1,                 LLKeyframeStandMotion::create );
        registerMotion( ANIM_AGENT_STAND_2,                 LLKeyframeStandMotion::create );
        registerMotion( ANIM_AGENT_STAND_3,                 LLKeyframeStandMotion::create );
        registerMotion( ANIM_AGENT_STAND_4,                 LLKeyframeStandMotion::create );
        registerMotion( ANIM_AGENT_STANDUP,                 LLKeyframeFallMotion::create );
        registerMotion( ANIM_AGENT_TURNLEFT,                LLKeyframeWalkMotion::create );
        registerMotion( ANIM_AGENT_TURNRIGHT,               LLKeyframeWalkMotion::create );
        registerMotion( ANIM_AGENT_WALK,                    LLKeyframeWalkMotion::create );
        registerMotion( ANIM_AGENT_WALK_NEW,                LLKeyframeWalkMotion::create );

        // motions without a start/stop bit
        registerMotion( ANIM_AGENT_BODY_NOISE,              LLBodyNoiseMotion::create );
        registerMotion( ANIM_AGENT_BREATHE_ROT,             LLBreatheMotionRot::create );
        registerMotion( ANIM_AGENT_PHYSICS_MOTION,          LLPhysicsMotionController::create );
        registerMotion( ANIM_AGENT_EDITING,                 LLEditingMotion::create );
        registerMotion( ANIM_AGENT_EYE,                     LLEyeMotion::create );
        registerMotion( ANIM_AGENT_FEMALE_WALK,             LLKeyframeWalkMotion::create );
        registerMotion( ANIM_AGENT_FLY_ADJUST,              LLFlyAdjustMotion::create );
        registerMotion( ANIM_AGENT_HAND_MOTION,             LLHandMotion::create );
        registerMotion( ANIM_AGENT_HEAD_ROT,                LLHeadRotMotion::create );
        registerMotion( ANIM_AGENT_PELVIS_FIX,              LLPelvisFixMotion::create );
        registerMotion( ANIM_AGENT_SIT_FEMALE,              LLKeyframeMotion::create );
        registerMotion( ANIM_AGENT_TARGET,                  LLTargetingMotion::create );
        registerMotion( ANIM_AGENT_WALK_ADJUST,             LLWalkAdjustMotion::create );
    }

    LLAvatarAppearance::initInstance();

    // preload specific motions here
    createMotion( ANIM_AGENT_CUSTOMIZE);
    createMotion( ANIM_AGENT_CUSTOMIZE_DONE);

    //VTPause();  // VTune

    mVoiceVisualizer->setVoiceEnabled( LLVoiceClient::getInstance()->getVoiceEnabled( mID ) );

    mInitFlags |= 1<<1;
}

// virtual
LLAvatarJoint* LLVOAvatar::createAvatarJoint()
{
    return new LLViewerJoint();
}

// virtual
LLAvatarJoint* LLVOAvatar::createAvatarJoint(S32 joint_num)
{
    return new LLViewerJoint(joint_num);
}

// virtual
LLAvatarJointMesh* LLVOAvatar::createAvatarJointMesh()
{
    return new LLViewerJointMesh();
}

// virtual
LLTexLayerSet* LLVOAvatar::createTexLayerSet()
{
    return new LLViewerTexLayerSet(this);
}

const LLVector3 LLVOAvatar::getRenderPosition() const
{

    if (mDrawable.isNull() || mDrawable->getGeneration() < 0)
    {
        return getPositionAgent();
    }
    else if (isRoot())
    {
        F32 fixup;
        if ( hasPelvisFixup( fixup) )
        {
            //Apply a pelvis fixup (as defined by the avs skin)
            LLVector3 pos = mDrawable->getPositionAgent();
            pos[VZ] += fixup;
            return pos;
        }
        else
        {
            return mDrawable->getPositionAgent();
        }
    }
    else
    {
        return getPosition() * mDrawable->getParent()->getRenderMatrix();
    }
}

void LLVOAvatar::updateDrawable(bool force_damped)
{
    clearChanged(SHIFTED);
}

void LLVOAvatar::onShift(const LLVector4a& shift_vector)
{
    const LLVector3& shift = reinterpret_cast<const LLVector3&>(shift_vector);
    mLastAnimExtents[0] += shift;
    mLastAnimExtents[1] += shift;
}

void LLVOAvatar::updateSpatialExtents(LLVector4a& newMin, LLVector4a &newMax)
{
    if (mDrawable.isNull())
    {
        return;
    }

    if (mNeedsExtentUpdate)
    {
        calculateSpatialExtents(newMin,newMax);
        mLastAnimExtents[0].set(newMin.getF32ptr());
        mLastAnimExtents[1].set(newMax.getF32ptr());
        mLastAnimBasePos = mPelvisp->getWorldPosition();
        mNeedsExtentUpdate = false;
    }
    else
    {
        LLVector3 new_base_pos = mPelvisp->getWorldPosition();
        LLVector3 shift = new_base_pos-mLastAnimBasePos;
        mLastAnimExtents[0] += shift;
        mLastAnimExtents[1] += shift;
        mLastAnimBasePos = new_base_pos;

    }

    if (isImpostor() && !needsImpostorUpdate())
    {
        LLVector3 delta = getRenderPosition() -
            ((LLVector3(mDrawable->getPositionGroup().getF32ptr())-mImpostorOffset));

        newMin.load3( (mLastAnimExtents[0] + delta).mV);
        newMax.load3( (mLastAnimExtents[1] + delta).mV);
    }
    else
    {
        newMin.load3(mLastAnimExtents[0].mV);
        newMax.load3(mLastAnimExtents[1].mV);
        LLVector4a pos_group;
        pos_group.setAdd(newMin,newMax);
        pos_group.mul(0.5f);
        mImpostorOffset = LLVector3(pos_group.getF32ptr())-getRenderPosition();
        mDrawable->setPositionGroup(pos_group);
    }
}


void LLVOAvatar::calculateSpatialExtents(LLVector4a& newMin, LLVector4a& newMax)
{
    LL_PROFILE_ZONE_SCOPED_CATEGORY_AVATAR;

    const S32 BOX_DETAIL_DEFAULT = 3;
    S32 box_detail = BOX_DETAIL_DEFAULT;
    if (getOverallAppearance() != AOA_NORMAL)
    {
        if (isControlAvatar())
        {
            // Animated objects don't show system avatar but do need to include rigged meshes in their bounding box.
            box_detail = 3;
        }
        else
        {
            // Jellydolled avatars ignore attachments, etc, use only system avatar.
            box_detail = 1;
        }
    }

    // FIXME the update_min_max function used below assumes there is a
    // known starting point, but in general there isn't. Ideally the
    // box update logic should be modified to handle the no-point-yet
    // case. For most models, starting with the pelvis is safe though.
    LLVector3 zero_pos;
    LLVector4a pos;
    if (dist_vec(zero_pos, mPelvisp->getWorldPosition())<0.001)
    {
        // Don't use pelvis until av initialized
        pos.load3(getRenderPosition().mV);
    }
    else
    {
        pos.load3(mPelvisp->getWorldPosition().mV);
    }
    newMin = pos;
    newMax = pos;

    if (box_detail>=1 && !isControlAvatar())
    {
        //stretch bounding box by joint positions. Doing this for
        //control avs, where the polymeshes aren't maintained or
        //displayed, can give inaccurate boxes due to joints stuck at (0,0,0).
        for (polymesh_map_t::iterator i = mPolyMeshes.begin(); i != mPolyMeshes.end(); ++i)
        {
            LLPolyMesh* mesh = i->second;
            for (S32 joint_num = 0; joint_num < mesh->mJointRenderData.size(); joint_num++)
            {
                LLVector4a trans;
                trans.load3( mesh->mJointRenderData[joint_num]->mWorldMatrix->getTranslation().mV);
                update_min_max(newMin, newMax, trans);
            }
        }
    }

    // Pad bounding box for starting joint, plus polymesh if
    // applicable. Subsequent calcs should be accurate enough to not
    // need padding.
    LLVector4a padding(0.25);
    newMin.sub(padding);
    newMax.add(padding);


    //stretch bounding box by static attachments
    if (box_detail >= 2)
    {
        float max_attachment_span = get_default_max_prim_scale() * 5.0f;

        for (attachment_map_t::iterator iter = mAttachmentPoints.begin();
             iter != mAttachmentPoints.end();
             ++iter)
        {
            LLViewerJointAttachment* attachment = iter->second;

            if (attachment->getValid())
            {
                for (LLViewerJointAttachment::attachedobjs_vec_t::iterator attachment_iter = attachment->mAttachedObjects.begin();
                     attachment_iter != attachment->mAttachedObjects.end();
                     ++attachment_iter)
                {
                    // Don't we need to look at children of attached_object as well?
                    const LLViewerObject* attached_object = attachment_iter->get();
                    if (attached_object && !attached_object->isHUDAttachment())
                    {
                        const LLVOVolume *vol = dynamic_cast<const LLVOVolume*>(attached_object);
                        if (vol && vol->isAnimatedObject())
                        {
                            // Animated objects already have a bounding box in their control av, use that.
                            // Could lag by a frame if there's no guarantee on order of processing for avatars.
                            LLControlAvatar *cav = vol->getControlAvatar();
                            if (cav)
                            {
                                LLVector4a cav_min;
                                cav_min.load3(cav->mLastAnimExtents[0].mV);
                                LLVector4a cav_max;
                                cav_max.load3(cav->mLastAnimExtents[1].mV);
                                update_min_max(newMin,newMax,cav_min);
                                update_min_max(newMin,newMax,cav_max);
                                continue;
                            }
                        }
                        if (vol && vol->isRiggedMeshFast())
                        {
                            continue;
                        }
                        LLDrawable* drawable = attached_object->mDrawable;
                        if (drawable && !drawable->isState(LLDrawable::RIGGED | LLDrawable::RIGGED_CHILD)) // <-- don't extend bounding box if any rigged objects are present
                        {
                            LLSpatialBridge* bridge = drawable->getSpatialBridge();
                            if (bridge)
                            {
                                const LLVector4a* ext = bridge->getSpatialExtents();
                                LLVector4a distance;
                                distance.setSub(ext[1], ext[0]);
                                LLVector4a max_span(max_attachment_span);

                                S32 lt = distance.lessThan(max_span).getGatheredBits() & 0x7;

                                // Only add the prim to spatial extents calculations if it isn't a megaprim.
                                // max_attachment_span calculated at the start of the function
                                // (currently 5 times our max prim size)
                                if (lt == 0x7)
                                {
                                    update_min_max(newMin,newMax,ext[0]);
                                    update_min_max(newMin,newMax,ext[1]);
                                }
                            }
                        }
                    }
                }
            }
        }
    }

    // Stretch bounding box by rigged mesh joint boxes
    if (box_detail>=3)
    {
        updateRiggingInfo();
        for (S32 joint_num = 0; joint_num < LL_CHARACTER_MAX_ANIMATED_JOINTS; joint_num++)
        {
            LLJoint *joint = getJoint(joint_num);
            LLJointRiggingInfo *rig_info = NULL;
            if (joint_num < mJointRiggingInfoTab.size())
            {
                rig_info = &mJointRiggingInfoTab[joint_num];
            }

            if (joint && rig_info && rig_info->isRiggedTo())
            {
                LLViewerJointAttachment *as_joint_attach = dynamic_cast<LLViewerJointAttachment*>(joint);
                if (as_joint_attach && as_joint_attach->getIsHUDAttachment())
                {
                    // Ignore bounding box of HUD joints
                    continue;
                }
                LLMatrix4a mat;
                LLVector4a new_extents[2];
                mat.loadu(joint->getWorldMatrix());
                matMulBoundBox(mat, rig_info->getRiggedExtents(), new_extents);
                update_min_max(newMin, newMax, new_extents[0]);
                update_min_max(newMin, newMax, new_extents[1]);
                //if (isSelf())
                //{
                //    LL_INFOS() << joint->getName() << " extents " << new_extents[0] << "," << new_extents[1] << LL_ENDL;
                //    LL_INFOS() << joint->getName() << " av box is " << newMin << "," << newMax << LL_ENDL;
                //}
            }
        }
    }

    // Update pixel area
    LLVector4a center, size;
    center.setAdd(newMin, newMax);
    center.mul(0.5f);

    size.setSub(newMax,newMin);
    size.mul(0.5f);

    F32 pixel_area = LLPipeline::calcPixelArea(center, size, *LLViewerCamera::getInstance());
    setCorrectedPixelArea(pixel_area);
}

void render_sphere_and_line(const LLVector3& begin_pos, const LLVector3& end_pos, F32 sphere_scale, const LLVector3& occ_color, const LLVector3& visible_color)
{
    // Unoccluded bone portions
    LLGLDepthTest normal_depth(GL_TRUE);

    // Draw line segment for unoccluded joint
    gGL.diffuseColor3f(visible_color[0], visible_color[1], visible_color[2]);

    gGL.begin(LLRender::LINES);
    gGL.vertex3fv(begin_pos.mV);
    gGL.vertex3fv(end_pos.mV);
    gGL.end();


    // Draw sphere representing joint pos
    gGL.pushMatrix();
    gGL.scalef(sphere_scale, sphere_scale, sphere_scale);
    gSphere.renderGGL();
    gGL.popMatrix();

    LLGLDepthTest depth_under(GL_TRUE, GL_FALSE, GL_GREATER);

    // Occluded bone portions
    gGL.diffuseColor3f(occ_color[0], occ_color[1], occ_color[2]);

    gGL.begin(LLRender::LINES);
    gGL.vertex3fv(begin_pos.mV);
    gGL.vertex3fv(end_pos.mV);
    gGL.end();

    // Draw sphere representing joint pos
    gGL.pushMatrix();
    gGL.scalef(sphere_scale, sphere_scale, sphere_scale);
    gSphere.renderGGL();
    gGL.popMatrix();
}

//-----------------------------------------------------------------------------
// renderCollisionVolumes()
//-----------------------------------------------------------------------------
void LLVOAvatar::renderCollisionVolumes()
{
    std::ostringstream ostr;

    for (S32 i = 0; i < mNumCollisionVolumes; i++)
    {
        ostr << mCollisionVolumes[i].getName() << ", ";

        LLAvatarJointCollisionVolume& collision_volume = mCollisionVolumes[i];

        collision_volume.updateWorldMatrix();

        gGL.pushMatrix();
        gGL.multMatrix( &collision_volume.getXform()->getWorldMatrix().mMatrix[0][0] );

        LLVector3 begin_pos(0,0,0);
        LLVector3 end_pos(collision_volume.getEnd());
        static F32 sphere_scale = 1.0f;
        static F32 center_dot_scale = 0.05f;

        static LLVector3 BLUE(0.0f, 0.0f, 1.0f);
        static LLVector3 PASTEL_BLUE(0.5f, 0.5f, 1.0f);
        static LLVector3 RED(1.0f, 0.0f, 0.0f);
        static LLVector3 PASTEL_RED(1.0f, 0.5f, 0.5f);
        static LLVector3 WHITE(1.0f, 1.0f, 1.0f);


        LLVector3 cv_color_occluded;
        LLVector3 cv_color_visible;
        LLVector3 dot_color_occluded(WHITE);
        LLVector3 dot_color_visible(WHITE);
        if (isControlAvatar())
        {
            cv_color_occluded = RED;
            cv_color_visible = PASTEL_RED;
        }
        else
        {
            cv_color_occluded = BLUE;
            cv_color_visible = PASTEL_BLUE;
        }
        render_sphere_and_line(begin_pos, end_pos, sphere_scale, cv_color_occluded, cv_color_visible);
        render_sphere_and_line(begin_pos, end_pos, center_dot_scale, dot_color_occluded, dot_color_visible);

        gGL.popMatrix();
    }


    if (mNameText.notNull())
    {
        LLVector4a unused;

        mNameText->lineSegmentIntersect(unused, unused, unused, true);
    }
}

// defined in llspatialpartition.cpp -- draw a box outline in the current GL context from given center and half-size
void drawBoxOutline(const LLVector4a& pos, const LLVector4a& size);

void LLVOAvatar::renderBones(const std::string &selected_joint)
{
    LLGLEnable blend(GL_BLEND);

    avatar_joint_list_t::iterator iter = mSkeleton.begin();
    avatar_joint_list_t::iterator end = mSkeleton.end();

    // For selected joints
    static LLVector3 SELECTED_COLOR_OCCLUDED(1.0f, 1.0f, 0.0f);
    static LLVector3 SELECTED_COLOR_VISIBLE(0.5f, 0.5f, 0.5f);
    // For bones with position overrides defined
    static LLVector3 OVERRIDE_COLOR_OCCLUDED(1.0f, 0.0f, 0.0f);
    static LLVector3 OVERRIDE_COLOR_VISIBLE(0.5f, 0.5f, 0.5f);
    // For bones which are rigged to by at least one attachment
    static LLVector3 RIGGED_COLOR_OCCLUDED(0.0f, 1.0f, 1.0f);
    static LLVector3 RIGGED_COLOR_VISIBLE(0.5f, 0.5f, 0.5f);
    // For bones not otherwise colored
    static LLVector3 OTHER_COLOR_OCCLUDED(0.0f, 1.0f, 0.0f);
    static LLVector3 OTHER_COLOR_VISIBLE(0.5f, 0.5f, 0.5f);

    static F32 SPHERE_SCALEF = 0.001f;

    for (; iter != end; ++iter)
    {
        LLJoint* jointp = *iter;
        if (!jointp)
        {
            continue;
        }

        jointp->updateWorldMatrix();

        LLVector3 occ_color, visible_color;

        LLVector3 pos;
        LLUUID mesh_id;
        F32 sphere_scale = SPHERE_SCALEF;

        // We are in render, so it is preferable to implement selection
        // in a different way, but since this is for debug/preview, this
        // is low priority
        if (jointp->getName() == selected_joint)
        {
            sphere_scale *= 16;
            occ_color = SELECTED_COLOR_OCCLUDED;
            visible_color = SELECTED_COLOR_VISIBLE;
        }
        else if (jointp->hasAttachmentPosOverride(pos,mesh_id))
        {
            occ_color = OVERRIDE_COLOR_OCCLUDED;
            visible_color = OVERRIDE_COLOR_VISIBLE;
        }
        else
        {
            if (jointIsRiggedTo(jointp))
            {
                occ_color = RIGGED_COLOR_OCCLUDED;
                visible_color = RIGGED_COLOR_VISIBLE;
            }
            else
            {
                occ_color = OTHER_COLOR_OCCLUDED;
                visible_color = OTHER_COLOR_VISIBLE;
            }
        }
        LLVector3 begin_pos(0,0,0);
        LLVector3 end_pos(jointp->getEnd());


        gGL.pushMatrix();
        gGL.multMatrix( &jointp->getXform()->getWorldMatrix().mMatrix[0][0] );

        render_sphere_and_line(begin_pos, end_pos, sphere_scale, occ_color, visible_color);

        gGL.popMatrix();
    }


    // draw joint space bounding boxes of rigged attachments in yellow
    gGL.color3f(1.f, 1.f, 0.f);
    for (S32 joint_num = 0; joint_num < LL_CHARACTER_MAX_ANIMATED_JOINTS; joint_num++)
    {
        LLJoint* joint = getJoint(joint_num);
        LLJointRiggingInfo* rig_info = NULL;
        if (joint_num < mJointRiggingInfoTab.size())
        {
            rig_info = &mJointRiggingInfoTab[joint_num];
        }

        if (joint && rig_info && rig_info->isRiggedTo())
        {
            LLViewerJointAttachment* as_joint_attach = dynamic_cast<LLViewerJointAttachment*>(joint);
            if (as_joint_attach && as_joint_attach->getIsHUDAttachment())
            {
                // Ignore bounding box of HUD joints
                continue;
            }
            gGL.pushMatrix();
            gGL.multMatrix(&joint->getXform()->getWorldMatrix().mMatrix[0][0]);

            LLVector4a pos;
            LLVector4a size;

            const LLVector4a* extents = rig_info->getRiggedExtents();

            pos.setAdd(extents[0], extents[1]);
            pos.mul(0.5f);
            size.setSub(extents[1], extents[0]);
            size.mul(0.5f);

            drawBoxOutline(pos, size);

            gGL.popMatrix();
        }
    }

    // draw world space attachment rigged bounding boxes in cyan
    gGL.color3f(0.f, 1.f, 1.f);
    for (attachment_map_t::iterator iter = mAttachmentPoints.begin();
         iter != mAttachmentPoints.end();
         ++iter)
    {
        LLViewerJointAttachment* attachment = iter->second;

        if (attachment->getValid())
        {
            for (LLViewerJointAttachment::attachedobjs_vec_t::iterator attachment_iter = attachment->mAttachedObjects.begin();
                 attachment_iter != attachment->mAttachedObjects.end();
                 ++attachment_iter)
            {
                LLViewerObject* attached_object = attachment_iter->get();
                if (attached_object && !attached_object->isHUDAttachment())
                {
                    LLDrawable* drawable = attached_object->mDrawable;
                    if (drawable && drawable->isState(LLDrawable::RIGGED | LLDrawable::RIGGED_CHILD))
                    {
                        // get face rigged extents
                        for (S32 i = 0; i < drawable->getNumFaces(); ++i)
                        {
                            LLFace* facep = drawable->getFace(i);
                            if (facep && facep->isState(LLFace::RIGGED))
                            {
                                LLVector4a center, size;

                                LLVector4a* extents = facep->mRiggedExtents;

                                center.setAdd(extents[0], extents[1]);
                                center.mul(0.5f);
                                size.setSub(extents[1], extents[0]);
                                size.mul(0.5f);
                                drawBoxOutline(center, size);
                            }
                        }
                    }
                }
            }
        }
    }
}


void LLVOAvatar::renderJoints()
{
    std::ostringstream ostr;
    std::ostringstream nullstr;

    for (joint_map_t::iterator iter = mJointMap.begin(); iter != mJointMap.end(); ++iter)
    {
        LLJoint* jointp = iter->second;
        if (!jointp)
        {
            nullstr << iter->first << " is NULL" << std::endl;
            continue;
        }

        ostr << jointp->getName() << ", ";

        jointp->updateWorldMatrix();

        gGL.pushMatrix();
        gGL.multMatrix( &jointp->getXform()->getWorldMatrix().mMatrix[0][0] );

        gGL.diffuseColor3f( 1.f, 0.f, 1.f );

        gGL.begin(LLRender::LINES);

        LLVector3 v[] =
        {
            LLVector3(1,0,0),
            LLVector3(-1,0,0),
            LLVector3(0,1,0),
            LLVector3(0,-1,0),

            LLVector3(0,0,-1),
            LLVector3(0,0,1),
        };

        //sides
        gGL.vertex3fv(v[0].mV);
        gGL.vertex3fv(v[2].mV);

        gGL.vertex3fv(v[0].mV);
        gGL.vertex3fv(v[3].mV);

        gGL.vertex3fv(v[1].mV);
        gGL.vertex3fv(v[2].mV);

        gGL.vertex3fv(v[1].mV);
        gGL.vertex3fv(v[3].mV);


        //top
        gGL.vertex3fv(v[0].mV);
        gGL.vertex3fv(v[4].mV);

        gGL.vertex3fv(v[1].mV);
        gGL.vertex3fv(v[4].mV);

        gGL.vertex3fv(v[2].mV);
        gGL.vertex3fv(v[4].mV);

        gGL.vertex3fv(v[3].mV);
        gGL.vertex3fv(v[4].mV);


        //bottom
        gGL.vertex3fv(v[0].mV);
        gGL.vertex3fv(v[5].mV);

        gGL.vertex3fv(v[1].mV);
        gGL.vertex3fv(v[5].mV);

        gGL.vertex3fv(v[2].mV);
        gGL.vertex3fv(v[5].mV);

        gGL.vertex3fv(v[3].mV);
        gGL.vertex3fv(v[5].mV);

        gGL.end();

        gGL.popMatrix();
    }

    mDebugText.clear();
    addDebugText(ostr.str());
    addDebugText(nullstr.str());
}

bool LLVOAvatar::lineSegmentIntersect(const LLVector4a& start, const LLVector4a& end,
                                      S32 face,
                                      bool pick_transparent,
                                      bool pick_rigged,
                                      bool pick_unselectable,
                                      S32* face_hit,
                                      LLVector4a* intersection,
                                      LLVector2* tex_coord,
                                      LLVector4a* normal,
                                      LLVector4a* tangent)
{
    if ((isSelf() && !gAgent.needsRenderAvatar()) || !LLPipeline::sPickAvatar)
    {
        return false;
    }

    if (isControlAvatar())
    {
        return false;
    }

    if (lineSegmentBoundingBox(start, end))
    {
        for (S32 i = 0; i < mNumCollisionVolumes; ++i)
        {
            mCollisionVolumes[i].updateWorldMatrix();

            glm::mat4 mat(glm::make_mat4((F32*) mCollisionVolumes[i].getXform()->getWorldMatrix().mMatrix));
            glm::mat4 inverse = glm::inverse(mat);
            glm::mat4 norm_mat = glm::transpose(inverse);

            glm::vec3 p1(start);
            glm::vec3 p2(end);

            p1 = mul_mat4_vec3(inverse, p1);
            p2 = mul_mat4_vec3(inverse, p2);

            LLVector3 position;
            LLVector3 norm;

            if (linesegment_sphere(LLVector3(p1), LLVector3(p2), LLVector3(0,0,0), 1.f, position, norm))
            {
                glm::vec3 res_pos(position);
                res_pos = mul_mat4_vec3(mat, res_pos);

                 glm::vec3 res_norm(norm);
                res_norm = glm::normalize(res_norm);
                res_norm = glm::mat3(norm_mat) * res_norm;

                if (intersection)
                {
                    intersection->load3(glm::value_ptr(res_pos));
                }

                if (normal)
                {
                    normal->load3(glm::value_ptr(res_norm));
                }

                return true;
            }
        }

        if (isSelf())
        {
            for (attachment_map_t::iterator iter = mAttachmentPoints.begin();
             iter != mAttachmentPoints.end();
             ++iter)
            {
                LLViewerJointAttachment* attachment = iter->second;

                for (LLViewerJointAttachment::attachedobjs_vec_t::iterator attachment_iter = attachment->mAttachedObjects.begin();
                     attachment_iter != attachment->mAttachedObjects.end();
                     ++attachment_iter)
                {
                    LLViewerObject* attached_object = attachment_iter->get();

                    if (attached_object && !attached_object->isDead() && attachment->getValid())
                    {
                        LLDrawable* drawable = attached_object->mDrawable;
                        if (drawable->isState(LLDrawable::RIGGED))
                        { //regenerate octree for rigged attachment
                            gPipeline.markRebuild(mDrawable, LLDrawable::REBUILD_RIGGED);
                        }
                    }
                }
            }
        }
    }



    LLVector4a position;
    if (mNameText.notNull() && mNameText->lineSegmentIntersect(start, end, position))
    {
        if (intersection)
        {
            *intersection = position;
        }

        return true;
    }

    return false;
}

// virtual
LLViewerObject* LLVOAvatar::lineSegmentIntersectRiggedAttachments(const LLVector4a& start, const LLVector4a& end,
                                      S32 face,
                                      bool pick_transparent,
                                      bool pick_rigged,
                                      bool pick_unselectable,
                                      S32* face_hit,
                                      LLVector4a* intersection,
                                      LLVector2* tex_coord,
                                      LLVector4a* normal,
                                      LLVector4a* tangent)
{
    if (isSelf() && !gAgent.needsRenderAvatar())
    {
        return NULL;
    }

    LLViewerObject* hit = NULL;

    if (lineSegmentBoundingBox(start, end))
    {
        LLVector4a local_end = end;
        LLVector4a local_intersection;

        for (attachment_map_t::iterator iter = mAttachmentPoints.begin();
            iter != mAttachmentPoints.end();
            ++iter)
        {
            LLViewerJointAttachment* attachment = iter->second;

            for (LLViewerJointAttachment::attachedobjs_vec_t::iterator attachment_iter = attachment->mAttachedObjects.begin();
                    attachment_iter != attachment->mAttachedObjects.end();
                    ++attachment_iter)
            {
                LLViewerObject* attached_object = attachment_iter->get();

                if (attached_object->lineSegmentIntersect(start, local_end, face, pick_transparent, pick_rigged, pick_unselectable, face_hit, &local_intersection, tex_coord, normal, tangent))
                {
                    local_end = local_intersection;
                    if (intersection)
                    {
                        *intersection = local_intersection;
                    }

                    hit = attached_object;
                }
            }
        }
    }

    return hit;
}


LLVOAvatar* LLVOAvatar::asAvatar()
{
    return this;
}

//-----------------------------------------------------------------------------
// LLVOAvatar::startDefaultMotions()
//-----------------------------------------------------------------------------
void LLVOAvatar::startDefaultMotions()
{
    //-------------------------------------------------------------------------
    // start default motions
    //-------------------------------------------------------------------------
    startMotion( ANIM_AGENT_HEAD_ROT );
    startMotion( ANIM_AGENT_EYE );
    startMotion( ANIM_AGENT_BODY_NOISE );
    startMotion( ANIM_AGENT_BREATHE_ROT );
    startMotion( ANIM_AGENT_PHYSICS_MOTION );
    startMotion( ANIM_AGENT_HAND_MOTION );
    startMotion( ANIM_AGENT_PELVIS_FIX );

    //-------------------------------------------------------------------------
    // restart any currently active motions
    //-------------------------------------------------------------------------
    processAnimationStateChanges();
}

//-----------------------------------------------------------------------------
// LLVOAvatar::buildCharacter()
// Deferred initialization and rebuild of the avatar.
//-----------------------------------------------------------------------------
// virtual
void LLVOAvatar::buildCharacter()
{
    LLAvatarAppearance::buildCharacter();

    // Not done building yet; more to do.
    mIsBuilt = false;

    //-------------------------------------------------------------------------
    // set head offset from pelvis
    //-------------------------------------------------------------------------
    updateHeadOffset();

    //-------------------------------------------------------------------------
    // initialize lip sync morph pointers
    //-------------------------------------------------------------------------
    mOohMorph     = getVisualParam( "Lipsync_Ooh" );
    mAahMorph     = getVisualParam( "Lipsync_Aah" );

    // If we don't have the Ooh morph, use the Kiss morph
    if (!mOohMorph)
    {
        LL_WARNS() << "Missing 'Ooh' morph for lipsync, using fallback." << LL_ENDL;
        mOohMorph = getVisualParam( "Express_Kiss" );
    }

    // If we don't have the Aah morph, use the Open Mouth morph
    if (!mAahMorph)
    {
        LL_WARNS() << "Missing 'Aah' morph for lipsync, using fallback." << LL_ENDL;
        mAahMorph = getVisualParam( "Express_Open_Mouth" );
    }

    // Currently disabled for control avatars (animated objects), enabled for all others.
    if (mEnableDefaultMotions)
    {
    startDefaultMotions();
    }

    //-------------------------------------------------------------------------
    // restart any currently active motions
    //-------------------------------------------------------------------------
    processAnimationStateChanges();

    mIsBuilt = true;
    stop_glerror();

    mMeshValid = true;
}

//-----------------------------------------------------------------------------
// resetVisualParams()
//-----------------------------------------------------------------------------
void LLVOAvatar::resetVisualParams()
{
    // Skeletal params
    {
        LLAvatarXmlInfo::skeletal_distortion_info_list_t::iterator iter;
        for (iter = sAvatarXmlInfo->mSkeletalDistortionInfoList.begin();
             iter != sAvatarXmlInfo->mSkeletalDistortionInfoList.end();
             ++iter)
        {
            LLPolySkeletalDistortionInfo *info = (LLPolySkeletalDistortionInfo*)*iter;
            LLPolySkeletalDistortion *param = dynamic_cast<LLPolySkeletalDistortion*>(getVisualParam(info->getID()));
            *param = LLPolySkeletalDistortion(this);
            llassert(param);
            if (!param->setInfo(info))
            {
                llassert(false);
            }
        }
    }

    // Driver parameters
    for (LLAvatarXmlInfo::driver_info_list_t::iterator iter = sAvatarXmlInfo->mDriverInfoList.begin();
         iter != sAvatarXmlInfo->mDriverInfoList.end();
         ++iter)
    {
        LLDriverParamInfo *info = *iter;
        LLDriverParam *param = dynamic_cast<LLDriverParam*>(getVisualParam(info->getID()));
        LLDriverParam::entry_list_t driven_list = param->getDrivenList();
        *param = LLDriverParam(this);
        llassert(param);
        if (!param->setInfo(info))
        {
            llassert(false);
        }
        param->setDrivenList(driven_list);
    }
}

void LLVOAvatar::applyDefaultParams()
{
    // These are params from avs with newly created copies of shape,
    // skin, hair, eyes, plus gender set as noted. Run arche_tool.py
    // to get params from some other xml appearance dump.
    std::map<S32, U8> male_params = {
        {1,33}, {2,61}, {4,85}, {5,23}, {6,58}, {7,127}, {8,63}, {10,85}, {11,63}, {12,42}, {13,0}, {14,85}, {15,63}, {16,36}, {17,85}, {18,95}, {19,153}, {20,63}, {21,34}, {22,0}, {23,63}, {24,109}, {25,88}, {27,132}, {31,63}, {33,136}, {34,81}, {35,85}, {36,103}, {37,136}, {38,127}, {80,255}, {93,203}, {98,0}, {99,0}, {105,127}, {108,0}, {110,0}, {111,127}, {112,0}, {113,0}, {114,127}, {115,0}, {116,0}, {117,0}, {119,127}, {130,114}, {131,127}, {132,99}, {133,63}, {134,127}, {135,140}, {136,127}, {137,127}, {140,0}, {141,0}, {142,0}, {143,191}, {150,0}, {155,104}, {157,0}, {162,0}, {163,0}, {165,0}, {166,0}, {167,0}, {168,0}, {169,0}, {177,0}, {181,145}, {182,216}, {183,133}, {184,0}, {185,127}, {192,0}, {193,127}, {196,170}, {198,0}, {503,0}, {505,127}, {506,127}, {507,109}, {508,85}, {513,127}, {514,127}, {515,63}, {517,85}, {518,42}, {603,100}, {604,216}, {605,214}, {606,204}, {607,204}, {608,204}, {609,51}, {616,25}, {617,89}, {619,76}, {624,204}, {625,0}, {629,127}, {637,0}, {638,0}, {646,144}, {647,85}, {649,127}, {650,132}, {652,127}, {653,85}, {654,0}, {656,127}, {659,127}, {662,127}, {663,127}, {664,127}, {665,127}, {674,59}, {675,127}, {676,85}, {678,127}, {682,127}, {683,106}, {684,47}, {685,79}, {690,127}, {692,127}, {693,204}, {700,63}, {701,0}, {702,0}, {703,0}, {704,0}, {705,127}, {706,127}, {707,0}, {708,0}, {709,0}, {710,0}, {711,127}, {712,0}, {713,159}, {714,0}, {715,0}, {750,178}, {752,127}, {753,36}, {754,85}, {755,131}, {756,127}, {757,127}, {758,127}, {759,153}, {760,95}, {762,0}, {763,140}, {764,74}, {765,27}, {769,127}, {773,127}, {775,0}, {779,214}, {780,204}, {781,198}, {785,0}, {789,0}, {795,63}, {796,30}, {799,127}, {800,226}, {801,255}, {802,198}, {803,255}, {804,255}, {805,255}, {806,255}, {807,255}, {808,255}, {812,255}, {813,255}, {814,255}, {815,204}, {816,0}, {817,255}, {818,255}, {819,255}, {820,255}, {821,255}, {822,255}, {823,255}, {824,255}, {825,255}, {826,255}, {827,255}, {828,0}, {829,255}, {830,255}, {834,255}, {835,255}, {836,255}, {840,0}, {841,127}, {842,127}, {844,255}, {848,25}, {858,100}, {859,255}, {860,255}, {861,255}, {862,255}, {863,84}, {868,0}, {869,0}, {877,0}, {879,51}, {880,132}, {921,255}, {922,255}, {923,255}, {10000,0}, {10001,0}, {10002,25}, {10003,0}, {10004,25}, {10005,23}, {10006,51}, {10007,0}, {10008,25}, {10009,23}, {10010,51}, {10011,0}, {10012,0}, {10013,25}, {10014,0}, {10015,25}, {10016,23}, {10017,51}, {10018,0}, {10019,0}, {10020,25}, {10021,0}, {10022,25}, {10023,23}, {10024,51}, {10025,0}, {10026,25}, {10027,23}, {10028,51}, {10029,0}, {10030,25}, {10031,23}, {10032,51}, {11000,1}, {11001,127}
    };
    std::map<S32, U8> female_params = {
        {1,33}, {2,61}, {4,85}, {5,23}, {6,58}, {7,127}, {8,63}, {10,85}, {11,63}, {12,42}, {13,0}, {14,85}, {15,63}, {16,36}, {17,85}, {18,95}, {19,153}, {20,63}, {21,34}, {22,0}, {23,63}, {24,109}, {25,88}, {27,132}, {31,63}, {33,136}, {34,81}, {35,85}, {36,103}, {37,136}, {38,127}, {80,0}, {93,203}, {98,0}, {99,0}, {105,127}, {108,0}, {110,0}, {111,127}, {112,0}, {113,0}, {114,127}, {115,0}, {116,0}, {117,0}, {119,127}, {130,114}, {131,127}, {132,99}, {133,63}, {134,127}, {135,140}, {136,127}, {137,127}, {140,0}, {141,0}, {142,0}, {143,191}, {150,0}, {155,104}, {157,0}, {162,0}, {163,0}, {165,0}, {166,0}, {167,0}, {168,0}, {169,0}, {177,0}, {181,145}, {182,216}, {183,133}, {184,0}, {185,127}, {192,0}, {193,127}, {196,170}, {198,0}, {503,0}, {505,127}, {506,127}, {507,109}, {508,85}, {513,127}, {514,127}, {515,63}, {517,85}, {518,42}, {603,100}, {604,216}, {605,214}, {606,204}, {607,204}, {608,204}, {609,51}, {616,25}, {617,89}, {619,76}, {624,204}, {625,0}, {629,127}, {637,0}, {638,0}, {646,144}, {647,85}, {649,127}, {650,132}, {652,127}, {653,85}, {654,0}, {656,127}, {659,127}, {662,127}, {663,127}, {664,127}, {665,127}, {674,59}, {675,127}, {676,85}, {678,127}, {682,127}, {683,106}, {684,47}, {685,79}, {690,127}, {692,127}, {693,204}, {700,63}, {701,0}, {702,0}, {703,0}, {704,0}, {705,127}, {706,127}, {707,0}, {708,0}, {709,0}, {710,0}, {711,127}, {712,0}, {713,159}, {714,0}, {715,0}, {750,178}, {752,127}, {753,36}, {754,85}, {755,131}, {756,127}, {757,127}, {758,127}, {759,153}, {760,95}, {762,0}, {763,140}, {764,74}, {765,27}, {769,127}, {773,127}, {775,0}, {779,214}, {780,204}, {781,198}, {785,0}, {789,0}, {795,63}, {796,30}, {799,127}, {800,226}, {801,255}, {802,198}, {803,255}, {804,255}, {805,255}, {806,255}, {807,255}, {808,255}, {812,255}, {813,255}, {814,255}, {815,204}, {816,0}, {817,255}, {818,255}, {819,255}, {820,255}, {821,255}, {822,255}, {823,255}, {824,255}, {825,255}, {826,255}, {827,255}, {828,0}, {829,255}, {830,255}, {834,255}, {835,255}, {836,255}, {840,0}, {841,127}, {842,127}, {844,255}, {848,25}, {858,100}, {859,255}, {860,255}, {861,255}, {862,255}, {863,84}, {868,0}, {869,0}, {877,0}, {879,51}, {880,132}, {921,255}, {922,255}, {923,255}, {10000,0}, {10001,0}, {10002,25}, {10003,0}, {10004,25}, {10005,23}, {10006,51}, {10007,0}, {10008,25}, {10009,23}, {10010,51}, {10011,0}, {10012,0}, {10013,25}, {10014,0}, {10015,25}, {10016,23}, {10017,51}, {10018,0}, {10019,0}, {10020,25}, {10021,0}, {10022,25}, {10023,23}, {10024,51}, {10025,0}, {10026,25}, {10027,23}, {10028,51}, {10029,0}, {10030,25}, {10031,23}, {10032,51}, {11000,1}, {11001,127}
    };
    std::map<S32, U8> *params = NULL;
    if (getSex() == SEX_MALE)
        params = &male_params;
    else
        params = &female_params;

    for( auto it = params->begin(); it != params->end(); ++it)
    {
        LLVisualParam* param = getVisualParam(it->first);
        if( !param )
        {
            // invalid id
            break;
        }

        U8 value = it->second;
        F32 newWeight = U8_to_F32(value, param->getMinWeight(), param->getMaxWeight());
        param->setWeight(newWeight);
    }
}

//-----------------------------------------------------------------------------
// resetSkeleton()
//-----------------------------------------------------------------------------
void LLVOAvatar::resetSkeleton(bool reset_animations)
{
    LL_DEBUGS("Avatar") << avString() << " reset starts" << LL_ENDL;
    if (!isControlAvatar() && !mLastProcessedAppearance)
    {
        LL_WARNS() << "Can't reset avatar " << getID() << "; no appearance message has been received yet." << LL_ENDL;
        return;
    }

    // Save mPelvis state
    //LLVector3 pelvis_pos = getJoint("mPelvis")->getPosition();
    //LLQuaternion pelvis_rot = getJoint("mPelvis")->getRotation();

    // Clear all attachment pos and scale overrides
    clearAttachmentOverrides();

    // Note that we call buildSkeleton twice in this function. The first time is
    // just to get the right scale for the collision volumes, because
    // this will be used in setting the mJointScales for the
    // LLPolySkeletalDistortions of which the CVs are children.
    if( !buildSkeleton(sAvatarSkeletonInfo) )
    {
        LL_ERRS() << "Error resetting skeleton" << LL_ENDL;
    }

    // Reset some params to default state, without propagating changes downstream.
    resetVisualParams();

    // Now we have to reset the skeleton again, because its state
    // got clobbered by the resetVisualParams() calls
    // above.
    if( !buildSkeleton(sAvatarSkeletonInfo) )
    {
        LL_ERRS() << "Error resetting skeleton" << LL_ENDL;
    }

    // Reset attachment points
    // BuildSkeleton only does bones and CVs but we still need to reinit huds
    // since huds can be animated.
    bool ignore_hud_joints = !isSelf();
    initAttachmentPoints(ignore_hud_joints);

    // Fix up collision volumes
    for (LLVisualParam *param = getFirstVisualParam();
         param;
         param = getNextVisualParam())
    {
        LLPolyMorphTarget *poly_morph = dynamic_cast<LLPolyMorphTarget*>(param);
        if (poly_morph)
        {
            // This is a kludgy way to correct for the fact that the
            // collision volumes have been reset out from under the
            // poly morph sliders.
            F32 delta_weight = poly_morph->getLastWeight() - poly_morph->getDefaultWeight();
            poly_morph->applyVolumeChanges(delta_weight);
        }
    }

    // Reset tweakable params to preserved state
    if (getOverallAppearance() == AOA_NORMAL)
    {
        if (mLastProcessedAppearance)
        {
            bool slam_params = true;
            applyParsedAppearanceMessage(*mLastProcessedAppearance, slam_params);
        }
    }
    else
    {
        // Stripped down approximation of
        // applyParsedAppearanceMessage, but with alternative default
        // (jellydoll) params
        setCompositeUpdatesEnabled( false );
        gPipeline.markGLRebuild(this);
        applyDefaultParams();
        setCompositeUpdatesEnabled( true );
        updateMeshTextures();
        updateMeshVisibility();
    }
    updateVisualParams();

    // Restore attachment pos overrides
    updateAttachmentOverrides();

    // Animations
    if (reset_animations)
    {
        if (isSelf())
        {
            // This is equivalent to "Stop Animating Me". Will reset
            // all animations and propagate the changes to other
            // viewers.
            gAgent.stopCurrentAnimations();
        }
        else
        {
            // Local viewer-side reset for non-self avatars.
            resetAnimations();
        }
    }

    LL_DEBUGS("Avatar") << avString() << " reset ends" << LL_ENDL;
}

//-----------------------------------------------------------------------------
// releaseMeshData()
//-----------------------------------------------------------------------------
void LLVOAvatar::releaseMeshData()
{
    if (sInstances.size() < AVATAR_RELEASE_THRESHOLD || isUIAvatar())
    {
        return;
    }

    // cleanup mesh data
    for (avatar_joint_list_t::iterator iter = mMeshLOD.begin();
         iter != mMeshLOD.end();
         ++iter)
    {
        LLAvatarJoint* joint = (*iter);
        joint->setValid(false, true);
    }

    //cleanup data
    if (mDrawable.notNull())
    {
        LLFace* facep = mDrawable->getFace(0);
        if (facep)
        {
        facep->setSize(0, 0);
        for(S32 i = mNumInitFaces ; i < mDrawable->getNumFaces(); i++)
        {
            facep = mDrawable->getFace(i);
                if (facep)
                {
            facep->setSize(0, 0);
        }
    }
        }
    }

    for (attachment_map_t::iterator iter = mAttachmentPoints.begin();
         iter != mAttachmentPoints.end();
         ++iter)
    {
        LLViewerJointAttachment* attachment = iter->second;
        if (!attachment->getIsHUDAttachment())
        {
            attachment->setAttachmentVisibility(false);
        }
    }
    mMeshValid = false;
}

//-----------------------------------------------------------------------------
// restoreMeshData()
//-----------------------------------------------------------------------------
// virtual
void LLVOAvatar::restoreMeshData()
{
    llassert(!isSelf());
    if (mDrawable.isNull())
    {
        return;
    }

    //LL_INFOS() << "Restoring" << LL_ENDL;
    mMeshValid = true;
    updateJointLODs();

    for (attachment_map_t::iterator iter = mAttachmentPoints.begin();
         iter != mAttachmentPoints.end();
         ++iter)
    {
        LLViewerJointAttachment* attachment = iter->second;
        if (!attachment->getIsHUDAttachment())
        {
            attachment->setAttachmentVisibility(true);
        }
    }

    // force mesh update as LOD might not have changed to trigger this
    gPipeline.markRebuild(mDrawable, LLDrawable::REBUILD_GEOMETRY);
}

//-----------------------------------------------------------------------------
// updateMeshData()
//-----------------------------------------------------------------------------
void LLVOAvatar::updateMeshData()
{
    if (mDrawable.notNull())
    {
        S32 f_num = 0 ;
        const U32 VERTEX_NUMBER_THRESHOLD = 128 ;//small number of this means each part of an avatar has its own vertex buffer.
        const auto num_parts = mMeshLOD.size();

        // this order is determined by number of LODS
        // if a mesh earlier in this list changed LODs while a later mesh doesn't,
        // the later mesh's index offset will be inaccurate
        for(S32 part_index = 0 ; part_index < num_parts ;)
        {
            S32 j = part_index ;
            U32 last_v_num = 0, num_vertices = 0 ;
            U32 last_i_num = 0, num_indices = 0 ;

            while(part_index < num_parts && num_vertices < VERTEX_NUMBER_THRESHOLD)
            {
                last_v_num = num_vertices ;
                last_i_num = num_indices ;

                LLViewerJoint* part_mesh = getViewerJoint(part_index++);
                if (part_mesh)
                {
                    part_mesh->updateFaceSizes(num_vertices, num_indices, mAdjustedPixelArea);
                }
            }
            if(num_vertices < 1)//skip empty meshes
            {
                continue ;
            }
            if(last_v_num > 0)//put the last inserted part into next vertex buffer.
            {
                num_vertices = last_v_num ;
                num_indices = last_i_num ;
                part_index-- ;
            }

            LLFace* facep = NULL;
            if(f_num < mDrawable->getNumFaces())
            {
                facep = mDrawable->getFace(f_num);
            }
            else
            {
                facep = mDrawable->getFace(0);
                if (facep)
                {
                    facep = mDrawable->addFace(facep->getPool(), facep->getTexture()) ;
                }
            }
            if (!facep) continue;

            // resize immediately
            facep->setSize(num_vertices, num_indices);

            bool terse_update = false;

            facep->setGeomIndex(0);
            facep->setIndicesIndex(0);

            LLVertexBuffer* buff = facep->getVertexBuffer();
            if(!facep->getVertexBuffer())
            {
                buff = new LLVertexBuffer(LLDrawPoolAvatar::VERTEX_DATA_MASK);
                if (!buff->allocateBuffer(num_vertices, num_indices))
                {
                    LL_WARNS() << "Failed to allocate Vertex Buffer for Mesh to "
                        << num_vertices << " vertices and "
                        << num_indices << " indices" << LL_ENDL;
                    // Attempt to create a dummy triangle (one vertex, 3 indices, all 0)
                    facep->setSize(1, 3);
                    buff->allocateBuffer(1, 3);
                    memset((U8*) buff->getMappedData(), 0, buff->getSize());
                    memset((U8*) buff->getMappedIndices(), 0, buff->getIndicesSize());
                }
                facep->setVertexBuffer(buff);
            }
            else
            {
                if (buff->getNumIndices() == num_indices &&
                    buff->getNumVerts() == num_vertices)
                {
                    terse_update = true;
                }
                else
                {
                    buff = new LLVertexBuffer(buff->getTypeMask());
                    if (!buff->allocateBuffer(num_vertices, num_indices))
                    {
                        LL_WARNS() << "Failed to allocate vertex buffer for Mesh, Substituting" << LL_ENDL;
                        // Attempt to create a dummy triangle (one vertex, 3 indices, all 0)
                        facep->setSize(1, 3);
                        buff->allocateBuffer(1, 3);
                        memset((U8*) buff->getMappedData(), 0, buff->getSize());
                        memset((U8*) buff->getMappedIndices(), 0, buff->getIndicesSize());
                    }
                }
            }


            // This is a hack! Avatars have their own pool, so we are detecting
            //   the case of more than one avatar in the pool (thus > 0 instead of >= 0)
            if (facep->getGeomIndex() > 0)
            {
                LL_ERRS() << "non-zero geom index: " << facep->getGeomIndex() << " in LLVOAvatar::restoreMeshData" << LL_ENDL;
            }

            if (num_vertices == buff->getNumVerts() && num_indices == buff->getNumIndices())
            {
                for(S32 k = j ; k < part_index ; k++)
                {
                    bool rigid = false;
                    if (k == MESH_ID_EYEBALL_LEFT ||
                        k == MESH_ID_EYEBALL_RIGHT)
                    {
                        //eyeballs can't have terse updates since they're never rendered with
                        //the hardware skinning shader
                        rigid = true;
                    }

                    LLViewerJoint* mesh = getViewerJoint(k);
                    if (mesh)
                    {
                        mesh->updateFaceData(facep, mAdjustedPixelArea, k == MESH_ID_HAIR, terse_update && !rigid);
                    }
                }
            }

            buff->unmapBuffer();

            if(!f_num)
            {
                f_num += mNumInitFaces ;
            }
            else
            {
                f_num++ ;
            }
        }
    }
}

//------------------------------------------------------------------------

//------------------------------------------------------------------------
// LLVOAvatar::processUpdateMessage()
//------------------------------------------------------------------------
U32 LLVOAvatar::processUpdateMessage(LLMessageSystem *mesgsys,
                                     void **user_data,
                                     U32 block_num, const EObjectUpdateType update_type,
                                     LLDataPacker *dp)
{
    const bool had_no_name = !getNVPair("FirstName");

    // Do base class updates...
    U32 retval = LLViewerObject::processUpdateMessage(mesgsys, user_data, block_num, update_type, dp);

    // Print out arrival information once we have name of avatar.
    const bool has_name = getNVPair("FirstName");
    if (had_no_name && has_name)
    {
        mDebugExistenceTimer.reset();
        debugAvatarRezTime("AvatarRezArrivedNotification", "avatar arrived");
    }

    if (retval & LLViewerObject::INVALID_UPDATE)
    {
        if (isSelf())
        {
            //tell sim to cancel this update
            gAgent.teleportViaLocation(gAgent.getPositionGlobal());
        }
    }

    return retval;
}

LLViewerFetchedTexture *LLVOAvatar::getBakedTextureImage(const U8 te, const LLUUID& uuid)
{
    LLViewerFetchedTexture *result = NULL;

    if (uuid == IMG_DEFAULT_AVATAR ||
        uuid == IMG_DEFAULT ||
        uuid == IMG_INVISIBLE)
    {
        // Should already exist, don't need to find it on sim or baked-texture host.
        result = gTextureList.findImage(uuid, TEX_LIST_STANDARD);
    }
    if (!result)
    {
        const std::string url = getImageURL(te,uuid);

        if (url.empty())
        {
            LL_WARNS() << "unable to determine URL for te " << te << " uuid " << uuid << LL_ENDL;
            return NULL;
        }
        LL_DEBUGS("Avatar") << avString() << "get server-bake image from URL " << url << LL_ENDL;
        result = LLViewerTextureManager::getFetchedTextureFromUrl(
            url, FTT_SERVER_BAKE, true, LLGLTexture::BOOST_NONE, LLViewerTexture::LOD_TEXTURE, 0, 0, uuid);
        if (result->isMissingAsset())
        {
            result->setIsMissingAsset(false);
        }

    }
    return result;
}

// virtual
S32 LLVOAvatar::setTETexture(const U8 te, const LLUUID& uuid)
{
    if (!isIndexBakedTexture((ETextureIndex)te))
    {
        // Sim still sends some uuids for non-baked slots sometimes - ignore.
        return LLViewerObject::setTETexture(te, LLUUID::null);
    }

    LLViewerFetchedTexture *image = getBakedTextureImage(te,uuid);
    llassert(image);
    return setTETextureCore(te, image);
}

//------------------------------------------------------------------------
// LLVOAvatar::dumpAnimationState()
//------------------------------------------------------------------------
void LLVOAvatar::dumpAnimationState()
{
    LL_INFOS() << "==============================================" << LL_ENDL;
    for (LLVOAvatar::AnimIterator it = mSignaledAnimations.begin(); it != mSignaledAnimations.end(); ++it)
    {
        LLUUID id = it->first;
        std::string playtag = "";
        if (mPlayingAnimations.find(id) != mPlayingAnimations.end())
        {
            playtag = "*";
        }
        LL_INFOS() << gAnimLibrary.animationName(id) << playtag << LL_ENDL;
    }
    for (LLVOAvatar::AnimIterator it = mPlayingAnimations.begin(); it != mPlayingAnimations.end(); ++it)
    {
        LLUUID id = it->first;
        bool is_signaled = mSignaledAnimations.find(id) != mSignaledAnimations.end();
        if (!is_signaled)
        {
            LL_INFOS() << gAnimLibrary.animationName(id) << "!S" << LL_ENDL;
        }
    }
}

//------------------------------------------------------------------------
// idleUpdate()
//------------------------------------------------------------------------
void LLVOAvatar::idleUpdate(LLAgent &agent, const F64 &time)
{
    LL_PROFILE_ZONE_SCOPED_CATEGORY_AVATAR;

    if (LLApp::isExiting())
        return;

    if (isDead())
    {
        LL_INFOS() << "Warning!  Idle on dead avatar" << LL_ENDL;
        return;
    }

    static LLCachedControl<bool> friends_only(gSavedSettings, "RenderAvatarFriendsOnly", false);
    if (friends_only()
        && !isUIAvatar()
        && !isControlAvatar()
        && !isSelf()
        && !isBuddy())
    {
        if (mNameText)
        {
            mNameIsSet = false;
            mNameText->markDead();
            mNameText = NULL;
            sNumVisibleChatBubbles--;
        }
        deleteParticleSource();
        mVoiceVisualizer->setVoiceEnabled(false);

        return;
    }

    // record time and refresh "tooSlow" status
    updateTooSlow();

    static LLCachedControl<bool> disable_all_render_types(gSavedSettings, "DisableAllRenderTypes");
    if (!(gPipeline.hasRenderType(mIsControlAvatar ? LLPipeline::RENDER_TYPE_CONTROL_AV : LLPipeline::RENDER_TYPE_AVATAR))
        && !disable_all_render_types && !isSelf())
    {
        if (!mIsControlAvatar)
        {
            idleUpdateNameTag(idleCalcNameTagPosition(mLastRootPos));
        }
        return;
    }

    // Update should be happening max once per frame.
    static LLCachedControl<S32> refreshPeriod(gSavedSettings, "AvatarExtentRefreshPeriodBatch");
    static LLCachedControl<S32> refreshMaxPerPeriod(gSavedSettings, "AvatarExtentRefreshMaxPerBatch");
    static S32 upd_freq = refreshPeriod; // initialise to a reasonable default of 1 batch
    static S32 lastRecalibrationFrame{ 0 };

    const S32 thisFrame = LLDrawable::getCurrentFrame();
    if (thisFrame - lastRecalibrationFrame >= upd_freq)
    {
        // Only update at the start of a cycle. .
        // update frequency = ((Num_Avatars -1 / NumberPerPeriod) + 1 ) * Periodicity
        // Given NumberPerPeriod = 5 and Periodicity = 4
        // | NumAvatars  | frequency |
        // +-------------+-----------+
        // |      1      |     4     |
        // |      2      |     4     |
        // |      5      |     4     |
        // |     10      |     8     |
        // |     25      |     20    |

        upd_freq = (((gObjectList.getAvatarCount() - 1) / refreshMaxPerPeriod) + 1)*refreshPeriod;
        lastRecalibrationFrame = thisFrame;
    }

    if ((mLastAnimExtents[0]==LLVector3())||
        (mLastAnimExtents[1])==LLVector3())
    {
        mNeedsExtentUpdate = true;
    }
    else
    {
        // Update extent if necessary.
        // if the frame counnter + the first byte of the UUID % upd_freq = 0 then update the extent.
        mNeedsExtentUpdate = ((thisFrame + mID.mData[0]) % upd_freq == 0);
    }

    checkTextureLoading() ;

    // force immediate pixel area update on avatars using last frames data (before drawable or camera updates)
    setPixelAreaAndAngle(gAgent);

    // force asynchronous drawable update
    if(mDrawable.notNull())
    {
        if (isSitting() && getParent())
        {
            LLViewerObject *root_object = (LLViewerObject*)getRoot();
            LLDrawable* drawablep = root_object->mDrawable;
            // if this object hasn't already been updated by another avatar...
            if (drawablep) // && !drawablep->isState(LLDrawable::EARLY_MOVE))
            {
                if (root_object->isSelected())
                {
                    gPipeline.updateMoveNormalAsync(drawablep);
                }
                else
                {
                    gPipeline.updateMoveDampedAsync(drawablep);
                }
            }
        }
        else
        {
            gPipeline.updateMoveDampedAsync(mDrawable);
        }
    }

    //--------------------------------------------------------------------
    // set alpha flag depending on state
    //--------------------------------------------------------------------

    if (isSelf())
    {
        LLViewerObject::idleUpdate(agent, time);

        // trigger fidget anims
        if (isAnyAnimationSignaled(AGENT_STAND_ANIMS, NUM_AGENT_STAND_ANIMS))
        {
            agent.fidget();
        }
    }
    else
    {
        // Should override the idleUpdate stuff and leave out the angular update part.
        LLQuaternion rotation = getRotation();
        LLViewerObject::idleUpdate(agent, time);
        setRotation(rotation);
    }

    // attach objects that were waiting for a drawable
    if (!mPendingAttachment.empty())
    {
        lazyAttach();
    }

    // animate the character
    // store off last frame's root position to be consistent with camera position
    mLastRootPos = mRoot->getWorldPosition();
    bool detailed_update = updateCharacter(agent);

    static LLUICachedControl<bool> visualizers_in_calls("ShowVoiceVisualizersInCalls", false);
    bool voice_enabled = (visualizers_in_calls || LLVoiceClient::getInstance()->inProximalChannel()) &&
                         LLVoiceClient::getInstance()->getVoiceEnabled(mID);

    LLVector3 hud_name_pos = idleCalcNameTagPosition(mLastRootPos);

    idleUpdateVoiceVisualizer(voice_enabled, hud_name_pos);
    idleUpdateMisc( detailed_update );
    idleUpdateAppearanceAnimation();
    if (detailed_update)
    {
        idleUpdateLipSync( voice_enabled );
        idleUpdateLoadingEffect();
        idleUpdateBelowWater(); // wind effect uses this
        idleUpdateWindEffect();
    }

    idleUpdateNameTag(hud_name_pos);

    // Complexity has stale mechanics, but updates still can be very rapid
    // so spread avatar complexity calculations over frames to lesen load from
    // rapid updates and to make sure all avatars are not calculated at once.
    S32 compl_upd_freq = 20;
    if (isControlAvatar())
    {
        // animeshes do not (or won't) have impostors nor change outfis,
        // no need for high frequency
        compl_upd_freq = 100;
    }
    else if (mLastRezzedStatus <= 0) //cloud or  init
    {
        compl_upd_freq = 60;
    }
    else if (isSelf())
    {
        compl_upd_freq = 5;
    }
    else if (mLastRezzedStatus == 1) //'grey', not fully loaded
    {
        compl_upd_freq = 40;
    }
    else if (isInMuteList()) //cheap, buffers value from search
    {
        compl_upd_freq = 100;
    }

    if ((LLFrameTimer::getFrameCount() + mID.mData[0]) % compl_upd_freq == 0)
    {
        // DEPRECATED
        // replace with LLPipeline::profileAvatar?
        // Avatar profile takes ~ 0.5ms while idleUpdateRenderComplexity takes ~5ms
        // (both are unacceptably costly)
        idleUpdateRenderComplexity();
    }
    idleUpdateDebugInfo();
}

void LLVOAvatar::idleUpdateVoiceVisualizer(bool voice_enabled, const LLVector3 &position)
{
    bool render_visualizer = voice_enabled;

    // Don't render the user's own voice visualizer when in mouselook, or when opening the mic is disabled.
    if(isSelf())
    {
        static LLCachedControl<bool> voice_disable_mic(gSavedSettings, "VoiceDisableMic");
        if(gAgentCamera.cameraMouselook() || voice_disable_mic)
        {
            render_visualizer = false;
        }
    }

    mVoiceVisualizer->setVoiceEnabled(render_visualizer);

    if ( voice_enabled )
    {
        //----------------------------------------------------------------
        // Only do gesture triggering for your own avatar, and only when you're in a proximal channel.
        //----------------------------------------------------------------
        if( isSelf() )
        {
            //----------------------------------------------------------------------------------------
            // The following takes the voice signal and uses that to trigger gesticulations.
            //----------------------------------------------------------------------------------------
            int lastGesticulationLevel = mCurrentGesticulationLevel;
            mCurrentGesticulationLevel = mVoiceVisualizer->getCurrentGesticulationLevel();

            //---------------------------------------------------------------------------------------------------
            // If "current gesticulation level" changes, we catch this, and trigger the new gesture
            //---------------------------------------------------------------------------------------------------
            if ( lastGesticulationLevel != mCurrentGesticulationLevel )
            {
                if ( mCurrentGesticulationLevel != VOICE_GESTICULATION_LEVEL_OFF )
                {
                    std::string gestureString = "unInitialized";
                    if ( mCurrentGesticulationLevel == 0 )  { gestureString = "/voicelevel1";   }
                    else    if ( mCurrentGesticulationLevel == 1 )  { gestureString = "/voicelevel2";   }
                    else    if ( mCurrentGesticulationLevel == 2 )  { gestureString = "/voicelevel3";   }
                    else    { LL_INFOS() << "oops - CurrentGesticulationLevel can be only 0, 1, or 2"  << LL_ENDL; }

                    // this is the call that Karl S. created for triggering gestures from within the code.
                    LLGestureMgr::instance().triggerAndReviseString( gestureString );
                }
            }

        } //if( isSelf() )

        //-----------------------------------------------------------------------------------------------------------------
        // If the avatar is speaking, then the voice amplitude signal is passed to the voice visualizer.
        // Also, here we trigger voice visualizer start and stop speaking, so it can animate the voice symbol.
        //
        // Notice the calls to "gAwayTimer.reset()". This resets the timer that determines how long the avatar has been
        // "away", so that the avatar doesn't lapse into away-mode (and slump over) while the user is still talking.
        //-----------------------------------------------------------------------------------------------------------------
        if (LLVoiceClient::getInstance()->getIsSpeaking( mID ) && (!isInMuteList() || isSelf()))
        {
            if (!mVoiceVisualizer->getCurrentlySpeaking())
            {
                mVoiceVisualizer->setStartSpeaking();

                //printf( "gAwayTimer.reset();\n" );
            }

            mVoiceVisualizer->setSpeakingAmplitude( LLVoiceClient::getInstance()->getCurrentPower( mID ) );

            if( isSelf() )
            {
                gAgent.clearAFK();
            }
        }
        else
        {
            if ( mVoiceVisualizer->getCurrentlySpeaking() )
            {
                mVoiceVisualizer->setStopSpeaking();

                if ( mLipSyncActive )
                {
                    if( mOohMorph ) mOohMorph->setWeight(mOohMorph->getMinWeight());
                    if( mAahMorph ) mAahMorph->setWeight(mAahMorph->getMinWeight());

                    mLipSyncActive = false;
                    LLCharacter::updateVisualParams();
                    dirtyMesh();
                }
            }
        }
        mVoiceVisualizer->setPositionAgent(position);
    }//if ( voiceEnabled )
}

static void override_bbox(LLDrawable* drawable, LLVector4a* extents)
{
    LL_PROFILE_ZONE_SCOPED_CATEGORY_SPATIAL;
    drawable->setSpatialExtents(extents[0], extents[1]);
    drawable->setPositionGroup(LLVector4a(0.f, 0.f, 0.f));
    drawable->movePartition();
}

void LLVOAvatar::idleUpdateMisc(bool detailed_update)
{
    LL_PROFILE_ZONE_SCOPED_CATEGORY_AVATAR;
    if (LLVOAvatar::sJointDebug)
    {
        LL_INFOS() << getDebugName() << ": joint touches: " << LLJoint::sNumTouches << " updates: " << LLJoint::sNumUpdates << LL_ENDL;
    }

    LLJoint::sNumUpdates = 0;
    LLJoint::sNumTouches = 0;

    bool visible = isVisible() || mNeedsAnimUpdate;

    // update attachments positions
    if (detailed_update)
    {
        U32 draw_order = 0;
        bool attachment_selected = LLSelectMgr::getInstance()->getSelection()->getObjectCount() > 0 && LLSelectMgr::getInstance()->getSelection()->isAttachment();
        for (const auto& [attachment_point_id, attachment] : mAttachmentPoints)
        {
            for (auto& attached_object : attachment->mAttachedObjects)
            {
                if (attached_object.isNull()
                    || attached_object->isDead()
                    || !attachment->getValid()
                    || attached_object->mDrawable.isNull())
                {
                    continue;
                }

                LLSpatialBridge* bridge = attached_object->mDrawable->getSpatialBridge();

                if (visible || !(bridge && bridge->getRadius() < 2.0))
                {
                    //override rigged attachments' octree spatial extents with this avatar's bounding box
                    bool rigged = false;
                    if (bridge)
                    {
                        //transform avatar bounding box into attachment's coordinate frame
                        LLVector4a extents[2];
                        bridge->transformExtents(mDrawable->getSpatialExtents(), extents);

                        if (attached_object->mDrawable->isState(LLDrawable::RIGGED | LLDrawable::RIGGED_CHILD))
                        {
                            rigged = true;
                            override_bbox(attached_object->mDrawable, extents);
                        }
                    }

                    // if selecting any attachments, update all of them as non-damped
                    if (attachment_selected)
                    {
                        gPipeline.updateMoveNormalAsync(attached_object->mDrawable);
                    }
                    else
                    {
                        // Note: SL-17415; While most objects follow joints,
                        // some objects get position updates from server
                        gPipeline.updateMoveDampedAsync(attached_object->mDrawable);
                    }

                    // override_bbox calls movePartition() and getSpatialPartition(),
                    // so bridge might no longer be valid, get it again.
                    // ex: animesh stops being an animesh
                    bridge = attached_object->mDrawable->getSpatialBridge();
                    if (bridge)
                    {
                        if (!rigged)
                        {
                            gPipeline.updateMoveNormalAsync(bridge);
                        }
                        else
                        {
                            //specialized impl of updateMoveNormalAsync just for rigged attachment SpatialBridge
                            bridge->setState(LLDrawable::MOVE_UNDAMPED);
                            bridge->updateMove();
                            bridge->setState(LLDrawable::EARLY_MOVE);

                            LLSpatialGroup* group = attached_object->mDrawable->getSpatialGroup();
                            if (group)
                            { //set draw order of group
                                group->mAvatarp = this;
                                group->mRenderOrder = draw_order++;
                            }
                        }
                    }

                    attached_object->updateText();
                }
            }
        }
    }

    mNeedsAnimUpdate = false;

    if (isImpostor() && !mNeedsImpostorUpdate)
    {
        LL_ALIGN_16(LLVector4a ext[2]);
        F32 distance;
        LLVector3 angle;

        getImpostorValues(ext, angle, distance);

        for (U32 i = 0; i < 3 && !mNeedsImpostorUpdate; i++)
        {
            F32 cur_angle = angle.mV[i];
            F32 old_angle = mImpostorAngle.mV[i];
            F32 angle_diff = fabsf(cur_angle-old_angle);

            if (angle_diff > F_PI/512.f*distance*mUpdatePeriod)
            {
                mNeedsImpostorUpdate = true;
                mLastImpostorUpdateReason = 2;
            }
        }

        if (detailed_update && !mNeedsImpostorUpdate)
        {   //update impostor if view angle, distance, or bounding box change
            //significantly

            F32 dist_diff = fabsf(distance-mImpostorDistance);
            if (dist_diff/mImpostorDistance > 0.1f)
            {
                mNeedsImpostorUpdate = true;
                mLastImpostorUpdateReason = 3;
            }
            else
            {
                ext[0].load3(mLastAnimExtents[0].mV);
                ext[1].load3(mLastAnimExtents[1].mV);
                // Expensive. Just call this once per frame, in updateSpatialExtents();
                //calculateSpatialExtents(ext[0], ext[1]);
                LLVector4a diff;
                diff.setSub(ext[1], mImpostorExtents[1]);
                if (diff.getLength3().getF32() > 0.05f)
                {
                    mNeedsImpostorUpdate = true;
                    mLastImpostorUpdateReason = 4;
                }
                else
                {
                    diff.setSub(ext[0], mImpostorExtents[0]);
                    if (diff.getLength3().getF32() > 0.05f)
                    {
                        mNeedsImpostorUpdate = true;
                        mLastImpostorUpdateReason = 5;
                    }
                }
            }
        }
    }

    if (mDrawable.notNull())
    {
        mDrawable->movePartition();

        //force a move if sitting on an active object
        if (getParent() && ((LLViewerObject*) getParent())->mDrawable->isActive())
        {
            gPipeline.markMoved(mDrawable, true);
        }
    }
}

void LLVOAvatar::idleUpdateAppearanceAnimation()
{
    // update morphing params
    if (mAppearanceAnimating)
    {
        ESex avatar_sex = getSex();
        F32 appearance_anim_time = mAppearanceMorphTimer.getElapsedTimeF32();
        if (appearance_anim_time >= APPEARANCE_MORPH_TIME)
        {
            mAppearanceAnimating = false;
            for (LLVisualParam *param = getFirstVisualParam();
                 param;
                 param = getNextVisualParam())
            {
                if (param->isTweakable())
                {
                    param->stopAnimating();
                }
            }
            updateVisualParams();
        }
        else
        {
            if (!isSelf())
            {
                F32 morph_amt = calcMorphAmount();
                // animate only top level params for non-self avatars
                animateTweakableVisualParams(morph_amt);
            }

            // apply all params
            applyAllVisualParams(avatar_sex);

            mLastAppearanceBlendTime = appearance_anim_time;
        }
        dirtyMesh();
    }
}

F32 LLVOAvatar::calcMorphAmount() const
{
    F32 appearance_anim_time = mAppearanceMorphTimer.getElapsedTimeF32();
    F32 blend_frac = calc_bouncy_animation(appearance_anim_time / APPEARANCE_MORPH_TIME);
    F32 last_blend_frac = calc_bouncy_animation(mLastAppearanceBlendTime / APPEARANCE_MORPH_TIME);

    F32 morph_amt;
    if (last_blend_frac == 1.f)
    {
        morph_amt = 1.f;
    }
    else
    {
        morph_amt = (blend_frac - last_blend_frac) / (1.f - last_blend_frac);
    }

    return morph_amt;
}

void LLVOAvatar::idleUpdateLipSync(bool voice_enabled)
{
    // Use the Lipsync_Ooh and Lipsync_Aah morphs for lip sync
    if (voice_enabled
        && mLastRezzedStatus > 0 // no point updating lip-sync for clouds
        && LLVoiceVisualizer::getLipSyncEnabled()
        && LLVoiceClient::getInstance()->getIsSpeaking(mID))
    {
        F32 ooh_morph_amount = 0.0f;
        F32 aah_morph_amount = 0.0f;

        mVoiceVisualizer->lipSyncOohAah( ooh_morph_amount, aah_morph_amount );

        if (mOohMorph)
        {
            F32 ooh_weight = mOohMorph->getMinWeight()
                + ooh_morph_amount * (mOohMorph->getMaxWeight() - mOohMorph->getMinWeight());

            mOohMorph->setWeight( ooh_weight);
        }

        if (mAahMorph)
        {
            F32 aah_weight = mAahMorph->getMinWeight()
                + aah_morph_amount * (mAahMorph->getMaxWeight() - mAahMorph->getMinWeight());

            mAahMorph->setWeight( aah_weight);
        }

        mLipSyncActive = true;
        LLCharacter::updateVisualParams();
        dirtyMesh();
    }
}

void LLVOAvatar::idleUpdateLoadingEffect()
{
    // update visibility when avatar is partially loaded
    if (!mFullyLoaded && updateIsFullyLoaded()) // Avoid repeat calculations by checking if mFullyLoaded is true first.
    {
        if (isFullyLoaded())
        {
            if (mFirstFullyVisible)
            {
                mFirstFullyVisible = false;
                mLastCloudAttachmentCount = (S32)mSimAttachments.size();
                mFirstDecloudTime = mFirstAppearanceMessageTimer.getElapsedTimeF32();
                if (isSelf())
                {
                    LL_INFOS("Avatar") << avString() << "self isFullyLoaded, mFirstFullyVisible after " << mFirstDecloudTime << LL_ENDL;
                    LLAppearanceMgr::instance().onFirstFullyVisible();
                }
                else
                {
                    LL_INFOS("Avatar") << avString() << "other isFullyLoaded, mFirstFullyVisible after " << mFirstDecloudTime << LL_ENDL;
                }
            }

            deleteParticleSource();
            updateLOD();
        }
        else
        {
            LLPartSysData particle_parameters;

            // fancy particle cloud designed by Brent
            particle_parameters.mPartData.mMaxAge            = 4.f;
            particle_parameters.mPartData.mStartScale.mV[VX] = 0.8f;
            particle_parameters.mPartData.mStartScale.mV[VX] = 0.8f;
            particle_parameters.mPartData.mStartScale.mV[VY] = 1.0f;
            particle_parameters.mPartData.mEndScale.mV[VX]   = 0.02f;
            particle_parameters.mPartData.mEndScale.mV[VY]   = 0.02f;
            particle_parameters.mPartData.mStartColor        = LLColor4(1, 1, 1, 0.5f);
            particle_parameters.mPartData.mEndColor          = LLColor4(1, 1, 1, 0.0f);
            particle_parameters.mPartData.mStartScale.mV[VX] = 0.8f;
            particle_parameters.mPartImageID                 = sCloudTexture->getID();
            particle_parameters.mMaxAge                      = 0.f;
            particle_parameters.mPattern                     = LLPartSysData::LL_PART_SRC_PATTERN_ANGLE_CONE;
            particle_parameters.mInnerAngle                  = F_PI;
            particle_parameters.mOuterAngle                  = 0.f;
            particle_parameters.mBurstRate                   = 0.02f;
            particle_parameters.mBurstRadius                 = 0.0f;
            particle_parameters.mBurstPartCount              = 1;
            particle_parameters.mBurstSpeedMin               = 0.1f;
            particle_parameters.mBurstSpeedMax               = 1.f;
            particle_parameters.mPartData.mFlags             = ( LLPartData::LL_PART_INTERP_COLOR_MASK | LLPartData::LL_PART_INTERP_SCALE_MASK |
                                                                 LLPartData::LL_PART_EMISSIVE_MASK | // LLPartData::LL_PART_FOLLOW_SRC_MASK |
                                                                 LLPartData::LL_PART_TARGET_POS_MASK );

            // do not generate particles for dummy or overly-complex avatars
            if (!mIsDummy && !isTooComplex() && !isTooSlow())
            {
                setParticleSource(particle_parameters, getID());
            }
        }
    }
}

void LLVOAvatar::idleUpdateWindEffect()
{
    // update wind effect
    if ((LLViewerShaderMgr::instance()->getShaderLevel(LLViewerShaderMgr::SHADER_AVATAR) >= LLDrawPoolAvatar::SHADER_LEVEL_CLOTH))
    {
        F32 hover_strength = 0.f;
        F32 time_delta = mRippleTimer.getElapsedTimeF32() - mRippleTimeLast;
        mRippleTimeLast = mRippleTimer.getElapsedTimeF32();
        LLVector3 velocity = getVelocity();
        F32 speed = velocity.length();
        //RN: velocity varies too much frame to frame for this to work
        mRippleAccel.clearVec();//lerp(mRippleAccel, (velocity - mLastVel) * time_delta, LLSmoothInterpolation::getInterpolant(0.02f));
        mLastVel = velocity;
        LLVector4 wind;
        wind.setVec(getRegion()->mWind.getVelocityNoisy(getPositionAgent(), 4.f) - velocity);

        if (mInAir)
        {
            hover_strength = HOVER_EFFECT_STRENGTH * llmax(0.f, HOVER_EFFECT_MAX_SPEED - speed);
        }

        if (mBelowWater)
        {
            // TODO: make cloth flow more gracefully when underwater
            hover_strength += UNDERWATER_EFFECT_STRENGTH;
        }

        wind.mV[VZ] += hover_strength;
        wind.normalize();

        wind.mV[VW] = llmin(0.025f + (speed * 0.015f) + hover_strength, 0.5f);
        F32 interp;
        if (wind.mV[VW] > mWindVec.mV[VW])
        {
            interp = LLSmoothInterpolation::getInterpolant(0.2f);
        }
        else
        {
            interp = LLSmoothInterpolation::getInterpolant(0.4f);
        }
        mWindVec = lerp(mWindVec, wind, interp);

        F32 wind_freq = hover_strength + llclamp(8.f + (speed * 0.7f) + (noise1(mRipplePhase) * 4.f), 8.f, 25.f);
        mWindFreq = lerp(mWindFreq, wind_freq, interp);

        if (mBelowWater)
        {
            mWindFreq *= UNDERWATER_FREQUENCY_DAMP;
        }

        mRipplePhase += (time_delta * mWindFreq);
        if (mRipplePhase > F_TWO_PI)
        {
            mRipplePhase = fmodf(mRipplePhase, F_TWO_PI);
        }
    }
}

void LLVOAvatar::idleUpdateNameTag(const LLVector3& root_pos_last)
{
    LL_PROFILE_ZONE_SCOPED_CATEGORY_AVATAR;

    // update chat bubble
    //--------------------------------------------------------------------
    // draw text label over character's head
    //--------------------------------------------------------------------
    if (mChatTimer.getElapsedTimeF32() > BUBBLE_CHAT_TIME)
    {
        mChats.clear();
    }

    const F32 time_visible = mTimeVisible.getElapsedTimeF32();

    static LLCachedControl<F32> NAME_SHOW_TIME(gSavedSettings, "RenderNameShowTime"); // seconds
    static LLCachedControl<F32> FADE_DURATION(gSavedSettings, "RenderNameFadeDuration"); // seconds
    static LLCachedControl<bool> use_chat_bubbles(gSavedSettings, "UseChatBubbles");

    bool visible_chat = use_chat_bubbles && (mChats.size() || mTyping);
    bool render_name =  visible_chat ||
        (((sRenderName == RENDER_NAME_ALWAYS) ||
          (sRenderName == RENDER_NAME_FADE && time_visible < NAME_SHOW_TIME)));
    // If it's your own avatar, don't draw in mouselook, and don't
    // draw if we're specifically hiding our own name.
    if (isSelf())
    {
        static LLCachedControl<bool> render_name_show_self(gSavedSettings, "RenderNameShowSelf");
        static LLCachedControl<S32> name_tag_mode(gSavedSettings, "AvatarNameTagMode");
        render_name = render_name
            && !gAgentCamera.cameraMouselook()
            && (visible_chat || (render_name_show_self && name_tag_mode));
    }

    if ( !render_name )
    {
        if (mNameText)
        {
            // ...clean up old name tag
            mNameText->markDead();
            mNameText = NULL;
            sNumVisibleChatBubbles--;
        }
        return;
    }

    bool new_name = false;
    if (visible_chat != mVisibleChat)
    {
        mVisibleChat = visible_chat;
        new_name = true;
    }

    if (sRenderGroupTitles != mRenderGroupTitles)
    {
        mRenderGroupTitles = sRenderGroupTitles;
        new_name = true;
    }

    // First Calculate Alpha
    // If alpha > 0, create mNameText if necessary, otherwise delete it
    F32 alpha = 0.f;
    if (mAppAngle > 5.f)
    {
        const F32 START_FADE_TIME = NAME_SHOW_TIME - FADE_DURATION;
        if (!visible_chat && sRenderName == RENDER_NAME_FADE && time_visible > START_FADE_TIME)
        {
            alpha = 1.f - (time_visible - START_FADE_TIME) / FADE_DURATION;
        }
        else
        {
            // ...not fading, full alpha
            alpha = 1.f;
        }
    }
    else if (mAppAngle > 2.f)
    {
        // far away is faded out also
        alpha = (mAppAngle-2.f)/3.f;
    }

    if (alpha <= 0.f)
    {
        if (mNameText)
        {
            mNameText->markDead();
            mNameText = NULL;
            sNumVisibleChatBubbles--;
        }
        return;
    }

    if (!mNameText)
    {
        mNameText = static_cast<LLHUDNameTag*>( LLHUDObject::addHUDObject(
            LLHUDObject::LL_HUD_NAME_TAG) );
        //mNameText->setMass(10.f);
        mNameText->setSourceObject(this);
        mNameText->setVertAlignment(LLHUDNameTag::ALIGN_VERT_TOP);
        mNameText->setVisibleOffScreen(true);
        mNameText->setMaxLines(11);
        mNameText->setFadeDistance(CHAT_NORMAL_RADIUS, 5.f);
        sNumVisibleChatBubbles++;
        new_name = true;
    }

    mNameText->setPositionAgent(root_pos_last);

    idleUpdateNameTagText(new_name);
    idleUpdateNameTagAlpha(new_name, alpha);
}

void LLVOAvatar::idleUpdateNameTagText(bool new_name)
{
    LLNameValue *title = getNVPair("Title");
    LLNameValue* firstname = getNVPair("FirstName");
    LLNameValue* lastname = getNVPair("LastName");

    // Avatars must have a first and last name
    if (!firstname || !lastname) return;

    bool is_away = mSignaledAnimations.find(ANIM_AGENT_AWAY)  != mSignaledAnimations.end();
    bool is_do_not_disturb = mSignaledAnimations.find(ANIM_AGENT_DO_NOT_DISTURB) != mSignaledAnimations.end();
    bool is_appearance = mSignaledAnimations.find(ANIM_AGENT_CUSTOMIZE) != mSignaledAnimations.end();
    bool is_muted;
    if (isSelf())
    {
        is_muted = false;
    }
    else
    {
        is_muted = isInMuteList();
    }
    bool is_friend = isBuddy();
    bool is_cloud = getIsCloud();

    if (is_appearance != mNameAppearance)
    {
        if (is_appearance)
        {
            debugAvatarRezTime("AvatarRezEnteredAppearanceNotification","entered appearance mode");
        }
        else
        {
            debugAvatarRezTime("AvatarRezLeftAppearanceNotification","left appearance mode");
        }
    }

    // Rebuild name tag if state change detected
    if (!mNameIsSet
        || new_name
        || (!title && !mTitle.empty())
        || (title && mTitle != title->getString())
        || is_away != mNameAway
        || is_do_not_disturb != mNameDoNotDisturb
        || is_muted != mNameMute
        || is_appearance != mNameAppearance
        || is_friend != mNameFriend
        || is_cloud != mNameCloud)
    {
        LLColor4 name_tag_color = getNameTagColor(is_friend);

        clearNameTag();

        if (is_away || is_muted || is_do_not_disturb || is_appearance)
        {
            std::string line;
            if (is_away)
            {
                line += LLTrans::getString("AvatarAway");
                line += ", ";
            }
            if (is_do_not_disturb)
            {
                line += LLTrans::getString("AvatarDoNotDisturb");
                line += ", ";
            }
            if (is_muted)
            {
                line += LLTrans::getString("AvatarMuted");
                line += ", ";
            }
            if (is_appearance)
            {
                line += LLTrans::getString("AvatarEditingAppearance");
                line += ", ";
            }
            if (is_cloud)
            {
                line += LLTrans::getString("LoadingData");
                line += ", ";
            }
            // trim last ", "
            line.resize( line.length() - 2 );
            addNameTagLine(line, name_tag_color, LLFontGL::NORMAL,
                LLFontGL::getFontSansSerifSmall());
        }

        if (sRenderGroupTitles
            && title && title->getString() && title->getString()[0] != '\0')
        {
            std::string title_str = title->getString();
            LLStringFn::replace_ascii_controlchars(title_str,LL_UNKNOWN_CHAR);
            addNameTagLine(title_str, name_tag_color, LLFontGL::NORMAL,
                LLFontGL::getFontSansSerifSmall(), true);
        }

        static LLUICachedControl<bool> show_display_names("NameTagShowDisplayNames", true);
        static LLUICachedControl<bool> show_usernames("NameTagShowUsernames", true);
        static LLUICachedControl<bool> show_rez_status("NameTagDebugAVRezState", false);

        if (LLAvatarName::useDisplayNames())
        {
            LLAvatarName av_name;
            if (!LLAvatarNameCache::get(getID(), &av_name))
            {
                // Force a rebuild at next idle
                // Note: do not connect a callback on idle().
                clearNameTag();
            }

            // Might be blank if name not available yet, that's OK
            if (show_display_names)
            {
                addNameTagLine(av_name.getDisplayName(), name_tag_color, LLFontGL::NORMAL,
                    LLFontGL::getFontSansSerif(), true);
            }
            // Suppress SLID display if display name matches exactly (ugh)
            if (show_usernames && !av_name.isDisplayNameDefault())
            {
                // *HACK: Desaturate the color
                LLColor4 username_color = name_tag_color * 0.83f;
                addNameTagLine(av_name.getUserName(), username_color, LLFontGL::NORMAL,
                    LLFontGL::getFontSansSerifSmall(), true);
            }
        }
        else
        {
            const LLFontGL* font = LLFontGL::getFontSansSerif();
            std::string full_name = LLCacheName::buildFullName( firstname->getString(), lastname->getString() );
            addNameTagLine(full_name, name_tag_color, LLFontGL::NORMAL, font, true);
        }

        if (show_rez_status)
        {
            std::string av_string = LLVOAvatar::rezStatusToString(mLastRezzedStatus);
            addNameTagLine(av_string, name_tag_color, LLFontGL::NORMAL, LLFontGL::getFontSansSerifSmall(), true);
        }

        mNameAway = is_away;
        mNameDoNotDisturb = is_do_not_disturb;
        mNameMute = is_muted;
        mNameAppearance = is_appearance;
        mNameFriend = is_friend;
        mNameCloud = is_cloud;
        mTitle = title ? title->getString() : "";
        LLStringFn::replace_ascii_controlchars(mTitle,LL_UNKNOWN_CHAR);
        new_name = true;
    }

    if (mVisibleChat)
    {
        mNameText->setFont(LLFontGL::getFontSansSerif());
        mNameText->setTextAlignment(LLHUDNameTag::ALIGN_TEXT_LEFT);
        mNameText->setFadeDistance(CHAT_NORMAL_RADIUS * 2.f, 5.f);

        std::deque<LLChat>::iterator chat_iter = mChats.begin();
        mNameText->clearString();

        static const LLUIColor user_chat_color = LLUIColorTable::instance().getColor("UserChatColor");
        static const LLUIColor agent_chat_color = LLUIColorTable::instance().getColor("AgentChatColor");
        const LLColor4& new_chat = isSelf() ? user_chat_color : agent_chat_color;
        LLColor4 normal_chat = lerp(new_chat, LLColor4(0.8f, 0.8f, 0.8f, 1.f), 0.7f);
        LLColor4 old_chat = lerp(normal_chat, LLColor4(0.6f, 0.6f, 0.6f, 1.f), 0.7f);
        if (mTyping && mChats.size() >= MAX_BUBBLE_CHAT_UTTERANCES)
        {
            ++chat_iter;
        }

        for(; chat_iter != mChats.end(); ++chat_iter)
        {
            F32 chat_fade_amt = llclamp((F32)((LLFrameTimer::getElapsedSeconds() - chat_iter->mTime) / CHAT_FADE_TIME), 0.f, 4.f);
            LLFontGL::StyleFlags style;
            switch(chat_iter->mChatType)
            {
            case CHAT_TYPE_WHISPER:
                style = LLFontGL::ITALIC;
                break;
            case CHAT_TYPE_SHOUT:
                style = LLFontGL::BOLD;
                break;
            default:
                style = LLFontGL::NORMAL;
                break;
            }
            if (chat_fade_amt < 1.f)
            {
                F32 u = clamp_rescale(chat_fade_amt, 0.9f, 1.f, 0.f, 1.f);
                mNameText->addLine(chat_iter->mText, lerp(new_chat, normal_chat, u), style);
            }
            else if (chat_fade_amt < 2.f)
            {
                F32 u = clamp_rescale(chat_fade_amt, 1.9f, 2.f, 0.f, 1.f);
                mNameText->addLine(chat_iter->mText, lerp(normal_chat, old_chat, u), style);
            }
            else if (chat_fade_amt < 3.f)
            {
                // *NOTE: only remove lines down to minimum number
                mNameText->addLine(chat_iter->mText, old_chat, style);
            }
        }
        mNameText->setVisibleOffScreen(true);

        if (mTyping)
        {
            S32 dot_count = (llfloor(mTypingTimer.getElapsedTimeF32() * 3.f) + 2) % 3 + 1;
            switch(dot_count)
            {
            case 1:
                mNameText->addLine(".", new_chat);
                break;
            case 2:
                mNameText->addLine("..", new_chat);
                break;
            case 3:
                mNameText->addLine("...", new_chat);
                break;
            }

        }
    }
    else
    {
        // ...not using chat bubbles, just names
        mNameText->setTextAlignment(LLHUDNameTag::ALIGN_TEXT_CENTER);
        mNameText->setFadeDistance(CHAT_NORMAL_RADIUS, 5.f);
        mNameText->setVisibleOffScreen(false);
    }
}

void LLVOAvatar::addNameTagLine(const std::string& line, const LLColor4& color, S32 style, const LLFontGL* font, const bool use_ellipses)
{
    // extra width (NAMETAG_MAX_WIDTH) is for names only, not for chat
    llassert(mNameText);
    if (mVisibleChat)
    {
        mNameText->addLabel(line, LLHUDNameTag::NAMETAG_MAX_WIDTH);
    }
    else
    {
        mNameText->addLine(line, color, (LLFontGL::StyleFlags)style, font, use_ellipses, LLHUDNameTag::NAMETAG_MAX_WIDTH);
    }
    mNameIsSet |= !line.empty();
}

void LLVOAvatar::clearNameTag()
{
    mNameIsSet = false;
    if (mNameText)
    {
        mNameText->setLabel("");
        mNameText->setString("");
    }
    mTimeVisible.reset();
}

// static
void LLVOAvatar::invalidateNameTag(const LLUUID& agent_id)
{
    if (LLViewerObject* obj = gObjectList.findObject(agent_id))
    {
        if (LLVOAvatar* avatar = dynamic_cast<LLVOAvatar*>(obj))
        {
            avatar->clearNameTag();
        }
    }
}

// static
void LLVOAvatar::invalidateNameTags()
{
    for (LLCharacter* character : LLCharacter::sInstances)
    {
        LLVOAvatar* avatar = (LLVOAvatar*)character;
        if (!avatar->isDead())
        {
            avatar->clearNameTag();
        }
    }
}

// Compute name tag position during idle update
LLVector3 LLVOAvatar::idleCalcNameTagPosition(const LLVector3 &root_pos_last)
{
    LLQuaternion root_rot = mRoot->getWorldRotation();
    LLQuaternion inv_root_rot = ~root_rot;
    LLVector3 pixel_right_vec;
    LLVector3 pixel_up_vec;
    LLViewerCamera::getInstance()->getPixelVectors(root_pos_last, pixel_up_vec, pixel_right_vec);
    LLVector3 camera_to_av = root_pos_last - LLViewerCamera::getInstance()->getOrigin();
    camera_to_av.normalize();
    LLVector3 local_camera_at = camera_to_av * inv_root_rot;
    LLVector3 local_camera_up = camera_to_av % LLViewerCamera::getInstance()->getLeftAxis();
    local_camera_up.normalize();
    local_camera_up = local_camera_up * inv_root_rot;

    // position is based on head position, does not require mAvatarOffset here. - Nyx
    LLVector3 avatar_ellipsoid(mBodySize.mV[VX] * 0.4f,
                                mBodySize.mV[VY] * 0.4f,
                                mBodySize.mV[VZ] * NAMETAG_VERT_OFFSET_WEIGHT);

    local_camera_up.scaleVec(avatar_ellipsoid);
    local_camera_at.scaleVec(avatar_ellipsoid);

    LLVector3 head_offset = (mHeadp->getLastWorldPosition() - mRoot->getLastWorldPosition()) * inv_root_rot;

    if (dist_vec(head_offset, mTargetRootToHeadOffset) > NAMETAG_UPDATE_THRESHOLD)
    {
        mTargetRootToHeadOffset = head_offset;
    }

    mCurRootToHeadOffset = lerp(mCurRootToHeadOffset, mTargetRootToHeadOffset, LLSmoothInterpolation::getInterpolant(0.2f));

    LLVector3 name_position = mRoot->getLastWorldPosition() + (mCurRootToHeadOffset * root_rot);
    name_position += (local_camera_up * root_rot) - (projected_vec(local_camera_at * root_rot, camera_to_av));
    name_position += pixel_up_vec * NAMETAG_VERTICAL_SCREEN_OFFSET;

    // Avoid of crossing the name tag by the water surface
    if (mNameText)
    {
        F32 water_height = getRegion()->getWaterHeight();
        static const F32 WATER_HEIGHT_ABOVE_DELTA = 0.25;
        if (name_position[VZ] < water_height + WATER_HEIGHT_ABOVE_DELTA)
        {
            F32 camera_height = LLViewerCamera::getInstance()->getOrigin()[VZ];
            if (camera_height >= water_height)
            {
                F32 name_world_height = mNameText->getWorldHeight();
                static const F32 WATER_HEIGHT_BELOW_DELTA = 0.5;
                if (name_position[VZ] + name_world_height > water_height - WATER_HEIGHT_BELOW_DELTA)
                {
                    name_position[VZ] = water_height + WATER_HEIGHT_ABOVE_DELTA;
                }
            }
        }
    }

    return name_position;
}

void LLVOAvatar::idleUpdateNameTagAlpha(bool new_name, F32 alpha)
{
    llassert(mNameText);

    if (new_name
        || alpha != mNameAlpha)
    {
        mNameText->setAlpha(alpha);
        mNameAlpha = alpha;
    }
}

LLColor4 LLVOAvatar::getNameTagColor(bool is_friend)
{
    static LLUICachedControl<bool> show_friends("NameTagShowFriends", false);
    const char* color_name;
    if (show_friends && is_friend)
    {
        color_name = "NameTagFriend";
    }
    else if (LLAvatarName::useDisplayNames())
    {
        // ...color based on whether username "matches" a computed display name
        LLAvatarName av_name;
        if (LLAvatarNameCache::get(getID(), &av_name) && av_name.isDisplayNameDefault())
        {
            color_name = "NameTagMatch";
        }
        else
        {
            color_name = "NameTagMismatch";
        }
    }
    else
    {
        // ...not using display names
        color_name = "NameTagLegacy";
    }
    return LLUIColorTable::getInstance()->getColor( color_name );
}

void LLVOAvatar::idleUpdateBelowWater()
{
    F32 avatar_height = (F32)(getPositionGlobal().mdV[VZ]);

    F32 water_height;
    water_height = getRegion()->getWaterHeight();

    mBelowWater =  avatar_height < water_height;
}

void LLVOAvatar::slamPosition()
{
    gAgent.setPositionAgent(getPositionAgent());
    // SL-315
    mRoot->setWorldPosition(getPositionAgent()); // teleport
    setChanged(TRANSLATED);
    if (mDrawable.notNull())
    {
        gPipeline.updateMoveNormalAsync(mDrawable);
    }
    mRoot->updateWorldMatrixChildren();
}

bool LLVOAvatar::isVisuallyMuted()
{
    bool muted = false;

    // Priority order (highest priority first)
    // * own avatar is never visually muted
    // * if on the "always draw normally" list, draw them normally
    // * if on the "always visually mute" list, mute them
    // * check against the render cost and attachment limits
    if (!isSelf())
    {
        if (mVisuallyMuteSetting == AV_ALWAYS_RENDER)
        {
            muted = false;
        }
        else if (mVisuallyMuteSetting == AV_DO_NOT_RENDER)
        {
#ifdef JELLYDOLLS_SHOULD_IMPOSTOR
            muted = true;
            // Always want to see this AV as an impostor
#else
            muted = false;
#endif
        }
        else if (isInMuteList())
        {
            muted = true;
        }
        else if (mIsControlAvatar)
        {
            muted = isTooSlow();
        }
        else
        {
            muted = isTooComplex() || isTooSlow();
        }
    }

    return muted;
}

bool LLVOAvatar::isInMuteList() const
{
    bool muted = false;
    F64 now = LLFrameTimer::getTotalSeconds();
    if (now < mCachedMuteListUpdateTime)
    {
        muted = mCachedInMuteList;
    }
    else
    {
        muted = LLMuteList::getInstance()->isMuted(getID());

        const F64 SECONDS_BETWEEN_MUTE_UPDATES = 1;
        mCachedMuteListUpdateTime = now + SECONDS_BETWEEN_MUTE_UPDATES;
        mCachedInMuteList = muted;
    }
    return muted;
}

void LLVOAvatar::updateAppearanceMessageDebugText()
{
        S32 central_bake_version = -1;
        if (getRegion())
        {
            central_bake_version = getRegion()->getCentralBakeVersion();
        }
        bool all_baked_downloaded = allBakedTexturesCompletelyDownloaded();
        bool all_local_downloaded = allLocalTexturesCompletelyDownloaded();
        std::string debug_line = llformat("%s%s - mLocal: %d, mEdit: %d, mUSB: %d, CBV: %d",
                                          isSelf() ? (all_local_downloaded ? "L" : "l") : "-",
                                          all_baked_downloaded ? "B" : "b",
                                          mUseLocalAppearance, mIsEditingAppearance,
                                          1, central_bake_version);
        std::string origin_string = bakedTextureOriginInfo();
        debug_line += " [" + origin_string + "]";
        S32 curr_cof_version = LLAppearanceMgr::instance().getCOFVersion();
        S32 last_request_cof_version = mLastUpdateRequestCOFVersion;
        S32 last_received_cof_version = mLastUpdateReceivedCOFVersion;
        if (isSelf())
        {
            debug_line += llformat(" - cof: %d req: %d rcv:%d",
                                   curr_cof_version, last_request_cof_version, last_received_cof_version);
            static LLCachedControl<bool> debug_force_failure(gSavedSettings, "DebugForceAppearanceRequestFailure");
            if (debug_force_failure)
            {
                debug_line += " FORCING ERRS";
            }
        }
        else
        {
            debug_line += llformat(" - cof rcv:%d", last_received_cof_version);
        }
        debug_line += llformat(" bsz-z: %.3f", mBodySize[2]);
        if (mAvatarOffset[2] != 0.0f)
        {
            debug_line += llformat("avofs-z: %.3f", mAvatarOffset[2]);
        }
        bool hover_enabled = getRegion() && getRegion()->avatarHoverHeightEnabled();
        debug_line += hover_enabled ? " H" : " h";
        const LLVector3& hover_offset = getHoverOffset();
        if (hover_offset[2] != 0.0)
        {
            debug_line += llformat(" hov_z: %.3f", hover_offset[2]);
            debug_line += llformat(" %s", (isSitting() ? "S" : "T"));
            debug_line += llformat("%s", (isMotionActive(ANIM_AGENT_SIT_GROUND_CONSTRAINED) ? "G" : "-"));
        }
        if (mInAir)
        {
            debug_line += " A";

        }

        LLVector3 ankle_right_pos_agent = mFootRightp->getWorldPosition();
        LLVector3 normal;
        LLVector3 ankle_right_ground_agent = ankle_right_pos_agent;
        resolveHeightAgent(ankle_right_pos_agent, ankle_right_ground_agent, normal);
        F32 rightElev = llmax(-0.2f, ankle_right_pos_agent.mV[VZ] - ankle_right_ground_agent.mV[VZ]);
        debug_line += llformat(" relev %.3f", rightElev);

        LLVector3 root_pos = mRoot->getPosition();
        LLVector3 pelvis_pos = mPelvisp->getPosition();
        debug_line += llformat(" rp %.3f pp %.3f", root_pos[2], pelvis_pos[2]);

        const LLVector3& scale = getScale();
        debug_line += llformat(" scale-z %.3f", scale[2]);
        S32 is_visible = (S32) isVisible();
        S32 is_m_visible = (S32) mVisible;
        debug_line += llformat(" v %d/%d", is_visible, is_m_visible);

        AvatarOverallAppearance aoa = getOverallAppearance();
        if (aoa == AOA_NORMAL)
        {
            debug_line += " N";
        }
        else if (aoa == AOA_JELLYDOLL)
        {
            debug_line += " J";
        }
        else
        {
            debug_line += " I";
        }

        if (mMeshValid)
        {
            debug_line += "m";
        }
        else
        {
            debug_line += "-";
        }
        if (isImpostor())
        {
            debug_line += " Imp" + llformat("%d[%d]:%.1f", mUpdatePeriod, mLastImpostorUpdateReason, ((F32)(gFrameTimeSeconds-mLastImpostorUpdateFrameTime)));
        }

        addDebugText(debug_line);
}

LLViewerInventoryItem* getObjectInventoryItem(LLViewerObject *vobj, LLUUID asset_id)
{
    LLViewerInventoryItem *item = NULL;

    if (vobj)
    {
        if (vobj->getInventorySerial()<=0)
        {
            vobj->requestInventory();
    }
        item = vobj->getInventoryItemByAsset(asset_id);
    }
    return item;
}

LLViewerInventoryItem* recursiveGetObjectInventoryItem(LLViewerObject *vobj, LLUUID asset_id)
{
    LLViewerInventoryItem *item = getObjectInventoryItem(vobj, asset_id);
    if (!item)
    {
        LLViewerObject::const_child_list_t& children = vobj->getChildren();
        for (LLViewerObject::const_child_list_t::const_iterator it = children.begin();
             it != children.end(); ++it)
        {
            LLViewerObject *childp = *it;
            item = getObjectInventoryItem(childp, asset_id);
            if (item)
    {
                break;
            }
        }
    }
    return item;
}

void LLVOAvatar::updateAnimationDebugText()
{
    for (LLMotionController::motion_list_t::iterator iter = mMotionController.getActiveMotions().begin();
         iter != mMotionController.getActiveMotions().end(); ++iter)
    {
        LLMotion* motionp = *iter;
        if (motionp->getMinPixelArea() < getPixelArea())
        {
            std::string output;
            std::string motion_name = motionp->getName();
            if (motion_name.empty())
            {
                if (isControlAvatar())
                {
                    LLControlAvatar *control_av = dynamic_cast<LLControlAvatar*>(this);
                    // Try to get name from inventory of associated object
                    LLVOVolume *volp = control_av->mRootVolp;
                    LLViewerInventoryItem *item = recursiveGetObjectInventoryItem(volp,motionp->getID());
                    if (item)
                    {
                        motion_name = item->getName();
                    }
                }
            }
            if (motion_name.empty())
            {
                std::string name;
                if (gAgent.isGodlikeWithoutAdminMenuFakery() || isSelf())
                {
                    name = motionp->getID().asString();
                    LLVOAvatar::AnimSourceIterator anim_it = mAnimationSources.begin();
                    for (; anim_it != mAnimationSources.end(); ++anim_it)
                    {
                        if (anim_it->second == motionp->getID())
                        {
                            LLViewerObject* object = gObjectList.findObject(anim_it->first);
                            if (!object)
                            {
                                break;
                            }
                            if (object->isAvatar())
                            {
                                if (mMotionController.mIsSelf)
                                {
                                    // Searching inventory by asset id is really long
                                    // so just mark as inventory
                                    // Also item is likely to be named by LLPreviewAnim
                                    name += "(inventory)";
                                }
                            }
                            else
                            {
                                LLViewerInventoryItem* item = NULL;
                                if (!object->isInventoryDirty())
                                {
                                    item = object->getInventoryItemByAsset(motionp->getID());
                                }
                                if (item)
                                {
                                    name = item->getName();
                                }
                                else if (object->isAttachment())
                                {
                                    name += "(att:" + getAttachmentItemName() + ")";
                                }
                                else
                                {
                                    // in-world object, name or content unknown
                                    name += "(in-world)";
                                }
                            }
                            break;
                        }
                    }
                }
                else
                {
                    name = LLUUID::null.asString();
                }
                motion_name = name;
            }
            std::string motion_tag = "";
            if (mPlayingAnimations.find(motionp->getID()) != mPlayingAnimations.end())
            {
                motion_tag = "*";
            }
            output = llformat("%s%s - %d",
                              motion_name.c_str(),
                              motion_tag.c_str(),
                              (U32)motionp->getPriority());
            addDebugText(output);
        }
    }
}

void LLVOAvatar::updateDebugText()
{
    // Leave mDebugText uncleared here, in case a derived class has added some state first

    static LLCachedControl<bool> debug_av_appearance_message(gSavedSettings, "DebugAvatarAppearanceMessage");
    if (debug_av_appearance_message)
    {
        updateAppearanceMessageDebugText();
    }

    static LLCachedControl<bool> debug_av_composite_baked(gSavedSettings, "DebugAvatarCompositeBaked");
    if (debug_av_composite_baked)
    {
        if (!mBakedTextureDebugText.empty())
            addDebugText(mBakedTextureDebugText);
    }

    // Develop -> Avatar -> Animation Info
    if (LLVOAvatar::sShowAnimationDebug)
    {
        updateAnimationDebugText();
    }

    if (!mDebugText.size() && mText.notNull())
    {
        mText->markDead();
        mText = NULL;
    }
    else if (mDebugText.size())
    {
        setDebugText(mDebugText);
    }
    mDebugText.clear();
}

//------------------------------------------------------------------------
// updateFootstepSounds
// Factored out from updateCharacter()
// Generate footstep sounds when feet hit the ground
//------------------------------------------------------------------------
void LLVOAvatar::updateFootstepSounds()
{
    if (mIsDummy)
    {
        return;
    }

    //-------------------------------------------------------------------------
    // Find the ground under each foot, these are used for a variety
    // of things that follow
    //-------------------------------------------------------------------------
    LLVector3 ankle_left_pos_agent = mFootLeftp->getWorldPosition();
    LLVector3 ankle_right_pos_agent = mFootRightp->getWorldPosition();

    LLVector3 ankle_left_ground_agent = ankle_left_pos_agent;
    LLVector3 ankle_right_ground_agent = ankle_right_pos_agent;
    LLVector3 normal;
    resolveHeightAgent(ankle_left_pos_agent, ankle_left_ground_agent, normal);
    resolveHeightAgent(ankle_right_pos_agent, ankle_right_ground_agent, normal);

    F32 leftElev = llmax(-0.2f, ankle_left_pos_agent.mV[VZ] - ankle_left_ground_agent.mV[VZ]);
    F32 rightElev = llmax(-0.2f, ankle_right_pos_agent.mV[VZ] - ankle_right_ground_agent.mV[VZ]);

    if (!isSitting())
    {
        //-------------------------------------------------------------------------
        // Figure out which foot is on ground
        //-------------------------------------------------------------------------
        if (!mInAir)
        {
            if ((leftElev < 0.0f) || (rightElev < 0.0f))
    {
                ankle_left_pos_agent = mFootLeftp->getWorldPosition();
                ankle_right_pos_agent = mFootRightp->getWorldPosition();
                leftElev = ankle_left_pos_agent.mV[VZ] - ankle_left_ground_agent.mV[VZ];
                rightElev = ankle_right_pos_agent.mV[VZ] - ankle_right_ground_agent.mV[VZ];
            }
        }
    }

    const LLUUID AGENT_FOOTSTEP_ANIMS[] = {ANIM_AGENT_WALK, ANIM_AGENT_RUN, ANIM_AGENT_LAND};
    const S32 NUM_AGENT_FOOTSTEP_ANIMS = LL_ARRAY_SIZE(AGENT_FOOTSTEP_ANIMS);

    if ( gAudiop && isAnyAnimationSignaled(AGENT_FOOTSTEP_ANIMS, NUM_AGENT_FOOTSTEP_ANIMS) )
    {
        bool playSound = false;
        LLVector3 foot_pos_agent;

        bool onGroundLeft = (leftElev <= 0.05f);
        bool onGroundRight = (rightElev <= 0.05f);

        // did left foot hit the ground?
        if ( onGroundLeft && !mWasOnGroundLeft )
        {
            foot_pos_agent = ankle_left_pos_agent;
            playSound = true;
        }

        // did right foot hit the ground?
        if ( onGroundRight && !mWasOnGroundRight )
    {
            foot_pos_agent = ankle_right_pos_agent;
            playSound = true;
    }

        mWasOnGroundLeft = onGroundLeft;
        mWasOnGroundRight = onGroundRight;

        if ( playSound )
        {
            const F32 STEP_VOLUME = 0.1f;
            const LLUUID& step_sound_id = getStepSound();

            LLVector3d foot_pos_global = gAgent.getPosGlobalFromAgent(foot_pos_agent);

            if (LLViewerParcelMgr::getInstance()->canHearSound(foot_pos_global)
                && !LLMuteList::getInstance()->isMuted(getID(), LLMute::flagObjectSounds))
            {
                gAudiop->triggerSound(step_sound_id, getID(), STEP_VOLUME, LLAudioEngine::AUDIO_TYPE_AMBIENT, foot_pos_global);
            }
        }
    }
}

//------------------------------------------------------------------------
// computeUpdatePeriod()
// Factored out from updateCharacter()
// Set new value for mUpdatePeriod based on distance and various other factors.
//
// Note 10-2020: it turns out that none of these update period
// calculations have been having any effect, because
// mNeedsImpostorUpdate was not being set in updateCharacter(). So
// it's really open to question whether we want to enable time based updates, and if
// so, at what rate. Leaving the rates as given would lead to
// drastically more frequent impostor updates than we've been doing all these years.
// ------------------------------------------------------------------------
void LLVOAvatar::computeUpdatePeriod()
{
    bool visually_muted = isVisuallyMuted();
    if (mDrawable.notNull()
        && isVisible()
        && (!isSelf() || visually_muted)
        && !isUIAvatar()
        && (sLimitNonImpostors || visually_muted)
        && !mNeedsAnimUpdate)
    {
        const LLVector4a* ext = mDrawable->getSpatialExtents();
        LLVector4a size;
        size.setSub(ext[1], ext[0]);
        F32 mag = size.getLength3().getF32() * 0.5f;

        const S32 UPDATE_RATE_SLOW = 64;
        const S32 UPDATE_RATE_MED = 48;
        const S32 UPDATE_RATE_FAST = 32;

        if (visually_muted)
        {   // visually muted avatars update at lowest rate
            mUpdatePeriod = UPDATE_RATE_SLOW;
        }
        else if (!shouldImpostor()
            || mDrawable->mDistanceWRTCamera < 1.f + mag)
        {   // first 25% of max visible avatars are not impostored
            // also, don't impostor avatars whose bounding box may be penetrating the
            // impostor camera near clip plane
            mUpdatePeriod = 1;
        }
        else if (shouldImpostor(4.0))
        { //background avatars are REALLY slow updating impostors
            mUpdatePeriod = UPDATE_RATE_SLOW;
        }
        else if (mLastRezzedStatus <= 0)
        {
            // Don't update cloud avatars too often
            mUpdatePeriod = UPDATE_RATE_SLOW;
        }
        else if (shouldImpostor(3.0))
        { //back 25% of max visible avatars are slow updating impostors
            mUpdatePeriod = UPDATE_RATE_MED;
        }
        else
        {
            //nearby avatars, update the impostors more frequently.
            mUpdatePeriod = UPDATE_RATE_FAST;
        }
    }
    else
    {
        mUpdatePeriod = 1;
    }
}

//------------------------------------------------------------------------
// updateOrientation()
// Factored out from updateCharacter()
// This is used by updateCharacter() to update the avatar's orientation:
// - updates mTurning state
// - updates rotation of the mRoot joint in the skeleton
// - for self, calls setControlFlags() to notify the simulator about any turns
//------------------------------------------------------------------------
void LLVOAvatar::updateOrientation(LLAgent& agent, F32 speed, F32 delta_time)
{
            LLQuaternion iQ;
            LLVector3 upDir( 0.0f, 0.0f, 1.0f );

            // Compute a forward direction vector derived from the primitive rotation
            // and the velocity vector.  When walking or jumping, don't let body deviate
            // more than 90 from the view, if necessary, flip the velocity vector.

            LLVector3 primDir;
            if (isSelf())
            {
                primDir = agent.getAtAxis() - projected_vec(agent.getAtAxis(), agent.getReferenceUpVector());
                primDir.normalize();
            }
            else
            {
                primDir = getRotation().getMatrix3().getFwdRow();
            }
            LLVector3 velDir = getVelocity();
            velDir.normalize();
            if ( mSignaledAnimations.find(ANIM_AGENT_WALK) != mSignaledAnimations.end())
            {
                F32 vpD = velDir * primDir;
                if (vpD < -0.5f)
                {
                    velDir *= -1.0f;
                }
            }
            LLVector3 fwdDir = lerp(primDir, velDir, clamp_rescale(speed, 0.5f, 2.0f, 0.0f, 1.0f));
            if (isSelf() && gAgentCamera.cameraMouselook())
            {
                // make sure fwdDir stays in same general direction as primdir
                if (gAgent.getFlying())
                {
                    fwdDir = LLViewerCamera::getInstance()->getAtAxis();
                }
                else
                {
                    LLVector3 at_axis = LLViewerCamera::getInstance()->getAtAxis();
                    LLVector3 up_vector = gAgent.getReferenceUpVector();
                    at_axis -= up_vector * (at_axis * up_vector);
                    at_axis.normalize();

                    F32 dot = fwdDir * at_axis;
                    if (dot < 0.f)
                    {
                        fwdDir -= 2.f * at_axis * dot;
                        fwdDir.normalize();
                    }
                }
            }

            LLQuaternion root_rotation = mRoot->getWorldMatrix().quaternion();
            F32 root_roll, root_pitch, root_yaw;
            root_rotation.getEulerAngles(&root_roll, &root_pitch, &root_yaw);

            // When moving very slow, the pelvis is allowed to deviate from the
    // forward direction to allow it to hold its position while the torso
            // and head turn.  Once in motion, it must conform however.
            bool self_in_mouselook = isSelf() && gAgentCamera.cameraMouselook();

            LLVector3 pelvisDir( mRoot->getWorldMatrix().getFwdRow4().mV );

            const F32 AVATAR_PELVIS_ROTATE_THRESHOLD_SLOW = 60.0f;
            const F32 AVATAR_PELVIS_ROTATE_THRESHOLD_FAST = 2.0f;

            F32 pelvis_rot_threshold = clamp_rescale(speed, 0.1f, 1.0f, AVATAR_PELVIS_ROTATE_THRESHOLD_SLOW, AVATAR_PELVIS_ROTATE_THRESHOLD_FAST);

            if (self_in_mouselook)
            {
                pelvis_rot_threshold *= MOUSELOOK_PELVIS_FOLLOW_FACTOR;
            }
            pelvis_rot_threshold *= DEG_TO_RAD;

            F32 angle = angle_between( pelvisDir, fwdDir );

            // The avatar's root is allowed to have a yaw that deviates widely
            // from the forward direction, but if roll or pitch are off even
            // a little bit we need to correct the rotation.
            if(root_roll < 1.f * DEG_TO_RAD
               && root_pitch < 5.f * DEG_TO_RAD)
            {
                // smaller correction vector means pelvis follows prim direction more closely
                if (!mTurning && angle > pelvis_rot_threshold*0.75f)
                {
                    mTurning = true;
                }

                // use tighter threshold when turning
                if (mTurning)
                {
                    pelvis_rot_threshold *= 0.4f;
                    // account for fps, assume that above value is for ~60fps
                    constexpr F32 default_frame_sec = 0.016f;
                    F32 prev_frame_sec = LLFrameTimer::getFrameDeltaTimeF32();
                    if (default_frame_sec > prev_frame_sec)
                    {
                        // reduce threshold since turn rate per second is constant,
                        // shorter frame means shorter turn.
                        pelvis_rot_threshold *= prev_frame_sec/default_frame_sec;
                    }
                }

                // am I done turning?
                if (angle < pelvis_rot_threshold)
                {
                    mTurning = false;
                }

                LLVector3 correction_vector = (pelvisDir - fwdDir) * clamp_rescale(angle, pelvis_rot_threshold*0.75f, pelvis_rot_threshold, 1.0f, 0.0f);
                fwdDir += correction_vector;
            }
            else
            {
                mTurning = false;
            }

            // Now compute the full world space rotation for the whole body (wQv)
            LLVector3 leftDir = upDir % fwdDir;
            leftDir.normalize();
            fwdDir = leftDir % upDir;
            LLQuaternion wQv( fwdDir, leftDir, upDir );

            if (isSelf() && mTurning)
            {
                if ((fwdDir % pelvisDir) * upDir > 0.f)
                {
                    gAgent.setControlFlags(AGENT_CONTROL_TURN_RIGHT);
                }
                else
                {
                    gAgent.setControlFlags(AGENT_CONTROL_TURN_LEFT);
                }
            }

            // Set the root rotation, but do so incrementally so that it
            // lags in time by some fixed amount.
            //F32 u = LLSmoothInterpolation::getInterpolant(PELVIS_LAG);
            F32 pelvis_lag_time = 0.f;
            if (self_in_mouselook)
            {
                pelvis_lag_time = PELVIS_LAG_MOUSELOOK;
            }
            else if (mInAir)
            {
                pelvis_lag_time = PELVIS_LAG_FLYING;
                // increase pelvis lag time when moving slowly
                pelvis_lag_time *= clamp_rescale(mSpeedAccum, 0.f, 15.f, 3.f, 1.f);
            }
            else
            {
                pelvis_lag_time = PELVIS_LAG_WALKING;
            }

    F32 u = llclamp((delta_time / pelvis_lag_time), 0.0f, 1.0f);

            mRoot->setWorldRotation( slerp(u, mRoot->getWorldRotation(), wQv) );
}

//------------------------------------------------------------------------
// updateTimeStep()
// Factored out from updateCharacter().
//
// Updates the time step used by the motion controller, based on area
// and avatar count criteria.  This will also stop the
// ANIM_AGENT_WALK_ADJUST animation under some circumstances.
// ------------------------------------------------------------------------
void LLVOAvatar::updateTimeStep()
{
    if (!isSelf() && !isUIAvatar()) // ie, non-self avatars, and animated objects will be affected.
    {
        // Note that sInstances counts animated objects and
        // standard avatars in the same bucket. Is this desirable?
        F32 time_quantum = clamp_rescale((F32)sInstances.size(), 10.f, 35.f, 0.f, 0.25f);
        F32 pixel_area_scale = clamp_rescale(mPixelArea, 100, 5000, 1.f, 0.f);
        F32 time_step = time_quantum * pixel_area_scale;
        // Extrema:
        //   If number of avs is 10 or less, time_step is unmodified (flagged with 0.0).
        //   If area of av is 5000 or greater, time_step is unmodified (flagged with 0.0).
        //   If number of avs is 35 or greater, and area of av is 100 or less,
        //   time_step takes the maximum possible value of 0.25.
        //   Other situations will give values within the (0, 0.25) range.
        if (time_step != 0.f)
        {
            // disable walk motion servo controller as it doesn't work with motion timesteps
            stopMotion(ANIM_AGENT_WALK_ADJUST);
            removeAnimationData("Walk Speed");
        }
        // See SL-763 - playback with altered time step does not
        // appear to work correctly, odd behavior for distant avatars.
        // As of 11-2017, LLMotionController::updateMotions() will
        // ignore the value here. Need to re-enable if it's every
        // fixed.
        mMotionController.setTimeStep(time_step);
    }
}

void LLVOAvatar::updateRootPositionAndRotation(LLAgent& agent, F32 speed, bool was_sit_ground_constrained)
{
    if (!(isSitting() && getParent()))
    {
        // This case includes all configurations except sitting on an
        // object, so does include ground sit.

        //--------------------------------------------------------------------
        // get timing info
        // handle initial condition case
        //--------------------------------------------------------------------
        F32 animation_time = mAnimTimer.getElapsedTimeF32();
        if (mTimeLast == 0.0f)
        {
            mTimeLast = animation_time;

            // Initially put the pelvis at slaved position/mRotation
            // SL-315
            mRoot->setWorldPosition( getPositionAgent() ); // first frame
            mRoot->setWorldRotation( getRotation() );
        }

        //--------------------------------------------------------------------
        // dont' let dT get larger than 1/5th of a second
        //--------------------------------------------------------------------
        F32 delta_time = animation_time - mTimeLast;

        delta_time = llclamp( delta_time, DELTA_TIME_MIN, DELTA_TIME_MAX );
        mTimeLast = animation_time;

        mSpeedAccum = (mSpeedAccum * 0.95f) + (speed * 0.05f);

        //--------------------------------------------------------------------
        // compute the position of the avatar's root
        //--------------------------------------------------------------------
        LLVector3d root_pos;
        LLVector3d ground_under_pelvis;

        if (isSelf())
        {
            gAgent.setPositionAgent(getRenderPosition());
        }

        root_pos = gAgent.getPosGlobalFromAgent(getRenderPosition());
        root_pos.mdV[VZ] += getVisualParamWeight(AVATAR_HOVER);

        LLVector3 normal;
        resolveHeightGlobal(root_pos, ground_under_pelvis, normal);
        F32 foot_to_ground = (F32) (root_pos.mdV[VZ] - mPelvisToFoot - ground_under_pelvis.mdV[VZ]);
        bool in_air = ((!LLWorld::getInstance()->getRegionFromPosGlobal(ground_under_pelvis)) ||
                        foot_to_ground > FOOT_GROUND_COLLISION_TOLERANCE);

        if (in_air && !mInAir)
        {
            mTimeInAir.reset();
        }
        mInAir = in_air;

        // SL-402: with the ability to animate the position of joints
        // that affect the body size calculation, computed body size
        // can get stale much more easily. Simplest fix is to update
        // it frequently.
        // SL-427: this appears to be too frequent, moving to only do on animation state change.
        //computeBodySize();

        // correct for the fact that the pelvis is not necessarily the center
        // of the agent's physical representation
        root_pos.mdV[VZ] -= (0.5f * mBodySize.mV[VZ]) - mPelvisToFoot;
        if (!isSitting() && !was_sit_ground_constrained)
        {
            root_pos += LLVector3d(getHoverOffset());
            if (getOverallAppearance() == AOA_JELLYDOLL)
            {
                F32 offz = -0.5f * (getScale()[VZ] - mBodySize.mV[VZ]);
                root_pos[2] += offz;
                // if (!isSelf() && !isControlAvatar())
                // {
                //  LL_DEBUGS("Avatar") << "av " << getFullname()
                //                      << " frame " << LLFrameTimer::getFrameCount()
                //                      << " root adjust offz " << offz
                //                      << " scalez " << getScale()[VZ]
                //                      << " bsz " << mBodySize.mV[VZ]
                //                      << LL_ENDL;
                // }
            }
        }
        // if (!isSelf() && !isControlAvatar())
        // {
        //  LL_DEBUGS("Avatar") << "av " << getFullname() << " aoa " << (S32) getOverallAppearance()
        //                      << " frame " << LLFrameTimer::getFrameCount()
        //                      << " scalez " << getScale()[VZ]
        //                      << " bsz " << mBodySize.mV[VZ]
        //                      << " root pos " << root_pos[2]
        //                      << " curr rootz " << mRoot->getPosition()[2]
        //                      << " pp-z " << mPelvisp->getPosition()[2]
        //                      << " renderpos " << getRenderPosition()
        //                      << LL_ENDL;
        // }

        LLControlAvatar *cav = dynamic_cast<LLControlAvatar*>(this);
        if (cav)
        {
            // SL-1350: Moved to LLDrawable::updateXform()
            cav->matchVolumeTransform();
        }
        else
        {
            LLVector3 newPosition = gAgent.getPosAgentFromGlobal(root_pos);
            // if (!isSelf() && !isControlAvatar())
            // {
            //  LL_DEBUGS("Avatar") << "av " << getFullname()
            //                      << " frame " << LLFrameTimer::getFrameCount()
            //                      << " newPosition " << newPosition
            //                      << " renderpos " << getRenderPosition()
            //                      << LL_ENDL;
            // }
            if (newPosition != mRoot->getXform()->getWorldPosition())
            {
                mRoot->touch();
                // SL-315
                mRoot->setWorldPosition( newPosition ); // regular update
            }
        }

        //--------------------------------------------------------------------
        // Propagate viewer object rotation to root of avatar
        //--------------------------------------------------------------------
        if (!isControlAvatar() && !isAnyAnimationSignaled(AGENT_NO_ROTATE_ANIMS, NUM_AGENT_NO_ROTATE_ANIMS))
        {
            // Rotation fixups for avatars in motion.
            // Skip for animated objects.
            updateOrientation(agent, speed, delta_time);
        }
    }
    else if (mDrawable.notNull())
    {
        // Sitting on an object - mRoot is slaved to mDrawable orientation.
        LLVector3 pos = mDrawable->getPosition();
        pos += getHoverOffset() * mDrawable->getRotation();
        // SL-315
        mRoot->setPosition(pos);
        mRoot->setRotation(mDrawable->getRotation());
    }
}

//------------------------------------------------------------------------
// LLVOAvatar::computeNeedsUpdate()
//
// Most of the logic here is to figure out when to periodically update impostors.
// Non-impostors have mUpdatePeriod == 1 and will need update every frame.
//------------------------------------------------------------------------
bool LLVOAvatar::computeNeedsUpdate()
{
    const F32 MAX_IMPOSTOR_INTERVAL = 4.0f;
    computeUpdatePeriod();

    bool needs_update_by_frame_count = ((LLDrawable::getCurrentFrame()+mID.mData[0])%mUpdatePeriod == 0);

    bool needs_update_by_max_time = ((gFrameTimeSeconds-mLastImpostorUpdateFrameTime)> MAX_IMPOSTOR_INTERVAL);
    bool needs_update = needs_update_by_frame_count || needs_update_by_max_time;

    if (needs_update && !isSelf())
    {
        if (needs_update_by_max_time)
        {
            mNeedsImpostorUpdate = true;
            mLastImpostorUpdateReason = 11;
        }
        else
        {
            //mNeedsImpostorUpdate = true;
            //mLastImpostorUpdateReason = 10;
        }
    }
    return needs_update;
}

// updateCharacter()
//
// This is called for all avatars, so there are 4 possible situations:
//
// 1) Avatar is your own. In this case the class is LLVOAvatarSelf,
// isSelf() is true, and agent specifies the corresponding agent
// information for you. In all the other cases, agent is irrelevant
// and it would be less confusing if it were null or something.
//
// 2) Avatar is controlled by another resident. Class is LLVOAvatar,
// and isSelf() is false.
//
// 3) Avatar is the controller for an animated object. Class is
// LLControlAvatar and mIsDummy is true. Avatar is a purely
// viewer-side entity with no representation on the simulator.
//
// 4) Avatar is a UI avatar used in some areas of the UI, such as when
// previewing uploaded animations. Class is LLUIAvatar, and mIsDummy
// is true. Avatar is purely viewer-side with no representation on the
// simulator.
//
//------------------------------------------------------------------------
bool LLVOAvatar::updateCharacter(LLAgent &agent)
{
    updateDebugText();

    if (!mIsBuilt)
    {
        return false;
    }

    bool visible = isVisible();
    bool is_control_avatar = isControlAvatar(); // capture state to simplify tracing
    bool is_attachment = false;

    if (is_control_avatar)
    {
        LLControlAvatar *cav = dynamic_cast<LLControlAvatar*>(this);
        is_attachment = cav && cav->mRootVolp && cav->mRootVolp->isAttachment(); // For attached animated objects
    }

    // For fading out the names above heads, only let the timer
    // run if we're visible.
    if (mDrawable.notNull() && !visible)
    {
        mTimeVisible.reset();
    }

    //--------------------------------------------------------------------
    // The rest should only be done occasionally for far away avatars.
    // Set mUpdatePeriod and visible based on distance and other criteria,
    // and flag for impostor update if needed.
    //--------------------------------------------------------------------
    bool needs_update = computeNeedsUpdate();

    //--------------------------------------------------------------------
    // Early out if does not need update and not self
    // don't early out for your own avatar, as we rely on your animations playing reliably
    // for example, the "turn around" animation when entering customize avatar needs to trigger
    // even when your avatar is offscreen
    //--------------------------------------------------------------------
    if (!needs_update && !isSelf())
    {
        updateMotions(LLCharacter::HIDDEN_UPDATE);
        return false;
    }

    //--------------------------------------------------------------------
    // Handle transitions between regular rendering, jellydoll, or invisible.
    // Can trigger skeleton reset or animation changes
    //--------------------------------------------------------------------
    updateOverallAppearance();

    //--------------------------------------------------------------------
    // change animation time quanta based on avatar render load
    //--------------------------------------------------------------------
    // SL-763 the time step quantization does not currently work.
    //updateTimeStep();

    //--------------------------------------------------------------------
    // Update sitting state based on parent and active animation info.
    //--------------------------------------------------------------------
    if (getParent() && !isSitting())
    {
        sitOnObject((LLViewerObject*)getParent());
    }
    else if (!getParent() && isSitting() && !isMotionActive(ANIM_AGENT_SIT_GROUND_CONSTRAINED))
    {
        // If we are starting up, motion might be loading
        LLMotion *motionp = mMotionController.findMotion(ANIM_AGENT_SIT_GROUND_CONSTRAINED);
        if (!motionp || !mMotionController.isMotionLoading(motionp))
        {
            getOffObject();
        }
    }

    //--------------------------------------------------------------------
    // create local variables in world coords for region position values
    //--------------------------------------------------------------------
    LLVector3 xyVel = getVelocity();
    xyVel.mV[VZ] = 0.0f;
    F32 speed = xyVel.length();
    // remembering the value here prevents a display glitch if the
    // animation gets toggled during this update.
    bool was_sit_ground_constrained = isMotionActive(ANIM_AGENT_SIT_GROUND_CONSTRAINED);

    //--------------------------------------------------------------------
    // This does a bunch of state updating, including figuring out
    // whether av is in the air, setting mRoot position and rotation
    // In some cases, calls updateOrientation() for a lot of the
    // work
    // --------------------------------------------------------------------
    updateRootPositionAndRotation(agent, speed, was_sit_ground_constrained);

    //-------------------------------------------------------------------------
    // Update character motions
    //-------------------------------------------------------------------------
    // store data relevant to motions
    mSpeed = speed;

    // update animations
    if (!visible && !isSelf()) // NOTE: never do a "hidden update" for self avatar as it interrupts controller processing
    {
        updateMotions(LLCharacter::HIDDEN_UPDATE);
    }
    else if (mSpecialRenderMode == 1) // Animation Preview
    {
        updateMotions(LLCharacter::FORCE_UPDATE);
    }
    else
    {
        // Might be better to do HIDDEN_UPDATE if cloud
        updateMotions(LLCharacter::NORMAL_UPDATE);
    }

    // Special handling for sitting on ground.
    if (!getParent() && (isSitting() || was_sit_ground_constrained))
    {

        F32 off_z = (F32)LLVector3d(getHoverOffset()).mdV[VZ];
        if (off_z != 0.0f)
        {
            LLVector3 pos = mRoot->getWorldPosition();
            pos.mV[VZ] += off_z;
            mRoot->touch();
            // SL-315
            mRoot->setWorldPosition(pos);
        }
    }

    // update head position
    updateHeadOffset();

    // Generate footstep sounds when feet hit the ground
    updateFootstepSounds();

    // Update child joints as needed.
    mRoot->updateWorldMatrixChildren();

    if (visible)
    {
        // System avatar mesh vertices need to be reskinned.
        mNeedsSkin = true;
    }

    return visible;
}

//-----------------------------------------------------------------------------
// updateHeadOffset()
//-----------------------------------------------------------------------------
void LLVOAvatar::updateHeadOffset()
{
    // since we only care about Z, just grab one of the eyes
    LLVector3 midEyePt = mEyeLeftp->getWorldPosition();
    midEyePt -= mDrawable.notNull() ? mDrawable->getWorldPosition() : mRoot->getWorldPosition();
    midEyePt.mV[VZ] = llmax(-mPelvisToFoot + LLViewerCamera::getInstance()->getNear(), midEyePt.mV[VZ]);

    if (mDrawable.notNull())
    {
        midEyePt = midEyePt * ~mDrawable->getWorldRotation();
    }
    if (isSitting())
    {
        mHeadOffset = midEyePt;
    }
    else
    {
        F32 u = llmax(0.f, HEAD_MOVEMENT_AVG_TIME - (1.f / gFPSClamped));
        mHeadOffset = lerp(midEyePt, mHeadOffset,  u);
    }
}

void LLVOAvatar::debugBodySize() const
{
    LLVector3 pelvis_scale = mPelvisp->getScale();

    // some of the joints have not been cached
    LLVector3 skull = mSkullp->getPosition();
    LL_DEBUGS("Avatar") << "skull pos " << skull << LL_ENDL;
    //LLVector3 skull_scale = mSkullp->getScale();

    LLVector3 neck = mNeckp->getPosition();
    LLVector3 neck_scale = mNeckp->getScale();
    LL_DEBUGS("Avatar") << "neck pos " << neck << " neck_scale " << neck_scale << LL_ENDL;

    LLVector3 chest = mChestp->getPosition();
    LLVector3 chest_scale = mChestp->getScale();
    LL_DEBUGS("Avatar") << "chest pos " << chest << " chest_scale " << chest_scale << LL_ENDL;

    // the rest of the joints have been cached
    LLVector3 head = mHeadp->getPosition();
    LLVector3 head_scale = mHeadp->getScale();
    LL_DEBUGS("Avatar") << "head pos " << head << " head_scale " << head_scale << LL_ENDL;

    LLVector3 torso = mTorsop->getPosition();
    LLVector3 torso_scale = mTorsop->getScale();
    LL_DEBUGS("Avatar") << "torso pos " << torso << " torso_scale " << torso_scale << LL_ENDL;

    LLVector3 hip = mHipLeftp->getPosition();
    LLVector3 hip_scale = mHipLeftp->getScale();
    LL_DEBUGS("Avatar") << "hip pos " << hip << " hip_scale " << hip_scale << LL_ENDL;

    LLVector3 knee = mKneeLeftp->getPosition();
    LLVector3 knee_scale = mKneeLeftp->getScale();
    LL_DEBUGS("Avatar") << "knee pos " << knee << " knee_scale " << knee_scale << LL_ENDL;

    LLVector3 ankle = mAnkleLeftp->getPosition();
    LLVector3 ankle_scale = mAnkleLeftp->getScale();
    LL_DEBUGS("Avatar") << "ankle pos " << ankle << " ankle_scale " << ankle_scale << LL_ENDL;

    LLVector3 foot  = mFootLeftp->getPosition();
    LL_DEBUGS("Avatar") << "foot pos " << foot << LL_ENDL;

    F32 new_offset = (const_cast<LLVOAvatar*>(this))->getVisualParamWeight(AVATAR_HOVER);
    LL_DEBUGS("Avatar") << "new_offset " << new_offset << LL_ENDL;

    F32 new_pelvis_to_foot = hip.mV[VZ] * pelvis_scale.mV[VZ] -
        knee.mV[VZ] * hip_scale.mV[VZ] -
        ankle.mV[VZ] * knee_scale.mV[VZ] -
        foot.mV[VZ] * ankle_scale.mV[VZ];
    LL_DEBUGS("Avatar") << "new_pelvis_to_foot " << new_pelvis_to_foot << LL_ENDL;

    LLVector3 new_body_size;
    new_body_size.mV[VZ] = new_pelvis_to_foot +
                       // the sqrt(2) correction below is an approximate
                       // correction to get to the top of the head
                       F_SQRT2 * (skull.mV[VZ] * head_scale.mV[VZ]) +
                       head.mV[VZ] * neck_scale.mV[VZ] +
                       neck.mV[VZ] * chest_scale.mV[VZ] +
                       chest.mV[VZ] * torso_scale.mV[VZ] +
                       torso.mV[VZ] * pelvis_scale.mV[VZ];

    // TODO -- measure the real depth and width
    new_body_size.mV[VX] = DEFAULT_AGENT_DEPTH;
    new_body_size.mV[VY] = DEFAULT_AGENT_WIDTH;

    LL_DEBUGS("Avatar") << "new_body_size " << new_body_size << LL_ENDL;
}

//------------------------------------------------------------------------
// postPelvisSetRecalc
//------------------------------------------------------------------------
void LLVOAvatar::postPelvisSetRecalc()
{
    mRoot->updateWorldMatrixChildren();
    computeBodySize();
    dirtyMesh(2);
}
//------------------------------------------------------------------------
// updateVisibility()
//------------------------------------------------------------------------
void LLVOAvatar::updateVisibility()
{
    bool visible = false;

    if (mIsDummy)
    {
        visible = false;
    }
    else if (mDrawable.isNull())
    {
        visible = false;
    }
    else
    {
        if (!mDrawable->getSpatialGroup() || mDrawable->getSpatialGroup()->isVisible())
        {
            visible = true;
        }

        if (isSelf())
        {
            if (!gAgentWearables.areWearablesLoaded())
            {
                visible = false;
            }
        }
        else if (!mFirstAppearanceMessageReceived)
        {
            visible = false;
        }

        if (sDebugInvisible)
        {
            if (LLNameValue* firstname = getNVPair("FirstName"))
            {
                LL_DEBUGS("Avatar") << avString() << " updating visibility" << LL_ENDL;
            }
            else
            {
                LL_INFOS() << "Avatar " << this << " updating visiblity" << LL_ENDL;
            }

            if (visible)
            {
                LL_INFOS() << "Visible" << LL_ENDL;
            }
            else
            {
                LL_INFOS() << "Not visible" << LL_ENDL;
            }

            /*if (avatar_in_frustum)
            {
                LL_INFOS() << "Avatar in frustum" << LL_ENDL;
            }
            else
            {
                LL_INFOS() << "Avatar not in frustum" << LL_ENDL;
            }*/

            /*if (LLViewerCamera::getInstance()->sphereInFrustum(sel_pos_agent, 2.0f))
            {
                LL_INFOS() << "Sel pos visible" << LL_ENDL;
            }
            if (LLViewerCamera::getInstance()->sphereInFrustum(wrist_right_pos_agent, 0.2f))
            {
                LL_INFOS() << "Wrist pos visible" << LL_ENDL;
            }
            if (LLViewerCamera::getInstance()->sphereInFrustum(getPositionAgent(), getMaxScale()*2.f))
            {
                LL_INFOS() << "Agent visible" << LL_ENDL;
            }*/
            LL_INFOS() << "PA: " << getPositionAgent() << LL_ENDL;
            /*LL_INFOS() << "SPA: " << sel_pos_agent << LL_ENDL;
            LL_INFOS() << "WPA: " << wrist_right_pos_agent << LL_ENDL;*/
            for (attachment_map_t::iterator iter = mAttachmentPoints.begin();
                 iter != mAttachmentPoints.end();
                 ++iter)
            {
                LLViewerJointAttachment* attachment = iter->second;

                for (LLViewerJointAttachment::attachedobjs_vec_t::iterator attachment_iter = attachment->mAttachedObjects.begin();
                     attachment_iter != attachment->mAttachedObjects.end();
                     ++attachment_iter)
                {
                    if (LLViewerObject *attached_object = attachment_iter->get())
                    {
                        if(attached_object->mDrawable->isVisible())
                        {
                            LL_INFOS() << attachment->getName() << " visible" << LL_ENDL;
                        }
                        else
                        {
                            LL_INFOS() << attachment->getName() << " not visible at " << mDrawable->getWorldPosition() << " and radius " << mDrawable->getRadius() << LL_ENDL;
                        }
                    }
                }
            }
        }
    }

    if (!visible && mVisible)
    {
        mMeshInvisibleTime.reset();
    }

    if (visible)
    {
        if (!mMeshValid)
        {
            restoreMeshData();
        }
    }
    else
    {
        if (mMeshValid &&
            (isControlAvatar() || mMeshInvisibleTime.getElapsedTimeF32() > TIME_BEFORE_MESH_CLEANUP))
        {
            releaseMeshData();
        }
    }

    if (visible != mVisible)
    {
        LL_DEBUGS("AvatarRender") << "visible was " << mVisible << " now " << visible << LL_ENDL;
    }

    mVisible = visible;

    mVisibilityPreference = visible ? getPixelArea() : 0;
}

// private
bool LLVOAvatar::shouldAlphaMask()
{
    const bool should_alpha_mask = !LLDrawPoolAlpha::sShowDebugAlpha // Don't alpha mask if "Highlight Transparent" checked
                            && !LLDrawPoolAvatar::sSkipTransparent;

    return should_alpha_mask;

}

//-----------------------------------------------------------------------------
// renderSkinned()
//-----------------------------------------------------------------------------
U32 LLVOAvatar::renderSkinned()
{
    LL_PROFILE_ZONE_SCOPED_CATEGORY_AVATAR;

    U32 num_indices = 0;

    if (!mIsBuilt)
    {
        return num_indices;
    }

    if (mDrawable.isNull())
    {
        return num_indices;
    }

    LLFace* face = mDrawable->getFace(0);

    bool needs_rebuild = !face || !face->getVertexBuffer() || mDrawable->isState(LLDrawable::REBUILD_GEOMETRY);

    if (needs_rebuild || mDirtyMesh)
    {   //LOD changed or new mesh created, allocate new vertex buffer if needed
        if (needs_rebuild || mDirtyMesh >= 2 || mVisibilityRank <= 4)
        {
            updateMeshData();
            mDirtyMesh = 0;
            mNeedsSkin = true;
            mDrawable->clearState(LLDrawable::REBUILD_GEOMETRY);
        }
    }

    if (LLViewerShaderMgr::instance()->getShaderLevel(LLViewerShaderMgr::SHADER_AVATAR) <= 0)
    {
        if (mNeedsSkin)
        {
            //generate animated mesh
            LLViewerJoint* lower_mesh = getViewerJoint(MESH_ID_LOWER_BODY);
            LLViewerJoint* upper_mesh = getViewerJoint(MESH_ID_UPPER_BODY);
            LLViewerJoint* skirt_mesh = getViewerJoint(MESH_ID_SKIRT);
            LLViewerJoint* eyelash_mesh = getViewerJoint(MESH_ID_EYELASH);
            LLViewerJoint* head_mesh = getViewerJoint(MESH_ID_HEAD);
            LLViewerJoint* hair_mesh = getViewerJoint(MESH_ID_HAIR);

            if(upper_mesh)
            {
                upper_mesh->updateJointGeometry();
            }
            if (lower_mesh)
            {
                lower_mesh->updateJointGeometry();
            }

            if( isWearingWearableType( LLWearableType::WT_SKIRT ) )
            {
                if(skirt_mesh)
                {
                    skirt_mesh->updateJointGeometry();
                }
            }

            if (!isSelf() || gAgent.needsRenderHead() || LLPipeline::sShadowRender)
            {
                if(eyelash_mesh)
                {
                    eyelash_mesh->updateJointGeometry();
                }
                if(head_mesh)
                {
                    head_mesh->updateJointGeometry();
                }
                if(hair_mesh)
                {
                    hair_mesh->updateJointGeometry();
                }
            }
            mNeedsSkin = false;
            mLastSkinTime = gFrameTimeSeconds;

            LLFace * face = mDrawable->getFace(0);
            if (face)
            {
                LLVertexBuffer* vb = face->getVertexBuffer();
                if (vb)
                {
                    vb->unmapBuffer();
                }
            }
        }
    }
    else
    {
        mNeedsSkin = false;
    }

    if (sDebugInvisible)
    {
        LLNameValue* firstname = getNVPair("FirstName");
        if (firstname)
        {
            LL_DEBUGS("Avatar") << avString() << " in render" << LL_ENDL;
        }
        else
        {
            LL_INFOS() << "Avatar " << this << " in render" << LL_ENDL;
        }
        if (!mIsBuilt)
        {
            LL_INFOS() << "Not built!" << LL_ENDL;
        }
        else if (!gAgent.needsRenderAvatar())
        {
            LL_INFOS() << "Doesn't need avatar render!" << LL_ENDL;
        }
        else
        {
            LL_INFOS() << "Rendering!" << LL_ENDL;
        }
    }

    if (!mIsBuilt)
    {
        return num_indices;
    }

    if (isSelf() && !gAgent.needsRenderAvatar())
    {
        return num_indices;
    }

    //--------------------------------------------------------------------
    // render all geometry attached to the skeleton
    //--------------------------------------------------------------------

        bool first_pass = true;
        if (!LLDrawPoolAvatar::sSkipOpaque)
        {
            if (isUIAvatar() && mIsDummy)
            {
                LLViewerJoint* hair_mesh = getViewerJoint(MESH_ID_HAIR);
                if (hair_mesh)
                {
                    num_indices += hair_mesh->render(mAdjustedPixelArea, first_pass, mIsDummy);
                }
                first_pass = false;
            }
            if (!isSelf() || gAgent.needsRenderHead() || LLPipeline::sShadowRender)
            {

                if (isTextureVisible(TEX_HEAD_BAKED) || (getOverallAppearance() == AOA_JELLYDOLL && !isControlAvatar()) || isUIAvatar())
                {
                    LLViewerJoint* head_mesh = getViewerJoint(MESH_ID_HEAD);
                    if (head_mesh)
                    {
                        num_indices += head_mesh->render(mAdjustedPixelArea, first_pass, mIsDummy);
                    }
                    first_pass = false;
                }
            }
            if (isTextureVisible(TEX_UPPER_BAKED) || (getOverallAppearance() == AOA_JELLYDOLL && !isControlAvatar()) || isUIAvatar())
            {
                LLViewerJoint* upper_mesh = getViewerJoint(MESH_ID_UPPER_BODY);
                if (upper_mesh)
                {
                    num_indices += upper_mesh->render(mAdjustedPixelArea, first_pass, mIsDummy);
                }
                first_pass = false;
            }

            if (isTextureVisible(TEX_LOWER_BAKED) || (getOverallAppearance() == AOA_JELLYDOLL && !isControlAvatar()) || isUIAvatar())
            {
                LLViewerJoint* lower_mesh = getViewerJoint(MESH_ID_LOWER_BODY);
                if (lower_mesh)
                {
                    num_indices += lower_mesh->render(mAdjustedPixelArea, first_pass, mIsDummy);
                }
                first_pass = false;
            }
        }

        if (!LLDrawPoolAvatar::sSkipTransparent || LLPipeline::sImpostorRender)
        {
            LLGLState blend(GL_BLEND, !mIsDummy);
            num_indices += renderTransparent(first_pass);
        }

    return num_indices;
}

U32 LLVOAvatar::renderTransparent(bool first_pass)
{
    U32 num_indices = 0;
    if( isWearingWearableType( LLWearableType::WT_SKIRT ) && (isUIAvatar() || isTextureVisible(TEX_SKIRT_BAKED)) )
    {
        gGL.flush();
        LLViewerJoint* skirt_mesh = getViewerJoint(MESH_ID_SKIRT);
        if (skirt_mesh)
        {
            num_indices += skirt_mesh->render(mAdjustedPixelArea, false);
        }
        first_pass = false;
        gGL.flush();
    }

    if (!isSelf() || gAgent.needsRenderHead() || LLPipeline::sShadowRender)
    {
        if (LLPipeline::sImpostorRender)
        {
            gGL.flush();
        }

        if (isTextureVisible(TEX_HEAD_BAKED))
        {
            LLViewerJoint* eyelash_mesh = getViewerJoint(MESH_ID_EYELASH);
            if (eyelash_mesh)
            {
                num_indices += eyelash_mesh->render(mAdjustedPixelArea, first_pass, mIsDummy);
            }
            first_pass = false;
        }
        if (isTextureVisible(TEX_HAIR_BAKED) && (getOverallAppearance() != AOA_JELLYDOLL))
        {
            LLViewerJoint* hair_mesh = getViewerJoint(MESH_ID_HAIR);
            if (hair_mesh)
            {
                num_indices += hair_mesh->render(mAdjustedPixelArea, first_pass, mIsDummy);
            }
            first_pass = false;
        }
        if (LLPipeline::sImpostorRender)
        {
            gGL.flush();
        }
    }

    return num_indices;
}

//-----------------------------------------------------------------------------
// renderRigid()
//-----------------------------------------------------------------------------
U32 LLVOAvatar::renderRigid()
{
    U32 num_indices = 0;

    if (!mIsBuilt)
    {
        return 0;
    }

    if (isSelf() && (!gAgent.needsRenderAvatar() || !gAgent.needsRenderHead()))
    {
        return 0;
    }

    if (isTextureVisible(TEX_EYES_BAKED) || (getOverallAppearance() == AOA_JELLYDOLL && !isControlAvatar()) || isUIAvatar())
    {
        LLViewerJoint* eyeball_left = getViewerJoint(MESH_ID_EYEBALL_LEFT);
        LLViewerJoint* eyeball_right = getViewerJoint(MESH_ID_EYEBALL_RIGHT);
        if (eyeball_left)
        {
            num_indices += eyeball_left->render(mAdjustedPixelArea, true, mIsDummy);
        }
        if(eyeball_right)
        {
            num_indices += eyeball_right->render(mAdjustedPixelArea, true, mIsDummy);
        }
    }

    return num_indices;
}

U32 LLVOAvatar::renderImpostor(LLColor4U color, S32 diffuse_channel)
{
    if (!mImpostor.isComplete())
    {
        return 0;
    }

    LLVector3 pos(getRenderPosition()+mImpostorOffset);
    LLVector3 at = (pos - LLViewerCamera::getInstance()->getOrigin());
    at.normalize();
    LLVector3 left = LLViewerCamera::getInstance()->getUpAxis() % at;
    LLVector3 up = at%left;

    left *= mImpostorDim.mV[0];
    up *= mImpostorDim.mV[1];

    if (gPipeline.hasRenderDebugMask(LLPipeline::RENDER_DEBUG_IMPOSTORS))
    {
        LLGLEnable blend(GL_BLEND);
        gGL.setSceneBlendType(LLRender::BT_ADD);
        gGL.getTexUnit(diffuse_channel)->unbind(LLTexUnit::TT_TEXTURE);

        gGL.begin(LLRender::LINES);
        gGL.color4f(1.f,1.f,1.f,1.f);
        F32 thickness = llmax(F32(5.0f-5.0f*(gFrameTimeSeconds-mLastImpostorUpdateFrameTime)),1.0f);
        glLineWidth(thickness);
        gGL.vertex3fv((pos+left-up).mV);
        gGL.vertex3fv((pos-left-up).mV);
        gGL.vertex3fv((pos-left-up).mV);
        gGL.vertex3fv((pos-left+up).mV);
        gGL.vertex3fv((pos-left+up).mV);
        gGL.vertex3fv((pos+left+up).mV);
        gGL.vertex3fv((pos+left+up).mV);
        gGL.vertex3fv((pos+left-up).mV);
        gGL.end();
        gGL.flush();
    }
    {
    gGL.flush();

    gGL.color4ubv(color.mV);
    gGL.getTexUnit(diffuse_channel)->bind(&mImpostor);
    gGL.begin(LLRender::TRIANGLES);
    {
        gGL.texCoord2f(0.f, 0.f);
        gGL.vertex3fv((pos + left - up).mV);
        gGL.texCoord2f(1.f, 0.f);
        gGL.vertex3fv((pos - left - up).mV);
        gGL.texCoord2f(1.f, 1.f);
        gGL.vertex3fv((pos - left + up).mV);

        gGL.texCoord2f(0.f, 0.f);
        gGL.vertex3fv((pos + left - up).mV);
        gGL.texCoord2f(1.f, 1.f);
        gGL.vertex3fv((pos - left + up).mV);
        gGL.texCoord2f(0.f, 1.f);
        gGL.vertex3fv((pos + left + up).mV);
    }
    gGL.end();
    gGL.flush();
    }

    return 6;
}

bool LLVOAvatar::allTexturesCompletelyDownloaded(std::set<LLUUID>& ids) const
{
    for (std::set<LLUUID>::const_iterator it = ids.begin(); it != ids.end(); ++it)
    {
        LLViewerFetchedTexture *imagep = gTextureList.findImage(*it, TEX_LIST_STANDARD);
        if (imagep && imagep->getDiscardLevel()!=0)
        {
            return false;
        }
    }
    return true;
}

bool LLVOAvatar::allLocalTexturesCompletelyDownloaded() const
{
    std::set<LLUUID> local_ids;
    collectLocalTextureUUIDs(local_ids);
    return allTexturesCompletelyDownloaded(local_ids);
}

bool LLVOAvatar::allBakedTexturesCompletelyDownloaded() const
{
    std::set<LLUUID> baked_ids;
    collectBakedTextureUUIDs(baked_ids);
    return allTexturesCompletelyDownloaded(baked_ids);
}

std::string LLVOAvatar::bakedTextureOriginInfo()
{
    std::string result;

    std::set<LLUUID> baked_ids;
    collectBakedTextureUUIDs(baked_ids);
    for (U32 i = 0; i < mBakedTextureDatas.size(); i++)
    {
        ETextureIndex texture_index = mBakedTextureDatas[i].mTextureIndex;
        LLViewerFetchedTexture *imagep =
            LLViewerTextureManager::staticCastToFetchedTexture(getImage(texture_index,0), true);
        if (!imagep ||
            imagep->getID() == IMG_DEFAULT ||
            imagep->getID() == IMG_DEFAULT_AVATAR)

        {
            result += "-";
        }
        else
        {
            bool has_url = false, has_host = false;
            if (!imagep->getUrl().empty())
            {
                has_url = true;
            }
            if (imagep->getTargetHost().isOk())
            {
                has_host = true;
            }
            S32 discard = imagep->getDiscardLevel();
            if (has_url && !has_host) result += discard ? "u" : "U"; // server-bake texture with url
            else if (has_host && !has_url) result += discard ? "h" : "H"; // old-style texture on sim
            else if (has_host && has_url) result += discard ? "x" : "X"; // both origins?
            else if (!has_host && !has_url) result += discard ? "n" : "N"; // no origin?
            if (discard != 0)
            {
                result += llformat("(%d/%d)",discard,imagep->getDesiredDiscardLevel());
            }
        }

    }
    return result;
}

S32Bytes LLVOAvatar::totalTextureMemForUUIDS(std::set<LLUUID>& ids)
{
    S32Bytes result(0);
    for (std::set<LLUUID>::const_iterator it = ids.begin(); it != ids.end(); ++it)
    {
        LLViewerFetchedTexture *imagep = gTextureList.findImage(*it, TEX_LIST_STANDARD);
        if (imagep)
        {
            result += imagep->getTextureMemory();
        }
    }
    return result;
}

void LLVOAvatar::collectLocalTextureUUIDs(std::set<LLUUID>& ids) const
{
    for (U32 texture_index = 0; texture_index < getNumTEs(); texture_index++)
    {
        LLWearableType::EType wearable_type = LLAvatarAppearance::getDictionary()->getTEWearableType((ETextureIndex)texture_index);
        U32 num_wearables = gAgentWearables.getWearableCount(wearable_type);

        LLViewerFetchedTexture *imagep = NULL;
        for (U32 wearable_index = 0; wearable_index < num_wearables; wearable_index++)
        {
            imagep = LLViewerTextureManager::staticCastToFetchedTexture(getImage(texture_index, wearable_index), true);
            if (imagep)
            {
                const LLAvatarAppearanceDictionary::TextureEntry *texture_dict = LLAvatarAppearance::getDictionary()->getTexture((ETextureIndex)texture_index);
                if (texture_dict && texture_dict->mIsLocalTexture)
                {
                    ids.insert(imagep->getID());
                }
            }
        }
    }
    ids.erase(IMG_DEFAULT);
    ids.erase(IMG_DEFAULT_AVATAR);
    ids.erase(IMG_INVISIBLE);
}

void LLVOAvatar::collectBakedTextureUUIDs(std::set<LLUUID>& ids) const
{
    for (U32 texture_index = 0; texture_index < getNumTEs(); texture_index++)
    {
        LLViewerFetchedTexture *imagep = NULL;
        if (isIndexBakedTexture((ETextureIndex) texture_index))
        {
            imagep = LLViewerTextureManager::staticCastToFetchedTexture(getImage(texture_index,0), true);
            if (imagep)
            {
                ids.insert(imagep->getID());
            }
        }
    }
    ids.erase(IMG_DEFAULT);
    ids.erase(IMG_DEFAULT_AVATAR);
    ids.erase(IMG_INVISIBLE);
}

void LLVOAvatar::collectTextureUUIDs(std::set<LLUUID>& ids)
{
    collectLocalTextureUUIDs(ids);
    collectBakedTextureUUIDs(ids);
}

void LLVOAvatar::releaseOldTextures()
{
    S32Bytes current_texture_mem;

    // Any textures that we used to be using but are no longer using should no longer be flagged as "NO_DELETE"
    std::set<LLUUID> baked_texture_ids;
    collectBakedTextureUUIDs(baked_texture_ids);
    S32Bytes new_baked_mem = totalTextureMemForUUIDS(baked_texture_ids);

    std::set<LLUUID> local_texture_ids;
    collectLocalTextureUUIDs(local_texture_ids);
    //S32 new_local_mem = totalTextureMemForUUIDS(local_texture_ids);

    std::set<LLUUID> new_texture_ids;
    new_texture_ids.insert(baked_texture_ids.begin(),baked_texture_ids.end());
    new_texture_ids.insert(local_texture_ids.begin(),local_texture_ids.end());
    S32Bytes new_total_mem = totalTextureMemForUUIDS(new_texture_ids);

    //S32 old_total_mem = totalTextureMemForUUIDS(mTextureIDs);
    //LL_DEBUGS("Avatar") << getFullname() << " old_total_mem: " << old_total_mem << " new_total_mem (L/B): " << new_total_mem << " (" << new_local_mem <<", " << new_baked_mem << ")" << LL_ENDL;
    if (!isSelf() && new_total_mem > new_baked_mem)
    {
            LL_WARNS() << "extra local textures stored for non-self av" << LL_ENDL;
    }
    for (std::set<LLUUID>::iterator it = mTextureIDs.begin(); it != mTextureIDs.end(); ++it)
    {
        if (new_texture_ids.find(*it) == new_texture_ids.end())
        {
            LLViewerFetchedTexture *imagep = gTextureList.findImage(*it, TEX_LIST_STANDARD);
            if (imagep)
            {
                current_texture_mem += imagep->getTextureMemory();
                if (imagep->getTextureState() == LLGLTexture::NO_DELETE)
                {
                    // This will allow the texture to be deleted if not in use.
                    imagep->forceActive();

                    // This resets the clock to texture being flagged
                    // as unused, preventing the texture from being
                    // deleted immediately. If other avatars or
                    // objects are using it, it can still be flagged
                    // no-delete by them.
                    imagep->forceUpdateBindStats();
                }
            }
        }
    }
    mTextureIDs = new_texture_ids;
}

void LLVOAvatar::updateTextures()
{
    releaseOldTextures();

    bool render_avatar = true;

    if (mIsDummy)
    {
        return;
    }

    if( isSelf() )
    {
        render_avatar = true;
    }
    else
    {
        if(!isVisible())
        {
            return ;//do not update for invisible avatar.
        }

        render_avatar = !mCulled; //visible and not culled.
    }

    std::vector<bool> layer_baked;
    // GL NOT ACTIVE HERE - *TODO
    for (U32 i = 0; i < mBakedTextureDatas.size(); i++)
    {
        layer_baked.push_back(isTextureDefined(mBakedTextureDatas[i].mTextureIndex));
        // bind the texture so that they'll be decoded slightly
        // inefficient, we can short-circuit this if we have to
        if (render_avatar && !gGLManager.mIsDisabled)
        {
            if (layer_baked[i] && !mBakedTextureDatas[i].mIsLoaded)
            {
                gGL.getTexUnit(0)->bind(getImage( mBakedTextureDatas[i].mTextureIndex, 0 ));
            }
        }
    }

    mMaxPixelArea = 0.f;
    mMinPixelArea = 99999999.f;
    mHasGrey = false; // debug
    for (U32 texture_index = 0; texture_index < getNumTEs(); texture_index++)
    {
        LLWearableType::EType wearable_type = LLAvatarAppearance::getDictionary()->getTEWearableType((ETextureIndex)texture_index);
        U32 num_wearables = gAgentWearables.getWearableCount(wearable_type);
        const LLTextureEntry *te = getTE(texture_index);

        // getTE can return 0.
        // Not sure yet why it does, but of course it crashes when te->mScale? gets used.
        // Put safeguard in place so this corner case get better handling and does not result in a crash.
        F32 texel_area_ratio = 1.0f;
        if( te )
        {
            texel_area_ratio = fabs(te->mScaleS * te->mScaleT);
        }
        else
        {
            LL_WARNS() << "getTE( " << texture_index << " ) returned 0" <<LL_ENDL;
        }

        LLViewerFetchedTexture *imagep = NULL;
        for (U32 wearable_index = 0; wearable_index < num_wearables; wearable_index++)
        {
            imagep = LLViewerTextureManager::staticCastToFetchedTexture(getImage(texture_index, wearable_index), true);
            if (imagep)
            {
                const LLAvatarAppearanceDictionary::TextureEntry *texture_dict = LLAvatarAppearance::getDictionary()->getTexture((ETextureIndex)texture_index);
                const EBakedTextureIndex baked_index = texture_dict ? texture_dict->mBakedTextureIndex : EBakedTextureIndex::BAKED_NUM_INDICES;
                if (texture_dict && texture_dict->mIsLocalTexture)
                {
                    addLocalTextureStats((ETextureIndex)texture_index, imagep, texel_area_ratio, render_avatar, mBakedTextureDatas[baked_index].mIsUsed);
                }
            }
        }
        if (isIndexBakedTexture((ETextureIndex) texture_index) && render_avatar)
        {
            const S32 boost_level = getAvatarBakedBoostLevel();
            imagep = LLViewerTextureManager::staticCastToFetchedTexture(getImage(texture_index,0), true);
            addBakedTextureStats( imagep, mPixelArea, texel_area_ratio, boost_level );
        }
    }

    if (gPipeline.hasRenderDebugMask(LLPipeline::RENDER_DEBUG_TEXTURE_AREA))
    {
        setDebugText(llformat("%4.0f:%4.0f", (F32) sqrt(mMinPixelArea),(F32) sqrt(mMaxPixelArea)));
    }
}


void LLVOAvatar::addLocalTextureStats( ETextureIndex idx, LLViewerFetchedTexture* imagep,
                                       F32 texel_area_ratio, bool render_avatar, bool covered_by_baked)
{
    // No local texture stats for non-self avatars
    return;
}

const S32 MAX_TEXTURE_UPDATE_INTERVAL = 64 ; //need to call updateTextures() at least every 32 frames.
const S32 MAX_TEXTURE_VIRTUAL_SIZE_RESET_INTERVAL = S32_MAX ; //frames
void LLVOAvatar::checkTextureLoading()
{
    static const F32 MAX_INVISIBLE_WAITING_TIME = 15.f ; //seconds

    bool pause = !isVisible() ;
    if(!pause)
    {
        mInvisibleTimer.reset() ;
    }
    if(mLoadedCallbacksPaused == pause)
    {
        if (!pause && mFirstFullyVisible && mLoadedCallbackTextures < mCallbackTextureList.size())
        {
            // We still need to update 'loaded' textures count to decide on 'cloud' visibility
            // Alternatively this can be done on TextureLoaded callbacks, but is harder to properly track
            mLoadedCallbackTextures = 0;
            for (LLLoadedCallbackEntry::source_callback_list_t::iterator iter = mCallbackTextureList.begin();
                iter != mCallbackTextureList.end(); ++iter)
            {
                LLViewerFetchedTexture* tex = gTextureList.findImage(*iter);
                if (tex && (tex->getDiscardLevel() >= 0 || tex->isMissingAsset()))
                {
                    mLoadedCallbackTextures++;
                }
            }
        }
        return ;
    }

    if(mCallbackTextureList.empty()) //when is self or no callbacks. Note: this list for self is always empty.
    {
        mLoadedCallbacksPaused = pause ;
        mLoadedCallbackTextures = 0;
        return ; //nothing to check.
    }

    if(pause && mInvisibleTimer.getElapsedTimeF32() < MAX_INVISIBLE_WAITING_TIME)
    {
        return ; //have not been invisible for enough time.
    }

    mLoadedCallbackTextures = pause ? static_cast<S32>(mCallbackTextureList.size()) : 0;

    for(LLLoadedCallbackEntry::source_callback_list_t::iterator iter = mCallbackTextureList.begin();
        iter != mCallbackTextureList.end(); ++iter)
    {
        LLViewerFetchedTexture* tex = gTextureList.findImage(*iter) ;
        if(tex)
        {
            if(pause)//pause texture fetching.
            {
                tex->pauseLoadedCallbacks(&mCallbackTextureList) ;

                //set to terminate texture fetching after MAX_TEXTURE_UPDATE_INTERVAL frames.
                tex->setMaxVirtualSizeResetInterval(MAX_TEXTURE_UPDATE_INTERVAL);
                tex->resetMaxVirtualSizeResetCounter() ;
            }
            else//unpause
            {
                static const F32 START_AREA = 100.f ;

                tex->unpauseLoadedCallbacks(&mCallbackTextureList) ;
                tex->addTextureStats(START_AREA); //jump start the fetching again

                // technically shouldn't need to account for missing, but callback might not have happened yet
                if (tex->getDiscardLevel() >= 0 || tex->isMissingAsset())
                {
                    mLoadedCallbackTextures++; // consider it loaded (we have at least some data)
                }
            }
        }
    }

    if(!pause)
    {
        updateTextures() ; //refresh texture stats.
    }
    mLoadedCallbacksPaused = pause ;
    return ;
}

const F32  SELF_ADDITIONAL_PRI = 0.75f ;
void LLVOAvatar::addBakedTextureStats( LLViewerFetchedTexture* imagep, F32 pixel_area, F32 texel_area_ratio, S32 boost_level)
{
    //Note:
    //if this function is not called for the last MAX_TEXTURE_VIRTUAL_SIZE_RESET_INTERVAL frames,
    //the texture pipeline will stop fetching this texture.

    imagep->resetTextureStats();
    imagep->setMaxVirtualSizeResetInterval(MAX_TEXTURE_VIRTUAL_SIZE_RESET_INTERVAL);
    imagep->resetMaxVirtualSizeResetCounter() ;

    mMaxPixelArea = llmax(pixel_area, mMaxPixelArea);
    mMinPixelArea = llmin(pixel_area, mMinPixelArea);
    imagep->addTextureStats(pixel_area / texel_area_ratio);
    imagep->setBoostLevel(boost_level);
}

//virtual
void LLVOAvatar::setImage(const U8 te, LLViewerTexture *imagep, const U32 index)
{
    setTEImage(te, imagep);
}

//virtual
LLViewerTexture* LLVOAvatar::getImage(const U8 te, const U32 index) const
{
    return getTEImage(te);
}
//virtual
const LLTextureEntry* LLVOAvatar::getTexEntry(const U8 te_num) const
{
    return getTE(te_num);
}

//virtual
void LLVOAvatar::setTexEntry(const U8 index, const LLTextureEntry &te)
{
    setTE(index, te);
}

const std::string LLVOAvatar::getImageURL(const U8 te, const LLUUID &uuid)
{
    llassert(isIndexBakedTexture(ETextureIndex(te)));
    std::string url = "";
    const std::string& appearance_service_url = LLAppearanceMgr::instance().getAppearanceServiceURL();
    if (appearance_service_url.empty())
    {
        // Probably a server-side issue if we get here:
        LL_WARNS() << "AgentAppearanceServiceURL not set - Baked texture requests will fail" << LL_ENDL;
        return url;
    }

    const LLAvatarAppearanceDictionary::TextureEntry* texture_entry = LLAvatarAppearance::getDictionary()->getTexture((ETextureIndex)te);
    if (texture_entry != NULL)
    {
        url = appearance_service_url + "texture/" + getID().asString() + "/" + texture_entry->mDefaultImageName + "/" + uuid.asString();
        //LL_INFOS() << "baked texture url: " << url << LL_ENDL;
    }
    return url;
}

//-----------------------------------------------------------------------------
// resolveHeight()
//-----------------------------------------------------------------------------

void LLVOAvatar::resolveHeightAgent(const LLVector3 &in_pos_agent, LLVector3 &out_pos_agent, LLVector3 &out_norm)
{
    LLVector3d in_pos_global, out_pos_global;

    in_pos_global = gAgent.getPosGlobalFromAgent(in_pos_agent);
    resolveHeightGlobal(in_pos_global, out_pos_global, out_norm);
    out_pos_agent = gAgent.getPosAgentFromGlobal(out_pos_global);
}


void LLVOAvatar::resolveRayCollisionAgent(const LLVector3d start_pt, const LLVector3d end_pt, LLVector3d &out_pos, LLVector3 &out_norm)
{
    LLViewerObject *obj;
    LLWorld::getInstance()->resolveStepHeightGlobal(this, start_pt, end_pt, out_pos, out_norm, &obj);
}

void LLVOAvatar::resolveHeightGlobal(const LLVector3d &inPos, LLVector3d &outPos, LLVector3 &outNorm)
{
    LLVector3d zVec(0.0f, 0.0f, 0.5f);
    LLVector3d p0 = inPos + zVec;
    LLVector3d p1 = inPos - zVec;
    LLViewerObject *obj;
    LLWorld::getInstance()->resolveStepHeightGlobal(this, p0, p1, outPos, outNorm, &obj);
    if (!obj)
    {
        mStepOnLand = true;
        mStepMaterial = 0;
        mStepObjectVelocity.setVec(0.0f, 0.0f, 0.0f);
    }
    else
    {
        mStepOnLand = false;
        mStepMaterial = obj->getMaterial();

        // We want the primitive velocity, not our velocity... (which actually subtracts the
        // step object velocity)
        LLVector3 angularVelocity = obj->getAngularVelocity();
        LLVector3 relativePos = gAgent.getPosAgentFromGlobal(outPos) - obj->getPositionAgent();

        LLVector3 linearComponent = angularVelocity % relativePos;
//      LL_INFOS() << "Linear Component of Rotation Velocity " << linearComponent << LL_ENDL;
        mStepObjectVelocity = obj->getVelocity() + linearComponent;
    }
}


//-----------------------------------------------------------------------------
// getStepSound()
//-----------------------------------------------------------------------------
const LLUUID& LLVOAvatar::getStepSound() const
{
    if ( mStepOnLand )
    {
        return sStepSoundOnLand;
    }

    return sStepSounds[mStepMaterial];
}


//-----------------------------------------------------------------------------
// processAnimationStateChanges()
//-----------------------------------------------------------------------------
void LLVOAvatar::processAnimationStateChanges()
{
    if ( isAnyAnimationSignaled(AGENT_WALK_ANIMS, NUM_AGENT_WALK_ANIMS) )
    {
        startMotion(ANIM_AGENT_WALK_ADJUST);
        stopMotion(ANIM_AGENT_FLY_ADJUST);
    }
    else if (mInAir && !isSitting())
    {
        stopMotion(ANIM_AGENT_WALK_ADJUST);
        if (mEnableDefaultMotions)
        {
        startMotion(ANIM_AGENT_FLY_ADJUST);
    }
    }
    else
    {
        stopMotion(ANIM_AGENT_WALK_ADJUST);
        stopMotion(ANIM_AGENT_FLY_ADJUST);
    }

    if ( isAnyAnimationSignaled(AGENT_GUN_AIM_ANIMS, NUM_AGENT_GUN_AIM_ANIMS) )
    {
        if (mEnableDefaultMotions)
        {
        startMotion(ANIM_AGENT_TARGET);
        }
        stopMotion(ANIM_AGENT_BODY_NOISE);
    }
    else
    {
        stopMotion(ANIM_AGENT_TARGET);
        if (mEnableDefaultMotions)
        {
            startMotion(ANIM_AGENT_BODY_NOISE);
        }
    }

    // clear all current animations
    AnimIterator anim_it;
    for (anim_it = mPlayingAnimations.begin(); anim_it != mPlayingAnimations.end();)
    {
        AnimIterator found_anim = mSignaledAnimations.find(anim_it->first);

        // playing, but not signaled, so stop
        if (found_anim == mSignaledAnimations.end())
        {
            processSingleAnimationStateChange(anim_it->first, false);
            mPlayingAnimations.erase(anim_it++);
            continue;
        }

        ++anim_it;
    }

    // if jellydolled, shelve all playing animations
    if (getOverallAppearance() != AOA_NORMAL)
    {
        mPlayingAnimations.clear();
    }

    // start up all new anims
    if (getOverallAppearance() == AOA_NORMAL)
    {
        for (anim_it = mSignaledAnimations.begin(); anim_it != mSignaledAnimations.end();)
        {
            AnimIterator found_anim = mPlayingAnimations.find(anim_it->first);

            // signaled but not playing, or different sequence id, start motion
            if (found_anim == mPlayingAnimations.end() || found_anim->second != anim_it->second)
            {
                if (processSingleAnimationStateChange(anim_it->first, true))
                {
                    mPlayingAnimations[anim_it->first] = anim_it->second;
                    ++anim_it;
                    continue;
                }
            }

            ++anim_it;
        }
    }

    // clear source information for animations which have been stopped
    if (isSelf())
    {
        AnimSourceIterator source_it = mAnimationSources.begin();

        for (source_it = mAnimationSources.begin(); source_it != mAnimationSources.end();)
        {
            if (mSignaledAnimations.find(source_it->second) == mSignaledAnimations.end())
            {
                mAnimationSources.erase(source_it++);
            }
            else
            {
                ++source_it;
            }
        }
    }

    stop_glerror();
}


//-----------------------------------------------------------------------------
// processSingleAnimationStateChange();
//-----------------------------------------------------------------------------
bool LLVOAvatar::processSingleAnimationStateChange( const LLUUID& anim_id, bool start )
{
    // SL-402, SL-427 - we need to update body size often enough to
    // keep appearances in sync, but not so often that animations
    // cause constant jiggling of the body or camera. Possible
    // compromise is to do it on animation changes:
    computeBodySize();

    bool result = false;

    if ( start ) // start animation
    {
        if (anim_id == ANIM_AGENT_TYPE)
        {
            if (gAudiop)
            {
                LLVector3d char_pos_global = gAgent.getPosGlobalFromAgent(getCharacterPosition());
                if (LLViewerParcelMgr::getInstance()->canHearSound(char_pos_global)
                    && !LLMuteList::getInstance()->isMuted(getID(), LLMute::flagObjectSounds))
                {
                    // RN: uncomment this to play on typing sound at fixed volume once sound engine is fixed
                    // to support both spatialized and non-spatialized instances of the same sound
                    //if (isSelf())
                    //{
                    //  gAudiop->triggerSound(LLUUID(gSavedSettings.getString("UISndTyping")), 1.0f, LLAudioEngine::AUDIO_TYPE_UI);
                    //}
                    //else
                    {
                        static LLCachedControl<std::string> ui_snd_string(gSavedSettings, "UISndTyping");
                        LLUUID sound_id = LLUUID(ui_snd_string);
                        gAudiop->triggerSound(sound_id, getID(), 1.0f, LLAudioEngine::AUDIO_TYPE_SFX, char_pos_global);
                    }
                }
            }
        }
        else if (anim_id == ANIM_AGENT_SIT_GROUND_CONSTRAINED)
        {
            sitDown(true);
        }


        if (startMotion(anim_id))
        {
            result = true;
        }
        else
        {
            LL_WARNS("Motion") << "Failed to start motion!" << LL_ENDL;
        }
    }
    else //stop animation
    {
        if (anim_id == ANIM_AGENT_SIT_GROUND_CONSTRAINED)
        {
            sitDown(false);
        }
        if ((anim_id == ANIM_AGENT_DO_NOT_DISTURB) && gAgent.isDoNotDisturb())
        {
            // re-assert DND tag animation
            gAgent.sendAnimationRequest(ANIM_AGENT_DO_NOT_DISTURB, ANIM_REQUEST_START);
            return result;
        }
        stopMotion(anim_id);
        result = true;
    }

    return result;
}

//-----------------------------------------------------------------------------
// isAnyAnimationSignaled()
//-----------------------------------------------------------------------------
bool LLVOAvatar::isAnyAnimationSignaled(const LLUUID *anim_array, const S32 num_anims) const
{
    for (S32 i = 0; i < num_anims; i++)
    {
        if(mSignaledAnimations.find(anim_array[i]) != mSignaledAnimations.end())
        {
            return true;
        }
    }
    return false;
}

//-----------------------------------------------------------------------------
// resetAnimations()
//-----------------------------------------------------------------------------
void LLVOAvatar::resetAnimations()
{
    LLKeyframeMotion::flushKeyframeCache();
    flushAllMotions();
}

//-----------------------------------------------------------------------------
// remapMotionID()
// Override selectively based on avatar sex and whether we're using new animations.
//-----------------------------------------------------------------------------
// virtual
LLUUID LLVOAvatar::remapMotionID(const LLUUID& id)
{
    static LLCachedControl<bool> use_new_walk_run(gSavedSettings, "UseNewWalkRun");
    LLUUID result = id;

    // start special case female walk for female avatars
    if (getSex() == SEX_FEMALE)
    {
        if (id == ANIM_AGENT_WALK)
        {
            if (use_new_walk_run)
                result = ANIM_AGENT_FEMALE_WALK_NEW;
            else
                result = ANIM_AGENT_FEMALE_WALK;
        }
        else if (id == ANIM_AGENT_RUN)
        {
            // There is no old female run animation, so only override
            // in one case.
            if (use_new_walk_run)
                result = ANIM_AGENT_FEMALE_RUN_NEW;
        }
        else if (id == ANIM_AGENT_SIT)
        {
            result = ANIM_AGENT_SIT_FEMALE;
        }
    }
    else
    {
        // Male avatar.
        if (id == ANIM_AGENT_WALK)
        {
            if (use_new_walk_run)
                result = ANIM_AGENT_WALK_NEW;
        }
        else if (id == ANIM_AGENT_RUN)
        {
            if (use_new_walk_run)
                result = ANIM_AGENT_RUN_NEW;
        }
        // keeps in sync with setSex() related code (viewer controls sit's sex)
        else if (id == ANIM_AGENT_SIT_FEMALE)
        {
            result = ANIM_AGENT_SIT;
        }

    }

    return result;
}

//-----------------------------------------------------------------------------
// startMotion()
// id is the asset if of the animation to start
// time_offset is the offset into the animation at which to start playing
//-----------------------------------------------------------------------------
// virtual
bool LLVOAvatar::startMotion(const LLUUID& id, F32 time_offset)
{
    LL_DEBUGS("Motion") << "motion requested " << id.asString() << " " << gAnimLibrary.animationName(id) << LL_ENDL;

    LLUUID remap_id = remapMotionID(id);

    if (remap_id != id)
    {
        LL_DEBUGS("Motion") << "motion resultant " << remap_id.asString() << " " << gAnimLibrary.animationName(remap_id) << LL_ENDL;
    }

    if (isSelf() && remap_id == ANIM_AGENT_AWAY)
    {
        gAgent.setAFK();
    }

    return LLCharacter::startMotion(remap_id, time_offset);
}

//-----------------------------------------------------------------------------
// stopMotion()
//-----------------------------------------------------------------------------
// virtual
bool LLVOAvatar::stopMotion(const LLUUID& id, bool stop_immediate)
{
    LL_DEBUGS("Motion") << "Motion requested " << id.asString() << " " << gAnimLibrary.animationName(id) << LL_ENDL;

    LLUUID remap_id = remapMotionID(id);

    if (remap_id != id)
    {
        LL_DEBUGS("Motion") << "motion resultant " << remap_id.asString() << " " << gAnimLibrary.animationName(remap_id) << LL_ENDL;
    }

    if (isSelf())
    {
        gAgent.onAnimStop(remap_id);
    }

    return LLCharacter::stopMotion(remap_id, stop_immediate);
}

//-----------------------------------------------------------------------------
// hasMotionFromSource()
//-----------------------------------------------------------------------------
// virtual
bool LLVOAvatar::hasMotionFromSource(const LLUUID& source_id)
{
    return false;
}

//-----------------------------------------------------------------------------
// stopMotionFromSource()
//-----------------------------------------------------------------------------
// virtual
void LLVOAvatar::stopMotionFromSource(const LLUUID& source_id)
{
}

//-----------------------------------------------------------------------------
// addDebugText()
//-----------------------------------------------------------------------------
// virtual
void LLVOAvatar::addDebugText(const std::string& text)
{
    mDebugText.append(1, '\n');
    mDebugText.append(text);
}

//-----------------------------------------------------------------------------
// getDebugName()
//-----------------------------------------------------------------------------
// virtual
std::string LLVOAvatar::getDebugName() const
{
#if LL_RELEASE_WITH_DEBUG_INFO
    return getFullname();
#else
    return getID().asString();
#endif // LL_RELEASE_WITH_DEBUG_INFO
}

//-----------------------------------------------------------------------------
// getID()
//-----------------------------------------------------------------------------
// virtual
const LLUUID& LLVOAvatar::getID() const
{
    return mID;
}

//-----------------------------------------------------------------------------
// getJoint()
//-----------------------------------------------------------------------------
// RN: avatar joints are multi-rooted to include screen-based attachments
// virtual
LLJoint *LLVOAvatar::getJoint( const std::string &name )
{
    joint_map_t::iterator iter = mJointMap.find(name);

    LLJoint* jointp = NULL;

    if (iter == mJointMap.end() || iter->second == NULL)
    {   //search for joint and cache found joint in lookup table
        if (mJointAliasMap.empty())
        {
            getJointAliases();
        }
        joint_alias_map_t::const_iterator alias_iter = mJointAliasMap.find(name);
        std::string canonical_name;
        if (alias_iter != mJointAliasMap.end())
        {
            canonical_name = alias_iter->second;
        }
        else
        {
            canonical_name = name;
        }
        jointp = mRoot->findJoint(canonical_name);
        mJointMap[name] = jointp;
    }
    else
    {   //return cached pointer
        jointp = iter->second;
    }

#ifndef LL_RELEASE_FOR_DOWNLOAD
    if (jointp && jointp->getName()!="mScreen" && jointp->getName()!="mRoot")
    {
        llassert(getJoint(jointp->getJointNum())==jointp);
    }
#endif
    return jointp;
}

LLJoint *LLVOAvatar::getJoint( S32 joint_num )
{
    LLJoint *pJoint = NULL;
    if (joint_num >= 0)
    {
        if (joint_num < mNumBones)
        {
            pJoint = mSkeleton[joint_num];
        }
        else if (joint_num < mNumBones + mNumCollisionVolumes)
        {
            S32 collision_id = joint_num - mNumBones;
            pJoint = &mCollisionVolumes[collision_id];
        }
        else
        {
            // Attachment IDs start at 1
            S32 attachment_id = joint_num - (mNumBones + mNumCollisionVolumes) + 1;
            attachment_map_t::iterator iter = mAttachmentPoints.find(attachment_id);
            if (iter != mAttachmentPoints.end())
            {
                pJoint = iter->second;
            }
        }
    }

    llassert(!pJoint || pJoint->getJointNum() == joint_num);
    return pJoint;
}

//-----------------------------------------------------------------------------
// getRiggedMeshID
//
// If viewer object is a rigged mesh, set the mesh id and return true.
// Otherwise, null out the id and return false.
//-----------------------------------------------------------------------------
// static
bool LLVOAvatar::getRiggedMeshID(LLViewerObject* pVO, LLUUID& mesh_id)
{
    mesh_id.setNull();

    //If a VO has a skin that we'll reset the joint positions to their default
    if ( pVO && pVO->mDrawable )
    {
        LLVOVolume* pVObj = pVO->mDrawable->getVOVolume();
        if ( pVObj )
        {
            const LLMeshSkinInfo* pSkinData = pVObj->getSkinInfo();
            if (pSkinData
                && pSkinData->mJointNames.size() > JOINT_COUNT_REQUIRED_FOR_FULLRIG // full rig
                && pSkinData->mAlternateBindMatrix.size() > 0 )
                    {
                        mesh_id = pSkinData->mMeshID;
                        return true;
                    }
        }
    }
    return false;
}

bool LLVOAvatar::jointIsRiggedTo(const LLJoint *joint) const
{
    if (joint)
    {
        const LLJointRiggingInfoTab& tab = mJointRiggingInfoTab;
        S32 joint_num = joint->getJointNum();
        if (joint_num < tab.size() && tab[joint_num].isRiggedTo())
            {
                return true;
            }
        }
    return false;
}

void LLVOAvatar::clearAttachmentOverrides()
{

    for (S32 i=0; i<LL_CHARACTER_MAX_ANIMATED_JOINTS; i++)
    {
        LLJoint *pJoint = getJoint(i);
        if (pJoint)
        {
            pJoint->clearAttachmentPosOverrides();
            pJoint->clearAttachmentScaleOverrides();
        }
    }

    if (mPelvisFixups.count()>0)
    {
        mPelvisFixups.clear();
        LLJoint* pJointPelvis = getJoint("mPelvis");
        if (pJointPelvis)
    {
            pJointPelvis->setPosition( LLVector3( 0.0f, 0.0f, 0.0f) );
        }
        postPelvisSetRecalc();
    }

    mActiveOverrideMeshes.clear();
    onActiveOverrideMeshesChanged();
}

//-----------------------------------------------------------------------------
// rebuildAttachmentOverrides
//-----------------------------------------------------------------------------
void LLVOAvatar::rebuildAttachmentOverrides()
{

    LL_DEBUGS("AnimatedObjects") << "rebuilding" << LL_ENDL;

    clearAttachmentOverrides();

    // Handle the case that we're resetting the skeleton of an animated object.
    LLControlAvatar *control_av = dynamic_cast<LLControlAvatar*>(this);
    if (control_av)
    {
        LLVOVolume *volp = control_av->mRootVolp;
        if (volp)
        {
            LL_DEBUGS("Avatar") << volp->getID() << " adding attachment overrides for root vol, prim count "
                                << (S32) (1+volp->numChildren()) << LL_ENDL;
            addAttachmentOverridesForObject(volp);
        }
    }

    // Attached objects
    for (attachment_map_t::iterator iter = mAttachmentPoints.begin();
         iter != mAttachmentPoints.end();
         ++iter)
    {
        LLViewerJointAttachment *attachment_pt = (*iter).second;
        if (attachment_pt)
        {
            for (LLViewerJointAttachment::attachedobjs_vec_t::iterator at_it = attachment_pt->mAttachedObjects.begin();
                 at_it != attachment_pt->mAttachedObjects.end(); ++at_it)
            {
                LLViewerObject *vo = at_it->get();
                // Attached animated objects affect joints in their control
                // avs, not the avs to which they are attached.
                if (vo && !vo->isAnimatedObject())
                {
                    addAttachmentOverridesForObject(vo);
                }
            }
        }
    }
}

//-----------------------------------------------------------------------------
// updateAttachmentOverrides
//
// This is intended to give the same results as
// rebuildAttachmentOverrides(), while avoiding redundant work.
// -----------------------------------------------------------------------------
void LLVOAvatar::updateAttachmentOverrides()
{

    LL_DEBUGS("AnimatedObjects") << "updating" << LL_ENDL;

    std::set<LLUUID> meshes_seen;

    // Handle the case that we're updating the skeleton of an animated object.
    LLControlAvatar *control_av = dynamic_cast<LLControlAvatar*>(this);
    if (control_av)
    {
        LLVOVolume *volp = control_av->mRootVolp;
        if (volp)
        {
            LL_DEBUGS("Avatar") << volp->getID() << " adding attachment overrides for root vol, prim count "
                                << (S32) (1+volp->numChildren()) << LL_ENDL;
            addAttachmentOverridesForObject(volp, &meshes_seen);
        }
    }

    // Attached objects
    for (attachment_map_t::iterator iter = mAttachmentPoints.begin();
         iter != mAttachmentPoints.end();
         ++iter)
    {
        LLViewerJointAttachment *attachment_pt = (*iter).second;
        if (attachment_pt)
        {
            for (LLViewerJointAttachment::attachedobjs_vec_t::iterator at_it = attachment_pt->mAttachedObjects.begin();
                 at_it != attachment_pt->mAttachedObjects.end(); ++at_it)
            {
                LLViewerObject *vo = at_it->get();
                // Attached animated objects affect joints in their control
                // avs, not the avs to which they are attached.
                if (vo && !vo->isAnimatedObject())
                {
                    addAttachmentOverridesForObject(vo, &meshes_seen);
                }
            }
        }
    }
    // Remove meshes that are no longer present on the skeleton

    // have to work with a copy because removeAttachmentOverrides() will change mActiveOverrideMeshes.
    std::set<LLUUID> active_override_meshes = mActiveOverrideMeshes;
    for (std::set<LLUUID>::iterator it = active_override_meshes.begin(); it != active_override_meshes.end(); ++it)
    {
        if (meshes_seen.find(*it) == meshes_seen.end())
        {
            removeAttachmentOverridesForObject(*it);
        }
    }


#ifdef ATTACHMENT_OVERRIDE_VALIDATION
    {
        std::vector<LLVector3OverrideMap> pos_overrides_by_joint;
        std::vector<LLVector3OverrideMap> scale_overrides_by_joint;
        LLVector3OverrideMap pelvis_fixups;

        // Capture snapshot of override state after update
        for (S32 joint_num = 0; joint_num < LL_CHARACTER_MAX_ANIMATED_JOINTS; joint_num++)
        {
            LLVector3OverrideMap pos_overrides;
            LLJoint *joint = getJoint(joint_num);
            if (joint)
            {
                pos_overrides_by_joint.push_back(joint->m_attachmentPosOverrides);
                scale_overrides_by_joint.push_back(joint->m_attachmentScaleOverrides);
            }
            else
            {
                // No joint, use default constructed empty maps
                pos_overrides_by_joint.push_back(LLVector3OverrideMap());
                scale_overrides_by_joint.push_back(LLVector3OverrideMap());
            }
        }
        pelvis_fixups = mPelvisFixups;
        //dumpArchetypeXML(getDebugName() + "_paranoid_updated");

        // Rebuild and compare
        rebuildAttachmentOverrides();
        //dumpArchetypeXML(getDebugName() + "_paranoid_rebuilt");
        bool mismatched = false;
        for (S32 joint_num = 0; joint_num < LL_CHARACTER_MAX_ANIMATED_JOINTS; joint_num++)
        {
            LLJoint *joint = getJoint(joint_num);
            if (joint)
            {
                if (pos_overrides_by_joint[joint_num] != joint->m_attachmentPosOverrides)
                {
                    mismatched = true;
                }
                if (scale_overrides_by_joint[joint_num] != joint->m_attachmentScaleOverrides)
                {
                    mismatched = true;
            }
        }
    }
        if (pelvis_fixups != mPelvisFixups)
        {
            mismatched = true;
        }
        if (mismatched)
        {
            LL_WARNS() << "MISMATCHED ATTACHMENT OVERRIDES" << LL_ENDL;
        }
    }
#endif
}

void LLVOAvatar::notifyAttachmentMeshLoaded()
{
    if (!isFullyLoaded())
    {
        // We just received mesh or skin info
        // Reset timer to wait for more potential meshes or changes
        mFullyLoadedTimer.reset();
    }
}

//-----------------------------------------------------------------------------
// addAttachmentOverridesForObject
//-----------------------------------------------------------------------------
void LLVOAvatar::addAttachmentOverridesForObject(LLViewerObject *vo, std::set<LLUUID>* meshes_seen, bool recursive)
{
    if (vo->getAvatar() != this && vo->getAvatarAncestor() != this)
    {
        LL_WARNS("Avatar") << "called with invalid avatar" << LL_ENDL;
        return;
    }

    if (getOverallAppearance() != AOA_NORMAL)
    {
        return;
    }

    LL_DEBUGS("AnimatedObjects") << "adding" << LL_ENDL;

    // Process all children
    if (recursive)
    {
    LLViewerObject::const_child_list_t& children = vo->getChildren();
    for (LLViewerObject::const_child_list_t::const_iterator it = children.begin();
         it != children.end(); ++it)
    {
        LLViewerObject *childp = *it;
            addAttachmentOverridesForObject(childp, meshes_seen, true);
        }
    }

    LLVOVolume *vobj = dynamic_cast<LLVOVolume*>(vo);
    bool pelvisGotSet = false;

    if (!vobj)
    {
        return;
    }

    LLViewerObject *root_object = (LLViewerObject*)vobj->getRoot();
    LL_DEBUGS("AnimatedObjects") << "trying to add attachment overrides for root object " << root_object->getID() << " prim is " << vobj << LL_ENDL;
    if (vobj->isMesh() &&
        ((vobj->getVolume() && !vobj->getVolume()->isMeshAssetLoaded()) || !gMeshRepo.meshRezEnabled()))
    {
        LL_DEBUGS("AnimatedObjects") << "failed to add attachment overrides for root object " << root_object->getID() << " mesh asset not loaded" << LL_ENDL;
        return;
    }
    const LLMeshSkinInfo*  pSkinData = vobj->getSkinInfo();

    if ( vobj && vobj->isMesh() && pSkinData )
    {
        const unsigned int bindCnt = static_cast<unsigned int>(pSkinData->mAlternateBindMatrix.size());
        const unsigned int jointCnt = static_cast<unsigned int>(pSkinData->mJointNames.size());
        if ((bindCnt > 0) && (bindCnt != jointCnt))
        {
            LL_WARNS_ONCE() << "invalid mesh, bindCnt " << bindCnt << "!= jointCnt " << jointCnt << ", joint overrides will be ignored." << LL_ENDL;
        }
        if ((bindCnt > 0) && (bindCnt == jointCnt))
        {
            const F32 pelvisZOffset = pSkinData->mPelvisOffset;
            const LLUUID& mesh_id = pSkinData->mMeshID;

            if (meshes_seen)
            {
                meshes_seen->insert(mesh_id);
            }
            bool mesh_overrides_loaded = (mActiveOverrideMeshes.find(mesh_id) != mActiveOverrideMeshes.end());
            if (mesh_overrides_loaded)
            {
                LL_DEBUGS("AnimatedObjects") << "skipping add attachment overrides for " << mesh_id
                                             << " to root object " << root_object->getID()
                                             << ", already loaded"
                                             << LL_ENDL;
            }
            else
            {
                LL_DEBUGS("AnimatedObjects") << "adding attachment overrides for " << mesh_id
                                             << " to root object " << root_object->getID() << LL_ENDL;
            }
            bool fullRig = jointCnt >= JOINT_COUNT_REQUIRED_FOR_FULLRIG;
            if ( fullRig && !mesh_overrides_loaded )
            {
                for (unsigned int i = 0; i < jointCnt; ++i)
                {
                    std::string lookingForJoint = pSkinData->mJointNames[i].c_str();
                    LLJoint* pJoint = getJoint( lookingForJoint );
                    if (pJoint)
                    {
                        const LLVector3& jointPos = LLVector3(pSkinData->mAlternateBindMatrix[i].getTranslation());
                        if (pJoint->aboveJointPosThreshold(jointPos))
                        {
                            bool override_changed;
                            pJoint->addAttachmentPosOverride( jointPos, mesh_id, avString(), override_changed );

                            if (override_changed)
                            {
                                //If joint is a pelvis then handle old/new pelvis to foot values
                                if ( lookingForJoint == "mPelvis" )
                                {
                                    pelvisGotSet = true;
                                }
                            }
                            if (pSkinData->mLockScaleIfJointPosition)
                            {
                                // Note that unlike positions, there's no threshold check here,
                                // just a lock at the default value.
                                pJoint->addAttachmentScaleOverride(pJoint->getDefaultScale(), mesh_id, avString());
                            }
                        }
                    }
                }

                if (pelvisZOffset != 0.0F)
                {
                    F32 pelvis_fixup_before;
                    bool has_fixup_before =  hasPelvisFixup(pelvis_fixup_before);
                    addPelvisFixup( pelvisZOffset, mesh_id );
                    F32 pelvis_fixup_after;
                    hasPelvisFixup(pelvis_fixup_after); // Don't have to check bool here because we just added it...
                    if (!has_fixup_before || (pelvis_fixup_before != pelvis_fixup_after))
                    {
                        pelvisGotSet = true;
                    }

                }
                mActiveOverrideMeshes.insert(mesh_id);
                onActiveOverrideMeshesChanged();
            }
        }
    }
    else
    {
        LL_DEBUGS("AnimatedObjects") << "failed to add attachment overrides for root object " << root_object->getID() << " not mesh or no pSkinData" << LL_ENDL;
    }

    //Rebuild body data if we altered joints/pelvis
    if ( pelvisGotSet )
    {
        postPelvisSetRecalc();
    }
}

//-----------------------------------------------------------------------------
// getAttachmentOverrideNames
//-----------------------------------------------------------------------------
void LLVOAvatar::getAttachmentOverrideNames(std::set<std::string>& pos_names, std::set<std::string>& scale_names) const
{
    LLVector3 pos;
    LLVector3 scale;
    LLUUID mesh_id;

    // Bones
    for (avatar_joint_list_t::const_iterator iter = mSkeleton.begin();
         iter != mSkeleton.end(); ++iter)
    {
        const LLJoint* pJoint = (*iter);
        if (pJoint && pJoint->hasAttachmentPosOverride(pos,mesh_id))
        {
            pos_names.insert(pJoint->getName());
        }
        if (pJoint && pJoint->hasAttachmentScaleOverride(scale,mesh_id))
        {
            scale_names.insert(pJoint->getName());
        }
    }

    // Attachment points
    for (attachment_map_t::const_iterator iter = mAttachmentPoints.begin();
         iter != mAttachmentPoints.end();
         ++iter)
    {
        const LLViewerJointAttachment *attachment_pt = (*iter).second;
        if (attachment_pt && attachment_pt->hasAttachmentPosOverride(pos,mesh_id))
        {
            pos_names.insert(attachment_pt->getName());
        }
        // Attachment points don't have scales.
    }
}

//-----------------------------------------------------------------------------
// showAttachmentOverrides
//-----------------------------------------------------------------------------
void LLVOAvatar::showAttachmentOverrides(bool verbose) const
{
    std::set<std::string> pos_names, scale_names;
    getAttachmentOverrideNames(pos_names, scale_names);
    if (pos_names.size())
    {
        std::stringstream ss;
        std::copy(pos_names.begin(), pos_names.end(), std::ostream_iterator<std::string>(ss, ","));
        LL_INFOS() << avString() << " attachment positions defined for joints: " << ss.str() << "\n" << LL_ENDL;
    }
    else
    {
        LL_DEBUGS("Avatar") << avString() << " no attachment positions defined for any joints" << "\n" << LL_ENDL;
    }

    if (scale_names.size())
    {
        std::stringstream ss;
        std::copy(scale_names.begin(), scale_names.end(), std::ostream_iterator<std::string>(ss, ","));
        LL_INFOS() << getDebugName() << " attachment scales defined for joints: " << ss.str() << "\n" << LL_ENDL;
    }
    else
    {
        LL_INFOS() << getDebugName() << " no attachment scales defined for any joints" << "\n" << LL_ENDL;
    }

    if (!verbose)
    {
        return;
    }

    LLVector3 pos, scale;
    LLUUID mesh_id;
    S32 count = 0;

    // Bones
    for (avatar_joint_list_t::const_iterator iter = mSkeleton.begin();
         iter != mSkeleton.end(); ++iter)
    {
        const LLJoint* pJoint = (*iter);
        if (pJoint && pJoint->hasAttachmentPosOverride(pos,mesh_id))
        {
            pJoint->showAttachmentPosOverrides(getFullname());
            count++;
        }
        if (pJoint && pJoint->hasAttachmentScaleOverride(scale,mesh_id))
        {
            pJoint->showAttachmentScaleOverrides(getFullname());
            count++;
        }
    }

    // Attachment points
    for (attachment_map_t::const_iterator iter = mAttachmentPoints.begin();
         iter != mAttachmentPoints.end();
         ++iter)
    {
        const LLViewerJointAttachment *attachment_pt = (*iter).second;
        if (attachment_pt && attachment_pt->hasAttachmentPosOverride(pos,mesh_id))
        {
            attachment_pt->showAttachmentPosOverrides(getFullname());
            count++;
        }
    }

    if (count)
    {
        LL_DEBUGS("Avatar") << avString() << " end of pos, scale overrides" << LL_ENDL;
        LL_DEBUGS("Avatar") << "=================================" << LL_ENDL;
    }
}

//-----------------------------------------------------------------------------
// removeAttachmentOverridesForObject
//-----------------------------------------------------------------------------
void LLVOAvatar::removeAttachmentOverridesForObject(LLViewerObject *vo)
{
    if (vo->getAvatar() != this && vo->getAvatarAncestor() != this)
    {
        LL_WARNS("Avatar") << "called with invalid avatar" << LL_ENDL;
        return;
    }

    // Process all children
    LLViewerObject::const_child_list_t& children = vo->getChildren();
    for (LLViewerObject::const_child_list_t::const_iterator it = children.begin();
         it != children.end(); ++it)
    {
        LLViewerObject *childp = *it;
        removeAttachmentOverridesForObject(childp);
    }

    // Process self.
    LLUUID mesh_id;
    if (getRiggedMeshID(vo,mesh_id))
    {
        removeAttachmentOverridesForObject(mesh_id);
    }
}

//-----------------------------------------------------------------------------
// removeAttachmentOverridesForObject
//-----------------------------------------------------------------------------
void LLVOAvatar::removeAttachmentOverridesForObject(const LLUUID& mesh_id)
{
    LLJoint* pJointPelvis = getJoint("mPelvis");
    const std::string av_string = avString();
    for (S32 joint_num = 0; joint_num < LL_CHARACTER_MAX_ANIMATED_JOINTS; joint_num++)
    {
        LLJoint *pJoint = getJoint(joint_num);
        if (pJoint)
        {
            bool dummy; // unused
            pJoint->removeAttachmentPosOverride(mesh_id, av_string, dummy);
            pJoint->removeAttachmentScaleOverride(mesh_id, av_string);
        }
        if (pJoint && pJoint == pJointPelvis)
        {
            removePelvisFixup(mesh_id);
            // SL-315
            pJoint->setPosition(LLVector3( 0.0f, 0.0f, 0.0f));
        }
    }

    postPelvisSetRecalc();

    mActiveOverrideMeshes.erase(mesh_id);
    onActiveOverrideMeshesChanged();
}

//-----------------------------------------------------------------------------
// getCharacterPosition()
//-----------------------------------------------------------------------------
LLVector3 LLVOAvatar::getCharacterPosition()
{
    if (mDrawable.notNull())
    {
        return mDrawable->getPositionAgent();
    }
    else
    {
        return getPositionAgent();
    }
}

//-----------------------------------------------------------------------------
// LLVOAvatar::getCharacterRotation()
//-----------------------------------------------------------------------------
LLQuaternion LLVOAvatar::getCharacterRotation()
{
    return getRotation();
}

//-----------------------------------------------------------------------------
// LLVOAvatar::getCharacterVelocity()
//-----------------------------------------------------------------------------
LLVector3 LLVOAvatar::getCharacterVelocity()
{
    return getVelocity() - mStepObjectVelocity;
}

//-----------------------------------------------------------------------------
// LLVOAvatar::getCharacterAngularVelocity()
//-----------------------------------------------------------------------------
LLVector3 LLVOAvatar::getCharacterAngularVelocity()
{
    return getAngularVelocity();
}

//-----------------------------------------------------------------------------
// LLVOAvatar::getGround()
//-----------------------------------------------------------------------------
void LLVOAvatar::getGround(const LLVector3 &in_pos_agent, LLVector3 &out_pos_agent, LLVector3 &outNorm)
{
    LLVector3d z_vec(0.0f, 0.0f, 1.0f);
    LLVector3d p0_global, p1_global;

    if (isUIAvatar())
    {
        outNorm.setVec(z_vec);
        out_pos_agent = in_pos_agent;
        return;
    }

    p0_global = gAgent.getPosGlobalFromAgent(in_pos_agent) + z_vec;
    p1_global = gAgent.getPosGlobalFromAgent(in_pos_agent) - z_vec;
    LLViewerObject *obj;
    LLVector3d out_pos_global;
    LLWorld::getInstance()->resolveStepHeightGlobal(this, p0_global, p1_global, out_pos_global, outNorm, &obj);
    out_pos_agent = gAgent.getPosAgentFromGlobal(out_pos_global);
}

//-----------------------------------------------------------------------------
// LLVOAvatar::getTimeDilation()
//-----------------------------------------------------------------------------
F32 LLVOAvatar::getTimeDilation()
{
    return mRegionp ? mRegionp->getTimeDilation() : 1.f;
}

//-----------------------------------------------------------------------------
// LLVOAvatar::getPixelArea()
//-----------------------------------------------------------------------------
F32 LLVOAvatar::getPixelArea() const
{
    if (isUIAvatar())
    {
        return 100000.f;
    }
    return mPixelArea;
}

//-----------------------------------------------------------------------------
// LLVOAvatar::getPosGlobalFromAgent()
//-----------------------------------------------------------------------------
LLVector3d  LLVOAvatar::getPosGlobalFromAgent(const LLVector3 &position)
{
    return gAgent.getPosGlobalFromAgent(position);
}

//-----------------------------------------------------------------------------
// getPosAgentFromGlobal()
//-----------------------------------------------------------------------------
LLVector3   LLVOAvatar::getPosAgentFromGlobal(const LLVector3d &position)
{
    return gAgent.getPosAgentFromGlobal(position);
}

//-----------------------------------------------------------------------------
// requestStopMotion()
//-----------------------------------------------------------------------------
// virtual
void LLVOAvatar::requestStopMotion( LLMotion* motion )
{
    // Only agent avatars should handle the stop motion notifications.
}

//-----------------------------------------------------------------------------
// loadSkeletonNode(): loads <skeleton> node from XML tree
//-----------------------------------------------------------------------------
//virtual
bool LLVOAvatar::loadSkeletonNode ()
{
    if (!LLAvatarAppearance::loadSkeletonNode())
    {
        return false;
    }

    bool ignore_hud_joints = false;
    initAttachmentPoints(ignore_hud_joints);

    return true;
}

//-----------------------------------------------------------------------------
// initAttachmentPoints(): creates attachment points if needed, sets state based on avatar_lad.xml.
//-----------------------------------------------------------------------------
void LLVOAvatar::initAttachmentPoints(bool ignore_hud_joints)
{
    LLAvatarXmlInfo::attachment_info_list_t::iterator iter;
    for (iter = sAvatarXmlInfo->mAttachmentInfoList.begin();
         iter != sAvatarXmlInfo->mAttachmentInfoList.end();
         ++iter)
    {
        LLAvatarXmlInfo::LLAvatarAttachmentInfo *info = *iter;
        if (info->mIsHUDAttachment && (!isSelf() || ignore_hud_joints))
        {
            //don't process hud joint for other avatars.
            continue;
        }

        S32 attachmentID = info->mAttachmentID;
        if (attachmentID < 1 || attachmentID > 255)
        {
            LL_WARNS() << "Attachment point out of range [1-255]: " << attachmentID << " on attachment point " << info->mName << LL_ENDL;
            continue;
        }

        LLViewerJointAttachment* attachment = NULL;
        bool newly_created = false;
        if (mAttachmentPoints.find(attachmentID) == mAttachmentPoints.end())
        {
            attachment = new LLViewerJointAttachment();
            newly_created = true;
        }
        else
        {
            attachment = mAttachmentPoints[attachmentID];
        }

        attachment->setName(info->mName);
        LLJoint *parent_joint = getJoint(info->mJointName);
        if (!parent_joint)
        {
            // If the intended parent for attachment point is unavailable, avatar_lad.xml is corrupt.
            LL_WARNS() << "No parent joint by name " << info->mJointName << " found for attachment point " << info->mName << LL_ENDL;
            LL_ERRS() << "Invalid avatar_lad.xml file" << LL_ENDL;
        }

        if (info->mHasPosition)
        {
            attachment->setOriginalPosition(info->mPosition);
            attachment->setDefaultPosition(info->mPosition);
        }

        if (info->mHasRotation)
        {
            LLQuaternion rotation;
            rotation.setQuat(info->mRotationEuler.mV[VX] * DEG_TO_RAD,
                             info->mRotationEuler.mV[VY] * DEG_TO_RAD,
                             info->mRotationEuler.mV[VZ] * DEG_TO_RAD);
            attachment->setRotation(rotation);
        }

        int group = info->mGroup;
        if (group >= 0)
        {
            if (group < 0 || group > 9)
            {
                LL_WARNS() << "Invalid group number (" << group << ") for attachment point " << info->mName << LL_ENDL;
            }
            else
            {
                attachment->setGroup(group);
            }
        }

        attachment->setPieSlice(info->mPieMenuSlice);
        attachment->setVisibleInFirstPerson(info->mVisibleFirstPerson);
        attachment->setIsHUDAttachment(info->mIsHUDAttachment);
        // attachment can potentially be animated, needs a number.
        attachment->setJointNum(mNumBones + mNumCollisionVolumes + attachmentID - 1);

        if (newly_created)
        {
            mAttachmentPoints[attachmentID] = attachment;

            // now add attachment joint
            parent_joint->addChild(attachment);
        }
    }
}

//-----------------------------------------------------------------------------
// updateVisualParams()
//-----------------------------------------------------------------------------
void LLVOAvatar::updateVisualParams()
{
    ESex avatar_sex = (getVisualParamWeight("male") > 0.5f) ? SEX_MALE : SEX_FEMALE;
    if (getSex() != avatar_sex)
    {
        if (mIsSitting && findMotion(avatar_sex == SEX_MALE ? ANIM_AGENT_SIT_FEMALE : ANIM_AGENT_SIT) != NULL)
        {
            // In some cases of gender change server changes sit motion with motion message,
            // but in case of some avatars (legacy?) there is no update from server side,
            // likely because server doesn't know about difference between motions
            // (female and male sit ids are same server side, so it is likely unaware that it
            // need to send update)
            // Make sure motion is up to date
            stopMotion(ANIM_AGENT_SIT);
            setSex(avatar_sex);
            startMotion(ANIM_AGENT_SIT);
        }
        else
        {
            setSex(avatar_sex);
        }
    }

    LLCharacter::updateVisualParams();

    if (mLastSkeletonSerialNum != mSkeletonSerialNum)
    {
        computeBodySize();
        mLastSkeletonSerialNum = mSkeletonSerialNum;
        mRoot->updateWorldMatrixChildren();
    }

    dirtyMesh();
    updateHeadOffset();
}

void LLVOAvatar::setCorrectedPixelArea(F32 area)
{
    // We always want to look good to ourselves
    if (isSelf())
    {
        area = llmax(area, F32(getTexImageSize() / 16));
    }

    setPixelArea(area);
}

//-----------------------------------------------------------------------------
// isActive()
//-----------------------------------------------------------------------------
bool LLVOAvatar::isActive() const
{
    return true;
}

//-----------------------------------------------------------------------------
// setPixelAreaAndAngle()
//-----------------------------------------------------------------------------
void LLVOAvatar::setPixelAreaAndAngle(LLAgent &agent)
{
    if (mDrawable.isNull())
    {
        return;
    }

    const LLVector4a* ext = mDrawable->getSpatialExtents();
    LLVector4a center;
    center.setAdd(ext[1], ext[0]);
    center.mul(0.5f);
    LLVector4a size;
    size.setSub(ext[1], ext[0]);
    size.mul(0.5f);

    mImpostorPixelArea = LLPipeline::calcPixelArea(center, size, *LLViewerCamera::getInstance());
    setCorrectedPixelArea(mImpostorPixelArea);

    F32 range = mDrawable->mDistanceWRTCamera;

    if (range < 0.001f)     // range == zero
    {
        mAppAngle = 180.f;
    }
    else
    {
        F32 radius = size.getLength3().getF32();
        mAppAngle = (F32) atan2( radius, range) * RAD_TO_DEG;
    }
}

//-----------------------------------------------------------------------------
// updateJointLODs()
//-----------------------------------------------------------------------------
bool LLVOAvatar::updateJointLODs()
{
    const F32 MAX_PIXEL_AREA = 100000000.f;
    F32 lod_factor = (sLODFactor * AVATAR_LOD_TWEAK_RANGE + (1.f - AVATAR_LOD_TWEAK_RANGE));
    F32 avatar_num_min_factor = clamp_rescale(sLODFactor, 0.f, 1.f, 0.25f, 0.6f);
    F32 avatar_num_factor = clamp_rescale((F32)sNumVisibleAvatars, 8, 25, 1.f, avatar_num_min_factor);
    F32 area_scale = 0.16f;

        if (isSelf())
        {
            if(gAgentCamera.cameraCustomizeAvatar() || gAgentCamera.cameraMouselook())
            {
                mAdjustedPixelArea = MAX_PIXEL_AREA;
            }
            else
            {
                mAdjustedPixelArea = mPixelArea*area_scale;
            }
        }
        else if (mIsDummy)
        {
            mAdjustedPixelArea = MAX_PIXEL_AREA;
        }
        else
        {
            // reported avatar pixel area is dependent on avatar render load, based on number of visible avatars
            mAdjustedPixelArea = (F32)mPixelArea * area_scale * lod_factor * lod_factor * avatar_num_factor * avatar_num_factor;
        }

        // now select meshes to render based on adjusted pixel area
        LLViewerJoint* root = dynamic_cast<LLViewerJoint*>(mRoot);
        bool res = false;
        if (root)
        {
            res = root->updateLOD(mAdjustedPixelArea, true);
        }
        if (res)
        {
            sNumLODChangesThisFrame++;
            dirtyMesh(2);
            return true;
        }

    return false;
}

//-----------------------------------------------------------------------------
// createDrawable()
//-----------------------------------------------------------------------------
LLDrawable *LLVOAvatar::createDrawable(LLPipeline *pipeline)
{
    pipeline->allocDrawable(this);
    mDrawable->setLit(false);

    LLDrawPoolAvatar *poolp = (LLDrawPoolAvatar*)gPipeline.getPool(mIsControlAvatar ? LLDrawPool::POOL_CONTROL_AV : LLDrawPool::POOL_AVATAR);

    // Only a single face (one per avatar)
    //this face will be splitted into several if its vertex buffer is too long.
    mDrawable->setState(LLDrawable::ACTIVE);
    mDrawable->addFace(poolp, NULL);
    mDrawable->setRenderType(mIsControlAvatar ? LLPipeline::RENDER_TYPE_CONTROL_AV : LLPipeline::RENDER_TYPE_AVATAR);

    mNumInitFaces = mDrawable->getNumFaces() ;

    dirtyMesh(2);
    return mDrawable;
}


void LLVOAvatar::updateGL()
{
    if (mMeshTexturesDirty)
    {
        LL_PROFILE_ZONE_SCOPED_CATEGORY_AVATAR;
        updateMeshTextures();
        mMeshTexturesDirty = false;
    }
}

//-----------------------------------------------------------------------------
// updateGeometry()
//-----------------------------------------------------------------------------
bool LLVOAvatar::updateGeometry(LLDrawable *drawable)
{
    LL_PROFILE_ZONE_SCOPED_CATEGORY_AVATAR;
    if (!(gPipeline.hasRenderType(mIsControlAvatar ? LLPipeline::RENDER_TYPE_CONTROL_AV : LLPipeline::RENDER_TYPE_AVATAR)))
    {
        return true;
    }

    if (!mMeshValid)
    {
        return true;
    }

    if (!drawable)
    {
        LL_ERRS() << "LLVOAvatar::updateGeometry() called with NULL drawable" << LL_ENDL;
    }

    return true;
}

//-----------------------------------------------------------------------------
// updateSexDependentLayerSets()
//-----------------------------------------------------------------------------
void LLVOAvatar::updateSexDependentLayerSets()
{
    invalidateComposite( mBakedTextureDatas[BAKED_HEAD].mTexLayerSet);
    invalidateComposite( mBakedTextureDatas[BAKED_UPPER].mTexLayerSet);
    invalidateComposite( mBakedTextureDatas[BAKED_LOWER].mTexLayerSet);
}

//-----------------------------------------------------------------------------
// dirtyMesh()
//-----------------------------------------------------------------------------
void LLVOAvatar::dirtyMesh()
{
    dirtyMesh(1);
}
void LLVOAvatar::dirtyMesh(S32 priority)
{
    mDirtyMesh = llmax(mDirtyMesh, priority);
}

//-----------------------------------------------------------------------------
// getViewerJoint()
//-----------------------------------------------------------------------------
LLViewerJoint*  LLVOAvatar::getViewerJoint(S32 idx)
{
    return dynamic_cast<LLViewerJoint*>(mMeshLOD[idx]);
}

//-----------------------------------------------------------------------------
// hideHair()
//-----------------------------------------------------------------------------
void LLVOAvatar::hideHair()
{
    mMeshLOD[MESH_ID_HAIR]->setVisible(false, true);
}

//-----------------------------------------------------------------------------
// hideSkirt()
//-----------------------------------------------------------------------------
void LLVOAvatar::hideSkirt()
{
    mMeshLOD[MESH_ID_SKIRT]->setVisible(false, true);
}

bool LLVOAvatar::setParent(LLViewerObject* parent)
{
    bool ret ;
    if (parent == NULL)
    {
        getOffObject();
        ret = LLViewerObject::setParent(parent);
        if (isSelf())
        {
            gAgentCamera.resetCamera();
        }
    }
    else
    {
        ret = LLViewerObject::setParent(parent);
        if(ret)
        {
            sitOnObject(parent);
        }
    }
    return ret ;
}

void LLVOAvatar::addChild(LLViewerObject *childp)
{
    childp->extractAttachmentItemID(); // find the inventory item this object is associated with.
    if (isSelf())
    {
        const LLUUID& item_id = childp->getAttachmentItemID();
        LLViewerInventoryItem *item = gInventory.getItem(item_id);
        LL_DEBUGS("Avatar") << "ATT attachment child added " << (item ? item->getName() : "UNKNOWN") << " id " << item_id << LL_ENDL;

    }

    LLViewerObject::addChild(childp);
    if (childp->mDrawable)
    {
        if (!attachObject(childp))
        {
            LL_WARNS() << "ATT addChild() failed for "
                    << childp->getID()
                    << " item " << childp->getAttachmentItemID()
                    << LL_ENDL;
            // MAINT-3312 backout
            // mPendingAttachment.push_back(childp);
        }
    }
    else
    {
        mPendingAttachment.push_back(childp);
    }
}

void LLVOAvatar::removeChild(LLViewerObject *childp)
{
    LLViewerObject::removeChild(childp);
    if (!detachObject(childp))
    {
        LL_WARNS() << "Calling detach on non-attached object " << LL_ENDL;
    }
}

LLViewerJointAttachment* LLVOAvatar::getTargetAttachmentPoint(LLViewerObject* viewer_object)
{
    S32 attachmentID = ATTACHMENT_ID_FROM_STATE(viewer_object->getAttachmentState());

    // This should never happen unless the server didn't process the attachment point
    // correctly, but putting this check in here to be safe.
    if (attachmentID & ATTACHMENT_ADD)
    {
        LL_WARNS() << "Got an attachment with ATTACHMENT_ADD mask, removing ( attach pt:" << attachmentID << " )" << LL_ENDL;
        attachmentID &= ~ATTACHMENT_ADD;
    }

    LLViewerJointAttachment* attachment = get_if_there(mAttachmentPoints, attachmentID, (LLViewerJointAttachment*)NULL);

    if (!attachment)
    {
        LL_WARNS() << "Object attachment point invalid: " << attachmentID
            << " trying to use 1 (chest)"
            << LL_ENDL;

        attachment = get_if_there(mAttachmentPoints, 1, (LLViewerJointAttachment*)NULL); // Arbitrary using 1 (chest)
        if (attachment)
        {
            LL_WARNS() << "Object attachment point invalid: " << attachmentID
                << " on object " << viewer_object->getID()
                << " attachment item " << viewer_object->getAttachmentItemID()
                << " falling back to 1 (chest)"
                << LL_ENDL;
        }
        else
        {
            LL_WARNS() << "Object attachment point invalid: " << attachmentID
                << " on object " << viewer_object->getID()
                << " attachment item " << viewer_object->getAttachmentItemID()
                << "Unable to use fallback attachment point 1 (chest)"
                << LL_ENDL;
        }
    }

    return attachment;
}

//-----------------------------------------------------------------------------
// attachObject()
//-----------------------------------------------------------------------------
const LLViewerJointAttachment *LLVOAvatar::attachObject(LLViewerObject *viewer_object)
{
    if (isSelf())
    {
        const LLUUID& item_id = viewer_object->getAttachmentItemID();
        LLViewerInventoryItem *item = gInventory.getItem(item_id);
        LL_DEBUGS("Avatar") << "ATT attaching object "
                            << (item ? item->getName() : "UNKNOWN") << " id " << item_id << LL_ENDL;
    }
    LLViewerJointAttachment* attachment = getTargetAttachmentPoint(viewer_object);

    if (!attachment || !attachment->addObject(viewer_object))
    {
        const LLUUID& item_id = viewer_object->getAttachmentItemID();
        LLViewerInventoryItem *item = gInventory.getItem(item_id);
        LL_WARNS("Avatar") << "ATT attach failed "
                           << (item ? item->getName() : "UNKNOWN") << " id " << item_id << LL_ENDL;
        return 0;
    }

    if (!viewer_object->isAnimatedObject())
    {
        updateAttachmentOverrides();
    }

    updateVisualComplexity();

    if (viewer_object->isSelected())
    {
        LLSelectMgr::getInstance()->updateSelectionCenter();
        LLSelectMgr::getInstance()->updatePointAt();
    }

    viewer_object->refreshBakeTexture();


    LLViewerObject::const_child_list_t& child_list = viewer_object->getChildren();
    for (LLViewerObject::child_list_t::const_iterator iter = child_list.begin();
        iter != child_list.end(); ++iter)
    {
        LLViewerObject* objectp = *iter;
        if (objectp)
        {
            objectp->refreshBakeTexture();
        }
    }

    updateMeshVisibility();

    return attachment;
}

//-----------------------------------------------------------------------------
// getNumAttachments()
//-----------------------------------------------------------------------------
U32 LLVOAvatar::getNumAttachments() const
{
    U32 num_attachments = 0;
    for (attachment_map_t::const_iterator iter = mAttachmentPoints.begin();
         iter != mAttachmentPoints.end();
         ++iter)
    {
        const LLViewerJointAttachment *attachment_pt = (*iter).second;
        num_attachments += attachment_pt->getNumObjects();
    }
    return num_attachments;
}

//-----------------------------------------------------------------------------
// getMaxAttachments()
//-----------------------------------------------------------------------------
S32 LLVOAvatar::getMaxAttachments() const
{
    return LLAgentBenefitsMgr::current().getAttachmentLimit();
}

//-----------------------------------------------------------------------------
// canAttachMoreObjects()
// Returns true if we can attach <n> more objects.
//-----------------------------------------------------------------------------
bool LLVOAvatar::canAttachMoreObjects(U32 n) const
{
    return (getNumAttachments() + n) <= (U32)getMaxAttachments();
}

//-----------------------------------------------------------------------------
// getNumAnimatedObjectAttachments()
//-----------------------------------------------------------------------------
U32 LLVOAvatar::getNumAnimatedObjectAttachments() const
{
    U32 num_attachments = 0;
    for (attachment_map_t::const_iterator iter = mAttachmentPoints.begin();
         iter != mAttachmentPoints.end();
         ++iter)
    {
        const LLViewerJointAttachment *attachment_pt = (*iter).second;
        num_attachments += attachment_pt->getNumAnimatedObjects();
    }
    return num_attachments;
}

//-----------------------------------------------------------------------------
// getMaxAnimatedObjectAttachments()
// Gets from simulator feature if available, otherwise 0.
//-----------------------------------------------------------------------------
S32 LLVOAvatar::getMaxAnimatedObjectAttachments() const
{
    return LLAgentBenefitsMgr::current().getAnimatedObjectLimit();
}

//-----------------------------------------------------------------------------
// canAttachMoreAnimatedObjects()
// Returns true if we can attach <n> more animated objects.
//-----------------------------------------------------------------------------
bool LLVOAvatar::canAttachMoreAnimatedObjects(U32 n) const
{
    return (getNumAnimatedObjectAttachments() + n) <= (U32)getMaxAnimatedObjectAttachments();
}

//-----------------------------------------------------------------------------
// lazyAttach()
//-----------------------------------------------------------------------------
void LLVOAvatar::lazyAttach()
{
    std::vector<LLPointer<LLViewerObject> > still_pending;

    for (U32 i = 0; i < mPendingAttachment.size(); i++)
    {
        LLPointer<LLViewerObject> cur_attachment = mPendingAttachment[i];
        // Object might have died while we were waiting for drawable
        if (!cur_attachment->isDead())
        {
            if (cur_attachment->mDrawable)
            {
                if (isSelf())
                {
                    const LLUUID& item_id = cur_attachment->getAttachmentItemID();
                    LLViewerInventoryItem *item = gInventory.getItem(item_id);
                    LL_DEBUGS("Avatar") << "ATT attaching object "
                        << (item ? item->getName() : "UNKNOWN") << " id " << item_id << LL_ENDL;
                }
                if (!attachObject(cur_attachment))
                {   // Drop it
                    LL_WARNS() << "attachObject() failed for "
                        << cur_attachment->getID()
                        << " item " << cur_attachment->getAttachmentItemID()
                        << LL_ENDL;
                    // MAINT-3312 backout
                    //still_pending.push_back(cur_attachment);
                }
            }
            else
            {
                still_pending.push_back(cur_attachment);
            }
        }
    }

    mPendingAttachment = still_pending;
}

void LLVOAvatar::resetHUDAttachments()
{

    for (attachment_map_t::iterator iter = mAttachmentPoints.begin();
         iter != mAttachmentPoints.end();
         ++iter)
    {
        LLViewerJointAttachment* attachment = iter->second;
        if (attachment->getIsHUDAttachment())
        {
            for (LLViewerJointAttachment::attachedobjs_vec_t::iterator attachment_iter = attachment->mAttachedObjects.begin();
                 attachment_iter != attachment->mAttachedObjects.end();
                 ++attachment_iter)
            {
                const LLViewerObject* attached_object = attachment_iter->get();
                if (attached_object && attached_object->mDrawable.notNull())
                {
                    gPipeline.markMoved(attached_object->mDrawable);
                }
            }
        }
    }
}

void LLVOAvatar::rebuildRiggedAttachments( void )
{
    for ( attachment_map_t::iterator iter = mAttachmentPoints.begin(); iter != mAttachmentPoints.end(); ++iter )
    {
        LLViewerJointAttachment* pAttachment = iter->second;
        LLViewerJointAttachment::attachedobjs_vec_t::iterator attachmentIterEnd = pAttachment->mAttachedObjects.end();

        for ( LLViewerJointAttachment::attachedobjs_vec_t::iterator attachmentIter = pAttachment->mAttachedObjects.begin();
             attachmentIter != attachmentIterEnd; ++attachmentIter)
        {
            const LLViewerObject* pAttachedObject =  *attachmentIter;
            if ( pAttachment && pAttachedObject->mDrawable.notNull() )
            {
                gPipeline.markRebuild(pAttachedObject->mDrawable);
            }
        }
    }
}
//-----------------------------------------------------------------------------
// cleanupAttachedMesh()
//-----------------------------------------------------------------------------
void LLVOAvatar::cleanupAttachedMesh( LLViewerObject* pVO )
{
    LLUUID mesh_id;
    if (getRiggedMeshID(pVO, mesh_id))
    {
        // FIXME this seems like an odd place for this code.
        if ( gAgentCamera.cameraCustomizeAvatar() )
        {
            gAgent.unpauseAnimation();
            //Still want to refocus on head bone
            gAgentCamera.changeCameraToCustomizeAvatar();
        }
    }
}

bool check_object_for_mesh_loading(LLViewerObject* objectp)
{
    if (!objectp || !objectp->getVolume())
    {
        return false;
    }
    LLVolume* volp = objectp->getVolume();
    const LLUUID& mesh_id = volp->getParams().getSculptID();
    if (mesh_id.isNull())
    {
        // No mesh nor skin info needed
        return false;
    }

    if (volp->isMeshAssetUnavaliable())
    {
        // Mesh failed to load, do not expect it
        return false;
    }

    if (!objectp->mDrawable)
    {
        return false;
    }

    LLVOVolume* pvobj = objectp->mDrawable->getVOVolume();
    if (pvobj)
    {
        if (!pvobj->isMesh())
        {
            // Not a mesh
            return false;
        }

        if (!volp->isMeshAssetLoaded())
        {
            // Waiting for mesh
            return true;
        }

        const LLMeshSkinInfo* skin_data = pvobj->getSkinInfo();
        if (skin_data)
        {
            // Skin info present, done
            return false;
        }

        if (pvobj->isSkinInfoUnavaliable())
        {
            // Load failed or info not present, don't expect it
            return false;
        }
    }

    // object is not ready
    return true;
}

bool LLVOAvatar::hasPendingAttachedMeshes()
{
    for (attachment_map_t::iterator iter = mAttachmentPoints.begin();
         iter != mAttachmentPoints.end();
         ++iter)
    {
        LLViewerJointAttachment* attachment = iter->second;
        if (attachment)
        {
            for (LLViewerJointAttachment::attachedobjs_vec_t::iterator attachment_iter = attachment->mAttachedObjects.begin();
                 attachment_iter != attachment->mAttachedObjects.end();
                 ++attachment_iter)
            {
                LLViewerObject* objectp = attachment_iter->get();
                if (objectp && !objectp->isDead())
                {
                    if (check_object_for_mesh_loading(objectp))
                    {
                        return true;
                    }
                    LLViewerObject::const_child_list_t& child_list = objectp->getChildren();
                    for (LLViewerObject::child_list_t::const_iterator iter1 = child_list.begin();
                         iter1 != child_list.end(); ++iter1)
                    {
                        LLViewerObject* objectchild = *iter1;
                        if (check_object_for_mesh_loading(objectchild))
                        {
                            return true;
                        }
                    }
                }
            }
        }
    }
    return false;
}

//-----------------------------------------------------------------------------
// detachObject()
//-----------------------------------------------------------------------------
bool LLVOAvatar::detachObject(LLViewerObject *viewer_object)
{
    for (attachment_map_t::iterator iter = mAttachmentPoints.begin();
         iter != mAttachmentPoints.end();
         ++iter)
    {
        LLViewerJointAttachment* attachment = iter->second;

        if (attachment->isObjectAttached(viewer_object))
        {
            updateVisualComplexity();
            bool is_animated_object = viewer_object->isAnimatedObject();
            cleanupAttachedMesh(viewer_object);

            attachment->removeObject(viewer_object);
            if (!is_animated_object)
            {
                updateAttachmentOverrides();
            }
            viewer_object->refreshBakeTexture();

            LLViewerObject::const_child_list_t& child_list = viewer_object->getChildren();
            for (LLViewerObject::child_list_t::const_iterator iter1 = child_list.begin();
                iter1 != child_list.end(); ++iter1)
            {
                LLViewerObject* objectp = *iter1;
                if (objectp)
            {
                    objectp->refreshBakeTexture();
                }
            }

            updateMeshVisibility();

            LL_DEBUGS() << "Detaching object " << viewer_object->mID << " from " << attachment->getName() << LL_ENDL;
            return true;
        }
    }

    std::vector<LLPointer<LLViewerObject> >::iterator iter = std::find(mPendingAttachment.begin(), mPendingAttachment.end(), viewer_object);
    if (iter != mPendingAttachment.end())
    {
        mPendingAttachment.erase(iter);
        return true;
    }

    return false;
}

//-----------------------------------------------------------------------------
// sitDown()
//-----------------------------------------------------------------------------
void LLVOAvatar::sitDown(bool bSitting)
{
    mIsSitting = bSitting;
    if (isSelf())
    {
        // Update Movement Controls according to own Sitting mode
        LLFloaterMove::setSittingMode(bSitting);
    }
}

//-----------------------------------------------------------------------------
// sitOnObject()
//-----------------------------------------------------------------------------
void LLVOAvatar::sitOnObject(LLViewerObject *sit_object)
{
    if (isSelf())
    {
        // Might be first sit
        //LLFirstUse::useSit();

        gAgent.setFlying(false);
        gAgentCamera.setThirdPersonHeadOffset(LLVector3::zero);
        //interpolate to new camera position
        gAgentCamera.startCameraAnimation();
        // make sure we are not trying to autopilot
        gAgent.stopAutoPilot();
        gAgentCamera.setupSitCamera();
        if (gAgentCamera.getForceMouselook())
        {
            gAgentCamera.changeCameraToMouselook();
        }

        if (gAgentCamera.getFocusOnAvatar() && LLToolMgr::getInstance()->inEdit())
        {
            LLSelectNode* node = LLSelectMgr::getInstance()->getSelection()->getFirstRootNode();
            if (node && node->mValid)
            {
                LLViewerObject* root_object = node->getObject();
                if (root_object == sit_object)
                {
                    LLFloaterTools::sPreviousFocusOnAvatar = true;
                }
            }
        }
    }

    if (mDrawable.isNull())
    {
        return;
    }
    LLQuaternion inv_obj_rot = ~sit_object->getRenderRotation();
    LLVector3 obj_pos = sit_object->getRenderPosition();

    LLVector3 rel_pos = getRenderPosition() - obj_pos;
    rel_pos.rotVec(inv_obj_rot);

    mDrawable->mXform.setPosition(rel_pos);
    mDrawable->mXform.setRotation(mDrawable->getWorldRotation() * inv_obj_rot);

    gPipeline.markMoved(mDrawable, true);
    // Notice that removing sitDown() from here causes avatars sitting on
    // objects to be not rendered for new arrivals. See EXT-6835 and EXT-1655.
    sitDown(true);
    mRoot->getXform()->setParent(&sit_object->mDrawable->mXform); // LLVOAvatar::sitOnObject
    // SL-315
    mRoot->setPosition(getPosition());
    mRoot->updateWorldMatrixChildren();

    stopMotion(ANIM_AGENT_BODY_NOISE);

    gAgentCamera.setInitSitRot(gAgent.getFrameAgent().getQuaternion());
}

//-----------------------------------------------------------------------------
// getOffObject()
//-----------------------------------------------------------------------------
void LLVOAvatar::getOffObject()
{
    if (mDrawable.isNull())
    {
        return;
    }

    LLViewerObject* sit_object = (LLViewerObject*)getParent();

    if (sit_object)
    {
        stopMotionFromSource(sit_object->getID());
        LLFollowCamMgr::getInstance()->setCameraActive(sit_object->getID(), false);

        LLViewerObject::const_child_list_t& child_list = sit_object->getChildren();
        for (LLViewerObject::child_list_t::const_iterator iter = child_list.begin();
             iter != child_list.end(); ++iter)
        {
            LLViewerObject* child_objectp = *iter;

            stopMotionFromSource(child_objectp->getID());
            LLFollowCamMgr::getInstance()->setCameraActive(child_objectp->getID(), false);
        }
    }

    // assumes that transform will not be updated with drawable still having a parent
    // or that drawable had no parent from the start
    LLVector3 cur_position_world = mDrawable->getWorldPosition();
    LLQuaternion cur_rotation_world = mDrawable->getWorldRotation();

    if (mLastRootPos.length() >= MAX_STANDOFF_FROM_ORIGIN
        && (cur_position_world.length() < MAX_STANDOFF_FROM_ORIGIN
            || dist_vec(cur_position_world, mLastRootPos) > MAX_STANDOFF_DISTANCE_CHANGE))
    {
        // Most likely drawable got updated too early or some updates were missed - we got relative position to non-existing parent
        // restore coordinates from cache
        cur_position_world = mLastRootPos;
    }

    // set *local* position based on last *world* position, since we're unparenting the avatar
    mDrawable->mXform.setPosition(cur_position_world);
    mDrawable->mXform.setRotation(cur_rotation_world);

    gPipeline.markMoved(mDrawable, true);

    sitDown(false);

    mRoot->getXform()->setParent(NULL); // LLVOAvatar::getOffObject
    // SL-315
    mRoot->setPosition(cur_position_world);
    mRoot->setRotation(cur_rotation_world);
    mRoot->getXform()->update();

    if (mEnableDefaultMotions)
    {
    startMotion(ANIM_AGENT_BODY_NOISE);
    }

    if (isSelf())
    {
        LLQuaternion av_rot = gAgent.getFrameAgent().getQuaternion();
        LLQuaternion obj_rot = sit_object ? sit_object->getRenderRotation() : LLQuaternion::DEFAULT;
        av_rot = av_rot * obj_rot;
        LLVector3 at_axis = LLVector3::x_axis;
        at_axis = at_axis * av_rot;
        at_axis.mV[VZ] = 0.f;
        at_axis.normalize();
        gAgent.resetAxes(at_axis);
        gAgentCamera.setThirdPersonHeadOffset(LLVector3(0.f, 0.f, 1.f));
        gAgentCamera.setSitCamera(LLUUID::null);
    }
}

//-----------------------------------------------------------------------------
// findAvatarFromAttachment()
//-----------------------------------------------------------------------------
// static
LLVOAvatar* LLVOAvatar::findAvatarFromAttachment( LLViewerObject* obj )
{
    if( obj->isAttachment() )
    {
        do
        {
            obj = (LLViewerObject*) obj->getParent();
        }
        while( obj && !obj->isAvatar() );

        if( obj && !obj->isDead() )
        {
            return (LLVOAvatar*)obj;
        }
    }
    return NULL;
}

S32 LLVOAvatar::getAttachmentCount() const
{
    size_t count = 0;

    for (attachment_map_t::const_iterator iter = mAttachmentPoints.begin(); iter != mAttachmentPoints.end(); ++iter)
    {
        LLViewerJointAttachment* pAttachment = iter->second;
        count += pAttachment->mAttachedObjects.size();
    }

    return static_cast<S32>(count);
}

bool LLVOAvatar::isWearingWearableType(LLWearableType::EType type) const
{
    if (mIsDummy) return true;

    if (isSelf())
    {
        return LLAvatarAppearance::isWearingWearableType(type);
    }

    switch(type)
    {
        case LLWearableType::WT_SHAPE:
        case LLWearableType::WT_SKIN:
        case LLWearableType::WT_HAIR:
        case LLWearableType::WT_EYES:
            return true;  // everyone has all bodyparts
        default:
            break; // Do nothing
    }

    for (LLAvatarAppearanceDictionary::Textures::const_iterator tex_iter = LLAvatarAppearance::getDictionary()->getTextures().begin();
         tex_iter != LLAvatarAppearance::getDictionary()->getTextures().end();
         ++tex_iter)
    {
        const LLAvatarAppearanceDictionary::TextureEntry *texture_dict = tex_iter->second;
        if (texture_dict->mWearableType == type)
        {
            // Thus, you must check to see if the corresponding baked texture is defined.
            // NOTE: this is a poor substitute if you actually want to know about individual pieces of clothing
            // this works for detecting a skirt (most important), but is ineffective at any piece of clothing that
            // gets baked into a texture that always exists (upper or lower).
            if (texture_dict->mIsUsedByBakedTexture)
            {
                const EBakedTextureIndex baked_index = texture_dict->mBakedTextureIndex;
                return isTextureDefined(LLAvatarAppearance::getDictionary()->getBakedTexture(baked_index)->mTextureIndex);
            }
            return false;
        }
    }
    return false;
}

LLViewerObject *    LLVOAvatar::findAttachmentByID( const LLUUID & target_id ) const
{
    for(attachment_map_t::const_iterator attachment_points_iter = mAttachmentPoints.begin();
        attachment_points_iter != gAgentAvatarp->mAttachmentPoints.end();
        ++attachment_points_iter)
    {
        LLViewerJointAttachment* attachment = attachment_points_iter->second;
        for (LLViewerJointAttachment::attachedobjs_vec_t::iterator attachment_iter = attachment->mAttachedObjects.begin();
             attachment_iter != attachment->mAttachedObjects.end();
             ++attachment_iter)
        {
            LLViewerObject *attached_object = attachment_iter->get();
            if (attached_object &&
                attached_object->getID() == target_id)
            {
                return attached_object;
            }
        }
    }

    return NULL;
}

// virtual
void LLVOAvatar::invalidateComposite( LLTexLayerSet* layerset)
{
}

void LLVOAvatar::invalidateAll()
{
}

// virtual
void LLVOAvatar::onGlobalColorChanged(const LLTexGlobalColor* global_color)
{
    if (global_color == mTexSkinColor)
    {
        invalidateComposite( mBakedTextureDatas[BAKED_HEAD].mTexLayerSet);
        invalidateComposite( mBakedTextureDatas[BAKED_UPPER].mTexLayerSet);
        invalidateComposite( mBakedTextureDatas[BAKED_LOWER].mTexLayerSet);
    }
    else if (global_color == mTexHairColor)
    {
        invalidateComposite( mBakedTextureDatas[BAKED_HEAD].mTexLayerSet);
        invalidateComposite( mBakedTextureDatas[BAKED_HAIR].mTexLayerSet);

        // ! BACKWARDS COMPATIBILITY !
        // Fix for dealing with avatars from viewers that don't bake hair.
        if (!isTextureDefined(mBakedTextureDatas[BAKED_HAIR].mTextureIndex))
        {
            LLColor4 color = mTexHairColor->getColor();
            avatar_joint_mesh_list_t::iterator iter = mBakedTextureDatas[BAKED_HAIR].mJointMeshes.begin();
            avatar_joint_mesh_list_t::iterator end  = mBakedTextureDatas[BAKED_HAIR].mJointMeshes.end();
            for (; iter != end; ++iter)
            {
                LLAvatarJointMesh* mesh = (*iter);
                if (mesh)
            {
                    mesh->setColor( color );
                }
            }
        }
    }
    else if (global_color == mTexEyeColor)
    {
        // LL_INFOS() << "invalidateComposite cause: onGlobalColorChanged( eyecolor )" << LL_ENDL;
        invalidateComposite( mBakedTextureDatas[BAKED_EYES].mTexLayerSet);
    }
    updateMeshTextures();
}

// virtual
// Do rigged mesh attachments display with this av?
bool LLVOAvatar::shouldRenderRigged() const
{
    LL_PROFILE_ZONE_SCOPED_CATEGORY_AVATAR;

    if (getOverallAppearance() == AOA_NORMAL)
    {
        return true;
    }
    // TBD - render for AOA_JELLYDOLL?
    return false;
}

// FIXME: We have an mVisible member, set in updateVisibility(), but this
// function doesn't return it! isVisible() and mVisible are used
// different places for different purposes. mVisible seems to be more
// related to whether the actual avatar mesh is shown, and isVisible()
// to whether anything about the avatar is displayed in the scene.
// Maybe better naming could make this clearer?
bool LLVOAvatar::isVisible() const
{
    static LLCachedControl<bool> friends_only(gSavedSettings, "RenderAvatarFriendsOnly", false);
    return mDrawable.notNull()
        && (!mOrphaned || isSelf())
        && (mDrawable->isVisible() || mIsDummy)
        && (!friends_only() || isUIAvatar() || isSelf() || isControlAvatar() || isBuddy());
}

// Determine if we have enough avatar data to render
bool LLVOAvatar::getIsCloud() const
{
    if (mIsDummy)
    {
        return false;
    }

    return (   ((const_cast<LLVOAvatar*>(this))->visualParamWeightsAreDefault())// Do we have a shape?
            || (   !isTextureDefined(TEX_LOWER_BAKED)
                || !isTextureDefined(TEX_UPPER_BAKED)
                || !isTextureDefined(TEX_HEAD_BAKED)
                )
            );
}

void LLVOAvatar::updateRezzedStatusTimers(S32 rez_status)
{
    // State machine for rezzed status. Statuses are -1 on startup, 0
    // Statuses are -1 on startup, 0 = cloud, 1 = gray, 2 = downloading, 3 = waiting for attachments, 4 = full.
    // Purpose is to collect time data for each it takes avatar to reach
    // various loading landmarks: gray, textured (partial), textured fully.

    if (rez_status != mLastRezzedStatus)
    {
        LL_DEBUGS("Avatar") << avString() << "rez state change: " << mLastRezzedStatus << " -> " << rez_status << LL_ENDL;

        if (mLastRezzedStatus == -1 && rez_status != -1)
        {
            // First time initialization, start all timers.
            for (S32 i = 1; i < 4; i++)
            {
                startPhase("load_" + LLVOAvatar::rezStatusToString(i));
                startPhase("first_load_" + LLVOAvatar::rezStatusToString(i));
            }
        }
        if (rez_status < mLastRezzedStatus)
        {
            // load level has decreased. start phase timers for higher load levels.
            for (S32 i = rez_status + 1; i <= mLastRezzedStatus; i++)
            {
                startPhase("load_" + LLVOAvatar::rezStatusToString(i));
            }
        }
        else if (rez_status > mLastRezzedStatus)
        {
            // load level has increased. stop phase timers for lower and equal load levels.
            for (S32 i = llmax(mLastRezzedStatus + 1, 1); i <= rez_status; i++)
            {
                stopPhase("load_" + LLVOAvatar::rezStatusToString(i));
                stopPhase("first_load_" + LLVOAvatar::rezStatusToString(i), false);
            }
            if (rez_status == 4)
            {
                // "fully loaded", mark any pending appearance change complete.
                selfStopPhase("update_appearance_from_cof");
                selfStopPhase("wear_inventory_category", false);
                selfStopPhase("process_initial_wearables_update", false);

                updateVisualComplexity();
            }
        }
        mLastRezzedStatus = rez_status;

        static LLUICachedControl<bool> show_rez_status("NameTagDebugAVRezState", false);
        if (show_rez_status)
        {
            mNameIsSet = false;
        }
    }
}

void LLVOAvatar::clearPhases()
{
    getPhases().clearPhases();
}

void LLVOAvatar::startPhase(const std::string& phase_name)
{
    F32 elapsed = 0.0;
    bool completed = false;
    bool found = getPhases().getPhaseValues(phase_name, elapsed, completed);
    //LL_DEBUGS("Avatar") << avString() << " phase state " << phase_name
    //                  << " found " << found << " elapsed " << elapsed << " completed " << completed << LL_ENDL;
    if (found)
    {
        if (!completed)
        {
            LL_DEBUGS("Avatar") << avString() << "no-op, start when started already for " << phase_name << LL_ENDL;
            return;
        }
    }
    LL_DEBUGS("Avatar") << "started phase " << phase_name << LL_ENDL;
    getPhases().startPhase(phase_name);
}

void LLVOAvatar::stopPhase(const std::string& phase_name, bool err_check)
{
    F32 elapsed = 0.0;
    bool completed = false;
    if (getPhases().getPhaseValues(phase_name, elapsed, completed))
    {
        if (!completed)
        {
            getPhases().stopPhase(phase_name);
            completed = true;
            logMetricsTimerRecord(phase_name, elapsed, completed);
            LL_DEBUGS("Avatar") << avString() << "stopped phase " << phase_name << " elapsed " << elapsed << LL_ENDL;
        }
        else
        {
            if (err_check)
            {
                LL_DEBUGS("Avatar") << "no-op, stop when stopped already for " << phase_name << LL_ENDL;
            }
        }
    }
    else
    {
        if (err_check)
        {
            LL_DEBUGS("Avatar") << "no-op, stop when not started for " << phase_name << LL_ENDL;
        }
    }
}

void LLVOAvatar::logPendingPhases()
{
    if (!isAgentAvatarValid())
    {
        return;
    }

    for (LLViewerStats::phase_map_t::iterator it = getPhases().begin();
         it != getPhases().end();
         ++it)
    {
        const std::string& phase_name = it->first;
        F32 elapsed;
        bool completed;
        if (getPhases().getPhaseValues(phase_name, elapsed, completed))
        {
            if (!completed)
            {
                logMetricsTimerRecord(phase_name, elapsed, completed);
            }
        }
    }
}

//static
void LLVOAvatar::logPendingPhasesAllAvatars()
{
    for (LLCharacter* character : LLCharacter::sInstances)
    {
        LLVOAvatar* avatar = (LLVOAvatar*)character;
        if (!avatar->isDead())
        {
            avatar->logPendingPhases();
        }
    }
}

void LLVOAvatar::logMetricsTimerRecord(const std::string& phase_name, F32 elapsed, bool completed)
{
    if (!isAgentAvatarValid())
    {
        return;
    }

    LLSD record;
    record["timer_name"] = phase_name;
    record["avatar_id"] = getID();
    record["elapsed"] = elapsed;
    record["completed"] = completed;
    U32 grid_x(0), grid_y(0);
    if (getRegion() && LLWorld::instance().isRegionListed(getRegion()))
    {
        record["central_bake_version"] = LLSD::Integer(getRegion()->getCentralBakeVersion());
        grid_from_region_handle(getRegion()->getHandle(), &grid_x, &grid_y);
    }
    record["grid_x"] = LLSD::Integer(grid_x);
    record["grid_y"] = LLSD::Integer(grid_y);
    record["is_using_server_bakes"] = true;
    record["is_self"] = isSelf();

    if (isAgentAvatarValid())
    {
        gAgentAvatarp->addMetricsTimerRecord(record);
    }
}

// call periodically to keep isFullyLoaded up to date.
// returns true if the value has changed.
bool LLVOAvatar::updateIsFullyLoaded()
{
    S32 rez_status = getRezzedStatus();
    bool loading = rez_status == 0;
    if (mFirstFullyVisible && !mIsControlAvatar)
    {
        loading = ((rez_status < 2)
                   // Wait at least 60s for unfinished textures to finish on first load,
                   // don't wait forever, it might fail. Even if it will eventually load by
                   // itself and update mLoadedCallbackTextures (or fail and clean the list),
                   // avatars are more time-sensitive than textures and can't wait that long.
                   || (mLoadedCallbackTextures < mCallbackTextureList.size() && mLastTexCallbackAddedTime.getElapsedTimeF32() < MAX_TEXTURE_WAIT_TIME_SEC)
                   || !mPendingAttachment.empty()
                   || (rez_status < 3 && !isFullyBaked())
                   || hasPendingAttachedMeshes()
                  );

        // compare amount of attachments to one reported by simulator
        if (!isSelf() && mLastCloudAttachmentCount < mSimAttachments.size() && mSimAttachments.size() > 0)
        {
            S32 attachment_count = getAttachmentCount();
            if (mLastCloudAttachmentCount != attachment_count)
            {
                mLastCloudAttachmentCount = attachment_count;
                if (attachment_count != mSimAttachments.size())
                {
                    // attachment count changed, but still below desired, wait for more updates
                    mLastCloudAttachmentChangeTime.reset();
                    loading = true;
                }
            }
            else if (mLastCloudAttachmentChangeTime.getElapsedTimeF32() < MAX_ATTACHMENT_WAIT_TIME_SEC)
            {
                // waiting
                loading = true;
            }
            else if (!loading)
            {
                // for hasFirstFullAttachmentData
                mLastCloudAttachmentCount = (S32)mSimAttachments.size();
            }
        }
    }
    updateRezzedStatusTimers(rez_status);
    updateRuthTimer(loading);
    return processFullyLoadedChange(loading);
}

void LLVOAvatar::updateRuthTimer(bool loading)
{
    if (isSelf() || !loading)
    {
        return;
    }

    if (mPreviousFullyLoaded)
    {
        mRuthTimer.reset();
        debugAvatarRezTime("AvatarRezCloudNotification","became cloud");
    }

    const F32 LOADING_TIMEOUT__SECONDS = 120.f;
    if (mRuthTimer.getElapsedTimeF32() > LOADING_TIMEOUT__SECONDS)
    {
        LL_DEBUGS("Avatar") << avString()
                << "Ruth Timer timeout: Missing texture data for '" << getFullname() << "' "
                << "( Params loaded : " << !visualParamWeightsAreDefault() << " ) "
                << "( Lower : " << isTextureDefined(TEX_LOWER_BAKED) << " ) "
                << "( Upper : " << isTextureDefined(TEX_UPPER_BAKED) << " ) "
                << "( Head : " << isTextureDefined(TEX_HEAD_BAKED) << " )."
                << LL_ENDL;

        LLAvatarPropertiesProcessor::getInstance()->sendAvatarTexturesRequest(getID());
        mRuthTimer.reset();
    }
}

bool LLVOAvatar::processFullyLoadedChange(bool loading)
{
    // We wait a little bit before giving the 'all clear', to let things to
    // settle down: models to snap into place, textures to get first packets,
    // LODs to load.
    const F32 LOADED_DELAY = 1.f;

    if (loading)
    {
        mFullyLoadedTimer.reset();
    }

    if (mFirstFullyVisible)
    {
        F32 first_use_delay = FIRST_APPEARANCE_CLOUD_MIN_DELAY;
        if (!isSelf() && loading)
        {
            // Note that textures can causes 60s delay on thier own
            // so this delay might end up on top of textures' delay
            first_use_delay = llclamp(
                mFirstAppearanceMessageTimer.getElapsedTimeF32(),
                FIRST_APPEARANCE_CLOUD_MIN_DELAY,
                FIRST_APPEARANCE_CLOUD_MAX_DELAY);

            if (shouldImpostor())
            {
                // Impostors are less of a priority,
                // let them stay cloud longer
                first_use_delay *= FIRST_APPEARANCE_CLOUD_IMPOSTOR_MODIFIER;
            }
        }
        mFullyLoaded = (mFullyLoadedTimer.getElapsedTimeF32() > first_use_delay);
    }
    else
    {
        mFullyLoaded = (mFullyLoadedTimer.getElapsedTimeF32() > LOADED_DELAY);
    }

    if (!mPreviousFullyLoaded && !loading && mFullyLoaded)
    {
        debugAvatarRezTime("AvatarRezNotification", "fully loaded");
    }

    // did our loading state "change" from last call?
    // FIXME runway - why are we updating every 30 calls even if nothing has changed?
    // This causes updateLOD() to run every 30 frames, among other things.
    bool fully_loaded_changed = (mFullyLoaded != mPreviousFullyLoaded);
    const S32 UPDATE_RATE = 30;
    bool changed =
        ((mFullyLoaded != mPreviousFullyLoaded) ||         // if the value is different from the previous call
            (!mFullyLoadedInitialized) ||                     // if we've never been called before
            (mFullyLoadedFrameCounter % UPDATE_RATE == 0));   // every now and then issue a change

    mPreviousFullyLoaded = mFullyLoaded;
    mFullyLoadedInitialized = true;
    mFullyLoadedFrameCounter++;

    if (changed && isSelf())
    {
        // to know about outfit switching
        LLAvatarRenderNotifier::getInstance()->updateNotificationState();
    }

    if (fully_loaded_changed && !isSelf() && mFullyLoaded && isImpostor())
    {
        // Fix for jellydoll initially invisible
        mNeedsImpostorUpdate = true;
        mLastImpostorUpdateReason = 6;
    }

    return changed;
}

bool LLVOAvatar::isFullyLoaded() const
{
    return (mRenderUnloadedAvatar || mFullyLoaded);
}

bool LLVOAvatar::hasFirstFullAttachmentData() const
{
    return !mFirstFullyVisible // Avatar is fully visible, have all data
        || mLastCloudAttachmentCount >= (S32)mSimAttachments.size();
}

bool LLVOAvatar::isTooComplex() const
{
    bool too_complex;
    static LLCachedControl<S32> complexity_render_mode(gSavedSettings, "RenderAvatarComplexityMode");
    bool render_friend =  (isBuddy() && complexity_render_mode > AV_RENDER_LIMIT_BY_COMPLEXITY);

    if (isSelf() || render_friend || mVisuallyMuteSetting == AV_ALWAYS_RENDER)
    {
        too_complex = false;
    }
    else if (complexity_render_mode == AV_RENDER_ONLY_SHOW_FRIENDS && !mIsControlAvatar)
    {
        too_complex = true;
    }
    else
    {
        // Determine if visually muted or not
        static LLCachedControl<U32> max_render_cost(gSavedSettings, "RenderAvatarMaxComplexity", 0U);
        static LLCachedControl<F32> max_attachment_area(gSavedSettings, "RenderAutoMuteSurfaceAreaLimit", 1000.0f);
        // If the user has chosen unlimited max complexity, we also disregard max attachment area
        // so that unlimited will completely disable the overly complex impostor rendering
        // yes, this leaves them vulnerable to griefing objects... their choice
        too_complex = (   max_render_cost > 0
                          && (mVisualComplexity > max_render_cost
                           || (max_attachment_area > 0.0f && mAttachmentSurfaceArea > max_attachment_area)
                           ));
    }

    return too_complex;
}

bool LLVOAvatar::isTooSlow() const
{
    if (mIsControlAvatar)
    {
        return mTooSlow;
    }

    static LLCachedControl<S32> complexity_render_mode(gSavedSettings, "RenderAvatarComplexityMode");
    static LLCachedControl<bool> friends_only(gSavedSettings, "RenderAvatarFriendsOnly", false);
    bool is_friend = isBuddy();
    bool render_friend = is_friend && complexity_render_mode > AV_RENDER_LIMIT_BY_COMPLEXITY;

    if (render_friend || mVisuallyMuteSetting == AV_ALWAYS_RENDER)
    {
        return false;
    }
    else if (complexity_render_mode == AV_RENDER_ONLY_SHOW_FRIENDS)
    {
        return true;
    }
    else if (!is_friend && friends_only())
    {
        return true;
    }

    return mTooSlow;
}

// Udpate Avatar state based on render time
void LLVOAvatar::updateTooSlow()
{
    LL_PROFILE_ZONE_SCOPED_CATEGORY_AVATAR;
    static LLCachedControl<S32> complexity_render_mode(gSavedSettings, "RenderAvatarComplexityMode");
    static LLCachedControl<bool> allowSelfImpostor(gSavedSettings, "AllowSelfImpostor");
    const auto id = getID();

    // mTooSlow - Is the avatar flagged as being slow (includes shadow time)
    // mTooSlowWithoutShadows - Is the avatar flagged as being slow even with shadows removed.

    // get max render time in ms
    F32 max_art_ms = (F32) (LLPerfStats::renderAvatarMaxART_ns / 1000000.0);

    bool autotune = LLPerfStats::tunables.userAutoTuneEnabled && !mIsControlAvatar && !isSelf();

    bool ignore_tune = false;
    if (autotune && sAVsIgnoringARTLimit.size() > 0)
    {
        auto it = std::find(sAVsIgnoringARTLimit.begin(), sAVsIgnoringARTLimit.end(), mID);
        if (it != sAVsIgnoringARTLimit.end())
        {
            S32 index = (S32)(it - sAVsIgnoringARTLimit.begin());
            ignore_tune = (index < (MIN_NONTUNED_AVS - sAvatarsNearby + 1 + LLPerfStats::tunedAvatars));
        }
    }

    bool exceeds_max_ART =
        ((LLPerfStats::renderAvatarMaxART_ns > 0) &&
            (mGPURenderTime >= max_art_ms)); // NOTE: don't use getGPURenderTime accessor here to avoid "isTooSlow" feedback loop

    if (exceeds_max_ART && !ignore_tune)
    {
        mTooSlow = true;

        if(!mTooSlowWithoutShadows) // if we were not previously above the full impostor cap
        {
            bool always_render_friends = complexity_render_mode > AV_RENDER_LIMIT_BY_COMPLEXITY;
            bool render_friend_or_exception =   (always_render_friends && isBuddy()) ||
                ( getVisualMuteSettings() == LLVOAvatar::AV_ALWAYS_RENDER );
            if( (!isSelf() || allowSelfImpostor) && !render_friend_or_exception)
            {
                // Note: slow rendering Friends still get their shadows zapped.
                mTooSlowWithoutShadows = (getGPURenderTime()*2.f >= max_art_ms)  // NOTE: assumes shadow rendering doubles render time
                    || (complexity_render_mode == AV_RENDER_ONLY_SHOW_FRIENDS && !mIsControlAvatar);
            }
        }
    }
    else
    {
        mTooSlow = false;
        mTooSlowWithoutShadows = false;

        if (ignore_tune)
        {
            return;
        }
    }
    if(mTooSlow && !mTuned)
    {
        LLPerfStats::tunedAvatars++; // increment the number of avatars that have been tweaked.
        mTuned = true;
    }
    else if(!mTooSlow && mTuned)
    {
        LLPerfStats::tunedAvatars--;
        mTuned = false;
    }
}

//-----------------------------------------------------------------------------
// findMotion()
//-----------------------------------------------------------------------------
LLMotion* LLVOAvatar::findMotion(const LLUUID& id) const
{
    return mMotionController.findMotion(id);
}

// This is a semi-deprecated debugging tool - meshes will not show as
// colorized if using deferred rendering.
void LLVOAvatar::debugColorizeSubMeshes(U32 i, const LLColor4& color)
{
    static LLCachedControl<bool> debug_av_composite_baked(gSavedSettings, "DebugAvatarCompositeBaked");
    if (debug_av_composite_baked)
    {
        avatar_joint_mesh_list_t::iterator iter = mBakedTextureDatas[i].mJointMeshes.begin();
        avatar_joint_mesh_list_t::iterator end  = mBakedTextureDatas[i].mJointMeshes.end();
        for (; iter != end; ++iter)
        {
            LLAvatarJointMesh* mesh = (*iter);
            if (mesh)
            {
                mesh->setColor(color);
            }
        }
    }
}


//-----------------------------------------------------------------------------
// updateMeshVisibility()
// Hide the mesh joints if attachments are using baked textures
//-----------------------------------------------------------------------------
void LLVOAvatar::updateMeshVisibility()
{
    bool bake_flag[BAKED_NUM_INDICES];
    memset(bake_flag, 0, BAKED_NUM_INDICES*sizeof(bool));

    if (getOverallAppearance() == AOA_NORMAL)
    {
        for (const auto& [attachment_point_id, attachment] : mAttachmentPoints)
        {
            if (!attachment)
                continue;

            for (const auto& objectp : attachment->mAttachedObjects)
            {
                if (objectp.isNull())
                    continue;

                for (int face_index = 0; face_index < objectp->getNumTEs(); face_index++)
                {
                    LLTextureEntry* tex_entry = objectp->getTE(face_index);
                    const auto& tex_id = tex_entry->getID();
                    bake_flag[BAKED_HEAD] |= (tex_id == IMG_USE_BAKED_HEAD);
                    bake_flag[BAKED_EYES] |= (tex_id == IMG_USE_BAKED_EYES);
                    bake_flag[BAKED_HAIR] |= (tex_id == IMG_USE_BAKED_HAIR);
                    bake_flag[BAKED_LOWER] |= (tex_id == IMG_USE_BAKED_LOWER);
                    bake_flag[BAKED_UPPER] |= (tex_id == IMG_USE_BAKED_UPPER);
                    bake_flag[BAKED_SKIRT] |= (tex_id == IMG_USE_BAKED_SKIRT);
                    bake_flag[BAKED_LEFT_ARM] |= (tex_id == IMG_USE_BAKED_LEFTARM);
                    bake_flag[BAKED_LEFT_LEG] |= (tex_id == IMG_USE_BAKED_LEFTLEG);
                    bake_flag[BAKED_AUX1] |= (tex_id == IMG_USE_BAKED_AUX1);
                    bake_flag[BAKED_AUX2] |= (tex_id == IMG_USE_BAKED_AUX2);
                    bake_flag[BAKED_AUX3] |= (tex_id == IMG_USE_BAKED_AUX3);
                }

                for (const auto& objectchild : objectp->getChildren())
                {
                    if (objectchild.isNull())
                        continue;

                    for (int face_index = 0; face_index < objectchild->getNumTEs(); face_index++)
                    {
                        LLTextureEntry* tex_entry = objectchild->getTE(face_index);
                        const auto& tex_id = tex_entry->getID();
                        bake_flag[BAKED_HEAD] |= (tex_id == IMG_USE_BAKED_HEAD);
                        bake_flag[BAKED_EYES] |= (tex_id == IMG_USE_BAKED_EYES);
                        bake_flag[BAKED_HAIR] |= (tex_id == IMG_USE_BAKED_HAIR);
                        bake_flag[BAKED_LOWER] |= (tex_id == IMG_USE_BAKED_LOWER);
                        bake_flag[BAKED_UPPER] |= (tex_id == IMG_USE_BAKED_UPPER);
                        bake_flag[BAKED_SKIRT] |= (tex_id == IMG_USE_BAKED_SKIRT);
                        bake_flag[BAKED_LEFT_ARM] |= (tex_id == IMG_USE_BAKED_LEFTARM);
                        bake_flag[BAKED_LEFT_LEG] |= (tex_id == IMG_USE_BAKED_LEFTLEG);
                        bake_flag[BAKED_AUX1] |= (tex_id == IMG_USE_BAKED_AUX1);
                        bake_flag[BAKED_AUX2] |= (tex_id == IMG_USE_BAKED_AUX2);
                        bake_flag[BAKED_AUX3] |= (tex_id == IMG_USE_BAKED_AUX3);
                    }
                }
            }
        }
    }

    //LL_INFOS() << "head " << bake_flag[BAKED_HEAD] << "eyes " << bake_flag[BAKED_EYES] << "hair " << bake_flag[BAKED_HAIR] << "lower " << bake_flag[BAKED_LOWER] << "upper " << bake_flag[BAKED_UPPER] << "skirt " << bake_flag[BAKED_SKIRT] << LL_ENDL;

    for (S32 i = 0; i < mMeshLOD.size(); i++)
    {
        LLAvatarJoint* joint = mMeshLOD[i];
        if (i == MESH_ID_HAIR)
        {
            joint->setVisible(!bake_flag[BAKED_HAIR], true);
        }
        else if (i == MESH_ID_HEAD)
        {
            joint->setVisible(!bake_flag[BAKED_HEAD], true);
        }
        else if (i == MESH_ID_SKIRT)
        {
            joint->setVisible(!bake_flag[BAKED_SKIRT], true);
        }
        else if (i == MESH_ID_UPPER_BODY)
        {
            joint->setVisible(!bake_flag[BAKED_UPPER], true);
        }
        else if (i == MESH_ID_LOWER_BODY)
        {
            joint->setVisible(!bake_flag[BAKED_LOWER], true);
        }
        else if (i == MESH_ID_EYEBALL_LEFT)
        {
            joint->setVisible(!bake_flag[BAKED_EYES], true);
        }
        else if (i == MESH_ID_EYEBALL_RIGHT)
        {
            joint->setVisible(!bake_flag[BAKED_EYES], true);
        }
        else if (i == MESH_ID_EYELASH)
        {
            joint->setVisible(!bake_flag[BAKED_HEAD], true);
        }
    }
}

//-----------------------------------------------------------------------------
// updateMeshTextures()
// Uses the current TE values to set the meshes' and layersets' textures.
//-----------------------------------------------------------------------------
// virtual
void LLVOAvatar::updateMeshTextures()
{
    LL_PROFILE_ZONE_SCOPED_CATEGORY_AVATAR;
    static S32 update_counter = 0;
    mBakedTextureDebugText.clear();

    // if user has never specified a texture, assign the default
    for (U32 i=0; i < getNumTEs(); i++)
    {
        const LLViewerTexture* te_image = getImage(i, 0);
        if(!te_image || te_image->getID().isNull() || (te_image->getID() == IMG_DEFAULT))
        {
            // IMG_DEFAULT_AVATAR = a special texture that's never rendered.
            const LLUUID& image_id = (i == TEX_HAIR ? IMG_DEFAULT : IMG_DEFAULT_AVATAR);
            setImage(i, LLViewerTextureManager::getFetchedTexture(image_id), 0);
        }
    }

    const bool other_culled = !isSelf() && mCulled;
    LLLoadedCallbackEntry::source_callback_list_t* src_callback_list = NULL ;
    bool paused = false;
    if(!isSelf())
    {
        src_callback_list = &mCallbackTextureList ;
        paused = !isVisible();
    }

    std::vector<bool> is_layer_baked;
    is_layer_baked.resize(mBakedTextureDatas.size(), false);

    std::vector<bool> use_lkg_baked_layer; // lkg = "last known good"
    use_lkg_baked_layer.resize(mBakedTextureDatas.size(), false);

    mBakedTextureDebugText += llformat("%06d\n",update_counter++);
    mBakedTextureDebugText += "indx layerset linvld ltda ilb ulkg ltid\n";
    for (U32 i=0; i < mBakedTextureDatas.size(); i++)
    {
        is_layer_baked[i] = isTextureDefined(mBakedTextureDatas[i].mTextureIndex);
        LLViewerTexLayerSet* layerset = NULL;
        bool layerset_invalid = false;
        if (!other_culled)
        {
            // When an avatar is changing clothes and not in Appearance mode,
            // use the last-known good baked texture until it finishes the first
            // render of the new layerset.
            layerset = getTexLayerSet(i);
            layerset_invalid = layerset && ( !layerset->getViewerComposite()->isInitialized()
                                             || !layerset->isLocalTextureDataAvailable() );
            use_lkg_baked_layer[i] = (!is_layer_baked[i]
                                      && (mBakedTextureDatas[i].mLastTextureID != IMG_DEFAULT_AVATAR)
                                      && layerset_invalid);
            if (use_lkg_baked_layer[i])
            {
                layerset->setUpdatesEnabled(true);
            }
        }
        else
        {
            use_lkg_baked_layer[i] = (!is_layer_baked[i]
                                      && mBakedTextureDatas[i].mLastTextureID != IMG_DEFAULT_AVATAR);
        }

        std::string last_id_string;
        if (mBakedTextureDatas[i].mLastTextureID == IMG_DEFAULT_AVATAR)
            last_id_string = "A";
        else if (mBakedTextureDatas[i].mLastTextureID == IMG_DEFAULT)
            last_id_string = "D";
        else if (mBakedTextureDatas[i].mLastTextureID == IMG_INVISIBLE)
            last_id_string = "I";
        else
            last_id_string = "*";
        bool is_ltda = layerset
            && layerset->getViewerComposite()->isInitialized()
            && layerset->isLocalTextureDataAvailable();
        mBakedTextureDebugText += llformat("%4d   %4s     %4d %4d %4d %4d %4s\n",
                                           i,
                                           (layerset?"*":"0"),
                                           layerset_invalid,
                                           is_ltda,
                                           is_layer_baked[i],
                                           use_lkg_baked_layer[i],
                                           last_id_string.c_str());
    }

    for (U32 i=0; i < mBakedTextureDatas.size(); i++)
    {
        debugColorizeSubMeshes(i, LLColor4::white);

        LLViewerTexLayerSet* layerset = getTexLayerSet(i);
        if (use_lkg_baked_layer[i] && !isUsingLocalAppearance() )
        {
            // use last known good layer (no new one)
            LLViewerFetchedTexture* baked_img = LLViewerTextureManager::getFetchedTexture(mBakedTextureDatas[i].mLastTextureID);
            mBakedTextureDatas[i].mIsUsed = true;

            debugColorizeSubMeshes(i,LLColor4::red);

            avatar_joint_mesh_list_t::iterator iter = mBakedTextureDatas[i].mJointMeshes.begin();
            avatar_joint_mesh_list_t::iterator end  = mBakedTextureDatas[i].mJointMeshes.end();
            for (; iter != end; ++iter)
            {
                LLAvatarJointMesh* mesh = (*iter);
                if (mesh)
                {
                    mesh->setTexture( baked_img );
                }
            }
        }
        else if (!isUsingLocalAppearance() && is_layer_baked[i])
        {
            // use new layer
            LLViewerFetchedTexture* baked_img =
                LLViewerTextureManager::staticCastToFetchedTexture(
                    getImage( mBakedTextureDatas[i].mTextureIndex, 0 ), true) ;
            if( baked_img->getID() == mBakedTextureDatas[i].mLastTextureID )
            {
                // Even though the file may not be finished loading,
                // we'll consider it loaded and use it (rather than
                // doing compositing).
                useBakedTexture( baked_img->getID() );
                                mLoadedCallbacksPaused |= !isVisible();
                                checkTextureLoading();
            }
            else
            {
                mBakedTextureDatas[i].mIsLoaded = false;
                if ( (baked_img->getID() != IMG_INVISIBLE) &&
                     ((i == BAKED_HEAD) || (i == BAKED_UPPER) || (i == BAKED_LOWER)) )
                {
                    baked_img->setLoadedCallback(onBakedTextureMasksLoaded, MORPH_MASK_REQUESTED_DISCARD, true, true, new LLTextureMaskData( mID ),
                        src_callback_list, paused);
                }
                baked_img->setLoadedCallback(onBakedTextureLoaded, SWITCH_TO_BAKED_DISCARD, false, false, new LLUUID( mID ),
                    src_callback_list, paused );
                if (baked_img->getDiscardLevel() < 0 && !paused)
                {
                    // mLoadedCallbackTextures will be updated by checkTextureLoading() below
                    mLastTexCallbackAddedTime.reset();
                }

                // this could add paused texture callbacks
                mLoadedCallbacksPaused |= paused;
                checkTextureLoading();
            }
        }
        else if (layerset && isUsingLocalAppearance())
        {
            debugColorizeSubMeshes(i,LLColor4::yellow );

            layerset->createComposite();
            layerset->setUpdatesEnabled( true );
            mBakedTextureDatas[i].mIsUsed = false;

            avatar_joint_mesh_list_t::iterator iter = mBakedTextureDatas[i].mJointMeshes.begin();
            avatar_joint_mesh_list_t::iterator end  = mBakedTextureDatas[i].mJointMeshes.end();
            for (; iter != end; ++iter)
            {
                LLAvatarJointMesh* mesh = (*iter);
                if (mesh)
                {
                    mesh->setLayerSet( layerset );
                }
            }
        }
        else
        {
            debugColorizeSubMeshes(i,LLColor4::blue);
        }
    }

    // set texture and color of hair manually if we are not using a baked image.
    // This can happen while loading hair for yourself, or for clients that did not
    // bake a hair texture. Still needed for yourself after 1.22 is depricated.
    if (!is_layer_baked[BAKED_HAIR])
    {
        const LLColor4 color = mTexHairColor ? mTexHairColor->getColor() : LLColor4(1,1,1,1);
        LLViewerTexture* hair_img = getImage( TEX_HAIR, 0 );
        avatar_joint_mesh_list_t::iterator iter = mBakedTextureDatas[BAKED_HAIR].mJointMeshes.begin();
        avatar_joint_mesh_list_t::iterator end  = mBakedTextureDatas[BAKED_HAIR].mJointMeshes.end();
        for (; iter != end; ++iter)
        {
            LLAvatarJointMesh* mesh = (*iter);
            if (mesh)
            {
                mesh->setColor( color );
                mesh->setTexture( hair_img );
            }
        }
    }


    for (LLAvatarAppearanceDictionary::BakedTextures::const_iterator baked_iter =
             LLAvatarAppearance::getDictionary()->getBakedTextures().begin();
         baked_iter != LLAvatarAppearance::getDictionary()->getBakedTextures().end();
         ++baked_iter)
    {
        const EBakedTextureIndex baked_index = baked_iter->first;
        const LLAvatarAppearanceDictionary::BakedEntry *baked_dict = baked_iter->second;

        for (texture_vec_t::const_iterator local_tex_iter = baked_dict->mLocalTextures.begin();
             local_tex_iter != baked_dict->mLocalTextures.end();
             ++local_tex_iter)
        {
            const ETextureIndex texture_index = *local_tex_iter;
            const bool is_baked_ready = (is_layer_baked[baked_index] && mBakedTextureDatas[baked_index].mIsLoaded) || other_culled;
            if (isSelf())
            {
                setBakedReady(texture_index, is_baked_ready);
            }
        }
    }

    // removeMissingBakedTextures() will call back into this rountine if something is removed, and can blow up the stack
    static bool call_remove_missing = true;
    if (call_remove_missing)
    {
        call_remove_missing = false;
        removeMissingBakedTextures();   // May call back into this function if anything is removed
        call_remove_missing = true;
    }

    //refresh bakes on any attached objects
    for (attachment_map_t::iterator iter = mAttachmentPoints.begin();
        iter != mAttachmentPoints.end();
        ++iter)
    {
        LLViewerJointAttachment* attachment = iter->second;

        for (LLViewerJointAttachment::attachedobjs_vec_t::iterator attachment_iter = attachment->mAttachedObjects.begin();
            attachment_iter != attachment->mAttachedObjects.end();
            ++attachment_iter)
        {
            LLViewerObject* attached_object = attachment_iter->get();
            if (attached_object && !attached_object->isDead())
            {
                attached_object->refreshBakeTexture();

                LLViewerObject::const_child_list_t& child_list = attached_object->getChildren();
                for (LLViewerObject::child_list_t::const_iterator iter = child_list.begin();
                    iter != child_list.end(); ++iter)
                {
                    LLViewerObject* objectp = *iter;
                    if (objectp && !objectp->isDead())
                    {
                        objectp->refreshBakeTexture();
                    }
                }
            }
        }
    }



}

// virtual
//-----------------------------------------------------------------------------
// setLocalTexture()
//-----------------------------------------------------------------------------
void LLVOAvatar::setLocalTexture( ETextureIndex type, LLViewerTexture* in_tex, bool baked_version_ready, U32 index )
{
    // invalid for anyone but self
    llassert(0);
}

//virtual
void LLVOAvatar::setBakedReady(LLAvatarAppearanceDefines::ETextureIndex type, bool baked_version_exists, U32 index)
{
    // invalid for anyone but self
    llassert(0);
}

void LLVOAvatar::addChat(const LLChat& chat)
{
    std::deque<LLChat>::iterator chat_iter;

    mChats.push_back(chat);

    size_t chat_length = 0;
    for( chat_iter = mChats.begin(); chat_iter != mChats.end(); ++chat_iter)
    {
        chat_length += chat_iter->mText.size();
    }

    // remove any excess chat
    chat_iter = mChats.begin();
    while ((chat_length > MAX_BUBBLE_CHAT_LENGTH || mChats.size() > MAX_BUBBLE_CHAT_UTTERANCES) && chat_iter != mChats.end())
    {
        chat_length -= chat_iter->mText.size();
        mChats.pop_front();
        chat_iter = mChats.begin();
    }

    mChatTimer.reset();
}

void LLVOAvatar::clearChat()
{
    mChats.clear();
}


void LLVOAvatar::applyMorphMask(const U8* tex_data, S32 width, S32 height, S32 num_components, LLAvatarAppearanceDefines::EBakedTextureIndex index)
{
    if (index >= BAKED_NUM_INDICES)
    {
        LL_WARNS() << "invalid baked texture index passed to applyMorphMask" << LL_ENDL;
        return;
    }

    for (morph_list_t::const_iterator iter = mBakedTextureDatas[index].mMaskedMorphs.begin();
         iter != mBakedTextureDatas[index].mMaskedMorphs.end(); ++iter)
    {
        const LLMaskedMorph* maskedMorph = (*iter);
        LLPolyMorphTarget* morph_target = dynamic_cast<LLPolyMorphTarget*>(maskedMorph->mMorphTarget);
        if (morph_target)
        {
            morph_target->applyMask(tex_data, width, height, num_components, maskedMorph->mInvert);
        }
    }
}

// returns true if morph masks are present and not valid for a given baked texture, false otherwise
bool LLVOAvatar::morphMaskNeedsUpdate(LLAvatarAppearanceDefines::EBakedTextureIndex index)
{
    if (index >= BAKED_NUM_INDICES)
    {
        return false;
    }

    if (!mBakedTextureDatas[index].mMaskedMorphs.empty())
    {
        if (isSelf())
        {
            LLViewerTexLayerSet *layer_set = getTexLayerSet(index);
            if (layer_set)
            {
                return !layer_set->isMorphValid();
            }
        }
        else
        {
            return false;
        }
    }

    return false;
}

//-----------------------------------------------------------------------------
// releaseComponentTextures()
// release any component texture UUIDs for which we have a baked texture
// ! BACKWARDS COMPATIBILITY !
// This is only called for non-self avatars, it can be taken out once component
// textures aren't communicated by non-self avatars.
//-----------------------------------------------------------------------------
void LLVOAvatar::releaseComponentTextures()
{
    // ! BACKWARDS COMPATIBILITY !
    // Detect if the baked hair texture actually wasn't sent, and if so set to default
    if (isTextureDefined(TEX_HAIR_BAKED) && getImage(TEX_HAIR_BAKED,0)->getID() == getImage(TEX_SKIRT_BAKED,0)->getID())
    {
        if (getImage(TEX_HAIR_BAKED,0)->getID() != IMG_INVISIBLE)
        {
            // Regression case of messaging system. Expected 21 textures, received 20. last texture is not valid so set to default
            setTETexture(TEX_HAIR_BAKED, IMG_DEFAULT_AVATAR);
        }
    }

    for (U8 baked_index = 0; baked_index < BAKED_NUM_INDICES; baked_index++)
    {
        const LLAvatarAppearanceDictionary::BakedEntry * bakedDicEntry = LLAvatarAppearance::getDictionary()->getBakedTexture((EBakedTextureIndex)baked_index);
        // skip if this is a skirt and av is not wearing one, or if we don't have a baked texture UUID
        if (!isTextureDefined(bakedDicEntry->mTextureIndex)
            && ( (baked_index != BAKED_SKIRT) || isWearingWearableType(LLWearableType::WT_SKIRT) ))
        {
            continue;
        }

        for (U8 texture = 0; texture < bakedDicEntry->mLocalTextures.size(); texture++)
        {
            const U8 te = (ETextureIndex)bakedDicEntry->mLocalTextures[texture];
            setTETexture(te, IMG_DEFAULT_AVATAR);
        }
    }
}

void LLVOAvatar::dumpAvatarTEs( const std::string& context ) const
{
    LL_DEBUGS("Avatar") << avString() << (isSelf() ? "Self: " : "Other: ") << context << LL_ENDL;
    for (LLAvatarAppearanceDictionary::Textures::const_iterator iter = LLAvatarAppearance::getDictionary()->getTextures().begin();
         iter != LLAvatarAppearance::getDictionary()->getTextures().end();
         ++iter)
    {
        const LLAvatarAppearanceDictionary::TextureEntry *texture_dict = iter->second;
        // TODO: MULTI-WEARABLE: handle multiple textures for self
        const LLViewerTexture* te_image = getImage(iter->first,0);
        if( !te_image )
        {
            LL_DEBUGS("Avatar") << avString() << "       " << texture_dict->mName << ": null ptr" << LL_ENDL;
        }
        else if( te_image->getID().isNull() )
        {
            LL_DEBUGS("Avatar") << avString() << "       " << texture_dict->mName << ": null UUID" << LL_ENDL;
        }
        else if( te_image->getID() == IMG_DEFAULT )
        {
            LL_DEBUGS("Avatar") << avString() << "       " << texture_dict->mName << ": IMG_DEFAULT" << LL_ENDL;
        }
        else if( te_image->getID() == IMG_DEFAULT_AVATAR )
        {
            LL_DEBUGS("Avatar") << avString() << "       " << texture_dict->mName << ": IMG_DEFAULT_AVATAR" << LL_ENDL;
        }
        else
        {
            LL_DEBUGS("Avatar") << avString() << "       " << texture_dict->mName << ": " << te_image->getID() << LL_ENDL;
        }
    }
}

//-----------------------------------------------------------------------------
// clampAttachmentPositions()
//-----------------------------------------------------------------------------
void LLVOAvatar::clampAttachmentPositions()
{
    if (isDead())
    {
        return;
    }
    for (attachment_map_t::iterator iter = mAttachmentPoints.begin();
         iter != mAttachmentPoints.end();
         ++iter)
    {
        LLViewerJointAttachment* attachment = iter->second;
        if (attachment)
        {
            attachment->clampObjectPosition();
        }
    }
}

bool LLVOAvatar::hasHUDAttachment() const
{
    for (attachment_map_t::const_iterator iter = mAttachmentPoints.begin();
         iter != mAttachmentPoints.end();
         ++iter)
    {
        LLViewerJointAttachment* attachment = iter->second;
        if (attachment->getIsHUDAttachment() && attachment->getNumObjects() > 0)
        {
            return true;
        }
    }
    return false;
}

LLBBox LLVOAvatar::getHUDBBox() const
{
    LLBBox bbox;
    for (attachment_map_t::const_iterator iter = mAttachmentPoints.begin();
         iter != mAttachmentPoints.end();
         ++iter)
    {
        LLViewerJointAttachment* attachment = iter->second;
        if (attachment->getIsHUDAttachment())
        {
            for (LLViewerJointAttachment::attachedobjs_vec_t::iterator attachment_iter = attachment->mAttachedObjects.begin();
                 attachment_iter != attachment->mAttachedObjects.end();
                 ++attachment_iter)
            {
                const LLViewerObject* attached_object = attachment_iter->get();
                if (attached_object == NULL)
                {
                    LL_WARNS() << "HUD attached object is NULL!" << LL_ENDL;
                    continue;
                }
                // initialize bounding box to contain identity orientation and center point for attached object
                bbox.addPointLocal(attached_object->getPosition());
                // add rotated bounding box for attached object
                bbox.addBBoxAgent(attached_object->getBoundingBoxAgent());
                LLViewerObject::const_child_list_t& child_list = attached_object->getChildren();
                for (LLViewerObject::child_list_t::const_iterator iter = child_list.begin();
                     iter != child_list.end();
                     ++iter)
                {
                    const LLViewerObject* child_objectp = *iter;
                    bbox.addBBoxAgent(child_objectp->getBoundingBoxAgent());
                }
            }
        }
    }

    return bbox;
}

//-----------------------------------------------------------------------------
// onFirstTEMessageReceived()
//-----------------------------------------------------------------------------
void LLVOAvatar::onFirstTEMessageReceived()
{
    LL_DEBUGS("Avatar") << avString() << LL_ENDL;
    if( !mFirstTEMessageReceived )
    {
        mFirstTEMessageReceived = true;

        LLLoadedCallbackEntry::source_callback_list_t* src_callback_list = NULL ;
        bool paused = false ;
        if(!isSelf())
        {
            src_callback_list = &mCallbackTextureList ;
            paused = !isVisible();
        }

        for (U32 i = 0; i < mBakedTextureDatas.size(); i++)
        {
            const bool layer_baked = isTextureDefined(mBakedTextureDatas[i].mTextureIndex);

            // Use any baked textures that we have even if they haven't downloaded yet.
            // (That is, don't do a transition from unbaked to baked.)
            if (layer_baked)
            {
                LLViewerFetchedTexture* image = LLViewerTextureManager::staticCastToFetchedTexture(getImage( mBakedTextureDatas[i].mTextureIndex, 0 ), true) ;
                mBakedTextureDatas[i].mLastTextureID = image->getID();
                // If we have more than one texture for the other baked layers, we'll want to call this for them too.
                if ( (image->getID() != IMG_INVISIBLE) && ((i == BAKED_HEAD) || (i == BAKED_UPPER) || (i == BAKED_LOWER)) )
                {
                    image->setLoadedCallback( onBakedTextureMasksLoaded, MORPH_MASK_REQUESTED_DISCARD, true, true, new LLTextureMaskData( mID ),
                        src_callback_list, paused);
                }
                LL_DEBUGS("Avatar") << avString() << "layer_baked, setting onInitialBakedTextureLoaded as callback" << LL_ENDL;
                image->setLoadedCallback( onInitialBakedTextureLoaded, MAX_DISCARD_LEVEL, false, false, new LLUUID( mID ),
                    src_callback_list, paused );
                if (image->getDiscardLevel() < 0 && !paused)
                {
                    mLastTexCallbackAddedTime.reset();
                }
                               // this could add paused texture callbacks
                               mLoadedCallbacksPaused |= paused;
            }
        }

        mMeshTexturesDirty = true;
        gPipeline.markGLRebuild(this);

        mFirstAppearanceMessageTimer.reset();
        mFullyLoadedTimer.reset();
    }
}

//-----------------------------------------------------------------------------
// bool visualParamWeightsAreDefault()
//-----------------------------------------------------------------------------
bool LLVOAvatar::visualParamWeightsAreDefault()
{
    bool rtn = true;

    bool is_wearing_skirt = isWearingWearableType(LLWearableType::WT_SKIRT);
    for (LLVisualParam *param = getFirstVisualParam();
         param;
         param = getNextVisualParam())
    {
        if (param->isTweakable())
        {
            LLViewerVisualParam* vparam = dynamic_cast<LLViewerVisualParam*>(param);
            llassert(vparam);
            bool is_skirt_param = vparam &&
                LLWearableType::WT_SKIRT == vparam->getWearableType();
            if (param->getWeight() != param->getDefaultWeight() &&
                // we have to not care whether skirt weights are default, if we're not actually wearing a skirt
                (is_wearing_skirt || !is_skirt_param))
            {
                //LL_INFOS() << "param '" << param->getName() << "'=" << param->getWeight() << " which differs from default=" << param->getDefaultWeight() << LL_ENDL;
                rtn = false;
                break;
            }
        }
    }

    //LL_INFOS() << "params are default ? " << int(rtn) << LL_ENDL;

    return rtn;
}

void dump_visual_param(apr_file_t* file, LLVisualParam* viewer_param, F32 value)
{
    std::string type_string = "unknown";
    if (dynamic_cast<LLTexLayerParamAlpha*>(viewer_param))
        type_string = "param_alpha";
    if (dynamic_cast<LLTexLayerParamColor*>(viewer_param))
        type_string = "param_color";
    if (dynamic_cast<LLDriverParam*>(viewer_param))
        type_string = "param_driver";
    if (dynamic_cast<LLPolyMorphTarget*>(viewer_param))
        type_string = "param_morph";
    if (dynamic_cast<LLPolySkeletalDistortion*>(viewer_param))
        type_string = "param_skeleton";
    S32 wtype = -1;
    LLViewerVisualParam *vparam = dynamic_cast<LLViewerVisualParam*>(viewer_param);
    if (vparam)
    {
        wtype = vparam->getWearableType();
    }
    S32 u8_value = F32_to_U8(value,viewer_param->getMinWeight(),viewer_param->getMaxWeight());
    apr_file_printf(file, "\t\t<param id=\"%d\" name=\"%s\" display=\"%s\" value=\"%.3f\" u8=\"%d\" type=\"%s\" wearable=\"%s\" group=\"%d\"/>\n",
                    viewer_param->getID(), viewer_param->getName().c_str(), viewer_param->getDisplayName().c_str(), value, u8_value, type_string.c_str(),
                    LLWearableType::getInstance()->getTypeName(LLWearableType::EType(wtype)).c_str(),
                    viewer_param->getGroup());
    }


void LLVOAvatar::dumpAppearanceMsgParams( const std::string& dump_prefix,
    const LLAppearanceMessageContents& contents)
{
    std::string outfilename = get_sequential_numbered_file_name(dump_prefix, ".xml");
    const std::vector<F32>& params_for_dump = contents.mParamWeights;
    const LLTEContents& tec = contents.mTEContents;

    LLAPRFile outfile;
    std::string fullpath = gDirUtilp->getExpandedFilename(LL_PATH_LOGS, outfilename);
    outfile.open(fullpath, LL_APR_WB );
    apr_file_t* file = outfile.getFileHandle();
    if (!file)
    {
        return;
    }
    else
    {
        LL_DEBUGS("Avatar") << "dumping appearance message to " << fullpath << LL_ENDL;
    }

    apr_file_printf(file, "<header>\n");
    apr_file_printf(file, "\t\t<cof_version %i />\n", contents.mCOFVersion);
    apr_file_printf(file, "\t\t<appearance_version %i />\n", contents.mAppearanceVersion);
    apr_file_printf(file, "</header>\n");

    apr_file_printf(file, "\n<params>\n");
    LLVisualParam* param = getFirstVisualParam();
    for (S32 i = 0; i < params_for_dump.size(); i++)
    {
        while( param && ((param->getGroup() != VISUAL_PARAM_GROUP_TWEAKABLE) &&
                         (param->getGroup() != VISUAL_PARAM_GROUP_TRANSMIT_NOT_TWEAKABLE)) ) // should not be any of group VISUAL_PARAM_GROUP_TWEAKABLE_NO_TRANSMIT
        {
            param = getNextVisualParam();
        }
        LLViewerVisualParam* viewer_param = (LLViewerVisualParam*)param;
        F32 value = params_for_dump[i];
        dump_visual_param(file, viewer_param, value);
        param = getNextVisualParam();
    }
    apr_file_printf(file, "</params>\n");

    apr_file_printf(file, "\n<textures>\n");
    for (U32 i = 0; i < tec.face_count; i++)
    {
        std::string uuid_str;
        ((LLUUID*)tec.image_data)[i].toString(uuid_str);
        apr_file_printf( file, "\t\t<texture te=\"%i\" uuid=\"%s\"/>\n", i, uuid_str.c_str());
    }
    apr_file_printf(file, "</textures>\n");
}

void LLVOAvatar::parseAppearanceMessage(LLMessageSystem* mesgsys, LLAppearanceMessageContents& contents)
{
    parseTEMessage(mesgsys, _PREHASH_ObjectData, -1, contents.mTEContents);

    // Parse the AppearanceData field, if any.
    if (mesgsys->has(_PREHASH_AppearanceData))
    {
        U8 av_u8;
        mesgsys->getU8Fast(_PREHASH_AppearanceData, _PREHASH_AppearanceVersion, av_u8, 0);
        contents.mAppearanceVersion = av_u8;
        //LL_DEBUGS("Avatar") << "appversion set by AppearanceData field: " << contents.mAppearanceVersion << LL_ENDL;
        mesgsys->getS32Fast(_PREHASH_AppearanceData, _PREHASH_CofVersion, contents.mCOFVersion, 0);
        // For future use:
        //mesgsys->getU32Fast(_PREHASH_AppearanceData, _PREHASH_Flags, appearance_flags, 0);
    }

    // Parse the AppearanceHover field, if any.
    contents.mHoverOffsetWasSet = false;
    if (mesgsys->has(_PREHASH_AppearanceHover))
    {
        LLVector3 hover;
        mesgsys->getVector3Fast(_PREHASH_AppearanceHover, _PREHASH_HoverHeight, hover);
        //LL_DEBUGS("Avatar") << avString() << " hover received " << hover.mV[ VX ] << "," << hover.mV[ VY ] << "," << hover.mV[ VZ ] << LL_ENDL;
        contents.mHoverOffset = hover;
        contents.mHoverOffsetWasSet = true;
    }

    // Get attachment info, if sent
    LLUUID attachment_id;
    U8     attach_point;
    S32    attach_count = mesgsys->getNumberOfBlocksFast(_PREHASH_AttachmentBlock);
    LL_DEBUGS("AVAppearanceAttachments") << "Agent " << getID() << " has "
                                         << attach_count << " attachments" << LL_ENDL;
    size_t old_size = mSimAttachments.size();
    mSimAttachments.clear();
    for (S32 attach_i = 0; attach_i < attach_count; attach_i++)
    {
        mesgsys->getUUIDFast(_PREHASH_AttachmentBlock, _PREHASH_ID, attachment_id, attach_i);
        mesgsys->getU8Fast(_PREHASH_AttachmentBlock, _PREHASH_AttachmentPoint, attach_point, attach_i);
        LL_DEBUGS("AVAppearanceAttachments") << "AV " << getID() << " has attachment " << attach_i << " "
            << (attachment_id.isNull() ? "pending" : attachment_id.asString())
            << " on point " << (S32)attach_point << LL_ENDL;

        if (attachment_id.notNull())
        {
            mSimAttachments[attachment_id] = attach_point;
        }
        else
        {
            // at the moment viewer is only interested in non-null attachments
            LL_DEBUGS("AVAppearanceAttachments") << "AV " << getID()
                << " has null attachment on point " << (S32)attach_point
                << ", discarding" << LL_ENDL;
        }
    }

    // todo? Doesn't detect if attachments were switched
    if (old_size != mSimAttachments.size())
    {
        mLastCloudAttachmentCount = 0;
        mLastCloudAttachmentChangeTime.reset();
        if (!isFullyLoaded())
        {
            mFullyLoadedTimer.reset();
        }
    }

    // Parse visual params, if any.
    S32 num_blocks = mesgsys->getNumberOfBlocksFast(_PREHASH_VisualParam);
    if( num_blocks > 1)
    {
        //LL_DEBUGS("Avatar") << avString() << " handle visual params, num_blocks " << num_blocks << LL_ENDL;

        LLVisualParam* param = getFirstVisualParam();
        llassert(param); // if this ever fires, we should do the same as when num_blocks<=1
        if (!param)
        {
            LL_WARNS() << "No visual params!" << LL_ENDL;
        }
        else
        {
            for( S32 i = 0; i < num_blocks; i++ )
            {
                while( param && ((param->getGroup() != VISUAL_PARAM_GROUP_TWEAKABLE) &&
                                 (param->getGroup() != VISUAL_PARAM_GROUP_TRANSMIT_NOT_TWEAKABLE)) ) // should not be any of group VISUAL_PARAM_GROUP_TWEAKABLE_NO_TRANSMIT
                {
                    param = getNextVisualParam();
                }

                if( !param )
                {
                    // more visual params supplied than expected - just process what we know about
                    break;
                }

                U8 value;
                mesgsys->getU8Fast(_PREHASH_VisualParam, _PREHASH_ParamValue, value, i);
                F32 newWeight = U8_to_F32(value, param->getMinWeight(), param->getMaxWeight());
                contents.mParamWeights.push_back(newWeight);
                contents.mParams.push_back(param);

                param = getNextVisualParam();
            }
        }

        const S32 expected_tweakable_count = getVisualParamCountInGroup(VISUAL_PARAM_GROUP_TWEAKABLE) +
                                             getVisualParamCountInGroup(VISUAL_PARAM_GROUP_TRANSMIT_NOT_TWEAKABLE); // don't worry about VISUAL_PARAM_GROUP_TWEAKABLE_NO_TRANSMIT
        if (num_blocks != expected_tweakable_count)
        {
            LL_DEBUGS("Avatar") << "Number of params in AvatarAppearance msg (" << num_blocks << ") does not match number of tweakable params in avatar xml file (" << expected_tweakable_count << ").  Processing what we can.  object: " << getID() << LL_ENDL;
        }
    }
    else
    {
            LL_DEBUGS("Avatar") << "AvatarAppearance msg received without any parameters, object: " << getID() << LL_ENDL;
        }

    LLVisualParam* appearance_version_param = getVisualParam(11000);
    if (appearance_version_param)
    {
        std::vector<LLVisualParam*>::iterator it = std::find(contents.mParams.begin(), contents.mParams.end(),appearance_version_param);
        if (it != contents.mParams.end())
        {
            S32 index = (S32)(it - contents.mParams.begin());
            contents.mParamAppearanceVersion = ll_round(contents.mParamWeights[index]);
            //LL_DEBUGS("Avatar") << "appversion req by appearance_version param: " << contents.mParamAppearanceVersion << LL_ENDL;
        }
    }
}

bool resolve_appearance_version(const LLAppearanceMessageContents& contents, S32& appearance_version)
{
    appearance_version = -1;

    if ((contents.mAppearanceVersion) >= 0 &&
        (contents.mParamAppearanceVersion >= 0) &&
        (contents.mAppearanceVersion != contents.mParamAppearanceVersion))
    {
        LL_WARNS() << "inconsistent appearance_version settings - field: " <<
            contents.mAppearanceVersion << ", param: " <<  contents.mParamAppearanceVersion << LL_ENDL;
        return false;
    }
    if (contents.mParamAppearanceVersion >= 0) // use visual param if available.
    {
        appearance_version = contents.mParamAppearanceVersion;
    }
    else if (contents.mAppearanceVersion > 0)
    {
        appearance_version = contents.mAppearanceVersion;
    }
    else // still not set, go with 1.
    {
        appearance_version = 1;
    }
    //LL_DEBUGS("Avatar") << "appearance version info - field " << contents.mAppearanceVersion
    //                  << " param: " << contents.mParamAppearanceVersion
    //                  << " final: " << appearance_version << LL_ENDL;
    return true;
}

//-----------------------------------------------------------------------------
// processAvatarAppearance()
//-----------------------------------------------------------------------------
void LLVOAvatar::processAvatarAppearance( LLMessageSystem* mesgsys )
{
    LL_DEBUGS("Avatar") << "starts" << LL_ENDL;

    static LLCachedControl<bool> enable_verbose_dumps(gSavedSettings, "DebugAvatarAppearanceMessage");
    static LLCachedControl<bool> block_avatar_appearance_messages(gSavedSettings, "BlockAvatarAppearanceMessages");

    std::string dump_prefix = getDebugName() + (isSelf() ? "_s_" : "_o_");
    if (block_avatar_appearance_messages)
    {
        LL_WARNS() << "Blocking AvatarAppearance message" << LL_ENDL;
        return;
    }

    mLastAppearanceMessageTimer.reset();

    LLPointer<LLAppearanceMessageContents> contents(new LLAppearanceMessageContents);
    parseAppearanceMessage(mesgsys, *contents);
    if (enable_verbose_dumps)
    {
        dumpAppearanceMsgParams(dump_prefix + "appearance_msg", *contents);
    }

    S32 appearance_version;
    if (!resolve_appearance_version(*contents, appearance_version))
    {
        LL_WARNS() << "bad appearance version info, discarding" << LL_ENDL;
        return;
    }
    llassert(appearance_version > 0);
    if (appearance_version > 1)
    {
        LL_WARNS() << "unsupported appearance version " << appearance_version << ", discarding appearance message" << LL_ENDL;
        return;
    }

    S32 thisAppearanceVersion(contents->mCOFVersion);
    if (isSelf())
    {   // In the past this was considered to be the canonical COF version,
        // that is no longer the case.  The canonical version is maintained
        // by the AIS code and should match the COF version there. Even so,
        // we must prevent rolling this one backwards backwards or processing
        // stale versions.

        S32 aisCOFVersion(LLAppearanceMgr::instance().getCOFVersion());

        LL_DEBUGS("Avatar") << "handling self appearance message #" << thisAppearanceVersion <<
            " (highest seen #" << mLastUpdateReceivedCOFVersion <<
            ") (AISCOF=#" << aisCOFVersion << ")" << LL_ENDL;

        if (mLastUpdateReceivedCOFVersion >= thisAppearanceVersion)
        {
            LL_WARNS("Avatar") << "Stale appearance received #" << thisAppearanceVersion <<
                " attempt to roll back from #" << mLastUpdateReceivedCOFVersion <<
                "... dropping." << LL_ENDL;
            return;
        }
        if (isEditingAppearance())
        {
            LL_DEBUGS("Avatar") << "Editing appearance.  Dropping appearance update." << LL_ENDL;
            return;
        }

    }

    // SUNSHINE CLEANUP - is this case OK now?
    auto num_params = contents->mParamWeights.size();
    if (num_params <= 1)
    {
        // In this case, we have no reliable basis for knowing
        // appearance version, which may cause us to look for baked
        // textures in the wrong place and flag them as missing
        // assets.
        LL_DEBUGS("Avatar") << "ignoring appearance message due to lack of params" << LL_ENDL;
        return;
    }

    // No backsies zone - if we get here, the message should be valid and usable, will be processed.
    // Note:
    // RequestAgentUpdateAppearanceResponder::onRequestRequested()
    // assumes that cof version is only updated with server-bake
    // appearance messages.
    if (isSelf())
    {
        LL_INFOS("Avatar") << "Processing appearance message version " << thisAppearanceVersion << LL_ENDL;
    }
    else
    {
        LL_INFOS("Avatar") << "Processing appearance message for " << getID() << ", version " << thisAppearanceVersion << LL_ENDL;
    }

    // Note:
    // locally the COF is maintained via LLInventoryModel::accountForUpdate
    // which is called from various places.  This should match the simhost's
    // idea of what the COF version is.  AIS however maintains its own version
    // of the COF that should be considered canonical.
    mLastUpdateReceivedCOFVersion = thisAppearanceVersion;

    mLastProcessedAppearance = contents;

    bool slam_params = false;
    applyParsedAppearanceMessage(*contents, slam_params);
    if (getOverallAppearance() != AOA_NORMAL)
    {
        resetSkeleton(false);
    }
}

void LLVOAvatar::applyParsedAppearanceMessage(LLAppearanceMessageContents& contents, bool slam_params)
{
    auto num_params = contents.mParamWeights.size();
    ESex old_sex = getSex();

    if (applyParsedTEMessage(contents.mTEContents) > 0 && isChanged(TEXTURE))
    {
        updateVisualComplexity();
    }

    // prevent the overwriting of valid baked textures with invalid baked textures
    for (U8 baked_index = 0; baked_index < mBakedTextureDatas.size(); baked_index++)
    {
        if (!isTextureDefined(mBakedTextureDatas[baked_index].mTextureIndex)
            && mBakedTextureDatas[baked_index].mLastTextureID != IMG_DEFAULT
            && baked_index != BAKED_SKIRT && baked_index != BAKED_LEFT_ARM && baked_index != BAKED_LEFT_LEG && baked_index != BAKED_AUX1 && baked_index != BAKED_AUX2 && baked_index != BAKED_AUX3)
        {
            LL_DEBUGS("Avatar") << avString() << " baked_index " << (S32) baked_index << " using mLastTextureID " << mBakedTextureDatas[baked_index].mLastTextureID << LL_ENDL;
            setTEImage(mBakedTextureDatas[baked_index].mTextureIndex,
                LLViewerTextureManager::getFetchedTexture(mBakedTextureDatas[baked_index].mLastTextureID, FTT_DEFAULT, true, LLGLTexture::BOOST_NONE, LLViewerTexture::LOD_TEXTURE));
        }
        else
        {
            LL_DEBUGS("Avatar") << avString() << " baked_index " << (S32) baked_index << " using texture id "
                                << getTE(mBakedTextureDatas[baked_index].mTextureIndex)->getID() << LL_ENDL;
        }
    }

    // runway - was
    // if (!is_first_appearance_message )
    // which means it would be called on second appearance message - probably wrong.
    bool is_first_appearance_message = !mFirstAppearanceMessageReceived;
    mFirstAppearanceMessageReceived = true;

    //LL_DEBUGS("Avatar") << avString() << "processAvatarAppearance start " << mID
    //                    << " first? " << is_first_appearance_message << " self? " << isSelf() << LL_ENDL;

    if (is_first_appearance_message )
    {
        onFirstTEMessageReceived();
    }

    setCompositeUpdatesEnabled( false );
    gPipeline.markGLRebuild(this);

    // Apply visual params
    if( num_params > 1)
    {
        //LL_DEBUGS("Avatar") << avString() << " handle visual params, num_params " << num_params << LL_ENDL;
        bool params_changed = false;
        bool interp_params = false;
        S32 params_changed_count = 0;

        for( size_t i = 0; i < num_params; i++ )
        {
            LLVisualParam* param = contents.mParams[i];
            F32 newWeight = contents.mParamWeights[i];

            if (slam_params || is_first_appearance_message || (param->getWeight() != newWeight))
            {
                params_changed = true;
                params_changed_count++;

                if(is_first_appearance_message || slam_params)
                {
                    //LL_DEBUGS("Avatar") << "param slam " << i << " " << newWeight << LL_ENDL;
                    param->setWeight(newWeight);
                }
                else
                {
                    interp_params = true;
                    param->setAnimationTarget(newWeight);
                }
            }
        }
        const S32 expected_tweakable_count = getVisualParamCountInGroup(VISUAL_PARAM_GROUP_TWEAKABLE) +
                                             getVisualParamCountInGroup(VISUAL_PARAM_GROUP_TRANSMIT_NOT_TWEAKABLE); // don't worry about VISUAL_PARAM_GROUP_TWEAKABLE_NO_TRANSMIT
        if (num_params != expected_tweakable_count)
        {
            LL_DEBUGS("Avatar") << "Number of params in AvatarAppearance msg (" << num_params << ") does not match number of tweakable params in avatar xml file (" << expected_tweakable_count << ").  Processing what we can.  object: " << getID() << LL_ENDL;
        }

        LL_DEBUGS("Avatar") << "Changed " << params_changed_count << " params" << LL_ENDL;
        if (params_changed)
        {
            if (interp_params)
            {
                startAppearanceAnimation();
            }
            updateVisualParams();

            ESex new_sex = getSex();
            if( old_sex != new_sex )
            {
                updateSexDependentLayerSets();
            }
        }

        llassert( getSex() == ((getVisualParamWeight( "male" ) > 0.5f) ? SEX_MALE : SEX_FEMALE) );
    }
    else
    {
        // AvatarAppearance message arrived without visual params
        LL_DEBUGS("Avatar") << avString() << "no visual params" << LL_ENDL;

        const F32 LOADING_TIMEOUT_SECONDS = 60.f;
        // this isn't really a problem if we already have a non-default shape
        if (visualParamWeightsAreDefault() && mRuthTimer.getElapsedTimeF32() > LOADING_TIMEOUT_SECONDS)
        {
            // re-request appearance, hoping that it comes back with a shape next time
            LL_INFOS() << "Re-requesting AvatarAppearance for object: "  << getID() << LL_ENDL;
            LLAvatarPropertiesProcessor::getInstance()->sendAvatarTexturesRequest(getID());
            mRuthTimer.reset();
        }
        else
        {
            LL_INFOS() << "That's okay, we already have a non-default shape for object: "  << getID() << LL_ENDL;
            // we don't really care.
        }
    }

    if (contents.mHoverOffsetWasSet && !isSelf())
    {
        // Got an update for some other avatar
        // Ignore updates for self, because we have a more authoritative value in the preferences.
        setHoverOffset(contents.mHoverOffset);
        LL_DEBUGS("Avatar") << avString() << "setting hover to " << contents.mHoverOffset[2] << LL_ENDL;
    }

    if (!contents.mHoverOffsetWasSet && !isSelf())
    {
        // If we don't get a value at all, we are presumably in a
        // region that does not support hover height.
        LL_WARNS() << avString() << "zeroing hover because not defined in appearance message" << LL_ENDL;
        setHoverOffset(LLVector3(0.0, 0.0, 0.0));
    }

    setCompositeUpdatesEnabled( true );

    // If all of the avatars are completely baked, release the global image caches to conserve memory.
    cullAvatarsByPixelArea();

    if (isSelf())
    {
        mUseLocalAppearance = false;
    }

    updateMeshTextures();
    updateMeshVisibility();

}

LLViewerTexture* LLVOAvatar::getBakedTexture(const U8 te)
{
    if (te < 0 || te >= BAKED_NUM_INDICES)
    {
        return NULL;
    }

    bool is_layer_baked = isTextureDefined(mBakedTextureDatas[te].mTextureIndex);

    LLViewerTexLayerSet* layerset = NULL;
    layerset = getTexLayerSet(te);


    if (!isEditingAppearance() && is_layer_baked)
    {
        LLViewerFetchedTexture* baked_img = LLViewerTextureManager::staticCastToFetchedTexture(getImage(mBakedTextureDatas[te].mTextureIndex, 0), true);
        return baked_img;
    }
    else if (layerset && isEditingAppearance())
    {
        layerset->createComposite();
        layerset->setUpdatesEnabled(true);

        return layerset->getViewerComposite();
    }

    return NULL;


}

const LLVOAvatar::MatrixPaletteCache& LLVOAvatar::updateSkinInfoMatrixPalette(const LLMeshSkinInfo* skin)
{
    U64 hash = skin->mHash;
    MatrixPaletteCache& entry = mMatrixPaletteCache[hash];

    if (entry.mFrame != gFrameCount)
    {
        LL_PROFILE_ZONE_SCOPED_CATEGORY_AVATAR;

        entry.mFrame = gFrameCount;

        //build matrix palette
        U32 count = LLSkinningUtil::getMeshJointCount(skin);
        entry.mMatrixPalette.resize(count);
        LLSkinningUtil::initSkinningMatrixPalette(&(entry.mMatrixPalette[0]), count, skin, this);

        const LLMatrix4a* mat = &(entry.mMatrixPalette[0]);

        entry.mGLMp.resize(count * 12);

        F32* mp = &(entry.mGLMp[0]);

        for (U32 i = 0; i < count; ++i)
        {
            F32* m = (F32*)mat[i].mMatrix[0].getF32ptr();

            U32 idx = i * 12;

            mp[idx + 0] = m[0];
            mp[idx + 1] = m[1];
            mp[idx + 2] = m[2];
            mp[idx + 3] = m[12];

            mp[idx + 4] = m[4];
            mp[idx + 5] = m[5];
            mp[idx + 6] = m[6];
            mp[idx + 7] = m[13];

            mp[idx + 8] = m[8];
            mp[idx + 9] = m[9];
            mp[idx + 10] = m[10];
            mp[idx + 11] = m[14];
        }
    }

    return entry;
}

// static
void LLVOAvatar::getAnimLabels( std::vector<std::string>* labels )
{
    S32 i;
    labels->reserve(gUserAnimStatesCount);
    for( i = 0; i < gUserAnimStatesCount; i++ )
    {
        labels->push_back( LLAnimStateLabels::getStateLabel( gUserAnimStates[i].mName ) );
    }

    // Special case to trigger away (AFK) state
    labels->push_back( "Away From Keyboard" );
}

// static
void LLVOAvatar::getAnimNames( std::vector<std::string>* names )
{
    S32 i;

    names->reserve(gUserAnimStatesCount);
    for( i = 0; i < gUserAnimStatesCount; i++ )
    {
        names->push_back( std::string(gUserAnimStates[i].mName) );
    }

    // Special case to trigger away (AFK) state
    names->push_back( "enter_away_from_keyboard_state" );
}

// static
void LLVOAvatar::onBakedTextureMasksLoaded( bool success, LLViewerFetchedTexture *src_vi, LLImageRaw* src, LLImageRaw* aux_src, S32 discard_level, bool final, void* userdata )
{
    if (!userdata) return;

    //LL_INFOS() << "onBakedTextureMasksLoaded: " << src_vi->getID() << LL_ENDL;
    const LLUUID id = src_vi->getID();

    LLTextureMaskData* maskData = (LLTextureMaskData*) userdata;
    LLVOAvatar* self = (LLVOAvatar*) gObjectList.findObject( maskData->mAvatarID );

    // if discard level is 2 less than last discard level we processed, or we hit 0,
    // then generate morph masks
    if(self && success && (discard_level < maskData->mLastDiscardLevel - 2 || discard_level == 0))
    {
        if(aux_src && aux_src->getComponents() == 1)
        {
            LLImageDataSharedLock lock(aux_src);

            if (!aux_src->getData())
            {
                LL_ERRS() << "No auxiliary source (morph mask) data for image id " << id << LL_ENDL;
                return;
            }

            U32 gl_name;
            LLImageGL::generateTextures(1, &gl_name );
            stop_glerror();

            gGL.getTexUnit(0)->bindManual(LLTexUnit::TT_TEXTURE, gl_name);
            stop_glerror();

            LLImageGL::setManualImage(
                GL_TEXTURE_2D, 0, GL_ALPHA8,
                aux_src->getWidth(), aux_src->getHeight(),
                GL_ALPHA, GL_UNSIGNED_BYTE, aux_src->getData());
            stop_glerror();

            gGL.getTexUnit(0)->setTextureFilteringOption(LLTexUnit::TFO_BILINEAR);

            /* if( id == head_baked->getID() )
                 if (self->mBakedTextureDatas[BAKED_HEAD].mTexLayerSet)
                     //LL_INFOS() << "onBakedTextureMasksLoaded for head " << id << " discard = " << discard_level << LL_ENDL;
                     self->mBakedTextureDatas[BAKED_HEAD].mTexLayerSet->applyMorphMask(aux_src->getData(), aux_src->getWidth(), aux_src->getHeight(), 1);
                     maskData->mLastDiscardLevel = discard_level; */
            bool found_texture_id = false;
            for (LLAvatarAppearanceDictionary::Textures::const_iterator iter = LLAvatarAppearance::getDictionary()->getTextures().begin();
                 iter != LLAvatarAppearance::getDictionary()->getTextures().end();
                 ++iter)
            {

                const LLAvatarAppearanceDictionary::TextureEntry *texture_dict = iter->second;
                if (texture_dict->mIsUsedByBakedTexture)
                {
                    const ETextureIndex texture_index = iter->first;
                    const LLViewerTexture *baked_img = self->getImage(texture_index, 0);
                    if (baked_img && id == baked_img->getID())
                    {
                        const EBakedTextureIndex baked_index = texture_dict->mBakedTextureIndex;
                        self->applyMorphMask(aux_src->getData(), aux_src->getWidth(), aux_src->getHeight(), 1, baked_index);
                        maskData->mLastDiscardLevel = discard_level;
                        if (self->mBakedTextureDatas[baked_index].mMaskTexName)
                        {
                            LLImageGL::deleteTextures(1, &(self->mBakedTextureDatas[baked_index].mMaskTexName));
                        }
                        self->mBakedTextureDatas[baked_index].mMaskTexName = gl_name;
                        found_texture_id = true;
                        break;
                    }
                }
            }
            if (!found_texture_id)
            {
                LL_INFOS() << "unexpected image id: " << id << LL_ENDL;
            }
            self->dirtyMesh();
        }
        else
        {
            // this can happen when someone uses an old baked texture possibly provided by
            // viewer-side baked texture caching
            LL_WARNS() << "Masks loaded callback but NO aux source, id " << id << LL_ENDL;
        }
    }

    if (final || !success)
    {
        delete maskData;
    }
}

// static
void LLVOAvatar::onInitialBakedTextureLoaded( bool success, LLViewerFetchedTexture *src_vi, LLImageRaw* src, LLImageRaw* aux_src, S32 discard_level, bool final, void* userdata )
{
    LLUUID *avatar_idp = (LLUUID *)userdata;
    LLVOAvatar *selfp = (LLVOAvatar *)gObjectList.findObject(*avatar_idp);

    if (selfp)
    {
        //LL_DEBUGS("Avatar") << selfp->avString() << "discard_level " << discard_level << " success " << success << " final " << final << LL_ENDL;
    }

    if (!success && selfp)
    {
        selfp->removeMissingBakedTextures();
    }
    if (final || !success )
    {
        delete avatar_idp;
    }
}

// Static
void LLVOAvatar::onBakedTextureLoaded(bool success,
                                      LLViewerFetchedTexture *src_vi, LLImageRaw* src, LLImageRaw* aux_src,
                                      S32 discard_level, bool final, void* userdata)
{
    //LL_DEBUGS("Avatar") << "onBakedTextureLoaded: " << src_vi->getID() << LL_ENDL;

    LLUUID id = src_vi->getID();
    LLUUID *avatar_idp = (LLUUID *)userdata;
    LLVOAvatar *selfp = (LLVOAvatar *)gObjectList.findObject(*avatar_idp);
    if (selfp)
    {
        //LL_DEBUGS("Avatar") << selfp->avString() << "discard_level " << discard_level << " success " << success << " final " << final << " id " << src_vi->getID() << LL_ENDL;
    }

    if (selfp && !success)
    {
        selfp->removeMissingBakedTextures();
    }

    if( final || !success )
    {
        delete avatar_idp;
    }

    if( selfp && success && final )
    {
        selfp->useBakedTexture( id );
    }
}


// Called when baked texture is loaded and also when we start up with a baked texture
void LLVOAvatar::useBakedTexture( const LLUUID& id )
{
    for (U32 i = 0; i < mBakedTextureDatas.size(); i++)
    {
        LLViewerTexture* image_baked = getImage( mBakedTextureDatas[i].mTextureIndex, 0 );
        if (id == image_baked->getID())
        {
            //LL_DEBUGS("Avatar") << avString() << " i " << i << " id " << id << LL_ENDL;
            mBakedTextureDatas[i].mIsLoaded = true;
            mBakedTextureDatas[i].mLastTextureID = id;
            mBakedTextureDatas[i].mIsUsed = true;

            if (isUsingLocalAppearance())
            {
                LL_INFOS() << "not changing to baked texture while isUsingLocalAppearance" << LL_ENDL;
            }
            else
            {
                debugColorizeSubMeshes(i,LLColor4::green);

                avatar_joint_mesh_list_t::iterator iter = mBakedTextureDatas[i].mJointMeshes.begin();
                avatar_joint_mesh_list_t::iterator end  = mBakedTextureDatas[i].mJointMeshes.end();
                for (; iter != end; ++iter)
                {
                    LLAvatarJointMesh* mesh = (*iter);
                    if (mesh)
                    {
                        mesh->setTexture( image_baked );
                    }
                }
            }

            const LLAvatarAppearanceDictionary::BakedEntry *baked_dict =
                LLAvatarAppearance::getDictionary()->getBakedTexture((EBakedTextureIndex)i);
            for (texture_vec_t::const_iterator local_tex_iter = baked_dict->mLocalTextures.begin();
                 local_tex_iter != baked_dict->mLocalTextures.end();
                 ++local_tex_iter)
            {
                if (isSelf()) setBakedReady(*local_tex_iter, true);
            }

            // ! BACKWARDS COMPATIBILITY !
            // Workaround for viewing avatars from old viewers that haven't baked hair textures.
            // This is paired with similar code in updateMeshTextures that sets hair mesh color.
            if (i == BAKED_HAIR)
            {
                avatar_joint_mesh_list_t::iterator iter = mBakedTextureDatas[i].mJointMeshes.begin();
                avatar_joint_mesh_list_t::iterator end  = mBakedTextureDatas[i].mJointMeshes.end();
                for (; iter != end; ++iter)
                {
                    LLAvatarJointMesh* mesh = (*iter);
                    if (mesh)
                    {
                        mesh->setColor( LLColor4::white );
                    }
                }
            }
        }
    }

    dirtyMesh();
}

std::string get_sequential_numbered_file_name(const std::string& prefix,
                                              const std::string& suffix)
{
    typedef std::map<std::string,S32> file_num_type;
    static  file_num_type file_nums;
    file_num_type::iterator it = file_nums.find(prefix);
    S32 num = 0;
    if (it != file_nums.end())
    {
        num = it->second;
    }
    file_nums[prefix] = num+1;
    std::string outfilename = prefix + " " + llformat("%04d",num) + ".xml";
    std::replace(outfilename.begin(),outfilename.end(),' ','_');
    return outfilename;
}

void dump_sequential_xml(const std::string outprefix, const LLSD& content)
{
    std::string outfilename = get_sequential_numbered_file_name(outprefix,".xml");
    std::string fullpath = gDirUtilp->getExpandedFilename(LL_PATH_LOGS,outfilename);
    llofstream ofs(fullpath.c_str(), std::ios_base::out);
    ofs << LLSDOStreamer<LLSDXMLFormatter>(content, LLSDFormatter::OPTIONS_PRETTY);
    LL_DEBUGS("Avatar") << "results saved to: " << fullpath << LL_ENDL;
}

void LLVOAvatar::getSortedJointNames(S32 joint_type, std::vector<std::string>& result) const
{
    result.clear();
    if (joint_type==0)
    {
        avatar_joint_list_t::const_iterator iter = mSkeleton.begin();
        avatar_joint_list_t::const_iterator end  = mSkeleton.end();
        for (; iter != end; ++iter)
        {
            LLJoint* pJoint = (*iter);
            result.push_back(pJoint->getName());
        }
    }
    else if (joint_type==1)
    {
        for (S32 i = 0; i < mNumCollisionVolumes; i++)
        {
            LLAvatarJointCollisionVolume* pJoint = &mCollisionVolumes[i];
            result.push_back(pJoint->getName());
        }
    }
    else if (joint_type==2)
    {
        for (LLVOAvatar::attachment_map_t::const_iterator iter = mAttachmentPoints.begin();
             iter != mAttachmentPoints.end(); ++iter)
        {
            LLViewerJointAttachment* pJoint = iter->second;
            if (!pJoint) continue;
            result.push_back(pJoint->getName());
        }
    }
    std::sort(result.begin(), result.end());
}

void LLVOAvatar::dumpArchetypeXML(const std::string& prefix, bool group_by_wearables )
{
    std::string outprefix(prefix);
    if (outprefix.empty())
    {
        outprefix = getDebugName() + (isSelf() ? "_s" : "_o");
    }
    std::string outfilename = get_sequential_numbered_file_name(outprefix, ".xml");

    LLAPRFile outfile;
    LLWearableType *wr_inst = LLWearableType::getInstance();
    std::string fullpath = gDirUtilp->getExpandedFilename(LL_PATH_LOGS, outfilename);
    if (APR_SUCCESS == outfile.open(fullpath, LL_APR_WB ))
    {
        apr_file_t* file = outfile.getFileHandle();
        LL_INFOS() << "xmlfile write handle obtained : " << fullpath << LL_ENDL;

        apr_file_printf( file, "<?xml version=\"1.0\" encoding=\"US-ASCII\" standalone=\"yes\"?>\n" );
        apr_file_printf( file, "<linden_genepool version=\"1.0\">\n" );
        apr_file_printf( file, "\n\t<archetype name=\"???\">\n" );

        bool agent_is_godlike = gAgent.isGodlikeWithoutAdminMenuFakery();

        if (group_by_wearables)
        {
            for (S32 type = LLWearableType::WT_SHAPE; type < LLWearableType::WT_COUNT; type++)
            {
                const std::string& wearable_name = wr_inst->getTypeName((LLWearableType::EType)type);
                apr_file_printf( file, "\n\t\t<!-- wearable: %s -->\n", wearable_name.c_str() );

                for (LLVisualParam* param = getFirstVisualParam(); param; param = getNextVisualParam())
                {
                    LLViewerVisualParam* viewer_param = (LLViewerVisualParam*)param;
                    if( (viewer_param->getWearableType() == type) &&
                       (viewer_param->isTweakable() ) )
                    {
                        dump_visual_param(file, viewer_param, viewer_param->getWeight());
                    }
                }

                for (U8 te = 0; te < TEX_NUM_INDICES; te++)
                {
                    if (LLAvatarAppearance::getDictionary()->getTEWearableType((ETextureIndex)te) == type)
                    {
                        // MULTIPLE_WEARABLES: extend to multiple wearables?
                        LLViewerTexture* te_image = getImage((ETextureIndex)te, 0);
                        if( te_image )
                        {
                            std::string uuid_str = LLUUID().asString();
                            if (agent_is_godlike)
                            {
                                te_image->getID().toString(uuid_str);
                            }
                            apr_file_printf( file, "\t\t<texture te=\"%i\" uuid=\"%s\"/>\n", te, uuid_str.c_str());
                        }
                    }
                }
            }
        }
        else
        {
            // Just dump all params sequentially.
            for (LLVisualParam* param = getFirstVisualParam(); param; param = getNextVisualParam())
            {
                LLViewerVisualParam* viewer_param = (LLViewerVisualParam*)param;
                dump_visual_param(file, viewer_param, viewer_param->getWeight());
            }

            for (U8 te = 0; te < TEX_NUM_INDICES; te++)
            {
                // MULTIPLE_WEARABLES: extend to multiple wearables?
                LLViewerTexture* te_image = getImage((ETextureIndex)te, 0);
                if( te_image )
                {
                    std::string uuid_str = LLUUID().asString();
                    if (agent_is_godlike)
                    {
                        te_image->getID().toString(uuid_str);
                    }
                    apr_file_printf( file, "\t\t<texture te=\"%i\" uuid=\"%s\"/>\n", te, uuid_str.c_str());
                }
            }
        }

        // Root joint
        const LLVector3& pos = mRoot->getPosition();
        const LLVector3& scale = mRoot->getScale();
        apr_file_printf( file, "\t\t<root name=\"%s\" position=\"%f %f %f\" scale=\"%f %f %f\"/>\n",
                         mRoot->getName().c_str(), pos[0], pos[1], pos[2], scale[0], scale[1], scale[2]);

        // Bones
        std::vector<std::string> bone_names, cv_names, attach_names, all_names;
        getSortedJointNames(0, bone_names);
        getSortedJointNames(1, cv_names);
        getSortedJointNames(2, attach_names);
        all_names.insert(all_names.end(), bone_names.begin(), bone_names.end());
        all_names.insert(all_names.end(), cv_names.begin(), cv_names.end());
        all_names.insert(all_names.end(), attach_names.begin(), attach_names.end());

        for (std::vector<std::string>::iterator name_iter = bone_names.begin();
             name_iter != bone_names.end(); ++name_iter)
        {
            LLJoint *pJoint = getJoint(*name_iter);
            const LLVector3& pos = pJoint->getPosition();
            const LLVector3& scale = pJoint->getScale();
            apr_file_printf( file, "\t\t<bone name=\"%s\" position=\"%f %f %f\" scale=\"%f %f %f\"/>\n",
                             pJoint->getName().c_str(), pos[0], pos[1], pos[2], scale[0], scale[1], scale[2]);
        }

        // Collision volumes
        for (std::vector<std::string>::iterator name_iter = cv_names.begin();
             name_iter != cv_names.end(); ++name_iter)
        {
            LLJoint *pJoint = getJoint(*name_iter);
            const LLVector3& pos = pJoint->getPosition();
            const LLVector3& scale = pJoint->getScale();
            apr_file_printf( file, "\t\t<collision_volume name=\"%s\" position=\"%f %f %f\" scale=\"%f %f %f\"/>\n",
                             pJoint->getName().c_str(), pos[0], pos[1], pos[2], scale[0], scale[1], scale[2]);
        }

        // Attachment joints
        for (std::vector<std::string>::iterator name_iter = attach_names.begin();
             name_iter != attach_names.end(); ++name_iter)
        {
            LLJoint *pJoint = getJoint(*name_iter);
            if (!pJoint) continue;
            const LLVector3& pos = pJoint->getPosition();
            const LLVector3& scale = pJoint->getScale();
            apr_file_printf( file, "\t\t<attachment_point name=\"%s\" position=\"%f %f %f\" scale=\"%f %f %f\"/>\n",
                             pJoint->getName().c_str(), pos[0], pos[1], pos[2], scale[0], scale[1], scale[2]);
        }

        // Joint pos overrides
        for (std::vector<std::string>::iterator name_iter = all_names.begin();
             name_iter != all_names.end(); ++name_iter)
        {
            LLJoint *pJoint = getJoint(*name_iter);

            LLVector3 pos;
            LLUUID mesh_id;

            if (pJoint && pJoint->hasAttachmentPosOverride(pos,mesh_id))
            {
                S32 num_pos_overrides;
                std::set<LLVector3> distinct_pos_overrides;
                pJoint->getAllAttachmentPosOverrides(num_pos_overrides, distinct_pos_overrides);
                apr_file_printf( file, "\t\t<joint_offset name=\"%s\" position=\"%f %f %f\" mesh_id=\"%s\" count=\"%d\" distinct=\"%d\"/>\n",
                                 pJoint->getName().c_str(), pos[0], pos[1], pos[2], mesh_id.asString().c_str(),
                                 num_pos_overrides, (S32) distinct_pos_overrides.size());
            }
        }
        // Joint scale overrides
        for (std::vector<std::string>::iterator name_iter = all_names.begin();
             name_iter != all_names.end(); ++name_iter)
        {
            LLJoint *pJoint = getJoint(*name_iter);

            LLVector3 scale;
            LLUUID mesh_id;

            if (pJoint && pJoint->hasAttachmentScaleOverride(scale,mesh_id))
            {
                S32 num_scale_overrides;
                std::set<LLVector3> distinct_scale_overrides;
                pJoint->getAllAttachmentPosOverrides(num_scale_overrides, distinct_scale_overrides);
                apr_file_printf( file, "\t\t<joint_scale name=\"%s\" scale=\"%f %f %f\" mesh_id=\"%s\" count=\"%d\" distinct=\"%d\"/>\n",
                                 pJoint->getName().c_str(), scale[0], scale[1], scale[2], mesh_id.asString().c_str(),
                                 num_scale_overrides, (S32) distinct_scale_overrides.size());
            }
        }
        F32 pelvis_fixup;
        LLUUID mesh_id;
        if (hasPelvisFixup(pelvis_fixup, mesh_id))
        {
            apr_file_printf( file, "\t\t<pelvis_fixup z=\"%f\" mesh_id=\"%s\"/>\n",
                             pelvis_fixup, mesh_id.asString().c_str());
        }

        LLVector3 rp = getRootJoint()->getWorldPosition();
        LLVector4a rpv;
        rpv.load3(rp.mV);

        for (S32 joint_num = 0; joint_num < LL_CHARACTER_MAX_ANIMATED_JOINTS; joint_num++)
        {
            LLJoint *joint = getJoint(joint_num);
            if (joint_num < mJointRiggingInfoTab.size())
            {
                LLJointRiggingInfo& rig_info = mJointRiggingInfoTab[joint_num];
                if (rig_info.isRiggedTo())
                {
                    LLMatrix4a mat;
                    LLVector4a new_extents[2];
                    mat.loadu(joint->getWorldMatrix());
                    matMulBoundBox(mat, rig_info.getRiggedExtents(), new_extents);
                    LLVector4a rrp[2];
                    rrp[0].setSub(new_extents[0],rpv);
                    rrp[1].setSub(new_extents[1],rpv);
                    apr_file_printf( file, "\t\t<joint_rig_info num=\"%d\" name=\"%s\" min=\"%f %f %f\" max=\"%f %f %f\" tmin=\"%f %f %f\" tmax=\"%f %f %f\"/>\n",
                                     joint_num,
                                     joint->getName().c_str(),
                                     rig_info.getRiggedExtents()[0][0],
                                     rig_info.getRiggedExtents()[0][1],
                                     rig_info.getRiggedExtents()[0][2],
                                     rig_info.getRiggedExtents()[1][0],
                                     rig_info.getRiggedExtents()[1][1],
                                     rig_info.getRiggedExtents()[1][2],
                                     rrp[0][0],
                                     rrp[0][1],
                                     rrp[0][2],
                                     rrp[1][0],
                                     rrp[1][1],
                                     rrp[1][2] );
                }
            }
        }

        bool ultra_verbose = false;
        if (isSelf() && ultra_verbose)
        {
            // show the cloned params inside the wearables as well.
            gAgentAvatarp->dumpWearableInfo(outfile);
        }

        apr_file_printf( file, "\t</archetype>\n" );
        apr_file_printf( file, "\n</linden_genepool>\n" );

        LLSD args;
        args["PATH"] = fullpath;
        LLNotificationsUtil::add("AppearanceToXMLSaved", args);
    }
    else
    {
        LLNotificationsUtil::add("AppearanceToXMLFailed");
    }
    // File will close when handle goes out of scope
}


void LLVOAvatar::setVisibilityRank(U32 rank)
{
    if (mDrawable.notNull() && !mDrawable->isDead())
    {
        mVisibilityRank = rank;
    }
}

// Assumes LLVOAvatar::sInstances has already been sorted.
S32 LLVOAvatar::getUnbakedPixelAreaRank()
{
    S32 rank = 1;

    for (LLCharacter* character : LLCharacter::sInstances)
    {
        if (character == this)
        {
            return rank;
        }

        LLVOAvatar* avatar = (LLVOAvatar*)character;
        if (!avatar->isDead() && !avatar->isFullyBaked())
        {
            rank++;
        }
    }

    llassert(0);
    return 0;
}

// static
void LLVOAvatar::cullAvatarsByPixelArea()
{
    LLCharacter::sInstances.sort([](LLCharacter* lhs, LLCharacter* rhs)
        {
            return ((LLVOAvatar*)lhs)->mVisibilityPreference > ((LLVOAvatar*)rhs)->mVisibilityPreference;
        });

    // Update the avatars that have changed status
    U32 rank = 2; // Rank 1 is reserved for self.
    for (LLCharacter* character : LLCharacter::sInstances)
    {
        LLVOAvatar* inst = (LLVOAvatar*)character;
        bool culled = !inst->isSelf() && !inst->isFullyBaked();

        if (inst->mCulled != culled)
        {
            inst->mCulled = culled;
            LL_DEBUGS() << "avatar " << inst->getID() << (culled ? " start culled" : " start not culled" ) << LL_ENDL;
            inst->updateMeshTextures();
        }

        if (inst->isSelf())
        {
            inst->setVisibilityRank(1);
        }
        else if (inst->mDrawable.notNull() && inst->mDrawable->isVisible())
        {
            inst->setVisibilityRank(rank++);
        }
        else
        {
            inst->setVisibilityRank(sMaxNonImpostors * 5);
        }
    }

    // runway - this doesn't really detect gray/grey state.
    S32 grey_avatars = 0;
    if (!LLVOAvatar::areAllNearbyInstancesBaked(grey_avatars))
    {
        if (gFrameTimeSeconds != sUnbakedUpdateTime) // only update once per frame
        {
            sUnbakedUpdateTime = gFrameTimeSeconds;
            sUnbakedTime += gFrameIntervalSeconds.value();
        }
        if (grey_avatars > 0)
        {
            if (gFrameTimeSeconds != sGreyUpdateTime) // only update once per frame
            {
                sGreyUpdateTime = gFrameTimeSeconds;
                sGreyTime += gFrameIntervalSeconds.value();
            }
        }
    }
}

void LLVOAvatar::startAppearanceAnimation()
{
    if(!mAppearanceAnimating)
    {
        mAppearanceAnimating = true;
        mAppearanceMorphTimer.reset();
        mLastAppearanceBlendTime = 0.f;
    }
}

// virtual
void LLVOAvatar::removeMissingBakedTextures()
{
}

//virtual
void LLVOAvatar::updateRegion(LLViewerRegion *regionp)
{
    LLViewerObject::updateRegion(regionp);
}

// virtual
std::string LLVOAvatar::getFullname() const
{
    std::string name;

    LLNameValue* first = getNVPair("FirstName");
    LLNameValue* last  = getNVPair("LastName");
    if (first && last)
    {
        name = LLCacheName::buildFullName( first->getString(), last->getString() );
    }

    return name;
}

LLHost LLVOAvatar::getObjectHost() const
{
    LLViewerRegion* region = getRegion();
    if (region && !isDead())
    {
        return region->getHost();
    }
    else
    {
        return LLHost();
    }
}

bool LLVOAvatar::updateLOD()
{
    if (mDrawable.isNull())
    {
        return false;
    }

    if (!LLPipeline::sImpostorRender && isImpostor() && 0 != mDrawable->getNumFaces() && mDrawable->getFace(0)->hasGeometry())
    {
        return true;
    }

    bool res = updateJointLODs();

    LLFace* facep = mDrawable->getFace(0);
    if (!facep || !facep->getVertexBuffer())
    {
        dirtyMesh(2);
    }

    if (mDirtyMesh >= 2 || mDrawable->isState(LLDrawable::REBUILD_GEOMETRY))
    {   //LOD changed or new mesh created, allocate new vertex buffer if needed
        updateMeshData();
        mDirtyMesh = 0;
        mNeedsSkin = true;
        mDrawable->clearState(LLDrawable::REBUILD_GEOMETRY);
    }
    updateVisibility();

    return res;
}

void LLVOAvatar::updateLODRiggedAttachments()
{
    updateLOD();
    rebuildRiggedAttachments();
}

void showRigInfoTabExtents(LLVOAvatar *avatar, LLJointRiggingInfoTab& tab, S32& count_rigged, S32& count_box)
{
    count_rigged = count_box = 0;
    LLVector4a zero_vec;
    zero_vec.clear();
    for (S32 i=0; i<tab.size(); i++)
    {
        if (tab[i].isRiggedTo())
        {
            count_rigged++;
            LLJoint *joint = avatar->getJoint(i);
            LL_DEBUGS("RigSpam") << "joint " << i << " name " << joint->getName() << " box "
                                 << tab[i].getRiggedExtents()[0] << ", " << tab[i].getRiggedExtents()[1] << LL_ENDL;
            if ((!tab[i].getRiggedExtents()[0].equals3(zero_vec)) ||
                (!tab[i].getRiggedExtents()[1].equals3(zero_vec)))
            {
                count_box++;
            }
       }
    }
}

void LLVOAvatar::getAssociatedVolumes(std::vector<LLVOVolume*>& volumes)
{
    LL_PROFILE_ZONE_SCOPED_CATEGORY_AVATAR;
    for (const auto& iter : mAttachmentPoints)
    {
        LLViewerJointAttachment* attachment = iter.second;
        LLViewerJointAttachment::attachedobjs_vec_t::iterator attach_end = attachment->mAttachedObjects.end();

        for (LLViewerObject* attached_object : attachment->mAttachedObjects)
        {
            if (attached_object->isDead())
                continue;

            if (attached_object->getPCode() == LL_PCODE_VOLUME)
            {
                LLVOVolume* volume = (LLVOVolume*)attached_object;
                volumes.push_back(volume);
                if (volume->isAnimatedObject())
                {
                    // For animated object attachment, don't need
                    // the children. Will just get bounding box
                    // from the control avatar.
                    continue;
                }
            }

            for (LLViewerObject* childp : attached_object->getChildren())
            {
                if (!childp->isDead() &&  childp->getPCode() == LL_PCODE_VOLUME)
                {
                    volumes.push_back((LLVOVolume*)childp);
                }
            }
        }
    }

    LLControlAvatar *control_av = dynamic_cast<LLControlAvatar*>(this);
    if (control_av)
    {
        LLVOVolume *volp = control_av->mRootVolp;
        if (volp)
        {
            volumes.push_back(volp);
            LLViewerObject::const_child_list_t& children = volp->getChildren();
            for (LLViewerObject::const_child_list_t::const_iterator it = children.begin();
                 it != children.end(); ++it)
            {
                LLViewerObject *childp = *it;
                LLVOVolume *volume = dynamic_cast<LLVOVolume*>(childp);
                if (volume)
                {
                    volumes.push_back(volume);
                }
            }
        }
    }
}

// virtual
void LLVOAvatar::updateRiggingInfo()
{
    LL_PROFILE_ZONE_SCOPED_CATEGORY_AVATAR;

    LL_DEBUGS("RigSpammish") << getDebugName() << " updating rig tab" << LL_ENDL;

    // use a local static for scratch space to avoid reallocation here
    static std::vector<LLVOVolume*> volumes;
    volumes.resize(0);

    getAssociatedVolumes(volumes);

    {
        LL_PROFILE_ZONE_NAMED_CATEGORY_AVATAR("update rig info - get key");
        size_t hash = 0;
        // Get current rigging info key
        for (LLVOVolume* vol : volumes)
        {
            if (vol->isRiggedMesh())
            {
                const LLUUID& mesh_id = vol->getVolume()->getParams().getSculptID();
                S32 max_lod = llmax(vol->getLOD(), vol->mLastRiggingInfoLOD);

                boost::hash_combine(hash, mesh_id);
                boost::hash_combine(hash, max_lod);
            }
        }

        // Check for key change, which indicates some change in volume composition or LOD.
        if (hash == mLastRiggingInfoKey)
        {
            return;
        }


        // Something changed. Update.
        mLastRiggingInfoKey = hash;
    }

    mJointRiggingInfoTab.clear();
    for (LLVOVolume* vol : volumes)
    {
        vol->updateRiggingInfo();
        mJointRiggingInfoTab.merge(vol->mJointRiggingInfoTab);
    }

    //LL_INFOS() << "done update rig count is " << countRigInfoTab(mJointRiggingInfoTab) << LL_ENDL;
    // Remove debug only stuff on hot path
    // LL_DEBUGS("RigSpammish") << getFullname() << " after update rig tab:" << LL_ENDL;
    // S32 joint_count, box_count;
    // showRigInfoTabExtents(this, mJointRiggingInfoTab, joint_count, box_count);
    // LL_DEBUGS("RigSpammish") << "uses " << joint_count << " joints " << " nonzero boxes: " << box_count << LL_ENDL;
}

// virtual
void LLVOAvatar::onActiveOverrideMeshesChanged()
{
    mJointRiggingInfoTab.setNeedsUpdate(true);
}

U32 LLVOAvatar::getPartitionType() const
{
    // Avatars merely exist as drawables in the bridge partition
    return mIsControlAvatar ? LLViewerRegion::PARTITION_CONTROL_AV : LLViewerRegion::PARTITION_AVATAR;
}

//static
void LLVOAvatar::updateImpostors()
{
    LLViewerCamera::sCurCameraID = LLViewerCamera::CAMERA_WORLD;

    for (LLCharacter* character : LLCharacter::sInstances)
    {
        LLVOAvatar* avatar = (LLVOAvatar*)character;
        if (!avatar->isDead()
            && avatar->isVisible()
            && avatar->isImpostor()
            && avatar->needsImpostorUpdate())
        {
            avatar->calcMutedAVColor();
            gPipeline.generateImpostor(avatar);
        }
    }

    LLCharacter::sAllowInstancesChange = true;
}

// virtual
bool LLVOAvatar::isImpostor()
{
    return isVisuallyMuted() || (sLimitNonImpostors && (mUpdatePeriod > 1));
}

bool LLVOAvatar::shouldImpostor(const F32 rank_factor)
{
    if (isSelf())
    {
        return false;
    }
    if (isVisuallyMuted())
    {
        return true;
    }
    return sLimitNonImpostors && (mVisibilityRank > sMaxNonImpostors * rank_factor);
}

bool LLVOAvatar::needsImpostorUpdate() const
{
    return mNeedsImpostorUpdate;
}

const LLVector3& LLVOAvatar::getImpostorOffset() const
{
    return mImpostorOffset;
}

const LLVector2& LLVOAvatar::getImpostorDim() const
{
    return mImpostorDim;
}

void LLVOAvatar::setImpostorDim(const LLVector2& dim)
{
    mImpostorDim = dim;
}

void LLVOAvatar::cacheImpostorValues()
{
    getImpostorValues(mImpostorExtents, mImpostorAngle, mImpostorDistance);
}

void LLVOAvatar::getImpostorValues(LLVector4a* extents, LLVector3& angle, F32& distance) const
{
    const LLVector4a* ext = mDrawable->getSpatialExtents();
    extents[0] = ext[0];
    extents[1] = ext[1];

    LLVector3 at = LLViewerCamera::getInstance()->getOrigin()-(getRenderPosition()+mImpostorOffset);
    distance = at.normalize();
    F32 da = 1.f - (at*LLViewerCamera::getInstance()->getAtAxis());
    angle.mV[0] = LLViewerCamera::getInstance()->getYaw()*da;
    angle.mV[1] = LLViewerCamera::getInstance()->getPitch()*da;
    angle.mV[2] = da;
}

// static
const U32 LLVOAvatar::NON_IMPOSTORS_MAX_SLIDER = 66; /* Must equal the maximum allowed the RenderAvatarMaxNonImpostors
                                           * slider in panel_preferences_graphics1.xml */

// static
void LLVOAvatar::updateImpostorRendering(U32 newMaxNonImpostorsValue)
{
    U32  oldmax = sMaxNonImpostors;
    bool oldflg = sLimitNonImpostors;

    if (NON_IMPOSTORS_MAX_SLIDER <= newMaxNonImpostorsValue)
    {
        sMaxNonImpostors = 0;
    }
    else
    {
        sMaxNonImpostors = newMaxNonImpostorsValue;
    }
    // the sLimitNonImpostors flag depends on whether or not sMaxNonImpostors is set to the no-limit value (0)
    sLimitNonImpostors = (0 != sMaxNonImpostors);
    if ( oldflg != sLimitNonImpostors )
    {
        LL_DEBUGS("AvatarRender")
            << "was " << (oldflg ? "use" : "don't use" ) << " impostors (max " << oldmax << "); "
            << "now " << (sLimitNonImpostors ? "use" : "don't use" ) << " impostors (max " << sMaxNonImpostors << "); "
            << LL_ENDL;
    }
}


void LLVOAvatar::idleUpdateRenderComplexity()
{
    LL_PROFILE_ZONE_SCOPED_CATEGORY_AVATAR;
    if (isControlAvatar())
    {
        LLControlAvatar *cav = dynamic_cast<LLControlAvatar*>(this);
        bool is_attachment = cav && cav->mRootVolp && cav->mRootVolp->isAttachment(); // For attached animated objects
        if (is_attachment)
        {
            // ARC for animated object attachments is accounted with the avatar they're attached to.
            return;
        }
    }

    // Render Complexity
    calculateUpdateRenderComplexity(); // Update mVisualComplexity if needed

    bool autotune = LLPerfStats::tunables.userAutoTuneEnabled && !mIsControlAvatar && !isSelf();
    if (autotune && !isDead())
    {
        static LLCachedControl<F32> render_far_clip(gSavedSettings, "RenderFarClip", 64);
        F32 radius = render_far_clip * render_far_clip;

        bool is_nearby = true;
        if ((dist_vec_squared(getPositionGlobal(), gAgent.getPositionGlobal()) > radius) &&
            (dist_vec_squared(getPositionGlobal(), gAgentCamera.getCameraPositionGlobal()) > radius))
        {
            is_nearby = false;
        }

        if (is_nearby && (sAVsIgnoringARTLimit.size() < MIN_NONTUNED_AVS))
        {
            if (std::count(sAVsIgnoringARTLimit.begin(), sAVsIgnoringARTLimit.end(), mID) == 0)
            {
                sAVsIgnoringARTLimit.push_back(mID);
            }
        }
        else if (!is_nearby)
        {
            sAVsIgnoringARTLimit.erase(std::remove(sAVsIgnoringARTLimit.begin(), sAVsIgnoringARTLimit.end(), mID),
                                       sAVsIgnoringARTLimit.end());
        }
        updateNearbyAvatarCount();
    }
}

void LLVOAvatar::updateNearbyAvatarCount()
{
    static LLFrameTimer agent_update_timer;

    if (agent_update_timer.getElapsedTimeF32() > 1.0f)
    {
        S32 avs_nearby = 0;
        static LLCachedControl<F32> render_far_clip(gSavedSettings, "RenderFarClip", 64);
        F32 radius = render_far_clip * render_far_clip;
        for (LLCharacter* character : LLCharacter::sInstances)
        {
            LLVOAvatar* avatar = (LLVOAvatar*)character;
            if (!avatar->isDead() && !avatar->isControlAvatar())
            {
                if ((dist_vec_squared(avatar->getPositionGlobal(), gAgent.getPositionGlobal()) <= radius) ||
                    (dist_vec_squared(avatar->getPositionGlobal(), gAgentCamera.getCameraPositionGlobal()) <= radius))
                {
                    avs_nearby++;
                }
            }
        }
        sAvatarsNearby = avs_nearby;
        agent_update_timer.reset();
    }
}

void LLVOAvatar::idleUpdateDebugInfo()
{
    if (gPipeline.hasRenderDebugMask(LLPipeline::RENDER_DEBUG_AVATAR_DRAW_INFO))
    {
        std::string info_line;
        F32 red_level;
        F32 green_level;
        LLColor4 info_color;
        LLFontGL::StyleFlags info_style;

        if ( !mText )
        {
            initHudText();
            mText->setFadeDistance(20.0, 5.0); // limit clutter in large crowds
        }
        else
        {
            mText->clearString(); // clear debug text
        }

        /*
         * NOTE: the logic for whether or not each of the values below
         * controls muting MUST match that in the isVisuallyMuted and isTooComplex methods.
         */

        static LLCachedControl<U32> max_render_cost(gSavedSettings, "RenderAvatarMaxComplexity", 0);
        info_line = llformat("%d Complexity", mVisualComplexity);

        if (max_render_cost != 0) // zero means don't care, so don't bother coloring based on this
        {
            green_level = 1.f-llclamp(((F32) mVisualComplexity-(F32)max_render_cost)/(F32)max_render_cost, 0.f, 1.f);
            red_level   = llmin((F32) mVisualComplexity/(F32)max_render_cost, 1.f);
            info_color.set(red_level, green_level, 0.0, 1.0);
            info_style = (  mVisualComplexity > max_render_cost
                          ? LLFontGL::BOLD : LLFontGL::NORMAL );
        }
        else
        {
            info_color.set(LLColor4::grey);
            info_style = LLFontGL::NORMAL;
        }
        mText->addLine(info_line, info_color, info_style);

        // Visual rank
        info_line = llformat("%d rank", mVisibilityRank);
        // Use grey for imposters, white for normal rendering or no impostors
        info_color.set(isImpostor() ? LLColor4::grey : (isControlAvatar() ? LLColor4::yellow : LLColor4::white));
        info_style = LLFontGL::NORMAL;
        mText->addLine(info_line, info_color, info_style);

        // Triangle count
        mText->addLine(std::string("VisTris ") + LLStringOps::getReadableNumber(mAttachmentVisibleTriangleCount),
                       info_color, info_style);
        mText->addLine(std::string("EstMaxTris ") + LLStringOps::getReadableNumber(mAttachmentEstTriangleCount),
                       info_color, info_style);

        // Attachment Surface Area
        static LLCachedControl<F32> max_attachment_area(gSavedSettings, "RenderAutoMuteSurfaceAreaLimit", 1000.0f);
        info_line = llformat("%.0f m^2", mAttachmentSurfaceArea);

        if (max_render_cost != 0 && max_attachment_area != 0) // zero means don't care, so don't bother coloring based on this
        {
            green_level = 1.f-llclamp((mAttachmentSurfaceArea-max_attachment_area)/max_attachment_area, 0.f, 1.f);
            red_level   = llmin(mAttachmentSurfaceArea/max_attachment_area, 1.f);
            info_color.set(red_level, green_level, 0.0, 1.0);
            info_style = (  mAttachmentSurfaceArea > max_attachment_area
                          ? LLFontGL::BOLD : LLFontGL::NORMAL );

        }
        else
        {
            info_color.set(LLColor4::grey);
            info_style = LLFontGL::NORMAL;
        }

        mText->addLine(info_line, info_color, info_style);

        updateText(); // corrects position
    }
}

void LLVOAvatar::updateVisualComplexity()
{
    LL_DEBUGS("AvatarRender") << "avatar " << getID() << " appearance changed" << LL_ENDL;
    // Set the cache time to in the past so it's updated ASAP
    mVisualComplexityStale = true;
}


// Account for the complexity of a single top-level object associated
// with an avatar. This will be either an attached object or an animated
// object.
void LLVOAvatar::accountRenderComplexityForObject(
    LLViewerObject *attached_object,
    const F32 max_attachment_complexity,
    LLVOVolume::texture_cost_t& textures,
    U32& cost,
    hud_complexity_list_t& hud_complexity_list,
    object_complexity_list_t& object_complexity_list)
{
    LL_PROFILE_ZONE_SCOPED_CATEGORY_AVATAR;
    if (attached_object && !attached_object->isHUDAttachment())
    {
        mAttachmentVisibleTriangleCount += attached_object->recursiveGetTriangleCount();
        mAttachmentEstTriangleCount += attached_object->recursiveGetEstTrianglesMax();
        mAttachmentSurfaceArea += attached_object->recursiveGetScaledSurfaceArea();

        textures.clear();
        const LLDrawable* drawable = attached_object->mDrawable;
        if (drawable)
        {
            const LLVOVolume* volume = drawable->getVOVolume();
            if (volume)
            {
                F32 attachment_total_cost = 0;
                F32 attachment_volume_cost = 0;
                F32 attachment_texture_cost = 0;
                F32 attachment_children_cost = 0;
                const F32 animated_object_attachment_surcharge = 1000;

                if (volume->isAnimatedObjectFast())
                {
                    attachment_volume_cost += animated_object_attachment_surcharge;
                }
                attachment_volume_cost += volume->getRenderCost(textures);

                const_child_list_t children = volume->getChildren();
                for (const_child_list_t::const_iterator child_iter = children.begin();
                    child_iter != children.end();
                    ++child_iter)
                {
                    LLViewerObject* child_obj = *child_iter;
                    LLVOVolume* child = dynamic_cast<LLVOVolume*>(child_obj);
                    if (child)
                    {
                        attachment_children_cost += child->getRenderCost(textures);
                    }
                }

                for (LLVOVolume::texture_cost_t::iterator volume_texture = textures.begin();
                    volume_texture != textures.end();
                    ++volume_texture)
                {
                    // add the cost of each individual texture in the linkset
                    attachment_texture_cost += LLVOVolume::getTextureCost(*volume_texture);
                }
                attachment_total_cost = attachment_volume_cost + attachment_texture_cost + attachment_children_cost;
                LL_DEBUGS("ARCdetail") << "Attachment costs " << attached_object->getAttachmentItemID()
                    << " total: " << attachment_total_cost
                    << ", volume: " << attachment_volume_cost
                    << ", " << textures.size()
                    << " textures: " << attachment_texture_cost
                    << ", " << volume->numChildren()
                    << " children: " << attachment_children_cost
                    << LL_ENDL;
                // Limit attachment complexity to avoid signed integer flipping of the wearer's ACI
                cost += (U32)llclamp(attachment_total_cost, MIN_ATTACHMENT_COMPLEXITY, max_attachment_complexity);

                if (isSelf())
                {
                    LLObjectComplexity object_complexity;
                    object_complexity.objectName = attached_object->getAttachmentItemName();
                    object_complexity.objectId = attached_object->getAttachmentItemID();
                    object_complexity.objectCost = (U32)attachment_total_cost;
                    object_complexity_list.push_back(object_complexity);
                }
            }
        }
    }
    if (isSelf()
        && attached_object
        && attached_object->isHUDAttachment()
        && !attached_object->isTempAttachment()
        && attached_object->mDrawable)
    {
        textures.clear();
        mAttachmentSurfaceArea += attached_object->recursiveGetScaledSurfaceArea();

        const LLVOVolume* volume = attached_object->mDrawable->getVOVolume();
        if (volume)
        {
            bool is_rigged_mesh = volume->isRiggedMeshFast();
            LLHUDComplexity hud_object_complexity;
            hud_object_complexity.objectName = attached_object->getAttachmentItemName();
            hud_object_complexity.objectId = attached_object->getAttachmentItemID();
            std::string joint_name;
            gAgentAvatarp->getAttachedPointName(attached_object->getAttachmentItemID(), joint_name);
            hud_object_complexity.jointName = joint_name;
            // get cost and individual textures
            hud_object_complexity.objectsCost += volume->getRenderCost(textures);
            hud_object_complexity.objectsCount++;

            LLViewerObject::const_child_list_t& child_list = attached_object->getChildren();
            for (LLViewerObject::child_list_t::const_iterator iter = child_list.begin();
                iter != child_list.end(); ++iter)
            {
                LLViewerObject* childp = *iter;
                const LLVOVolume* chld_volume = dynamic_cast<LLVOVolume*>(childp);
                if (chld_volume)
                {
                    is_rigged_mesh = is_rigged_mesh || chld_volume->isRiggedMeshFast();
                    // get cost and individual textures
                    hud_object_complexity.objectsCost += chld_volume->getRenderCost(textures);
                    hud_object_complexity.objectsCount++;
                }
            }
            if (is_rigged_mesh && !attached_object->mRiggedAttachedWarned)
            {
                LLSD args;
                LLViewerInventoryItem* itemp = gInventory.getItem(attached_object->getAttachmentItemID());
                args["NAME"] = itemp ? itemp->getName() : LLTrans::getString("Unknown");
                args["POINT"] = LLTrans::getString(getTargetAttachmentPoint(attached_object)->getName());
                LLNotificationsUtil::add("RiggedMeshAttachedToHUD", args);

                attached_object->mRiggedAttachedWarned = true;
            }

            hud_object_complexity.texturesCount += static_cast<U32>(textures.size());

            for (LLVOVolume::texture_cost_t::iterator volume_texture = textures.begin();
                volume_texture != textures.end();
                ++volume_texture)
            {
                // add the cost of each individual texture (ignores duplicates)
                hud_object_complexity.texturesCost += LLVOVolume::getTextureCost(*volume_texture);
                const LLViewerTexture* img = *volume_texture;
                if (img->getType() == LLViewerTexture::FETCHED_TEXTURE)
                {
                    LLViewerFetchedTexture* tex = (LLViewerFetchedTexture*)img;
                    // Note: Texture memory might be incorect since texture might be still loading.
                    hud_object_complexity.texturesMemoryTotal += tex->getTextureMemory();
                    if (tex->getOriginalHeight() * tex->getOriginalWidth() >= HUD_OVERSIZED_TEXTURE_DATA_SIZE)
                    {
                        hud_object_complexity.largeTexturesCount++;
                    }
                }
            }
            hud_complexity_list.push_back(hud_object_complexity);
        }
    }
}

// Calculations for mVisualComplexity value
void LLVOAvatar::calculateUpdateRenderComplexity()
{
    /*****************************************************************
     * This calculation should not be modified by third party viewers,
     * since it is used to limit rendering and should be uniform for
     * everyone. If you have suggested improvements, submit them to
     * the official viewer for consideration.
     *****************************************************************/
    if (mVisualComplexityStale)
    {
        LL_PROFILE_ZONE_SCOPED_CATEGORY_AVATAR;

        static const U32 COMPLEXITY_BODY_PART_COST = 200;
        static LLCachedControl<F32> max_complexity_setting(gSavedSettings, "MaxAttachmentComplexity");
        F32 max_attachment_complexity = max_complexity_setting;
        max_attachment_complexity = llmax(max_attachment_complexity, DEFAULT_MAX_ATTACHMENT_COMPLEXITY);

        // Diagnostic list of all textures on our avatar
        static std::unordered_set<const LLViewerTexture*> all_textures;

        U32 cost = VISUAL_COMPLEXITY_UNKNOWN;
        LLVOVolume::texture_cost_t textures;
        hud_complexity_list_t hud_complexity_list;
        object_complexity_list_t object_complexity_list;

        for (U8 baked_index = 0; baked_index < BAKED_NUM_INDICES; baked_index++)
        {
            const LLAvatarAppearanceDictionary::BakedEntry *baked_dict
                = LLAvatarAppearance::getDictionary()->getBakedTexture((EBakedTextureIndex)baked_index);
            ETextureIndex tex_index = baked_dict->mTextureIndex;
            if ((tex_index != TEX_SKIRT_BAKED) || (isWearingWearableType(LLWearableType::WT_SKIRT)))
            {
                // Same as isTextureVisible(), but doesn't account for isSelf to ensure identical numbers for all avatars
                if (isIndexLocalTexture(tex_index))
                {
                    if (isTextureDefined(tex_index, 0))
                    {
                        cost += COMPLEXITY_BODY_PART_COST;
                    }
                }
                else
                {
                    // baked textures can use TE images directly
                    if (isTextureDefined(tex_index)
                        && (getTEImage(tex_index)->getID() != IMG_INVISIBLE || LLDrawPoolAlpha::sShowDebugAlpha))
                    {
                        cost += COMPLEXITY_BODY_PART_COST;
                    }
                }
            }
        }
        LL_DEBUGS("ARCdetail") << "Avatar body parts complexity: " << cost << LL_ENDL;

        mAttachmentVisibleTriangleCount = 0;
        mAttachmentEstTriangleCount = 0.f;
        mAttachmentSurfaceArea = 0.f;

        // A standalone animated object needs to be accounted for
        // using its associated volume. Attached animated objects
        // will be covered by the subsequent loop over attachments.
        LLControlAvatar *control_av = dynamic_cast<LLControlAvatar*>(this);
        if (control_av)
        {
            LLVOVolume *volp = control_av->mRootVolp;
            if (volp && !volp->isAttachment())
            {
                accountRenderComplexityForObject(volp, max_attachment_complexity,
                                                 textures, cost, hud_complexity_list, object_complexity_list);
            }
        }

        // Account for complexity of all attachments.
        for (attachment_map_t::const_iterator attachment_point = mAttachmentPoints.begin();
             attachment_point != mAttachmentPoints.end();
             ++attachment_point)
        {
            LLViewerJointAttachment* attachment = attachment_point->second;
            for (LLViewerJointAttachment::attachedobjs_vec_t::iterator attachment_iter = attachment->mAttachedObjects.begin();
                 attachment_iter != attachment->mAttachedObjects.end();
                 ++attachment_iter)
            {
                LLViewerObject* attached_object = attachment_iter->get();
                accountRenderComplexityForObject(attached_object, max_attachment_complexity,
                                                 textures, cost, hud_complexity_list, object_complexity_list);
            }
        }

        if ( cost != mVisualComplexity )
        {
            LL_DEBUGS("AvatarRender") << "Avatar "<< getID()
                                      << " complexity updated was " << mVisualComplexity << " now " << cost
                                      << " reported " << mReportedVisualComplexity
                                      << LL_ENDL;
        }
        else
        {
            LL_DEBUGS("AvatarRender") << "Avatar "<< getID()
                                      << " complexity updated no change " << mVisualComplexity
                                      << " reported " << mReportedVisualComplexity
                                      << LL_ENDL;
        }
        mVisualComplexity = cost;
        mVisualComplexityStale = false;

        static LLCachedControl<U32> show_my_complexity_changes(gSavedSettings, "ShowMyComplexityChanges", 20);

        if (isSelf() && show_my_complexity_changes)
        {
            // Avatar complexity
            LLAvatarRenderNotifier::getInstance()->updateNotificationAgent(mVisualComplexity);
            LLAvatarRenderNotifier::getInstance()->setObjectComplexityList(object_complexity_list);
            // HUD complexity
            LLHUDRenderNotifier::getInstance()->updateNotificationHUD(hud_complexity_list);
        }

        //schedule an update to ART next frame if needed
        if (LLPerfStats::tunables.userAutoTuneEnabled &&
            LLPerfStats::tunables.userFPSTuningStrategy != LLPerfStats::TUNE_SCENE_ONLY &&
            !isVisuallyMuted())
        {
            LLUUID id = getID(); // <== use id to make sure this avatar didn't get deleted between frames
            LL::WorkQueue::getInstance("mainloop")->post([this, id]()
                {
                    if (gObjectList.findObject(id) != nullptr)
                    {
                        gPipeline.profileAvatar(this);
                    }
                });
        }
    }
}

void LLVOAvatar::setVisualMuteSettings(VisualMuteSettings set)
{
    mVisuallyMuteSetting = set;
    mNeedsImpostorUpdate = true;
    mLastImpostorUpdateReason = 7;

    LLRenderMuteList::getInstance()->saveVisualMuteSetting(getID(), S32(set));
}


void LLVOAvatar::setOverallAppearanceNormal()
{
    if (isControlAvatar())
        return;

    LLVector3 pelvis_pos = getJoint("mPelvis")->getPosition();
    if (isControlAvatar() || mLastProcessedAppearance)
    {
        resetSkeleton(false);
    }
    getJoint("mPelvis")->setPosition(pelvis_pos);

    for (auto it = mJellyAnims.begin(); it !=  mJellyAnims.end(); ++it)
    {
        bool is_playing = (mPlayingAnimations.find(*it) != mPlayingAnimations.end());
        LL_DEBUGS("Avatar") << "jelly anim " << *it << " " << is_playing << LL_ENDL;
        if (!is_playing)
        {
            // Anim was not requested for this av by sim, but may be playing locally
            stopMotion(*it);
        }
    }
    mJellyAnims.clear();

    processAnimationStateChanges();
}

void LLVOAvatar::setOverallAppearanceJellyDoll()
{
    if (isControlAvatar())
        return;

    // stop current animations
    {
        for ( LLVOAvatar::AnimIterator anim_it= mPlayingAnimations.begin();
              anim_it != mPlayingAnimations.end();
              ++anim_it)
        {
            {
                stopMotion(anim_it->first, true);
            }
        }
    }
    processAnimationStateChanges();

    // Start any needed anims for jellydoll
    updateOverallAppearanceAnimations();

    LLVector3 pelvis_pos = getJoint("mPelvis")->getPosition();
    resetSkeleton(false);
    getJoint("mPelvis")->setPosition(pelvis_pos);

}

void LLVOAvatar::setOverallAppearanceInvisible()
{
}

void LLVOAvatar::updateOverallAppearance()
{
    AvatarOverallAppearance new_overall = getOverallAppearance();
    if (new_overall != mOverallAppearance)
    {
        switch (new_overall)
        {
            case AOA_NORMAL:
                setOverallAppearanceNormal();
                break;
            case AOA_JELLYDOLL:
                setOverallAppearanceJellyDoll();
                break;
            case AOA_INVISIBLE:
                setOverallAppearanceInvisible();
                break;
        }
        mOverallAppearance = new_overall;
        if (!isSelf())
        {
            mNeedsImpostorUpdate = true;
            mLastImpostorUpdateReason = 8;
        }
        updateMeshVisibility();
    }

    // This needs to be done even if overall appearance has not
    // changed, since sit/stand status can be different.
    updateOverallAppearanceAnimations();
}

void LLVOAvatar::updateOverallAppearanceAnimations()
{
    if (isControlAvatar())
        return;

    if (getOverallAppearance() == AOA_JELLYDOLL)
    {
        LLUUID motion_id;
        if (isSitting() && getParent()) // sitting on object
        {
            motion_id = ANIM_AGENT_SIT_FEMALE;
        }
        else if (isSitting()) // sitting on ground
        {
            motion_id = ANIM_AGENT_SIT_GROUND_CONSTRAINED;
        }
        else // standing
        {
            motion_id = ANIM_AGENT_STAND;
        }
        if (mJellyAnims.find(motion_id) == mJellyAnims.end())
        {
            for (auto it = mJellyAnims.begin(); it !=  mJellyAnims.end(); ++it)
            {
                bool is_playing = (mPlayingAnimations.find(*it) != mPlayingAnimations.end());
                LL_DEBUGS("Avatar") << "jelly anim " << *it << " " << is_playing << LL_ENDL;
                if (!is_playing)
                {
                    // Anim was not requested for this av by sim, but may be playing locally
                    stopMotion(*it, true);
                }
            }
            mJellyAnims.clear();

            startMotion(motion_id);
            mJellyAnims.insert(motion_id);

            processAnimationStateChanges();
        }
    }
}

// Based on isVisuallyMuted(), but has 3 possible results.
LLVOAvatar::AvatarOverallAppearance LLVOAvatar::getOverallAppearance() const
{
    LL_PROFILE_ZONE_SCOPED_CATEGORY_AVATAR;
    AvatarOverallAppearance result = AOA_NORMAL;

    // Priority order (highest priority first)
    // * own avatar is always drawn normally
    // * if on the "always draw normally" list, draw them normally
    // * if on the "always visually mute" list, show as jellydoll
    // * if explicitly muted (blocked), show as invisible
    // * check against the render cost and attachment limits - if too complex, show as jellydoll
    if (isSelf())
    {
        result = AOA_NORMAL;
    }
    else // !isSelf()
    {
        if (isInMuteList())
        {
            result = AOA_INVISIBLE;
        }
        else if (mVisuallyMuteSetting == AV_ALWAYS_RENDER)
        {
            result = AOA_NORMAL;
        }
        else if (mVisuallyMuteSetting == AV_DO_NOT_RENDER)
        {   // Always want to see this AV as an impostor
            result = AOA_JELLYDOLL;
        }
        else if (isTooComplex() || isTooSlow())
        {
            result = AOA_JELLYDOLL;
        }
    }

    return result;
}

void LLVOAvatar::calcMutedAVColor()
{
    LLColor4 new_color(mMutedAVColor);
    std::string change_msg;
    LLUUID av_id(getID());

    if (getVisualMuteSettings() == AV_DO_NOT_RENDER)
    {
        // explicitly not-rendered avatars are light grey
        new_color = LLColor4::grey4;
        change_msg = " not rendered: color is grey4";
    }
    else if (isInMuteList()) // the user blocked them
    {
        // blocked avatars are dark grey
        new_color = LLColor4::grey4;
        change_msg = " blocked: color is grey4";
    }
    else if (!isTooComplex() && !isTooSlow())
    {
        new_color = LLColor4::white;
        change_msg = " simple imposter ";
    }
#ifdef COLORIZE_JELLYDOLLS
    else if ( mMutedAVColor == LLColor4::white || mMutedAVColor == LLColor4::grey3 || mMutedAVColor == LLColor4::grey4 )
    {
        // select a color based on the first byte of the agents uuid so any muted agent is always the same color
        F32 color_value = (F32) (av_id.mData[0]);
        F32 spectrum = (color_value / 256.0);          // spectrum is between 0 and 1.f

        // Array of colors.  These are arranged so only one RGB color changes between each step,
        // and it loops back to red so there is an even distribution.  It is not a heat map
        const S32 NUM_SPECTRUM_COLORS = 7;
        static LLColor4 * spectrum_color[NUM_SPECTRUM_COLORS] = { &LLColor4::red, &LLColor4::magenta, &LLColor4::blue, &LLColor4::cyan, &LLColor4::green, &LLColor4::yellow, &LLColor4::red };

        spectrum = spectrum * (NUM_SPECTRUM_COLORS - 1);               // Scale to range of number of colors
        S32 spectrum_index_1  = floor(spectrum);                               // Desired color will be after this index
        S32 spectrum_index_2  = spectrum_index_1 + 1;                  //    and before this index (inclusive)
        F32 fractBetween = spectrum - (F32)(spectrum_index_1);  // distance between the two indexes (0-1)

        new_color = lerp(*spectrum_color[spectrum_index_1], *spectrum_color[spectrum_index_2], fractBetween);
        new_color.normalize();
        new_color *= 0.28f;            // Tone it down
    }
#endif
    else
    {
        new_color = LLColor4::grey4;
        change_msg = " over limit color ";
    }

    if (mMutedAVColor != new_color)
    {
        LL_DEBUGS("AvatarRender") << "avatar "<< av_id << change_msg << std::setprecision(3) << new_color << LL_ENDL;
        mMutedAVColor = new_color;
    }
}

// static
bool LLVOAvatar::isIndexLocalTexture(ETextureIndex index)
{
    return (index < 0 || index >= TEX_NUM_INDICES)
        ? false
        : LLAvatarAppearance::getDictionary()->getTexture(index)->mIsLocalTexture;
}

// static
bool LLVOAvatar::isIndexBakedTexture(ETextureIndex index)
{
    return (index < 0 || index >= TEX_NUM_INDICES)
        ? false
        : LLAvatarAppearance::getDictionary()->getTexture(index)->mIsBakedTexture;
}

const std::string LLVOAvatar::getBakedStatusForPrintout() const
{
    std::string line;

    for (LLAvatarAppearanceDictionary::Textures::const_iterator iter = LLAvatarAppearance::getDictionary()->getTextures().begin();
         iter != LLAvatarAppearance::getDictionary()->getTextures().end();
         ++iter)
    {
        const ETextureIndex index = iter->first;
        const LLAvatarAppearanceDictionary::TextureEntry *texture_dict = iter->second;
        if (texture_dict->mIsBakedTexture)
        {
            line += texture_dict->mName;
            if (isTextureDefined(index))
            {
                line += "_baked";
            }
            line += " ";
        }
    }
    return line;
}



//virtual
S32 LLVOAvatar::getTexImageSize() const
{
    return TEX_IMAGE_SIZE_OTHER;
}

//-----------------------------------------------------------------------------
// Utility functions
//-----------------------------------------------------------------------------

F32 calc_bouncy_animation(F32 x)
{
    return -(cosf(x * F_PI * 2.5f - F_PI_BY_TWO))*(0.4f + x * -0.1f) + x * 1.3f;
}

//virtual
bool LLVOAvatar::isTextureDefined(LLAvatarAppearanceDefines::ETextureIndex te, U32 index ) const
{
    if (isIndexLocalTexture(te))
    {
        return false;
    }

    LLViewerTexture* tex = getImage(te, index);
    if (!tex)
    {
        LL_WARNS() << "getImage( " << te << ", " << index << " ) returned 0" << LL_ENDL;
        return false;
    }

    return (tex->getID() != IMG_DEFAULT_AVATAR &&
            tex->getID() != IMG_DEFAULT);
}

//virtual
bool LLVOAvatar::isTextureVisible(LLAvatarAppearanceDefines::ETextureIndex type, U32 index) const
{
    if (isIndexLocalTexture(type))
    {
        return isTextureDefined(type, index);
    }

    // baked textures can use TE images directly
    return ((isTextureDefined(type) || isSelf()) &&
            (getTEImage(type)->getID() != IMG_INVISIBLE || LLDrawPoolAlpha::sShowDebugAlpha));
}

//virtual
bool LLVOAvatar::isTextureVisible(LLAvatarAppearanceDefines::ETextureIndex type, LLViewerWearable *wearable) const
{
    // non-self avatars don't have wearables
    return false;
}

void LLVOAvatar::placeProfileQuery()
{
    if (mGPUTimerQuery == 0)
    {
        glGenQueries(1, &mGPUTimerQuery);
    }

    glBeginQuery(GL_TIME_ELAPSED, mGPUTimerQuery);
}

void LLVOAvatar::readProfileQuery(S32 retries)
{
    if (!mGPUProfilePending)
    {
        glEndQuery(GL_TIME_ELAPSED);
        mGPUProfilePending = true;
    }

    GLuint64 result = 0;
    glGetQueryObjectui64v(mGPUTimerQuery, GL_QUERY_RESULT_AVAILABLE, &result);

    if (result == GL_TRUE || --retries <= 0)
    { // query available, readback result
        GLuint64 time_elapsed = 0;
        glGetQueryObjectui64v(mGPUTimerQuery, GL_QUERY_RESULT, &time_elapsed);
        mGPURenderTime = time_elapsed / 1000000.f;
        mGPUProfilePending = false;

        setDebugText(llformat("%d", (S32)(mGPURenderTime * 1000.f)));

    }
    else
    { // wait until next frame
        LLUUID id = getID();

        LL::WorkQueue::getInstance("mainloop")->post([id, retries] {
            LLVOAvatar* avatar = (LLVOAvatar*) gObjectList.findObject(id);
            if(avatar)
            {
                avatar->readProfileQuery(retries);
            }
            });
    }
}


F32 LLVOAvatar::getGPURenderTime()
{
    return isVisuallyMuted() ? 0.f : mGPURenderTime;
}

// static
F32 LLVOAvatar::getTotalGPURenderTime()
{
    LL_PROFILE_ZONE_SCOPED_CATEGORY_AVATAR;

    F32 ret = 0.f;

    for (LLCharacter* character : LLCharacter::sInstances)
    {
        ret += ((LLVOAvatar*)character)->getGPURenderTime();
    }

    return ret;
}

F32 LLVOAvatar::getMaxGPURenderTime()
{
    LL_PROFILE_ZONE_SCOPED_CATEGORY_AVATAR;

    F32 ret = 0.f;

    for (LLCharacter* character : LLCharacter::sInstances)
    {
        ret = llmax(((LLVOAvatar*)character)->getGPURenderTime(), ret);
    }

    return ret;
}

F32 LLVOAvatar::getAverageGPURenderTime()
{
    LL_PROFILE_ZONE_SCOPED_CATEGORY_AVATAR;

    F32 ret = 0.f;

    S32 count = 0;

    for (LLCharacter* character : LLCharacter::sInstances)
    {
        LLVOAvatar* avatar = (LLVOAvatar*)character;
        if (!avatar->isTooSlow())
        {
            ret += avatar->getGPURenderTime();
            ++count;
        }
    }

    if (count > 0)
    {
        ret /= count;
    }

    return ret;
}

bool LLVOAvatar::isBuddy() const
{
    bool is_friend = false;
    F64 now = LLFrameTimer::getTotalSeconds();
    if (now < mCachedBuddyListUpdateTime)
    {
        is_friend = mCachedInBuddyList;
    }
    else
    {
        is_friend = LLAvatarTracker::instance().isBuddy(getID());

        const F64 SECONDS_BETWEEN_BUDDY_UPDATES = 1;
        mCachedBuddyListUpdateTime = now + SECONDS_BETWEEN_BUDDY_UPDATES;
        mCachedInBuddyList = is_friend;
    }
    return is_friend;
}
<|MERGE_RESOLUTION|>--- conflicted
+++ resolved
@@ -682,12 +682,8 @@
     mFullyLoaded(false),
     mPreviousFullyLoaded(false),
     mFullyLoadedInitialized(false),
-<<<<<<< HEAD
-    mLastCloudAttachmentCount(0),
+    mLastCloudAttachmentCount(-1),
     mFullyLoadedFrameCounter(0),
-=======
-    mLastCloudAttachmentCount(-1),
->>>>>>> cf2b4dbf
     mVisualComplexity(VISUAL_COMPLEXITY_UNKNOWN),
     mLoadedCallbacksPaused(false),
     mLoadedCallbackTextures(0),
