/** 
 * @File llvoavatar.cpp
 * @brief Implementation of LLVOAvatar class which is a derivation of LLViewerObject
 *
 * $LicenseInfo:firstyear=2001&license=viewerlgpl$
 * Second Life Viewer Source Code
 * Copyright (C) 2010, Linden Research, Inc.
 * 
 * This library is free software; you can redistribute it and/or
 * modify it under the terms of the GNU Lesser General Public
 * License as published by the Free Software Foundation;
 * version 2.1 of the License only.
 * 
 * This library is distributed in the hope that it will be useful,
 * but WITHOUT ANY WARRANTY; without even the implied warranty of
 * MERCHANTABILITY or FITNESS FOR A PARTICULAR PURPOSE.  See the GNU
 * Lesser General Public License for more details.
 * 
 * You should have received a copy of the GNU Lesser General Public
 * License along with this library; if not, write to the Free Software
 * Foundation, Inc., 51 Franklin Street, Fifth Floor, Boston, MA  02110-1301  USA
 * 
 * Linden Research, Inc., 945 Battery Street, San Francisco, CA  94111  USA
 * $/LicenseInfo$
 */

#if LL_MSVC
// disable warning about boost::lexical_cast returning uninitialized data
// when it fails to parse the string
#pragma warning (disable:4701)
#endif

#include "llviewerprecompiledheaders.h"

#include "llvoavatar.h"

#include <stdio.h>
#include <ctype.h>
#include <sstream>

#include "llaudioengine.h"
#include "noise.h"
#include "sound_ids.h"
#include "raytrace.h"

#include "llagent.h" //  Get state values from here
#include "llagentcamera.h"
#include "llagentwearables.h"
#include "llanimationstates.h"
#include "llavatarnamecache.h"
#include "llavatarpropertiesprocessor.h"
#include "llphysicsmotion.h"
#include "llviewercontrol.h"
#include "llcallingcard.h"		// IDEVO for LLAvatarTracker
#include "lldrawpoolavatar.h"
#include "lldriverparam.h"
#include "llpolyskeletaldistortion.h"
#include "lleditingmotion.h"
#include "llemote.h"
//#include "llfirstuse.h"
#include "llfloatertools.h"
#include "llheadrotmotion.h"
#include "llhudeffecttrail.h"
#include "llhudmanager.h"
#include "llhudnametag.h"
#include "llhudtext.h"				// for mText/mDebugText
#include "llinitparam.h"
#include "llkeyframefallmotion.h"
#include "llkeyframestandmotion.h"
#include "llkeyframewalkmotion.h"
#include "llmanipscale.h"  // for get_default_max_prim_scale()
#include "llmeshrepository.h"
#include "llmutelist.h"
#include "llmoveview.h"
#include "llnotificationsutil.h"
#include "llquantize.h"
#include "llrand.h"
#include "llregionhandle.h"
#include "llresmgr.h"
#include "llselectmgr.h"
#include "llsprite.h"
#include "lltargetingmotion.h"
#include "lltoolmorph.h"
#include "llviewercamera.h"
#include "llviewertexlayer.h"
#include "llviewertexturelist.h"
#include "llviewermenu.h"
#include "llviewerobjectlist.h"
#include "llviewerparcelmgr.h"
#include "llviewershadermgr.h"
#include "llviewerstats.h"
#include "llviewerwearable.h"
#include "llvoavatarself.h"
#include "llvovolume.h"
#include "llworld.h"
#include "pipeline.h"
#include "llviewershadermgr.h"
#include "llsky.h"
#include "llanimstatelabels.h"
#include "lltrans.h"
#include "llappearancemgr.h"

#include "llgesturemgr.h" //needed to trigger the voice gesticulations
#include "llvoiceclient.h"
#include "llvoicevisualizer.h" // Ventrella

#include "lldebugmessagebox.h"
#include "llsdutil.h"
#include "llsdserialize.h"

extern F32 SPEED_ADJUST_MAX;
extern F32 SPEED_ADJUST_MAX_SEC;
extern F32 ANIM_SPEED_MAX;
extern F32 ANIM_SPEED_MIN;

#if LL_MSVC
// disable boost::lexical_cast warning
#pragma warning (disable:4702)
#endif

#include <boost/lexical_cast.hpp>

// #define OUTPUT_BREAST_DATA

using namespace LLAvatarAppearanceDefines;

//-----------------------------------------------------------------------------
// Global constants
//-----------------------------------------------------------------------------
const LLUUID ANIM_AGENT_BODY_NOISE = LLUUID("9aa8b0a6-0c6f-9518-c7c3-4f41f2c001ad"); //"body_noise"
const LLUUID ANIM_AGENT_BREATHE_ROT	= LLUUID("4c5a103e-b830-2f1c-16bc-224aa0ad5bc8");  //"breathe_rot"
const LLUUID ANIM_AGENT_EDITING	= LLUUID("2a8eba1d-a7f8-5596-d44a-b4977bf8c8bb");  //"editing"
const LLUUID ANIM_AGENT_EYE	= LLUUID("5c780ea8-1cd1-c463-a128-48c023f6fbea");  //"eye"
const LLUUID ANIM_AGENT_FLY_ADJUST = LLUUID("db95561f-f1b0-9f9a-7224-b12f71af126e");  //"fly_adjust"
const LLUUID ANIM_AGENT_HAND_MOTION	= LLUUID("ce986325-0ba7-6e6e-cc24-b17c4b795578");  //"hand_motion"
const LLUUID ANIM_AGENT_HEAD_ROT = LLUUID("e6e8d1dd-e643-fff7-b238-c6b4b056a68d");  //"head_rot"
const LLUUID ANIM_AGENT_PELVIS_FIX = LLUUID("0c5dd2a2-514d-8893-d44d-05beffad208b");  //"pelvis_fix"
const LLUUID ANIM_AGENT_TARGET = LLUUID("0e4896cb-fba4-926c-f355-8720189d5b55");  //"target"
const LLUUID ANIM_AGENT_WALK_ADJUST	= LLUUID("829bc85b-02fc-ec41-be2e-74cc6dd7215d");  //"walk_adjust"
const LLUUID ANIM_AGENT_PHYSICS_MOTION = LLUUID("7360e029-3cb8-ebc4-863e-212df440d987");  //"physics_motion"


//-----------------------------------------------------------------------------
// Constants
//-----------------------------------------------------------------------------

const S32 MIN_PIXEL_AREA_FOR_COMPOSITE = 1024;
const F32 SHADOW_OFFSET_AMT = 0.03f;

const F32 DELTA_TIME_MIN = 0.01f;	// we clamp measured deltaTime to this
const F32 DELTA_TIME_MAX = 0.2f;	// range to insure stability of computations.

const F32 PELVIS_LAG_FLYING		= 0.22f;// pelvis follow half life while flying
const F32 PELVIS_LAG_WALKING	= 0.4f;	// ...while walking
const F32 PELVIS_LAG_MOUSELOOK = 0.15f;
const F32 MOUSELOOK_PELVIS_FOLLOW_FACTOR = 0.5f;
const F32 PELVIS_LAG_WHEN_FOLLOW_CAM_IS_ON = 0.0001f; // not zero! - something gets divided by this!
const F32 TORSO_NOISE_AMOUNT = 1.0f;	// Amount of deviation from up-axis, in degrees
const F32 TORSO_NOISE_SPEED = 0.2f;	// Time scale factor on torso noise.

const F32 BREATHE_ROT_MOTION_STRENGTH = 0.05f;
const F32 BREATHE_SCALE_MOTION_STRENGTH = 0.005f;

const F32 MIN_SHADOW_HEIGHT = 0.f;
const F32 MAX_SHADOW_HEIGHT = 0.3f;

const S32 MIN_REQUIRED_PIXEL_AREA_BODY_NOISE = 10000;
const S32 MIN_REQUIRED_PIXEL_AREA_BREATHE = 10000;
const S32 MIN_REQUIRED_PIXEL_AREA_PELVIS_FIX = 40;

const S32 TEX_IMAGE_SIZE_SELF = 512;
const S32 TEX_IMAGE_AREA_SELF = TEX_IMAGE_SIZE_SELF * TEX_IMAGE_SIZE_SELF;
const S32 TEX_IMAGE_SIZE_OTHER = 512 / 4;  // The size of local textures for other (!isSelf()) avatars

const F32 HEAD_MOVEMENT_AVG_TIME = 0.9f;

const S32 MORPH_MASK_REQUESTED_DISCARD = 0;

// Discard level at which to switch to baked textures
// Should probably be 4 or 3, but didn't want to change it while change other logic - SJB
const S32 SWITCH_TO_BAKED_DISCARD = 5;

const F32 FOOT_COLLIDE_FUDGE = 0.04f;

const F32 HOVER_EFFECT_MAX_SPEED = 3.f;
const F32 HOVER_EFFECT_STRENGTH = 0.f;
const F32 UNDERWATER_EFFECT_STRENGTH = 0.1f;
const F32 UNDERWATER_FREQUENCY_DAMP = 0.33f;
const F32 APPEARANCE_MORPH_TIME = 0.65f;
const F32 TIME_BEFORE_MESH_CLEANUP = 5.f; // seconds
const S32 AVATAR_RELEASE_THRESHOLD = 10; // number of avatar instances before releasing memory
const F32 FOOT_GROUND_COLLISION_TOLERANCE = 0.25f;
const F32 AVATAR_LOD_TWEAK_RANGE = 0.7f;
const S32 MAX_BUBBLE_CHAT_LENGTH = DB_CHAT_MSG_STR_LEN;
const S32 MAX_BUBBLE_CHAT_UTTERANCES = 12;
const F32 CHAT_FADE_TIME = 8.0;
const F32 BUBBLE_CHAT_TIME = CHAT_FADE_TIME * 3.f;
const F32 NAMETAG_UPDATE_THRESHOLD = 0.3f;
const F32 NAMETAG_VERTICAL_SCREEN_OFFSET = 25.f;
const F32 NAMETAG_VERT_OFFSET_WEIGHT = 0.17f;

const LLColor4 DUMMY_COLOR = LLColor4(0.5,0.5,0.5,1.0);

enum ERenderName
{
	RENDER_NAME_NEVER,
	RENDER_NAME_ALWAYS,	
	RENDER_NAME_FADE
};

//-----------------------------------------------------------------------------
// Callback data
//-----------------------------------------------------------------------------

struct LLTextureMaskData
{
	LLTextureMaskData( const LLUUID& id ) :
		mAvatarID(id), 
		mLastDiscardLevel(S32_MAX) 
	{}
	LLUUID				mAvatarID;
	S32					mLastDiscardLevel;
};

/*********************************************************************************
 **                                                                             **
 ** Begin private LLVOAvatar Support classes
 **
 **/

//------------------------------------------------------------------------
// LLVOAvatarBoneInfo
// Trans/Scale/Rot etc. info about each avatar bone.  Used by LLVOAvatarSkeleton.
//------------------------------------------------------------------------
struct LLVOAvatarCollisionVolumeInfo : public LLInitParam::Block<LLVOAvatarCollisionVolumeInfo>
{
	LLVOAvatarCollisionVolumeInfo() 
	:	name("name"),
		pos("pos"),
		rot("rot"),
		scale("scale")
	{}

	Mandatory<std::string>	name;
	Mandatory<LLVector3>	pos,
							rot,
							scale;
};

struct LLAppearanceMessageContents
{
	LLAppearanceMessageContents():
		mAppearanceVersion(-1),
		mParamAppearanceVersion(-1),
		mCOFVersion(LLViewerInventoryCategory::VERSION_UNKNOWN)
	{
	}
	LLTEContents mTEContents;
	S32 mAppearanceVersion;
	S32 mParamAppearanceVersion;
	S32 mCOFVersion;
	// For future use:
	//U32 appearance_flags = 0;
	std::vector<F32> mParamWeights;
	std::vector<LLVisualParam*> mParams;
};

struct LLVOAvatarChildJoint : public LLInitParam::ChoiceBlock<LLVOAvatarChildJoint>
	{
	Alternative<Lazy<struct LLVOAvatarBoneInfo, IS_A_BLOCK> >	bone;
	Alternative<LLVOAvatarCollisionVolumeInfo>		collision_volume;
	
	LLVOAvatarChildJoint()
	:	bone("bone"),
		collision_volume("collision_volume")
	{}
};

struct LLVOAvatarBoneInfo : public LLInitParam::Block<LLVOAvatarBoneInfo, LLVOAvatarCollisionVolumeInfo>
{
	LLVOAvatarBoneInfo() 
	:	pivot("pivot")
	{}
	
	Mandatory<LLVector3>					pivot;
	Multiple<LLVOAvatarChildJoint>			children;
};

//------------------------------------------------------------------------
// LLVOAvatarSkeletonInfo
// Overall avatar skeleton
//------------------------------------------------------------------------
struct LLVOAvatarSkeletonInfo : public LLInitParam::Block<LLVOAvatarSkeletonInfo>
{
	LLVOAvatarSkeletonInfo()
	:	skeleton_root(""),
		num_bones("num_bones"),
		num_collision_volumes("num_collision_volumes"),
		version("version")
	{}
	
	Mandatory<std::string>			version;
	Mandatory<S32>					num_bones,
									num_collision_volumes;
	Mandatory<LLVOAvatarChildJoint>	skeleton_root;
};

//-----------------------------------------------------------------------------
// class LLBodyNoiseMotion
//-----------------------------------------------------------------------------
class LLBodyNoiseMotion :
	public LLMotion
{
public:
	// Constructor
	LLBodyNoiseMotion(const LLUUID &id)
		: LLMotion(id)
	{
		mName = "body_noise";
		mTorsoState = new LLJointState;
	}

	// Destructor
	virtual ~LLBodyNoiseMotion() { }

public:
	//-------------------------------------------------------------------------
	// functions to support MotionController and MotionRegistry
	//-------------------------------------------------------------------------
	// static constructor
	// all subclasses must implement such a function and register it
	static LLMotion *create(const LLUUID &id) { return new LLBodyNoiseMotion(id); }

public:
	//-------------------------------------------------------------------------
	// animation callbacks to be implemented by subclasses
	//-------------------------------------------------------------------------

	// motions must specify whether or not they loop
	virtual BOOL getLoop() { return TRUE; }

	// motions must report their total duration
	virtual F32 getDuration() { return 0.0; }

	// motions must report their "ease in" duration
	virtual F32 getEaseInDuration() { return 0.0; }

	// motions must report their "ease out" duration.
	virtual F32 getEaseOutDuration() { return 0.0; }

	// motions must report their priority
	virtual LLJoint::JointPriority getPriority() { return LLJoint::HIGH_PRIORITY; }

	virtual LLMotionBlendType getBlendType() { return ADDITIVE_BLEND; }

	// called to determine when a motion should be activated/deactivated based on avatar pixel coverage
	virtual F32 getMinPixelArea() { return MIN_REQUIRED_PIXEL_AREA_BODY_NOISE; }

	// run-time (post constructor) initialization,
	// called after parameters have been set
	// must return true to indicate success and be available for activation
	virtual LLMotionInitStatus onInitialize(LLCharacter *character)
	{
		if( !mTorsoState->setJoint( character->getJoint("mTorso") ))
		{
			return STATUS_FAILURE;
		}

		mTorsoState->setUsage(LLJointState::ROT);

		addJointState( mTorsoState );
		return STATUS_SUCCESS;
	}

	// called when a motion is activated
	// must return TRUE to indicate success, or else
	// it will be deactivated
	virtual BOOL onActivate() { return TRUE; }

	// called per time step
	// must return TRUE while it is active, and
	// must return FALSE when the motion is completed.
	virtual BOOL onUpdate(F32 time, U8* joint_mask)
	{
		F32 nx[2];
		nx[0]=time*TORSO_NOISE_SPEED;
		nx[1]=0.0f;
		F32 ny[2];
		ny[0]=0.0f;
		ny[1]=time*TORSO_NOISE_SPEED;
		F32 noiseX = noise2(nx);
		F32 noiseY = noise2(ny);

		F32 rx = TORSO_NOISE_AMOUNT * DEG_TO_RAD * noiseX / 0.42f;
		F32 ry = TORSO_NOISE_AMOUNT * DEG_TO_RAD * noiseY / 0.42f;
		LLQuaternion tQn;
		tQn.setQuat( rx, ry, 0.0f );
		mTorsoState->setRotation( tQn );

		return TRUE;
	}

	// called when a motion is deactivated
	virtual void onDeactivate() {}

private:
	//-------------------------------------------------------------------------
	// joint states to be animated
	//-------------------------------------------------------------------------
	LLPointer<LLJointState> mTorsoState;
};

//-----------------------------------------------------------------------------
// class LLBreatheMotionRot
//-----------------------------------------------------------------------------
class LLBreatheMotionRot :
	public LLMotion
{
public:
	// Constructor
	LLBreatheMotionRot(const LLUUID &id) :
		LLMotion(id),
		mBreatheRate(1.f),
		mCharacter(NULL)
	{
		mName = "breathe_rot";
		mChestState = new LLJointState;
	}

	// Destructor
	virtual ~LLBreatheMotionRot() {}

public:
	//-------------------------------------------------------------------------
	// functions to support MotionController and MotionRegistry
	//-------------------------------------------------------------------------
	// static constructor
	// all subclasses must implement such a function and register it
	static LLMotion *create(const LLUUID &id) { return new LLBreatheMotionRot(id); }

public:
	//-------------------------------------------------------------------------
	// animation callbacks to be implemented by subclasses
	//-------------------------------------------------------------------------

	// motions must specify whether or not they loop
	virtual BOOL getLoop() { return TRUE; }

	// motions must report their total duration
	virtual F32 getDuration() { return 0.0; }

	// motions must report their "ease in" duration
	virtual F32 getEaseInDuration() { return 0.0; }

	// motions must report their "ease out" duration.
	virtual F32 getEaseOutDuration() { return 0.0; }

	// motions must report their priority
	virtual LLJoint::JointPriority getPriority() { return LLJoint::MEDIUM_PRIORITY; }

	virtual LLMotionBlendType getBlendType() { return NORMAL_BLEND; }

	// called to determine when a motion should be activated/deactivated based on avatar pixel coverage
	virtual F32 getMinPixelArea() { return MIN_REQUIRED_PIXEL_AREA_BREATHE; }

	// run-time (post constructor) initialization,
	// called after parameters have been set
	// must return true to indicate success and be available for activation
	virtual LLMotionInitStatus onInitialize(LLCharacter *character)
	{		
		mCharacter = character;
		BOOL success = true;

		if ( !mChestState->setJoint( character->getJoint( "mChest" ) ) ) { success = false; }

		if ( success )
		{
			mChestState->setUsage(LLJointState::ROT);
			addJointState( mChestState );
		}

		if ( success )
		{
			return STATUS_SUCCESS;
		}
		else
		{
			return STATUS_FAILURE;
		}
	}

	// called when a motion is activated
	// must return TRUE to indicate success, or else
	// it will be deactivated
	virtual BOOL onActivate() { return TRUE; }

	// called per time step
	// must return TRUE while it is active, and
	// must return FALSE when the motion is completed.
	virtual BOOL onUpdate(F32 time, U8* joint_mask)
	{
		mBreatheRate = 1.f;

		F32 breathe_amt = (sinf(mBreatheRate * time) * BREATHE_ROT_MOTION_STRENGTH);

		mChestState->setRotation(LLQuaternion(breathe_amt, LLVector3(0.f, 1.f, 0.f)));

		return TRUE;
	}

	// called when a motion is deactivated
	virtual void onDeactivate() {}

private:
	//-------------------------------------------------------------------------
	// joint states to be animated
	//-------------------------------------------------------------------------
	LLPointer<LLJointState> mChestState;
	F32					mBreatheRate;
	LLCharacter*		mCharacter;
};

//-----------------------------------------------------------------------------
// class LLPelvisFixMotion
//-----------------------------------------------------------------------------
class LLPelvisFixMotion :
	public LLMotion
{
public:
	// Constructor
	LLPelvisFixMotion(const LLUUID &id)
		: LLMotion(id), mCharacter(NULL)
	{
		mName = "pelvis_fix";

		mPelvisState = new LLJointState;
	}

	// Destructor
	virtual ~LLPelvisFixMotion() { }

public:
	//-------------------------------------------------------------------------
	// functions to support MotionController and MotionRegistry
	//-------------------------------------------------------------------------
	// static constructor
	// all subclasses must implement such a function and register it
	static LLMotion *create(const LLUUID& id) { return new LLPelvisFixMotion(id); }

public:
	//-------------------------------------------------------------------------
	// animation callbacks to be implemented by subclasses
	//-------------------------------------------------------------------------

	// motions must specify whether or not they loop
	virtual BOOL getLoop() { return TRUE; }

	// motions must report their total duration
	virtual F32 getDuration() { return 0.0; }

	// motions must report their "ease in" duration
	virtual F32 getEaseInDuration() { return 0.5f; }

	// motions must report their "ease out" duration.
	virtual F32 getEaseOutDuration() { return 0.5f; }

	// motions must report their priority
	virtual LLJoint::JointPriority getPriority() { return LLJoint::LOW_PRIORITY; }

	virtual LLMotionBlendType getBlendType() { return NORMAL_BLEND; }

	// called to determine when a motion should be activated/deactivated based on avatar pixel coverage
	virtual F32 getMinPixelArea() { return MIN_REQUIRED_PIXEL_AREA_PELVIS_FIX; }

	// run-time (post constructor) initialization,
	// called after parameters have been set
	// must return true to indicate success and be available for activation
	virtual LLMotionInitStatus onInitialize(LLCharacter *character)
	{
		mCharacter = character;

		if (!mPelvisState->setJoint( character->getJoint("mPelvis")))
		{
			return STATUS_FAILURE;
		}

		mPelvisState->setUsage(LLJointState::POS);

		addJointState( mPelvisState );
		return STATUS_SUCCESS;
	}

	// called when a motion is activated
	// must return TRUE to indicate success, or else
	// it will be deactivated
	virtual BOOL onActivate() { return TRUE; }

	// called per time step
	// must return TRUE while it is active, and
	// must return FALSE when the motion is completed.
	virtual BOOL onUpdate(F32 time, U8* joint_mask)
	{
		mPelvisState->setPosition(LLVector3::zero);

		return TRUE;
	}

	// called when a motion is deactivated
	virtual void onDeactivate() {}

private:
	//-------------------------------------------------------------------------
	// joint states to be animated
	//-------------------------------------------------------------------------
	LLPointer<LLJointState> mPelvisState;
	LLCharacter*		mCharacter;
};

/**
 **
 ** End LLVOAvatar Support classes
 **                                                                             **
 *********************************************************************************/


//-----------------------------------------------------------------------------
// Static Data
//-----------------------------------------------------------------------------
LLAvatarAppearanceDictionary *LLVOAvatar::sAvatarDictionary = NULL;
S32 LLVOAvatar::sFreezeCounter = 0;
U32 LLVOAvatar::sMaxVisible = 12;
F32 LLVOAvatar::sRenderDistance = 256.f;
S32	LLVOAvatar::sNumVisibleAvatars = 0;
S32	LLVOAvatar::sNumLODChangesThisFrame = 0;

const LLUUID LLVOAvatar::sStepSoundOnLand("e8af4a28-aa83-4310-a7c4-c047e15ea0df");
const LLUUID LLVOAvatar::sStepSounds[LL_MCODE_END] =
{
	SND_STONE_RUBBER,
	SND_METAL_RUBBER,
	SND_GLASS_RUBBER,
	SND_WOOD_RUBBER,
	SND_FLESH_RUBBER,
	SND_RUBBER_PLASTIC,
	SND_RUBBER_RUBBER
};

S32 LLVOAvatar::sRenderName = RENDER_NAME_ALWAYS;
BOOL LLVOAvatar::sRenderGroupTitles = TRUE;
S32 LLVOAvatar::sNumVisibleChatBubbles = 0;
BOOL LLVOAvatar::sDebugInvisible = FALSE;
BOOL LLVOAvatar::sShowAttachmentPoints = FALSE;
BOOL LLVOAvatar::sShowAnimationDebug = FALSE;
BOOL LLVOAvatar::sShowFootPlane = FALSE;
BOOL LLVOAvatar::sVisibleInFirstPerson = FALSE;
F32 LLVOAvatar::sLODFactor = 1.f;
F32 LLVOAvatar::sPhysicsLODFactor = 1.f;
BOOL LLVOAvatar::sUseImpostors = FALSE;
BOOL LLVOAvatar::sJointDebug = FALSE;
F32 LLVOAvatar::sUnbakedTime = 0.f;
F32 LLVOAvatar::sUnbakedUpdateTime = 0.f;
F32 LLVOAvatar::sGreyTime = 0.f;
F32 LLVOAvatar::sGreyUpdateTime = 0.f;

//-----------------------------------------------------------------------------
// Helper functions
//-----------------------------------------------------------------------------
static F32 calc_bouncy_animation(F32 x);

//-----------------------------------------------------------------------------
// LLVOAvatar()
//-----------------------------------------------------------------------------
LLVOAvatar::LLVOAvatar(const LLUUID& id,
					   const LLPCode pcode,
					   LLViewerRegion* regionp) :
	LLAvatarAppearance(&gAgentWearables),
	LLViewerObject(id, pcode, regionp),
	mSpecialRenderMode(0),
	mAttachmentGeometryBytes(0),
	mAttachmentSurfaceArea(0.f),
	mTurning(FALSE),
	mLastSkeletonSerialNum( 0 ),
	mIsSitting(FALSE),
	mTimeVisible(),
	mTyping(FALSE),
	mMeshValid(FALSE),
	mVisible(FALSE),
	mWindFreq(0.f),
	mRipplePhase( 0.f ),
	mBelowWater(FALSE),
	mLastAppearanceBlendTime(0.f),
	mAppearanceAnimating(FALSE),
    mNameIsSet(false),
	mTitle(),
	mNameAway(false),
	mNameDoNotDisturb(false),
	mNameMute(false),
	mNameAppearance(false),
	mNameFriend(false),
	mNameAlpha(0.f),
	mRenderGroupTitles(sRenderGroupTitles),
	mNameCloud(false),
	mFirstTEMessageReceived( FALSE ),
	mFirstAppearanceMessageReceived( FALSE ),
	mCulled( FALSE ),
	mVisibilityRank(0),
	mNeedsSkin(FALSE),
	mLastSkinTime(0.f),
	mUpdatePeriod(1),
	mFirstFullyVisible(TRUE),
	mFullyLoaded(FALSE),
	mPreviousFullyLoaded(FALSE),
	mFullyLoadedInitialized(FALSE),
	mLoadedCallbacksPaused(FALSE),
	mHasPelvisOffset( FALSE ),
	mRenderUnloadedAvatar(LLCachedControl<bool>(gSavedSettings, "RenderUnloadedAvatar")),
	mLastRezzedStatus(-1),
	mIsEditingAppearance(FALSE),
	mUseLocalAppearance(FALSE),
	mUseServerBakes(FALSE), // FIXME DRANO consider using boost::optional, defaulting to unknown.
	mLastUpdateRequestCOFVersion(-1),
	mLastUpdateReceivedCOFVersion(-1)
{
	//VTResume();  // VTune
	
	// mVoiceVisualizer is created by the hud effects manager and uses the HUD Effects pipeline
	const BOOL needsSendToSim = false; // currently, this HUD effect doesn't need to pack and unpack data to do its job
	mVoiceVisualizer = ( LLVoiceVisualizer *)LLHUDManager::getInstance()->createViewerEffect( LLHUDObject::LL_HUD_EFFECT_VOICE_VISUALIZER, needsSendToSim );

	lldebugs << "LLVOAvatar Constructor (0x" << this << ") id:" << mID << llendl;

	mPelvisp = NULL;

	mDirtyMesh = 2;	// Dirty geometry, need to regenerate.
	mMeshTexturesDirty = FALSE;
	mHeadp = NULL;


	// set up animation variables
	mSpeed = 0.f;
	setAnimationData("Speed", &mSpeed);

	mNeedsImpostorUpdate = TRUE;
	mNeedsAnimUpdate = TRUE;

	mImpostorDistance = 0;
	mImpostorPixelArea = 0;

	setNumTEs(TEX_NUM_INDICES);

	mbCanSelect = TRUE;

	mSignaledAnimations.clear();
	mPlayingAnimations.clear();

	mWasOnGroundLeft = FALSE;
	mWasOnGroundRight = FALSE;

	mTimeLast = 0.0f;
	mSpeedAccum = 0.0f;

	mRippleTimeLast = 0.f;

	mInAir = FALSE;

	mStepOnLand = TRUE;
	mStepMaterial = 0;

	mLipSyncActive = false;
	mOohMorph      = NULL;
	mAahMorph      = NULL;

	mCurrentGesticulationLevel = 0;

	mRuthTimer.reset();
	mRuthDebugTimer.reset();
	mDebugExistenceTimer.reset();
	mPelvisOffset = LLVector3(0.0f,0.0f,0.0f);
	mLastPelvisToFoot = 0.0f;
	mPelvisFixup = 0.0f;
	mLastPelvisFixup = 0.0f;
}

std::string LLVOAvatar::avString() const
{
	std::string viz_string = LLVOAvatar::rezStatusToString(getRezzedStatus());
	return " Avatar '" + getFullname() + "' " + viz_string + " ";
}

void LLVOAvatar::debugAvatarRezTime(std::string notification_name, std::string comment)
{
	LL_INFOS("Avatar") << "REZTIME: [ " << (U32)mDebugExistenceTimer.getElapsedTimeF32()
					   << "sec ]"
					   << avString() 
					   << "RuthTimer " << (U32)mRuthDebugTimer.getElapsedTimeF32()
					   << " Notification " << notification_name
					   << " : " << comment
					   << llendl;

	if (gSavedSettings.getBOOL("DebugAvatarRezTime"))
	{
		LLSD args;
		args["EXISTENCE"] = llformat("%d",(U32)mDebugExistenceTimer.getElapsedTimeF32());
		args["TIME"] = llformat("%d",(U32)mRuthDebugTimer.getElapsedTimeF32());
		args["NAME"] = getFullname();
		LLNotificationsUtil::add(notification_name,args);
	}
}

//------------------------------------------------------------------------
// LLVOAvatar::~LLVOAvatar()
//------------------------------------------------------------------------
LLVOAvatar::~LLVOAvatar()
{
		if (!mFullyLoaded)
		{
		debugAvatarRezTime("AvatarRezLeftCloudNotification","left after ruth seconds as cloud");
		}
		else
		{
		debugAvatarRezTime("AvatarRezLeftNotification","left sometime after declouding");
		}

	logPendingPhases();
<<<<<<< HEAD
	
=======

>>>>>>> 70c1e219
	lldebugs << "LLVOAvatar Destructor (0x" << this << ") id:" << mID << llendl;

	std::for_each(mAttachmentPoints.begin(), mAttachmentPoints.end(), DeletePairedPointer());
	mAttachmentPoints.clear();

	mDead = TRUE;
	
	mAnimationSources.clear();
	LLLoadedCallbackEntry::cleanUpCallbackList(&mCallbackTextureList) ;

	getPhases().clearPhases();
	
	lldebugs << "LLVOAvatar Destructor end" << llendl;
}

void LLVOAvatar::markDead()
{
	if (mNameText)
	{
		mNameText->markDead();
		mNameText = NULL;
		sNumVisibleChatBubbles--;
	}
	mVoiceVisualizer->markDead();
	LLLoadedCallbackEntry::cleanUpCallbackList(&mCallbackTextureList) ;
	LLViewerObject::markDead();
}


BOOL LLVOAvatar::isFullyBaked()
{
	if (mIsDummy) return TRUE;
	if (getNumTEs() == 0) return FALSE;

	for (U32 i = 0; i < mBakedTextureDatas.size(); i++)
	{
		if (!isTextureDefined(mBakedTextureDatas[i].mTextureIndex)
			&& ( (i != BAKED_SKIRT) || isWearingWearableType(LLWearableType::WT_SKIRT) ) )
		{
			return FALSE;
		}
	}
	return TRUE;
}

BOOL LLVOAvatar::isFullyTextured() const
{
	for (S32 i = 0; i < mMeshLOD.size(); i++)
	{
		LLAvatarJoint* joint = mMeshLOD[i];
		if (i==MESH_ID_SKIRT && !isWearingWearableType(LLWearableType::WT_SKIRT))
		{
			continue; // don't care about skirt textures if we're not wearing one.
		}
		if (!joint)
		{
			continue; // nonexistent LOD OK.
		}
		avatar_joint_mesh_list_t::iterator meshIter = joint->mMeshParts.begin();
		if (meshIter != joint->mMeshParts.end())
		{
			LLAvatarJointMesh *mesh = (*meshIter);
			if (!mesh)
			{
				continue; // nonexistent mesh OK
			}
			if (mesh->hasGLTexture())
			{
				continue; // Mesh exists and has a baked texture.
			}
			if (mesh->hasComposite())
			{
				continue; // Mesh exists and has a composite texture.
			}
			// Fail
			return FALSE;
		}
	}
	return TRUE;
}

BOOL LLVOAvatar::hasGray() const
{
	return !getIsCloud() && !isFullyTextured();
}

S32 LLVOAvatar::getRezzedStatus() const
{
	if (getIsCloud()) return 0;
	if (isFullyTextured() && allBakedTexturesCompletelyDownloaded()) return 3;
	if (isFullyTextured()) return 2;
	llassert(hasGray());
	return 1; // gray
}

void LLVOAvatar::deleteLayerSetCaches(bool clearAll)
{
	for (U32 i = 0; i < mBakedTextureDatas.size(); i++)
	{
		if (mBakedTextureDatas[i].mTexLayerSet)
		{
			// ! BACKWARDS COMPATIBILITY !
			// Can be removed after hair baking is mandatory on the grid
			if ((i != BAKED_HAIR || isSelf()) && !clearAll)
			{
				mBakedTextureDatas[i].mTexLayerSet->deleteCaches();
			}
		}
		if (mBakedTextureDatas[i].mMaskTexName)
		{
			LLImageGL::deleteTextures(LLTexUnit::TT_TEXTURE, 0, -1, 1, (GLuint*)&(mBakedTextureDatas[i].mMaskTexName));
			mBakedTextureDatas[i].mMaskTexName = 0 ;
		}
	}
}

// static 
BOOL LLVOAvatar::areAllNearbyInstancesBaked(S32& grey_avatars)
{
	BOOL res = TRUE;
	grey_avatars = 0;
	for (std::vector<LLCharacter*>::iterator iter = LLCharacter::sInstances.begin();
		 iter != LLCharacter::sInstances.end(); ++iter)
	{
		LLVOAvatar* inst = (LLVOAvatar*) *iter;
		if( inst->isDead() )
		{
			continue;
		}
		else if( !inst->isFullyBaked() )
		{
			res = FALSE;
			if (inst->mHasGrey)
			{
				++grey_avatars;
			}
		}
	}
	return res;
}

// static
void LLVOAvatar::getNearbyRezzedStats(std::vector<S32>& counts)
{
	counts.clear();
	counts.resize(4);
	for (std::vector<LLCharacter*>::iterator iter = LLCharacter::sInstances.begin();
		 iter != LLCharacter::sInstances.end(); ++iter)
	{
		LLVOAvatar* inst = (LLVOAvatar*) *iter;
		if (!inst)
			continue;
		S32 rez_status = inst->getRezzedStatus();
		counts[rez_status]++;
	}
}

// static
std::string LLVOAvatar::rezStatusToString(S32 rez_status)
{
	if (rez_status==0) return "cloud";
	if (rez_status==1) return "gray";
	if (rez_status==2) return "textured";
	if (rez_status==3) return "textured_and_downloaded";
	return "unknown";
}

// static
void LLVOAvatar::dumpBakedStatus()
{
	LLVector3d camera_pos_global = gAgentCamera.getCameraPositionGlobal();

	for (std::vector<LLCharacter*>::iterator iter = LLCharacter::sInstances.begin();
		 iter != LLCharacter::sInstances.end(); ++iter)
	{
		LLVOAvatar* inst = (LLVOAvatar*) *iter;
		llinfos << "Avatar ";

		LLNameValue* firstname = inst->getNVPair("FirstName");
		LLNameValue* lastname = inst->getNVPair("LastName");

		if( firstname )
		{
			llcont << firstname->getString();
		}
		if( lastname )
		{
			llcont << " " << lastname->getString();
		}

		llcont << " " << inst->mID;

		if( inst->isDead() )
		{
			llcont << " DEAD ("<< inst->getNumRefs() << " refs)";
		}

		if( inst->isSelf() )
		{
			llcont << " (self)";
		}


		F64 dist_to_camera = (inst->getPositionGlobal() - camera_pos_global).length();
		llcont << " " << dist_to_camera << "m ";

		llcont << " " << inst->mPixelArea << " pixels";

		if( inst->isVisible() )
		{
			llcont << " (visible)";
		}
		else
		{
			llcont << " (not visible)";
		}

		if( inst->isFullyBaked() )
		{
			llcont << " Baked";
		}
		else
		{
			llcont << " Unbaked (";
			
			for (LLAvatarAppearanceDictionary::BakedTextures::const_iterator iter = LLAvatarAppearanceDictionary::getInstance()->getBakedTextures().begin();
				 iter != LLAvatarAppearanceDictionary::getInstance()->getBakedTextures().end();
				 ++iter)
			{
				const LLAvatarAppearanceDictionary::BakedEntry *baked_dict = iter->second;
				const ETextureIndex index = baked_dict->mTextureIndex;
				if (!inst->isTextureDefined(index))
				{
					llcont << " " << LLAvatarAppearanceDictionary::getInstance()->getTexture(index)->mName;
				}
			}
			llcont << " ) " << inst->getUnbakedPixelAreaRank();
			if( inst->isCulled() )
			{
				llcont << " culled";
			}
		}
		llcont << llendl;
	}
}

//static
void LLVOAvatar::restoreGL()
{
	if (!isAgentAvatarValid()) return;

	gAgentAvatarp->setCompositeUpdatesEnabled(TRUE);
	for (U32 i = 0; i < gAgentAvatarp->mBakedTextureDatas.size(); i++)
	{
		gAgentAvatarp->invalidateComposite(gAgentAvatarp->getTexLayerSet(i), FALSE);
	}
	gAgentAvatarp->updateMeshTextures();
}

//static
void LLVOAvatar::destroyGL()
{
	deleteCachedImages();

	resetImpostors();
}

//static
void LLVOAvatar::resetImpostors()
{
	for (std::vector<LLCharacter*>::iterator iter = LLCharacter::sInstances.begin();
		 iter != LLCharacter::sInstances.end(); ++iter)
	{
		LLVOAvatar* avatar = (LLVOAvatar*) *iter;
		avatar->mImpostor.release();
	}
}

// static
void LLVOAvatar::deleteCachedImages(bool clearAll)
{	
	if (LLViewerTexLayerSet::sHasCaches)
	{
		lldebugs << "Deleting layer set caches" << llendl;
		for (std::vector<LLCharacter*>::iterator iter = LLCharacter::sInstances.begin();
			 iter != LLCharacter::sInstances.end(); ++iter)
		{
			LLVOAvatar* inst = (LLVOAvatar*) *iter;
			inst->deleteLayerSetCaches(clearAll);
		}
		LLViewerTexLayerSet::sHasCaches = FALSE;
	}
	LLVOAvatarSelf::deleteScratchTextures();
	LLTexLayerStaticImageList::getInstance()->deleteCachedImages();
}


//------------------------------------------------------------------------
// static
// LLVOAvatar::initClass()
//------------------------------------------------------------------------
void LLVOAvatar::initClass()
{ 
	gAnimLibrary.animStateSetString(ANIM_AGENT_BODY_NOISE,"body_noise");
	gAnimLibrary.animStateSetString(ANIM_AGENT_BREATHE_ROT,"breathe_rot");
	gAnimLibrary.animStateSetString(ANIM_AGENT_PHYSICS_MOTION,"physics_motion");
	gAnimLibrary.animStateSetString(ANIM_AGENT_EDITING,"editing");
	gAnimLibrary.animStateSetString(ANIM_AGENT_EYE,"eye");
	gAnimLibrary.animStateSetString(ANIM_AGENT_FLY_ADJUST,"fly_adjust");
	gAnimLibrary.animStateSetString(ANIM_AGENT_HAND_MOTION,"hand_motion");
	gAnimLibrary.animStateSetString(ANIM_AGENT_HEAD_ROT,"head_rot");
	gAnimLibrary.animStateSetString(ANIM_AGENT_PELVIS_FIX,"pelvis_fix");
	gAnimLibrary.animStateSetString(ANIM_AGENT_TARGET,"target");
	gAnimLibrary.animStateSetString(ANIM_AGENT_WALK_ADJUST,"walk_adjust");
}


void LLVOAvatar::cleanupClass()
{
}

// virtual
void LLVOAvatar::initInstance(void)
{
	//-------------------------------------------------------------------------
	// register motions
	//-------------------------------------------------------------------------
	if (LLCharacter::sInstances.size() == 1)
	{
		LLKeyframeMotion::setVFS(gStaticVFS);
		registerMotion( ANIM_AGENT_DO_NOT_DISTURB,					LLNullMotion::create );
		registerMotion( ANIM_AGENT_CROUCH,					LLKeyframeStandMotion::create );
		registerMotion( ANIM_AGENT_CROUCHWALK,				LLKeyframeWalkMotion::create );
		registerMotion( ANIM_AGENT_EXPRESS_AFRAID,			LLEmote::create );
		registerMotion( ANIM_AGENT_EXPRESS_ANGER,			LLEmote::create );
		registerMotion( ANIM_AGENT_EXPRESS_BORED,			LLEmote::create );
		registerMotion( ANIM_AGENT_EXPRESS_CRY,				LLEmote::create );
		registerMotion( ANIM_AGENT_EXPRESS_DISDAIN,			LLEmote::create );
		registerMotion( ANIM_AGENT_EXPRESS_EMBARRASSED,		LLEmote::create );
		registerMotion( ANIM_AGENT_EXPRESS_FROWN,			LLEmote::create );
		registerMotion( ANIM_AGENT_EXPRESS_KISS,			LLEmote::create );
		registerMotion( ANIM_AGENT_EXPRESS_LAUGH,			LLEmote::create );
		registerMotion( ANIM_AGENT_EXPRESS_OPEN_MOUTH,		LLEmote::create );
		registerMotion( ANIM_AGENT_EXPRESS_REPULSED,		LLEmote::create );
		registerMotion( ANIM_AGENT_EXPRESS_SAD,				LLEmote::create );
		registerMotion( ANIM_AGENT_EXPRESS_SHRUG,			LLEmote::create );
		registerMotion( ANIM_AGENT_EXPRESS_SMILE,			LLEmote::create );
		registerMotion( ANIM_AGENT_EXPRESS_SURPRISE,		LLEmote::create );
		registerMotion( ANIM_AGENT_EXPRESS_TONGUE_OUT,		LLEmote::create );
		registerMotion( ANIM_AGENT_EXPRESS_TOOTHSMILE,		LLEmote::create );
		registerMotion( ANIM_AGENT_EXPRESS_WINK,			LLEmote::create );
		registerMotion( ANIM_AGENT_EXPRESS_WORRY,			LLEmote::create );
		registerMotion( ANIM_AGENT_FEMALE_RUN_NEW,			LLKeyframeWalkMotion::create );
		registerMotion( ANIM_AGENT_FEMALE_WALK,				LLKeyframeWalkMotion::create );
		registerMotion( ANIM_AGENT_FEMALE_WALK_NEW,			LLKeyframeWalkMotion::create );
		registerMotion( ANIM_AGENT_RUN,						LLKeyframeWalkMotion::create );
		registerMotion( ANIM_AGENT_RUN_NEW,					LLKeyframeWalkMotion::create );
		registerMotion( ANIM_AGENT_STAND,					LLKeyframeStandMotion::create );
		registerMotion( ANIM_AGENT_STAND_1,					LLKeyframeStandMotion::create );
		registerMotion( ANIM_AGENT_STAND_2,					LLKeyframeStandMotion::create );
		registerMotion( ANIM_AGENT_STAND_3,					LLKeyframeStandMotion::create );
		registerMotion( ANIM_AGENT_STAND_4,					LLKeyframeStandMotion::create );
		registerMotion( ANIM_AGENT_STANDUP,					LLKeyframeFallMotion::create );
		registerMotion( ANIM_AGENT_TURNLEFT,				LLKeyframeWalkMotion::create );
		registerMotion( ANIM_AGENT_TURNRIGHT,				LLKeyframeWalkMotion::create );
		registerMotion( ANIM_AGENT_WALK,					LLKeyframeWalkMotion::create );
		registerMotion( ANIM_AGENT_WALK_NEW,				LLKeyframeWalkMotion::create );
		
		// motions without a start/stop bit
		registerMotion( ANIM_AGENT_BODY_NOISE,				LLBodyNoiseMotion::create );
		registerMotion( ANIM_AGENT_BREATHE_ROT,				LLBreatheMotionRot::create );
		registerMotion( ANIM_AGENT_PHYSICS_MOTION,			LLPhysicsMotionController::create );
		registerMotion( ANIM_AGENT_EDITING,					LLEditingMotion::create	);
		registerMotion( ANIM_AGENT_EYE,						LLEyeMotion::create	);
		registerMotion( ANIM_AGENT_FEMALE_WALK,				LLKeyframeWalkMotion::create );
		registerMotion( ANIM_AGENT_FLY_ADJUST,				LLFlyAdjustMotion::create );
		registerMotion( ANIM_AGENT_HAND_MOTION,				LLHandMotion::create );
		registerMotion( ANIM_AGENT_HEAD_ROT,				LLHeadRotMotion::create );
		registerMotion( ANIM_AGENT_PELVIS_FIX,				LLPelvisFixMotion::create );
		registerMotion( ANIM_AGENT_SIT_FEMALE,				LLKeyframeMotion::create );
		registerMotion( ANIM_AGENT_TARGET,					LLTargetingMotion::create );
		registerMotion( ANIM_AGENT_WALK_ADJUST,				LLWalkAdjustMotion::create );
	}
	
	LLAvatarAppearance::initInstance();
	
	// preload specific motions here
	createMotion( ANIM_AGENT_CUSTOMIZE);
	createMotion( ANIM_AGENT_CUSTOMIZE_DONE);
	
	//VTPause();  // VTune
	
	mVoiceVisualizer->setVoiceEnabled( LLVoiceClient::getInstance()->getVoiceEnabled( mID ) );
}

// virtual
LLAvatarJoint* LLVOAvatar::createAvatarJoint()
{
	return new LLViewerJoint();
}

// virtual
LLAvatarJoint* LLVOAvatar::createAvatarJoint(S32 joint_num)
{
	return new LLViewerJoint(joint_num);
}

// virtual
LLAvatarJointMesh* LLVOAvatar::createAvatarJointMesh()
{
	return new LLViewerJointMesh();
}

// virtual
LLTexLayerSet* LLVOAvatar::createTexLayerSet()
{
	return new LLViewerTexLayerSet(this);
}

const LLVector3 LLVOAvatar::getRenderPosition() const
{
	if (mDrawable.isNull() || mDrawable->getGeneration() < 0)
	{
		return getPositionAgent();
	}
	else if (isRoot())
	{
		if ( !mHasPelvisOffset )
		{
			return mDrawable->getPositionAgent();
		}
		else
		{
			//Apply a pelvis fixup (as defined by the avs skin)
			LLVector3 pos = mDrawable->getPositionAgent();
			pos[VZ] += mPelvisFixup;
			return pos;
		}
	}
	else
	{
		return getPosition() * mDrawable->getParent()->getRenderMatrix();
	}
}

void LLVOAvatar::updateDrawable(BOOL force_damped)
{
	clearChanged(SHIFTED);
}

void LLVOAvatar::onShift(const LLVector4a& shift_vector)
{
	const LLVector3& shift = reinterpret_cast<const LLVector3&>(shift_vector);
	mLastAnimExtents[0] += shift;
	mLastAnimExtents[1] += shift;
}

void LLVOAvatar::updateSpatialExtents(LLVector4a& newMin, LLVector4a &newMax)
{
	if (isImpostor() && !needsImpostorUpdate())
	{
		LLVector3 delta = getRenderPosition() -
			((LLVector3(mDrawable->getPositionGroup().getF32ptr())-mImpostorOffset));
		
		newMin.load3( (mLastAnimExtents[0] + delta).mV);
		newMax.load3( (mLastAnimExtents[1] + delta).mV);
	}
	else
	{
		getSpatialExtents(newMin,newMax);
		mLastAnimExtents[0].set(newMin.getF32ptr());
		mLastAnimExtents[1].set(newMax.getF32ptr());
		LLVector4a pos_group;
		pos_group.setAdd(newMin,newMax);
		pos_group.mul(0.5f);
		mImpostorOffset = LLVector3(pos_group.getF32ptr())-getRenderPosition();
		mDrawable->setPositionGroup(pos_group);
	}
}

void LLVOAvatar::getSpatialExtents(LLVector4a& newMin, LLVector4a& newMax)
{
	LLVector4a buffer(0.25f);
	LLVector4a pos;
	pos.load3(getRenderPosition().mV);
	newMin.setSub(pos, buffer);
	newMax.setAdd(pos, buffer);

	float max_attachment_span = get_default_max_prim_scale() * 5.0f;
	
	//stretch bounding box by joint positions
	for (polymesh_map_t::iterator i = mPolyMeshes.begin(); i != mPolyMeshes.end(); ++i)
	{
		LLPolyMesh* mesh = i->second;
		for (S32 joint_num = 0; joint_num < mesh->mJointRenderData.count(); joint_num++)
		{
			LLVector4a trans;
			trans.load3( mesh->mJointRenderData[joint_num]->mWorldMatrix->getTranslation().mV);
			update_min_max(newMin, newMax, trans);
		}
	}

	LLVector4a center, size;
	center.setAdd(newMin, newMax);
	center.mul(0.5f);

	size.setSub(newMax,newMin);
	size.mul(0.5f);

	mPixelArea = LLPipeline::calcPixelArea(center, size, *LLViewerCamera::getInstance());

	//stretch bounding box by attachments
	for (attachment_map_t::iterator iter = mAttachmentPoints.begin(); 
		 iter != mAttachmentPoints.end();
		 ++iter)
	{
		LLViewerJointAttachment* attachment = iter->second;

		if (!attachment->getValid())
		{
			continue ;
		}

		for (LLViewerJointAttachment::attachedobjs_vec_t::iterator attachment_iter = attachment->mAttachedObjects.begin();
			 attachment_iter != attachment->mAttachedObjects.end();
			 ++attachment_iter)
		{
			const LLViewerObject* attached_object = (*attachment_iter);
			if (attached_object && !attached_object->isHUDAttachment())
			{
				LLDrawable* drawable = attached_object->mDrawable;
				if (drawable && !drawable->isState(LLDrawable::RIGGED))
				{
					LLSpatialBridge* bridge = drawable->getSpatialBridge();
					if (bridge)
					{
						const LLVector4a* ext = bridge->getSpatialExtents();
						LLVector4a distance;
						distance.setSub(ext[1], ext[0]);
						LLVector4a max_span(max_attachment_span);

						S32 lt = distance.lessThan(max_span).getGatheredBits() & 0x7;
						
						// Only add the prim to spatial extents calculations if it isn't a megaprim.
						// max_attachment_span calculated at the start of the function 
						// (currently 5 times our max prim size) 
						if (lt == 0x7)
						{
							update_min_max(newMin,newMax,ext[0]);
							update_min_max(newMin,newMax,ext[1]);
						}
					}
				}
			}
		}
	}

	//pad bounding box	

	newMin.sub(buffer);
	newMax.add(buffer);
}

//-----------------------------------------------------------------------------
// renderCollisionVolumes()
//-----------------------------------------------------------------------------
void LLVOAvatar::renderCollisionVolumes()
{
	for (S32 i = 0; i < mNumCollisionVolumes; i++)
	{
		mCollisionVolumes[i].renderCollision();
	}

	if (mNameText.notNull())
	{
		LLVector3 unused;
		mNameText->lineSegmentIntersect(LLVector3(0,0,0), LLVector3(0,0,1), unused, TRUE);
	}
}

BOOL LLVOAvatar::lineSegmentIntersect(const LLVector3& start, const LLVector3& end,
									  S32 face,
									  BOOL pick_transparent,
									  S32* face_hit,
									  LLVector3* intersection,
									  LLVector2* tex_coord,
									  LLVector3* normal,
									  LLVector3* bi_normal)
{
	if ((isSelf() && !gAgent.needsRenderAvatar()) || !LLPipeline::sPickAvatar)
	{
		return FALSE;
	}

	if (lineSegmentBoundingBox(start, end))
	{
		for (S32 i = 0; i < mNumCollisionVolumes; ++i)
		{
			mCollisionVolumes[i].updateWorldMatrix();

			glh::matrix4f mat((F32*) mCollisionVolumes[i].getXform()->getWorldMatrix().mMatrix);
			glh::matrix4f inverse = mat.inverse();
			glh::matrix4f norm_mat = inverse.transpose();

			glh::vec3f p1(start.mV);
			glh::vec3f p2(end.mV);

			inverse.mult_matrix_vec(p1);
			inverse.mult_matrix_vec(p2);

			LLVector3 position;
			LLVector3 norm;

			if (linesegment_sphere(LLVector3(p1.v), LLVector3(p2.v), LLVector3(0,0,0), 1.f, position, norm))
			{
				glh::vec3f res_pos(position.mV);
				mat.mult_matrix_vec(res_pos);
				
				norm.normalize();
				glh::vec3f res_norm(norm.mV);
				norm_mat.mult_matrix_dir(res_norm);

				if (intersection)
				{
					*intersection = LLVector3(res_pos.v);
				}

				if (normal)
				{
					*normal = LLVector3(res_norm.v);
				}

				return TRUE;
			}
		}

		if (isSelf())
		{
			for (attachment_map_t::iterator iter = mAttachmentPoints.begin(); 
			 iter != mAttachmentPoints.end();
			 ++iter)
			{
				LLViewerJointAttachment* attachment = iter->second;

				for (LLViewerJointAttachment::attachedobjs_vec_t::iterator attachment_iter = attachment->mAttachedObjects.begin();
					 attachment_iter != attachment->mAttachedObjects.end();
					 ++attachment_iter)
				{
					LLViewerObject* attached_object = (*attachment_iter);
					
					if (attached_object && !attached_object->isDead() && attachment->getValid())
					{
						LLDrawable* drawable = attached_object->mDrawable;
						if (drawable->isState(LLDrawable::RIGGED))
						{ //regenerate octree for rigged attachment
							gPipeline.markRebuild(mDrawable, LLDrawable::REBUILD_RIGGED, TRUE);
						}
					}
				}
			}
		}
	}

	
	
	LLVector3 position;
	if (mNameText.notNull() && mNameText->lineSegmentIntersect(start, end, position))
	{
		if (intersection)
		{
			*intersection = position;
		}

		return TRUE;
	}

	return FALSE;
}

LLViewerObject* LLVOAvatar::lineSegmentIntersectRiggedAttachments(const LLVector3& start, const LLVector3& end,
									  S32 face,
									  BOOL pick_transparent,
									  S32* face_hit,
									  LLVector3* intersection,
									  LLVector2* tex_coord,
									  LLVector3* normal,
									  LLVector3* bi_normal)
{
	if (isSelf() && !gAgent.needsRenderAvatar())
	{
		return NULL;
	}

	LLViewerObject* hit = NULL;

	if (lineSegmentBoundingBox(start, end))
	{
		LLVector3 local_end = end;
		LLVector3 local_intersection;

		for (attachment_map_t::iterator iter = mAttachmentPoints.begin(); 
			iter != mAttachmentPoints.end();
			++iter)
		{
			LLViewerJointAttachment* attachment = iter->second;

			for (LLViewerJointAttachment::attachedobjs_vec_t::iterator attachment_iter = attachment->mAttachedObjects.begin();
					attachment_iter != attachment->mAttachedObjects.end();
					++attachment_iter)
			{
				LLViewerObject* attached_object = (*attachment_iter);
					
				if (attached_object->lineSegmentIntersect(start, local_end, face, pick_transparent, face_hit, &local_intersection, tex_coord, normal, bi_normal))
				{
					local_end = local_intersection;
					if (intersection)
					{
						*intersection = local_intersection;
					}
					
					hit = attached_object;
				}
			}
		}
	}
		
	return hit;
}


LLVOAvatar* LLVOAvatar::asAvatar()
{
	return this;
}

//-----------------------------------------------------------------------------
// LLVOAvatar::startDefaultMotions()
//-----------------------------------------------------------------------------
void LLVOAvatar::startDefaultMotions()
{
	//-------------------------------------------------------------------------
	// start default motions
	//-------------------------------------------------------------------------
	startMotion( ANIM_AGENT_HEAD_ROT );
	startMotion( ANIM_AGENT_EYE );
	startMotion( ANIM_AGENT_BODY_NOISE );
	startMotion( ANIM_AGENT_BREATHE_ROT );
	startMotion( ANIM_AGENT_PHYSICS_MOTION );
	startMotion( ANIM_AGENT_HAND_MOTION );
	startMotion( ANIM_AGENT_PELVIS_FIX );

	//-------------------------------------------------------------------------
	// restart any currently active motions
	//-------------------------------------------------------------------------
	processAnimationStateChanges();
}

//-----------------------------------------------------------------------------
// LLVOAvatar::buildCharacter()
// Deferred initialization and rebuild of the avatar.
//-----------------------------------------------------------------------------
// virtual
void LLVOAvatar::buildCharacter()
{
	LLAvatarAppearance::buildCharacter();

	// Not done building yet; more to do.
	mIsBuilt = FALSE;

	//-------------------------------------------------------------------------
	// set head offset from pelvis
	//-------------------------------------------------------------------------
	updateHeadOffset();

	//-------------------------------------------------------------------------
	// initialize lip sync morph pointers
	//-------------------------------------------------------------------------
	mOohMorph     = getVisualParam( "Lipsync_Ooh" );
	mAahMorph     = getVisualParam( "Lipsync_Aah" );

	// If we don't have the Ooh morph, use the Kiss morph
	if (!mOohMorph)
	{
		llwarns << "Missing 'Ooh' morph for lipsync, using fallback." << llendl;
		mOohMorph = getVisualParam( "Express_Kiss" );
	}

	// If we don't have the Aah morph, use the Open Mouth morph
	if (!mAahMorph)
	{
		llwarns << "Missing 'Aah' morph for lipsync, using fallback." << llendl;
		mAahMorph = getVisualParam( "Express_Open_Mouth" );
	}

	startDefaultMotions();

	//-------------------------------------------------------------------------
	// restart any currently active motions
	//-------------------------------------------------------------------------
	processAnimationStateChanges();

	mIsBuilt = TRUE;
	stop_glerror();

	mMeshValid = TRUE;
}


//-----------------------------------------------------------------------------
// releaseMeshData()
//-----------------------------------------------------------------------------
void LLVOAvatar::releaseMeshData()
{
	if (sInstances.size() < AVATAR_RELEASE_THRESHOLD || mIsDummy)
	{
		return;
	}

	//llinfos << "Releasing" << llendl;

	// cleanup mesh data
	for (avatar_joint_list_t::iterator iter = mMeshLOD.begin();
		 iter != mMeshLOD.end(); 
		 ++iter)
	{
		LLAvatarJoint* joint = (*iter);
		joint->setValid(FALSE, TRUE);
	}

	//cleanup data
	if (mDrawable.notNull())
	{
		LLFace* facep = mDrawable->getFace(0);
		if (facep)
		{
		facep->setSize(0, 0);
		for(S32 i = mNumInitFaces ; i < mDrawable->getNumFaces(); i++)
		{
			facep = mDrawable->getFace(i);
				if (facep)
				{
			facep->setSize(0, 0);
		}
	}
		}
	}
	
	for (attachment_map_t::iterator iter = mAttachmentPoints.begin(); 
		 iter != mAttachmentPoints.end();
		 ++iter)
	{
		LLViewerJointAttachment* attachment = iter->second;
		if (!attachment->getIsHUDAttachment())
		{
			attachment->setAttachmentVisibility(FALSE);
		}
	}
	mMeshValid = FALSE;
}

//-----------------------------------------------------------------------------
// restoreMeshData()
//-----------------------------------------------------------------------------
// virtual
void LLVOAvatar::restoreMeshData()
{
	llassert(!isSelf());
	
	//llinfos << "Restoring" << llendl;
	mMeshValid = TRUE;
	updateJointLODs();

	for (attachment_map_t::iterator iter = mAttachmentPoints.begin(); 
		 iter != mAttachmentPoints.end();
		 ++iter)
	{
		LLViewerJointAttachment* attachment = iter->second;
		if (!attachment->getIsHUDAttachment())
		{
			attachment->setAttachmentVisibility(TRUE);
		}
	}

	// force mesh update as LOD might not have changed to trigger this
	gPipeline.markRebuild(mDrawable, LLDrawable::REBUILD_GEOMETRY, TRUE);
}

//-----------------------------------------------------------------------------
// updateMeshData()
//-----------------------------------------------------------------------------
void LLVOAvatar::updateMeshData()
{
	if (mDrawable.notNull())
	{
		stop_glerror();

		S32 f_num = 0 ;
		const U32 VERTEX_NUMBER_THRESHOLD = 128 ;//small number of this means each part of an avatar has its own vertex buffer.
		const S32 num_parts = mMeshLOD.size();

		// this order is determined by number of LODS
		// if a mesh earlier in this list changed LODs while a later mesh doesn't,
		// the later mesh's index offset will be inaccurate
		for(S32 part_index = 0 ; part_index < num_parts ;)
		{
			S32 j = part_index ;
			U32 last_v_num = 0, num_vertices = 0 ;
			U32 last_i_num = 0, num_indices = 0 ;

			while(part_index < num_parts && num_vertices < VERTEX_NUMBER_THRESHOLD)
			{
				last_v_num = num_vertices ;
				last_i_num = num_indices ;

				LLViewerJoint* part_mesh = getViewerJoint(part_index++);
				if (part_mesh)
				{
					part_mesh->updateFaceSizes(num_vertices, num_indices, mAdjustedPixelArea);
				}
			}
			if(num_vertices < 1)//skip empty meshes
			{
				continue ;
			}
			if(last_v_num > 0)//put the last inserted part into next vertex buffer.
			{
				num_vertices = last_v_num ;
				num_indices = last_i_num ;	
				part_index-- ;
			}
		
			LLFace* facep = NULL;
			if(f_num < mDrawable->getNumFaces()) 
			{
				facep = mDrawable->getFace(f_num);
			}
			else
			{
				facep = mDrawable->getFace(0);
				if (facep)
				{
					facep = mDrawable->addFace(facep->getPool(), facep->getTexture()) ;
				}
			}
			if (!facep) continue;
			
			// resize immediately
			facep->setSize(num_vertices, num_indices);

			bool terse_update = false;

			facep->setGeomIndex(0);
			facep->setIndicesIndex(0);
		
			LLVertexBuffer* buff = facep->getVertexBuffer();
			if(!facep->getVertexBuffer())
			{
				buff = new LLVertexBufferAvatar();
				buff->allocateBuffer(num_vertices, num_indices, TRUE);
				facep->setVertexBuffer(buff);
			}
			else
			{
				if (buff->getNumIndices() == num_indices &&
					buff->getNumVerts() == num_vertices)
				{
					terse_update = true;
				}
				else
				{
					buff->resizeBuffer(num_vertices, num_indices);
				}
			}
			
		
			// This is a hack! Avatars have their own pool, so we are detecting
			//   the case of more than one avatar in the pool (thus > 0 instead of >= 0)
			if (facep->getGeomIndex() > 0)
			{
				llerrs << "non-zero geom index: " << facep->getGeomIndex() << " in LLVOAvatar::restoreMeshData" << llendl;
			}

			for(S32 k = j ; k < part_index ; k++)
			{
				bool rigid = false;
				if (k == MESH_ID_EYEBALL_LEFT ||
					k == MESH_ID_EYEBALL_RIGHT)
				{ //eyeballs can't have terse updates since they're never rendered with
					//the hardware skinning shader
					rigid = true;
				}
				
				LLViewerJoint* mesh = getViewerJoint(k);
				if (mesh)
				{
					mesh->updateFaceData(facep, mAdjustedPixelArea, k == MESH_ID_HAIR, terse_update && !rigid);
				}
			}

			stop_glerror();
			buff->flush();

			if(!f_num)
			{
				f_num += mNumInitFaces ;
			}
			else
			{
				f_num++ ;
			}
		}
	}
}

//------------------------------------------------------------------------

//------------------------------------------------------------------------
// LLVOAvatar::processUpdateMessage()
//------------------------------------------------------------------------
U32 LLVOAvatar::processUpdateMessage(LLMessageSystem *mesgsys,
									 void **user_data,
									 U32 block_num, const EObjectUpdateType update_type,
									 LLDataPacker *dp)
{
	const BOOL has_name = !getNVPair("FirstName");

	// Do base class updates...
	U32 retval = LLViewerObject::processUpdateMessage(mesgsys, user_data, block_num, update_type, dp);

	// Print out arrival information once we have name of avatar.
		if (has_name && getNVPair("FirstName"))
		{
			mDebugExistenceTimer.reset();
		debugAvatarRezTime("AvatarRezArrivedNotification","avatar arrived");
		}

	if(retval & LLViewerObject::INVALID_UPDATE)
	{
		if (isSelf())
		{
			//tell sim to cancel this update
			gAgent.teleportViaLocation(gAgent.getPositionGlobal());
		}
	}

	//llinfos << getRotation() << llendl;
	//llinfos << getPosition() << llendl;

	return retval;
}

LLViewerFetchedTexture *LLVOAvatar::getBakedTextureImage(const U8 te, const LLUUID& uuid)
{
	LLViewerFetchedTexture *result = NULL;

	if (uuid == IMG_DEFAULT_AVATAR ||
		uuid == IMG_DEFAULT ||
		uuid == IMG_INVISIBLE)
	{
		// Should already exist, don't need to find it on sim or baked-texture host.
		result = gTextureList.findImage(uuid);
	}

	if (!result)
{
		const std::string url = getImageURL(te,uuid);
		if (!url.empty())
	{
			LL_DEBUGS("Avatar") << avString() << "from URL " << url << llendl;
			result = LLViewerTextureManager::getFetchedTextureFromUrl(
				url, FTT_SERVER_BAKE, TRUE, LLGLTexture::BOOST_NONE, LLViewerTexture::LOD_TEXTURE, 0, 0, uuid);
	}
	else
	{
			LL_DEBUGS("Avatar") << avString() << "from host " << uuid << llendl;
			LLHost host = getObjectHost();
			result = LLViewerTextureManager::getFetchedTexture(
				uuid, FTT_HOST_BAKE, TRUE, LLGLTexture::BOOST_NONE, LLViewerTexture::LOD_TEXTURE, 0, 0, host);
	}
}
	return result;
}

// virtual
S32 LLVOAvatar::setTETexture(const U8 te, const LLUUID& uuid)
{
	if (!isIndexBakedTexture((ETextureIndex)te))
	{
		// Sim still sends some uuids for non-baked slots sometimes - ignore.
		return LLViewerObject::setTETexture(te, LLUUID::null);
	}

	LLViewerFetchedTexture *image = getBakedTextureImage(te,uuid);
	llassert(image);
	return setTETextureCore(te, image);
}

static LLFastTimer::DeclareTimer FTM_AVATAR_UPDATE("Avatar Update");
static LLFastTimer::DeclareTimer FTM_JOINT_UPDATE("Update Joints");

//------------------------------------------------------------------------
// LLVOAvatar::dumpAnimationState()
//------------------------------------------------------------------------
void LLVOAvatar::dumpAnimationState()
{
	llinfos << "==============================================" << llendl;
	for (LLVOAvatar::AnimIterator it = mSignaledAnimations.begin(); it != mSignaledAnimations.end(); ++it)
	{
		LLUUID id = it->first;
		std::string playtag = "";
		if (mPlayingAnimations.find(id) != mPlayingAnimations.end())
		{
			playtag = "*";
		}
		llinfos << gAnimLibrary.animationName(id) << playtag << llendl;
	}
	for (LLVOAvatar::AnimIterator it = mPlayingAnimations.begin(); it != mPlayingAnimations.end(); ++it)
	{
		LLUUID id = it->first;
		bool is_signaled = mSignaledAnimations.find(id) != mSignaledAnimations.end();
		if (!is_signaled)
		{
			llinfos << gAnimLibrary.animationName(id) << "!S" << llendl;
		}
	}
}

//------------------------------------------------------------------------
// idleUpdate()
//------------------------------------------------------------------------
void LLVOAvatar::idleUpdate(LLAgent &agent, LLWorld &world, const F64 &time)
{
	LLFastTimer t(FTM_AVATAR_UPDATE);

	if (isDead())
	{
		llinfos << "Warning!  Idle on dead avatar" << llendl;
		return;
	}	

	if (!(gPipeline.hasRenderType(LLPipeline::RENDER_TYPE_AVATAR))
		&& !(gSavedSettings.getBOOL("DisableAllRenderTypes")))
	{
		return;
	}

	checkTextureLoading() ;
	
	// force immediate pixel area update on avatars using last frames data (before drawable or camera updates)
	setPixelAreaAndAngle(gAgent);

	// force asynchronous drawable update
	if(mDrawable.notNull())
	{	
		LLFastTimer t(FTM_JOINT_UPDATE);
	
		if (mIsSitting && getParent())
		{
			LLViewerObject *root_object = (LLViewerObject*)getRoot();
			LLDrawable* drawablep = root_object->mDrawable;
			// if this object hasn't already been updated by another avatar...
			if (drawablep) // && !drawablep->isState(LLDrawable::EARLY_MOVE))
			{
				if (root_object->isSelected())
				{
					gPipeline.updateMoveNormalAsync(drawablep);
				}
				else
				{
					gPipeline.updateMoveDampedAsync(drawablep);
				}
			}
		}
		else 
		{
			gPipeline.updateMoveDampedAsync(mDrawable);
		}
	}

	//--------------------------------------------------------------------
	// set alpha flag depending on state
	//--------------------------------------------------------------------

	if (isSelf())
	{
		LLViewerObject::idleUpdate(agent, world, time);
		
		// trigger fidget anims
		if (isAnyAnimationSignaled(AGENT_STAND_ANIMS, NUM_AGENT_STAND_ANIMS))
		{
			agent.fidget();
		}
	}
	else
	{
		// Should override the idleUpdate stuff and leave out the angular update part.
		LLQuaternion rotation = getRotation();
		LLViewerObject::idleUpdate(agent, world, time);
		setRotation(rotation);
	}

	// attach objects that were waiting for a drawable
	lazyAttach();
	
	// animate the character
	// store off last frame's root position to be consistent with camera position
	LLVector3 root_pos_last = mRoot->getWorldPosition();
	BOOL detailed_update = updateCharacter(agent);

	static LLUICachedControl<bool> visualizers_in_calls("ShowVoiceVisualizersInCalls", false);
	bool voice_enabled = (visualizers_in_calls || LLVoiceClient::getInstance()->inProximalChannel()) &&
						 LLVoiceClient::getInstance()->getVoiceEnabled(mID);

	idleUpdateVoiceVisualizer( voice_enabled );
	idleUpdateMisc( detailed_update );
	idleUpdateAppearanceAnimation();
	if (detailed_update)
	{
		idleUpdateLipSync( voice_enabled );
		idleUpdateLoadingEffect();
		idleUpdateBelowWater();	// wind effect uses this
		idleUpdateWindEffect();
	}
	
	idleUpdateNameTag( root_pos_last );
	idleUpdateRenderCost();
}

void LLVOAvatar::idleUpdateVoiceVisualizer(bool voice_enabled)
{
	bool render_visualizer = voice_enabled;
	
	// Don't render the user's own voice visualizer when in mouselook, or when opening the mic is disabled.
	if(isSelf())
	{
		if(gAgentCamera.cameraMouselook() || gSavedSettings.getBOOL("VoiceDisableMic"))
		{
			render_visualizer = false;
		}
	}
	
	mVoiceVisualizer->setVoiceEnabled(render_visualizer);
	
	if ( voice_enabled )
	{		
		//----------------------------------------------------------------
		// Only do gesture triggering for your own avatar, and only when you're in a proximal channel.
		//----------------------------------------------------------------
		if( isSelf() )
		{
			//----------------------------------------------------------------------------------------
			// The following takes the voice signal and uses that to trigger gesticulations. 
			//----------------------------------------------------------------------------------------
			int lastGesticulationLevel = mCurrentGesticulationLevel;
			mCurrentGesticulationLevel = mVoiceVisualizer->getCurrentGesticulationLevel();
			
			//---------------------------------------------------------------------------------------------------
			// If "current gesticulation level" changes, we catch this, and trigger the new gesture
			//---------------------------------------------------------------------------------------------------
			if ( lastGesticulationLevel != mCurrentGesticulationLevel )
			{
				if ( mCurrentGesticulationLevel != VOICE_GESTICULATION_LEVEL_OFF )
				{
					std::string gestureString = "unInitialized";
					if ( mCurrentGesticulationLevel == 0 )	{ gestureString = "/voicelevel1";	}
					else	if ( mCurrentGesticulationLevel == 1 )	{ gestureString = "/voicelevel2";	}
					else	if ( mCurrentGesticulationLevel == 2 )	{ gestureString = "/voicelevel3";	}
					else	{ llinfos << "oops - CurrentGesticulationLevel can be only 0, 1, or 2"  << llendl; }
					
					// this is the call that Karl S. created for triggering gestures from within the code.
					LLGestureMgr::instance().triggerAndReviseString( gestureString );
				}
			}
			
		} //if( isSelf() )
		
		//-----------------------------------------------------------------------------------------------------------------
		// If the avatar is speaking, then the voice amplitude signal is passed to the voice visualizer.
		// Also, here we trigger voice visualizer start and stop speaking, so it can animate the voice symbol.
		//
		// Notice the calls to "gAwayTimer.reset()". This resets the timer that determines how long the avatar has been
		// "away", so that the avatar doesn't lapse into away-mode (and slump over) while the user is still talking. 
		//-----------------------------------------------------------------------------------------------------------------
		if (LLVoiceClient::getInstance()->getIsSpeaking( mID ))
		{		
			if (!mVoiceVisualizer->getCurrentlySpeaking())
			{
				mVoiceVisualizer->setStartSpeaking();
				
				//printf( "gAwayTimer.reset();\n" );
			}
			
			mVoiceVisualizer->setSpeakingAmplitude( LLVoiceClient::getInstance()->getCurrentPower( mID ) );
			
			if( isSelf() )
			{
				gAgent.clearAFK();
			}
		}
		else
		{
			if ( mVoiceVisualizer->getCurrentlySpeaking() )
			{
				mVoiceVisualizer->setStopSpeaking();
				
				if ( mLipSyncActive )
				{
					if( mOohMorph ) mOohMorph->setWeight(mOohMorph->getMinWeight(), FALSE);
					if( mAahMorph ) mAahMorph->setWeight(mAahMorph->getMinWeight(), FALSE);
					
					mLipSyncActive = false;
					LLCharacter::updateVisualParams();
					dirtyMesh();
				}
			}
		}
		
		//--------------------------------------------------------------------------------------------
		// here we get the approximate head position and set as sound source for the voice symbol
		// (the following version uses a tweak of "mHeadOffset" which handle sitting vs. standing)
		//--------------------------------------------------------------------------------------------
		
		if ( mIsSitting )
		{
			LLVector3 headOffset = LLVector3( 0.0f, 0.0f, mHeadOffset.mV[2] );
			mVoiceVisualizer->setVoiceSourceWorldPosition( mRoot->getWorldPosition() + headOffset );
		}
		else 
		{
			LLVector3 tagPos = mRoot->getWorldPosition();
			tagPos[VZ] -= mPelvisToFoot;
			tagPos[VZ] += ( mBodySize[VZ] + 0.125f );
			mVoiceVisualizer->setVoiceSourceWorldPosition( tagPos );
		}
	}//if ( voiceEnabled )
}		

static LLFastTimer::DeclareTimer FTM_ATTACHMENT_UPDATE("Update Attachments");

void LLVOAvatar::idleUpdateMisc(bool detailed_update)
{
	if (LLVOAvatar::sJointDebug)
	{
		llinfos << getFullname() << ": joint touches: " << LLJoint::sNumTouches << " updates: " << LLJoint::sNumUpdates << llendl;
	}

	LLJoint::sNumUpdates = 0;
	LLJoint::sNumTouches = 0;

	BOOL visible = isVisible() || mNeedsAnimUpdate;

	// update attachments positions
	if (detailed_update || !sUseImpostors)
	{
		LLFastTimer t(FTM_ATTACHMENT_UPDATE);
		for (attachment_map_t::iterator iter = mAttachmentPoints.begin(); 
			 iter != mAttachmentPoints.end();
			 ++iter)
		{
			LLViewerJointAttachment* attachment = iter->second;

			for (LLViewerJointAttachment::attachedobjs_vec_t::iterator attachment_iter = attachment->mAttachedObjects.begin();
				 attachment_iter != attachment->mAttachedObjects.end();
				 ++attachment_iter)
			{
				LLViewerObject* attached_object = (*attachment_iter);
				BOOL visibleAttachment = visible || (attached_object && 
													 !(attached_object->mDrawable->getSpatialBridge() &&
													   attached_object->mDrawable->getSpatialBridge()->getRadius() < 2.0));
				
				if (visibleAttachment && attached_object && !attached_object->isDead() && attachment->getValid())
				{
					// if selecting any attachments, update all of them as non-damped
					if (LLSelectMgr::getInstance()->getSelection()->getObjectCount() && LLSelectMgr::getInstance()->getSelection()->isAttachment())
					{
						gPipeline.updateMoveNormalAsync(attached_object->mDrawable);
					}
					else
					{
						gPipeline.updateMoveDampedAsync(attached_object->mDrawable);
					}
					
					LLSpatialBridge* bridge = attached_object->mDrawable->getSpatialBridge();
					if (bridge)
					{
						gPipeline.updateMoveNormalAsync(bridge);
					}
					attached_object->updateText();	
				}
			}
		}
	}

	mNeedsAnimUpdate = FALSE;

	if (isImpostor() && !mNeedsImpostorUpdate)
	{
		LL_ALIGN_16(LLVector4a ext[2]);
		F32 distance;
		LLVector3 angle;

		getImpostorValues(ext, angle, distance);

		for (U32 i = 0; i < 3 && !mNeedsImpostorUpdate; i++)
		{
			F32 cur_angle = angle.mV[i];
			F32 old_angle = mImpostorAngle.mV[i];
			F32 angle_diff = fabsf(cur_angle-old_angle);
		
			if (angle_diff > F_PI/512.f*distance*mUpdatePeriod)
			{
				mNeedsImpostorUpdate = TRUE;
			}
		}

		if (detailed_update && !mNeedsImpostorUpdate)
		{	//update impostor if view angle, distance, or bounding box change
			//significantly
			
			F32 dist_diff = fabsf(distance-mImpostorDistance);
			if (dist_diff/mImpostorDistance > 0.1f)
			{
				mNeedsImpostorUpdate = TRUE;
			}
			else
			{
				//VECTORIZE THIS
				getSpatialExtents(ext[0], ext[1]);
				LLVector4a diff;
				diff.setSub(ext[1], mImpostorExtents[1]);
				if (diff.getLength3().getF32() > 0.05f)
				{
					mNeedsImpostorUpdate = TRUE;
				}
				else
				{
					diff.setSub(ext[0], mImpostorExtents[0]);
					if (diff.getLength3().getF32() > 0.05f)
					{
						mNeedsImpostorUpdate = TRUE;
					}
				}
			}
		}
	}

	mDrawable->movePartition();
	
	//force a move if sitting on an active object
	if (getParent() && ((LLViewerObject*) getParent())->mDrawable->isActive())
	{
		gPipeline.markMoved(mDrawable, TRUE);
	}
}

void LLVOAvatar::idleUpdateAppearanceAnimation()
{
	// update morphing params
	if (mAppearanceAnimating)
	{
		ESex avatar_sex = getSex();
		F32 appearance_anim_time = mAppearanceMorphTimer.getElapsedTimeF32();
		if (appearance_anim_time >= APPEARANCE_MORPH_TIME)
		{
			mAppearanceAnimating = FALSE;
			for (LLVisualParam *param = getFirstVisualParam(); 
				 param;
				 param = getNextVisualParam())
			{
				if (param->isTweakable())
				{
					param->stopAnimating(FALSE);
				}
			}
			updateVisualParams();
			if (isSelf())
			{
				gAgent.sendAgentSetAppearance();
			}
		}
		else
		{
			F32 morph_amt = calcMorphAmount();
			LLVisualParam *param;

			if (!isSelf())
			{
				// animate only top level params for non-self avatars
				for (param = getFirstVisualParam();
					 param;
					 param = getNextVisualParam())
				{
					if (param->isTweakable())
					{
						param->animate(morph_amt, FALSE);
					}
				}
			}

			// apply all params
			for (param = getFirstVisualParam();
				 param;
				 param = getNextVisualParam())
			{
				param->apply(avatar_sex);
			}

			mLastAppearanceBlendTime = appearance_anim_time;
		}
		dirtyMesh();
	}
}

F32 LLVOAvatar::calcMorphAmount()
{
	F32 appearance_anim_time = mAppearanceMorphTimer.getElapsedTimeF32();
	F32 blend_frac = calc_bouncy_animation(appearance_anim_time / APPEARANCE_MORPH_TIME);
	F32 last_blend_frac = calc_bouncy_animation(mLastAppearanceBlendTime / APPEARANCE_MORPH_TIME);

	F32 morph_amt;
	if (last_blend_frac == 1.f)
	{
		morph_amt = 1.f;
	}
	else
	{
		morph_amt = (blend_frac - last_blend_frac) / (1.f - last_blend_frac);
	}

	return morph_amt;
}

void LLVOAvatar::idleUpdateLipSync(bool voice_enabled)
{
	// Use the Lipsync_Ooh and Lipsync_Aah morphs for lip sync
	if ( voice_enabled && (LLVoiceClient::getInstance()->lipSyncEnabled()) && LLVoiceClient::getInstance()->getIsSpeaking( mID ) )
	{
		F32 ooh_morph_amount = 0.0f;
		F32 aah_morph_amount = 0.0f;

		mVoiceVisualizer->lipSyncOohAah( ooh_morph_amount, aah_morph_amount );

		if( mOohMorph )
		{
			F32 ooh_weight = mOohMorph->getMinWeight()
				+ ooh_morph_amount * (mOohMorph->getMaxWeight() - mOohMorph->getMinWeight());

			mOohMorph->setWeight( ooh_weight, FALSE );
		}

		if( mAahMorph )
		{
			F32 aah_weight = mAahMorph->getMinWeight()
				+ aah_morph_amount * (mAahMorph->getMaxWeight() - mAahMorph->getMinWeight());

			mAahMorph->setWeight( aah_weight, FALSE );
		}

		mLipSyncActive = true;
		LLCharacter::updateVisualParams();
		dirtyMesh();
	}
}

void LLVOAvatar::idleUpdateLoadingEffect()
{
	// update visibility when avatar is partially loaded
	if (updateIsFullyLoaded()) // changed?
	{
		if (isFullyLoaded() && mFirstFullyVisible && isSelf())
		{
			LL_INFOS("Avatar") << avString() << "self isFullyLoaded, mFirstFullyVisible" << LL_ENDL;
			mFirstFullyVisible = FALSE;
				LLAppearanceMgr::instance().onFirstFullyVisible();
			}
		if (isFullyLoaded() && mFirstFullyVisible && !isSelf())
		{
			LL_INFOS("Avatar") << avString() << "other isFullyLoaded, mFirstFullyVisible" << LL_ENDL;
			mFirstFullyVisible = FALSE;
		}
		if (isFullyLoaded())
		{
			deleteParticleSource();
			updateLOD();
		}
		else
		{
			LLPartSysData particle_parameters;

			// fancy particle cloud designed by Brent
			particle_parameters.mPartData.mMaxAge            = 4.f;
			particle_parameters.mPartData.mStartScale.mV[VX] = 0.8f;
			particle_parameters.mPartData.mStartScale.mV[VX] = 0.8f;
			particle_parameters.mPartData.mStartScale.mV[VY] = 1.0f;
			particle_parameters.mPartData.mEndScale.mV[VX]   = 0.02f;
			particle_parameters.mPartData.mEndScale.mV[VY]   = 0.02f;
			particle_parameters.mPartData.mStartColor        = LLColor4(1, 1, 1, 0.5f);
			particle_parameters.mPartData.mEndColor          = LLColor4(1, 1, 1, 0.0f);
			particle_parameters.mPartData.mStartScale.mV[VX] = 0.8f;
			LLViewerTexture* cloud = LLViewerTextureManager::getFetchedTextureFromFile("cloud-particle.j2c");
			particle_parameters.mPartImageID                 = cloud->getID();
			particle_parameters.mMaxAge                      = 0.f;
			particle_parameters.mPattern                     = LLPartSysData::LL_PART_SRC_PATTERN_ANGLE_CONE;
			particle_parameters.mInnerAngle                  = F_PI;
			particle_parameters.mOuterAngle                  = 0.f;
			particle_parameters.mBurstRate                   = 0.02f;
			particle_parameters.mBurstRadius                 = 0.0f;
			particle_parameters.mBurstPartCount              = 1;
			particle_parameters.mBurstSpeedMin               = 0.1f;
			particle_parameters.mBurstSpeedMax               = 1.f;
			particle_parameters.mPartData.mFlags             = ( LLPartData::LL_PART_INTERP_COLOR_MASK | LLPartData::LL_PART_INTERP_SCALE_MASK |
																 LLPartData::LL_PART_EMISSIVE_MASK | // LLPartData::LL_PART_FOLLOW_SRC_MASK |
																 LLPartData::LL_PART_TARGET_POS_MASK );
			
			if (!isTooComplex()) // do not generate particles for overly-complex avatars
			{
				setParticleSource(particle_parameters, getID());
			}
		}
	}
}	

void LLVOAvatar::idleUpdateWindEffect()
{
	// update wind effect
	if ((LLViewerShaderMgr::instance()->getVertexShaderLevel(LLViewerShaderMgr::SHADER_AVATAR) >= LLDrawPoolAvatar::SHADER_LEVEL_CLOTH))
	{
		F32 hover_strength = 0.f;
		F32 time_delta = mRippleTimer.getElapsedTimeF32() - mRippleTimeLast;
		mRippleTimeLast = mRippleTimer.getElapsedTimeF32();
		LLVector3 velocity = getVelocity();
		F32 speed = velocity.length();
		//RN: velocity varies too much frame to frame for this to work
		mRippleAccel.clearVec();//lerp(mRippleAccel, (velocity - mLastVel) * time_delta, LLCriticalDamp::getInterpolant(0.02f));
		mLastVel = velocity;
		LLVector4 wind;
		wind.setVec(getRegion()->mWind.getVelocityNoisy(getPositionAgent(), 4.f) - velocity);

		if (mInAir)
		{
			hover_strength = HOVER_EFFECT_STRENGTH * llmax(0.f, HOVER_EFFECT_MAX_SPEED - speed);
		}

		if (mBelowWater)
		{
			// TODO: make cloth flow more gracefully when underwater
			hover_strength += UNDERWATER_EFFECT_STRENGTH;
		}

		wind.mV[VZ] += hover_strength;
		wind.normalize();

		wind.mV[VW] = llmin(0.025f + (speed * 0.015f) + hover_strength, 0.5f);
		F32 interp;
		if (wind.mV[VW] > mWindVec.mV[VW])
		{
			interp = LLCriticalDamp::getInterpolant(0.2f);
		}
		else
		{
			interp = LLCriticalDamp::getInterpolant(0.4f);
		}
		mWindVec = lerp(mWindVec, wind, interp);
	
		F32 wind_freq = hover_strength + llclamp(8.f + (speed * 0.7f) + (noise1(mRipplePhase) * 4.f), 8.f, 25.f);
		mWindFreq = lerp(mWindFreq, wind_freq, interp); 

		if (mBelowWater)
		{
			mWindFreq *= UNDERWATER_FREQUENCY_DAMP;
		}

		mRipplePhase += (time_delta * mWindFreq);
		if (mRipplePhase > F_TWO_PI)
		{
			mRipplePhase = fmodf(mRipplePhase, F_TWO_PI);
		}
	}
}

void LLVOAvatar::idleUpdateNameTag(const LLVector3& root_pos_last)
{
	// update chat bubble
	//--------------------------------------------------------------------
	// draw text label over character's head
	//--------------------------------------------------------------------
	if (mChatTimer.getElapsedTimeF32() > BUBBLE_CHAT_TIME)
	{
		mChats.clear();
	}
	
	const F32 time_visible = mTimeVisible.getElapsedTimeF32();
	const F32 NAME_SHOW_TIME = gSavedSettings.getF32("RenderNameShowTime");	// seconds
	const F32 FADE_DURATION = gSavedSettings.getF32("RenderNameFadeDuration"); // seconds
	BOOL visible_avatar = isVisible() || mNeedsAnimUpdate;
	BOOL visible_chat = gSavedSettings.getBOOL("UseChatBubbles") && (mChats.size() || mTyping);
	BOOL render_name =	visible_chat ||
		(visible_avatar &&
		 ((sRenderName == RENDER_NAME_ALWAYS) ||
		  (sRenderName == RENDER_NAME_FADE && time_visible < NAME_SHOW_TIME)));
	// If it's your own avatar, don't draw in mouselook, and don't
	// draw if we're specifically hiding our own name.
	if (isSelf())
	{
		render_name = render_name
			&& !gAgentCamera.cameraMouselook()
			&& (visible_chat || (gSavedSettings.getBOOL("RenderNameShowSelf") 
								 && gSavedSettings.getS32("AvatarNameTagMode") ));
	}

	if ( !render_name )
	{
		if (mNameText)
		{
			// ...clean up old name tag
			mNameText->markDead();
			mNameText = NULL;
			sNumVisibleChatBubbles--;
		}
		return;
	}

	BOOL new_name = FALSE;
	if (visible_chat != mVisibleChat)
	{
		mVisibleChat = visible_chat;
		new_name = TRUE;
	}

	if (sRenderGroupTitles != mRenderGroupTitles)
	{
		mRenderGroupTitles = sRenderGroupTitles;
		new_name = TRUE;
	}

	// First Calculate Alpha
	// If alpha > 0, create mNameText if necessary, otherwise delete it
	F32 alpha = 0.f;
	if (mAppAngle > 5.f)
	{
		const F32 START_FADE_TIME = NAME_SHOW_TIME - FADE_DURATION;
		if (!visible_chat && sRenderName == RENDER_NAME_FADE && time_visible > START_FADE_TIME)
		{
			alpha = 1.f - (time_visible - START_FADE_TIME) / FADE_DURATION;
		}
		else
		{
			// ...not fading, full alpha
			alpha = 1.f;
		}
	}
	else if (mAppAngle > 2.f)
	{
		// far away is faded out also
		alpha = (mAppAngle-2.f)/3.f;
	}

	if (alpha <= 0.f)
	{
		if (mNameText)
		{
			mNameText->markDead();
			mNameText = NULL;
			sNumVisibleChatBubbles--;
		}
		return;
	}

	if (!mNameText)
	{
		mNameText = static_cast<LLHUDNameTag*>( LLHUDObject::addHUDObject(
			LLHUDObject::LL_HUD_NAME_TAG) );
		//mNameText->setMass(10.f);
		mNameText->setSourceObject(this);
		mNameText->setVertAlignment(LLHUDNameTag::ALIGN_VERT_TOP);
		mNameText->setVisibleOffScreen(TRUE);
		mNameText->setMaxLines(11);
		mNameText->setFadeDistance(CHAT_NORMAL_RADIUS, 5.f);
		sNumVisibleChatBubbles++;
		new_name = TRUE;
    }
				
	idleUpdateNameTagPosition(root_pos_last);
	idleUpdateNameTagText(new_name);			
	idleUpdateNameTagAlpha(new_name, alpha);
}

void LLVOAvatar::idleUpdateNameTagText(BOOL new_name)
{
	LLNameValue *title = getNVPair("Title");
	LLNameValue* firstname = getNVPair("FirstName");
	LLNameValue* lastname = getNVPair("LastName");

	// Avatars must have a first and last name
	if (!firstname || !lastname) return;

	bool is_away = mSignaledAnimations.find(ANIM_AGENT_AWAY)  != mSignaledAnimations.end();
	bool is_do_not_disturb = mSignaledAnimations.find(ANIM_AGENT_DO_NOT_DISTURB) != mSignaledAnimations.end();
	bool is_appearance = mSignaledAnimations.find(ANIM_AGENT_CUSTOMIZE) != mSignaledAnimations.end();
	bool is_muted;
	if (isSelf())
	{
		is_muted = false;
	}
	else
	{
		is_muted = LLMuteList::getInstance()->isMuted(getID());
	}
	bool is_friend = LLAvatarTracker::instance().isBuddy(getID());
	bool is_cloud = getIsCloud();

	if (is_appearance != mNameAppearance)
	{
		if (is_appearance)
		{
			debugAvatarRezTime("AvatarRezEnteredAppearanceNotification","entered appearance mode");
		}
		else
		{
			debugAvatarRezTime("AvatarRezLeftAppearanceNotification","left appearance mode");
		}
	}

	// Rebuild name tag if state change detected
	if (!mNameIsSet
		|| new_name
		|| (!title && !mTitle.empty())
		|| (title && mTitle != title->getString())
		|| is_away != mNameAway 
		|| is_do_not_disturb != mNameDoNotDisturb 
		|| is_muted != mNameMute
		|| is_appearance != mNameAppearance 
		|| is_friend != mNameFriend
		|| is_cloud != mNameCloud)
	{
		LLColor4 name_tag_color = getNameTagColor(is_friend);

		clearNameTag();

		if (is_away || is_muted || is_do_not_disturb || is_appearance)
		{
			std::string line;
			if (is_away)
			{
				line += LLTrans::getString("AvatarAway");
				line += ", ";
			}
			if (is_do_not_disturb)
			{
				line += LLTrans::getString("AvatarDoNotDisturb");
				line += ", ";
			}
			if (is_muted)
			{
				line += LLTrans::getString("AvatarMuted");
				line += ", ";
			}
			if (is_appearance)
			{
				line += LLTrans::getString("AvatarEditingAppearance");
				line += ", ";
			}
			if (is_cloud)
			{
				line += LLTrans::getString("LoadingData");
				line += ", ";
			}
			// trim last ", "
			line.resize( line.length() - 2 );
			addNameTagLine(line, name_tag_color, LLFontGL::NORMAL,
				LLFontGL::getFontSansSerifSmall());
		}

		if (sRenderGroupTitles
			&& title && title->getString() && title->getString()[0] != '\0')
		{
			std::string title_str = title->getString();
			LLStringFn::replace_ascii_controlchars(title_str,LL_UNKNOWN_CHAR);
			addNameTagLine(title_str, name_tag_color, LLFontGL::NORMAL,
				LLFontGL::getFontSansSerifSmall());
		}

		static LLUICachedControl<bool> show_display_names("NameTagShowDisplayNames");
		static LLUICachedControl<bool> show_usernames("NameTagShowUsernames");

		if (LLAvatarName::useDisplayNames())
		{
			LLAvatarName av_name;
			if (!LLAvatarNameCache::get(getID(), &av_name))
			{
				// Force a rebuild at next idle
				// Note: do not connect a callback on idle().
				clearNameTag();
			}

			// Might be blank if name not available yet, that's OK
			if (show_display_names)
			{
				addNameTagLine(av_name.getDisplayName(), name_tag_color, LLFontGL::NORMAL,
					LLFontGL::getFontSansSerif());
			}
			// Suppress SLID display if display name matches exactly (ugh)
			if (show_usernames && !av_name.isDisplayNameDefault())
			{
				// *HACK: Desaturate the color
				LLColor4 username_color = name_tag_color * 0.83f;
				addNameTagLine(av_name.getUserName(), username_color, LLFontGL::NORMAL,
					LLFontGL::getFontSansSerifSmall());
			}
		}
		else
		{
			const LLFontGL* font = LLFontGL::getFontSansSerif();
			std::string full_name = LLCacheName::buildFullName( firstname->getString(), lastname->getString() );
			addNameTagLine(full_name, name_tag_color, LLFontGL::NORMAL, font);
		}

		mNameAway = is_away;
		mNameDoNotDisturb = is_do_not_disturb;
		mNameMute = is_muted;
		mNameAppearance = is_appearance;
		mNameFriend = is_friend;
		mNameCloud = is_cloud;
		mTitle = title ? title->getString() : "";
		LLStringFn::replace_ascii_controlchars(mTitle,LL_UNKNOWN_CHAR);
		new_name = TRUE;
	}

	if (mVisibleChat)
	{
		mNameText->setFont(LLFontGL::getFontSansSerif());
		mNameText->setTextAlignment(LLHUDNameTag::ALIGN_TEXT_LEFT);
		mNameText->setFadeDistance(CHAT_NORMAL_RADIUS * 2.f, 5.f);

		std::deque<LLChat>::iterator chat_iter = mChats.begin();
		mNameText->clearString();

		LLColor4 new_chat = LLUIColorTable::instance().getColor( isSelf() ? "UserChatColor" : "AgentChatColor" );
		LLColor4 normal_chat = lerp(new_chat, LLColor4(0.8f, 0.8f, 0.8f, 1.f), 0.7f);
		LLColor4 old_chat = lerp(normal_chat, LLColor4(0.6f, 0.6f, 0.6f, 1.f), 0.7f);
		if (mTyping && mChats.size() >= MAX_BUBBLE_CHAT_UTTERANCES) 
		{
			++chat_iter;
		}

		for(; chat_iter != mChats.end(); ++chat_iter)
		{
			F32 chat_fade_amt = llclamp((F32)((LLFrameTimer::getElapsedSeconds() - chat_iter->mTime) / CHAT_FADE_TIME), 0.f, 4.f);
			LLFontGL::StyleFlags style;
			switch(chat_iter->mChatType)
			{
			case CHAT_TYPE_WHISPER:
				style = LLFontGL::ITALIC;
				break;
			case CHAT_TYPE_SHOUT:
				style = LLFontGL::BOLD;
				break;
			default:
				style = LLFontGL::NORMAL;
				break;
			}
			if (chat_fade_amt < 1.f)
			{
				F32 u = clamp_rescale(chat_fade_amt, 0.9f, 1.f, 0.f, 1.f);
				mNameText->addLine(chat_iter->mText, lerp(new_chat, normal_chat, u), style);
			}
			else if (chat_fade_amt < 2.f)
			{
				F32 u = clamp_rescale(chat_fade_amt, 1.9f, 2.f, 0.f, 1.f);
				mNameText->addLine(chat_iter->mText, lerp(normal_chat, old_chat, u), style);
			}
			else if (chat_fade_amt < 3.f)
			{
				// *NOTE: only remove lines down to minimum number
				mNameText->addLine(chat_iter->mText, old_chat, style);
			}
		}
		mNameText->setVisibleOffScreen(TRUE);

		if (mTyping)
		{
			S32 dot_count = (llfloor(mTypingTimer.getElapsedTimeF32() * 3.f) + 2) % 3 + 1;
			switch(dot_count)
			{
			case 1:
				mNameText->addLine(".", new_chat);
				break;
			case 2:
				mNameText->addLine("..", new_chat);
				break;
			case 3:
				mNameText->addLine("...", new_chat);
				break;
			}

		}
	}
	else
	{
		// ...not using chat bubbles, just names
		mNameText->setTextAlignment(LLHUDNameTag::ALIGN_TEXT_CENTER);
		mNameText->setFadeDistance(CHAT_NORMAL_RADIUS, 5.f);
		mNameText->setVisibleOffScreen(FALSE);
	}
}

void LLVOAvatar::addNameTagLine(const std::string& line, const LLColor4& color, S32 style, const LLFontGL* font)
{
	llassert(mNameText);
	if (mVisibleChat)
	{
		mNameText->addLabel(line);
	}
	else
	{
		mNameText->addLine(line, color, (LLFontGL::StyleFlags)style, font);
	}
    mNameIsSet |= !line.empty();
}

void LLVOAvatar::clearNameTag()
{
    mNameIsSet = false;
	if (mNameText)
	{
		mNameText->setLabel("");
		mNameText->setString("");
	}
	mTimeVisible.reset();
}

//static
void LLVOAvatar::invalidateNameTag(const LLUUID& agent_id)
{
	LLViewerObject* obj = gObjectList.findObject(agent_id);
	if (!obj) return;

	LLVOAvatar* avatar = dynamic_cast<LLVOAvatar*>(obj);
	if (!avatar) return;

	avatar->clearNameTag();
}

//static
void LLVOAvatar::invalidateNameTags()
{
	std::vector<LLCharacter*>::iterator it = LLCharacter::sInstances.begin();
	for ( ; it != LLCharacter::sInstances.end(); ++it)
	{
		LLVOAvatar* avatar = dynamic_cast<LLVOAvatar*>(*it);
		if (!avatar) continue;
		if (avatar->isDead()) continue;

		avatar->clearNameTag();
	}
}

// Compute name tag position during idle update
void LLVOAvatar::idleUpdateNameTagPosition(const LLVector3& root_pos_last)
{
	LLQuaternion root_rot = mRoot->getWorldRotation();
	LLQuaternion inv_root_rot = ~root_rot;
	LLVector3 pixel_right_vec;
	LLVector3 pixel_up_vec;
	LLViewerCamera::getInstance()->getPixelVectors(root_pos_last, pixel_up_vec, pixel_right_vec);
	LLVector3 camera_to_av = root_pos_last - LLViewerCamera::getInstance()->getOrigin();
	camera_to_av.normalize();
	LLVector3 local_camera_at = camera_to_av * inv_root_rot;
	LLVector3 local_camera_up = camera_to_av % LLViewerCamera::getInstance()->getLeftAxis();
	local_camera_up.normalize();
	local_camera_up = local_camera_up * inv_root_rot;

	LLVector3 avatar_ellipsoid(mBodySize.mV[VX] * 0.4f,
								mBodySize.mV[VY] * 0.4f,
								mBodySize.mV[VZ] * NAMETAG_VERT_OFFSET_WEIGHT);

	local_camera_up.scaleVec(avatar_ellipsoid);
	local_camera_at.scaleVec(avatar_ellipsoid);

	LLVector3 head_offset = (mHeadp->getLastWorldPosition() - mRoot->getLastWorldPosition()) * inv_root_rot;

	if (dist_vec(head_offset, mTargetRootToHeadOffset) > NAMETAG_UPDATE_THRESHOLD)
	{
		mTargetRootToHeadOffset = head_offset;
	}
	
	mCurRootToHeadOffset = lerp(mCurRootToHeadOffset, mTargetRootToHeadOffset, LLCriticalDamp::getInterpolant(0.2f));

	LLVector3 name_position = mRoot->getLastWorldPosition() + (mCurRootToHeadOffset * root_rot);
	name_position += (local_camera_up * root_rot) - (projected_vec(local_camera_at * root_rot, camera_to_av));	
	name_position += pixel_up_vec * NAMETAG_VERTICAL_SCREEN_OFFSET;

	mNameText->setPositionAgent(name_position);				
}

void LLVOAvatar::idleUpdateNameTagAlpha(BOOL new_name, F32 alpha)
{
	llassert(mNameText);

	if (new_name
		|| alpha != mNameAlpha)
	{
		mNameText->setAlpha(alpha);
		mNameAlpha = alpha;
	}
}

LLColor4 LLVOAvatar::getNameTagColor(bool is_friend)
{
	static LLUICachedControl<bool> show_friends("NameTagShowFriends");
	const char* color_name;
	if (show_friends && is_friend)
	{
		color_name = "NameTagFriend";
	}
	else if (LLAvatarName::useDisplayNames())
	{
		// ...color based on whether username "matches" a computed display name
		LLAvatarName av_name;
		if (LLAvatarNameCache::get(getID(), &av_name) && av_name.isDisplayNameDefault())
		{
			color_name = "NameTagMatch";
		}
		else
		{
			color_name = "NameTagMismatch";
		}
	}
	else
	{
		// ...not using display names
		color_name = "NameTagLegacy";
	}
	return LLUIColorTable::getInstance()->getColor( color_name );
}

void LLVOAvatar::idleUpdateBelowWater()
{
	F32 avatar_height = (F32)(getPositionGlobal().mdV[VZ]);

	F32 water_height;
	water_height = getRegion()->getWaterHeight();

	mBelowWater =  avatar_height < water_height;
}

void LLVOAvatar::slamPosition()
{
	gAgent.setPositionAgent(getPositionAgent());
	mRoot->setWorldPosition(getPositionAgent()); // teleport
	setChanged(TRANSLATED);
	if (mDrawable.notNull())
	{
		gPipeline.updateMoveNormalAsync(mDrawable);
	}
	mRoot->updateWorldMatrixChildren();
}

bool LLVOAvatar::isVisuallyMuted() const
{
	static LLCachedControl<U32> max_attachment_bytes(gSavedSettings, "RenderAutoMuteByteLimit");
	static LLCachedControl<F32> max_attachment_area(gSavedSettings, "RenderAutoMuteSurfaceAreaLimit");
	
	return LLMuteList::getInstance()->isMuted(getID()) 
			|| (mAttachmentGeometryBytes > max_attachment_bytes && max_attachment_bytes > 0) 
			|| (mAttachmentSurfaceArea > max_attachment_area && max_attachment_area > 0.f);
}

//------------------------------------------------------------------------
// updateCharacter()
// called on both your avatar and other avatars
//------------------------------------------------------------------------
BOOL LLVOAvatar::updateCharacter(LLAgent &agent)
{
	// clear debug text
	mDebugText.clear();

	if (gSavedSettings.getBOOL("DebugAvatarAppearanceMessage"))
	{
		S32 central_bake_version = -1;
		if (getRegion())
		{
			central_bake_version = getRegion()->getCentralBakeVersion();
		}
		bool all_baked_downloaded = allBakedTexturesCompletelyDownloaded();
		bool all_local_downloaded = allLocalTexturesCompletelyDownloaded();
		std::string debug_line = llformat("%s%s - mLocal: %d, mEdit: %d, mUSB: %d, CBV: %d",
										  isSelf() ? (all_local_downloaded ? "L" : "l") : "-",
										  all_baked_downloaded ? "B" : "b",
										  mUseLocalAppearance, mIsEditingAppearance,
										  mUseServerBakes, central_bake_version);
		std::string origin_string = bakedTextureOriginInfo();
		debug_line += " [" + origin_string + "]";
		S32 curr_cof_version = LLAppearanceMgr::instance().getCOFVersion();
		S32 last_request_cof_version = mLastUpdateRequestCOFVersion;
		S32 last_received_cof_version = mLastUpdateReceivedCOFVersion;
		if (isSelf())
		{
			debug_line += llformat(" - cof: %d req: %d rcv:%d",
								   curr_cof_version, last_request_cof_version, last_received_cof_version);
			if (gSavedSettings.getBOOL("DebugForceAppearanceRequestFailure"))
			{
				debug_line += " FORCING ERRS";
			}
		}
		else
		{
			debug_line += llformat(" - cof rcv:%d", last_received_cof_version);
		}
		addDebugText(debug_line);
	}
	if (gSavedSettings.getBOOL("DebugAvatarCompositeBaked"))
	{
		if (!mBakedTextureDebugText.empty())
			addDebugText(mBakedTextureDebugText);
	}
				 
	if (LLVOAvatar::sShowAnimationDebug)
	{
		for (LLMotionController::motion_list_t::iterator iter = mMotionController.getActiveMotions().begin();
			 iter != mMotionController.getActiveMotions().end(); ++iter)
		{
			LLMotion* motionp = *iter;
			if (motionp->getMinPixelArea() < getPixelArea())
			{
				std::string output;
				if (motionp->getName().empty())
				{
					output = llformat("%s - %d",
							  gAgent.isGodlikeWithoutAdminMenuFakery() ?
							  motionp->getID().asString().c_str() :
							  LLUUID::null.asString().c_str(),
							  (U32)motionp->getPriority());
				}
				else
				{
					output = llformat("%s - %d",
							  motionp->getName().c_str(),
							  (U32)motionp->getPriority());
				}
				addDebugText(output);
			}
		}
	}

	if (!mIsBuilt)
	{
		return FALSE;
	}

	BOOL visible = isVisible();

	// For fading out the names above heads, only let the timer
	// run if we're visible.
	if (mDrawable.notNull() && !visible)
	{
		mTimeVisible.reset();
	}

	//--------------------------------------------------------------------
	// the rest should only be done occasionally for far away avatars
	//--------------------------------------------------------------------

	if (visible && (!isSelf() || isVisuallyMuted()) && !mIsDummy && sUseImpostors && !mNeedsAnimUpdate && !sFreezeCounter)
	{
		const LLVector4a* ext = mDrawable->getSpatialExtents();
		LLVector4a size;
		size.setSub(ext[1],ext[0]);
		F32 mag = size.getLength3().getF32()*0.5f;

		
		F32 impostor_area = 256.f*512.f*(8.125f - LLVOAvatar::sLODFactor*8.f);
		if (isVisuallyMuted())
		{ // muted avatars update at 16 hz
			mUpdatePeriod = 16;
		}
		else if (mVisibilityRank <= LLVOAvatar::sMaxVisible ||
			mDrawable->mDistanceWRTCamera < 1.f + mag)
		{ //first 25% of max visible avatars are not impostored
			//also, don't impostor avatars whose bounding box may be penetrating the 
			//impostor camera near clip plane
			mUpdatePeriod = 1;
		}
		else if (mVisibilityRank > LLVOAvatar::sMaxVisible * 4)
		{ //background avatars are REALLY slow updating impostors
			mUpdatePeriod = 16;
		}
		else if (mVisibilityRank > LLVOAvatar::sMaxVisible * 3)
		{ //back 25% of max visible avatars are slow updating impostors
			mUpdatePeriod = 8;
		}
		else if (mImpostorPixelArea <= impostor_area)
		{  // stuff in between gets an update period based on pixel area
			mUpdatePeriod = llclamp((S32) sqrtf(impostor_area*4.f/mImpostorPixelArea), 2, 8);
		}
		else
		{
			//nearby avatars, update the impostors more frequently.
			mUpdatePeriod = 4;
		}

		visible = (LLDrawable::getCurrentFrame()+mID.mData[0])%mUpdatePeriod == 0 ? TRUE : FALSE;
	}
	else
	{
		mUpdatePeriod = 1;
	}


	// don't early out for your own avatar, as we rely on your animations playing reliably
	// for example, the "turn around" animation when entering customize avatar needs to trigger
	// even when your avatar is offscreen
	if (!visible && !isSelf())
	{
		updateMotions(LLCharacter::HIDDEN_UPDATE);
		return FALSE;
	}

	// change animation time quanta based on avatar render load
	if (!isSelf() && !mIsDummy)
	{
		F32 time_quantum = clamp_rescale((F32)sInstances.size(), 10.f, 35.f, 0.f, 0.25f);
		F32 pixel_area_scale = clamp_rescale(mPixelArea, 100, 5000, 1.f, 0.f);
		F32 time_step = time_quantum * pixel_area_scale;
		if (time_step != 0.f)
		{
			// disable walk motion servo controller as it doesn't work with motion timesteps
			stopMotion(ANIM_AGENT_WALK_ADJUST);
			removeAnimationData("Walk Speed");
		}
		mMotionController.setTimeStep(time_step);
//		llinfos << "Setting timestep to " << time_quantum * pixel_area_scale << llendl;
	}

	if (getParent() && !mIsSitting)
	{
		sitOnObject((LLViewerObject*)getParent());
	}
	else if (!getParent() && mIsSitting && !isMotionActive(ANIM_AGENT_SIT_GROUND_CONSTRAINED))
	{
		getOffObject();
	}

	//--------------------------------------------------------------------
	// create local variables in world coords for region position values
	//--------------------------------------------------------------------
	F32 speed;
	LLVector3 normal;

	LLVector3 xyVel = getVelocity();
	xyVel.mV[VZ] = 0.0f;
	speed = xyVel.length();

	if (!(mIsSitting && getParent()))
	{
		//--------------------------------------------------------------------
		// get timing info
		// handle initial condition case
		//--------------------------------------------------------------------
		F32 animation_time = mAnimTimer.getElapsedTimeF32();
		if (mTimeLast == 0.0f)
		{
			mTimeLast = animation_time;

			// put the pelvis at slaved position/mRotation
			mRoot->setWorldPosition( getPositionAgent() ); // first frame
			mRoot->setWorldRotation( getRotation() );
		}
	
		//--------------------------------------------------------------------
		// dont' let dT get larger than 1/5th of a second
		//--------------------------------------------------------------------
		F32 deltaTime = animation_time - mTimeLast;

		deltaTime = llclamp( deltaTime, DELTA_TIME_MIN, DELTA_TIME_MAX );
		mTimeLast = animation_time;

		mSpeedAccum = (mSpeedAccum * 0.95f) + (speed * 0.05f);

		//--------------------------------------------------------------------
		// compute the position of the avatar's root
		//--------------------------------------------------------------------
		LLVector3d root_pos;
		LLVector3d ground_under_pelvis;

		if (isSelf())
		{
			gAgent.setPositionAgent(getRenderPosition());
		}

		root_pos = gAgent.getPosGlobalFromAgent(getRenderPosition());
		root_pos.mdV[VZ] += getVisualParamWeight(AVATAR_HOVER);


		resolveHeightGlobal(root_pos, ground_under_pelvis, normal);
		F32 foot_to_ground = (F32) (root_pos.mdV[VZ] - mPelvisToFoot - ground_under_pelvis.mdV[VZ]);				
		BOOL in_air = ((!LLWorld::getInstance()->getRegionFromPosGlobal(ground_under_pelvis)) || 
						foot_to_ground > FOOT_GROUND_COLLISION_TOLERANCE);

		if (in_air && !mInAir)
		{
			mTimeInAir.reset();
		}
		mInAir = in_air;

		// correct for the fact that the pelvis is not necessarily the center 
		// of the agent's physical representation
		root_pos.mdV[VZ] -= (0.5f * mBodySize.mV[VZ]) - mPelvisToFoot;
		
		LLVector3 newPosition = gAgent.getPosAgentFromGlobal(root_pos);

		if (newPosition != mRoot->getXform()->getWorldPosition())
		{		
			mRoot->touch();
			mRoot->setWorldPosition( newPosition ); // regular update				
		}


		//--------------------------------------------------------------------
		// Propagate viewer object rotation to root of avatar
		//--------------------------------------------------------------------
		if (!isAnyAnimationSignaled(AGENT_NO_ROTATE_ANIMS, NUM_AGENT_NO_ROTATE_ANIMS))
		{
			LLQuaternion iQ;
			LLVector3 upDir( 0.0f, 0.0f, 1.0f );
			
			// Compute a forward direction vector derived from the primitive rotation
			// and the velocity vector.  When walking or jumping, don't let body deviate
			// more than 90 from the view, if necessary, flip the velocity vector.

			LLVector3 primDir;
			if (isSelf())
			{
				primDir = agent.getAtAxis() - projected_vec(agent.getAtAxis(), agent.getReferenceUpVector());
				primDir.normalize();
			}
			else
			{
				primDir = getRotation().getMatrix3().getFwdRow();
			}
			LLVector3 velDir = getVelocity();
			velDir.normalize();
			if ( mSignaledAnimations.find(ANIM_AGENT_WALK) != mSignaledAnimations.end())
			{
				F32 vpD = velDir * primDir;
				if (vpD < -0.5f)
				{
					velDir *= -1.0f;
				}
			}
			LLVector3 fwdDir = lerp(primDir, velDir, clamp_rescale(speed, 0.5f, 2.0f, 0.0f, 1.0f));
			if (isSelf() && gAgentCamera.cameraMouselook())
			{
				// make sure fwdDir stays in same general direction as primdir
				if (gAgent.getFlying())
				{
					fwdDir = LLViewerCamera::getInstance()->getAtAxis();
				}
				else
				{
					LLVector3 at_axis = LLViewerCamera::getInstance()->getAtAxis();
					LLVector3 up_vector = gAgent.getReferenceUpVector();
					at_axis -= up_vector * (at_axis * up_vector);
					at_axis.normalize();
					
					F32 dot = fwdDir * at_axis;
					if (dot < 0.f)
					{
						fwdDir -= 2.f * at_axis * dot;
						fwdDir.normalize();
					}
				}
				
			}

			LLQuaternion root_rotation = mRoot->getWorldMatrix().quaternion();
			F32 root_roll, root_pitch, root_yaw;
			root_rotation.getEulerAngles(&root_roll, &root_pitch, &root_yaw);

			// When moving very slow, the pelvis is allowed to deviate from the
			// forward direction to allow it to hold it's position while the torso
			// and head turn.  Once in motion, it must conform however.
			BOOL self_in_mouselook = isSelf() && gAgentCamera.cameraMouselook();

			LLVector3 pelvisDir( mRoot->getWorldMatrix().getFwdRow4().mV );

			static LLCachedControl<F32> s_pelvis_rot_threshold_slow(gSavedSettings, "AvatarRotateThresholdSlow");
			static LLCachedControl<F32> s_pelvis_rot_threshold_fast(gSavedSettings, "AvatarRotateThresholdFast");

			F32 pelvis_rot_threshold = clamp_rescale(speed, 0.1f, 1.0f, s_pelvis_rot_threshold_slow, s_pelvis_rot_threshold_fast);
						
			if (self_in_mouselook)
			{
				pelvis_rot_threshold *= MOUSELOOK_PELVIS_FOLLOW_FACTOR;
			}
			pelvis_rot_threshold *= DEG_TO_RAD;

			F32 angle = angle_between( pelvisDir, fwdDir );

			// The avatar's root is allowed to have a yaw that deviates widely
			// from the forward direction, but if roll or pitch are off even
			// a little bit we need to correct the rotation.
			if(root_roll < 1.f * DEG_TO_RAD
			   && root_pitch < 5.f * DEG_TO_RAD)
			{
				// smaller correction vector means pelvis follows prim direction more closely
				if (!mTurning && angle > pelvis_rot_threshold*0.75f)
				{
					mTurning = TRUE;
				}

				// use tighter threshold when turning
				if (mTurning)
				{
					pelvis_rot_threshold *= 0.4f;
				}

				// am I done turning?
				if (angle < pelvis_rot_threshold)
				{
					mTurning = FALSE;
				}

				LLVector3 correction_vector = (pelvisDir - fwdDir) * clamp_rescale(angle, pelvis_rot_threshold*0.75f, pelvis_rot_threshold, 1.0f, 0.0f);
				fwdDir += correction_vector;
			}
			else
			{
				mTurning = FALSE;
			}

			// Now compute the full world space rotation for the whole body (wQv)
			LLVector3 leftDir = upDir % fwdDir;
			leftDir.normalize();
			fwdDir = leftDir % upDir;
			LLQuaternion wQv( fwdDir, leftDir, upDir );

			if (isSelf() && mTurning)
			{
				if ((fwdDir % pelvisDir) * upDir > 0.f)
				{
					gAgent.setControlFlags(AGENT_CONTROL_TURN_RIGHT);
				}
				else
				{
					gAgent.setControlFlags(AGENT_CONTROL_TURN_LEFT);
				}
			}

			// Set the root rotation, but do so incrementally so that it
			// lags in time by some fixed amount.
			//F32 u = LLCriticalDamp::getInterpolant(PELVIS_LAG);
			F32 pelvis_lag_time = 0.f;
			if (self_in_mouselook)
			{
				pelvis_lag_time = PELVIS_LAG_MOUSELOOK;
			}
			else if (mInAir)
			{
				pelvis_lag_time = PELVIS_LAG_FLYING;
				// increase pelvis lag time when moving slowly
				pelvis_lag_time *= clamp_rescale(mSpeedAccum, 0.f, 15.f, 3.f, 1.f);
			}
			else
			{
				pelvis_lag_time = PELVIS_LAG_WALKING;
			}

			F32 u = llclamp((deltaTime / pelvis_lag_time), 0.0f, 1.0f);	

			mRoot->setWorldRotation( slerp(u, mRoot->getWorldRotation(), wQv) );
			
		}
	}
	else if (mDrawable.notNull())
	{
		mRoot->setPosition(mDrawable->getPosition());
		mRoot->setRotation(mDrawable->getRotation());
	}
	
	//-------------------------------------------------------------------------
	// Update character motions
	//-------------------------------------------------------------------------
	// store data relevant to motions
	mSpeed = speed;

	// update animations
	if (mSpecialRenderMode == 1) // Animation Preview
		updateMotions(LLCharacter::FORCE_UPDATE);
	else
		updateMotions(LLCharacter::NORMAL_UPDATE);

	// update head position
	updateHeadOffset();

	//-------------------------------------------------------------------------
	// Find the ground under each foot, these are used for a variety
	// of things that follow
	//-------------------------------------------------------------------------
	LLVector3 ankle_left_pos_agent = mFootLeftp->getWorldPosition();
	LLVector3 ankle_right_pos_agent = mFootRightp->getWorldPosition();

	LLVector3 ankle_left_ground_agent = ankle_left_pos_agent;
	LLVector3 ankle_right_ground_agent = ankle_right_pos_agent;
	resolveHeightAgent(ankle_left_pos_agent, ankle_left_ground_agent, normal);
	resolveHeightAgent(ankle_right_pos_agent, ankle_right_ground_agent, normal);

	F32 leftElev = llmax(-0.2f, ankle_left_pos_agent.mV[VZ] - ankle_left_ground_agent.mV[VZ]);
	F32 rightElev = llmax(-0.2f, ankle_right_pos_agent.mV[VZ] - ankle_right_ground_agent.mV[VZ]);

	if (!mIsSitting)
	{
		//-------------------------------------------------------------------------
		// Figure out which foot is on ground
		//-------------------------------------------------------------------------
		if (!mInAir)
		{
			if ((leftElev < 0.0f) || (rightElev < 0.0f))
			{
				ankle_left_pos_agent = mFootLeftp->getWorldPosition();
				ankle_right_pos_agent = mFootRightp->getWorldPosition();
				leftElev = ankle_left_pos_agent.mV[VZ] - ankle_left_ground_agent.mV[VZ];
				rightElev = ankle_right_pos_agent.mV[VZ] - ankle_right_ground_agent.mV[VZ];
			}
		}
	}
	
	//-------------------------------------------------------------------------
	// Generate footstep sounds when feet hit the ground
	//-------------------------------------------------------------------------
	const LLUUID AGENT_FOOTSTEP_ANIMS[] = {ANIM_AGENT_WALK, ANIM_AGENT_RUN, ANIM_AGENT_LAND};
	const S32 NUM_AGENT_FOOTSTEP_ANIMS = LL_ARRAY_SIZE(AGENT_FOOTSTEP_ANIMS);

	if ( gAudiop && isAnyAnimationSignaled(AGENT_FOOTSTEP_ANIMS, NUM_AGENT_FOOTSTEP_ANIMS) )
	{
		BOOL playSound = FALSE;
		LLVector3 foot_pos_agent;

		BOOL onGroundLeft = (leftElev <= 0.05f);
		BOOL onGroundRight = (rightElev <= 0.05f);

		// did left foot hit the ground?
		if ( onGroundLeft && !mWasOnGroundLeft )
		{
			foot_pos_agent = ankle_left_pos_agent;
			playSound = TRUE;
		}

		// did right foot hit the ground?
		if ( onGroundRight && !mWasOnGroundRight )
		{
			foot_pos_agent = ankle_right_pos_agent;
			playSound = TRUE;
		}

		mWasOnGroundLeft = onGroundLeft;
		mWasOnGroundRight = onGroundRight;

		if ( playSound )
		{
			const F32 STEP_VOLUME = 0.1f;
			const LLUUID& step_sound_id = getStepSound();

			LLVector3d foot_pos_global = gAgent.getPosGlobalFromAgent(foot_pos_agent);

			if (LLViewerParcelMgr::getInstance()->canHearSound(foot_pos_global)
				&& !LLMuteList::getInstance()->isMuted(getID(), LLMute::flagObjectSounds))
			{
				gAudiop->triggerSound(step_sound_id, getID(), STEP_VOLUME, LLAudioEngine::AUDIO_TYPE_AMBIENT, foot_pos_global);
			}
		}
	}

	mRoot->updateWorldMatrixChildren();

	if (!mDebugText.size() && mText.notNull())
	{
		mText->markDead();
		mText = NULL;
	}
	else if (mDebugText.size())
	{
		setDebugText(mDebugText);
	}

	//mesh vertices need to be reskinned
	mNeedsSkin = TRUE;

	return TRUE;
}
//-----------------------------------------------------------------------------
// updateHeadOffset()
//-----------------------------------------------------------------------------
void LLVOAvatar::updateHeadOffset()
{
	// since we only care about Z, just grab one of the eyes
	LLVector3 midEyePt = mEyeLeftp->getWorldPosition();
	midEyePt -= mDrawable.notNull() ? mDrawable->getWorldPosition() : mRoot->getWorldPosition();
	midEyePt.mV[VZ] = llmax(-mPelvisToFoot + LLViewerCamera::getInstance()->getNear(), midEyePt.mV[VZ]);

	if (mDrawable.notNull())
	{
		midEyePt = midEyePt * ~mDrawable->getWorldRotation();
	}
	if (mIsSitting)
	{
		mHeadOffset = midEyePt;	
	}
	else
	{
		F32 u = llmax(0.f, HEAD_MOVEMENT_AVG_TIME - (1.f / gFPSClamped));
		mHeadOffset = lerp(midEyePt, mHeadOffset,  u);
	}
}
//------------------------------------------------------------------------
// setPelvisOffset
//------------------------------------------------------------------------
void LLVOAvatar::setPelvisOffset( bool hasOffset, const LLVector3& offsetAmount, F32 pelvisFixup ) 
{
	mHasPelvisOffset = hasOffset;
	if ( mHasPelvisOffset )
	{
		//Store off last pelvis to foot value
		mLastPelvisToFoot = mPelvisToFoot;
		mPelvisOffset	  = offsetAmount;
		mLastPelvisFixup  = mPelvisFixup;
		mPelvisFixup	  = pelvisFixup;
	}
}
//------------------------------------------------------------------------
// postPelvisSetRecalc
//------------------------------------------------------------------------
void LLVOAvatar::postPelvisSetRecalc( void )
{	
	computeBodySize(); 
	mRoot->touch();
	mRoot->updateWorldMatrixChildren();	
	dirtyMesh();
	updateHeadOffset();
}
//------------------------------------------------------------------------
// pelisPoke
//------------------------------------------------------------------------
void LLVOAvatar::setPelvisOffset( F32 pelvisFixupAmount )
{	
	mHasPelvisOffset  = true;
	mLastPelvisFixup  = mPelvisFixup;	
	mPelvisFixup	  = pelvisFixupAmount;	
}
//------------------------------------------------------------------------
// updateVisibility()
//------------------------------------------------------------------------
void LLVOAvatar::updateVisibility()
{
	BOOL visible = FALSE;

	if (mIsDummy)
	{
		visible = TRUE;
	}
	else if (mDrawable.isNull())
	{
		visible = FALSE;
	}
	else
	{
		if (!mDrawable->getSpatialGroup() || mDrawable->getSpatialGroup()->isVisible())
		{
			visible = TRUE;
		}
		else
		{
			visible = FALSE;
		}

		if(isSelf())
		{
			if (!gAgentWearables.areWearablesLoaded())
			{
				visible = FALSE;
			}
		}
		else if( !mFirstAppearanceMessageReceived )
		{
			visible = FALSE;
		}

		if (sDebugInvisible)
		{
			LLNameValue* firstname = getNVPair("FirstName");
			if (firstname)
			{
				LL_DEBUGS("Avatar") << avString() << " updating visibility" << LL_ENDL;
			}
			else
			{
				llinfos << "Avatar " << this << " updating visiblity" << llendl;
			}

			if (visible)
			{
				llinfos << "Visible" << llendl;
			}
			else
			{
				llinfos << "Not visible" << llendl;
			}

			/*if (avatar_in_frustum)
			{
				llinfos << "Avatar in frustum" << llendl;
			}
			else
			{
				llinfos << "Avatar not in frustum" << llendl;
			}*/

			/*if (LLViewerCamera::getInstance()->sphereInFrustum(sel_pos_agent, 2.0f))
			{
				llinfos << "Sel pos visible" << llendl;
			}
			if (LLViewerCamera::getInstance()->sphereInFrustum(wrist_right_pos_agent, 0.2f))
			{
				llinfos << "Wrist pos visible" << llendl;
			}
			if (LLViewerCamera::getInstance()->sphereInFrustum(getPositionAgent(), getMaxScale()*2.f))
			{
				llinfos << "Agent visible" << llendl;
			}*/
			llinfos << "PA: " << getPositionAgent() << llendl;
			/*llinfos << "SPA: " << sel_pos_agent << llendl;
			llinfos << "WPA: " << wrist_right_pos_agent << llendl;*/
			for (attachment_map_t::iterator iter = mAttachmentPoints.begin(); 
				 iter != mAttachmentPoints.end();
				 ++iter)
			{
				LLViewerJointAttachment* attachment = iter->second;

				for (LLViewerJointAttachment::attachedobjs_vec_t::iterator attachment_iter = attachment->mAttachedObjects.begin();
					 attachment_iter != attachment->mAttachedObjects.end();
					 ++attachment_iter)
				{
					if (LLViewerObject *attached_object = (*attachment_iter))
					{
						if(attached_object->mDrawable->isVisible())
						{
							llinfos << attachment->getName() << " visible" << llendl;
						}
						else
						{
							llinfos << attachment->getName() << " not visible at " << mDrawable->getWorldPosition() << " and radius " << mDrawable->getRadius() << llendl;
						}
					}
				}
			}
		}
	}

	if (!visible && mVisible)
	{
		mMeshInvisibleTime.reset();
	}

	if (visible)
	{
		if (!mMeshValid)
		{
			restoreMeshData();
		}
	}
	else
	{
		if (mMeshValid && mMeshInvisibleTime.getElapsedTimeF32() > TIME_BEFORE_MESH_CLEANUP)
		{
			releaseMeshData();
		}
	}

	mVisible = visible;
}

// private
bool LLVOAvatar::shouldAlphaMask()
{
	const bool should_alpha_mask = !LLDrawPoolAlpha::sShowDebugAlpha // Don't alpha mask if "Highlight Transparent" checked
							&& !LLDrawPoolAvatar::sSkipTransparent;

	return should_alpha_mask;

}

//-----------------------------------------------------------------------------
// renderSkinned()
//-----------------------------------------------------------------------------
U32 LLVOAvatar::renderSkinned(EAvatarRenderPass pass)
{
	U32 num_indices = 0;

	if (!mIsBuilt)
	{
		return num_indices;
	}

	LLFace* face = mDrawable->getFace(0);

	bool needs_rebuild = !face || !face->getVertexBuffer() || mDrawable->isState(LLDrawable::REBUILD_GEOMETRY);

	if (needs_rebuild || mDirtyMesh)
	{	//LOD changed or new mesh created, allocate new vertex buffer if needed
		if (needs_rebuild || mDirtyMesh >= 2 || mVisibilityRank <= 4)
		{
		updateMeshData();
			mDirtyMesh = 0;
		mNeedsSkin = TRUE;
		mDrawable->clearState(LLDrawable::REBUILD_GEOMETRY);
	}
	}

	if (LLViewerShaderMgr::instance()->getVertexShaderLevel(LLViewerShaderMgr::SHADER_AVATAR) <= 0)
	{
		if (mNeedsSkin)
		{
			//generate animated mesh
			LLViewerJoint* lower_mesh = getViewerJoint(MESH_ID_LOWER_BODY);
			LLViewerJoint* upper_mesh = getViewerJoint(MESH_ID_UPPER_BODY);
			LLViewerJoint* skirt_mesh = getViewerJoint(MESH_ID_SKIRT);
			LLViewerJoint* eyelash_mesh = getViewerJoint(MESH_ID_EYELASH);
			LLViewerJoint* head_mesh = getViewerJoint(MESH_ID_HEAD);
			LLViewerJoint* hair_mesh = getViewerJoint(MESH_ID_HAIR);

			if(upper_mesh)
			{
				upper_mesh->updateJointGeometry();
			}
			if (lower_mesh)
			{
				lower_mesh->updateJointGeometry();
			}

			if( isWearingWearableType( LLWearableType::WT_SKIRT ) )
			{
				if(skirt_mesh)
				{
					skirt_mesh->updateJointGeometry();
				}
			}

			if (!isSelf() || gAgent.needsRenderHead() || LLPipeline::sShadowRender)
			{
				if(eyelash_mesh)
				{
					eyelash_mesh->updateJointGeometry();
				}
				if(head_mesh)
				{
					head_mesh->updateJointGeometry();
				}
				if(hair_mesh)
				{
					hair_mesh->updateJointGeometry();
				}
			}
			mNeedsSkin = FALSE;
			mLastSkinTime = gFrameTimeSeconds;

			LLFace * face = mDrawable->getFace(0);
			if (face)
			{
				LLVertexBuffer* vb = face->getVertexBuffer();
			if (vb)
			{
				vb->flush();
			}
		}
	}
	}
	else
	{
		mNeedsSkin = FALSE;
	}

	if (sDebugInvisible)
	{
		LLNameValue* firstname = getNVPair("FirstName");
		if (firstname)
		{
			LL_DEBUGS("Avatar") << avString() << " in render" << LL_ENDL;
		}
		else
		{
			llinfos << "Avatar " << this << " in render" << llendl;
		}
		if (!mIsBuilt)
		{
			llinfos << "Not built!" << llendl;
		}
		else if (!gAgent.needsRenderAvatar())
		{
			llinfos << "Doesn't need avatar render!" << llendl;
		}
		else
		{
			llinfos << "Rendering!" << llendl;
		}
	}

	if (!mIsBuilt)
	{
		return num_indices;
	}

	if (isSelf() && !gAgent.needsRenderAvatar())
	{
		return num_indices;
	}

	// render collision normal
	// *NOTE: this is disabled (there is no UI for enabling sShowFootPlane) due
	// to DEV-14477.  the code is left here to aid in tracking down the cause
	// of the crash in the future. -brad
	if (sShowFootPlane && mDrawable.notNull())
	{
		LLVector3 slaved_pos = mDrawable->getPositionAgent();
		LLVector3 foot_plane_normal(mFootPlane.mV[VX], mFootPlane.mV[VY], mFootPlane.mV[VZ]);
		F32 dist_from_plane = (slaved_pos * foot_plane_normal) - mFootPlane.mV[VW];
		LLVector3 collide_point = slaved_pos;
		collide_point.mV[VZ] -= foot_plane_normal.mV[VZ] * (dist_from_plane + COLLISION_TOLERANCE - FOOT_COLLIDE_FUDGE);

		gGL.begin(LLRender::LINES);
		{
			F32 SQUARE_SIZE = 0.2f;
			gGL.color4f(1.f, 0.f, 0.f, 1.f);
			
			gGL.vertex3f(collide_point.mV[VX] - SQUARE_SIZE, collide_point.mV[VY] - SQUARE_SIZE, collide_point.mV[VZ]);
			gGL.vertex3f(collide_point.mV[VX] + SQUARE_SIZE, collide_point.mV[VY] - SQUARE_SIZE, collide_point.mV[VZ]);

			gGL.vertex3f(collide_point.mV[VX] + SQUARE_SIZE, collide_point.mV[VY] - SQUARE_SIZE, collide_point.mV[VZ]);
			gGL.vertex3f(collide_point.mV[VX] + SQUARE_SIZE, collide_point.mV[VY] + SQUARE_SIZE, collide_point.mV[VZ]);
			
			gGL.vertex3f(collide_point.mV[VX] + SQUARE_SIZE, collide_point.mV[VY] + SQUARE_SIZE, collide_point.mV[VZ]);
			gGL.vertex3f(collide_point.mV[VX] - SQUARE_SIZE, collide_point.mV[VY] + SQUARE_SIZE, collide_point.mV[VZ]);
			
			gGL.vertex3f(collide_point.mV[VX] - SQUARE_SIZE, collide_point.mV[VY] + SQUARE_SIZE, collide_point.mV[VZ]);
			gGL.vertex3f(collide_point.mV[VX] - SQUARE_SIZE, collide_point.mV[VY] - SQUARE_SIZE, collide_point.mV[VZ]);
			
			gGL.vertex3f(collide_point.mV[VX], collide_point.mV[VY], collide_point.mV[VZ]);
			gGL.vertex3f(collide_point.mV[VX] + mFootPlane.mV[VX], collide_point.mV[VY] + mFootPlane.mV[VY], collide_point.mV[VZ] + mFootPlane.mV[VZ]);

		}
		gGL.end();
		gGL.flush();
	}
	//--------------------------------------------------------------------
	// render all geometry attached to the skeleton
	//--------------------------------------------------------------------
	static LLStat render_stat;

	LLViewerJointMesh::sRenderPass = pass;

	if (pass == AVATAR_RENDER_PASS_SINGLE)
	{

		bool should_alpha_mask = shouldAlphaMask();
		LLGLState test(GL_ALPHA_TEST, should_alpha_mask);
		
		if (should_alpha_mask && !LLGLSLShader::sNoFixedFunction)
		{
			gGL.setAlphaRejectSettings(LLRender::CF_GREATER, 0.5f);
		}
		
		BOOL first_pass = TRUE;
		if (!LLDrawPoolAvatar::sSkipOpaque)
		{
			if (!isSelf() || gAgent.needsRenderHead() || LLPipeline::sShadowRender)
			{
				if (isTextureVisible(TEX_HEAD_BAKED) || mIsDummy)
				{
					LLViewerJoint* head_mesh = getViewerJoint(MESH_ID_HEAD);
					if (head_mesh)
					{
						num_indices += head_mesh->render(mAdjustedPixelArea, TRUE, mIsDummy);
					}
					first_pass = FALSE;
				}
			}
			if (isTextureVisible(TEX_UPPER_BAKED) || mIsDummy)
			{
				LLViewerJoint* upper_mesh = getViewerJoint(MESH_ID_UPPER_BODY);
				if (upper_mesh)
				{
					num_indices += upper_mesh->render(mAdjustedPixelArea, first_pass, mIsDummy);
				}
				first_pass = FALSE;
			}
			
			if (isTextureVisible(TEX_LOWER_BAKED) || mIsDummy)
			{
				LLViewerJoint* lower_mesh = getViewerJoint(MESH_ID_LOWER_BODY);
				if (lower_mesh)
				{
					num_indices += lower_mesh->render(mAdjustedPixelArea, first_pass, mIsDummy);
				}
				first_pass = FALSE;
			}
		}

		if (should_alpha_mask && !LLGLSLShader::sNoFixedFunction)
		{
			gGL.setAlphaRejectSettings(LLRender::CF_DEFAULT);
		}

		if (!LLDrawPoolAvatar::sSkipTransparent || LLPipeline::sImpostorRender)
		{
			LLGLState blend(GL_BLEND, !mIsDummy);
			LLGLState test(GL_ALPHA_TEST, !mIsDummy);
			num_indices += renderTransparent(first_pass);
		}
	}
	
	LLViewerJointMesh::sRenderPass = AVATAR_RENDER_PASS_SINGLE;
	
	//llinfos << "Avatar render: " << render_timer.getElapsedTimeF32() << llendl;

	//render_stat.addValue(render_timer.getElapsedTimeF32()*1000.f);

	return num_indices;
}

U32 LLVOAvatar::renderTransparent(BOOL first_pass)
{
	U32 num_indices = 0;
	if( isWearingWearableType( LLWearableType::WT_SKIRT ) && (mIsDummy || isTextureVisible(TEX_SKIRT_BAKED)) )
	{
		gGL.setAlphaRejectSettings(LLRender::CF_GREATER, 0.25f);
		LLViewerJoint* skirt_mesh = getViewerJoint(MESH_ID_SKIRT);
		if (skirt_mesh)
		{
			num_indices += skirt_mesh->render(mAdjustedPixelArea, FALSE);
		}
		first_pass = FALSE;
		gGL.setAlphaRejectSettings(LLRender::CF_DEFAULT);
	}

	if (!isSelf() || gAgent.needsRenderHead() || LLPipeline::sShadowRender)
	{
		if (LLPipeline::sImpostorRender)
		{
			gGL.setAlphaRejectSettings(LLRender::CF_GREATER, 0.5f);
		}
		
		if (isTextureVisible(TEX_HEAD_BAKED))
		{
			LLViewerJoint* eyelash_mesh = getViewerJoint(MESH_ID_EYELASH);
			if (eyelash_mesh)
			{
				num_indices += eyelash_mesh->render(mAdjustedPixelArea, first_pass, mIsDummy);
			}
			first_pass = FALSE;
		}
		// Can't test for baked hair being defined, since that won't always be the case (not all viewers send baked hair)
		// TODO: 1.25 will be able to switch this logic back to calling isTextureVisible();
		if ( getImage(TEX_HAIR_BAKED, 0) && 
		     getImage(TEX_HAIR_BAKED, 0)->getID() != IMG_INVISIBLE || LLDrawPoolAlpha::sShowDebugAlpha)		
		{
			LLViewerJoint* hair_mesh = getViewerJoint(MESH_ID_HAIR);
			if (hair_mesh)
		{
				num_indices += hair_mesh->render(mAdjustedPixelArea, first_pass, mIsDummy);
			}
			first_pass = FALSE;
		}
		if (LLPipeline::sImpostorRender)
		{
			gGL.setAlphaRejectSettings(LLRender::CF_DEFAULT);
		}
	}

	return num_indices;
}

//-----------------------------------------------------------------------------
// renderRigid()
//-----------------------------------------------------------------------------
U32 LLVOAvatar::renderRigid()
{
	U32 num_indices = 0;

	if (!mIsBuilt)
	{
		return 0;
	}

	if (isSelf() && (!gAgent.needsRenderAvatar() || !gAgent.needsRenderHead()))
	{
		return 0;
	}
	
	if (!mIsBuilt)
	{
		return 0;
	}

	bool should_alpha_mask = shouldAlphaMask();
	LLGLState test(GL_ALPHA_TEST, should_alpha_mask);

	if (should_alpha_mask && !LLGLSLShader::sNoFixedFunction)
	{
		gGL.setAlphaRejectSettings(LLRender::CF_GREATER, 0.5f);
	}

	if (isTextureVisible(TEX_EYES_BAKED)  || mIsDummy)
	{
		LLViewerJoint* eyeball_left = getViewerJoint(MESH_ID_EYEBALL_LEFT);
		LLViewerJoint* eyeball_right = getViewerJoint(MESH_ID_EYEBALL_RIGHT);
		if (eyeball_left)
		{
			num_indices += eyeball_left->render(mAdjustedPixelArea, TRUE, mIsDummy);
		}
		if(eyeball_right)
		{
			num_indices += eyeball_right->render(mAdjustedPixelArea, TRUE, mIsDummy);
		}
	}

	if (should_alpha_mask && !LLGLSLShader::sNoFixedFunction)
	{
		gGL.setAlphaRejectSettings(LLRender::CF_DEFAULT);
	}
	
	return num_indices;
}

U32 LLVOAvatar::renderImpostor(LLColor4U color, S32 diffuse_channel)
{
	if (!mImpostor.isComplete())
	{
		return 0;
	}

	LLVector3 pos(getRenderPosition()+mImpostorOffset);
	LLVector3 at = (pos - LLViewerCamera::getInstance()->getOrigin());
	at.normalize();
	LLVector3 left = LLViewerCamera::getInstance()->getUpAxis() % at;
	LLVector3 up = at%left;

	left *= mImpostorDim.mV[0];
	up *= mImpostorDim.mV[1];

	LLGLEnable test(GL_ALPHA_TEST);
	gGL.setAlphaRejectSettings(LLRender::CF_GREATER, 0.f);

	gGL.color4ubv(color.mV);
	gGL.getTexUnit(diffuse_channel)->bind(&mImpostor);
	gGL.begin(LLRender::QUADS);
	gGL.texCoord2f(0,0);
	gGL.vertex3fv((pos+left-up).mV);
	gGL.texCoord2f(1,0);
	gGL.vertex3fv((pos-left-up).mV);
	gGL.texCoord2f(1,1);
	gGL.vertex3fv((pos-left+up).mV);
	gGL.texCoord2f(0,1);
	gGL.vertex3fv((pos+left+up).mV);
	gGL.end();
	gGL.flush();

	return 6;
}

bool LLVOAvatar::allTexturesCompletelyDownloaded(std::set<LLUUID>& ids) const
{
	for (std::set<LLUUID>::const_iterator it = ids.begin(); it != ids.end(); ++it)
	{
		LLViewerFetchedTexture *imagep = gTextureList.findImage(*it);
		if (imagep && imagep->getDiscardLevel()!=0)
		{
			return false;
		}
	}
	return true;
}

bool LLVOAvatar::allLocalTexturesCompletelyDownloaded() const
{
	std::set<LLUUID> local_ids;
	collectLocalTextureUUIDs(local_ids);
	return allTexturesCompletelyDownloaded(local_ids);
}

bool LLVOAvatar::allBakedTexturesCompletelyDownloaded() const
{
	std::set<LLUUID> baked_ids;
	collectBakedTextureUUIDs(baked_ids);
	return allTexturesCompletelyDownloaded(baked_ids);
}

void LLVOAvatar::bakedTextureOriginCounts(S32 &sb_count, // server-bake, has origin URL.
										  S32 &host_count, // host-based bake, has host.
										  S32 &both_count, // error - both host and URL set.
										  S32 &neither_count) // error - neither set.
{
	sb_count = host_count = both_count = neither_count = 0;
	
	std::set<LLUUID> baked_ids;
	collectBakedTextureUUIDs(baked_ids);
	for (std::set<LLUUID>::const_iterator it = baked_ids.begin(); it != baked_ids.end(); ++it)
	{
		LLViewerFetchedTexture *imagep = gTextureList.findImage(*it);
		bool has_url = false, has_host = false;
		if (!imagep->getUrl().empty())
		{
			has_url = true;
		}
		if (imagep->getTargetHost().isOk())
		{
			has_host = true;
		}
		if (has_url && !has_host) sb_count++;
		else if (has_host && !has_url) host_count++;
		else if (has_host && has_url) both_count++;
		else if (!has_host && !has_url) neither_count++;
	}
}

std::string LLVOAvatar::bakedTextureOriginInfo()
{
	std::string result;
	
	std::set<LLUUID> baked_ids;
	collectBakedTextureUUIDs(baked_ids);
	for (U32 i = 0; i < mBakedTextureDatas.size(); i++)
	{
		ETextureIndex texture_index = mBakedTextureDatas[i].mTextureIndex;
		LLViewerFetchedTexture *imagep =
			LLViewerTextureManager::staticCastToFetchedTexture(getImage(texture_index,0), TRUE);
		if (!imagep ||
			imagep->getID() == IMG_DEFAULT ||
			imagep->getID() == IMG_DEFAULT_AVATAR)
			
		{
			result += "-";
		}
		else
		{
			bool has_url = false, has_host = false;
			if (!imagep->getUrl().empty())
			{
				has_url = true;
			}
			if (imagep->getTargetHost().isOk())
			{
				has_host = true;
			}
			S32 discard = imagep->getDiscardLevel();
			if (has_url && !has_host) result += discard ? "u" : "U"; // server-bake texture with url 
			else if (has_host && !has_url) result += discard ? "h" : "H"; // old-style texture on sim
			else if (has_host && has_url) result += discard ? "x" : "X"; // both origins?
			else if (!has_host && !has_url) result += discard ? "n" : "N"; // no origin?
			if (discard != 0)
			{
				result += llformat("(%d/%d)",discard,imagep->getDesiredDiscardLevel());
			}
		}

	}
	return result;
}

S32 LLVOAvatar::totalTextureMemForUUIDS(std::set<LLUUID>& ids)
{
	S32 result = 0;
	for (std::set<LLUUID>::const_iterator it = ids.begin(); it != ids.end(); ++it)
	{
		LLViewerFetchedTexture *imagep = gTextureList.findImage(*it);
		if (imagep)
		{
			result += imagep->getTextureMemory();
		}
	}
	return result;
}
	
void LLVOAvatar::collectLocalTextureUUIDs(std::set<LLUUID>& ids) const
{
	for (U32 texture_index = 0; texture_index < getNumTEs(); texture_index++)
	{
		LLWearableType::EType wearable_type = LLAvatarAppearanceDictionary::getTEWearableType((ETextureIndex)texture_index);
		U32 num_wearables = gAgentWearables.getWearableCount(wearable_type);

		LLViewerFetchedTexture *imagep = NULL;
		for (U32 wearable_index = 0; wearable_index < num_wearables; wearable_index++)
		{
			imagep = LLViewerTextureManager::staticCastToFetchedTexture(getImage(texture_index, wearable_index), TRUE);
			if (imagep)
			{
				const LLAvatarAppearanceDictionary::TextureEntry *texture_dict = LLAvatarAppearanceDictionary::getInstance()->getTexture((ETextureIndex)texture_index);
				if (texture_dict->mIsLocalTexture)
				{
					ids.insert(imagep->getID());
				}
			}
		}
	}
	ids.erase(IMG_DEFAULT);
	ids.erase(IMG_DEFAULT_AVATAR);
	ids.erase(IMG_INVISIBLE);
}

void LLVOAvatar::collectBakedTextureUUIDs(std::set<LLUUID>& ids) const
{
	for (U32 texture_index = 0; texture_index < getNumTEs(); texture_index++)
	{
		LLViewerFetchedTexture *imagep = NULL;
		if (isIndexBakedTexture((ETextureIndex) texture_index))
		{
			imagep = LLViewerTextureManager::staticCastToFetchedTexture(getImage(texture_index,0), TRUE);
			if (imagep)
			{
				ids.insert(imagep->getID());
			}
		}
	}
	ids.erase(IMG_DEFAULT);
	ids.erase(IMG_DEFAULT_AVATAR);
	ids.erase(IMG_INVISIBLE);
}

void LLVOAvatar::collectTextureUUIDs(std::set<LLUUID>& ids)
{
	collectLocalTextureUUIDs(ids);
	collectBakedTextureUUIDs(ids);
}

void LLVOAvatar::releaseOldTextures()
{
	S32 current_texture_mem = 0;
	
	// Any textures that we used to be using but are no longer using should no longer be flagged as "NO_DELETE"
	std::set<LLUUID> baked_texture_ids;
	collectBakedTextureUUIDs(baked_texture_ids);
	S32 new_baked_mem = totalTextureMemForUUIDS(baked_texture_ids);

	std::set<LLUUID> local_texture_ids;
	collectLocalTextureUUIDs(local_texture_ids);
	//S32 new_local_mem = totalTextureMemForUUIDS(local_texture_ids);

	std::set<LLUUID> new_texture_ids;
	new_texture_ids.insert(baked_texture_ids.begin(),baked_texture_ids.end());
	new_texture_ids.insert(local_texture_ids.begin(),local_texture_ids.end());
	S32 new_total_mem = totalTextureMemForUUIDS(new_texture_ids);

	//S32 old_total_mem = totalTextureMemForUUIDS(mTextureIDs);
	//LL_DEBUGS("Avatar") << getFullname() << " old_total_mem: " << old_total_mem << " new_total_mem (L/B): " << new_total_mem << " (" << new_local_mem <<", " << new_baked_mem << ")" << llendl;  
	if (!isSelf() && new_total_mem > new_baked_mem)
	{
			llwarns << "extra local textures stored for non-self av" << llendl;
	}
	for (std::set<LLUUID>::iterator it = mTextureIDs.begin(); it != mTextureIDs.end(); ++it)
	{
		if (new_texture_ids.find(*it) == new_texture_ids.end())
		{
			LLViewerFetchedTexture *imagep = gTextureList.findImage(*it);
			if (imagep)
			{
				current_texture_mem += imagep->getTextureMemory();
				if (imagep->getTextureState() == LLGLTexture::NO_DELETE)
				{
					// This will allow the texture to be deleted if not in use.
					imagep->forceActive();

					// This resets the clock to texture being flagged
					// as unused, preventing the texture from being
					// deleted immediately. If other avatars or
					// objects are using it, it can still be flagged
					// no-delete by them.
					imagep->forceUpdateBindStats();
				}
			}
		}
	}
	mTextureIDs = new_texture_ids;
}

void LLVOAvatar::updateTextures()
{
	releaseOldTextures();
	
	BOOL render_avatar = TRUE;

	if (mIsDummy)
	{
		return;
	}

	if( isSelf() )
	{
		render_avatar = TRUE;
	}
	else
	{
		if(!isVisible())
		{
			return ;//do not update for invisible avatar.
		}

		render_avatar = !mCulled; //visible and not culled.
	}

	std::vector<BOOL> layer_baked;
	// GL NOT ACTIVE HERE - *TODO
	for (U32 i = 0; i < mBakedTextureDatas.size(); i++)
	{
		layer_baked.push_back(isTextureDefined(mBakedTextureDatas[i].mTextureIndex));
		// bind the texture so that they'll be decoded slightly 
		// inefficient, we can short-circuit this if we have to
		if (render_avatar && !gGLManager.mIsDisabled)
		{
			if (layer_baked[i] && !mBakedTextureDatas[i].mIsLoaded)
			{
				gGL.getTexUnit(0)->bind(getImage( mBakedTextureDatas[i].mTextureIndex, 0 ));
			}
		}
	}

	mMaxPixelArea = 0.f;
	mMinPixelArea = 99999999.f;
	mHasGrey = FALSE; // debug
	for (U32 texture_index = 0; texture_index < getNumTEs(); texture_index++)
	{
		LLWearableType::EType wearable_type = LLAvatarAppearanceDictionary::getTEWearableType((ETextureIndex)texture_index);
		U32 num_wearables = gAgentWearables.getWearableCount(wearable_type);
		const LLTextureEntry *te = getTE(texture_index);

		// getTE can return 0.
		// Not sure yet why it does, but of course it crashes when te->mScale? gets used.
		// Put safeguard in place so this corner case get better handling and does not result in a crash.
		F32 texel_area_ratio = 1.0f;
		if( te )
		{
			texel_area_ratio = fabs(te->mScaleS * te->mScaleT);
		}
		else
		{
			llwarns << "getTE( " << texture_index << " ) returned 0" <<llendl;
		}

		LLViewerFetchedTexture *imagep = NULL;
		for (U32 wearable_index = 0; wearable_index < num_wearables; wearable_index++)
		{
			imagep = LLViewerTextureManager::staticCastToFetchedTexture(getImage(texture_index, wearable_index), TRUE);
			if (imagep)
			{
				const LLAvatarAppearanceDictionary::TextureEntry *texture_dict = LLAvatarAppearanceDictionary::getInstance()->getTexture((ETextureIndex)texture_index);
				const EBakedTextureIndex baked_index = texture_dict->mBakedTextureIndex;
				if (texture_dict->mIsLocalTexture)
				{
					addLocalTextureStats((ETextureIndex)texture_index, imagep, texel_area_ratio, render_avatar, mBakedTextureDatas[baked_index].mIsUsed);
				}
			}
		}
		if (isIndexBakedTexture((ETextureIndex) texture_index) && render_avatar)
		{
			const S32 boost_level = getAvatarBakedBoostLevel();
			imagep = LLViewerTextureManager::staticCastToFetchedTexture(getImage(texture_index,0), TRUE);
			// Spam if this is a baked texture, not set to default image, without valid host info
			if (isIndexBakedTexture((ETextureIndex)texture_index)
				&& imagep->getID() != IMG_DEFAULT_AVATAR
				&& imagep->getID() != IMG_INVISIBLE
				&& !isUsingServerBakes() 
				&& !imagep->getTargetHost().isOk())
			{
				LL_WARNS_ONCE("Texture") << "LLVOAvatar::updateTextures No host for texture "
										 << imagep->getID() << " for avatar "
										 << (isSelf() ? "<myself>" : getID().asString()) 
										 << " on host " << getRegion()->getHost() << llendl;
			}

			addBakedTextureStats( imagep, mPixelArea, texel_area_ratio, boost_level );			
		}
	}

	if (gPipeline.hasRenderDebugMask(LLPipeline::RENDER_DEBUG_TEXTURE_AREA))
	{
		setDebugText(llformat("%4.0f:%4.0f", (F32) sqrt(mMinPixelArea),(F32) sqrt(mMaxPixelArea)));
	}	
}


void LLVOAvatar::addLocalTextureStats( ETextureIndex idx, LLViewerFetchedTexture* imagep,
									   F32 texel_area_ratio, BOOL render_avatar, BOOL covered_by_baked)
{
	// No local texture stats for non-self avatars
	return;
}

const S32 MAX_TEXTURE_UPDATE_INTERVAL = 64 ; //need to call updateTextures() at least every 32 frames.	
const S32 MAX_TEXTURE_VIRTURE_SIZE_RESET_INTERVAL = S32_MAX ; //frames
void LLVOAvatar::checkTextureLoading()
{
	static const F32 MAX_INVISIBLE_WAITING_TIME = 15.f ; //seconds

	BOOL pause = !isVisible() ;
	if(!pause)
	{
		mInvisibleTimer.reset() ;
	}
	if(mLoadedCallbacksPaused == pause)
	{
		return ; 
	}
	
	if(mCallbackTextureList.empty()) //when is self or no callbacks. Note: this list for self is always empty.
	{
		mLoadedCallbacksPaused = pause ;
		return ; //nothing to check.
	}
	
	if(pause && mInvisibleTimer.getElapsedTimeF32() < MAX_INVISIBLE_WAITING_TIME)
	{
		return ; //have not been invisible for enough time.
	}
	
	for(LLLoadedCallbackEntry::source_callback_list_t::iterator iter = mCallbackTextureList.begin();
		iter != mCallbackTextureList.end(); ++iter)
	{
		LLViewerFetchedTexture* tex = gTextureList.findImage(*iter) ;
		if(tex)
		{
			if(pause)//pause texture fetching.
			{
				tex->pauseLoadedCallbacks(&mCallbackTextureList) ;

				//set to terminate texture fetching after MAX_TEXTURE_UPDATE_INTERVAL frames.
				tex->setMaxVirtualSizeResetInterval(MAX_TEXTURE_UPDATE_INTERVAL);
				tex->resetMaxVirtualSizeResetCounter() ;
			}
			else//unpause
			{
				static const F32 START_AREA = 100.f ;

				tex->unpauseLoadedCallbacks(&mCallbackTextureList) ;
				tex->addTextureStats(START_AREA); //jump start the fetching again
			}
		}		
	}			
	
	if(!pause)
	{
		updateTextures() ; //refresh texture stats.
	}
	mLoadedCallbacksPaused = pause ;
	return ;
}

const F32  SELF_ADDITIONAL_PRI = 0.75f ;
const F32  ADDITIONAL_PRI = 0.5f;
void LLVOAvatar::addBakedTextureStats( LLViewerFetchedTexture* imagep, F32 pixel_area, F32 texel_area_ratio, S32 boost_level)
{
	//Note:
	//if this function is not called for the last MAX_TEXTURE_VIRTURE_SIZE_RESET_INTERVAL frames, 
	//the texture pipeline will stop fetching this texture.

	imagep->resetTextureStats();
	imagep->setMaxVirtualSizeResetInterval(MAX_TEXTURE_VIRTURE_SIZE_RESET_INTERVAL);
	imagep->resetMaxVirtualSizeResetCounter() ;

	mMaxPixelArea = llmax(pixel_area, mMaxPixelArea);
	mMinPixelArea = llmin(pixel_area, mMinPixelArea);	
	imagep->addTextureStats(pixel_area / texel_area_ratio);
	imagep->setBoostLevel(boost_level);
	
	if(boost_level != LLGLTexture::BOOST_AVATAR_BAKED_SELF)
	{
		imagep->setAdditionalDecodePriority(ADDITIONAL_PRI) ;
	}
	else
	{
		imagep->setAdditionalDecodePriority(SELF_ADDITIONAL_PRI) ;
	}
}

//virtual	
void LLVOAvatar::setImage(const U8 te, LLViewerTexture *imagep, const U32 index)
{
	setTEImage(te, imagep);
}

//virtual 
LLViewerTexture* LLVOAvatar::getImage(const U8 te, const U32 index) const
{
	return getTEImage(te);
}
//virtual 
const LLTextureEntry* LLVOAvatar::getTexEntry(const U8 te_num) const
{
	return getTE(te_num);
}

//virtual 
void LLVOAvatar::setTexEntry(const U8 index, const LLTextureEntry &te)
{
	setTE(index, te);
}

const std::string LLVOAvatar::getImageURL(const U8 te, const LLUUID &uuid)
{
	llassert(isIndexBakedTexture(ETextureIndex(te)));
	std::string url = "";
	if (isUsingServerBakes())
	{
		const std::string& appearance_service_url = LLAppearanceMgr::instance().getAppearanceServiceURL();
		if (appearance_service_url.empty())
		{
			// Probably a server-side issue if we get here:
			llwarns << "AgentAppearanceServiceURL not set - Baked texture requests will fail" << llendl;
			return url;
		}
	
		const LLAvatarAppearanceDictionary::TextureEntry* texture_entry = LLAvatarAppearanceDictionary::getInstance()->getTexture((ETextureIndex)te);
		if (texture_entry != NULL)
		{
			url = appearance_service_url + "texture/" + getID().asString() + "/" + texture_entry->mDefaultImageName + "/" + uuid.asString();
			//llinfos << "baked texture url: " << url << llendl;
		}
	}
	return url;
}

//-----------------------------------------------------------------------------
// resolveHeight()
//-----------------------------------------------------------------------------

void LLVOAvatar::resolveHeightAgent(const LLVector3 &in_pos_agent, LLVector3 &out_pos_agent, LLVector3 &out_norm)
{
	LLVector3d in_pos_global, out_pos_global;

	in_pos_global = gAgent.getPosGlobalFromAgent(in_pos_agent);
	resolveHeightGlobal(in_pos_global, out_pos_global, out_norm);
	out_pos_agent = gAgent.getPosAgentFromGlobal(out_pos_global);
}


void LLVOAvatar::resolveRayCollisionAgent(const LLVector3d start_pt, const LLVector3d end_pt, LLVector3d &out_pos, LLVector3 &out_norm)
{
	LLViewerObject *obj;
	LLWorld::getInstance()->resolveStepHeightGlobal(this, start_pt, end_pt, out_pos, out_norm, &obj);
}

void LLVOAvatar::resolveHeightGlobal(const LLVector3d &inPos, LLVector3d &outPos, LLVector3 &outNorm)
{
	LLVector3d zVec(0.0f, 0.0f, 0.5f);
	LLVector3d p0 = inPos + zVec;
	LLVector3d p1 = inPos - zVec;
	LLViewerObject *obj;
	LLWorld::getInstance()->resolveStepHeightGlobal(this, p0, p1, outPos, outNorm, &obj);
	if (!obj)
	{
		mStepOnLand = TRUE;
		mStepMaterial = 0;
		mStepObjectVelocity.setVec(0.0f, 0.0f, 0.0f);
	}
	else
	{
		mStepOnLand = FALSE;
		mStepMaterial = obj->getMaterial();

		// We want the primitive velocity, not our velocity... (which actually subtracts the
		// step object velocity)
		LLVector3 angularVelocity = obj->getAngularVelocity();
		LLVector3 relativePos = gAgent.getPosAgentFromGlobal(outPos) - obj->getPositionAgent();

		LLVector3 linearComponent = angularVelocity % relativePos;
//		llinfos << "Linear Component of Rotation Velocity " << linearComponent << llendl;
		mStepObjectVelocity = obj->getVelocity() + linearComponent;
	}
}


//-----------------------------------------------------------------------------
// getStepSound()
//-----------------------------------------------------------------------------
const LLUUID& LLVOAvatar::getStepSound() const
{
	if ( mStepOnLand )
	{
		return sStepSoundOnLand;
	}

	return sStepSounds[mStepMaterial];
}


//-----------------------------------------------------------------------------
// processAnimationStateChanges()
//-----------------------------------------------------------------------------
void LLVOAvatar::processAnimationStateChanges()
{
	if ( isAnyAnimationSignaled(AGENT_WALK_ANIMS, NUM_AGENT_WALK_ANIMS) )
	{
		startMotion(ANIM_AGENT_WALK_ADJUST);
		stopMotion(ANIM_AGENT_FLY_ADJUST);
	}
	else if (mInAir && !mIsSitting)
	{
		stopMotion(ANIM_AGENT_WALK_ADJUST);
		startMotion(ANIM_AGENT_FLY_ADJUST);
	}
	else
	{
		stopMotion(ANIM_AGENT_WALK_ADJUST);
		stopMotion(ANIM_AGENT_FLY_ADJUST);
	}

	if ( isAnyAnimationSignaled(AGENT_GUN_AIM_ANIMS, NUM_AGENT_GUN_AIM_ANIMS) )
	{
		startMotion(ANIM_AGENT_TARGET);
		stopMotion(ANIM_AGENT_BODY_NOISE);
	}
	else
	{
		stopMotion(ANIM_AGENT_TARGET);
		startMotion(ANIM_AGENT_BODY_NOISE);
	}
	
	// clear all current animations
	AnimIterator anim_it;
	for (anim_it = mPlayingAnimations.begin(); anim_it != mPlayingAnimations.end();)
	{
		AnimIterator found_anim = mSignaledAnimations.find(anim_it->first);

		// playing, but not signaled, so stop
		if (found_anim == mSignaledAnimations.end())
		{
			processSingleAnimationStateChange(anim_it->first, FALSE);
			mPlayingAnimations.erase(anim_it++);
			continue;
		}

		++anim_it;
	}

	// start up all new anims
	for (anim_it = mSignaledAnimations.begin(); anim_it != mSignaledAnimations.end();)
	{
		AnimIterator found_anim = mPlayingAnimations.find(anim_it->first);

		// signaled but not playing, or different sequence id, start motion
		if (found_anim == mPlayingAnimations.end() || found_anim->second != anim_it->second)
		{
			if (processSingleAnimationStateChange(anim_it->first, TRUE))
			{
				mPlayingAnimations[anim_it->first] = anim_it->second;
				++anim_it;
				continue;
			}
		}

		++anim_it;
	}

	// clear source information for animations which have been stopped
	if (isSelf())
	{
		AnimSourceIterator source_it = mAnimationSources.begin();

		for (source_it = mAnimationSources.begin(); source_it != mAnimationSources.end();)
		{
			if (mSignaledAnimations.find(source_it->second) == mSignaledAnimations.end())
			{
				mAnimationSources.erase(source_it++);
			}
			else
			{
				++source_it;
			}
		}
	}

	stop_glerror();
}


//-----------------------------------------------------------------------------
// processSingleAnimationStateChange();
//-----------------------------------------------------------------------------
BOOL LLVOAvatar::processSingleAnimationStateChange( const LLUUID& anim_id, BOOL start )
{
	BOOL result = FALSE;

	if ( start ) // start animation
	{
		if (anim_id == ANIM_AGENT_TYPE)
		{
			if (gAudiop)
			{
				LLVector3d char_pos_global = gAgent.getPosGlobalFromAgent(getCharacterPosition());
				if (LLViewerParcelMgr::getInstance()->canHearSound(char_pos_global)
				    && !LLMuteList::getInstance()->isMuted(getID(), LLMute::flagObjectSounds))
				{
					// RN: uncomment this to play on typing sound at fixed volume once sound engine is fixed
					// to support both spatialized and non-spatialized instances of the same sound
					//if (isSelf())
					//{
					//	gAudiop->triggerSound(LLUUID(gSavedSettings.getString("UISndTyping")), 1.0f, LLAudioEngine::AUDIO_TYPE_UI);
					//}
					//else
					{
						LLUUID sound_id = LLUUID(gSavedSettings.getString("UISndTyping"));
						gAudiop->triggerSound(sound_id, getID(), 1.0f, LLAudioEngine::AUDIO_TYPE_SFX, char_pos_global);
					}
				}
			}
		}
		else if (anim_id == ANIM_AGENT_SIT_GROUND_CONSTRAINED)
		{
			sitDown(TRUE);
		}


		if (startMotion(anim_id))
		{
			result = TRUE;
		}
		else
		{
			llwarns << "Failed to start motion!" << llendl;
		}
	}
	else //stop animation
	{
		if (anim_id == ANIM_AGENT_SIT_GROUND_CONSTRAINED)
		{
			sitDown(FALSE);
		}
		stopMotion(anim_id);
		result = TRUE;
	}

	return result;
}

//-----------------------------------------------------------------------------
// isAnyAnimationSignaled()
//-----------------------------------------------------------------------------
BOOL LLVOAvatar::isAnyAnimationSignaled(const LLUUID *anim_array, const S32 num_anims) const
{
	for (S32 i = 0; i < num_anims; i++)
	{
		if(mSignaledAnimations.find(anim_array[i]) != mSignaledAnimations.end())
		{
			return TRUE;
		}
	}
	return FALSE;
}

//-----------------------------------------------------------------------------
// resetAnimations()
//-----------------------------------------------------------------------------
void LLVOAvatar::resetAnimations()
{
	LLKeyframeMotion::flushKeyframeCache();
	flushAllMotions();
}

// Override selectively based on avatar sex and whether we're using new
// animations.
LLUUID LLVOAvatar::remapMotionID(const LLUUID& id)
{
	BOOL use_new_walk_run = gSavedSettings.getBOOL("UseNewWalkRun");
	LLUUID result = id;

	// start special case female walk for female avatars
	if (getSex() == SEX_FEMALE)
	{
		if (id == ANIM_AGENT_WALK)
		{
			if (use_new_walk_run)
				result = ANIM_AGENT_FEMALE_WALK_NEW;
			else
				result = ANIM_AGENT_FEMALE_WALK;
		}
		else if (id == ANIM_AGENT_RUN)
		{
			// There is no old female run animation, so only override
			// in one case.
			if (use_new_walk_run)
				result = ANIM_AGENT_FEMALE_RUN_NEW;
		}
		else if (id == ANIM_AGENT_SIT)
		{
			result = ANIM_AGENT_SIT_FEMALE;
		}
	}
	else
	{
		// Male avatar.
		if (id == ANIM_AGENT_WALK)
		{
			if (use_new_walk_run)
				result = ANIM_AGENT_WALK_NEW;
		}
		else if (id == ANIM_AGENT_RUN)
		{
			if (use_new_walk_run)
				result = ANIM_AGENT_RUN_NEW;
		}
	
	}

	return result;

}

//-----------------------------------------------------------------------------
// startMotion()
// id is the asset if of the animation to start
// time_offset is the offset into the animation at which to start playing
//-----------------------------------------------------------------------------
BOOL LLVOAvatar::startMotion(const LLUUID& id, F32 time_offset)
{
	lldebugs << "motion requested " << id.asString() << " " << gAnimLibrary.animationName(id) << llendl;

	LLUUID remap_id = remapMotionID(id);

	if (remap_id != id)
	{
		lldebugs << "motion resultant " << remap_id.asString() << " " << gAnimLibrary.animationName(remap_id) << llendl;
	}

	if (isSelf() && remap_id == ANIM_AGENT_AWAY)
	{
		gAgent.setAFK();
	}

	return LLCharacter::startMotion(remap_id, time_offset);
}

//-----------------------------------------------------------------------------
// stopMotion()
//-----------------------------------------------------------------------------
BOOL LLVOAvatar::stopMotion(const LLUUID& id, BOOL stop_immediate)
{
	lldebugs << "motion requested " << id.asString() << " " << gAnimLibrary.animationName(id) << llendl;

	LLUUID remap_id = remapMotionID(id);
	
	if (remap_id != id)
	{
		lldebugs << "motion resultant " << remap_id.asString() << " " << gAnimLibrary.animationName(remap_id) << llendl;
	}

	if (isSelf())
	{
		gAgent.onAnimStop(remap_id);
	}

	return LLCharacter::stopMotion(remap_id, stop_immediate);
}

//-----------------------------------------------------------------------------
// stopMotionFromSource()
//-----------------------------------------------------------------------------
// virtual
void LLVOAvatar::stopMotionFromSource(const LLUUID& source_id)
{
}

//-----------------------------------------------------------------------------
// addDebugText()
//-----------------------------------------------------------------------------
void LLVOAvatar::addDebugText(const std::string& text)
{
	mDebugText.append(1, '\n');
	mDebugText.append(text);
}

//-----------------------------------------------------------------------------
// getID()
//-----------------------------------------------------------------------------
const LLUUID& LLVOAvatar::getID() const
{
	return mID;
}

//-----------------------------------------------------------------------------
// getJoint()
//-----------------------------------------------------------------------------
// RN: avatar joints are multi-rooted to include screen-based attachments
LLJoint *LLVOAvatar::getJoint( const std::string &name )
{
	joint_map_t::iterator iter = mJointMap.find(name);

	LLJoint* jointp = NULL;

	if (iter == mJointMap.end() || iter->second == NULL)
	{ //search for joint and cache found joint in lookup table
		jointp = mRoot->findJoint(name);
		mJointMap[name] = jointp;
	}
	else
	{ //return cached pointer
		jointp = iter->second;
	}

	return jointp;
}

//-----------------------------------------------------------------------------
// resetJointPositions
//-----------------------------------------------------------------------------
void LLVOAvatar::resetJointPositions( void )
{
	avatar_joint_list_t::iterator iter = mSkeleton.begin();
	avatar_joint_list_t::iterator end  = mSkeleton.end();
	for (; iter != end; ++iter)
	{
		(*iter)->restoreOldXform();
		(*iter)->setId( LLUUID::null );
	}
	mHasPelvisOffset = false;
	mPelvisFixup	 = mLastPelvisFixup;
}
//-----------------------------------------------------------------------------
// resetSpecificJointPosition
//-----------------------------------------------------------------------------
void LLVOAvatar::resetSpecificJointPosition( const std::string& name )
{
	LLJoint* pJoint = mRoot->findJoint( name );
	
	if ( pJoint  && pJoint->doesJointNeedToBeReset() )
	{
		pJoint->restoreOldXform();
		pJoint->setId( LLUUID::null );
		//If we're reseting the pelvis position make sure not to apply offset
		if ( name == "mPelvis" )
		{
			mHasPelvisOffset = false;
		}
	}
	else
	{
		llinfos<<"Did not find "<< name.c_str()<<llendl;
	}
}
//-----------------------------------------------------------------------------
// resetJointPositionsToDefault
//-----------------------------------------------------------------------------
void LLVOAvatar::resetJointPositionsToDefault( void )
{
	//Subsequent joints are relative to pelvis
	avatar_joint_list_t::iterator iter = mSkeleton.begin();
	avatar_joint_list_t::iterator end  = mSkeleton.end();
	for (; iter != end; ++iter)
	{
		LLJoint* pJoint = (*iter);
		if ( pJoint->doesJointNeedToBeReset() )
		{
			pJoint->setId( LLUUID::null );
			//restore joints to default positions, however skip over the pelvis
			// *TODO: How does this pointer check skip over pelvis?
			if ( pJoint )
			{
				pJoint->restoreOldXform();
			}
		}
	}
	//make sure we don't apply the joint offset
	mHasPelvisOffset = false;
	mPelvisFixup	 = mLastPelvisFixup;
	postPelvisSetRecalc();
}
//-----------------------------------------------------------------------------
// getCharacterPosition()
//-----------------------------------------------------------------------------
LLVector3 LLVOAvatar::getCharacterPosition()
{
	if (mDrawable.notNull())
	{
		return mDrawable->getPositionAgent();
	}
	else
	{
		return getPositionAgent();
	}
}


//-----------------------------------------------------------------------------
// LLVOAvatar::getCharacterRotation()
//-----------------------------------------------------------------------------
LLQuaternion LLVOAvatar::getCharacterRotation()
{
	return getRotation();
}


//-----------------------------------------------------------------------------
// LLVOAvatar::getCharacterVelocity()
//-----------------------------------------------------------------------------
LLVector3 LLVOAvatar::getCharacterVelocity()
{
	return getVelocity() - mStepObjectVelocity;
}


//-----------------------------------------------------------------------------
// LLVOAvatar::getCharacterAngularVelocity()
//-----------------------------------------------------------------------------
LLVector3 LLVOAvatar::getCharacterAngularVelocity()
{
	return getAngularVelocity();
}

//-----------------------------------------------------------------------------
// LLVOAvatar::getGround()
//-----------------------------------------------------------------------------
void LLVOAvatar::getGround(const LLVector3 &in_pos_agent, LLVector3 &out_pos_agent, LLVector3 &outNorm)
{
	LLVector3d z_vec(0.0f, 0.0f, 1.0f);
	LLVector3d p0_global, p1_global;

	if (mIsDummy)
	{
		outNorm.setVec(z_vec);
		out_pos_agent = in_pos_agent;
		return;
	}
	
	p0_global = gAgent.getPosGlobalFromAgent(in_pos_agent) + z_vec;
	p1_global = gAgent.getPosGlobalFromAgent(in_pos_agent) - z_vec;
	LLViewerObject *obj;
	LLVector3d out_pos_global;
	LLWorld::getInstance()->resolveStepHeightGlobal(this, p0_global, p1_global, out_pos_global, outNorm, &obj);
	out_pos_agent = gAgent.getPosAgentFromGlobal(out_pos_global);
}

//-----------------------------------------------------------------------------
// LLVOAvatar::getTimeDilation()
//-----------------------------------------------------------------------------
F32 LLVOAvatar::getTimeDilation()
{
	return mTimeDilation;
}


//-----------------------------------------------------------------------------
// LLVOAvatar::getPixelArea()
//-----------------------------------------------------------------------------
F32 LLVOAvatar::getPixelArea() const
{
	if (mIsDummy)
	{
		return 100000.f;
	}
	return mPixelArea;
}



//-----------------------------------------------------------------------------
// LLVOAvatar::getPosGlobalFromAgent()
//-----------------------------------------------------------------------------
LLVector3d	LLVOAvatar::getPosGlobalFromAgent(const LLVector3 &position)
{
	return gAgent.getPosGlobalFromAgent(position);
}

//-----------------------------------------------------------------------------
// getPosAgentFromGlobal()
//-----------------------------------------------------------------------------
LLVector3	LLVOAvatar::getPosAgentFromGlobal(const LLVector3d &position)
{
	return gAgent.getPosAgentFromGlobal(position);
}


//-----------------------------------------------------------------------------
// requestStopMotion()
//-----------------------------------------------------------------------------
// virtual
void LLVOAvatar::requestStopMotion( LLMotion* motion )
{
	// Only agent avatars should handle the stop motion notifications.
}

//-----------------------------------------------------------------------------
// loadSkeletonNode(): loads <skeleton> node from XML tree
//-----------------------------------------------------------------------------
//virtual
BOOL LLVOAvatar::loadSkeletonNode ()
{
	if (!LLAvatarAppearance::loadSkeletonNode())
	{
				return FALSE;
			}
	
	// ATTACHMENTS
	{
		LLAvatarXmlInfo::attachment_info_list_t::iterator iter;
		for (iter = sAvatarXmlInfo->mAttachmentInfoList.begin();
			 iter != sAvatarXmlInfo->mAttachmentInfoList.end(); 
			 ++iter)
		{
			LLAvatarXmlInfo::LLAvatarAttachmentInfo *info = *iter;
			if (!isSelf() && info->mJointName == "mScreen")
			{ //don't process screen joint for other avatars
				continue;
			}

			LLViewerJointAttachment* attachment = new LLViewerJointAttachment();

			attachment->setName(info->mName);
			LLJoint *parentJoint = getJoint(info->mJointName);
			if (!parentJoint)
			{
				llwarns << "No parent joint by name " << info->mJointName << " found for attachment point " << info->mName << llendl;
				delete attachment;
				continue;
			}

			if (info->mHasPosition)
			{
				attachment->setOriginalPosition(info->mPosition);
			}

			if (info->mHasRotation)
			{
				LLQuaternion rotation;
				rotation.setQuat(info->mRotationEuler.mV[VX] * DEG_TO_RAD,
								 info->mRotationEuler.mV[VY] * DEG_TO_RAD,
								 info->mRotationEuler.mV[VZ] * DEG_TO_RAD);
				attachment->setRotation(rotation);
			}

			int group = info->mGroup;
			if (group >= 0)
			{
				if (group < 0 || group >= 9)
				{
					llwarns << "Invalid group number (" << group << ") for attachment point " << info->mName << llendl;
				}
				else
				{
					attachment->setGroup(group);
				}
			}

			S32 attachmentID = info->mAttachmentID;
			if (attachmentID < 1 || attachmentID > 255)
			{
				llwarns << "Attachment point out of range [1-255]: " << attachmentID << " on attachment point " << info->mName << llendl;
				delete attachment;
				continue;
			}
			if (mAttachmentPoints.find(attachmentID) != mAttachmentPoints.end())
			{
				llwarns << "Attachment point redefined with id " << attachmentID << " on attachment point " << info->mName << llendl;
				delete attachment;
				continue;
			}

			attachment->setPieSlice(info->mPieMenuSlice);
			attachment->setVisibleInFirstPerson(info->mVisibleFirstPerson);
			attachment->setIsHUDAttachment(info->mIsHUDAttachment);

			mAttachmentPoints[attachmentID] = attachment;

			// now add attachment joint
			parentJoint->addChild(attachment);
		}
	}

	return TRUE;
}

//-----------------------------------------------------------------------------
// updateVisualParams()
//-----------------------------------------------------------------------------
void LLVOAvatar::updateVisualParams()
{
	setSex( (getVisualParamWeight( "male" ) > 0.5f) ? SEX_MALE : SEX_FEMALE );

	LLCharacter::updateVisualParams();

	if (mLastSkeletonSerialNum != mSkeletonSerialNum)
	{
		computeBodySize();
		mLastSkeletonSerialNum = mSkeletonSerialNum;
		mRoot->updateWorldMatrixChildren();
	}

	dirtyMesh();
	updateHeadOffset();
}

//-----------------------------------------------------------------------------
// isActive()
//-----------------------------------------------------------------------------
BOOL LLVOAvatar::isActive() const
{
	return TRUE;
}

//-----------------------------------------------------------------------------
// setPixelAreaAndAngle()
//-----------------------------------------------------------------------------
void LLVOAvatar::setPixelAreaAndAngle(LLAgent &agent)
{
	if (mDrawable.isNull())
	{
		return;
	}

	const LLVector4a* ext = mDrawable->getSpatialExtents();
	LLVector4a center;
	center.setAdd(ext[1], ext[0]);
	center.mul(0.5f);
	LLVector4a size;
	size.setSub(ext[1], ext[0]);
	size.mul(0.5f);

	mImpostorPixelArea = LLPipeline::calcPixelArea(center, size, *LLViewerCamera::getInstance());

	F32 range = mDrawable->mDistanceWRTCamera;

	if (range < 0.001f)		// range == zero
	{
		mAppAngle = 180.f;
	}
	else
	{
		F32 radius = size.getLength3().getF32();
		mAppAngle = (F32) atan2( radius, range) * RAD_TO_DEG;
	}

	// We always want to look good to ourselves
	if( isSelf() )
	{
		mPixelArea = llmax( mPixelArea, F32(getTexImageSize() / 16) );
	}
}

//-----------------------------------------------------------------------------
// updateJointLODs()
//-----------------------------------------------------------------------------
BOOL LLVOAvatar::updateJointLODs()
{
	const F32 MAX_PIXEL_AREA = 100000000.f;
	F32 lod_factor = (sLODFactor * AVATAR_LOD_TWEAK_RANGE + (1.f - AVATAR_LOD_TWEAK_RANGE));
	F32 avatar_num_min_factor = clamp_rescale(sLODFactor, 0.f, 1.f, 0.25f, 0.6f);
	F32 avatar_num_factor = clamp_rescale((F32)sNumVisibleAvatars, 8, 25, 1.f, avatar_num_min_factor);
	F32 area_scale = 0.16f;

		if (isSelf())
		{
			if(gAgentCamera.cameraCustomizeAvatar() || gAgentCamera.cameraMouselook())
			{
				mAdjustedPixelArea = MAX_PIXEL_AREA;
			}
			else
			{
				mAdjustedPixelArea = mPixelArea*area_scale;
			}
		}
		else if (mIsDummy)
		{
			mAdjustedPixelArea = MAX_PIXEL_AREA;
		}
		else
		{
			// reported avatar pixel area is dependent on avatar render load, based on number of visible avatars
			mAdjustedPixelArea = (F32)mPixelArea * area_scale * lod_factor * lod_factor * avatar_num_factor * avatar_num_factor;
		}

		// now select meshes to render based on adjusted pixel area
		LLViewerJoint* root = dynamic_cast<LLViewerJoint*>(mRoot);
		BOOL res = FALSE;
		if (root)
		{
			res = root->updateLOD(mAdjustedPixelArea, TRUE);
		}
 		if (res)
		{
			sNumLODChangesThisFrame++;
			dirtyMesh(2);
			return TRUE;
		}

	return FALSE;
}

//-----------------------------------------------------------------------------
// createDrawable()
//-----------------------------------------------------------------------------
LLDrawable *LLVOAvatar::createDrawable(LLPipeline *pipeline)
{
	pipeline->allocDrawable(this);
	mDrawable->setLit(FALSE);

	LLDrawPoolAvatar *poolp = (LLDrawPoolAvatar*) gPipeline.getPool(LLDrawPool::POOL_AVATAR);

	// Only a single face (one per avatar)
	//this face will be splitted into several if its vertex buffer is too long.
	mDrawable->setState(LLDrawable::ACTIVE);
	mDrawable->addFace(poolp, NULL);
	mDrawable->setRenderType(LLPipeline::RENDER_TYPE_AVATAR);
	
	mNumInitFaces = mDrawable->getNumFaces() ;

	dirtyMesh(2);
	return mDrawable;
}


void LLVOAvatar::updateGL()
{
	if (mMeshTexturesDirty)
	{
		updateMeshTextures();
		mMeshTexturesDirty = FALSE;
	}
}

//-----------------------------------------------------------------------------
// updateGeometry()
//-----------------------------------------------------------------------------
static LLFastTimer::DeclareTimer FTM_UPDATE_AVATAR("Update Avatar");
BOOL LLVOAvatar::updateGeometry(LLDrawable *drawable)
{
	LLFastTimer ftm(FTM_UPDATE_AVATAR);
 	if (!(gPipeline.hasRenderType(LLPipeline::RENDER_TYPE_AVATAR)))
	{
		return TRUE;
	}
	
	if (!mMeshValid)
	{
		return TRUE;
	}

	if (!drawable)
	{
		llerrs << "LLVOAvatar::updateGeometry() called with NULL drawable" << llendl;
	}

	return TRUE;
}

//-----------------------------------------------------------------------------
// updateSexDependentLayerSets()
//-----------------------------------------------------------------------------
void LLVOAvatar::updateSexDependentLayerSets( BOOL upload_bake )
{
	invalidateComposite( mBakedTextureDatas[BAKED_HEAD].mTexLayerSet, upload_bake );
	invalidateComposite( mBakedTextureDatas[BAKED_UPPER].mTexLayerSet, upload_bake );
	invalidateComposite( mBakedTextureDatas[BAKED_LOWER].mTexLayerSet, upload_bake );
}

//-----------------------------------------------------------------------------
// dirtyMesh()
//-----------------------------------------------------------------------------
void LLVOAvatar::dirtyMesh()
{
	dirtyMesh(1);
}
void LLVOAvatar::dirtyMesh(S32 priority)
{
	mDirtyMesh = llmax(mDirtyMesh, priority);
}

//-----------------------------------------------------------------------------
// getViewerJoint()
//-----------------------------------------------------------------------------
LLViewerJoint*	LLVOAvatar::getViewerJoint(S32 idx)
{
	return dynamic_cast<LLViewerJoint*>(mMeshLOD[idx]);
}

//-----------------------------------------------------------------------------
// hideSkirt()
//-----------------------------------------------------------------------------
void LLVOAvatar::hideSkirt()
{
	mMeshLOD[MESH_ID_SKIRT]->setVisible(FALSE, TRUE);
}

BOOL LLVOAvatar::setParent(LLViewerObject* parent)
{
	BOOL ret ;
	if (parent == NULL)
	{
		getOffObject();
		ret = LLViewerObject::setParent(parent);
		if (isSelf())
		{
			gAgentCamera.resetCamera();
		}
	}
	else
	{
		ret = LLViewerObject::setParent(parent);
		if(ret)
		{
			sitOnObject(parent);
		}
	}
	return ret ;
}

void LLVOAvatar::addChild(LLViewerObject *childp)
{
	childp->extractAttachmentItemID(); // find the inventory item this object is associated with.
	LLViewerObject::addChild(childp);
	if (childp->mDrawable)
	{
		attachObject(childp);
	}
	else
	{
		mPendingAttachment.push_back(childp);
	}
}

void LLVOAvatar::removeChild(LLViewerObject *childp)
{
	LLViewerObject::removeChild(childp);
	if (!detachObject(childp))
	{
		llwarns << "Calling detach on non-attached object " << llendl;
	}
}

LLViewerJointAttachment* LLVOAvatar::getTargetAttachmentPoint(LLViewerObject* viewer_object)
{
	S32 attachmentID = ATTACHMENT_ID_FROM_STATE(viewer_object->getState());

	// This should never happen unless the server didn't process the attachment point
	// correctly, but putting this check in here to be safe.
	if (attachmentID & ATTACHMENT_ADD)
	{
		llwarns << "Got an attachment with ATTACHMENT_ADD mask, removing ( attach pt:" << attachmentID << " )" << llendl;
		attachmentID &= ~ATTACHMENT_ADD;
	}
	
	LLViewerJointAttachment* attachment = get_if_there(mAttachmentPoints, attachmentID, (LLViewerJointAttachment*)NULL);

	if (!attachment)
	{
		llwarns << "Object attachment point invalid: " << attachmentID << llendl;
		attachment = get_if_there(mAttachmentPoints, 1, (LLViewerJointAttachment*)NULL); // Arbitrary using 1 (chest)
	}

	return attachment;
}

//-----------------------------------------------------------------------------
// attachObject()
//-----------------------------------------------------------------------------
const LLViewerJointAttachment *LLVOAvatar::attachObject(LLViewerObject *viewer_object)
{
	LLViewerJointAttachment* attachment = getTargetAttachmentPoint(viewer_object);

	if (!attachment || !attachment->addObject(viewer_object))
	{
		return 0;
	}

	if (viewer_object->isSelected())
	{
		LLSelectMgr::getInstance()->updateSelectionCenter();
		LLSelectMgr::getInstance()->updatePointAt();
	}

	return attachment;
}

//-----------------------------------------------------------------------------
// attachObject()
//-----------------------------------------------------------------------------
U32 LLVOAvatar::getNumAttachments() const
{
	U32 num_attachments = 0;
	for (attachment_map_t::const_iterator iter = mAttachmentPoints.begin();
		 iter != mAttachmentPoints.end();
		 ++iter)
	{
		const LLViewerJointAttachment *attachment_pt = (*iter).second;
		num_attachments += attachment_pt->getNumObjects();
	}
	return num_attachments;
}

//-----------------------------------------------------------------------------
// canAttachMoreObjects()
//-----------------------------------------------------------------------------
BOOL LLVOAvatar::canAttachMoreObjects() const
{
	return (getNumAttachments() < MAX_AGENT_ATTACHMENTS);
}

//-----------------------------------------------------------------------------
// canAttachMoreObjects()
// Returns true if we can attach <n> more objects.
//-----------------------------------------------------------------------------
BOOL LLVOAvatar::canAttachMoreObjects(U32 n) const
{
	return (getNumAttachments() + n) <= MAX_AGENT_ATTACHMENTS;
}

//-----------------------------------------------------------------------------
// lazyAttach()
//-----------------------------------------------------------------------------
void LLVOAvatar::lazyAttach()
{
	std::vector<LLPointer<LLViewerObject> > still_pending;
	
	for (U32 i = 0; i < mPendingAttachment.size(); i++)
	{
		if (mPendingAttachment[i]->mDrawable)
		{
			attachObject(mPendingAttachment[i]);
		}
		else
		{
			still_pending.push_back(mPendingAttachment[i]);
		}
	}

	mPendingAttachment = still_pending;
}

void LLVOAvatar::resetHUDAttachments()
{
	for (attachment_map_t::iterator iter = mAttachmentPoints.begin(); 
		 iter != mAttachmentPoints.end();
		 ++iter)
	{
		LLViewerJointAttachment* attachment = iter->second;
		if (attachment->getIsHUDAttachment())
		{
			for (LLViewerJointAttachment::attachedobjs_vec_t::iterator attachment_iter = attachment->mAttachedObjects.begin();
				 attachment_iter != attachment->mAttachedObjects.end();
				 ++attachment_iter)
			{
				const LLViewerObject* attached_object = (*attachment_iter);
				if (attached_object && attached_object->mDrawable.notNull())
				{
					gPipeline.markMoved(attached_object->mDrawable);
				}
			}
		}
	}
}

void LLVOAvatar::rebuildRiggedAttachments( void )
{
	for ( attachment_map_t::iterator iter = mAttachmentPoints.begin(); iter != mAttachmentPoints.end(); ++iter )
	{
		LLViewerJointAttachment* pAttachment = iter->second;
		LLViewerJointAttachment::attachedobjs_vec_t::iterator attachmentIterEnd = pAttachment->mAttachedObjects.end();
		
		for ( LLViewerJointAttachment::attachedobjs_vec_t::iterator attachmentIter = pAttachment->mAttachedObjects.begin();
			 attachmentIter != attachmentIterEnd; ++attachmentIter)
		{
			const LLViewerObject* pAttachedObject =  *attachmentIter;
			if ( pAttachment && pAttachedObject->mDrawable.notNull() )
			{
				gPipeline.markRebuild(pAttachedObject->mDrawable);
			}
		}
	}
}
//-----------------------------------------------------------------------------
// cleanupAttachedMesh()
//-----------------------------------------------------------------------------
void LLVOAvatar::cleanupAttachedMesh( LLViewerObject* pVO )
{
	//If a VO has a skin that we'll reset the joint positions to their default
	if ( pVO && pVO->mDrawable )
	{
		LLVOVolume* pVObj = pVO->mDrawable->getVOVolume();
		if ( pVObj )
		{
			const LLMeshSkinInfo* pSkinData = gMeshRepo.getSkinInfo( pVObj->getVolume()->getParams().getSculptID(), pVObj );
			if (pSkinData 
				&& pSkinData->mJointNames.size() > 20				// full rig
				&& pSkinData->mAlternateBindMatrix.size() > 0)
					{
						LLVOAvatar::resetJointPositionsToDefault();
						//Need to handle the repositioning of the cam, updating rig data etc during outfit editing 
						//This handles the case where we detach a replacement rig.
						if ( gAgentCamera.cameraCustomizeAvatar() )
						{
							gAgent.unpauseAnimation();
							//Still want to refocus on head bone
							gAgentCamera.changeCameraToCustomizeAvatar();
						}
					}
				}
			}				
		}
//-----------------------------------------------------------------------------
// detachObject()
//-----------------------------------------------------------------------------
BOOL LLVOAvatar::detachObject(LLViewerObject *viewer_object)
{
	for (attachment_map_t::iterator iter = mAttachmentPoints.begin(); 
		 iter != mAttachmentPoints.end();
		 ++iter)
	{
		LLViewerJointAttachment* attachment = iter->second;
		
		if (attachment->isObjectAttached(viewer_object))
		{
			cleanupAttachedMesh( viewer_object );
			attachment->removeObject(viewer_object);
			lldebugs << "Detaching object " << viewer_object->mID << " from " << attachment->getName() << llendl;
			return TRUE;
		}
	}

	std::vector<LLPointer<LLViewerObject> >::iterator iter = std::find(mPendingAttachment.begin(), mPendingAttachment.end(), viewer_object);
	if (iter != mPendingAttachment.end())
	{
		mPendingAttachment.erase(iter);
		return TRUE;
	}
	
	return FALSE;
}

//-----------------------------------------------------------------------------
// sitDown()
//-----------------------------------------------------------------------------
void LLVOAvatar::sitDown(BOOL bSitting)
{
	mIsSitting = bSitting;
	if (isSelf())
	{
		// Update Movement Controls according to own Sitting mode
		LLFloaterMove::setSittingMode(bSitting);
	}
}

//-----------------------------------------------------------------------------
// sitOnObject()
//-----------------------------------------------------------------------------
void LLVOAvatar::sitOnObject(LLViewerObject *sit_object)
{
	if (isSelf())
	{
		// Might be first sit
		//LLFirstUse::useSit();

		gAgent.setFlying(FALSE);
		gAgentCamera.setThirdPersonHeadOffset(LLVector3::zero);
		//interpolate to new camera position
		gAgentCamera.startCameraAnimation();
		// make sure we are not trying to autopilot
		gAgent.stopAutoPilot();
		gAgentCamera.setupSitCamera();
		if (gAgentCamera.getForceMouselook())
		{
			gAgentCamera.changeCameraToMouselook();
		}
	}

	if (mDrawable.isNull())
	{
		return;
	}
	LLQuaternion inv_obj_rot = ~sit_object->getRenderRotation();
	LLVector3 obj_pos = sit_object->getRenderPosition();

	LLVector3 rel_pos = getRenderPosition() - obj_pos;
	rel_pos.rotVec(inv_obj_rot);

	mDrawable->mXform.setPosition(rel_pos);
	mDrawable->mXform.setRotation(mDrawable->getWorldRotation() * inv_obj_rot);

	gPipeline.markMoved(mDrawable, TRUE);
	// Notice that removing sitDown() from here causes avatars sitting on
	// objects to be not rendered for new arrivals. See EXT-6835 and EXT-1655.
	sitDown(TRUE);
	mRoot->getXform()->setParent(&sit_object->mDrawable->mXform); // LLVOAvatar::sitOnObject
	mRoot->setPosition(getPosition());
	mRoot->updateWorldMatrixChildren();

	stopMotion(ANIM_AGENT_BODY_NOISE);

}

//-----------------------------------------------------------------------------
// getOffObject()
//-----------------------------------------------------------------------------
void LLVOAvatar::getOffObject()
{
	if (mDrawable.isNull())
	{
		return;
	}
	
	LLViewerObject* sit_object = (LLViewerObject*)getParent();

	if (sit_object) 
	{
		stopMotionFromSource(sit_object->getID());
		LLFollowCamMgr::setCameraActive(sit_object->getID(), FALSE);

		LLViewerObject::const_child_list_t& child_list = sit_object->getChildren();
		for (LLViewerObject::child_list_t::const_iterator iter = child_list.begin();
			 iter != child_list.end(); ++iter)
		{
			LLViewerObject* child_objectp = *iter;

			stopMotionFromSource(child_objectp->getID());
			LLFollowCamMgr::setCameraActive(child_objectp->getID(), FALSE);
		}
	}

	// assumes that transform will not be updated with drawable still having a parent
	LLVector3 cur_position_world = mDrawable->getWorldPosition();
	LLQuaternion cur_rotation_world = mDrawable->getWorldRotation();

	// set *local* position based on last *world* position, since we're unparenting the avatar
	mDrawable->mXform.setPosition(cur_position_world);
	mDrawable->mXform.setRotation(cur_rotation_world);	
	
	gPipeline.markMoved(mDrawable, TRUE);

	sitDown(FALSE);

	mRoot->getXform()->setParent(NULL); // LLVOAvatar::getOffObject
	mRoot->setPosition(cur_position_world);
	mRoot->setRotation(cur_rotation_world);
	mRoot->getXform()->update();

	startMotion(ANIM_AGENT_BODY_NOISE);

	if (isSelf())
	{
		LLQuaternion av_rot = gAgent.getFrameAgent().getQuaternion();
		LLQuaternion obj_rot = sit_object ? sit_object->getRenderRotation() : LLQuaternion::DEFAULT;
		av_rot = av_rot * obj_rot;
		LLVector3 at_axis = LLVector3::x_axis;
		at_axis = at_axis * av_rot;
		at_axis.mV[VZ] = 0.f;
		at_axis.normalize();
		gAgent.resetAxes(at_axis);
		gAgentCamera.setThirdPersonHeadOffset(LLVector3(0.f, 0.f, 1.f));
		gAgentCamera.setSitCamera(LLUUID::null);
	}
}

//-----------------------------------------------------------------------------
// findAvatarFromAttachment()
//-----------------------------------------------------------------------------
// static 
LLVOAvatar* LLVOAvatar::findAvatarFromAttachment( LLViewerObject* obj )
{
	if( obj->isAttachment() )
	{
		do
		{
			obj = (LLViewerObject*) obj->getParent();
		}
		while( obj && !obj->isAvatar() );

		if( obj && !obj->isDead() )
		{
			return (LLVOAvatar*)obj;
		}
	}
	return NULL;
}

// warning: order(N) not order(1)
S32 LLVOAvatar::getAttachmentCount()
{
	S32 count = mAttachmentPoints.size();
	return count;
}

BOOL LLVOAvatar::isWearingWearableType(LLWearableType::EType type) const
{
	if (mIsDummy) return TRUE;

	if (isSelf())
	{
		return LLAvatarAppearance::isWearingWearableType(type);
	}

	switch(type)
	{
		case LLWearableType::WT_SHAPE:
		case LLWearableType::WT_SKIN:
		case LLWearableType::WT_HAIR:
		case LLWearableType::WT_EYES:
			return TRUE;  // everyone has all bodyparts
		default:
			break; // Do nothing
	}

	/* switch(type)
		case LLWearableType::WT_SHIRT:
			indicator_te = TEX_UPPER_SHIRT; */
	for (LLAvatarAppearanceDictionary::Textures::const_iterator tex_iter = LLAvatarAppearanceDictionary::getInstance()->getTextures().begin();
		 tex_iter != LLAvatarAppearanceDictionary::getInstance()->getTextures().end();
		 ++tex_iter)
	{
		const LLAvatarAppearanceDictionary::TextureEntry *texture_dict = tex_iter->second;
		if (texture_dict->mWearableType == type)
<<<<<<< HEAD
		{
=======
	{
>>>>>>> 70c1e219
			// Thus, you must check to see if the corresponding baked texture is defined.
			// NOTE: this is a poor substitute if you actually want to know about individual pieces of clothing
			// this works for detecting a skirt (most important), but is ineffective at any piece of clothing that
			// gets baked into a texture that always exists (upper or lower).
			if (texture_dict->mIsUsedByBakedTexture)
			{
				const EBakedTextureIndex baked_index = texture_dict->mBakedTextureIndex;
				return isTextureDefined(LLAvatarAppearanceDictionary::getInstance()->getBakedTexture(baked_index)->mTextureIndex);
	}
			return FALSE;
		}
	}
	return FALSE;
}



// virtual
void LLVOAvatar::invalidateComposite( LLTexLayerSet* layerset, BOOL upload_result )
{
}

void LLVOAvatar::invalidateAll()
{
}

// virtual
void LLVOAvatar::onGlobalColorChanged(const LLTexGlobalColor* global_color, BOOL upload_bake )
{
	if (global_color == mTexSkinColor)
	{
		invalidateComposite( mBakedTextureDatas[BAKED_HEAD].mTexLayerSet, upload_bake );
		invalidateComposite( mBakedTextureDatas[BAKED_UPPER].mTexLayerSet, upload_bake );
		invalidateComposite( mBakedTextureDatas[BAKED_LOWER].mTexLayerSet, upload_bake );
	}
	else if (global_color == mTexHairColor)
	{
		invalidateComposite( mBakedTextureDatas[BAKED_HEAD].mTexLayerSet, upload_bake );
		invalidateComposite( mBakedTextureDatas[BAKED_HAIR].mTexLayerSet, upload_bake );
		
		// ! BACKWARDS COMPATIBILITY !
		// Fix for dealing with avatars from viewers that don't bake hair.
		if (!isTextureDefined(mBakedTextureDatas[BAKED_HAIR].mTextureIndex))
		{
			LLColor4 color = mTexHairColor->getColor();
			avatar_joint_mesh_list_t::iterator iter = mBakedTextureDatas[BAKED_HAIR].mJointMeshes.begin();
			avatar_joint_mesh_list_t::iterator end  = mBakedTextureDatas[BAKED_HAIR].mJointMeshes.end();
			for (; iter != end; ++iter)
			{
				LLAvatarJointMesh* mesh = (*iter);
				if (mesh)
			{
					mesh->setColor( color );
				}
			}
		}
	} 
	else if (global_color == mTexEyeColor)
	{
//		llinfos << "invalidateComposite cause: onGlobalColorChanged( eyecolor )" << llendl; 
		invalidateComposite( mBakedTextureDatas[BAKED_EYES].mTexLayerSet,  upload_bake );
	}
	updateMeshTextures();
}

BOOL LLVOAvatar::isVisible() const
{
	return mDrawable.notNull()
		&& (mDrawable->isVisible() || mIsDummy);
}

// Determine if we have enough avatar data to render
BOOL LLVOAvatar::getIsCloud() const
{
	// Do we have a shape?
	if ((const_cast<LLVOAvatar*>(this))->visualParamWeightsAreDefault())
	{
		return TRUE;
	}

	if (!isTextureDefined(TEX_LOWER_BAKED) || 
		!isTextureDefined(TEX_UPPER_BAKED) || 
		!isTextureDefined(TEX_HEAD_BAKED))
	{
		return TRUE;
	}

	if (isTooComplex())
	{
		return TRUE;
	}
	return FALSE;
}

void LLVOAvatar::updateRezzedStatusTimers()
{
	// State machine for rezzed status. Statuses are -1 on startup, 0
	// = cloud, 1 = gray, 2 = textured, 3 = textured_and_downloaded.
	// Purpose is to collect time data for each it takes avatar to reach
	// various loading landmarks: gray, textured (partial), textured fully.

	S32 rez_status = getRezzedStatus();
	if (rez_status != mLastRezzedStatus)
	{
		LL_DEBUGS("Avatar") << avString() << "rez state change: " << mLastRezzedStatus << " -> " << rez_status << LL_ENDL;

		if (mLastRezzedStatus == -1 && rez_status != -1)
<<<<<<< HEAD
		{
			// First time initialization, start all timers.
			for (S32 i = 1; i < 4; i++)
			{
				startPhase("load_" + LLVOAvatar::rezStatusToString(i));
				startPhase("first_load_" + LLVOAvatar::rezStatusToString(i));
			}
		}
		if (rez_status < mLastRezzedStatus)
		{
			// load level has decreased. start phase timers for higher load levels.
			for (S32 i = rez_status+1; i <= mLastRezzedStatus; i++)
			{
				startPhase("load_" + LLVOAvatar::rezStatusToString(i));
			}
		}
		else if (rez_status > mLastRezzedStatus)
		{
			// load level has increased. stop phase timers for lower and equal load levels.
			for (S32 i = llmax(mLastRezzedStatus+1,1); i <= rez_status; i++)
			{
				stopPhase("load_" + LLVOAvatar::rezStatusToString(i));
				stopPhase("first_load_" + LLVOAvatar::rezStatusToString(i), false);
			}
			if (rez_status == 3)
			{
=======
		{
			// First time initialization, start all timers.
			for (S32 i = 1; i < 4; i++)
			{
				startPhase("load_" + LLVOAvatar::rezStatusToString(i));
				startPhase("first_load_" + LLVOAvatar::rezStatusToString(i));
			}
		}
		if (rez_status < mLastRezzedStatus)
		{
			// load level has decreased. start phase timers for higher load levels.
			for (S32 i = rez_status+1; i <= mLastRezzedStatus; i++)
		{
				startPhase("load_" + LLVOAvatar::rezStatusToString(i));
		}
		}
		else if (rez_status > mLastRezzedStatus)
		{
			// load level has increased. stop phase timers for lower and equal load levels.
			for (S32 i = llmax(mLastRezzedStatus+1,1); i <= rez_status; i++)
			{
				stopPhase("load_" + LLVOAvatar::rezStatusToString(i));
				stopPhase("first_load_" + LLVOAvatar::rezStatusToString(i), false);
		}
			if (rez_status == 3)
		{
>>>>>>> 70c1e219
				// "fully loaded", mark any pending appearance change complete.
				selfStopPhase("update_appearance_from_cof");
				selfStopPhase("wear_inventory_category", false);
				selfStopPhase("process_initial_wearables_update", false);
			}
		}

		mLastRezzedStatus = rez_status;
	}
}

void LLVOAvatar::clearPhases()
{
	getPhases().clearPhases();
<<<<<<< HEAD
}

void LLVOAvatar::startPhase(const std::string& phase_name)
{
	F32 elapsed;
	bool completed;
	if (getPhases().getPhaseValues(phase_name, elapsed, completed))
	{
		if (!completed)
		{
			LL_DEBUGS("Avatar") << avString() << "no-op, start when started already for " << phase_name << llendl;
			return;
		}
	}
	LL_DEBUGS("Avatar") << "started phase " << phase_name << llendl;
	getPhases().startPhase(phase_name);
}

void LLVOAvatar::stopPhase(const std::string& phase_name, bool err_check)
		{
	F32 elapsed;
	bool completed;
	if (getPhases().getPhaseValues(phase_name, elapsed, completed))
	{
		if (!completed)
		{
			getPhases().stopPhase(phase_name);
			completed = true;
			logMetricsTimerRecord(phase_name, elapsed, completed);
			LL_DEBUGS("Avatar") << avString() << "stopped phase " << phase_name << " elapsed " << elapsed << llendl;
		}
		else
		{
			if (err_check)
			{
				LL_DEBUGS("Avatar") << "no-op, stop when stopped already for " << phase_name << llendl;
			}
		}
	}
	else
	{
		if (err_check)
		{
			LL_DEBUGS("Avatar") << "no-op, stop when not started for " << phase_name << llendl;
		}
	}
}

void LLVOAvatar::logPendingPhases()
{
	if (!isAgentAvatarValid())
	{
		return;
	}
	
	for (LLViewerStats::phase_map_t::iterator it = getPhases().begin();
		 it != getPhases().end();
		 ++it)
	{
		const std::string& phase_name = it->first;
		F32 elapsed;
		bool completed;
		if (getPhases().getPhaseValues(phase_name, elapsed, completed))
		{
			if (!completed)
			{
				logMetricsTimerRecord(phase_name, elapsed, completed);
			}
		}
	}
		}

//static
void LLVOAvatar::logPendingPhasesAllAvatars()
		{
	for (std::vector<LLCharacter*>::iterator iter = LLCharacter::sInstances.begin();
		 iter != LLCharacter::sInstances.end(); ++iter)
	{
		LLVOAvatar* inst = (LLVOAvatar*) *iter;
		if( inst->isDead() )
		{
			continue;
		}
		inst->logPendingPhases();
	}
		}

void LLVOAvatar::logMetricsTimerRecord(const std::string& phase_name, F32 elapsed, bool completed)
{
	if (!isAgentAvatarValid())
		{
		return;
		}
	
	LLSD record;
	record["timer_name"] = phase_name;
	record["avatar_id"] = getID();
	record["elapsed"] = elapsed;
	record["completed"] = completed;
	U32 grid_x(0), grid_y(0);
	if (getRegion())
		{
		record["central_bake_version"] = LLSD::Integer(getRegion()->getCentralBakeVersion());
		grid_from_region_handle(getRegion()->getHandle(), &grid_x, &grid_y);
		}
	record["grid_x"] = LLSD::Integer(grid_x);
	record["grid_y"] = LLSD::Integer(grid_y);
	record["is_using_server_bakes"] = ((bool) isUsingServerBakes());
	record["is_self"] = isSelf();
		
	if (isAgentAvatarValid())
	{
		gAgentAvatarp->addMetricsTimerRecord(record);
	}
}

// call periodically to keep isFullyLoaded up to date.
// returns true if the value has changed.
BOOL LLVOAvatar::updateIsFullyLoaded()
{
	const BOOL loading = getIsCloud();
	updateRezzedStatusTimers();
	updateRuthTimer(loading);
	return processFullyLoadedChange(loading);
=======
>>>>>>> 70c1e219
}

void LLVOAvatar::startPhase(const std::string& phase_name)
{
	F32 elapsed;
	bool completed;
	if (getPhases().getPhaseValues(phase_name, elapsed, completed))
	{
		if (!completed)
		{
			LL_DEBUGS("Avatar") << avString() << "no-op, start when started already for " << phase_name << llendl;
			return;
		}
	}
	LL_DEBUGS("Avatar") << "started phase " << phase_name << llendl;
	getPhases().startPhase(phase_name);
}

void LLVOAvatar::stopPhase(const std::string& phase_name, bool err_check)
		{
	F32 elapsed;
	bool completed;
	if (getPhases().getPhaseValues(phase_name, elapsed, completed))
	{
		if (!completed)
		{
			getPhases().stopPhase(phase_name);
			completed = true;
			logMetricsTimerRecord(phase_name, elapsed, completed);
			LL_DEBUGS("Avatar") << avString() << "stopped phase " << phase_name << " elapsed " << elapsed << llendl;
		}
		else
		{
			if (err_check)
			{
				LL_DEBUGS("Avatar") << "no-op, stop when stopped already for " << phase_name << llendl;
			}
		}
	}
	else
	{
		if (err_check)
		{
			LL_DEBUGS("Avatar") << "no-op, stop when not started for " << phase_name << llendl;
		}
	}
}

void LLVOAvatar::logPendingPhases()
{
	if (!isAgentAvatarValid())
	{
		return;
	}
	
	for (LLViewerStats::phase_map_t::iterator it = getPhases().begin();
		 it != getPhases().end();
		 ++it)
	{
		const std::string& phase_name = it->first;
		F32 elapsed;
		bool completed;
		if (getPhases().getPhaseValues(phase_name, elapsed, completed))
		{
			if (!completed)
			{
				logMetricsTimerRecord(phase_name, elapsed, completed);
			}
		}
	}
		}

//static
void LLVOAvatar::logPendingPhasesAllAvatars()
		{
	for (std::vector<LLCharacter*>::iterator iter = LLCharacter::sInstances.begin();
		 iter != LLCharacter::sInstances.end(); ++iter)
	{
		LLVOAvatar* inst = (LLVOAvatar*) *iter;
		if( inst->isDead() )
		{
			continue;
		}
		inst->logPendingPhases();
	}
		}

void LLVOAvatar::logMetricsTimerRecord(const std::string& phase_name, F32 elapsed, bool completed)
{
	if (!isAgentAvatarValid())
		{
		return;
		}
	
	LLSD record;
	record["timer_name"] = phase_name;
	record["avatar_id"] = getID();
	record["elapsed"] = elapsed;
	record["completed"] = completed;
	U32 grid_x(0), grid_y(0);
	if (getRegion())
		{
		record["central_bake_version"] = LLSD::Integer(getRegion()->getCentralBakeVersion());
		grid_from_region_handle(getRegion()->getHandle(), &grid_x, &grid_y);
		}
	record["grid_x"] = LLSD::Integer(grid_x);
	record["grid_y"] = LLSD::Integer(grid_y);
	record["is_using_server_bakes"] = ((bool) isUsingServerBakes());
	record["is_self"] = isSelf();
		
	if (isAgentAvatarValid())
	{
		gAgentAvatarp->addMetricsTimerRecord(record);
	}
}

// call periodically to keep isFullyLoaded up to date.
// returns true if the value has changed.
BOOL LLVOAvatar::updateIsFullyLoaded()
{
	const BOOL loading = getIsCloud();
	updateRezzedStatusTimers();
	updateRuthTimer(loading);
	return processFullyLoadedChange(loading);
}

void LLVOAvatar::updateRuthTimer(bool loading)
{
	if (isSelf() || !loading) 
	{
		return;
	}

	if (mPreviousFullyLoaded)
	{
		mRuthTimer.reset();
		debugAvatarRezTime("AvatarRezCloudNotification","became cloud");
	}
	
	const F32 LOADING_TIMEOUT__SECONDS = 120.f;
	if (mRuthTimer.getElapsedTimeF32() > LOADING_TIMEOUT__SECONDS)
	{
		LL_DEBUGS("Avatar") << avString()
				<< "Ruth Timer timeout: Missing texture data for '" << getFullname() << "' "
				<< "( Params loaded : " << !visualParamWeightsAreDefault() << " ) "
				<< "( Lower : " << isTextureDefined(TEX_LOWER_BAKED) << " ) "
				<< "( Upper : " << isTextureDefined(TEX_UPPER_BAKED) << " ) "
				<< "( Head : " << isTextureDefined(TEX_HEAD_BAKED) << " )."
				<< LL_ENDL;
		
		LLAvatarPropertiesProcessor::getInstance()->sendAvatarTexturesRequest(getID());
		mRuthTimer.reset();
	}
}

BOOL LLVOAvatar::processFullyLoadedChange(bool loading)
{
	// we wait a little bit before giving the all clear,
	// to let textures settle down
	const F32 PAUSE = 1.f;
	if (loading)
		mFullyLoadedTimer.reset();
	
	mFullyLoaded = (mFullyLoadedTimer.getElapsedTimeF32() > PAUSE);

		if (!mPreviousFullyLoaded && !loading && mFullyLoaded)
		{
		debugAvatarRezTime("AvatarRezNotification","fully loaded");
	}

	// did our loading state "change" from last call?
	// runway - why are we updating every 30 calls even if nothing has changed?
	const S32 UPDATE_RATE = 30;
	BOOL changed =
		((mFullyLoaded != mPreviousFullyLoaded) ||         // if the value is different from the previous call
		 (!mFullyLoadedInitialized) ||                     // if we've never been called before
		 (mFullyLoadedFrameCounter % UPDATE_RATE == 0));   // every now and then issue a change

	mPreviousFullyLoaded = mFullyLoaded;
	mFullyLoadedInitialized = TRUE;
	mFullyLoadedFrameCounter++;
	
	return changed;
}

BOOL LLVOAvatar::isFullyLoaded() const
{
	return (mRenderUnloadedAvatar || mFullyLoaded);
}

bool LLVOAvatar::isTooComplex() const
{
	if (gSavedSettings.getS32("RenderAvatarComplexityLimit") > 0 && mVisualComplexity >= gSavedSettings.getS32("RenderAvatarComplexityLimit"))
	{
		return true;
	}

	return false;
}


//-----------------------------------------------------------------------------
// findMotion()
//-----------------------------------------------------------------------------
LLMotion* LLVOAvatar::findMotion(const LLUUID& id) const
{
	return mMotionController.findMotion(id);
}

// This is a semi-deprecated debugging tool - meshes will not show as
// colorized if using deferred rendering.
void LLVOAvatar::debugColorizeSubMeshes(U32 i, const LLColor4& color)
{
	if (gSavedSettings.getBOOL("DebugAvatarCompositeBaked"))
	{
		avatar_joint_mesh_list_t::iterator iter = mBakedTextureDatas[i].mJointMeshes.begin();
		avatar_joint_mesh_list_t::iterator end  = mBakedTextureDatas[i].mJointMeshes.end();
		for (; iter != end; ++iter)
		{
			LLAvatarJointMesh* mesh = (*iter);
			if (mesh)
			{
				{
					mesh->setColor(color);
				}
			}
		}
	}
}

//-----------------------------------------------------------------------------
// updateMeshTextures()
// Uses the current TE values to set the meshes' and layersets' textures.
//-----------------------------------------------------------------------------
// virtual
void LLVOAvatar::updateMeshTextures()
{
	static S32 update_counter = 0;
	mBakedTextureDebugText.clear();
	
	// if user has never specified a texture, assign the default
	for (U32 i=0; i < getNumTEs(); i++)
	{
		const LLViewerTexture* te_image = getImage(i, 0);
		if(!te_image || te_image->getID().isNull() || (te_image->getID() == IMG_DEFAULT))
		{
			// IMG_DEFAULT_AVATAR = a special texture that's never rendered.
			const LLUUID& image_id = (i == TEX_HAIR ? IMG_DEFAULT : IMG_DEFAULT_AVATAR);
			setImage(i, LLViewerTextureManager::getFetchedTexture(image_id), 0); 
		}
	}

	const BOOL other_culled = !isSelf() && mCulled;
	LLLoadedCallbackEntry::source_callback_list_t* src_callback_list = NULL ;
	BOOL paused = FALSE;
	if(!isSelf())
	{
		src_callback_list = &mCallbackTextureList ;
		paused = !isVisible();
	}

	std::vector<BOOL> is_layer_baked;
	is_layer_baked.resize(mBakedTextureDatas.size(), false);

	std::vector<BOOL> use_lkg_baked_layer; // lkg = "last known good"
	use_lkg_baked_layer.resize(mBakedTextureDatas.size(), false);

	mBakedTextureDebugText += llformat("%06d\n",update_counter++);
	mBakedTextureDebugText += "indx layerset linvld ltda ilb ulkg ltid\n";
	for (U32 i=0; i < mBakedTextureDatas.size(); i++)
	{
		is_layer_baked[i] = isTextureDefined(mBakedTextureDatas[i].mTextureIndex);
		LLViewerTexLayerSet* layerset = NULL;
		bool layerset_invalid = false;
		if (!other_culled)
		{
			// When an avatar is changing clothes and not in Appearance mode,
			// use the last-known good baked texture until it finishes the first
			// render of the new layerset.
			layerset = getTexLayerSet(i);
			layerset_invalid = layerset && ( !layerset->getViewerComposite()->isInitialized()
											 || !layerset->isLocalTextureDataAvailable() );
			use_lkg_baked_layer[i] = (!is_layer_baked[i] 
									  && (mBakedTextureDatas[i].mLastTextureID != IMG_DEFAULT_AVATAR) 
									  && layerset_invalid);
			if (use_lkg_baked_layer[i])
			{
				layerset->setUpdatesEnabled(TRUE);
			}
		}
		else
		{
			use_lkg_baked_layer[i] = (!is_layer_baked[i] 
									  && mBakedTextureDatas[i].mLastTextureID != IMG_DEFAULT_AVATAR);
<<<<<<< HEAD
		}

		std::string last_id_string;
		if (mBakedTextureDatas[i].mLastTextureID == IMG_DEFAULT_AVATAR)
			last_id_string = "A";
		else if (mBakedTextureDatas[i].mLastTextureID == IMG_DEFAULT)
			last_id_string = "D";
		else if (mBakedTextureDatas[i].mLastTextureID == IMG_INVISIBLE)
			last_id_string = "I";
		else
			last_id_string = "*";
		bool is_ltda = layerset
			&& layerset->getViewerComposite()->isInitialized()
			&& layerset->isLocalTextureDataAvailable();
		mBakedTextureDebugText += llformat("%4d   %4s     %4d %4d %4d %4d %4s\n",
										   i,
										   (layerset?"*":"0"),
										   layerset_invalid,
										   is_ltda,
										   is_layer_baked[i],
										   use_lkg_baked_layer[i],
										   last_id_string.c_str());
	}

	for (U32 i=0; i < mBakedTextureDatas.size(); i++)
	{
		debugColorizeSubMeshes(i, LLColor4::white);

		LLViewerTexLayerSet* layerset = getTexLayerSet(i);
		if (use_lkg_baked_layer[i] && !isUsingLocalAppearance() )
	{
			LLViewerFetchedTexture* baked_img = LLViewerTextureManager::getFetchedTexture(mBakedTextureDatas[i].mLastTextureID);
			mBakedTextureDatas[i].mIsUsed = TRUE;

			debugColorizeSubMeshes(i,LLColor4::red);
=======
	}

		std::string last_id_string;
		if (mBakedTextureDatas[i].mLastTextureID == IMG_DEFAULT_AVATAR)
			last_id_string = "A";
		else if (mBakedTextureDatas[i].mLastTextureID == IMG_DEFAULT)
			last_id_string = "D";
		else if (mBakedTextureDatas[i].mLastTextureID == IMG_INVISIBLE)
			last_id_string = "I";
		else
			last_id_string = "*";
		bool is_ltda = layerset
			&& layerset->getViewerComposite()->isInitialized()
			&& layerset->isLocalTextureDataAvailable();
		mBakedTextureDebugText += llformat("%4d   %4s     %4d %4d %4d %4d %4s\n",
										   i,
										   (layerset?"*":"0"),
										   layerset_invalid,
										   is_ltda,
										   is_layer_baked[i],
										   use_lkg_baked_layer[i],
										   last_id_string.c_str());
	}
>>>>>>> 70c1e219
	
			avatar_joint_mesh_list_t::iterator iter = mBakedTextureDatas[i].mJointMeshes.begin();
			avatar_joint_mesh_list_t::iterator end  = mBakedTextureDatas[i].mJointMeshes.end();
			for (; iter != end; ++iter)
	{
<<<<<<< HEAD
				LLAvatarJointMesh* mesh = (*iter);
				if (mesh)
		{
					mesh->setTexture( baked_img );
				}
			}
		}
=======
		debugColorizeSubMeshes(i, LLColor4::white);

		LLViewerTexLayerSet* layerset = getTexLayerSet(i);
		if (use_lkg_baked_layer[i] && !isUsingLocalAppearance() )
		{
			LLViewerFetchedTexture* baked_img = LLViewerTextureManager::getFetchedTexture(mBakedTextureDatas[i].mLastTextureID);
			mBakedTextureDatas[i].mIsUsed = TRUE;

			debugColorizeSubMeshes(i,LLColor4::red);
	
			avatar_joint_mesh_list_t::iterator iter = mBakedTextureDatas[i].mJointMeshes.begin();
			avatar_joint_mesh_list_t::iterator end  = mBakedTextureDatas[i].mJointMeshes.end();
			for (; iter != end; ++iter)
			{
				LLAvatarJointMesh* mesh = (*iter);
				if (mesh)
		{
					mesh->setTexture( baked_img );
			}
		}
		}
>>>>>>> 70c1e219
		else if (!isUsingLocalAppearance() && is_layer_baked[i])
		{
			LLViewerFetchedTexture* baked_img =
				LLViewerTextureManager::staticCastToFetchedTexture(
					getImage( mBakedTextureDatas[i].mTextureIndex, 0 ), TRUE) ;
			if( baked_img->getID() == mBakedTextureDatas[i].mLastTextureID )
			{
				// Even though the file may not be finished loading,
				// we'll consider it loaded and use it (rather than
				// doing compositing).
				useBakedTexture( baked_img->getID() );
			}
			else
			{
				mBakedTextureDatas[i].mIsLoaded = FALSE;
				if ( (baked_img->getID() != IMG_INVISIBLE) &&
					 ((i == BAKED_HEAD) || (i == BAKED_UPPER) || (i == BAKED_LOWER)) )
				{			
					baked_img->setLoadedCallback(onBakedTextureMasksLoaded, MORPH_MASK_REQUESTED_DISCARD, TRUE, TRUE, new LLTextureMaskData( mID ), 
						src_callback_list, paused);	
				}
				baked_img->setLoadedCallback(onBakedTextureLoaded, SWITCH_TO_BAKED_DISCARD, FALSE, FALSE, new LLUUID( mID ), 
					src_callback_list, paused );
			}
		}
		else if (layerset && isUsingLocalAppearance())
		{
			debugColorizeSubMeshes(i,LLColor4::yellow );

			layerset->createComposite();
			layerset->setUpdatesEnabled( TRUE );
			mBakedTextureDatas[i].mIsUsed = FALSE;

			avatar_joint_mesh_list_t::iterator iter = mBakedTextureDatas[i].mJointMeshes.begin();
			avatar_joint_mesh_list_t::iterator end  = mBakedTextureDatas[i].mJointMeshes.end();
			for (; iter != end; ++iter)
			{
				LLAvatarJointMesh* mesh = (*iter);
				if (mesh)
				{
					mesh->setLayerSet( layerset );
<<<<<<< HEAD
=======
			}
>>>>>>> 70c1e219
			}
		}
		else
		{
			debugColorizeSubMeshes(i,LLColor4::blue);
		}
	}
		else
		{
			debugColorizeSubMeshes(i,LLColor4::blue);
		}
	}

	// set texture and color of hair manually if we are not using a baked image.
	// This can happen while loading hair for yourself, or for clients that did not
	// bake a hair texture. Still needed for yourself after 1.22 is depricated.
	if (!is_layer_baked[BAKED_HAIR] || isEditingAppearance())
	{
		const LLColor4 color = mTexHairColor ? mTexHairColor->getColor() : LLColor4(1,1,1,1);
		LLViewerTexture* hair_img = getImage( TEX_HAIR, 0 );
		avatar_joint_mesh_list_t::iterator iter = mBakedTextureDatas[BAKED_HAIR].mJointMeshes.begin();
		avatar_joint_mesh_list_t::iterator end  = mBakedTextureDatas[BAKED_HAIR].mJointMeshes.end();
		for (; iter != end; ++iter)
<<<<<<< HEAD
		{
			LLAvatarJointMesh* mesh = (*iter);
			if (mesh)
			{
=======
		{
			LLAvatarJointMesh* mesh = (*iter);
			if (mesh)
		{
>>>>>>> 70c1e219
				mesh->setColor( color );
				mesh->setTexture( hair_img );
			}
		}
	} 
	
	
	for (LLAvatarAppearanceDictionary::BakedTextures::const_iterator baked_iter =
			 LLAvatarAppearanceDictionary::getInstance()->getBakedTextures().begin();
		 baked_iter != LLAvatarAppearanceDictionary::getInstance()->getBakedTextures().end();
		 ++baked_iter)
	{
		const EBakedTextureIndex baked_index = baked_iter->first;
		const LLAvatarAppearanceDictionary::BakedEntry *baked_dict = baked_iter->second;
		
		for (texture_vec_t::const_iterator local_tex_iter = baked_dict->mLocalTextures.begin();
			 local_tex_iter != baked_dict->mLocalTextures.end();
			 ++local_tex_iter)
		{
			const ETextureIndex texture_index = *local_tex_iter;
			const BOOL is_baked_ready = (is_layer_baked[baked_index] && mBakedTextureDatas[baked_index].mIsLoaded) || other_culled;
			if (isSelf())
			{
				setBakedReady(texture_index, is_baked_ready);
			}
		}
	}
	removeMissingBakedTextures();
}

// virtual
//-----------------------------------------------------------------------------
// setLocalTexture()
//-----------------------------------------------------------------------------
void LLVOAvatar::setLocalTexture( ETextureIndex type, LLViewerTexture* in_tex, BOOL baked_version_ready, U32 index )
{
	// invalid for anyone but self
	llassert(0);
}

//virtual 
void LLVOAvatar::setBakedReady(LLAvatarAppearanceDefines::ETextureIndex type, BOOL baked_version_exists, U32 index)
{
	// invalid for anyone but self
	llassert(0);
}

void LLVOAvatar::addChat(const LLChat& chat)
{
	std::deque<LLChat>::iterator chat_iter;

	mChats.push_back(chat);

	S32 chat_length = 0;
	for( chat_iter = mChats.begin(); chat_iter != mChats.end(); ++chat_iter)
	{
		chat_length += chat_iter->mText.size();
	}

	// remove any excess chat
	chat_iter = mChats.begin();
	while ((chat_length > MAX_BUBBLE_CHAT_LENGTH || mChats.size() > MAX_BUBBLE_CHAT_UTTERANCES) && chat_iter != mChats.end())
	{
		chat_length -= chat_iter->mText.size();
		mChats.pop_front();
		chat_iter = mChats.begin();
	}

	mChatTimer.reset();
}

void LLVOAvatar::clearChat()
{
	mChats.clear();
}


void LLVOAvatar::applyMorphMask(U8* tex_data, S32 width, S32 height, S32 num_components, LLAvatarAppearanceDefines::EBakedTextureIndex index)
{
	if (index >= BAKED_NUM_INDICES)
	{
		llwarns << "invalid baked texture index passed to applyMorphMask" << llendl;
		return;
	}

	for (morph_list_t::const_iterator iter = mBakedTextureDatas[index].mMaskedMorphs.begin();
		 iter != mBakedTextureDatas[index].mMaskedMorphs.end(); ++iter)
{
		const LLMaskedMorph* maskedMorph = (*iter);
		LLPolyMorphTarget* morph_target = dynamic_cast<LLPolyMorphTarget*>(maskedMorph->mMorphTarget);
		if (morph_target)
	{
			morph_target->applyMask(tex_data, width, height, num_components, maskedMorph->mInvert);
<<<<<<< HEAD
	}
=======
>>>>>>> 70c1e219
}
}
}



// returns TRUE if morph masks are present and not valid for a given baked texture, FALSE otherwise
BOOL LLVOAvatar::morphMaskNeedsUpdate(LLAvatarAppearanceDefines::EBakedTextureIndex index)
{
	if (index >= BAKED_NUM_INDICES)
	{
		return FALSE;
	}

	if (!mBakedTextureDatas[index].mMaskedMorphs.empty())
	{
		if (isSelf())
		{
			LLViewerTexLayerSet *layer_set = getTexLayerSet(index);
			if (layer_set)
			{
				return !layer_set->isMorphValid();
			}
		}
		else
		{
			return FALSE;
		}
	}

	return FALSE;
}

//-----------------------------------------------------------------------------
// releaseComponentTextures()
// release any component texture UUIDs for which we have a baked texture
// ! BACKWARDS COMPATIBILITY !
// This is only called for non-self avatars, it can be taken out once component
// textures aren't communicated by non-self avatars.
//-----------------------------------------------------------------------------
void LLVOAvatar::releaseComponentTextures()
{
	// ! BACKWARDS COMPATIBILITY !
	// Detect if the baked hair texture actually wasn't sent, and if so set to default
	if (isTextureDefined(TEX_HAIR_BAKED) && getImage(TEX_HAIR_BAKED,0)->getID() == getImage(TEX_SKIRT_BAKED,0)->getID())
	{
		if (getImage(TEX_HAIR_BAKED,0)->getID() != IMG_INVISIBLE)
		{
			// Regression case of messaging system. Expected 21 textures, received 20. last texture is not valid so set to default
			setTETexture(TEX_HAIR_BAKED, IMG_DEFAULT_AVATAR);
		}
	}

	for (U8 baked_index = 0; baked_index < BAKED_NUM_INDICES; baked_index++)
	{
		const LLAvatarAppearanceDictionary::BakedEntry * bakedDicEntry = LLAvatarAppearanceDictionary::getInstance()->getBakedTexture((EBakedTextureIndex)baked_index);
		// skip if this is a skirt and av is not wearing one, or if we don't have a baked texture UUID
		if (!isTextureDefined(bakedDicEntry->mTextureIndex)
			&& ( (baked_index != BAKED_SKIRT) || isWearingWearableType(LLWearableType::WT_SKIRT) ))
		{
			continue;
		}

		for (U8 texture = 0; texture < bakedDicEntry->mLocalTextures.size(); texture++)
		{
			const U8 te = (ETextureIndex)bakedDicEntry->mLocalTextures[texture];
			setTETexture(te, IMG_DEFAULT_AVATAR);
		}
	}
}

void LLVOAvatar::dumpAvatarTEs( const std::string& context ) const
{	
	LL_DEBUGS("Avatar") << avString() << (isSelf() ? "Self: " : "Other: ") << context << LL_ENDL;
	for (LLAvatarAppearanceDictionary::Textures::const_iterator iter = LLAvatarAppearanceDictionary::getInstance()->getTextures().begin();
		 iter != LLAvatarAppearanceDictionary::getInstance()->getTextures().end();
		 ++iter)
	{
		const LLAvatarAppearanceDictionary::TextureEntry *texture_dict = iter->second;
		// TODO: MULTI-WEARABLE: handle multiple textures for self
		const LLViewerTexture* te_image = getImage(iter->first,0);
		if( !te_image )
		{
			LL_DEBUGS("Avatar") << avString() << "       " << texture_dict->mName << ": null ptr" << LL_ENDL;
		}
		else if( te_image->getID().isNull() )
		{
			LL_DEBUGS("Avatar") << avString() << "       " << texture_dict->mName << ": null UUID" << LL_ENDL;
		}
		else if( te_image->getID() == IMG_DEFAULT )
		{
			LL_DEBUGS("Avatar") << avString() << "       " << texture_dict->mName << ": IMG_DEFAULT" << LL_ENDL;
		}
		else if( te_image->getID() == IMG_DEFAULT_AVATAR )
		{
			LL_DEBUGS("Avatar") << avString() << "       " << texture_dict->mName << ": IMG_DEFAULT_AVATAR" << LL_ENDL;
		}
		else
		{
			LL_DEBUGS("Avatar") << avString() << "       " << texture_dict->mName << ": " << te_image->getID() << LL_ENDL;
		}
	}
}

//-----------------------------------------------------------------------------
// clampAttachmentPositions()
//-----------------------------------------------------------------------------
void LLVOAvatar::clampAttachmentPositions()
{
	if (isDead())
	{
		return;
	}
	for (attachment_map_t::iterator iter = mAttachmentPoints.begin(); 
		 iter != mAttachmentPoints.end();
		 ++iter)
	{
		LLViewerJointAttachment* attachment = iter->second;
		if (attachment)
		{
			attachment->clampObjectPosition();
		}
	}
}

BOOL LLVOAvatar::hasHUDAttachment() const
{
	for (attachment_map_t::const_iterator iter = mAttachmentPoints.begin(); 
		 iter != mAttachmentPoints.end();
		 ++iter)
	{
		LLViewerJointAttachment* attachment = iter->second;
		if (attachment->getIsHUDAttachment() && attachment->getNumObjects() > 0)
		{
			return TRUE;
		}
	}
	return FALSE;
}

LLBBox LLVOAvatar::getHUDBBox() const
{
	LLBBox bbox;
	for (attachment_map_t::const_iterator iter = mAttachmentPoints.begin(); 
		 iter != mAttachmentPoints.end();
		 ++iter)
	{
		LLViewerJointAttachment* attachment = iter->second;
		if (attachment->getIsHUDAttachment())
		{
			for (LLViewerJointAttachment::attachedobjs_vec_t::iterator attachment_iter = attachment->mAttachedObjects.begin();
				 attachment_iter != attachment->mAttachedObjects.end();
				 ++attachment_iter)
			{
				const LLViewerObject* attached_object = (*attachment_iter);
				if (attached_object == NULL)
				{
					llwarns << "HUD attached object is NULL!" << llendl;
					continue;
				}
				// initialize bounding box to contain identity orientation and center point for attached object
				bbox.addPointLocal(attached_object->getPosition());
				// add rotated bounding box for attached object
				bbox.addBBoxAgent(attached_object->getBoundingBoxAgent());
				LLViewerObject::const_child_list_t& child_list = attached_object->getChildren();
				for (LLViewerObject::child_list_t::const_iterator iter = child_list.begin();
					 iter != child_list.end(); 
					 ++iter)
				{
					const LLViewerObject* child_objectp = *iter;
					bbox.addBBoxAgent(child_objectp->getBoundingBoxAgent());
				}
			}
		}
	}

	return bbox;
}

//-----------------------------------------------------------------------------
// onFirstTEMessageReceived()
//-----------------------------------------------------------------------------
void LLVOAvatar::onFirstTEMessageReceived()
{
	LL_DEBUGS("Avatar") << avString() << LL_ENDL;
	if( !mFirstTEMessageReceived )
	{
		mFirstTEMessageReceived = TRUE;

		LLLoadedCallbackEntry::source_callback_list_t* src_callback_list = NULL ;
		BOOL paused = FALSE ;
		if(!isSelf())
		{
			src_callback_list = &mCallbackTextureList ;
			paused = !isVisible();
		}

		for (U32 i = 0; i < mBakedTextureDatas.size(); i++)
		{
			const BOOL layer_baked = isTextureDefined(mBakedTextureDatas[i].mTextureIndex);

			// Use any baked textures that we have even if they haven't downloaded yet.
			// (That is, don't do a transition from unbaked to baked.)
			if (layer_baked)
			{
				LLViewerFetchedTexture* image = LLViewerTextureManager::staticCastToFetchedTexture(getImage( mBakedTextureDatas[i].mTextureIndex, 0 ), TRUE) ;
				mBakedTextureDatas[i].mLastTextureID = image->getID();
				// If we have more than one texture for the other baked layers, we'll want to call this for them too.
				if ( (image->getID() != IMG_INVISIBLE) && ((i == BAKED_HEAD) || (i == BAKED_UPPER) || (i == BAKED_LOWER)) )
				{
					image->setLoadedCallback( onBakedTextureMasksLoaded, MORPH_MASK_REQUESTED_DISCARD, TRUE, TRUE, new LLTextureMaskData( mID ), 
						src_callback_list, paused);
				}
				LL_DEBUGS("Avatar") << avString() << "layer_baked, setting onInitialBakedTextureLoaded as callback" << LL_ENDL;
				image->setLoadedCallback( onInitialBakedTextureLoaded, MAX_DISCARD_LEVEL, FALSE, FALSE, new LLUUID( mID ), 
					src_callback_list, paused );
			}
		}

		mMeshTexturesDirty = TRUE;
		gPipeline.markGLRebuild(this);
	}
}

//-----------------------------------------------------------------------------
// bool visualParamWeightsAreDefault()
//-----------------------------------------------------------------------------
bool LLVOAvatar::visualParamWeightsAreDefault()
{
	bool rtn = true;

	bool is_wearing_skirt = isWearingWearableType(LLWearableType::WT_SKIRT);
	for (LLVisualParam *param = getFirstVisualParam(); 
	     param;
	     param = getNextVisualParam())
	{
		if (param->isTweakable())
		{
			LLViewerVisualParam* vparam = dynamic_cast<LLViewerVisualParam*>(param);
			llassert(vparam);
			bool is_skirt_param = vparam &&
				LLWearableType::WT_SKIRT == vparam->getWearableType();
			if (param->getWeight() != param->getDefaultWeight() &&
			    // we have to not care whether skirt weights are default, if we're not actually wearing a skirt
			    (is_wearing_skirt || !is_skirt_param))
			{
				//llinfos << "param '" << param->getName() << "'=" << param->getWeight() << " which differs from default=" << param->getDefaultWeight() << llendl;
				rtn = false;
				break;
			}
		}
	}

	//llinfos << "params are default ? " << int(rtn) << llendl;

	return rtn;
}

void dump_visual_param(apr_file_t* file, LLVisualParam* viewer_param, F32 value)
{
	std::string type_string = "unknown";
	if (dynamic_cast<LLTexLayerParamAlpha*>(viewer_param))
		type_string = "param_alpha";
	if (dynamic_cast<LLTexLayerParamColor*>(viewer_param))
		type_string = "param_color";
	if (dynamic_cast<LLDriverParam*>(viewer_param))
		type_string = "param_driver";
	if (dynamic_cast<LLPolyMorphTarget*>(viewer_param))
		type_string = "param_morph";
	if (dynamic_cast<LLPolySkeletalDistortion*>(viewer_param))
		type_string = "param_skeleton";
	S32 wtype = -1;
	LLViewerVisualParam *vparam = dynamic_cast<LLViewerVisualParam*>(viewer_param);
	if (vparam)
	{
		wtype = vparam->getWearableType();
	}
	S32 u8_value = F32_to_U8(value,viewer_param->getMinWeight(),viewer_param->getMaxWeight());
	apr_file_printf(file, "\t\t<param id=\"%d\" name=\"%s\" value=\"%.3f\" u8=\"%d\" type=\"%s\" wearable=\"%s\"/>\n",
					viewer_param->getID(), viewer_param->getName().c_str(), value, u8_value, type_string.c_str(),
					LLWearableType::getTypeName(LLWearableType::EType(wtype)).c_str()
//					param_location_name(vparam->getParamLocation()).c_str()
		);
<<<<<<< HEAD
	}
	

void LLVOAvatar::dumpAppearanceMsgParams( const std::string& dump_prefix,
	const LLAppearanceMessageContents& contents)
{
	std::string outfilename = get_sequential_numbered_file_name(dump_prefix,".xml");
	const std::vector<F32>& params_for_dump = contents.mParamWeights;
	const LLTEContents& tec = contents.mTEContents;

	LLAPRFile outfile;
	std::string fullpath = gDirUtilp->getExpandedFilename(LL_PATH_LOGS,outfilename);
	outfile.open(fullpath, LL_APR_WB );
	apr_file_t* file = outfile.getFileHandle();
	if (!file)
=======
	}


void LLVOAvatar::dumpAppearanceMsgParams( const std::string& dump_prefix,
	const LLAppearanceMessageContents& contents)
	{
	std::string outfilename = get_sequential_numbered_file_name(dump_prefix,".xml");
	const std::vector<F32>& params_for_dump = contents.mParamWeights;
	const LLTEContents& tec = contents.mTEContents;

	LLAPRFile outfile;
	std::string fullpath = gDirUtilp->getExpandedFilename(LL_PATH_LOGS,outfilename);
	outfile.open(fullpath, LL_APR_WB );
	apr_file_t* file = outfile.getFileHandle();
	if (!file)
		{
			return;
		}
	else
	{
		LL_DEBUGS("Avatar") << "dumping appearance message to " << fullpath << llendl;
	}

	apr_file_printf(file, "<header>\n");
	apr_file_printf(file, "\t\t<cof_version %i />\n", contents.mCOFVersion);
	apr_file_printf(file, "\t\t<appearance_version %i />\n", contents.mAppearanceVersion);
	apr_file_printf(file, "</header>\n");

	apr_file_printf(file, "\n<params>\n");
	LLVisualParam* param = getFirstVisualParam();
	for (S32 i = 0; i < params_for_dump.size(); i++)
	{
		while( param && (param->getGroup() != VISUAL_PARAM_GROUP_TWEAKABLE) ) // should not be any of group VISUAL_PARAM_GROUP_TWEAKABLE_NO_TRANSMIT
		{
			param = getNextVisualParam();
		}
		LLViewerVisualParam* viewer_param = (LLViewerVisualParam*)param;
		F32 value = params_for_dump[i];
		dump_visual_param(file, viewer_param, value);
		param = getNextVisualParam();
	}
	apr_file_printf(file, "</params>\n");

	apr_file_printf(file, "\n<textures>\n");
	for (U32 i = 0; i < tec.face_count; i++)
	{
		std::string uuid_str;
		((LLUUID*)tec.image_data)[i].toString(uuid_str);
		apr_file_printf( file, "\t\t<texture te=\"%i\" uuid=\"%s\"/>\n", i, uuid_str.c_str());
	}
	apr_file_printf(file, "</textures>\n");
	}

void LLVOAvatar::parseAppearanceMessage(LLMessageSystem* mesgsys, LLAppearanceMessageContents& contents)
{
	parseTEMessage(mesgsys, _PREHASH_ObjectData, -1, contents.mTEContents);

	// Parse the AppearanceData field, if any.
	if (mesgsys->has(_PREHASH_AppearanceData))
	{
		U8 av_u8;
		mesgsys->getU8Fast(_PREHASH_AppearanceData, _PREHASH_AppearanceVersion, av_u8, 0);
		contents.mAppearanceVersion = av_u8;
		LL_DEBUGS("Avatar") << "appversion set by AppearanceData field: " << contents.mAppearanceVersion << llendl;
		mesgsys->getS32Fast(_PREHASH_AppearanceData, _PREHASH_CofVersion, contents.mCOFVersion, 0);
		// For future use:
		//mesgsys->getU32Fast(_PREHASH_AppearanceData, _PREHASH_Flags, appearance_flags, 0);
	}
	
	// Parse visual params, if any.
	S32 num_blocks = mesgsys->getNumberOfBlocksFast(_PREHASH_VisualParam);
	bool drop_visual_params_debug = gSavedSettings.getBOOL("BlockSomeAvatarAppearanceVisualParams") && (ll_rand(2) == 0); // pretend that ~12% of AvatarAppearance messages arrived without a VisualParam block, for testing
	if( num_blocks > 1 && !drop_visual_params_debug)
	{
		LL_DEBUGS("Avatar") << avString() << " handle visual params, num_blocks " << num_blocks << LL_ENDL;
		
		LLVisualParam* param = getFirstVisualParam();
		llassert(param); // if this ever fires, we should do the same as when num_blocks<=1
		if (!param)
		{
			llwarns << "No visual params!" << llendl;
		}
		else
		{
			for( S32 i = 0; i < num_blocks; i++ )
			{
				while( param && (param->getGroup() != VISUAL_PARAM_GROUP_TWEAKABLE) ) // should not be any of group VISUAL_PARAM_GROUP_TWEAKABLE_NO_TRANSMIT
				{
					param = getNextVisualParam();
				}
						
				if( !param )
				{
					// more visual params supplied than expected - just process what we know about
					break;
				}

				U8 value;
				mesgsys->getU8Fast(_PREHASH_VisualParam, _PREHASH_ParamValue, value, i);
				F32 newWeight = U8_to_F32(value, param->getMinWeight(), param->getMaxWeight());
				contents.mParamWeights.push_back(newWeight);
				contents.mParams.push_back(param);

				param = getNextVisualParam();
			}
		}

		const S32 expected_tweakable_count = getVisualParamCountInGroup(VISUAL_PARAM_GROUP_TWEAKABLE); // don't worry about VISUAL_PARAM_GROUP_TWEAKABLE_NO_TRANSMIT
		if (num_blocks != expected_tweakable_count)
		{
			LL_DEBUGS("Avatar") << "Number of params in AvatarAppearance msg (" << num_blocks << ") does not match number of tweakable params in avatar xml file (" << expected_tweakable_count << ").  Processing what we can.  object: " << getID() << llendl;
		}
	}
	else
	{
		if (drop_visual_params_debug)
		{
			llinfos << "Debug-faked lack of parameters on AvatarAppearance for object: "  << getID() << llendl;
		}
		else
		{
			LL_DEBUGS("Avatar") << "AvatarAppearance msg received without any parameters, object: " << getID() << llendl;
		}
	}

	LLVisualParam* appearance_version_param = getVisualParam(11000);
	if (appearance_version_param)
	{
		std::vector<LLVisualParam*>::iterator it = std::find(contents.mParams.begin(), contents.mParams.end(),appearance_version_param);
		if (it != contents.mParams.end())
		{
			S32 index = it - contents.mParams.begin();
			contents.mParamAppearanceVersion = llround(contents.mParamWeights[index]);
			LL_DEBUGS("Avatar") << "appversion req by appearance_version param: " << contents.mParamAppearanceVersion << llendl;
		}
	}
}

bool resolve_appearance_version(const LLAppearanceMessageContents& contents, S32& appearance_version)
{
	appearance_version = -1;
	
	if ((contents.mAppearanceVersion) >= 0 &&
		(contents.mParamAppearanceVersion >= 0) &&
		(contents.mAppearanceVersion != contents.mParamAppearanceVersion))
	{
		llwarns << "inconsistent appearance_version settings - field: " <<
			contents.mAppearanceVersion << ", param: " <<  contents.mParamAppearanceVersion << llendl;
		return false;
	}
	if (contents.mParamAppearanceVersion >= 0) // use visual param if available.
	{
		appearance_version = contents.mParamAppearanceVersion;
	}
	if (contents.mAppearanceVersion >= 0)
	{
		appearance_version = contents.mAppearanceVersion;
	}
	if (appearance_version < 0) // still not set, go with 0.
	{
		appearance_version = 0;
	}
	LL_DEBUGS("Avatar") << "appearance version info - field " << contents.mAppearanceVersion
						<< " param: " << contents.mParamAppearanceVersion
						<< " final: " << appearance_version << llendl;
	return true;
}

//-----------------------------------------------------------------------------
// processAvatarAppearance()
//-----------------------------------------------------------------------------
void LLVOAvatar::processAvatarAppearance( LLMessageSystem* mesgsys )
{
	LL_DEBUGS("Avatar") << "starts" << llendl;
	
	bool enable_verbose_dumps = gSavedSettings.getBOOL("DebugAvatarAppearanceMessage");
	std::string dump_prefix = getFullname() + "_" + (isSelf()?"s":"o") + "_";
	if (gSavedSettings.getBOOL("BlockAvatarAppearanceMessages"))
	{
		llwarns << "Blocking AvatarAppearance message" << llendl;
		return;
	}

	ESex old_sex = getSex();

	LLAppearanceMessageContents contents;
	parseAppearanceMessage(mesgsys, contents);
	if (enable_verbose_dumps)
	{
		dumpAppearanceMsgParams(dump_prefix + "appearance_msg", contents);
	}

	S32 appearance_version;
	if (!resolve_appearance_version(contents, appearance_version))
	{
		llwarns << "bad appearance version info, discarding" << llendl;
		return;
	}
	S32 this_update_cof_version = contents.mCOFVersion;
	S32 last_update_request_cof_version = mLastUpdateRequestCOFVersion;

	// Only now that we have result of appearance_version can we decide whether to bail out.
	if( isSelf() )
	{
		LL_DEBUGS("Avatar") << "this_update_cof_version " << this_update_cof_version
				<< " last_update_request_cof_version " << last_update_request_cof_version
				<<  " my_cof_version " << LLAppearanceMgr::instance().getCOFVersion() << llendl;

		if (getRegion() && (getRegion()->getCentralBakeVersion()==0))
		{
			llwarns << avString() << "Received AvatarAppearance message for self in non-server-bake region" << llendl;
		}
		if( mFirstTEMessageReceived && (appearance_version == 0))
>>>>>>> 70c1e219
		{
			return;
		}
	else
	{
		LL_DEBUGS("Avatar") << "dumping appearance message to " << fullpath << llendl;
	}
	else
	{
		LL_DEBUGS("Avatar") << "appearance message received" << llendl;
	}

<<<<<<< HEAD
	apr_file_printf(file, "<header>\n");
	apr_file_printf(file, "\t\t<cof_version %i />\n", contents.mCOFVersion);
	apr_file_printf(file, "\t\t<appearance_version %i />\n", contents.mAppearanceVersion);
	apr_file_printf(file, "</header>\n");
=======
	// Check for stale update.
	if (isSelf()
		&& (appearance_version>0)
		&& (this_update_cof_version < last_update_request_cof_version))
	{
		llwarns << "Stale appearance update, wanted version " << last_update_request_cof_version
				<< ", got " << this_update_cof_version << llendl;
		return;
	}

	if (isSelf() && isEditingAppearance())
	{
		LL_DEBUGS("Avatar") << "ignoring appearance message while in appearance edit" << llendl;
		return;
	}

	S32 num_params = contents.mParamWeights.size();
	if (num_params <= 1)
	{
		// In this case, we have no reliable basis for knowing
		// appearance version, which may cause us to look for baked
		// textures in the wrong place and flag them as missing
		// assets.
		LL_DEBUGS("Avatar") << "ignoring appearance message due to lack of params" << llendl;
		return;
	}

	mLastUpdateReceivedCOFVersion = this_update_cof_version;
		
	setIsUsingServerBakes(appearance_version > 0);

	applyParsedTEMessage(contents.mTEContents);
>>>>>>> 70c1e219

	apr_file_printf(file, "\n<params>\n");
	LLVisualParam* param = getFirstVisualParam();
	for (S32 i = 0; i < params_for_dump.size(); i++)
	{
<<<<<<< HEAD
		while( param && (param->getGroup() != VISUAL_PARAM_GROUP_TWEAKABLE) ) // should not be any of group VISUAL_PARAM_GROUP_TWEAKABLE_NO_TRANSMIT
		{
			param = getNextVisualParam();
=======
		if (!isTextureDefined(mBakedTextureDatas[baked_index].mTextureIndex) 
			&& mBakedTextureDatas[baked_index].mLastTextureID != IMG_DEFAULT
			&& baked_index != BAKED_SKIRT)
		{
			setTEImage(mBakedTextureDatas[baked_index].mTextureIndex, 
				LLViewerTextureManager::getFetchedTexture(mBakedTextureDatas[baked_index].mLastTextureID, FTT_DEFAULT, TRUE, LLGLTexture::BOOST_NONE, LLViewerTexture::LOD_TEXTURE));
>>>>>>> 70c1e219
		}
		LLViewerVisualParam* viewer_param = (LLViewerVisualParam*)param;
		F32 value = params_for_dump[i];
		dump_visual_param(file, viewer_param, value);
		param = getNextVisualParam();
	}
	apr_file_printf(file, "</params>\n");

<<<<<<< HEAD
	apr_file_printf(file, "\n<textures>\n");
	for (U32 i = 0; i < tec.face_count; i++)
=======
	// runway - was
	// if (!is_first_appearance_message )
	// which means it would be called on second appearance message - probably wrong.
	BOOL is_first_appearance_message = !mFirstAppearanceMessageReceived;
	mFirstAppearanceMessageReceived = TRUE;

	LL_DEBUGS("Avatar") << avString() << "processAvatarAppearance start " << mID
			<< " first? " << is_first_appearance_message << " self? " << isSelf() << LL_ENDL;

	if (is_first_appearance_message )
>>>>>>> 70c1e219
	{
		std::string uuid_str;
		((LLUUID*)tec.image_data)[i].toString(uuid_str);
		apr_file_printf( file, "\t\t<texture te=\"%i\" uuid=\"%s\"/>\n", i, uuid_str.c_str());
	}
	apr_file_printf(file, "</textures>\n");
	}

<<<<<<< HEAD
void LLVOAvatar::parseAppearanceMessage(LLMessageSystem* mesgsys, LLAppearanceMessageContents& contents)
{
	parseTEMessage(mesgsys, _PREHASH_ObjectData, -1, contents.mTEContents);

	// Parse the AppearanceData field, if any.
	if (mesgsys->has(_PREHASH_AppearanceData))
	{
		U8 av_u8;
		mesgsys->getU8Fast(_PREHASH_AppearanceData, _PREHASH_AppearanceVersion, av_u8, 0);
		contents.mAppearanceVersion = av_u8;
		LL_DEBUGS("Avatar") << "appversion set by AppearanceData field: " << contents.mAppearanceVersion << llendl;
		mesgsys->getS32Fast(_PREHASH_AppearanceData, _PREHASH_CofVersion, contents.mCOFVersion, 0);
		// For future use:
		//mesgsys->getU32Fast(_PREHASH_AppearanceData, _PREHASH_Flags, appearance_flags, 0);
	}
	
	// Parse visual params, if any.
	S32 num_blocks = mesgsys->getNumberOfBlocksFast(_PREHASH_VisualParam);
	bool drop_visual_params_debug = gSavedSettings.getBOOL("BlockSomeAvatarAppearanceVisualParams") && (ll_rand(2) == 0); // pretend that ~12% of AvatarAppearance messages arrived without a VisualParam block, for testing
	if( num_blocks > 1 && !drop_visual_params_debug)
	{
		LL_DEBUGS("Avatar") << avString() << " handle visual params, num_blocks " << num_blocks << LL_ENDL;
=======
	setCompositeUpdatesEnabled( FALSE );
	gPipeline.markGLRebuild(this);

	// Apply visual params
	if( num_params > 1)
	{
		LL_DEBUGS("Avatar") << avString() << " handle visual params, num_params " << num_params << LL_ENDL;
		BOOL params_changed = FALSE;
		BOOL interp_params = FALSE;
>>>>>>> 70c1e219
		
		for( S32 i = 0; i < num_params; i++ )
		{
<<<<<<< HEAD
			for( S32 i = 0; i < num_blocks; i++ )
			{
				while( param && (param->getGroup() != VISUAL_PARAM_GROUP_TWEAKABLE) ) // should not be any of group VISUAL_PARAM_GROUP_TWEAKABLE_NO_TRANSMIT
				{
					param = getNextVisualParam();
				}
						
				if( !param )
				{
					// more visual params supplied than expected - just process what we know about
					break;
				}

				U8 value;
				mesgsys->getU8Fast(_PREHASH_VisualParam, _PREHASH_ParamValue, value, i);
				F32 newWeight = U8_to_F32(value, param->getMinWeight(), param->getMaxWeight());
				contents.mParamWeights.push_back(newWeight);
				contents.mParams.push_back(param);

				param = getNextVisualParam();
			}
		}

		const S32 expected_tweakable_count = getVisualParamCountInGroup(VISUAL_PARAM_GROUP_TWEAKABLE); // don't worry about VISUAL_PARAM_GROUP_TWEAKABLE_NO_TRANSMIT
		if (num_blocks != expected_tweakable_count)
		{
			LL_DEBUGS("Avatar") << "Number of params in AvatarAppearance msg (" << num_blocks << ") does not match number of tweakable params in avatar xml file (" << expected_tweakable_count << ").  Processing what we can.  object: " << getID() << llendl;
		}
	}
	else
	{
		if (drop_visual_params_debug)
		{
			llinfos << "Debug-faked lack of parameters on AvatarAppearance for object: "  << getID() << llendl;
		}
		else
		{
			LL_DEBUGS("Avatar") << "AvatarAppearance msg received without any parameters, object: " << getID() << llendl;
		}
	}

	LLVisualParam* appearance_version_param = getVisualParam(11000);
	if (appearance_version_param)
	{
		std::vector<LLVisualParam*>::iterator it = std::find(contents.mParams.begin(), contents.mParams.end(),appearance_version_param);
		if (it != contents.mParams.end())
		{
			S32 index = it - contents.mParams.begin();
			contents.mParamAppearanceVersion = llround(contents.mParamWeights[index]);
			LL_DEBUGS("Avatar") << "appversion req by appearance_version param: " << contents.mParamAppearanceVersion << llendl;
		}
	}
}

bool resolve_appearance_version(const LLAppearanceMessageContents& contents, S32& appearance_version)
{
	appearance_version = -1;
	
	if ((contents.mAppearanceVersion) >= 0 &&
		(contents.mParamAppearanceVersion >= 0) &&
		(contents.mAppearanceVersion != contents.mParamAppearanceVersion))
	{
		llwarns << "inconsistent appearance_version settings - field: " <<
			contents.mAppearanceVersion << ", param: " <<  contents.mParamAppearanceVersion << llendl;
		return false;
	}
	if (contents.mParamAppearanceVersion >= 0) // use visual param if available.
	{
		appearance_version = contents.mParamAppearanceVersion;
	}
	if (contents.mAppearanceVersion >= 0)
	{
		appearance_version = contents.mAppearanceVersion;
	}
	if (appearance_version < 0) // still not set, go with 0.
	{
		appearance_version = 0;
	}
	LL_DEBUGS("Avatar") << "appearance version info - field " << contents.mAppearanceVersion
						<< " param: " << contents.mParamAppearanceVersion
						<< " final: " << appearance_version << llendl;
	return true;
}

//-----------------------------------------------------------------------------
// processAvatarAppearance()
//-----------------------------------------------------------------------------
void LLVOAvatar::processAvatarAppearance( LLMessageSystem* mesgsys )
{
	LL_DEBUGS("Avatar") << "starts" << llendl;
	
	bool enable_verbose_dumps = gSavedSettings.getBOOL("DebugAvatarAppearanceMessage");
	std::string dump_prefix = getFullname() + "_" + (isSelf()?"s":"o") + "_";
	if (gSavedSettings.getBOOL("BlockAvatarAppearanceMessages"))
	{
		llwarns << "Blocking AvatarAppearance message" << llendl;
		return;
	}

	ESex old_sex = getSex();

	LLAppearanceMessageContents contents;
	parseAppearanceMessage(mesgsys, contents);
	if (enable_verbose_dumps)
	{
		dumpAppearanceMsgParams(dump_prefix + "appearance_msg", contents);
	}

	S32 appearance_version;
	if (!resolve_appearance_version(contents, appearance_version))
	{
		llwarns << "bad appearance version info, discarding" << llendl;
		return;
	}
	S32 this_update_cof_version = contents.mCOFVersion;
	S32 last_update_request_cof_version = mLastUpdateRequestCOFVersion;

	// Only now that we have result of appearance_version can we decide whether to bail out.
	if( isSelf() )
	{
		LL_DEBUGS("Avatar") << "this_update_cof_version " << this_update_cof_version
				<< " last_update_request_cof_version " << last_update_request_cof_version
				<<  " my_cof_version " << LLAppearanceMgr::instance().getCOFVersion() << llendl;

		if (getRegion() && (getRegion()->getCentralBakeVersion()==0))
		{
			llwarns << avString() << "Received AvatarAppearance message for self in non-server-bake region" << llendl;
		}
		if( mFirstTEMessageReceived && (appearance_version == 0))
		{
			return;
		}
	}
	else
	{
		LL_DEBUGS("Avatar") << "appearance message received" << llendl;
	}

	// Check for stale update.
	if (isSelf()
		&& (appearance_version>0)
		&& (this_update_cof_version < last_update_request_cof_version))
	{
		llwarns << "Stale appearance update, wanted version " << last_update_request_cof_version
				<< ", got " << this_update_cof_version << llendl;
		return;
	}

	if (isSelf() && isEditingAppearance())
	{
		LL_DEBUGS("Avatar") << "ignoring appearance message while in appearance edit" << llendl;
		return;
	}

	S32 num_params = contents.mParamWeights.size();
	if (num_params <= 1)
	{
		// In this case, we have no reliable basis for knowing
		// appearance version, which may cause us to look for baked
		// textures in the wrong place and flag them as missing
		// assets.
		LL_DEBUGS("Avatar") << "ignoring appearance message due to lack of params" << llendl;
		return;
	}

	mLastUpdateReceivedCOFVersion = this_update_cof_version;
		
	setIsUsingServerBakes(appearance_version > 0);

	applyParsedTEMessage(contents.mTEContents);

	// prevent the overwriting of valid baked textures with invalid baked textures
	for (U8 baked_index = 0; baked_index < mBakedTextureDatas.size(); baked_index++)
	{
		if (!isTextureDefined(mBakedTextureDatas[baked_index].mTextureIndex) 
			&& mBakedTextureDatas[baked_index].mLastTextureID != IMG_DEFAULT
			&& baked_index != BAKED_SKIRT)
		{
			setTEImage(mBakedTextureDatas[baked_index].mTextureIndex, 
				LLViewerTextureManager::getFetchedTexture(mBakedTextureDatas[baked_index].mLastTextureID, FTT_DEFAULT, TRUE, LLGLTexture::BOOST_NONE, LLViewerTexture::LOD_TEXTURE));
		}
	}

	// runway - was
	// if (!is_first_appearance_message )
	// which means it would be called on second appearance message - probably wrong.
	BOOL is_first_appearance_message = !mFirstAppearanceMessageReceived;
	mFirstAppearanceMessageReceived = TRUE;

	LL_DEBUGS("Avatar") << avString() << "processAvatarAppearance start " << mID
			<< " first? " << is_first_appearance_message << " self? " << isSelf() << LL_ENDL;

	if (is_first_appearance_message )
	{
		onFirstTEMessageReceived();
	}

	setCompositeUpdatesEnabled( FALSE );
	gPipeline.markGLRebuild(this);

	// Apply visual params
	if( num_params > 1)
	{
		LL_DEBUGS("Avatar") << avString() << " handle visual params, num_params " << num_params << LL_ENDL;
		BOOL params_changed = FALSE;
		BOOL interp_params = FALSE;
		
		for( S32 i = 0; i < num_params; i++ )
		{
=======
>>>>>>> 70c1e219
			LLVisualParam* param = contents.mParams[i];
			F32 newWeight = contents.mParamWeights[i];

				if (is_first_appearance_message || (param->getWeight() != newWeight))
				{
					params_changed = TRUE;
					if(is_first_appearance_message)
					{
						param->setWeight(newWeight, FALSE);
					}
					else
					{
						interp_params = TRUE;
						param->setAnimationTarget(newWeight, FALSE);
					}
				}
		}
		const S32 expected_tweakable_count = getVisualParamCountInGroup(VISUAL_PARAM_GROUP_TWEAKABLE); // don't worry about VISUAL_PARAM_GROUP_TWEAKABLE_NO_TRANSMIT
		if (num_params != expected_tweakable_count)
		{
			LL_DEBUGS("Avatar") << "Number of params in AvatarAppearance msg (" << num_params << ") does not match number of tweakable params in avatar xml file (" << expected_tweakable_count << ").  Processing what we can.  object: " << getID() << llendl;
		}

		if (params_changed)
		{
			if (interp_params)
			{
				startAppearanceAnimation();
			}
			updateVisualParams();

			ESex new_sex = getSex();
			if( old_sex != new_sex )
			{
				updateSexDependentLayerSets( FALSE );
			}	
		}

		llassert( getSex() == ((getVisualParamWeight( "male" ) > 0.5f) ? SEX_MALE : SEX_FEMALE) );
	}
	else
	{
		// AvatarAppearance message arrived without visual params
		LL_DEBUGS("Avatar") << avString() << "no visual params" << LL_ENDL;

		const F32 LOADING_TIMEOUT_SECONDS = 60.f;
		// this isn't really a problem if we already have a non-default shape
		if (visualParamWeightsAreDefault() && mRuthTimer.getElapsedTimeF32() > LOADING_TIMEOUT_SECONDS)
		{
			// re-request appearance, hoping that it comes back with a shape next time
			llinfos << "Re-requesting AvatarAppearance for object: "  << getID() << llendl;
			LLAvatarPropertiesProcessor::getInstance()->sendAvatarTexturesRequest(getID());
			mRuthTimer.reset();
		}
		else
		{
			llinfos << "That's okay, we already have a non-default shape for object: "  << getID() << llendl;
			// we don't really care.
		}
	}

	setCompositeUpdatesEnabled( TRUE );

	// If all of the avatars are completely baked, release the global image caches to conserve memory.
	LLVOAvatar::cullAvatarsByPixelArea();

	if (isSelf())
	{
		mUseLocalAppearance = false;
	}

	updateMeshTextures();

	//if (enable_verbose_dumps) dumpArchetypeXML(dump_prefix + "process_end");
}

// static
void LLVOAvatar::getAnimLabels( LLDynamicArray<std::string>* labels )
{
	S32 i;
	for( i = 0; i < gUserAnimStatesCount; i++ )
	{
		labels->put( LLAnimStateLabels::getStateLabel( gUserAnimStates[i].mName ) );
	}

	// Special case to trigger away (AFK) state
	labels->put( "Away From Keyboard" );
}

// static 
void LLVOAvatar::getAnimNames( LLDynamicArray<std::string>* names )
{
	S32 i;

	for( i = 0; i < gUserAnimStatesCount; i++ )
	{
		names->put( std::string(gUserAnimStates[i].mName) );
	}

	// Special case to trigger away (AFK) state
	names->put( "enter_away_from_keyboard_state" );
}

// static
void LLVOAvatar::onBakedTextureMasksLoaded( BOOL success, LLViewerFetchedTexture *src_vi, LLImageRaw* src, LLImageRaw* aux_src, S32 discard_level, BOOL final, void* userdata )
{
	if (!userdata) return;

	//llinfos << "onBakedTextureMasksLoaded: " << src_vi->getID() << llendl;
	const LLUUID id = src_vi->getID();
 
	LLTextureMaskData* maskData = (LLTextureMaskData*) userdata;
	LLVOAvatar* self = (LLVOAvatar*) gObjectList.findObject( maskData->mAvatarID );

	// if discard level is 2 less than last discard level we processed, or we hit 0,
	// then generate morph masks
	if(self && success && (discard_level < maskData->mLastDiscardLevel - 2 || discard_level == 0))
	{
		if(aux_src && aux_src->getComponents() == 1)
		{
			if (!aux_src->getData())
			{
				llerrs << "No auxiliary source (morph mask) data for image id " << id << llendl;
				return;
			}

			U32 gl_name;
			LLImageGL::generateTextures(LLTexUnit::TT_TEXTURE, GL_ALPHA8, 1, &gl_name );
			stop_glerror();

			gGL.getTexUnit(0)->bindManual(LLTexUnit::TT_TEXTURE, gl_name);
			stop_glerror();

			LLImageGL::setManualImage(
				GL_TEXTURE_2D, 0, GL_ALPHA8, 
				aux_src->getWidth(), aux_src->getHeight(),
				GL_ALPHA, GL_UNSIGNED_BYTE, aux_src->getData());
			stop_glerror();

			gGL.getTexUnit(0)->setTextureFilteringOption(LLTexUnit::TFO_BILINEAR);

			/* if( id == head_baked->getID() )
			     if (self->mBakedTextureDatas[BAKED_HEAD].mTexLayerSet)
				     //llinfos << "onBakedTextureMasksLoaded for head " << id << " discard = " << discard_level << llendl;
					 self->mBakedTextureDatas[BAKED_HEAD].mTexLayerSet->applyMorphMask(aux_src->getData(), aux_src->getWidth(), aux_src->getHeight(), 1);
					 maskData->mLastDiscardLevel = discard_level; */
			BOOL found_texture_id = false;
			for (LLAvatarAppearanceDictionary::Textures::const_iterator iter = LLAvatarAppearanceDictionary::getInstance()->getTextures().begin();
				 iter != LLAvatarAppearanceDictionary::getInstance()->getTextures().end();
				 ++iter)
			{

				const LLAvatarAppearanceDictionary::TextureEntry *texture_dict = iter->second;
				if (texture_dict->mIsUsedByBakedTexture)
				{
					const ETextureIndex texture_index = iter->first;
					const LLViewerTexture *baked_img = self->getImage(texture_index, 0);
					if (baked_img && id == baked_img->getID())
					{
						const EBakedTextureIndex baked_index = texture_dict->mBakedTextureIndex;
						self->applyMorphMask(aux_src->getData(), aux_src->getWidth(), aux_src->getHeight(), 1, baked_index);
						maskData->mLastDiscardLevel = discard_level;
						if (self->mBakedTextureDatas[baked_index].mMaskTexName)
						{
							LLImageGL::deleteTextures(LLTexUnit::TT_TEXTURE, 0, -1, 1, &(self->mBakedTextureDatas[baked_index].mMaskTexName));
						}
						self->mBakedTextureDatas[baked_index].mMaskTexName = gl_name;
						found_texture_id = true;
						break;
					}
				}
			}
			if (!found_texture_id)
			{
				llinfos << "unexpected image id: " << id << llendl;
			}
			self->dirtyMesh();
		}
		else
		{
            // this can happen when someone uses an old baked texture possibly provided by 
            // viewer-side baked texture caching
			llwarns << "Masks loaded callback but NO aux source, id " << id << llendl;
		}
	}

	if (final || !success)
	{
		delete maskData;
	}
}

// static
void LLVOAvatar::onInitialBakedTextureLoaded( BOOL success, LLViewerFetchedTexture *src_vi, LLImageRaw* src, LLImageRaw* aux_src, S32 discard_level, BOOL final, void* userdata )
{

	
	LLUUID *avatar_idp = (LLUUID *)userdata;
	LLVOAvatar *selfp = (LLVOAvatar *)gObjectList.findObject(*avatar_idp);

	if (selfp)
	{
		LL_DEBUGS("Avatar") << selfp->avString() << "discard_level " << discard_level << " success " << success << " final " << final << LL_ENDL;
	}

	if (!success && selfp)
	{
		selfp->removeMissingBakedTextures();
	}
	if (final || !success )
	{
		delete avatar_idp;
	}
}

// Static
void LLVOAvatar::onBakedTextureLoaded(BOOL success,
									  LLViewerFetchedTexture *src_vi, LLImageRaw* src, LLImageRaw* aux_src,
									  S32 discard_level, BOOL final, void* userdata)
{
	LL_DEBUGS("Avatar") << "onBakedTextureLoaded: " << src_vi->getID() << LL_ENDL;

	LLUUID id = src_vi->getID();
	LLUUID *avatar_idp = (LLUUID *)userdata;
	LLVOAvatar *selfp = (LLVOAvatar *)gObjectList.findObject(*avatar_idp);
	if (selfp)
	{	
		LL_DEBUGS("Avatar") << selfp->avString() << "discard_level " << discard_level << " success " << success << " final " << final << " id " << src_vi->getID() << LL_ENDL;
	}

	if (selfp && !success)
	{
		selfp->removeMissingBakedTextures();
	}

	if( final || !success )
	{
		delete avatar_idp;
	}

	if( selfp && success && final )
	{
		selfp->useBakedTexture( id );
	}
}


// Called when baked texture is loaded and also when we start up with a baked texture
void LLVOAvatar::useBakedTexture( const LLUUID& id )
{
	for (U32 i = 0; i < mBakedTextureDatas.size(); i++)
	{
		LLViewerTexture* image_baked = getImage( mBakedTextureDatas[i].mTextureIndex, 0 );
		if (id == image_baked->getID())
		{
			LL_DEBUGS("Avatar") << avString() << " i " << i << " id " << id << LL_ENDL;
			mBakedTextureDatas[i].mIsLoaded = true;
			mBakedTextureDatas[i].mLastTextureID = id;
			mBakedTextureDatas[i].mIsUsed = true;

			if (isUsingLocalAppearance())
			{
				llinfos << "not changing to baked texture while isUsingLocalAppearance" << llendl;
			}
			else
			{
				debugColorizeSubMeshes(i,LLColor4::green);

				avatar_joint_mesh_list_t::iterator iter = mBakedTextureDatas[i].mJointMeshes.begin();
				avatar_joint_mesh_list_t::iterator end  = mBakedTextureDatas[i].mJointMeshes.end();
				for (; iter != end; ++iter)
<<<<<<< HEAD
				{
=======
			{
>>>>>>> 70c1e219
					LLAvatarJointMesh* mesh = (*iter);
					if (mesh)
			{
						mesh->setTexture( image_baked );
<<<<<<< HEAD
			}
				}
			}
=======
			}
				}
			}
>>>>>>> 70c1e219
			
			const LLAvatarAppearanceDictionary::BakedEntry *baked_dict =
				LLAvatarAppearanceDictionary::getInstance()->getBakedTexture((EBakedTextureIndex)i);
			for (texture_vec_t::const_iterator local_tex_iter = baked_dict->mLocalTextures.begin();
				 local_tex_iter != baked_dict->mLocalTextures.end();
				 ++local_tex_iter)
			{
				if (isSelf()) setBakedReady(*local_tex_iter, TRUE);
			}

			// ! BACKWARDS COMPATIBILITY !
			// Workaround for viewing avatars from old viewers that haven't baked hair textures.
			// This is paired with similar code in updateMeshTextures that sets hair mesh color.
			if (i == BAKED_HAIR)
			{
				avatar_joint_mesh_list_t::iterator iter = mBakedTextureDatas[i].mJointMeshes.begin();
				avatar_joint_mesh_list_t::iterator end  = mBakedTextureDatas[i].mJointMeshes.end();
				for (; iter != end; ++iter)
				{
					LLAvatarJointMesh* mesh = (*iter);
					if (mesh)
				{
						mesh->setColor( LLColor4::white );
					}
				}
			}
		}
	}

	dirtyMesh();
}

std::string get_sequential_numbered_file_name(const std::string& prefix,
											  const std::string& suffix)
{
	typedef std::map<std::string,S32> file_num_type;
	static  file_num_type file_nums;
	file_num_type::iterator it = file_nums.find(prefix);
	S32 num = 0;
	if (it != file_nums.end())
<<<<<<< HEAD
	{
=======
{
>>>>>>> 70c1e219
		num = it->second;
	}
	file_nums[prefix] = num+1;
	std::string outfilename = prefix + " " + llformat("%04d",num) + ".xml";
	std::replace(outfilename.begin(),outfilename.end(),' ','_');
	return outfilename;
}

void LLVOAvatar::dumpArchetypeXML(const std::string& prefix, bool group_by_wearables )
{
	std::string outprefix(prefix);
	if (outprefix.empty())
	{
		outprefix = getFullname() + (isSelf()?"_s":"_o");
	}
	if (outprefix.empty())
{
		outprefix = std::string("new_archetype");
	}
	std::string outfilename = get_sequential_numbered_file_name(outprefix,".xml");
	
	LLAPRFile outfile;
	std::string fullpath = gDirUtilp->getExpandedFilename(LL_PATH_LOGS,outfilename);
	outfile.open(fullpath, LL_APR_WB );
	apr_file_t* file = outfile.getFileHandle();
	if (!file)
	{
		return;
	}
	else
	{
		llinfos << "xmlfile write handle obtained : " << fullpath << llendl;
	}

	apr_file_printf( file, "<?xml version=\"1.0\" encoding=\"US-ASCII\" standalone=\"yes\"?>\n" );
	apr_file_printf( file, "<linden_genepool version=\"1.0\">\n" );
	apr_file_printf( file, "\n\t<archetype name=\"???\">\n" );

	if (group_by_wearables)
	{
		for (S32 type = LLWearableType::WT_SHAPE; type < LLWearableType::WT_COUNT; type++)
	{
		const std::string& wearable_name = LLWearableType::getTypeName((LLWearableType::EType)type);
		apr_file_printf( file, "\n\t\t<!-- wearable: %s -->\n", wearable_name.c_str() );

			for (LLVisualParam* param = getFirstVisualParam(); param; param = getNextVisualParam())
		{
			LLViewerVisualParam* viewer_param = (LLViewerVisualParam*)param;
			if( (viewer_param->getWearableType() == type) && 
				(viewer_param->isTweakable() ) )
			{
					dump_visual_param(file, viewer_param, viewer_param->getWeight());
			}
		}

		for (U8 te = 0; te < TEX_NUM_INDICES; te++)
		{
				if (LLAvatarAppearanceDictionary::getTEWearableType((ETextureIndex)te) == type)
			{
				// MULTIPLE_WEARABLES: extend to multiple wearables?
					LLViewerTexture* te_image = getImage((ETextureIndex)te, 0);
				if( te_image )
				{
					std::string uuid_str;
					te_image->getID().toString( uuid_str );
					apr_file_printf( file, "\t\t<texture te=\"%i\" uuid=\"%s\"/>\n", te, uuid_str.c_str());
				}
			}
		}
<<<<<<< HEAD
	}
	}
=======
			}
		}
>>>>>>> 70c1e219
	else 
	{
		// Just dump all params sequentially.
		for (LLVisualParam* param = getFirstVisualParam(); param; param = getNextVisualParam())
		{
			LLViewerVisualParam* viewer_param = (LLViewerVisualParam*)param;
			dump_visual_param(file, viewer_param, viewer_param->getWeight());
		}

		for (U8 te = 0; te < TEX_NUM_INDICES; te++)
		{
			{
				// MULTIPLE_WEARABLES: extend to multiple wearables?
				LLViewerTexture* te_image = getImage((ETextureIndex)te, 0);
				if( te_image )
				{
					std::string uuid_str;
					te_image->getID().toString( uuid_str );
					apr_file_printf( file, "\t\t<texture te=\"%i\" uuid=\"%s\"/>\n", te, uuid_str.c_str());
				}
			}
		}

	}
	apr_file_printf( file, "\t</archetype>\n" );
	apr_file_printf( file, "\n</linden_genepool>\n" );

	bool ultra_verbose = false;
	if (isSelf() && ultra_verbose)
	{
		// show the cloned params inside the wearables as well.
		gAgentAvatarp->dumpWearableInfo(outfile);
	}
	// File will close when handle goes out of scope
}


void LLVOAvatar::setVisibilityRank(U32 rank)
{
	if (mDrawable.isNull() || mDrawable->isDead())
	{
		// do nothing
		return;
	}
	mVisibilityRank = rank;
}

// Assumes LLVOAvatar::sInstances has already been sorted.
S32 LLVOAvatar::getUnbakedPixelAreaRank()
{
	S32 rank = 1;
	for (std::vector<LLCharacter*>::iterator iter = LLCharacter::sInstances.begin();
		 iter != LLCharacter::sInstances.end(); ++iter)
	{
		LLVOAvatar* inst = (LLVOAvatar*) *iter;
		if (inst == this)
		{
			return rank;
		}
		else if (!inst->isDead() && !inst->isFullyBaked())
		{
			rank++;
		}
	}

	llassert(0);
	return 0;
}

struct CompareScreenAreaGreater
{
	BOOL operator()(const LLCharacter* const& lhs, const LLCharacter* const& rhs)
	{
		return lhs->getPixelArea() > rhs->getPixelArea();
	}
};

// static
void LLVOAvatar::cullAvatarsByPixelArea()
{
	std::sort(LLCharacter::sInstances.begin(), LLCharacter::sInstances.end(), CompareScreenAreaGreater());
	
	// Update the avatars that have changed status
	U32 rank = 2; //1 is reserved for self. 
	for (std::vector<LLCharacter*>::iterator iter = LLCharacter::sInstances.begin();
		 iter != LLCharacter::sInstances.end(); ++iter)
	{
		LLVOAvatar* inst = (LLVOAvatar*) *iter;
		BOOL culled;
		if (inst->isSelf() || inst->isFullyBaked())
		{
			culled = FALSE;
		}
		else 
		{
			culled = TRUE;
		}

		if (inst->mCulled != culled)
		{
			inst->mCulled = culled;
			lldebugs << "avatar " << inst->getID() << (culled ? " start culled" : " start not culled" ) << llendl;
			inst->updateMeshTextures();
		}

		if (inst->isSelf())
		{
			inst->setVisibilityRank(1);
		}
		else if (inst->mDrawable.notNull() && inst->mDrawable->isVisible())
		{
			inst->setVisibilityRank(rank++);
		}
	}

	// runway - this doesn't really detect gray/grey state.
	S32 grey_avatars = 0;
	if (!LLVOAvatar::areAllNearbyInstancesBaked(grey_avatars))
	{
		if (gFrameTimeSeconds != sUnbakedUpdateTime) // only update once per frame
		{
			sUnbakedUpdateTime = gFrameTimeSeconds;
			sUnbakedTime += gFrameIntervalSeconds;
		}
		if (grey_avatars > 0)
		{
			if (gFrameTimeSeconds != sGreyUpdateTime) // only update once per frame
			{
				sGreyUpdateTime = gFrameTimeSeconds;
				sGreyTime += gFrameIntervalSeconds;
			}
		}
	}
}

void LLVOAvatar::startAppearanceAnimation()
{
	if(!mAppearanceAnimating)
	{
		mAppearanceAnimating = TRUE;
		mAppearanceMorphTimer.reset();
		mLastAppearanceBlendTime = 0.f;
	}
}

// virtual
void LLVOAvatar::bodySizeChanged()
<<<<<<< HEAD
{	
	if (isSelf() && !LLAppearanceMgr::instance().isInUpdateAppearanceFromCOF())
	{	// notify simulator of change in size
		// but not if we are in the middle of updating appearance
		gAgent.sendAgentSetAppearance();
}
}

BOOL LLVOAvatar::isUsingServerBakes() const
{
#if 1
	// Sanity check - visual param for appearance version should match mUseServerBakes
	LLVisualParam* appearance_version_param = getVisualParam(11000);
	llassert(appearance_version_param);
	F32 wt = appearance_version_param->getWeight();
	F32 expect_wt = mUseServerBakes ? 1.0 : 0.0;
	if (!is_approx_equal(wt,expect_wt))
{
		llwarns << "wt " << wt << " differs from expected " << expect_wt << llendl;
	}
#endif

	return mUseServerBakes;
		}
		
void LLVOAvatar::setIsUsingServerBakes(BOOL newval)
		{
	mUseServerBakes = newval;
	LLVisualParam* appearance_version_param = getVisualParam(11000);
	llassert(appearance_version_param);
	appearance_version_param->setWeight(newval ? 1.0 : 0.0, false);
		}

// virtual
void LLVOAvatar::removeMissingBakedTextures()
	{
=======
		{
	if (isSelf() && !LLAppearanceMgr::instance().isInUpdateAppearanceFromCOF())
	{	// notify simulator of change in size
		// but not if we are in the middle of updating appearance
		gAgent.sendAgentSetAppearance();
	}
}

BOOL LLVOAvatar::isUsingServerBakes() const
{
#if 1
	// Sanity check - visual param for appearance version should match mUseServerBakes
	LLVisualParam* appearance_version_param = getVisualParam(11000);
	llassert(appearance_version_param);
	F32 wt = appearance_version_param->getWeight();
	F32 expect_wt = mUseServerBakes ? 1.0 : 0.0;
	if (!is_approx_equal(wt,expect_wt))
	{
		llwarns << "wt " << wt << " differs from expected " << expect_wt << llendl;
	}
#endif

	return mUseServerBakes;
		}

void LLVOAvatar::setIsUsingServerBakes(BOOL newval)
		{
	mUseServerBakes = newval;
	LLVisualParam* appearance_version_param = getVisualParam(11000);
	llassert(appearance_version_param);
	appearance_version_param->setWeight(newval ? 1.0 : 0.0, false);
		}

// virtual
void LLVOAvatar::removeMissingBakedTextures()
		{
>>>>>>> 70c1e219
}

//virtual
void LLVOAvatar::updateRegion(LLViewerRegion *regionp)
{
	LLViewerObject::updateRegion(regionp);
}

std::string LLVOAvatar::getFullname() const
{
	std::string name;

	LLNameValue* first = getNVPair("FirstName"); 
	LLNameValue* last  = getNVPair("LastName"); 
	if (first && last)
	{
		name = LLCacheName::buildFullName( first->getString(), last->getString() );
	}

	return name;
}

LLHost LLVOAvatar::getObjectHost() const
{
	LLViewerRegion* region = getRegion();
	if (region && !isDead())
	{
		return region->getHost();
	}
	else
	{
		return LLHost::invalid;
	}
}

//static
void LLVOAvatar::updateFreezeCounter(S32 counter)
{
	if(counter)
	{
		sFreezeCounter = counter;
	}
	else if(sFreezeCounter > 0)
	{
		sFreezeCounter--;
	}
	else
	{
		sFreezeCounter = 0;
	}
}

BOOL LLVOAvatar::updateLOD()
{
	if (isImpostor())
	{
		return TRUE;
	}

	BOOL res = updateJointLODs();

	LLFace* facep = mDrawable->getFace(0);
	if (!facep || !facep->getVertexBuffer())
	{
		dirtyMesh(2);
	}

	if (mDirtyMesh >= 2 || mDrawable->isState(LLDrawable::REBUILD_GEOMETRY))
	{	//LOD changed or new mesh created, allocate new vertex buffer if needed
		updateMeshData();
		mDirtyMesh = 0;
		mNeedsSkin = TRUE;
		mDrawable->clearState(LLDrawable::REBUILD_GEOMETRY);
	}
	updateVisibility();

	return res;
}

void LLVOAvatar::updateLODRiggedAttachments( void )
{
	updateLOD();
	rebuildRiggedAttachments();
}
U32 LLVOAvatar::getPartitionType() const
{ 
	// Avatars merely exist as drawables in the bridge partition
	return LLViewerRegion::PARTITION_BRIDGE;
}

//static
void LLVOAvatar::updateImpostors() 
{
	LLCharacter::sAllowInstancesChange = FALSE ;

	for (std::vector<LLCharacter*>::iterator iter = LLCharacter::sInstances.begin();
		 iter != LLCharacter::sInstances.end(); ++iter)
	{
		LLVOAvatar* avatar = (LLVOAvatar*) *iter;
		if (!avatar->isDead() && avatar->needsImpostorUpdate() && avatar->isVisible() && avatar->isImpostor())
		{
			gPipeline.generateImpostor(avatar);
		}
	}

	LLCharacter::sAllowInstancesChange = TRUE ;
}

BOOL LLVOAvatar::isImpostor() const
{
	return (isVisuallyMuted() || (sUseImpostors && mUpdatePeriod >= IMPOSTOR_PERIOD)) ? TRUE : FALSE;
}


BOOL LLVOAvatar::needsImpostorUpdate() const
{
	return mNeedsImpostorUpdate;
}

const LLVector3& LLVOAvatar::getImpostorOffset() const
{
	return mImpostorOffset;
}

const LLVector2& LLVOAvatar::getImpostorDim() const
{
	return mImpostorDim;
}

void LLVOAvatar::setImpostorDim(const LLVector2& dim)
{
	mImpostorDim = dim;
}

void LLVOAvatar::cacheImpostorValues()
{
	getImpostorValues(mImpostorExtents, mImpostorAngle, mImpostorDistance);
}

void LLVOAvatar::getImpostorValues(LLVector4a* extents, LLVector3& angle, F32& distance) const
{
	const LLVector4a* ext = mDrawable->getSpatialExtents();
	extents[0] = ext[0];
	extents[1] = ext[1];

	LLVector3 at = LLViewerCamera::getInstance()->getOrigin()-(getRenderPosition()+mImpostorOffset);
	distance = at.normalize();
	F32 da = 1.f - (at*LLViewerCamera::getInstance()->getAtAxis());
	angle.mV[0] = LLViewerCamera::getInstance()->getYaw()*da;
	angle.mV[1] = LLViewerCamera::getInstance()->getPitch()*da;
	angle.mV[2] = da;
}

void LLVOAvatar::idleUpdateRenderCost()
{
	static const U32 ARC_BODY_PART_COST = 200;
	static const U32 ARC_LIMIT = 20000;

	static std::set<LLUUID> all_textures;

	if (gPipeline.hasRenderDebugMask(LLPipeline::RENDER_DEBUG_ATTACHMENT_BYTES))
	{ //set debug text to attachment geometry bytes here so render cost will override
		setDebugText(llformat("%.1f KB, %.2f m^2", mAttachmentGeometryBytes/1024.f, mAttachmentSurfaceArea));
	}

	if (!gPipeline.hasRenderDebugMask(LLPipeline::RENDER_DEBUG_SHAME))
	{
		return;
	}

	U32 cost = 0;
	LLVOVolume::texture_cost_t textures;

	for (U8 baked_index = 0; baked_index < BAKED_NUM_INDICES; baked_index++)
	{
		const LLAvatarAppearanceDictionary::BakedEntry *baked_dict = LLAvatarAppearanceDictionary::getInstance()->getBakedTexture((EBakedTextureIndex)baked_index);
		ETextureIndex tex_index = baked_dict->mTextureIndex;
		if ((tex_index != TEX_SKIRT_BAKED) || (isWearingWearableType(LLWearableType::WT_SKIRT)))
		{
			if (isTextureVisible(tex_index))
			{
				cost +=ARC_BODY_PART_COST;
			}
		}
	}


	for (attachment_map_t::const_iterator iter = mAttachmentPoints.begin(); 
		 iter != mAttachmentPoints.end();
		 ++iter)
	{
		LLViewerJointAttachment* attachment = iter->second;
		for (LLViewerJointAttachment::attachedobjs_vec_t::iterator attachment_iter = attachment->mAttachedObjects.begin();
			 attachment_iter != attachment->mAttachedObjects.end();
			 ++attachment_iter)
		{
			const LLViewerObject* attached_object = (*attachment_iter);
			if (attached_object && !attached_object->isHUDAttachment())
			{
				textures.clear();
				const LLDrawable* drawable = attached_object->mDrawable;
				if (drawable)
				{
					const LLVOVolume* volume = drawable->getVOVolume();
					if (volume)
					{
						cost += volume->getRenderCost(textures);

						const_child_list_t children = volume->getChildren();
						for (const_child_list_t::const_iterator child_iter = children.begin();
							  child_iter != children.end();
							  ++child_iter)
						{
							LLViewerObject* child_obj = *child_iter;
							LLVOVolume *child = dynamic_cast<LLVOVolume*>( child_obj );
							if (child)
							{
								cost += child->getRenderCost(textures);
							}
						}

						for (LLVOVolume::texture_cost_t::iterator iter = textures.begin(); iter != textures.end(); ++iter)
						{
							// add the cost of each individual texture in the linkset
							cost += iter->second;
						}
					}
				}
			}
		}

	}



	// Diagnostic output to identify all avatar-related textures.
	// Does not affect rendering cost calculation.
	// Could be wrapped in a debug option if output becomes problematic.
	if (isSelf())
	{
		// print any attachment textures we didn't already know about.
		for (LLVOVolume::texture_cost_t::iterator it = textures.begin(); it != textures.end(); ++it)
		{
			LLUUID image_id = it->first;
			if( image_id.isNull() || image_id == IMG_DEFAULT || image_id == IMG_DEFAULT_AVATAR)
				continue;
			if (all_textures.find(image_id) == all_textures.end())
			{
				// attachment texture not previously seen.
				llinfos << "attachment_texture: " << image_id.asString() << llendl;
				all_textures.insert(image_id);
			}
		}

		// print any avatar textures we didn't already know about
		for (LLAvatarAppearanceDictionary::Textures::const_iterator iter = LLAvatarAppearanceDictionary::getInstance()->getTextures().begin();
			 iter != LLAvatarAppearanceDictionary::getInstance()->getTextures().end();
			 ++iter)
		{
			const LLAvatarAppearanceDictionary::TextureEntry *texture_dict = iter->second;
			// TODO: MULTI-WEARABLE: handle multiple textures for self
			const LLViewerTexture* te_image = getImage(iter->first,0);
			if (!te_image)
				continue;
			LLUUID image_id = te_image->getID();
			if( image_id.isNull() || image_id == IMG_DEFAULT || image_id == IMG_DEFAULT_AVATAR)
				continue;
			if (all_textures.find(image_id) == all_textures.end())
			{
				llinfos << "local_texture: " << texture_dict->mName << ": " << image_id << llendl;
				all_textures.insert(image_id);
			}
		}
	}

	
	std::string viz_string = LLVOAvatar::rezStatusToString(getRezzedStatus());
	setDebugText(llformat("%s %d", viz_string.c_str(), cost));
	mVisualComplexity = cost;
	F32 green = 1.f-llclamp(((F32) cost-(F32)ARC_LIMIT)/(F32)ARC_LIMIT, 0.f, 1.f);
	F32 red = llmin((F32) cost/(F32)ARC_LIMIT, 1.f);
	mText->setColor(LLColor4(red,green,0,1));
}

// static
BOOL LLVOAvatar::isIndexLocalTexture(ETextureIndex index)
{
	if (index < 0 || index >= TEX_NUM_INDICES) return false;
	return LLAvatarAppearanceDictionary::getInstance()->getTexture(index)->mIsLocalTexture;
}

// static
BOOL LLVOAvatar::isIndexBakedTexture(ETextureIndex index)
{
	if (index < 0 || index >= TEX_NUM_INDICES) return false;
	return LLAvatarAppearanceDictionary::getInstance()->getTexture(index)->mIsBakedTexture;
}

const std::string LLVOAvatar::getBakedStatusForPrintout() const
{
	std::string line;

	for (LLAvatarAppearanceDictionary::Textures::const_iterator iter = LLAvatarAppearanceDictionary::getInstance()->getTextures().begin();
		 iter != LLAvatarAppearanceDictionary::getInstance()->getTextures().end();
		 ++iter)
	{
		const ETextureIndex index = iter->first;
		const LLAvatarAppearanceDictionary::TextureEntry *texture_dict = iter->second;
		if (texture_dict->mIsBakedTexture)
		{
			line += texture_dict->mName;
			if (isTextureDefined(index))
			{
				line += "_baked";
			}
			line += " ";
		}
	}
	return line;
}



//virtual
S32 LLVOAvatar::getTexImageSize() const
{
	return TEX_IMAGE_SIZE_OTHER;
}

//-----------------------------------------------------------------------------
// Utility functions
//-----------------------------------------------------------------------------

F32 calc_bouncy_animation(F32 x)
{
	return -(cosf(x * F_PI * 2.5f - F_PI_BY_TWO))*(0.4f + x * -0.1f) + x * 1.3f;
}

//virtual
BOOL LLVOAvatar::isTextureDefined(LLAvatarAppearanceDefines::ETextureIndex te, U32 index ) const
{
	if (isIndexLocalTexture(te)) 
	{
		return FALSE;
	}

	if( !getImage( te, index ) )
	{
		llwarns << "getImage( " << te << ", " << index << " ) returned 0" << llendl;
		return FALSE;
	}

	return (getImage(te, index)->getID() != IMG_DEFAULT_AVATAR && 
			getImage(te, index)->getID() != IMG_DEFAULT);
}

//virtual
BOOL LLVOAvatar::isTextureVisible(LLAvatarAppearanceDefines::ETextureIndex type, U32 index) const
{
	if (isIndexLocalTexture(type))
	{
		return isTextureDefined(type, index);
	}
	else
	{
		// baked textures can use TE images directly
		return ((isTextureDefined(type) || isSelf())
				&& (getTEImage(type)->getID() != IMG_INVISIBLE 
				|| LLDrawPoolAlpha::sShowDebugAlpha));
	}
}

//virtual
BOOL LLVOAvatar::isTextureVisible(LLAvatarAppearanceDefines::ETextureIndex type, LLViewerWearable *wearable) const
{
	// non-self avatars don't have wearables
	return FALSE;
}


<|MERGE_RESOLUTION|>--- conflicted
+++ resolved
@@ -822,11 +822,7 @@
 		}
 
 	logPendingPhases();
-<<<<<<< HEAD
-	
-=======
-
->>>>>>> 70c1e219
+
 	lldebugs << "LLVOAvatar Destructor (0x" << this << ") id:" << mID << llendl;
 
 	std::for_each(mAttachmentPoints.begin(), mAttachmentPoints.end(), DeletePairedPointer());
@@ -4003,7 +3999,7 @@
 			gGL.setAlphaRejectSettings(LLRender::CF_DEFAULT);
 		}
 	}
-
+	
 	return num_indices;
 }
 
@@ -5839,22 +5835,18 @@
 	{
 		const LLAvatarAppearanceDictionary::TextureEntry *texture_dict = tex_iter->second;
 		if (texture_dict->mWearableType == type)
-<<<<<<< HEAD
-		{
-=======
-	{
->>>>>>> 70c1e219
+	{
 			// Thus, you must check to see if the corresponding baked texture is defined.
 			// NOTE: this is a poor substitute if you actually want to know about individual pieces of clothing
 			// this works for detecting a skirt (most important), but is ineffective at any piece of clothing that
 			// gets baked into a texture that always exists (upper or lower).
 			if (texture_dict->mIsUsedByBakedTexture)
-			{
+	{
 				const EBakedTextureIndex baked_index = texture_dict->mBakedTextureIndex;
 				return isTextureDefined(LLAvatarAppearanceDictionary::getInstance()->getBakedTexture(baked_index)->mTextureIndex);
 	}
 			return FALSE;
-		}
+	}
 	}
 	return FALSE;
 }
@@ -5951,7 +5943,6 @@
 		LL_DEBUGS("Avatar") << avString() << "rez state change: " << mLastRezzedStatus << " -> " << rez_status << LL_ENDL;
 
 		if (mLastRezzedStatus == -1 && rez_status != -1)
-<<<<<<< HEAD
 		{
 			// First time initialization, start all timers.
 			for (S32 i = 1; i < 4; i++)
@@ -5964,9 +5955,9 @@
 		{
 			// load level has decreased. start phase timers for higher load levels.
 			for (S32 i = rez_status+1; i <= mLastRezzedStatus; i++)
-			{
+		{
 				startPhase("load_" + LLVOAvatar::rezStatusToString(i));
-			}
+		}
 		}
 		else if (rez_status > mLastRezzedStatus)
 		{
@@ -5975,44 +5966,16 @@
 			{
 				stopPhase("load_" + LLVOAvatar::rezStatusToString(i));
 				stopPhase("first_load_" + LLVOAvatar::rezStatusToString(i), false);
-			}
+		}
 			if (rez_status == 3)
-			{
-=======
-		{
-			// First time initialization, start all timers.
-			for (S32 i = 1; i < 4; i++)
-			{
-				startPhase("load_" + LLVOAvatar::rezStatusToString(i));
-				startPhase("first_load_" + LLVOAvatar::rezStatusToString(i));
-			}
-		}
-		if (rez_status < mLastRezzedStatus)
-		{
-			// load level has decreased. start phase timers for higher load levels.
-			for (S32 i = rez_status+1; i <= mLastRezzedStatus; i++)
-		{
-				startPhase("load_" + LLVOAvatar::rezStatusToString(i));
-		}
-		}
-		else if (rez_status > mLastRezzedStatus)
-		{
-			// load level has increased. stop phase timers for lower and equal load levels.
-			for (S32 i = llmax(mLastRezzedStatus+1,1); i <= rez_status; i++)
-			{
-				stopPhase("load_" + LLVOAvatar::rezStatusToString(i));
-				stopPhase("first_load_" + LLVOAvatar::rezStatusToString(i), false);
-		}
-			if (rez_status == 3)
-		{
->>>>>>> 70c1e219
+		{
 				// "fully loaded", mark any pending appearance change complete.
 				selfStopPhase("update_appearance_from_cof");
 				selfStopPhase("wear_inventory_category", false);
 				selfStopPhase("process_initial_wearables_update", false);
 			}
 		}
-
+		
 		mLastRezzedStatus = rez_status;
 	}
 }
@@ -6020,7 +5983,6 @@
 void LLVOAvatar::clearPhases()
 {
 	getPhases().clearPhases();
-<<<<<<< HEAD
 }
 
 void LLVOAvatar::startPhase(const std::string& phase_name)
@@ -6072,7 +6034,7 @@
 void LLVOAvatar::logPendingPhases()
 {
 	if (!isAgentAvatarValid())
-	{
+		{
 		return;
 	}
 	
@@ -6088,7 +6050,7 @@
 			if (!completed)
 			{
 				logMetricsTimerRecord(phase_name, elapsed, completed);
-			}
+		}
 		}
 	}
 		}
@@ -6109,133 +6071,7 @@
 		}
 
 void LLVOAvatar::logMetricsTimerRecord(const std::string& phase_name, F32 elapsed, bool completed)
-{
-	if (!isAgentAvatarValid())
-		{
-		return;
-		}
-	
-	LLSD record;
-	record["timer_name"] = phase_name;
-	record["avatar_id"] = getID();
-	record["elapsed"] = elapsed;
-	record["completed"] = completed;
-	U32 grid_x(0), grid_y(0);
-	if (getRegion())
-		{
-		record["central_bake_version"] = LLSD::Integer(getRegion()->getCentralBakeVersion());
-		grid_from_region_handle(getRegion()->getHandle(), &grid_x, &grid_y);
-		}
-	record["grid_x"] = LLSD::Integer(grid_x);
-	record["grid_y"] = LLSD::Integer(grid_y);
-	record["is_using_server_bakes"] = ((bool) isUsingServerBakes());
-	record["is_self"] = isSelf();
-		
-	if (isAgentAvatarValid())
-	{
-		gAgentAvatarp->addMetricsTimerRecord(record);
-	}
-}
-
-// call periodically to keep isFullyLoaded up to date.
-// returns true if the value has changed.
-BOOL LLVOAvatar::updateIsFullyLoaded()
-{
-	const BOOL loading = getIsCloud();
-	updateRezzedStatusTimers();
-	updateRuthTimer(loading);
-	return processFullyLoadedChange(loading);
-=======
->>>>>>> 70c1e219
-}
-
-void LLVOAvatar::startPhase(const std::string& phase_name)
-{
-	F32 elapsed;
-	bool completed;
-	if (getPhases().getPhaseValues(phase_name, elapsed, completed))
-	{
-		if (!completed)
-		{
-			LL_DEBUGS("Avatar") << avString() << "no-op, start when started already for " << phase_name << llendl;
-			return;
-		}
-	}
-	LL_DEBUGS("Avatar") << "started phase " << phase_name << llendl;
-	getPhases().startPhase(phase_name);
-}
-
-void LLVOAvatar::stopPhase(const std::string& phase_name, bool err_check)
-		{
-	F32 elapsed;
-	bool completed;
-	if (getPhases().getPhaseValues(phase_name, elapsed, completed))
-	{
-		if (!completed)
-		{
-			getPhases().stopPhase(phase_name);
-			completed = true;
-			logMetricsTimerRecord(phase_name, elapsed, completed);
-			LL_DEBUGS("Avatar") << avString() << "stopped phase " << phase_name << " elapsed " << elapsed << llendl;
-		}
-		else
-		{
-			if (err_check)
-			{
-				LL_DEBUGS("Avatar") << "no-op, stop when stopped already for " << phase_name << llendl;
-			}
-		}
-	}
-	else
-	{
-		if (err_check)
-		{
-			LL_DEBUGS("Avatar") << "no-op, stop when not started for " << phase_name << llendl;
-		}
-	}
-}
-
-void LLVOAvatar::logPendingPhases()
-{
-	if (!isAgentAvatarValid())
-	{
-		return;
-	}
-	
-	for (LLViewerStats::phase_map_t::iterator it = getPhases().begin();
-		 it != getPhases().end();
-		 ++it)
-	{
-		const std::string& phase_name = it->first;
-		F32 elapsed;
-		bool completed;
-		if (getPhases().getPhaseValues(phase_name, elapsed, completed))
-		{
-			if (!completed)
-			{
-				logMetricsTimerRecord(phase_name, elapsed, completed);
-			}
-		}
-	}
-		}
-
-//static
-void LLVOAvatar::logPendingPhasesAllAvatars()
-		{
-	for (std::vector<LLCharacter*>::iterator iter = LLCharacter::sInstances.begin();
-		 iter != LLCharacter::sInstances.end(); ++iter)
-	{
-		LLVOAvatar* inst = (LLVOAvatar*) *iter;
-		if( inst->isDead() )
-		{
-			continue;
-		}
-		inst->logPendingPhases();
-	}
-		}
-
-void LLVOAvatar::logMetricsTimerRecord(const std::string& phase_name, F32 elapsed, bool completed)
-{
+		{
 	if (!isAgentAvatarValid())
 		{
 		return;
@@ -6441,7 +6277,6 @@
 		{
 			use_lkg_baked_layer[i] = (!is_layer_baked[i] 
 									  && mBakedTextureDatas[i].mLastTextureID != IMG_DEFAULT_AVATAR);
-<<<<<<< HEAD
 		}
 
 		std::string last_id_string;
@@ -6477,67 +6312,18 @@
 			mBakedTextureDatas[i].mIsUsed = TRUE;
 
 			debugColorizeSubMeshes(i,LLColor4::red);
-=======
-	}
-
-		std::string last_id_string;
-		if (mBakedTextureDatas[i].mLastTextureID == IMG_DEFAULT_AVATAR)
-			last_id_string = "A";
-		else if (mBakedTextureDatas[i].mLastTextureID == IMG_DEFAULT)
-			last_id_string = "D";
-		else if (mBakedTextureDatas[i].mLastTextureID == IMG_INVISIBLE)
-			last_id_string = "I";
-		else
-			last_id_string = "*";
-		bool is_ltda = layerset
-			&& layerset->getViewerComposite()->isInitialized()
-			&& layerset->isLocalTextureDataAvailable();
-		mBakedTextureDebugText += llformat("%4d   %4s     %4d %4d %4d %4d %4s\n",
-										   i,
-										   (layerset?"*":"0"),
-										   layerset_invalid,
-										   is_ltda,
-										   is_layer_baked[i],
-										   use_lkg_baked_layer[i],
-										   last_id_string.c_str());
-	}
->>>>>>> 70c1e219
 	
 			avatar_joint_mesh_list_t::iterator iter = mBakedTextureDatas[i].mJointMeshes.begin();
 			avatar_joint_mesh_list_t::iterator end  = mBakedTextureDatas[i].mJointMeshes.end();
 			for (; iter != end; ++iter)
 	{
-<<<<<<< HEAD
 				LLAvatarJointMesh* mesh = (*iter);
 				if (mesh)
 		{
 					mesh->setTexture( baked_img );
-				}
-			}
-		}
-=======
-		debugColorizeSubMeshes(i, LLColor4::white);
-
-		LLViewerTexLayerSet* layerset = getTexLayerSet(i);
-		if (use_lkg_baked_layer[i] && !isUsingLocalAppearance() )
-		{
-			LLViewerFetchedTexture* baked_img = LLViewerTextureManager::getFetchedTexture(mBakedTextureDatas[i].mLastTextureID);
-			mBakedTextureDatas[i].mIsUsed = TRUE;
-
-			debugColorizeSubMeshes(i,LLColor4::red);
-	
-			avatar_joint_mesh_list_t::iterator iter = mBakedTextureDatas[i].mJointMeshes.begin();
-			avatar_joint_mesh_list_t::iterator end  = mBakedTextureDatas[i].mJointMeshes.end();
-			for (; iter != end; ++iter)
-			{
-				LLAvatarJointMesh* mesh = (*iter);
-				if (mesh)
-		{
-					mesh->setTexture( baked_img );
-			}
-		}
-		}
->>>>>>> 70c1e219
+			}
+			}
+		}
 		else if (!isUsingLocalAppearance() && is_layer_baked[i])
 		{
 			LLViewerFetchedTexture* baked_img =
@@ -6579,17 +6365,9 @@
 				if (mesh)
 				{
 					mesh->setLayerSet( layerset );
-<<<<<<< HEAD
-=======
-			}
->>>>>>> 70c1e219
-			}
-		}
-		else
-		{
-			debugColorizeSubMeshes(i,LLColor4::blue);
-		}
-	}
+			}
+			}
+		}
 		else
 		{
 			debugColorizeSubMeshes(i,LLColor4::blue);
@@ -6606,17 +6384,10 @@
 		avatar_joint_mesh_list_t::iterator iter = mBakedTextureDatas[BAKED_HAIR].mJointMeshes.begin();
 		avatar_joint_mesh_list_t::iterator end  = mBakedTextureDatas[BAKED_HAIR].mJointMeshes.end();
 		for (; iter != end; ++iter)
-<<<<<<< HEAD
 		{
 			LLAvatarJointMesh* mesh = (*iter);
 			if (mesh)
-			{
-=======
-		{
-			LLAvatarJointMesh* mesh = (*iter);
-			if (mesh)
-		{
->>>>>>> 70c1e219
+		{
 				mesh->setColor( color );
 				mesh->setTexture( hair_img );
 			}
@@ -6710,14 +6481,9 @@
 		if (morph_target)
 	{
 			morph_target->applyMask(tex_data, width, height, num_components, maskedMorph->mInvert);
-<<<<<<< HEAD
-	}
-=======
->>>>>>> 70c1e219
-}
-}
-}
-
+}
+	}
+}
 
 
 // returns TRUE if morph masks are present and not valid for a given baked texture, FALSE otherwise
@@ -6997,25 +6763,8 @@
 					LLWearableType::getTypeName(LLWearableType::EType(wtype)).c_str()
 //					param_location_name(vparam->getParamLocation()).c_str()
 		);
-<<<<<<< HEAD
 	}
 	
-
-void LLVOAvatar::dumpAppearanceMsgParams( const std::string& dump_prefix,
-	const LLAppearanceMessageContents& contents)
-{
-	std::string outfilename = get_sequential_numbered_file_name(dump_prefix,".xml");
-	const std::vector<F32>& params_for_dump = contents.mParamWeights;
-	const LLTEContents& tec = contents.mTEContents;
-
-	LLAPRFile outfile;
-	std::string fullpath = gDirUtilp->getExpandedFilename(LL_PATH_LOGS,outfilename);
-	outfile.open(fullpath, LL_APR_WB );
-	apr_file_t* file = outfile.getFileHandle();
-	if (!file)
-=======
-	}
-
 
 void LLVOAvatar::dumpAppearanceMsgParams( const std::string& dump_prefix,
 	const LLAppearanceMessageContents& contents)
@@ -7227,25 +6976,15 @@
 			llwarns << avString() << "Received AvatarAppearance message for self in non-server-bake region" << llendl;
 		}
 		if( mFirstTEMessageReceived && (appearance_version == 0))
->>>>>>> 70c1e219
 		{
 			return;
 		}
+	}
 	else
 	{
-		LL_DEBUGS("Avatar") << "dumping appearance message to " << fullpath << llendl;
-	}
-	else
-	{
 		LL_DEBUGS("Avatar") << "appearance message received" << llendl;
 	}
 
-<<<<<<< HEAD
-	apr_file_printf(file, "<header>\n");
-	apr_file_printf(file, "\t\t<cof_version %i />\n", contents.mCOFVersion);
-	apr_file_printf(file, "\t\t<appearance_version %i />\n", contents.mAppearanceVersion);
-	apr_file_printf(file, "</header>\n");
-=======
 	// Check for stale update.
 	if (isSelf()
 		&& (appearance_version>0)
@@ -7278,36 +7017,19 @@
 	setIsUsingServerBakes(appearance_version > 0);
 
 	applyParsedTEMessage(contents.mTEContents);
->>>>>>> 70c1e219
-
-	apr_file_printf(file, "\n<params>\n");
-	LLVisualParam* param = getFirstVisualParam();
-	for (S32 i = 0; i < params_for_dump.size(); i++)
-	{
-<<<<<<< HEAD
-		while( param && (param->getGroup() != VISUAL_PARAM_GROUP_TWEAKABLE) ) // should not be any of group VISUAL_PARAM_GROUP_TWEAKABLE_NO_TRANSMIT
-		{
-			param = getNextVisualParam();
-=======
+
+	// prevent the overwriting of valid baked textures with invalid baked textures
+	for (U8 baked_index = 0; baked_index < mBakedTextureDatas.size(); baked_index++)
+	{
 		if (!isTextureDefined(mBakedTextureDatas[baked_index].mTextureIndex) 
 			&& mBakedTextureDatas[baked_index].mLastTextureID != IMG_DEFAULT
 			&& baked_index != BAKED_SKIRT)
 		{
 			setTEImage(mBakedTextureDatas[baked_index].mTextureIndex, 
 				LLViewerTextureManager::getFetchedTexture(mBakedTextureDatas[baked_index].mLastTextureID, FTT_DEFAULT, TRUE, LLGLTexture::BOOST_NONE, LLViewerTexture::LOD_TEXTURE));
->>>>>>> 70c1e219
-		}
-		LLViewerVisualParam* viewer_param = (LLViewerVisualParam*)param;
-		F32 value = params_for_dump[i];
-		dump_visual_param(file, viewer_param, value);
-		param = getNextVisualParam();
-	}
-	apr_file_printf(file, "</params>\n");
-
-<<<<<<< HEAD
-	apr_file_printf(file, "\n<textures>\n");
-	for (U32 i = 0; i < tec.face_count; i++)
-=======
+		}
+	}
+
 	// runway - was
 	// if (!is_first_appearance_message )
 	// which means it would be called on second appearance message - probably wrong.
@@ -7318,246 +7040,6 @@
 			<< " first? " << is_first_appearance_message << " self? " << isSelf() << LL_ENDL;
 
 	if (is_first_appearance_message )
->>>>>>> 70c1e219
-	{
-		std::string uuid_str;
-		((LLUUID*)tec.image_data)[i].toString(uuid_str);
-		apr_file_printf( file, "\t\t<texture te=\"%i\" uuid=\"%s\"/>\n", i, uuid_str.c_str());
-	}
-	apr_file_printf(file, "</textures>\n");
-	}
-
-<<<<<<< HEAD
-void LLVOAvatar::parseAppearanceMessage(LLMessageSystem* mesgsys, LLAppearanceMessageContents& contents)
-{
-	parseTEMessage(mesgsys, _PREHASH_ObjectData, -1, contents.mTEContents);
-
-	// Parse the AppearanceData field, if any.
-	if (mesgsys->has(_PREHASH_AppearanceData))
-	{
-		U8 av_u8;
-		mesgsys->getU8Fast(_PREHASH_AppearanceData, _PREHASH_AppearanceVersion, av_u8, 0);
-		contents.mAppearanceVersion = av_u8;
-		LL_DEBUGS("Avatar") << "appversion set by AppearanceData field: " << contents.mAppearanceVersion << llendl;
-		mesgsys->getS32Fast(_PREHASH_AppearanceData, _PREHASH_CofVersion, contents.mCOFVersion, 0);
-		// For future use:
-		//mesgsys->getU32Fast(_PREHASH_AppearanceData, _PREHASH_Flags, appearance_flags, 0);
-	}
-	
-	// Parse visual params, if any.
-	S32 num_blocks = mesgsys->getNumberOfBlocksFast(_PREHASH_VisualParam);
-	bool drop_visual_params_debug = gSavedSettings.getBOOL("BlockSomeAvatarAppearanceVisualParams") && (ll_rand(2) == 0); // pretend that ~12% of AvatarAppearance messages arrived without a VisualParam block, for testing
-	if( num_blocks > 1 && !drop_visual_params_debug)
-	{
-		LL_DEBUGS("Avatar") << avString() << " handle visual params, num_blocks " << num_blocks << LL_ENDL;
-=======
-	setCompositeUpdatesEnabled( FALSE );
-	gPipeline.markGLRebuild(this);
-
-	// Apply visual params
-	if( num_params > 1)
-	{
-		LL_DEBUGS("Avatar") << avString() << " handle visual params, num_params " << num_params << LL_ENDL;
-		BOOL params_changed = FALSE;
-		BOOL interp_params = FALSE;
->>>>>>> 70c1e219
-		
-		for( S32 i = 0; i < num_params; i++ )
-		{
-<<<<<<< HEAD
-			for( S32 i = 0; i < num_blocks; i++ )
-			{
-				while( param && (param->getGroup() != VISUAL_PARAM_GROUP_TWEAKABLE) ) // should not be any of group VISUAL_PARAM_GROUP_TWEAKABLE_NO_TRANSMIT
-				{
-					param = getNextVisualParam();
-				}
-						
-				if( !param )
-				{
-					// more visual params supplied than expected - just process what we know about
-					break;
-				}
-
-				U8 value;
-				mesgsys->getU8Fast(_PREHASH_VisualParam, _PREHASH_ParamValue, value, i);
-				F32 newWeight = U8_to_F32(value, param->getMinWeight(), param->getMaxWeight());
-				contents.mParamWeights.push_back(newWeight);
-				contents.mParams.push_back(param);
-
-				param = getNextVisualParam();
-			}
-		}
-
-		const S32 expected_tweakable_count = getVisualParamCountInGroup(VISUAL_PARAM_GROUP_TWEAKABLE); // don't worry about VISUAL_PARAM_GROUP_TWEAKABLE_NO_TRANSMIT
-		if (num_blocks != expected_tweakable_count)
-		{
-			LL_DEBUGS("Avatar") << "Number of params in AvatarAppearance msg (" << num_blocks << ") does not match number of tweakable params in avatar xml file (" << expected_tweakable_count << ").  Processing what we can.  object: " << getID() << llendl;
-		}
-	}
-	else
-	{
-		if (drop_visual_params_debug)
-		{
-			llinfos << "Debug-faked lack of parameters on AvatarAppearance for object: "  << getID() << llendl;
-		}
-		else
-		{
-			LL_DEBUGS("Avatar") << "AvatarAppearance msg received without any parameters, object: " << getID() << llendl;
-		}
-	}
-
-	LLVisualParam* appearance_version_param = getVisualParam(11000);
-	if (appearance_version_param)
-	{
-		std::vector<LLVisualParam*>::iterator it = std::find(contents.mParams.begin(), contents.mParams.end(),appearance_version_param);
-		if (it != contents.mParams.end())
-		{
-			S32 index = it - contents.mParams.begin();
-			contents.mParamAppearanceVersion = llround(contents.mParamWeights[index]);
-			LL_DEBUGS("Avatar") << "appversion req by appearance_version param: " << contents.mParamAppearanceVersion << llendl;
-		}
-	}
-}
-
-bool resolve_appearance_version(const LLAppearanceMessageContents& contents, S32& appearance_version)
-{
-	appearance_version = -1;
-	
-	if ((contents.mAppearanceVersion) >= 0 &&
-		(contents.mParamAppearanceVersion >= 0) &&
-		(contents.mAppearanceVersion != contents.mParamAppearanceVersion))
-	{
-		llwarns << "inconsistent appearance_version settings - field: " <<
-			contents.mAppearanceVersion << ", param: " <<  contents.mParamAppearanceVersion << llendl;
-		return false;
-	}
-	if (contents.mParamAppearanceVersion >= 0) // use visual param if available.
-	{
-		appearance_version = contents.mParamAppearanceVersion;
-	}
-	if (contents.mAppearanceVersion >= 0)
-	{
-		appearance_version = contents.mAppearanceVersion;
-	}
-	if (appearance_version < 0) // still not set, go with 0.
-	{
-		appearance_version = 0;
-	}
-	LL_DEBUGS("Avatar") << "appearance version info - field " << contents.mAppearanceVersion
-						<< " param: " << contents.mParamAppearanceVersion
-						<< " final: " << appearance_version << llendl;
-	return true;
-}
-
-//-----------------------------------------------------------------------------
-// processAvatarAppearance()
-//-----------------------------------------------------------------------------
-void LLVOAvatar::processAvatarAppearance( LLMessageSystem* mesgsys )
-{
-	LL_DEBUGS("Avatar") << "starts" << llendl;
-	
-	bool enable_verbose_dumps = gSavedSettings.getBOOL("DebugAvatarAppearanceMessage");
-	std::string dump_prefix = getFullname() + "_" + (isSelf()?"s":"o") + "_";
-	if (gSavedSettings.getBOOL("BlockAvatarAppearanceMessages"))
-	{
-		llwarns << "Blocking AvatarAppearance message" << llendl;
-		return;
-	}
-
-	ESex old_sex = getSex();
-
-	LLAppearanceMessageContents contents;
-	parseAppearanceMessage(mesgsys, contents);
-	if (enable_verbose_dumps)
-	{
-		dumpAppearanceMsgParams(dump_prefix + "appearance_msg", contents);
-	}
-
-	S32 appearance_version;
-	if (!resolve_appearance_version(contents, appearance_version))
-	{
-		llwarns << "bad appearance version info, discarding" << llendl;
-		return;
-	}
-	S32 this_update_cof_version = contents.mCOFVersion;
-	S32 last_update_request_cof_version = mLastUpdateRequestCOFVersion;
-
-	// Only now that we have result of appearance_version can we decide whether to bail out.
-	if( isSelf() )
-	{
-		LL_DEBUGS("Avatar") << "this_update_cof_version " << this_update_cof_version
-				<< " last_update_request_cof_version " << last_update_request_cof_version
-				<<  " my_cof_version " << LLAppearanceMgr::instance().getCOFVersion() << llendl;
-
-		if (getRegion() && (getRegion()->getCentralBakeVersion()==0))
-		{
-			llwarns << avString() << "Received AvatarAppearance message for self in non-server-bake region" << llendl;
-		}
-		if( mFirstTEMessageReceived && (appearance_version == 0))
-		{
-			return;
-		}
-	}
-	else
-	{
-		LL_DEBUGS("Avatar") << "appearance message received" << llendl;
-	}
-
-	// Check for stale update.
-	if (isSelf()
-		&& (appearance_version>0)
-		&& (this_update_cof_version < last_update_request_cof_version))
-	{
-		llwarns << "Stale appearance update, wanted version " << last_update_request_cof_version
-				<< ", got " << this_update_cof_version << llendl;
-		return;
-	}
-
-	if (isSelf() && isEditingAppearance())
-	{
-		LL_DEBUGS("Avatar") << "ignoring appearance message while in appearance edit" << llendl;
-		return;
-	}
-
-	S32 num_params = contents.mParamWeights.size();
-	if (num_params <= 1)
-	{
-		// In this case, we have no reliable basis for knowing
-		// appearance version, which may cause us to look for baked
-		// textures in the wrong place and flag them as missing
-		// assets.
-		LL_DEBUGS("Avatar") << "ignoring appearance message due to lack of params" << llendl;
-		return;
-	}
-
-	mLastUpdateReceivedCOFVersion = this_update_cof_version;
-		
-	setIsUsingServerBakes(appearance_version > 0);
-
-	applyParsedTEMessage(contents.mTEContents);
-
-	// prevent the overwriting of valid baked textures with invalid baked textures
-	for (U8 baked_index = 0; baked_index < mBakedTextureDatas.size(); baked_index++)
-	{
-		if (!isTextureDefined(mBakedTextureDatas[baked_index].mTextureIndex) 
-			&& mBakedTextureDatas[baked_index].mLastTextureID != IMG_DEFAULT
-			&& baked_index != BAKED_SKIRT)
-		{
-			setTEImage(mBakedTextureDatas[baked_index].mTextureIndex, 
-				LLViewerTextureManager::getFetchedTexture(mBakedTextureDatas[baked_index].mLastTextureID, FTT_DEFAULT, TRUE, LLGLTexture::BOOST_NONE, LLViewerTexture::LOD_TEXTURE));
-		}
-	}
-
-	// runway - was
-	// if (!is_first_appearance_message )
-	// which means it would be called on second appearance message - probably wrong.
-	BOOL is_first_appearance_message = !mFirstAppearanceMessageReceived;
-	mFirstAppearanceMessageReceived = TRUE;
-
-	LL_DEBUGS("Avatar") << avString() << "processAvatarAppearance start " << mID
-			<< " first? " << is_first_appearance_message << " self? " << isSelf() << LL_ENDL;
-
-	if (is_first_appearance_message )
 	{
 		onFirstTEMessageReceived();
 	}
@@ -7574,8 +7056,6 @@
 		
 		for( S32 i = 0; i < num_params; i++ )
 		{
-=======
->>>>>>> 70c1e219
 			LLVisualParam* param = contents.mParams[i];
 			F32 newWeight = contents.mParamWeights[i];
 
@@ -7847,24 +7327,14 @@
 				avatar_joint_mesh_list_t::iterator iter = mBakedTextureDatas[i].mJointMeshes.begin();
 				avatar_joint_mesh_list_t::iterator end  = mBakedTextureDatas[i].mJointMeshes.end();
 				for (; iter != end; ++iter)
-<<<<<<< HEAD
-				{
-=======
-			{
->>>>>>> 70c1e219
+			{
 					LLAvatarJointMesh* mesh = (*iter);
 					if (mesh)
 			{
 						mesh->setTexture( image_baked );
-<<<<<<< HEAD
 			}
 				}
 			}
-=======
-			}
-				}
-			}
->>>>>>> 70c1e219
 			
 			const LLAvatarAppearanceDictionary::BakedEntry *baked_dict =
 				LLAvatarAppearanceDictionary::getInstance()->getBakedTexture((EBakedTextureIndex)i);
@@ -7905,11 +7375,7 @@
 	file_num_type::iterator it = file_nums.find(prefix);
 	S32 num = 0;
 	if (it != file_nums.end())
-<<<<<<< HEAD
-	{
-=======
-{
->>>>>>> 70c1e219
+{
 		num = it->second;
 	}
 	file_nums[prefix] = num+1;
@@ -7979,13 +7445,8 @@
 				}
 			}
 		}
-<<<<<<< HEAD
-	}
-	}
-=======
-			}
-		}
->>>>>>> 70c1e219
+	}
+		}
 	else 
 	{
 		// Just dump all params sequentially.
@@ -8133,7 +7594,6 @@
 
 // virtual
 void LLVOAvatar::bodySizeChanged()
-<<<<<<< HEAD
 {	
 	if (isSelf() && !LLAppearanceMgr::instance().isInUpdateAppearanceFromCOF())
 	{	// notify simulator of change in size
@@ -8169,45 +7629,7 @@
 
 // virtual
 void LLVOAvatar::removeMissingBakedTextures()
-	{
-=======
-		{
-	if (isSelf() && !LLAppearanceMgr::instance().isInUpdateAppearanceFromCOF())
-	{	// notify simulator of change in size
-		// but not if we are in the middle of updating appearance
-		gAgent.sendAgentSetAppearance();
-	}
-}
-
-BOOL LLVOAvatar::isUsingServerBakes() const
-{
-#if 1
-	// Sanity check - visual param for appearance version should match mUseServerBakes
-	LLVisualParam* appearance_version_param = getVisualParam(11000);
-	llassert(appearance_version_param);
-	F32 wt = appearance_version_param->getWeight();
-	F32 expect_wt = mUseServerBakes ? 1.0 : 0.0;
-	if (!is_approx_equal(wt,expect_wt))
-	{
-		llwarns << "wt " << wt << " differs from expected " << expect_wt << llendl;
-	}
-#endif
-
-	return mUseServerBakes;
-		}
-
-void LLVOAvatar::setIsUsingServerBakes(BOOL newval)
-		{
-	mUseServerBakes = newval;
-	LLVisualParam* appearance_version_param = getVisualParam(11000);
-	llassert(appearance_version_param);
-	appearance_version_param->setWeight(newval ? 1.0 : 0.0, false);
-		}
-
-// virtual
-void LLVOAvatar::removeMissingBakedTextures()
-		{
->>>>>>> 70c1e219
+			{
 }
 
 //virtual
@@ -8515,7 +7937,7 @@
 		 ++iter)
 	{
 		const ETextureIndex index = iter->first;
-		const LLAvatarAppearanceDictionary::TextureEntry *texture_dict = iter->second;
+		const LLVOAvatarDictionary::TextureEntry *texture_dict = iter->second;
 		if (texture_dict->mIsBakedTexture)
 		{
 			line += texture_dict->mName;
