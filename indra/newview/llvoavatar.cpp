--- conflicted
+++ resolved
@@ -5423,7 +5423,6 @@
 }
 
 bool LLVOAvatar::jointIsRiggedTo(const std::string& joint_name, const LLViewerObject *vo)
-<<<<<<< HEAD
 {
 	// Process all children
 	LLViewerObject::const_child_list_t& children = vo->getChildren();
@@ -5460,44 +5459,6 @@
 
 void LLVOAvatar::clearAttachmentOverrides()
 {
-=======
-{
-	// Process all children
-	LLViewerObject::const_child_list_t& children = vo->getChildren();
-	for (LLViewerObject::const_child_list_t::const_iterator it = children.begin();
-		 it != children.end(); ++it)
-	{
-		LLViewerObject *childp = *it;
-        if (jointIsRiggedTo(joint_name,childp))
-        {
-            return true;
-        }
-	}
-
-	const LLVOVolume *vobj = dynamic_cast<const LLVOVolume*>(vo);
-	if (!vobj)
-	{
-		return false;
-	}
-
-	LLUUID currentId = vobj->getVolume()->getParams().getSculptID();						
-	const LLMeshSkinInfo*  pSkinData = gMeshRepo.getSkinInfo( currentId, vobj );
-
-	if ( vobj && vobj->isAttachment() && vobj->isMesh() && pSkinData )
-	{
-        if (std::find(pSkinData->mJointNames.begin(), pSkinData->mJointNames.end(), joint_name) !=
-            pSkinData->mJointNames.end())
-        {
-            return true;
-        }
-    }
-
-    return false;
-}
-
-void LLVOAvatar::clearAttachmentOverrides()
-{
->>>>>>> 5dcd81c1
     LLScopedContextString str("clearAttachmentOverrides " + getFullname());
 
 	//Subsequent joints are relative to pelvis
@@ -5662,7 +5623,6 @@
 
 //-----------------------------------------------------------------------------
 // getAttachmentOverrideNames
-<<<<<<< HEAD
 //-----------------------------------------------------------------------------
 void LLVOAvatar::getAttachmentOverrideNames(std::set<std::string>& pos_names, std::set<std::string>& scale_names) const
 {
@@ -5703,48 +5663,6 @@
 //-----------------------------------------------------------------------------
 // showAttachmentOverrides
 //-----------------------------------------------------------------------------
-=======
-//-----------------------------------------------------------------------------
-void LLVOAvatar::getAttachmentOverrideNames(std::set<std::string>& pos_names, std::set<std::string>& scale_names) const
-{
-    LLVector3 pos;
-    LLVector3 scale;
-    LLUUID mesh_id;
-
-    // Bones
-	for (avatar_joint_list_t::const_iterator iter = mSkeleton.begin();
-         iter != mSkeleton.end(); ++iter)
-	{
-		const LLJoint* pJoint = (*iter);
-		if (pJoint && pJoint->hasAttachmentPosOverride(pos,mesh_id))
-		{
-            pos_names.insert(pJoint->getName());
-		}
-		if (pJoint && pJoint->hasAttachmentScaleOverride(scale,mesh_id))
-		{
-            scale_names.insert(pJoint->getName());
-		}
-	}
-
-    // Attachment points
-	for (attachment_map_t::const_iterator iter = mAttachmentPoints.begin();
-		 iter != mAttachmentPoints.end();
-		 ++iter)
-	{
-		const LLViewerJointAttachment *attachment_pt = (*iter).second;
-        if (attachment_pt && attachment_pt->hasAttachmentPosOverride(pos,mesh_id))
-        {
-            pos_names.insert(attachment_pt->getName());
-        }
-        // Attachment points don't have scales.
-    }
-
-}
-
-//-----------------------------------------------------------------------------
-// showAttachmentOverrides
-//-----------------------------------------------------------------------------
->>>>>>> 5dcd81c1
 void LLVOAvatar::showAttachmentOverrides(bool verbose) const
 {
     std::set<std::string> pos_names, scale_names;
@@ -6085,10 +6003,6 @@
         attachment->setIsHUDAttachment(info->mIsHUDAttachment);
         // attachment can potentially be animated, needs a number.
         attachment->setJointNum(mNumBones + mNumCollisionVolumes + attachmentID - 1);
-<<<<<<< HEAD
-        LL_WARNS() << "Initialized attachment" << attachment->getName() << " joint_num " << attachment->getJointNum() << LL_ENDL;
-=======
->>>>>>> 5dcd81c1
 
         if (newly_created)
         {
@@ -7883,19 +7797,10 @@
 		wtype = vparam->getWearableType();
 	}
 	S32 u8_value = F32_to_U8(value,viewer_param->getMinWeight(),viewer_param->getMaxWeight());
-<<<<<<< HEAD
-	apr_file_printf(file, "\t\t<param id=\"%d\" name=\"%s\" value=\"%.3f\" u8=\"%d\" type=\"%s\" wearable=\"%s\" group=\"%d\"/>\n",
-					viewer_param->getID(), viewer_param->getName().c_str(), value, u8_value, type_string.c_str(),
-					LLWearableType::getTypeName(LLWearableType::EType(wtype)).c_str(),
-					viewer_param->getGroup()
-//					param_location_name(vparam->getParamLocation()).c_str()
-		);
-=======
 	apr_file_printf(file, "\t\t<param id=\"%d\" name=\"%s\" display=\"%s\" value=\"%.3f\" u8=\"%d\" type=\"%s\" wearable=\"%s\" group=\"%d\"/>\n",
 					viewer_param->getID(), viewer_param->getName().c_str(), viewer_param->getDisplayName().c_str(), value, u8_value, type_string.c_str(),
 					LLWearableType::getTypeName(LLWearableType::EType(wtype)).c_str(),
 					viewer_param->getGroup());
->>>>>>> 5dcd81c1
 	}
 	
 
@@ -8708,13 +8613,6 @@
                          mRoot->getName().c_str(), pos[0], pos[1], pos[2], scale[0], scale[1], scale[2]);
 
         // Bones
-<<<<<<< HEAD
-		avatar_joint_list_t::iterator iter = mSkeleton.begin();
-		avatar_joint_list_t::iterator end  = mSkeleton.end();
-		for (; iter != end; ++iter)
-		{
-			LLJoint* pJoint = (*iter);
-=======
         std::vector<std::string> bone_names, cv_names, attach_names, all_names;
         getSortedJointNames(0, bone_names);
         getSortedJointNames(1, cv_names);
@@ -8727,7 +8625,6 @@
              name_iter != bone_names.end(); ++name_iter)
         {
             LLJoint *pJoint = getJoint(*name_iter);
->>>>>>> 5dcd81c1
 			const LLVector3& pos = pJoint->getPosition();
 			const LLVector3& scale = pJoint->getScale();
 			apr_file_printf( file, "\t\t<bone name=\"%s\" position=\"%f %f %f\" scale=\"%f %f %f\"/>\n", 
@@ -8735,16 +8632,10 @@
         }
 
         // Collision volumes
-<<<<<<< HEAD
-        for (S32 i = 0; i < mNumCollisionVolumes; i++)
-        {
-            LLAvatarJointCollisionVolume* pJoint = &mCollisionVolumes[i];
-=======
         for (std::vector<std::string>::iterator name_iter = cv_names.begin();
              name_iter != cv_names.end(); ++name_iter)
         {
             LLJoint *pJoint = getJoint(*name_iter);
->>>>>>> 5dcd81c1
 			const LLVector3& pos = pJoint->getPosition();
 			const LLVector3& scale = pJoint->getScale();
 			apr_file_printf( file, "\t\t<collision_volume name=\"%s\" position=\"%f %f %f\" scale=\"%f %f %f\"/>\n", 
@@ -8752,17 +8643,10 @@
         }
 
         // Attachment joints
-<<<<<<< HEAD
-		for (LLVOAvatar::attachment_map_t::const_iterator iter = mAttachmentPoints.begin(); 
-			 iter != mAttachmentPoints.end(); ++iter)
-		{
-			LLViewerJointAttachment* pJoint = iter->second;
-=======
         for (std::vector<std::string>::iterator name_iter = attach_names.begin();
              name_iter != attach_names.end(); ++name_iter)
         {
             LLJoint *pJoint = getJoint(*name_iter);
->>>>>>> 5dcd81c1
 			if (!pJoint) continue;
 			const LLVector3& pos = pJoint->getPosition();
 			const LLVector3& scale = pJoint->getScale();
@@ -8771,16 +8655,10 @@
         }
         
         // Joint pos overrides
-<<<<<<< HEAD
-		for (iter = mSkeleton.begin(); iter != end; ++iter)
-		{
-			LLJoint* pJoint = (*iter);
-=======
         for (std::vector<std::string>::iterator name_iter = all_names.begin();
              name_iter != all_names.end(); ++name_iter)
         {
             LLJoint *pJoint = getJoint(*name_iter);
->>>>>>> 5dcd81c1
 		
 			LLVector3 pos;
 			LLUUID mesh_id;
@@ -8812,20 +8690,6 @@
 				apr_file_printf( file, "\t\t<joint_scale name=\"%s\" scale=\"%f %f %f\" mesh_id=\"%s\" count=\"%d\" distinct=\"%d\"/>\n",
 								 pJoint->getName().c_str(), scale[0], scale[1], scale[2], mesh_id.asString().c_str(),
                                  num_scale_overrides, (S32) distinct_scale_overrides.size());
-			}
-		}
-        // Joint scale overrides
-		for (iter = mSkeleton.begin(); iter != end; ++iter)
-		{
-			LLJoint* pJoint = (*iter);
-		
-			LLVector3 scale;
-			LLUUID mesh_id;
-
-			if (pJoint->hasAttachmentScaleOverride(scale,mesh_id))
-			{
-				apr_file_printf( file, "\t\t<joint_scale name=\"%s\" scale=\"%f %f %f\" mesh_id=\"%s\"/>\n", 
-								 pJoint->getName().c_str(), scale[0], scale[1], scale[2], mesh_id.asString().c_str());
 			}
 		}
 		F32 pelvis_fixup;
