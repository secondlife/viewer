﻿/** 
 * @File llvoavatar.cpp
 * @brief Implementation of LLVOAvatar class which is a derivation of LLViewerObject
 *
 * $LicenseInfo:firstyear=2001&license=viewerlgpl$
 * Second Life Viewer Source Code
 * Copyright (C) 2010, Linden Research, Inc.
 * 
 * This library is free software; you can redistribute it and/or
 * modify it under the terms of the GNU Lesser General Public
 * License as published by the Free Software Foundation;
 * version 2.1 of the License only.
 * 
 * This library is distributed in the hope that it will be useful,
 * but WITHOUT ANY WARRANTY; without even the implied warranty of
 * MERCHANTABILITY or FITNESS FOR A PARTICULAR PURPOSE.  See the GNU
 * Lesser General Public License for more details.
 * 
 * You should have received a copy of the GNU Lesser General Public
 * License along with this library; if not, write to the Free Software
 * Foundation, Inc., 51 Franklin Street, Fifth Floor, Boston, MA  02110-1301  USA
 * 
 * Linden Research, Inc., 945 Battery Street, San Francisco, CA  94111  USA
 * $/LicenseInfo$
 */

#include "llviewerprecompiledheaders.h"

#include "llvoavatar.h"

#include <stdio.h>
#include <ctype.h>
#include <sstream>

#include "llaudioengine.h"
#include "noise.h"
#include "sound_ids.h"
#include "raytrace.h"

#include "llagent.h" //  Get state values from here
#include "llagentbenefits.h"
#include "llagentcamera.h"
#include "llagentwearables.h"
#include "llanimationstates.h"
#include "llavatarnamecache.h"
#include "llavatarpropertiesprocessor.h"
#include "llavatarrendernotifier.h"
#include "llcontrolavatar.h"
#include "llexperiencecache.h"
#include "llphysicsmotion.h"
#include "llviewercontrol.h"
#include "llcallingcard.h"		// IDEVO for LLAvatarTracker
#include "lldrawpoolavatar.h"
#include "lldriverparam.h"
#include "llpolyskeletaldistortion.h"
#include "lleditingmotion.h"
#include "llemote.h"
#include "llfloatertools.h"
#include "llheadrotmotion.h"
#include "llhudeffecttrail.h"
#include "llhudmanager.h"
#include "llhudnametag.h"
#include "llhudtext.h"				// for mText/mDebugText
#include "llimview.h"
#include "llinitparam.h"
#include "llkeyframefallmotion.h"
#include "llkeyframestandmotion.h"
#include "llkeyframewalkmotion.h"
#include "llmanipscale.h"  // for get_default_max_prim_scale()
#include "llmeshrepository.h"
#include "llmutelist.h"
#include "llmoveview.h"
#include "llnotificationsutil.h"
#include "llphysicsshapebuilderutil.h"
#include "llquantize.h"
#include "llrand.h"
#include "llregionhandle.h"
#include "llresmgr.h"
#include "llselectmgr.h"
#include "llsprite.h"
#include "lltargetingmotion.h"
#include "lltoolmgr.h"
#include "lltoolmorph.h"
#include "llviewercamera.h"
#include "llviewertexlayer.h"
#include "llviewertexturelist.h"
#include "llviewermenu.h"
#include "llviewerobjectlist.h"
#include "llviewerparcelmgr.h"
#include "llviewerregion.h"
#include "llviewershadermgr.h"
#include "llviewerstats.h"
#include "llviewerwearable.h"
#include "llvoavatarself.h"
#include "llvovolume.h"
#include "llworld.h"
#include "pipeline.h"
#include "llviewershadermgr.h"
#include "llsky.h"
#include "llanimstatelabels.h"
#include "lltrans.h"
#include "llappearancemgr.h"

#include "llgesturemgr.h" //needed to trigger the voice gesticulations
#include "llvoiceclient.h"
#include "llvoicevisualizer.h" // Ventrella

#include "lldebugmessagebox.h"
#include "llsdutil.h"
#include "llscenemonitor.h"
#include "llsdserialize.h"
#include "llcallstack.h"
#include "llrendersphere.h"
#include "llobjectcostmanager.h"

#include <boost/lexical_cast.hpp>

// ARC remove before release
#ifndef LL_RELEASE_FOR_DOWNLOAD
#ifdef MSVC
#pragma optimize("", off)
#endif
#endif

extern F32 SPEED_ADJUST_MAX;
extern F32 SPEED_ADJUST_MAX_SEC;
extern F32 ANIM_SPEED_MAX;
extern F32 ANIM_SPEED_MIN;
extern U32 JOINT_COUNT_REQUIRED_FOR_FULLRIG;

const F32 MAX_HOVER_Z = 2.0;
const F32 MIN_HOVER_Z = -2.0;

const F32 MIN_ATTACHMENT_COMPLEXITY = 0.f;
const F32 DEFAULT_MAX_ATTACHMENT_COMPLEXITY = 1.0e6f;

using namespace LLAvatarAppearanceDefines;

//-----------------------------------------------------------------------------
// Global constants
//-----------------------------------------------------------------------------
const LLUUID ANIM_AGENT_BODY_NOISE = LLUUID("9aa8b0a6-0c6f-9518-c7c3-4f41f2c001ad"); //"body_noise"
const LLUUID ANIM_AGENT_BREATHE_ROT	= LLUUID("4c5a103e-b830-2f1c-16bc-224aa0ad5bc8");  //"breathe_rot"
const LLUUID ANIM_AGENT_EDITING	= LLUUID("2a8eba1d-a7f8-5596-d44a-b4977bf8c8bb");  //"editing"
const LLUUID ANIM_AGENT_EYE	= LLUUID("5c780ea8-1cd1-c463-a128-48c023f6fbea");  //"eye"
const LLUUID ANIM_AGENT_FLY_ADJUST = LLUUID("db95561f-f1b0-9f9a-7224-b12f71af126e");  //"fly_adjust"
const LLUUID ANIM_AGENT_HAND_MOTION	= LLUUID("ce986325-0ba7-6e6e-cc24-b17c4b795578");  //"hand_motion"
const LLUUID ANIM_AGENT_HEAD_ROT = LLUUID("e6e8d1dd-e643-fff7-b238-c6b4b056a68d");  //"head_rot"
const LLUUID ANIM_AGENT_PELVIS_FIX = LLUUID("0c5dd2a2-514d-8893-d44d-05beffad208b");  //"pelvis_fix"
const LLUUID ANIM_AGENT_TARGET = LLUUID("0e4896cb-fba4-926c-f355-8720189d5b55");  //"target"
const LLUUID ANIM_AGENT_WALK_ADJUST	= LLUUID("829bc85b-02fc-ec41-be2e-74cc6dd7215d");  //"walk_adjust"
const LLUUID ANIM_AGENT_PHYSICS_MOTION = LLUUID("7360e029-3cb8-ebc4-863e-212df440d987");  //"physics_motion"


//-----------------------------------------------------------------------------
// Constants
//-----------------------------------------------------------------------------
const F32 DELTA_TIME_MIN = 0.01f;	// we clamp measured delta_time to this
const F32 DELTA_TIME_MAX = 0.2f;	// range to insure stability of computations.

const F32 PELVIS_LAG_FLYING		= 0.22f;// pelvis follow half life while flying
const F32 PELVIS_LAG_WALKING	= 0.4f;	// ...while walking
const F32 PELVIS_LAG_MOUSELOOK = 0.15f;
const F32 MOUSELOOK_PELVIS_FOLLOW_FACTOR = 0.5f;
const F32 TORSO_NOISE_AMOUNT = 1.0f;	// Amount of deviation from up-axis, in degrees
const F32 TORSO_NOISE_SPEED = 0.2f;	// Time scale factor on torso noise.

const F32 BREATHE_ROT_MOTION_STRENGTH = 0.05f;

const S32 MIN_REQUIRED_PIXEL_AREA_BODY_NOISE = 10000;
const S32 MIN_REQUIRED_PIXEL_AREA_BREATHE = 10000;
const S32 MIN_REQUIRED_PIXEL_AREA_PELVIS_FIX = 40;

const S32 TEX_IMAGE_SIZE_OTHER = 512 / 4;  // The size of local textures for other (!isSelf()) avatars

const F32 HEAD_MOVEMENT_AVG_TIME = 0.9f;

const S32 MORPH_MASK_REQUESTED_DISCARD = 0;

const F32 MAX_STANDOFF_FROM_ORIGIN = 3;
const F32 MAX_STANDOFF_DISTANCE_CHANGE = 32;

// Discard level at which to switch to baked textures
// Should probably be 4 or 3, but didn't want to change it while change other logic - SJB
const S32 SWITCH_TO_BAKED_DISCARD = 5;

const F32 FOOT_COLLIDE_FUDGE = 0.04f;

const F32 HOVER_EFFECT_MAX_SPEED = 3.f;
const F32 HOVER_EFFECT_STRENGTH = 0.f;
const F32 UNDERWATER_EFFECT_STRENGTH = 0.1f;
const F32 UNDERWATER_FREQUENCY_DAMP = 0.33f;
const F32 APPEARANCE_MORPH_TIME = 0.65f;
const F32 TIME_BEFORE_MESH_CLEANUP = 5.f; // seconds
const S32 AVATAR_RELEASE_THRESHOLD = 10; // number of avatar instances before releasing memory
const F32 FOOT_GROUND_COLLISION_TOLERANCE = 0.25f;
const F32 AVATAR_LOD_TWEAK_RANGE = 0.7f;
const S32 MAX_BUBBLE_CHAT_LENGTH = DB_CHAT_MSG_STR_LEN;
const S32 MAX_BUBBLE_CHAT_UTTERANCES = 12;
const F32 CHAT_FADE_TIME = 8.0;
const F32 BUBBLE_CHAT_TIME = CHAT_FADE_TIME * 3.f;
const F32 NAMETAG_UPDATE_THRESHOLD = 0.3f;
const F32 NAMETAG_VERTICAL_SCREEN_OFFSET = 25.f;
const F32 NAMETAG_VERT_OFFSET_WEIGHT = 0.17f;

const F64 HUD_OVERSIZED_TEXTURE_DATA_SIZE = 1024 * 1024;

const F32 MAX_TEXTURE_WAIT_TIME_SEC = 60;

enum ERenderName
{
	RENDER_NAME_NEVER,
	RENDER_NAME_ALWAYS,	
	RENDER_NAME_FADE
};

#define JELLYDOLLS_SHOULD_IMPOSTOR

//-----------------------------------------------------------------------------
// Callback data
//-----------------------------------------------------------------------------

struct LLTextureMaskData
{
	LLTextureMaskData( const LLUUID& id ) :
		mAvatarID(id), 
		mLastDiscardLevel(S32_MAX) 
	{}
	LLUUID				mAvatarID;
	S32					mLastDiscardLevel;
};

/*********************************************************************************
 **                                                                             **
 ** Begin private LLVOAvatar Support classes
 **
 **/


struct LLAppearanceMessageContents: public LLRefCount
{
	LLAppearanceMessageContents():
		mAppearanceVersion(-1),
		mParamAppearanceVersion(-1),
		mCOFVersion(LLViewerInventoryCategory::VERSION_UNKNOWN)
	{
	}
	LLTEContents mTEContents;
	S32 mAppearanceVersion;
	S32 mParamAppearanceVersion;
	S32 mCOFVersion;
	// For future use:
	//U32 appearance_flags = 0;
	std::vector<F32> mParamWeights;
	std::vector<LLVisualParam*> mParams;
	LLVector3 mHoverOffset;
	bool mHoverOffsetWasSet;
};


//-----------------------------------------------------------------------------
// class LLBodyNoiseMotion
//-----------------------------------------------------------------------------
class LLBodyNoiseMotion :
	public LLMotion
{
public:
	// Constructor
	LLBodyNoiseMotion(const LLUUID &id)
		: LLMotion(id)
	{
		mName = "body_noise";
		mTorsoState = new LLJointState;
	}

	// Destructor
	virtual ~LLBodyNoiseMotion() { }

public:
	//-------------------------------------------------------------------------
	// functions to support MotionController and MotionRegistry
	//-------------------------------------------------------------------------
	// static constructor
	// all subclasses must implement such a function and register it
	static LLMotion *create(const LLUUID &id) { return new LLBodyNoiseMotion(id); }

public:
	//-------------------------------------------------------------------------
	// animation callbacks to be implemented by subclasses
	//-------------------------------------------------------------------------

	// motions must specify whether or not they loop
	virtual BOOL getLoop() { return TRUE; }

	// motions must report their total duration
	virtual F32 getDuration() { return 0.0; }

	// motions must report their "ease in" duration
	virtual F32 getEaseInDuration() { return 0.0; }

	// motions must report their "ease out" duration.
	virtual F32 getEaseOutDuration() { return 0.0; }

	// motions must report their priority
	virtual LLJoint::JointPriority getPriority() { return LLJoint::HIGH_PRIORITY; }

	virtual LLMotionBlendType getBlendType() { return ADDITIVE_BLEND; }

	// called to determine when a motion should be activated/deactivated based on avatar pixel coverage
	virtual F32 getMinPixelArea() { return MIN_REQUIRED_PIXEL_AREA_BODY_NOISE; }

	// run-time (post constructor) initialization,
	// called after parameters have been set
	// must return true to indicate success and be available for activation
	virtual LLMotionInitStatus onInitialize(LLCharacter *character)
	{
		if( !mTorsoState->setJoint( character->getJoint("mTorso") ))
		{
			return STATUS_FAILURE;
		}

		mTorsoState->setUsage(LLJointState::ROT);

		addJointState( mTorsoState );
		return STATUS_SUCCESS;
	}

	// called when a motion is activated
	// must return TRUE to indicate success, or else
	// it will be deactivated
	virtual BOOL onActivate() { return TRUE; }

	// called per time step
	// must return TRUE while it is active, and
	// must return FALSE when the motion is completed.
	virtual BOOL onUpdate(F32 time, U8* joint_mask)
	{
		F32 nx[2];
		nx[0]=time*TORSO_NOISE_SPEED;
		nx[1]=0.0f;
		F32 ny[2];
		ny[0]=0.0f;
		ny[1]=time*TORSO_NOISE_SPEED;
		F32 noiseX = noise2(nx);
		F32 noiseY = noise2(ny);

		F32 rx = TORSO_NOISE_AMOUNT * DEG_TO_RAD * noiseX / 0.42f;
		F32 ry = TORSO_NOISE_AMOUNT * DEG_TO_RAD * noiseY / 0.42f;
		LLQuaternion tQn;
		tQn.setQuat( rx, ry, 0.0f );
		mTorsoState->setRotation( tQn );

		return TRUE;
	}

	// called when a motion is deactivated
	virtual void onDeactivate() {}

private:
	//-------------------------------------------------------------------------
	// joint states to be animated
	//-------------------------------------------------------------------------
	LLPointer<LLJointState> mTorsoState;
};

//-----------------------------------------------------------------------------
// class LLBreatheMotionRot
//-----------------------------------------------------------------------------
class LLBreatheMotionRot :
	public LLMotion
{
public:
	// Constructor
	LLBreatheMotionRot(const LLUUID &id) :
		LLMotion(id),
		mBreatheRate(1.f),
		mCharacter(NULL)
	{
		mName = "breathe_rot";
		mChestState = new LLJointState;
	}

	// Destructor
	virtual ~LLBreatheMotionRot() {}

public:
	//-------------------------------------------------------------------------
	// functions to support MotionController and MotionRegistry
	//-------------------------------------------------------------------------
	// static constructor
	// all subclasses must implement such a function and register it
	static LLMotion *create(const LLUUID &id) { return new LLBreatheMotionRot(id); }

public:
	//-------------------------------------------------------------------------
	// animation callbacks to be implemented by subclasses
	//-------------------------------------------------------------------------

	// motions must specify whether or not they loop
	virtual BOOL getLoop() { return TRUE; }

	// motions must report their total duration
	virtual F32 getDuration() { return 0.0; }

	// motions must report their "ease in" duration
	virtual F32 getEaseInDuration() { return 0.0; }

	// motions must report their "ease out" duration.
	virtual F32 getEaseOutDuration() { return 0.0; }

	// motions must report their priority
	virtual LLJoint::JointPriority getPriority() { return LLJoint::MEDIUM_PRIORITY; }

	virtual LLMotionBlendType getBlendType() { return NORMAL_BLEND; }

	// called to determine when a motion should be activated/deactivated based on avatar pixel coverage
	virtual F32 getMinPixelArea() { return MIN_REQUIRED_PIXEL_AREA_BREATHE; }

	// run-time (post constructor) initialization,
	// called after parameters have been set
	// must return true to indicate success and be available for activation
	virtual LLMotionInitStatus onInitialize(LLCharacter *character)
	{		
		mCharacter = character;
		BOOL success = true;

		if ( !mChestState->setJoint( character->getJoint( "mChest" ) ) )
		{
			success = false;
		}

		if ( success )
		{
			mChestState->setUsage(LLJointState::ROT);
			addJointState( mChestState );
		}

		if ( success )
		{
			return STATUS_SUCCESS;
		}
		else
		{
			return STATUS_FAILURE;
		}
	}

	// called when a motion is activated
	// must return TRUE to indicate success, or else
	// it will be deactivated
	virtual BOOL onActivate() { return TRUE; }

	// called per time step
	// must return TRUE while it is active, and
	// must return FALSE when the motion is completed.
	virtual BOOL onUpdate(F32 time, U8* joint_mask)
	{
		mBreatheRate = 1.f;

		F32 breathe_amt = (sinf(mBreatheRate * time) * BREATHE_ROT_MOTION_STRENGTH);

		mChestState->setRotation(LLQuaternion(breathe_amt, LLVector3(0.f, 1.f, 0.f)));

		return TRUE;
	}

	// called when a motion is deactivated
	virtual void onDeactivate() {}

private:
	//-------------------------------------------------------------------------
	// joint states to be animated
	//-------------------------------------------------------------------------
	LLPointer<LLJointState> mChestState;
	F32					mBreatheRate;
	LLCharacter*		mCharacter;
};

//-----------------------------------------------------------------------------
// class LLPelvisFixMotion
//-----------------------------------------------------------------------------
class LLPelvisFixMotion :
	public LLMotion
{
public:
	// Constructor
	LLPelvisFixMotion(const LLUUID &id)
		: LLMotion(id), mCharacter(NULL)
	{
		mName = "pelvis_fix";

		mPelvisState = new LLJointState;
	}

	// Destructor
	virtual ~LLPelvisFixMotion() { }

public:
	//-------------------------------------------------------------------------
	// functions to support MotionController and MotionRegistry
	//-------------------------------------------------------------------------
	// static constructor
	// all subclasses must implement such a function and register it
	static LLMotion *create(const LLUUID& id) { return new LLPelvisFixMotion(id); }

public:
	//-------------------------------------------------------------------------
	// animation callbacks to be implemented by subclasses
	//-------------------------------------------------------------------------

	// motions must specify whether or not they loop
	virtual BOOL getLoop() { return TRUE; }

	// motions must report their total duration
	virtual F32 getDuration() { return 0.0; }

	// motions must report their "ease in" duration
	virtual F32 getEaseInDuration() { return 0.5f; }

	// motions must report their "ease out" duration.
	virtual F32 getEaseOutDuration() { return 0.5f; }

	// motions must report their priority
	virtual LLJoint::JointPriority getPriority() { return LLJoint::LOW_PRIORITY; }

	virtual LLMotionBlendType getBlendType() { return NORMAL_BLEND; }

	// called to determine when a motion should be activated/deactivated based on avatar pixel coverage
	virtual F32 getMinPixelArea() { return MIN_REQUIRED_PIXEL_AREA_PELVIS_FIX; }

	// run-time (post constructor) initialization,
	// called after parameters have been set
	// must return true to indicate success and be available for activation
	virtual LLMotionInitStatus onInitialize(LLCharacter *character)
	{
		mCharacter = character;

		if (!mPelvisState->setJoint( character->getJoint("mPelvis")))
		{
			return STATUS_FAILURE;
		}

		mPelvisState->setUsage(LLJointState::POS);

		addJointState( mPelvisState );
		return STATUS_SUCCESS;
	}

	// called when a motion is activated
	// must return TRUE to indicate success, or else
	// it will be deactivated
	virtual BOOL onActivate() { return TRUE; }

	// called per time step
	// must return TRUE while it is active, and
	// must return FALSE when the motion is completed.
	virtual BOOL onUpdate(F32 time, U8* joint_mask)
	{
		mPelvisState->setPosition(LLVector3::zero);

		return TRUE;
	}

	// called when a motion is deactivated
	virtual void onDeactivate() {}

private:
	//-------------------------------------------------------------------------
	// joint states to be animated
	//-------------------------------------------------------------------------
	LLPointer<LLJointState> mPelvisState;
	LLCharacter*		mCharacter;
};

/**
 **
 ** End LLVOAvatar Support classes
 **                                                                             **
 *********************************************************************************/


//-----------------------------------------------------------------------------
// Static Data
//-----------------------------------------------------------------------------
LLAvatarAppearanceDictionary *LLVOAvatar::sAvatarDictionary = NULL;
S32 LLVOAvatar::sFreezeCounter = 0;
U32 LLVOAvatar::sMaxNonImpostors = 12; // overridden based on graphics setting
F32 LLVOAvatar::sRenderDistance = 256.f;
S32	LLVOAvatar::sNumVisibleAvatars = 0;
S32	LLVOAvatar::sNumLODChangesThisFrame = 0;

const LLUUID LLVOAvatar::sStepSoundOnLand("e8af4a28-aa83-4310-a7c4-c047e15ea0df");
const LLUUID LLVOAvatar::sStepSounds[LL_MCODE_END] =
{
	SND_STONE_RUBBER,
	SND_METAL_RUBBER,
	SND_GLASS_RUBBER,
	SND_WOOD_RUBBER,
	SND_FLESH_RUBBER,
	SND_RUBBER_PLASTIC,
	SND_RUBBER_RUBBER
};

S32 LLVOAvatar::sRenderName = RENDER_NAME_ALWAYS;
BOOL LLVOAvatar::sRenderGroupTitles = TRUE;
S32 LLVOAvatar::sNumVisibleChatBubbles = 0;
BOOL LLVOAvatar::sDebugInvisible = FALSE;
BOOL LLVOAvatar::sShowAttachmentPoints = FALSE;
BOOL LLVOAvatar::sShowAnimationDebug = FALSE;
BOOL LLVOAvatar::sShowFootPlane = FALSE;
BOOL LLVOAvatar::sVisibleInFirstPerson = FALSE;
F32 LLVOAvatar::sLODFactor = 1.f;
F32 LLVOAvatar::sPhysicsLODFactor = 1.f;
bool LLVOAvatar::sUseImpostors = false; // overwridden by RenderAvatarMaxNonImpostors
BOOL LLVOAvatar::sJointDebug = FALSE;
F32 LLVOAvatar::sUnbakedTime = 0.f;
F32 LLVOAvatar::sUnbakedUpdateTime = 0.f;
F32 LLVOAvatar::sGreyTime = 0.f;
F32 LLVOAvatar::sGreyUpdateTime = 0.f;

//-----------------------------------------------------------------------------
// Helper functions
//-----------------------------------------------------------------------------
static F32 calc_bouncy_animation(F32 x);

//-----------------------------------------------------------------------------
// LLVOAvatar()
//-----------------------------------------------------------------------------
LLVOAvatar::LLVOAvatar(const LLUUID& id,
					   const LLPCode pcode,
					   LLViewerRegion* regionp) :
	LLAvatarAppearance(&gAgentWearables),
	LLViewerObject(id, pcode, regionp),
	mSpecialRenderMode(0),
	mAttachmentSurfaceArea(0.f),
	mAttachmentVisibleTriangleCount(0),
	mAttachmentEstTriangleCount(0.f),
	mTurning(FALSE),
	mLastSkeletonSerialNum( 0 ),
	mIsSitting(FALSE),
	mTimeVisible(),
	mTyping(FALSE),
	mMeshValid(FALSE),
	mVisible(FALSE),
	mLastImpostorUpdateFrameTime(0.f),
	mWindFreq(0.f),
	mRipplePhase( 0.f ),
	mBelowWater(FALSE),
	mLastAppearanceBlendTime(0.f),
	mAppearanceAnimating(FALSE),
    mNameIsSet(false),
	mTitle(),
	mNameAway(false),
	mNameDoNotDisturb(false),
	mNameMute(false),
	mNameAppearance(false),
	mNameFriend(false),
	mNameAlpha(0.f),
	mRenderGroupTitles(sRenderGroupTitles),
	mNameCloud(false),
	mFirstTEMessageReceived( FALSE ),
	mFirstAppearanceMessageReceived( FALSE ),
	mCulled( FALSE ),
	mVisibilityRank(0),
	mNeedsSkin(FALSE),
	mLastSkinTime(0.f),
	mUpdatePeriod(1),
	mOverallAppearance(AOA_INVISIBLE),
	mVisualComplexityStale(true),
    mFrameDataStale(true),
	mVisuallyMuteSetting(AV_RENDER_NORMALLY),
	mMutedAVColor(LLColor4::white /* used for "uninitialize" */),
	mFirstFullyVisible(TRUE),
	mFullyLoaded(FALSE),
	mPreviousFullyLoaded(FALSE),
	mFullyLoadedInitialized(FALSE),
    mReportedVisualComplexity(0),
	mLoadedCallbacksPaused(FALSE),
	mLoadedCallbackTextures(0),
	mRenderUnloadedAvatar(LLCachedControl<bool>(gSavedSettings, "RenderUnloadedAvatar", false)),
	mLastRezzedStatus(-1),
	mIsEditingAppearance(FALSE),
	mUseLocalAppearance(FALSE),
	mLastUpdateRequestCOFVersion(-1),
	mLastUpdateReceivedCOFVersion(-1),
	mCachedMuteListUpdateTime(0),
	mCachedInMuteList(false),
    mIsControlAvatar(false),
    mIsUIAvatar(false),
    mEnableDefaultMotions(true)
{
	LL_DEBUGS("AvatarRender") << "LLVOAvatar Constructor (0x" << this << ") id:" << mID << LL_ENDL;

	//VTResume();  // VTune
	setHoverOffset(LLVector3(0.0, 0.0, 0.0));

	// mVoiceVisualizer is created by the hud effects manager and uses the HUD Effects pipeline
	const BOOL needsSendToSim = false; // currently, this HUD effect doesn't need to pack and unpack data to do its job
	mVoiceVisualizer = ( LLVoiceVisualizer *)LLHUDManager::getInstance()->createViewerEffect( LLHUDObject::LL_HUD_EFFECT_VOICE_VISUALIZER, needsSendToSim );

	LL_DEBUGS("Avatar","Message") << "LLVOAvatar Constructor (0x" << this << ") id:" << mID << LL_ENDL;
	mPelvisp = NULL;

	mDirtyMesh = 2;	// Dirty geometry, need to regenerate.
	mMeshTexturesDirty = FALSE;
	mHeadp = NULL;


	// set up animation variables
	mSpeed = 0.f;
	setAnimationData("Speed", &mSpeed);

	mNeedsImpostorUpdate = TRUE;
	mNeedsAnimUpdate = TRUE;

	mNeedsExtentUpdate = true;

	mImpostorDistance = 0;
	mImpostorPixelArea = 0;

	setNumTEs(TEX_NUM_INDICES);

	mbCanSelect = TRUE;

	mSignaledAnimations.clear();
	mPlayingAnimations.clear();

	mWasOnGroundLeft = FALSE;
	mWasOnGroundRight = FALSE;

	mTimeLast = 0.0f;
	mSpeedAccum = 0.0f;

	mRippleTimeLast = 0.f;

	mInAir = FALSE;

	mStepOnLand = TRUE;
	mStepMaterial = 0;

	mLipSyncActive = false;
	mOohMorph      = NULL;
	mAahMorph      = NULL;

	mCurrentGesticulationLevel = 0;

    
	mRuthTimer.reset();
	mRuthDebugTimer.reset();
	mDebugExistenceTimer.reset();
	mLastAppearanceMessageTimer.reset();

	if(LLSceneMonitor::getInstance()->isEnabled())
	{
	    LLSceneMonitor::getInstance()->freezeAvatar((LLCharacter*)this);
	}

	mVisuallyMuteSetting = LLVOAvatar::VisualMuteSettings(LLRenderMuteList::getInstance()->getSavedVisualMuteSetting(getID()));
}

std::string LLVOAvatar::avString() const
{
    if (isControlAvatar())
    {
        return getFullname();
    }
    else
    {
	std::string viz_string = LLVOAvatar::rezStatusToString(getRezzedStatus());
	return " Avatar '" + getFullname() + "' " + viz_string + " ";
    }
}

void LLVOAvatar::debugAvatarRezTime(std::string notification_name, std::string comment)
{
	LL_INFOS("Avatar") << "REZTIME: [ " << (U32)mDebugExistenceTimer.getElapsedTimeF32()
					   << "sec ]"
					   << avString() 
					   << "RuthTimer " << (U32)mRuthDebugTimer.getElapsedTimeF32()
					   << " Notification " << notification_name
					   << " : " << comment
					   << LL_ENDL;

	if (gSavedSettings.getBOOL("DebugAvatarRezTime"))
	{
		LLSD args;
		args["EXISTENCE"] = llformat("%d",(U32)mDebugExistenceTimer.getElapsedTimeF32());
		args["TIME"] = llformat("%d",(U32)mRuthDebugTimer.getElapsedTimeF32());
		args["NAME"] = getFullname();
		LLNotificationsUtil::add(notification_name,args);
	}
}

//------------------------------------------------------------------------
// LLVOAvatar::~LLVOAvatar()
//------------------------------------------------------------------------
LLVOAvatar::~LLVOAvatar()
{
	if (!mFullyLoaded)
	{
		debugAvatarRezTime("AvatarRezLeftCloudNotification","left after ruth seconds as cloud");
	}
	else
	{
		debugAvatarRezTime("AvatarRezLeftNotification","left sometime after declouding");
	}

	logPendingPhases();
	
	LL_DEBUGS("Avatar") << "LLVOAvatar Destructor (0x" << this << ") id:" << mID << LL_ENDL;

	std::for_each(mAttachmentPoints.begin(), mAttachmentPoints.end(), DeletePairedPointer());
	mAttachmentPoints.clear();

	mDead = TRUE;
	
	mAnimationSources.clear();
	LLLoadedCallbackEntry::cleanUpCallbackList(&mCallbackTextureList) ;

	getPhases().clearPhases();
	
	LL_DEBUGS() << "LLVOAvatar Destructor end" << LL_ENDL;
}

void LLVOAvatar::markDead()
{
	if (mNameText)
	{
		mNameText->markDead();
		mNameText = NULL;
		sNumVisibleChatBubbles--;
	}
	mVoiceVisualizer->markDead();
	LLLoadedCallbackEntry::cleanUpCallbackList(&mCallbackTextureList) ;
	LLViewerObject::markDead();
}


BOOL LLVOAvatar::isFullyBaked()
{
	if (mIsDummy) return TRUE;
	if (getNumTEs() == 0) return FALSE;

	for (U32 i = 0; i < mBakedTextureDatas.size(); i++)
	{
		if (!isTextureDefined(mBakedTextureDatas[i].mTextureIndex)
			&& ((i != BAKED_SKIRT) || isWearingWearableType(LLWearableType::WT_SKIRT))
			&& (i != BAKED_LEFT_ARM) && (i != BAKED_LEFT_LEG) && (i != BAKED_AUX1) && (i != BAKED_AUX2) && (i != BAKED_AUX3))
		{
			return FALSE;
		}
	}
	return TRUE;
}

BOOL LLVOAvatar::isFullyTextured() const
{
	for (S32 i = 0; i < mMeshLOD.size(); i++)
	{
		LLAvatarJoint* joint = mMeshLOD[i];
		if (i==MESH_ID_SKIRT && !isWearingWearableType(LLWearableType::WT_SKIRT))
		{
			continue; // don't care about skirt textures if we're not wearing one.
		}
		if (!joint)
		{
			continue; // nonexistent LOD OK.
		}
		avatar_joint_mesh_list_t::iterator meshIter = joint->mMeshParts.begin();
		if (meshIter != joint->mMeshParts.end())
		{
			LLAvatarJointMesh *mesh = (*meshIter);
			if (!mesh)
			{
				continue; // nonexistent mesh OK
			}
			if (mesh->hasGLTexture())
			{
				continue; // Mesh exists and has a baked texture.
			}
			if (mesh->hasComposite())
			{
				continue; // Mesh exists and has a composite texture.
			}
			// Fail
			return FALSE;
		}
	}
	return TRUE;
}

BOOL LLVOAvatar::hasGray() const
{
	return !getIsCloud() && !isFullyTextured();
}

S32 LLVOAvatar::getRezzedStatus() const
{
	if (getIsCloud()) return 0;
	bool textured = isFullyTextured();
	if (textured && allBakedTexturesCompletelyDownloaded()) return 3;
	if (textured) return 2;
	llassert(hasGray());
	return 1; // gray
}

void LLVOAvatar::deleteLayerSetCaches(bool clearAll)
{
	for (U32 i = 0; i < mBakedTextureDatas.size(); i++)
	{
		if (mBakedTextureDatas[i].mTexLayerSet)
		{
			// ! BACKWARDS COMPATIBILITY !
			// Can be removed after hair baking is mandatory on the grid
			if ((i != BAKED_HAIR || isSelf()) && !clearAll)
			{
				mBakedTextureDatas[i].mTexLayerSet->deleteCaches();
			}
		}
		if (mBakedTextureDatas[i].mMaskTexName)
		{
			LLImageGL::deleteTextures(1, (GLuint*)&(mBakedTextureDatas[i].mMaskTexName));
			mBakedTextureDatas[i].mMaskTexName = 0 ;
		}
	}
}

// static 
BOOL LLVOAvatar::areAllNearbyInstancesBaked(S32& grey_avatars)
{
	BOOL res = TRUE;
	grey_avatars = 0;
	for (std::vector<LLCharacter*>::iterator iter = LLCharacter::sInstances.begin();
		 iter != LLCharacter::sInstances.end(); ++iter)
	{
		LLVOAvatar* inst = (LLVOAvatar*) *iter;
		if( inst->isDead() )
		{
			continue;
		}
		else if( !inst->isFullyBaked() )
		{
			res = FALSE;
			if (inst->mHasGrey)
			{
				++grey_avatars;
			}
		}
	}
	return res;
}

// static
void LLVOAvatar::getNearbyRezzedStats(std::vector<S32>& counts)
{
	counts.clear();
	counts.resize(4);
	for (std::vector<LLCharacter*>::iterator iter = LLCharacter::sInstances.begin();
		 iter != LLCharacter::sInstances.end(); ++iter)
	{
		LLVOAvatar* inst = (LLVOAvatar*) *iter;
		if (inst)
		{
			S32 rez_status = inst->getRezzedStatus();
			counts[rez_status]++;
		}
	}
}

// static
std::string LLVOAvatar::rezStatusToString(S32 rez_status)
{
	if (rez_status==0) return "cloud";
	if (rez_status==1) return "gray";
	if (rez_status==2) return "downloading";
	if (rez_status==3) return "full";
	return "unknown";
}

// static
void LLVOAvatar::dumpBakedStatus()
{
	LLVector3d camera_pos_global = gAgentCamera.getCameraPositionGlobal();

	for (std::vector<LLCharacter*>::iterator iter = LLCharacter::sInstances.begin();
		 iter != LLCharacter::sInstances.end(); ++iter)
	{
		LLVOAvatar* inst = (LLVOAvatar*) *iter;
		LL_INFOS() << "Avatar ";

		LLNameValue* firstname = inst->getNVPair("FirstName");
		LLNameValue* lastname = inst->getNVPair("LastName");

		if( firstname )
		{
			LL_CONT << firstname->getString();
		}
		if( lastname )
		{
			LL_CONT << " " << lastname->getString();
		}

		LL_CONT << " " << inst->mID;

		if( inst->isDead() )
		{
			LL_CONT << " DEAD ("<< inst->getNumRefs() << " refs)";
		}

		if( inst->isSelf() )
		{
			LL_CONT << " (self)";
		}


		F64 dist_to_camera = (inst->getPositionGlobal() - camera_pos_global).length();
		LL_CONT << " " << dist_to_camera << "m ";

		LL_CONT << " " << inst->mPixelArea << " pixels";

		if( inst->isVisible() )
		{
			LL_CONT << " (visible)";
		}
		else
		{
			LL_CONT << " (not visible)";
		}

		if( inst->isFullyBaked() )
		{
			LL_CONT << " Baked";
		}
		else
		{
			LL_CONT << " Unbaked (";
			
			for (LLAvatarAppearanceDictionary::BakedTextures::const_iterator iter = LLAvatarAppearanceDictionary::getInstance()->getBakedTextures().begin();
				 iter != LLAvatarAppearanceDictionary::getInstance()->getBakedTextures().end();
				 ++iter)
			{
				const LLAvatarAppearanceDictionary::BakedEntry *baked_dict = iter->second;
				const ETextureIndex index = baked_dict->mTextureIndex;
				if (!inst->isTextureDefined(index))
				{
					LL_CONT << " " << (LLAvatarAppearanceDictionary::getInstance()->getTexture(index) ? LLAvatarAppearanceDictionary::getInstance()->getTexture(index)->mName : "");
				}
			}
			LL_CONT << " ) " << inst->getUnbakedPixelAreaRank();
			if( inst->isCulled() )
			{
				LL_CONT << " culled";
			}
		}
		LL_CONT << LL_ENDL;
	}
}

//static
void LLVOAvatar::restoreGL()
{
	if (!isAgentAvatarValid()) return;

	gAgentAvatarp->setCompositeUpdatesEnabled(TRUE);
	for (U32 i = 0; i < gAgentAvatarp->mBakedTextureDatas.size(); i++)
	{
		gAgentAvatarp->invalidateComposite(gAgentAvatarp->getTexLayerSet(i));
	}
	gAgentAvatarp->updateMeshTextures();
}

//static
void LLVOAvatar::destroyGL()
{
	deleteCachedImages();

	resetImpostors();
}

//static
void LLVOAvatar::resetImpostors()
{
	for (std::vector<LLCharacter*>::iterator iter = LLCharacter::sInstances.begin();
		 iter != LLCharacter::sInstances.end(); ++iter)
	{
		LLVOAvatar* avatar = (LLVOAvatar*) *iter;
		avatar->mImpostor.release();
		avatar->mNeedsImpostorUpdate = TRUE;
	}
}

// static
void LLVOAvatar::deleteCachedImages(bool clearAll)
{	
	if (LLViewerTexLayerSet::sHasCaches)
	{
		for (std::vector<LLCharacter*>::iterator iter = LLCharacter::sInstances.begin();
			 iter != LLCharacter::sInstances.end(); ++iter)
		{
			LLVOAvatar* inst = (LLVOAvatar*) *iter;
			inst->deleteLayerSetCaches(clearAll);
		}
		LLViewerTexLayerSet::sHasCaches = FALSE;
	}
	LLVOAvatarSelf::deleteScratchTextures();
	LLTexLayerStaticImageList::getInstance()->deleteCachedImages();
}


//------------------------------------------------------------------------
// static
// LLVOAvatar::initClass()
//------------------------------------------------------------------------
void LLVOAvatar::initClass()
{ 
	gAnimLibrary.animStateSetString(ANIM_AGENT_BODY_NOISE,"body_noise");
	gAnimLibrary.animStateSetString(ANIM_AGENT_BREATHE_ROT,"breathe_rot");
	gAnimLibrary.animStateSetString(ANIM_AGENT_PHYSICS_MOTION,"physics_motion");
	gAnimLibrary.animStateSetString(ANIM_AGENT_EDITING,"editing");
	gAnimLibrary.animStateSetString(ANIM_AGENT_EYE,"eye");
	gAnimLibrary.animStateSetString(ANIM_AGENT_FLY_ADJUST,"fly_adjust");
	gAnimLibrary.animStateSetString(ANIM_AGENT_HAND_MOTION,"hand_motion");
	gAnimLibrary.animStateSetString(ANIM_AGENT_HEAD_ROT,"head_rot");
	gAnimLibrary.animStateSetString(ANIM_AGENT_PELVIS_FIX,"pelvis_fix");
	gAnimLibrary.animStateSetString(ANIM_AGENT_TARGET,"target");
	gAnimLibrary.animStateSetString(ANIM_AGENT_WALK_ADJUST,"walk_adjust");

    // Where should this be set initially?
    LLJoint::setDebugJointNames(gSavedSettings.getString("DebugAvatarJoints"));

	LLControlAvatar::sRegionChangedSlot = gAgent.addRegionChangedCallback(&LLControlAvatar::onRegionChanged);
}


void LLVOAvatar::cleanupClass()
{
}

// virtual
void LLVOAvatar::initInstance()
{
	//-------------------------------------------------------------------------
	// register motions
	//-------------------------------------------------------------------------
	if (LLCharacter::sInstances.size() == 1)
	{
		LLKeyframeMotion::setVFS(gStaticVFS);
		registerMotion( ANIM_AGENT_DO_NOT_DISTURB,					LLNullMotion::create );
		registerMotion( ANIM_AGENT_CROUCH,					LLKeyframeStandMotion::create );
		registerMotion( ANIM_AGENT_CROUCHWALK,				LLKeyframeWalkMotion::create );
		registerMotion( ANIM_AGENT_EXPRESS_AFRAID,			LLEmote::create );
		registerMotion( ANIM_AGENT_EXPRESS_ANGER,			LLEmote::create );
		registerMotion( ANIM_AGENT_EXPRESS_BORED,			LLEmote::create );
		registerMotion( ANIM_AGENT_EXPRESS_CRY,				LLEmote::create );
		registerMotion( ANIM_AGENT_EXPRESS_DISDAIN,			LLEmote::create );
		registerMotion( ANIM_AGENT_EXPRESS_EMBARRASSED,		LLEmote::create );
		registerMotion( ANIM_AGENT_EXPRESS_FROWN,			LLEmote::create );
		registerMotion( ANIM_AGENT_EXPRESS_KISS,			LLEmote::create );
		registerMotion( ANIM_AGENT_EXPRESS_LAUGH,			LLEmote::create );
		registerMotion( ANIM_AGENT_EXPRESS_OPEN_MOUTH,		LLEmote::create );
		registerMotion( ANIM_AGENT_EXPRESS_REPULSED,		LLEmote::create );
		registerMotion( ANIM_AGENT_EXPRESS_SAD,				LLEmote::create );
		registerMotion( ANIM_AGENT_EXPRESS_SHRUG,			LLEmote::create );
		registerMotion( ANIM_AGENT_EXPRESS_SMILE,			LLEmote::create );
		registerMotion( ANIM_AGENT_EXPRESS_SURPRISE,		LLEmote::create );
		registerMotion( ANIM_AGENT_EXPRESS_TONGUE_OUT,		LLEmote::create );
		registerMotion( ANIM_AGENT_EXPRESS_TOOTHSMILE,		LLEmote::create );
		registerMotion( ANIM_AGENT_EXPRESS_WINK,			LLEmote::create );
		registerMotion( ANIM_AGENT_EXPRESS_WORRY,			LLEmote::create );
		registerMotion( ANIM_AGENT_FEMALE_RUN_NEW,			LLKeyframeWalkMotion::create );
		registerMotion( ANIM_AGENT_FEMALE_WALK,				LLKeyframeWalkMotion::create );
		registerMotion( ANIM_AGENT_FEMALE_WALK_NEW,			LLKeyframeWalkMotion::create );
		registerMotion( ANIM_AGENT_RUN,						LLKeyframeWalkMotion::create );
		registerMotion( ANIM_AGENT_RUN_NEW,					LLKeyframeWalkMotion::create );
		registerMotion( ANIM_AGENT_STAND,					LLKeyframeStandMotion::create );
		registerMotion( ANIM_AGENT_STAND_1,					LLKeyframeStandMotion::create );
		registerMotion( ANIM_AGENT_STAND_2,					LLKeyframeStandMotion::create );
		registerMotion( ANIM_AGENT_STAND_3,					LLKeyframeStandMotion::create );
		registerMotion( ANIM_AGENT_STAND_4,					LLKeyframeStandMotion::create );
		registerMotion( ANIM_AGENT_STANDUP,					LLKeyframeFallMotion::create );
		registerMotion( ANIM_AGENT_TURNLEFT,				LLKeyframeWalkMotion::create );
		registerMotion( ANIM_AGENT_TURNRIGHT,				LLKeyframeWalkMotion::create );
		registerMotion( ANIM_AGENT_WALK,					LLKeyframeWalkMotion::create );
		registerMotion( ANIM_AGENT_WALK_NEW,				LLKeyframeWalkMotion::create );
		
		// motions without a start/stop bit
		registerMotion( ANIM_AGENT_BODY_NOISE,				LLBodyNoiseMotion::create );
		registerMotion( ANIM_AGENT_BREATHE_ROT,				LLBreatheMotionRot::create );
		registerMotion( ANIM_AGENT_PHYSICS_MOTION,			LLPhysicsMotionController::create );
		registerMotion( ANIM_AGENT_EDITING,					LLEditingMotion::create	);
		registerMotion( ANIM_AGENT_EYE,						LLEyeMotion::create	);
		registerMotion( ANIM_AGENT_FEMALE_WALK,				LLKeyframeWalkMotion::create );
		registerMotion( ANIM_AGENT_FLY_ADJUST,				LLFlyAdjustMotion::create );
		registerMotion( ANIM_AGENT_HAND_MOTION,				LLHandMotion::create );
		registerMotion( ANIM_AGENT_HEAD_ROT,				LLHeadRotMotion::create );
		registerMotion( ANIM_AGENT_PELVIS_FIX,				LLPelvisFixMotion::create );
		registerMotion( ANIM_AGENT_SIT_FEMALE,				LLKeyframeMotion::create );
		registerMotion( ANIM_AGENT_TARGET,					LLTargetingMotion::create );
		registerMotion( ANIM_AGENT_WALK_ADJUST,				LLWalkAdjustMotion::create );
	}
	
	LLAvatarAppearance::initInstance();
	
	// preload specific motions here
	createMotion( ANIM_AGENT_CUSTOMIZE);
	createMotion( ANIM_AGENT_CUSTOMIZE_DONE);
	
	//VTPause();  // VTune
	
	mVoiceVisualizer->setVoiceEnabled( LLVoiceClient::getInstance()->getVoiceEnabled( mID ) );

    mInitFlags |= 1<<1;
}

// virtual
LLAvatarJoint* LLVOAvatar::createAvatarJoint()
{
	return new LLViewerJoint();
}

// virtual
LLAvatarJoint* LLVOAvatar::createAvatarJoint(S32 joint_num)
{
	return new LLViewerJoint(joint_num);
}

// virtual
LLAvatarJointMesh* LLVOAvatar::createAvatarJointMesh()
{
	return new LLViewerJointMesh();
}

// virtual
LLTexLayerSet* LLVOAvatar::createTexLayerSet()
{
	return new LLViewerTexLayerSet(this);
}

const LLVector3 LLVOAvatar::getRenderPosition() const
{

	if (mDrawable.isNull() || mDrawable->getGeneration() < 0)
	{
		return getPositionAgent();
	}
	else if (isRoot())
	{
		F32 fixup;
		if ( hasPelvisFixup( fixup) )
		{
			//Apply a pelvis fixup (as defined by the avs skin)
			LLVector3 pos = mDrawable->getPositionAgent();
			pos[VZ] += fixup;
			return pos;
		}
		else
		{
			return mDrawable->getPositionAgent();
		}
	}
	else
	{
		return getPosition() * mDrawable->getParent()->getRenderMatrix();
	}
}

void LLVOAvatar::updateDrawable(BOOL force_damped)
{
	clearChanged(SHIFTED);
}

void LLVOAvatar::onShift(const LLVector4a& shift_vector)
{
	const LLVector3& shift = reinterpret_cast<const LLVector3&>(shift_vector);
	mLastAnimExtents[0] += shift;
	mLastAnimExtents[1] += shift;
}

void LLVOAvatar::updateSpatialExtents(LLVector4a& newMin, LLVector4a &newMax)
{
    if (mDrawable.isNull())
    {
        return;
    }

    if (mNeedsExtentUpdate)
    {
        calculateSpatialExtents(newMin,newMax);
        mLastAnimExtents[0].set(newMin.getF32ptr());
        mLastAnimExtents[1].set(newMax.getF32ptr());
		mLastAnimBasePos = mPelvisp->getWorldPosition();
        mNeedsExtentUpdate = false;
    }
	else
	{
		LLVector3 new_base_pos = mPelvisp->getWorldPosition();
		LLVector3 shift = new_base_pos-mLastAnimBasePos;
		mLastAnimExtents[0] += shift;
		mLastAnimExtents[1] += shift;
		mLastAnimBasePos = new_base_pos;

	}
          
	if (isImpostor() && !needsImpostorUpdate())
	{
		LLVector3 delta = getRenderPosition() -
			((LLVector3(mDrawable->getPositionGroup().getF32ptr())-mImpostorOffset));
		
		newMin.load3( (mLastAnimExtents[0] + delta).mV);
		newMax.load3( (mLastAnimExtents[1] + delta).mV);
	}
	else
	{
        newMin.load3(mLastAnimExtents[0].mV);
        newMax.load3(mLastAnimExtents[1].mV);
		LLVector4a pos_group;
		pos_group.setAdd(newMin,newMax);
		pos_group.mul(0.5f);
		mImpostorOffset = LLVector3(pos_group.getF32ptr())-getRenderPosition();
		mDrawable->setPositionGroup(pos_group);
	}
}


static LLTrace::BlockTimerStatHandle FTM_AVATAR_EXTENT_UPDATE("Av Upd Extent");

void LLVOAvatar::calculateSpatialExtents(LLVector4a& newMin, LLVector4a& newMax)
{
    LL_RECORD_BLOCK_TIME(FTM_AVATAR_EXTENT_UPDATE);

    S32 box_detail = gSavedSettings.getS32("AvatarBoundingBoxComplexity");

    // FIXME the update_min_max function used below assumes there is a
    // known starting point, but in general there isn't. Ideally the
    // box update logic should be modified to handle the no-point-yet
    // case. For most models, starting with the pelvis is safe though.
    LLVector3 zero_pos;
	LLVector4a pos;
    if (dist_vec(zero_pos, mPelvisp->getWorldPosition())<0.001)
    {
        // Don't use pelvis until av initialized
	pos.load3(getRenderPosition().mV);
    }
    else
    {
        pos.load3(mPelvisp->getWorldPosition().mV);
    }
	newMin = pos;
	newMax = pos;

	//stretch bounding box by joint positions. Doing this for
	//control avs, where the polymeshes aren't maintained or
	//displayed, can give inaccurate boxes due to joints stuck at (0,0,0).
    if ((box_detail>=1) && !isControlAvatar())
    {
	for (polymesh_map_t::iterator i = mPolyMeshes.begin(); i != mPolyMeshes.end(); ++i)
	{
		LLPolyMesh* mesh = i->second;
		for (S32 joint_num = 0; joint_num < mesh->mJointRenderData.size(); joint_num++)
		{
			LLVector4a trans;
			trans.load3( mesh->mJointRenderData[joint_num]->mWorldMatrix->getTranslation().mV);
			update_min_max(newMin, newMax, trans);
		}
	}

    }

	// Pad bounding box for starting joint, plus polymesh if
	// applicable. Subsequent calcs should be accurate enough to not
	// need padding.
	LLVector4a padding(0.25);
	newMin.sub(padding);
	newMax.add(padding);


	//stretch bounding box by static attachments
    if (box_detail >= 2)
    {
        float max_attachment_span = get_default_max_prim_scale() * 5.0f;
	
	for (attachment_map_t::iterator iter = mAttachmentPoints.begin(); 
		 iter != mAttachmentPoints.end();
		 ++iter)
	{
		LLViewerJointAttachment* attachment = iter->second;

		if (attachment->getValid())
		{
			for (LLViewerJointAttachment::attachedobjs_vec_t::iterator attachment_iter = attachment->mAttachedObjects.begin();
				 attachment_iter != attachment->mAttachedObjects.end();
				 ++attachment_iter)
			{
                    // Don't we need to look at children of attached_object as well?
                const LLViewerObject* attached_object = attachment_iter->get();
				if (attached_object && !attached_object->isHUDAttachment())
				{
                        const LLVOVolume *vol = dynamic_cast<const LLVOVolume*>(attached_object);
                        if (vol && vol->isAnimatedObject())
                        {
                            // Animated objects already have a bounding box in their control av, use that. 
                            // Could lag by a frame if there's no guarantee on order of processing for avatars.
                            LLControlAvatar *cav = vol->getControlAvatar();
                            if (cav)
                            {
                                LLVector4a cav_min;
                                cav_min.load3(cav->mLastAnimExtents[0].mV);
                                LLVector4a cav_max;
                                cav_max.load3(cav->mLastAnimExtents[1].mV);
                                update_min_max(newMin,newMax,cav_min);
                                update_min_max(newMin,newMax,cav_max);
                                continue;
                            }
                        }
                        if (vol && vol->isRiggedMesh())
                        {
                            continue;
                        }
					LLDrawable* drawable = attached_object->mDrawable;
					if (drawable && !drawable->isState(LLDrawable::RIGGED))
					{
						LLSpatialBridge* bridge = drawable->getSpatialBridge();
						if (bridge)
						{
							const LLVector4a* ext = bridge->getSpatialExtents();
							LLVector4a distance;
							distance.setSub(ext[1], ext[0]);
							LLVector4a max_span(max_attachment_span);

							S32 lt = distance.lessThan(max_span).getGatheredBits() & 0x7;
						
							// Only add the prim to spatial extents calculations if it isn't a megaprim.
							// max_attachment_span calculated at the start of the function 
							// (currently 5 times our max prim size) 
							if (lt == 0x7)
							{
								update_min_max(newMin,newMax,ext[0]);
								update_min_max(newMin,newMax,ext[1]);
							}
						}
					}
				}
			}
		}
	}
    }

    // Stretch bounding box by rigged mesh joint boxes
    if (box_detail>=3)
    {
		updateRiggingInfo();
        for (S32 joint_num = 0; joint_num < LL_CHARACTER_MAX_ANIMATED_JOINTS; joint_num++)
        {
            LLJoint *joint = getJoint(joint_num);
            LLJointRiggingInfo *rig_info = NULL;
            if (joint_num < mJointRiggingInfoTab.size())
            {
                rig_info = &mJointRiggingInfoTab[joint_num];
            }

            if (joint && rig_info && rig_info->isRiggedTo())
            {
                LLViewerJointAttachment *as_joint_attach = dynamic_cast<LLViewerJointAttachment*>(joint);
                if (as_joint_attach && as_joint_attach->getIsHUDAttachment())
                {
                    // Ignore bounding box of HUD joints
                    continue;
                }
                LLMatrix4a mat;
                LLVector4a new_extents[2];
                mat.loadu(joint->getWorldMatrix());
                matMulBoundBox(mat, rig_info->getRiggedExtents(), new_extents);
                update_min_max(newMin, newMax, new_extents[0]);
                update_min_max(newMin, newMax, new_extents[1]);
                //if (isSelf())
                //{
                //    LL_INFOS() << joint->getName() << " extents " << new_extents[0] << "," << new_extents[1] << LL_ENDL;
                //    LL_INFOS() << joint->getName() << " av box is " << newMin << "," << newMax << LL_ENDL;
                //}
            }
        }
    }

    // Update pixel area
    LLVector4a center, size;
    center.setAdd(newMin, newMax);
    center.mul(0.5f);
    
    size.setSub(newMax,newMin);
    size.mul(0.5f);
    
    mPixelArea = LLPipeline::calcPixelArea(center, size, *LLViewerCamera::getInstance());
}

void render_sphere_and_line(const LLVector3& begin_pos, const LLVector3& end_pos, F32 sphere_scale, const LLVector3& occ_color, const LLVector3& visible_color)
{
    // Unoccluded bone portions
    LLGLDepthTest normal_depth(GL_TRUE);

    // Draw line segment for unoccluded joint
    gGL.diffuseColor3f(visible_color[0], visible_color[1], visible_color[2]);

    gGL.begin(LLRender::LINES);
    gGL.vertex3fv(begin_pos.mV); 
    gGL.vertex3fv(end_pos.mV);
    gGL.end();
        

    // Draw sphere representing joint pos
    gGL.pushMatrix();
    gGL.scalef(sphere_scale, sphere_scale, sphere_scale);
    gSphere.renderGGL();
    gGL.popMatrix();
        
    LLGLDepthTest depth_under(GL_TRUE, GL_FALSE, GL_GREATER);

    // Occluded bone portions
    gGL.diffuseColor3f(occ_color[0], occ_color[1], occ_color[2]);

    gGL.begin(LLRender::LINES);
    gGL.vertex3fv(begin_pos.mV); 
    gGL.vertex3fv(end_pos.mV);
    gGL.end();

    // Draw sphere representing joint pos
    gGL.pushMatrix();
    gGL.scalef(sphere_scale, sphere_scale, sphere_scale);
    gSphere.renderGGL();
    gGL.popMatrix();
}

//-----------------------------------------------------------------------------
// renderCollisionVolumes()
//-----------------------------------------------------------------------------
void LLVOAvatar::renderCollisionVolumes()
{
	std::ostringstream ostr;

	for (S32 i = 0; i < mNumCollisionVolumes; i++)
	{
		ostr << mCollisionVolumes[i].getName() << ", ";

        LLAvatarJointCollisionVolume& collision_volume = mCollisionVolumes[i];

		collision_volume.updateWorldMatrix();

		gGL.pushMatrix();
		gGL.multMatrix( &collision_volume.getXform()->getWorldMatrix().mMatrix[0][0] );

        LLVector3 begin_pos(0,0,0);
        LLVector3 end_pos(collision_volume.getEnd());
        static F32 sphere_scale = 1.0f;
        static F32 center_dot_scale = 0.05f;

        static LLVector3 BLUE(0.0f, 0.0f, 1.0f);
        static LLVector3 PASTEL_BLUE(0.5f, 0.5f, 1.0f);
        static LLVector3 RED(1.0f, 0.0f, 0.0f);
        static LLVector3 PASTEL_RED(1.0f, 0.5f, 0.5f);
        static LLVector3 WHITE(1.0f, 1.0f, 1.0f);
        

        LLVector3 cv_color_occluded;
        LLVector3 cv_color_visible;
        LLVector3 dot_color_occluded(WHITE);
        LLVector3 dot_color_visible(WHITE);
        if (isControlAvatar())
        {
            cv_color_occluded = RED;
            cv_color_visible = PASTEL_RED;
        }
        else
        {
            cv_color_occluded = BLUE;
            cv_color_visible = PASTEL_BLUE;
        }
        render_sphere_and_line(begin_pos, end_pos, sphere_scale, cv_color_occluded, cv_color_visible);
        render_sphere_and_line(begin_pos, end_pos, center_dot_scale, dot_color_occluded, dot_color_visible);

        gGL.popMatrix();
    }

    
	if (mNameText.notNull())
	{
		LLVector4a unused;
	
		mNameText->lineSegmentIntersect(unused, unused, unused, TRUE);
	}
}

void LLVOAvatar::renderBones()
{
    LLGLEnable blend(GL_BLEND);

	avatar_joint_list_t::iterator iter = mSkeleton.begin();
	avatar_joint_list_t::iterator end  = mSkeleton.end();

    // For bones with position overrides defined
    static LLVector3 OVERRIDE_COLOR_OCCLUDED(1.0f, 0.0f, 0.0f);
    static LLVector3 OVERRIDE_COLOR_VISIBLE(0.5f, 0.5f, 0.5f);
    // For bones which are rigged to by at least one attachment
    static LLVector3 RIGGED_COLOR_OCCLUDED(0.0f, 1.0f, 1.0f);
    static LLVector3 RIGGED_COLOR_VISIBLE(0.5f, 0.5f, 0.5f);
    // For bones not otherwise colored
    static LLVector3 OTHER_COLOR_OCCLUDED(0.0f, 1.0f, 0.0f);
    static LLVector3 OTHER_COLOR_VISIBLE(0.5f, 0.5f, 0.5f);
    
    static F32 SPHERE_SCALEF = 0.001f;

	for (; iter != end; ++iter)
	{
		LLJoint* jointp = *iter;
		if (!jointp)
		{
			continue;
		}

		jointp->updateWorldMatrix();

        LLVector3 occ_color, visible_color;

        LLVector3 pos;
        LLUUID mesh_id;
        if (jointp->hasAttachmentPosOverride(pos,mesh_id))
        {
            occ_color = OVERRIDE_COLOR_OCCLUDED;
            visible_color = OVERRIDE_COLOR_VISIBLE;
        }
        else
        {
            if (jointIsRiggedTo(jointp))
            {
                occ_color = RIGGED_COLOR_OCCLUDED;
                visible_color = RIGGED_COLOR_VISIBLE;
            }
            else
            {
                occ_color = OTHER_COLOR_OCCLUDED;
                visible_color = OTHER_COLOR_VISIBLE;
            }
        }
        LLVector3 begin_pos(0,0,0);
        LLVector3 end_pos(jointp->getEnd());

        F32 sphere_scale = SPHERE_SCALEF;
        
		gGL.pushMatrix();
		gGL.multMatrix( &jointp->getXform()->getWorldMatrix().mMatrix[0][0] );

        render_sphere_and_line(begin_pos, end_pos, sphere_scale, occ_color, visible_color);
        
		gGL.popMatrix();
	}
}


void LLVOAvatar::renderJoints()
{
	std::ostringstream ostr;
	std::ostringstream nullstr;

	for (joint_map_t::iterator iter = mJointMap.begin(); iter != mJointMap.end(); ++iter)
	{
		LLJoint* jointp = iter->second;
		if (!jointp)
		{
			nullstr << iter->first << " is NULL" << std::endl;
			continue;
		}

		ostr << jointp->getName() << ", ";

		jointp->updateWorldMatrix();
	
		gGL.pushMatrix();
		gGL.multMatrix( &jointp->getXform()->getWorldMatrix().mMatrix[0][0] );

		gGL.diffuseColor3f( 1.f, 0.f, 1.f );
	
		gGL.begin(LLRender::LINES);
	
		LLVector3 v[] = 
		{
			LLVector3(1,0,0),
			LLVector3(-1,0,0),
			LLVector3(0,1,0),
			LLVector3(0,-1,0),

			LLVector3(0,0,-1),
			LLVector3(0,0,1),
		};

		//sides
		gGL.vertex3fv(v[0].mV); 
		gGL.vertex3fv(v[2].mV);

		gGL.vertex3fv(v[0].mV); 
		gGL.vertex3fv(v[3].mV);

		gGL.vertex3fv(v[1].mV); 
		gGL.vertex3fv(v[2].mV);

		gGL.vertex3fv(v[1].mV); 
		gGL.vertex3fv(v[3].mV);


		//top
		gGL.vertex3fv(v[0].mV); 
		gGL.vertex3fv(v[4].mV);

		gGL.vertex3fv(v[1].mV); 
		gGL.vertex3fv(v[4].mV);

		gGL.vertex3fv(v[2].mV); 
		gGL.vertex3fv(v[4].mV);

		gGL.vertex3fv(v[3].mV); 
		gGL.vertex3fv(v[4].mV);


		//bottom
		gGL.vertex3fv(v[0].mV); 
		gGL.vertex3fv(v[5].mV);

		gGL.vertex3fv(v[1].mV); 
		gGL.vertex3fv(v[5].mV);

		gGL.vertex3fv(v[2].mV); 
		gGL.vertex3fv(v[5].mV);

		gGL.vertex3fv(v[3].mV); 
		gGL.vertex3fv(v[5].mV);

		gGL.end();

		gGL.popMatrix();
	}

	mDebugText.clear();
	addDebugText(ostr.str());
	addDebugText(nullstr.str());
}

BOOL LLVOAvatar::lineSegmentIntersect(const LLVector4a& start, const LLVector4a& end,
									  S32 face,
									  BOOL pick_transparent,
									  BOOL pick_rigged,
									  S32* face_hit,
									  LLVector4a* intersection,
									  LLVector2* tex_coord,
									  LLVector4a* normal,
									  LLVector4a* tangent)
{
	if ((isSelf() && !gAgent.needsRenderAvatar()) || !LLPipeline::sPickAvatar)
	{
		return FALSE;
	}

    if (isControlAvatar())
    {
        return FALSE;
    }
    
	if (lineSegmentBoundingBox(start, end))
	{
		for (S32 i = 0; i < mNumCollisionVolumes; ++i)
		{
			mCollisionVolumes[i].updateWorldMatrix();
            
			glh::matrix4f mat((F32*) mCollisionVolumes[i].getXform()->getWorldMatrix().mMatrix);
			glh::matrix4f inverse = mat.inverse();
			glh::matrix4f norm_mat = inverse.transpose();

			glh::vec3f p1(start.getF32ptr());
			glh::vec3f p2(end.getF32ptr());

			inverse.mult_matrix_vec(p1);
			inverse.mult_matrix_vec(p2);

			LLVector3 position;
			LLVector3 norm;

			if (linesegment_sphere(LLVector3(p1.v), LLVector3(p2.v), LLVector3(0,0,0), 1.f, position, norm))
			{
				glh::vec3f res_pos(position.mV);
				mat.mult_matrix_vec(res_pos);
				
				norm.normalize();
				glh::vec3f res_norm(norm.mV);
				norm_mat.mult_matrix_dir(res_norm);

				if (intersection)
				{
					intersection->load3(res_pos.v);
				}

				if (normal)
				{
					normal->load3(res_norm.v);
				}

				return TRUE;
			}
		}

		if (isSelf())
		{
			for (attachment_map_t::iterator iter = mAttachmentPoints.begin(); 
			 iter != mAttachmentPoints.end();
			 ++iter)
			{
				LLViewerJointAttachment* attachment = iter->second;

				for (LLViewerJointAttachment::attachedobjs_vec_t::iterator attachment_iter = attachment->mAttachedObjects.begin();
					 attachment_iter != attachment->mAttachedObjects.end();
					 ++attachment_iter)
				{
					LLViewerObject* attached_object = attachment_iter->get();
					
					if (attached_object && !attached_object->isDead() && attachment->getValid())
					{
						LLDrawable* drawable = attached_object->mDrawable;
						if (drawable->isState(LLDrawable::RIGGED))
						{ //regenerate octree for rigged attachment
							gPipeline.markRebuild(mDrawable, LLDrawable::REBUILD_RIGGED, TRUE);
						}
					}
				}
			}
		}
	}

	
	
	LLVector4a position;
	if (mNameText.notNull() && mNameText->lineSegmentIntersect(start, end, position))
	{
		if (intersection)
		{
			*intersection = position;
		}

		return TRUE;
	}

	return FALSE;
}

// virtual
LLViewerObject* LLVOAvatar::lineSegmentIntersectRiggedAttachments(const LLVector4a& start, const LLVector4a& end,
									  S32 face,
									  BOOL pick_transparent,
									  BOOL pick_rigged,
									  S32* face_hit,
									  LLVector4a* intersection,
									  LLVector2* tex_coord,
									  LLVector4a* normal,
									  LLVector4a* tangent)
{
	if (isSelf() && !gAgent.needsRenderAvatar())
	{
		return NULL;
	}

	LLViewerObject* hit = NULL;

	if (lineSegmentBoundingBox(start, end))
	{
		LLVector4a local_end = end;
		LLVector4a local_intersection;

		for (attachment_map_t::iterator iter = mAttachmentPoints.begin(); 
			iter != mAttachmentPoints.end();
			++iter)
		{
			LLViewerJointAttachment* attachment = iter->second;

			for (LLViewerJointAttachment::attachedobjs_vec_t::iterator attachment_iter = attachment->mAttachedObjects.begin();
					attachment_iter != attachment->mAttachedObjects.end();
					++attachment_iter)
			{
				LLViewerObject* attached_object = attachment_iter->get();
					
				if (attached_object->lineSegmentIntersect(start, local_end, face, pick_transparent, pick_rigged, face_hit, &local_intersection, tex_coord, normal, tangent))
				{
					local_end = local_intersection;
					if (intersection)
					{
						*intersection = local_intersection;
					}
					
					hit = attached_object;
				}
			}
		}
	}
		
	return hit;
}


LLVOAvatar* LLVOAvatar::asAvatar()
{
	return this;
}

//-----------------------------------------------------------------------------
// LLVOAvatar::startDefaultMotions()
//-----------------------------------------------------------------------------
void LLVOAvatar::startDefaultMotions()
{
	//-------------------------------------------------------------------------
	// start default motions
	//-------------------------------------------------------------------------
	startMotion( ANIM_AGENT_HEAD_ROT );
	startMotion( ANIM_AGENT_EYE );
	startMotion( ANIM_AGENT_BODY_NOISE );
	startMotion( ANIM_AGENT_BREATHE_ROT );
	startMotion( ANIM_AGENT_PHYSICS_MOTION );
	startMotion( ANIM_AGENT_HAND_MOTION );
	startMotion( ANIM_AGENT_PELVIS_FIX );

	//-------------------------------------------------------------------------
	// restart any currently active motions
	//-------------------------------------------------------------------------
	processAnimationStateChanges();
}

//-----------------------------------------------------------------------------
// LLVOAvatar::buildCharacter()
// Deferred initialization and rebuild of the avatar.
//-----------------------------------------------------------------------------
// virtual
void LLVOAvatar::buildCharacter()
{
	LLAvatarAppearance::buildCharacter();

	// Not done building yet; more to do.
	mIsBuilt = FALSE;

	//-------------------------------------------------------------------------
	// set head offset from pelvis
	//-------------------------------------------------------------------------
	updateHeadOffset();

	//-------------------------------------------------------------------------
	// initialize lip sync morph pointers
	//-------------------------------------------------------------------------
	mOohMorph     = getVisualParam( "Lipsync_Ooh" );
	mAahMorph     = getVisualParam( "Lipsync_Aah" );

	// If we don't have the Ooh morph, use the Kiss morph
	if (!mOohMorph)
	{
		LL_WARNS() << "Missing 'Ooh' morph for lipsync, using fallback." << LL_ENDL;
		mOohMorph = getVisualParam( "Express_Kiss" );
	}

	// If we don't have the Aah morph, use the Open Mouth morph
	if (!mAahMorph)
	{
		LL_WARNS() << "Missing 'Aah' morph for lipsync, using fallback." << LL_ENDL;
		mAahMorph = getVisualParam( "Express_Open_Mouth" );
	}

    // Currently disabled for control avatars (animated objects), enabled for all others.
    if (mEnableDefaultMotions)
    {
	startDefaultMotions();
    }

	//-------------------------------------------------------------------------
	// restart any currently active motions
	//-------------------------------------------------------------------------
	processAnimationStateChanges();

	mIsBuilt = TRUE;
	stop_glerror();

	mMeshValid = TRUE;
}

//-----------------------------------------------------------------------------
// resetVisualParams()
//-----------------------------------------------------------------------------
void LLVOAvatar::resetVisualParams()
{
	// Skeletal params
	{
		LLAvatarXmlInfo::skeletal_distortion_info_list_t::iterator iter;
		for (iter = sAvatarXmlInfo->mSkeletalDistortionInfoList.begin();
			 iter != sAvatarXmlInfo->mSkeletalDistortionInfoList.end(); 
			 ++iter)
		{
			LLPolySkeletalDistortionInfo *info = (LLPolySkeletalDistortionInfo*)*iter;
			LLPolySkeletalDistortion *param = dynamic_cast<LLPolySkeletalDistortion*>(getVisualParam(info->getID()));
            *param = LLPolySkeletalDistortion(this);
            llassert(param);
			if (!param->setInfo(info))
			{
				llassert(false);
			}			
		}
	}

	// Driver parameters
	for (LLAvatarXmlInfo::driver_info_list_t::iterator iter = sAvatarXmlInfo->mDriverInfoList.begin();
		 iter != sAvatarXmlInfo->mDriverInfoList.end(); 
		 ++iter)
	{
		LLDriverParamInfo *info = *iter;
        LLDriverParam *param = dynamic_cast<LLDriverParam*>(getVisualParam(info->getID()));
        LLDriverParam::entry_list_t driven_list = param->getDrivenList();
        *param = LLDriverParam(this);
        llassert(param);
        if (!param->setInfo(info))
        {
            llassert(false);
        }			
        param->setDrivenList(driven_list);
	}
}

void LLVOAvatar::applyDefaultParams()
{
	// These are params from avs with newly created copies of shape,
	// skin, hair, eyes, plus gender set as noted. Run arche_tool.py
	// to get params from some other xml appearance dump.
	std::map<S32, U8> male_params = {
		{1,33}, {2,61}, {4,85}, {5,23}, {6,58}, {7,127}, {8,63}, {10,85}, {11,63}, {12,42}, {13,0}, {14,85}, {15,63}, {16,36}, {17,85}, {18,95}, {19,153}, {20,63}, {21,34}, {22,0}, {23,63}, {24,109}, {25,88}, {27,132}, {31,63}, {33,136}, {34,81}, {35,85}, {36,103}, {37,136}, {38,127}, {80,255}, {93,203}, {98,0}, {99,0}, {105,127}, {108,0}, {110,0}, {111,127}, {112,0}, {113,0}, {114,127}, {115,0}, {116,0}, {117,0}, {119,127}, {130,114}, {131,127}, {132,99}, {133,63}, {134,127}, {135,140}, {136,127}, {137,127}, {140,0}, {141,0}, {142,0}, {143,191}, {150,0}, {155,104}, {157,0}, {162,0}, {163,0}, {165,0}, {166,0}, {167,0}, {168,0}, {169,0}, {177,0}, {181,145}, {182,216}, {183,133}, {184,0}, {185,127}, {192,0}, {193,127}, {196,170}, {198,0}, {503,0}, {505,127}, {506,127}, {507,109}, {508,85}, {513,127}, {514,127}, {515,63}, {517,85}, {518,42}, {603,100}, {604,216}, {605,214}, {606,204}, {607,204}, {608,204}, {609,51}, {616,25}, {617,89}, {619,76}, {624,204}, {625,0}, {629,127}, {637,0}, {638,0}, {646,144}, {647,85}, {649,127}, {650,132}, {652,127}, {653,85}, {654,0}, {656,127}, {659,127}, {662,127}, {663,127}, {664,127}, {665,127}, {674,59}, {675,127}, {676,85}, {678,127}, {682,127}, {683,106}, {684,47}, {685,79}, {690,127}, {692,127}, {693,204}, {700,63}, {701,0}, {702,0}, {703,0}, {704,0}, {705,127}, {706,127}, {707,0}, {708,0}, {709,0}, {710,0}, {711,127}, {712,0}, {713,159}, {714,0}, {715,0}, {750,178}, {752,127}, {753,36}, {754,85}, {755,131}, {756,127}, {757,127}, {758,127}, {759,153}, {760,95}, {762,0}, {763,140}, {764,74}, {765,27}, {769,127}, {773,127}, {775,0}, {779,214}, {780,204}, {781,198}, {785,0}, {789,0}, {795,63}, {796,30}, {799,127}, {800,226}, {801,255}, {802,198}, {803,255}, {804,255}, {805,255}, {806,255}, {807,255}, {808,255}, {812,255}, {813,255}, {814,255}, {815,204}, {816,0}, {817,255}, {818,255}, {819,255}, {820,255}, {821,255}, {822,255}, {823,255}, {824,255}, {825,255}, {826,255}, {827,255}, {828,0}, {829,255}, {830,255}, {834,255}, {835,255}, {836,255}, {840,0}, {841,127}, {842,127}, {844,255}, {848,25}, {858,100}, {859,255}, {860,255}, {861,255}, {862,255}, {863,84}, {868,0}, {869,0}, {877,0}, {879,51}, {880,132}, {921,255}, {922,255}, {923,255}, {10000,0}, {10001,0}, {10002,25}, {10003,0}, {10004,25}, {10005,23}, {10006,51}, {10007,0}, {10008,25}, {10009,23}, {10010,51}, {10011,0}, {10012,0}, {10013,25}, {10014,0}, {10015,25}, {10016,23}, {10017,51}, {10018,0}, {10019,0}, {10020,25}, {10021,0}, {10022,25}, {10023,23}, {10024,51}, {10025,0}, {10026,25}, {10027,23}, {10028,51}, {10029,0}, {10030,25}, {10031,23}, {10032,51}, {11000,1}, {11001,127}
	};
	std::map<S32, U8> female_params = {
		{1,33}, {2,61}, {4,85}, {5,23}, {6,58}, {7,127}, {8,63}, {10,85}, {11,63}, {12,42}, {13,0}, {14,85}, {15,63}, {16,36}, {17,85}, {18,95}, {19,153}, {20,63}, {21,34}, {22,0}, {23,63}, {24,109}, {25,88}, {27,132}, {31,63}, {33,136}, {34,81}, {35,85}, {36,103}, {37,136}, {38,127}, {80,0}, {93,203}, {98,0}, {99,0}, {105,127}, {108,0}, {110,0}, {111,127}, {112,0}, {113,0}, {114,127}, {115,0}, {116,0}, {117,0}, {119,127}, {130,114}, {131,127}, {132,99}, {133,63}, {134,127}, {135,140}, {136,127}, {137,127}, {140,0}, {141,0}, {142,0}, {143,191}, {150,0}, {155,104}, {157,0}, {162,0}, {163,0}, {165,0}, {166,0}, {167,0}, {168,0}, {169,0}, {177,0}, {181,145}, {182,216}, {183,133}, {184,0}, {185,127}, {192,0}, {193,127}, {196,170}, {198,0}, {503,0}, {505,127}, {506,127}, {507,109}, {508,85}, {513,127}, {514,127}, {515,63}, {517,85}, {518,42}, {603,100}, {604,216}, {605,214}, {606,204}, {607,204}, {608,204}, {609,51}, {616,25}, {617,89}, {619,76}, {624,204}, {625,0}, {629,127}, {637,0}, {638,0}, {646,144}, {647,85}, {649,127}, {650,132}, {652,127}, {653,85}, {654,0}, {656,127}, {659,127}, {662,127}, {663,127}, {664,127}, {665,127}, {674,59}, {675,127}, {676,85}, {678,127}, {682,127}, {683,106}, {684,47}, {685,79}, {690,127}, {692,127}, {693,204}, {700,63}, {701,0}, {702,0}, {703,0}, {704,0}, {705,127}, {706,127}, {707,0}, {708,0}, {709,0}, {710,0}, {711,127}, {712,0}, {713,159}, {714,0}, {715,0}, {750,178}, {752,127}, {753,36}, {754,85}, {755,131}, {756,127}, {757,127}, {758,127}, {759,153}, {760,95}, {762,0}, {763,140}, {764,74}, {765,27}, {769,127}, {773,127}, {775,0}, {779,214}, {780,204}, {781,198}, {785,0}, {789,0}, {795,63}, {796,30}, {799,127}, {800,226}, {801,255}, {802,198}, {803,255}, {804,255}, {805,255}, {806,255}, {807,255}, {808,255}, {812,255}, {813,255}, {814,255}, {815,204}, {816,0}, {817,255}, {818,255}, {819,255}, {820,255}, {821,255}, {822,255}, {823,255}, {824,255}, {825,255}, {826,255}, {827,255}, {828,0}, {829,255}, {830,255}, {834,255}, {835,255}, {836,255}, {840,0}, {841,127}, {842,127}, {844,255}, {848,25}, {858,100}, {859,255}, {860,255}, {861,255}, {862,255}, {863,84}, {868,0}, {869,0}, {877,0}, {879,51}, {880,132}, {921,255}, {922,255}, {923,255}, {10000,0}, {10001,0}, {10002,25}, {10003,0}, {10004,25}, {10005,23}, {10006,51}, {10007,0}, {10008,25}, {10009,23}, {10010,51}, {10011,0}, {10012,0}, {10013,25}, {10014,0}, {10015,25}, {10016,23}, {10017,51}, {10018,0}, {10019,0}, {10020,25}, {10021,0}, {10022,25}, {10023,23}, {10024,51}, {10025,0}, {10026,25}, {10027,23}, {10028,51}, {10029,0}, {10030,25}, {10031,23}, {10032,51}, {11000,1}, {11001,127}
	};
	std::map<S32, U8> *params = NULL;
	if (getSex() == SEX_MALE)
		params = &male_params;
	else
		params = &female_params;
			
	for( auto it = params->begin(); it != params->end(); ++it)
	{
		LLVisualParam* param = getVisualParam(it->first);
		if( !param )
		{
			// invalid id
			break;
		}

		U8 value = it->second;
		F32 newWeight = U8_to_F32(value, param->getMinWeight(), param->getMaxWeight());
		param->setWeight(newWeight);
	}
}

//-----------------------------------------------------------------------------
// resetSkeleton()
//-----------------------------------------------------------------------------
void LLVOAvatar::resetSkeleton(bool reset_animations)
{
    LL_DEBUGS("Avatar") << avString() << " reset starts" << LL_ENDL;
    if (!isControlAvatar() && !mLastProcessedAppearance)
    {
        LL_WARNS() << "Can't reset avatar; no appearance message has been received yet." << LL_ENDL;
        return;
    }

    // Save mPelvis state
    //LLVector3 pelvis_pos = getJoint("mPelvis")->getPosition();
    //LLQuaternion pelvis_rot = getJoint("mPelvis")->getRotation();

    // Clear all attachment pos and scale overrides
    clearAttachmentOverrides();

    // Note that we call buildSkeleton twice in this function. The first time is
    // just to get the right scale for the collision volumes, because
    // this will be used in setting the mJointScales for the
    // LLPolySkeletalDistortions of which the CVs are children.
	if( !buildSkeleton(sAvatarSkeletonInfo) )
    {
        LL_ERRS() << "Error resetting skeleton" << LL_ENDL;
	}

    // Reset some params to default state, without propagating changes downstream.
    resetVisualParams();

    // Now we have to reset the skeleton again, because its state
    // got clobbered by the resetVisualParams() calls
    // above.
	if( !buildSkeleton(sAvatarSkeletonInfo) )
    {
        LL_ERRS() << "Error resetting skeleton" << LL_ENDL;
	}

    // Reset attachment points
    // BuildSkeleton only does bones and CVs but we still need to reinit huds
    // since huds can be animated.
    bool ignore_hud_joints = !isSelf();
    initAttachmentPoints(ignore_hud_joints);

    // Fix up collision volumes
    for (LLVisualParam *param = getFirstVisualParam(); 
         param;
         param = getNextVisualParam())
    {
        LLPolyMorphTarget *poly_morph = dynamic_cast<LLPolyMorphTarget*>(param);
        if (poly_morph)
        {
            // This is a kludgy way to correct for the fact that the
            // collision volumes have been reset out from under the
            // poly morph sliders.
            F32 delta_weight = poly_morph->getLastWeight() - poly_morph->getDefaultWeight();
            poly_morph->applyVolumeChanges(delta_weight);
        }
    }

    // Reset tweakable params to preserved state
	if (getOverallAppearance() == AOA_NORMAL)
	{
		if (mLastProcessedAppearance)
		{
			bool slam_params = true;
			applyParsedAppearanceMessage(*mLastProcessedAppearance, slam_params);
		}
	}
	else
	{
		applyDefaultParams();
	}
    updateVisualParams();

    // Restore attachment pos overrides
	updateAttachmentOverrides();

    // Animations
    if (reset_animations)
    {
        if (isSelf())
        {
            // This is equivalent to "Stop Animating Me". Will reset
            // all animations and propagate the changes to other
            // viewers.
            gAgent.stopCurrentAnimations();
        }
        else
        {
            // Local viewer-side reset for non-self avatars.
            resetAnimations();
        }
    }
    
    LL_DEBUGS("Avatar") << avString() << " reset ends" << LL_ENDL;
}

//-----------------------------------------------------------------------------
// releaseMeshData()
//-----------------------------------------------------------------------------
void LLVOAvatar::releaseMeshData()
{
	if (sInstances.size() < AVATAR_RELEASE_THRESHOLD || isUIAvatar())
	{
		return;
	}

	// cleanup mesh data
	for (avatar_joint_list_t::iterator iter = mMeshLOD.begin();
		 iter != mMeshLOD.end(); 
		 ++iter)
	{
		LLAvatarJoint* joint = (*iter);
		joint->setValid(FALSE, TRUE);
	}

	//cleanup data
	if (mDrawable.notNull())
	{
		LLFace* facep = mDrawable->getFace(0);
		if (facep)
		{
		facep->setSize(0, 0);
		for(S32 i = mNumInitFaces ; i < mDrawable->getNumFaces(); i++)
		{
			facep = mDrawable->getFace(i);
				if (facep)
				{
			facep->setSize(0, 0);
		}
	}
		}
	}
	
	for (attachment_map_t::iterator iter = mAttachmentPoints.begin(); 
		 iter != mAttachmentPoints.end();
		 ++iter)
	{
		LLViewerJointAttachment* attachment = iter->second;
		if (!attachment->getIsHUDAttachment())
		{
			attachment->setAttachmentVisibility(FALSE);
		}
	}
	mMeshValid = FALSE;
}

//-----------------------------------------------------------------------------
// restoreMeshData()
//-----------------------------------------------------------------------------
// virtual
void LLVOAvatar::restoreMeshData()
{
	llassert(!isSelf());
    if (mDrawable.isNull())
    {
        return;
    }
	
	//LL_INFOS() << "Restoring" << LL_ENDL;
	mMeshValid = TRUE;
	updateJointLODs();

	for (attachment_map_t::iterator iter = mAttachmentPoints.begin(); 
		 iter != mAttachmentPoints.end();
		 ++iter)
	{
		LLViewerJointAttachment* attachment = iter->second;
		if (!attachment->getIsHUDAttachment())
		{
			attachment->setAttachmentVisibility(TRUE);
		}
	}

	// force mesh update as LOD might not have changed to trigger this
	gPipeline.markRebuild(mDrawable, LLDrawable::REBUILD_GEOMETRY, TRUE);
}

//-----------------------------------------------------------------------------
// updateMeshData()
//-----------------------------------------------------------------------------
void LLVOAvatar::updateMeshData()
{
	if (mDrawable.notNull())
	{
		stop_glerror();

		S32 f_num = 0 ;
		const U32 VERTEX_NUMBER_THRESHOLD = 128 ;//small number of this means each part of an avatar has its own vertex buffer.
		const S32 num_parts = mMeshLOD.size();

		// this order is determined by number of LODS
		// if a mesh earlier in this list changed LODs while a later mesh doesn't,
		// the later mesh's index offset will be inaccurate
		for(S32 part_index = 0 ; part_index < num_parts ;)
		{
			S32 j = part_index ;
			U32 last_v_num = 0, num_vertices = 0 ;
			U32 last_i_num = 0, num_indices = 0 ;

			while(part_index < num_parts && num_vertices < VERTEX_NUMBER_THRESHOLD)
			{
				last_v_num = num_vertices ;
				last_i_num = num_indices ;

				LLViewerJoint* part_mesh = getViewerJoint(part_index++);
				if (part_mesh)
				{
					part_mesh->updateFaceSizes(num_vertices, num_indices, mAdjustedPixelArea);
				}
			}
			if(num_vertices < 1)//skip empty meshes
			{
				continue ;
			}
			if(last_v_num > 0)//put the last inserted part into next vertex buffer.
			{
				num_vertices = last_v_num ;
				num_indices = last_i_num ;	
				part_index-- ;
			}
		
			LLFace* facep = NULL;
			if(f_num < mDrawable->getNumFaces()) 
			{
				facep = mDrawable->getFace(f_num);
			}
			else
			{
				facep = mDrawable->getFace(0);
				if (facep)
				{
					facep = mDrawable->addFace(facep->getPool(), facep->getTexture()) ;
				}
			}
			if (!facep) continue;
			
			// resize immediately
			facep->setSize(num_vertices, num_indices);

			bool terse_update = false;

			facep->setGeomIndex(0);
			facep->setIndicesIndex(0);
		
			LLVertexBuffer* buff = facep->getVertexBuffer();
			if(!facep->getVertexBuffer())
			{
				buff = new LLVertexBufferAvatar();
				if (!buff->allocateBuffer(num_vertices, num_indices, TRUE))
				{
					LL_WARNS() << "Failed to allocate Vertex Buffer for Mesh to "
						<< num_vertices << " vertices and "
						<< num_indices << " indices" << LL_ENDL;
					// Attempt to create a dummy triangle (one vertex, 3 indices, all 0)
					facep->setSize(1, 3);
					buff->allocateBuffer(1, 3, true);
					memset((U8*) buff->getMappedData(), 0, buff->getSize());
					memset((U8*) buff->getMappedIndices(), 0, buff->getIndicesSize());
				}
				facep->setVertexBuffer(buff);
			}
			else
			{
				if (buff->getNumIndices() == num_indices &&
					buff->getNumVerts() == num_vertices)
				{
					terse_update = true;
				}
				else
				{
					if (!buff->resizeBuffer(num_vertices, num_indices))
					{
						LL_WARNS() << "Failed to allocate vertex buffer for Mesh, Substituting" << LL_ENDL;
						// Attempt to create a dummy triangle (one vertex, 3 indices, all 0)
						facep->setSize(1, 3);
						buff->resizeBuffer(1, 3);
						memset((U8*) buff->getMappedData(), 0, buff->getSize());
						memset((U8*) buff->getMappedIndices(), 0, buff->getIndicesSize());
					}
				}
			}
			
		
			// This is a hack! Avatars have their own pool, so we are detecting
			//   the case of more than one avatar in the pool (thus > 0 instead of >= 0)
			if (facep->getGeomIndex() > 0)
			{
				LL_ERRS() << "non-zero geom index: " << facep->getGeomIndex() << " in LLVOAvatar::restoreMeshData" << LL_ENDL;
			}

			if (num_vertices == buff->getNumVerts() && num_indices == buff->getNumIndices())
			{
				for(S32 k = j ; k < part_index ; k++)
				{
					bool rigid = false;
					if (k == MESH_ID_EYEBALL_LEFT ||
						k == MESH_ID_EYEBALL_RIGHT)
					{
						//eyeballs can't have terse updates since they're never rendered with
						//the hardware skinning shader
						rigid = true;
					}
				
					LLViewerJoint* mesh = getViewerJoint(k);
					if (mesh)
					{
						mesh->updateFaceData(facep, mAdjustedPixelArea, k == MESH_ID_HAIR, terse_update && !rigid);
					}
				}
			}

			stop_glerror();
			buff->flush();

			if(!f_num)
			{
				f_num += mNumInitFaces ;
			}
			else
			{
				f_num++ ;
			}
		}
	}
}

//------------------------------------------------------------------------

//------------------------------------------------------------------------
// LLVOAvatar::processUpdateMessage()
//------------------------------------------------------------------------
U32 LLVOAvatar::processUpdateMessage(LLMessageSystem *mesgsys,
									 void **user_data,
									 U32 block_num, const EObjectUpdateType update_type,
									 LLDataPacker *dp)
{
	const BOOL has_name = !getNVPair("FirstName");

	// Do base class updates...
	U32 retval = LLViewerObject::processUpdateMessage(mesgsys, user_data, block_num, update_type, dp);

	// Print out arrival information once we have name of avatar.
    if (has_name && getNVPair("FirstName"))
    {
        mDebugExistenceTimer.reset();
        debugAvatarRezTime("AvatarRezArrivedNotification","avatar arrived");
    }

	if(retval & LLViewerObject::INVALID_UPDATE)
	{
		if (isSelf())
		{
			//tell sim to cancel this update
			gAgent.teleportViaLocation(gAgent.getPositionGlobal());
		}
	}

	return retval;
}

LLViewerFetchedTexture *LLVOAvatar::getBakedTextureImage(const U8 te, const LLUUID& uuid)
{
	LLViewerFetchedTexture *result = NULL;

	if (uuid == IMG_DEFAULT_AVATAR ||
		uuid == IMG_DEFAULT ||
		uuid == IMG_INVISIBLE)
	{
		// Should already exist, don't need to find it on sim or baked-texture host.
		result = gTextureList.findImage(uuid, TEX_LIST_STANDARD);
	}
	if (!result)
	{
		const std::string url = getImageURL(te,uuid);

		if (url.empty())
		{
			LL_WARNS() << "unable to determine URL for te " << te << " uuid " << uuid << LL_ENDL;
			return NULL;
		}
		LL_DEBUGS("Avatar") << avString() << "get server-bake image from URL " << url << LL_ENDL;
		result = LLViewerTextureManager::getFetchedTextureFromUrl(
			url, FTT_SERVER_BAKE, TRUE, LLGLTexture::BOOST_NONE, LLViewerTexture::LOD_TEXTURE, 0, 0, uuid);
		if (result->isMissingAsset())
		{
			result->setIsMissingAsset(false);
		}
		
	}
	return result;
}

// virtual
S32 LLVOAvatar::setTETexture(const U8 te, const LLUUID& uuid)
{
	if (!isIndexBakedTexture((ETextureIndex)te))
	{
		// Sim still sends some uuids for non-baked slots sometimes - ignore.
		return LLViewerObject::setTETexture(te, LLUUID::null);
	}

	LLViewerFetchedTexture *image = getBakedTextureImage(te,uuid);
	llassert(image);
	return setTETextureCore(te, image);
}

static LLTrace::BlockTimerStatHandle FTM_AVATAR_UPDATE("Avatar Update");
static LLTrace::BlockTimerStatHandle FTM_JOINT_UPDATE("Update Joints");

//------------------------------------------------------------------------
// LLVOAvatar::dumpAnimationState()
//------------------------------------------------------------------------
void LLVOAvatar::dumpAnimationState()
{
	LL_INFOS() << "==============================================" << LL_ENDL;
	for (LLVOAvatar::AnimIterator it = mSignaledAnimations.begin(); it != mSignaledAnimations.end(); ++it)
	{
		LLUUID id = it->first;
		std::string playtag = "";
		if (mPlayingAnimations.find(id) != mPlayingAnimations.end())
		{
			playtag = "*";
		}
		LL_INFOS() << gAnimLibrary.animationName(id) << playtag << LL_ENDL;
	}
	for (LLVOAvatar::AnimIterator it = mPlayingAnimations.begin(); it != mPlayingAnimations.end(); ++it)
	{
		LLUUID id = it->first;
		bool is_signaled = mSignaledAnimations.find(id) != mSignaledAnimations.end();
		if (!is_signaled)
		{
			LL_INFOS() << gAnimLibrary.animationName(id) << "!S" << LL_ENDL;
		}
	}
}

//------------------------------------------------------------------------
// idleUpdate()
//------------------------------------------------------------------------
void LLVOAvatar::idleUpdate(LLAgent &agent, const F64 &time)
{
	LL_RECORD_BLOCK_TIME(FTM_AVATAR_UPDATE);

	if (isDead())
	{
		LL_INFOS() << "Warning!  Idle on dead avatar" << LL_ENDL;
		return;
	}	

	if (!(gPipeline.hasRenderType(LLPipeline::RENDER_TYPE_AVATAR))
		&& !(gSavedSettings.getBOOL("DisableAllRenderTypes")) && !isSelf())
	{
		return;
	}

    // Update should be happening max once per frame.
	const S32 upd_freq = 4; // force update every upd_freq frames.
	if ((mLastAnimExtents[0]==LLVector3())||
		(mLastAnimExtents[1])==LLVector3())
	{
		mNeedsExtentUpdate = true;
	}
	else
	{
		mNeedsExtentUpdate = ((LLDrawable::getCurrentFrame()+mID.mData[0])%upd_freq==0);
	}
    
    LLScopedContextString str("avatar_idle_update " + getFullname());
    
	checkTextureLoading() ;
	
	// force immediate pixel area update on avatars using last frames data (before drawable or camera updates)
	setPixelAreaAndAngle(gAgent);

	// force asynchronous drawable update
	if(mDrawable.notNull())
	{	
		LL_RECORD_BLOCK_TIME(FTM_JOINT_UPDATE);
	
		if (isSitting() && getParent())
		{
			LLViewerObject *root_object = (LLViewerObject*)getRoot();
			LLDrawable* drawablep = root_object->mDrawable;
			// if this object hasn't already been updated by another avatar...
			if (drawablep) // && !drawablep->isState(LLDrawable::EARLY_MOVE))
			{
				if (root_object->isSelected())
				{
					gPipeline.updateMoveNormalAsync(drawablep);
				}
				else
				{
					gPipeline.updateMoveDampedAsync(drawablep);
				}
			}
		}
		else 
		{
			gPipeline.updateMoveDampedAsync(mDrawable);
		}
	}

	//--------------------------------------------------------------------
	// set alpha flag depending on state
	//--------------------------------------------------------------------

	if (isSelf())
	{
		LLViewerObject::idleUpdate(agent, time);
		
		// trigger fidget anims
		if (isAnyAnimationSignaled(AGENT_STAND_ANIMS, NUM_AGENT_STAND_ANIMS))
		{
			agent.fidget();
		}
	}
	else
	{
		// Should override the idleUpdate stuff and leave out the angular update part.
		LLQuaternion rotation = getRotation();
		LLViewerObject::idleUpdate(agent, time);
		setRotation(rotation);
	}

	// attach objects that were waiting for a drawable
	lazyAttach();
	
	// animate the character
	// store off last frame's root position to be consistent with camera position
	mLastRootPos = mRoot->getWorldPosition();
	BOOL detailed_update = updateCharacter(agent);

	static LLUICachedControl<bool> visualizers_in_calls("ShowVoiceVisualizersInCalls", false);
	bool voice_enabled = (visualizers_in_calls || LLVoiceClient::getInstance()->inProximalChannel()) &&
						 LLVoiceClient::getInstance()->getVoiceEnabled(mID);

	idleUpdateVoiceVisualizer( voice_enabled );
	idleUpdateMisc( detailed_update );
	idleUpdateAppearanceAnimation();
	if (detailed_update)
	{
		idleUpdateLipSync( voice_enabled );
		idleUpdateLoadingEffect();
		idleUpdateBelowWater();	// wind effect uses this
		idleUpdateWindEffect();
	}
		
	idleUpdateNameTag( mLastRootPos );
	idleUpdateRenderComplexity();
}

void LLVOAvatar::idleUpdateVoiceVisualizer(bool voice_enabled)
{
	bool render_visualizer = voice_enabled;
	
	// Don't render the user's own voice visualizer when in mouselook, or when opening the mic is disabled.
	if(isSelf())
	{
		if(gAgentCamera.cameraMouselook() || gSavedSettings.getBOOL("VoiceDisableMic"))
		{
			render_visualizer = false;
		}
	}
	
	mVoiceVisualizer->setVoiceEnabled(render_visualizer);
	
	if ( voice_enabled )
	{		
		//----------------------------------------------------------------
		// Only do gesture triggering for your own avatar, and only when you're in a proximal channel.
		//----------------------------------------------------------------
		if( isSelf() )
		{
			//----------------------------------------------------------------------------------------
			// The following takes the voice signal and uses that to trigger gesticulations. 
			//----------------------------------------------------------------------------------------
			int lastGesticulationLevel = mCurrentGesticulationLevel;
			mCurrentGesticulationLevel = mVoiceVisualizer->getCurrentGesticulationLevel();
			
			//---------------------------------------------------------------------------------------------------
			// If "current gesticulation level" changes, we catch this, and trigger the new gesture
			//---------------------------------------------------------------------------------------------------
			if ( lastGesticulationLevel != mCurrentGesticulationLevel )
			{
				if ( mCurrentGesticulationLevel != VOICE_GESTICULATION_LEVEL_OFF )
				{
					std::string gestureString = "unInitialized";
					if ( mCurrentGesticulationLevel == 0 )	{ gestureString = "/voicelevel1";	}
					else	if ( mCurrentGesticulationLevel == 1 )	{ gestureString = "/voicelevel2";	}
					else	if ( mCurrentGesticulationLevel == 2 )	{ gestureString = "/voicelevel3";	}
					else	{ LL_INFOS() << "oops - CurrentGesticulationLevel can be only 0, 1, or 2"  << LL_ENDL; }
					
					// this is the call that Karl S. created for triggering gestures from within the code.
					LLGestureMgr::instance().triggerAndReviseString( gestureString );
				}
			}
			
		} //if( isSelf() )
		
		//-----------------------------------------------------------------------------------------------------------------
		// If the avatar is speaking, then the voice amplitude signal is passed to the voice visualizer.
		// Also, here we trigger voice visualizer start and stop speaking, so it can animate the voice symbol.
		//
		// Notice the calls to "gAwayTimer.reset()". This resets the timer that determines how long the avatar has been
		// "away", so that the avatar doesn't lapse into away-mode (and slump over) while the user is still talking. 
		//-----------------------------------------------------------------------------------------------------------------
		if (LLVoiceClient::getInstance()->getIsSpeaking( mID ))
		{		
			if (!mVoiceVisualizer->getCurrentlySpeaking())
			{
				mVoiceVisualizer->setStartSpeaking();
				
				//printf( "gAwayTimer.reset();\n" );
			}
			
			mVoiceVisualizer->setSpeakingAmplitude( LLVoiceClient::getInstance()->getCurrentPower( mID ) );
			
			if( isSelf() )
			{
				gAgent.clearAFK();
			}
		}
		else
		{
			if ( mVoiceVisualizer->getCurrentlySpeaking() )
			{
				mVoiceVisualizer->setStopSpeaking();
				
				if ( mLipSyncActive )
				{
					if( mOohMorph ) mOohMorph->setWeight(mOohMorph->getMinWeight());
					if( mAahMorph ) mAahMorph->setWeight(mAahMorph->getMinWeight());
					
					mLipSyncActive = false;
					LLCharacter::updateVisualParams();
					dirtyMesh();
				}
			}
		}
		
		//--------------------------------------------------------------------------------------------
		// here we get the approximate head position and set as sound source for the voice symbol
		// (the following version uses a tweak of "mHeadOffset" which handle sitting vs. standing)
		//--------------------------------------------------------------------------------------------
		
		if ( isSitting() )
		{
			LLVector3 headOffset = LLVector3( 0.0f, 0.0f, mHeadOffset.mV[2] );
			mVoiceVisualizer->setVoiceSourceWorldPosition( mRoot->getWorldPosition() + headOffset );
		}
		else 
		{
			LLVector3 tagPos = mRoot->getWorldPosition();
			tagPos[VZ] -= mPelvisToFoot;
			tagPos[VZ] += ( mBodySize[VZ] + 0.125f ); // does not need mAvatarOffset -Nyx
			mVoiceVisualizer->setVoiceSourceWorldPosition( tagPos );
		}
	}//if ( voiceEnabled )
}		

static LLTrace::BlockTimerStatHandle FTM_ATTACHMENT_UPDATE("Update Attachments");

void LLVOAvatar::idleUpdateMisc(bool detailed_update)
{
	if (LLVOAvatar::sJointDebug)
	{
		LL_INFOS() << getFullname() << ": joint touches: " << LLJoint::sNumTouches << " updates: " << LLJoint::sNumUpdates << LL_ENDL;
	}

	LLJoint::sNumUpdates = 0;
	LLJoint::sNumTouches = 0;

	BOOL visible = isVisible() || mNeedsAnimUpdate;

	// update attachments positions
	if (detailed_update || !sUseImpostors)
	{
		LL_RECORD_BLOCK_TIME(FTM_ATTACHMENT_UPDATE);
		for (attachment_map_t::iterator iter = mAttachmentPoints.begin(); 
			 iter != mAttachmentPoints.end();
			 ++iter)
		{
			LLViewerJointAttachment* attachment = iter->second;

			for (LLViewerJointAttachment::attachedobjs_vec_t::iterator attachment_iter = attachment->mAttachedObjects.begin();
				 attachment_iter != attachment->mAttachedObjects.end();
				 ++attachment_iter)
			{
				LLViewerObject* attached_object = attachment_iter->get();
				BOOL visibleAttachment = visible || (attached_object && 
													 !(attached_object->mDrawable->getSpatialBridge() &&
													   attached_object->mDrawable->getSpatialBridge()->getRadius() < 2.0));
				
				if (visibleAttachment && attached_object && !attached_object->isDead() && attachment->getValid())
				{
					// if selecting any attachments, update all of them as non-damped
					if (LLSelectMgr::getInstance()->getSelection()->getObjectCount() && LLSelectMgr::getInstance()->getSelection()->isAttachment())
					{
						gPipeline.updateMoveNormalAsync(attached_object->mDrawable);
					}
					else
					{
						gPipeline.updateMoveDampedAsync(attached_object->mDrawable);
					}
					
					LLSpatialBridge* bridge = attached_object->mDrawable->getSpatialBridge();
					if (bridge)
					{
						gPipeline.updateMoveNormalAsync(bridge);
					}
					attached_object->updateText();	
				}
			}
		}
	}

	mNeedsAnimUpdate = FALSE;

	if (isImpostor() && !mNeedsImpostorUpdate)
	{
		LL_ALIGN_16(LLVector4a ext[2]);
		F32 distance;
		LLVector3 angle;

		getImpostorValues(ext, angle, distance);

		for (U32 i = 0; i < 3 && !mNeedsImpostorUpdate; i++)
		{
			F32 cur_angle = angle.mV[i];
			F32 old_angle = mImpostorAngle.mV[i];
			F32 angle_diff = fabsf(cur_angle-old_angle);
		
			if (angle_diff > F_PI/512.f*distance*mUpdatePeriod)
			{
				mNeedsImpostorUpdate = TRUE;
			}
		}

		if (detailed_update && !mNeedsImpostorUpdate)
		{	//update impostor if view angle, distance, or bounding box change
			//significantly
			
			F32 dist_diff = fabsf(distance-mImpostorDistance);
			if (dist_diff/mImpostorDistance > 0.1f)
			{
				mNeedsImpostorUpdate = TRUE;
			}
			else
			{
				ext[0].load3(mLastAnimExtents[0].mV);
                ext[1].load3(mLastAnimExtents[1].mV);
                // Expensive. Just call this once per frame, in updateSpatialExtents();
                //calculateSpatialExtents(ext[0], ext[1]);
				LLVector4a diff;
				diff.setSub(ext[1], mImpostorExtents[1]);
				if (diff.getLength3().getF32() > 0.05f)
				{
					mNeedsImpostorUpdate = TRUE;
				}
				else
				{
					diff.setSub(ext[0], mImpostorExtents[0]);
					if (diff.getLength3().getF32() > 0.05f)
					{
						mNeedsImpostorUpdate = TRUE;
					}
				}
			}
		}
	}

    if (mDrawable.notNull())
    {
		mDrawable->movePartition();
	
		//force a move if sitting on an active object
		if (getParent() && ((LLViewerObject*) getParent())->mDrawable->isActive())
		{
			gPipeline.markMoved(mDrawable, TRUE);
		}
    }
	updateOverallAppearance();
}

void LLVOAvatar::idleUpdateAppearanceAnimation()
{
	// update morphing params
	if (mAppearanceAnimating)
	{
		ESex avatar_sex = getSex();
		F32 appearance_anim_time = mAppearanceMorphTimer.getElapsedTimeF32();
		if (appearance_anim_time >= APPEARANCE_MORPH_TIME)
		{
			mAppearanceAnimating = FALSE;
			for (LLVisualParam *param = getFirstVisualParam(); 
				 param;
				 param = getNextVisualParam())
			{
				if (param->isTweakable())
				{
					param->stopAnimating();
				}
			}
			updateVisualParams();
		}
		else
		{
			F32 morph_amt = calcMorphAmount();
			LLVisualParam *param;

			if (!isSelf())
			{
				// animate only top level params for non-self avatars
				for (param = getFirstVisualParam();
					 param;
					 param = getNextVisualParam())
				{
					if (param->isTweakable())
					{
						param->animate(morph_amt);
					}
				}
			}

			// apply all params
			for (param = getFirstVisualParam();
				 param;
				 param = getNextVisualParam())
			{
				param->apply(avatar_sex);
			}

			mLastAppearanceBlendTime = appearance_anim_time;
		}
		dirtyMesh();
	}
}

F32 LLVOAvatar::calcMorphAmount()
{
	F32 appearance_anim_time = mAppearanceMorphTimer.getElapsedTimeF32();
	F32 blend_frac = calc_bouncy_animation(appearance_anim_time / APPEARANCE_MORPH_TIME);
	F32 last_blend_frac = calc_bouncy_animation(mLastAppearanceBlendTime / APPEARANCE_MORPH_TIME);

	F32 morph_amt;
	if (last_blend_frac == 1.f)
	{
		morph_amt = 1.f;
	}
	else
	{
		morph_amt = (blend_frac - last_blend_frac) / (1.f - last_blend_frac);
	}

	return morph_amt;
}

void LLVOAvatar::idleUpdateLipSync(bool voice_enabled)
{
	// Use the Lipsync_Ooh and Lipsync_Aah morphs for lip sync
	if ( voice_enabled && (LLVoiceClient::getInstance()->lipSyncEnabled()) && LLVoiceClient::getInstance()->getIsSpeaking( mID ) )
	{
		F32 ooh_morph_amount = 0.0f;
		F32 aah_morph_amount = 0.0f;

		mVoiceVisualizer->lipSyncOohAah( ooh_morph_amount, aah_morph_amount );

		if( mOohMorph )
		{
			F32 ooh_weight = mOohMorph->getMinWeight()
				+ ooh_morph_amount * (mOohMorph->getMaxWeight() - mOohMorph->getMinWeight());

			mOohMorph->setWeight( ooh_weight);
		}

		if( mAahMorph )
		{
			F32 aah_weight = mAahMorph->getMinWeight()
				+ aah_morph_amount * (mAahMorph->getMaxWeight() - mAahMorph->getMinWeight());

			mAahMorph->setWeight( aah_weight);
		}

		mLipSyncActive = true;
		LLCharacter::updateVisualParams();
		dirtyMesh();
	}
}

void LLVOAvatar::idleUpdateLoadingEffect()
{
	// update visibility when avatar is partially loaded
	if (updateIsFullyLoaded()) // changed?
	{
		if (isFullyLoaded())
		{
			if (mFirstFullyVisible)
			{
				mFirstFullyVisible = FALSE;
				if (isSelf())
				{
					LL_INFOS("Avatar") << avString() << "self isFullyLoaded, mFirstFullyVisible" << LL_ENDL;
					LLAppearanceMgr::instance().onFirstFullyVisible();
				}
				else
				{
					LL_INFOS("Avatar") << avString() << "other isFullyLoaded, mFirstFullyVisible" << LL_ENDL;
				}
			}

			deleteParticleSource();
			updateLOD();
		}
		else
		{
			LLPartSysData particle_parameters;

			// fancy particle cloud designed by Brent
			particle_parameters.mPartData.mMaxAge            = 4.f;
			particle_parameters.mPartData.mStartScale.mV[VX] = 0.8f;
			particle_parameters.mPartData.mStartScale.mV[VX] = 0.8f;
			particle_parameters.mPartData.mStartScale.mV[VY] = 1.0f;
			particle_parameters.mPartData.mEndScale.mV[VX]   = 0.02f;
			particle_parameters.mPartData.mEndScale.mV[VY]   = 0.02f;
			particle_parameters.mPartData.mStartColor        = LLColor4(1, 1, 1, 0.5f);
			particle_parameters.mPartData.mEndColor          = LLColor4(1, 1, 1, 0.0f);
			particle_parameters.mPartData.mStartScale.mV[VX] = 0.8f;
			LLViewerTexture* cloud = LLViewerTextureManager::getFetchedTextureFromFile("cloud-particle.j2c");
			particle_parameters.mPartImageID                 = cloud->getID();
			particle_parameters.mMaxAge                      = 0.f;
			particle_parameters.mPattern                     = LLPartSysData::LL_PART_SRC_PATTERN_ANGLE_CONE;
			particle_parameters.mInnerAngle                  = F_PI;
			particle_parameters.mOuterAngle                  = 0.f;
			particle_parameters.mBurstRate                   = 0.02f;
			particle_parameters.mBurstRadius                 = 0.0f;
			particle_parameters.mBurstPartCount              = 1;
			particle_parameters.mBurstSpeedMin               = 0.1f;
			particle_parameters.mBurstSpeedMax               = 1.f;
			particle_parameters.mPartData.mFlags             = ( LLPartData::LL_PART_INTERP_COLOR_MASK | LLPartData::LL_PART_INTERP_SCALE_MASK |
																 LLPartData::LL_PART_EMISSIVE_MASK | // LLPartData::LL_PART_FOLLOW_SRC_MASK |
																 LLPartData::LL_PART_TARGET_POS_MASK );
			
			// do not generate particles for dummy or overly-complex avatars
			if (!mIsDummy && !isTooComplex())
			{
				setParticleSource(particle_parameters, getID());
			}
		}
	}
}	

void LLVOAvatar::idleUpdateWindEffect()
{
	// update wind effect
	if ((LLViewerShaderMgr::instance()->getShaderLevel(LLViewerShaderMgr::SHADER_AVATAR) >= LLDrawPoolAvatar::SHADER_LEVEL_CLOTH))
	{
		F32 hover_strength = 0.f;
		F32 time_delta = mRippleTimer.getElapsedTimeF32() - mRippleTimeLast;
		mRippleTimeLast = mRippleTimer.getElapsedTimeF32();
		LLVector3 velocity = getVelocity();
		F32 speed = velocity.length();
		//RN: velocity varies too much frame to frame for this to work
		mRippleAccel.clearVec();//lerp(mRippleAccel, (velocity - mLastVel) * time_delta, LLSmoothInterpolation::getInterpolant(0.02f));
		mLastVel = velocity;
		LLVector4 wind;
		wind.setVec(getRegion()->mWind.getVelocityNoisy(getPositionAgent(), 4.f) - velocity);

		if (mInAir)
		{
			hover_strength = HOVER_EFFECT_STRENGTH * llmax(0.f, HOVER_EFFECT_MAX_SPEED - speed);
		}

		if (mBelowWater)
		{
			// TODO: make cloth flow more gracefully when underwater
			hover_strength += UNDERWATER_EFFECT_STRENGTH;
		}

		wind.mV[VZ] += hover_strength;
		wind.normalize();

		wind.mV[VW] = llmin(0.025f + (speed * 0.015f) + hover_strength, 0.5f);
		F32 interp;
		if (wind.mV[VW] > mWindVec.mV[VW])
		{
			interp = LLSmoothInterpolation::getInterpolant(0.2f);
		}
		else
		{
			interp = LLSmoothInterpolation::getInterpolant(0.4f);
		}
		mWindVec = lerp(mWindVec, wind, interp);
	
		F32 wind_freq = hover_strength + llclamp(8.f + (speed * 0.7f) + (noise1(mRipplePhase) * 4.f), 8.f, 25.f);
		mWindFreq = lerp(mWindFreq, wind_freq, interp); 

		if (mBelowWater)
		{
			mWindFreq *= UNDERWATER_FREQUENCY_DAMP;
		}

		mRipplePhase += (time_delta * mWindFreq);
		if (mRipplePhase > F_TWO_PI)
		{
			mRipplePhase = fmodf(mRipplePhase, F_TWO_PI);
		}
	}
}

void LLVOAvatar::idleUpdateNameTag(const LLVector3& root_pos_last)
{
	// update chat bubble
	//--------------------------------------------------------------------
	// draw text label over character's head
	//--------------------------------------------------------------------
	if (mChatTimer.getElapsedTimeF32() > BUBBLE_CHAT_TIME)
	{
		mChats.clear();
	}
	
	const F32 time_visible = mTimeVisible.getElapsedTimeF32();
	const F32 NAME_SHOW_TIME = gSavedSettings.getF32("RenderNameShowTime");	// seconds
	const F32 FADE_DURATION = gSavedSettings.getF32("RenderNameFadeDuration"); // seconds
	BOOL visible_avatar = isVisible() || mNeedsAnimUpdate;
	BOOL visible_chat = gSavedSettings.getBOOL("UseChatBubbles") && (mChats.size() || mTyping);
	BOOL render_name =	visible_chat ||
		(visible_avatar &&
		 ((sRenderName == RENDER_NAME_ALWAYS) ||
		  (sRenderName == RENDER_NAME_FADE && time_visible < NAME_SHOW_TIME)));
	// If it's your own avatar, don't draw in mouselook, and don't
	// draw if we're specifically hiding our own name.
	if (isSelf())
	{
		render_name = render_name
			&& !gAgentCamera.cameraMouselook()
			&& (visible_chat || (gSavedSettings.getBOOL("RenderNameShowSelf") 
								 && gSavedSettings.getS32("AvatarNameTagMode") ));
	}

	if ( !render_name )
	{
		if (mNameText)
		{
			// ...clean up old name tag
			mNameText->markDead();
			mNameText = NULL;
			sNumVisibleChatBubbles--;
		}
		return;
	}

	BOOL new_name = FALSE;
	if (visible_chat != mVisibleChat)
	{
		mVisibleChat = visible_chat;
		new_name = TRUE;
	}

	if (sRenderGroupTitles != mRenderGroupTitles)
	{
		mRenderGroupTitles = sRenderGroupTitles;
		new_name = TRUE;
	}

	// First Calculate Alpha
	// If alpha > 0, create mNameText if necessary, otherwise delete it
	F32 alpha = 0.f;
	if (mAppAngle > 5.f)
	{
		const F32 START_FADE_TIME = NAME_SHOW_TIME - FADE_DURATION;
		if (!visible_chat && sRenderName == RENDER_NAME_FADE && time_visible > START_FADE_TIME)
		{
			alpha = 1.f - (time_visible - START_FADE_TIME) / FADE_DURATION;
		}
		else
		{
			// ...not fading, full alpha
			alpha = 1.f;
		}
	}
	else if (mAppAngle > 2.f)
	{
		// far away is faded out also
		alpha = (mAppAngle-2.f)/3.f;
	}

	if (alpha <= 0.f)
	{
		if (mNameText)
		{
			mNameText->markDead();
			mNameText = NULL;
			sNumVisibleChatBubbles--;
		}
		return;
	}

	if (!mNameText)
	{
		mNameText = static_cast<LLHUDNameTag*>( LLHUDObject::addHUDObject(
			LLHUDObject::LL_HUD_NAME_TAG) );
		//mNameText->setMass(10.f);
		mNameText->setSourceObject(this);
		mNameText->setVertAlignment(LLHUDNameTag::ALIGN_VERT_TOP);
		mNameText->setVisibleOffScreen(TRUE);
		mNameText->setMaxLines(11);
		mNameText->setFadeDistance(CHAT_NORMAL_RADIUS, 5.f);
		sNumVisibleChatBubbles++;
		new_name = TRUE;
    }
				
	idleUpdateNameTagPosition(root_pos_last);
	idleUpdateNameTagText(new_name);			
	idleUpdateNameTagAlpha(new_name, alpha);
}

void LLVOAvatar::idleUpdateNameTagText(BOOL new_name)
{
	LLNameValue *title = getNVPair("Title");
	LLNameValue* firstname = getNVPair("FirstName");
	LLNameValue* lastname = getNVPair("LastName");

	// Avatars must have a first and last name
	if (!firstname || !lastname) return;

	bool is_away = mSignaledAnimations.find(ANIM_AGENT_AWAY)  != mSignaledAnimations.end();
	bool is_do_not_disturb = mSignaledAnimations.find(ANIM_AGENT_DO_NOT_DISTURB) != mSignaledAnimations.end();
	bool is_appearance = mSignaledAnimations.find(ANIM_AGENT_CUSTOMIZE) != mSignaledAnimations.end();
	bool is_muted;
	if (isSelf())
	{
		is_muted = false;
	}
	else
	{
		is_muted = isInMuteList();
	}
	bool is_friend = LLAvatarTracker::instance().isBuddy(getID());
	bool is_cloud = getIsCloud();

	if (is_appearance != mNameAppearance)
	{
		if (is_appearance)
		{
			debugAvatarRezTime("AvatarRezEnteredAppearanceNotification","entered appearance mode");
		}
		else
		{
			debugAvatarRezTime("AvatarRezLeftAppearanceNotification","left appearance mode");
		}
	}

	// Rebuild name tag if state change detected
	if (!mNameIsSet
		|| new_name
		|| (!title && !mTitle.empty())
		|| (title && mTitle != title->getString())
		|| is_away != mNameAway 
		|| is_do_not_disturb != mNameDoNotDisturb 
		|| is_muted != mNameMute
		|| is_appearance != mNameAppearance 
		|| is_friend != mNameFriend
		|| is_cloud != mNameCloud)
	{
		LLColor4 name_tag_color = getNameTagColor(is_friend);

		clearNameTag();

		if (is_away || is_muted || is_do_not_disturb || is_appearance)
		{
			std::string line;
			if (is_away)
			{
				line += LLTrans::getString("AvatarAway");
				line += ", ";
			}
			if (is_do_not_disturb)
			{
				line += LLTrans::getString("AvatarDoNotDisturb");
				line += ", ";
			}
			if (is_muted)
			{
				line += LLTrans::getString("AvatarMuted");
				line += ", ";
			}
			if (is_appearance)
			{
				line += LLTrans::getString("AvatarEditingAppearance");
				line += ", ";
			}
			if (is_cloud)
			{
				line += LLTrans::getString("LoadingData");
				line += ", ";
			}
			// trim last ", "
			line.resize( line.length() - 2 );
			addNameTagLine(line, name_tag_color, LLFontGL::NORMAL,
				LLFontGL::getFontSansSerifSmall());
		}

		if (sRenderGroupTitles
			&& title && title->getString() && title->getString()[0] != '\0')
		{
			std::string title_str = title->getString();
			LLStringFn::replace_ascii_controlchars(title_str,LL_UNKNOWN_CHAR);
			addNameTagLine(title_str, name_tag_color, LLFontGL::NORMAL,
				LLFontGL::getFontSansSerifSmall());
		}

		static LLUICachedControl<bool> show_display_names("NameTagShowDisplayNames", true);
		static LLUICachedControl<bool> show_usernames("NameTagShowUsernames", true);

		if (LLAvatarName::useDisplayNames())
		{
			LLAvatarName av_name;
			if (!LLAvatarNameCache::get(getID(), &av_name))
			{
				// Force a rebuild at next idle
				// Note: do not connect a callback on idle().
				clearNameTag();
			}

			// Might be blank if name not available yet, that's OK
			if (show_display_names)
			{
				addNameTagLine(av_name.getDisplayName(), name_tag_color, LLFontGL::NORMAL,
					LLFontGL::getFontSansSerif());
			}
			// Suppress SLID display if display name matches exactly (ugh)
			if (show_usernames && !av_name.isDisplayNameDefault())
			{
				// *HACK: Desaturate the color
				LLColor4 username_color = name_tag_color * 0.83f;
				addNameTagLine(av_name.getUserName(), username_color, LLFontGL::NORMAL,
					LLFontGL::getFontSansSerifSmall());
			}
		}
		else
		{
			const LLFontGL* font = LLFontGL::getFontSansSerif();
			std::string full_name = LLCacheName::buildFullName( firstname->getString(), lastname->getString() );
			addNameTagLine(full_name, name_tag_color, LLFontGL::NORMAL, font);
		}

		mNameAway = is_away;
		mNameDoNotDisturb = is_do_not_disturb;
		mNameMute = is_muted;
		mNameAppearance = is_appearance;
		mNameFriend = is_friend;
		mNameCloud = is_cloud;
		mTitle = title ? title->getString() : "";
		LLStringFn::replace_ascii_controlchars(mTitle,LL_UNKNOWN_CHAR);
		new_name = TRUE;
	}

	if (mVisibleChat)
	{
		mNameText->setFont(LLFontGL::getFontSansSerif());
		mNameText->setTextAlignment(LLHUDNameTag::ALIGN_TEXT_LEFT);
		mNameText->setFadeDistance(CHAT_NORMAL_RADIUS * 2.f, 5.f);

		std::deque<LLChat>::iterator chat_iter = mChats.begin();
		mNameText->clearString();

		LLColor4 new_chat = LLUIColorTable::instance().getColor( isSelf() ? "UserChatColor" : "AgentChatColor" );
		LLColor4 normal_chat = lerp(new_chat, LLColor4(0.8f, 0.8f, 0.8f, 1.f), 0.7f);
		LLColor4 old_chat = lerp(normal_chat, LLColor4(0.6f, 0.6f, 0.6f, 1.f), 0.7f);
		if (mTyping && mChats.size() >= MAX_BUBBLE_CHAT_UTTERANCES) 
		{
			++chat_iter;
		}

		for(; chat_iter != mChats.end(); ++chat_iter)
		{
			F32 chat_fade_amt = llclamp((F32)((LLFrameTimer::getElapsedSeconds() - chat_iter->mTime) / CHAT_FADE_TIME), 0.f, 4.f);
			LLFontGL::StyleFlags style;
			switch(chat_iter->mChatType)
			{
			case CHAT_TYPE_WHISPER:
				style = LLFontGL::ITALIC;
				break;
			case CHAT_TYPE_SHOUT:
				style = LLFontGL::BOLD;
				break;
			default:
				style = LLFontGL::NORMAL;
				break;
			}
			if (chat_fade_amt < 1.f)
			{
				F32 u = clamp_rescale(chat_fade_amt, 0.9f, 1.f, 0.f, 1.f);
				mNameText->addLine(chat_iter->mText, lerp(new_chat, normal_chat, u), style);
			}
			else if (chat_fade_amt < 2.f)
			{
				F32 u = clamp_rescale(chat_fade_amt, 1.9f, 2.f, 0.f, 1.f);
				mNameText->addLine(chat_iter->mText, lerp(normal_chat, old_chat, u), style);
			}
			else if (chat_fade_amt < 3.f)
			{
				// *NOTE: only remove lines down to minimum number
				mNameText->addLine(chat_iter->mText, old_chat, style);
			}
		}
		mNameText->setVisibleOffScreen(TRUE);

		if (mTyping)
		{
			S32 dot_count = (llfloor(mTypingTimer.getElapsedTimeF32() * 3.f) + 2) % 3 + 1;
			switch(dot_count)
			{
			case 1:
				mNameText->addLine(".", new_chat);
				break;
			case 2:
				mNameText->addLine("..", new_chat);
				break;
			case 3:
				mNameText->addLine("...", new_chat);
				break;
			}

		}
	}
	else
	{
		// ...not using chat bubbles, just names
		mNameText->setTextAlignment(LLHUDNameTag::ALIGN_TEXT_CENTER);
		mNameText->setFadeDistance(CHAT_NORMAL_RADIUS, 5.f);
		mNameText->setVisibleOffScreen(FALSE);
	}
}

void LLVOAvatar::addNameTagLine(const std::string& line, const LLColor4& color, S32 style, const LLFontGL* font)
{
	llassert(mNameText);
	if (mVisibleChat)
	{
		mNameText->addLabel(line);
	}
	else
	{
		mNameText->addLine(line, color, (LLFontGL::StyleFlags)style, font);
	}
    mNameIsSet |= !line.empty();
}

void LLVOAvatar::clearNameTag()
{
    mNameIsSet = false;
	if (mNameText)
	{
		mNameText->setLabel("");
		mNameText->setString("");
	}
	mTimeVisible.reset();
}

//static
void LLVOAvatar::invalidateNameTag(const LLUUID& agent_id)
{
	LLViewerObject* obj = gObjectList.findObject(agent_id);
	if (!obj) return;

	LLVOAvatar* avatar = dynamic_cast<LLVOAvatar*>(obj);
	if (!avatar) return;

	avatar->clearNameTag();
}

//static
void LLVOAvatar::invalidateNameTags()
{
	std::vector<LLCharacter*>::iterator it = LLCharacter::sInstances.begin();
	for ( ; it != LLCharacter::sInstances.end(); ++it)
	{
		LLVOAvatar* avatar = dynamic_cast<LLVOAvatar*>(*it);
		if (!avatar) continue;
		if (avatar->isDead()) continue;

		avatar->clearNameTag();
	}
}

// Compute name tag position during idle update
void LLVOAvatar::idleUpdateNameTagPosition(const LLVector3& root_pos_last)
{
	LLQuaternion root_rot = mRoot->getWorldRotation();
	LLQuaternion inv_root_rot = ~root_rot;
	LLVector3 pixel_right_vec;
	LLVector3 pixel_up_vec;
	LLViewerCamera::getInstance()->getPixelVectors(root_pos_last, pixel_up_vec, pixel_right_vec);
	LLVector3 camera_to_av = root_pos_last - LLViewerCamera::getInstance()->getOrigin();
	camera_to_av.normalize();
	LLVector3 local_camera_at = camera_to_av * inv_root_rot;
	LLVector3 local_camera_up = camera_to_av % LLViewerCamera::getInstance()->getLeftAxis();
	local_camera_up.normalize();
	local_camera_up = local_camera_up * inv_root_rot;


	// position is based on head position, does not require mAvatarOffset here. - Nyx
	LLVector3 avatar_ellipsoid(mBodySize.mV[VX] * 0.4f,
								mBodySize.mV[VY] * 0.4f,
								mBodySize.mV[VZ] * NAMETAG_VERT_OFFSET_WEIGHT);

	local_camera_up.scaleVec(avatar_ellipsoid);
	local_camera_at.scaleVec(avatar_ellipsoid);

	LLVector3 head_offset = (mHeadp->getLastWorldPosition() - mRoot->getLastWorldPosition()) * inv_root_rot;

	if (dist_vec(head_offset, mTargetRootToHeadOffset) > NAMETAG_UPDATE_THRESHOLD)
	{
		mTargetRootToHeadOffset = head_offset;
	}
	
	mCurRootToHeadOffset = lerp(mCurRootToHeadOffset, mTargetRootToHeadOffset, LLSmoothInterpolation::getInterpolant(0.2f));

	LLVector3 name_position = mRoot->getLastWorldPosition() + (mCurRootToHeadOffset * root_rot);
	name_position += (local_camera_up * root_rot) - (projected_vec(local_camera_at * root_rot, camera_to_av));	
	name_position += pixel_up_vec * NAMETAG_VERTICAL_SCREEN_OFFSET;

	mNameText->setPositionAgent(name_position);				
}

void LLVOAvatar::idleUpdateNameTagAlpha(BOOL new_name, F32 alpha)
{
	llassert(mNameText);

	if (new_name
		|| alpha != mNameAlpha)
	{
		mNameText->setAlpha(alpha);
		mNameAlpha = alpha;
	}
}

LLColor4 LLVOAvatar::getNameTagColor(bool is_friend)
{
	static LLUICachedControl<bool> show_friends("NameTagShowFriends", false);
	const char* color_name;
	if (show_friends && is_friend)
	{
		color_name = "NameTagFriend";
	}
	else if (LLAvatarName::useDisplayNames())
	{
		// ...color based on whether username "matches" a computed display name
		LLAvatarName av_name;
		if (LLAvatarNameCache::get(getID(), &av_name) && av_name.isDisplayNameDefault())
		{
			color_name = "NameTagMatch";
		}
		else
		{
			color_name = "NameTagMismatch";
		}
	}
	else
	{
		// ...not using display names
		color_name = "NameTagLegacy";
	}
	return LLUIColorTable::getInstance()->getColor( color_name );
}

void LLVOAvatar::idleUpdateBelowWater()
{
	F32 avatar_height = (F32)(getPositionGlobal().mdV[VZ]);

	F32 water_height;
	water_height = getRegion()->getWaterHeight();

	mBelowWater =  avatar_height < water_height;
}

void LLVOAvatar::slamPosition()
{
	gAgent.setPositionAgent(getPositionAgent());
	// SL-315
	mRoot->setWorldPosition(getPositionAgent()); // teleport
	setChanged(TRANSLATED);
	if (mDrawable.notNull())
	{
		gPipeline.updateMoveNormalAsync(mDrawable);
	}
	mRoot->updateWorldMatrixChildren();
}

bool LLVOAvatar::isVisuallyMuted()
{
	bool muted = false;

	// Priority order (highest priority first)
	// * own avatar is never visually muted
	// * if on the "always draw normally" list, draw them normally
	// * if on the "always visually mute" list, mute them
	// * check against the render cost and attachment limits
	if (!isSelf())
	{
		if (mVisuallyMuteSetting == AV_ALWAYS_RENDER)
		{
			muted = false;
		}
		else if (mVisuallyMuteSetting == AV_DO_NOT_RENDER)
		{
#ifdef JELLYDOLLS_SHOULD_IMPOSTOR
			muted = true;
			// Always want to see this AV as an impostor
#else
			muted = false;
#endif
		}
        else if (isInMuteList())
        {
            muted = true;
        }
		else
		{
			muted = isTooComplex();
		}
	}

	return muted;
}

bool LLVOAvatar::isInMuteList() const
{
	bool muted = false;
	F64 now = LLFrameTimer::getTotalSeconds();
	if (now < mCachedMuteListUpdateTime)
	{
		muted = mCachedInMuteList;
	}
	else
	{
		muted = LLMuteList::getInstance()->isMuted(getID());

		const F64 SECONDS_BETWEEN_MUTE_UPDATES = 1;
		mCachedMuteListUpdateTime = now + SECONDS_BETWEEN_MUTE_UPDATES;
		mCachedInMuteList = muted;
	}
	return muted;
}

void LLVOAvatar::updateAppearanceMessageDebugText()
{
		S32 central_bake_version = -1;
		if (getRegion())
		{
			central_bake_version = getRegion()->getCentralBakeVersion();
		}
		bool all_baked_downloaded = allBakedTexturesCompletelyDownloaded();
		bool all_local_downloaded = allLocalTexturesCompletelyDownloaded();
		std::string debug_line = llformat("%s%s - mLocal: %d, mEdit: %d, mUSB: %d, CBV: %d",
										  isSelf() ? (all_local_downloaded ? "L" : "l") : "-",
										  all_baked_downloaded ? "B" : "b",
										  mUseLocalAppearance, mIsEditingAppearance,
										  1, central_bake_version);
		std::string origin_string = bakedTextureOriginInfo();
		debug_line += " [" + origin_string + "]";
		S32 curr_cof_version = LLAppearanceMgr::instance().getCOFVersion();
		S32 last_request_cof_version = mLastUpdateRequestCOFVersion;
		S32 last_received_cof_version = mLastUpdateReceivedCOFVersion;
		if (isSelf())
		{
			debug_line += llformat(" - cof: %d req: %d rcv:%d",
								   curr_cof_version, last_request_cof_version, last_received_cof_version);
			if (gSavedSettings.getBOOL("DebugForceAppearanceRequestFailure"))
			{
				debug_line += " FORCING ERRS";
			}
		}
		else
		{
			debug_line += llformat(" - cof rcv:%d", last_received_cof_version);
		}
		debug_line += llformat(" bsz-z: %.3f", mBodySize[2]);
        if (mAvatarOffset[2] != 0.0f)
        {
            debug_line += llformat("avofs-z: %.3f", mAvatarOffset[2]);
        }
		bool hover_enabled = getRegion() && getRegion()->avatarHoverHeightEnabled();
		debug_line += hover_enabled ? " H" : " h";
		const LLVector3& hover_offset = getHoverOffset();
		if (hover_offset[2] != 0.0)
		{
			debug_line += llformat(" hov_z: %.3f", hover_offset[2]);
			debug_line += llformat(" %s", (isSitting() ? "S" : "T"));
			debug_line += llformat("%s", (isMotionActive(ANIM_AGENT_SIT_GROUND_CONSTRAINED) ? "G" : "-"));
		}
		if (mInAir)
		{
			debug_line += " A";
			
		}

        LLVector3 ankle_right_pos_agent = mFootRightp->getWorldPosition();
		LLVector3 normal;
        LLVector3 ankle_right_ground_agent = ankle_right_pos_agent;
        resolveHeightAgent(ankle_right_pos_agent, ankle_right_ground_agent, normal);
        F32 rightElev = llmax(-0.2f, ankle_right_pos_agent.mV[VZ] - ankle_right_ground_agent.mV[VZ]);
        debug_line += llformat(" relev %.3f", rightElev);

        LLVector3 root_pos = mRoot->getPosition();
        LLVector3 pelvis_pos = mPelvisp->getPosition();
        debug_line += llformat(" rp %.3f pp %.3f", root_pos[2], pelvis_pos[2]);

		const LLVector3& scale = getScale();
		debug_line += llformat(" scale-z %.3f", scale[2]);
		S32 is_visible = (S32) isVisible();
		S32 is_m_visible = (S32) mVisible;
		debug_line += llformat(" v %d/%d", is_visible, is_m_visible);

		AvatarOverallAppearance aoa = getOverallAppearance();
		if (aoa == AOA_NORMAL)
		{
			debug_line += " N";
		}
		else if (aoa == AOA_JELLYDOLL)
		{
			debug_line += " J";
		}
		else
		{
			debug_line += " I";
		}

		if (mMeshValid)
		{
			debug_line += "m";
		}
		else
		{
			debug_line += "-";
		}

		addDebugText(debug_line);
}

LLViewerInventoryItem* getObjectInventoryItem(LLViewerObject *vobj, LLUUID asset_id)
{
    LLViewerInventoryItem *item = NULL;

    if (vobj)
    {
        if (vobj->getInventorySerial()<=0)
        {
            vobj->requestInventory(); 
	}
        item = vobj->getInventoryItemByAsset(asset_id);
    }
    return item;
}

LLViewerInventoryItem* recursiveGetObjectInventoryItem(LLViewerObject *vobj, LLUUID asset_id)
{
    LLViewerInventoryItem *item = getObjectInventoryItem(vobj, asset_id);
    if (!item)
    {
        LLViewerObject::const_child_list_t& children = vobj->getChildren();
        for (LLViewerObject::const_child_list_t::const_iterator it = children.begin();
             it != children.end(); ++it)
        {
            LLViewerObject *childp = *it;
            item = getObjectInventoryItem(childp, asset_id);
            if (item)
	{
                break;
            }
        }
	}
    return item;
}

void LLVOAvatar::updateAnimationDebugText()
{
		for (LLMotionController::motion_list_t::iterator iter = mMotionController.getActiveMotions().begin();
			 iter != mMotionController.getActiveMotions().end(); ++iter)
		{
			LLMotion* motionp = *iter;
			if (motionp->getMinPixelArea() < getPixelArea())
			{
				std::string output;
            std::string motion_name = motionp->getName();
            if (motion_name.empty())
            {
                if (isControlAvatar())
                {
                    LLControlAvatar *control_av = dynamic_cast<LLControlAvatar*>(this);
                    // Try to get name from inventory of associated object
                    LLVOVolume *volp = control_av->mRootVolp;
                    LLViewerInventoryItem *item = recursiveGetObjectInventoryItem(volp,motionp->getID());
                    if (item)
                    {
                        motion_name = item->getName();
                    }
                }
            }
            if (motion_name.empty())
				{
					std::string name;
					if (gAgent.isGodlikeWithoutAdminMenuFakery() || isSelf())
					{
						name = motionp->getID().asString();
						LLVOAvatar::AnimSourceIterator anim_it = mAnimationSources.begin();
						for (; anim_it != mAnimationSources.end(); ++anim_it)
						{
							if (anim_it->second == motionp->getID())
							{
								LLViewerObject* object = gObjectList.findObject(anim_it->first);
								if (!object)
								{
									break;
								}
								if (object->isAvatar())
								{
									if (mMotionController.mIsSelf)
									{
										// Searching inventory by asset id is really long
										// so just mark as inventory
										// Also item is likely to be named by LLPreviewAnim
										name += "(inventory)";
									}
								}
								else
								{
									LLViewerInventoryItem* item = NULL;
									if (!object->isInventoryDirty())
									{
										item = object->getInventoryItemByAsset(motionp->getID());
									}
									if (item)
									{
										name = item->getName();
									}
									else if (object->isAttachment())
									{
										name += "(att:" + getAttachmentItemName() + ")";
									}
									else
									{
										// in-world object, name or content unknown
										name += "(in-world)";
									}
								}
								break;
							}
						}
					}
					else
					{
						name = LLUUID::null.asString();
					}
					output = llformat("%s - %d",
							  name.c_str(),
							  (U32)motionp->getPriority());
				}
				else
				{
					output = llformat("%s - %d",
                                  motion_name.c_str(),
							  (U32)motionp->getPriority());
				}
				addDebugText(output);
			}
		}
}

void LLVOAvatar::updateDebugText()
{
    // Leave mDebugText uncleared here, in case a derived class has added some state first

	if (gSavedSettings.getBOOL("DebugAvatarAppearanceMessage"))
	{
        updateAppearanceMessageDebugText();
	}

	if (gSavedSettings.getBOOL("DebugAvatarCompositeBaked"))
	{
		if (!mBakedTextureDebugText.empty())
			addDebugText(mBakedTextureDebugText);
	}

    // Develop -> Avatar -> Animation Info
	if (LLVOAvatar::sShowAnimationDebug)
	{
        updateAnimationDebugText();
	}

	if (!mDebugText.size() && mText.notNull())
	{
		mText->markDead();
		mText = NULL;
	}
	else if (mDebugText.size())
	{
		setDebugText(mDebugText);
	}
	mDebugText.clear();
}

//------------------------------------------------------------------------
// updateFootstepSounds
// Factored out from updateCharacter()
// Generate footstep sounds when feet hit the ground
//------------------------------------------------------------------------
void LLVOAvatar::updateFootstepSounds()
{
    if (mIsDummy)
    {
        return;
    }
	
	//-------------------------------------------------------------------------
	// Find the ground under each foot, these are used for a variety
	// of things that follow
	//-------------------------------------------------------------------------
	LLVector3 ankle_left_pos_agent = mFootLeftp->getWorldPosition();
	LLVector3 ankle_right_pos_agent = mFootRightp->getWorldPosition();

	LLVector3 ankle_left_ground_agent = ankle_left_pos_agent;
	LLVector3 ankle_right_ground_agent = ankle_right_pos_agent;
    LLVector3 normal;
	resolveHeightAgent(ankle_left_pos_agent, ankle_left_ground_agent, normal);
	resolveHeightAgent(ankle_right_pos_agent, ankle_right_ground_agent, normal);

	F32 leftElev = llmax(-0.2f, ankle_left_pos_agent.mV[VZ] - ankle_left_ground_agent.mV[VZ]);
	F32 rightElev = llmax(-0.2f, ankle_right_pos_agent.mV[VZ] - ankle_right_ground_agent.mV[VZ]);

	if (!isSitting())
	{
		//-------------------------------------------------------------------------
		// Figure out which foot is on ground
		//-------------------------------------------------------------------------
		if (!mInAir)
		{
			if ((leftElev < 0.0f) || (rightElev < 0.0f))
	{
				ankle_left_pos_agent = mFootLeftp->getWorldPosition();
				ankle_right_pos_agent = mFootRightp->getWorldPosition();
				leftElev = ankle_left_pos_agent.mV[VZ] - ankle_left_ground_agent.mV[VZ];
				rightElev = ankle_right_pos_agent.mV[VZ] - ankle_right_ground_agent.mV[VZ];
			}
		}
	}
	
	const LLUUID AGENT_FOOTSTEP_ANIMS[] = {ANIM_AGENT_WALK, ANIM_AGENT_RUN, ANIM_AGENT_LAND};
	const S32 NUM_AGENT_FOOTSTEP_ANIMS = LL_ARRAY_SIZE(AGENT_FOOTSTEP_ANIMS);

	if ( gAudiop && isAnyAnimationSignaled(AGENT_FOOTSTEP_ANIMS, NUM_AGENT_FOOTSTEP_ANIMS) )
	{
		BOOL playSound = FALSE;
		LLVector3 foot_pos_agent;

		BOOL onGroundLeft = (leftElev <= 0.05f);
		BOOL onGroundRight = (rightElev <= 0.05f);

		// did left foot hit the ground?
		if ( onGroundLeft && !mWasOnGroundLeft )
		{
			foot_pos_agent = ankle_left_pos_agent;
			playSound = TRUE;
		}

		// did right foot hit the ground?
		if ( onGroundRight && !mWasOnGroundRight )
	{
			foot_pos_agent = ankle_right_pos_agent;
			playSound = TRUE;
	}

		mWasOnGroundLeft = onGroundLeft;
		mWasOnGroundRight = onGroundRight;

		if ( playSound )
		{
			const F32 STEP_VOLUME = 0.1f;
			const LLUUID& step_sound_id = getStepSound();

			LLVector3d foot_pos_global = gAgent.getPosGlobalFromAgent(foot_pos_agent);

			if (LLViewerParcelMgr::getInstance()->canHearSound(foot_pos_global)
				&& !LLMuteList::getInstance()->isMuted(getID(), LLMute::flagObjectSounds))
			{
				gAudiop->triggerSound(step_sound_id, getID(), STEP_VOLUME, LLAudioEngine::AUDIO_TYPE_AMBIENT, foot_pos_global);
			}
		}
	}
}

//------------------------------------------------------------------------
// computeUpdatePeriod()
// Factored out from updateCharacter()
// Set new value for mUpdatePeriod based on distance and various other factors.
//------------------------------------------------------------------------
void LLVOAvatar::computeUpdatePeriod()
{
	bool visually_muted = isVisuallyMuted();
	if (mDrawable.notNull()
        && isVisible() 
        && (!isSelf() || visually_muted)
        && !isUIAvatar()
        && sUseImpostors
        && !mNeedsAnimUpdate 
        && !sFreezeCounter)
	{
		const LLVector4a* ext = mDrawable->getSpatialExtents();
		LLVector4a size;
		size.setSub(ext[1],ext[0]);
		F32 mag = size.getLength3().getF32()*0.5f;
		
		F32 impostor_area = 256.f*512.f*(8.125f - LLVOAvatar::sLODFactor*8.f);
		if (visually_muted)
		{   // visually muted avatars update at every 16 frames
			mUpdatePeriod = 16;
		}
		else if (! shouldImpostor()
				 || mDrawable->mDistanceWRTCamera < 1.f + mag)
		{   // first 25% of max visible avatars are not impostored
			// also, don't impostor avatars whose bounding box may be penetrating the 
			// impostor camera near clip plane
			mUpdatePeriod = 1;
		}
		else if ( shouldImpostor(4) )
		{ //background avatars are REALLY slow updating impostors
			mUpdatePeriod = 16;
		}
		else if ( shouldImpostor(3) )
		{ //back 25% of max visible avatars are slow updating impostors
			mUpdatePeriod = 8;
		}
		else if (mImpostorPixelArea <= impostor_area)
		{  // stuff in between gets an update period based on pixel area
			mUpdatePeriod = llclamp((S32) sqrtf(impostor_area*4.f/mImpostorPixelArea), 2, 8);
		}
		else
		{
			//nearby avatars, update the impostors more frequently.
			mUpdatePeriod = 4;
		}
	}
	else
	{
		mUpdatePeriod = 1;
	}
}

//------------------------------------------------------------------------
// updateOrientation()
// Factored out from updateCharacter()
// This is used by updateCharacter() to update the avatar's orientation:
// - updates mTurning state
// - updates rotation of the mRoot joint in the skeleton
// - for self, calls setControlFlags() to notify the simulator about any turns
//------------------------------------------------------------------------
void LLVOAvatar::updateOrientation(LLAgent& agent, F32 speed, F32 delta_time)
{
			LLQuaternion iQ;
			LLVector3 upDir( 0.0f, 0.0f, 1.0f );
			
			// Compute a forward direction vector derived from the primitive rotation
			// and the velocity vector.  When walking or jumping, don't let body deviate
			// more than 90 from the view, if necessary, flip the velocity vector.

			LLVector3 primDir;
			if (isSelf())
			{
				primDir = agent.getAtAxis() - projected_vec(agent.getAtAxis(), agent.getReferenceUpVector());
				primDir.normalize();
			}
			else
			{
				primDir = getRotation().getMatrix3().getFwdRow();
			}
			LLVector3 velDir = getVelocity();
			velDir.normalize();
			if ( mSignaledAnimations.find(ANIM_AGENT_WALK) != mSignaledAnimations.end())
			{
				F32 vpD = velDir * primDir;
				if (vpD < -0.5f)
				{
					velDir *= -1.0f;
				}
			}
			LLVector3 fwdDir = lerp(primDir, velDir, clamp_rescale(speed, 0.5f, 2.0f, 0.0f, 1.0f));
			if (isSelf() && gAgentCamera.cameraMouselook())
			{
				// make sure fwdDir stays in same general direction as primdir
				if (gAgent.getFlying())
				{
					fwdDir = LLViewerCamera::getInstance()->getAtAxis();
				}
				else
				{
					LLVector3 at_axis = LLViewerCamera::getInstance()->getAtAxis();
					LLVector3 up_vector = gAgent.getReferenceUpVector();
					at_axis -= up_vector * (at_axis * up_vector);
					at_axis.normalize();
					
					F32 dot = fwdDir * at_axis;
					if (dot < 0.f)
					{
						fwdDir -= 2.f * at_axis * dot;
						fwdDir.normalize();
					}
				}
			}

			LLQuaternion root_rotation = mRoot->getWorldMatrix().quaternion();
			F32 root_roll, root_pitch, root_yaw;
			root_rotation.getEulerAngles(&root_roll, &root_pitch, &root_yaw);

			// When moving very slow, the pelvis is allowed to deviate from the
    // forward direction to allow it to hold its position while the torso
			// and head turn.  Once in motion, it must conform however.
			BOOL self_in_mouselook = isSelf() && gAgentCamera.cameraMouselook();

			LLVector3 pelvisDir( mRoot->getWorldMatrix().getFwdRow4().mV );

			static LLCachedControl<F32> s_pelvis_rot_threshold_slow(gSavedSettings, "AvatarRotateThresholdSlow", 60.0);
			static LLCachedControl<F32> s_pelvis_rot_threshold_fast(gSavedSettings, "AvatarRotateThresholdFast", 2.0);

			F32 pelvis_rot_threshold = clamp_rescale(speed, 0.1f, 1.0f, s_pelvis_rot_threshold_slow, s_pelvis_rot_threshold_fast);
						
			if (self_in_mouselook)
			{
				pelvis_rot_threshold *= MOUSELOOK_PELVIS_FOLLOW_FACTOR;
			}
			pelvis_rot_threshold *= DEG_TO_RAD;

			F32 angle = angle_between( pelvisDir, fwdDir );

			// The avatar's root is allowed to have a yaw that deviates widely
			// from the forward direction, but if roll or pitch are off even
			// a little bit we need to correct the rotation.
			if(root_roll < 1.f * DEG_TO_RAD
			   && root_pitch < 5.f * DEG_TO_RAD)
			{
				// smaller correction vector means pelvis follows prim direction more closely
				if (!mTurning && angle > pelvis_rot_threshold*0.75f)
				{
					mTurning = TRUE;
				}

				// use tighter threshold when turning
				if (mTurning)
				{
					pelvis_rot_threshold *= 0.4f;
				}

				// am I done turning?
				if (angle < pelvis_rot_threshold)
				{
					mTurning = FALSE;
				}

				LLVector3 correction_vector = (pelvisDir - fwdDir) * clamp_rescale(angle, pelvis_rot_threshold*0.75f, pelvis_rot_threshold, 1.0f, 0.0f);
				fwdDir += correction_vector;
			}
			else
			{
				mTurning = FALSE;
			}

			// Now compute the full world space rotation for the whole body (wQv)
			LLVector3 leftDir = upDir % fwdDir;
			leftDir.normalize();
			fwdDir = leftDir % upDir;
			LLQuaternion wQv( fwdDir, leftDir, upDir );

			if (isSelf() && mTurning)
			{
				if ((fwdDir % pelvisDir) * upDir > 0.f)
				{
					gAgent.setControlFlags(AGENT_CONTROL_TURN_RIGHT);
				}
				else
				{
					gAgent.setControlFlags(AGENT_CONTROL_TURN_LEFT);
				}
			}

			// Set the root rotation, but do so incrementally so that it
			// lags in time by some fixed amount.
			//F32 u = LLSmoothInterpolation::getInterpolant(PELVIS_LAG);
			F32 pelvis_lag_time = 0.f;
			if (self_in_mouselook)
			{
				pelvis_lag_time = PELVIS_LAG_MOUSELOOK;
			}
			else if (mInAir)
			{
				pelvis_lag_time = PELVIS_LAG_FLYING;
				// increase pelvis lag time when moving slowly
				pelvis_lag_time *= clamp_rescale(mSpeedAccum, 0.f, 15.f, 3.f, 1.f);
			}
			else
			{
				pelvis_lag_time = PELVIS_LAG_WALKING;
			}

    F32 u = llclamp((delta_time / pelvis_lag_time), 0.0f, 1.0f);	

			mRoot->setWorldRotation( slerp(u, mRoot->getWorldRotation(), wQv) );
}

//------------------------------------------------------------------------
// updateTimeStep()
// Factored out from updateCharacter().
//
// Updates the time step used by the motion controller, based on area
// and avatar count criteria.  This will also stop the
// ANIM_AGENT_WALK_ADJUST animation under some circumstances.
// ------------------------------------------------------------------------
void LLVOAvatar::updateTimeStep()
{
	if (!isSelf() && !isUIAvatar()) // ie, non-self avatars, and animated objects will be affected.
	{
        // Note that sInstances counts animated objects and
        // standard avatars in the same bucket. Is this desirable?
		F32 time_quantum = clamp_rescale((F32)sInstances.size(), 10.f, 35.f, 0.f, 0.25f);
		F32 pixel_area_scale = clamp_rescale(mPixelArea, 100, 5000, 1.f, 0.f);
		F32 time_step = time_quantum * pixel_area_scale;
        // Extrema:
        //   If number of avs is 10 or less, time_step is unmodified (flagged with 0.0).
        //   If area of av is 5000 or greater, time_step is unmodified (flagged with 0.0).
        //   If number of avs is 35 or greater, and area of av is 100 or less,
        //   time_step takes the maximum possible value of 0.25.
        //   Other situations will give values within the (0, 0.25) range.
		if (time_step != 0.f)
		{
			// disable walk motion servo controller as it doesn't work with motion timesteps
			stopMotion(ANIM_AGENT_WALK_ADJUST);
			removeAnimationData("Walk Speed");
		}
        // See SL-763 - playback with altered time step does not
        // appear to work correctly, odd behavior for distant avatars.
        // As of 11-2017, LLMotionController::updateMotions() will
        // ignore the value here. Need to re-enable if it's every
        // fixed.
		mMotionController.setTimeStep(time_step);
	}
}

void LLVOAvatar::updateRootPositionAndRotation(LLAgent& agent, F32 speed, bool was_sit_ground_constrained) 
{
	if (!(isSitting() && getParent()))
	{
		// This case includes all configurations except sitting on an
		// object, so does include ground sit.

		//--------------------------------------------------------------------
		// get timing info
		// handle initial condition case
		//--------------------------------------------------------------------
		F32 animation_time = mAnimTimer.getElapsedTimeF32();
		if (mTimeLast == 0.0f)
		{
			mTimeLast = animation_time;

			// Initially put the pelvis at slaved position/mRotation
			// SL-315
			mRoot->setWorldPosition( getPositionAgent() ); // first frame
			mRoot->setWorldRotation( getRotation() );
		}
			
		//--------------------------------------------------------------------
		// dont' let dT get larger than 1/5th of a second
		//--------------------------------------------------------------------
		F32 delta_time = animation_time - mTimeLast;

		delta_time = llclamp( delta_time, DELTA_TIME_MIN, DELTA_TIME_MAX );
		mTimeLast = animation_time;

		mSpeedAccum = (mSpeedAccum * 0.95f) + (speed * 0.05f);

		//--------------------------------------------------------------------
		// compute the position of the avatar's root
		//--------------------------------------------------------------------
		LLVector3d root_pos;
		LLVector3d ground_under_pelvis;

		if (isSelf())
		{
			gAgent.setPositionAgent(getRenderPosition());
		}

		root_pos = gAgent.getPosGlobalFromAgent(getRenderPosition());
		root_pos.mdV[VZ] += getVisualParamWeight(AVATAR_HOVER);

        LLVector3 normal;
		resolveHeightGlobal(root_pos, ground_under_pelvis, normal);
		F32 foot_to_ground = (F32) (root_pos.mdV[VZ] - mPelvisToFoot - ground_under_pelvis.mdV[VZ]);				
		BOOL in_air = ((!LLWorld::getInstance()->getRegionFromPosGlobal(ground_under_pelvis)) || 
						foot_to_ground > FOOT_GROUND_COLLISION_TOLERANCE);

		if (in_air && !mInAir)
		{
			mTimeInAir.reset();
		}
		mInAir = in_air;

        // SL-402: with the ability to animate the position of joints
        // that affect the body size calculation, computed body size
        // can get stale much more easily. Simplest fix is to update
        // it frequently.
        // SL-427: this appears to be too frequent, moving to only do on animation state change.
        //computeBodySize();
    
		// correct for the fact that the pelvis is not necessarily the center 
		// of the agent's physical representation
		root_pos.mdV[VZ] -= (0.5f * mBodySize.mV[VZ]) - mPelvisToFoot;
		if (!isSitting() && !was_sit_ground_constrained)
		{
			root_pos += LLVector3d(getHoverOffset());
			if (getOverallAppearance() == AOA_JELLYDOLL)
			{
<<<<<<< HEAD
				root_pos[2] -= 0.5 * (getScale()[VZ] - mBodySize.mV[VZ]);
			}
		}
=======
				F32 offz = -0.5 * (getScale()[VZ] - mBodySize.mV[VZ]);
				root_pos[2] += offz;
				// if (!isSelf() && !isControlAvatar())
				// {
				// 	LL_DEBUGS("Avatar") << "av " << getFullname() 
				// 						<< " frame " << LLFrameTimer::getFrameCount()
				// 						<< " root adjust offz " << offz
				// 						<< " scalez " << getScale()[VZ]
				// 						<< " bsz " << mBodySize.mV[VZ]
				// 						<< LL_ENDL;
				// }
			}
		}
		// if (!isSelf() && !isControlAvatar())
		// {
		// 	LL_DEBUGS("Avatar") << "av " << getFullname() << " aoa " << (S32) getOverallAppearance()
		// 						<< " frame " << LLFrameTimer::getFrameCount()
		// 						<< " scalez " << getScale()[VZ]
		// 						<< " bsz " << mBodySize.mV[VZ]
		// 						<< " root pos " << root_pos[2]
		// 						<< " curr rootz " << mRoot->getPosition()[2] 
		// 						<< " pp-z " << mPelvisp->getPosition()[2]
		// 						<< " renderpos " << getRenderPosition()
		// 						<< LL_ENDL;
		// }
>>>>>>> 898dfdb5

        LLControlAvatar *cav = dynamic_cast<LLControlAvatar*>(this);
        if (cav)
        {
            // SL-1350: Moved to LLDrawable::updateXform()
            cav->matchVolumeTransform();
        }
        else
        {
            LLVector3 newPosition = gAgent.getPosAgentFromGlobal(root_pos);
			// if (!isSelf() && !isControlAvatar())
			// {
			// 	LL_DEBUGS("Avatar") << "av " << getFullname() 
			// 						<< " frame " << LLFrameTimer::getFrameCount()
			// 						<< " newPosition " << newPosition
			// 						<< " renderpos " << getRenderPosition()
			// 						<< LL_ENDL;
			// }
            if (newPosition != mRoot->getXform()->getWorldPosition())
            {		
                mRoot->touch();
                // SL-315
                mRoot->setWorldPosition( newPosition ); // regular update				
            }
        }

		//--------------------------------------------------------------------
		// Propagate viewer object rotation to root of avatar
		//--------------------------------------------------------------------
		if (!isControlAvatar() && !isAnyAnimationSignaled(AGENT_NO_ROTATE_ANIMS, NUM_AGENT_NO_ROTATE_ANIMS))
		{
            // Rotation fixups for avatars in motion.
            // Skip for animated objects.
            updateOrientation(agent, speed, delta_time);
		}
	}
	else if (mDrawable.notNull())
	{
        // Sitting on an object - mRoot is slaved to mDrawable orientation.
		LLVector3 pos = mDrawable->getPosition();
		pos += getHoverOffset() * mDrawable->getRotation();
		// SL-315
		mRoot->setPosition(pos);
		mRoot->setRotation(mDrawable->getRotation());
	}
}

//------------------------------------------------------------------------
// updateCharacter()
//
// This is called for all avatars, so there are 4 possible situations:
//
// 1) Avatar is your own. In this case the class is LLVOAvatarSelf,
// isSelf() is true, and agent specifies the corresponding agent
// information for you. In all the other cases, agent is irrelevant
// and it would be less confusing if it were null or something.
//
// 2) Avatar is controlled by another resident. Class is LLVOAvatar,
// and isSelf() is false.
//
// 3) Avatar is the controller for an animated object. Class is
// LLControlAvatar and mIsDummy is true. Avatar is a purely
// viewer-side entity with no representation on the simulator.
//
// 4) Avatar is a UI avatar used in some areas of the UI, such as when
// previewing uploaded animations. Class is LLUIAvatar, and mIsDummy
// is true. Avatar is purely viewer-side with no representation on the
// simulator.
//
//------------------------------------------------------------------------
BOOL LLVOAvatar::updateCharacter(LLAgent &agent)
{	
	updateDebugText();
	
	if (!mIsBuilt)
	{
		return FALSE;
	}

	BOOL visible = isVisible();
    bool is_control_avatar = isControlAvatar(); // capture state to simplify tracing
	bool is_attachment = false;
	if (is_control_avatar)
	{
        LLControlAvatar *cav = dynamic_cast<LLControlAvatar*>(this);
		is_attachment = cav && cav->mRootVolp && cav->mRootVolp->isAttachment(); // For attached animated objects
	}

    LLScopedContextString str("updateCharacter " + getFullname() + " is_control_avatar "
                              + boost::lexical_cast<std::string>(is_control_avatar) 
                              + " is_attachment " + boost::lexical_cast<std::string>(is_attachment));

	// For fading out the names above heads, only let the timer
	// run if we're visible.
	if (mDrawable.notNull() && !visible)
	{
		mTimeVisible.reset();
	}

	//--------------------------------------------------------------------
	// The rest should only be done occasionally for far away avatars.
    // Set mUpdatePeriod and visible based on distance and other criteria.
	//--------------------------------------------------------------------
    computeUpdatePeriod();
    visible = (LLDrawable::getCurrentFrame()+mID.mData[0])%mUpdatePeriod == 0 ? TRUE : FALSE;

	//--------------------------------------------------------------------
    // Early out if not visible and not self
	// don't early out for your own avatar, as we rely on your animations playing reliably
	// for example, the "turn around" animation when entering customize avatar needs to trigger
	// even when your avatar is offscreen
	//--------------------------------------------------------------------
	if (!visible && !isSelf())
	{
		updateMotions(LLCharacter::HIDDEN_UPDATE);
		return FALSE;
	}

	//--------------------------------------------------------------------
	// Handle transitions between regular rendering, jellydoll, or invisible.
	// Can trigger skeleton reset or animation changes
	//--------------------------------------------------------------------
	updateOverallAppearance();
	
	//--------------------------------------------------------------------
	// change animation time quanta based on avatar render load
	//--------------------------------------------------------------------
    // SL-763 the time step quantization does not currently work.
    //updateTimeStep();
    
	//--------------------------------------------------------------------
    // Update sitting state based on parent and active animation info.
	//--------------------------------------------------------------------
	if (getParent() && !isSitting())
	{
		sitOnObject((LLViewerObject*)getParent());
	}
	else if (!getParent() && isSitting() && !isMotionActive(ANIM_AGENT_SIT_GROUND_CONSTRAINED))
	{
		getOffObject();
	}

	//--------------------------------------------------------------------
	// create local variables in world coords for region position values
	//--------------------------------------------------------------------
	LLVector3 xyVel = getVelocity();
	xyVel.mV[VZ] = 0.0f;
	F32 speed = xyVel.length();
	// remembering the value here prevents a display glitch if the
	// animation gets toggled during this update.
	bool was_sit_ground_constrained = isMotionActive(ANIM_AGENT_SIT_GROUND_CONSTRAINED);

	//--------------------------------------------------------------------
    // This does a bunch of state updating, including figuring out
    // whether av is in the air, setting mRoot position and rotation
    // In some cases, calls updateOrientation() for a lot of the
    // work
    // --------------------------------------------------------------------
    updateRootPositionAndRotation(agent, speed, was_sit_ground_constrained);
	
	//-------------------------------------------------------------------------
	// Update character motions
	//-------------------------------------------------------------------------
	// store data relevant to motions
	mSpeed = speed;

	// update animations
	if (mSpecialRenderMode == 1) // Animation Preview
	{
		updateMotions(LLCharacter::FORCE_UPDATE);
	}
	else
	{
		updateMotions(LLCharacter::NORMAL_UPDATE);
	}

	// Special handling for sitting on ground.
	if (!getParent() && (isSitting() || was_sit_ground_constrained))
	{
		
		F32 off_z = LLVector3d(getHoverOffset()).mdV[VZ];
		if (off_z != 0.0)
		{
			LLVector3 pos = mRoot->getWorldPosition();
			pos.mV[VZ] += off_z;
			mRoot->touch();
			// SL-315
			mRoot->setWorldPosition(pos);
		}
	}

	// update head position
	updateHeadOffset();

	// Generate footstep sounds when feet hit the ground
    updateFootstepSounds();

	// Update child joints as needed.
	mRoot->updateWorldMatrixChildren();

	// System avatar mesh vertices need to be reskinned.
	mNeedsSkin = TRUE;

	return TRUE;
}

//-----------------------------------------------------------------------------
// updateHeadOffset()
//-----------------------------------------------------------------------------
void LLVOAvatar::updateHeadOffset()
{
	// since we only care about Z, just grab one of the eyes
	LLVector3 midEyePt = mEyeLeftp->getWorldPosition();
	midEyePt -= mDrawable.notNull() ? mDrawable->getWorldPosition() : mRoot->getWorldPosition();
	midEyePt.mV[VZ] = llmax(-mPelvisToFoot + LLViewerCamera::getInstance()->getNear(), midEyePt.mV[VZ]);

	if (mDrawable.notNull())
	{
		midEyePt = midEyePt * ~mDrawable->getWorldRotation();
	}
	if (isSitting())
	{
		mHeadOffset = midEyePt;	
	}
	else
	{
		F32 u = llmax(0.f, HEAD_MOVEMENT_AVG_TIME - (1.f / gFPSClamped));
		mHeadOffset = lerp(midEyePt, mHeadOffset,  u);
	}
}

void LLVOAvatar::debugBodySize() const
{
	LLVector3 pelvis_scale = mPelvisp->getScale();

	// some of the joints have not been cached
	LLVector3 skull = mSkullp->getPosition();
    LL_DEBUGS("Avatar") << "skull pos " << skull << LL_ENDL;
	//LLVector3 skull_scale = mSkullp->getScale();

	LLVector3 neck = mNeckp->getPosition();
	LLVector3 neck_scale = mNeckp->getScale();
    LL_DEBUGS("Avatar") << "neck pos " << neck << " neck_scale " << neck_scale << LL_ENDL;

	LLVector3 chest = mChestp->getPosition();
	LLVector3 chest_scale = mChestp->getScale();
    LL_DEBUGS("Avatar") << "chest pos " << chest << " chest_scale " << chest_scale << LL_ENDL;

	// the rest of the joints have been cached
	LLVector3 head = mHeadp->getPosition();
	LLVector3 head_scale = mHeadp->getScale();
    LL_DEBUGS("Avatar") << "head pos " << head << " head_scale " << head_scale << LL_ENDL;

	LLVector3 torso = mTorsop->getPosition();
	LLVector3 torso_scale = mTorsop->getScale();
    LL_DEBUGS("Avatar") << "torso pos " << torso << " torso_scale " << torso_scale << LL_ENDL;

	LLVector3 hip = mHipLeftp->getPosition();
	LLVector3 hip_scale = mHipLeftp->getScale();
    LL_DEBUGS("Avatar") << "hip pos " << hip << " hip_scale " << hip_scale << LL_ENDL;

	LLVector3 knee = mKneeLeftp->getPosition();
	LLVector3 knee_scale = mKneeLeftp->getScale();
    LL_DEBUGS("Avatar") << "knee pos " << knee << " knee_scale " << knee_scale << LL_ENDL;

	LLVector3 ankle = mAnkleLeftp->getPosition();
	LLVector3 ankle_scale = mAnkleLeftp->getScale();
    LL_DEBUGS("Avatar") << "ankle pos " << ankle << " ankle_scale " << ankle_scale << LL_ENDL;

	LLVector3 foot  = mFootLeftp->getPosition();
    LL_DEBUGS("Avatar") << "foot pos " << foot << LL_ENDL;

	F32 new_offset = (const_cast<LLVOAvatar*>(this))->getVisualParamWeight(AVATAR_HOVER);
    LL_DEBUGS("Avatar") << "new_offset " << new_offset << LL_ENDL;

	F32 new_pelvis_to_foot = hip.mV[VZ] * pelvis_scale.mV[VZ] -
        knee.mV[VZ] * hip_scale.mV[VZ] -
        ankle.mV[VZ] * knee_scale.mV[VZ] -
        foot.mV[VZ] * ankle_scale.mV[VZ];
    LL_DEBUGS("Avatar") << "new_pelvis_to_foot " << new_pelvis_to_foot << LL_ENDL;

	LLVector3 new_body_size;
	new_body_size.mV[VZ] = new_pelvis_to_foot +
					   // the sqrt(2) correction below is an approximate
					   // correction to get to the top of the head
					   F_SQRT2 * (skull.mV[VZ] * head_scale.mV[VZ]) + 
					   head.mV[VZ] * neck_scale.mV[VZ] + 
					   neck.mV[VZ] * chest_scale.mV[VZ] + 
					   chest.mV[VZ] * torso_scale.mV[VZ] + 
					   torso.mV[VZ] * pelvis_scale.mV[VZ]; 

	// TODO -- measure the real depth and width
	new_body_size.mV[VX] = DEFAULT_AGENT_DEPTH;
	new_body_size.mV[VY] = DEFAULT_AGENT_WIDTH;

    LL_DEBUGS("Avatar") << "new_body_size " << new_body_size << LL_ENDL;
}
   
//------------------------------------------------------------------------
// postPelvisSetRecalc
//------------------------------------------------------------------------
void LLVOAvatar::postPelvisSetRecalc()
{		
	mRoot->updateWorldMatrixChildren();			
	computeBodySize();
	dirtyMesh(2);
}
//------------------------------------------------------------------------
// updateVisibility()
//------------------------------------------------------------------------
void LLVOAvatar::updateVisibility()
{
	BOOL visible = FALSE;

	if (mIsDummy)
	{
		visible = FALSE;
	}
	else if (mDrawable.isNull())
	{
		visible = FALSE;
	}
	else
	{
		if (!mDrawable->getSpatialGroup() || mDrawable->getSpatialGroup()->isVisible())
		{
			visible = TRUE;
		}
		else
		{
			visible = FALSE;
		}

		if(isSelf())
		{
			if (!gAgentWearables.areWearablesLoaded())
			{
				visible = FALSE;
			}
		}
		else if( !mFirstAppearanceMessageReceived )
		{
			visible = FALSE;
		}

		if (sDebugInvisible)
		{
			LLNameValue* firstname = getNVPair("FirstName");
			if (firstname)
			{
				LL_DEBUGS("Avatar") << avString() << " updating visibility" << LL_ENDL;
			}
			else
			{
				LL_INFOS() << "Avatar " << this << " updating visiblity" << LL_ENDL;
			}

			if (visible)
			{
				LL_INFOS() << "Visible" << LL_ENDL;
			}
			else
			{
				LL_INFOS() << "Not visible" << LL_ENDL;
			}

			/*if (avatar_in_frustum)
			{
				LL_INFOS() << "Avatar in frustum" << LL_ENDL;
			}
			else
			{
				LL_INFOS() << "Avatar not in frustum" << LL_ENDL;
			}*/

			/*if (LLViewerCamera::getInstance()->sphereInFrustum(sel_pos_agent, 2.0f))
			{
				LL_INFOS() << "Sel pos visible" << LL_ENDL;
			}
			if (LLViewerCamera::getInstance()->sphereInFrustum(wrist_right_pos_agent, 0.2f))
			{
				LL_INFOS() << "Wrist pos visible" << LL_ENDL;
			}
			if (LLViewerCamera::getInstance()->sphereInFrustum(getPositionAgent(), getMaxScale()*2.f))
			{
				LL_INFOS() << "Agent visible" << LL_ENDL;
			}*/
			LL_INFOS() << "PA: " << getPositionAgent() << LL_ENDL;
			/*LL_INFOS() << "SPA: " << sel_pos_agent << LL_ENDL;
			LL_INFOS() << "WPA: " << wrist_right_pos_agent << LL_ENDL;*/
			for (attachment_map_t::iterator iter = mAttachmentPoints.begin(); 
				 iter != mAttachmentPoints.end();
				 ++iter)
			{
				LLViewerJointAttachment* attachment = iter->second;

				for (LLViewerJointAttachment::attachedobjs_vec_t::iterator attachment_iter = attachment->mAttachedObjects.begin();
					 attachment_iter != attachment->mAttachedObjects.end();
					 ++attachment_iter)
				{
					if (LLViewerObject *attached_object = attachment_iter->get())
					{
						if(attached_object->mDrawable->isVisible())
						{
							LL_INFOS() << attachment->getName() << " visible" << LL_ENDL;
						}
						else
						{
							LL_INFOS() << attachment->getName() << " not visible at " << mDrawable->getWorldPosition() << " and radius " << mDrawable->getRadius() << LL_ENDL;
						}
					}
				}
			}
		}
	}

	if (!visible && mVisible)
	{
		mMeshInvisibleTime.reset();
	}

	if (visible)
	{
		if (!mMeshValid)
		{
			restoreMeshData();
		}
	}
	else
	{
		if (mMeshValid &&
            (isControlAvatar() || mMeshInvisibleTime.getElapsedTimeF32() > TIME_BEFORE_MESH_CLEANUP))
		{
			releaseMeshData();
		}
	}

    if ( visible != mVisible )
    {
        LL_DEBUGS("AvatarRender") << "visible was " << mVisible << " now " << visible << LL_ENDL;
    }
	mVisible = visible;
}

// private
bool LLVOAvatar::shouldAlphaMask()
{
	const bool should_alpha_mask = !LLDrawPoolAlpha::sShowDebugAlpha // Don't alpha mask if "Highlight Transparent" checked
							&& !LLDrawPoolAvatar::sSkipTransparent;

	return should_alpha_mask;

}

//-----------------------------------------------------------------------------
// renderSkinned()
//-----------------------------------------------------------------------------
U32 LLVOAvatar::renderSkinned()
{
	U32 num_indices = 0;

	if (!mIsBuilt)
	{
		return num_indices;
	}

    if (mDrawable.isNull())
    {
		return num_indices;
    }

	LLFace* face = mDrawable->getFace(0);

	bool needs_rebuild = !face || !face->getVertexBuffer() || mDrawable->isState(LLDrawable::REBUILD_GEOMETRY);

	if (needs_rebuild || mDirtyMesh)
	{	//LOD changed or new mesh created, allocate new vertex buffer if needed
		if (needs_rebuild || mDirtyMesh >= 2 || mVisibilityRank <= 4)
		{
			updateMeshData();
			mDirtyMesh = 0;
			mNeedsSkin = TRUE;
			mDrawable->clearState(LLDrawable::REBUILD_GEOMETRY);
		}
	}

	if (LLViewerShaderMgr::instance()->getShaderLevel(LLViewerShaderMgr::SHADER_AVATAR) <= 0)
	{
		if (mNeedsSkin)
		{
			//generate animated mesh
			LLViewerJoint* lower_mesh = getViewerJoint(MESH_ID_LOWER_BODY);
			LLViewerJoint* upper_mesh = getViewerJoint(MESH_ID_UPPER_BODY);
			LLViewerJoint* skirt_mesh = getViewerJoint(MESH_ID_SKIRT);
			LLViewerJoint* eyelash_mesh = getViewerJoint(MESH_ID_EYELASH);
			LLViewerJoint* head_mesh = getViewerJoint(MESH_ID_HEAD);
			LLViewerJoint* hair_mesh = getViewerJoint(MESH_ID_HAIR);

			if(upper_mesh)
			{
				upper_mesh->updateJointGeometry();
			}
			if (lower_mesh)
			{
				lower_mesh->updateJointGeometry();
			}

			if( isWearingWearableType( LLWearableType::WT_SKIRT ) )
			{
				if(skirt_mesh)
				{
					skirt_mesh->updateJointGeometry();
				}
			}

			if (!isSelf() || gAgent.needsRenderHead() || LLPipeline::sShadowRender)
			{
				if(eyelash_mesh)
				{
					eyelash_mesh->updateJointGeometry();
				}
				if(head_mesh)
				{
					head_mesh->updateJointGeometry();
				}
				if(hair_mesh)
				{
					hair_mesh->updateJointGeometry();
				}
			}
			mNeedsSkin = FALSE;
			mLastSkinTime = gFrameTimeSeconds;

			LLFace * face = mDrawable->getFace(0);
			if (face)
			{
				LLVertexBuffer* vb = face->getVertexBuffer();
				if (vb)
				{
					vb->flush();
				}
			}
		}
	}
	else
	{
		mNeedsSkin = FALSE;
	}

	if (sDebugInvisible)
	{
		LLNameValue* firstname = getNVPair("FirstName");
		if (firstname)
		{
			LL_DEBUGS("Avatar") << avString() << " in render" << LL_ENDL;
		}
		else
		{
			LL_INFOS() << "Avatar " << this << " in render" << LL_ENDL;
		}
		if (!mIsBuilt)
		{
			LL_INFOS() << "Not built!" << LL_ENDL;
		}
		else if (!gAgent.needsRenderAvatar())
		{
			LL_INFOS() << "Doesn't need avatar render!" << LL_ENDL;
		}
		else
		{
			LL_INFOS() << "Rendering!" << LL_ENDL;
		}
	}

	if (!mIsBuilt)
	{
		return num_indices;
	}

	if (isSelf() && !gAgent.needsRenderAvatar())
	{
		return num_indices;
	}

	// render collision normal
	// *NOTE: this is disabled (there is no UI for enabling sShowFootPlane) due
	// to DEV-14477.  the code is left here to aid in tracking down the cause
	// of the crash in the future. -brad
	if (sShowFootPlane && mDrawable.notNull())
	{
		LLVector3 slaved_pos = mDrawable->getPositionAgent();
		LLVector3 foot_plane_normal(mFootPlane.mV[VX], mFootPlane.mV[VY], mFootPlane.mV[VZ]);
		F32 dist_from_plane = (slaved_pos * foot_plane_normal) - mFootPlane.mV[VW];
		LLVector3 collide_point = slaved_pos;
		collide_point.mV[VZ] -= foot_plane_normal.mV[VZ] * (dist_from_plane + COLLISION_TOLERANCE - FOOT_COLLIDE_FUDGE);

		gGL.begin(LLRender::LINES);
		{
			F32 SQUARE_SIZE = 0.2f;
			gGL.color4f(1.f, 0.f, 0.f, 1.f);
			
			gGL.vertex3f(collide_point.mV[VX] - SQUARE_SIZE, collide_point.mV[VY] - SQUARE_SIZE, collide_point.mV[VZ]);
			gGL.vertex3f(collide_point.mV[VX] + SQUARE_SIZE, collide_point.mV[VY] - SQUARE_SIZE, collide_point.mV[VZ]);

			gGL.vertex3f(collide_point.mV[VX] + SQUARE_SIZE, collide_point.mV[VY] - SQUARE_SIZE, collide_point.mV[VZ]);
			gGL.vertex3f(collide_point.mV[VX] + SQUARE_SIZE, collide_point.mV[VY] + SQUARE_SIZE, collide_point.mV[VZ]);
			
			gGL.vertex3f(collide_point.mV[VX] + SQUARE_SIZE, collide_point.mV[VY] + SQUARE_SIZE, collide_point.mV[VZ]);
			gGL.vertex3f(collide_point.mV[VX] - SQUARE_SIZE, collide_point.mV[VY] + SQUARE_SIZE, collide_point.mV[VZ]);
			
			gGL.vertex3f(collide_point.mV[VX] - SQUARE_SIZE, collide_point.mV[VY] + SQUARE_SIZE, collide_point.mV[VZ]);
			gGL.vertex3f(collide_point.mV[VX] - SQUARE_SIZE, collide_point.mV[VY] - SQUARE_SIZE, collide_point.mV[VZ]);
			
			gGL.vertex3f(collide_point.mV[VX], collide_point.mV[VY], collide_point.mV[VZ]);
			gGL.vertex3f(collide_point.mV[VX] + mFootPlane.mV[VX], collide_point.mV[VY] + mFootPlane.mV[VY], collide_point.mV[VZ] + mFootPlane.mV[VZ]);

		}
		gGL.end();
		gGL.flush();
	}
	//--------------------------------------------------------------------
	// render all geometry attached to the skeleton
	//--------------------------------------------------------------------

		bool should_alpha_mask = shouldAlphaMask();
		LLGLState test(GL_ALPHA_TEST, should_alpha_mask);
		
		if (should_alpha_mask && !LLGLSLShader::sNoFixedFunction)
		{
			gGL.setAlphaRejectSettings(LLRender::CF_GREATER, 0.5f);
		}
		
		BOOL first_pass = TRUE;
		if (!LLDrawPoolAvatar::sSkipOpaque)
		{
			if (isUIAvatar() && mIsDummy)
			{
				LLViewerJoint* hair_mesh = getViewerJoint(MESH_ID_HAIR);
				if (hair_mesh)
				{
					num_indices += hair_mesh->render(mAdjustedPixelArea, first_pass, mIsDummy);
				}
				first_pass = FALSE;
			}
			if (!isSelf() || gAgent.needsRenderHead() || LLPipeline::sShadowRender)
			{
	
				if (isTextureVisible(TEX_HEAD_BAKED) || (getOverallAppearance() == AOA_JELLYDOLL && !isControlAvatar()) || isUIAvatar())
				{
					LLViewerJoint* head_mesh = getViewerJoint(MESH_ID_HEAD);
					if (head_mesh)
					{
						num_indices += head_mesh->render(mAdjustedPixelArea, first_pass, mIsDummy);
					}
					first_pass = FALSE;
				}
			}
			if (isTextureVisible(TEX_UPPER_BAKED) || (getOverallAppearance() == AOA_JELLYDOLL && !isControlAvatar()) || isUIAvatar())
			{
				LLViewerJoint* upper_mesh = getViewerJoint(MESH_ID_UPPER_BODY);
				if (upper_mesh)
				{
					num_indices += upper_mesh->render(mAdjustedPixelArea, first_pass, mIsDummy);
				}
				first_pass = FALSE;
			}
			
			if (isTextureVisible(TEX_LOWER_BAKED) || (getOverallAppearance() == AOA_JELLYDOLL && !isControlAvatar()) || isUIAvatar())
			{
				LLViewerJoint* lower_mesh = getViewerJoint(MESH_ID_LOWER_BODY);
				if (lower_mesh)
				{
					num_indices += lower_mesh->render(mAdjustedPixelArea, first_pass, mIsDummy);
				}
				first_pass = FALSE;
			}
		}

		if (should_alpha_mask && !LLGLSLShader::sNoFixedFunction)
		{
			gGL.setAlphaRejectSettings(LLRender::CF_DEFAULT);
		}

		if (!LLDrawPoolAvatar::sSkipTransparent || LLPipeline::sImpostorRender)
		{
			LLGLState blend(GL_BLEND, !mIsDummy);
			LLGLState test(GL_ALPHA_TEST, !mIsDummy);
			num_indices += renderTransparent(first_pass);
		}

	return num_indices;
}

U32 LLVOAvatar::renderTransparent(BOOL first_pass)
{
	U32 num_indices = 0;
	if( isWearingWearableType( LLWearableType::WT_SKIRT ) && (isUIAvatar() || isTextureVisible(TEX_SKIRT_BAKED)) )
	{
		gGL.setAlphaRejectSettings(LLRender::CF_GREATER, 0.25f);
		LLViewerJoint* skirt_mesh = getViewerJoint(MESH_ID_SKIRT);
		if (skirt_mesh)
		{
			num_indices += skirt_mesh->render(mAdjustedPixelArea, false, false);
		}
		first_pass = FALSE;
		gGL.setAlphaRejectSettings(LLRender::CF_DEFAULT);
	}

	if (!isSelf() || gAgent.needsRenderHead() || LLPipeline::sShadowRender)
	{
		if (LLPipeline::sImpostorRender)
		{
			gGL.setAlphaRejectSettings(LLRender::CF_GREATER, 0.5f);
		}
		
		if (isTextureVisible(TEX_HEAD_BAKED))
		{
			LLViewerJoint* eyelash_mesh = getViewerJoint(MESH_ID_EYELASH);
			if (eyelash_mesh)
			{
				num_indices += eyelash_mesh->render(mAdjustedPixelArea, first_pass, mIsDummy);
			}
			first_pass = FALSE;
		}
		if (isTextureVisible(TEX_HAIR_BAKED) && (getOverallAppearance() != AOA_JELLYDOLL))
		{
			LLViewerJoint* hair_mesh = getViewerJoint(MESH_ID_HAIR);
			if (hair_mesh)
			{
				num_indices += hair_mesh->render(mAdjustedPixelArea, first_pass, mIsDummy);
			}
			first_pass = FALSE;
		}
		if (LLPipeline::sImpostorRender)
		{
			gGL.setAlphaRejectSettings(LLRender::CF_DEFAULT);
		}
	}
	
	return num_indices;
}

//-----------------------------------------------------------------------------
// renderRigid()
//-----------------------------------------------------------------------------
U32 LLVOAvatar::renderRigid()
{
	U32 num_indices = 0;

	if (!mIsBuilt)
	{
		return 0;
	}

	if (isSelf() && (!gAgent.needsRenderAvatar() || !gAgent.needsRenderHead()))
	{
		return 0;
	}
	
	if (!mIsBuilt)
	{
		return 0;
	}

	bool should_alpha_mask = shouldAlphaMask();
	LLGLState test(GL_ALPHA_TEST, should_alpha_mask);

	if (should_alpha_mask && !LLGLSLShader::sNoFixedFunction)
	{
		gGL.setAlphaRejectSettings(LLRender::CF_GREATER, 0.5f);
	}

	if (isTextureVisible(TEX_EYES_BAKED) || (getOverallAppearance() == AOA_JELLYDOLL && !isControlAvatar()) || isUIAvatar())
	{
		LLViewerJoint* eyeball_left = getViewerJoint(MESH_ID_EYEBALL_LEFT);
		LLViewerJoint* eyeball_right = getViewerJoint(MESH_ID_EYEBALL_RIGHT);
		if (eyeball_left)
		{
			num_indices += eyeball_left->render(mAdjustedPixelArea, TRUE, mIsDummy);
		}
		if(eyeball_right)
		{
			num_indices += eyeball_right->render(mAdjustedPixelArea, TRUE, mIsDummy);
		}
	}

	if (should_alpha_mask && !LLGLSLShader::sNoFixedFunction)
	{
		gGL.setAlphaRejectSettings(LLRender::CF_DEFAULT);
	}
	
	return num_indices;
}

U32 LLVOAvatar::renderImpostor(LLColor4U color, S32 diffuse_channel)
{
	if (!mImpostor.isComplete())
	{
		return 0;
	}

	LLVector3 pos(getRenderPosition()+mImpostorOffset);
	LLVector3 at = (pos - LLViewerCamera::getInstance()->getOrigin());
	at.normalize();
	LLVector3 left = LLViewerCamera::getInstance()->getUpAxis() % at;
	LLVector3 up = at%left;

	left *= mImpostorDim.mV[0];
	up *= mImpostorDim.mV[1];

	if (gPipeline.hasRenderDebugMask(LLPipeline::RENDER_DEBUG_IMPOSTORS))
	{
		LLGLEnable blend(GL_BLEND);
		gGL.setSceneBlendType(LLRender::BT_ADD);
		gGL.getTexUnit(diffuse_channel)->unbind(LLTexUnit::TT_TEXTURE);

		// gGL.begin(LLRender::QUADS);
		// gGL.vertex3fv((pos+left-up).mV);
		// gGL.vertex3fv((pos-left-up).mV);
		// gGL.vertex3fv((pos-left+up).mV);
		// gGL.vertex3fv((pos+left+up).mV);
		// gGL.end();


		gGL.begin(LLRender::LINES); 
		gGL.color4f(1.f,1.f,1.f,1.f);
		F32 thickness = llmax(F32(5.0f-5.0f*(gFrameTimeSeconds-mLastImpostorUpdateFrameTime)),1.0f);
		glLineWidth(thickness);
		gGL.vertex3fv((pos+left-up).mV);
		gGL.vertex3fv((pos-left-up).mV);
		gGL.vertex3fv((pos-left-up).mV);
		gGL.vertex3fv((pos-left+up).mV);
		gGL.vertex3fv((pos-left+up).mV);
		gGL.vertex3fv((pos+left+up).mV);
		gGL.vertex3fv((pos+left+up).mV);
		gGL.vertex3fv((pos+left-up).mV);
		gGL.end();
		gGL.flush();
	}
	{
	LLGLEnable test(GL_ALPHA_TEST);
	gGL.setAlphaRejectSettings(LLRender::CF_GREATER, 0.f);

	gGL.color4ubv(color.mV);
	gGL.getTexUnit(diffuse_channel)->bind(&mImpostor);
	gGL.begin(LLRender::QUADS);
	gGL.texCoord2f(0,0);
	gGL.vertex3fv((pos+left-up).mV);
	gGL.texCoord2f(1,0);
	gGL.vertex3fv((pos-left-up).mV);
	gGL.texCoord2f(1,1);
	gGL.vertex3fv((pos-left+up).mV);
	gGL.texCoord2f(0,1);
	gGL.vertex3fv((pos+left+up).mV);
	gGL.end();
	gGL.flush();
	}

	return 6;
}

bool LLVOAvatar::allTexturesCompletelyDownloaded(std::set<LLUUID>& ids) const
{
	for (std::set<LLUUID>::const_iterator it = ids.begin(); it != ids.end(); ++it)
	{
		LLViewerFetchedTexture *imagep = gTextureList.findImage(*it, TEX_LIST_STANDARD);
		if (imagep && imagep->getDiscardLevel()!=0)
		{
			return false;
		}
	}
	return true;
}

bool LLVOAvatar::allLocalTexturesCompletelyDownloaded() const
{
	std::set<LLUUID> local_ids;
	collectLocalTextureUUIDs(local_ids);
	return allTexturesCompletelyDownloaded(local_ids);
}

bool LLVOAvatar::allBakedTexturesCompletelyDownloaded() const
{
	std::set<LLUUID> baked_ids;
	collectBakedTextureUUIDs(baked_ids);
	return allTexturesCompletelyDownloaded(baked_ids);
}

std::string LLVOAvatar::bakedTextureOriginInfo()
{
	std::string result;
	
	std::set<LLUUID> baked_ids;
	collectBakedTextureUUIDs(baked_ids);
	for (U32 i = 0; i < mBakedTextureDatas.size(); i++)
	{
		ETextureIndex texture_index = mBakedTextureDatas[i].mTextureIndex;
		LLViewerFetchedTexture *imagep =
			LLViewerTextureManager::staticCastToFetchedTexture(getImage(texture_index,0), TRUE);
		if (!imagep ||
			imagep->getID() == IMG_DEFAULT ||
			imagep->getID() == IMG_DEFAULT_AVATAR)
			
		{
			result += "-";
		}
		else
		{
			bool has_url = false, has_host = false;
			if (!imagep->getUrl().empty())
			{
				has_url = true;
			}
			if (imagep->getTargetHost().isOk())
			{
				has_host = true;
			}
			S32 discard = imagep->getDiscardLevel();
			if (has_url && !has_host) result += discard ? "u" : "U"; // server-bake texture with url 
			else if (has_host && !has_url) result += discard ? "h" : "H"; // old-style texture on sim
			else if (has_host && has_url) result += discard ? "x" : "X"; // both origins?
			else if (!has_host && !has_url) result += discard ? "n" : "N"; // no origin?
			if (discard != 0)
			{
				result += llformat("(%d/%d)",discard,imagep->getDesiredDiscardLevel());
			}
		}

	}
	return result;
}

S32Bytes LLVOAvatar::totalTextureMemForUUIDS(std::set<LLUUID>& ids)
{
	S32Bytes result(0);
	for (std::set<LLUUID>::const_iterator it = ids.begin(); it != ids.end(); ++it)
	{
		LLViewerFetchedTexture *imagep = gTextureList.findImage(*it, TEX_LIST_STANDARD);
		if (imagep)
		{
			result += imagep->getTextureMemory();
		}
	}
	return result;
}
	
void LLVOAvatar::collectLocalTextureUUIDs(std::set<LLUUID>& ids) const
{
	for (U32 texture_index = 0; texture_index < getNumTEs(); texture_index++)
	{
		LLWearableType::EType wearable_type = LLAvatarAppearanceDictionary::getTEWearableType((ETextureIndex)texture_index);
		U32 num_wearables = gAgentWearables.getWearableCount(wearable_type);

		LLViewerFetchedTexture *imagep = NULL;
		for (U32 wearable_index = 0; wearable_index < num_wearables; wearable_index++)
		{
			imagep = LLViewerTextureManager::staticCastToFetchedTexture(getImage(texture_index, wearable_index), TRUE);
			if (imagep)
			{
				const LLAvatarAppearanceDictionary::TextureEntry *texture_dict = LLAvatarAppearanceDictionary::getInstance()->getTexture((ETextureIndex)texture_index);
				if (texture_dict && texture_dict->mIsLocalTexture)
				{
					ids.insert(imagep->getID());
				}
			}
		}
	}
	ids.erase(IMG_DEFAULT);
	ids.erase(IMG_DEFAULT_AVATAR);
	ids.erase(IMG_INVISIBLE);
}

void LLVOAvatar::collectBakedTextureUUIDs(std::set<LLUUID>& ids) const
{
	for (U32 texture_index = 0; texture_index < getNumTEs(); texture_index++)
	{
		LLViewerFetchedTexture *imagep = NULL;
		if (isIndexBakedTexture((ETextureIndex) texture_index))
		{
			imagep = LLViewerTextureManager::staticCastToFetchedTexture(getImage(texture_index,0), TRUE);
			if (imagep)
			{
				ids.insert(imagep->getID());
			}
		}
	}
	ids.erase(IMG_DEFAULT);
	ids.erase(IMG_DEFAULT_AVATAR);
	ids.erase(IMG_INVISIBLE);
}

void LLVOAvatar::collectTextureUUIDs(std::set<LLUUID>& ids)
{
	collectLocalTextureUUIDs(ids);
	collectBakedTextureUUIDs(ids);
}

void LLVOAvatar::releaseOldTextures()
{
	S32Bytes current_texture_mem;
	
	// Any textures that we used to be using but are no longer using should no longer be flagged as "NO_DELETE"
	std::set<LLUUID> baked_texture_ids;
	collectBakedTextureUUIDs(baked_texture_ids);
	S32Bytes new_baked_mem = totalTextureMemForUUIDS(baked_texture_ids);

	std::set<LLUUID> local_texture_ids;
	collectLocalTextureUUIDs(local_texture_ids);
	//S32 new_local_mem = totalTextureMemForUUIDS(local_texture_ids);

	std::set<LLUUID> new_texture_ids;
	new_texture_ids.insert(baked_texture_ids.begin(),baked_texture_ids.end());
	new_texture_ids.insert(local_texture_ids.begin(),local_texture_ids.end());
	S32Bytes new_total_mem = totalTextureMemForUUIDS(new_texture_ids);

	//S32 old_total_mem = totalTextureMemForUUIDS(mTextureIDs);
	//LL_DEBUGS("Avatar") << getFullname() << " old_total_mem: " << old_total_mem << " new_total_mem (L/B): " << new_total_mem << " (" << new_local_mem <<", " << new_baked_mem << ")" << LL_ENDL;  
	if (!isSelf() && new_total_mem > new_baked_mem)
	{
			LL_WARNS() << "extra local textures stored for non-self av" << LL_ENDL;
	}
	for (std::set<LLUUID>::iterator it = mTextureIDs.begin(); it != mTextureIDs.end(); ++it)
	{
		if (new_texture_ids.find(*it) == new_texture_ids.end())
		{
			LLViewerFetchedTexture *imagep = gTextureList.findImage(*it, TEX_LIST_STANDARD);
			if (imagep)
			{
				current_texture_mem += imagep->getTextureMemory();
				if (imagep->getTextureState() == LLGLTexture::NO_DELETE)
				{
					// This will allow the texture to be deleted if not in use.
					imagep->forceActive();

					// This resets the clock to texture being flagged
					// as unused, preventing the texture from being
					// deleted immediately. If other avatars or
					// objects are using it, it can still be flagged
					// no-delete by them.
					imagep->forceUpdateBindStats();
				}
			}
		}
	}
	mTextureIDs = new_texture_ids;
}

void LLVOAvatar::updateTextures()
{
	releaseOldTextures();
	
	BOOL render_avatar = TRUE;

	if (mIsDummy)
	{
		return;
	}

	if( isSelf() )
	{
		render_avatar = TRUE;
	}
	else
	{
		if(!isVisible())
		{
			return ;//do not update for invisible avatar.
		}

		render_avatar = !mCulled; //visible and not culled.
	}

	std::vector<BOOL> layer_baked;
	// GL NOT ACTIVE HERE - *TODO
	for (U32 i = 0; i < mBakedTextureDatas.size(); i++)
	{
		layer_baked.push_back(isTextureDefined(mBakedTextureDatas[i].mTextureIndex));
		// bind the texture so that they'll be decoded slightly 
		// inefficient, we can short-circuit this if we have to
		if (render_avatar && !gGLManager.mIsDisabled)
		{
			if (layer_baked[i] && !mBakedTextureDatas[i].mIsLoaded)
			{
				gGL.getTexUnit(0)->bind(getImage( mBakedTextureDatas[i].mTextureIndex, 0 ));
			}
		}
	}

	mMaxPixelArea = 0.f;
	mMinPixelArea = 99999999.f;
	mHasGrey = FALSE; // debug
	for (U32 texture_index = 0; texture_index < getNumTEs(); texture_index++)
	{
		LLWearableType::EType wearable_type = LLAvatarAppearanceDictionary::getTEWearableType((ETextureIndex)texture_index);
		U32 num_wearables = gAgentWearables.getWearableCount(wearable_type);
		const LLTextureEntry *te = getTE(texture_index);

		// getTE can return 0.
		// Not sure yet why it does, but of course it crashes when te->mScale? gets used.
		// Put safeguard in place so this corner case get better handling and does not result in a crash.
		F32 texel_area_ratio = 1.0f;
		if( te )
		{
			texel_area_ratio = fabs(te->mScaleS * te->mScaleT);
		}
		else
		{
			LL_WARNS() << "getTE( " << texture_index << " ) returned 0" <<LL_ENDL;
		}

		LLViewerFetchedTexture *imagep = NULL;
		for (U32 wearable_index = 0; wearable_index < num_wearables; wearable_index++)
		{
			imagep = LLViewerTextureManager::staticCastToFetchedTexture(getImage(texture_index, wearable_index), TRUE);
			if (imagep)
			{
				const LLAvatarAppearanceDictionary::TextureEntry *texture_dict = LLAvatarAppearanceDictionary::getInstance()->getTexture((ETextureIndex)texture_index);
				const EBakedTextureIndex baked_index = texture_dict ? texture_dict->mBakedTextureIndex : EBakedTextureIndex::BAKED_NUM_INDICES;
				if (texture_dict && texture_dict->mIsLocalTexture)
				{
					addLocalTextureStats((ETextureIndex)texture_index, imagep, texel_area_ratio, render_avatar, mBakedTextureDatas[baked_index].mIsUsed);
				}
			}
		}
		if (isIndexBakedTexture((ETextureIndex) texture_index) && render_avatar)
		{
			const S32 boost_level = getAvatarBakedBoostLevel();
			imagep = LLViewerTextureManager::staticCastToFetchedTexture(getImage(texture_index,0), TRUE);
			addBakedTextureStats( imagep, mPixelArea, texel_area_ratio, boost_level );			
		}
	}

	if (gPipeline.hasRenderDebugMask(LLPipeline::RENDER_DEBUG_TEXTURE_AREA))
	{
		setDebugText(llformat("%4.0f:%4.0f", (F32) sqrt(mMinPixelArea),(F32) sqrt(mMaxPixelArea)));
	}	
}


void LLVOAvatar::addLocalTextureStats( ETextureIndex idx, LLViewerFetchedTexture* imagep,
									   F32 texel_area_ratio, BOOL render_avatar, BOOL covered_by_baked)
{
	// No local texture stats for non-self avatars
	return;
}

const S32 MAX_TEXTURE_UPDATE_INTERVAL = 64 ; //need to call updateTextures() at least every 32 frames.	
const S32 MAX_TEXTURE_VIRTUAL_SIZE_RESET_INTERVAL = S32_MAX ; //frames
void LLVOAvatar::checkTextureLoading()
{
	static const F32 MAX_INVISIBLE_WAITING_TIME = 15.f ; //seconds

	BOOL pause = !isVisible() ;
	if(!pause)
	{
		mInvisibleTimer.reset() ;
	}
	if(mLoadedCallbacksPaused == pause)
	{
        if (!pause && mFirstFullyVisible && mLoadedCallbackTextures < mCallbackTextureList.size())
        {
            // We still need to update 'loaded' textures count to decide on 'cloud' visibility
            // Alternatively this can be done on TextureLoaded callbacks, but is harder to properly track
            mLoadedCallbackTextures = 0;
            for (LLLoadedCallbackEntry::source_callback_list_t::iterator iter = mCallbackTextureList.begin();
                iter != mCallbackTextureList.end(); ++iter)
            {
                LLViewerFetchedTexture* tex = gTextureList.findImage(*iter);
                if (tex && (tex->getDiscardLevel() >= 0 || tex->isMissingAsset()))
                {
                    mLoadedCallbackTextures++;
                }
            }
        }
		return ; 
	}
	
	if(mCallbackTextureList.empty()) //when is self or no callbacks. Note: this list for self is always empty.
	{
		mLoadedCallbacksPaused = pause ;
		mLoadedCallbackTextures = 0;
		return ; //nothing to check.
	}
	
	if(pause && mInvisibleTimer.getElapsedTimeF32() < MAX_INVISIBLE_WAITING_TIME)
	{
		return ; //have not been invisible for enough time.
	}

	mLoadedCallbackTextures = pause ? mCallbackTextureList.size() : 0;

	for(LLLoadedCallbackEntry::source_callback_list_t::iterator iter = mCallbackTextureList.begin();
		iter != mCallbackTextureList.end(); ++iter)
	{
		LLViewerFetchedTexture* tex = gTextureList.findImage(*iter) ;
		if(tex)
		{
			if(pause)//pause texture fetching.
			{
				tex->pauseLoadedCallbacks(&mCallbackTextureList) ;

				//set to terminate texture fetching after MAX_TEXTURE_UPDATE_INTERVAL frames.
				tex->setMaxVirtualSizeResetInterval(MAX_TEXTURE_UPDATE_INTERVAL);
				tex->resetMaxVirtualSizeResetCounter() ;
			}
			else//unpause
			{
				static const F32 START_AREA = 100.f ;

				tex->unpauseLoadedCallbacks(&mCallbackTextureList) ;
				tex->addTextureStats(START_AREA); //jump start the fetching again

				// technically shouldn't need to account for missing, but callback might not have happened yet
				if (tex->getDiscardLevel() >= 0 || tex->isMissingAsset())
				{
					mLoadedCallbackTextures++; // consider it loaded (we have at least some data)
				}
			}
		}
	}
	
	if(!pause)
	{
		updateTextures() ; //refresh texture stats.
	}
	mLoadedCallbacksPaused = pause ;
	return ;
}

const F32  SELF_ADDITIONAL_PRI = 0.75f ;
const F32  ADDITIONAL_PRI = 0.5f;
void LLVOAvatar::addBakedTextureStats( LLViewerFetchedTexture* imagep, F32 pixel_area, F32 texel_area_ratio, S32 boost_level)
{
	//Note:
	//if this function is not called for the last MAX_TEXTURE_VIRTUAL_SIZE_RESET_INTERVAL frames, 
	//the texture pipeline will stop fetching this texture.

	imagep->resetTextureStats();
	imagep->setMaxVirtualSizeResetInterval(MAX_TEXTURE_VIRTUAL_SIZE_RESET_INTERVAL);
	imagep->resetMaxVirtualSizeResetCounter() ;

	mMaxPixelArea = llmax(pixel_area, mMaxPixelArea);
	mMinPixelArea = llmin(pixel_area, mMinPixelArea);	
	imagep->addTextureStats(pixel_area / texel_area_ratio);
	imagep->setBoostLevel(boost_level);
	
	if(boost_level != LLGLTexture::BOOST_AVATAR_BAKED_SELF)
	{
		imagep->setAdditionalDecodePriority(ADDITIONAL_PRI) ;
	}
	else
	{
		imagep->setAdditionalDecodePriority(SELF_ADDITIONAL_PRI) ;
	}
}

//virtual	
void LLVOAvatar::setImage(const U8 te, LLViewerTexture *imagep, const U32 index)
{
	setTEImage(te, imagep);
}

//virtual 
LLViewerTexture* LLVOAvatar::getImage(const U8 te, const U32 index) const
{
	return getTEImage(te);
}
//virtual 
const LLTextureEntry* LLVOAvatar::getTexEntry(const U8 te_num) const
{
	return getTE(te_num);
}

//virtual 
void LLVOAvatar::setTexEntry(const U8 index, const LLTextureEntry &te)
{
	setTE(index, te);
}

const std::string LLVOAvatar::getImageURL(const U8 te, const LLUUID &uuid)
{
	llassert(isIndexBakedTexture(ETextureIndex(te)));
	std::string url = "";
	const std::string& appearance_service_url = LLAppearanceMgr::instance().getAppearanceServiceURL();
	if (appearance_service_url.empty())
	{
		// Probably a server-side issue if we get here:
		LL_WARNS() << "AgentAppearanceServiceURL not set - Baked texture requests will fail" << LL_ENDL;
		return url;
	}
	
	const LLAvatarAppearanceDictionary::TextureEntry* texture_entry = LLAvatarAppearanceDictionary::getInstance()->getTexture((ETextureIndex)te);
	if (texture_entry != NULL)
	{
		url = appearance_service_url + "texture/" + getID().asString() + "/" + texture_entry->mDefaultImageName + "/" + uuid.asString();
		//LL_INFOS() << "baked texture url: " << url << LL_ENDL;
	}
	return url;
}

//-----------------------------------------------------------------------------
// resolveHeight()
//-----------------------------------------------------------------------------

void LLVOAvatar::resolveHeightAgent(const LLVector3 &in_pos_agent, LLVector3 &out_pos_agent, LLVector3 &out_norm)
{
	LLVector3d in_pos_global, out_pos_global;

	in_pos_global = gAgent.getPosGlobalFromAgent(in_pos_agent);
	resolveHeightGlobal(in_pos_global, out_pos_global, out_norm);
	out_pos_agent = gAgent.getPosAgentFromGlobal(out_pos_global);
}


void LLVOAvatar::resolveRayCollisionAgent(const LLVector3d start_pt, const LLVector3d end_pt, LLVector3d &out_pos, LLVector3 &out_norm)
{
	LLViewerObject *obj;
	LLWorld::getInstance()->resolveStepHeightGlobal(this, start_pt, end_pt, out_pos, out_norm, &obj);
}

void LLVOAvatar::resolveHeightGlobal(const LLVector3d &inPos, LLVector3d &outPos, LLVector3 &outNorm)
{
	LLVector3d zVec(0.0f, 0.0f, 0.5f);
	LLVector3d p0 = inPos + zVec;
	LLVector3d p1 = inPos - zVec;
	LLViewerObject *obj;
	LLWorld::getInstance()->resolveStepHeightGlobal(this, p0, p1, outPos, outNorm, &obj);
	if (!obj)
	{
		mStepOnLand = TRUE;
		mStepMaterial = 0;
		mStepObjectVelocity.setVec(0.0f, 0.0f, 0.0f);
	}
	else
	{
		mStepOnLand = FALSE;
		mStepMaterial = obj->getMaterial();

		// We want the primitive velocity, not our velocity... (which actually subtracts the
		// step object velocity)
		LLVector3 angularVelocity = obj->getAngularVelocity();
		LLVector3 relativePos = gAgent.getPosAgentFromGlobal(outPos) - obj->getPositionAgent();

		LLVector3 linearComponent = angularVelocity % relativePos;
//		LL_INFOS() << "Linear Component of Rotation Velocity " << linearComponent << LL_ENDL;
		mStepObjectVelocity = obj->getVelocity() + linearComponent;
	}
}


//-----------------------------------------------------------------------------
// getStepSound()
//-----------------------------------------------------------------------------
const LLUUID& LLVOAvatar::getStepSound() const
{
	if ( mStepOnLand )
	{
		return sStepSoundOnLand;
	}

	return sStepSounds[mStepMaterial];
}


//-----------------------------------------------------------------------------
// processAnimationStateChanges()
//-----------------------------------------------------------------------------
void LLVOAvatar::processAnimationStateChanges()
{
	if ( isAnyAnimationSignaled(AGENT_WALK_ANIMS, NUM_AGENT_WALK_ANIMS) )
	{
		startMotion(ANIM_AGENT_WALK_ADJUST);
		stopMotion(ANIM_AGENT_FLY_ADJUST);
	}
	else if (mInAir && !isSitting())
	{
		stopMotion(ANIM_AGENT_WALK_ADJUST);
        if (mEnableDefaultMotions)
        {
		startMotion(ANIM_AGENT_FLY_ADJUST);
	}
	}
	else
	{
		stopMotion(ANIM_AGENT_WALK_ADJUST);
		stopMotion(ANIM_AGENT_FLY_ADJUST);
	}

	if ( isAnyAnimationSignaled(AGENT_GUN_AIM_ANIMS, NUM_AGENT_GUN_AIM_ANIMS) )
	{
        if (mEnableDefaultMotions)
        {
		startMotion(ANIM_AGENT_TARGET);
        }
		stopMotion(ANIM_AGENT_BODY_NOISE);
	}
	else
	{
		stopMotion(ANIM_AGENT_TARGET);
        if (mEnableDefaultMotions)
        {
			startMotion(ANIM_AGENT_BODY_NOISE);
		}
	}
	
	// clear all current animations
	AnimIterator anim_it;
	for (anim_it = mPlayingAnimations.begin(); anim_it != mPlayingAnimations.end();)
	{
		AnimIterator found_anim = mSignaledAnimations.find(anim_it->first);

		// playing, but not signaled, so stop
		if (found_anim == mSignaledAnimations.end())
		{
			processSingleAnimationStateChange(anim_it->first, FALSE);
			mPlayingAnimations.erase(anim_it++);
			continue;
		}

		++anim_it;
	}

	// if jellydolled, shelve all playing animations
	if (getOverallAppearance() != AOA_NORMAL)
	{
		mPlayingAnimations.clear();
	}
	
	// start up all new anims
	if (getOverallAppearance() == AOA_NORMAL)
	{
		for (anim_it = mSignaledAnimations.begin(); anim_it != mSignaledAnimations.end();)
		{
			AnimIterator found_anim = mPlayingAnimations.find(anim_it->first);

			// signaled but not playing, or different sequence id, start motion
			if (found_anim == mPlayingAnimations.end() || found_anim->second != anim_it->second)
			{
				if (processSingleAnimationStateChange(anim_it->first, TRUE))
				{
					mPlayingAnimations[anim_it->first] = anim_it->second;
					++anim_it;
					continue;
				}
			}

			++anim_it;
		}
	}

	// clear source information for animations which have been stopped
	if (isSelf())
	{
		AnimSourceIterator source_it = mAnimationSources.begin();

		for (source_it = mAnimationSources.begin(); source_it != mAnimationSources.end();)
		{
			if (mSignaledAnimations.find(source_it->second) == mSignaledAnimations.end())
			{
				mAnimationSources.erase(source_it++);
			}
			else
			{
				++source_it;
			}
		}
	}

	stop_glerror();
}


//-----------------------------------------------------------------------------
// processSingleAnimationStateChange();
//-----------------------------------------------------------------------------
BOOL LLVOAvatar::processSingleAnimationStateChange( const LLUUID& anim_id, BOOL start )
{
    // SL-402, SL-427 - we need to update body size often enough to
    // keep appearances in sync, but not so often that animations
    // cause constant jiggling of the body or camera. Possible
    // compromise is to do it on animation changes:
    computeBodySize();
    
	BOOL result = FALSE;

	if ( start ) // start animation
	{
		if (anim_id == ANIM_AGENT_TYPE)
		{
			if (gAudiop)
			{
				LLVector3d char_pos_global = gAgent.getPosGlobalFromAgent(getCharacterPosition());
				if (LLViewerParcelMgr::getInstance()->canHearSound(char_pos_global)
				    && !LLMuteList::getInstance()->isMuted(getID(), LLMute::flagObjectSounds))
				{
					// RN: uncomment this to play on typing sound at fixed volume once sound engine is fixed
					// to support both spatialized and non-spatialized instances of the same sound
					//if (isSelf())
					//{
					//	gAudiop->triggerSound(LLUUID(gSavedSettings.getString("UISndTyping")), 1.0f, LLAudioEngine::AUDIO_TYPE_UI);
					//}
					//else
					{
						LLUUID sound_id = LLUUID(gSavedSettings.getString("UISndTyping"));
						gAudiop->triggerSound(sound_id, getID(), 1.0f, LLAudioEngine::AUDIO_TYPE_SFX, char_pos_global);
					}
				}
			}
		}
		else if (anim_id == ANIM_AGENT_SIT_GROUND_CONSTRAINED)
		{
			sitDown(TRUE);
		}


		if (startMotion(anim_id))
		{
			result = TRUE;
		}
		else
		{
			LL_WARNS("Motion") << "Failed to start motion!" << LL_ENDL;
		}
	}
	else //stop animation
	{
		if (anim_id == ANIM_AGENT_SIT_GROUND_CONSTRAINED)
		{
			sitDown(FALSE);
		}
		if ((anim_id == ANIM_AGENT_DO_NOT_DISTURB) && gAgent.isDoNotDisturb())
		{
			// re-assert DND tag animation
			gAgent.sendAnimationRequest(ANIM_AGENT_DO_NOT_DISTURB, ANIM_REQUEST_START);
			return result;
		}
		stopMotion(anim_id);
		result = TRUE;
	}

	return result;
}

//-----------------------------------------------------------------------------
// isAnyAnimationSignaled()
//-----------------------------------------------------------------------------
BOOL LLVOAvatar::isAnyAnimationSignaled(const LLUUID *anim_array, const S32 num_anims) const
{
	for (S32 i = 0; i < num_anims; i++)
	{
		if(mSignaledAnimations.find(anim_array[i]) != mSignaledAnimations.end())
		{
			return TRUE;
		}
	}
	return FALSE;
}

//-----------------------------------------------------------------------------
// resetAnimations()
//-----------------------------------------------------------------------------
void LLVOAvatar::resetAnimations()
{
	LLKeyframeMotion::flushKeyframeCache();
	flushAllMotions();
}

// Override selectively based on avatar sex and whether we're using new
// animations.
LLUUID LLVOAvatar::remapMotionID(const LLUUID& id)
{
	BOOL use_new_walk_run = gSavedSettings.getBOOL("UseNewWalkRun");
	LLUUID result = id;

	// start special case female walk for female avatars
	if (getSex() == SEX_FEMALE)
	{
		if (id == ANIM_AGENT_WALK)
		{
			if (use_new_walk_run)
				result = ANIM_AGENT_FEMALE_WALK_NEW;
			else
				result = ANIM_AGENT_FEMALE_WALK;
		}
		else if (id == ANIM_AGENT_RUN)
		{
			// There is no old female run animation, so only override
			// in one case.
			if (use_new_walk_run)
				result = ANIM_AGENT_FEMALE_RUN_NEW;
		}
		else if (id == ANIM_AGENT_SIT)
		{
			result = ANIM_AGENT_SIT_FEMALE;
		}
	}
	else
	{
		// Male avatar.
		if (id == ANIM_AGENT_WALK)
		{
			if (use_new_walk_run)
				result = ANIM_AGENT_WALK_NEW;
		}
		else if (id == ANIM_AGENT_RUN)
		{
			if (use_new_walk_run)
				result = ANIM_AGENT_RUN_NEW;
		}
		// keeps in sync with setSex() related code (viewer controls sit's sex)
		else if (id == ANIM_AGENT_SIT_FEMALE)
		{
			result = ANIM_AGENT_SIT;
		}
	
	}

	return result;

}

//-----------------------------------------------------------------------------
// startMotion()
// id is the asset if of the animation to start
// time_offset is the offset into the animation at which to start playing
//-----------------------------------------------------------------------------
BOOL LLVOAvatar::startMotion(const LLUUID& id, F32 time_offset)
{
	LL_DEBUGS("Motion") << "motion requested " << id.asString() << " " << gAnimLibrary.animationName(id) << LL_ENDL;

	LLUUID remap_id = remapMotionID(id);

	if (remap_id != id)
	{
		LL_DEBUGS("Motion") << "motion resultant " << remap_id.asString() << " " << gAnimLibrary.animationName(remap_id) << LL_ENDL;
	}

	if (isSelf() && remap_id == ANIM_AGENT_AWAY)
	{
		gAgent.setAFK();
	}

	return LLCharacter::startMotion(remap_id, time_offset);
}

//-----------------------------------------------------------------------------
// stopMotion()
//-----------------------------------------------------------------------------
BOOL LLVOAvatar::stopMotion(const LLUUID& id, BOOL stop_immediate)
{
	LL_DEBUGS("Motion") << "Motion requested " << id.asString() << " " << gAnimLibrary.animationName(id) << LL_ENDL;

	LLUUID remap_id = remapMotionID(id);
	
	if (remap_id != id)
	{
		LL_DEBUGS("Motion") << "motion resultant " << remap_id.asString() << " " << gAnimLibrary.animationName(remap_id) << LL_ENDL;
	}

	if (isSelf())
	{
		gAgent.onAnimStop(remap_id);
	}

	return LLCharacter::stopMotion(remap_id, stop_immediate);
}

//-----------------------------------------------------------------------------
// hasMotionFromSource()
//-----------------------------------------------------------------------------
// virtual
bool LLVOAvatar::hasMotionFromSource(const LLUUID& source_id)
{
	return false;
}

//-----------------------------------------------------------------------------
// stopMotionFromSource()
//-----------------------------------------------------------------------------
// virtual
void LLVOAvatar::stopMotionFromSource(const LLUUID& source_id)
{
}

//-----------------------------------------------------------------------------
// addDebugText()
//-----------------------------------------------------------------------------
void LLVOAvatar::addDebugText(const std::string& text)
{
	mDebugText.append(1, '\n');
	mDebugText.append(text);
}

//-----------------------------------------------------------------------------
// getID()
//-----------------------------------------------------------------------------
const LLUUID& LLVOAvatar::getID() const
{
	return mID;
}

//-----------------------------------------------------------------------------
// getJoint()
//-----------------------------------------------------------------------------
// RN: avatar joints are multi-rooted to include screen-based attachments
LLJoint *LLVOAvatar::getJoint( const std::string &name )
{
	joint_map_t::iterator iter = mJointMap.find(name);

	LLJoint* jointp = NULL;

	if (iter == mJointMap.end() || iter->second == NULL)
	{   //search for joint and cache found joint in lookup table
		jointp = mRoot->findJoint(name);
		mJointMap[name] = jointp;
	}
	else
	{   //return cached pointer
		jointp = iter->second;
	}

#ifndef LL_RELEASE_FOR_DOWNLOAD
    if (jointp && jointp->getName()!="mScreen" && jointp->getName()!="mRoot")
    {
        llassert(getJoint(jointp->getJointNum())==jointp);
    }
#endif
	return jointp;
}

LLJoint *LLVOAvatar::getJoint( S32 joint_num )
{
    LLJoint *pJoint = NULL;
    S32 collision_start = mNumBones;
    S32 attachment_start = mNumBones + mNumCollisionVolumes;
    if (joint_num>=attachment_start)
    {
        // Attachment IDs start at 1
        S32 attachment_id = joint_num - attachment_start + 1;
        attachment_map_t::iterator iter = mAttachmentPoints.find(attachment_id);
        if (iter != mAttachmentPoints.end())
        {
            pJoint = iter->second;
        }
    }
    else if (joint_num>=collision_start)
    {
        S32 collision_id = joint_num-collision_start;
        pJoint = &mCollisionVolumes[collision_id];
    }
    else if (joint_num>=0)
    {
        pJoint = mSkeleton[joint_num];
    }
	llassert(!pJoint || pJoint->getJointNum() == joint_num);
    return pJoint;
}

//-----------------------------------------------------------------------------
// getRiggedMeshID
//
// If viewer object is a rigged mesh, set the mesh id and return true.
// Otherwise, null out the id and return false.
//-----------------------------------------------------------------------------
// static
bool LLVOAvatar::getRiggedMeshID(LLViewerObject* pVO, LLUUID& mesh_id)
{
	mesh_id.setNull();
	
	//If a VO has a skin that we'll reset the joint positions to their default
	if ( pVO && pVO->mDrawable )
	{
		LLVOVolume* pVObj = pVO->mDrawable->getVOVolume();
		if ( pVObj )
		{
			const LLMeshSkinInfo* pSkinData = pVObj->getSkinInfo();
			if (pSkinData 
				&& pSkinData->mJointNames.size() > JOINT_COUNT_REQUIRED_FOR_FULLRIG	// full rig
				&& pSkinData->mAlternateBindMatrix.size() > 0 )
					{				
						mesh_id = pSkinData->mMeshID;
						return true;
					}
		}
	}
	return false;
}

bool LLVOAvatar::jointIsRiggedTo(const LLJoint *joint) const
{
    if (joint)
	{
        const LLJointRiggingInfoTab& tab = mJointRiggingInfoTab;
        S32 joint_num = joint->getJointNum();
        if (joint_num < tab.size() && tab[joint_num].isRiggedTo())
            {
                return true;
            }
        }
    return false;
}

void LLVOAvatar::clearAttachmentOverrides()
{
    LLScopedContextString str("clearAttachmentOverrides " + getFullname());

    for (S32 i=0; i<LL_CHARACTER_MAX_ANIMATED_JOINTS; i++)
	{
        LLJoint *pJoint = getJoint(i);
        if (pJoint)
        {
			pJoint->clearAttachmentPosOverrides();
			pJoint->clearAttachmentScaleOverrides();
        }
	}

    if (mPelvisFixups.count()>0)
    {
        mPelvisFixups.clear();
        LLJoint* pJointPelvis = getJoint("mPelvis");
        if (pJointPelvis)
	{
			pJointPelvis->setPosition( LLVector3( 0.0f, 0.0f, 0.0f) );
        }
        postPelvisSetRecalc();	
	}

    mActiveOverrideMeshes.clear();
    onActiveOverrideMeshesChanged();
}

//-----------------------------------------------------------------------------
// rebuildAttachmentOverrides
//-----------------------------------------------------------------------------
void LLVOAvatar::rebuildAttachmentOverrides()
{
    LLScopedContextString str("rebuildAttachmentOverrides " + getFullname());

    LL_DEBUGS("AnimatedObjects") << "rebuilding" << LL_ENDL;
    dumpStack("AnimatedObjectsStack");
    
    clearAttachmentOverrides();

    // Handle the case that we're resetting the skeleton of an animated object.
    LLControlAvatar *control_av = dynamic_cast<LLControlAvatar*>(this);
    if (control_av)
	{
        LLVOVolume *volp = control_av->mRootVolp;
        if (volp)
        {
            LL_DEBUGS("Avatar") << volp->getID() << " adding attachment overrides for root vol, prim count " 
                                << (S32) (1+volp->numChildren()) << LL_ENDL;
            addAttachmentOverridesForObject(volp);
        }
    }

    // Attached objects
	for (attachment_map_t::iterator iter = mAttachmentPoints.begin();
		 iter != mAttachmentPoints.end();
		 ++iter)
	{
		LLViewerJointAttachment *attachment_pt = (*iter).second;
        if (attachment_pt)
        {
            for (LLViewerJointAttachment::attachedobjs_vec_t::iterator at_it = attachment_pt->mAttachedObjects.begin();
				 at_it != attachment_pt->mAttachedObjects.end(); ++at_it)
            {
                LLViewerObject *vo = at_it->get();
                // Attached animated objects affect joints in their control
                // avs, not the avs to which they are attached.
                if (vo && !vo->isAnimatedObject())
                {
                    addAttachmentOverridesForObject(vo);
                }
            }
        }
    }
}

//-----------------------------------------------------------------------------
// updateAttachmentOverrides
//
// This is intended to give the same results as
// rebuildAttachmentOverrides(), while avoiding redundant work.
// -----------------------------------------------------------------------------
void LLVOAvatar::updateAttachmentOverrides()
{
    LLScopedContextString str("updateAttachmentOverrides " + getFullname());

    LL_DEBUGS("AnimatedObjects") << "updating" << LL_ENDL;
    dumpStack("AnimatedObjectsStack");

    std::set<LLUUID> meshes_seen;
    
    // Handle the case that we're updating the skeleton of an animated object.
    LLControlAvatar *control_av = dynamic_cast<LLControlAvatar*>(this);
    if (control_av)
    {
        LLVOVolume *volp = control_av->mRootVolp;
        if (volp)
        {
            LL_DEBUGS("Avatar") << volp->getID() << " adding attachment overrides for root vol, prim count " 
                                << (S32) (1+volp->numChildren()) << LL_ENDL;
            addAttachmentOverridesForObject(volp, &meshes_seen);
        }
    }

    // Attached objects
	for (attachment_map_t::iterator iter = mAttachmentPoints.begin();
		 iter != mAttachmentPoints.end();
		 ++iter)
	{
		LLViewerJointAttachment *attachment_pt = (*iter).second;
        if (attachment_pt)
        {
            for (LLViewerJointAttachment::attachedobjs_vec_t::iterator at_it = attachment_pt->mAttachedObjects.begin();
				 at_it != attachment_pt->mAttachedObjects.end(); ++at_it)
            {
                LLViewerObject *vo = at_it->get();
                // Attached animated objects affect joints in their control
                // avs, not the avs to which they are attached.
                if (vo && !vo->isAnimatedObject())
                {
                    addAttachmentOverridesForObject(vo, &meshes_seen);
                }
            }
        }
    }
    // Remove meshes that are no longer present on the skeleton

	// have to work with a copy because removeAttachmentOverrides() will change mActiveOverrideMeshes.
    std::set<LLUUID> active_override_meshes = mActiveOverrideMeshes; 
    for (std::set<LLUUID>::iterator it = active_override_meshes.begin(); it != active_override_meshes.end(); ++it)
    {
        if (meshes_seen.find(*it) == meshes_seen.end())
        {
            removeAttachmentOverridesForObject(*it);
        }
    }


#ifdef ATTACHMENT_OVERRIDE_VALIDATION
    {
        std::vector<LLVector3OverrideMap> pos_overrides_by_joint;
        std::vector<LLVector3OverrideMap> scale_overrides_by_joint;
        LLVector3OverrideMap pelvis_fixups;

        // Capture snapshot of override state after update
        for (S32 joint_num = 0; joint_num < LL_CHARACTER_MAX_ANIMATED_JOINTS; joint_num++)
        {
            LLVector3OverrideMap pos_overrides;
            LLJoint *joint = getJoint(joint_num);
            if (joint)
            {
                pos_overrides_by_joint.push_back(joint->m_attachmentPosOverrides);
                scale_overrides_by_joint.push_back(joint->m_attachmentScaleOverrides);
            }
            else
            {
                // No joint, use default constructed empty maps
                pos_overrides_by_joint.push_back(LLVector3OverrideMap());
                scale_overrides_by_joint.push_back(LLVector3OverrideMap());
            }
        }
        pelvis_fixups = mPelvisFixups;
        //dumpArchetypeXML(getFullname() + "_paranoid_updated");

        // Rebuild and compare
        rebuildAttachmentOverrides();
        //dumpArchetypeXML(getFullname() + "_paranoid_rebuilt");
        bool mismatched = false;
        for (S32 joint_num = 0; joint_num < LL_CHARACTER_MAX_ANIMATED_JOINTS; joint_num++)
        {
            LLJoint *joint = getJoint(joint_num);
            if (joint)
            {
                if (pos_overrides_by_joint[joint_num] != joint->m_attachmentPosOverrides)
                {
                    mismatched = true;
                }
                if (scale_overrides_by_joint[joint_num] != joint->m_attachmentScaleOverrides)
                {
                    mismatched = true;
            }
        }
    }
        if (pelvis_fixups != mPelvisFixups)
        {
            mismatched = true;
        }
        if (mismatched)
        {
            LL_WARNS() << "MISMATCHED ATTACHMENT OVERRIDES" << LL_ENDL;
        }
    }
#endif
}

//-----------------------------------------------------------------------------
// addAttachmentOverridesForObject
//-----------------------------------------------------------------------------
void LLVOAvatar::addAttachmentOverridesForObject(LLViewerObject *vo, std::set<LLUUID>* meshes_seen, bool recursive)
{
    if (vo->getAvatar() != this && vo->getAvatarAncestor() != this)
	{
		LL_WARNS("Avatar") << "called with invalid avatar" << LL_ENDL;
        return;
	}

    LLScopedContextString str("addAttachmentOverridesForObject " + getFullname());

	if (getOverallAppearance() != AOA_NORMAL)
	{
		return;
	}
    
    LL_DEBUGS("AnimatedObjects") << "adding" << LL_ENDL;
    dumpStack("AnimatedObjectsStack");
    
	// Process all children
    if (recursive)
    {
	LLViewerObject::const_child_list_t& children = vo->getChildren();
	for (LLViewerObject::const_child_list_t::const_iterator it = children.begin();
		 it != children.end(); ++it)
	{
		LLViewerObject *childp = *it;
            addAttachmentOverridesForObject(childp, meshes_seen, true);
        }
	}

	LLVOVolume *vobj = dynamic_cast<LLVOVolume*>(vo);
	bool pelvisGotSet = false;

	if (!vobj)
	{
		return;
	}

	LLViewerObject *root_object = (LLViewerObject*)vobj->getRoot();
    LL_DEBUGS("AnimatedObjects") << "trying to add attachment overrides for root object " << root_object->getID() << " prim is " << vobj << LL_ENDL;
	if (vobj->isMesh() &&
		((vobj->getVolume() && !vobj->getVolume()->isMeshAssetLoaded()) || !gMeshRepo.meshRezEnabled()))
	{
        LL_DEBUGS("AnimatedObjects") << "failed to add attachment overrides for root object " << root_object->getID() << " mesh asset not loaded" << LL_ENDL;
		return;
	}
	const LLMeshSkinInfo*  pSkinData = vobj->getSkinInfo();

	if ( vobj && vobj->isMesh() && pSkinData )
	{
		const int bindCnt = pSkinData->mAlternateBindMatrix.size();								
        const int jointCnt = pSkinData->mJointNames.size();
        if ((bindCnt > 0) && (bindCnt != jointCnt))
        {
            LL_WARNS_ONCE() << "invalid mesh, bindCnt " << bindCnt << "!= jointCnt " << jointCnt << ", joint overrides will be ignored." << LL_ENDL;
        }
		if ((bindCnt > 0) && (bindCnt == jointCnt))
		{					
			const F32 pelvisZOffset = pSkinData->mPelvisOffset;
			const LLUUID& mesh_id = pSkinData->mMeshID;

            if (meshes_seen)
            {
                meshes_seen->insert(mesh_id);
            }
            bool mesh_overrides_loaded = (mActiveOverrideMeshes.find(mesh_id) != mActiveOverrideMeshes.end());
            if (mesh_overrides_loaded)
            {
                LL_DEBUGS("AnimatedObjects") << "skipping add attachment overrides for " << mesh_id 
                                             << " to root object " << root_object->getID()
                                             << ", already loaded"
                                             << LL_ENDL;
            }
            else
            {
                LL_DEBUGS("AnimatedObjects") << "adding attachment overrides for " << mesh_id 
                                             << " to root object " << root_object->getID() << LL_ENDL;
            }
			bool fullRig = (jointCnt>=JOINT_COUNT_REQUIRED_FOR_FULLRIG) ? true : false;								
			if ( fullRig && !mesh_overrides_loaded )
			{								
				for ( int i=0; i<jointCnt; ++i )
				{
					std::string lookingForJoint = pSkinData->mJointNames[i].c_str();
					LLJoint* pJoint = getJoint( lookingForJoint );
					if (pJoint)
					{   									
						const LLVector3& jointPos = pSkinData->mAlternateBindMatrix[i].getTranslation();									
                        if (pJoint->aboveJointPosThreshold(jointPos))
                        {
                            bool override_changed;
                            pJoint->addAttachmentPosOverride( jointPos, mesh_id, avString(), override_changed );
                            
                            if (override_changed)
                            {
                                //If joint is a pelvis then handle old/new pelvis to foot values
                                if ( lookingForJoint == "mPelvis" )
                                {	
                                    pelvisGotSet = true;											
                                }										
                            }
                            if (pSkinData->mLockScaleIfJointPosition)
                            {
                                // Note that unlike positions, there's no threshold check here,
                                // just a lock at the default value.
                                pJoint->addAttachmentScaleOverride(pJoint->getDefaultScale(), mesh_id, avString());
                            }
                        }
					}										
				}																
				if (pelvisZOffset != 0.0F)
				{
                    F32 pelvis_fixup_before;
                    bool has_fixup_before =  hasPelvisFixup(pelvis_fixup_before);
					addPelvisFixup( pelvisZOffset, mesh_id );
					F32 pelvis_fixup_after;
                    hasPelvisFixup(pelvis_fixup_after); // Don't have to check bool here because we just added it...
                    if (!has_fixup_before || (pelvis_fixup_before != pelvis_fixup_after))
                    {
                        pelvisGotSet = true;											
                    }
                    
				}
                mActiveOverrideMeshes.insert(mesh_id);
                onActiveOverrideMeshesChanged();
			}							
		}
	}
    else
    {
        LL_DEBUGS("AnimatedObjects") << "failed to add attachment overrides for root object " << root_object->getID() << " not mesh or no pSkinData" << LL_ENDL;
    }
					
	//Rebuild body data if we altered joints/pelvis
	if ( pelvisGotSet ) 
	{
		postPelvisSetRecalc();
	}		
}

//-----------------------------------------------------------------------------
// getAttachmentOverrideNames
//-----------------------------------------------------------------------------
void LLVOAvatar::getAttachmentOverrideNames(std::set<std::string>& pos_names, std::set<std::string>& scale_names) const
{
    LLVector3 pos;
    LLVector3 scale;
    LLUUID mesh_id;

    // Bones
	for (avatar_joint_list_t::const_iterator iter = mSkeleton.begin();
         iter != mSkeleton.end(); ++iter)
	{
		const LLJoint* pJoint = (*iter);
		if (pJoint && pJoint->hasAttachmentPosOverride(pos,mesh_id))
		{
            pos_names.insert(pJoint->getName());
		}
		if (pJoint && pJoint->hasAttachmentScaleOverride(scale,mesh_id))
		{
            scale_names.insert(pJoint->getName());
		}
	}

    // Attachment points
	for (attachment_map_t::const_iterator iter = mAttachmentPoints.begin();
		 iter != mAttachmentPoints.end();
		 ++iter)
	{
		const LLViewerJointAttachment *attachment_pt = (*iter).second;
        if (attachment_pt && attachment_pt->hasAttachmentPosOverride(pos,mesh_id))
        {
            pos_names.insert(attachment_pt->getName());
        }
        // Attachment points don't have scales.
    }

}

//-----------------------------------------------------------------------------
// showAttachmentOverrides
//-----------------------------------------------------------------------------
void LLVOAvatar::showAttachmentOverrides(bool verbose) const
{
    std::set<std::string> pos_names, scale_names;
    getAttachmentOverrideNames(pos_names, scale_names);
    if (pos_names.size())
    {
        std::stringstream ss;
        std::copy(pos_names.begin(), pos_names.end(), std::ostream_iterator<std::string>(ss, ","));
        LL_INFOS() << getFullname() << " attachment positions defined for joints: " << ss.str() << "\n" << LL_ENDL;
    }
    else
    {
        LL_DEBUGS("Avatar") << getFullname() << " no attachment positions defined for any joints" << "\n" << LL_ENDL;
    }
    if (scale_names.size())
    {
        std::stringstream ss;
        std::copy(scale_names.begin(), scale_names.end(), std::ostream_iterator<std::string>(ss, ","));
        LL_INFOS() << getFullname() << " attachment scales defined for joints: " << ss.str() << "\n" << LL_ENDL;
    }
    else
    {
        LL_INFOS() << getFullname() << " no attachment scales defined for any joints" << "\n" << LL_ENDL;
    }

    if (!verbose)
    {
        return;
    }

    LLVector3 pos, scale;
    LLUUID mesh_id;
    S32 count = 0;

    // Bones
	for (avatar_joint_list_t::const_iterator iter = mSkeleton.begin();
         iter != mSkeleton.end(); ++iter)
	{
		const LLJoint* pJoint = (*iter);
		if (pJoint && pJoint->hasAttachmentPosOverride(pos,mesh_id))
		{
			pJoint->showAttachmentPosOverrides(getFullname());
            count++;
		}
		if (pJoint && pJoint->hasAttachmentScaleOverride(scale,mesh_id))
		{
			pJoint->showAttachmentScaleOverrides(getFullname());
            count++;
        }
	}

    // Attachment points
	for (attachment_map_t::const_iterator iter = mAttachmentPoints.begin();
		 iter != mAttachmentPoints.end();
		 ++iter)
	{
		const LLViewerJointAttachment *attachment_pt = (*iter).second;
        if (attachment_pt && attachment_pt->hasAttachmentPosOverride(pos,mesh_id))
        {
            attachment_pt->showAttachmentPosOverrides(getFullname());
            count++;
        }
    }

    if (count)
    {
        LL_DEBUGS("Avatar") << avString() << " end of pos, scale overrides" << LL_ENDL;
        LL_DEBUGS("Avatar") << "=================================" << LL_ENDL;
    }
}

//-----------------------------------------------------------------------------
// removeAttachmentOverridesForObject
//-----------------------------------------------------------------------------
void LLVOAvatar::removeAttachmentOverridesForObject(LLViewerObject *vo)
{
    if (vo->getAvatar() != this && vo->getAvatarAncestor() != this)
	{
		LL_WARNS("Avatar") << "called with invalid avatar" << LL_ENDL;
        return;
	}
		
	// Process all children
	LLViewerObject::const_child_list_t& children = vo->getChildren();
	for (LLViewerObject::const_child_list_t::const_iterator it = children.begin();
		 it != children.end(); ++it)
	{
		LLViewerObject *childp = *it;
		removeAttachmentOverridesForObject(childp);
	}

	// Process self.
	LLUUID mesh_id;
	if (getRiggedMeshID(vo,mesh_id))
	{
		removeAttachmentOverridesForObject(mesh_id);
	}
}

//-----------------------------------------------------------------------------
// removeAttachmentOverridesForObject
//-----------------------------------------------------------------------------
void LLVOAvatar::removeAttachmentOverridesForObject(const LLUUID& mesh_id)
{	
	LLJoint* pJointPelvis = getJoint("mPelvis");
    const std::string av_string = avString();
    for (S32 joint_num = 0; joint_num < LL_CHARACTER_MAX_ANIMATED_JOINTS; joint_num++)
	{
        LLJoint *pJoint = getJoint(joint_num);
		if ( pJoint )
		{			
            bool dummy; // unused
			pJoint->removeAttachmentPosOverride(mesh_id, av_string, dummy);
			pJoint->removeAttachmentScaleOverride(mesh_id, av_string);
		}		
		if ( pJoint && pJoint == pJointPelvis)
		{
			removePelvisFixup( mesh_id );
			// SL-315
			pJoint->setPosition( LLVector3( 0.0f, 0.0f, 0.0f) );
		}		
	}	
		
	postPelvisSetRecalc();	

    mActiveOverrideMeshes.erase(mesh_id);
    onActiveOverrideMeshesChanged();
}
//-----------------------------------------------------------------------------
// getCharacterPosition()
//-----------------------------------------------------------------------------
LLVector3 LLVOAvatar::getCharacterPosition()
{
	if (mDrawable.notNull())
	{
		return mDrawable->getPositionAgent();
	}
	else
	{
		return getPositionAgent();
	}
}


//-----------------------------------------------------------------------------
// LLVOAvatar::getCharacterRotation()
//-----------------------------------------------------------------------------
LLQuaternion LLVOAvatar::getCharacterRotation()
{
	return getRotation();
}


//-----------------------------------------------------------------------------
// LLVOAvatar::getCharacterVelocity()
//-----------------------------------------------------------------------------
LLVector3 LLVOAvatar::getCharacterVelocity()
{
	return getVelocity() - mStepObjectVelocity;
}


//-----------------------------------------------------------------------------
// LLVOAvatar::getCharacterAngularVelocity()
//-----------------------------------------------------------------------------
LLVector3 LLVOAvatar::getCharacterAngularVelocity()
{
	return getAngularVelocity();
}

//-----------------------------------------------------------------------------
// LLVOAvatar::getGround()
//-----------------------------------------------------------------------------
void LLVOAvatar::getGround(const LLVector3 &in_pos_agent, LLVector3 &out_pos_agent, LLVector3 &outNorm)
{
	LLVector3d z_vec(0.0f, 0.0f, 1.0f);
	LLVector3d p0_global, p1_global;

	if (isUIAvatar())
	{
		outNorm.setVec(z_vec);
		out_pos_agent = in_pos_agent;
		return;
	}
	
	p0_global = gAgent.getPosGlobalFromAgent(in_pos_agent) + z_vec;
	p1_global = gAgent.getPosGlobalFromAgent(in_pos_agent) - z_vec;
	LLViewerObject *obj;
	LLVector3d out_pos_global;
	LLWorld::getInstance()->resolveStepHeightGlobal(this, p0_global, p1_global, out_pos_global, outNorm, &obj);
	out_pos_agent = gAgent.getPosAgentFromGlobal(out_pos_global);
}

//-----------------------------------------------------------------------------
// LLVOAvatar::getTimeDilation()
//-----------------------------------------------------------------------------
F32 LLVOAvatar::getTimeDilation()
{
	return mRegionp ? mRegionp->getTimeDilation() : 1.f;
}


//-----------------------------------------------------------------------------
// LLVOAvatar::getPixelArea()
//-----------------------------------------------------------------------------
F32 LLVOAvatar::getPixelArea() const
{
	if (isUIAvatar())
	{
		return 100000.f;
	}
	return mPixelArea;
}



//-----------------------------------------------------------------------------
// LLVOAvatar::getPosGlobalFromAgent()
//-----------------------------------------------------------------------------
LLVector3d	LLVOAvatar::getPosGlobalFromAgent(const LLVector3 &position)
{
	return gAgent.getPosGlobalFromAgent(position);
}

//-----------------------------------------------------------------------------
// getPosAgentFromGlobal()
//-----------------------------------------------------------------------------
LLVector3	LLVOAvatar::getPosAgentFromGlobal(const LLVector3d &position)
{
	return gAgent.getPosAgentFromGlobal(position);
}


//-----------------------------------------------------------------------------
// requestStopMotion()
//-----------------------------------------------------------------------------
// virtual
void LLVOAvatar::requestStopMotion( LLMotion* motion )
{
	// Only agent avatars should handle the stop motion notifications.
}

//-----------------------------------------------------------------------------
// loadSkeletonNode(): loads <skeleton> node from XML tree
//-----------------------------------------------------------------------------
//virtual
BOOL LLVOAvatar::loadSkeletonNode ()
{
	if (!LLAvatarAppearance::loadSkeletonNode())
	{
		return FALSE;
	}
	
    bool ignore_hud_joints = false;
    initAttachmentPoints(ignore_hud_joints);

	return TRUE;
}

//-----------------------------------------------------------------------------
// initAttachmentPoints(): creates attachment points if needed, sets state based on avatar_lad.xml. 
//-----------------------------------------------------------------------------
void LLVOAvatar::initAttachmentPoints(bool ignore_hud_joints)
{
    LLAvatarXmlInfo::attachment_info_list_t::iterator iter;
    for (iter = sAvatarXmlInfo->mAttachmentInfoList.begin();
         iter != sAvatarXmlInfo->mAttachmentInfoList.end(); 
         ++iter)
    {
        LLAvatarXmlInfo::LLAvatarAttachmentInfo *info = *iter;
        if (info->mIsHUDAttachment && (!isSelf() || ignore_hud_joints))
        {
		    //don't process hud joint for other avatars.
            continue;
        }

        S32 attachmentID = info->mAttachmentID;
        if (attachmentID < 1 || attachmentID > 255)
        {
            LL_WARNS() << "Attachment point out of range [1-255]: " << attachmentID << " on attachment point " << info->mName << LL_ENDL;
            continue;
        }

        LLViewerJointAttachment* attachment = NULL;
        bool newly_created = false;
        if (mAttachmentPoints.find(attachmentID) == mAttachmentPoints.end())
        {
            attachment = new LLViewerJointAttachment();
            newly_created = true;
        }
        else
        {
            attachment = mAttachmentPoints[attachmentID];
        }

        attachment->setName(info->mName);
        LLJoint *parent_joint = getJoint(info->mJointName);
        if (!parent_joint)
        {
            // If the intended parent for attachment point is unavailable, avatar_lad.xml is corrupt.
            LL_WARNS() << "No parent joint by name " << info->mJointName << " found for attachment point " << info->mName << LL_ENDL;
            LL_ERRS() << "Invalid avatar_lad.xml file" << LL_ENDL;
        }

        if (info->mHasPosition)
        {
            attachment->setOriginalPosition(info->mPosition);
            attachment->setDefaultPosition(info->mPosition);
        }
			
        if (info->mHasRotation)
        {
            LLQuaternion rotation;
            rotation.setQuat(info->mRotationEuler.mV[VX] * DEG_TO_RAD,
                             info->mRotationEuler.mV[VY] * DEG_TO_RAD,
                             info->mRotationEuler.mV[VZ] * DEG_TO_RAD);
            attachment->setRotation(rotation);
        }

        int group = info->mGroup;
        if (group >= 0)
        {
            if (group < 0 || group > 9)
            {
                LL_WARNS() << "Invalid group number (" << group << ") for attachment point " << info->mName << LL_ENDL;
            }
            else
            {
                attachment->setGroup(group);
            }
        }

        attachment->setPieSlice(info->mPieMenuSlice);
        attachment->setVisibleInFirstPerson(info->mVisibleFirstPerson);
        attachment->setIsHUDAttachment(info->mIsHUDAttachment);
        // attachment can potentially be animated, needs a number.
        attachment->setJointNum(mNumBones + mNumCollisionVolumes + attachmentID - 1);

        if (newly_created)
        {
            mAttachmentPoints[attachmentID] = attachment;
            
            // now add attachment joint
            parent_joint->addChild(attachment);
        }
    }
}

//-----------------------------------------------------------------------------
// updateVisualParams()
//-----------------------------------------------------------------------------
void LLVOAvatar::updateVisualParams()
{
	ESex avatar_sex = (getVisualParamWeight("male") > 0.5f) ? SEX_MALE : SEX_FEMALE;
	if (getSex() != avatar_sex)
	{
		if (mIsSitting && findMotion(avatar_sex == SEX_MALE ? ANIM_AGENT_SIT_FEMALE : ANIM_AGENT_SIT) != NULL)
		{
			// In some cases of gender change server changes sit motion with motion message,
			// but in case of some avatars (legacy?) there is no update from server side,
			// likely because server doesn't know about difference between motions
			// (female and male sit ids are same server side, so it is likely unaware that it
			// need to send update)
			// Make sure motion is up to date
			stopMotion(ANIM_AGENT_SIT);
			setSex(avatar_sex);
			startMotion(ANIM_AGENT_SIT);
		}
		else
		{
			setSex(avatar_sex);
		}
	}

	LLCharacter::updateVisualParams();

	if (mLastSkeletonSerialNum != mSkeletonSerialNum)
	{
		computeBodySize();
		mLastSkeletonSerialNum = mSkeletonSerialNum;
		mRoot->updateWorldMatrixChildren();
	}

	dirtyMesh();
	updateHeadOffset();
}
//-----------------------------------------------------------------------------
// isActive()
//-----------------------------------------------------------------------------
BOOL LLVOAvatar::isActive() const
{
	return TRUE;
}

//-----------------------------------------------------------------------------
// setPixelAreaAndAngle()
//-----------------------------------------------------------------------------
void LLVOAvatar::setPixelAreaAndAngle(LLAgent &agent)
{
	if (mDrawable.isNull())
	{
		return;
	}

	const LLVector4a* ext = mDrawable->getSpatialExtents();
	LLVector4a center;
	center.setAdd(ext[1], ext[0]);
	center.mul(0.5f);
	LLVector4a size;
	size.setSub(ext[1], ext[0]);
	size.mul(0.5f);

	mImpostorPixelArea = LLPipeline::calcPixelArea(center, size, *LLViewerCamera::getInstance());

	F32 range = mDrawable->mDistanceWRTCamera;

	if (range < 0.001f)		// range == zero
	{
		mAppAngle = 180.f;
	}
	else
	{
		F32 radius = size.getLength3().getF32();
		mAppAngle = (F32) atan2( radius, range) * RAD_TO_DEG;
	}

	// We always want to look good to ourselves
	if( isSelf() )
	{
		mPixelArea = llmax( mPixelArea, F32(getTexImageSize() / 16) );
	}
}

//-----------------------------------------------------------------------------
// updateJointLODs()
//-----------------------------------------------------------------------------
BOOL LLVOAvatar::updateJointLODs()
{
	const F32 MAX_PIXEL_AREA = 100000000.f;
	F32 lod_factor = (sLODFactor * AVATAR_LOD_TWEAK_RANGE + (1.f - AVATAR_LOD_TWEAK_RANGE));
	F32 avatar_num_min_factor = clamp_rescale(sLODFactor, 0.f, 1.f, 0.25f, 0.6f);
	F32 avatar_num_factor = clamp_rescale((F32)sNumVisibleAvatars, 8, 25, 1.f, avatar_num_min_factor);
	F32 area_scale = 0.16f;

		if (isSelf())
		{
			if(gAgentCamera.cameraCustomizeAvatar() || gAgentCamera.cameraMouselook())
			{
				mAdjustedPixelArea = MAX_PIXEL_AREA;
			}
			else
			{
				mAdjustedPixelArea = mPixelArea*area_scale;
			}
		}
		else if (mIsDummy)
		{
			mAdjustedPixelArea = MAX_PIXEL_AREA;
		}
		else
		{
			// reported avatar pixel area is dependent on avatar render load, based on number of visible avatars
			mAdjustedPixelArea = (F32)mPixelArea * area_scale * lod_factor * lod_factor * avatar_num_factor * avatar_num_factor;
		}

		// now select meshes to render based on adjusted pixel area
		LLViewerJoint* root = dynamic_cast<LLViewerJoint*>(mRoot);
		BOOL res = FALSE;
		if (root)
		{
			res = root->updateLOD(mAdjustedPixelArea, TRUE);
		}
 		if (res)
		{
			sNumLODChangesThisFrame++;
			dirtyMesh(2);
			return TRUE;
		}

	return FALSE;
}

//-----------------------------------------------------------------------------
// createDrawable()
//-----------------------------------------------------------------------------
LLDrawable *LLVOAvatar::createDrawable(LLPipeline *pipeline)
{
	pipeline->allocDrawable(this);
	mDrawable->setLit(FALSE);

	LLDrawPoolAvatar *poolp = (LLDrawPoolAvatar*) gPipeline.getPool(LLDrawPool::POOL_AVATAR);

	// Only a single face (one per avatar)
	//this face will be splitted into several if its vertex buffer is too long.
	mDrawable->setState(LLDrawable::ACTIVE);
	mDrawable->addFace(poolp, NULL);
	mDrawable->setRenderType(LLPipeline::RENDER_TYPE_AVATAR);
	
	mNumInitFaces = mDrawable->getNumFaces() ;

	dirtyMesh(2);
	return mDrawable;
}


void LLVOAvatar::updateGL()
{
	if (mMeshTexturesDirty)
	{
		updateMeshTextures();
		mMeshTexturesDirty = FALSE;
	}
}

//-----------------------------------------------------------------------------
// updateGeometry()
//-----------------------------------------------------------------------------
static LLTrace::BlockTimerStatHandle FTM_UPDATE_AVATAR("Update Avatar");
BOOL LLVOAvatar::updateGeometry(LLDrawable *drawable)
{
	LL_RECORD_BLOCK_TIME(FTM_UPDATE_AVATAR);
 	if (!(gPipeline.hasRenderType(LLPipeline::RENDER_TYPE_AVATAR)))
	{
		return TRUE;
	}
	
	if (!mMeshValid)
	{
		return TRUE;
	}

	if (!drawable)
	{
		LL_ERRS() << "LLVOAvatar::updateGeometry() called with NULL drawable" << LL_ENDL;
	}

	return TRUE;
}

//-----------------------------------------------------------------------------
// updateSexDependentLayerSets()
//-----------------------------------------------------------------------------
void LLVOAvatar::updateSexDependentLayerSets()
{
	invalidateComposite( mBakedTextureDatas[BAKED_HEAD].mTexLayerSet);
	invalidateComposite( mBakedTextureDatas[BAKED_UPPER].mTexLayerSet);
	invalidateComposite( mBakedTextureDatas[BAKED_LOWER].mTexLayerSet);
}

//-----------------------------------------------------------------------------
// dirtyMesh()
//-----------------------------------------------------------------------------
void LLVOAvatar::dirtyMesh()
{
	dirtyMesh(1);
}
void LLVOAvatar::dirtyMesh(S32 priority)
{
	mDirtyMesh = llmax(mDirtyMesh, priority);
}

//-----------------------------------------------------------------------------
// getViewerJoint()
//-----------------------------------------------------------------------------
LLViewerJoint*	LLVOAvatar::getViewerJoint(S32 idx)
{
	return dynamic_cast<LLViewerJoint*>(mMeshLOD[idx]);
}

//-----------------------------------------------------------------------------
// hideSkirt()
//-----------------------------------------------------------------------------
void LLVOAvatar::hideSkirt()
{
	mMeshLOD[MESH_ID_SKIRT]->setVisible(FALSE, TRUE);
}

BOOL LLVOAvatar::setParent(LLViewerObject* parent)
{
	BOOL ret ;
	if (parent == NULL)
	{
		getOffObject();
		ret = LLViewerObject::setParent(parent);
		if (isSelf())
		{
			gAgentCamera.resetCamera();
		}
	}
	else
	{
		ret = LLViewerObject::setParent(parent);
		if(ret)
		{
			sitOnObject(parent);
		}
	}
	return ret ;
}

void LLVOAvatar::addChild(LLViewerObject *childp)
{
	childp->extractAttachmentItemID(); // find the inventory item this object is associated with.
	if (isSelf())
	{
	    const LLUUID& item_id = childp->getAttachmentItemID();
		LLViewerInventoryItem *item = gInventory.getItem(item_id);
		LL_DEBUGS("Avatar") << "ATT attachment child added " << (item ? item->getName() : "UNKNOWN") << " id " << item_id << LL_ENDL;

	}

	LLViewerObject::addChild(childp);
	if (childp->mDrawable)
	{
		if (!attachObject(childp))
		{
			LL_WARNS() << "ATT addChild() failed for " 
					<< childp->getID()
					<< " item " << childp->getAttachmentItemID()
					<< LL_ENDL;
			// MAINT-3312 backout
			// mPendingAttachment.push_back(childp);
		}
	}
	else
	{
		mPendingAttachment.push_back(childp);
	}
}

void LLVOAvatar::removeChild(LLViewerObject *childp)
{
	LLViewerObject::removeChild(childp);
	if (!detachObject(childp))
	{
		LL_WARNS() << "Calling detach on non-attached object " << LL_ENDL;
	}
}

LLViewerJointAttachment* LLVOAvatar::getTargetAttachmentPoint(LLViewerObject* viewer_object)
{
	S32 attachmentID = ATTACHMENT_ID_FROM_STATE(viewer_object->getAttachmentState());

	// This should never happen unless the server didn't process the attachment point
	// correctly, but putting this check in here to be safe.
	if (attachmentID & ATTACHMENT_ADD)
	{
		LL_WARNS() << "Got an attachment with ATTACHMENT_ADD mask, removing ( attach pt:" << attachmentID << " )" << LL_ENDL;
		attachmentID &= ~ATTACHMENT_ADD;
	}
	
	LLViewerJointAttachment* attachment = get_if_there(mAttachmentPoints, attachmentID, (LLViewerJointAttachment*)NULL);

	if (!attachment)
	{
		LL_WARNS() << "Object attachment point invalid: " << attachmentID 
			<< " trying to use 1 (chest)"
			<< LL_ENDL;

		attachment = get_if_there(mAttachmentPoints, 1, (LLViewerJointAttachment*)NULL); // Arbitrary using 1 (chest)
		if (attachment)
		{
			LL_WARNS() << "Object attachment point invalid: " << attachmentID 
				<< " on object " << viewer_object->getID()
				<< " attachment item " << viewer_object->getAttachmentItemID()
				<< " falling back to 1 (chest)"
				<< LL_ENDL;
		}
		else
		{
			LL_WARNS() << "Object attachment point invalid: " << attachmentID 
				<< " on object " << viewer_object->getID()
				<< " attachment item " << viewer_object->getAttachmentItemID()
				<< "Unable to use fallback attachment point 1 (chest)"
				<< LL_ENDL;
		}
	}

	return attachment;
}

//-----------------------------------------------------------------------------
// attachObject()
//-----------------------------------------------------------------------------
const LLViewerJointAttachment *LLVOAvatar::attachObject(LLViewerObject *viewer_object)
{
	if (isSelf())
	{
		const LLUUID& item_id = viewer_object->getAttachmentItemID();
		LLViewerInventoryItem *item = gInventory.getItem(item_id);
		LL_DEBUGS("Avatar") << "ATT attaching object "
							<< (item ? item->getName() : "UNKNOWN") << " id " << item_id << LL_ENDL;	
	}
	LLViewerJointAttachment* attachment = getTargetAttachmentPoint(viewer_object);

	if (!attachment || !attachment->addObject(viewer_object))
	{
		const LLUUID& item_id = viewer_object->getAttachmentItemID();
		LLViewerInventoryItem *item = gInventory.getItem(item_id);
		LL_WARNS("Avatar") << "ATT attach failed "
						   << (item ? item->getName() : "UNKNOWN") << " id " << item_id << LL_ENDL;	
		return 0;
	}

    if (!viewer_object->isAnimatedObject())
    {
        updateAttachmentOverrides();
    }

	updateVisualComplexity();

	if (viewer_object->isSelected())
	{
		LLSelectMgr::getInstance()->updateSelectionCenter();
		LLSelectMgr::getInstance()->updatePointAt();
	}

	viewer_object->refreshBakeTexture();


	LLViewerObject::const_child_list_t& child_list = viewer_object->getChildren();
	for (LLViewerObject::child_list_t::const_iterator iter = child_list.begin();
		iter != child_list.end(); ++iter)
	{
		LLViewerObject* objectp = *iter;
		if (objectp)
		{
			objectp->refreshBakeTexture();
		}
	}

	updateMeshVisibility();

	return attachment;
}

//-----------------------------------------------------------------------------
// getNumAttachments()
//-----------------------------------------------------------------------------
U32 LLVOAvatar::getNumAttachments() const
{
	U32 num_attachments = 0;
	for (attachment_map_t::const_iterator iter = mAttachmentPoints.begin();
		 iter != mAttachmentPoints.end();
		 ++iter)
	{
		const LLViewerJointAttachment *attachment_pt = (*iter).second;
		num_attachments += attachment_pt->getNumObjects();
	}
	return num_attachments;
}

//-----------------------------------------------------------------------------
// getMaxAttachments()
//-----------------------------------------------------------------------------
S32 LLVOAvatar::getMaxAttachments() const
{
	return LLAgentBenefitsMgr::current().getAttachmentLimit();
}

//-----------------------------------------------------------------------------
// canAttachMoreObjects()
// Returns true if we can attach <n> more objects.
//-----------------------------------------------------------------------------
BOOL LLVOAvatar::canAttachMoreObjects(U32 n) const
{
	return (getNumAttachments() + n) <= getMaxAttachments();
}

//-----------------------------------------------------------------------------
// getNumAnimatedObjectAttachments()
//-----------------------------------------------------------------------------
U32 LLVOAvatar::getNumAnimatedObjectAttachments() const
{
	U32 num_attachments = 0;
	for (attachment_map_t::const_iterator iter = mAttachmentPoints.begin();
		 iter != mAttachmentPoints.end();
		 ++iter)
	{
		const LLViewerJointAttachment *attachment_pt = (*iter).second;
		num_attachments += attachment_pt->getNumAnimatedObjects();
	}
	return num_attachments;
}

//-----------------------------------------------------------------------------
// getMaxAnimatedObjectAttachments()
// Gets from simulator feature if available, otherwise 0.
//-----------------------------------------------------------------------------
S32 LLVOAvatar::getMaxAnimatedObjectAttachments() const
{
	return LLAgentBenefitsMgr::current().getAnimatedObjectLimit();
}

//-----------------------------------------------------------------------------
// canAttachMoreAnimatedObjects()
// Returns true if we can attach <n> more animated objects.
//-----------------------------------------------------------------------------
BOOL LLVOAvatar::canAttachMoreAnimatedObjects(U32 n) const
{
	return (getNumAnimatedObjectAttachments() + n) <= getMaxAnimatedObjectAttachments();
}

//-----------------------------------------------------------------------------
// lazyAttach()
//-----------------------------------------------------------------------------
void LLVOAvatar::lazyAttach()
{
	std::vector<LLPointer<LLViewerObject> > still_pending;
	
	for (U32 i = 0; i < mPendingAttachment.size(); i++)
	{
		LLPointer<LLViewerObject> cur_attachment = mPendingAttachment[i];
		// Object might have died while we were waiting for drawable
		if (!cur_attachment->isDead())
		{
			if (cur_attachment->mDrawable)
			{
				if (isSelf())
				{
					const LLUUID& item_id = cur_attachment->getAttachmentItemID();
					LLViewerInventoryItem *item = gInventory.getItem(item_id);
					LL_DEBUGS("Avatar") << "ATT attaching object "
						<< (item ? item->getName() : "UNKNOWN") << " id " << item_id << LL_ENDL;
				}
				if (!attachObject(cur_attachment))
				{	// Drop it
					LL_WARNS() << "attachObject() failed for "
						<< cur_attachment->getID()
						<< " item " << cur_attachment->getAttachmentItemID()
						<< LL_ENDL;
					// MAINT-3312 backout
					//still_pending.push_back(cur_attachment);
				}
			}
			else
			{
				still_pending.push_back(cur_attachment);
			}
		}
	}

	mPendingAttachment = still_pending;
}

void LLVOAvatar::resetHUDAttachments()
{

	for (attachment_map_t::iterator iter = mAttachmentPoints.begin(); 
		 iter != mAttachmentPoints.end();
		 ++iter)
	{
		LLViewerJointAttachment* attachment = iter->second;
		if (attachment->getIsHUDAttachment())
		{
			for (LLViewerJointAttachment::attachedobjs_vec_t::iterator attachment_iter = attachment->mAttachedObjects.begin();
				 attachment_iter != attachment->mAttachedObjects.end();
				 ++attachment_iter)
			{
				const LLViewerObject* attached_object = attachment_iter->get();
				if (attached_object && attached_object->mDrawable.notNull())
				{
					gPipeline.markMoved(attached_object->mDrawable);
				}
			}
		}
	}
}

void LLVOAvatar::rebuildRiggedAttachments( void )
{
	for ( attachment_map_t::iterator iter = mAttachmentPoints.begin(); iter != mAttachmentPoints.end(); ++iter )
	{
		LLViewerJointAttachment* pAttachment = iter->second;
		LLViewerJointAttachment::attachedobjs_vec_t::iterator attachmentIterEnd = pAttachment->mAttachedObjects.end();
		
		for ( LLViewerJointAttachment::attachedobjs_vec_t::iterator attachmentIter = pAttachment->mAttachedObjects.begin();
			 attachmentIter != attachmentIterEnd; ++attachmentIter)
		{
			const LLViewerObject* pAttachedObject =  *attachmentIter;
			if ( pAttachment && pAttachedObject->mDrawable.notNull() )
			{
				gPipeline.markRebuild(pAttachedObject->mDrawable);
			}
		}
	}
}
//-----------------------------------------------------------------------------
// cleanupAttachedMesh()
//-----------------------------------------------------------------------------
void LLVOAvatar::cleanupAttachedMesh( LLViewerObject* pVO )
{
	LLUUID mesh_id;
	if (getRiggedMeshID(pVO, mesh_id))
	{
        // FIXME this seems like an odd place for this code.
		if ( gAgentCamera.cameraCustomizeAvatar() )
		{
			gAgent.unpauseAnimation();
			//Still want to refocus on head bone
			gAgentCamera.changeCameraToCustomizeAvatar();
		}
	}
}

//-----------------------------------------------------------------------------
// detachObject()
//-----------------------------------------------------------------------------
BOOL LLVOAvatar::detachObject(LLViewerObject *viewer_object)
{
	for (attachment_map_t::iterator iter = mAttachmentPoints.begin(); 
		 iter != mAttachmentPoints.end();
		 ++iter)
	{
		LLViewerJointAttachment* attachment = iter->second;
		
		if (attachment->isObjectAttached(viewer_object))
		{
            updateVisualComplexity();
            bool is_animated_object = viewer_object->isAnimatedObject();
			cleanupAttachedMesh(viewer_object);

			attachment->removeObject(viewer_object);
            if (!is_animated_object)
            {
                updateAttachmentOverrides();
            }
			viewer_object->refreshBakeTexture();
		
			LLViewerObject::const_child_list_t& child_list = viewer_object->getChildren();
			for (LLViewerObject::child_list_t::const_iterator iter1 = child_list.begin();
				iter1 != child_list.end(); ++iter1)
			{
				LLViewerObject* objectp = *iter1;
				if (objectp)
            {
					objectp->refreshBakeTexture();
				}
            }

			updateMeshVisibility();

			LL_DEBUGS() << "Detaching object " << viewer_object->mID << " from " << attachment->getName() << LL_ENDL;
			return TRUE;
		}
	}

	std::vector<LLPointer<LLViewerObject> >::iterator iter = std::find(mPendingAttachment.begin(), mPendingAttachment.end(), viewer_object);
	if (iter != mPendingAttachment.end())
	{
		mPendingAttachment.erase(iter);
		return TRUE;
	}
	
	return FALSE;
}

//-----------------------------------------------------------------------------
// sitDown()
//-----------------------------------------------------------------------------
void LLVOAvatar::sitDown(BOOL bSitting)
{
	mIsSitting = bSitting;
	if (isSelf())
	{
		// Update Movement Controls according to own Sitting mode
		LLFloaterMove::setSittingMode(bSitting);
	}
}

//-----------------------------------------------------------------------------
// sitOnObject()
//-----------------------------------------------------------------------------
void LLVOAvatar::sitOnObject(LLViewerObject *sit_object)
{
	if (isSelf())
	{
		// Might be first sit
		//LLFirstUse::useSit();

		gAgent.setFlying(FALSE);
		gAgentCamera.setThirdPersonHeadOffset(LLVector3::zero);
		//interpolate to new camera position
		gAgentCamera.startCameraAnimation();
		// make sure we are not trying to autopilot
		gAgent.stopAutoPilot();
		gAgentCamera.setupSitCamera();
		if (gAgentCamera.getForceMouselook())
		{
			gAgentCamera.changeCameraToMouselook();
		}

        if (gAgentCamera.getFocusOnAvatar() && LLToolMgr::getInstance()->inEdit())
        {
            LLSelectNode* node = LLSelectMgr::getInstance()->getSelection()->getFirstRootNode();
            if (node && node->mValid)
            {
                LLViewerObject* root_object = node->getObject();
                if (root_object == sit_object)
                {
                    LLFloaterTools::sPreviousFocusOnAvatar = true;
                }
            }
        }
	}

	if (mDrawable.isNull())
	{
		return;
	}
	LLQuaternion inv_obj_rot = ~sit_object->getRenderRotation();
	LLVector3 obj_pos = sit_object->getRenderPosition();

	LLVector3 rel_pos = getRenderPosition() - obj_pos;
	rel_pos.rotVec(inv_obj_rot);

	mDrawable->mXform.setPosition(rel_pos);
	mDrawable->mXform.setRotation(mDrawable->getWorldRotation() * inv_obj_rot);

	gPipeline.markMoved(mDrawable, TRUE);
	// Notice that removing sitDown() from here causes avatars sitting on
	// objects to be not rendered for new arrivals. See EXT-6835 and EXT-1655.
	sitDown(TRUE);
	mRoot->getXform()->setParent(&sit_object->mDrawable->mXform); // LLVOAvatar::sitOnObject
	// SL-315
	mRoot->setPosition(getPosition());
	mRoot->updateWorldMatrixChildren();

	stopMotion(ANIM_AGENT_BODY_NOISE);
	
	gAgentCamera.setInitSitRot(gAgent.getFrameAgent().getQuaternion());
}

//-----------------------------------------------------------------------------
// getOffObject()
//-----------------------------------------------------------------------------
void LLVOAvatar::getOffObject()
{
	if (mDrawable.isNull())
	{
		return;
	}

	LLViewerObject* sit_object = (LLViewerObject*)getParent();

	if (sit_object)
	{
		stopMotionFromSource(sit_object->getID());
		LLFollowCamMgr::getInstance()->setCameraActive(sit_object->getID(), FALSE);

		LLViewerObject::const_child_list_t& child_list = sit_object->getChildren();
		for (LLViewerObject::child_list_t::const_iterator iter = child_list.begin();
			 iter != child_list.end(); ++iter)
		{
			LLViewerObject* child_objectp = *iter;

			stopMotionFromSource(child_objectp->getID());
			LLFollowCamMgr::getInstance()->setCameraActive(child_objectp->getID(), FALSE);
		}
	}

	// assumes that transform will not be updated with drawable still having a parent
	// or that drawable had no parent from the start
	LLVector3 cur_position_world = mDrawable->getWorldPosition();
	LLQuaternion cur_rotation_world = mDrawable->getWorldRotation();

	if (mLastRootPos.length() >= MAX_STANDOFF_FROM_ORIGIN
		&& (cur_position_world.length() < MAX_STANDOFF_FROM_ORIGIN
			|| dist_vec(cur_position_world, mLastRootPos) > MAX_STANDOFF_DISTANCE_CHANGE))
	{
		// Most likely drawable got updated too early or some updates were missed - we got relative position to non-existing parent
		// restore coordinates from cache
		cur_position_world = mLastRootPos;
	}

	// set *local* position based on last *world* position, since we're unparenting the avatar
	mDrawable->mXform.setPosition(cur_position_world);
	mDrawable->mXform.setRotation(cur_rotation_world);	
	
	gPipeline.markMoved(mDrawable, TRUE);

	sitDown(FALSE);

	mRoot->getXform()->setParent(NULL); // LLVOAvatar::getOffObject
	// SL-315
	mRoot->setPosition(cur_position_world);
	mRoot->setRotation(cur_rotation_world);
	mRoot->getXform()->update();

    if (mEnableDefaultMotions)
    {
	startMotion(ANIM_AGENT_BODY_NOISE);
    }

	if (isSelf())
	{
		LLQuaternion av_rot = gAgent.getFrameAgent().getQuaternion();
		LLQuaternion obj_rot = sit_object ? sit_object->getRenderRotation() : LLQuaternion::DEFAULT;
		av_rot = av_rot * obj_rot;
		LLVector3 at_axis = LLVector3::x_axis;
		at_axis = at_axis * av_rot;
		at_axis.mV[VZ] = 0.f;
		at_axis.normalize();
		gAgent.resetAxes(at_axis);
		gAgentCamera.setThirdPersonHeadOffset(LLVector3(0.f, 0.f, 1.f));
		gAgentCamera.setSitCamera(LLUUID::null);
	}
}

//-----------------------------------------------------------------------------
// findAvatarFromAttachment()
//-----------------------------------------------------------------------------
// static 
LLVOAvatar* LLVOAvatar::findAvatarFromAttachment( LLViewerObject* obj )
{
	if( obj->isAttachment() )
	{
		do
		{
			obj = (LLViewerObject*) obj->getParent();
		}
		while( obj && !obj->isAvatar() );

		if( obj && !obj->isDead() )
		{
			return (LLVOAvatar*)obj;
		}
	}
	return NULL;
}

S32 LLVOAvatar::getAttachmentCount()
{
	S32 count = mAttachmentPoints.size();
	return count;
}

BOOL LLVOAvatar::isWearingWearableType(LLWearableType::EType type) const
{
	if (mIsDummy) return TRUE;

	if (isSelf())
	{
		return LLAvatarAppearance::isWearingWearableType(type);
	}

	switch(type)
	{
		case LLWearableType::WT_SHAPE:
		case LLWearableType::WT_SKIN:
		case LLWearableType::WT_HAIR:
		case LLWearableType::WT_EYES:
			return TRUE;  // everyone has all bodyparts
		default:
			break; // Do nothing
	}

	for (LLAvatarAppearanceDictionary::Textures::const_iterator tex_iter = LLAvatarAppearanceDictionary::getInstance()->getTextures().begin();
		 tex_iter != LLAvatarAppearanceDictionary::getInstance()->getTextures().end();
		 ++tex_iter)
	{
		const LLAvatarAppearanceDictionary::TextureEntry *texture_dict = tex_iter->second;
		if (texture_dict->mWearableType == type)
		{
			// Thus, you must check to see if the corresponding baked texture is defined.
			// NOTE: this is a poor substitute if you actually want to know about individual pieces of clothing
			// this works for detecting a skirt (most important), but is ineffective at any piece of clothing that
			// gets baked into a texture that always exists (upper or lower).
			if (texture_dict->mIsUsedByBakedTexture)
			{
				const EBakedTextureIndex baked_index = texture_dict->mBakedTextureIndex;
				return isTextureDefined(LLAvatarAppearanceDictionary::getInstance()->getBakedTexture(baked_index)->mTextureIndex);
			}
			return FALSE;
		}
	}
	return FALSE;
}

LLViewerObject *	LLVOAvatar::findAttachmentByID( const LLUUID & target_id ) const
{
	for(attachment_map_t::const_iterator attachment_points_iter = mAttachmentPoints.begin();
		attachment_points_iter != gAgentAvatarp->mAttachmentPoints.end();
		++attachment_points_iter)
	{
		LLViewerJointAttachment* attachment = attachment_points_iter->second;
		for (LLViewerJointAttachment::attachedobjs_vec_t::iterator attachment_iter = attachment->mAttachedObjects.begin();
			 attachment_iter != attachment->mAttachedObjects.end();
			 ++attachment_iter)
		{
			LLViewerObject *attached_object = attachment_iter->get();
			if (attached_object &&
				attached_object->getID() == target_id)
			{
				return attached_object;
			}
		}
	}

	return NULL;
}

// virtual
void LLVOAvatar::invalidateComposite( LLTexLayerSet* layerset)
{
}

void LLVOAvatar::invalidateAll()
{
}

// virtual
void LLVOAvatar::onGlobalColorChanged(const LLTexGlobalColor* global_color)
{
	if (global_color == mTexSkinColor)
	{
		invalidateComposite( mBakedTextureDatas[BAKED_HEAD].mTexLayerSet);
		invalidateComposite( mBakedTextureDatas[BAKED_UPPER].mTexLayerSet);
		invalidateComposite( mBakedTextureDatas[BAKED_LOWER].mTexLayerSet);
	}
	else if (global_color == mTexHairColor)
	{
		invalidateComposite( mBakedTextureDatas[BAKED_HEAD].mTexLayerSet);
		invalidateComposite( mBakedTextureDatas[BAKED_HAIR].mTexLayerSet);
		
		// ! BACKWARDS COMPATIBILITY !
		// Fix for dealing with avatars from viewers that don't bake hair.
		if (!isTextureDefined(mBakedTextureDatas[BAKED_HAIR].mTextureIndex))
		{
			LLColor4 color = mTexHairColor->getColor();
			avatar_joint_mesh_list_t::iterator iter = mBakedTextureDatas[BAKED_HAIR].mJointMeshes.begin();
			avatar_joint_mesh_list_t::iterator end  = mBakedTextureDatas[BAKED_HAIR].mJointMeshes.end();
			for (; iter != end; ++iter)
			{
				LLAvatarJointMesh* mesh = (*iter);
				if (mesh)
			{
					mesh->setColor( color );
				}
			}
		}
	} 
	else if (global_color == mTexEyeColor)
	{
		// LL_INFOS() << "invalidateComposite cause: onGlobalColorChanged( eyecolor )" << LL_ENDL; 
		invalidateComposite( mBakedTextureDatas[BAKED_EYES].mTexLayerSet);
	}
	updateMeshTextures();
}

// virtual
// Do rigged mesh attachments display with this av?
bool LLVOAvatar::shouldRenderRigged() const
{
	if (getOverallAppearance() == AOA_NORMAL)
	{
		return true;
	}
	// TBD - render for AOA_JELLYDOLL?
	return false;
}

// FIXME: We have an mVisible member, set in updateVisibility(), but this
// function doesn't return it! isVisible() and mVisible are used
// different places for different purposes. mVisible seems to be more
// related to whether the actual avatar mesh is shown, and isVisible()
// to whether anything about the avatar is displayed in the scene.
// Maybe better naming could make this clearer?
BOOL LLVOAvatar::isVisible() const
{
	return mDrawable.notNull()
		&& (!mOrphaned || isSelf())
		&& (mDrawable->isVisible() || mIsDummy);
}

// Determine if we have enough avatar data to render
bool LLVOAvatar::getIsCloud() const
{
	if (mIsDummy)
	{
		return false;
	}

	return (   ((const_cast<LLVOAvatar*>(this))->visualParamWeightsAreDefault())// Do we have a shape?
			|| (   !isTextureDefined(TEX_LOWER_BAKED)
				|| !isTextureDefined(TEX_UPPER_BAKED)
				|| !isTextureDefined(TEX_HEAD_BAKED)
				)
			);
}

void LLVOAvatar::updateRezzedStatusTimers(S32 rez_status)
{
	// State machine for rezzed status. Statuses are -1 on startup, 0
	// = cloud, 1 = gray, 2 = downloading, 3 = full.
	// Purpose is to collect time data for each it takes avatar to reach
	// various loading landmarks: gray, textured (partial), textured fully.

	if (rez_status != mLastRezzedStatus)
	{
		LL_DEBUGS("Avatar") << avString() << "rez state change: " << mLastRezzedStatus << " -> " << rez_status << LL_ENDL;

		if (mLastRezzedStatus == -1 && rez_status != -1)
		{
			// First time initialization, start all timers.
			for (S32 i = 1; i < 4; i++)
			{
				startPhase("load_" + LLVOAvatar::rezStatusToString(i));
				startPhase("first_load_" + LLVOAvatar::rezStatusToString(i));
			}
		}
		if (rez_status < mLastRezzedStatus)
		{
			// load level has decreased. start phase timers for higher load levels.
			for (S32 i = rez_status+1; i <= mLastRezzedStatus; i++)
			{
				startPhase("load_" + LLVOAvatar::rezStatusToString(i));
			}
		}
		else if (rez_status > mLastRezzedStatus)
		{
			// load level has increased. stop phase timers for lower and equal load levels.
			for (S32 i = llmax(mLastRezzedStatus+1,1); i <= rez_status; i++)
			{
				stopPhase("load_" + LLVOAvatar::rezStatusToString(i));
				stopPhase("first_load_" + LLVOAvatar::rezStatusToString(i), false);
			}
			if (rez_status == 3)
			{
				// "fully loaded", mark any pending appearance change complete.
				selfStopPhase("update_appearance_from_cof");
				selfStopPhase("wear_inventory_category", false);
				selfStopPhase("process_initial_wearables_update", false);

                updateVisualComplexity();
			}
		}
		mLastRezzedStatus = rez_status;
	}
}

void LLVOAvatar::clearPhases()
{
	getPhases().clearPhases();
}

void LLVOAvatar::startPhase(const std::string& phase_name)
{
	F32 elapsed = 0.0;
	bool completed = false;
	bool found = getPhases().getPhaseValues(phase_name, elapsed, completed);
	//LL_DEBUGS("Avatar") << avString() << " phase state " << phase_name
	//					<< " found " << found << " elapsed " << elapsed << " completed " << completed << LL_ENDL;
	if (found)
	{
		if (!completed)
		{
			LL_DEBUGS("Avatar") << avString() << "no-op, start when started already for " << phase_name << LL_ENDL;
			return;
		}
	}
	LL_DEBUGS("Avatar") << "started phase " << phase_name << LL_ENDL;
	getPhases().startPhase(phase_name);
}

void LLVOAvatar::stopPhase(const std::string& phase_name, bool err_check)
{
	F32 elapsed = 0.0;
	bool completed = false;
	if (getPhases().getPhaseValues(phase_name, elapsed, completed))
	{
		if (!completed)
		{
			getPhases().stopPhase(phase_name);
			completed = true;
			logMetricsTimerRecord(phase_name, elapsed, completed);
			LL_DEBUGS("Avatar") << avString() << "stopped phase " << phase_name << " elapsed " << elapsed << LL_ENDL;
		}
		else
		{
			if (err_check)
			{
				LL_DEBUGS("Avatar") << "no-op, stop when stopped already for " << phase_name << LL_ENDL;
			}
		}
	}
	else
	{
		if (err_check)
		{
			LL_DEBUGS("Avatar") << "no-op, stop when not started for " << phase_name << LL_ENDL;
		}
	}
}

void LLVOAvatar::logPendingPhases()
{
	if (!isAgentAvatarValid())
	{
		return;
	}
	
	for (LLViewerStats::phase_map_t::iterator it = getPhases().begin();
		 it != getPhases().end();
		 ++it)
	{
		const std::string& phase_name = it->first;
		F32 elapsed;
		bool completed;
		if (getPhases().getPhaseValues(phase_name, elapsed, completed))
		{
			if (!completed)
			{
				logMetricsTimerRecord(phase_name, elapsed, completed);
			}
		}
	}
}

//static
void LLVOAvatar::logPendingPhasesAllAvatars()
{
	for (std::vector<LLCharacter*>::iterator iter = LLCharacter::sInstances.begin();
		 iter != LLCharacter::sInstances.end(); ++iter)
	{
		LLVOAvatar* inst = (LLVOAvatar*) *iter;
		if( inst->isDead() )
		{
			continue;
		}
		inst->logPendingPhases();
	}
}

void LLVOAvatar::logMetricsTimerRecord(const std::string& phase_name, F32 elapsed, bool completed)
{
	if (!isAgentAvatarValid())
	{
		return;
	}
	
	LLSD record;
	record["timer_name"] = phase_name;
	record["avatar_id"] = getID();
	record["elapsed"] = elapsed;
	record["completed"] = completed;
	U32 grid_x(0), grid_y(0);
	if (getRegion() && LLWorld::instance().isRegionListed(getRegion()))
	{
		record["central_bake_version"] = LLSD::Integer(getRegion()->getCentralBakeVersion());
		grid_from_region_handle(getRegion()->getHandle(), &grid_x, &grid_y);
	}
	record["grid_x"] = LLSD::Integer(grid_x);
	record["grid_y"] = LLSD::Integer(grid_y);
	record["is_using_server_bakes"] = true;
	record["is_self"] = isSelf();
		
	if (isAgentAvatarValid())
	{
		gAgentAvatarp->addMetricsTimerRecord(record);
	}
}

//static
LLSD LLVOAvatar::getAllAvatarsFrameData()
{
    LLSD result;
    if (gAgentAvatarp && gAgentAvatarp->mFrameDataStale)
    {
        result["Self"] = gAgentAvatarp->getFrameData();
        gAgentAvatarp->mFrameDataStale = false;
    }

    result["Other"] = LLSD::emptyArray();
	for (std::vector<LLCharacter*>::iterator iter = LLCharacter::sInstances.begin();
		 iter != LLCharacter::sInstances.end(); ++iter)
	{
		LLVOAvatar* inst = (LLVOAvatar*) *iter;
        if (!inst->isSelf() && !inst->isAnimatedObject() && inst->mFrameDataStale)
        {
            LLSD avatar_record = inst->getFrameData();
            result["Other"].append(avatar_record);
            inst->mFrameDataStale = false;
        }
    }

	return result;
}

LLSD LLVOAvatar::getFrameData() const
{
	return LLObjectCostManager::instance().getFrameDataAvatar(this);
}

// call periodically to keep isFullyLoaded up to date.
// returns true if the value has changed.
BOOL LLVOAvatar::updateIsFullyLoaded()
{
	S32 rez_status = getRezzedStatus();
	bool loading = getIsCloud();
	if (mFirstFullyVisible && !mIsControlAvatar)
	{
        loading = ((rez_status < 2)
                   // Wait at least 60s for unfinished textures to finish on first load,
                   // don't wait forever, it might fail. Even if it will eventually load by
                   // itself and update mLoadedCallbackTextures (or fail and clean the list),
                   // avatars are more time-sensitive than textures and can't wait that long.
                   || (mLoadedCallbackTextures < mCallbackTextureList.size() && mLastTexCallbackAddedTime.getElapsedTimeF32() < MAX_TEXTURE_WAIT_TIME_SEC)
                   || !mPendingAttachment.empty()
                   || (rez_status < 3 && !isFullyBaked())
                  );
	}
	updateRezzedStatusTimers(rez_status);
	updateRuthTimer(loading);
	return processFullyLoadedChange(loading);
}

void LLVOAvatar::updateRuthTimer(bool loading)
{
	if (isSelf() || !loading) 
	{
		return;
	}

	if (mPreviousFullyLoaded)
	{
		mRuthTimer.reset();
		debugAvatarRezTime("AvatarRezCloudNotification","became cloud");
	}
	
	const F32 LOADING_TIMEOUT__SECONDS = 120.f;
	if (mRuthTimer.getElapsedTimeF32() > LOADING_TIMEOUT__SECONDS)
	{
		LL_DEBUGS("Avatar") << avString()
				<< "Ruth Timer timeout: Missing texture data for '" << getFullname() << "' "
				<< "( Params loaded : " << !visualParamWeightsAreDefault() << " ) "
				<< "( Lower : " << isTextureDefined(TEX_LOWER_BAKED) << " ) "
				<< "( Upper : " << isTextureDefined(TEX_UPPER_BAKED) << " ) "
				<< "( Head : " << isTextureDefined(TEX_HEAD_BAKED) << " )."
				<< LL_ENDL;
		
		LLAvatarPropertiesProcessor::getInstance()->sendAvatarTexturesRequest(getID());
		mRuthTimer.reset();
	}
}

BOOL LLVOAvatar::processFullyLoadedChange(bool loading)
{
	// We wait a little bit before giving the 'all clear', to let things to
	// settle down (models to snap into place, textures to get first packets)
	const F32 LOADED_DELAY = 1.f;
	const F32 FIRST_USE_DELAY = 3.f;

	if (loading)
		mFullyLoadedTimer.reset();

	if (mFirstFullyVisible)
	{
		mFullyLoaded = (mFullyLoadedTimer.getElapsedTimeF32() > FIRST_USE_DELAY);
	}
	else
	{
		mFullyLoaded = (mFullyLoadedTimer.getElapsedTimeF32() > LOADED_DELAY);
	}

	if (!mPreviousFullyLoaded && !loading && mFullyLoaded)
	{
		debugAvatarRezTime("AvatarRezNotification","fully loaded");
	}

	// did our loading state "change" from last call?
	// FIXME runway - why are we updating every 30 calls even if nothing has changed?
	// This causes updateLOD() to run every 30 frames, among other things.
	const S32 UPDATE_RATE = 30;
	BOOL changed =
		((mFullyLoaded != mPreviousFullyLoaded) ||         // if the value is different from the previous call
		 (!mFullyLoadedInitialized) ||                     // if we've never been called before
		 (mFullyLoadedFrameCounter % UPDATE_RATE == 0));   // every now and then issue a change
	BOOL fully_loaded_changed = (mFullyLoaded != mPreviousFullyLoaded);

	mPreviousFullyLoaded = mFullyLoaded;
	mFullyLoadedInitialized = TRUE;
	mFullyLoadedFrameCounter++;

    if (changed && isSelf())
    {
        // to know about outfit switching
        LLAvatarRenderNotifier::getInstance()->updateNotificationState();
    }

	if (fully_loaded_changed && !isSelf() && mFullyLoaded && isImpostor())
	{
		// Fix for jellydoll initially invisible
		mNeedsImpostorUpdate = TRUE;
	}	
	return changed;
}

BOOL LLVOAvatar::isFullyLoaded() const
{
	return (mRenderUnloadedAvatar || mFullyLoaded);
}

bool LLVOAvatar::isTooComplex() const
{
	bool too_complex;
	bool render_friend =  (LLAvatarTracker::instance().isBuddy(getID()) && gSavedSettings.getBOOL("AlwaysRenderFriends"));

	if (isSelf() || render_friend || mVisuallyMuteSetting == AV_ALWAYS_RENDER)
	{
		too_complex = false;
	}
	else
	{
		// Determine if visually muted or not
		static LLCachedControl<U32> max_render_cost(gSavedSettings, "RenderAvatarMaxComplexity", 0U);
		static LLCachedControl<F32> max_attachment_area(gSavedSettings, "RenderAutoMuteSurfaceAreaLimit", 1000.0f);
		// If the user has chosen unlimited max complexity, we also disregard max attachment area
        // so that unlimited will completely disable the overly complex impostor rendering
        // yes, this leaves them vulnerable to griefing objects... their choice
        too_complex = (   max_render_cost > 0
                          && (getVisualComplexity() > max_render_cost
                           || (max_attachment_area > 0.0f && mAttachmentSurfaceArea > max_attachment_area)
                           ));
	}

	return too_complex;
}

//-----------------------------------------------------------------------------
// findMotion()
//-----------------------------------------------------------------------------
LLMotion* LLVOAvatar::findMotion(const LLUUID& id) const
{
	return mMotionController.findMotion(id);
}

// This is a semi-deprecated debugging tool - meshes will not show as
// colorized if using deferred rendering.
void LLVOAvatar::debugColorizeSubMeshes(U32 i, const LLColor4& color)
{
	if (gSavedSettings.getBOOL("DebugAvatarCompositeBaked"))
	{
		avatar_joint_mesh_list_t::iterator iter = mBakedTextureDatas[i].mJointMeshes.begin();
		avatar_joint_mesh_list_t::iterator end  = mBakedTextureDatas[i].mJointMeshes.end();
		for (; iter != end; ++iter)
		{
			LLAvatarJointMesh* mesh = (*iter);
			if (mesh)
			{
				mesh->setColor(color);
			}
		}
	}
}


//-----------------------------------------------------------------------------
// updateMeshVisibility()
// Hide the mesh joints if attachments are using baked textures
//-----------------------------------------------------------------------------
void LLVOAvatar::updateMeshVisibility()
{
	bool bake_flag[BAKED_NUM_INDICES];
	memset(bake_flag, 0, BAKED_NUM_INDICES*sizeof(bool));

	if (getOverallAppearance() == AOA_NORMAL)
	{
		for (attachment_map_t::iterator iter = mAttachmentPoints.begin();
			 iter != mAttachmentPoints.end();
			 ++iter)
		{
			LLViewerJointAttachment* attachment = iter->second;
			if (attachment)
			{
				for (LLViewerJointAttachment::attachedobjs_vec_t::iterator attachment_iter = attachment->mAttachedObjects.begin();
					 attachment_iter != attachment->mAttachedObjects.end();
					 ++attachment_iter)
				{
					LLViewerObject *objectp = attachment_iter->get();
					if (objectp)
					{
						for (int face_index = 0; face_index < objectp->getNumTEs(); face_index++)
						{
							LLTextureEntry* tex_entry = objectp->getTE(face_index);
							bake_flag[BAKED_HEAD] |= (tex_entry->getID() == IMG_USE_BAKED_HEAD);
							bake_flag[BAKED_EYES] |= (tex_entry->getID() == IMG_USE_BAKED_EYES);
							bake_flag[BAKED_HAIR] |= (tex_entry->getID() == IMG_USE_BAKED_HAIR);
							bake_flag[BAKED_LOWER] |= (tex_entry->getID() == IMG_USE_BAKED_LOWER);
							bake_flag[BAKED_UPPER] |= (tex_entry->getID() == IMG_USE_BAKED_UPPER);
							bake_flag[BAKED_SKIRT] |= (tex_entry->getID() == IMG_USE_BAKED_SKIRT);
							bake_flag[BAKED_LEFT_ARM] |= (tex_entry->getID() == IMG_USE_BAKED_LEFTARM);
							bake_flag[BAKED_LEFT_LEG] |= (tex_entry->getID() == IMG_USE_BAKED_LEFTLEG);
							bake_flag[BAKED_AUX1] |= (tex_entry->getID() == IMG_USE_BAKED_AUX1);
							bake_flag[BAKED_AUX2] |= (tex_entry->getID() == IMG_USE_BAKED_AUX2);
							bake_flag[BAKED_AUX3] |= (tex_entry->getID() == IMG_USE_BAKED_AUX3);
						}
					}

					LLViewerObject::const_child_list_t& child_list = objectp->getChildren();
					for (LLViewerObject::child_list_t::const_iterator iter1 = child_list.begin();
						 iter1 != child_list.end(); ++iter1)
					{
						LLViewerObject* objectchild = *iter1;
						if (objectchild)
						{
							for (int face_index = 0; face_index < objectchild->getNumTEs(); face_index++)
							{
								LLTextureEntry* tex_entry = objectchild->getTE(face_index);
								bake_flag[BAKED_HEAD] |= (tex_entry->getID() == IMG_USE_BAKED_HEAD);
								bake_flag[BAKED_EYES] |= (tex_entry->getID() == IMG_USE_BAKED_EYES);
								bake_flag[BAKED_HAIR] |= (tex_entry->getID() == IMG_USE_BAKED_HAIR);
								bake_flag[BAKED_LOWER] |= (tex_entry->getID() == IMG_USE_BAKED_LOWER);
								bake_flag[BAKED_UPPER] |= (tex_entry->getID() == IMG_USE_BAKED_UPPER);
								bake_flag[BAKED_SKIRT] |= (tex_entry->getID() == IMG_USE_BAKED_SKIRT);
								bake_flag[BAKED_LEFT_ARM] |= (tex_entry->getID() == IMG_USE_BAKED_LEFTARM);
								bake_flag[BAKED_LEFT_LEG] |= (tex_entry->getID() == IMG_USE_BAKED_LEFTLEG);
								bake_flag[BAKED_AUX1] |= (tex_entry->getID() == IMG_USE_BAKED_AUX1);
								bake_flag[BAKED_AUX2] |= (tex_entry->getID() == IMG_USE_BAKED_AUX2);
								bake_flag[BAKED_AUX3] |= (tex_entry->getID() == IMG_USE_BAKED_AUX3);
							}
						}
					}
				}
			}
		}
	}

	//LL_INFOS() << "head " << bake_flag[BAKED_HEAD] << "eyes " << bake_flag[BAKED_EYES] << "hair " << bake_flag[BAKED_HAIR] << "lower " << bake_flag[BAKED_LOWER] << "upper " << bake_flag[BAKED_UPPER] << "skirt " << bake_flag[BAKED_SKIRT] << LL_ENDL;

	for (S32 i = 0; i < mMeshLOD.size(); i++)
	{
		LLAvatarJoint* joint = mMeshLOD[i];
		if (i == MESH_ID_HAIR)
		{
			joint->setVisible(!bake_flag[BAKED_HAIR], TRUE);
		}
		else if (i == MESH_ID_HEAD)
		{
			joint->setVisible(!bake_flag[BAKED_HEAD], TRUE);
		}
		else if (i == MESH_ID_SKIRT)
		{
			joint->setVisible(!bake_flag[BAKED_SKIRT], TRUE);
		}
		else if (i == MESH_ID_UPPER_BODY)
		{
			joint->setVisible(!bake_flag[BAKED_UPPER], TRUE);
		}
		else if (i == MESH_ID_LOWER_BODY)
		{
			joint->setVisible(!bake_flag[BAKED_LOWER], TRUE);
		}
		else if (i == MESH_ID_EYEBALL_LEFT)
		{
			joint->setVisible(!bake_flag[BAKED_EYES], TRUE);
		}
		else if (i == MESH_ID_EYEBALL_RIGHT)
		{
			joint->setVisible(!bake_flag[BAKED_EYES], TRUE);
		}
		else if (i == MESH_ID_EYELASH)
		{
			joint->setVisible(!bake_flag[BAKED_HEAD], TRUE);
		}
	}
}

//-----------------------------------------------------------------------------
// updateMeshTextures()
// Uses the current TE values to set the meshes' and layersets' textures.
//-----------------------------------------------------------------------------
// virtual
void LLVOAvatar::updateMeshTextures()
{
	static S32 update_counter = 0;
	mBakedTextureDebugText.clear();
	
	// if user has never specified a texture, assign the default
	for (U32 i=0; i < getNumTEs(); i++)
	{
		const LLViewerTexture* te_image = getImage(i, 0);
		if(!te_image || te_image->getID().isNull() || (te_image->getID() == IMG_DEFAULT))
		{
			// IMG_DEFAULT_AVATAR = a special texture that's never rendered.
			const LLUUID& image_id = (i == TEX_HAIR ? IMG_DEFAULT : IMG_DEFAULT_AVATAR);
			setImage(i, LLViewerTextureManager::getFetchedTexture(image_id), 0); 
		}
	}

	const BOOL other_culled = !isSelf() && mCulled;
	LLLoadedCallbackEntry::source_callback_list_t* src_callback_list = NULL ;
	BOOL paused = FALSE;
	if(!isSelf())
	{
		src_callback_list = &mCallbackTextureList ;
		paused = !isVisible();
	}

	std::vector<BOOL> is_layer_baked;
	is_layer_baked.resize(mBakedTextureDatas.size(), false);

	std::vector<BOOL> use_lkg_baked_layer; // lkg = "last known good"
	use_lkg_baked_layer.resize(mBakedTextureDatas.size(), false);

	mBakedTextureDebugText += llformat("%06d\n",update_counter++);
	mBakedTextureDebugText += "indx layerset linvld ltda ilb ulkg ltid\n";
	for (U32 i=0; i < mBakedTextureDatas.size(); i++)
	{
		is_layer_baked[i] = isTextureDefined(mBakedTextureDatas[i].mTextureIndex);
		LLViewerTexLayerSet* layerset = NULL;
		bool layerset_invalid = false;
		if (!other_culled)
		{
			// When an avatar is changing clothes and not in Appearance mode,
			// use the last-known good baked texture until it finishes the first
			// render of the new layerset.
			layerset = getTexLayerSet(i);
			layerset_invalid = layerset && ( !layerset->getViewerComposite()->isInitialized()
											 || !layerset->isLocalTextureDataAvailable() );
			use_lkg_baked_layer[i] = (!is_layer_baked[i] 
									  && (mBakedTextureDatas[i].mLastTextureID != IMG_DEFAULT_AVATAR) 
									  && layerset_invalid);
			if (use_lkg_baked_layer[i])
			{
				layerset->setUpdatesEnabled(TRUE);
			}
		}
		else
		{
			use_lkg_baked_layer[i] = (!is_layer_baked[i] 
									  && mBakedTextureDatas[i].mLastTextureID != IMG_DEFAULT_AVATAR);
		}

		std::string last_id_string;
		if (mBakedTextureDatas[i].mLastTextureID == IMG_DEFAULT_AVATAR)
			last_id_string = "A";
		else if (mBakedTextureDatas[i].mLastTextureID == IMG_DEFAULT)
			last_id_string = "D";
		else if (mBakedTextureDatas[i].mLastTextureID == IMG_INVISIBLE)
			last_id_string = "I";
		else
			last_id_string = "*";
		bool is_ltda = layerset
			&& layerset->getViewerComposite()->isInitialized()
			&& layerset->isLocalTextureDataAvailable();
		mBakedTextureDebugText += llformat("%4d   %4s     %4d %4d %4d %4d %4s\n",
										   i,
										   (layerset?"*":"0"),
										   layerset_invalid,
										   is_ltda,
										   is_layer_baked[i],
										   use_lkg_baked_layer[i],
										   last_id_string.c_str());
	}

	for (U32 i=0; i < mBakedTextureDatas.size(); i++)
	{
		debugColorizeSubMeshes(i, LLColor4::white);

		LLViewerTexLayerSet* layerset = getTexLayerSet(i);
		if (use_lkg_baked_layer[i] && !isUsingLocalAppearance() )
		{
			// use last known good layer (no new one)
			LLViewerFetchedTexture* baked_img = LLViewerTextureManager::getFetchedTexture(mBakedTextureDatas[i].mLastTextureID);
			mBakedTextureDatas[i].mIsUsed = TRUE;

			debugColorizeSubMeshes(i,LLColor4::red);
	
			avatar_joint_mesh_list_t::iterator iter = mBakedTextureDatas[i].mJointMeshes.begin();
			avatar_joint_mesh_list_t::iterator end  = mBakedTextureDatas[i].mJointMeshes.end();
			for (; iter != end; ++iter)
			{
				LLAvatarJointMesh* mesh = (*iter);
				if (mesh)
				{
					mesh->setTexture( baked_img );
				}
			}
		}
		else if (!isUsingLocalAppearance() && is_layer_baked[i])
		{
			// use new layer
			LLViewerFetchedTexture* baked_img =
				LLViewerTextureManager::staticCastToFetchedTexture(
					getImage( mBakedTextureDatas[i].mTextureIndex, 0 ), TRUE) ;
			if( baked_img->getID() == mBakedTextureDatas[i].mLastTextureID )
			{
				// Even though the file may not be finished loading,
				// we'll consider it loaded and use it (rather than
				// doing compositing).
				useBakedTexture( baked_img->getID() );
                                mLoadedCallbacksPaused |= !isVisible();
                                checkTextureLoading();
			}
			else
			{
				mBakedTextureDatas[i].mIsLoaded = FALSE;
				if ( (baked_img->getID() != IMG_INVISIBLE) &&
					 ((i == BAKED_HEAD) || (i == BAKED_UPPER) || (i == BAKED_LOWER)) )
				{			
					baked_img->setLoadedCallback(onBakedTextureMasksLoaded, MORPH_MASK_REQUESTED_DISCARD, TRUE, TRUE, new LLTextureMaskData( mID ), 
						src_callback_list, paused);
				}
				baked_img->setLoadedCallback(onBakedTextureLoaded, SWITCH_TO_BAKED_DISCARD, FALSE, FALSE, new LLUUID( mID ), 
					src_callback_list, paused );
				if (baked_img->getDiscardLevel() < 0 && !paused)
				{
					// mLoadedCallbackTextures will be updated by checkTextureLoading() below
					mLastTexCallbackAddedTime.reset();
				}

				// this could add paused texture callbacks
				mLoadedCallbacksPaused |= paused; 
				checkTextureLoading();
			}
		}
		else if (layerset && isUsingLocalAppearance())
		{
			debugColorizeSubMeshes(i,LLColor4::yellow );

			layerset->createComposite();
			layerset->setUpdatesEnabled( TRUE );
			mBakedTextureDatas[i].mIsUsed = FALSE;

			avatar_joint_mesh_list_t::iterator iter = mBakedTextureDatas[i].mJointMeshes.begin();
			avatar_joint_mesh_list_t::iterator end  = mBakedTextureDatas[i].mJointMeshes.end();
			for (; iter != end; ++iter)
			{
				LLAvatarJointMesh* mesh = (*iter);
				if (mesh)
				{
					mesh->setLayerSet( layerset );
				}
			}
		}
		else
		{
			debugColorizeSubMeshes(i,LLColor4::blue);
		}
	}

	// set texture and color of hair manually if we are not using a baked image.
	// This can happen while loading hair for yourself, or for clients that did not
	// bake a hair texture. Still needed for yourself after 1.22 is depricated.
	if (!is_layer_baked[BAKED_HAIR] || isEditingAppearance())
	{
		const LLColor4 color = mTexHairColor ? mTexHairColor->getColor() : LLColor4(1,1,1,1);
		LLViewerTexture* hair_img = getImage( TEX_HAIR, 0 );
		avatar_joint_mesh_list_t::iterator iter = mBakedTextureDatas[BAKED_HAIR].mJointMeshes.begin();
		avatar_joint_mesh_list_t::iterator end  = mBakedTextureDatas[BAKED_HAIR].mJointMeshes.end();
		for (; iter != end; ++iter)
		{
			LLAvatarJointMesh* mesh = (*iter);
			if (mesh)
			{
				mesh->setColor( color );
				mesh->setTexture( hair_img );
			}
		}
	} 
	
	
	for (LLAvatarAppearanceDictionary::BakedTextures::const_iterator baked_iter =
			 LLAvatarAppearanceDictionary::getInstance()->getBakedTextures().begin();
		 baked_iter != LLAvatarAppearanceDictionary::getInstance()->getBakedTextures().end();
		 ++baked_iter)
	{
		const EBakedTextureIndex baked_index = baked_iter->first;
		const LLAvatarAppearanceDictionary::BakedEntry *baked_dict = baked_iter->second;
		
		for (texture_vec_t::const_iterator local_tex_iter = baked_dict->mLocalTextures.begin();
			 local_tex_iter != baked_dict->mLocalTextures.end();
			 ++local_tex_iter)
		{
			const ETextureIndex texture_index = *local_tex_iter;
			const BOOL is_baked_ready = (is_layer_baked[baked_index] && mBakedTextureDatas[baked_index].mIsLoaded) || other_culled;
			if (isSelf())
			{
				setBakedReady(texture_index, is_baked_ready);
			}
		}
	}

	// removeMissingBakedTextures() will call back into this rountine if something is removed, and can blow up the stack
	static bool call_remove_missing = true;	
	if (call_remove_missing)
	{
		call_remove_missing = false;
		removeMissingBakedTextures();	// May call back into this function if anything is removed
		call_remove_missing = true;
	}

	//refresh bakes on any attached objects
	for (attachment_map_t::iterator iter = mAttachmentPoints.begin();
		iter != mAttachmentPoints.end();
		++iter)
	{
		LLViewerJointAttachment* attachment = iter->second;

		for (LLViewerJointAttachment::attachedobjs_vec_t::iterator attachment_iter = attachment->mAttachedObjects.begin();
			attachment_iter != attachment->mAttachedObjects.end();
			++attachment_iter)
		{
			LLViewerObject* attached_object = attachment_iter->get();
			if (attached_object && !attached_object->isDead())
			{
				attached_object->refreshBakeTexture();

				LLViewerObject::const_child_list_t& child_list = attached_object->getChildren();
				for (LLViewerObject::child_list_t::const_iterator iter = child_list.begin();
					iter != child_list.end(); ++iter)
				{
					LLViewerObject* objectp = *iter;
					if (objectp && !objectp->isDead())
					{
						objectp->refreshBakeTexture();
					}
				}
			}
		}
	}

	

}

// virtual
//-----------------------------------------------------------------------------
// setLocalTexture()
//-----------------------------------------------------------------------------
void LLVOAvatar::setLocalTexture( ETextureIndex type, LLViewerTexture* in_tex, BOOL baked_version_ready, U32 index )
{
	// invalid for anyone but self
	llassert(0);
}

//virtual 
void LLVOAvatar::setBakedReady(LLAvatarAppearanceDefines::ETextureIndex type, BOOL baked_version_exists, U32 index)
{
	// invalid for anyone but self
	llassert(0);
}

void LLVOAvatar::addChat(const LLChat& chat)
{
	std::deque<LLChat>::iterator chat_iter;

	mChats.push_back(chat);

	S32 chat_length = 0;
	for( chat_iter = mChats.begin(); chat_iter != mChats.end(); ++chat_iter)
	{
		chat_length += chat_iter->mText.size();
	}

	// remove any excess chat
	chat_iter = mChats.begin();
	while ((chat_length > MAX_BUBBLE_CHAT_LENGTH || mChats.size() > MAX_BUBBLE_CHAT_UTTERANCES) && chat_iter != mChats.end())
	{
		chat_length -= chat_iter->mText.size();
		mChats.pop_front();
		chat_iter = mChats.begin();
	}

	mChatTimer.reset();
}

void LLVOAvatar::clearChat()
{
	mChats.clear();
}


void LLVOAvatar::applyMorphMask(U8* tex_data, S32 width, S32 height, S32 num_components, LLAvatarAppearanceDefines::EBakedTextureIndex index)
{
	if (index >= BAKED_NUM_INDICES)
	{
		LL_WARNS() << "invalid baked texture index passed to applyMorphMask" << LL_ENDL;
		return;
	}

	for (morph_list_t::const_iterator iter = mBakedTextureDatas[index].mMaskedMorphs.begin();
		 iter != mBakedTextureDatas[index].mMaskedMorphs.end(); ++iter)
	{
		const LLMaskedMorph* maskedMorph = (*iter);
		LLPolyMorphTarget* morph_target = dynamic_cast<LLPolyMorphTarget*>(maskedMorph->mMorphTarget);
		if (morph_target)
		{
			morph_target->applyMask(tex_data, width, height, num_components, maskedMorph->mInvert);
		}
	}
}

// returns TRUE if morph masks are present and not valid for a given baked texture, FALSE otherwise
BOOL LLVOAvatar::morphMaskNeedsUpdate(LLAvatarAppearanceDefines::EBakedTextureIndex index)
{
	if (index >= BAKED_NUM_INDICES)
	{
		return FALSE;
	}

	if (!mBakedTextureDatas[index].mMaskedMorphs.empty())
	{
		if (isSelf())
		{
			LLViewerTexLayerSet *layer_set = getTexLayerSet(index);
			if (layer_set)
			{
				return !layer_set->isMorphValid();
			}
		}
		else
		{
			return FALSE;
		}
	}

	return FALSE;
}

//-----------------------------------------------------------------------------
// releaseComponentTextures()
// release any component texture UUIDs for which we have a baked texture
// ! BACKWARDS COMPATIBILITY !
// This is only called for non-self avatars, it can be taken out once component
// textures aren't communicated by non-self avatars.
//-----------------------------------------------------------------------------
void LLVOAvatar::releaseComponentTextures()
{
	// ! BACKWARDS COMPATIBILITY !
	// Detect if the baked hair texture actually wasn't sent, and if so set to default
	if (isTextureDefined(TEX_HAIR_BAKED) && getImage(TEX_HAIR_BAKED,0)->getID() == getImage(TEX_SKIRT_BAKED,0)->getID())
	{
		if (getImage(TEX_HAIR_BAKED,0)->getID() != IMG_INVISIBLE)
		{
			// Regression case of messaging system. Expected 21 textures, received 20. last texture is not valid so set to default
			setTETexture(TEX_HAIR_BAKED, IMG_DEFAULT_AVATAR);
		}
	}

	for (U8 baked_index = 0; baked_index < BAKED_NUM_INDICES; baked_index++)
	{
		const LLAvatarAppearanceDictionary::BakedEntry * bakedDicEntry = LLAvatarAppearanceDictionary::getInstance()->getBakedTexture((EBakedTextureIndex)baked_index);
		// skip if this is a skirt and av is not wearing one, or if we don't have a baked texture UUID
		if (!isTextureDefined(bakedDicEntry->mTextureIndex)
			&& ( (baked_index != BAKED_SKIRT) || isWearingWearableType(LLWearableType::WT_SKIRT) ))
		{
			continue;
		}

		for (U8 texture = 0; texture < bakedDicEntry->mLocalTextures.size(); texture++)
		{
			const U8 te = (ETextureIndex)bakedDicEntry->mLocalTextures[texture];
			setTETexture(te, IMG_DEFAULT_AVATAR);
		}
	}
}

void LLVOAvatar::dumpAvatarTEs( const std::string& context ) const
{	
	LL_DEBUGS("Avatar") << avString() << (isSelf() ? "Self: " : "Other: ") << context << LL_ENDL;
	for (LLAvatarAppearanceDictionary::Textures::const_iterator iter = LLAvatarAppearanceDictionary::getInstance()->getTextures().begin();
		 iter != LLAvatarAppearanceDictionary::getInstance()->getTextures().end();
		 ++iter)
	{
		const LLAvatarAppearanceDictionary::TextureEntry *texture_dict = iter->second;
		// TODO: MULTI-WEARABLE: handle multiple textures for self
		const LLViewerTexture* te_image = getImage(iter->first,0);
		if( !te_image )
		{
			LL_DEBUGS("Avatar") << avString() << "       " << texture_dict->mName << ": null ptr" << LL_ENDL;
		}
		else if( te_image->getID().isNull() )
		{
			LL_DEBUGS("Avatar") << avString() << "       " << texture_dict->mName << ": null UUID" << LL_ENDL;
		}
		else if( te_image->getID() == IMG_DEFAULT )
		{
			LL_DEBUGS("Avatar") << avString() << "       " << texture_dict->mName << ": IMG_DEFAULT" << LL_ENDL;
		}
		else if( te_image->getID() == IMG_DEFAULT_AVATAR )
		{
			LL_DEBUGS("Avatar") << avString() << "       " << texture_dict->mName << ": IMG_DEFAULT_AVATAR" << LL_ENDL;
		}
		else
		{
			LL_DEBUGS("Avatar") << avString() << "       " << texture_dict->mName << ": " << te_image->getID() << LL_ENDL;
		}
	}
}

//-----------------------------------------------------------------------------
// clampAttachmentPositions()
//-----------------------------------------------------------------------------
void LLVOAvatar::clampAttachmentPositions()
{
	if (isDead())
	{
		return;
	}
	for (attachment_map_t::iterator iter = mAttachmentPoints.begin(); 
		 iter != mAttachmentPoints.end();
		 ++iter)
	{
		LLViewerJointAttachment* attachment = iter->second;
		if (attachment)
		{
			attachment->clampObjectPosition();
		}
	}
}

BOOL LLVOAvatar::hasHUDAttachment() const
{
	for (attachment_map_t::const_iterator iter = mAttachmentPoints.begin(); 
		 iter != mAttachmentPoints.end();
		 ++iter)
	{
		LLViewerJointAttachment* attachment = iter->second;
		if (attachment->getIsHUDAttachment() && attachment->getNumObjects() > 0)
		{
			return TRUE;
		}
	}
	return FALSE;
}

LLBBox LLVOAvatar::getHUDBBox() const
{
	LLBBox bbox;
	for (attachment_map_t::const_iterator iter = mAttachmentPoints.begin(); 
		 iter != mAttachmentPoints.end();
		 ++iter)
	{
		LLViewerJointAttachment* attachment = iter->second;
		if (attachment->getIsHUDAttachment())
		{
			for (LLViewerJointAttachment::attachedobjs_vec_t::iterator attachment_iter = attachment->mAttachedObjects.begin();
				 attachment_iter != attachment->mAttachedObjects.end();
				 ++attachment_iter)
			{
				const LLViewerObject* attached_object = attachment_iter->get();
				if (attached_object == NULL)
				{
					LL_WARNS() << "HUD attached object is NULL!" << LL_ENDL;
					continue;
				}
				// initialize bounding box to contain identity orientation and center point for attached object
				bbox.addPointLocal(attached_object->getPosition());
				// add rotated bounding box for attached object
				bbox.addBBoxAgent(attached_object->getBoundingBoxAgent());
				LLViewerObject::const_child_list_t& child_list = attached_object->getChildren();
				for (LLViewerObject::child_list_t::const_iterator iter = child_list.begin();
					 iter != child_list.end(); 
					 ++iter)
				{
					const LLViewerObject* child_objectp = *iter;
					bbox.addBBoxAgent(child_objectp->getBoundingBoxAgent());
				}
			}
		}
	}

	return bbox;
}

//-----------------------------------------------------------------------------
// onFirstTEMessageReceived()
//-----------------------------------------------------------------------------
void LLVOAvatar::onFirstTEMessageReceived()
{
	LL_DEBUGS("Avatar") << avString() << LL_ENDL;
	if( !mFirstTEMessageReceived )
	{
		mFirstTEMessageReceived = TRUE;

		LLLoadedCallbackEntry::source_callback_list_t* src_callback_list = NULL ;
		BOOL paused = FALSE ;
		if(!isSelf())
		{
			src_callback_list = &mCallbackTextureList ;
			paused = !isVisible();
		}

		for (U32 i = 0; i < mBakedTextureDatas.size(); i++)
		{
			const BOOL layer_baked = isTextureDefined(mBakedTextureDatas[i].mTextureIndex);

			// Use any baked textures that we have even if they haven't downloaded yet.
			// (That is, don't do a transition from unbaked to baked.)
			if (layer_baked)
			{
				LLViewerFetchedTexture* image = LLViewerTextureManager::staticCastToFetchedTexture(getImage( mBakedTextureDatas[i].mTextureIndex, 0 ), TRUE) ;
				mBakedTextureDatas[i].mLastTextureID = image->getID();
				// If we have more than one texture for the other baked layers, we'll want to call this for them too.
				if ( (image->getID() != IMG_INVISIBLE) && ((i == BAKED_HEAD) || (i == BAKED_UPPER) || (i == BAKED_LOWER)) )
				{
					image->setLoadedCallback( onBakedTextureMasksLoaded, MORPH_MASK_REQUESTED_DISCARD, TRUE, TRUE, new LLTextureMaskData( mID ), 
						src_callback_list, paused);
				}
				LL_DEBUGS("Avatar") << avString() << "layer_baked, setting onInitialBakedTextureLoaded as callback" << LL_ENDL;
				image->setLoadedCallback( onInitialBakedTextureLoaded, MAX_DISCARD_LEVEL, FALSE, FALSE, new LLUUID( mID ), 
					src_callback_list, paused );
				if (image->getDiscardLevel() < 0 && !paused)
				{
					mLastTexCallbackAddedTime.reset();
				}
                               // this could add paused texture callbacks
                               mLoadedCallbacksPaused |= paused; 
			}
		}

        mMeshTexturesDirty = TRUE;
		gPipeline.markGLRebuild(this);
	}
}

//-----------------------------------------------------------------------------
// bool visualParamWeightsAreDefault()
//-----------------------------------------------------------------------------
bool LLVOAvatar::visualParamWeightsAreDefault()
{
	bool rtn = true;

	bool is_wearing_skirt = isWearingWearableType(LLWearableType::WT_SKIRT);
	for (LLVisualParam *param = getFirstVisualParam(); 
	     param;
	     param = getNextVisualParam())
	{
		if (param->isTweakable())
		{
			LLViewerVisualParam* vparam = dynamic_cast<LLViewerVisualParam*>(param);
			llassert(vparam);
			bool is_skirt_param = vparam &&
				LLWearableType::WT_SKIRT == vparam->getWearableType();
			if (param->getWeight() != param->getDefaultWeight() &&
			    // we have to not care whether skirt weights are default, if we're not actually wearing a skirt
			    (is_wearing_skirt || !is_skirt_param))
			{
				//LL_INFOS() << "param '" << param->getName() << "'=" << param->getWeight() << " which differs from default=" << param->getDefaultWeight() << LL_ENDL;
				rtn = false;
				break;
			}
		}
	}

	//LL_INFOS() << "params are default ? " << int(rtn) << LL_ENDL;

	return rtn;
}

void dump_visual_param(apr_file_t* file, LLVisualParam* viewer_param, F32 value)
{
	std::string type_string = "unknown";
	if (dynamic_cast<LLTexLayerParamAlpha*>(viewer_param))
		type_string = "param_alpha";
	if (dynamic_cast<LLTexLayerParamColor*>(viewer_param))
		type_string = "param_color";
	if (dynamic_cast<LLDriverParam*>(viewer_param))
		type_string = "param_driver";
	if (dynamic_cast<LLPolyMorphTarget*>(viewer_param))
		type_string = "param_morph";
	if (dynamic_cast<LLPolySkeletalDistortion*>(viewer_param))
		type_string = "param_skeleton";
	S32 wtype = -1;
	LLViewerVisualParam *vparam = dynamic_cast<LLViewerVisualParam*>(viewer_param);
	if (vparam)
	{
		wtype = vparam->getWearableType();
	}
	S32 u8_value = F32_to_U8(value,viewer_param->getMinWeight(),viewer_param->getMaxWeight());
	apr_file_printf(file, "\t\t<param id=\"%d\" name=\"%s\" display=\"%s\" value=\"%.3f\" u8=\"%d\" type=\"%s\" wearable=\"%s\" group=\"%d\"/>\n",
					viewer_param->getID(), viewer_param->getName().c_str(), viewer_param->getDisplayName().c_str(), value, u8_value, type_string.c_str(),
					LLWearableType::getTypeName(LLWearableType::EType(wtype)).c_str(),
					viewer_param->getGroup());
	}
	

void LLVOAvatar::dumpAppearanceMsgParams( const std::string& dump_prefix,
	const LLAppearanceMessageContents& contents)
{
	std::string outfilename = get_sequential_numbered_file_name(dump_prefix,".xml");
	const std::vector<F32>& params_for_dump = contents.mParamWeights;
	const LLTEContents& tec = contents.mTEContents;

	LLAPRFile outfile;
	std::string fullpath = gDirUtilp->getExpandedFilename(LL_PATH_LOGS,outfilename);
	outfile.open(fullpath, LL_APR_WB );
	apr_file_t* file = outfile.getFileHandle();
	if (!file)
	{
		return;
	}
	else
	{
		LL_DEBUGS("Avatar") << "dumping appearance message to " << fullpath << LL_ENDL;
	}

	apr_file_printf(file, "<header>\n");
	apr_file_printf(file, "\t\t<cof_version %i />\n", contents.mCOFVersion);
	apr_file_printf(file, "\t\t<appearance_version %i />\n", contents.mAppearanceVersion);
	apr_file_printf(file, "</header>\n");

	apr_file_printf(file, "\n<params>\n");
	LLVisualParam* param = getFirstVisualParam();
	for (S32 i = 0; i < params_for_dump.size(); i++)
	{
		while( param && ((param->getGroup() != VISUAL_PARAM_GROUP_TWEAKABLE) && 
						 (param->getGroup() != VISUAL_PARAM_GROUP_TRANSMIT_NOT_TWEAKABLE)) ) // should not be any of group VISUAL_PARAM_GROUP_TWEAKABLE_NO_TRANSMIT
		{
			param = getNextVisualParam();
		}
		LLViewerVisualParam* viewer_param = (LLViewerVisualParam*)param;
		F32 value = params_for_dump[i];
		dump_visual_param(file, viewer_param, value);
		param = getNextVisualParam();
	}
	apr_file_printf(file, "</params>\n");

	apr_file_printf(file, "\n<textures>\n");
	for (U32 i = 0; i < tec.face_count; i++)
	{
		std::string uuid_str;
		((LLUUID*)tec.image_data)[i].toString(uuid_str);
		apr_file_printf( file, "\t\t<texture te=\"%i\" uuid=\"%s\"/>\n", i, uuid_str.c_str());
	}
	apr_file_printf(file, "</textures>\n");
}

void LLVOAvatar::parseAppearanceMessage(LLMessageSystem* mesgsys, LLAppearanceMessageContents& contents)
{
	parseTEMessage(mesgsys, _PREHASH_ObjectData, -1, contents.mTEContents);

	// Parse the AppearanceData field, if any.
	if (mesgsys->has(_PREHASH_AppearanceData))
	{
		U8 av_u8;
		mesgsys->getU8Fast(_PREHASH_AppearanceData, _PREHASH_AppearanceVersion, av_u8, 0);
		contents.mAppearanceVersion = av_u8;
		//LL_DEBUGS("Avatar") << "appversion set by AppearanceData field: " << contents.mAppearanceVersion << LL_ENDL;
		mesgsys->getS32Fast(_PREHASH_AppearanceData, _PREHASH_CofVersion, contents.mCOFVersion, 0);
		// For future use:
		//mesgsys->getU32Fast(_PREHASH_AppearanceData, _PREHASH_Flags, appearance_flags, 0);
	}

	// Parse the AppearanceData field, if any.
	contents.mHoverOffsetWasSet = false;
	if (mesgsys->has(_PREHASH_AppearanceHover))
	{
		LLVector3 hover;
		mesgsys->getVector3Fast(_PREHASH_AppearanceHover, _PREHASH_HoverHeight, hover);
		//LL_DEBUGS("Avatar") << avString() << " hover received " << hover.mV[ VX ] << "," << hover.mV[ VY ] << "," << hover.mV[ VZ ] << LL_ENDL;
		contents.mHoverOffset = hover;
		contents.mHoverOffsetWasSet = true;
	}
	
	// Parse visual params, if any.
	S32 num_blocks = mesgsys->getNumberOfBlocksFast(_PREHASH_VisualParam);
	bool drop_visual_params_debug = gSavedSettings.getBOOL("BlockSomeAvatarAppearanceVisualParams") && (ll_rand(2) == 0); // pretend that ~12% of AvatarAppearance messages arrived without a VisualParam block, for testing
	if( num_blocks > 1 && !drop_visual_params_debug)
	{
		//LL_DEBUGS("Avatar") << avString() << " handle visual params, num_blocks " << num_blocks << LL_ENDL;
		
		LLVisualParam* param = getFirstVisualParam();
		llassert(param); // if this ever fires, we should do the same as when num_blocks<=1
		if (!param)
		{
			LL_WARNS() << "No visual params!" << LL_ENDL;
		}
		else
		{
			for( S32 i = 0; i < num_blocks; i++ )
			{
				while( param && ((param->getGroup() != VISUAL_PARAM_GROUP_TWEAKABLE) && 
								 (param->getGroup() != VISUAL_PARAM_GROUP_TRANSMIT_NOT_TWEAKABLE)) ) // should not be any of group VISUAL_PARAM_GROUP_TWEAKABLE_NO_TRANSMIT
				{
					param = getNextVisualParam();
				}
						
				if( !param )
				{
					// more visual params supplied than expected - just process what we know about
					break;
				}

				U8 value;
				mesgsys->getU8Fast(_PREHASH_VisualParam, _PREHASH_ParamValue, value, i);
				F32 newWeight = U8_to_F32(value, param->getMinWeight(), param->getMaxWeight());
				contents.mParamWeights.push_back(newWeight);
				contents.mParams.push_back(param);

				param = getNextVisualParam();
			}
		}

		const S32 expected_tweakable_count = getVisualParamCountInGroup(VISUAL_PARAM_GROUP_TWEAKABLE) +
											 getVisualParamCountInGroup(VISUAL_PARAM_GROUP_TRANSMIT_NOT_TWEAKABLE); // don't worry about VISUAL_PARAM_GROUP_TWEAKABLE_NO_TRANSMIT
		if (num_blocks != expected_tweakable_count)
		{
			LL_DEBUGS("Avatar") << "Number of params in AvatarAppearance msg (" << num_blocks << ") does not match number of tweakable params in avatar xml file (" << expected_tweakable_count << ").  Processing what we can.  object: " << getID() << LL_ENDL;
		}
	}
	else
	{
		if (drop_visual_params_debug)
		{
			LL_INFOS() << "Debug-faked lack of parameters on AvatarAppearance for object: "  << getID() << LL_ENDL;
		}
		else
		{
			LL_DEBUGS("Avatar") << "AvatarAppearance msg received without any parameters, object: " << getID() << LL_ENDL;
		}
	}

	LLVisualParam* appearance_version_param = getVisualParam(11000);
	if (appearance_version_param)
	{
		std::vector<LLVisualParam*>::iterator it = std::find(contents.mParams.begin(), contents.mParams.end(),appearance_version_param);
		if (it != contents.mParams.end())
		{
			S32 index = it - contents.mParams.begin();
			contents.mParamAppearanceVersion = ll_round(contents.mParamWeights[index]);
			//LL_DEBUGS("Avatar") << "appversion req by appearance_version param: " << contents.mParamAppearanceVersion << LL_ENDL;
		}
	}
}

bool resolve_appearance_version(const LLAppearanceMessageContents& contents, S32& appearance_version)
{
	appearance_version = -1;
	
	if ((contents.mAppearanceVersion) >= 0 &&
		(contents.mParamAppearanceVersion >= 0) &&
		(contents.mAppearanceVersion != contents.mParamAppearanceVersion))
	{
		LL_WARNS() << "inconsistent appearance_version settings - field: " <<
			contents.mAppearanceVersion << ", param: " <<  contents.mParamAppearanceVersion << LL_ENDL;
		return false;
	}
	if (contents.mParamAppearanceVersion >= 0) // use visual param if available.
	{
		appearance_version = contents.mParamAppearanceVersion;
	}
	else if (contents.mAppearanceVersion > 0)
	{
		appearance_version = contents.mAppearanceVersion;
	}
	else // still not set, go with 1.
	{
		appearance_version = 1;
	}
	//LL_DEBUGS("Avatar") << "appearance version info - field " << contents.mAppearanceVersion
	//					<< " param: " << contents.mParamAppearanceVersion
	//					<< " final: " << appearance_version << LL_ENDL;
	return true;
}

//-----------------------------------------------------------------------------
// processAvatarAppearance()
//-----------------------------------------------------------------------------
void LLVOAvatar::processAvatarAppearance( LLMessageSystem* mesgsys )
{
	LL_DEBUGS("Avatar") << "starts" << LL_ENDL;
	
	bool enable_verbose_dumps = gSavedSettings.getBOOL("DebugAvatarAppearanceMessage");
	std::string dump_prefix = getFullname() + "_" + (isSelf()?"s":"o") + "_";
	if (gSavedSettings.getBOOL("BlockAvatarAppearanceMessages"))
	{
		LL_WARNS() << "Blocking AvatarAppearance message" << LL_ENDL;
		return;
	}

	mLastAppearanceMessageTimer.reset();

	LLPointer<LLAppearanceMessageContents> contents(new LLAppearanceMessageContents);
	parseAppearanceMessage(mesgsys, *contents);
	if (enable_verbose_dumps)
	{
		dumpAppearanceMsgParams(dump_prefix + "appearance_msg", *contents);
	}

	S32 appearance_version;
	if (!resolve_appearance_version(*contents, appearance_version))
	{
		LL_WARNS() << "bad appearance version info, discarding" << LL_ENDL;
		return;
	}
	llassert(appearance_version > 0);
	if (appearance_version > 1)
	{
		LL_WARNS() << "unsupported appearance version " << appearance_version << ", discarding appearance message" << LL_ENDL;
		return;
	}

    S32 thisAppearanceVersion(contents->mCOFVersion);
    if (isSelf())
    {   // In the past this was considered to be the canonical COF version, 
        // that is no longer the case.  The canonical version is maintained 
        // by the AIS code and should match the COF version there. Even so,
        // we must prevent rolling this one backwards backwards or processing 
        // stale versions.

        S32 aisCOFVersion(LLAppearanceMgr::instance().getCOFVersion());

        LL_DEBUGS("Avatar") << "handling self appearance message #" << thisAppearanceVersion <<
            " (highest seen #" << mLastUpdateReceivedCOFVersion <<
            ") (AISCOF=#" << aisCOFVersion << ")" << LL_ENDL;

        if (mLastUpdateReceivedCOFVersion >= thisAppearanceVersion)
        {
            LL_WARNS("Avatar") << "Stale appearance received #" << thisAppearanceVersion <<
                " attempt to roll back from #" << mLastUpdateReceivedCOFVersion <<
                "... dropping." << LL_ENDL;
            return;
        }
        if (isEditingAppearance())
        {
            LL_DEBUGS("Avatar") << "Editing appearance.  Dropping appearance update." << LL_ENDL;
            return;
        }

    }

	// SUNSHINE CLEANUP - is this case OK now?
	S32 num_params = contents->mParamWeights.size();
	if (num_params <= 1)
	{
		// In this case, we have no reliable basis for knowing
		// appearance version, which may cause us to look for baked
		// textures in the wrong place and flag them as missing
		// assets.
		LL_DEBUGS("Avatar") << "ignoring appearance message due to lack of params" << LL_ENDL;
		return;
	}

	// No backsies zone - if we get here, the message should be valid and usable, will be processed.
	// Note:
	// RequestAgentUpdateAppearanceResponder::onRequestRequested()
	// assumes that cof version is only updated with server-bake
	// appearance messages.
    LL_INFOS("Avatar") << "Processing appearance message version " << thisAppearanceVersion << LL_ENDL;

    // Note:
    // locally the COF is maintained via LLInventoryModel::accountForUpdate
    // which is called from various places.  This should match the simhost's 
    // idea of what the COF version is.  AIS however maintains its own version
    // of the COF that should be considered canonical. 
    mLastUpdateReceivedCOFVersion = thisAppearanceVersion;

    mLastProcessedAppearance = contents;

    bool slam_params = false;
	applyParsedAppearanceMessage(*contents, slam_params);
	if (getOverallAppearance() != AOA_NORMAL)
	{
		resetSkeleton(false);
	}
}

void LLVOAvatar::applyParsedAppearanceMessage(LLAppearanceMessageContents& contents, bool slam_params)
{
	S32 num_params = contents.mParamWeights.size();
	ESex old_sex = getSex();

    if (applyParsedTEMessage(contents.mTEContents) > 0 && isChanged(TEXTURE))
    {
        updateVisualComplexity();
    }

	// prevent the overwriting of valid baked textures with invalid baked textures
	for (U8 baked_index = 0; baked_index < mBakedTextureDatas.size(); baked_index++)
	{
		if (!isTextureDefined(mBakedTextureDatas[baked_index].mTextureIndex) 
			&& mBakedTextureDatas[baked_index].mLastTextureID != IMG_DEFAULT
			&& baked_index != BAKED_SKIRT && baked_index != BAKED_LEFT_ARM && baked_index != BAKED_LEFT_LEG && baked_index != BAKED_AUX1 && baked_index != BAKED_AUX2 && baked_index != BAKED_AUX3)
		{
			LL_DEBUGS("Avatar") << avString() << " baked_index " << (S32) baked_index << " using mLastTextureID " << mBakedTextureDatas[baked_index].mLastTextureID << LL_ENDL;
			setTEImage(mBakedTextureDatas[baked_index].mTextureIndex, 
				LLViewerTextureManager::getFetchedTexture(mBakedTextureDatas[baked_index].mLastTextureID, FTT_DEFAULT, TRUE, LLGLTexture::BOOST_NONE, LLViewerTexture::LOD_TEXTURE));
		}
		else
		{
			LL_DEBUGS("Avatar") << avString() << " baked_index " << (S32) baked_index << " using texture id "
								<< getTE(mBakedTextureDatas[baked_index].mTextureIndex)->getID() << LL_ENDL;
		}
	}

	// runway - was
	// if (!is_first_appearance_message )
	// which means it would be called on second appearance message - probably wrong.
	BOOL is_first_appearance_message = !mFirstAppearanceMessageReceived;
	mFirstAppearanceMessageReceived = TRUE;

	//LL_DEBUGS("Avatar") << avString() << "processAvatarAppearance start " << mID
    //                    << " first? " << is_first_appearance_message << " self? " << isSelf() << LL_ENDL;

	if (is_first_appearance_message )
	{
		onFirstTEMessageReceived();
	}

	setCompositeUpdatesEnabled( FALSE );
	gPipeline.markGLRebuild(this);

	// Apply visual params
	if( num_params > 1)
	{
		//LL_DEBUGS("Avatar") << avString() << " handle visual params, num_params " << num_params << LL_ENDL;
		BOOL params_changed = FALSE;
		BOOL interp_params = FALSE;
		S32 params_changed_count = 0;
		
		for( S32 i = 0; i < num_params; i++ )
		{
			LLVisualParam* param = contents.mParams[i];
			F32 newWeight = contents.mParamWeights[i];

			if (slam_params || is_first_appearance_message || (param->getWeight() != newWeight))
			{
				params_changed = TRUE;
				params_changed_count++;

				if(is_first_appearance_message || slam_params)
				{
					//LL_DEBUGS("Avatar") << "param slam " << i << " " << newWeight << LL_ENDL;
					param->setWeight(newWeight);
				}
				else
				{
					interp_params = TRUE;
					param->setAnimationTarget(newWeight);
				}
			}
		}
		const S32 expected_tweakable_count = getVisualParamCountInGroup(VISUAL_PARAM_GROUP_TWEAKABLE) +
											 getVisualParamCountInGroup(VISUAL_PARAM_GROUP_TRANSMIT_NOT_TWEAKABLE); // don't worry about VISUAL_PARAM_GROUP_TWEAKABLE_NO_TRANSMIT
		if (num_params != expected_tweakable_count)
		{
			LL_DEBUGS("Avatar") << "Number of params in AvatarAppearance msg (" << num_params << ") does not match number of tweakable params in avatar xml file (" << expected_tweakable_count << ").  Processing what we can.  object: " << getID() << LL_ENDL;
		}

		LL_DEBUGS("Avatar") << "Changed " << params_changed_count << " params" << LL_ENDL;
		if (params_changed)
		{
			if (interp_params)
			{
				startAppearanceAnimation();
			}
			updateVisualParams();

			ESex new_sex = getSex();
			if( old_sex != new_sex )
			{
				updateSexDependentLayerSets();
			}	
		}

		llassert( getSex() == ((getVisualParamWeight( "male" ) > 0.5f) ? SEX_MALE : SEX_FEMALE) );
	}
	else
	{
		// AvatarAppearance message arrived without visual params
		LL_DEBUGS("Avatar") << avString() << "no visual params" << LL_ENDL;

		const F32 LOADING_TIMEOUT_SECONDS = 60.f;
		// this isn't really a problem if we already have a non-default shape
		if (visualParamWeightsAreDefault() && mRuthTimer.getElapsedTimeF32() > LOADING_TIMEOUT_SECONDS)
		{
			// re-request appearance, hoping that it comes back with a shape next time
			LL_INFOS() << "Re-requesting AvatarAppearance for object: "  << getID() << LL_ENDL;
			LLAvatarPropertiesProcessor::getInstance()->sendAvatarTexturesRequest(getID());
			mRuthTimer.reset();
		}
		else
		{
			LL_INFOS() << "That's okay, we already have a non-default shape for object: "  << getID() << LL_ENDL;
			// we don't really care.
		}
	}

	if (contents.mHoverOffsetWasSet && !isSelf())
	{
		// Got an update for some other avatar
		// Ignore updates for self, because we have a more authoritative value in the preferences.
		setHoverOffset(contents.mHoverOffset);
		LL_DEBUGS("Avatar") << avString() << "setting hover to " << contents.mHoverOffset[2] << LL_ENDL;
	}

	if (!contents.mHoverOffsetWasSet && !isSelf())
	{
		// If we don't get a value at all, we are presumably in a
		// region that does not support hover height.
		LL_WARNS() << avString() << "zeroing hover because not defined in appearance message" << LL_ENDL;
		setHoverOffset(LLVector3(0.0, 0.0, 0.0));
	}

	setCompositeUpdatesEnabled( TRUE );

	// If all of the avatars are completely baked, release the global image caches to conserve memory.
	LLVOAvatar::cullAvatarsByPixelArea();

	if (isSelf())
	{
		mUseLocalAppearance = false;
	}

	updateMeshTextures();
	updateMeshVisibility();

}

LLViewerTexture* LLVOAvatar::getBakedTexture(const U8 te)
{
	if (te < 0 || te >= BAKED_NUM_INDICES)
	{
		return NULL;
	}

	BOOL is_layer_baked = isTextureDefined(mBakedTextureDatas[te].mTextureIndex);
	
	LLViewerTexLayerSet* layerset = NULL;
	layerset = getTexLayerSet(te);
	

	if (!isEditingAppearance() && is_layer_baked)
	{
		LLViewerFetchedTexture* baked_img = LLViewerTextureManager::staticCastToFetchedTexture(getImage(mBakedTextureDatas[te].mTextureIndex, 0), TRUE);
		return baked_img;
	}
	else if (layerset && isEditingAppearance())
	{
		layerset->createComposite();
		layerset->setUpdatesEnabled(TRUE);

		return layerset->getViewerComposite();
	}

	return NULL;

	
}

// static
void LLVOAvatar::getAnimLabels( std::vector<std::string>* labels )
{
	S32 i;
	labels->reserve(gUserAnimStatesCount);
	for( i = 0; i < gUserAnimStatesCount; i++ )
	{
		labels->push_back( LLAnimStateLabels::getStateLabel( gUserAnimStates[i].mName ) );
	}

	// Special case to trigger away (AFK) state
	labels->push_back( "Away From Keyboard" );
}

// static 
void LLVOAvatar::getAnimNames( std::vector<std::string>* names )
{
	S32 i;

	names->reserve(gUserAnimStatesCount);
	for( i = 0; i < gUserAnimStatesCount; i++ )
	{
		names->push_back( std::string(gUserAnimStates[i].mName) );
	}

	// Special case to trigger away (AFK) state
	names->push_back( "enter_away_from_keyboard_state" );
}

// static
void LLVOAvatar::onBakedTextureMasksLoaded( BOOL success, LLViewerFetchedTexture *src_vi, LLImageRaw* src, LLImageRaw* aux_src, S32 discard_level, BOOL final, void* userdata )
{
	if (!userdata) return;

	//LL_INFOS() << "onBakedTextureMasksLoaded: " << src_vi->getID() << LL_ENDL;
	const LLUUID id = src_vi->getID();
 
	LLTextureMaskData* maskData = (LLTextureMaskData*) userdata;
	LLVOAvatar* self = (LLVOAvatar*) gObjectList.findObject( maskData->mAvatarID );

	// if discard level is 2 less than last discard level we processed, or we hit 0,
	// then generate morph masks
	if(self && success && (discard_level < maskData->mLastDiscardLevel - 2 || discard_level == 0))
	{
		if(aux_src && aux_src->getComponents() == 1)
		{
			if (!aux_src->getData())
			{
				LL_ERRS() << "No auxiliary source (morph mask) data for image id " << id << LL_ENDL;
				return;
			}

			U32 gl_name;
			LLImageGL::generateTextures(1, &gl_name );
			stop_glerror();

			gGL.getTexUnit(0)->bindManual(LLTexUnit::TT_TEXTURE, gl_name);
			stop_glerror();

			LLImageGL::setManualImage(
				GL_TEXTURE_2D, 0, GL_ALPHA8, 
				aux_src->getWidth(), aux_src->getHeight(),
				GL_ALPHA, GL_UNSIGNED_BYTE, aux_src->getData());
			stop_glerror();

			gGL.getTexUnit(0)->setTextureFilteringOption(LLTexUnit::TFO_BILINEAR);

			/* if( id == head_baked->getID() )
			     if (self->mBakedTextureDatas[BAKED_HEAD].mTexLayerSet)
				     //LL_INFOS() << "onBakedTextureMasksLoaded for head " << id << " discard = " << discard_level << LL_ENDL;
					 self->mBakedTextureDatas[BAKED_HEAD].mTexLayerSet->applyMorphMask(aux_src->getData(), aux_src->getWidth(), aux_src->getHeight(), 1);
					 maskData->mLastDiscardLevel = discard_level; */
			BOOL found_texture_id = false;
			for (LLAvatarAppearanceDictionary::Textures::const_iterator iter = LLAvatarAppearanceDictionary::getInstance()->getTextures().begin();
				 iter != LLAvatarAppearanceDictionary::getInstance()->getTextures().end();
				 ++iter)
			{

				const LLAvatarAppearanceDictionary::TextureEntry *texture_dict = iter->second;
				if (texture_dict->mIsUsedByBakedTexture)
				{
					const ETextureIndex texture_index = iter->first;
					const LLViewerTexture *baked_img = self->getImage(texture_index, 0);
					if (baked_img && id == baked_img->getID())
					{
						const EBakedTextureIndex baked_index = texture_dict->mBakedTextureIndex;
						self->applyMorphMask(aux_src->getData(), aux_src->getWidth(), aux_src->getHeight(), 1, baked_index);
						maskData->mLastDiscardLevel = discard_level;
						if (self->mBakedTextureDatas[baked_index].mMaskTexName)
						{
							LLImageGL::deleteTextures(1, &(self->mBakedTextureDatas[baked_index].mMaskTexName));
						}
						self->mBakedTextureDatas[baked_index].mMaskTexName = gl_name;
						found_texture_id = true;
						break;
					}
				}
			}
			if (!found_texture_id)
			{
				LL_INFOS() << "unexpected image id: " << id << LL_ENDL;
			}
			self->dirtyMesh();
		}
		else
		{
            // this can happen when someone uses an old baked texture possibly provided by 
            // viewer-side baked texture caching
			LL_WARNS() << "Masks loaded callback but NO aux source, id " << id << LL_ENDL;
		}
	}

	if (final || !success)
	{
		delete maskData;
	}
}

// static
void LLVOAvatar::onInitialBakedTextureLoaded( BOOL success, LLViewerFetchedTexture *src_vi, LLImageRaw* src, LLImageRaw* aux_src, S32 discard_level, BOOL final, void* userdata )
{
	LLUUID *avatar_idp = (LLUUID *)userdata;
	LLVOAvatar *selfp = (LLVOAvatar *)gObjectList.findObject(*avatar_idp);

	if (selfp)
	{
		//LL_DEBUGS("Avatar") << selfp->avString() << "discard_level " << discard_level << " success " << success << " final " << final << LL_ENDL;
	}

	if (!success && selfp)
	{
		selfp->removeMissingBakedTextures();
	}
	if (final || !success )
	{
		delete avatar_idp;
	}
}

// Static
void LLVOAvatar::onBakedTextureLoaded(BOOL success,
									  LLViewerFetchedTexture *src_vi, LLImageRaw* src, LLImageRaw* aux_src,
									  S32 discard_level, BOOL final, void* userdata)
{
	//LL_DEBUGS("Avatar") << "onBakedTextureLoaded: " << src_vi->getID() << LL_ENDL;

	LLUUID id = src_vi->getID();
	LLUUID *avatar_idp = (LLUUID *)userdata;
	LLVOAvatar *selfp = (LLVOAvatar *)gObjectList.findObject(*avatar_idp);
	if (selfp)
	{	
		//LL_DEBUGS("Avatar") << selfp->avString() << "discard_level " << discard_level << " success " << success << " final " << final << " id " << src_vi->getID() << LL_ENDL;
	}

	if (selfp && !success)
	{
		selfp->removeMissingBakedTextures();
	}

	if( final || !success )
	{
		delete avatar_idp;
	}

	if( selfp && success && final )
	{
		selfp->useBakedTexture( id );
	}
}


// Called when baked texture is loaded and also when we start up with a baked texture
void LLVOAvatar::useBakedTexture( const LLUUID& id )
{
	for (U32 i = 0; i < mBakedTextureDatas.size(); i++)
	{
		LLViewerTexture* image_baked = getImage( mBakedTextureDatas[i].mTextureIndex, 0 );
		if (id == image_baked->getID())
		{
			//LL_DEBUGS("Avatar") << avString() << " i " << i << " id " << id << LL_ENDL;
			mBakedTextureDatas[i].mIsLoaded = true;
			mBakedTextureDatas[i].mLastTextureID = id;
			mBakedTextureDatas[i].mIsUsed = true;

			if (isUsingLocalAppearance())
			{
				LL_INFOS() << "not changing to baked texture while isUsingLocalAppearance" << LL_ENDL;
			}
			else
			{
				debugColorizeSubMeshes(i,LLColor4::green);

				avatar_joint_mesh_list_t::iterator iter = mBakedTextureDatas[i].mJointMeshes.begin();
				avatar_joint_mesh_list_t::iterator end  = mBakedTextureDatas[i].mJointMeshes.end();
				for (; iter != end; ++iter)
				{
					LLAvatarJointMesh* mesh = (*iter);
					if (mesh)
					{
						mesh->setTexture( image_baked );
					}
				}
			}
			
			const LLAvatarAppearanceDictionary::BakedEntry *baked_dict =
				LLAvatarAppearanceDictionary::getInstance()->getBakedTexture((EBakedTextureIndex)i);
			for (texture_vec_t::const_iterator local_tex_iter = baked_dict->mLocalTextures.begin();
				 local_tex_iter != baked_dict->mLocalTextures.end();
				 ++local_tex_iter)
			{
				if (isSelf()) setBakedReady(*local_tex_iter, TRUE);
			}

			// ! BACKWARDS COMPATIBILITY !
			// Workaround for viewing avatars from old viewers that haven't baked hair textures.
			// This is paired with similar code in updateMeshTextures that sets hair mesh color.
			if (i == BAKED_HAIR)
			{
				avatar_joint_mesh_list_t::iterator iter = mBakedTextureDatas[i].mJointMeshes.begin();
				avatar_joint_mesh_list_t::iterator end  = mBakedTextureDatas[i].mJointMeshes.end();
				for (; iter != end; ++iter)
				{
					LLAvatarJointMesh* mesh = (*iter);
					if (mesh)
					{
						mesh->setColor( LLColor4::white );
					}
				}
			}
		}
	}

	dirtyMesh();
}

std::string get_sequential_numbered_file_name(const std::string& prefix,
											  const std::string& suffix)
{
	typedef std::map<std::string,S32> file_num_type;
	static  file_num_type file_nums;
	file_num_type::iterator it = file_nums.find(prefix);
	S32 num = 0;
	if (it != file_nums.end())
	{
		num = it->second;
	}
	file_nums[prefix] = num+1;
	std::string outfilename = prefix + " " + llformat("%04d",num) + ".xml";
	std::replace(outfilename.begin(),outfilename.end(),' ','_');
	return outfilename;
}

void dump_sequential_xml(const std::string outprefix, const LLSD& content)
{
	std::string outfilename = get_sequential_numbered_file_name(outprefix,".xml");
	std::string fullpath = gDirUtilp->getExpandedFilename(LL_PATH_LOGS,outfilename);
	llofstream ofs(fullpath.c_str(), std::ios_base::out);
	ofs << LLSDOStreamer<LLSDXMLFormatter>(content, LLSDFormatter::OPTIONS_PRETTY);
	LL_DEBUGS("Avatar") << "results saved to: " << fullpath << LL_ENDL;
}

void LLVOAvatar::getSortedJointNames(S32 joint_type, std::vector<std::string>& result) const
{
    result.clear();
    if (joint_type==0)
    {
        avatar_joint_list_t::const_iterator iter = mSkeleton.begin();
        avatar_joint_list_t::const_iterator end  = mSkeleton.end();
		for (; iter != end; ++iter)
		{
			LLJoint* pJoint = (*iter);
            result.push_back(pJoint->getName());
        }
    }
    else if (joint_type==1)
    {
        for (S32 i = 0; i < mNumCollisionVolumes; i++)
        {
            LLAvatarJointCollisionVolume* pJoint = &mCollisionVolumes[i];
            result.push_back(pJoint->getName());
        }
    }
    else if (joint_type==2)
    {
		for (LLVOAvatar::attachment_map_t::const_iterator iter = mAttachmentPoints.begin(); 
			 iter != mAttachmentPoints.end(); ++iter)
		{
			LLViewerJointAttachment* pJoint = iter->second;
			if (!pJoint) continue;
            result.push_back(pJoint->getName());
        }
    }
    std::sort(result.begin(), result.end());
}

void LLVOAvatar::dumpArchetypeXML(const std::string& prefix, bool group_by_wearables )
{
	std::string outprefix(prefix);
	if (outprefix.empty())
	{
		outprefix = getFullname() + (isSelf()?"_s":"_o");
	}
	if (outprefix.empty())
	{
		outprefix = std::string("new_archetype");
	}
	std::string outfilename = get_sequential_numbered_file_name(outprefix,".xml");
	
	LLAPRFile outfile;
	std::string fullpath = gDirUtilp->getExpandedFilename(LL_PATH_LOGS,outfilename);
	if (APR_SUCCESS == outfile.open(fullpath, LL_APR_WB ))
	{
		apr_file_t* file = outfile.getFileHandle();
		LL_INFOS() << "xmlfile write handle obtained : " << fullpath << LL_ENDL;

		apr_file_printf( file, "<?xml version=\"1.0\" encoding=\"US-ASCII\" standalone=\"yes\"?>\n" );
		apr_file_printf( file, "<linden_genepool version=\"1.0\">\n" );
		apr_file_printf( file, "\n\t<archetype name=\"???\">\n" );

		bool agent_is_godlike = gAgent.isGodlikeWithoutAdminMenuFakery();

		if (group_by_wearables)
		{
			for (S32 type = LLWearableType::WT_SHAPE; type < LLWearableType::WT_COUNT; type++)
			{
				const std::string& wearable_name = LLWearableType::getTypeName((LLWearableType::EType)type);
				apr_file_printf( file, "\n\t\t<!-- wearable: %s -->\n", wearable_name.c_str() );

				for (LLVisualParam* param = getFirstVisualParam(); param; param = getNextVisualParam())
				{
					LLViewerVisualParam* viewer_param = (LLViewerVisualParam*)param;
					if( (viewer_param->getWearableType() == type) && 
					   (viewer_param->isTweakable() ) )
					{
						dump_visual_param(file, viewer_param, viewer_param->getWeight());
					}
				}

				for (U8 te = 0; te < TEX_NUM_INDICES; te++)
				{
					if (LLAvatarAppearanceDictionary::getTEWearableType((ETextureIndex)te) == type)
					{
						// MULTIPLE_WEARABLES: extend to multiple wearables?
						LLViewerTexture* te_image = getImage((ETextureIndex)te, 0);
						if( te_image )
						{
							std::string uuid_str = LLUUID().asString();
							if (agent_is_godlike)
							{
								te_image->getID().toString(uuid_str);
							}
							apr_file_printf( file, "\t\t<texture te=\"%i\" uuid=\"%s\"/>\n", te, uuid_str.c_str());
						}
					}
				}
			}
		}
		else 
		{
			// Just dump all params sequentially.
			for (LLVisualParam* param = getFirstVisualParam(); param; param = getNextVisualParam())
			{
				LLViewerVisualParam* viewer_param = (LLViewerVisualParam*)param;
				dump_visual_param(file, viewer_param, viewer_param->getWeight());
			}

			for (U8 te = 0; te < TEX_NUM_INDICES; te++)
			{
				// MULTIPLE_WEARABLES: extend to multiple wearables?
				LLViewerTexture* te_image = getImage((ETextureIndex)te, 0);
				if( te_image )
				{
					std::string uuid_str = LLUUID().asString();
					if (agent_is_godlike)
					{
						te_image->getID().toString(uuid_str);
					}
					apr_file_printf( file, "\t\t<texture te=\"%i\" uuid=\"%s\"/>\n", te, uuid_str.c_str());
				}
			}
		}

        // Root joint
        const LLVector3& pos = mRoot->getPosition();
        const LLVector3& scale = mRoot->getScale();
        apr_file_printf( file, "\t\t<root name=\"%s\" position=\"%f %f %f\" scale=\"%f %f %f\"/>\n", 
                         mRoot->getName().c_str(), pos[0], pos[1], pos[2], scale[0], scale[1], scale[2]);

        // Bones
        std::vector<std::string> bone_names, cv_names, attach_names, all_names;
        getSortedJointNames(0, bone_names);
        getSortedJointNames(1, cv_names);
        getSortedJointNames(2, attach_names);
        all_names.insert(all_names.end(), bone_names.begin(), bone_names.end());
        all_names.insert(all_names.end(), cv_names.begin(), cv_names.end());
        all_names.insert(all_names.end(), attach_names.begin(), attach_names.end());

        for (std::vector<std::string>::iterator name_iter = bone_names.begin();
             name_iter != bone_names.end(); ++name_iter)
        {
            LLJoint *pJoint = getJoint(*name_iter);
			const LLVector3& pos = pJoint->getPosition();
			const LLVector3& scale = pJoint->getScale();
			apr_file_printf( file, "\t\t<bone name=\"%s\" position=\"%f %f %f\" scale=\"%f %f %f\"/>\n", 
							 pJoint->getName().c_str(), pos[0], pos[1], pos[2], scale[0], scale[1], scale[2]);
        }

        // Collision volumes
        for (std::vector<std::string>::iterator name_iter = cv_names.begin();
             name_iter != cv_names.end(); ++name_iter)
        {
            LLJoint *pJoint = getJoint(*name_iter);
			const LLVector3& pos = pJoint->getPosition();
			const LLVector3& scale = pJoint->getScale();
			apr_file_printf( file, "\t\t<collision_volume name=\"%s\" position=\"%f %f %f\" scale=\"%f %f %f\"/>\n", 
							 pJoint->getName().c_str(), pos[0], pos[1], pos[2], scale[0], scale[1], scale[2]);
        }

        // Attachment joints
        for (std::vector<std::string>::iterator name_iter = attach_names.begin();
             name_iter != attach_names.end(); ++name_iter)
        {
            LLJoint *pJoint = getJoint(*name_iter);
			if (!pJoint) continue;
			const LLVector3& pos = pJoint->getPosition();
			const LLVector3& scale = pJoint->getScale();
			apr_file_printf( file, "\t\t<attachment_point name=\"%s\" position=\"%f %f %f\" scale=\"%f %f %f\"/>\n", 
							 pJoint->getName().c_str(), pos[0], pos[1], pos[2], scale[0], scale[1], scale[2]);
        }
        
        // Joint pos overrides
        for (std::vector<std::string>::iterator name_iter = all_names.begin();
             name_iter != all_names.end(); ++name_iter)
        {
            LLJoint *pJoint = getJoint(*name_iter);
		
			LLVector3 pos;
			LLUUID mesh_id;

			if (pJoint && pJoint->hasAttachmentPosOverride(pos,mesh_id))
			{
                S32 num_pos_overrides;
                std::set<LLVector3> distinct_pos_overrides;
                pJoint->getAllAttachmentPosOverrides(num_pos_overrides, distinct_pos_overrides);
				apr_file_printf( file, "\t\t<joint_offset name=\"%s\" position=\"%f %f %f\" mesh_id=\"%s\" count=\"%d\" distinct=\"%d\"/>\n", 
								 pJoint->getName().c_str(), pos[0], pos[1], pos[2], mesh_id.asString().c_str(),
                                 num_pos_overrides, (S32) distinct_pos_overrides.size());
			}
		}
        // Joint scale overrides
        for (std::vector<std::string>::iterator name_iter = all_names.begin();
             name_iter != all_names.end(); ++name_iter)
        {
            LLJoint *pJoint = getJoint(*name_iter);
		
			LLVector3 scale;
			LLUUID mesh_id;

			if (pJoint && pJoint->hasAttachmentScaleOverride(scale,mesh_id))
			{
                S32 num_scale_overrides;
                std::set<LLVector3> distinct_scale_overrides;
                pJoint->getAllAttachmentPosOverrides(num_scale_overrides, distinct_scale_overrides);
				apr_file_printf( file, "\t\t<joint_scale name=\"%s\" scale=\"%f %f %f\" mesh_id=\"%s\" count=\"%d\" distinct=\"%d\"/>\n",
								 pJoint->getName().c_str(), scale[0], scale[1], scale[2], mesh_id.asString().c_str(),
                                 num_scale_overrides, (S32) distinct_scale_overrides.size());
			}
		}
		F32 pelvis_fixup;
		LLUUID mesh_id;
		if (hasPelvisFixup(pelvis_fixup, mesh_id))
		{
			apr_file_printf( file, "\t\t<pelvis_fixup z=\"%f\" mesh_id=\"%s\"/>\n", 
							 pelvis_fixup, mesh_id.asString().c_str());
		}

        LLVector3 rp = getRootJoint()->getWorldPosition();
        LLVector4a rpv;
        rpv.load3(rp.mV);
        
        for (S32 joint_num = 0; joint_num < LL_CHARACTER_MAX_ANIMATED_JOINTS; joint_num++)
        {
            LLJoint *joint = getJoint(joint_num);
            if (joint_num < mJointRiggingInfoTab.size())
            {
                LLJointRiggingInfo& rig_info = mJointRiggingInfoTab[joint_num];
                if (rig_info.isRiggedTo())
                {
                    LLMatrix4a mat;
                    LLVector4a new_extents[2];
                    mat.loadu(joint->getWorldMatrix());
                    matMulBoundBox(mat, rig_info.getRiggedExtents(), new_extents);
                    LLVector4a rrp[2];
                    rrp[0].setSub(new_extents[0],rpv);
                    rrp[1].setSub(new_extents[1],rpv);
                    apr_file_printf( file, "\t\t<joint_rig_info num=\"%d\" name=\"%s\" min=\"%f %f %f\" max=\"%f %f %f\" tmin=\"%f %f %f\" tmax=\"%f %f %f\"/>\n", 
                                     joint_num,
                                     joint->getName().c_str(),
                                     rig_info.getRiggedExtents()[0][0],
                                     rig_info.getRiggedExtents()[0][1],
                                     rig_info.getRiggedExtents()[0][2],
                                     rig_info.getRiggedExtents()[1][0],
                                     rig_info.getRiggedExtents()[1][1],
                                     rig_info.getRiggedExtents()[1][2],
                                     rrp[0][0],
                                     rrp[0][1],
                                     rrp[0][2],
                                     rrp[1][0],
                                     rrp[1][1],
                                     rrp[1][2] );
                }
            }
        }

		bool ultra_verbose = false;
		if (isSelf() && ultra_verbose)
		{
			// show the cloned params inside the wearables as well.
			gAgentAvatarp->dumpWearableInfo(outfile);
		}

		apr_file_printf( file, "\t</archetype>\n" );
		apr_file_printf( file, "\n</linden_genepool>\n" );

		LLSD args;
		args["PATH"] = fullpath;
		LLNotificationsUtil::add("AppearanceToXMLSaved", args);
	}
	else
	{
		LLNotificationsUtil::add("AppearanceToXMLFailed");
	}
	// File will close when handle goes out of scope
}


void LLVOAvatar::setVisibilityRank(U32 rank)
{
	if (mDrawable.isNull() || mDrawable->isDead())
	{
		// do nothing
		return;
	}
	mVisibilityRank = rank;
}

// Assumes LLVOAvatar::sInstances has already been sorted.
S32 LLVOAvatar::getUnbakedPixelAreaRank()
{
	S32 rank = 1;
	for (std::vector<LLCharacter*>::iterator iter = LLCharacter::sInstances.begin();
		 iter != LLCharacter::sInstances.end(); ++iter)
	{
		LLVOAvatar* inst = (LLVOAvatar*) *iter;
		if (inst == this)
		{
			return rank;
		}
		else if (!inst->isDead() && !inst->isFullyBaked())
		{
			rank++;
		}
	}

	llassert(0);
	return 0;
}

struct CompareScreenAreaGreater
{
	BOOL operator()(const LLCharacter* const& lhs, const LLCharacter* const& rhs)
	{
		return lhs->getPixelArea() > rhs->getPixelArea();
	}
};

// static
void LLVOAvatar::cullAvatarsByPixelArea()
{
	std::sort(LLCharacter::sInstances.begin(), LLCharacter::sInstances.end(), CompareScreenAreaGreater());
	
	// Update the avatars that have changed status
	U32 rank = 2; //1 is reserved for self. 
	for (std::vector<LLCharacter*>::iterator iter = LLCharacter::sInstances.begin();
		 iter != LLCharacter::sInstances.end(); ++iter)
	{
		LLVOAvatar* inst = (LLVOAvatar*) *iter;
		BOOL culled;
		if (inst->isSelf() || inst->isFullyBaked())
		{
			culled = FALSE;
		}
		else 
		{
			culled = TRUE;
		}

		if (inst->mCulled != culled)
		{
			inst->mCulled = culled;
			LL_DEBUGS() << "avatar " << inst->getID() << (culled ? " start culled" : " start not culled" ) << LL_ENDL;
			inst->updateMeshTextures();
		}

		if (inst->isSelf())
		{
			inst->setVisibilityRank(1);
		}
		else if (inst->mDrawable.notNull() && inst->mDrawable->isVisible())
		{
			inst->setVisibilityRank(rank++);
		}
	}

	// runway - this doesn't really detect gray/grey state.
	S32 grey_avatars = 0;
	if (!LLVOAvatar::areAllNearbyInstancesBaked(grey_avatars))
	{
		if (gFrameTimeSeconds != sUnbakedUpdateTime) // only update once per frame
		{
			sUnbakedUpdateTime = gFrameTimeSeconds;
			sUnbakedTime += gFrameIntervalSeconds.value();
		}
		if (grey_avatars > 0)
		{
			if (gFrameTimeSeconds != sGreyUpdateTime) // only update once per frame
			{
				sGreyUpdateTime = gFrameTimeSeconds;
				sGreyTime += gFrameIntervalSeconds.value();
			}
		}
	}
}

void LLVOAvatar::startAppearanceAnimation()
{
	if(!mAppearanceAnimating)
	{
		mAppearanceAnimating = TRUE;
		mAppearanceMorphTimer.reset();
		mLastAppearanceBlendTime = 0.f;
	}
}

// virtual
void LLVOAvatar::removeMissingBakedTextures()
{
}

//virtual
void LLVOAvatar::updateRegion(LLViewerRegion *regionp)
{
	LLViewerObject::updateRegion(regionp);
}

// virtual
std::string LLVOAvatar::getFullname() const
{
	std::string name;

	LLNameValue* first = getNVPair("FirstName"); 
	LLNameValue* last  = getNVPair("LastName"); 
	if (first && last)
	{
		name = LLCacheName::buildFullName( first->getString(), last->getString() );
	}

	return name;
}

LLHost LLVOAvatar::getObjectHost() const
{
	LLViewerRegion* region = getRegion();
	if (region && !isDead())
	{
		return region->getHost();
	}
	else
	{
		return LLHost();
	}
}

//static
void LLVOAvatar::updateFreezeCounter(S32 counter)
{
	if(counter)
	{
		sFreezeCounter = counter;
	}
	else if(sFreezeCounter > 0)
	{
		sFreezeCounter--;
	}
	else
	{
		sFreezeCounter = 0;
	}
}

BOOL LLVOAvatar::updateLOD()
{
    if (mDrawable.isNull())
    {
        return FALSE;
    }
    
	if (isImpostor() && 0 != mDrawable->getNumFaces() && mDrawable->getFace(0)->hasGeometry())
	{
		return TRUE;
	}

	BOOL res = updateJointLODs();

	LLFace* facep = mDrawable->getFace(0);
	if (!facep || !facep->getVertexBuffer())
	{
		dirtyMesh(2);
	}

	if (mDirtyMesh >= 2 || mDrawable->isState(LLDrawable::REBUILD_GEOMETRY))
	{	//LOD changed or new mesh created, allocate new vertex buffer if needed
		updateMeshData();
		mDirtyMesh = 0;
		mNeedsSkin = TRUE;
		mDrawable->clearState(LLDrawable::REBUILD_GEOMETRY);
	}
	updateVisibility();

	return res;
}

void LLVOAvatar::updateLODRiggedAttachments()
{
	updateLOD();
	rebuildRiggedAttachments();
}

void showRigInfoTabExtents(LLVOAvatar *avatar, LLJointRiggingInfoTab& tab, S32& count_rigged, S32& count_box)
{
    count_rigged = count_box = 0;
    LLVector4a zero_vec;
    zero_vec.clear();
    for (S32 i=0; i<tab.size(); i++)
    {
        if (tab[i].isRiggedTo())
        {
            count_rigged++;
            LLJoint *joint = avatar->getJoint(i);
            LL_DEBUGS("RigSpam") << "joint " << i << " name " << joint->getName() << " box " 
                                 << tab[i].getRiggedExtents()[0] << ", " << tab[i].getRiggedExtents()[1] << LL_ENDL;
            if ((!tab[i].getRiggedExtents()[0].equals3(zero_vec)) ||
                (!tab[i].getRiggedExtents()[1].equals3(zero_vec)))
            {
                count_box++;
            }
       }
    }
}

void LLVOAvatar::getAssociatedVolumes(std::vector<LLVOVolume*>& volumes)
{
	for ( LLVOAvatar::attachment_map_t::iterator iter = mAttachmentPoints.begin(); iter != mAttachmentPoints.end(); ++iter )
	{
		LLViewerJointAttachment* attachment = iter->second;
		LLViewerJointAttachment::attachedobjs_vec_t::iterator attach_end = attachment->mAttachedObjects.end();
		
		for (LLViewerJointAttachment::attachedobjs_vec_t::iterator attach_iter = attachment->mAttachedObjects.begin();
			 attach_iter != attach_end; ++attach_iter)
		{
			LLViewerObject* attached_object =  attach_iter->get();
            LLVOVolume *volume = dynamic_cast<LLVOVolume*>(attached_object);
            if (volume)
            {
                volumes.push_back(volume);
                if (volume->isAnimatedObject())
                {
                    // For animated object attachment, don't need
                    // the children. Will just get bounding box
                    // from the control avatar.
                    continue;
                }
            }
            LLViewerObject::const_child_list_t& children = attached_object->getChildren();
            for (LLViewerObject::const_child_list_t::const_iterator it = children.begin();
                 it != children.end(); ++it)
            {
                LLViewerObject *childp = *it;
                LLVOVolume *volume = dynamic_cast<LLVOVolume*>(childp);
                if (volume)
                {
                    volumes.push_back(volume);
                }
            }
        }
    }

    LLControlAvatar *control_av = dynamic_cast<LLControlAvatar*>(this);
    if (control_av)
    {
        LLVOVolume *volp = control_av->mRootVolp;
        if (volp)
        {
            volumes.push_back(volp);
            LLViewerObject::const_child_list_t& children = volp->getChildren();
            for (LLViewerObject::const_child_list_t::const_iterator it = children.begin();
                 it != children.end(); ++it)
            {
                LLViewerObject *childp = *it;
                LLVOVolume *volume = dynamic_cast<LLVOVolume*>(childp);
                if (volume)
                {
                    volumes.push_back(volume);
                }
            }
        }
    }
}

static LLTrace::BlockTimerStatHandle FTM_AVATAR_RIGGING_INFO_UPDATE("Av Upd Rig Info");
static LLTrace::BlockTimerStatHandle FTM_AVATAR_RIGGING_KEY_UPDATE("Av Upd Rig Key");
static LLTrace::BlockTimerStatHandle FTM_AVATAR_RIGGING_AVOL_UPDATE("Av Upd Avol");

// virtual
void LLVOAvatar::updateRiggingInfo()
{
    LL_RECORD_BLOCK_TIME(FTM_AVATAR_RIGGING_INFO_UPDATE);

    LL_DEBUGS("RigSpammish") << getFullname() << " updating rig tab" << LL_ENDL;

    std::vector<LLVOVolume*> volumes;

	{
		LL_RECORD_BLOCK_TIME(FTM_AVATAR_RIGGING_AVOL_UPDATE);
		getAssociatedVolumes(volumes);
	}

	std::map<LLUUID,S32> curr_rigging_info_key;
	{
		LL_RECORD_BLOCK_TIME(FTM_AVATAR_RIGGING_KEY_UPDATE);
		// Get current rigging info key
		for (std::vector<LLVOVolume*>::iterator it = volumes.begin(); it != volumes.end(); ++it)
		{
			LLVOVolume *vol = *it;
			if (vol->isMesh() && vol->getVolume())
			{
				const LLUUID& mesh_id = vol->getVolume()->getParams().getSculptID();
				S32 max_lod = llmax(vol->getLOD(), vol->mLastRiggingInfoLOD);
				curr_rigging_info_key[mesh_id] = max_lod;
			}
		}
		
		// Check for key change, which indicates some change in volume composition or LOD.
		if (curr_rigging_info_key == mLastRiggingInfoKey)
		{
			return;
		}
	}

	// Something changed. Update.
	mLastRiggingInfoKey = curr_rigging_info_key;
    mJointRiggingInfoTab.clear();
    for (std::vector<LLVOVolume*>::iterator it = volumes.begin(); it != volumes.end(); ++it)
    {
        LLVOVolume *vol = *it;
        vol->updateRiggingInfo();
        mJointRiggingInfoTab.merge(vol->mJointRiggingInfoTab);
    }

    //LL_INFOS() << "done update rig count is " << countRigInfoTab(mJointRiggingInfoTab) << LL_ENDL;
    LL_DEBUGS("RigSpammish") << getFullname() << " after update rig tab:" << LL_ENDL;
    S32 joint_count, box_count;
    showRigInfoTabExtents(this, mJointRiggingInfoTab, joint_count, box_count);
    LL_DEBUGS("RigSpammish") << "uses " << joint_count << " joints " << " nonzero boxes: " << box_count << LL_ENDL;
}

// virtual
void LLVOAvatar::onActiveOverrideMeshesChanged()
{
    mJointRiggingInfoTab.setNeedsUpdate(true);
}

U32 LLVOAvatar::getPartitionType() const
{ 
	// Avatars merely exist as drawables in the bridge partition
	return LLViewerRegion::PARTITION_BRIDGE;
}

//static
void LLVOAvatar::updateImpostors()
{
	LLViewerCamera::sCurCameraID = LLViewerCamera::CAMERA_WORLD;

    std::vector<LLCharacter*> instances_copy = LLCharacter::sInstances;
	for (std::vector<LLCharacter*>::iterator iter = instances_copy.begin();
		iter != instances_copy.end(); ++iter)
	{
		LLVOAvatar* avatar = (LLVOAvatar*) *iter;
		if (!avatar->isDead()
			&& avatar->isVisible()
			&& avatar->isImpostor()
			&& avatar->needsImpostorUpdate())
		{
            avatar->calcMutedAVColor();
			gPipeline.generateImpostor(avatar);
		}
	}

	LLCharacter::sAllowInstancesChange = TRUE;
}

// virtual
BOOL LLVOAvatar::isImpostor()
{
	return sUseImpostors && (isVisuallyMuted() || (mUpdatePeriod >= IMPOSTOR_PERIOD)) ? TRUE : FALSE;
}

BOOL LLVOAvatar::shouldImpostor(const U32 rank_factor) const
{
	return (!isSelf() && sUseImpostors && mVisibilityRank > (sMaxNonImpostors * rank_factor));
}

BOOL LLVOAvatar::needsImpostorUpdate() const
{
	return mNeedsImpostorUpdate;
}

const LLVector3& LLVOAvatar::getImpostorOffset() const
{
	return mImpostorOffset;
}

const LLVector2& LLVOAvatar::getImpostorDim() const
{
	return mImpostorDim;
}

void LLVOAvatar::setImpostorDim(const LLVector2& dim)
{
	mImpostorDim = dim;
}

void LLVOAvatar::cacheImpostorValues()
{
	getImpostorValues(mImpostorExtents, mImpostorAngle, mImpostorDistance);
}

void LLVOAvatar::getImpostorValues(LLVector4a* extents, LLVector3& angle, F32& distance) const
{
	const LLVector4a* ext = mDrawable->getSpatialExtents();
	extents[0] = ext[0];
	extents[1] = ext[1];

	LLVector3 at = LLViewerCamera::getInstance()->getOrigin()-(getRenderPosition()+mImpostorOffset);
	distance = at.normalize();
	F32 da = 1.f - (at*LLViewerCamera::getInstance()->getAtAxis());
	angle.mV[0] = LLViewerCamera::getInstance()->getYaw()*da;
	angle.mV[1] = LLViewerCamera::getInstance()->getPitch()*da;
	angle.mV[2] = da;
}

// static
const U32 LLVOAvatar::IMPOSTORS_OFF = 66; /* Must equal the maximum allowed the RenderAvatarMaxNonImpostors
										   * slider in panel_preferences_graphics1.xml */

// static
void LLVOAvatar::updateImpostorRendering(U32 newMaxNonImpostorsValue)
{
	U32  oldmax = sMaxNonImpostors;
	bool oldflg = sUseImpostors;
	
	if (IMPOSTORS_OFF <= newMaxNonImpostorsValue)
	{
		sMaxNonImpostors = 0;
	}
	else
	{
		sMaxNonImpostors = newMaxNonImpostorsValue;
	}
	// the sUseImpostors flag depends on whether or not sMaxNonImpostors is set to the no-limit value (0)
	sUseImpostors = (0 != sMaxNonImpostors);
    if ( oldflg != sUseImpostors )
    {
        LL_DEBUGS("AvatarRender")
            << "was " << (oldflg ? "use" : "don't use" ) << " impostors (max " << oldmax << "); "
            << "now " << (sUseImpostors ? "use" : "don't use" ) << " impostors (max " << sMaxNonImpostors << "); "
            << LL_ENDL;
    }
}


void LLVOAvatar::idleUpdateRenderComplexity()
{
    if (isControlAvatar())
    {
        LLControlAvatar *cav = dynamic_cast<LLControlAvatar*>(this);
        bool is_attachment = cav && cav->mRootVolp && cav->mRootVolp->isAttachment(); // For attached animated objects
        if (is_attachment)
        {
            // ARC for animated object attachments is accounted with the avatar they're attached to.
            return;
        }
    }

    // Render Complexity
	const F32 force_complexity_update_interval = 10.0; // update every 10 seconds regardless
	if (isSelf() &&  mVisualComplexityUpdateTimer.getElapsedTimeF32() > force_complexity_update_interval)
	{
		updateVisualComplexity();
	}
    calculateUpdateRenderComplexityLegacy(); // Update visual complexity if needed	

	if (gPipeline.hasRenderDebugMask(LLPipeline::RENDER_DEBUG_AVATAR_DRAW_INFO))
	{
		std::string info_line;
		F32 red_level;
		F32 green_level;
		LLColor4 info_color;
		LLFontGL::StyleFlags info_style;
		
		if ( !mText )
		{
			initHudText();
			mText->setFadeDistance(20.0, 5.0); // limit clutter in large crowds
		}
		else
		{
			mText->clearString(); // clear debug text
		}

		/*
		 * NOTE: the logic for whether or not each of the values below
		 * controls muting MUST match that in the isVisuallyMuted and isTooComplex methods.
		 */

		// FIXME ARC - this should normally just show the default complexity value, from getVisualComplexity()
		static LLCachedControl<U32> max_render_cost(gSavedSettings, "RenderAvatarMaxComplexity", 0);
		info_line = LLStringOps::getReadableNumber(getVisualComplexity(1),1) +
			"(" +
			LLStringOps::getReadableNumber(getVisualComplexity(99),1) +
			")/" + 
			LLStringOps::getReadableNumber(getVisualComplexity(2),1) +
			" Complexity";
		if (max_render_cost != 0) // zero means don't care, so don't bother coloring based on this
		{
			green_level = 1.f-llclamp(((F32) getVisualComplexity()-(F32)max_render_cost)/(F32)max_render_cost, 0.f, 1.f);
			red_level   = llmin((F32) getVisualComplexity()/(F32)max_render_cost, 1.f);
			info_color.set(red_level, green_level, 0.0, 1.0);
			info_style = (  getVisualComplexity() > max_render_cost
						  ? LLFontGL::BOLD : LLFontGL::NORMAL );
		}
		else
		{
			info_color.set(LLColor4::grey);
			info_style = LLFontGL::NORMAL;
		}
		mText->addLine(info_line, info_color, info_style);

		// Visual rank
		info_line = llformat("%d rank", mVisibilityRank);
		// Use grey for imposters, white for normal rendering or no impostors
		info_color.set(isImpostor() ? LLColor4::grey : (isControlAvatar() ? LLColor4::yellow : LLColor4::white));
		info_style = LLFontGL::NORMAL;
		mText->addLine(info_line, info_color, info_style);

        // Triangle count
        mText->addLine(std::string("VisTris ") + LLStringOps::getReadableNumber(mAttachmentVisibleTriangleCount), 
                       info_color, info_style);
        mText->addLine(std::string("EstMaxTris ") + LLStringOps::getReadableNumber(mAttachmentEstTriangleCount), 
                       info_color, info_style);

		// Attachment Surface Area
		static LLCachedControl<F32> max_attachment_area(gSavedSettings, "RenderAutoMuteSurfaceAreaLimit", 1000.0f);
		info_line = llformat("%.0f m^2", mAttachmentSurfaceArea);

		if (max_render_cost != 0 && max_attachment_area != 0) // zero means don't care, so don't bother coloring based on this
		{
			green_level = 1.f-llclamp((mAttachmentSurfaceArea-max_attachment_area)/max_attachment_area, 0.f, 1.f);
			red_level   = llmin(mAttachmentSurfaceArea/max_attachment_area, 1.f);
			info_color.set(red_level, green_level, 0.0, 1.0);
			info_style = (  mAttachmentSurfaceArea > max_attachment_area
						  ? LLFontGL::BOLD : LLFontGL::NORMAL );

		}
		else
		{
			info_color.set(LLColor4::grey);
			info_style = LLFontGL::NORMAL;
		}

		mText->addLine(info_line, info_color, info_style);

		updateText(); // corrects position
	}
}

void LLVOAvatar::updateVisualComplexity()
{
	LL_DEBUGS("AvatarRender") << "avatar " << getID() << " appearance changed" << LL_ENDL;
	// Set the cache time to in the past so it's updated ASAP
	mVisualComplexityStale = true;
	mVisualComplexityUpdateTimer.reset();
}

// Account for the complexity of a single top-level object associated
// with an avatar. This will be either an attached object or an animated
// object.
void LLVOAvatar::accountRenderComplexityForObject(
    const LLViewerObject *attached_object,
    const F32 max_attachment_complexity,
    LLVOVolume::texture_cost_t& textures,
    LLVOVolume::texture_cost_t& material_textures,
    U32& cost,
    hud_complexity_list_t& hud_complexity_list) const
{
	// Non-HUD attachment
    if (attached_object && !attached_object->isHUDAttachment())
	{
		textures.clear();
		material_textures.clear();
		const LLDrawable* drawable = attached_object->mDrawable;
		if (drawable)
		{
			const LLVOVolume* volume = drawable->getVOVolume();
			if (volume)
			{
				F32 attachment_total_cost = 0;
				F32 attachment_volume_cost = 0;
				F32 attachment_texture_cost = 0;
				F32 attachment_children_cost = 0;
                const F32 animated_object_surcharge = 1000;

                if (attached_object->isAnimatedObject())
                {
                    attachment_volume_cost += animated_object_surcharge;
                }
				attachment_volume_cost += volume->getRenderCostLegacy(textures, material_textures);
				const_child_list_t children = volume->getChildren();
				for (const_child_list_t::const_iterator child_iter = children.begin();
					 child_iter != children.end();
					 ++child_iter)
				{
					LLViewerObject* child_obj = *child_iter;
					LLVOVolume *child = dynamic_cast<LLVOVolume*>( child_obj );
					if (child)
					{
						attachment_children_cost += child->getRenderCostLegacy(textures, material_textures);
					}
				}

				// FIXME should we be doing this after the loop over attachments,
				// so textures used by multiple attachments don't get charged multiple times?
				// If so we would also remove the texture clear calls above.
				for (LLVOVolume::texture_cost_t::iterator volume_texture = textures.begin();
					 volume_texture != textures.end();
					 ++volume_texture)
				{
					// add the cost of each individual texture in the linkset
					attachment_texture_cost += volume_texture->second;
				}
				for (LLVOVolume::texture_cost_t::iterator volume_texture = material_textures.begin();
					 volume_texture != material_textures.end();
					 ++volume_texture)
				{
					if (textures.find(volume_texture->first)==textures.end())
					{
						attachment_texture_cost += 1;
					}
				}
				attachment_total_cost = attachment_volume_cost + attachment_texture_cost + attachment_children_cost;
				LL_DEBUGS("ARCdetail") << "Attachment costs " << attached_object->getAttachmentItemID()
									   << " total: " << attachment_total_cost
									   << ", volume: " << attachment_volume_cost
									   << ", textures: " << attachment_texture_cost
									   << ", " << volume->numChildren()
									   << " children: " << attachment_children_cost
									   << LL_ENDL;
				// Limit attachment complexity to avoid signed integer flipping of the wearer's ACI
				cost += (U32)llclamp(attachment_total_cost, MIN_ATTACHMENT_COMPLEXITY, max_attachment_complexity);
			}
		}
	}

	// HUD attachment
	if (isSelf()
		&& attached_object
		&& attached_object->isHUDAttachment()
		&& !attached_object->isTempAttachment()
		&& attached_object->mDrawable)
	{
		textures.clear();
		material_textures.clear();

		const LLVOVolume* volume = attached_object->mDrawable->getVOVolume();
		if (volume)
		{
			LLHUDComplexity hud_object_complexity;
			hud_object_complexity.objectName = attached_object->getAttachmentItemName();
			hud_object_complexity.objectId = attached_object->getAttachmentItemID();
			std::string joint_name;
			gAgentAvatarp->getAttachedPointName(attached_object->getAttachmentItemID(), joint_name);
			hud_object_complexity.jointName = joint_name;
			// get cost and individual textures
			hud_object_complexity.objectsCost += volume->getRenderCostLegacy(textures, material_textures);
			hud_object_complexity.objectsCount++;

			LLViewerObject::const_child_list_t& child_list = attached_object->getChildren();
			for (LLViewerObject::child_list_t::const_iterator iter = child_list.begin();
				 iter != child_list.end(); ++iter)
			{
				LLViewerObject* childp = *iter;
				const LLVOVolume* chld_volume = dynamic_cast<LLVOVolume*>(childp);
				if (chld_volume)
				{
					// get cost and individual textures
					hud_object_complexity.objectsCost += chld_volume->getRenderCostLegacy(textures, material_textures);
					hud_object_complexity.objectsCount++;
				}
			}

			hud_object_complexity.texturesCount += textures.size();

			for (LLVOVolume::texture_cost_t::iterator volume_texture = textures.begin();
				 volume_texture != textures.end();
				 ++volume_texture)
			{
				// add the cost of each individual texture (ignores duplicates)
				hud_object_complexity.texturesCost += volume_texture->second;
				LLViewerFetchedTexture *tex = LLViewerTextureManager::getFetchedTexture(volume_texture->first);
				if (tex)
				{
					// Note: Texture memory might be incorect since texture might be still loading.
					hud_object_complexity.texturesMemoryTotal += tex->getTextureMemory();
					if (tex->getOriginalHeight() * tex->getOriginalWidth() >= HUD_OVERSIZED_TEXTURE_DATA_SIZE)
					{
						hud_object_complexity.largeTexturesCount++;
					}
				}
			}
			hud_complexity_list.push_back(hud_object_complexity);
		}
	}
}

void LLVOAvatar::accountSurfaceStatisticsForObject(const LLViewerObject *attached_object)
{
    if (attached_object && !attached_object->isHUDAttachment())
	{
        mAttachmentVisibleTriangleCount += attached_object->recursiveGetTriangleCount();
        mAttachmentEstTriangleCount += attached_object->recursiveGetEstTrianglesMax();
        mAttachmentSurfaceArea += attached_object->recursiveGetScaledSurfaceArea();
	}

	if (isSelf()
		&& attached_object
		&& attached_object->isHUDAttachment()
		&& !attached_object->isTempAttachment()
		&& attached_object->mDrawable)
	{
        mAttachmentSurfaceArea += attached_object->recursiveGetScaledSurfaceArea();
	}
}

F32 LLVOAvatar::calculateRenderComplexity(U32 version) const
{
    /*****************************************************************
     * This calculation should not be modified by third party viewers,
     * since it is used to limit rendering and should be uniform for
     * everyone. If you have suggested improvements, submit them to
     * the official viewer for consideration.
     *****************************************************************/
	static const U32 COMPLEXITY_BODY_PART_COST = 200;
	static LLCachedControl<F32> max_complexity_setting(gSavedSettings,"MaxAttachmentComplexity");
	F32 max_attachment_complexity = max_complexity_setting;
	max_attachment_complexity = llmax(max_attachment_complexity, DEFAULT_MAX_ATTACHMENT_COMPLEXITY);

	U32 cost = 0;
	LLVOVolume::texture_cost_t textures;
	LLVOVolume::texture_cost_t material_textures;
	hud_complexity_list_t hud_complexity_list;

	for (U8 baked_index = 0; baked_index <= BAKED_HAIR; baked_index++)
	{
		const LLAvatarAppearanceDictionary::BakedEntry *baked_dict
			= LLAvatarAppearanceDictionary::getInstance()->getBakedTexture((EBakedTextureIndex)baked_index);
		ETextureIndex tex_index = baked_dict->mTextureIndex;
		if ((tex_index != TEX_SKIRT_BAKED) || (isWearingWearableType(LLWearableType::WT_SKIRT)))
		{
			if (isTextureVisible(tex_index))
			{
				cost += COMPLEXITY_BODY_PART_COST;
			}
		}
	}
	LL_DEBUGS("ARCdetail") << "Avatar body parts complexity: " << cost << LL_ENDL;

	// A standalone animated object needs to be accounted for
	// using its associated volume. Attached animated objects
	// will be covered by the subsequent loop over attachments.
	const LLControlAvatar *control_av = dynamic_cast<const LLControlAvatar*>(this);
	if (control_av)
	{
		LLVOVolume *volp = control_av->mRootVolp;
		if (volp && !volp->isAttachment())
		{
			cost += LLObjectCostManager::instance().getRenderCostLinkset(version, volp); 
		}
	}

	// Account for complexity of all attachments.
	for (attachment_map_t::const_iterator attachment_point = mAttachmentPoints.begin(); 
		 attachment_point != mAttachmentPoints.end();
		 ++attachment_point)
	{
		LLViewerJointAttachment* attachment = attachment_point->second;
		for (LLViewerJointAttachment::attachedobjs_vec_t::iterator attachment_iter = attachment->mAttachedObjects.begin();
			 attachment_iter != attachment->mAttachedObjects.end();
			 ++attachment_iter)
		{
			const LLViewerObject* attached_object = (*attachment_iter);
			if (attached_object && !attached_object->isHUDAttachment() && attached_object->mDrawable && attached_object->mDrawable->getVOVolume())
			{
				cost += LLObjectCostManager::instance().getRenderCostLinkset(version, attached_object);
			}
		}
	}

	return cost;
}

// Calculations for visual complexity value
void LLVOAvatar::calculateUpdateRenderComplexityLegacy()
{
    /*****************************************************************
     * This calculation should not be modified by third party viewers,
     * since it is used to limit rendering and should be uniform for
     * everyone. If you have suggested improvements, submit them to
     * the official viewer for consideration.
     *****************************************************************/
	static const U32 COMPLEXITY_BODY_PART_COST = 200;
	static LLCachedControl<F32> max_complexity_setting(gSavedSettings,"MaxAttachmentComplexity");
	F32 max_attachment_complexity = max_complexity_setting;
	max_attachment_complexity = llmax(max_attachment_complexity, DEFAULT_MAX_ATTACHMENT_COMPLEXITY);

	// Diagnostic list of all textures on our avatar
	static std::set<LLUUID> all_textures;

    if (mVisualComplexityStale)
	{

		U32 cost = 0;
		LLVOVolume::texture_cost_t textures;
		LLVOVolume::texture_cost_t material_textures;
		hud_complexity_list_t hud_complexity_list;

		for (U8 baked_index = 0; baked_index <= BAKED_HAIR; baked_index++)
		{
		    const LLAvatarAppearanceDictionary::BakedEntry *baked_dict
				= LLAvatarAppearanceDictionary::getInstance()->getBakedTexture((EBakedTextureIndex)baked_index);
			ETextureIndex tex_index = baked_dict->mTextureIndex;
			if ((tex_index != TEX_SKIRT_BAKED) || (isWearingWearableType(LLWearableType::WT_SKIRT)))
			{
				if (isTextureVisible(tex_index))
				{
					cost += COMPLEXITY_BODY_PART_COST;
				}
			}
		}
        LL_DEBUGS("ARCdetail") << "Avatar body parts complexity: " << cost << LL_ENDL;

        mAttachmentVisibleTriangleCount = 0;
        mAttachmentEstTriangleCount = 0.f;
        mAttachmentSurfaceArea = 0.f;
        
        // A standalone animated object needs to be accounted for
        // using its associated volume. Attached animated objects
        // will be covered by the subsequent loop over attachments.
        LLControlAvatar *control_av = dynamic_cast<LLControlAvatar*>(this);
        if (control_av)
        {
            LLVOVolume *volp = control_av->mRootVolp;
            if (volp && !volp->isAttachment())
            {
                accountRenderComplexityForObject(volp, max_attachment_complexity,
                                                 textures, material_textures, cost, hud_complexity_list);
				accountSurfaceStatisticsForObject(volp);
            }
        }

        // Account for complexity of all attachments.
		for (attachment_map_t::const_iterator attachment_point = mAttachmentPoints.begin(); 
			 attachment_point != mAttachmentPoints.end();
			 ++attachment_point)
		{
			LLViewerJointAttachment* attachment = attachment_point->second;
			for (LLViewerJointAttachment::attachedobjs_vec_t::iterator attachment_iter = attachment->mAttachedObjects.begin();
				 attachment_iter != attachment->mAttachedObjects.end();
				 ++attachment_iter)
			{
                const LLViewerObject* attached_object = attachment_iter->get();
                accountRenderComplexityForObject(attached_object, max_attachment_complexity,
                                                 textures, material_textures, cost, hud_complexity_list);
				accountSurfaceStatisticsForObject(attached_object);
			}
		}

		// Diagnostic output to identify all avatar-related textures.
		// Does not affect rendering cost calculation.
		// Could be wrapped in a debug option if output becomes problematic.
		if (isSelf())
		{
			// print any attachment textures we didn't already know about.
			for (LLVOVolume::texture_cost_t::iterator it = textures.begin(); it != textures.end(); ++it)
			{
				LLUUID image_id = it->first;
				if( ! (image_id.isNull() || image_id == IMG_DEFAULT || image_id == IMG_DEFAULT_AVATAR)
				   && (all_textures.find(image_id) == all_textures.end()))
				{
					// attachment texture not previously seen.
					LL_DEBUGS("ARCdetail") << "attachment_texture: " << image_id.asString() << LL_ENDL;
					all_textures.insert(image_id);
				}
			}

			// print any avatar textures we didn't already know about
		    for (LLAvatarAppearanceDictionary::Textures::const_iterator iter = LLAvatarAppearanceDictionary::getInstance()->getTextures().begin();
			 iter != LLAvatarAppearanceDictionary::getInstance()->getTextures().end();
				 ++iter)
			{
			    const LLAvatarAppearanceDictionary::TextureEntry *texture_dict = iter->second;
				// TODO: MULTI-WEARABLE: handle multiple textures for self
				const LLViewerTexture* te_image = getImage(iter->first,0);
				if (!te_image)
					continue;
				LLUUID image_id = te_image->getID();
				if( image_id.isNull() || image_id == IMG_DEFAULT || image_id == IMG_DEFAULT_AVATAR)
					continue;
				if (all_textures.find(image_id) == all_textures.end())
				{
					LL_DEBUGS("ARCdetail") << "local_texture: " << texture_dict->mName << ": " << image_id << LL_ENDL;
					all_textures.insert(image_id);
				}
			}
		}

		// At this point, cost has been computed using the legacy code. Compare to the objectmanager equivalent.
		F32 v1_cost = calculateRenderComplexity(1);
		F32 v2_cost = calculateRenderComplexity(2);
		U32 unew_cost = (U32) v1_cost;
		if (unew_cost != cost)
		{
			LL_WARNS("Arctan") << "Avatar cost mismatch, old " << cost << ", new " << unew_cost << LL_ENDL;
		}
		
        if ( unew_cost != getVisualComplexity(1) )
        {
            LL_DEBUGS("AvatarRender") << "Avatar "<< getID()
                                      << " complexity updated was " << getVisualComplexity(1) << " now " << unew_cost
                                      << " reported " << mReportedVisualComplexity
                                      << LL_ENDL;
            mFrameDataStale = true;
        }
        else
        {
            LL_DEBUGS("AvatarRender") << "Avatar "<< getID()
                                      << " complexity updated no change " << getVisualComplexity(1)
                                      << " reported " << mReportedVisualComplexity
                                      << LL_ENDL;
        }
		// FIXME ARC - using new cost here for logging, may not precisely match the V1 ARC formula
		mVisualComplexityValues[1] = v1_cost;
		mVisualComplexityValues[2] = v2_cost;
		mVisualComplexityValues[99] = cost; // FIXME ARC remove when old code path goes away
		mVisualComplexityStale = false;

        static LLCachedControl<U32> show_my_complexity_changes(gSavedSettings, "ShowMyComplexityChanges", 20);

        if (isSelf() && show_my_complexity_changes)
        {
            // Avatar complexity
            LLAvatarRenderNotifier::getInstance()->updateNotificationAgent(getVisualComplexity(1));

            // HUD complexity
            LLHUDRenderNotifier::getInstance()->updateNotificationHUD(hud_complexity_list);
        }
    }
}

U32	LLVOAvatar::getVisualComplexity(U32 version) const
{
	if (version==0)
	{
		version = LLObjectCostManager::instance().getCurrentCostVersion();
	}
	auto iter = mVisualComplexityValues.find(version);
	if (iter != mVisualComplexityValues.end())
	{
		return iter->second;
	}
	else
	{
		return 0;
	}
}

void LLVOAvatar::setVisualMuteSettings(VisualMuteSettings set)
{
    mVisuallyMuteSetting = set;
    mNeedsImpostorUpdate = TRUE;

    LLRenderMuteList::getInstance()->saveVisualMuteSetting(getID(), S32(set));
}


void LLVOAvatar::setOverallAppearanceNormal()
{
	if (isControlAvatar())
		return;

<<<<<<< HEAD
	resetSkeleton(false);
=======
    LLVector3 pelvis_pos = getJoint("mPelvis")->getPosition();
	resetSkeleton(false);
    getJoint("mPelvis")->setPosition(pelvis_pos);

>>>>>>> 898dfdb5
	for (auto it = mJellyAnims.begin(); it !=  mJellyAnims.end(); ++it)
	{
		bool is_playing = (mPlayingAnimations.find(*it) != mPlayingAnimations.end());
		LL_DEBUGS("Avatar") << "jelly anim " << *it << " " << is_playing << LL_ENDL;
		if (!is_playing)
		{
			// Anim was not requested for this av by sim, but may be playing locally
			stopMotion(*it);
		}
	}
	mJellyAnims.clear();
<<<<<<< HEAD
=======

>>>>>>> 898dfdb5
	//processAnimationStateChanges();
}

void LLVOAvatar::setOverallAppearanceJellyDoll()
{
	if (isControlAvatar())
		return;

<<<<<<< HEAD
	resetSkeleton(false);

=======
>>>>>>> 898dfdb5
	// stop current animations
	{
		for ( LLVOAvatar::AnimIterator anim_it= mPlayingAnimations.begin();
			  anim_it != mPlayingAnimations.end();
			  ++anim_it)
		{
			{
<<<<<<< HEAD
				stopMotion(anim_it->first);
=======
				stopMotion(anim_it->first, TRUE);
>>>>>>> 898dfdb5
			}
		}
	}
	processAnimationStateChanges();
<<<<<<< HEAD
=======

	// Start any needed anims for jellydoll
	updateOverallAppearanceAnimations();
	
    LLVector3 pelvis_pos = getJoint("mPelvis")->getPosition();
	resetSkeleton(false);
    getJoint("mPelvis")->setPosition(pelvis_pos);

>>>>>>> 898dfdb5
}

void LLVOAvatar::setOverallAppearanceInvisible()
{
}

void LLVOAvatar::updateOverallAppearance()
{
	AvatarOverallAppearance new_overall = getOverallAppearance();
	if (new_overall != mOverallAppearance)
	{
<<<<<<< HEAD
		switch(new_overall)
=======
		switch (new_overall)
>>>>>>> 898dfdb5
		{
			case AOA_NORMAL:
				setOverallAppearanceNormal();
				break;
			case AOA_JELLYDOLL:
				setOverallAppearanceJellyDoll();
				break;
			case AOA_INVISIBLE:
				setOverallAppearanceInvisible();
				break;
		}
		mOverallAppearance = new_overall;
<<<<<<< HEAD
=======
		if (!isSelf())
		{
			mNeedsImpostorUpdate = TRUE;
		}
		updateMeshVisibility();
>>>>>>> 898dfdb5
	}

	// This needs to be done even if overall appearance has not
	// changed, since sit/stand status can be different.
	updateOverallAppearanceAnimations();
}

void LLVOAvatar::updateOverallAppearanceAnimations()
{
	if (isControlAvatar())
		return;

	if (getOverallAppearance() == AOA_JELLYDOLL)
	{
		LLUUID motion_id;
		if (isSitting() && getParent()) // sitting on object
		{
			motion_id = ANIM_AGENT_SIT_FEMALE; 
		}
		else if (isSitting()) // sitting on ground
		{
			motion_id = ANIM_AGENT_SIT_GROUND_CONSTRAINED;
		}
		else // standing
		{
			motion_id = ANIM_AGENT_STAND;
		}
		if (mJellyAnims.find(motion_id) == mJellyAnims.end())
		{
			for (auto it = mJellyAnims.begin(); it !=  mJellyAnims.end(); ++it)
			{
				bool is_playing = (mPlayingAnimations.find(*it) != mPlayingAnimations.end());
				LL_DEBUGS("Avatar") << "jelly anim " << *it << " " << is_playing << LL_ENDL;
				if (!is_playing)
				{
					// Anim was not requested for this av by sim, but may be playing locally
<<<<<<< HEAD
					stopMotion(*it);
=======
					stopMotion(*it, TRUE);
>>>>>>> 898dfdb5
				}
			}
			mJellyAnims.clear();

			startMotion(motion_id);
			mJellyAnims.insert(motion_id);

			processAnimationStateChanges();
		}
	}
}

// Based on isVisuallyMuted(), but has 3 possible results.
LLVOAvatar::AvatarOverallAppearance LLVOAvatar::getOverallAppearance() const
{
	AvatarOverallAppearance result = AOA_NORMAL;

	// Priority order (highest priority first)
	// * own avatar is always drawn normally
	// * if on the "always draw normally" list, draw them normally
	// * if on the "always visually mute" list, show as jellydoll
	// * if explicitly muted (blocked), show as invisible
	// * check against the render cost and attachment limits - if too complex, show as jellydoll
	if (isSelf())
	{
		result = AOA_NORMAL;
	}
	else // !isSelf()
	{
<<<<<<< HEAD
		if (mVisuallyMuteSetting == AV_ALWAYS_RENDER)
=======
		if (isInMuteList())
		{
			result = AOA_INVISIBLE;
		}
		else if (mVisuallyMuteSetting == AV_ALWAYS_RENDER)
>>>>>>> 898dfdb5
		{
			result = AOA_NORMAL;
		}
		else if (mVisuallyMuteSetting == AV_DO_NOT_RENDER)
		{	// Always want to see this AV as an impostor
			result = AOA_JELLYDOLL;
		}
<<<<<<< HEAD
		else if (isInMuteList())
		{
			result = AOA_INVISIBLE;
		}
=======
>>>>>>> 898dfdb5
		else if (isTooComplex())
		{
			result = AOA_JELLYDOLL;
		}
	}

	return result;
}

void LLVOAvatar::calcMutedAVColor()
{
    LLColor4 new_color(mMutedAVColor);
    std::string change_msg;
    LLUUID av_id(getID());

    if (getVisualMuteSettings() == AV_DO_NOT_RENDER)
    {
        // explicitly not-rendered avatars are light grey
        new_color = LLColor4::grey4;
        change_msg = " not rendered: color is grey4";
    }
    else if (LLMuteList::getInstance()->isMuted(av_id)) // the user blocked them
    {
        // blocked avatars are dark grey
        new_color = LLColor4::grey4;
        change_msg = " blocked: color is grey4";
    }
    else if (!isTooComplex())
    {
        new_color = LLColor4::white;
        change_msg = " simple imposter ";
    }
#ifdef COLORIZE_JELLYDOLLS
    else if ( mMutedAVColor == LLColor4::white || mMutedAVColor == LLColor4::grey3 || mMutedAVColor == LLColor4::grey4 )
	{
        // select a color based on the first byte of the agents uuid so any muted agent is always the same color
        F32 color_value = (F32) (av_id.mData[0]);
        F32 spectrum = (color_value / 256.0);          // spectrum is between 0 and 1.f

        // Array of colors.  These are arranged so only one RGB color changes between each step,
        // and it loops back to red so there is an even distribution.  It is not a heat map
        const S32 NUM_SPECTRUM_COLORS = 7;
        static LLColor4 * spectrum_color[NUM_SPECTRUM_COLORS] = { &LLColor4::red, &LLColor4::magenta, &LLColor4::blue, &LLColor4::cyan, &LLColor4::green, &LLColor4::yellow, &LLColor4::red };

        spectrum = spectrum * (NUM_SPECTRUM_COLORS - 1);               // Scale to range of number of colors
        S32 spectrum_index_1  = floor(spectrum);                               // Desired color will be after this index
        S32 spectrum_index_2  = spectrum_index_1 + 1;                  //    and before this index (inclusive)
        F32 fractBetween = spectrum - (F32)(spectrum_index_1);  // distance between the two indexes (0-1)

        new_color = lerp(*spectrum_color[spectrum_index_1], *spectrum_color[spectrum_index_2], fractBetween);
		new_color.normalize();
        new_color *= 0.28f;            // Tone it down
	}
#endif
    else
    {
		new_color = LLColor4::grey4;
        change_msg = " over limit color ";
    }

    if (mMutedAVColor != new_color) 
    {
        LL_DEBUGS("AvatarRender") << "avatar "<< av_id << change_msg << std::setprecision(3) << new_color << LL_ENDL;
        mMutedAVColor = new_color;
    }
}

// static
BOOL LLVOAvatar::isIndexLocalTexture(ETextureIndex index)
{
	return (index < 0 || index >= TEX_NUM_INDICES)
		? false
		: LLAvatarAppearanceDictionary::getInstance()->getTexture(index)->mIsLocalTexture;
}

// static
BOOL LLVOAvatar::isIndexBakedTexture(ETextureIndex index)
{
	return (index < 0 || index >= TEX_NUM_INDICES)
		? false
		: LLAvatarAppearanceDictionary::getInstance()->getTexture(index)->mIsBakedTexture;
}

const std::string LLVOAvatar::getBakedStatusForPrintout() const
{
	std::string line;

	for (LLAvatarAppearanceDictionary::Textures::const_iterator iter = LLAvatarAppearanceDictionary::getInstance()->getTextures().begin();
		 iter != LLAvatarAppearanceDictionary::getInstance()->getTextures().end();
		 ++iter)
	{
		const ETextureIndex index = iter->first;
		const LLAvatarAppearanceDictionary::TextureEntry *texture_dict = iter->second;
		if (texture_dict->mIsBakedTexture)
		{
			line += texture_dict->mName;
			if (isTextureDefined(index))
			{
				line += "_baked";
			}
			line += " ";
		}
	}
	return line;
}



//virtual
S32 LLVOAvatar::getTexImageSize() const
{
	return TEX_IMAGE_SIZE_OTHER;
}

//-----------------------------------------------------------------------------
// Utility functions
//-----------------------------------------------------------------------------

F32 calc_bouncy_animation(F32 x)
{
	return -(cosf(x * F_PI * 2.5f - F_PI_BY_TWO))*(0.4f + x * -0.1f) + x * 1.3f;
}

//virtual
BOOL LLVOAvatar::isTextureDefined(LLAvatarAppearanceDefines::ETextureIndex te, U32 index ) const
{
	if (isIndexLocalTexture(te)) 
	{
		return FALSE;
	}
	
	if( !getImage( te, index ) )
	{
		LL_WARNS() << "getImage( " << te << ", " << index << " ) returned 0" << LL_ENDL;
		return FALSE;
	}

	return (getImage(te, index)->getID() != IMG_DEFAULT_AVATAR && 
			getImage(te, index)->getID() != IMG_DEFAULT);
}

//virtual
BOOL LLVOAvatar::isTextureVisible(LLAvatarAppearanceDefines::ETextureIndex type, U32 index) const
{
	if (isIndexLocalTexture(type))
	{
		return isTextureDefined(type, index);
	}
	else
	{
		// baked textures can use TE images directly
		return ((isTextureDefined(type) || isSelf())
				&& (getTEImage(type)->getID() != IMG_INVISIBLE 
				|| LLDrawPoolAlpha::sShowDebugAlpha));
	}
}

//virtual
BOOL LLVOAvatar::isTextureVisible(LLAvatarAppearanceDefines::ETextureIndex type, LLViewerWearable *wearable) const
{
	// non-self avatars don't have wearables
	return FALSE;
}<|MERGE_RESOLUTION|>--- conflicted
+++ resolved
@@ -2837,7 +2837,6 @@
 			gPipeline.markMoved(mDrawable, TRUE);
 		}
     }
-	updateOverallAppearance();
 }
 
 void LLVOAvatar::idleUpdateAppearanceAnimation()
@@ -4275,11 +4274,6 @@
 			root_pos += LLVector3d(getHoverOffset());
 			if (getOverallAppearance() == AOA_JELLYDOLL)
 			{
-<<<<<<< HEAD
-				root_pos[2] -= 0.5 * (getScale()[VZ] - mBodySize.mV[VZ]);
-			}
-		}
-=======
 				F32 offz = -0.5 * (getScale()[VZ] - mBodySize.mV[VZ]);
 				root_pos[2] += offz;
 				// if (!isSelf() && !isControlAvatar())
@@ -4305,7 +4299,6 @@
 		// 						<< " renderpos " << getRenderPosition()
 		// 						<< LL_ENDL;
 		// }
->>>>>>> 898dfdb5
 
         LLControlAvatar *cav = dynamic_cast<LLControlAvatar*>(this);
         if (cav)
@@ -10851,14 +10844,10 @@
 	if (isControlAvatar())
 		return;
 
-<<<<<<< HEAD
-	resetSkeleton(false);
-=======
     LLVector3 pelvis_pos = getJoint("mPelvis")->getPosition();
 	resetSkeleton(false);
     getJoint("mPelvis")->setPosition(pelvis_pos);
 
->>>>>>> 898dfdb5
 	for (auto it = mJellyAnims.begin(); it !=  mJellyAnims.end(); ++it)
 	{
 		bool is_playing = (mPlayingAnimations.find(*it) != mPlayingAnimations.end());
@@ -10870,10 +10859,7 @@
 		}
 	}
 	mJellyAnims.clear();
-<<<<<<< HEAD
-=======
-
->>>>>>> 898dfdb5
+
 	//processAnimationStateChanges();
 }
 
@@ -10882,11 +10868,6 @@
 	if (isControlAvatar())
 		return;
 
-<<<<<<< HEAD
-	resetSkeleton(false);
-
-=======
->>>>>>> 898dfdb5
 	// stop current animations
 	{
 		for ( LLVOAvatar::AnimIterator anim_it= mPlayingAnimations.begin();
@@ -10894,17 +10875,11 @@
 			  ++anim_it)
 		{
 			{
-<<<<<<< HEAD
-				stopMotion(anim_it->first);
-=======
 				stopMotion(anim_it->first, TRUE);
->>>>>>> 898dfdb5
 			}
 		}
 	}
 	processAnimationStateChanges();
-<<<<<<< HEAD
-=======
 
 	// Start any needed anims for jellydoll
 	updateOverallAppearanceAnimations();
@@ -10913,7 +10888,6 @@
 	resetSkeleton(false);
     getJoint("mPelvis")->setPosition(pelvis_pos);
 
->>>>>>> 898dfdb5
 }
 
 void LLVOAvatar::setOverallAppearanceInvisible()
@@ -10925,11 +10899,7 @@
 	AvatarOverallAppearance new_overall = getOverallAppearance();
 	if (new_overall != mOverallAppearance)
 	{
-<<<<<<< HEAD
-		switch(new_overall)
-=======
 		switch (new_overall)
->>>>>>> 898dfdb5
 		{
 			case AOA_NORMAL:
 				setOverallAppearanceNormal();
@@ -10942,14 +10912,11 @@
 				break;
 		}
 		mOverallAppearance = new_overall;
-<<<<<<< HEAD
-=======
 		if (!isSelf())
 		{
 			mNeedsImpostorUpdate = TRUE;
 		}
 		updateMeshVisibility();
->>>>>>> 898dfdb5
 	}
 
 	// This needs to be done even if overall appearance has not
@@ -10986,11 +10953,7 @@
 				if (!is_playing)
 				{
 					// Anim was not requested for this av by sim, but may be playing locally
-<<<<<<< HEAD
-					stopMotion(*it);
-=======
 					stopMotion(*it, TRUE);
->>>>>>> 898dfdb5
 				}
 			}
 			mJellyAnims.clear();
@@ -11020,15 +10983,11 @@
 	}
 	else // !isSelf()
 	{
-<<<<<<< HEAD
-		if (mVisuallyMuteSetting == AV_ALWAYS_RENDER)
-=======
 		if (isInMuteList())
 		{
 			result = AOA_INVISIBLE;
 		}
 		else if (mVisuallyMuteSetting == AV_ALWAYS_RENDER)
->>>>>>> 898dfdb5
 		{
 			result = AOA_NORMAL;
 		}
@@ -11036,13 +10995,6 @@
 		{	// Always want to see this AV as an impostor
 			result = AOA_JELLYDOLL;
 		}
-<<<<<<< HEAD
-		else if (isInMuteList())
-		{
-			result = AOA_INVISIBLE;
-		}
-=======
->>>>>>> 898dfdb5
 		else if (isTooComplex())
 		{
 			result = AOA_JELLYDOLL;
