--- conflicted
+++ resolved
@@ -677,33 +677,19 @@
     mVisualComplexityStale(true),
     mVisuallyMuteSetting(AV_RENDER_NORMALLY),
     mMutedAVColor(LLColor4::white /* used for "uninitialize" */),
-<<<<<<< HEAD
     mFirstFullyVisible(true),
     mFirstDecloudTime(-1.f),
     mFullyLoaded(false),
     mPreviousFullyLoaded(false),
     mFullyLoadedInitialized(false),
     mLastCloudAttachmentCount(0),
-=======
-    mFirstFullyVisible(TRUE),
-    mFullyLoaded(FALSE),
-    mPreviousFullyLoaded(FALSE),
-    mFullyLoadedInitialized(FALSE),
-    mFullyLoadedFrameCounter(0),
->>>>>>> 9e24b300
     mVisualComplexity(VISUAL_COMPLEXITY_UNKNOWN),
     mLoadedCallbacksPaused(false),
     mLoadedCallbackTextures(0),
     mRenderUnloadedAvatar(LLCachedControl<bool>(gSavedSettings, "RenderUnloadedAvatar", false)),
-<<<<<<< HEAD
-    mLastRezzedStatus(-1),
+    mLastRezzedStatus(AV_REZZED_UNKNOWN),
     mIsEditingAppearance(false),
     mUseLocalAppearance(false),
-=======
-    mLastRezzedStatus(AV_REZZED_UNKNOWN),
-    mIsEditingAppearance(FALSE),
-    mUseLocalAppearance(FALSE),
->>>>>>> 9e24b300
     mLastUpdateRequestCOFVersion(-1),
     mLastUpdateReceivedCOFVersion(-1),
     mCachedMuteListUpdateTime(0),
@@ -937,16 +923,6 @@
 
 ERezzedStatus LLVOAvatar::getRezzedStatus() const
 {
-<<<<<<< HEAD
-    if (getIsCloud()) return 0;
-    bool textured = isFullyTextured();
-    bool all_baked_loaded = allBakedTexturesCompletelyDownloaded();
-    if (textured && all_baked_loaded && getAttachmentCount() == mSimAttachments.size()) return 4;
-    if (textured && all_baked_loaded) return 3;
-    if (textured) return 2;
-    llassert(hasGray());
-    return 1; // gray
-=======
     if (getIsCloud())
         return AV_REZZED_CLOUD;
     if (!isFullyTextured())
@@ -956,26 +932,6 @@
     return AV_REZZED_FULL;
 }
 
-// static
-std::string LLVOAvatar::rezStatusToString(ERezzedStatus rez_status)
-{
-    switch (rez_status)
-    {
-    case AV_REZZED_CLOUD:
-        return "cloud";
-    case AV_REZZED_GRAY:
-        return "gray";
-    case AV_REZZED_TEXTURED:
-        return "downloading";
-    case AV_REZZED_FULL:
-        return "full";
-    default:
-        ;
-    }
-    return "unknown";
->>>>>>> 9e24b300
-}
-
 void LLVOAvatar::deleteLayerSetCaches(bool clearAll)
 {
     for (U32 i = 0; i < mBakedTextureDatas.size(); i++)
@@ -1004,26 +960,15 @@
     for (LLCharacter* character : LLCharacter::sInstances)
     {
         LLVOAvatar* inst = (LLVOAvatar*)character;
-<<<<<<< HEAD
         if (!inst->isDead() && inst->mHasGrey && !inst->isFullyBaked())
         {
             ++grey_avatars;
-=======
-        if (!inst->isDead() && !inst->isFullyBaked())
-        {
-            res = FALSE;
-            if (inst->mHasGrey)
-            {
-                ++grey_avatars;
-            }
->>>>>>> 9e24b300
         }
     }
     return !grey_avatars;
 }
 
 // static
-<<<<<<< HEAD
 void LLVOAvatar::getNearbyRezzedStats(std::vector<S32>& counts, F32& avg_cloud_time, S32& cloud_avatars)
 {
     counts.clear();
@@ -1078,8 +1023,6 @@
 }
 
 // static
-=======
->>>>>>> 9e24b300
 void LLVOAvatar::dumpBakedStatus()
 {
     LLVector3d camera_pos_global = gAgentCamera.getCameraPositionGlobal();
@@ -2794,11 +2737,6 @@
         mNeedsExtentUpdate = ((thisFrame + mID.mData[0]) % upd_freq == 0);
     }
 
-<<<<<<< HEAD
-=======
-    LLScopedContextString str("avatar_idle_update " + getDebugName());
-
->>>>>>> 9e24b300
     checkTextureLoading() ;
 
     // force immediate pixel area update on avatars using last frames data (before drawable or camera updates)
@@ -3243,17 +3181,10 @@
 void LLVOAvatar::idleUpdateLipSync(bool voice_enabled)
 {
     // Use the Lipsync_Ooh and Lipsync_Aah morphs for lip sync
-<<<<<<< HEAD
-    if ( voice_enabled
-        && mLastRezzedStatus > 0 // no point updating lip-sync for clouds
-        && LLVoiceVisualizer::getLipSyncEnabled()
-        && LLVoiceClient::getInstance()->getIsSpeaking( mID ) )
-=======
     if (voice_enabled
         && mLastRezzedStatus > AV_REZZED_CLOUD // no point updating lip-sync for clouds
-        && (LLVoiceClient::getInstance()->lipSyncEnabled())
+        && LLVoiceVisualizer::getLipSyncEnabled()
         && LLVoiceClient::getInstance()->getIsSpeaking(mID))
->>>>>>> 9e24b300
     {
         F32 ooh_morph_amount = 0.0f;
         F32 aah_morph_amount = 0.0f;
@@ -4821,13 +4752,6 @@
         is_attachment = cav && cav->mRootVolp && cav->mRootVolp->isAttachment(); // For attached animated objects
     }
 
-<<<<<<< HEAD
-=======
-    LLScopedContextString str("updateCharacter " + getDebugName() + " is_control_avatar "
-                              + boost::lexical_cast<std::string>(is_control_avatar)
-                              + " is_attachment " + boost::lexical_cast<std::string>(is_attachment));
-
->>>>>>> 9e24b300
     // For fading out the names above heads, only let the timer
     // run if we're visible.
     if (mDrawable.notNull() && !visible)
@@ -6298,39 +6222,31 @@
 // id is the asset if of the animation to start
 // time_offset is the offset into the animation at which to start playing
 //-----------------------------------------------------------------------------
-<<<<<<< HEAD
+// virtual
 bool LLVOAvatar::startMotion(const LLUUID& id, F32 time_offset)
-=======
+{
+    LL_DEBUGS("Motion") << "motion requested " << id.asString() << " " << gAnimLibrary.animationName(id) << LL_ENDL;
+
+    LLUUID remap_id = remapMotionID(id);
+
+    if (remap_id != id)
+    {
+        LL_DEBUGS("Motion") << "motion resultant " << remap_id.asString() << " " << gAnimLibrary.animationName(remap_id) << LL_ENDL;
+    }
+
+    if (isSelf() && remap_id == ANIM_AGENT_AWAY)
+    {
+        gAgent.setAFK();
+    }
+
+    return LLCharacter::startMotion(remap_id, time_offset);
+}
+
+//-----------------------------------------------------------------------------
+// stopMotion()
+//-----------------------------------------------------------------------------
 // virtual
-BOOL LLVOAvatar::startMotion(const LLUUID& id, F32 time_offset)
->>>>>>> 9e24b300
-{
-    LL_DEBUGS("Motion") << "motion requested " << id.asString() << " " << gAnimLibrary.animationName(id) << LL_ENDL;
-
-    LLUUID remap_id = remapMotionID(id);
-
-    if (remap_id != id)
-    {
-        LL_DEBUGS("Motion") << "motion resultant " << remap_id.asString() << " " << gAnimLibrary.animationName(remap_id) << LL_ENDL;
-    }
-
-    if (isSelf() && remap_id == ANIM_AGENT_AWAY)
-    {
-        gAgent.setAFK();
-    }
-
-    return LLCharacter::startMotion(remap_id, time_offset);
-}
-
-//-----------------------------------------------------------------------------
-// stopMotion()
-//-----------------------------------------------------------------------------
-<<<<<<< HEAD
 bool LLVOAvatar::stopMotion(const LLUUID& id, bool stop_immediate)
-=======
-// virtual
-BOOL LLVOAvatar::stopMotion(const LLUUID& id, BOOL stop_immediate)
->>>>>>> 9e24b300
 {
     LL_DEBUGS("Motion") << "Motion requested " << id.asString() << " " << gAnimLibrary.animationName(id) << LL_ENDL;
 
@@ -6518,11 +6434,7 @@
 
 void LLVOAvatar::clearAttachmentOverrides()
 {
-<<<<<<< HEAD
-=======
-    LLScopedContextString str("clearAttachmentOverrides " + getDebugName());
-
->>>>>>> 9e24b300
+
     for (S32 i=0; i<LL_CHARACTER_MAX_ANIMATED_JOINTS; i++)
     {
         LLJoint *pJoint = getJoint(i);
@@ -6553,11 +6465,7 @@
 //-----------------------------------------------------------------------------
 void LLVOAvatar::rebuildAttachmentOverrides()
 {
-<<<<<<< HEAD
-=======
-    LLScopedContextString str("rebuildAttachmentOverrides " + getDebugName());
-
->>>>>>> 9e24b300
+
     LL_DEBUGS("AnimatedObjects") << "rebuilding" << LL_ENDL;
 
     clearAttachmentOverrides();
@@ -6606,11 +6514,7 @@
 // -----------------------------------------------------------------------------
 void LLVOAvatar::updateAttachmentOverrides()
 {
-<<<<<<< HEAD
-=======
-    LLScopedContextString str("updateAttachmentOverrides " + getDebugName());
-
->>>>>>> 9e24b300
+
     LL_DEBUGS("AnimatedObjects") << "updating" << LL_ENDL;
 
     std::set<LLUUID> meshes_seen;
@@ -6740,11 +6644,6 @@
         return;
     }
 
-<<<<<<< HEAD
-=======
-    LLScopedContextString str("addAttachmentOverridesForObject " + getDebugName());
-
->>>>>>> 9e24b300
     if (getOverallAppearance() != AOA_NORMAL)
     {
         return;
@@ -8309,13 +8208,8 @@
 
 void LLVOAvatar::updateRezzedStatusTimers(ERezzedStatus rez_status)
 {
-<<<<<<< HEAD
-    // State machine for rezzed status. Statuses are -1 on startup, 0
-    // = cloud, 1 = gray, 2 = downloading, 3 = waiting for attachments, 4 = full.
-=======
     // State machine for rezzed status.
-    // Statuses are -1 on startup, 0 = cloud, 1 = gray, 2 = downloading, 3 = full.
->>>>>>> 9e24b300
+    // Statuses are -1 on startup, 0 = cloud, 1 = gray, 2 = downloading, 3 = waiting for attachments, 4 = full.
     // Purpose is to collect time data for each it takes avatar to reach
     // various loading landmarks: gray, textured (partial), textured fully.
 
@@ -8348,11 +8242,7 @@
                 stopPhase("load_" + LLVOAvatar::rezStatusToString(i));
                 stopPhase("first_load_" + LLVOAvatar::rezStatusToString(i), false);
             }
-<<<<<<< HEAD
-            if (rez_status == 4)
-=======
             if (rez_status == AV_REZZED_FULL)
->>>>>>> 9e24b300
             {
                 // "fully loaded", mark any pending appearance change complete.
                 selfStopPhase("update_appearance_from_cof");
@@ -8497,13 +8387,8 @@
 // returns true if the value has changed.
 bool LLVOAvatar::updateIsFullyLoaded()
 {
-<<<<<<< HEAD
-    S32 rez_status = getRezzedStatus();
-    bool loading = rez_status == 0;
-=======
     ERezzedStatus rez_status = getRezzedStatus();
     bool loading = getIsCloud();
->>>>>>> 9e24b300
     if (mFirstFullyVisible && !mIsControlAvatar)
     {
         loading = ((rez_status < AV_REZZED_TEXTURED)
@@ -8574,14 +8459,12 @@
 
 bool LLVOAvatar::processFullyLoadedChange(bool loading)
 {
-<<<<<<< HEAD
     // We wait a little bit before giving the 'all clear', to let things to
-    // settle down: models to snap into place, textures to get first packets,
-    // LODs to load.
+    // settle down (models to snap into place, textures to get first packets).
+    // And if viewer isn't aware of some parts yet, this gives them a chance
+    // to arrive.
     const F32 LOADED_DELAY = 1.f;
 
-=======
->>>>>>> 9e24b300
     if (loading)
     {
         mFullyLoadedTimer.reset();
@@ -8589,7 +8472,12 @@
     }
     else if (!mFullyLoaded)
     {
-<<<<<<< HEAD
+        // We wait a little bit before giving the 'all clear', to let things to settle down:
+        // models to snap into place, textures to get first packets, LODs to load.
+        const F32 LOADED_DELAY = 1.f;
+
+    if (mFirstFullyVisible)
+    {
         F32 first_use_delay = FIRST_APPEARANCE_CLOUD_MIN_DELAY;
         if (!isSelf() && loading)
         {
@@ -8614,59 +8502,21 @@
         mFullyLoaded = (mFullyLoadedTimer.getElapsedTimeF32() > LOADED_DELAY);
     }
 
-    if (!mPreviousFullyLoaded && !loading && mFullyLoaded)
-    {
-        debugAvatarRezTime("AvatarRezNotification", "fully loaded");
-=======
-        // We wait a little bit before giving the 'all clear', to let things to settle down:
-        // models to snap into place, textures to get first packets, LODs to load.
-        const F32 LOADED_DELAY = 1.f;
-
-        F32 delay = LOADED_DELAY;
-        if (mFirstFullyVisible && !isSelf() && loading)
-        {
-            delay = mFirstAppearanceMessageTimer.getElapsedTimeF32();
-            // Note that textures can causes 60s delay on thier own
-            // so this delay might end up on top of textures' delay
-            delay = llclamp(
-                mFirstAppearanceMessageTimer.getElapsedTimeF32(),
-                FIRST_APPEARANCE_CLOUD_MIN_DELAY,
-                FIRST_APPEARANCE_CLOUD_MAX_DELAY);
-
-            if (shouldImpostor())
-            {
-                // Impostors are less of a priority,
-                // let them stay cloud longer
-                delay *= 1.25;
-            }
-        }
-
-        mFullyLoaded = mFullyLoadedTimer.getElapsedTimeF32() > delay;
-
         if (!mPreviousFullyLoaded && !loading && mFullyLoaded)
         {
-            debugAvatarRezTime("AvatarRezNotification", "fully loaded");
-        }
->>>>>>> 9e24b300
+            debugAvatarRezTime("AvatarRezNotification",  "fully loaded");
+        }
     }
 
     // did our loading state "change" from last call?
     // FIXME runway - why are we updating every 30 calls even if nothing has changed?
     // This causes updateLOD() to run every 30 frames, among other things.
-    BOOL fully_loaded_changed = (mFullyLoaded != mPreviousFullyLoaded);
+    bool fully_loaded_changed = (mFullyLoaded != mPreviousFullyLoaded);
     const S32 UPDATE_RATE = 30;
-<<<<<<< HEAD
     bool changed =
         ((mFullyLoaded != mPreviousFullyLoaded) ||         // if the value is different from the previous call
          (!mFullyLoadedInitialized) ||                     // if we've never been called before
          (mFullyLoadedFrameCounter % UPDATE_RATE == 0));   // every now and then issue a change
-    bool fully_loaded_changed = (mFullyLoaded != mPreviousFullyLoaded);
-=======
-    BOOL changed =
-        (fully_loaded_changed ||         // if the value is different from the previous call
-        !mFullyLoadedInitialized ||                     // if we've never been called before
-        (mFullyLoadedFrameCounter % UPDATE_RATE == 0)); // every now and then issue a change
->>>>>>> 9e24b300
 
     mPreviousFullyLoaded = mFullyLoaded;
     mFullyLoadedInitialized = true;
@@ -10960,18 +10810,11 @@
     }
 
     //LL_INFOS() << "done update rig count is " << countRigInfoTab(mJointRiggingInfoTab) << LL_ENDL;
-<<<<<<< HEAD
     // Remove debug only stuff on hot path
     // LL_DEBUGS("RigSpammish") << getFullname() << " after update rig tab:" << LL_ENDL;
     // S32 joint_count, box_count;
     // showRigInfoTabExtents(this, mJointRiggingInfoTab, joint_count, box_count);
     // LL_DEBUGS("RigSpammish") << "uses " << joint_count << " joints " << " nonzero boxes: " << box_count << LL_ENDL;
-=======
-    LL_DEBUGS("RigSpammish") << getDebugName() << " after update rig tab:" << LL_ENDL;
-    S32 joint_count, box_count;
-    showRigInfoTabExtents(this, mJointRiggingInfoTab, joint_count, box_count);
-    LL_DEBUGS("RigSpammish") << "uses " << joint_count << " joints " << " nonzero boxes: " << box_count << LL_ENDL;
->>>>>>> 9e24b300
 }
 
 // virtual
