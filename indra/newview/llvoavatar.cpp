--- conflicted
+++ resolved
@@ -5556,32 +5556,27 @@
 
 	if (!attachment)
 	{
-<<<<<<< HEAD
-		llwarns << "Object attachment point invalid: " << attachmentID 
+		LL_WARNS() << "Object attachment point invalid: " << attachmentID 
 			<< " trying to use 1 (chest)"
-			<< llendl;
+			<< LL_ENDL;
 
 		attachment = get_if_there(mAttachmentPoints, 1, (LLViewerJointAttachment*)NULL);	// Arbitrary using 1 (chest)
 		if (attachment)
 		{
-			llwarns << "Object attachment point invalid: " << attachmentID 
+			LL_WARNS() << "Object attachment point invalid: " << attachmentID 
 				<< " on object " << viewer_object->getID()
 				<< " attachment item " << viewer_object->getAttachmentItemID()
 				<< " falling back to 1 (chest)"
-				<< llendl;
+				<< LL_ENDL;
 		}
 		else
 		{
-			llwarns << "Object attachment point invalid: " << attachmentID 
+			LL_WARNS() << "Object attachment point invalid: " << attachmentID 
 				<< " on object " << viewer_object->getID()
 				<< " attachment item " << viewer_object->getAttachmentItemID()
 				<< "Unable to use fallback attachment point 1 (chest)"
-				<< llendl;
-		}
-=======
-		LL_WARNS() << "Object attachment point invalid: " << attachmentID << LL_ENDL;
-		attachment = get_if_there(mAttachmentPoints, 1, (LLViewerJointAttachment*)NULL); // Arbitrary using 1 (chest)
->>>>>>> 1983f52c
+				<< LL_ENDL;
+		}
 	}
 
 	return attachment;
