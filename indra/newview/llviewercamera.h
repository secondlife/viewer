--- conflicted
+++ resolved
@@ -65,15 +65,9 @@
                                 const LLVector3 &up_direction,
                                 const LLVector3 &point_of_interest);
 
-<<<<<<< HEAD
     static void updateFrustumPlanes(LLCamera& camera, bool ortho = false, bool zflip = false, bool no_hacks = false);
     void updateCameraAngle(const LLSD& value);
     void setPerspective(bool for_selection, S32 x, S32 y_from_bot, S32 width, S32 height, bool limit_select_distance, F32 z_near = 0, F32 z_far = 0);
-=======
-    static void updateFrustumPlanes(LLCamera& camera, BOOL ortho = FALSE, BOOL zflip = FALSE, BOOL no_hacks = FALSE);
-    void updateCameraAngle(const LLSD& value);
-    void setPerspective(BOOL for_selection, S32 x, S32 y_from_bot, S32 width, S32 height, BOOL limit_select_distance, F32 z_near = 0, F32 z_far = 0);
->>>>>>> 9e24b300
 
     const LLMatrix4 &getProjection() const;
     const LLMatrix4 &getModelview() const;
@@ -83,12 +77,12 @@
     bool projectPosAgentToScreen(const LLVector3 &pos_agent, LLCoordGL &out_point, const bool clamp = true) const;
     bool projectPosAgentToScreenEdge(const LLVector3 &pos_agent, LLCoordGL &out_point) const;
 
-    LLVector3 getVelocityDir() const { return mVelocityDir; }
-    static LLTrace::CountStatHandle<>* getVelocityStat() { return &sVelocityStat; }
-    static LLTrace::CountStatHandle<>* getAngularVelocityStat() { return &sAngularVelocityStat; }
     F32     getCosHalfFov() const { return mCosHalfCameraFOV; }
     F32     getAverageSpeed() const { return mAverageSpeed; }
     F32     getAverageAngularSpeed() const { return mAverageAngularSpeed; }
+    LLVector3 getVelocityDir() const {return mVelocityDir;}
+    static LLTrace::CountStatHandle<>* getVelocityStat()           {return &sVelocityStat; }
+    static LLTrace::CountStatHandle<>* getAngularVelocityStat()  {return &sAngularVelocityStat; }
 
     void getPixelVectors(const LLVector3 &pos_agent, LLVector3 &up, LLVector3 &right);
     LLVector3 roundToPixel(const LLVector3 &pos_agent);
@@ -96,8 +90,8 @@
     // Sets the current matrix
     /* virtual */ void setView(F32 vertical_fov_rads); // NOTE: broadcasts to simulator
     void setViewNoBroadcast(F32 vertical_fov_rads);  // set FOV without broadcasting to simulator (for temporary local cameras)
-    void setDefaultFOV(F32 fov);
     F32 getDefaultFOV() const { return mCameraFOVDefault; }
+    void setDefaultFOV(F32 fov) ;
 
     bool isDefaultFOVChanged();
 
