/**
 * @file lloutfitgallery.cpp
 * @author Pavlo Kryvych
 * @brief Visual gallery of agent's outfits for My Appearance side panel
 *
 * $LicenseInfo:firstyear=2015&license=viewerlgpl$
 * Second Life Viewer Source Code
 * Copyright (C) 2015, Linden Research, Inc.
 *
 * This library is free software; you can redistribute it and/or
 * modify it under the terms of the GNU Lesser General Public
 * License as published by the Free Software Foundation;
 * version 2.1 of the License only.
 *
 * This library is distributed in the hope that it will be useful,
 * but WITHOUT ANY WARRANTY; without even the implied warranty of
 * MERCHANTABILITY or FITNESS FOR A PARTICULAR PURPOSE.  See the GNU
 * Lesser General Public License for more details.
 *
 * You should have received a copy of the GNU Lesser General Public
 * License along with this library; if not, write to the Free Software
 * Foundation, Inc., 51 Franklin Street, Fifth Floor, Boston, MA  02110-1301  USA
 *
 * Linden Research, Inc., 945 Battery Street, San Francisco, CA  94111  USA
 * $/LicenseInfo$
 */

#include "llviewerprecompiledheaders.h" // must be first include
#include "lloutfitgallery.h"

// llcommon
#include "llcommonutils.h"
#include "llfilesystem.h"

#include "llaccordionctrltab.h"
#include "llappearancemgr.h"
#include "llerror.h"
#include "llfilepicker.h"
#include "llfloaterperms.h"
#include "llfloaterreg.h"
#include "llfloatersimplesnapshot.h"
#include "llimagedimensionsinfo.h"
#include "llinventoryfunctions.h"
#include "llinventorymodel.h"
#include "lllocalbitmaps.h"
#include "llnotificationsutil.h"
#include "llpaneloutfitsinventory.h"
#include "lltabcontainer.h"
#include "lltexturectrl.h"
#include "lltrans.h"
#include "llviewercontrol.h"
#include "llviewermenufile.h"
#include "llviewertexturelist.h"
#include "llwearableitemslist.h"

static LLPanelInjector<LLOutfitGallery> t_outfit_gallery("outfit_gallery");

#define MAX_OUTFIT_PHOTO_WIDTH 256
#define MAX_OUTFIT_PHOTO_HEIGHT 256

const S32 GALLERY_ITEMS_PER_ROW_MIN = 2;

LLOutfitGallery::LLOutfitGallery(const LLOutfitGallery::Params& p)
    : LLOutfitListBase(),
      mOutfitsObserver(NULL),
      mScrollPanel(NULL),
      mGalleryPanel(NULL),
      mLastRowPanel(NULL),
      mGalleryCreated(false),
      mRowCount(0),
      mItemsAddedCount(0),
      mOutfitLinkPending(NULL),
      mOutfitRenamePending(NULL),
      mSnapshotFolderID(NULL),
      mRowPanelHeight(p.row_panel_height),
      mVerticalGap(p.vertical_gap),
      mHorizontalGap(p.horizontal_gap),
      mItemWidth(p.item_width),
      mItemHeight(p.item_height),
      mItemHorizontalGap(p.item_horizontal_gap),
      mItemsInRow(p.items_in_row),
      mRowPanWidthFactor(p.row_panel_width_factor),
      mGalleryWidthFactor(p.gallery_width_factor),
      mTextureSelected(NULL)
{
    updateGalleryWidth();
}

LLOutfitGallery::Params::Params()
    : row_panel_height("row_panel_height", 180),
      vertical_gap("vertical_gap", 10),
      horizontal_gap("horizontal_gap", 10),
      item_width("item_width", 150),
      item_height("item_height", 175),
      item_horizontal_gap("item_horizontal_gap", 16),
      items_in_row("items_in_row", GALLERY_ITEMS_PER_ROW_MIN),
      row_panel_width_factor("row_panel_width_factor", 166),
      gallery_width_factor("gallery_width_factor", 163)
{
    addSynonym(row_panel_height, "row_height");
}

const LLOutfitGallery::Params& LLOutfitGallery::getDefaultParams()
{
    return LLUICtrlFactory::getDefaultParams<LLOutfitGallery>();
}

bool LLOutfitGallery::postBuild()
{
    bool rv = LLOutfitListBase::postBuild();
    mScrollPanel = getChild<LLScrollContainer>("gallery_scroll_panel");
    mMessageTextBox = getChild<LLTextBox>("no_outfits_txt");
    mOutfitGalleryMenu = new LLOutfitGalleryContextMenu(this);
    return rv;
}

void LLOutfitGallery::onOpen(const LLSD& info)
{
    LLOutfitListBase::onOpen(info);
    if (!mGalleryCreated)
    {
        uuid_vec_t cats;
        getCurrentCategories(cats);
        int n = static_cast<int>(cats.size());
        buildGalleryPanel(n);
        mScrollPanel->addChild(mGalleryPanel);
        for (int i = 0; i < n; i++)
        {
            addToGallery(getItem(cats[i]));
        }
        reArrangeRows();
        mGalleryCreated = true;
    }
}

void LLOutfitGallery::draw()
{
    LLPanel::draw();
    if (mGalleryCreated)
    {
        updateRowsIfNeeded();
    }
}

bool LLOutfitGallery::handleKeyHere(KEY key, MASK mask)
{
    bool handled = false;
    switch (key)
    {
        case KEY_RETURN:
            // Open selected items if enter key hit on the inventory panel
            if (mask == MASK_NONE && mSelectedOutfitUUID.notNull())
            {
                // Or should it wearSelectedOutfit?
                getSelectedItem()->openOutfitsContent();
            }
            handled = true;
            break;
        case KEY_DELETE:
#if LL_DARWIN
        case KEY_BACKSPACE:
#endif
            // Delete selected items if delete or backspace key hit on the inventory panel
            // Note: on Mac laptop keyboards, backspace and delete are one and the same
            if (mSelectedOutfitUUID.notNull())
            {
                onRemoveOutfit(mSelectedOutfitUUID);
            }
            handled = true;
            break;

        case KEY_F2:
            LLAppearanceMgr::instance().renameOutfit(mSelectedOutfitUUID);
            handled = true;
            break;

        case KEY_PAGE_UP:
            if (mScrollPanel)
            {
                mScrollPanel->pageUp(30);
            }
            handled = true;
            break;

        case KEY_PAGE_DOWN:
            if (mScrollPanel)
            {
                mScrollPanel->pageDown(30);
            }
            handled = true;
            break;

        case KEY_HOME:
            if (mScrollPanel)
            {
                mScrollPanel->goToTop();
            }
            handled = true;
            break;

        case KEY_END:
            if (mScrollPanel)
            {
                mScrollPanel->goToBottom();
            }
            handled = true;
            break;

        case KEY_LEFT:
            moveLeft();
            handled = true;
            break;

        case KEY_RIGHT:
            moveRight();
            handled = true;
            break;

        case KEY_UP:
            moveUp();
            handled = true;
            break;

        case KEY_DOWN:
            moveDown();
            handled = true;
            break;

        default:
            break;
    }

    if (handled)
    {
        mOutfitGalleryMenu->hide();
    }

    return handled;
}

void LLOutfitGallery::moveUp()
{
    if (mSelectedOutfitUUID.notNull() && mItemsAddedCount > 1)
    {
        LLOutfitGalleryItem* item = getSelectedItem();
        if (item)
        {
            S32 n = mItemIndexMap[item];
            n -= mItemsInRow;
            if (n >= 0)
            {
                item = mIndexToItemMap[n];
                LLUUID item_id = item->getUUID();
                ChangeOutfitSelection(nullptr, item_id);
                item->setFocus(true);

                scrollToShowItem(mSelectedOutfitUUID);
            }
        }
    }
}

void LLOutfitGallery::moveDown()
{
    if (mSelectedOutfitUUID.notNull() && mItemsAddedCount > 1)
    {
        LLOutfitGalleryItem* item = getSelectedItem();
        if (item)
        {
            S32 n = mItemIndexMap[item];
            n += mItemsInRow;
            if (n < mItemsAddedCount)
            {
                item = mIndexToItemMap[n];
                LLUUID item_id = item->getUUID();
                ChangeOutfitSelection(nullptr, item_id);
                item->setFocus(true);

                scrollToShowItem(mSelectedOutfitUUID);
            }
        }
    }
}

void LLOutfitGallery::moveLeft()
{
    if (mSelectedOutfitUUID.notNull() && mItemsAddedCount > 1)
    {
        LLOutfitGalleryItem* item = getSelectedItem();
        if (item)
        {
            // Might be better to get item from panel
            S32 n = mItemIndexMap[item];
            n--;
            if (n < 0)
            {
                n = mItemsAddedCount - 1;
            }
            item = mIndexToItemMap[n];
            LLUUID item_id = item->getUUID();
            ChangeOutfitSelection(nullptr, item_id);
            item->setFocus(true);

            scrollToShowItem(mSelectedOutfitUUID);
        }
    }
}

void LLOutfitGallery::moveRight()
{
    if (mSelectedOutfitUUID.notNull() && mItemsAddedCount > 1)
    {
        LLOutfitGalleryItem* item = getSelectedItem();
        if (item)
        {
            S32 n = mItemIndexMap[item];
            n++;
            if (n == mItemsAddedCount)
            {
                n = 0;
            }
            item = mIndexToItemMap[n];
            LLUUID item_id = item->getUUID();
            ChangeOutfitSelection(nullptr, item_id);
            item->setFocus(true);

            scrollToShowItem(mSelectedOutfitUUID);
        }
    }
}

void LLOutfitGallery::onFocusLost()
{
    LLOutfitListBase::onFocusLost();

    if (mSelectedOutfitUUID.notNull())
    {
        LLOutfitGalleryItem* item = getSelectedItem();
        if (item)
        {
            item->setSelected(false);
        }
    }
}

void LLOutfitGallery::onFocusReceived()
{
    LLOutfitListBase::onFocusReceived();

    if (mSelectedOutfitUUID.notNull())
    {
        LLOutfitGalleryItem* item = getSelectedItem();
        if (item)
        {
            item->setSelected(true);
        }
    }
}

void LLOutfitGallery::onRemoveOutfit(const LLUUID& outfit_cat_id)
{
    LLNotificationsUtil::add("DeleteOutfits", LLSD(), LLSD(), boost::bind(onOutfitsRemovalConfirmation, _1, _2, outfit_cat_id));
}

void LLOutfitGallery::onOutfitsRemovalConfirmation(const LLSD& notification, const LLSD& response, const LLUUID& outfit_cat_id)
{
    S32 option = LLNotificationsUtil::getSelectedOption(notification, response);
    if (option != 0) return; // canceled

    if (outfit_cat_id.notNull())
    {
        gInventory.removeCategory(outfit_cat_id);
    }
}

void LLOutfitGallery::scrollToShowItem(const LLUUID& item_id)
{
    LLOutfitGalleryItem* item = getItem(item_id);
    if (item)
    {
        const LLRect visible_content_rect = mScrollPanel->getVisibleContentRect();

        LLRect item_rect;
        item->localRectToOtherView(item->getLocalRect(), &item_rect, mScrollPanel);
        LLRect overlap_rect(item_rect);
        overlap_rect.intersectWith(visible_content_rect);

        //Scroll when the selected item is outside the visible area
        if (overlap_rect.getHeight() + 5 < item->getRect().getHeight())
        {
            LLRect content_rect = mScrollPanel->getContentWindowRect();
            LLRect constraint_rect;
            constraint_rect.setOriginAndSize(0, 0, content_rect.getWidth(), content_rect.getHeight());

            LLRect item_doc_rect;
            item->localRectToOtherView(item->getLocalRect(), &item_doc_rect, mGalleryPanel);

            mScrollPanel->scrollToShowRect(item_doc_rect, constraint_rect);
        }
    }
}

void LLOutfitGallery::updateRowsIfNeeded()
{
    if(((getRect().getWidth() - mRowPanelWidth) > mItemWidth) && mRowCount > 1)
    {
        reArrangeRows(1);
    }
    else if((mRowPanelWidth > (getRect().getWidth() + mItemHorizontalGap)) && mItemsInRow > GALLERY_ITEMS_PER_ROW_MIN)
    {
        reArrangeRows(-1);
    }
}

bool compareGalleryItem(LLOutfitGalleryItem* item1, LLOutfitGalleryItem* item2)
{
    static LLCachedControl<bool> outfit_gallery_sort_by_name(gSavedSettings, "OutfitGallerySortByName");
    if(outfit_gallery_sort_by_name ||
            ((item1->isDefaultImage() && item2->isDefaultImage()) || (!item1->isDefaultImage() && !item2->isDefaultImage())))
    {
        std::string name1 = item1->getItemName();
        std::string name2 = item2->getItemName();

        return (LLStringUtil::compareDict(name1, name2) < 0);
    }
    else
    {
        return item2->isDefaultImage();
    }
}

void LLOutfitGallery::reArrangeRows(S32 row_diff)
{
    std::vector<LLOutfitGalleryItem*> buf_items = mItems;
    for (std::vector<LLOutfitGalleryItem*>::const_reverse_iterator it = buf_items.rbegin(); it != buf_items.rend(); ++it)
    {
        removeFromGalleryLast(*it);
    }
    for (std::vector<LLOutfitGalleryItem*>::const_reverse_iterator it = mHiddenItems.rbegin(); it != mHiddenItems.rend(); ++it)
    {
        buf_items.push_back(*it);
    }
    mHiddenItems.clear();

    mItemsInRow += row_diff;
    updateGalleryWidth();
    std::sort(buf_items.begin(), buf_items.end(), compareGalleryItem);

    std::string cur_filter = getFilterSubString();
    LLStringUtil::toUpper(cur_filter);

    for (std::vector<LLOutfitGalleryItem*>::const_iterator it = buf_items.begin(); it != buf_items.end(); ++it)
    {
        std::string outfit_name = (*it)->getItemName();
        LLStringUtil::toUpper(outfit_name);

        bool hidden = (std::string::npos == outfit_name.find(cur_filter));
        (*it)->setHidden(hidden);

        addToGallery(*it);
    }

    updateMessageVisibility();
}

void LLOutfitGallery::updateGalleryWidth()
{
    mRowPanelWidth = mRowPanWidthFactor * mItemsInRow - mItemHorizontalGap;
    mGalleryWidth = mGalleryWidthFactor * mItemsInRow - mItemHorizontalGap;
}

LLPanel* LLOutfitGallery::addLastRow()
{
    mRowCount++;
    int row = 0;
    int vgap = mVerticalGap * row;
    LLPanel* result = buildRowPanel(0, row * mRowPanelHeight + vgap);
    mGalleryPanel->addChild(result);
    return result;
}

void LLOutfitGallery::moveRowUp(int row)
{
    moveRow(row, mRowCount - 1 - row + 1);
}

void LLOutfitGallery::moveRowDown(int row)
{
    moveRow(row, mRowCount - 1 - row - 1);
}

void LLOutfitGallery::moveRow(int row, int pos)
{
    int vgap = mVerticalGap * pos;
    moveRowPanel(mRowPanels[row], 0, pos * mRowPanelHeight + vgap);
}

void LLOutfitGallery::removeLastRow()
{
    mRowCount--;
    mGalleryPanel->removeChild(mLastRowPanel);
    mUnusedRowPanels.push_back(mLastRowPanel);
    mRowPanels.pop_back();
    if (mRowPanels.size() > 0)
    {
        // Just removed last row
        mLastRowPanel = mRowPanels.back();
    }
    else
    {
        mLastRowPanel = NULL;
    }
}

LLPanel* LLOutfitGallery::addToRow(LLPanel* row_stack, LLOutfitGalleryItem* item, int pos, int hgap)
{
    LLPanel* lpanel = buildItemPanel(pos * mItemWidth + hgap);
    lpanel->addChild(item);
    row_stack->addChild(lpanel);
    mItemPanels.push_back(lpanel);
    return lpanel;
}

void LLOutfitGallery::addToGallery(LLOutfitGalleryItem* item)
{
    if (!item)
    {
        return;
    }
    if(item->isHidden())
    {
        mHiddenItems.push_back(item);
        return;
    }
    mItemIndexMap[item] = mItemsAddedCount;
    mIndexToItemMap[mItemsAddedCount] = item;
    mItemsAddedCount++;
    int n = mItemsAddedCount;
    int row_count = (n % mItemsInRow) == 0 ? n / mItemsInRow : n / mItemsInRow + 1;
    int n_prev = n - 1;
    int row_count_prev = (n_prev % mItemsInRow) == 0 ? n_prev / mItemsInRow : n_prev / mItemsInRow + 1;

    bool add_row = row_count != row_count_prev;
    int pos = 0;
    if (add_row)
    {
        for (int i = 0; i < row_count_prev; i++)
        {
            moveRowUp(i);
        }
        mLastRowPanel = addLastRow();
        mRowPanels.push_back(mLastRowPanel);
    }
    pos = (n - 1) % mItemsInRow;
    mItems.push_back(item);
    addToRow(mLastRowPanel, item, pos, mHorizontalGap * pos);
    reshapeGalleryPanel(row_count);
}


void LLOutfitGallery::removeFromGalleryLast(LLOutfitGalleryItem* item)
{
    if(item->isHidden())
    {
        mHiddenItems.pop_back();
        return;
    }
    int n_prev = mItemsAddedCount;
    int n = mItemsAddedCount - 1;
    int row_count = (n % mItemsInRow) == 0 ? n / mItemsInRow : n / mItemsInRow + 1;
    int row_count_prev = (n_prev % mItemsInRow) == 0 ? n_prev / mItemsInRow : n_prev / mItemsInRow + 1;
    mItemsAddedCount--;
    mIndexToItemMap.erase(mItemsAddedCount);

    bool remove_row = row_count != row_count_prev;
    removeFromLastRow(mItems[mItemsAddedCount]);
    mItems.pop_back();
    if (remove_row)
    {
        for (int i = 0; i < row_count_prev - 1; i++)
        {
            moveRowDown(i);
        }
        removeLastRow();
    }
    reshapeGalleryPanel(row_count);
}


void LLOutfitGallery::removeFromGalleryMiddle(LLOutfitGalleryItem* item)
{
    if(item->isHidden())
    {
        mHiddenItems.erase(std::remove(mHiddenItems.begin(), mHiddenItems.end(), item), mHiddenItems.end());
        return;
    }
    int n = mItemIndexMap[item];
    mItemIndexMap.erase(item);
    mIndexToItemMap.erase(n);
    std::vector<LLOutfitGalleryItem*> saved;
    for (int i = mItemsAddedCount - 1; i > n; i--)
    {
        saved.push_back(mItems[i]);
        removeFromGalleryLast(mItems[i]);
    }
    removeFromGalleryLast(mItems[n]);
    auto saved_count = saved.size();
    for (size_t i = 0; i < saved_count; i++)
    {
        addToGallery(saved.back());
        saved.pop_back();
    }
}

void LLOutfitGallery::removeFromLastRow(LLOutfitGalleryItem* item)
{
    mItemPanels.back()->removeChild(item);
    mLastRowPanel->removeChild(mItemPanels.back());
    mUnusedItemPanels.push_back(mItemPanels.back());
    mItemPanels.pop_back();
}

LLOutfitGalleryItem* LLOutfitGallery::buildGalleryItem(std::string name, LLUUID outfit_id, bool is_favorite)
{
    LLOutfitGalleryItem::Params giparams;
    LLOutfitGalleryItem* gitem = LLUICtrlFactory::create<LLOutfitGalleryItem>(giparams);
    gitem->reshape(mItemWidth, mItemHeight);
    gitem->setVisible(true);
    gitem->setFollowsLeft();
    gitem->setFollowsTop();
    gitem->setOutfitName(name);
    gitem->setOutfitFavorite(is_favorite);
    gitem->setUUID(outfit_id);
    gitem->setGallery(this);
    return gitem;
}

LLOutfitGalleryItem* LLOutfitGallery::getSelectedItem() const
{
    return getItem(mSelectedOutfitUUID);
}

LLOutfitGalleryItem* LLOutfitGallery::getItem(const LLUUID& id) const
{
    auto it = mOutfitMap.find(id);
    if (it != mOutfitMap.end())
    {
        return it->second;
    }
    return nullptr;
}

void LLOutfitGallery::buildGalleryPanel(int row_count)
{
    LLPanel::Params params;
    mGalleryPanel = LLUICtrlFactory::create<LLPanel>(params);
    reshapeGalleryPanel(row_count);
}

void LLOutfitGallery::reshapeGalleryPanel(int row_count)
{
    int bottom = 0;
    int left = 0;
    int height = row_count * (mRowPanelHeight + mVerticalGap);
    LLRect rect = LLRect(left, bottom + height, left + mGalleryWidth, bottom);
    mGalleryPanel->setRect(rect);
    mGalleryPanel->reshape(mGalleryWidth, height);
    mGalleryPanel->setVisible(true);
    mGalleryPanel->setFollowsLeft();
    mGalleryPanel->setFollowsTop();
}

LLPanel* LLOutfitGallery::buildItemPanel(int left)
{
    LLPanel::Params lpparams;
    int top = 0;
    LLPanel* lpanel = NULL;
    if(mUnusedItemPanels.empty())
    {
        lpanel = LLUICtrlFactory::create<LLPanel>(lpparams);
    }
    else
    {
        lpanel = mUnusedItemPanels.back();
        mUnusedItemPanels.pop_back();
    }
    LLRect rect = LLRect(left, top + mItemHeight, left + mItemWidth + mItemHorizontalGap, top);
    lpanel->setRect(rect);
    lpanel->reshape(mItemWidth + mItemHorizontalGap, mItemHeight);
    lpanel->setVisible(true);
    lpanel->setFollowsLeft();
    lpanel->setFollowsTop();
    return lpanel;
}

LLPanel* LLOutfitGallery::buildRowPanel(int left, int bottom)
{
    LLPanel::Params sparams;
    LLPanel* stack = NULL;
    if(mUnusedRowPanels.empty())
    {
        stack = LLUICtrlFactory::create<LLPanel>(sparams);
    }
    else
    {
        stack = mUnusedRowPanels.back();
        mUnusedRowPanels.pop_back();
    }
    moveRowPanel(stack, left, bottom);
    return stack;
}

void LLOutfitGallery::moveRowPanel(LLPanel* stack, int left, int bottom)
{
    LLRect rect = LLRect(left, bottom + mRowPanelHeight, left + mRowPanelWidth, bottom);
    stack->setRect(rect);
    stack->reshape(mRowPanelWidth, mRowPanelHeight);
    stack->setVisible(true);
    stack->setFollowsLeft();
    stack->setFollowsTop();
}

LLOutfitGallery::~LLOutfitGallery()
{
    delete mOutfitGalleryMenu;

    if (gInventory.containsObserver(mOutfitsObserver))
    {
        gInventory.removeObserver(mOutfitsObserver);
    }
    delete mOutfitsObserver;

    while (!mUnusedRowPanels.empty())
    {
        LLPanel* panelp = mUnusedRowPanels.back();
        mUnusedRowPanels.pop_back();
        panelp->die();
    }
    while (!mUnusedItemPanels.empty())
    {
        LLPanel* panelp = mUnusedItemPanels.back();
        mUnusedItemPanels.pop_back();
        panelp->die();
    }
}

// virtual
void LLOutfitGallery::onFilterSubStringChanged(const std::string& new_string, const std::string& old_string)
{
    reArrangeRows();
}

void LLOutfitGallery::onHighlightBaseOutfit(LLUUID base_id, LLUUID prev_id)
{
    auto base_it = mOutfitMap.find(base_id);
    if (base_it != mOutfitMap.end())
    {
        base_it->second->setOutfitWorn(true);
    }

    auto prev_it = mOutfitMap.find(prev_id);
    if (prev_it != mOutfitMap.end())
    {
        prev_it->second->setOutfitWorn(false);
    }
}

void LLOutfitGallery::onSetSelectedOutfitByUUID(const LLUUID& outfit_uuid)
{
}

void LLOutfitGallery::getCurrentCategories(uuid_vec_t& vcur)
{
    for (outfit_map_t::const_iterator iter = mOutfitMap.begin();
        iter != mOutfitMap.end();
        iter++)
    {
        if ((*iter).second != NULL)
        {
            vcur.push_back((*iter).first);
        }
    }
}

void LLOutfitGallery::updateAddedCategory(LLUUID cat_id)
{
    LLViewerInventoryCategory *cat = gInventory.getCategory(cat_id);
    if (!cat) return;

    LLOutfitGalleryItem* item = buildGalleryItem(cat->getName(), cat_id, cat->getIsFavorite());
    mOutfitMap.insert(LLOutfitGallery::outfit_map_value_t(cat_id, item));
    item->setRightMouseDownCallback(boost::bind(&LLOutfitListBase::outfitRightClickCallBack, this,
        _1, _2, _3, cat_id));
    LLWearableItemsList* list = NULL;
    item->setFocusReceivedCallback(boost::bind(&LLOutfitListBase::ChangeOutfitSelection, this, list, cat_id));
    if (mGalleryCreated)
    {
        addToGallery(item);
    }

    LLViewerInventoryCategory* outfit_category = gInventory.getCategory(cat_id);
    if (!outfit_category)
        return;

    if (mOutfitsObserver == NULL)
    {
        mOutfitsObserver = new LLInventoryCategoriesObserver();
        gInventory.addObserver(mOutfitsObserver);
    }

    // Start observing changes in "My Outfits" category.
    mOutfitsObserver->addCategory(cat_id,
        boost::bind(&LLOutfitGallery::refreshOutfit, this, cat_id), true);

    outfit_category->fetch();
    refreshOutfit(cat_id);
}

void LLOutfitGallery::updateRemovedCategory(LLUUID cat_id)
{
    outfit_map_t::iterator outfits_iter = mOutfitMap.find(cat_id);
    if (outfits_iter != mOutfitMap.end())
    {
        // 0. Remove category from observer.
        mOutfitsObserver->removeCategory(cat_id);

        //const LLUUID& outfit_id = outfits_iter->first;
        LLOutfitGalleryItem* item = outfits_iter->second;

        // An outfit is removed from the list. Do the following:
        // 2. Remove the outfit from selection.
        deselectOutfit(cat_id);

        // 3. Remove category UUID to accordion tab mapping.
        mOutfitMap.erase(outfits_iter);

        // 4. Remove outfit from gallery.
        removeFromGalleryMiddle(item);

        // kill removed item
        if (item != NULL)
        {
            item->die();
        }
    }

}

void LLOutfitGallery::updateChangedCategoryName(LLViewerInventoryCategory *cat, std::string name)
{
    outfit_map_t::iterator outfit_iter = mOutfitMap.find(cat->getUUID());
    if (outfit_iter != mOutfitMap.end())
    {
        // Update name of outfit in gallery
        LLOutfitGalleryItem* item = outfit_iter->second;
        if (item)
        {
            item->setOutfitName(name);
            item->setOutfitFavorite(cat->getIsFavorite());
        }
    }
}

void LLOutfitGallery::onOutfitRightClick(LLUICtrl* ctrl, S32 x, S32 y, const LLUUID& cat_id)
{
    if (mOutfitMenu && cat_id.notNull())
    {
        uuid_vec_t selected_uuids;
        selected_uuids.push_back(cat_id);
        mOutfitGalleryMenu->show(ctrl, selected_uuids, x, y);
    }
}

void LLOutfitGallery::onChangeOutfitSelection(LLWearableItemsList* list, const LLUUID& category_id)
{
    if (mSelectedOutfitUUID == category_id)
        return;

    auto selected_it = mOutfitMap.find(mSelectedOutfitUUID);
    if (selected_it != mOutfitMap.end())
    {
        selected_it->second->setSelected(false);
    }
    auto category_it = mOutfitMap.find(category_id);
    if (category_it != mOutfitMap.end())
    {
        category_it->second->setSelected(true);
    }
    // mSelectedOutfitUUID will be set in LLOutfitListBase::ChangeOutfitSelection
}

void LLOutfitGallery::wearSelectedOutfit()
{
    LLAppearanceMgr::instance().replaceCurrentOutfit(getSelectedOutfitUUID());
}

bool LLOutfitGallery::hasItemSelected()
{
    return false;
}

bool LLOutfitGallery::canWearSelected()
{
    return false;
}

bool LLOutfitGallery::hasDefaultImage(const LLUUID& outfit_cat_id)
{
    auto outfit_it = mOutfitMap.find(outfit_cat_id);
    if (outfit_it != mOutfitMap.end())
    {
        return outfit_it->second->isDefaultImage();
    }
    return false;
}

void LLOutfitGallery::updateMessageVisibility()
{
    if (mItems.empty())
    {
        mMessageTextBox->setVisible(true);
        mScrollPanel->setVisible(false);
        std::string message = getString(getFilterSubString().empty() ? "no_outfits_msg" : "no_matched_outfits_msg");
        mMessageTextBox->setValue(message);
    }
    else
    {
        mScrollPanel->setVisible(true);
        mMessageTextBox->setVisible(false);
    }
}

LLOutfitListGearMenuBase* LLOutfitGallery::createGearMenu()
{
    return new LLOutfitGalleryGearMenu(this);
}

static LLDefaultChildRegistry::Register<LLOutfitGalleryItem> r("outfit_gallery_item");

bool LLOutfitGalleryItem::sColorSetInitialized = false;
LLUIColor LLOutfitGalleryItem::sDefaultTextColor;
LLUIColor LLOutfitGalleryItem::sDefaultFavoriteColor;

LLOutfitGalleryItem::LLOutfitGalleryItem(const Params& p)
    : LLPanel(p),
    mGallery(nullptr),
    mTexturep(nullptr),
    mSelected(false),
    mWorn(false),
    mDefaultImage(true),
    mOutfitName(""),
    mUUID(LLUUID())
{
    buildFromFile("panel_outfit_gallery_item.xml");
    if (!sColorSetInitialized)
    {
        sDefaultTextColor = LLUIColorTable::instance().getColor("White", LLColor4::white);
        sDefaultFavoriteColor = LLUIColorTable::instance().getColor("InventoryFavoriteColor", LLColor4::white);
        sColorSetInitialized = true;
    }
}

LLOutfitGalleryItem::~LLOutfitGalleryItem()
{

}

bool LLOutfitGalleryItem::postBuild()
{
    mPreviewIcon = getChild<LLIconCtrl>("preview_outfit");
    setDefaultImage();

    mOutfitNameText = getChild<LLTextBox>("outfit_name");
    mOutfitWornText = getChild<LLTextBox>("outfit_worn_text");
    mTextBgPanel = getChild<LLPanel>("text_bg_panel");
    setOutfitWorn(false);
    mHidden = false;
    return true;
}

void LLOutfitGalleryItem::draw()
{
    LLPanel::draw();

    // Draw border
    static LLUIColor selected_color = LLUIColorTable::instance().getColor("OutfitGalleryItemSelected", LLColor4::white);
    static LLUIColor unselected_color = LLUIColorTable::instance().getColor("OutfitGalleryItemUnselected", LLColor4::white);
    const LLColor4& border_color = mSelected ? selected_color : unselected_color;
    LLRect border = mPreviewIcon->getRect();
    border.mRight = border.mRight + 1;
    gl_rect_2d(border, border_color, false);

    // If the floater is focused, don't apply its alpha to the texture (STORM-677).
    const F32 alpha = getTransparencyType() == TT_ACTIVE ? 1.0f : getCurrentTransparency();
    if (mTexturep)
    {
        if (mImageUpdatePending && mTexturep->getDiscardLevel() >= 0)
        {
            mImageUpdatePending = false;
            if (mTexturep->getOriginalWidth() > MAX_OUTFIT_PHOTO_WIDTH || mTexturep->getOriginalHeight() > MAX_OUTFIT_PHOTO_HEIGHT)
            {
                setDefaultImage();
            }
        }
        else
        {
            LLRect interior = border;
            interior.stretch(-1);

            gl_draw_scaled_image(interior.mLeft - 1, interior.mBottom, interior.getWidth(), interior.getHeight(), mTexturep, UI_VERTEX_COLOR % alpha);

            // Pump the priority
            mTexturep->addTextureStats((F32)(interior.getWidth() * interior.getHeight()));
        }
    }
<<<<<<< HEAD

=======
    
    if(mFavorite)
    {
        const S32 HPAD = 3;
        const S32 VPAD = 6; // includes padding for text and for the image
        const S32 image_size = 14;
        static LLPointer<LLUIImage> fav_img = LLRender2D::getInstance()->getUIImage("Inv_Favorite_Star_Full");

        gl_draw_scaled_image(
            border.getWidth() - image_size - HPAD, image_size + VPAD + mOutfitNameText->getRect().getHeight(),
            image_size, image_size, fav_img->getImage(), UI_VERTEX_COLOR % alpha);
     }
>>>>>>> 738cf84c
}

void LLOutfitGalleryItem::setOutfitName(std::string name)
{
    mOutfitNameText->setText(name);
    mOutfitNameText->setToolTip(name);
    mOutfitName = name;
}

void LLOutfitGalleryItem::setOutfitFavorite(bool is_favorite)
{
    mFavorite = is_favorite;
    mOutfitNameText->setReadOnlyColor(mFavorite ? sDefaultFavoriteColor.get() : sDefaultTextColor.get());
}

void LLOutfitGalleryItem::setOutfitWorn(bool value)
{
    mWorn = value;
    LLStringUtil::format_map_t worn_string_args;
    std::string worn_string = getString("worn_string", worn_string_args);
<<<<<<< HEAD
    LLUIColor text_color = LLUIColorTable::instance().getColor("White", LLColor4::white);
    mOutfitWornText->setReadOnlyColor(text_color);
    mOutfitNameText->setReadOnlyColor(text_color);
=======
    mOutfitWornText->setReadOnlyColor(sDefaultTextColor.get());
    mOutfitNameText->setReadOnlyColor(mFavorite ? sDefaultFavoriteColor.get() : sDefaultTextColor.get());
>>>>>>> 738cf84c
    mOutfitWornText->setFont(value ? LLFontGL::getFontSansSerifBold() : LLFontGL::getFontSansSerifSmall());
    mOutfitNameText->setFont(value ? LLFontGL::getFontSansSerifBold() : LLFontGL::getFontSansSerifSmall());
    mOutfitWornText->setValue(value ? worn_string : "");
    mOutfitNameText->setText(mOutfitName); // refresh LLTextViewModel to pick up font changes
}

void LLOutfitGalleryItem::setSelected(bool value)
{
    mSelected = value;
    mTextBgPanel->setBackgroundVisible(value);
    setOutfitWorn(mWorn);
}

bool LLOutfitGalleryItem::handleMouseDown(S32 x, S32 y, MASK mask)
{
    setFocus(true);
    return LLUICtrl::handleMouseDown(x, y, mask);
}

bool LLOutfitGalleryItem::handleRightMouseDown(S32 x, S32 y, MASK mask)
{
    setFocus(true);
    return LLUICtrl::handleRightMouseDown(x, y, mask);
}

bool LLOutfitGalleryItem::handleDoubleClick(S32 x, S32 y, MASK mask)
{
    return openOutfitsContent() || LLPanel::handleDoubleClick(x, y, mask);
}

bool LLOutfitGalleryItem::handleKeyHere(KEY key, MASK mask)
{
    if (!mGallery)
    {
        return false;
    }

    bool handled = false;
    switch (key)
    {
        case KEY_LEFT:
            mGallery->moveLeft();
            handled = true;
            break;

        case KEY_RIGHT:
            mGallery->moveRight();
            handled = true;
            break;

        case KEY_UP:
            mGallery->moveUp();
            handled = true;
            break;

        case KEY_DOWN:
            mGallery->moveDown();
            handled = true;
            break;

        default:
            break;
    }
    return handled;
}

void LLOutfitGalleryItem::onFocusLost()
{
    setSelected(false);

    LLPanel::onFocusLost();
}

void LLOutfitGalleryItem::onFocusReceived()
{
    setSelected(true);

    LLPanel::onFocusReceived();
}

bool LLOutfitGalleryItem::openOutfitsContent()
{
    LLTabContainer* appearence_tabs = LLPanelOutfitsInventory::findInstance()->getChild<LLTabContainer>("appearance_tabs");
    if (appearence_tabs && mUUID.notNull())
    {
        appearence_tabs->selectTabByName("outfitslist_tab");
        LLPanel* panel = appearence_tabs->getCurrentPanel();
        if (panel)
        {
            LLAccordionCtrl* accordion = panel->getChild<LLAccordionCtrl>("outfits_accordion");
            LLOutfitsList* outfit_list = dynamic_cast<LLOutfitsList*>(panel);
            if (accordion != NULL && outfit_list != NULL)
            {
                outfit_list->setSelectedOutfitByUUID(mUUID);
                LLAccordionCtrlTab* tab = accordion->getSelectedTab();
                if (tab)
                {
                    tab->showAndFocusHeader();
                    return true;
                }
            }
        }
    }
    return false;
}

bool LLOutfitGalleryItem::setImageAssetId(LLUUID image_asset_id)
{
    LLPointer<LLViewerFetchedTexture> texture = LLViewerTextureManager::getFetchedTexture(image_asset_id, FTT_DEFAULT, MIPMAP_YES, LLGLTexture::BOOST_NONE, LLViewerTexture::LOD_TEXTURE);
    if (texture && texture->getOriginalWidth() <= MAX_OUTFIT_PHOTO_WIDTH && texture->getOriginalHeight() <= MAX_OUTFIT_PHOTO_HEIGHT)
    {
        mImageAssetId = image_asset_id;
        mTexturep = texture;
        mPreviewIcon->setVisible(false);
        mDefaultImage = false;
        mImageUpdatePending = (texture->getDiscardLevel() == -1);
        return true;
    }
    return false;
}

LLUUID LLOutfitGalleryItem::getImageAssetId()
{
    return mImageAssetId;
}

void LLOutfitGalleryItem::setDefaultImage()
{
    mTexturep = NULL;
    mImageAssetId.setNull();
    mPreviewIcon->setVisible(true);
    mDefaultImage = true;
    mImageUpdatePending = false;
}

LLContextMenu* LLOutfitGalleryContextMenu::createMenu()
{
    LLUICtrl::ScopedRegistrarHelper registrar;
    LLUICtrl::EnableCallbackRegistry::ScopedRegistrar enable_registrar;
    LLUUID selected_id = mUUIDs.front();

    registrar.add("Outfit.WearReplace",
                  boost::bind(&LLAppearanceMgr::replaceCurrentOutfit, &LLAppearanceMgr::instance(), selected_id));
    registrar.add("Outfit.WearAdd",
                  boost::bind(&LLAppearanceMgr::addCategoryToCurrentOutfit, &LLAppearanceMgr::instance(), selected_id));
    registrar.add("Outfit.TakeOff",
                  boost::bind(&LLAppearanceMgr::takeOffOutfit, &LLAppearanceMgr::instance(), selected_id));
    registrar.add("Outfit.Edit", boost::bind(editOutfit));
    registrar.add("Outfit.Rename", boost::bind(renameOutfit, selected_id));
    registrar.add("Outfit.Delete", boost::bind(LLOutfitGallery::onRemoveOutfit, selected_id), LLUICtrl::cb_info::UNTRUSTED_BLOCK);
    registrar.add("Outfit.Create", boost::bind(&LLOutfitGalleryContextMenu::onCreate, this, _2), LLUICtrl::cb_info::UNTRUSTED_BLOCK);
    registrar.add("Outfit.Thumbnail", boost::bind(&LLOutfitGalleryContextMenu::onThumbnail, this, selected_id));
    registrar.add("Outfit.Favorite", boost::bind(&LLOutfitGalleryContextMenu::onFavorite, this, selected_id));
    registrar.add("Outfit.Save", boost::bind(&LLOutfitGalleryContextMenu::onSave, this, selected_id));
    enable_registrar.add("Outfit.OnEnable", boost::bind(&LLOutfitGalleryContextMenu::onEnable, this, _2));
    enable_registrar.add("Outfit.OnVisible", boost::bind(&LLOutfitGalleryContextMenu::onVisible, this, _2));

    return createFromFile("menu_gallery_outfit_tab.xml");
}

void LLOutfitGalleryContextMenu::onCreate(const LLSD& data)
{
    LLWearableType::EType type = LLWearableType::getInstance()->typeNameToType(data.asString());
    if (type == LLWearableType::WT_NONE)
    {
        LL_WARNS() << "Invalid wearable type" << LL_ENDL;
        return;
    }

    LLAgentWearables::createWearable(type, true);
}

bool LLOutfitGalleryContextMenu::onEnable(LLSD::String param)
{
    return LLOutfitContextMenu::onEnable(param);
}

bool LLOutfitGalleryContextMenu::onVisible(LLSD::String param)
{
    return LLOutfitContextMenu::onVisible(param);
}

LLOutfitGalleryGearMenu::LLOutfitGalleryGearMenu(LLOutfitListBase* olist)
    : LLOutfitListGearMenuBase(olist)
{
}

void LLOutfitGalleryGearMenu::onUpdateItemsVisibility()
{
    if (!mMenu) return;
    bool have_selection = getSelectedOutfitID().notNull();
<<<<<<< HEAD
    mMenu->setItemVisible("expand", false);
    mMenu->setItemVisible("collapse", false);
    mMenu->setItemVisible("thumbnail", have_selection);
    mMenu->setItemVisible("sepatator3", true);
    mMenu->setItemVisible("sort_folders_by_name", true);
=======
    mMenu->setItemVisible("thumbnail", have_selection);
    mMenu->setItemVisible("inventory_settings", false);
    mMenu->setItemVisible("inv_settings_separator", false);
    mMenu->setItemVisible("sort_order_separator", true);
    mMenu->setItemVisible("sort_order_by_image", true);
>>>>>>> 738cf84c
    LLOutfitListGearMenuBase::onUpdateItemsVisibility();
}

void LLOutfitGalleryGearMenu::onChangeSortOrder()
{
    bool sort_by_name = !gSavedSettings.getBOOL("OutfitGallerySortByName");
    gSavedSettings.setBOOL("OutfitGallerySortByName", sort_by_name);
    LLOutfitGallery* gallery = dynamic_cast<LLOutfitGallery*>(mOutfitList);
    if (gallery)
    {
        gallery->reArrangeRows();
    }
}

bool LLOutfitGalleryGearMenu::hasDefaultImage()
{
    LLOutfitGallery* gallery = dynamic_cast<LLOutfitGallery*>(mOutfitList);
    LLUUID selected_outfit_id = getSelectedOutfitID();
    if (gallery && selected_outfit_id.notNull())
    {
        return gallery->hasDefaultImage(selected_outfit_id);
    }
    return true;
}

void LLOutfitGallery::onTextureSelectionChanged(LLInventoryItem* itemp)
{
}

void LLOutfitGallery::refreshOutfit(const LLUUID& category_id)
{
    LLViewerInventoryCategory* category = gInventory.getCategory(category_id);
    if (category)
    {
        bool photo_loaded = false;
        LLUUID asset_id = category->getThumbnailUUID();
        if (asset_id.isNull())
        {
            LLInventoryModel::cat_array_t sub_cat_array;
            LLInventoryModel::item_array_t outfit_item_array;
            // Collect all sub-categories of a given category.
            gInventory.collectDescendents(
                category->getUUID(),
                sub_cat_array,
                outfit_item_array,
                LLInventoryModel::EXCLUDE_TRASH);
            for (LLViewerInventoryItem* outfit_item : outfit_item_array)
            {
                LLViewerInventoryItem* linked_item = outfit_item->getLinkedItem();
                LLUUID asset_id, inv_id;
                std::string item_name;
                if (linked_item != NULL)
                {
                    if (linked_item->getActualType() == LLAssetType::AT_TEXTURE)
                    {
                        asset_id = linked_item->getAssetUUID();
                        inv_id = linked_item->getUUID();
                        item_name = linked_item->getName();
                    }
                }
                else if (outfit_item->getActualType() == LLAssetType::AT_TEXTURE)
                {
                    asset_id = outfit_item->getAssetUUID();
                    inv_id = outfit_item->getUUID();
                    item_name = outfit_item->getName();
                }
                if (category->getThumbnailUUID().notNull())
                {
                    asset_id = category->getThumbnailUUID();
                }
                if (asset_id.notNull())
                {
                    LLOutfitGalleryItem* item = getItem(category_id);
                    if (item)
                    {
                        photo_loaded |= item->setImageAssetId(asset_id);
                    }
                    else
                    {
                        photo_loaded = true;
                    }
                    // Rename links
                    if (!mOutfitRenamePending.isNull() && mOutfitRenamePending.asString() == item_name)
                    {
                        LLViewerInventoryCategory *outfit_cat = gInventory.getCategory(mOutfitRenamePending);
                        LLStringUtil::format_map_t photo_string_args;
                        photo_string_args["OUTFIT_NAME"] = outfit_cat->getName();
                        std::string new_name = getString("outfit_photo_string", photo_string_args);
                        LLSD updates;
                        updates["name"] = new_name;
                        update_inventory_item(inv_id, updates, NULL);
                        mOutfitRenamePending.setNull();
                        LLFloater* appearance_floater = LLFloaterReg::getInstance("appearance");
                        if (appearance_floater)
                        {
                            appearance_floater->setFocus(true);
                        }
                    }
                    if (item_name == LLAppearanceMgr::sExpectedTextureName)
                    {
                        // Images with "appropriate" name take priority
                        break;
                    }
                }
                if (!photo_loaded)
                {
                    LLOutfitGalleryItem* item = getItem(category_id);
                    if (item)
                    {
                        item->setDefaultImage();
                    }
                }
            }
        }
        else
        {
            LLOutfitGalleryItem* item = getItem(category_id);
            if (item)
            {
                item->setImageAssetId(asset_id);
            }
        }
    }

    if (mGalleryCreated && !LLApp::isExiting())
    {
        reArrangeRows();
    }
}

LLToggleableMenu* LLOutfitGallery::getSortMenu()
{
    return nullptr;
}

LLUUID LLOutfitGallery::getPhotoAssetId(const LLUUID& outfit_id)
{
    outfit_map_t::iterator outfit_it = mOutfitMap.find(outfit_id);
    if (outfit_it != mOutfitMap.end())
    {
        return outfit_it->second->getImageAssetId();
    }
    return LLUUID();
}

LLUUID LLOutfitGallery::getDefaultPhoto()
{
    return LLUUID();
}
<|MERGE_RESOLUTION|>--- conflicted
+++ resolved
@@ -1013,10 +1013,7 @@
             mTexturep->addTextureStats((F32)(interior.getWidth() * interior.getHeight()));
         }
     }
-<<<<<<< HEAD
-
-=======
-    
+
     if(mFavorite)
     {
         const S32 HPAD = 3;
@@ -1028,7 +1025,6 @@
             border.getWidth() - image_size - HPAD, image_size + VPAD + mOutfitNameText->getRect().getHeight(),
             image_size, image_size, fav_img->getImage(), UI_VERTEX_COLOR % alpha);
      }
->>>>>>> 738cf84c
 }
 
 void LLOutfitGalleryItem::setOutfitName(std::string name)
@@ -1049,14 +1045,8 @@
     mWorn = value;
     LLStringUtil::format_map_t worn_string_args;
     std::string worn_string = getString("worn_string", worn_string_args);
-<<<<<<< HEAD
-    LLUIColor text_color = LLUIColorTable::instance().getColor("White", LLColor4::white);
-    mOutfitWornText->setReadOnlyColor(text_color);
-    mOutfitNameText->setReadOnlyColor(text_color);
-=======
     mOutfitWornText->setReadOnlyColor(sDefaultTextColor.get());
     mOutfitNameText->setReadOnlyColor(mFavorite ? sDefaultFavoriteColor.get() : sDefaultTextColor.get());
->>>>>>> 738cf84c
     mOutfitWornText->setFont(value ? LLFontGL::getFontSansSerifBold() : LLFontGL::getFontSansSerifSmall());
     mOutfitNameText->setFont(value ? LLFontGL::getFontSansSerifBold() : LLFontGL::getFontSansSerifSmall());
     mOutfitWornText->setValue(value ? worn_string : "");
@@ -1248,19 +1238,15 @@
 {
     if (!mMenu) return;
     bool have_selection = getSelectedOutfitID().notNull();
-<<<<<<< HEAD
     mMenu->setItemVisible("expand", false);
     mMenu->setItemVisible("collapse", false);
-    mMenu->setItemVisible("thumbnail", have_selection);
-    mMenu->setItemVisible("sepatator3", true);
-    mMenu->setItemVisible("sort_folders_by_name", true);
-=======
     mMenu->setItemVisible("thumbnail", have_selection);
     mMenu->setItemVisible("inventory_settings", false);
     mMenu->setItemVisible("inv_settings_separator", false);
     mMenu->setItemVisible("sort_order_separator", true);
     mMenu->setItemVisible("sort_order_by_image", true);
->>>>>>> 738cf84c
+    mMenu->setItemVisible("sepatator3", true);
+    mMenu->setItemVisible("sort_folders_by_name", true);
     LLOutfitListGearMenuBase::onUpdateItemsVisibility();
 }
 
