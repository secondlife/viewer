--- conflicted
+++ resolved
@@ -106,11 +106,8 @@
 	void	deactivateToast(LLToast* toast);
 	void	addToToastPool(LLToast* toast)
 	{
-<<<<<<< HEAD
+		if (!toast) return;
 		LL_DEBUGS("NearbyChat") << "Pooling toast" << llendl;
-=======
-		if (!toast) return;
->>>>>>> b124d45b
 		toast->setVisible(FALSE);
 		toast->stopTimer();
 		toast->setIsHidden(true);
@@ -182,8 +179,8 @@
 	{
 		// Viewer is quitting.
 		// Immediately stop processing chat messages (EXT-1419).
-		mStopProcessing = true;
-	}
+	mStopProcessing = true;
+}
 	else
 	{
 		// The toast is being closed by user (STORM-192).
@@ -194,20 +191,14 @@
 }
 
 void LLNearbyChatScreenChannel::onToastFade(LLToast* toast)
-{
+{	
 	LL_DEBUGS("NearbyChat") << "Toast fading" << llendl;
 
 	//fade mean we put toast to toast pool
 	if(!toast)
 		return;
 
-<<<<<<< HEAD
 	deactivateToast(toast);
-=======
-	toast_vec_t::iterator pos = std::find(m_active_toasts.begin(),m_active_toasts.end(),toast->getHandle());
-	if(pos!=m_active_toasts.end())
-		m_active_toasts.erase(pos);
->>>>>>> b124d45b
 
 	addToToastPool(toast);
 	
@@ -230,13 +221,9 @@
 	
 	
 	toast->setOnFadeCallback(boost::bind(&LLNearbyChatScreenChannel::onToastFade, this, _1));
-	
-<<<<<<< HEAD
-	LL_DEBUGS("NearbyChat") << "Creating and pooling toast" << llendl;
-	m_toast_pool.push_back(toast);
-=======
+
+	LL_DEBUGS("NearbyChat") << "Creating and pooling toast" << llendl;	
 	m_toast_pool.push_back(toast->getHandle());
->>>>>>> b124d45b
 	return true;
 }
 
@@ -258,13 +245,13 @@
 		if (toast)
 		{
 			LLNearbyChatToastPanel* panel = dynamic_cast<LLNearbyChatToastPanel*>(toast->getPanel());
-
+  
 			if(panel && panel->messageID() == fromID && panel->getFromName() == from && panel->canAddText())
 			{
 				panel->addMessage(notification);
 				toast->reshapeToPanel();
 				toast->resetTimer();
-		
+	  
 				arrangeToasts();
 				return;
 			}
@@ -296,12 +283,8 @@
 
 	//take 1st element from pool, (re)initialize it, put it in active toasts
 
-<<<<<<< HEAD
 	LL_DEBUGS("NearbyChat") << "Getting toast from pool" << llendl;
-	LLToast* toast = m_toast_pool.back();
-=======
 	LLToast* toast = m_toast_pool.back().get();
->>>>>>> b124d45b
 
 	m_toast_pool.pop_back();
 
@@ -391,13 +374,13 @@
 	{
 		LLToast* toast = it->get();
 		if (toast)
-		{
-			toast->setIsHidden(false);
-			toast->setVisible(TRUE);
-		}
-	}
-
-}
+	{
+		toast->setIsHidden(false);
+		toast->setVisible(TRUE);
+		}
+	}
+
+	}
 
 void LLNearbyChatScreenChannel::reshape			(S32 width, S32 height, BOOL called_from_parent)
 {
@@ -544,7 +527,7 @@
 		notification["font_size"] = (S32)LLViewerChat::getChatFontSize() ;
 		channel->addNotification(notification);	
 	}
-
+	
 	if(chat_msg.mSourceType == CHAT_SOURCE_AGENT 
 		&& chat_msg.mFromID.notNull() 
 		&& chat_msg.mFromID != gAgentID)
