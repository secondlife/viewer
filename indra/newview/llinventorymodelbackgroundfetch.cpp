--- conflicted
+++ resolved
@@ -1,1685 +1,1619 @@
-/**
- * @file llinventorymodelbackgroundfetch.cpp
- * @brief Implementation of background fetching of inventory.
- *
- * $LicenseInfo:firstyear=2002&license=viewerlgpl$
- * Second Life Viewer Source Code
- * Copyright (C) 2014, Linden Research, Inc.
- *
- * This library is free software; you can redistribute it and/or
- * modify it under the terms of the GNU Lesser General Public
- * License as published by the Free Software Foundation;
- * version 2.1 of the License only.
- *
- * This library is distributed in the hope that it will be useful,
- * but WITHOUT ANY WARRANTY; without even the implied warranty of
- * MERCHANTABILITY or FITNESS FOR A PARTICULAR PURPOSE.  See the GNU
- * Lesser General Public License for more details.
- *
- * You should have received a copy of the GNU Lesser General Public
- * License along with this library; if not, write to the Free Software
- * Foundation, Inc., 51 Franklin Street, Fifth Floor, Boston, MA  02110-1301  USA
- *
- * Linden Research, Inc., 945 Battery Street, San Francisco, CA  94111  USA
- * $/LicenseInfo$
- */
-
-#include "llviewerprecompiledheaders.h"
-#include "llinventorymodelbackgroundfetch.h"
-
-#include "llaisapi.h"
-#include "llagent.h"
-#include "llappviewer.h"
-#include "llcallbacklist.h"
-#include "llinventorymodel.h"
-#include "llinventorypanel.h"
-#include "llnotificationsutil.h"
-#include "llstartup.h"
-#include "llviewercontrol.h"
-#include "llviewerinventory.h"
-#include "llviewermessage.h"
-#include "llviewerregion.h"
-#include "llviewerwindow.h"
-#include "llhttpconstants.h"
-#include "bufferarray.h"
-#include "bufferstream.h"
-#include "llcorehttputil.h"
-
-// History (may be apocryphal)
-//
-// Around V2, an HTTP inventory download mechanism was added
-// along with inventory LINK items referencing other inventory
-// items.  As part of this, at login, the entire inventory
-// structure is downloaded 'in the background' using the
-// backgroundFetch()/bulkFetch() methods.  The UDP path can
-// still be used and is found in the 'DEPRECATED OLD CODE'
-// section.
-//
-// The old UDP path implemented a throttle that adapted
-// itself during running.  The mechanism survived info HTTP
-// somewhat but was pinned to poll the HTTP plumbing at
-// 0.5S intervals.  The reasons for this particular value
-// have been lost.  It's possible to switch between UDP
-// and HTTP while this is happening but there may be
-// surprises in what happens in that case.
-//
-// Conversion to llcorehttp reduced the number of connections
-// used but batches more data and queues more requests (but
-// doesn't due pipelining due to libcurl restrictions).  The
-// poll interval above was re-examined and reduced to get
-// inventory into the viewer more quickly.
-//
-// Possible future work:
-//
-// * Don't download the entire heirarchy in one go (which
-//   might have been how V1 worked).  Implications for
-//   links (which may not have a valid target) and search
-//   which would then be missing data.
-//
-// * Review the download rate throttling.  Slow then fast?
-//   Detect bandwidth usage and speed up when it drops?
-//
-// * An error on a fetch could be due to one item in the batch.
-//   If the batch were broken up, perhaps more of the inventory
-//   would download.  (Handwave here, not certain this is an
-//   issue in practice.)
-//
-// * Conversion to AISv3.
-//
-
-
-namespace
-{
-
-///----------------------------------------------------------------------------
-/// Class <anonymous>::BGItemHttpHandler
-///----------------------------------------------------------------------------
-
-//
-// Http request handler class for single inventory item requests.
-//
-// We'll use a handler-per-request pattern here rather than
-// a shared handler.  Mainly convenient as this was converted
-// from a Responder class model.
-//
-// Derives from and is identical to the normal FetchItemHttpHandler
-// except that:  1) it uses the background request object which is
-// updated more slowly than the foreground and 2) keeps a count of
-// active requests on the LLInventoryModelBackgroundFetch object
-// to indicate outstanding operations are in-flight.
-//
-class BGItemHttpHandler : public LLInventoryModel::FetchItemHttpHandler
-{
-    LOG_CLASS(BGItemHttpHandler);
-
-public:
-    BGItemHttpHandler(const LLSD & request_sd)
-        : LLInventoryModel::FetchItemHttpHandler(request_sd)
-        {
-            LLInventoryModelBackgroundFetch::instance().incrFetchCount(1);
-        }
-
-    virtual ~BGItemHttpHandler()
-        {
-            LLInventoryModelBackgroundFetch::instance().incrFetchCount(-1);
-        }
-
-protected:
-    BGItemHttpHandler(const BGItemHttpHandler &);               // Not defined
-    void operator=(const BGItemHttpHandler &);                  // Not defined
-};
-
-
-///----------------------------------------------------------------------------
-/// Class <anonymous>::BGFolderHttpHandler
-///----------------------------------------------------------------------------
-
-// Http request handler class for folders.
-//
-// Handler for FetchInventoryDescendents2 and FetchLibDescendents2
-// caps requests for folders.
-//
-class BGFolderHttpHandler : public LLCore::HttpHandler
-{
-    LOG_CLASS(BGFolderHttpHandler);
-
-public:
-    BGFolderHttpHandler(const LLSD & request_sd, const uuid_vec_t & recursive_cats)
-        : LLCore::HttpHandler(),
-          mRequestSD(request_sd),
-          mRecursiveCatUUIDs(recursive_cats)
-        {
-            LLInventoryModelBackgroundFetch::instance().incrFetchCount(1);
-        }
-
-    virtual ~BGFolderHttpHandler()
-        {
-            LLInventoryModelBackgroundFetch::instance().incrFetchCount(-1);
-        }
-
-protected:
-    BGFolderHttpHandler(const BGFolderHttpHandler &);           // Not defined
-    void operator=(const BGFolderHttpHandler &);                // Not defined
-
-public:
-    virtual void onCompleted(LLCore::HttpHandle handle, LLCore::HttpResponse * response);
-
-    bool getIsRecursive(const LLUUID & cat_id) const;
-
-private:
-    void processData(LLSD & body, LLCore::HttpResponse * response);
-    void processFailure(LLCore::HttpStatus status, LLCore::HttpResponse * response);
-    void processFailure(const char * const reason, LLCore::HttpResponse * response);
-
-private:
-    LLSD mRequestSD;
-    const uuid_vec_t mRecursiveCatUUIDs; // hack for storing away which cat fetches are recursive
-};
-
-
-const char * const LOG_INV("Inventory");
-
-} // end of namespace anonymous
-
-
-///----------------------------------------------------------------------------
-/// Class LLInventoryModelBackgroundFetch
-///----------------------------------------------------------------------------
-
-LLInventoryModelBackgroundFetch::LLInventoryModelBackgroundFetch():
-    mBackgroundFetchActive(false),
-    mFolderFetchActive(false),
-    mFetchCount(0),
-    mLastFetchCount(0),
-    mFetchFolderCount(0),
-    mAllRecursiveFoldersFetched(false),
-    mRecursiveInventoryFetchStarted(false),
-    mRecursiveLibraryFetchStarted(false),
-    mRecursiveMarketplaceFetchStarted(false),
-    mMinTimeBetweenFetches(0.3f)
-{}
-
-LLInventoryModelBackgroundFetch::~LLInventoryModelBackgroundFetch()
-{
-    gIdleCallbacks.deleteFunction(&LLInventoryModelBackgroundFetch::backgroundFetchCB, NULL);
-}
-
-bool LLInventoryModelBackgroundFetch::isBulkFetchProcessingComplete() const
-{
-    return mFetchFolderQueue.empty() && mFetchItemQueue.empty() && mFetchCount <= 0;
-}
-
-bool LLInventoryModelBackgroundFetch::isFolderFetchProcessingComplete() const
-{
-    return mFetchFolderQueue.empty() && mFetchFolderCount <= 0;
-}
-
-bool LLInventoryModelBackgroundFetch::libraryFetchStarted() const
-{
-    return mRecursiveLibraryFetchStarted;
-}
-
-bool LLInventoryModelBackgroundFetch::libraryFetchCompleted() const
-{
-    return libraryFetchStarted() && fetchQueueContainsNoDescendentsOf(gInventory.getLibraryRootFolderID());
-}
-
-bool LLInventoryModelBackgroundFetch::libraryFetchInProgress() const
-{
-    return libraryFetchStarted() && !libraryFetchCompleted();
-}
-
-bool LLInventoryModelBackgroundFetch::inventoryFetchStarted() const
-{
-    return mRecursiveInventoryFetchStarted;
-}
-
-bool LLInventoryModelBackgroundFetch::inventoryFetchCompleted() const
-{
-    return inventoryFetchStarted() && fetchQueueContainsNoDescendentsOf(gInventory.getRootFolderID());
-}
-
-bool LLInventoryModelBackgroundFetch::inventoryFetchInProgress() const
-{
-    return inventoryFetchStarted() && ! inventoryFetchCompleted();
-}
-
-bool LLInventoryModelBackgroundFetch::isEverythingFetched() const
-{
-    return mAllRecursiveFoldersFetched;
-}
-
-bool LLInventoryModelBackgroundFetch::folderFetchActive() const
-{
-    return mFolderFetchActive;
-}
-
-void LLInventoryModelBackgroundFetch::addRequestAtFront(const LLUUID & id, bool recursive, bool is_category)
-{
-    EFetchType recursion_type = recursive ? FT_RECURSIVE : FT_DEFAULT;
-    if (is_category)
-    {
-        mFetchFolderQueue.push_front(FetchQueueInfo(id, recursion_type, is_category));
-    }
-    else
-    {
-        mFetchItemQueue.push_front(FetchQueueInfo(id, recursion_type, is_category));
-    }
-}
-
-void LLInventoryModelBackgroundFetch::addRequestAtBack(const LLUUID & id, bool recursive, bool is_category)
-{
-    EFetchType recursion_type = recursive ? FT_RECURSIVE : FT_DEFAULT;
-    if (is_category)
-    {
-        mFetchFolderQueue.push_back(FetchQueueInfo(id, recursion_type, is_category));
-    }
-    else
-    {
-        mFetchItemQueue.push_back(FetchQueueInfo(id, recursion_type, is_category));
-    }
-}
-
-void LLInventoryModelBackgroundFetch::start(const LLUUID& id, bool recursive)
-{
-    LLViewerInventoryCategory * cat(gInventory.getCategory(id));
-
-    if (cat || (id.isNull() && ! isEverythingFetched()))
-    {
-        // it's a folder, do a bulk fetch
-        LL_DEBUGS(LOG_INV) << "Start fetching category: " << id << ", recursive: " << recursive << LL_ENDL;
-
-        mBackgroundFetchActive = true;
-        mFolderFetchActive = true;
-        EFetchType recursion_type = recursive ? FT_RECURSIVE : FT_DEFAULT;
-        if (id.isNull())
-        {
-            if (! mRecursiveInventoryFetchStarted)
-            {
-                mRecursiveInventoryFetchStarted |= recursive;
-                if (recursive && AISAPI::isAvailable())
-                {
-                    // Not only root folder can be massive, but
-                    // most system folders will be requested independently
-                    // so request root folder and content separately
-                    mFetchFolderQueue.push_front(FetchQueueInfo(gInventory.getRootFolderID(), FT_FOLDER_AND_CONTENT));
-                }
-                else
-                {
-                    mFetchFolderQueue.push_back(FetchQueueInfo(gInventory.getRootFolderID(), recursion_type));
-                }
-                gIdleCallbacks.addFunction(&LLInventoryModelBackgroundFetch::backgroundFetchCB, NULL);
-            }
-            if (! mRecursiveLibraryFetchStarted)
-            {
-                mRecursiveLibraryFetchStarted |= recursive;
-                mFetchFolderQueue.push_back(FetchQueueInfo(gInventory.getLibraryRootFolderID(), recursion_type));
-                gIdleCallbacks.addFunction(&LLInventoryModelBackgroundFetch::backgroundFetchCB, NULL);
-            }
-        }
-        else if (recursive && cat && cat->getPreferredType() == LLFolderType::FT_MARKETPLACE_LISTINGS)
-        {
-            if (mFetchFolderQueue.empty() || mFetchFolderQueue.back().mUUID != id)
-            {
-                if (recursive && AISAPI::isAvailable())
-                {
-                    // Request marketplace folder and content separately
-                    mFetchFolderQueue.push_front(FetchQueueInfo(id, FT_FOLDER_AND_CONTENT));
-                }
-                else
-                {
-                    mFetchFolderQueue.push_front(FetchQueueInfo(id, recursion_type));
-                }
-                gIdleCallbacks.addFunction(&LLInventoryModelBackgroundFetch::backgroundFetchCB, NULL);
-                mRecursiveMarketplaceFetchStarted = true;
-            }
-        }
-        else
-        {
-            if (AISAPI::isAvailable())
-            {
-                if (mFetchFolderQueue.empty() || mFetchFolderQueue.back().mUUID != id)
-                {
-                    // On AIS make sure root goes to the top and follow up recursive
-                    // fetches, not individual requests
-                    mFetchFolderQueue.push_back(FetchQueueInfo(id, recursion_type));
-                    gIdleCallbacks.addFunction(&LLInventoryModelBackgroundFetch::backgroundFetchCB, NULL);
-                }
-            }
-            else if (mFetchFolderQueue.empty() || mFetchFolderQueue.front().mUUID != id)
-            {
-                    // Specific folder requests go to front of queue.
-                    mFetchFolderQueue.push_front(FetchQueueInfo(id, recursion_type));
-                    gIdleCallbacks.addFunction(&LLInventoryModelBackgroundFetch::backgroundFetchCB, NULL);
-            }
-
-            if (id == gInventory.getLibraryRootFolderID())
-            {
-                mRecursiveLibraryFetchStarted |= recursive;
-            }
-            if (id == gInventory.getRootFolderID())
-            {
-                mRecursiveInventoryFetchStarted |= recursive;
-            }
-        }
-    }
-    else if (LLViewerInventoryItem * itemp = gInventory.getItem(id))
-    {
-        if (! itemp->mIsComplete)
-        {
-            scheduleItemFetch(id);
-        }
-    }
-}
-
-void LLInventoryModelBackgroundFetch::scheduleFolderFetch(const LLUUID& cat_id, bool forced)
-{
-    if (mFetchFolderQueue.empty() || mFetchFolderQueue.front().mUUID != cat_id)
-    {
-        mBackgroundFetchActive = true;
-        mFolderFetchActive = true;
-
-        if (forced)
-        {
-            // check if already requested
-            if (mForceFetchSet.find(cat_id) == mForceFetchSet.end())
-            {
-                mForceFetchSet.insert(cat_id);
-                mFetchItemQueue.push_front(FetchQueueInfo(cat_id, FT_FORCED));
-            }
-        }
-        else
-        {
-            // Specific folder requests go to front of queue.
-            // version presence acts as dupplicate prevention for normal fetches
-            mFetchItemQueue.push_front(FetchQueueInfo(cat_id, FT_DEFAULT));
-        }
-
-        gIdleCallbacks.addFunction(&LLInventoryModelBackgroundFetch::backgroundFetchCB, NULL);
-    }
-}
-
-void LLInventoryModelBackgroundFetch::scheduleItemFetch(const LLUUID& item_id, bool forced)
-{
-    if (mFetchItemQueue.empty() || mFetchItemQueue.front().mUUID != item_id)
-    {
-        mBackgroundFetchActive = true;
-        if (forced)
-        {
-            // check if already requested
-            if (mForceFetchSet.find(item_id) == mForceFetchSet.end())
-            {
-                mForceFetchSet.insert(item_id);
-                mFetchItemQueue.push_front(FetchQueueInfo(item_id, FT_FORCED, false));
-            }
-        }
-        else
-        {
-            // 'isFinished' being set acts as dupplicate prevention for normal fetches
-            mFetchItemQueue.push_front(FetchQueueInfo(item_id, FT_DEFAULT, false));
-        }
-
-        gIdleCallbacks.addFunction(&LLInventoryModelBackgroundFetch::backgroundFetchCB, NULL);
-    }
-}
-
-void LLInventoryModelBackgroundFetch::fetchFolderAndLinks(const LLUUID& cat_id, nullary_func_t callback)
-{
-    LLViewerInventoryCategory* cat = gInventory.getCategory(cat_id);
-    if (cat)
-    {
-        // Mark folder (update timer) so that background fetch won't request it
-        cat->setFetching(LLViewerInventoryCategory::FETCH_RECURSIVE);
-    }
-    incrFetchFolderCount(1);
-    mExpectedFolderIds.push_back(cat_id);
-
-    // Assume that we have no relevant cache. Fetch folder, and items folder's links point to.
-    AISAPI::FetchCategoryLinks(cat_id,
-                               [callback, cat_id](const LLUUID& id)
-                               {
-                                   callback();
-                                   if (id.isNull())
-                                   {
-                                       LL_WARNS() << "Failed to fetch category links " << cat_id << LL_ENDL;
-                                   }
-                                   LLInventoryModelBackgroundFetch::getInstance()->onAISFolderCalback(cat_id, id, FT_DEFAULT);
-                               });
-
-    // start idle loop to track completion
-    mBackgroundFetchActive = true;
-    mFolderFetchActive = true;
-    gIdleCallbacks.addFunction(&LLInventoryModelBackgroundFetch::backgroundFetchCB, NULL);
-}
-
-void LLInventoryModelBackgroundFetch::fetchCOF(nullary_func_t callback)
-{
-    LLUUID cat_id = gInventory.findCategoryUUIDForType(LLFolderType::FT_CURRENT_OUTFIT);
-    LLViewerInventoryCategory* cat = gInventory.getCategory(cat_id);
-    if (cat)
-    {
-        // Mark cof (update timer) so that background fetch won't request it
-        cat->setFetching(LLViewerInventoryCategory::FETCH_RECURSIVE);
-    }
-    incrFetchFolderCount(1);
-    mExpectedFolderIds.push_back(cat_id);
-    // For reliability assume that we have no relevant cache, so
-    // fetch cof along with items cof's links point to.
-    AISAPI::FetchCOF([callback](const LLUUID& id)
-                     {
-                         callback();
-                         LLUUID cat_id = gInventory.findCategoryUUIDForType(LLFolderType::FT_CURRENT_OUTFIT);
-                         LLInventoryModelBackgroundFetch::getInstance()->onAISFolderCalback(cat_id, id, FT_DEFAULT);
-                     });
-
-    // start idle loop to track completion
-    mBackgroundFetchActive = true;
-    mFolderFetchActive = true;
-    gIdleCallbacks.addFunction(&LLInventoryModelBackgroundFetch::backgroundFetchCB, NULL);
-}
-
-void LLInventoryModelBackgroundFetch::findLostItems()
-{
-    mBackgroundFetchActive = true;
-    mFolderFetchActive = true;
-    mFetchFolderQueue.push_back(FetchQueueInfo(LLUUID::null, FT_RECURSIVE));
-    gIdleCallbacks.addFunction(&LLInventoryModelBackgroundFetch::backgroundFetchCB, NULL);
-}
-
-void LLInventoryModelBackgroundFetch::setAllFoldersFetched()
-{
-    if (mRecursiveInventoryFetchStarted &&
-        mRecursiveLibraryFetchStarted)
-    {
-        mAllRecursiveFoldersFetched = true;
-        //LL_INFOS(LOG_INV) << "All folders fetched, validating" << LL_ENDL;
-        //gInventory.validate();
-    }
-
-    mFolderFetchActive = false;
-    if (isBulkFetchProcessingComplete())
-    {
-        mBackgroundFetchActive = false;
-    }
-
-    // For now only informs about initial fetch being done
-    mFoldersFetchedSignal();
-
-    LL_INFOS(LOG_INV) << "Inventory background fetch completed" << LL_ENDL;
-}
-
-boost::signals2::connection LLInventoryModelBackgroundFetch::setFetchCompletionCallback(folders_fetched_callback_t cb)
-{
-    return mFoldersFetchedSignal.connect(cb);
-}
-
-void LLInventoryModelBackgroundFetch::backgroundFetchCB(void *)
-{
-    LLInventoryModelBackgroundFetch::instance().backgroundFetch();
-}
-
-void LLInventoryModelBackgroundFetch::backgroundFetch()
-{
-    if (mBackgroundFetchActive)
-    {
-        if (AISAPI::isAvailable())
-        {
-            bulkFetchViaAis();
-        }
-        else if (gAgent.getRegion() && gAgent.getRegion()->capabilitiesReceived())
-        {
-            // If we'll be using the capability, we'll be sending batches and the background thing isn't as important.
-            bulkFetch();
-        }
-    }
-}
-
-void LLInventoryModelBackgroundFetch::incrFetchCount(S32 fetching)
-{
-    mFetchCount += fetching;
-    if (mFetchCount < 0)
-    {
-        LL_WARNS_ONCE(LOG_INV) << "Inventory fetch count fell below zero (0)." << LL_ENDL;
-        mFetchCount = 0;
-    }
-}
-void LLInventoryModelBackgroundFetch::incrFetchFolderCount(S32 fetching)
-{
-    incrFetchCount(fetching);
-    mFetchFolderCount += fetching;
-    if (mFetchCount < 0)
-    {
-        LL_WARNS_ONCE(LOG_INV) << "Inventory fetch count fell below zero (0)." << LL_ENDL;
-        mFetchFolderCount = 0;
-    }
-}
-
-void ais_simple_item_callback(const LLUUID& inv_id)
-{
-    LL_DEBUGS(LOG_INV , "AIS3") << "Response for " << inv_id << LL_ENDL;
-    LLInventoryModelBackgroundFetch::instance().incrFetchCount(-1);
-}
-
-void LLInventoryModelBackgroundFetch::onAISContentCalback(
-    const LLUUID& request_id,
-    const uuid_vec_t& content_ids,
-    const LLUUID& response_id,
-    EFetchType fetch_type)
-{
-    // Don't push_front on failure - there is a chance it was fired from inside bulkFetchViaAis
-    incrFetchFolderCount(-1);
-
-    uuid_vec_t::const_iterator folder_iter = content_ids.begin();
-    uuid_vec_t::const_iterator folder_end = content_ids.end();
-    while (folder_iter != folder_end)
-    {
-        std::list<LLUUID>::const_iterator found = std::find(mExpectedFolderIds.begin(), mExpectedFolderIds.end(), *folder_iter);
-        if (found != mExpectedFolderIds.end())
-        {
-            mExpectedFolderIds.erase(found);
-        }
-
-        LLViewerInventoryCategory* cat(gInventory.getCategory(*folder_iter));
-        if (cat)
-        {
-            cat->setFetching(LLViewerInventoryCategory::FETCH_NONE);
-        }
-        if (response_id.isNull())
-        {
-            // Failed to fetch, get it individually
-            mFetchFolderQueue.push_back(FetchQueueInfo(*folder_iter, FT_RECURSIVE));
-        }
-        else
-        {
-            // push descendant back to verify they are fetched fully (ex: didn't encounter depth limit)
-            LLInventoryModel::cat_array_t* categories(NULL);
-            LLInventoryModel::item_array_t* items(NULL);
-            gInventory.getDirectDescendentsOf(*folder_iter, categories, items);
-            if (categories)
-            {
-                for (LLInventoryModel::cat_array_t::const_iterator it = categories->begin();
-                     it != categories->end();
-                     ++it)
-                {
-                    mFetchFolderQueue.push_back(FetchQueueInfo((*it)->getUUID(), FT_RECURSIVE));
-                }
-            }
-        }
-
-        folder_iter++;
-    }
-
-    if (!mFetchFolderQueue.empty())
-    {
-        mBackgroundFetchActive = true;
-        mFolderFetchActive = true;
-        gIdleCallbacks.addFunction(&LLInventoryModelBackgroundFetch::backgroundFetchCB, NULL);
-    }
-}
-void LLInventoryModelBackgroundFetch::onAISFolderCalback(const LLUUID &request_id, const LLUUID &response_id, EFetchType fetch_type)
-{
-    // Don't push_front on failure - there is a chance it was fired from inside bulkFetchViaAis
-    incrFetchFolderCount(-1);
-    std::list<LLUUID>::const_iterator found = std::find(mExpectedFolderIds.begin(), mExpectedFolderIds.end(), request_id);
-    if (found != mExpectedFolderIds.end())
-    {
-        mExpectedFolderIds.erase(found);
-    }
-    else
-    {
-        // ais shouldn't respond twice
-        llassert(false);
-        LL_WARNS() << "Unexpected folder response for " << request_id << LL_ENDL;
-    }
-
-    if (request_id.isNull())
-    {
-        // orhans, no other actions needed
-        return;
-    }
-
-    LLViewerInventoryCategory::EFetchType new_state = LLViewerInventoryCategory::FETCH_NONE;
-    bool request_descendants = false;
-    if (response_id.isNull()) // Failure
-    {
-        LL_DEBUGS(LOG_INV , "AIS3") << "Failure response for folder " << request_id << LL_ENDL;
-        if (fetch_type == FT_RECURSIVE)
-        {
-            // A full recursive request failed.
-            // Try requesting folder and nested content separately
-            mFetchFolderQueue.push_back(FetchQueueInfo(request_id, FT_FOLDER_AND_CONTENT));
-        }
-        else if (fetch_type == FT_FOLDER_AND_CONTENT)
-        {
-            LL_WARNS() << "Failed to download folder: " << request_id << " Requesting known content separately" << LL_ENDL;
-            mFetchFolderQueue.push_back(FetchQueueInfo(request_id, FT_CONTENT_RECURSIVE));
-
-            // set folder's version to prevent viewer from trying to request folder indefinetely
-            LLViewerInventoryCategory* cat(gInventory.getCategory(request_id));
-            if (cat && cat->getVersion() == LLViewerInventoryCategory::VERSION_UNKNOWN)
-            {
-                cat->setVersion(0);
-            }
-            // back off for a bit in case something tries to force-request immediately
-            new_state = LLViewerInventoryCategory::FETCH_FAILED;
-        }
-    }
-    else
-    {
-        if (fetch_type == FT_RECURSIVE)
-        {
-            // Got the folder and content, now verify content
-            // Request content even for FT_RECURSIVE in case of changes, failures
-            // or if depth limit gets imlemented.
-            // This shouldn't redownload folders if they already have version
-            request_descendants = true;
-            LL_DEBUGS(LOG_INV, "AIS3") << "Got folder " << request_id << ". Requesting content" << LL_ENDL;
-        }
-        else if (fetch_type == FT_FOLDER_AND_CONTENT)
-        {
-            // readd folder for content request
-            mFetchFolderQueue.push_front(FetchQueueInfo(request_id, FT_CONTENT_RECURSIVE));
-        }
-        else
-        {
-            LL_DEBUGS(LOG_INV, "AIS3") << "Got folder " << request_id << "." << LL_ENDL;
-        }
-
-    }
-
-    if (request_descendants)
-    {
-        LLInventoryModel::cat_array_t* categories(NULL);
-        LLInventoryModel::item_array_t* items(NULL);
-        gInventory.getDirectDescendentsOf(request_id, categories, items);
-        if (categories)
-        {
-            for (LLInventoryModel::cat_array_t::const_iterator it = categories->begin();
-                 it != categories->end();
-                 ++it)
-            {
-                mFetchFolderQueue.push_back(FetchQueueInfo((*it)->getUUID(), FT_RECURSIVE));
-            }
-        }
-    }
-
-    if (!mFetchFolderQueue.empty())
-    {
-        mBackgroundFetchActive = true;
-        mFolderFetchActive = true;
-        gIdleCallbacks.addFunction(&LLInventoryModelBackgroundFetch::backgroundFetchCB, NULL);
-    }
-
-    // done
-    LLViewerInventoryCategory * cat(gInventory.getCategory(request_id));
-    if (cat)
-    {
-        cat->setFetching(new_state);
-    }
-}
-
-static LLTrace::BlockTimerStatHandle FTM_BULK_FETCH("Bulk Fetch");
-
-void LLInventoryModelBackgroundFetch::bulkFetchViaAis()
-{
-    LL_RECORD_BLOCK_TIME(FTM_BULK_FETCH);
-    //Background fetch is called from gIdleCallbacks in a loop until background fetch is stopped.
-    if (gDisconnected)
-    {
-        return;
-    }
-
-    static LLCachedControl<U32> ais_pool(gSavedSettings, "PoolSizeAIS", 20);
-    // Don't have too many requests at once, AIS throttles
-    // Reserve one request for actions outside of fetch (like renames)
-    const U32 max_concurrent_fetches = llclamp(ais_pool - 1, 1, 50);
-
-    if (mFetchCount >= max_concurrent_fetches)
-    {
-        return;
-    }
-
-    // Don't loop for too long (in case of large, fully loaded inventory)
-    F64 curent_time = LLTimer::getTotalSeconds();
-    const F64 max_time = LLStartUp::getStartupState() > STATE_WEARABLES_WAIT
-        ? 0.006f // 6 ms
-        : 1.f;
-    const F64 end_time = curent_time + max_time;
-    S32 last_fetch_count = mFetchCount;
-
-    while (!mFetchFolderQueue.empty() && mFetchCount < max_concurrent_fetches && curent_time < end_time)
-    {
-        const FetchQueueInfo & fetch_info(mFetchFolderQueue.front());
-        bulkFetchViaAis(fetch_info);
-        mFetchFolderQueue.pop_front();
-        curent_time = LLTimer::getTotalSeconds();
-    }
-
-    // Ideally we shouldn't fetch items if recursive fetch isn't done,
-    // but there is a chance some request will start timeouting and recursive
-    // fetch will get stuck on a signle folder, don't block item fetch in such case
-    while (!mFetchItemQueue.empty() && mFetchCount < max_concurrent_fetches && curent_time < end_time)
-    {
-        const FetchQueueInfo& fetch_info(mFetchItemQueue.front());
-        bulkFetchViaAis(fetch_info);
-        mFetchItemQueue.pop_front();
-        curent_time = LLTimer::getTotalSeconds();
-    }
-
-    if (last_fetch_count != mFetchCount // if anything was added
-        || mLastFetchCount != mFetchCount) // if anything was substracted
-    {
-        LL_DEBUGS(LOG_INV , "AIS3") << "Total active fetches: " << mLastFetchCount << "->" << last_fetch_count << "->" << mFetchCount
-            << ", scheduled folder fetches: " << (S32)mFetchFolderQueue.size()
-            << ", scheduled item fetches: " << (S32)mFetchItemQueue.size()
-            << LL_ENDL;
-        mLastFetchCount = mFetchCount;
-
-        if (!mExpectedFolderIds.empty())
-        {
-            // A folder seem to be stack fetching on QA account, print oldest folder out
-            LL_DEBUGS(LOG_INV , "AIS3") << "Oldest expected folder: ";
-            std::list<LLUUID>::const_iterator iter = mExpectedFolderIds.begin();
-            LL_CONT << *iter;
-            if ((*iter).notNull())
-            {
-                LLViewerInventoryCategory* cat(gInventory.getCategory(*iter));
-                if (cat)
-                {
-                    LL_CONT << " Folder name: " << cat->getName() << " Parent: " << cat->getParentUUID();
-                }
-                else
-                {
-                    LL_CONT << " This folder doesn't exist";
-                }
-            }
-            else
-            {
-                LL_CONT << " Orphans request";
-            }
-            LL_CONT << LL_ENDL;
-        }
-    }
-
-    if (isFolderFetchProcessingComplete() && mFolderFetchActive)
-    {
-        if (!mRecursiveInventoryFetchStarted || mRecursiveMarketplaceFetchStarted)
-        {
-            setAllFoldersFetched();
-        }
-        else
-        {
-            // Intent is for marketplace request to happen after
-            // main inventory is done, unless requested by floater
-            mRecursiveMarketplaceFetchStarted = true;
-            const LLUUID& marketplacelistings_id = gInventory.findCategoryUUIDForType(LLFolderType::FT_MARKETPLACE_LISTINGS);
-            if (marketplacelistings_id.notNull())
-            {
-                mFetchFolderQueue.push_front(FetchQueueInfo(marketplacelistings_id, FT_FOLDER_AND_CONTENT));
-            }
-            else
-            {
-                setAllFoldersFetched();
-            }
-        }
-
-    }
-
-    if (isBulkFetchProcessingComplete())
-    {
-        mBackgroundFetchActive = false;
-    }
-}
-
-void LLInventoryModelBackgroundFetch::bulkFetchViaAis(const FetchQueueInfo& fetch_info)
-{
-    if (fetch_info.mIsCategory)
-    {
-        const LLUUID & cat_id(fetch_info.mUUID);
-        if (cat_id.isNull())
-        {
-            incrFetchFolderCount(1);
-            mExpectedFolderIds.push_back(cat_id);
-            // Lost and found
-            // Should it actually be recursive?
-            AISAPI::FetchOrphans([](const LLUUID& response_id)
-                                 {
-                                     LLInventoryModelBackgroundFetch::instance().onAISFolderCalback(LLUUID::null,
-                                         response_id,
-                                         FT_DEFAULT);
-                                 });
-        }
-        else
-        {
-            LLViewerInventoryCategory * cat(gInventory.getCategory(cat_id));
-            if (cat)
-            {
-                if (fetch_info.mFetchType == FT_CONTENT_RECURSIVE)
-                {
-                    // fetch content only, ignore cat itself
-                    uuid_vec_t children;
-                    LLInventoryModel::cat_array_t* categories(NULL);
-                    LLInventoryModel::item_array_t* items(NULL);
-                    gInventory.getDirectDescendentsOf(cat_id, categories, items);
-
-                    LLViewerInventoryCategory::EFetchType target_state = LLViewerInventoryCategory::FETCH_RECURSIVE;
-                    bool content_done = true;
-
-                    // Top limit is 'as many as you can put into url'
-                    static LLCachedControl<S32> ais_batch(gSavedSettings, "BatchSizeAIS3", 20);
-                    S32 batch_limit = llclamp(ais_batch(), 1, 40);
-
-                    for (LLInventoryModel::cat_array_t::iterator it = categories->begin();
-                         it != categories->end();
-                         ++it)
-                    {
-                        LLViewerInventoryCategory* child_cat = (*it);
-                        if (LLViewerInventoryCategory::VERSION_UNKNOWN != child_cat->getVersion()
-                            || child_cat->getFetching() >= target_state)
-                        {
-                            continue;
-                        }
-
-                        if (child_cat->getPreferredType() == LLFolderType::FT_MARKETPLACE_LISTINGS)
-                        {
-                            // special case, marketplace will fetch that as needed
-                            continue;
-                        }
-
-                        children.push_back(child_cat->getUUID());
-                        mExpectedFolderIds.push_back(child_cat->getUUID());
-                        child_cat->setFetching(target_state);
-
-                        if (children.size() >= batch_limit)
-                        {
-                            content_done = false;
-                            break;
-                        }
-                    }
-
-                    if (!children.empty())
-                    {
-                        // increment before call in case of immediate callback
-                        incrFetchFolderCount(1);
-
-                        EFetchType type = fetch_info.mFetchType;
-                        LLUUID cat_id = cat->getUUID(); // need a copy for lambda
-                        AISAPI::completion_t cb = [cat_id, children, type](const LLUUID& response_id)
-                        {
-                            LLInventoryModelBackgroundFetch::instance().onAISContentCalback(cat_id, children, response_id, type);
-                        };
-
-                        AISAPI::ITEM_TYPE item_type = AISAPI::INVENTORY;
-                        if (ALEXANDRIA_LINDEN_ID == cat->getOwnerID())
-                        {
-                            item_type = AISAPI::LIBRARY;
-                        }
-
-                        AISAPI::FetchCategorySubset(cat_id, children, item_type, true, cb, 0);
-                    }
-
-                    if (content_done)
-                    {
-                        // This will have a bit of overlap with onAISContentCalback,
-                        // but something else might have dowloaded folders, so verify
-                        // every child that is complete has it's children done as well
-                        for (LLInventoryModel::cat_array_t::iterator it = categories->begin();
-                             it != categories->end();
-                             ++it)
-                        {
-                            LLViewerInventoryCategory* child_cat = (*it);
-                            if (LLViewerInventoryCategory::VERSION_UNKNOWN != child_cat->getVersion())
-                            {
-                                mFetchFolderQueue.push_back(FetchQueueInfo(child_cat->getUUID(), FT_RECURSIVE));
-                            }
-                        }
-                    }
-                    else
-                    {
-                        // send it back to get the rest
-                        mFetchFolderQueue.push_back(FetchQueueInfo(cat_id, FT_CONTENT_RECURSIVE));
-                    }
-                }
-                else if (LLViewerInventoryCategory::VERSION_UNKNOWN == cat->getVersion()
-                         || fetch_info.mFetchType == FT_FORCED)
-                {
-                    LLViewerInventoryCategory::EFetchType target_state =
-                        fetch_info.mFetchType > FT_CONTENT_RECURSIVE
-                        ? LLViewerInventoryCategory::FETCH_RECURSIVE
-                        : LLViewerInventoryCategory::FETCH_NORMAL;
-                    // start again if we did a non-recursive fetch before
-                    // to get all children in a single request
-                    if (cat->getFetching() < target_state)
-                    {
-                        // increment before call in case of immediate callback
-                        incrFetchFolderCount(1);
-                        cat->setFetching(target_state);
-                        mExpectedFolderIds.push_back(cat_id);
-
-                        EFetchType type = fetch_info.mFetchType;
-                        LLUUID cat_cb_id = cat_id;
-                        AISAPI::completion_t cb = [cat_cb_id, type](const LLUUID& response_id)
-                        {
-                            LLInventoryModelBackgroundFetch::instance().onAISFolderCalback(cat_cb_id, response_id , type);
-                        };
-
-                        AISAPI::ITEM_TYPE item_type = AISAPI::INVENTORY;
-                        if (ALEXANDRIA_LINDEN_ID == cat->getOwnerID())
-                        {
-                            item_type = AISAPI::LIBRARY;
-                        }
-
-                        AISAPI::FetchCategoryChildren(cat_id , item_type , type == FT_RECURSIVE , cb, 0);
-                    }
-                }
-                else
-                {
-                    // Already fetched, check if anything inside needs fetching
-                    if (fetch_info.mFetchType == FT_RECURSIVE
-                        || fetch_info.mFetchType == FT_FOLDER_AND_CONTENT)
-                    {
-                        LLInventoryModel::cat_array_t * categories(NULL);
-                        LLInventoryModel::item_array_t * items(NULL);
-                        gInventory.getDirectDescendentsOf(cat_id, categories, items);
-                        for (LLInventoryModel::cat_array_t::const_iterator it = categories->begin();
-                            it != categories->end();
-                            ++it)
-                        {
-                            // not push_front to not cause an infinite loop
-                            mFetchFolderQueue.push_back(FetchQueueInfo((*it)->getUUID(), FT_RECURSIVE));
-                        }
-                    }
-                }
-            } // else try to fetch folder either way?
-        }
-    }
-    else
-    {
-        LLViewerInventoryItem * itemp(gInventory.getItem(fetch_info.mUUID));
-
-        if (itemp)
-        {
-            if (!itemp->isFinished() || fetch_info.mFetchType == FT_FORCED)
-            {
-                mFetchCount++;
-                if (itemp->getPermissions().getOwner() == gAgent.getID())
-                {
-                    AISAPI::FetchItem(fetch_info.mUUID, AISAPI::INVENTORY, ais_simple_item_callback);
-                }
-                else
-                {
-                    AISAPI::FetchItem(fetch_info.mUUID, AISAPI::LIBRARY, ais_simple_item_callback);
-                }
-            }
-        }
-        else // We don't know it, assume incomplete
-        {
-            // Assume agent's inventory, library wouldn't have gotten here
-            mFetchCount++;
-            AISAPI::FetchItem(fetch_info.mUUID, AISAPI::INVENTORY, ais_simple_item_callback);
-        }
-    }
-
-    if (fetch_info.mFetchType == FT_FORCED)
-    {
-        mForceFetchSet.erase(fetch_info.mUUID);
-    }
-}
-
-// Bundle up a bunch of requests to send all at once.
-void LLInventoryModelBackgroundFetch::bulkFetch()
-{
-    LL_RECORD_BLOCK_TIME(FTM_BULK_FETCH);
-    //Background fetch is called from gIdleCallbacks in a loop until background fetch is stopped.
-    //If there are items in mFetchQueue, we want to check the time since the last bulkFetch was
-    //sent.  If it exceeds our retry time, go ahead and fire off another batch.
-    LLViewerRegion * region(gAgent.getRegion());
-    if (! region || gDisconnected || LLApp::isExiting())
-    {
-        return;
-    }
-
-    // *TODO:  These values could be tweaked at runtime to effect
-    // a fast/slow fetch throttle.  Once login is complete and the scene
-    // is mostly loaded, we could turn up the throttle and fill missing
-    // inventory more quickly.
-    static const U32 max_batch_size(10);
-    static const S32 max_concurrent_fetches(12);        // Outstanding requests, not connections
-
-    if (mFetchCount)
-    {
-        // Process completed background HTTP requests
-        gInventory.handleResponses(false);
-        // Just processed a bunch of items.
-        // Note: do we really need notifyObservers() here?
-        // OnIdle it will be called anyway due to Add flag for processed item.
-        // It seems like in some cases we are updaiting on fail (no flag),
-        // but is there anything to update?
-        gInventory.notifyObservers();
-    }
-
-    if (mFetchCount > max_concurrent_fetches)
-    {
-        return;
-    }
-
-    U32 item_count(0);
-    U32 folder_count(0);
-
-    const U32 sort_order(gSavedSettings.getU32(LLInventoryPanel::DEFAULT_SORT_ORDER) & 0x1);
-
-    // *TODO:  Think I'd like to get a shared pointer to this and share it
-    // among all the folder requests.
-    uuid_vec_t recursive_cats;
-    uuid_vec_t all_cats; // dupplicate avoidance
-
-    LLSD folder_request_body;
-    LLSD folder_request_body_lib;
-    LLSD item_request_body;
-    LLSD item_request_body_lib;
-
-    while (! mFetchFolderQueue.empty()
-            && (item_count + folder_count) < max_batch_size)
-    {
-        const FetchQueueInfo & fetch_info(mFetchFolderQueue.front());
-        if (fetch_info.mIsCategory)
-        {
-            const LLUUID & cat_id(fetch_info.mUUID);
-            if (cat_id.isNull()) //DEV-17797 Lost and found
-            {
-                LLSD folder_sd;
-                folder_sd["folder_id"]      = LLUUID::null.asString();
-                folder_sd["owner_id"]       = gAgent.getID();
-                folder_sd["sort_order"]     = LLSD::Integer(sort_order);
-                folder_sd["fetch_folders"]  = LLSD::Boolean(false);
-                folder_sd["fetch_items"]    = LLSD::Boolean(true);
-                folder_request_body["folders"].append(folder_sd);
-                folder_count++;
-            }
-            else
-            {
-                const LLViewerInventoryCategory * cat(gInventory.getCategory(cat_id));
-                if (cat)
-                {
-                    if (LLViewerInventoryCategory::VERSION_UNKNOWN == cat->getVersion())
-                    {
-                        if (std::find(all_cats.begin(), all_cats.end(), cat_id) == all_cats.end())
-                        {
-                            LLSD folder_sd;
-                            folder_sd["folder_id"] = cat->getUUID();
-                            folder_sd["owner_id"] = cat->getOwnerID();
-                            folder_sd["sort_order"] = LLSD::Integer(sort_order);
-                            folder_sd["fetch_folders"] = LLSD::Boolean(true); //(LLSD::Boolean)sFullFetchStarted;
-                            folder_sd["fetch_items"] = LLSD::Boolean(true);
-
-                            if (ALEXANDRIA_LINDEN_ID == cat->getOwnerID())
-                            {
-                                folder_request_body_lib["folders"].append(folder_sd);
-                            }
-                            else
-                            {
-                                folder_request_body["folders"].append(folder_sd);
-                            }
-                            folder_count++;
-                        }
-                    }
-                    else
-                    {
-                        // May already have this folder, but append child folders to list.
-                        if (fetch_info.mFetchType >= FT_CONTENT_RECURSIVE)
-                        {
-                            LLInventoryModel::cat_array_t * categories(NULL);
-                            LLInventoryModel::item_array_t * items(NULL);
-                            gInventory.getDirectDescendentsOf(cat_id, categories, items);
-                            for (LLInventoryModel::cat_array_t::const_iterator it = categories->begin();
-                                it != categories->end();
-                                ++it)
-                            {
-                                mFetchFolderQueue.push_back(FetchQueueInfo((*it)->getUUID(), fetch_info.mFetchType));
-                            }
-                        }
-                    }
-                }
-            }
-            if (fetch_info.mFetchType >= FT_CONTENT_RECURSIVE)
-            {
-                recursive_cats.push_back(cat_id);
-            }
-            all_cats.push_back(cat_id);
-        }
-
-        mFetchFolderQueue.pop_front();
-    }
-
-
-    while (!mFetchItemQueue.empty()
-        && (item_count + folder_count) < max_batch_size)
-    {
-        const FetchQueueInfo & fetch_info(mFetchItemQueue.front());
-
-        LLViewerInventoryItem * itemp(gInventory.getItem(fetch_info.mUUID));
-
-        if (itemp)
-        {
-            LLSD item_sd;
-            item_sd["owner_id"] = itemp->getPermissions().getOwner();
-            item_sd["item_id"] = itemp->getUUID();
-            if (itemp->getPermissions().getOwner() == gAgent.getID())
-            {
-                item_request_body.append(item_sd);
-            }
-            else
-            {
-                item_request_body_lib.append(item_sd);
-            }
-            //itemp->fetchFromServer();
-            item_count++;
-        }
-
-        mFetchItemQueue.pop_front();
-    }
-
-    // Issue HTTP POST requests to fetch folders and items
-
-    if (item_count + folder_count > 0)
-    {
-        if (folder_count)
-        {
-            if (folder_request_body["folders"].size())
-            {
-                const std::string url(region->getCapability("FetchInventoryDescendents2"));
-
-                if (! url.empty())
-                {
-                    LLCore::HttpHandler::ptr_t  handler(new BGFolderHttpHandler(folder_request_body, recursive_cats));
-                    gInventory.requestPost(false, url, folder_request_body, handler, "Inventory Folder");
-                }
-            }
-
-            if (folder_request_body_lib["folders"].size())
-            {
-                const std::string url(region->getCapability("FetchLibDescendents2"));
-
-                if (! url.empty())
-                {
-                    LLCore::HttpHandler::ptr_t  handler(new BGFolderHttpHandler(folder_request_body_lib, recursive_cats));
-                    gInventory.requestPost(false, url, folder_request_body_lib, handler, "Library Folder");
-                }
-            }
-        } // if (folder_count)
-
-        if (item_count)
-        {
-            if (item_request_body.size())
-            {
-                const std::string url(region->getCapability("FetchInventory2"));
-
-                if (! url.empty())
-                {
-                    LLSD body;
-                    body["items"] = item_request_body;
-                    LLCore::HttpHandler::ptr_t  handler(new BGItemHttpHandler(body));
-                    gInventory.requestPost(false, url, body, handler, "Inventory Item");
-                }
-            }
-
-            if (item_request_body_lib.size())
-            {
-                const std::string url(region->getCapability("FetchLib2"));
-
-                if (! url.empty())
-                {
-                    LLSD body;
-                    body["items"] = item_request_body_lib;
-                    LLCore::HttpHandler::ptr_t handler(new BGItemHttpHandler(body));
-                    gInventory.requestPost(false, url, body, handler, "Library Item");
-                }
-            }
-        } // if (item_count)
-
-        mFetchTimer.reset();
-    }
-    else if (isBulkFetchProcessingComplete())
-    {
-        setAllFoldersFetched();
-    }
-}
-
-bool LLInventoryModelBackgroundFetch::fetchQueueContainsNoDescendentsOf(const LLUUID & cat_id) const
-{
-    for (fetch_queue_t::const_iterator it = mFetchFolderQueue.begin();
-         it != mFetchFolderQueue.end();
-         ++it)
-    {
-        const LLUUID & fetch_id = (*it).mUUID;
-        if (gInventory.isObjectDescendentOf(fetch_id, cat_id))
-            return false;
-    }
-    for (fetch_queue_t::const_iterator it = mFetchItemQueue.begin();
-        it != mFetchItemQueue.end();
-        ++it)
-    {
-        const LLUUID & fetch_id = (*it).mUUID;
-        if (gInventory.isObjectDescendentOf(fetch_id, cat_id))
-            return false;
-    }
-    return true;
-}
-
-
-namespace
-{
-
-///----------------------------------------------------------------------------
-/// Class <anonymous>::BGFolderHttpHandler
-///----------------------------------------------------------------------------
-
-void BGFolderHttpHandler::onCompleted(LLCore::HttpHandle handle, LLCore::HttpResponse * response)
-{
-    do      // Single-pass do-while used for common exit handling
-    {
-        LLCore::HttpStatus status(response->getStatus());
-        // status = LLCore::HttpStatus(404);                // Dev tool to force error handling
-        if (! status)
-        {
-            processFailure(status, response);
-            break;          // Goto common exit
-        }
-
-        // Response body should be present.
-        LLCore::BufferArray * body(response->getBody());
-        // body = NULL;                                 // Dev tool to force error handling
-        if (! body || ! body->size())
-        {
-            LL_WARNS(LOG_INV) << "Missing data in inventory folder query." << LL_ENDL;
-            processFailure("HTTP response missing expected body", response);
-            break;          // Goto common exit
-        }
-
-        // Could test 'Content-Type' header but probably unreliable.
-
-        // Convert response to LLSD
-        // body->write(0, "Garbage Response", 16);      // Dev tool to force error handling
-        LLSD body_llsd;
-        if (! LLCoreHttpUtil::responseToLLSD(response, true, body_llsd))
-        {
-            // INFOS-level logging will occur on the parsed failure
-            processFailure("HTTP response contained malformed LLSD", response);
-            break;          // goto common exit
-        }
-
-        // Expect top-level structure to be a map
-        // body_llsd = LLSD::emptyArray();              // Dev tool to force error handling
-        if (! body_llsd.isMap())
-        {
-            processFailure("LLSD response not a map", response);
-            break;          // goto common exit
-        }
-
-        // Check for 200-with-error failures
-        //
-        // See comments in llinventorymodel.cpp about this mode of error.
-        //
-        // body_llsd["error"] = LLSD::emptyMap();       // Dev tool to force error handling
-        // body_llsd["error"]["identifier"] = "Development";
-        // body_llsd["error"]["message"] = "You left development code in the viewer";
-        if (body_llsd.has("error"))
-        {
-            processFailure("Inventory application error (200-with-error)", response);
-            break;          // goto common exit
-        }
-
-        // Okay, process data if possible
-        processData(body_llsd, response);
-    }
-    while (false);
-}
-
-
-void BGFolderHttpHandler::processData(LLSD & content, LLCore::HttpResponse * response)
-{
-    LLInventoryModelBackgroundFetch * fetcher(LLInventoryModelBackgroundFetch::getInstance());
-
-    // API V2 and earlier should probably be testing for "error" map
-    // in response as an application-level error.
-
-    // Instead, we assume success and attempt to extract information.
-    if (content.has("folders"))
-    {
-        LLSD folders(content["folders"]);
-
-        for (LLSD::array_const_iterator folder_it = folders.beginArray();
-            folder_it != folders.endArray();
-            ++folder_it)
-        {
-            LLSD folder_sd(*folder_it);
-
-            //LLUUID agent_id = folder_sd["agent_id"];
-
-            //if(agent_id != gAgent.getID())    //This should never happen.
-            //{
-            //  LL_WARNS(LOG_INV) << "Got a UpdateInventoryItem for the wrong agent."
-            //          << LL_ENDL;
-            //  break;
-            //}
-
-            LLUUID parent_id(folder_sd["folder_id"].asUUID());
-            LLUUID owner_id(folder_sd["owner_id"].asUUID());
-            S32    version(folder_sd["version"].asInteger());
-            S32    descendents(folder_sd["descendents"].asInteger());
-            LLPointer<LLViewerInventoryCategory> tcategory = new LLViewerInventoryCategory(owner_id);
-
-            if (parent_id.isNull())
-            {
-                LLSD items(folder_sd["items"]);
-                LLPointer<LLViewerInventoryItem> titem = new LLViewerInventoryItem;
-
-                for (LLSD::array_const_iterator item_it = items.beginArray();
-                    item_it != items.endArray();
-                    ++item_it)
-                {
-                    const LLUUID lost_uuid(gInventory.findCategoryUUIDForType(LLFolderType::FT_LOST_AND_FOUND));
-
-                    if (lost_uuid.notNull())
-                    {
-                        LLSD item(*item_it);
-
-                        titem->unpackMessage(item);
-
-                        LLInventoryModel::update_list_t update;
-                        LLInventoryModel::LLCategoryUpdate new_folder(lost_uuid, 1);
-                        update.push_back(new_folder);
-                        gInventory.accountForUpdate(update);
-
-                        titem->setParent(lost_uuid);
-                        titem->updateParentOnServer(false);
-                        gInventory.updateItem(titem);
-                    }
-                }
-            }
-
-            LLViewerInventoryCategory * pcat(gInventory.getCategory(parent_id));
-            if (! pcat)
-            {
-                continue;
-            }
-
-            LLSD categories(folder_sd["categories"]);
-            for (LLSD::array_const_iterator category_it = categories.beginArray();
-                category_it != categories.endArray();
-                ++category_it)
-            {
-                LLSD category(*category_it);
-                tcategory->fromLLSD(category);
-
-                const bool recursive(getIsRecursive(tcategory->getUUID()));
-                if (recursive)
-                {
-                    fetcher->addRequestAtBack(tcategory->getUUID(), recursive, true);
-                }
-                else if (! gInventory.isCategoryComplete(tcategory->getUUID()))
-                {
-                    gInventory.updateCategory(tcategory);
-                }
-            }
-
-            LLSD items(folder_sd["items"]);
-            LLPointer<LLViewerInventoryItem> titem = new LLViewerInventoryItem;
-            for (LLSD::array_const_iterator item_it = items.beginArray();
-                 item_it != items.endArray();
-                 ++item_it)
-            {
-                LLSD item(*item_it);
-                titem->unpackMessage(item);
-
-                gInventory.updateItem(titem);
-            }
-
-            // Set version and descendentcount according to message.
-            LLViewerInventoryCategory * cat(gInventory.getCategory(parent_id));
-            if (cat)
-            {
-                cat->setVersion(version);
-                cat->setDescendentCount(descendents);
-                cat->determineFolderType();
-            }
-        }
-    }
-
-    if (content.has("bad_folders"))
-    {
-        LLSD bad_folders(content["bad_folders"]);
-        for (LLSD::array_const_iterator folder_it = bad_folders.beginArray();
-             folder_it != bad_folders.endArray();
-             ++folder_it)
-        {
-            // *TODO: Stop copying data [ed:  this isn't copying data]
-            LLSD folder_sd(*folder_it);
-
-            // These folders failed on the dataserver.  We probably don't want to retry them.
-            LL_WARNS(LOG_INV) << "Folder " << folder_sd["folder_id"].asString()
-                              << "Error: " << folder_sd["error"].asString() << LL_ENDL;
-        }
-    }
-
-    if (fetcher->isBulkFetchProcessingComplete())
-    {
-        fetcher->setAllFoldersFetched();
-    }
-}
-
-
-void BGFolderHttpHandler::processFailure(LLCore::HttpStatus status, LLCore::HttpResponse * response)
-{
-    const std::string & ct(response->getContentType());
-    LL_WARNS(LOG_INV) << "Inventory folder fetch failure\n"
-                      << "[Status: " << status.toTerseString() << "]\n"
-                      << "[Reason: " << status.toString() << "]\n"
-                      << "[Content-type: " << ct << "]\n"
-                      << "[Content (abridged): "
-                      << LLCoreHttpUtil::responseToString(response) << "]" << LL_ENDL;
-
-    // Could use a 404 test here to try to detect revoked caps...
-
-    if(status == LLCore::HttpStatus(HTTP_FORBIDDEN))
-    {
-        // Too large, split into two if possible
-        if (gDisconnected || LLApp::isExiting())
-        {
-            return;
-        }
-
-        const std::string url(gAgent.getRegionCapability("FetchInventoryDescendents2"));
-        if (url.empty())
-        {
-            LL_WARNS(LOG_INV) << "Failed to get AIS2 cap" << LL_ENDL;
-            return;
-        }
-
-        S32 size = mRequestSD["folders"].size();
-
-        if (size > 1)
-        {
-            // Can split, assume that this isn't the library
-            LLSD folders;
-            uuid_vec_t recursive_cats;
-            LLSD::array_iterator iter = mRequestSD["folders"].beginArray();
-            LLSD::array_iterator end = mRequestSD["folders"].endArray();
-            while (iter != end)
-            {
-                folders.append(*iter);
-                LLUUID folder_id = iter->get("folder_id").asUUID();
-                if (std::find(mRecursiveCatUUIDs.begin(), mRecursiveCatUUIDs.end(), folder_id) != mRecursiveCatUUIDs.end())
-                {
-                    recursive_cats.push_back(folder_id);
-                }
-                if (folders.size() == (S32)(size / 2))
-                {
-                    LLSD request_body;
-                    request_body["folders"] = folders;
-                    LLCore::HttpHandler::ptr_t  handler(new BGFolderHttpHandler(request_body, recursive_cats));
-                    gInventory.requestPost(false, url, request_body, handler, "Inventory Folder");
-                    recursive_cats.clear();
-                    folders.clear();
-                }
-                iter++;
-            }
-
-            LLSD request_body;
-            request_body["folders"] = folders;
-            LLCore::HttpHandler::ptr_t  handler(new BGFolderHttpHandler(request_body, recursive_cats));
-            gInventory.requestPost(false, url, request_body, handler, "Inventory Folder");
-            return;
-        }
-        else
-        {
-            // Can't split
-            LLNotificationsUtil::add("InventoryLimitReachedAIS");
-        }
-    }
-<<<<<<< HEAD
-	
-	// This was originally the request retry logic for the inventory
-	// request which tested on HTTP_INTERNAL_ERROR status.  This
-	// retry logic was unbounded and lacked discrimination as to the
-	// cause of the retry.  The new http library should be doing
-	// adquately on retries but I want to keep the structure of a
-	// retry for reference.
-	LLInventoryModelBackgroundFetch *fetcher = LLInventoryModelBackgroundFetch::getInstance();
-	if (false)
-	{
-		// timed out or curl failure
-		for (LLSD::array_const_iterator folder_it = mRequestSD["folders"].beginArray();
-			 folder_it != mRequestSD["folders"].endArray();
-			 ++folder_it)
-		{
-			LLSD folder_sd(*folder_it);
-			LLUUID folder_id(folder_sd["folder_id"].asUUID());
-			const bool recursive = getIsRecursive(folder_id);
-			fetcher->addRequestAtFront(folder_id, recursive, true);
-		}
-	}
-	else
-	{
-		if (fetcher->isBulkFetchProcessingComplete())
-		{
-			fetcher->setAllFoldersFetched();
-		}
-	}
-=======
-
-    // This was originally the request retry logic for the inventory
-    // request which tested on HTTP_INTERNAL_ERROR status.  This
-    // retry logic was unbounded and lacked discrimination as to the
-    // cause of the retry.  The new http library should be doing
-    // adquately on retries but I want to keep the structure of a
-    // retry for reference.
-    LLInventoryModelBackgroundFetch *fetcher = LLInventoryModelBackgroundFetch::getInstance();
-    if (false)
-    {
-        // timed out or curl failure
-        for (LLSD::array_const_iterator folder_it = mRequestSD["folders"].beginArray();
-             folder_it != mRequestSD["folders"].endArray();
-             ++folder_it)
-        {
-            LLSD folder_sd(*folder_it);
-            LLUUID folder_id(folder_sd["folder_id"].asUUID());
-            const BOOL recursive = getIsRecursive(folder_id);
-            fetcher->addRequestAtFront(folder_id, recursive, true);
-        }
-    }
-    else
-    {
-        if (fetcher->isBulkFetchProcessingComplete())
-        {
-            fetcher->setAllFoldersFetched();
-        }
-    }
->>>>>>> e1623bb2
-}
-
-
-void BGFolderHttpHandler::processFailure(const char * const reason, LLCore::HttpResponse * response)
-{
-<<<<<<< HEAD
-	LL_WARNS(LOG_INV) << "Inventory folder fetch failure\n"
-					  << "[Status: internal error]\n"
-					  << "[Reason: " << reason << "]\n"
-					  << "[Content (abridged): "
-					  << LLCoreHttpUtil::responseToString(response) << "]" << LL_ENDL;
-
-	// Reverse of previous processFailure() method, this is invoked
-	// when response structure is found to be invalid.  Original
-	// always re-issued the request (without limit).  This does
-	// the same but be aware that this may be a source of problems.
-	// Philosophy is that inventory folders are so essential to
-	// operation that this is a reasonable action.
-	LLInventoryModelBackgroundFetch *fetcher = LLInventoryModelBackgroundFetch::getInstance();
-	if (true)
-	{
-		for (LLSD::array_const_iterator folder_it = mRequestSD["folders"].beginArray();
-			 folder_it != mRequestSD["folders"].endArray();
-			 ++folder_it)
-		{
-			LLSD folder_sd(*folder_it);
-			LLUUID folder_id(folder_sd["folder_id"].asUUID());
-			const bool recursive = getIsRecursive(folder_id);
-			fetcher->addRequestAtFront(folder_id, recursive, true);
-		}
-	}
-	else
-	{
-		if (fetcher->isBulkFetchProcessingComplete())
-		{
-			fetcher->setAllFoldersFetched();
-		}
-	}
-=======
-    LL_WARNS(LOG_INV) << "Inventory folder fetch failure\n"
-                      << "[Status: internal error]\n"
-                      << "[Reason: " << reason << "]\n"
-                      << "[Content (abridged): "
-                      << LLCoreHttpUtil::responseToString(response) << "]" << LL_ENDL;
-
-    // Reverse of previous processFailure() method, this is invoked
-    // when response structure is found to be invalid.  Original
-    // always re-issued the request (without limit).  This does
-    // the same but be aware that this may be a source of problems.
-    // Philosophy is that inventory folders are so essential to
-    // operation that this is a reasonable action.
-    LLInventoryModelBackgroundFetch *fetcher = LLInventoryModelBackgroundFetch::getInstance();
-    if (true)
-    {
-        for (LLSD::array_const_iterator folder_it = mRequestSD["folders"].beginArray();
-             folder_it != mRequestSD["folders"].endArray();
-             ++folder_it)
-        {
-            LLSD folder_sd(*folder_it);
-            LLUUID folder_id(folder_sd["folder_id"].asUUID());
-            const BOOL recursive = getIsRecursive(folder_id);
-            fetcher->addRequestAtFront(folder_id, recursive, true);
-        }
-    }
-    else
-    {
-        if (fetcher->isBulkFetchProcessingComplete())
-        {
-            fetcher->setAllFoldersFetched();
-        }
-    }
->>>>>>> e1623bb2
-}
-
-
-bool BGFolderHttpHandler::getIsRecursive(const LLUUID & cat_id) const
-{
-    return std::find(mRecursiveCatUUIDs.begin(), mRecursiveCatUUIDs.end(), cat_id) != mRecursiveCatUUIDs.end();
-}
-
-///----------------------------------------------------------------------------
-/// Class <anonymous>::BGItemHttpHandler
-///----------------------------------------------------------------------------
-
-// Nothing to implement here.  All ctor/dtor changes.
-
-} // end namespace anonymous+/**
+ * @file llinventorymodelbackgroundfetch.cpp
+ * @brief Implementation of background fetching of inventory.
+ *
+ * $LicenseInfo:firstyear=2002&license=viewerlgpl$
+ * Second Life Viewer Source Code
+ * Copyright (C) 2014, Linden Research, Inc.
+ *
+ * This library is free software; you can redistribute it and/or
+ * modify it under the terms of the GNU Lesser General Public
+ * License as published by the Free Software Foundation;
+ * version 2.1 of the License only.
+ *
+ * This library is distributed in the hope that it will be useful,
+ * but WITHOUT ANY WARRANTY; without even the implied warranty of
+ * MERCHANTABILITY or FITNESS FOR A PARTICULAR PURPOSE.  See the GNU
+ * Lesser General Public License for more details.
+ *
+ * You should have received a copy of the GNU Lesser General Public
+ * License along with this library; if not, write to the Free Software
+ * Foundation, Inc., 51 Franklin Street, Fifth Floor, Boston, MA  02110-1301  USA
+ *
+ * Linden Research, Inc., 945 Battery Street, San Francisco, CA  94111  USA
+ * $/LicenseInfo$
+ */
+
+#include "llviewerprecompiledheaders.h"
+#include "llinventorymodelbackgroundfetch.h"
+
+#include "llaisapi.h"
+#include "llagent.h"
+#include "llappviewer.h"
+#include "llcallbacklist.h"
+#include "llinventorymodel.h"
+#include "llinventorypanel.h"
+#include "llnotificationsutil.h"
+#include "llstartup.h"
+#include "llviewercontrol.h"
+#include "llviewerinventory.h"
+#include "llviewermessage.h"
+#include "llviewerregion.h"
+#include "llviewerwindow.h"
+#include "llhttpconstants.h"
+#include "bufferarray.h"
+#include "bufferstream.h"
+#include "llcorehttputil.h"
+
+// History (may be apocryphal)
+//
+// Around V2, an HTTP inventory download mechanism was added
+// along with inventory LINK items referencing other inventory
+// items.  As part of this, at login, the entire inventory
+// structure is downloaded 'in the background' using the
+// backgroundFetch()/bulkFetch() methods.  The UDP path can
+// still be used and is found in the 'DEPRECATED OLD CODE'
+// section.
+//
+// The old UDP path implemented a throttle that adapted
+// itself during running.  The mechanism survived info HTTP
+// somewhat but was pinned to poll the HTTP plumbing at
+// 0.5S intervals.  The reasons for this particular value
+// have been lost.  It's possible to switch between UDP
+// and HTTP while this is happening but there may be
+// surprises in what happens in that case.
+//
+// Conversion to llcorehttp reduced the number of connections
+// used but batches more data and queues more requests (but
+// doesn't due pipelining due to libcurl restrictions).  The
+// poll interval above was re-examined and reduced to get
+// inventory into the viewer more quickly.
+//
+// Possible future work:
+//
+// * Don't download the entire heirarchy in one go (which
+//   might have been how V1 worked).  Implications for
+//   links (which may not have a valid target) and search
+//   which would then be missing data.
+//
+// * Review the download rate throttling.  Slow then fast?
+//   Detect bandwidth usage and speed up when it drops?
+//
+// * An error on a fetch could be due to one item in the batch.
+//   If the batch were broken up, perhaps more of the inventory
+//   would download.  (Handwave here, not certain this is an
+//   issue in practice.)
+//
+// * Conversion to AISv3.
+//
+
+
+namespace
+{
+
+///----------------------------------------------------------------------------
+/// Class <anonymous>::BGItemHttpHandler
+///----------------------------------------------------------------------------
+
+//
+// Http request handler class for single inventory item requests.
+//
+// We'll use a handler-per-request pattern here rather than
+// a shared handler.  Mainly convenient as this was converted
+// from a Responder class model.
+//
+// Derives from and is identical to the normal FetchItemHttpHandler
+// except that:  1) it uses the background request object which is
+// updated more slowly than the foreground and 2) keeps a count of
+// active requests on the LLInventoryModelBackgroundFetch object
+// to indicate outstanding operations are in-flight.
+//
+class BGItemHttpHandler : public LLInventoryModel::FetchItemHttpHandler
+{
+    LOG_CLASS(BGItemHttpHandler);
+
+public:
+    BGItemHttpHandler(const LLSD & request_sd)
+        : LLInventoryModel::FetchItemHttpHandler(request_sd)
+        {
+            LLInventoryModelBackgroundFetch::instance().incrFetchCount(1);
+        }
+
+    virtual ~BGItemHttpHandler()
+        {
+            LLInventoryModelBackgroundFetch::instance().incrFetchCount(-1);
+        }
+
+protected:
+    BGItemHttpHandler(const BGItemHttpHandler &);               // Not defined
+    void operator=(const BGItemHttpHandler &);                  // Not defined
+};
+
+
+///----------------------------------------------------------------------------
+/// Class <anonymous>::BGFolderHttpHandler
+///----------------------------------------------------------------------------
+
+// Http request handler class for folders.
+//
+// Handler for FetchInventoryDescendents2 and FetchLibDescendents2
+// caps requests for folders.
+//
+class BGFolderHttpHandler : public LLCore::HttpHandler
+{
+    LOG_CLASS(BGFolderHttpHandler);
+
+public:
+    BGFolderHttpHandler(const LLSD & request_sd, const uuid_vec_t & recursive_cats)
+        : LLCore::HttpHandler(),
+          mRequestSD(request_sd),
+          mRecursiveCatUUIDs(recursive_cats)
+        {
+            LLInventoryModelBackgroundFetch::instance().incrFetchCount(1);
+        }
+
+    virtual ~BGFolderHttpHandler()
+        {
+            LLInventoryModelBackgroundFetch::instance().incrFetchCount(-1);
+        }
+
+protected:
+    BGFolderHttpHandler(const BGFolderHttpHandler &);           // Not defined
+    void operator=(const BGFolderHttpHandler &);                // Not defined
+
+public:
+    virtual void onCompleted(LLCore::HttpHandle handle, LLCore::HttpResponse * response);
+
+    bool getIsRecursive(const LLUUID & cat_id) const;
+
+private:
+    void processData(LLSD & body, LLCore::HttpResponse * response);
+    void processFailure(LLCore::HttpStatus status, LLCore::HttpResponse * response);
+    void processFailure(const char * const reason, LLCore::HttpResponse * response);
+
+private:
+    LLSD mRequestSD;
+    const uuid_vec_t mRecursiveCatUUIDs; // hack for storing away which cat fetches are recursive
+};
+
+
+const char * const LOG_INV("Inventory");
+
+} // end of namespace anonymous
+
+
+///----------------------------------------------------------------------------
+/// Class LLInventoryModelBackgroundFetch
+///----------------------------------------------------------------------------
+
+LLInventoryModelBackgroundFetch::LLInventoryModelBackgroundFetch():
+    mBackgroundFetchActive(false),
+    mFolderFetchActive(false),
+    mFetchCount(0),
+    mLastFetchCount(0),
+    mFetchFolderCount(0),
+    mAllRecursiveFoldersFetched(false),
+    mRecursiveInventoryFetchStarted(false),
+    mRecursiveLibraryFetchStarted(false),
+    mRecursiveMarketplaceFetchStarted(false),
+    mMinTimeBetweenFetches(0.3f)
+{}
+
+LLInventoryModelBackgroundFetch::~LLInventoryModelBackgroundFetch()
+{
+    gIdleCallbacks.deleteFunction(&LLInventoryModelBackgroundFetch::backgroundFetchCB, NULL);
+}
+
+bool LLInventoryModelBackgroundFetch::isBulkFetchProcessingComplete() const
+{
+    return mFetchFolderQueue.empty() && mFetchItemQueue.empty() && mFetchCount <= 0;
+}
+
+bool LLInventoryModelBackgroundFetch::isFolderFetchProcessingComplete() const
+{
+    return mFetchFolderQueue.empty() && mFetchFolderCount <= 0;
+}
+
+bool LLInventoryModelBackgroundFetch::libraryFetchStarted() const
+{
+    return mRecursiveLibraryFetchStarted;
+}
+
+bool LLInventoryModelBackgroundFetch::libraryFetchCompleted() const
+{
+    return libraryFetchStarted() && fetchQueueContainsNoDescendentsOf(gInventory.getLibraryRootFolderID());
+}
+
+bool LLInventoryModelBackgroundFetch::libraryFetchInProgress() const
+{
+    return libraryFetchStarted() && !libraryFetchCompleted();
+}
+
+bool LLInventoryModelBackgroundFetch::inventoryFetchStarted() const
+{
+    return mRecursiveInventoryFetchStarted;
+}
+
+bool LLInventoryModelBackgroundFetch::inventoryFetchCompleted() const
+{
+    return inventoryFetchStarted() && fetchQueueContainsNoDescendentsOf(gInventory.getRootFolderID());
+}
+
+bool LLInventoryModelBackgroundFetch::inventoryFetchInProgress() const
+{
+    return inventoryFetchStarted() && ! inventoryFetchCompleted();
+}
+
+bool LLInventoryModelBackgroundFetch::isEverythingFetched() const
+{
+    return mAllRecursiveFoldersFetched;
+}
+
+bool LLInventoryModelBackgroundFetch::folderFetchActive() const
+{
+    return mFolderFetchActive;
+}
+
+void LLInventoryModelBackgroundFetch::addRequestAtFront(const LLUUID & id, bool recursive, bool is_category)
+{
+    EFetchType recursion_type = recursive ? FT_RECURSIVE : FT_DEFAULT;
+    if (is_category)
+    {
+        mFetchFolderQueue.push_front(FetchQueueInfo(id, recursion_type, is_category));
+    }
+    else
+    {
+        mFetchItemQueue.push_front(FetchQueueInfo(id, recursion_type, is_category));
+    }
+}
+
+void LLInventoryModelBackgroundFetch::addRequestAtBack(const LLUUID & id, bool recursive, bool is_category)
+{
+    EFetchType recursion_type = recursive ? FT_RECURSIVE : FT_DEFAULT;
+    if (is_category)
+    {
+        mFetchFolderQueue.push_back(FetchQueueInfo(id, recursion_type, is_category));
+    }
+    else
+    {
+        mFetchItemQueue.push_back(FetchQueueInfo(id, recursion_type, is_category));
+    }
+}
+
+void LLInventoryModelBackgroundFetch::start(const LLUUID& id, bool recursive)
+{
+    LLViewerInventoryCategory * cat(gInventory.getCategory(id));
+
+    if (cat || (id.isNull() && ! isEverythingFetched()))
+    {
+        // it's a folder, do a bulk fetch
+        LL_DEBUGS(LOG_INV) << "Start fetching category: " << id << ", recursive: " << recursive << LL_ENDL;
+
+        mBackgroundFetchActive = true;
+        mFolderFetchActive = true;
+        EFetchType recursion_type = recursive ? FT_RECURSIVE : FT_DEFAULT;
+        if (id.isNull())
+        {
+            if (! mRecursiveInventoryFetchStarted)
+            {
+                mRecursiveInventoryFetchStarted |= recursive;
+                if (recursive && AISAPI::isAvailable())
+                {
+                    // Not only root folder can be massive, but
+                    // most system folders will be requested independently
+                    // so request root folder and content separately
+                    mFetchFolderQueue.push_front(FetchQueueInfo(gInventory.getRootFolderID(), FT_FOLDER_AND_CONTENT));
+                }
+                else
+                {
+                    mFetchFolderQueue.push_back(FetchQueueInfo(gInventory.getRootFolderID(), recursion_type));
+                }
+                gIdleCallbacks.addFunction(&LLInventoryModelBackgroundFetch::backgroundFetchCB, NULL);
+            }
+            if (! mRecursiveLibraryFetchStarted)
+            {
+                mRecursiveLibraryFetchStarted |= recursive;
+                mFetchFolderQueue.push_back(FetchQueueInfo(gInventory.getLibraryRootFolderID(), recursion_type));
+                gIdleCallbacks.addFunction(&LLInventoryModelBackgroundFetch::backgroundFetchCB, NULL);
+            }
+        }
+        else if (recursive && cat && cat->getPreferredType() == LLFolderType::FT_MARKETPLACE_LISTINGS)
+        {
+            if (mFetchFolderQueue.empty() || mFetchFolderQueue.back().mUUID != id)
+            {
+                if (recursive && AISAPI::isAvailable())
+                {
+                    // Request marketplace folder and content separately
+                    mFetchFolderQueue.push_front(FetchQueueInfo(id, FT_FOLDER_AND_CONTENT));
+                }
+                else
+                {
+                    mFetchFolderQueue.push_front(FetchQueueInfo(id, recursion_type));
+                }
+                gIdleCallbacks.addFunction(&LLInventoryModelBackgroundFetch::backgroundFetchCB, NULL);
+                mRecursiveMarketplaceFetchStarted = true;
+            }
+        }
+        else
+        {
+            if (AISAPI::isAvailable())
+            {
+                if (mFetchFolderQueue.empty() || mFetchFolderQueue.back().mUUID != id)
+                {
+                    // On AIS make sure root goes to the top and follow up recursive
+                    // fetches, not individual requests
+                    mFetchFolderQueue.push_back(FetchQueueInfo(id, recursion_type));
+                    gIdleCallbacks.addFunction(&LLInventoryModelBackgroundFetch::backgroundFetchCB, NULL);
+                }
+            }
+            else if (mFetchFolderQueue.empty() || mFetchFolderQueue.front().mUUID != id)
+            {
+                    // Specific folder requests go to front of queue.
+                    mFetchFolderQueue.push_front(FetchQueueInfo(id, recursion_type));
+                    gIdleCallbacks.addFunction(&LLInventoryModelBackgroundFetch::backgroundFetchCB, NULL);
+            }
+
+            if (id == gInventory.getLibraryRootFolderID())
+            {
+                mRecursiveLibraryFetchStarted |= recursive;
+            }
+            if (id == gInventory.getRootFolderID())
+            {
+                mRecursiveInventoryFetchStarted |= recursive;
+            }
+        }
+    }
+    else if (LLViewerInventoryItem * itemp = gInventory.getItem(id))
+    {
+        if (! itemp->mIsComplete)
+        {
+            scheduleItemFetch(id);
+        }
+    }
+}
+
+void LLInventoryModelBackgroundFetch::scheduleFolderFetch(const LLUUID& cat_id, bool forced)
+{
+    if (mFetchFolderQueue.empty() || mFetchFolderQueue.front().mUUID != cat_id)
+    {
+        mBackgroundFetchActive = true;
+        mFolderFetchActive = true;
+
+        if (forced)
+        {
+            // check if already requested
+            if (mForceFetchSet.find(cat_id) == mForceFetchSet.end())
+            {
+                mForceFetchSet.insert(cat_id);
+                mFetchItemQueue.push_front(FetchQueueInfo(cat_id, FT_FORCED));
+            }
+        }
+        else
+        {
+            // Specific folder requests go to front of queue.
+            // version presence acts as dupplicate prevention for normal fetches
+            mFetchItemQueue.push_front(FetchQueueInfo(cat_id, FT_DEFAULT));
+        }
+
+        gIdleCallbacks.addFunction(&LLInventoryModelBackgroundFetch::backgroundFetchCB, NULL);
+    }
+}
+
+void LLInventoryModelBackgroundFetch::scheduleItemFetch(const LLUUID& item_id, bool forced)
+{
+    if (mFetchItemQueue.empty() || mFetchItemQueue.front().mUUID != item_id)
+    {
+        mBackgroundFetchActive = true;
+        if (forced)
+        {
+            // check if already requested
+            if (mForceFetchSet.find(item_id) == mForceFetchSet.end())
+            {
+                mForceFetchSet.insert(item_id);
+                mFetchItemQueue.push_front(FetchQueueInfo(item_id, FT_FORCED, false));
+            }
+        }
+        else
+        {
+            // 'isFinished' being set acts as dupplicate prevention for normal fetches
+            mFetchItemQueue.push_front(FetchQueueInfo(item_id, FT_DEFAULT, false));
+        }
+
+        gIdleCallbacks.addFunction(&LLInventoryModelBackgroundFetch::backgroundFetchCB, NULL);
+    }
+}
+
+void LLInventoryModelBackgroundFetch::fetchFolderAndLinks(const LLUUID& cat_id, nullary_func_t callback)
+{
+    LLViewerInventoryCategory* cat = gInventory.getCategory(cat_id);
+    if (cat)
+    {
+        // Mark folder (update timer) so that background fetch won't request it
+        cat->setFetching(LLViewerInventoryCategory::FETCH_RECURSIVE);
+    }
+    incrFetchFolderCount(1);
+    mExpectedFolderIds.push_back(cat_id);
+
+    // Assume that we have no relevant cache. Fetch folder, and items folder's links point to.
+    AISAPI::FetchCategoryLinks(cat_id,
+                               [callback, cat_id](const LLUUID& id)
+                               {
+                                   callback();
+                                   if (id.isNull())
+                                   {
+                                       LL_WARNS() << "Failed to fetch category links " << cat_id << LL_ENDL;
+                                   }
+                                   LLInventoryModelBackgroundFetch::getInstance()->onAISFolderCalback(cat_id, id, FT_DEFAULT);
+                               });
+
+    // start idle loop to track completion
+    mBackgroundFetchActive = true;
+    mFolderFetchActive = true;
+    gIdleCallbacks.addFunction(&LLInventoryModelBackgroundFetch::backgroundFetchCB, NULL);
+}
+
+void LLInventoryModelBackgroundFetch::fetchCOF(nullary_func_t callback)
+{
+    LLUUID cat_id = gInventory.findCategoryUUIDForType(LLFolderType::FT_CURRENT_OUTFIT);
+    LLViewerInventoryCategory* cat = gInventory.getCategory(cat_id);
+    if (cat)
+    {
+        // Mark cof (update timer) so that background fetch won't request it
+        cat->setFetching(LLViewerInventoryCategory::FETCH_RECURSIVE);
+    }
+    incrFetchFolderCount(1);
+    mExpectedFolderIds.push_back(cat_id);
+    // For reliability assume that we have no relevant cache, so
+    // fetch cof along with items cof's links point to.
+    AISAPI::FetchCOF([callback](const LLUUID& id)
+                     {
+                         callback();
+                         LLUUID cat_id = gInventory.findCategoryUUIDForType(LLFolderType::FT_CURRENT_OUTFIT);
+                         LLInventoryModelBackgroundFetch::getInstance()->onAISFolderCalback(cat_id, id, FT_DEFAULT);
+                     });
+
+    // start idle loop to track completion
+    mBackgroundFetchActive = true;
+    mFolderFetchActive = true;
+    gIdleCallbacks.addFunction(&LLInventoryModelBackgroundFetch::backgroundFetchCB, NULL);
+}
+
+void LLInventoryModelBackgroundFetch::findLostItems()
+{
+    mBackgroundFetchActive = true;
+    mFolderFetchActive = true;
+    mFetchFolderQueue.push_back(FetchQueueInfo(LLUUID::null, FT_RECURSIVE));
+    gIdleCallbacks.addFunction(&LLInventoryModelBackgroundFetch::backgroundFetchCB, NULL);
+}
+
+void LLInventoryModelBackgroundFetch::setAllFoldersFetched()
+{
+    if (mRecursiveInventoryFetchStarted &&
+        mRecursiveLibraryFetchStarted)
+    {
+        mAllRecursiveFoldersFetched = true;
+        //LL_INFOS(LOG_INV) << "All folders fetched, validating" << LL_ENDL;
+        //gInventory.validate();
+    }
+
+    mFolderFetchActive = false;
+    if (isBulkFetchProcessingComplete())
+    {
+        mBackgroundFetchActive = false;
+    }
+
+    // For now only informs about initial fetch being done
+    mFoldersFetchedSignal();
+
+    LL_INFOS(LOG_INV) << "Inventory background fetch completed" << LL_ENDL;
+}
+
+boost::signals2::connection LLInventoryModelBackgroundFetch::setFetchCompletionCallback(folders_fetched_callback_t cb)
+{
+    return mFoldersFetchedSignal.connect(cb);
+}
+
+void LLInventoryModelBackgroundFetch::backgroundFetchCB(void *)
+{
+    LLInventoryModelBackgroundFetch::instance().backgroundFetch();
+}
+
+void LLInventoryModelBackgroundFetch::backgroundFetch()
+{
+    if (mBackgroundFetchActive)
+    {
+        if (AISAPI::isAvailable())
+        {
+            bulkFetchViaAis();
+        }
+        else if (gAgent.getRegion() && gAgent.getRegion()->capabilitiesReceived())
+        {
+            // If we'll be using the capability, we'll be sending batches and the background thing isn't as important.
+            bulkFetch();
+        }
+    }
+}
+
+void LLInventoryModelBackgroundFetch::incrFetchCount(S32 fetching)
+{
+    mFetchCount += fetching;
+    if (mFetchCount < 0)
+    {
+        LL_WARNS_ONCE(LOG_INV) << "Inventory fetch count fell below zero (0)." << LL_ENDL;
+        mFetchCount = 0;
+    }
+}
+void LLInventoryModelBackgroundFetch::incrFetchFolderCount(S32 fetching)
+{
+    incrFetchCount(fetching);
+    mFetchFolderCount += fetching;
+    if (mFetchCount < 0)
+    {
+        LL_WARNS_ONCE(LOG_INV) << "Inventory fetch count fell below zero (0)." << LL_ENDL;
+        mFetchFolderCount = 0;
+    }
+}
+
+void ais_simple_item_callback(const LLUUID& inv_id)
+{
+    LL_DEBUGS(LOG_INV , "AIS3") << "Response for " << inv_id << LL_ENDL;
+    LLInventoryModelBackgroundFetch::instance().incrFetchCount(-1);
+}
+
+void LLInventoryModelBackgroundFetch::onAISContentCalback(
+    const LLUUID& request_id,
+    const uuid_vec_t& content_ids,
+    const LLUUID& response_id,
+    EFetchType fetch_type)
+{
+    // Don't push_front on failure - there is a chance it was fired from inside bulkFetchViaAis
+    incrFetchFolderCount(-1);
+
+    uuid_vec_t::const_iterator folder_iter = content_ids.begin();
+    uuid_vec_t::const_iterator folder_end = content_ids.end();
+    while (folder_iter != folder_end)
+    {
+        std::list<LLUUID>::const_iterator found = std::find(mExpectedFolderIds.begin(), mExpectedFolderIds.end(), *folder_iter);
+        if (found != mExpectedFolderIds.end())
+        {
+            mExpectedFolderIds.erase(found);
+        }
+
+        LLViewerInventoryCategory* cat(gInventory.getCategory(*folder_iter));
+        if (cat)
+        {
+            cat->setFetching(LLViewerInventoryCategory::FETCH_NONE);
+        }
+        if (response_id.isNull())
+        {
+            // Failed to fetch, get it individually
+            mFetchFolderQueue.push_back(FetchQueueInfo(*folder_iter, FT_RECURSIVE));
+        }
+        else
+        {
+            // push descendant back to verify they are fetched fully (ex: didn't encounter depth limit)
+            LLInventoryModel::cat_array_t* categories(NULL);
+            LLInventoryModel::item_array_t* items(NULL);
+            gInventory.getDirectDescendentsOf(*folder_iter, categories, items);
+            if (categories)
+            {
+                for (LLInventoryModel::cat_array_t::const_iterator it = categories->begin();
+                     it != categories->end();
+                     ++it)
+                {
+                    mFetchFolderQueue.push_back(FetchQueueInfo((*it)->getUUID(), FT_RECURSIVE));
+                }
+            }
+        }
+
+        folder_iter++;
+    }
+
+    if (!mFetchFolderQueue.empty())
+    {
+        mBackgroundFetchActive = true;
+        mFolderFetchActive = true;
+        gIdleCallbacks.addFunction(&LLInventoryModelBackgroundFetch::backgroundFetchCB, NULL);
+    }
+}
+void LLInventoryModelBackgroundFetch::onAISFolderCalback(const LLUUID &request_id, const LLUUID &response_id, EFetchType fetch_type)
+{
+    // Don't push_front on failure - there is a chance it was fired from inside bulkFetchViaAis
+    incrFetchFolderCount(-1);
+    std::list<LLUUID>::const_iterator found = std::find(mExpectedFolderIds.begin(), mExpectedFolderIds.end(), request_id);
+    if (found != mExpectedFolderIds.end())
+    {
+        mExpectedFolderIds.erase(found);
+    }
+    else
+    {
+        // ais shouldn't respond twice
+        llassert(false);
+        LL_WARNS() << "Unexpected folder response for " << request_id << LL_ENDL;
+    }
+
+    if (request_id.isNull())
+    {
+        // orhans, no other actions needed
+        return;
+    }
+
+    LLViewerInventoryCategory::EFetchType new_state = LLViewerInventoryCategory::FETCH_NONE;
+    bool request_descendants = false;
+    if (response_id.isNull()) // Failure
+    {
+        LL_DEBUGS(LOG_INV , "AIS3") << "Failure response for folder " << request_id << LL_ENDL;
+        if (fetch_type == FT_RECURSIVE)
+        {
+            // A full recursive request failed.
+            // Try requesting folder and nested content separately
+            mFetchFolderQueue.push_back(FetchQueueInfo(request_id, FT_FOLDER_AND_CONTENT));
+        }
+        else if (fetch_type == FT_FOLDER_AND_CONTENT)
+        {
+            LL_WARNS() << "Failed to download folder: " << request_id << " Requesting known content separately" << LL_ENDL;
+            mFetchFolderQueue.push_back(FetchQueueInfo(request_id, FT_CONTENT_RECURSIVE));
+
+            // set folder's version to prevent viewer from trying to request folder indefinetely
+            LLViewerInventoryCategory* cat(gInventory.getCategory(request_id));
+            if (cat && cat->getVersion() == LLViewerInventoryCategory::VERSION_UNKNOWN)
+            {
+                cat->setVersion(0);
+            }
+            // back off for a bit in case something tries to force-request immediately
+            new_state = LLViewerInventoryCategory::FETCH_FAILED;
+        }
+    }
+    else
+    {
+        if (fetch_type == FT_RECURSIVE)
+        {
+            // Got the folder and content, now verify content
+            // Request content even for FT_RECURSIVE in case of changes, failures
+            // or if depth limit gets imlemented.
+            // This shouldn't redownload folders if they already have version
+            request_descendants = true;
+            LL_DEBUGS(LOG_INV, "AIS3") << "Got folder " << request_id << ". Requesting content" << LL_ENDL;
+        }
+        else if (fetch_type == FT_FOLDER_AND_CONTENT)
+        {
+            // readd folder for content request
+            mFetchFolderQueue.push_front(FetchQueueInfo(request_id, FT_CONTENT_RECURSIVE));
+        }
+        else
+        {
+            LL_DEBUGS(LOG_INV, "AIS3") << "Got folder " << request_id << "." << LL_ENDL;
+        }
+
+    }
+
+    if (request_descendants)
+    {
+        LLInventoryModel::cat_array_t* categories(NULL);
+        LLInventoryModel::item_array_t* items(NULL);
+        gInventory.getDirectDescendentsOf(request_id, categories, items);
+        if (categories)
+        {
+            for (LLInventoryModel::cat_array_t::const_iterator it = categories->begin();
+                 it != categories->end();
+                 ++it)
+            {
+                mFetchFolderQueue.push_back(FetchQueueInfo((*it)->getUUID(), FT_RECURSIVE));
+            }
+        }
+    }
+
+    if (!mFetchFolderQueue.empty())
+    {
+        mBackgroundFetchActive = true;
+        mFolderFetchActive = true;
+        gIdleCallbacks.addFunction(&LLInventoryModelBackgroundFetch::backgroundFetchCB, NULL);
+    }
+
+    // done
+    LLViewerInventoryCategory * cat(gInventory.getCategory(request_id));
+    if (cat)
+    {
+        cat->setFetching(new_state);
+    }
+}
+
+static LLTrace::BlockTimerStatHandle FTM_BULK_FETCH("Bulk Fetch");
+
+void LLInventoryModelBackgroundFetch::bulkFetchViaAis()
+{
+    LL_RECORD_BLOCK_TIME(FTM_BULK_FETCH);
+    //Background fetch is called from gIdleCallbacks in a loop until background fetch is stopped.
+    if (gDisconnected)
+    {
+        return;
+    }
+
+    static LLCachedControl<U32> ais_pool(gSavedSettings, "PoolSizeAIS", 20);
+    // Don't have too many requests at once, AIS throttles
+    // Reserve one request for actions outside of fetch (like renames)
+    const U32 max_concurrent_fetches = llclamp(ais_pool - 1, 1, 50);
+
+    if (mFetchCount >= max_concurrent_fetches)
+    {
+        return;
+    }
+
+    // Don't loop for too long (in case of large, fully loaded inventory)
+    F64 curent_time = LLTimer::getTotalSeconds();
+    const F64 max_time = LLStartUp::getStartupState() > STATE_WEARABLES_WAIT
+        ? 0.006f // 6 ms
+        : 1.f;
+    const F64 end_time = curent_time + max_time;
+    S32 last_fetch_count = mFetchCount;
+
+    while (!mFetchFolderQueue.empty() && mFetchCount < max_concurrent_fetches && curent_time < end_time)
+    {
+        const FetchQueueInfo & fetch_info(mFetchFolderQueue.front());
+        bulkFetchViaAis(fetch_info);
+        mFetchFolderQueue.pop_front();
+        curent_time = LLTimer::getTotalSeconds();
+    }
+
+    // Ideally we shouldn't fetch items if recursive fetch isn't done,
+    // but there is a chance some request will start timeouting and recursive
+    // fetch will get stuck on a signle folder, don't block item fetch in such case
+    while (!mFetchItemQueue.empty() && mFetchCount < max_concurrent_fetches && curent_time < end_time)
+    {
+        const FetchQueueInfo& fetch_info(mFetchItemQueue.front());
+        bulkFetchViaAis(fetch_info);
+        mFetchItemQueue.pop_front();
+        curent_time = LLTimer::getTotalSeconds();
+    }
+
+    if (last_fetch_count != mFetchCount // if anything was added
+        || mLastFetchCount != mFetchCount) // if anything was substracted
+    {
+        LL_DEBUGS(LOG_INV , "AIS3") << "Total active fetches: " << mLastFetchCount << "->" << last_fetch_count << "->" << mFetchCount
+            << ", scheduled folder fetches: " << (S32)mFetchFolderQueue.size()
+            << ", scheduled item fetches: " << (S32)mFetchItemQueue.size()
+            << LL_ENDL;
+        mLastFetchCount = mFetchCount;
+
+        if (!mExpectedFolderIds.empty())
+        {
+            // A folder seem to be stack fetching on QA account, print oldest folder out
+            LL_DEBUGS(LOG_INV , "AIS3") << "Oldest expected folder: ";
+            std::list<LLUUID>::const_iterator iter = mExpectedFolderIds.begin();
+            LL_CONT << *iter;
+            if ((*iter).notNull())
+            {
+                LLViewerInventoryCategory* cat(gInventory.getCategory(*iter));
+                if (cat)
+                {
+                    LL_CONT << " Folder name: " << cat->getName() << " Parent: " << cat->getParentUUID();
+                }
+                else
+                {
+                    LL_CONT << " This folder doesn't exist";
+                }
+            }
+            else
+            {
+                LL_CONT << " Orphans request";
+            }
+            LL_CONT << LL_ENDL;
+        }
+    }
+
+    if (isFolderFetchProcessingComplete() && mFolderFetchActive)
+    {
+        if (!mRecursiveInventoryFetchStarted || mRecursiveMarketplaceFetchStarted)
+        {
+            setAllFoldersFetched();
+        }
+        else
+        {
+            // Intent is for marketplace request to happen after
+            // main inventory is done, unless requested by floater
+            mRecursiveMarketplaceFetchStarted = true;
+            const LLUUID& marketplacelistings_id = gInventory.findCategoryUUIDForType(LLFolderType::FT_MARKETPLACE_LISTINGS);
+            if (marketplacelistings_id.notNull())
+            {
+                mFetchFolderQueue.push_front(FetchQueueInfo(marketplacelistings_id, FT_FOLDER_AND_CONTENT));
+            }
+            else
+            {
+                setAllFoldersFetched();
+            }
+        }
+
+    }
+
+    if (isBulkFetchProcessingComplete())
+    {
+        mBackgroundFetchActive = false;
+    }
+}
+
+void LLInventoryModelBackgroundFetch::bulkFetchViaAis(const FetchQueueInfo& fetch_info)
+{
+    if (fetch_info.mIsCategory)
+    {
+        const LLUUID & cat_id(fetch_info.mUUID);
+        if (cat_id.isNull())
+        {
+            incrFetchFolderCount(1);
+            mExpectedFolderIds.push_back(cat_id);
+            // Lost and found
+            // Should it actually be recursive?
+            AISAPI::FetchOrphans([](const LLUUID& response_id)
+                                 {
+                                     LLInventoryModelBackgroundFetch::instance().onAISFolderCalback(LLUUID::null,
+                                         response_id,
+                                         FT_DEFAULT);
+                                 });
+        }
+        else
+        {
+            LLViewerInventoryCategory * cat(gInventory.getCategory(cat_id));
+            if (cat)
+            {
+                if (fetch_info.mFetchType == FT_CONTENT_RECURSIVE)
+                {
+                    // fetch content only, ignore cat itself
+                    uuid_vec_t children;
+                    LLInventoryModel::cat_array_t* categories(NULL);
+                    LLInventoryModel::item_array_t* items(NULL);
+                    gInventory.getDirectDescendentsOf(cat_id, categories, items);
+
+                    LLViewerInventoryCategory::EFetchType target_state = LLViewerInventoryCategory::FETCH_RECURSIVE;
+                    bool content_done = true;
+
+                    // Top limit is 'as many as you can put into url'
+                    static LLCachedControl<S32> ais_batch(gSavedSettings, "BatchSizeAIS3", 20);
+                    S32 batch_limit = llclamp(ais_batch(), 1, 40);
+
+                    for (LLInventoryModel::cat_array_t::iterator it = categories->begin();
+                         it != categories->end();
+                         ++it)
+                    {
+                        LLViewerInventoryCategory* child_cat = (*it);
+                        if (LLViewerInventoryCategory::VERSION_UNKNOWN != child_cat->getVersion()
+                            || child_cat->getFetching() >= target_state)
+                        {
+                            continue;
+                        }
+
+                        if (child_cat->getPreferredType() == LLFolderType::FT_MARKETPLACE_LISTINGS)
+                        {
+                            // special case, marketplace will fetch that as needed
+                            continue;
+                        }
+
+                        children.push_back(child_cat->getUUID());
+                        mExpectedFolderIds.push_back(child_cat->getUUID());
+                        child_cat->setFetching(target_state);
+
+                        if (children.size() >= batch_limit)
+                        {
+                            content_done = false;
+                            break;
+                        }
+                    }
+
+                    if (!children.empty())
+                    {
+                        // increment before call in case of immediate callback
+                        incrFetchFolderCount(1);
+
+                        EFetchType type = fetch_info.mFetchType;
+                        LLUUID cat_id = cat->getUUID(); // need a copy for lambda
+                        AISAPI::completion_t cb = [cat_id, children, type](const LLUUID& response_id)
+                        {
+                            LLInventoryModelBackgroundFetch::instance().onAISContentCalback(cat_id, children, response_id, type);
+                        };
+
+                        AISAPI::ITEM_TYPE item_type = AISAPI::INVENTORY;
+                        if (ALEXANDRIA_LINDEN_ID == cat->getOwnerID())
+                        {
+                            item_type = AISAPI::LIBRARY;
+                        }
+
+                        AISAPI::FetchCategorySubset(cat_id, children, item_type, true, cb, 0);
+                    }
+
+                    if (content_done)
+                    {
+                        // This will have a bit of overlap with onAISContentCalback,
+                        // but something else might have dowloaded folders, so verify
+                        // every child that is complete has it's children done as well
+                        for (LLInventoryModel::cat_array_t::iterator it = categories->begin();
+                             it != categories->end();
+                             ++it)
+                        {
+                            LLViewerInventoryCategory* child_cat = (*it);
+                            if (LLViewerInventoryCategory::VERSION_UNKNOWN != child_cat->getVersion())
+                            {
+                                mFetchFolderQueue.push_back(FetchQueueInfo(child_cat->getUUID(), FT_RECURSIVE));
+                            }
+                        }
+                    }
+                    else
+                    {
+                        // send it back to get the rest
+                        mFetchFolderQueue.push_back(FetchQueueInfo(cat_id, FT_CONTENT_RECURSIVE));
+                    }
+                }
+                else if (LLViewerInventoryCategory::VERSION_UNKNOWN == cat->getVersion()
+                         || fetch_info.mFetchType == FT_FORCED)
+                {
+                    LLViewerInventoryCategory::EFetchType target_state =
+                        fetch_info.mFetchType > FT_CONTENT_RECURSIVE
+                        ? LLViewerInventoryCategory::FETCH_RECURSIVE
+                        : LLViewerInventoryCategory::FETCH_NORMAL;
+                    // start again if we did a non-recursive fetch before
+                    // to get all children in a single request
+                    if (cat->getFetching() < target_state)
+                    {
+                        // increment before call in case of immediate callback
+                        incrFetchFolderCount(1);
+                        cat->setFetching(target_state);
+                        mExpectedFolderIds.push_back(cat_id);
+
+                        EFetchType type = fetch_info.mFetchType;
+                        LLUUID cat_cb_id = cat_id;
+                        AISAPI::completion_t cb = [cat_cb_id, type](const LLUUID& response_id)
+                        {
+                            LLInventoryModelBackgroundFetch::instance().onAISFolderCalback(cat_cb_id, response_id , type);
+                        };
+
+                        AISAPI::ITEM_TYPE item_type = AISAPI::INVENTORY;
+                        if (ALEXANDRIA_LINDEN_ID == cat->getOwnerID())
+                        {
+                            item_type = AISAPI::LIBRARY;
+                        }
+
+                        AISAPI::FetchCategoryChildren(cat_id , item_type , type == FT_RECURSIVE , cb, 0);
+                    }
+                }
+                else
+                {
+                    // Already fetched, check if anything inside needs fetching
+                    if (fetch_info.mFetchType == FT_RECURSIVE
+                        || fetch_info.mFetchType == FT_FOLDER_AND_CONTENT)
+                    {
+                        LLInventoryModel::cat_array_t * categories(NULL);
+                        LLInventoryModel::item_array_t * items(NULL);
+                        gInventory.getDirectDescendentsOf(cat_id, categories, items);
+                        for (LLInventoryModel::cat_array_t::const_iterator it = categories->begin();
+                            it != categories->end();
+                            ++it)
+                        {
+                            // not push_front to not cause an infinite loop
+                            mFetchFolderQueue.push_back(FetchQueueInfo((*it)->getUUID(), FT_RECURSIVE));
+                        }
+                    }
+                }
+            } // else try to fetch folder either way?
+        }
+    }
+    else
+    {
+        LLViewerInventoryItem * itemp(gInventory.getItem(fetch_info.mUUID));
+
+        if (itemp)
+        {
+            if (!itemp->isFinished() || fetch_info.mFetchType == FT_FORCED)
+            {
+                mFetchCount++;
+                if (itemp->getPermissions().getOwner() == gAgent.getID())
+                {
+                    AISAPI::FetchItem(fetch_info.mUUID, AISAPI::INVENTORY, ais_simple_item_callback);
+                }
+                else
+                {
+                    AISAPI::FetchItem(fetch_info.mUUID, AISAPI::LIBRARY, ais_simple_item_callback);
+                }
+            }
+        }
+        else // We don't know it, assume incomplete
+        {
+            // Assume agent's inventory, library wouldn't have gotten here
+            mFetchCount++;
+            AISAPI::FetchItem(fetch_info.mUUID, AISAPI::INVENTORY, ais_simple_item_callback);
+        }
+    }
+
+    if (fetch_info.mFetchType == FT_FORCED)
+    {
+        mForceFetchSet.erase(fetch_info.mUUID);
+    }
+}
+
+// Bundle up a bunch of requests to send all at once.
+void LLInventoryModelBackgroundFetch::bulkFetch()
+{
+    LL_RECORD_BLOCK_TIME(FTM_BULK_FETCH);
+    //Background fetch is called from gIdleCallbacks in a loop until background fetch is stopped.
+    //If there are items in mFetchQueue, we want to check the time since the last bulkFetch was
+    //sent.  If it exceeds our retry time, go ahead and fire off another batch.
+    LLViewerRegion * region(gAgent.getRegion());
+    if (! region || gDisconnected || LLApp::isExiting())
+    {
+        return;
+    }
+
+    // *TODO:  These values could be tweaked at runtime to effect
+    // a fast/slow fetch throttle.  Once login is complete and the scene
+    // is mostly loaded, we could turn up the throttle and fill missing
+    // inventory more quickly.
+    static const U32 max_batch_size(10);
+    static const S32 max_concurrent_fetches(12);        // Outstanding requests, not connections
+
+    if (mFetchCount)
+    {
+        // Process completed background HTTP requests
+        gInventory.handleResponses(false);
+        // Just processed a bunch of items.
+        // Note: do we really need notifyObservers() here?
+        // OnIdle it will be called anyway due to Add flag for processed item.
+        // It seems like in some cases we are updaiting on fail (no flag),
+        // but is there anything to update?
+        gInventory.notifyObservers();
+    }
+
+    if (mFetchCount > max_concurrent_fetches)
+    {
+        return;
+    }
+
+    U32 item_count(0);
+    U32 folder_count(0);
+
+    const U32 sort_order(gSavedSettings.getU32(LLInventoryPanel::DEFAULT_SORT_ORDER) & 0x1);
+
+    // *TODO:  Think I'd like to get a shared pointer to this and share it
+    // among all the folder requests.
+    uuid_vec_t recursive_cats;
+    uuid_vec_t all_cats; // dupplicate avoidance
+
+    LLSD folder_request_body;
+    LLSD folder_request_body_lib;
+    LLSD item_request_body;
+    LLSD item_request_body_lib;
+
+    while (! mFetchFolderQueue.empty()
+            && (item_count + folder_count) < max_batch_size)
+    {
+        const FetchQueueInfo & fetch_info(mFetchFolderQueue.front());
+        if (fetch_info.mIsCategory)
+        {
+            const LLUUID & cat_id(fetch_info.mUUID);
+            if (cat_id.isNull()) //DEV-17797 Lost and found
+            {
+                LLSD folder_sd;
+                folder_sd["folder_id"]      = LLUUID::null.asString();
+                folder_sd["owner_id"]       = gAgent.getID();
+                folder_sd["sort_order"]     = LLSD::Integer(sort_order);
+                folder_sd["fetch_folders"]  = LLSD::Boolean(false);
+                folder_sd["fetch_items"]    = LLSD::Boolean(true);
+                folder_request_body["folders"].append(folder_sd);
+                folder_count++;
+            }
+            else
+            {
+                const LLViewerInventoryCategory * cat(gInventory.getCategory(cat_id));
+                if (cat)
+                {
+                    if (LLViewerInventoryCategory::VERSION_UNKNOWN == cat->getVersion())
+                    {
+                        if (std::find(all_cats.begin(), all_cats.end(), cat_id) == all_cats.end())
+                        {
+                            LLSD folder_sd;
+                            folder_sd["folder_id"] = cat->getUUID();
+                            folder_sd["owner_id"] = cat->getOwnerID();
+                            folder_sd["sort_order"] = LLSD::Integer(sort_order);
+                            folder_sd["fetch_folders"] = LLSD::Boolean(true); //(LLSD::Boolean)sFullFetchStarted;
+                            folder_sd["fetch_items"] = LLSD::Boolean(true);
+
+                            if (ALEXANDRIA_LINDEN_ID == cat->getOwnerID())
+                            {
+                                folder_request_body_lib["folders"].append(folder_sd);
+                            }
+                            else
+                            {
+                                folder_request_body["folders"].append(folder_sd);
+                            }
+                            folder_count++;
+                        }
+                    }
+                    else
+                    {
+                        // May already have this folder, but append child folders to list.
+                        if (fetch_info.mFetchType >= FT_CONTENT_RECURSIVE)
+                        {
+                            LLInventoryModel::cat_array_t * categories(NULL);
+                            LLInventoryModel::item_array_t * items(NULL);
+                            gInventory.getDirectDescendentsOf(cat_id, categories, items);
+                            for (LLInventoryModel::cat_array_t::const_iterator it = categories->begin();
+                                it != categories->end();
+                                ++it)
+                            {
+                                mFetchFolderQueue.push_back(FetchQueueInfo((*it)->getUUID(), fetch_info.mFetchType));
+                            }
+                        }
+                    }
+                }
+            }
+            if (fetch_info.mFetchType >= FT_CONTENT_RECURSIVE)
+            {
+                recursive_cats.push_back(cat_id);
+            }
+            all_cats.push_back(cat_id);
+        }
+
+        mFetchFolderQueue.pop_front();
+    }
+
+
+    while (!mFetchItemQueue.empty()
+        && (item_count + folder_count) < max_batch_size)
+    {
+        const FetchQueueInfo & fetch_info(mFetchItemQueue.front());
+
+        LLViewerInventoryItem * itemp(gInventory.getItem(fetch_info.mUUID));
+
+        if (itemp)
+        {
+            LLSD item_sd;
+            item_sd["owner_id"] = itemp->getPermissions().getOwner();
+            item_sd["item_id"] = itemp->getUUID();
+            if (itemp->getPermissions().getOwner() == gAgent.getID())
+            {
+                item_request_body.append(item_sd);
+            }
+            else
+            {
+                item_request_body_lib.append(item_sd);
+            }
+            //itemp->fetchFromServer();
+            item_count++;
+        }
+
+        mFetchItemQueue.pop_front();
+    }
+
+    // Issue HTTP POST requests to fetch folders and items
+
+    if (item_count + folder_count > 0)
+    {
+        if (folder_count)
+        {
+            if (folder_request_body["folders"].size())
+            {
+                const std::string url(region->getCapability("FetchInventoryDescendents2"));
+
+                if (! url.empty())
+                {
+                    LLCore::HttpHandler::ptr_t  handler(new BGFolderHttpHandler(folder_request_body, recursive_cats));
+                    gInventory.requestPost(false, url, folder_request_body, handler, "Inventory Folder");
+                }
+            }
+
+            if (folder_request_body_lib["folders"].size())
+            {
+                const std::string url(region->getCapability("FetchLibDescendents2"));
+
+                if (! url.empty())
+                {
+                    LLCore::HttpHandler::ptr_t  handler(new BGFolderHttpHandler(folder_request_body_lib, recursive_cats));
+                    gInventory.requestPost(false, url, folder_request_body_lib, handler, "Library Folder");
+                }
+            }
+        } // if (folder_count)
+
+        if (item_count)
+        {
+            if (item_request_body.size())
+            {
+                const std::string url(region->getCapability("FetchInventory2"));
+
+                if (! url.empty())
+                {
+                    LLSD body;
+                    body["items"] = item_request_body;
+                    LLCore::HttpHandler::ptr_t  handler(new BGItemHttpHandler(body));
+                    gInventory.requestPost(false, url, body, handler, "Inventory Item");
+                }
+            }
+
+            if (item_request_body_lib.size())
+            {
+                const std::string url(region->getCapability("FetchLib2"));
+
+                if (! url.empty())
+                {
+                    LLSD body;
+                    body["items"] = item_request_body_lib;
+                    LLCore::HttpHandler::ptr_t handler(new BGItemHttpHandler(body));
+                    gInventory.requestPost(false, url, body, handler, "Library Item");
+                }
+            }
+        } // if (item_count)
+
+        mFetchTimer.reset();
+    }
+    else if (isBulkFetchProcessingComplete())
+    {
+        setAllFoldersFetched();
+    }
+}
+
+bool LLInventoryModelBackgroundFetch::fetchQueueContainsNoDescendentsOf(const LLUUID & cat_id) const
+{
+    for (fetch_queue_t::const_iterator it = mFetchFolderQueue.begin();
+         it != mFetchFolderQueue.end();
+         ++it)
+    {
+        const LLUUID & fetch_id = (*it).mUUID;
+        if (gInventory.isObjectDescendentOf(fetch_id, cat_id))
+            return false;
+    }
+    for (fetch_queue_t::const_iterator it = mFetchItemQueue.begin();
+        it != mFetchItemQueue.end();
+        ++it)
+    {
+        const LLUUID & fetch_id = (*it).mUUID;
+        if (gInventory.isObjectDescendentOf(fetch_id, cat_id))
+            return false;
+    }
+    return true;
+}
+
+
+namespace
+{
+
+///----------------------------------------------------------------------------
+/// Class <anonymous>::BGFolderHttpHandler
+///----------------------------------------------------------------------------
+
+void BGFolderHttpHandler::onCompleted(LLCore::HttpHandle handle, LLCore::HttpResponse * response)
+{
+    do      // Single-pass do-while used for common exit handling
+    {
+        LLCore::HttpStatus status(response->getStatus());
+        // status = LLCore::HttpStatus(404);                // Dev tool to force error handling
+        if (! status)
+        {
+            processFailure(status, response);
+            break;          // Goto common exit
+        }
+
+        // Response body should be present.
+        LLCore::BufferArray * body(response->getBody());
+        // body = NULL;                                 // Dev tool to force error handling
+        if (! body || ! body->size())
+        {
+            LL_WARNS(LOG_INV) << "Missing data in inventory folder query." << LL_ENDL;
+            processFailure("HTTP response missing expected body", response);
+            break;          // Goto common exit
+        }
+
+        // Could test 'Content-Type' header but probably unreliable.
+
+        // Convert response to LLSD
+        // body->write(0, "Garbage Response", 16);      // Dev tool to force error handling
+        LLSD body_llsd;
+        if (! LLCoreHttpUtil::responseToLLSD(response, true, body_llsd))
+        {
+            // INFOS-level logging will occur on the parsed failure
+            processFailure("HTTP response contained malformed LLSD", response);
+            break;          // goto common exit
+        }
+
+        // Expect top-level structure to be a map
+        // body_llsd = LLSD::emptyArray();              // Dev tool to force error handling
+        if (! body_llsd.isMap())
+        {
+            processFailure("LLSD response not a map", response);
+            break;          // goto common exit
+        }
+
+        // Check for 200-with-error failures
+        //
+        // See comments in llinventorymodel.cpp about this mode of error.
+        //
+        // body_llsd["error"] = LLSD::emptyMap();       // Dev tool to force error handling
+        // body_llsd["error"]["identifier"] = "Development";
+        // body_llsd["error"]["message"] = "You left development code in the viewer";
+        if (body_llsd.has("error"))
+        {
+            processFailure("Inventory application error (200-with-error)", response);
+            break;          // goto common exit
+        }
+
+        // Okay, process data if possible
+        processData(body_llsd, response);
+    }
+    while (false);
+}
+
+
+void BGFolderHttpHandler::processData(LLSD & content, LLCore::HttpResponse * response)
+{
+    LLInventoryModelBackgroundFetch * fetcher(LLInventoryModelBackgroundFetch::getInstance());
+
+    // API V2 and earlier should probably be testing for "error" map
+    // in response as an application-level error.
+
+    // Instead, we assume success and attempt to extract information.
+    if (content.has("folders"))
+    {
+        LLSD folders(content["folders"]);
+
+        for (LLSD::array_const_iterator folder_it = folders.beginArray();
+            folder_it != folders.endArray();
+            ++folder_it)
+        {
+            LLSD folder_sd(*folder_it);
+
+            //LLUUID agent_id = folder_sd["agent_id"];
+
+            //if(agent_id != gAgent.getID())    //This should never happen.
+            //{
+            //  LL_WARNS(LOG_INV) << "Got a UpdateInventoryItem for the wrong agent."
+            //          << LL_ENDL;
+            //  break;
+            //}
+
+            LLUUID parent_id(folder_sd["folder_id"].asUUID());
+            LLUUID owner_id(folder_sd["owner_id"].asUUID());
+            S32    version(folder_sd["version"].asInteger());
+            S32    descendents(folder_sd["descendents"].asInteger());
+            LLPointer<LLViewerInventoryCategory> tcategory = new LLViewerInventoryCategory(owner_id);
+
+            if (parent_id.isNull())
+            {
+                LLSD items(folder_sd["items"]);
+                LLPointer<LLViewerInventoryItem> titem = new LLViewerInventoryItem;
+
+                for (LLSD::array_const_iterator item_it = items.beginArray();
+                    item_it != items.endArray();
+                    ++item_it)
+                {
+                    const LLUUID lost_uuid(gInventory.findCategoryUUIDForType(LLFolderType::FT_LOST_AND_FOUND));
+
+                    if (lost_uuid.notNull())
+                    {
+                        LLSD item(*item_it);
+
+                        titem->unpackMessage(item);
+
+                        LLInventoryModel::update_list_t update;
+                        LLInventoryModel::LLCategoryUpdate new_folder(lost_uuid, 1);
+                        update.push_back(new_folder);
+                        gInventory.accountForUpdate(update);
+
+                        titem->setParent(lost_uuid);
+                        titem->updateParentOnServer(false);
+                        gInventory.updateItem(titem);
+                    }
+                }
+            }
+
+            LLViewerInventoryCategory * pcat(gInventory.getCategory(parent_id));
+            if (! pcat)
+            {
+                continue;
+            }
+
+            LLSD categories(folder_sd["categories"]);
+            for (LLSD::array_const_iterator category_it = categories.beginArray();
+                category_it != categories.endArray();
+                ++category_it)
+            {
+                LLSD category(*category_it);
+                tcategory->fromLLSD(category);
+
+                const bool recursive(getIsRecursive(tcategory->getUUID()));
+                if (recursive)
+                {
+                    fetcher->addRequestAtBack(tcategory->getUUID(), recursive, true);
+                }
+                else if (! gInventory.isCategoryComplete(tcategory->getUUID()))
+                {
+                    gInventory.updateCategory(tcategory);
+                }
+            }
+
+            LLSD items(folder_sd["items"]);
+            LLPointer<LLViewerInventoryItem> titem = new LLViewerInventoryItem;
+            for (LLSD::array_const_iterator item_it = items.beginArray();
+                 item_it != items.endArray();
+                 ++item_it)
+            {
+                LLSD item(*item_it);
+                titem->unpackMessage(item);
+
+                gInventory.updateItem(titem);
+            }
+
+            // Set version and descendentcount according to message.
+            LLViewerInventoryCategory * cat(gInventory.getCategory(parent_id));
+            if (cat)
+            {
+                cat->setVersion(version);
+                cat->setDescendentCount(descendents);
+                cat->determineFolderType();
+            }
+        }
+    }
+
+    if (content.has("bad_folders"))
+    {
+        LLSD bad_folders(content["bad_folders"]);
+        for (LLSD::array_const_iterator folder_it = bad_folders.beginArray();
+             folder_it != bad_folders.endArray();
+             ++folder_it)
+        {
+            // *TODO: Stop copying data [ed:  this isn't copying data]
+            LLSD folder_sd(*folder_it);
+
+            // These folders failed on the dataserver.  We probably don't want to retry them.
+            LL_WARNS(LOG_INV) << "Folder " << folder_sd["folder_id"].asString()
+                              << "Error: " << folder_sd["error"].asString() << LL_ENDL;
+        }
+    }
+
+    if (fetcher->isBulkFetchProcessingComplete())
+    {
+        fetcher->setAllFoldersFetched();
+    }
+}
+
+
+void BGFolderHttpHandler::processFailure(LLCore::HttpStatus status, LLCore::HttpResponse * response)
+{
+    const std::string & ct(response->getContentType());
+    LL_WARNS(LOG_INV) << "Inventory folder fetch failure\n"
+                      << "[Status: " << status.toTerseString() << "]\n"
+                      << "[Reason: " << status.toString() << "]\n"
+                      << "[Content-type: " << ct << "]\n"
+                      << "[Content (abridged): "
+                      << LLCoreHttpUtil::responseToString(response) << "]" << LL_ENDL;
+
+    // Could use a 404 test here to try to detect revoked caps...
+
+    if(status == LLCore::HttpStatus(HTTP_FORBIDDEN))
+    {
+        // Too large, split into two if possible
+        if (gDisconnected || LLApp::isExiting())
+        {
+            return;
+        }
+
+        const std::string url(gAgent.getRegionCapability("FetchInventoryDescendents2"));
+        if (url.empty())
+        {
+            LL_WARNS(LOG_INV) << "Failed to get AIS2 cap" << LL_ENDL;
+            return;
+        }
+
+        S32 size = mRequestSD["folders"].size();
+
+        if (size > 1)
+        {
+            // Can split, assume that this isn't the library
+            LLSD folders;
+            uuid_vec_t recursive_cats;
+            LLSD::array_iterator iter = mRequestSD["folders"].beginArray();
+            LLSD::array_iterator end = mRequestSD["folders"].endArray();
+            while (iter != end)
+            {
+                folders.append(*iter);
+                LLUUID folder_id = iter->get("folder_id").asUUID();
+                if (std::find(mRecursiveCatUUIDs.begin(), mRecursiveCatUUIDs.end(), folder_id) != mRecursiveCatUUIDs.end())
+                {
+                    recursive_cats.push_back(folder_id);
+                }
+                if (folders.size() == (S32)(size / 2))
+                {
+                    LLSD request_body;
+                    request_body["folders"] = folders;
+                    LLCore::HttpHandler::ptr_t  handler(new BGFolderHttpHandler(request_body, recursive_cats));
+                    gInventory.requestPost(false, url, request_body, handler, "Inventory Folder");
+                    recursive_cats.clear();
+                    folders.clear();
+                }
+                iter++;
+            }
+
+            LLSD request_body;
+            request_body["folders"] = folders;
+            LLCore::HttpHandler::ptr_t  handler(new BGFolderHttpHandler(request_body, recursive_cats));
+            gInventory.requestPost(false, url, request_body, handler, "Inventory Folder");
+            return;
+        }
+        else
+        {
+            // Can't split
+            LLNotificationsUtil::add("InventoryLimitReachedAIS");
+        }
+    }
+
+    // This was originally the request retry logic for the inventory
+    // request which tested on HTTP_INTERNAL_ERROR status.  This
+    // retry logic was unbounded and lacked discrimination as to the
+    // cause of the retry.  The new http library should be doing
+    // adquately on retries but I want to keep the structure of a
+    // retry for reference.
+    LLInventoryModelBackgroundFetch *fetcher = LLInventoryModelBackgroundFetch::getInstance();
+    if (false)
+    {
+        // timed out or curl failure
+        for (LLSD::array_const_iterator folder_it = mRequestSD["folders"].beginArray();
+             folder_it != mRequestSD["folders"].endArray();
+             ++folder_it)
+        {
+            LLSD folder_sd(*folder_it);
+            LLUUID folder_id(folder_sd["folder_id"].asUUID());
+            const bool recursive = getIsRecursive(folder_id);
+            fetcher->addRequestAtFront(folder_id, recursive, true);
+        }
+    }
+    else
+    {
+        if (fetcher->isBulkFetchProcessingComplete())
+        {
+            fetcher->setAllFoldersFetched();
+        }
+    }
+}
+
+
+void BGFolderHttpHandler::processFailure(const char * const reason, LLCore::HttpResponse * response)
+{
+    LL_WARNS(LOG_INV) << "Inventory folder fetch failure\n"
+                      << "[Status: internal error]\n"
+                      << "[Reason: " << reason << "]\n"
+                      << "[Content (abridged): "
+                      << LLCoreHttpUtil::responseToString(response) << "]" << LL_ENDL;
+
+    // Reverse of previous processFailure() method, this is invoked
+    // when response structure is found to be invalid.  Original
+    // always re-issued the request (without limit).  This does
+    // the same but be aware that this may be a source of problems.
+    // Philosophy is that inventory folders are so essential to
+    // operation that this is a reasonable action.
+    LLInventoryModelBackgroundFetch *fetcher = LLInventoryModelBackgroundFetch::getInstance();
+    if (true)
+    {
+        for (LLSD::array_const_iterator folder_it = mRequestSD["folders"].beginArray();
+             folder_it != mRequestSD["folders"].endArray();
+             ++folder_it)
+        {
+            LLSD folder_sd(*folder_it);
+            LLUUID folder_id(folder_sd["folder_id"].asUUID());
+            const bool recursive = getIsRecursive(folder_id);
+            fetcher->addRequestAtFront(folder_id, recursive, true);
+        }
+    }
+    else
+    {
+        if (fetcher->isBulkFetchProcessingComplete())
+        {
+            fetcher->setAllFoldersFetched();
+        }
+    }
+}
+
+
+bool BGFolderHttpHandler::getIsRecursive(const LLUUID & cat_id) const
+{
+    return std::find(mRecursiveCatUUIDs.begin(), mRecursiveCatUUIDs.end(), cat_id) != mRecursiveCatUUIDs.end();
+}
+
+///----------------------------------------------------------------------------
+/// Class <anonymous>::BGItemHttpHandler
+///----------------------------------------------------------------------------
+
+// Nothing to implement here.  All ctor/dtor changes.
+
+} // end namespace anonymous