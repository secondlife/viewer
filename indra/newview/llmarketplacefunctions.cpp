--- conflicted
+++ resolved
@@ -167,12 +167,7 @@
 	protected:
 		/* virtual */ void httpCompleted()
 		{
-<<<<<<< HEAD
-			const bool check_lower = true;
-			const std::string& set_cookie_string = getResponseHeader(HTTP_HEADER_SET_COOKIE, check_lower);
-=======
 			const std::string& set_cookie_string = getResponseHeader(HTTP_IN_HEADER_SET_COOKIE);
->>>>>>> beeefb45
 			
 			if (!set_cookie_string.empty())
 			{
@@ -282,18 +277,11 @@
 
 		// Make the headers for the post
 		LLSD headers = LLSD::emptyMap();
-<<<<<<< HEAD
-		headers[HTTP_HEADER_ACCEPT] = "*/*";
-		headers[HTTP_HEADER_COOKIE] = sMarketplaceCookie;
-		headers[HTTP_HEADER_CONTENT_TYPE] = HTTP_CONTENT_LLSD_XML;
-		headers[HTTP_HEADER_USER_AGENT] = LLViewerMedia::getCurrentUserAgent();
-=======
 		headers[HTTP_OUT_HEADER_ACCEPT] = "*/*";
 		headers[HTTP_OUT_HEADER_COOKIE] = sMarketplaceCookie;
 		// *TODO: Why are we setting Content-Type for a GET request?
 		headers[HTTP_OUT_HEADER_CONTENT_TYPE] = HTTP_CONTENT_LLSD_XML;
 		headers[HTTP_OUT_HEADER_USER_AGENT] = LLViewerMedia::getCurrentUserAgent();
->>>>>>> beeefb45
 		
 		if (gSavedSettings.getBOOL("InventoryOutboxLogging"))
 		{
@@ -323,20 +311,11 @@
 		
 		// Make the headers for the post
 		LLSD headers = LLSD::emptyMap();
-<<<<<<< HEAD
-		headers[HTTP_HEADER_ACCEPT] = "*/*";
-		headers[HTTP_HEADER_CONNECTION] = "Keep-Alive";
-		headers[HTTP_HEADER_COOKIE] = sMarketplaceCookie;
-		// *TODO: Should this be 'application/llsd+xml'?
-		headers[HTTP_HEADER_CONTENT_TYPE] = HTTP_CONTENT_XML;
-		headers[HTTP_HEADER_USER_AGENT] = LLViewerMedia::getCurrentUserAgent();
-=======
 		headers[HTTP_OUT_HEADER_ACCEPT] = "*/*";
 		headers[HTTP_OUT_HEADER_CONNECTION] = "Keep-Alive";
 		headers[HTTP_OUT_HEADER_COOKIE] = sMarketplaceCookie;
 		headers[HTTP_OUT_HEADER_CONTENT_TYPE] = HTTP_CONTENT_XML;
 		headers[HTTP_OUT_HEADER_USER_AGENT] = LLViewerMedia::getCurrentUserAgent();
->>>>>>> beeefb45
 		
 		if (gSavedSettings.getBOOL("InventoryOutboxLogging"))
 		{
