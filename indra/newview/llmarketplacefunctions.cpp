/** 
 * @file llmarketplacefunctions.cpp
 * @brief Implementation of assorted functions related to the marketplace
 *
 * $LicenseInfo:firstyear=2001&license=viewerlgpl$
 * Second Life Viewer Source Code
 * Copyright (C) 2010, Linden Research, Inc.
 * 
 * This library is free software; you can redistribute it and/or
 * modify it under the terms of the GNU Lesser General Public
 * License as published by the Free Software Foundation;
 * version 2.1 of the License only.
 * 
 * This library is distributed in the hope that it will be useful,
 * but WITHOUT ANY WARRANTY; without even the implied warranty of
 * MERCHANTABILITY or FITNESS FOR A PARTICULAR PURPOSE.  See the GNU
 * Lesser General Public License for more details.
 * 
 * You should have received a copy of the GNU Lesser General Public
 * License along with this library; if not, write to the Free Software
 * Foundation, Inc., 51 Franklin Street, Fifth Floor, Boston, MA  02110-1301  USA
 * 
 * Linden Research, Inc., 945 Battery Street, San Francisco, CA  94111  USA
 * $/LicenseInfo$
 */

#include "llviewerprecompiledheaders.h"

#include "llmarketplacefunctions.h"

#include "llagent.h"
#include "llbufferstream.h"
#include "llcallbacklist.h"
#include "llinventoryfunctions.h"
#include "llinventoryobserver.h"
#include "llnotificationsutil.h"
#include "llsdserialize.h"
#include "lltimer.h"
#include "lltrans.h"
#include "llviewercontrol.h"
#include "llviewerinventory.h"
#include "llviewermedia.h"
#include "llviewernetwork.h"
#include "llviewerregion.h"
#include "reader.h" // JSON
#include "writer.h" // JSON
#include "lleventcoro.h"
#include "llcoros.h"
#include "llcorehttputil.h"

#include "llsdutil.h"
//
// Helpers
//

namespace {

    static std::string getMarketplaceDomain()
    {
        std::string domain = "secondlife.com";

        if (!LLGridManager::getInstance()->isInProductionGrid())
        {
            const std::string& grid_id = LLGridManager::getInstance()->getGridId();
            const std::string& grid_id_lower = utf8str_tolower(grid_id);

            if (grid_id_lower == "damballah")
            {
                domain = "secondlife-staging.com";
            }
            else
            {
                domain = llformat("%s.lindenlab.com", grid_id_lower.c_str());
            }
        }

        return domain;
    }

    static std::string getMarketplaceURL(const std::string& urlStringName)
    {
        LLStringUtil::format_map_t domain_arg;
        domain_arg["[MARKETPLACE_DOMAIN_NAME]"] = getMarketplaceDomain();

        std::string marketplace_url = LLTrans::getString(urlStringName, domain_arg);

        return marketplace_url;
    }

    // Get the version folder: if there is only one subfolder, we will use it as a version folder
    LLUUID getVersionFolderIfUnique(const LLUUID& folder_id)
    {
        LLUUID version_id = LLUUID::null;
        LLInventoryModel::cat_array_t* categories;
        LLInventoryModel::item_array_t* items;
        gInventory.getDirectDescendentsOf(folder_id, categories, items);
        if (categories->size() == 1)
        {
            version_id = categories->begin()->get()->getUUID();
        }
        else
        {
            LLNotificationsUtil::add("AlertMerchantListingActivateRequired");
        }
        return version_id;
    }

    ///////////////////////////////////////////////////////////////////////////////
    // SLM Reporters
    void log_SLM_warning(const std::string& request, U32 status, const std::string& reason, const std::string& code, const LLSD& result)
    {

        LL_WARNS("SLM") << "SLM API : Responder to " << request << ". status : " << status << ", reason : " << reason << ", code : " << code << ", description : " << ll_pretty_print_sd(result) << LL_ENDL;
        if ((status == 422) && (result.has(LLCoreHttpUtil::HttpCoroutineAdapter::HTTP_RESULTS_CONTENT) && 
            result[LLCoreHttpUtil::HttpCoroutineAdapter::HTTP_RESULTS_CONTENT].isArray() &&
            result[LLCoreHttpUtil::HttpCoroutineAdapter::HTTP_RESULTS_CONTENT].size() > 4))
        {
            // Unprocessable Entity : Special case that error as it is a frequent answer when trying to list an incomplete listing
            LLNotificationsUtil::add("MerchantUnprocessableEntity");
        }
        else
        {
            // Prompt the user with the warning (so they know why things are failing)
            LLSD subs;
            // We do show long descriptions in the alert (unlikely to be readable). The description string will be in the log though.
            std::string description;
            if (result.has(LLCoreHttpUtil::HttpCoroutineAdapter::HTTP_RESULTS_CONTENT))
            {
                LLSD content = result[LLCoreHttpUtil::HttpCoroutineAdapter::HTTP_RESULTS_CONTENT];
                if (content.isArray())
                {
                    for (LLSD::array_iterator it = content.beginArray(); it != content.endArray(); ++it)
                    {
                        if (!description.empty())
                            description += "\n";
                        description += (*it).asString();
                    }
                }
                else
                {
                    description = content.asString();
                }
            }
            else
            {
                description = result.asString();
            }
            std::string reason_lc = reason;
            LLStringUtil::toLower(reason_lc);
            if (!description.empty() && reason_lc.find("unknown") != std::string::npos)
            {
                subs["[ERROR_REASON]"] = "";
            }
            else
            {
                subs["[ERROR_REASON]"] = "'" + reason +"'\n";
            }
            subs["[ERROR_DESCRIPTION]"] = description;
            LLNotificationsUtil::add("MerchantTransactionFailed", subs);
        }

    }

    void log_SLM_infos(const std::string& request, U32 status, const std::string& body)
    {
        if (gSavedSettings.getBOOL("MarketplaceListingsLogging"))
        {
            LL_INFOS("SLM") << "SLM API : Responder to " << request << ". status : " << status << ", body or description : " << body << LL_ENDL;
        }
    }

    void log_SLM_infos(const std::string& request, U32 status, const LLSD& body)
    {
        log_SLM_infos(request, status, std::string(ll_pretty_print_sd(body)));
    }

}


#if 1
namespace LLMarketplaceImport
{
    // Basic interface for this namespace

    bool hasSessionCookie();
    bool inProgress();
    bool resultPending();
    S32 getResultStatus();
    const LLSD& getResults();

    bool establishMarketplaceSessionCookie();
    bool pollStatus();
    bool triggerImport();
    
    // Internal state variables

    static std::string sMarketplaceCookie = "";
    static LLSD sImportId = LLSD::emptyMap();
    static bool sImportInProgress = false;
    static bool sImportPostPending = false;
    static bool sImportGetPending = false;
    static S32 sImportResultStatus = 0;
    static LLSD sImportResults = LLSD::emptyMap();

    // Responders

    void marketplacePostCoro(std::string url)
    {
        LLCore::HttpRequest::policy_t httpPolicy(LLCore::HttpRequest::DEFAULT_POLICY_ID);
        LLCoreHttpUtil::HttpCoroutineAdapter::ptr_t
            httpAdapter(new LLCoreHttpUtil::HttpCoroutineAdapter("marketplacePostCoro", httpPolicy));
        LLCore::HttpRequest::ptr_t httpRequest(new LLCore::HttpRequest);
        LLCore::HttpHeaders::ptr_t httpHeaders(new LLCore::HttpHeaders);
        LLCore::HttpOptions::ptr_t httpOpts(new LLCore::HttpOptions);

        httpOpts->setWantHeaders(true);
        httpOpts->setFollowRedirects(true);

        httpHeaders->append(HTTP_OUT_HEADER_ACCEPT, "*/*");
        httpHeaders->append(HTTP_OUT_HEADER_CONNECTION, "Keep-Alive");
        httpHeaders->append(HTTP_OUT_HEADER_COOKIE, sMarketplaceCookie);
        httpHeaders->append(HTTP_OUT_HEADER_CONTENT_TYPE, HTTP_CONTENT_XML);
        httpHeaders->append(HTTP_OUT_HEADER_USER_AGENT, LLViewerMedia::getInstance()->getCurrentUserAgent());

        LLSD result = httpAdapter->postAndSuspend(httpRequest, url, LLSD(), httpOpts, httpHeaders);

        LLSD httpResults = result[LLCoreHttpUtil::HttpCoroutineAdapter::HTTP_RESULTS];
        LLCore::HttpStatus status = LLCoreHttpUtil::HttpCoroutineAdapter::getStatusFromLLSD(httpResults);

        S32 httpCode = status.getType();
        if ((httpCode == MarketplaceErrorCodes::IMPORT_REDIRECT) ||
            (httpCode == MarketplaceErrorCodes::IMPORT_AUTHENTICATION_ERROR) ||
            // MAINT-2301 : we determined we can safely ignore that error in that context
            (httpCode == MarketplaceErrorCodes::IMPORT_JOB_TIMEOUT))
        {
            if (gSavedSettings.getBOOL("InventoryOutboxLogging"))
            {
                LL_INFOS() << " SLM POST : Ignoring time out status and treating it as success" << LL_ENDL;
            }
            httpCode = MarketplaceErrorCodes::IMPORT_DONE;
        }

        if (httpCode >= MarketplaceErrorCodes::IMPORT_BAD_REQUEST)
        {
            if (gSavedSettings.getBOOL("InventoryOutboxLogging"))
            {
                LL_INFOS() << " SLM POST clearing marketplace cookie due to client or server error" << LL_ENDL;
            }
            sMarketplaceCookie.clear();
        }

        sImportInProgress = (httpCode == MarketplaceErrorCodes::IMPORT_DONE);
        sImportPostPending = false;
        sImportResultStatus = httpCode;

        {
            std::stringstream str;
            LLSDSerialize::toPrettyXML(result, str);

            LL_INFOS() << "Full results:\n" << str.str() << "\n" << LL_ENDL;
        }

        result.erase(LLCoreHttpUtil::HttpCoroutineAdapter::HTTP_RESULTS);
        sImportId = result;

    }

    void marketplaceGetCoro(std::string url, bool buildHeaders)
    {
        LLCore::HttpRequest::policy_t httpPolicy(LLCore::HttpRequest::DEFAULT_POLICY_ID);
        LLCoreHttpUtil::HttpCoroutineAdapter::ptr_t
            httpAdapter(new LLCoreHttpUtil::HttpCoroutineAdapter("marketplaceGetCoro", httpPolicy));
        LLCore::HttpRequest::ptr_t httpRequest(new LLCore::HttpRequest);
        LLCore::HttpHeaders::ptr_t httpHeaders; 
        LLCore::HttpOptions::ptr_t httpOpts(new LLCore::HttpOptions);

        httpOpts->setWantHeaders(true);
        httpOpts->setFollowRedirects(!sMarketplaceCookie.empty());

        if (buildHeaders)
        {
            httpHeaders = LLCore::HttpHeaders::ptr_t(new LLCore::HttpHeaders);

            httpHeaders->append(HTTP_OUT_HEADER_ACCEPT, "*/*");
            httpHeaders->append(HTTP_OUT_HEADER_COOKIE, sMarketplaceCookie);
            httpHeaders->append(HTTP_OUT_HEADER_CONTENT_TYPE, HTTP_CONTENT_LLSD_XML);
            httpHeaders->append(HTTP_OUT_HEADER_USER_AGENT, LLViewerMedia::getInstance()->getCurrentUserAgent());
        }
        else
        {
            httpHeaders = LLViewerMedia::getInstance()->getHttpHeaders();
        }

        LLSD result = httpAdapter->getAndSuspend(httpRequest, url, httpOpts, httpHeaders);

        LLSD httpResults = result[LLCoreHttpUtil::HttpCoroutineAdapter::HTTP_RESULTS];
        LLCore::HttpStatus status = LLCoreHttpUtil::HttpCoroutineAdapter::getStatusFromLLSD(httpResults);
        LLSD resultHeaders = httpResults[LLCoreHttpUtil::HttpCoroutineAdapter::HTTP_RESULTS_HEADERS];

        if (sMarketplaceCookie.empty() && resultHeaders.has(HTTP_IN_HEADER_SET_COOKIE))
        {
            sMarketplaceCookie = resultHeaders[HTTP_IN_HEADER_SET_COOKIE].asString();
        }

        // MAINT-2452 : Do not clear the cookie on IMPORT_DONE_WITH_ERRORS : Happens when trying to import objects with wrong permissions
        // ACME-1221 : Do not clear the cookie on IMPORT_NOT_FOUND : Happens for newly created Merchant accounts that are initially empty
        S32 httpCode = status.getType();
        if ((httpCode >= MarketplaceErrorCodes::IMPORT_BAD_REQUEST) &&
            (httpCode != MarketplaceErrorCodes::IMPORT_DONE_WITH_ERRORS) &&
            (httpCode != MarketplaceErrorCodes::IMPORT_NOT_FOUND))
        {
            if (gSavedSettings.getBOOL("InventoryOutboxLogging"))
            {
                LL_INFOS() << " SLM GET clearing marketplace cookie due to client or server error" << LL_ENDL;
            }
            sMarketplaceCookie.clear();
        }
        else if (gSavedSettings.getBOOL("InventoryOutboxLogging") && (httpCode >= MarketplaceErrorCodes::IMPORT_BAD_REQUEST))
        {
            LL_INFOS() << " SLM GET : Got error status = " << httpCode << ", but marketplace cookie not cleared." << LL_ENDL;
        }

        sImportInProgress = (httpCode == MarketplaceErrorCodes::IMPORT_PROCESSING);
        sImportGetPending = false;
        sImportResultStatus = httpCode;

        result.erase(LLCoreHttpUtil::HttpCoroutineAdapter::HTTP_RESULTS);
        sImportResults = result;


    }

    // Basic API

    bool hasSessionCookie()
    {
        return !sMarketplaceCookie.empty();
    }
    
    bool inProgress()
    {
        return sImportInProgress;
    }
    
    bool resultPending()
    {
        return (sImportPostPending || sImportGetPending);
    }
    
    S32 getResultStatus()
    {
        return sImportResultStatus;
    }
    
    const LLSD& getResults()
    {
        return sImportResults;
    }
    
    static std::string getInventoryImportURL()
    {
        std::string url = getMarketplaceURL("MarketplaceURL");
        
        url += "api/1/";
        url += gAgent.getID().getString();
        url += "/inventory/import/";
        
        return url;
    }
    
    bool establishMarketplaceSessionCookie()
    {
        if (hasSessionCookie())
        {
            return false;
        }

        sImportInProgress = true;
        sImportGetPending = true;
        
        std::string url = getInventoryImportURL();

        LLCoros::instance().launch("marketplaceGetCoro",
            boost::bind(&marketplaceGetCoro, url, false));

        return true;
    }
    
    bool pollStatus()
    {
        if (!hasSessionCookie())
        {
            return false;
        }
        
        sImportGetPending = true;

        std::string url = getInventoryImportURL();

        url += sImportId.asString();

        LLCoros::instance().launch("marketplaceGetCoro",
            boost::bind(&marketplaceGetCoro, url, true));
        
        return true;
    }
    
    bool triggerImport()
    {
        if (!hasSessionCookie())
        {
            return false;
        }

        sImportId = LLSD::emptyMap();
        sImportInProgress = true;
        sImportPostPending = true;
        sImportResultStatus = MarketplaceErrorCodes::IMPORT_PROCESSING;
        sImportResults = LLSD::emptyMap();

        std::string url = getInventoryImportURL();
        
        LLCoros::instance().launch("marketplacePostCoro",
            boost::bind(&marketplacePostCoro, url));

        return true;
    }
}
#endif

//
// Interface class
//
static const F32 MARKET_IMPORTER_UPDATE_FREQUENCY = 1.0f;

//static
void LLMarketplaceInventoryImporter::update()
{
    if (instanceExists())
    {
        static LLTimer update_timer;
        if (update_timer.hasExpired())
        {
            LLMarketplaceInventoryImporter::instance().updateImport();
            update_timer.setTimerExpirySec(MARKET_IMPORTER_UPDATE_FREQUENCY);
        }
    }
}

LLMarketplaceInventoryImporter::LLMarketplaceInventoryImporter()
    : mAutoTriggerImport(false)
    , mImportInProgress(false)
    , mInitialized(false)
    , mMarketPlaceStatus(MarketplaceStatusCodes::MARKET_PLACE_NOT_INITIALIZED)
    , mErrorInitSignal(NULL)
    , mStatusChangedSignal(NULL)
    , mStatusReportSignal(NULL)
{
}

boost::signals2::connection LLMarketplaceInventoryImporter::setInitializationErrorCallback(const status_report_signal_t::slot_type& cb)
{
    if (mErrorInitSignal == NULL)
    {
        mErrorInitSignal = new status_report_signal_t();
    }
    
    return mErrorInitSignal->connect(cb);
}

boost::signals2::connection LLMarketplaceInventoryImporter::setStatusChangedCallback(const status_changed_signal_t::slot_type& cb)
{
    if (mStatusChangedSignal == NULL)
    {
        mStatusChangedSignal = new status_changed_signal_t();
    }

    return mStatusChangedSignal->connect(cb);
}

boost::signals2::connection LLMarketplaceInventoryImporter::setStatusReportCallback(const status_report_signal_t::slot_type& cb)
{
    if (mStatusReportSignal == NULL)
    {
        mStatusReportSignal = new status_report_signal_t();
    }

    return mStatusReportSignal->connect(cb);
}

void LLMarketplaceInventoryImporter::initialize()
{
    if (mInitialized)
    {
        return;
    }

    if (!LLMarketplaceImport::hasSessionCookie())
    {
        mMarketPlaceStatus = MarketplaceStatusCodes::MARKET_PLACE_INITIALIZING;
        LLMarketplaceImport::establishMarketplaceSessionCookie();
    }
    else
    {
        mMarketPlaceStatus = MarketplaceStatusCodes::MARKET_PLACE_MERCHANT;
    }
}

void LLMarketplaceInventoryImporter::reinitializeAndTriggerImport()
{
    mInitialized = false;
    mMarketPlaceStatus = MarketplaceStatusCodes::MARKET_PLACE_NOT_INITIALIZED;
    initialize();
    mAutoTriggerImport = true;
}

bool LLMarketplaceInventoryImporter::triggerImport()
{
    const bool import_triggered = LLMarketplaceImport::triggerImport();
    
    if (!import_triggered)
    {
        reinitializeAndTriggerImport();
    }
    
    return import_triggered;
}

void LLMarketplaceInventoryImporter::updateImport()
{
    const bool in_progress = LLMarketplaceImport::inProgress();
    
    if (in_progress && !LLMarketplaceImport::resultPending())
    {
        const bool polling_status = LLMarketplaceImport::pollStatus();
        
        if (!polling_status)
        {
            reinitializeAndTriggerImport();
        }
    }   
    
    if (mImportInProgress != in_progress)
    {
        mImportInProgress = in_progress;

        // If we are no longer in progress
        if (!mImportInProgress)
        {
            // Look for results success
            mInitialized = LLMarketplaceImport::hasSessionCookie();

            // Report results
            if (mStatusReportSignal)
            {
                (*mStatusReportSignal)(LLMarketplaceImport::getResultStatus(), LLMarketplaceImport::getResults());
            }
            
            if (mInitialized)
            {
                mMarketPlaceStatus = MarketplaceStatusCodes::MARKET_PLACE_MERCHANT;
                // Follow up with auto trigger of import
                if (mAutoTriggerImport)
                {
                    mAutoTriggerImport = false;
                    mImportInProgress = triggerImport();
                }
            }
            else
            {
                U32 status = LLMarketplaceImport::getResultStatus();
                if ((status == MarketplaceErrorCodes::IMPORT_FORBIDDEN) ||
                    (status == MarketplaceErrorCodes::IMPORT_AUTHENTICATION_ERROR))
                {
                    mMarketPlaceStatus = MarketplaceStatusCodes::MARKET_PLACE_NOT_MERCHANT;
                }
                else if (status == MarketplaceErrorCodes::IMPORT_SERVER_API_DISABLED)
                {
                    mMarketPlaceStatus = MarketplaceStatusCodes::MARKET_PLACE_MIGRATED_MERCHANT;
                }
                else
                {
                    mMarketPlaceStatus = MarketplaceStatusCodes::MARKET_PLACE_CONNECTION_FAILURE;
                }
                if (mErrorInitSignal && (mMarketPlaceStatus == MarketplaceStatusCodes::MARKET_PLACE_CONNECTION_FAILURE))
                {
                    (*mErrorInitSignal)(LLMarketplaceImport::getResultStatus(), LLMarketplaceImport::getResults());
                }
            }
        }
    }
    
    // Make sure we trigger the status change with the final state (in case of auto trigger after initialize)
    if (mStatusChangedSignal)
    {
        (*mStatusChangedSignal)(mImportInProgress);
    }
}

//
// Direct Delivery : Marketplace tuples and data
//
class LLMarketplaceInventoryObserver : public LLInventoryObserver
{
public:
<<<<<<< HEAD
    LLMarketplaceInventoryObserver() {}
    virtual ~LLMarketplaceInventoryObserver() {}
    virtual void changed(U32 mask);
=======
	LLMarketplaceInventoryObserver() {}
	virtual ~LLMarketplaceInventoryObserver() {}
	virtual void changed(U32 mask);

private:
    static void onIdleProcessQueue(void *userdata);

    // doesn't hold just marketplace related ids
    static std::set<LLUUID> sAddQueue;
    static std::set<LLUUID> sStructureQueue;
    static bool sProcessingQueue;
>>>>>>> a0c3d69c
};

std::set<LLUUID> LLMarketplaceInventoryObserver::sAddQueue;
std::set<LLUUID> LLMarketplaceInventoryObserver::sStructureQueue;
bool LLMarketplaceInventoryObserver::sProcessingQueue = false;

void LLMarketplaceInventoryObserver::changed(U32 mask)
{
<<<<<<< HEAD
    // When things are added to the marketplace, we might need to re-validate and fix the containing listings
    if (mask & LLInventoryObserver::ADD)
    {
=======
	if (mask & LLInventoryObserver::ADD && LLMarketplaceData::instance().hasValidationWaiting())
	{
        // When things are added to the marketplace, we might need to re-validate and fix the containing listings
        // just add whole list even if it contains items and non-marketplace folders
>>>>>>> a0c3d69c
        const std::set<LLUUID>& changed_items = gInventory.getChangedIDs();
        sAddQueue.insert(changed_items.begin(), changed_items.end());
	}
    
	if (mask & (LLInventoryObserver::INTERNAL | LLInventoryObserver::STRUCTURE))
	{
        // When things are changed in the inventory, this can trigger a host of changes in the marketplace listings folder:
        // * stock counts changing : no copy items coming in and out will change the stock count on folders
        // * version and listing folders : moving those might invalidate the marketplace data itself
        // Since we should cannot raise inventory change while the observer is called (the list will be cleared
        // once observers are called) we need to raise a flag in the inventory to signal that things have been dirtied.
        const std::set<LLUUID>& changed_items = gInventory.getChangedIDs();
        sStructureQueue.insert(changed_items.begin(), changed_items.end());
	}

    if (!sProcessingQueue && (!sAddQueue.empty() || !sStructureQueue.empty()))
    {
        gIdleCallbacks.addFunction(onIdleProcessQueue, NULL);
        // can do without sProcessingQueue, but it's usufull for simplicity and reliability
        sProcessingQueue = true;
    }
}

void LLMarketplaceInventoryObserver::onIdleProcessQueue(void *userdata)
{
    U64 start_time = LLTimer::getTotalTime(); // microseconds
    const U64 MAX_PROCESSING_TIME = 1000;
    U64 stop_time = start_time + MAX_PROCESSING_TIME;

    if (!sAddQueue.empty())
    {
        // Make a copy of sAddQueue since decrementValidationWaiting
        // can theoretically add more items
        std::set<LLUUID> add_queue(sAddQueue);
        sAddQueue.clear();

        std::set<LLUUID>::const_iterator id_it = add_queue.begin();
        std::set<LLUUID>::const_iterator id_end = add_queue.end();
        // First, count the number of items in this list...
        S32 count = 0;
        for (; id_it != id_end; ++id_it)
        {
            LLInventoryObject* obj = gInventory.getObject(*id_it);
            if (obj && (LLAssetType::AT_CATEGORY != obj->getType()))
            {
                count++;
            }
        }
        // Then, decrement the folders of that amount
        // Note that of all of those, only one folder will be a listing folder (if at all).
        // The other will be ignored by the decrement method.
        id_it = add_queue.begin();
        for (; id_it != id_end; ++id_it)
        {
            LLInventoryObject* obj = gInventory.getObject(*id_it);
            if (obj && (LLAssetType::AT_CATEGORY == obj->getType()))
            {
                // can trigger notifyObservers
                LLMarketplaceData::instance().decrementValidationWaiting(obj->getUUID(), count);
            }
        }
    }
<<<<<<< HEAD
    
    // When things are changed in the inventory, this can trigger a host of changes in the marketplace listings folder:
    // * stock counts changing : no copy items coming in and out will change the stock count on folders
    // * version and listing folders : moving those might invalidate the marketplace data itself
    // Since we should cannot raise inventory change while the observer is called (the list will be cleared
    // once observers are called) we need to raise a flag in the inventory to signal that things have been dirtied.
    
    if (mask & (LLInventoryObserver::INTERNAL | LLInventoryObserver::STRUCTURE))
    {
        const std::set<LLUUID>& changed_items = gInventory.getChangedIDs();
    
        std::set<LLUUID>::const_iterator id_it = changed_items.begin();
        std::set<LLUUID>::const_iterator id_end = changed_items.end();
        for (;id_it != id_end; ++id_it)
=======

    while (!sStructureQueue.empty() && LLTimer::getTotalTime() < stop_time)
    {
        std::set<LLUUID>::const_iterator id_it = sStructureQueue.begin();
        LLInventoryObject* obj = gInventory.getObject(*id_it);
        if (obj)
>>>>>>> a0c3d69c
        {
            if (LLAssetType::AT_CATEGORY == obj->getType())
            {
                // If it's a folder known to the marketplace, let's check it's in proper shape
                if (LLMarketplaceData::instance().isListed(*id_it) || LLMarketplaceData::instance().isVersionFolder(*id_it))
                {
                    LLInventoryCategory* cat = (LLInventoryCategory*)(obj);
                    // can trigger notifyObservers
                    // can cause more structural changes
                    validate_marketplacelistings(cat);
                }
            }
            else
            {
                // If it's not a category, it's an item...
                LLInventoryItem* item = (LLInventoryItem*)(obj);
                // If it's a no copy item, we may need to update the label count of marketplace listings
                if (!item->getPermissions().allowOperationBy(PERM_COPY, gAgent.getID(), gAgent.getGroupID()))
                {
                    LLMarketplaceData::instance().setDirtyCount();
                }
            }
        }
<<<<<<< HEAD
=======

        // sStructureQueue could have been modified in validate_marketplacelistings
        // adding items does not invalidate existing iterator
        sStructureQueue.erase(id_it);
    }

    if (LLApp::isExiting() || (sAddQueue.empty() && sStructureQueue.empty()))
    {
        // Nothing to do anymore
        gIdleCallbacks.deleteFunction(onIdleProcessQueue, NULL);
        sProcessingQueue = false;
>>>>>>> a0c3d69c
    }
}

// Tuple == Item
LLMarketplaceTuple::LLMarketplaceTuple() :
    mListingFolderId(),
    mListingId(0),
    mVersionFolderId(),
    mIsActive(false),
    mEditURL("")
{
}

LLMarketplaceTuple::LLMarketplaceTuple(const LLUUID& folder_id) :
    mListingFolderId(folder_id),
    mListingId(0),
    mVersionFolderId(),
    mIsActive(false),
    mEditURL("")
{
}

LLMarketplaceTuple::LLMarketplaceTuple(const LLUUID& folder_id, S32 listing_id, const LLUUID& version_id, bool is_listed) :
    mListingFolderId(folder_id),
    mListingId(listing_id),
    mVersionFolderId(version_id),
    mIsActive(is_listed),
    mEditURL("")
{
}


// Data map
LLMarketplaceData::LLMarketplaceData() : 
 mMarketPlaceStatus(MarketplaceStatusCodes::MARKET_PLACE_NOT_INITIALIZED),
 mMarketPlaceDataFetched(MarketplaceFetchCodes::MARKET_FETCH_NOT_DONE),
 mStatusUpdatedSignal(NULL),
 mDataFetchedSignal(NULL),
 mDirtyCount(false)
{
    mInventoryObserver = new LLMarketplaceInventoryObserver;
    gInventory.addObserver(mInventoryObserver);
}

LLMarketplaceData::~LLMarketplaceData()
{
    gInventory.removeObserver(mInventoryObserver);
}


LLSD LLMarketplaceData::getMarketplaceStringSubstitutions()
{
    std::string marketplace_url = getMarketplaceURL("MarketplaceURL");
    std::string marketplace_url_create = getMarketplaceURL("MarketplaceURL_CreateStore");
    std::string marketplace_url_dashboard = getMarketplaceURL("MarketplaceURL_Dashboard");
    std::string marketplace_url_imports = getMarketplaceURL("MarketplaceURL_Imports");
    std::string marketplace_url_info = getMarketplaceURL("MarketplaceURL_LearnMore");

    LLSD marketplace_sub_map;

    marketplace_sub_map["[MARKETPLACE_URL]"] = marketplace_url;
    marketplace_sub_map["[MARKETPLACE_CREATE_STORE_URL]"] = marketplace_url_create;
    marketplace_sub_map["[MARKETPLACE_LEARN_MORE_URL]"] = marketplace_url_info;
    marketplace_sub_map["[MARKETPLACE_DASHBOARD_URL]"] = marketplace_url_dashboard;
    marketplace_sub_map["[MARKETPLACE_IMPORTS_URL]"] = marketplace_url_imports;

    return marketplace_sub_map;
}

void LLMarketplaceData::initializeSLM(const status_updated_signal_t::slot_type& cb)
{
    if (mStatusUpdatedSignal == NULL)
    {
        mStatusUpdatedSignal = new status_updated_signal_t();
    }
    mStatusUpdatedSignal->connect(cb);
    
    if (mMarketPlaceStatus != MarketplaceStatusCodes::MARKET_PLACE_NOT_INITIALIZED)
    {
        // If already initialized, just confirm the status so the callback gets called
        if (mMarketPlaceFailureReason.empty())
        {
            setSLMStatus(mMarketPlaceStatus);
        }
        else
        {
            setSLMConnectionFailure(mMarketPlaceFailureReason);
        }
    }
    else
    {
        mMarketPlaceStatus = MarketplaceStatusCodes::MARKET_PLACE_INITIALIZING;

        LLCoros::instance().launch("getMerchantStatus",
            boost::bind(&LLMarketplaceData::getMerchantStatusCoro, this));
    }
}

void LLMarketplaceData::getMerchantStatusCoro()
{
    LLCore::HttpRequest::policy_t httpPolicy(LLCore::HttpRequest::DEFAULT_POLICY_ID);
    LLCoreHttpUtil::HttpCoroutineAdapter::ptr_t
        httpAdapter(new LLCoreHttpUtil::HttpCoroutineAdapter("getMerchantStatusCoro", httpPolicy));
    LLCore::HttpRequest::ptr_t httpRequest(new LLCore::HttpRequest);
    LLCore::HttpOptions::ptr_t httpOpts(new LLCore::HttpOptions);

    httpOpts->setFollowRedirects(true);

    std::string url = getSLMConnectURL("/merchant");
    if (url.empty())
    {
        LL_WARNS("Marketplace") << "No marketplace capability on Sim" << LL_ENDL;
        setSLMStatus(MarketplaceStatusCodes::MARKET_PLACE_CONNECTION_FAILURE);
        return;
    }

    LLSD result = httpAdapter->getAndSuspend(httpRequest, url, httpOpts);

    LLSD httpResults = result[LLCoreHttpUtil::HttpCoroutineAdapter::HTTP_RESULTS];
    LLCore::HttpStatus status = LLCoreHttpUtil::HttpCoroutineAdapter::getStatusFromLLSD(httpResults);

    if (!status)
    { 
        S32 httpCode = status.getType();

        if (httpCode == HTTP_NOT_FOUND)
        {
            log_SLM_infos("Get /merchant", httpCode, std::string("User is not a merchant"));
            LLMarketplaceData::instance().setSLMStatus(MarketplaceStatusCodes::MARKET_PLACE_NOT_MERCHANT);
        }
        else if (httpCode == HTTP_SERVICE_UNAVAILABLE)
        {
            log_SLM_infos("Get /merchant", httpCode, std::string("Merchant is not migrated"));
            LLMarketplaceData::instance().setSLMStatus(MarketplaceStatusCodes::MARKET_PLACE_NOT_MIGRATED_MERCHANT);
        }
        else
        {
            LL_WARNS("SLM") << "SLM Merchant Request failed with status: " << httpCode
                                    << ", reason : " << status.toString()
                                    << ", code : " << result["error_code"].asString()
                                    << ", description : " << result["error_description"].asString() << LL_ENDL;
            std::string reason = status.toString();
            if (reason.empty())
            {
                reason = result["error_code"].asString();
            }
            // Since user might not even have a marketplace, there is no reason to report the error
            // to the user, instead write it down into listings' floater
            LLMarketplaceData::instance().setSLMConnectionFailure(reason);
        }
        return;
    }

    log_SLM_infos("Get /merchant", status.getType(), std::string("User is a merchant"));
    setSLMStatus(MarketplaceStatusCodes::MARKET_PLACE_MERCHANT);
}

void LLMarketplaceData::setDataFetchedSignal(const status_updated_signal_t::slot_type& cb)
{
    if (mDataFetchedSignal == NULL)
    {
        mDataFetchedSignal = new status_updated_signal_t();
    }
    mDataFetchedSignal->connect(cb);
}

// Get/Post/Put requests to the SLM Server using the SLM API
void LLMarketplaceData::getSLMListings()
{
    const LLUUID marketplaceFolderId = gInventory.findCategoryUUIDForType(LLFolderType::FT_MARKETPLACE_LISTINGS, false);
    setUpdating(marketplaceFolderId, true);

    LLCoros::instance().launch("getSLMListings",
        boost::bind(&LLMarketplaceData::getSLMListingsCoro, this, marketplaceFolderId));
}

void LLMarketplaceData::getSLMListingsCoro(LLUUID folderId)
{
    LLCore::HttpRequest::policy_t httpPolicy(LLCore::HttpRequest::DEFAULT_POLICY_ID);
    LLCoreHttpUtil::HttpCoroutineAdapter::ptr_t
        httpAdapter(new LLCoreHttpUtil::HttpCoroutineAdapter("getMerchantStatusCoro", httpPolicy));
    LLCore::HttpRequest::ptr_t httpRequest(new LLCore::HttpRequest);
    LLCore::HttpHeaders::ptr_t httpHeaders(new LLCore::HttpHeaders);

    httpHeaders->append("Accept", "application/json");
    httpHeaders->append("Content-Type", "application/json");

    std::string url = getSLMConnectURL("/listings");

    LLSD result = httpAdapter->getJsonAndSuspend(httpRequest, url, httpHeaders);

    setUpdating(folderId, false);

    LLSD httpResults = result[LLCoreHttpUtil::HttpCoroutineAdapter::HTTP_RESULTS];
    LLCore::HttpStatus status = LLCoreHttpUtil::HttpCoroutineAdapter::getStatusFromLLSD(httpResults);

    if (!status)
    {
        log_SLM_warning("Get /listings", status.getType(), status.toString(), "", result);
        setSLMDataFetched(MarketplaceFetchCodes::MARKET_FETCH_FAILED);
        update_marketplace_category(folderId, false);
        gInventory.notifyObservers();
        return;
    }

    log_SLM_infos("Get /listings", static_cast<U32>(status.getType()), result);

    // Extract the info from the results
    for (LLSD::array_iterator it = result["listings"].beginArray();
            it != result["listings"].endArray(); ++it)
    { 
        LLSD listing = *it;

        int listingId = listing["id"].asInteger();
        bool isListed = listing["is_listed"].asBoolean();
        std::string editUrl = listing["edit_url"].asString();
        LLUUID folderUuid = listing["inventory_info"]["listing_folder_id"].asUUID();
        LLUUID versionUuid = listing["inventory_info"]["version_folder_id"].asUUID();
        int count = listing["inventory_info"]["count_on_hand"].asInteger();

        if (folderUuid.notNull())
        {
            addListing(folderUuid, listingId, versionUuid, isListed, editUrl, count);
        }
    }

    // Update all folders under the root
    setSLMDataFetched(MarketplaceFetchCodes::MARKET_FETCH_DONE);
    update_marketplace_category(folderId, false);
    gInventory.notifyObservers();
}

void LLMarketplaceData::getSLMListing(S32 listingId)
{
    LLUUID folderId = getListingFolder(listingId);
    setUpdating(folderId, true);

    LLCoros::instance().launch("getSingleListingCoro",
        boost::bind(&LLMarketplaceData::getSingleListingCoro, this, listingId, folderId));
}

void LLMarketplaceData::getSingleListingCoro(S32 listingId, LLUUID folderId)
{
    LLCore::HttpRequest::policy_t httpPolicy(LLCore::HttpRequest::DEFAULT_POLICY_ID);
    LLCoreHttpUtil::HttpCoroutineAdapter::ptr_t
        httpAdapter(new LLCoreHttpUtil::HttpCoroutineAdapter("getMerchantStatusCoro", httpPolicy));
    LLCore::HttpRequest::ptr_t httpRequest(new LLCore::HttpRequest);
    LLCore::HttpHeaders::ptr_t httpHeaders(new LLCore::HttpHeaders);

    httpHeaders->append("Accept", "application/json");
    httpHeaders->append("Content-Type", "application/json");

    std::string url = getSLMConnectURL("/listing/") + llformat("%d", listingId);

    LLSD result = httpAdapter->getJsonAndSuspend(httpRequest, url, httpHeaders);

    setUpdating(folderId, false);

    LLSD httpResults = result[LLCoreHttpUtil::HttpCoroutineAdapter::HTTP_RESULTS];
    LLCore::HttpStatus status = LLCoreHttpUtil::HttpCoroutineAdapter::getStatusFromLLSD(httpResults);

    if (!status)
    {
        if (status.getType() == HTTP_NOT_FOUND)
        {
            // That listing does not exist -> delete its record from the local SLM data store
            deleteListing(folderId, false);
        }
        else
        {
            log_SLM_warning("Get /listing", status.getType(), status.toString(), "", result);
        }

        update_marketplace_category(folderId, false);
        gInventory.notifyObservers();
        return;
    }

    log_SLM_infos("Get /listings", static_cast<U32>(status.getType()), result);


    // Extract the info from the results
    for (LLSD::array_iterator it = result["listings"].beginArray();
        it != result["listings"].endArray(); ++it)
    {
        LLSD listing = *it;

        int resListingId = listing["id"].asInteger();
        bool isListed = listing["is_listed"].asBoolean();
        std::string editUrl = listing["edit_url"].asString();
        LLUUID folderUuid = listing["inventory_info"]["listing_folder_id"].asUUID();
        LLUUID versionUuid = listing["inventory_info"]["version_folder_id"].asUUID();
        int count = listing["inventory_info"]["count_on_hand"].asInteger();

        // Update that listing
        setListingID(folderUuid, resListingId, false);
        setVersionFolderID(folderUuid, versionUuid, false);
        setActivationState(folderUuid, isListed, false);
        setListingURL(folderUuid, editUrl, false);
        setCountOnHand(folderUuid, count, false);
        update_marketplace_category(folderUuid, false);
        gInventory.notifyObservers();
    }
}

void LLMarketplaceData::createSLMListing(const LLUUID& folder_id, const LLUUID& version_id, S32 count)
{
    setUpdating(folder_id, true);
    LLCoros::instance().launch("createSLMListingCoro",
        boost::bind(&LLMarketplaceData::createSLMListingCoro, this, folder_id, version_id, count));
}

void LLMarketplaceData::createSLMListingCoro(LLUUID folderId, LLUUID versionId, S32 count)
{
    LLCore::HttpRequest::policy_t httpPolicy(LLCore::HttpRequest::DEFAULT_POLICY_ID);
    LLCoreHttpUtil::HttpCoroutineAdapter::ptr_t
        httpAdapter(new LLCoreHttpUtil::HttpCoroutineAdapter("getMerchantStatusCoro", httpPolicy));
    LLCore::HttpRequest::ptr_t httpRequest(new LLCore::HttpRequest);
    LLCore::HttpHeaders::ptr_t httpHeaders(new LLCore::HttpHeaders);

    httpHeaders->append("Accept", "application/json");
    httpHeaders->append("Content-Type", "application/json");

    LLViewerInventoryCategory* category = gInventory.getCategory(folderId);
    LLSD invInfo;
    invInfo["listing_folder_id"] = folderId;
    invInfo["version_folder_id"] = versionId;
    invInfo["count_on_hand"] = count;
    LLSD listing;
    listing["name"] = category->getName();
    listing["inventory_info"] = invInfo;
    LLSD postData;
    postData["listing"] = listing;

    std::string url = getSLMConnectURL("/listings");

    LLSD result = httpAdapter->postJsonAndSuspend(httpRequest, url, postData, httpHeaders);

    setUpdating(folderId, false);

    LLSD httpResults = result[LLCoreHttpUtil::HttpCoroutineAdapter::HTTP_RESULTS];
    LLCore::HttpStatus status = LLCoreHttpUtil::HttpCoroutineAdapter::getStatusFromLLSD(httpResults);

    if (!status)
    {
        log_SLM_warning("Post /listings", status.getType(), status.toString(), "", result);
        update_marketplace_category(folderId, false);
        gInventory.notifyObservers();
        return;
    }
    
    log_SLM_infos("Post /listings", status.getType(), result);

    if (!result.has("listings") || !result["listings"].isArray() || result["listings"].size() == 0)
    {
        LL_INFOS("SLM") << "Received an empty response for folder " << folderId << LL_ENDL;
        return;
    }

    // Extract the info from the results
    for (LLSD::array_iterator it = result["listings"].beginArray();
        it != result["listings"].endArray(); ++it)
    {
        LLSD listing = *it;

        int listingId = listing["id"].asInteger();
        bool isListed = listing["is_listed"].asBoolean();
        std::string editUrl = listing["edit_url"].asString();
        LLUUID folderUuid = listing["inventory_info"]["listing_folder_id"].asUUID();
        LLUUID versionUuid = listing["inventory_info"]["version_folder_id"].asUUID();
        int count = listing["inventory_info"]["count_on_hand"].asInteger();

        addListing(folderUuid, listingId, versionUuid, isListed, editUrl, count);
        update_marketplace_category(folderUuid, false);
        gInventory.notifyObservers();
    }

}

void LLMarketplaceData::updateSLMListing(const LLUUID& folder_id, S32 listing_id, const LLUUID& version_id, bool is_listed, S32 count)
{
    setUpdating(folder_id, true);
    LLCoros::instance().launch("updateSLMListingCoro",
        boost::bind(&LLMarketplaceData::updateSLMListingCoro, this, folder_id, listing_id, version_id, is_listed, count));
}

void LLMarketplaceData::updateSLMListingCoro(LLUUID folderId, S32 listingId, LLUUID versionId, bool isListed, S32 count)
{
    LLCore::HttpRequest::policy_t httpPolicy(LLCore::HttpRequest::DEFAULT_POLICY_ID);
    LLCoreHttpUtil::HttpCoroutineAdapter::ptr_t
        httpAdapter(new LLCoreHttpUtil::HttpCoroutineAdapter("getMerchantStatusCoro", httpPolicy));
    LLCore::HttpRequest::ptr_t httpRequest(new LLCore::HttpRequest);
    LLCore::HttpHeaders::ptr_t httpHeaders(new LLCore::HttpHeaders);

    httpHeaders->append("Accept", "application/json");
    httpHeaders->append("Content-Type", "application/json");
    
    LLSD invInfo;
    invInfo["listing_folder_id"] = folderId;
    invInfo["version_folder_id"] = versionId;
    invInfo["count_on_hand"] = count;
    LLSD listing;
    listing["inventory_info"] = invInfo;
    listing["id"] = listingId;
    listing["is_listed"] = isListed;
    LLSD postData;
    postData["listing"] = listing;

    std::string url = getSLMConnectURL("/listing/") + llformat("%d", listingId);
    LLSD result = httpAdapter->putJsonAndSuspend(httpRequest, url, postData, httpHeaders);

    setUpdating(folderId, false);

    LLSD httpResults = result[LLCoreHttpUtil::HttpCoroutineAdapter::HTTP_RESULTS];
    LLCore::HttpStatus status = LLCoreHttpUtil::HttpCoroutineAdapter::getStatusFromLLSD(httpResults);

    if (!status)
    {
        log_SLM_warning("Put /listing", status.getType(), status.toString(), "", result);
        update_marketplace_category(folderId, false);
        gInventory.notifyObservers();
        return;
    }

    log_SLM_infos("Put /listing", status.getType(), result);

    if (!result.has("listings") || !result["listings"].isArray() || result["listings"].size() == 0)
    {
        LL_INFOS("SLM") << "Received an empty response for listing " << listingId << " folder " << folderId << LL_ENDL;
        // Try to get listing more directly after a delay
        const float FORCE_UPDATE_TIMEOUT = 5.0;
        llcoro::suspendUntilTimeout(FORCE_UPDATE_TIMEOUT);
        if (!LLApp::isExiting() && LLMarketplaceData::instanceExists())
        {
            getSLMListing(listingId);
        }
        return;
    }

    // Extract the info from the Json string
    for (LLSD::array_iterator it = result["listings"].beginArray();
        it != result["listings"].endArray(); ++it)
    {
        LLSD listing = *it;

        int listing_id = listing["id"].asInteger();
        bool is_listed = listing["is_listed"].asBoolean();
        std::string edit_url = listing["edit_url"].asString();
        LLUUID folderUuid = listing["inventory_info"]["listing_folder_id"].asUUID();
        LLUUID versionUuid = listing["inventory_info"]["version_folder_id"].asUUID();
        int onHand = listing["inventory_info"]["count_on_hand"].asInteger();

        // Update that listing
        setListingID(folderUuid, listing_id, false);
        setVersionFolderID(folderUuid, versionUuid, false);
        setActivationState(folderUuid, is_listed, false);
        setListingURL(folderUuid, edit_url, false);
        setCountOnHand(folderUuid, onHand, false);
        update_marketplace_category(folderUuid, false);
        gInventory.notifyObservers();

        // Show a notification alert if what we got is not what we expected
        // (this actually doesn't result in an error status from the SLM API protocol)
        if ((isListed != is_listed) || (versionId != versionUuid))
        {
            LLSD subs;
            subs["[URL]"] = edit_url;
            LLNotificationsUtil::add("AlertMerchantListingNotUpdated", subs);
        }
    }

}

void LLMarketplaceData::associateSLMListing(const LLUUID& folder_id, S32 listing_id, const LLUUID& version_id, const LLUUID& source_folder_id)
{
    setUpdating(folder_id, true);
    setUpdating(source_folder_id, true);
    LLCoros::instance().launch("associateSLMListingCoro",
        boost::bind(&LLMarketplaceData::associateSLMListingCoro, this, folder_id, listing_id, version_id, source_folder_id));
}

void LLMarketplaceData::associateSLMListingCoro(LLUUID folderId, S32 listingId, LLUUID versionId, LLUUID sourceFolderId)
{
    LLCore::HttpRequest::policy_t httpPolicy(LLCore::HttpRequest::DEFAULT_POLICY_ID);
    LLCoreHttpUtil::HttpCoroutineAdapter::ptr_t
        httpAdapter(new LLCoreHttpUtil::HttpCoroutineAdapter("getMerchantStatusCoro", httpPolicy));
    LLCore::HttpRequest::ptr_t httpRequest(new LLCore::HttpRequest);
    LLCore::HttpHeaders::ptr_t httpHeaders(new LLCore::HttpHeaders);

    httpHeaders->append("Accept", "application/json");
    httpHeaders->append("Content-Type", "application/json");

    LLSD invInfo;
    invInfo["listing_folder_id"] = folderId;
    invInfo["version_folder_id"] = versionId;
    LLSD listing;
    listing["id"] = listingId;
    listing["inventory_info"] = invInfo;
    LLSD postData;
    postData["listing"] = listing;

    // Send request
    std::string url = getSLMConnectURL("/associate_inventory/") + llformat("%d", listingId);

    LLSD result = httpAdapter->putJsonAndSuspend(httpRequest, url, postData, httpHeaders);

    setUpdating(folderId, false);
    setUpdating(sourceFolderId, false);

    LLSD httpResults = result[LLCoreHttpUtil::HttpCoroutineAdapter::HTTP_RESULTS];
    LLCore::HttpStatus status = LLCoreHttpUtil::HttpCoroutineAdapter::getStatusFromLLSD(httpResults);

    if (!status)
    {
        log_SLM_warning("Put /associate_inventory", status.getType(), status.toString(), "", result);
        update_marketplace_category(folderId, false);
        update_marketplace_category(sourceFolderId, false);
        gInventory.notifyObservers();
        return;
    }

    log_SLM_infos("Put /associate_inventory", status.getType(), result);

    for (LLSD::array_iterator it = result["listings"].beginArray();
            it != result["listings"].endArray(); ++it)
    {
        LLSD listing = *it;

        int listing_id = listing["id"].asInteger();
        bool is_listed = listing["is_listed"].asBoolean();
        std::string edit_url = listing["edit_url"].asString();
        LLUUID folder_uuid = listing["inventory_info"]["listing_folder_id"].asUUID();
        LLUUID version_uuid = listing["inventory_info"]["version_folder_id"].asUUID();
        int count = listing["inventory_info"]["count_on_hand"].asInteger();

        // Check that the listing ID is not already associated to some other record
        LLUUID old_listing = LLMarketplaceData::instance().getListingFolder(listing_id);
        if (old_listing.notNull())
        {
            // If it is already used, unlist the old record (we can't have 2 listings with the same listing ID)
            deleteListing(old_listing);
        }

        // Add the new association
        addListing(folder_uuid, listing_id, version_uuid, is_listed, edit_url, count);
        update_marketplace_category(folder_uuid, false);
        gInventory.notifyObservers();

        // The stock count needs to be updated with the new local count now
        updateCountOnHand(folder_uuid, 1);
    }

    // Always update the source folder so its widget updates
    update_marketplace_category(sourceFolderId, false);
}

void LLMarketplaceData::deleteSLMListing(S32 listingId)
{
    LLCoros::instance().launch("deleteSLMListingCoro",
        boost::bind(&LLMarketplaceData::deleteSLMListingCoro, this, listingId));
}

void LLMarketplaceData::deleteSLMListingCoro(S32 listingId)
{
    LLCore::HttpRequest::policy_t httpPolicy(LLCore::HttpRequest::DEFAULT_POLICY_ID);
    LLCoreHttpUtil::HttpCoroutineAdapter::ptr_t
        httpAdapter(new LLCoreHttpUtil::HttpCoroutineAdapter("getMerchantStatusCoro", httpPolicy));
    LLCore::HttpRequest::ptr_t httpRequest(new LLCore::HttpRequest);
    LLCore::HttpHeaders::ptr_t httpHeaders(new LLCore::HttpHeaders);

    httpHeaders->append("Accept", "application/json");
    httpHeaders->append("Content-Type", "application/json");

    std::string url = getSLMConnectURL("/listing/") + llformat("%d", listingId);
    LLUUID folderId = getListingFolder(listingId);

    setUpdating(folderId, true);

    LLSD result = httpAdapter->deleteJsonAndSuspend(httpRequest, url, httpHeaders);

    setUpdating(folderId, false);

    LLSD httpResults = result[LLCoreHttpUtil::HttpCoroutineAdapter::HTTP_RESULTS];
    LLCore::HttpStatus status = LLCoreHttpUtil::HttpCoroutineAdapter::getStatusFromLLSD(httpResults);

    if (!status)
    {
        log_SLM_warning("Delete /listing", status.getType(), status.toString(), "", result);
        update_marketplace_category(folderId, false);
        gInventory.notifyObservers();
        return;
    }

    log_SLM_infos("Delete /listing", status.getType(), result);

    for (LLSD::array_iterator it = result["listings"].beginArray(); 
            it != result["listings"].endArray(); ++it)
    {
        LLSD listing = *it;

        int listing_id = listing["id"].asInteger();
        LLUUID folder_id = LLMarketplaceData::instance().getListingFolder(listing_id);
        deleteListing(folder_id);
    }

}

std::string LLMarketplaceData::getSLMConnectURL(const std::string& route)
{
    std::string url;
    LLViewerRegion *regionp = gAgent.getRegion();
    if (regionp)
    {
        // Get DirectDelivery cap
        url = regionp->getCapability("DirectDelivery");
        if (!url.empty())
        {
            url += route;
        }
    }
    return url;
}

void LLMarketplaceData::setSLMStatus(U32 status)
{
    mMarketPlaceStatus = status;
    mMarketPlaceFailureReason.clear();
    if (mStatusUpdatedSignal)
    {
        (*mStatusUpdatedSignal)();
    }
}

void LLMarketplaceData::setSLMConnectionFailure(const std::string& reason)
{
    mMarketPlaceStatus = MarketplaceStatusCodes::MARKET_PLACE_CONNECTION_FAILURE;
    mMarketPlaceFailureReason = reason;
    if (mStatusUpdatedSignal)
    {
        (*mStatusUpdatedSignal)();
    }
}

void LLMarketplaceData::setSLMDataFetched(U32 status)
{
    mMarketPlaceDataFetched = status;
    if (mDataFetchedSignal)
    {
        (*mDataFetchedSignal)();
    }
}

bool LLMarketplaceData::isSLMDataFetched()
{
    return mMarketPlaceDataFetched == MarketplaceFetchCodes::MARKET_FETCH_DONE;
}

// Creation / Deletion / Update
// Methods publicly called
bool LLMarketplaceData::createListing(const LLUUID& folder_id)
{
    if (isListed(folder_id))
    {
        // Listing already exists -> exit with error
        return false;
    }
    
    // Get the version folder: if there is only one subfolder, we will set it as a version folder immediately
    S32 count = -1;
    LLUUID version_id = getVersionFolderIfUnique(folder_id);
    if (version_id.notNull())
    {
        count = compute_stock_count(version_id, true);
    }
    
    // Validate the count on hand
    if (count == COMPUTE_STOCK_NOT_EVALUATED)
    {
        // If the count on hand cannot be evaluated, we will consider it empty (out of stock) at creation time
        // It will get reevaluated and updated once the items are fetched
        count = 0;
    }

    // Post the listing creation request to SLM
    createSLMListing(folder_id, version_id, count);
    
    return true;
}

bool LLMarketplaceData::clearListing(const LLUUID& folder_id, S32 depth)
{
    if (folder_id.isNull())
    {
        // Folder doesn't exists -> exit with error
        return false;
    }

    // Evaluate the depth if it wasn't passed as a parameter
    if (depth < 0)
    {
        depth = depth_nesting_in_marketplace(folder_id);
        
    }
    // Folder id can be the root of the listing or not so we need to retrieve the root first
    LLUUID listing_uuid = (isListed(folder_id) ? folder_id : nested_parent_id(folder_id, depth));
    S32 listing_id = getListingID(listing_uuid);
   
    if (listing_id == 0)
    {
        // Listing doesn't exists -> exit with error
        return false;
    }
    
    // Update the SLM Server so that this listing is deleted (actually, archived...)
    deleteSLMListing(listing_id);
    
    return true;
}

bool LLMarketplaceData::getListing(const LLUUID& folder_id, S32 depth)
{
    if (folder_id.isNull())
    {
        // Folder doesn't exists -> exit with error
        return false;
    }
    
    // Evaluate the depth if it wasn't passed as a parameter
    if (depth < 0)
    {
        depth = depth_nesting_in_marketplace(folder_id);
        
    }
    // Folder id can be the root of the listing or not so we need to retrieve the root first
    LLUUID listing_uuid = (isListed(folder_id) ? folder_id : nested_parent_id(folder_id, depth));
    S32 listing_id = getListingID(listing_uuid);
    
    if (listing_id == 0)
    {
        // Listing doesn't exists -> exit with error
        return false;
    }
    
    // Get listing data from SLM
    getSLMListing(listing_id);
    
    return true;
}

bool LLMarketplaceData::getListing(S32 listing_id)
{
    if (listing_id == 0)
    {
        return false;
    }
    
    // Get listing data from SLM
    getSLMListing(listing_id);
    return true;
}

bool LLMarketplaceData::activateListing(const LLUUID& folder_id, bool activate, S32 depth)
{
    // Evaluate the depth if it wasn't passed as a parameter
    if (depth < 0)
    {
        depth = depth_nesting_in_marketplace(folder_id);
        
    }
    // Folder id can be the root of the listing or not so we need to retrieve the root first
    LLUUID listing_uuid = nested_parent_id(folder_id, depth);
    S32 listing_id = getListingID(listing_uuid);
    if (listing_id == 0)
    {
        // Listing doesn't exists -> exit with error
        return false;
    }
    
    if (getActivationState(listing_uuid) == activate)
    {
        // If activation state is unchanged, no point spamming SLM with an update
        return true;
    }
    
    LLUUID version_uuid = getVersionFolder(listing_uuid);
    
    // Also update the count on hand
    S32 count = compute_stock_count(folder_id);
    if (count == COMPUTE_STOCK_NOT_EVALUATED)
    {
        // If the count on hand cannot be evaluated locally, we should not change that SLM value
        // We are assuming that this issue is local and should not modify server side values
        count = getCountOnHand(listing_uuid);
    }
    
    // Post the listing update request to SLM
    updateSLMListing(listing_uuid, listing_id, version_uuid, activate, count);
    
    return true;
}

bool LLMarketplaceData::setVersionFolder(const LLUUID& folder_id, const LLUUID& version_id, S32 depth)
{
    // Evaluate the depth if it wasn't passed as a parameter
    if (depth < 0)
    {
        depth = depth_nesting_in_marketplace(folder_id);
        
    }
    // Folder id can be the root of the listing or not so we need to retrieve the root first
    LLUUID listing_uuid = nested_parent_id(folder_id, depth);
    S32 listing_id = getListingID(listing_uuid);
    if (listing_id == 0)
    {
        // Listing doesn't exists -> exit with error
        return false;
    }
    
    if (getVersionFolder(listing_uuid) == version_id)
    {
        // If version folder is unchanged, no point spamming SLM with an update
        return true;
    }
    
    // Note: if the version_id is cleared, we need to unlist the listing, otherwise, state unchanged
    bool is_listed = (version_id.isNull() ? false : getActivationState(listing_uuid));
    
    // Also update the count on hand
    S32 count = compute_stock_count(version_id);
    if (count == COMPUTE_STOCK_NOT_EVALUATED)
    {
        // If the count on hand cannot be evaluated, we will consider it empty (out of stock) when resetting the version folder
        // It will get reevaluated and updated once the items are fetched
        count = 0;
    }
    
    // Post the listing update request to SLM
    updateSLMListing(listing_uuid, listing_id, version_id, is_listed, count);
    
    return true;
}

bool LLMarketplaceData::updateCountOnHand(const LLUUID& folder_id, S32 depth)
{
    // Evaluate the depth if it wasn't passed as a parameter
    if (depth < 0)
    {
        depth = depth_nesting_in_marketplace(folder_id);
        
    }
    // Folder id can be the root of the listing or not so we need to retrieve the root first
    LLUUID listing_uuid = nested_parent_id(folder_id, depth);
    S32 listing_id = getListingID(listing_uuid);
    if (listing_id == 0)
    {
        // Listing doesn't exists -> exit with error
        return false;
    }
    
    // Compute the new count on hand
    S32 count = compute_stock_count(folder_id);

    if (count == getCountOnHand(listing_uuid))
    {
        // If count on hand is unchanged, no point spamming SLM with an update
        return true;
    }
    else if (count == COMPUTE_STOCK_NOT_EVALUATED)
    {
        // If local count on hand is not known at that point, do *not* force an update to SLM
        return false;
    }
    
    // Get the unchanged values
    bool is_listed = getActivationState(listing_uuid);
    LLUUID version_uuid = getVersionFolder(listing_uuid);

    
    // Post the listing update request to SLM
    updateSLMListing(listing_uuid, listing_id, version_uuid, is_listed, count);
    
    // Force the local value as it prevents spamming (count update may occur in burst when restocking)
    // Note that if SLM has a good reason to return a different value, it'll be updated by the responder
    setCountOnHand(listing_uuid, count, false);

    return true;
}

bool LLMarketplaceData::associateListing(const LLUUID& folder_id, const LLUUID& source_folder_id, S32 listing_id)
{
    if (isListed(folder_id))
    {
        // Listing already exists -> exit with error
        return false;
    }
    
    // Get the version folder: if there is only one subfolder, we will set it as a version folder immediately
    LLUUID version_id = getVersionFolderIfUnique(folder_id);
    
    // Post the listing associate request to SLM
    associateSLMListing(folder_id, listing_id, version_id, source_folder_id);
     
    return true;
}

// Methods privately called or called by SLM responders to perform changes
bool LLMarketplaceData::addListing(const LLUUID& folder_id, S32 listing_id, const LLUUID& version_id, bool is_listed,  const std::string& edit_url, S32 count)
{
    mMarketplaceItems[folder_id] = LLMarketplaceTuple(folder_id, listing_id, version_id, is_listed);
    mMarketplaceItems[folder_id].mEditURL = edit_url;
    mMarketplaceItems[folder_id].mCountOnHand = count;
    if (version_id.notNull())
    {
        mVersionFolders[version_id] = folder_id;
    }
    return true;
}

bool LLMarketplaceData::deleteListing(const LLUUID& folder_id, bool update)
{
    LLUUID version_folder = getVersionFolder(folder_id);
    
    if (mMarketplaceItems.erase(folder_id) != 1)
    {
        return false;
    }
    mVersionFolders.erase(version_folder);
    
    if (update)
    {
        update_marketplace_category(folder_id, false);
        gInventory.notifyObservers();
    }
    return true;
}

bool LLMarketplaceData::deleteListing(S32 listing_id, bool update)
{
    if (listing_id == 0)
    {
        return false;
    }
    
    LLUUID folder_id = getListingFolder(listing_id);
    return deleteListing(folder_id, update);
}

// Accessors
bool LLMarketplaceData::getActivationState(const LLUUID& folder_id)
{
    // Listing folder case
    marketplace_items_list_t::iterator it = mMarketplaceItems.find(folder_id);
    if (it != mMarketplaceItems.end())
    {
        return (it->second).mIsActive;
    }
    // Version folder case
    version_folders_list_t::iterator it_version = mVersionFolders.find(folder_id);
    if (it_version != mVersionFolders.end())
    {
        marketplace_items_list_t::iterator it = mMarketplaceItems.find(it_version->second);
        if (it != mMarketplaceItems.end())
        {
            return (it->second).mIsActive;
        }
    }
    return false;
}

S32 LLMarketplaceData::getListingID(const LLUUID& folder_id)
{
    marketplace_items_list_t::iterator it = mMarketplaceItems.find(folder_id);
    return (it == mMarketplaceItems.end() ? 0 : (it->second).mListingId);
}

S32 LLMarketplaceData::getCountOnHand(const LLUUID& folder_id)
{
    marketplace_items_list_t::iterator it = mMarketplaceItems.find(folder_id);
    return (it == mMarketplaceItems.end() ? -1 : (it->second).mCountOnHand);
}

LLUUID LLMarketplaceData::getVersionFolder(const LLUUID& folder_id)
{
    marketplace_items_list_t::iterator it = mMarketplaceItems.find(folder_id);
    return (it == mMarketplaceItems.end() ? LLUUID::null : (it->second).mVersionFolderId);
}

// Reverse lookup : find the listing folder id from the listing id
LLUUID LLMarketplaceData::getListingFolder(S32 listing_id)
{
    marketplace_items_list_t::iterator it = mMarketplaceItems.begin();
    while (it != mMarketplaceItems.end())
    {
        if ((it->second).mListingId == listing_id)
        {
            return (it->second).mListingFolderId;
        }
        it++;
    }
    return LLUUID::null;
}

std::string LLMarketplaceData::getListingURL(const LLUUID& folder_id, S32 depth)
{
    // Evaluate the depth if it wasn't passed as a parameter
    if (depth < 0)
    {
        depth = depth_nesting_in_marketplace(folder_id);
        
    }

    LLUUID listing_uuid = nested_parent_id(folder_id, depth);
    
    marketplace_items_list_t::iterator it = mMarketplaceItems.find(listing_uuid);
    return (it == mMarketplaceItems.end() ? "" : (it->second).mEditURL);
}

bool LLMarketplaceData::isListed(const LLUUID& folder_id)
{
    marketplace_items_list_t::iterator it = mMarketplaceItems.find(folder_id);
    return (it != mMarketplaceItems.end());
}

bool LLMarketplaceData::isListedAndActive(const LLUUID& folder_id)
{
    return (isListed(folder_id) && getActivationState(folder_id));
}

bool LLMarketplaceData::isVersionFolder(const LLUUID& folder_id)
{
    version_folders_list_t::iterator it = mVersionFolders.find(folder_id);
    return (it != mVersionFolders.end());
}

bool LLMarketplaceData::isInActiveFolder(const LLUUID& obj_id, S32 depth)
{
    // Evaluate the depth if it wasn't passed as a parameter
    if (depth < 0)
    {
        depth = depth_nesting_in_marketplace(obj_id);
        
    }

    LLUUID listing_uuid = nested_parent_id(obj_id, depth);
    bool active = getActivationState(listing_uuid);
    LLUUID version_uuid = getVersionFolder(listing_uuid);
    return (active && ((obj_id == version_uuid) || gInventory.isObjectDescendentOf(obj_id, version_uuid)));
}

LLUUID LLMarketplaceData::getActiveFolder(const LLUUID& obj_id, S32 depth)
{
    // Evaluate the depth if it wasn't passed as a parameter
    if (depth < 0)
    {
        depth = depth_nesting_in_marketplace(obj_id);
        
    }
    
    LLUUID listing_uuid = nested_parent_id(obj_id, depth);
    return (getActivationState(listing_uuid) ? getVersionFolder(listing_uuid) : LLUUID::null);
}

bool LLMarketplaceData::isUpdating(const LLUUID& folder_id, S32 depth)
{
    // Evaluate the depth if it wasn't passed as a parameter
    if (depth < 0)
    {
        depth = depth_nesting_in_marketplace(folder_id);
    }
    if ((depth <= 0) || (depth > 2))
    {
        // Only listing and version folders though are concerned by that status
        return false;
    }
    else
    {
        const LLUUID marketplace_listings_uuid = gInventory.findCategoryUUIDForType(LLFolderType::FT_MARKETPLACE_LISTINGS, false);
        std::set<LLUUID>::iterator it = mPendingUpdateSet.find(marketplace_listings_uuid);
        if (it != mPendingUpdateSet.end())
        {
            // If we're waiting for data for the marketplace listings root, we are in the updating process for all
            return true;
        }
        else
        {
            // Check if the listing folder is waiting or data
            LLUUID listing_uuid = nested_parent_id(folder_id, depth);
            it = mPendingUpdateSet.find(listing_uuid);
            return (it != mPendingUpdateSet.end());
        }
    }
}

void LLMarketplaceData::setUpdating(const LLUUID& folder_id, bool isUpdating)
{
    std::set<LLUUID>::iterator it = mPendingUpdateSet.find(folder_id);
    if (it != mPendingUpdateSet.end())
    {
        mPendingUpdateSet.erase(it);
    }
    if (isUpdating)
    {
        mPendingUpdateSet.insert(folder_id);
    }
}

void LLMarketplaceData::setValidationWaiting(const LLUUID& folder_id, S32 count)
{
    mValidationWaitingList[folder_id] = count;
}

void LLMarketplaceData::decrementValidationWaiting(const LLUUID& folder_id, S32 count)
{
    waiting_list_t::iterator found = mValidationWaitingList.find(folder_id);
    if (found != mValidationWaitingList.end())
    {
        found->second -= count;
        if (found->second <= 0)
        {
            mValidationWaitingList.erase(found);
            LLInventoryCategory *cat = gInventory.getCategory(folder_id);
            validate_marketplacelistings(cat);
            update_marketplace_category(folder_id);
            gInventory.notifyObservers();
        }
    }
}

// Private Modifiers
bool LLMarketplaceData::setListingID(const LLUUID& folder_id, S32 listing_id, bool update)
{
    marketplace_items_list_t::iterator it = mMarketplaceItems.find(folder_id);
    if (it == mMarketplaceItems.end())
    {
        return false;
    }
    
    (it->second).mListingId = listing_id;
    
    if (update)
    {
        update_marketplace_category(folder_id, false);
        gInventory.notifyObservers();
    }
    return true;
}

bool LLMarketplaceData::setCountOnHand(const LLUUID& folder_id, S32 count, bool update)
{
    marketplace_items_list_t::iterator it = mMarketplaceItems.find(folder_id);
    if (it == mMarketplaceItems.end())
    {
        return false;
    }
    
    (it->second).mCountOnHand = count;

    return true;
}

bool LLMarketplaceData::setVersionFolderID(const LLUUID& folder_id, const LLUUID& version_id, bool update)
{
    marketplace_items_list_t::iterator it = mMarketplaceItems.find(folder_id);
    if (it == mMarketplaceItems.end())
    {
        return false;
    }
    
    LLUUID old_version_id = (it->second).mVersionFolderId;
    if (old_version_id == version_id)
    {
        return false;
    }
    
    (it->second).mVersionFolderId = version_id;
    mVersionFolders.erase(old_version_id);
    if (version_id.notNull())
    {
        mVersionFolders[version_id] = folder_id;
    }
    
    if (update)
    {
        update_marketplace_category(old_version_id, false);
        update_marketplace_category(version_id, false);
        gInventory.notifyObservers();
    }
    return true;
}

bool LLMarketplaceData::setActivationState(const LLUUID& folder_id, bool activate, bool update)
{
    marketplace_items_list_t::iterator it = mMarketplaceItems.find(folder_id);
    if (it == mMarketplaceItems.end())
    {
        return false;
    }

    (it->second).mIsActive = activate;
    
    if (update)
    {
        update_marketplace_category((it->second).mListingFolderId, false);
        gInventory.notifyObservers();
    }
    return true;
}

bool LLMarketplaceData::setListingURL(const LLUUID& folder_id, const std::string& edit_url, bool update)
{
    marketplace_items_list_t::iterator it = mMarketplaceItems.find(folder_id);
    if (it == mMarketplaceItems.end())
    {
        return false;
    }
    
    (it->second).mEditURL = edit_url;
    return true;
}
<|MERGE_RESOLUTION|>--- conflicted
+++ resolved
@@ -603,14 +603,9 @@
 class LLMarketplaceInventoryObserver : public LLInventoryObserver
 {
 public:
-<<<<<<< HEAD
     LLMarketplaceInventoryObserver() {}
     virtual ~LLMarketplaceInventoryObserver() {}
     virtual void changed(U32 mask);
-=======
-	LLMarketplaceInventoryObserver() {}
-	virtual ~LLMarketplaceInventoryObserver() {}
-	virtual void changed(U32 mask);
 
 private:
     static void onIdleProcessQueue(void *userdata);
@@ -619,7 +614,6 @@
     static std::set<LLUUID> sAddQueue;
     static std::set<LLUUID> sStructureQueue;
     static bool sProcessingQueue;
->>>>>>> a0c3d69c
 };
 
 std::set<LLUUID> LLMarketplaceInventoryObserver::sAddQueue;
@@ -628,22 +622,16 @@
 
 void LLMarketplaceInventoryObserver::changed(U32 mask)
 {
-<<<<<<< HEAD
-    // When things are added to the marketplace, we might need to re-validate and fix the containing listings
-    if (mask & LLInventoryObserver::ADD)
-    {
-=======
-	if (mask & LLInventoryObserver::ADD && LLMarketplaceData::instance().hasValidationWaiting())
-	{
+    if (mask & LLInventoryObserver::ADD && LLMarketplaceData::instance().hasValidationWaiting())
+    {
         // When things are added to the marketplace, we might need to re-validate and fix the containing listings
         // just add whole list even if it contains items and non-marketplace folders
->>>>>>> a0c3d69c
         const std::set<LLUUID>& changed_items = gInventory.getChangedIDs();
         sAddQueue.insert(changed_items.begin(), changed_items.end());
-	}
-    
-	if (mask & (LLInventoryObserver::INTERNAL | LLInventoryObserver::STRUCTURE))
-	{
+    }
+    
+    if (mask & (LLInventoryObserver::INTERNAL | LLInventoryObserver::STRUCTURE))
+    {
         // When things are changed in the inventory, this can trigger a host of changes in the marketplace listings folder:
         // * stock counts changing : no copy items coming in and out will change the stock count on folders
         // * version and listing folders : moving those might invalidate the marketplace data itself
@@ -651,7 +639,7 @@
         // once observers are called) we need to raise a flag in the inventory to signal that things have been dirtied.
         const std::set<LLUUID>& changed_items = gInventory.getChangedIDs();
         sStructureQueue.insert(changed_items.begin(), changed_items.end());
-	}
+    }
 
     if (!sProcessingQueue && (!sAddQueue.empty() || !sStructureQueue.empty()))
     {
@@ -700,29 +688,12 @@
             }
         }
     }
-<<<<<<< HEAD
-    
-    // When things are changed in the inventory, this can trigger a host of changes in the marketplace listings folder:
-    // * stock counts changing : no copy items coming in and out will change the stock count on folders
-    // * version and listing folders : moving those might invalidate the marketplace data itself
-    // Since we should cannot raise inventory change while the observer is called (the list will be cleared
-    // once observers are called) we need to raise a flag in the inventory to signal that things have been dirtied.
-    
-    if (mask & (LLInventoryObserver::INTERNAL | LLInventoryObserver::STRUCTURE))
-    {
-        const std::set<LLUUID>& changed_items = gInventory.getChangedIDs();
-    
-        std::set<LLUUID>::const_iterator id_it = changed_items.begin();
-        std::set<LLUUID>::const_iterator id_end = changed_items.end();
-        for (;id_it != id_end; ++id_it)
-=======
 
     while (!sStructureQueue.empty() && LLTimer::getTotalTime() < stop_time)
     {
         std::set<LLUUID>::const_iterator id_it = sStructureQueue.begin();
         LLInventoryObject* obj = gInventory.getObject(*id_it);
         if (obj)
->>>>>>> a0c3d69c
         {
             if (LLAssetType::AT_CATEGORY == obj->getType())
             {
@@ -746,8 +717,6 @@
                 }
             }
         }
-<<<<<<< HEAD
-=======
 
         // sStructureQueue could have been modified in validate_marketplacelistings
         // adding items does not invalidate existing iterator
@@ -759,7 +728,6 @@
         // Nothing to do anymore
         gIdleCallbacks.deleteFunction(onIdleProcessQueue, NULL);
         sProcessingQueue = false;
->>>>>>> a0c3d69c
     }
 }
 
