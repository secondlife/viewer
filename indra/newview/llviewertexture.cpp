--- conflicted
+++ resolved
@@ -275,7 +275,7 @@
 }
 	
 LLViewerFetchedTexture* LLViewerTextureManager::getFetchedTextureFromFile(
-	                                               const std::string& filename,
+	                                               const std::string& filename,												   
 												   FTType f_type,
 												   BOOL usemipmaps,
 												   LLViewerTexture::EBoostLevel boost_priority,
@@ -288,7 +288,7 @@
 }
 
 //static 
-LLViewerFetchedTexture* LLViewerTextureManager::getFetchedTextureFromUrl(const std::string& url,
+LLViewerFetchedTexture* LLViewerTextureManager::getFetchedTextureFromUrl(const std::string& url,									 
 									 FTType f_type,
 									 BOOL usemipmaps,
 									 LLViewerTexture::EBoostLevel boost_priority,
@@ -395,7 +395,7 @@
 	LLViewerTexture::sCheckerBoardImagep = LLViewerTextureManager::getLocalTexture(image_raw.get(), TRUE);
 
 	LLViewerTexture::initClass() ;
-	
+
 	// Create a texture manager bridge.
 	gTextureManagerBridgep = new LLViewerTextureManagerBridge;
 
@@ -564,7 +564,7 @@
 		}
 	}
 	sDesiredDiscardBias = llclamp(sDesiredDiscardBias, desired_discard_bias_min, desired_discard_bias_max);
-		
+	
 	F32 camera_moving_speed = LLViewerCamera::getInstance()->getAverageSpeed() ;
 	F32 camera_angular_speed = LLViewerCamera::getInstance()->getAverageAngularSpeed();
 	sCameraMovingBias = llmax(0.2f * camera_moving_speed, 2.0f * camera_angular_speed - 1);
@@ -630,12 +630,14 @@
 	mMaxVirtualSizeResetCounter = mMaxVirtualSizeResetInterval ;
 	mAdditionalDecodePriority = 0.f ;	
 	mParcelMedia = NULL ;
-	for (U32 i = 0; i < LLRender::NUM_TEXTURE_CHANNELS; ++i)
-	{	
-		mNumFaces[i] = 0;
-		mFaceList[i].clear();
-	}
+	
 	mNumVolumes = 0;
+	mFaceList[LLRender::DIFFUSE_MAP].clear() ;
+	mFaceList[LLRender::NORMAL_MAP].clear() ;
+	mFaceList[LLRender::SPECULAR_MAP].clear() ;
+	mNumFaces[LLRender::DIFFUSE_MAP] = 
+	mNumFaces[LLRender::NORMAL_MAP] = 
+	mNumFaces[LLRender::SPECULAR_MAP] = 0 ;
 	mVolumeList.clear();
 }
 
@@ -647,10 +649,9 @@
 
 void LLViewerTexture::cleanup()
 {
-	for (U32 i = 0; i < LLRender::NUM_TEXTURE_CHANNELS; ++i)
-	{
-		mFaceList[i].clear() ;
-	}
+	mFaceList[LLRender::DIFFUSE_MAP].clear() ;
+	mFaceList[LLRender::NORMAL_MAP].clear() ;
+	mFaceList[LLRender::SPECULAR_MAP].clear() ;
 	mVolumeList.clear();
 }
 
@@ -862,18 +863,13 @@
 	static const F32 MAX_WAIT_TIME = 20.f; // seconds
 	static const U32 MAX_EXTRA_BUFFER_SIZE = 4 ;
 
-	if(mLastFaceListUpdateTimer.getElapsedTimeF32() < MAX_WAIT_TIME)
-	{
-		return;
-	}
-
 	for (U32 i = 0; i < LLRender::NUM_TEXTURE_CHANNELS; ++i)
 	{
 		if(mNumFaces[i] + MAX_EXTRA_BUFFER_SIZE > mFaceList[i].size())
-		{
-			return ;
-		}
-			
+	        {
+   		    return ;
+	        }
+
 		mFaceList[i].erase(mFaceList[i].begin() + mNumFaces[i], mFaceList[i].end());
 	}
 	
@@ -911,208 +907,6 @@
 	//nothing here.
 }
 
-<<<<<<< HEAD
-void LLViewerTexture::setExplicitFormat(LLGLint internal_format, LLGLenum primary_format, LLGLenum type_format, BOOL swap_bytes)
-{
-	llassert(mGLTexturep.notNull()) ;
-	
-	mGLTexturep->setExplicitFormat(internal_format, primary_format, type_format, swap_bytes) ;
-}
-void LLViewerTexture::setAddressMode(LLTexUnit::eTextureAddressMode mode)
-{
-	llassert(mGLTexturep.notNull()) ;
-	mGLTexturep->setAddressMode(mode) ;
-}
-void LLViewerTexture::setFilteringOption(LLTexUnit::eTextureFilterOptions option)
-{
-	llassert(mGLTexturep.notNull()) ;
-	mGLTexturep->setFilteringOption(option) ;
-}
-
-//virtual
-S32	LLViewerTexture::getWidth(S32 discard_level) const
-{
-	llassert(mGLTexturep.notNull()) ;
-	return mGLTexturep->getWidth(discard_level) ;
-}
-
-//virtual
-S32	LLViewerTexture::getHeight(S32 discard_level) const
-{
-	llassert(mGLTexturep.notNull()) ;
-	return mGLTexturep->getHeight(discard_level) ;
-}
-
-S32 LLViewerTexture::getMaxDiscardLevel() const
-{
-	llassert(mGLTexturep.notNull()) ;
-	return mGLTexturep->getMaxDiscardLevel() ;
-}
-S32 LLViewerTexture::getDiscardLevel() const
-{
-	llassert(mGLTexturep.notNull()) ;
-	return mGLTexturep->getDiscardLevel() ;
-}
-S8  LLViewerTexture::getComponents() const 
-{ 
-	llassert(mGLTexturep.notNull()) ;
-	
-	return mGLTexturep->getComponents() ;
-}
-
-LLGLuint LLViewerTexture::getTexName() const 
-{ 
-	llassert(mGLTexturep.notNull()) ;
-
-	return mGLTexturep->getTexName() ; 
-}
-
-BOOL LLViewerTexture::hasGLTexture() const 
-{
-	if(mGLTexturep.notNull())
-	{
-		return mGLTexturep->getHasGLTexture() ;
-	}
-	return FALSE ;
-}
-
-BOOL LLViewerTexture::getBoundRecently() const
-{
-	if(mGLTexturep.notNull())
-	{
-		return mGLTexturep->getBoundRecently() ;
-	}
-	return FALSE ;
-}
-
-LLTexUnit::eTextureType LLViewerTexture::getTarget(void) const
-{
-	llassert(mGLTexturep.notNull()) ;
-	return mGLTexturep->getTarget() ;
-}
-
-BOOL LLViewerTexture::setSubImage(const LLImageRaw* imageraw, S32 x_pos, S32 y_pos, S32 width, S32 height)
-{
-	llassert(mGLTexturep.notNull()) ;
-
-	return mGLTexturep->setSubImage(imageraw, x_pos, y_pos, width, height) ;
-}
-
-BOOL LLViewerTexture::setSubImage(const U8* datap, S32 data_width, S32 data_height, S32 x_pos, S32 y_pos, S32 width, S32 height)
-{
-	llassert(mGLTexturep.notNull()) ;
-
-	return mGLTexturep->setSubImage(datap, data_width, data_height, x_pos, y_pos, width, height) ;
-}
-
-void LLViewerTexture::setGLTextureCreated (bool initialized)
-{
-	llassert(mGLTexturep.notNull()) ;
-
-	mGLTexturep->setGLTextureCreated (initialized) ;
-}
-
-void  LLViewerTexture::setCategory(S32 category) 
-{
-	llassert(mGLTexturep.notNull()) ;
-
-	mGLTexturep->setCategory(category) ;
-}
-
-LLTexUnit::eTextureAddressMode LLViewerTexture::getAddressMode(void) const
-{
-	llassert(mGLTexturep.notNull()) ;
-
-	return mGLTexturep->getAddressMode() ;
-}
-
-S32 LLViewerTexture::getTextureMemory() const
-{
-	llassert(mGLTexturep.notNull()) ;
-
-	return mGLTexturep->mTextureMemory ;
-}
-
-LLGLenum LLViewerTexture::getPrimaryFormat() const
-{
-	llassert(mGLTexturep.notNull()) ;
-
-	return mGLTexturep->getPrimaryFormat() ;
-}
-
-BOOL LLViewerTexture::getIsAlphaMask() const
-{
-	llassert(mGLTexturep.notNull()) ;
-
-	return mGLTexturep->getIsAlphaMask() ;
-}
-
-BOOL LLViewerTexture::getMask(const LLVector2 &tc)
-{
-	llassert(mGLTexturep.notNull()) ;
-
-	return mGLTexturep->getMask(tc) ;
-}
-
-F32 LLViewerTexture::getTimePassedSinceLastBound()
-{
-	llassert(mGLTexturep.notNull()) ;
-
-	return mGLTexturep->getTimePassedSinceLastBound() ;
-}
-BOOL LLViewerTexture::getMissed() const 
-{
-	llassert(mGLTexturep.notNull()) ;
-
-	return mGLTexturep->getMissed() ;
-}
-
-BOOL LLViewerTexture::isJustBound() const
-{
-	llassert(mGLTexturep.notNull()) ;
-
-	return mGLTexturep->isJustBound() ;
-}
-
-void LLViewerTexture::forceUpdateBindStats(void) const
-{
-	llassert(mGLTexturep.notNull()) ;
-
-	return mGLTexturep->forceUpdateBindStats() ;
-}
-
-U32 LLViewerTexture::getTexelsInGLTexture() const
-{
-	llassert(mGLTexturep.notNull()) ;
-
-	return mGLTexturep->getTexelsInGLTexture() ;
-}
-
-BOOL LLViewerTexture::isGLTextureCreated() const
-{
-	llassert(mGLTexturep.notNull()) ;
-
-	return mGLTexturep->isGLTextureCreated() ;
-}
-
-void LLViewerTexture::destroyGLTexture() 
-{
-	if(mGLTexturep.notNull() && mGLTexturep->getHasGLTexture())
-	{
-		mGLTexturep->destroyGLTexture() ;
-		mTextureState = DELETED ;	
-	}	
-}
-
-void LLViewerTexture::setTexelsPerImage()
-{
-	S32 fullwidth = llmin(mFullWidth,(S32)MAX_IMAGE_SIZE_DEFAULT);
-	S32 fullheight = llmin(mFullHeight,(S32)MAX_IMAGE_SIZE_DEFAULT);
-	mTexelsPerImage = (F32)fullwidth * fullheight;
-}
-
-=======
->>>>>>> 2dc4f8f8
 BOOL LLViewerTexture::isLargeImage()
 {
 	return  (S32)mTexelsPerImage > LLViewerTexture::sMinLargeImageSize ;
@@ -1298,7 +1092,6 @@
 		{ 
 			//discard all oversized textures.
 			destroyRawImage();
-			llwarns << "oversized, setting as missing" << llendl;
 			setIsMissingAsset();
 			mRawDiscardLevel = INVALID_DISCARD_LEVEL ;
 		}
@@ -1408,7 +1201,7 @@
 	{
 		return ;
 	}
-
+	
 	//LL_DEBUGS("Avatar") << mID << llendl;
 	destroyGLTexture() ;
 	mFullyLoaded = FALSE ;
@@ -1570,13 +1363,12 @@
 		// An inappropriately-sized image was uploaded (through a non standard client)
 		// We treat these images as missing assets which causes them to
 		// be renderd as 'missing image' and to stop requesting data
-		llwarns << "!size_ok, setting as missing" << llendl;
 		setIsMissingAsset();
 		destroyRawImage();
 		return FALSE;
 	}
 	
-	res = mGLTexturep->createGLTexture(mRawDiscardLevel, mRawImage, usename, TRUE, mBoostLevel);
+		res = mGLTexturep->createGLTexture(mRawDiscardLevel, mRawImage, usename, TRUE, mBoostLevel);
 	
 	setActive() ;
 
@@ -1871,26 +1663,26 @@
 		llassert(mNumFaces[ch] <= mFaceList[ch].size());
 
 		for(U32 i = 0 ; i < mNumFaces[ch]; i++)
-		{				
+	{				
 			LLFace* facep = mFaceList[ch][i] ;
-			if( facep )
-			{
-				LLDrawable* drawable = facep->getDrawable();
-				if (drawable)
+		if( facep )
+		{
+			LLDrawable* drawable = facep->getDrawable();
+			if (drawable)
+			{
+				if(drawable->isRecentlyVisible())
 				{
-					if(drawable->isRecentlyVisible())
+					if (getBoostLevel() == LLViewerTexture::BOOST_NONE && 
+						drawable->getVObj() && drawable->getVObj()->isSelected())
 					{
-						if (getBoostLevel() == LLViewerTexture::BOOST_NONE && 
-							drawable->getVObj() && drawable->getVObj()->isSelected())
-						{
-							setBoostLevel(LLViewerTexture::BOOST_SELECTED);
-						}
-						addTextureStats(facep->getVirtualSize()) ;
-						setAdditionalDecodePriority(facep->getImportanceToCamera()) ;
+						setBoostLevel(LLViewerTexture::BOOST_SELECTED);
 					}
+					addTextureStats(facep->getVirtualSize()) ;
+					setAdditionalDecodePriority(facep->getImportanceToCamera()) ;
 				}
 			}
 		}
+	}
 	}
 	//reset whether or not a face was selected after 10 seconds
 	const F32 SELECTION_RESET_TIME = 10.f;
@@ -3326,11 +3118,11 @@
 		{
 			const ll_face_list_t* face_list = tex->getFaceList(ch) ;
 			U32 end = tex->getNumFaces(ch) ;
-			for(U32 i = 0 ; i < end ; i++)
-			{
-				mMediaFaceList.push_back((*face_list)[i]) ;
-			}
-		}
+		for(U32 i = 0 ; i < end ; i++)
+		{
+			mMediaFaceList.push_back((*face_list)[i]) ;
+		}
+	}
 	}
 	
 	if(!mMediaImplp)
@@ -3474,9 +3266,9 @@
 			
 			for (U32 ch = 0; ch < 3; ++ch)
 			{
-				//
-				//we have some trouble here: the texture of the face is changed.
-				//we need to find the former texture, and remove it from the list to avoid memory leaking.
+			//
+			//we have some trouble here: the texture of the face is changed.
+			//we need to find the former texture, and remove it from the list to avoid memory leaking.
 				
 				llassert(mNumFaces[ch] <= mFaceList[ch].size());
 
@@ -3650,14 +3442,14 @@
 		{
 			llassert(mNumFaces[ch] <= mFaceList[ch].size());
 			for(U32 i = 0 ; i < mNumFaces[ch] ; i++)
-			{
+		{
 				LLFace* facep = mFaceList[ch][i] ;
-				if(facep->getDrawable()->isRecentlyVisible())
-				{
-					addTextureStats(facep->getVirtualSize()) ;
-				}
-			}		
-		}
+			if(facep->getDrawable()->isRecentlyVisible())
+			{
+				addTextureStats(facep->getVirtualSize()) ;
+			}
+		}		
+	}
 	}
 	else //media is not in playing
 	{
