--- conflicted
+++ resolved
@@ -335,7 +335,7 @@
     return gTextureList.getImageFromUrl(url, f_type, usemipmaps, boost_priority, texture_type, internal_format, primary_format, force_id);
 }
 
-//static 
+//static
 LLImageRaw* LLViewerTextureManager::getRawImageFromMemory(const U8* data, U32 size, std::string_view mimetype)
 {
     return gTextureList.getRawImageFromMemory(data, size, mimetype);
@@ -1683,13 +1683,8 @@
         }
         else
         {
-<<<<<<< HEAD
             U32 desired_size = MAX_IMAGE_SIZE_DEFAULT; // MAX_IMAGE_SIZE_DEFAULT = 2048 and max size ever is 4096
-            if(!mKnownDrawWidth || !mKnownDrawHeight || mFullWidth <= mKnownDrawWidth || mFullHeight <= mKnownDrawHeight)
-=======
-            U32 desired_size = MAX_IMAGE_SIZE_DEFAULT; // MAX_IMAGE_SIZE_DEFAULT = 1024 and max size ever is 2048
             if(!mKnownDrawWidth || !mKnownDrawHeight || (S32)mFullWidth <= mKnownDrawWidth || (S32)mFullHeight <= mKnownDrawHeight)
->>>>>>> 9f6b8484
             {
                 if (mFullWidth > desired_size || mFullHeight > desired_size)
                 {
