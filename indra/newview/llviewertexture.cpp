/** 
 * @file llviewertexture.cpp
 * @brief Object which handles a received image (and associated texture(s))
 *
 * $LicenseInfo:firstyear=2000&license=viewerlgpl$
 * Second Life Viewer Source Code
 * Copyright (C) 2010, Linden Research, Inc.
 * 
 * This library is free software; you can redistribute it and/or
 * modify it under the terms of the GNU Lesser General Public
 * License as published by the Free Software Foundation;
 * version 2.1 of the License only.
 * 
 * This library is distributed in the hope that it will be useful,
 * but WITHOUT ANY WARRANTY; without even the implied warranty of
 * MERCHANTABILITY or FITNESS FOR A PARTICULAR PURPOSE.  See the GNU
 * Lesser General Public License for more details.
 * 
 * You should have received a copy of the GNU Lesser General Public
 * License along with this library; if not, write to the Free Software
 * Foundation, Inc., 51 Franklin Street, Fifth Floor, Boston, MA  02110-1301  USA
 * 
 * Linden Research, Inc., 945 Battery Street, San Francisco, CA  94111  USA
 * $/LicenseInfo$
 */

#include "llviewerprecompiledheaders.h"

#include "llviewertexture.h"

// Library includes
#include "imageids.h"
#include "llmath.h"
#include "llerror.h"
#include "llgl.h"
#include "llglheaders.h"
#include "llhost.h"
#include "llimage.h"
#include "llimagebmp.h"
#include "llimagej2c.h"
#include "llimagetga.h"
#include "llmemtype.h"
#include "llstl.h"
#include "llvfile.h"
#include "llvfs.h"
#include "message.h"
#include "lltimer.h"

// viewer includes
#include "llimagegl.h"
#include "lldrawpool.h"
#include "lltexturefetch.h"
#include "llviewertexturelist.h"
#include "llviewercontrol.h"
#include "pipeline.h"
#include "llappviewer.h"
#include "llface.h"
#include "llviewercamera.h"
#include "lltextureatlas.h"
#include "lltextureatlasmanager.h"
#include "lltextureentry.h"
#include "lltexturemanagerbridge.h"
#include "llmediaentry.h"
#include "llvovolume.h"
#include "llviewermedia.h"
#include "lltexturecache.h"
///////////////////////////////////////////////////////////////////////////////

// statics
LLPointer<LLViewerTexture>        LLViewerTexture::sNullImagep = NULL;
LLPointer<LLViewerTexture>        LLViewerTexture::sBlackImagep = NULL;
LLPointer<LLViewerTexture>        LLViewerTexture::sCheckerBoardImagep = NULL;
LLPointer<LLViewerFetchedTexture> LLViewerFetchedTexture::sMissingAssetImagep = NULL;
LLPointer<LLViewerFetchedTexture> LLViewerFetchedTexture::sWhiteImagep = NULL;
LLPointer<LLViewerFetchedTexture> LLViewerFetchedTexture::sDefaultImagep = NULL;
LLPointer<LLViewerFetchedTexture> LLViewerFetchedTexture::sSmokeImagep = NULL;
LLViewerMediaTexture::media_map_t LLViewerMediaTexture::sMediaMap ;
LLTexturePipelineTester* LLViewerTextureManager::sTesterp = NULL ;
const std::string sTesterName("TextureTester");

S32 LLViewerTexture::sImageCount = 0;
S32 LLViewerTexture::sRawCount = 0;
S32 LLViewerTexture::sAuxCount = 0;
LLFrameTimer LLViewerTexture::sEvaluationTimer;
F32 LLViewerTexture::sDesiredDiscardBias = 0.f;
F32 LLViewerTexture::sDesiredDiscardScale = 1.1f;
S32 LLViewerTexture::sBoundTextureMemoryInBytes = 0;
S32 LLViewerTexture::sTotalTextureMemoryInBytes = 0;
S32 LLViewerTexture::sMaxBoundTextureMemInMegaBytes = 0;
S32 LLViewerTexture::sMaxTotalTextureMemInMegaBytes = 0;
S32 LLViewerTexture::sMaxDesiredTextureMemInBytes = 0 ;
S8  LLViewerTexture::sCameraMovingDiscardBias = 0 ;
F32 LLViewerTexture::sCameraMovingBias = 0.0f ;
S32 LLViewerTexture::sMaxSculptRez = 128 ; //max sculpt image size
const S32 MAX_CACHED_RAW_IMAGE_AREA = 64 * 64 ;
const S32 MAX_CACHED_RAW_SCULPT_IMAGE_AREA = LLViewerTexture::sMaxSculptRez * LLViewerTexture::sMaxSculptRez ;
const S32 MAX_CACHED_RAW_TERRAIN_IMAGE_AREA = 128 * 128 ;
S32 LLViewerTexture::sMinLargeImageSize = 65536 ; //256 * 256.
S32 LLViewerTexture::sMaxSmallImageSize = MAX_CACHED_RAW_IMAGE_AREA ;
BOOL LLViewerTexture::sFreezeImageScalingDown = FALSE ;
F32 LLViewerTexture::sCurrentTime = 0.0f ;
BOOL LLViewerTexture::sUseTextureAtlas        = FALSE ;
F32  LLViewerTexture::sTexelPixelRatio = 1.0f;

LLViewerTexture::EDebugTexels LLViewerTexture::sDebugTexelsMode = LLViewerTexture::DEBUG_TEXELS_OFF;

const F32 desired_discard_bias_min = -2.0f; // -max number of levels to improve image quality by
const F32 desired_discard_bias_max = (F32)MAX_DISCARD_LEVEL; // max number of levels to reduce image quality by
const F64 log_2 = log(2.0);

//----------------------------------------------------------------------------------------------
//namespace: LLViewerTextureAccess
//----------------------------------------------------------------------------------------------

LLLoadedCallbackEntry::LLLoadedCallbackEntry(loaded_callback_func cb,
					  S32 discard_level,
					  BOOL need_imageraw, // Needs image raw for the callback
					  void* userdata,
					  LLLoadedCallbackEntry::source_callback_list_t* src_callback_list,
					  LLViewerFetchedTexture* target,
					  BOOL pause) 
	: mCallback(cb),
	  mLastUsedDiscard(MAX_DISCARD_LEVEL+1),
	  mDesiredDiscard(discard_level),
	  mNeedsImageRaw(need_imageraw),
	  mUserData(userdata),
	  mSourceCallbackList(src_callback_list),
	  mPaused(pause)
{
	if(mSourceCallbackList)
	{
		mSourceCallbackList->insert(target->getID());
	}
}

LLLoadedCallbackEntry::~LLLoadedCallbackEntry()
{
}

void LLLoadedCallbackEntry::removeTexture(LLViewerFetchedTexture* tex)
{
	if(mSourceCallbackList)
	{
		mSourceCallbackList->erase(tex->getID()) ;
	}
}

//static 
void LLLoadedCallbackEntry::cleanUpCallbackList(LLLoadedCallbackEntry::source_callback_list_t* callback_list)
{
	//clear texture callbacks.
	if(callback_list && !callback_list->empty())
	{
		for(LLLoadedCallbackEntry::source_callback_list_t::iterator iter = callback_list->begin();
				iter != callback_list->end(); ++iter)
		{
			LLViewerFetchedTexture* tex = gTextureList.findImage(*iter) ;
			if(tex)
			{
				tex->deleteCallbackEntry(callback_list) ;			
			}
		}
		callback_list->clear() ;
	}
}

LLViewerMediaTexture* LLViewerTextureManager::createMediaTexture(const LLUUID &media_id, BOOL usemipmaps, LLImageGL* gl_image)
{
	return new LLViewerMediaTexture(media_id, usemipmaps, gl_image) ;		
}
 
LLViewerTexture*  LLViewerTextureManager::findTexture(const LLUUID& id) 
{
	LLViewerTexture* tex ;
	//search fetched texture list
	tex = gTextureList.findImage(id) ;
	
	//search media texture list
	if(!tex)
	{
		tex = LLViewerTextureManager::findMediaTexture(id) ;
	}
	return tex ;
}

LLViewerFetchedTexture*  LLViewerTextureManager::findFetchedTexture(const LLUUID& id) 
{
	return gTextureList.findImage(id);
}

LLViewerMediaTexture* LLViewerTextureManager::findMediaTexture(const LLUUID &media_id)
{
	return LLViewerMediaTexture::findMediaTexture(media_id) ;	
}

LLViewerMediaTexture*  LLViewerTextureManager::getMediaTexture(const LLUUID& id, BOOL usemipmaps, LLImageGL* gl_image) 
{
	LLViewerMediaTexture* tex = LLViewerMediaTexture::findMediaTexture(id) ;	
	if(!tex)
	{
		tex = LLViewerTextureManager::createMediaTexture(id, usemipmaps, gl_image) ;
	}

	tex->initVirtualSize() ;

	return tex ;
}

LLViewerFetchedTexture* LLViewerTextureManager::staticCastToFetchedTexture(LLTexture* tex, BOOL report_error)
{
	if(!tex)
	{
		return NULL ;
	}

	S8 type = tex->getType() ;
	if(type == LLViewerTexture::FETCHED_TEXTURE || type == LLViewerTexture::LOD_TEXTURE)
	{
		return static_cast<LLViewerFetchedTexture*>(tex) ;
	}

	if(report_error)
	{
		llerrs << "not a fetched texture type: " << type << llendl ;
	}

	return NULL ;
}

LLPointer<LLViewerTexture> LLViewerTextureManager::getLocalTexture(BOOL usemipmaps, BOOL generate_gl_tex)
{
	LLPointer<LLViewerTexture> tex = new LLViewerTexture(usemipmaps) ;
	if(generate_gl_tex)
	{
		tex->generateGLTexture() ;
		tex->setCategory(LLGLTexture::LOCAL) ;
	}
	return tex ;
}
LLPointer<LLViewerTexture> LLViewerTextureManager::getLocalTexture(const LLUUID& id, BOOL usemipmaps, BOOL generate_gl_tex) 
{
	LLPointer<LLViewerTexture> tex = new LLViewerTexture(id, usemipmaps) ;
	if(generate_gl_tex)
	{
		tex->generateGLTexture() ;
		tex->setCategory(LLGLTexture::LOCAL) ;
	}
	return tex ;
}
LLPointer<LLViewerTexture> LLViewerTextureManager::getLocalTexture(const LLImageRaw* raw, BOOL usemipmaps) 
{
	LLPointer<LLViewerTexture> tex = new LLViewerTexture(raw, usemipmaps) ;
	tex->setCategory(LLGLTexture::LOCAL) ;
	return tex ;
}
LLPointer<LLViewerTexture> LLViewerTextureManager::getLocalTexture(const U32 width, const U32 height, const U8 components, BOOL usemipmaps, BOOL generate_gl_tex) 
{
	LLPointer<LLViewerTexture> tex = new LLViewerTexture(width, height, components, usemipmaps) ;
	if(generate_gl_tex)
	{
		tex->generateGLTexture() ;
		tex->setCategory(LLGLTexture::LOCAL) ;
	}
	return tex ;
}

LLViewerFetchedTexture* LLViewerTextureManager::getFetchedTexture(
	                                               const LLUUID &image_id,											       
												   BOOL usemipmaps,
												   LLViewerTexture::EBoostLevel boost_priority,
												   S8 texture_type,
												   LLGLint internal_format,
												   LLGLenum primary_format,
												   LLHost request_from_host)
{
	return gTextureList.getImage(image_id, usemipmaps, boost_priority, texture_type, internal_format, primary_format, request_from_host) ;
}
	
LLViewerFetchedTexture* LLViewerTextureManager::getFetchedTextureFromFile(
	                                               const std::string& filename,												   
												   BOOL usemipmaps,
												   LLViewerTexture::EBoostLevel boost_priority,
												   S8 texture_type,
												   LLGLint internal_format,
												   LLGLenum primary_format, 
												   const LLUUID& force_id)
{
	return gTextureList.getImageFromFile(filename, usemipmaps, boost_priority, texture_type, internal_format, primary_format, force_id) ;
}

//static 
LLViewerFetchedTexture* LLViewerTextureManager::getFetchedTextureFromUrl(const std::string& url,									 
									 BOOL usemipmaps,
									 LLViewerTexture::EBoostLevel boost_priority,
									 S8 texture_type,
									 LLGLint internal_format,
									 LLGLenum primary_format,
									 const LLUUID& force_id
									 )
{
	return gTextureList.getImageFromUrl(url, usemipmaps, boost_priority, texture_type, internal_format, primary_format, force_id) ;
}

LLViewerFetchedTexture* LLViewerTextureManager::getFetchedTextureFromHost(const LLUUID& image_id, LLHost host) 
{
	return gTextureList.getImageFromHost(image_id, host) ;
}

// Create a bridge to the viewer texture manager.
class LLViewerTextureManagerBridge : public LLTextureManagerBridge
{
	/*virtual*/ LLPointer<LLGLTexture> getLocalTexture(BOOL usemipmaps = TRUE, BOOL generate_gl_tex = TRUE)
	{
		return LLViewerTextureManager::getLocalTexture(usemipmaps, generate_gl_tex);
	}

	/*virtual*/ LLPointer<LLGLTexture> getLocalTexture(const U32 width, const U32 height, const U8 components, BOOL usemipmaps, BOOL generate_gl_tex = TRUE)
	{
		return LLViewerTextureManager::getLocalTexture(width, height, components, usemipmaps, generate_gl_tex);
	}

	/*virtual*/ LLGLTexture* getFetchedTexture(const LLUUID &image_id)
	{
		return LLViewerTextureManager::getFetchedTexture(image_id);
	}
};


void LLViewerTextureManager::init()
{
	{
		LLPointer<LLImageRaw> raw = new LLImageRaw(1,1,3);
		raw->clear(0x77, 0x77, 0x77, 0xFF);
		LLViewerTexture::sNullImagep = LLViewerTextureManager::getLocalTexture(raw.get(), TRUE) ;
	}

	const S32 dim = 128;
	LLPointer<LLImageRaw> image_raw = new LLImageRaw(dim,dim,3);
	U8* data = image_raw->getData();
	
	memset(data, 0, dim * dim * 3) ;
	LLViewerTexture::sBlackImagep = LLViewerTextureManager::getLocalTexture(image_raw.get(), TRUE) ;

#if 1
	LLPointer<LLViewerFetchedTexture> imagep = LLViewerTextureManager::getFetchedTexture(IMG_DEFAULT);
	LLViewerFetchedTexture::sDefaultImagep = imagep;
	
	for (S32 i = 0; i<dim; i++)
	{
		for (S32 j = 0; j<dim; j++)
		{
#if 0
			const S32 border = 2;
			if (i<border || j<border || i>=(dim-border) || j>=(dim-border))
			{
				*data++ = 0xff;
				*data++ = 0xff;
				*data++ = 0xff;
			}
			else
#endif
			{
				*data++ = 0x7f;
				*data++ = 0x7f;
				*data++ = 0x7f;
			}
		}
	}
	imagep->createGLTexture(0, image_raw);
	//cache the raw image
	imagep->setCachedRawImage(0, image_raw) ;
	image_raw = NULL;
#else
 	LLViewerFetchedTexture::sDefaultImagep = LLViewerTextureManager::getFetchedTexture(IMG_DEFAULT, TRUE, LLGLTexture::BOOST_UI);
#endif
	LLViewerFetchedTexture::sDefaultImagep->dontDiscard();
	LLViewerFetchedTexture::sDefaultImagep->setCategory(LLGLTexture::OTHER) ;

 	LLViewerFetchedTexture::sSmokeImagep = LLViewerTextureManager::getFetchedTexture(IMG_SMOKE, TRUE, LLGLTexture::BOOST_UI);
	LLViewerFetchedTexture::sSmokeImagep->setNoDelete() ;

	image_raw = new LLImageRaw(32,32,3);
	data = image_raw->getData();

	for (S32 i = 0; i < (32*32*3); i+=3)
	{
		S32 x = (i % (32*3)) / (3*16);
		S32 y = i / (32*3*16);
		U8 color = ((x + y) % 2) * 255;
		data[i] = color;
		data[i+1] = color;
		data[i+2] = color;
	}

	LLViewerTexture::sCheckerBoardImagep = LLViewerTextureManager::getLocalTexture(image_raw.get(), TRUE);

	LLViewerTexture::initClass() ;
	
	// Create a texture manager bridge.
	gTextureManagerBridgep = new LLViewerTextureManagerBridge();

	if (LLMetricPerformanceTesterBasic::isMetricLogRequested(sTesterName) && !LLMetricPerformanceTesterBasic::getTester(sTesterName))
	{
		sTesterp = new LLTexturePipelineTester() ;
		if (!sTesterp->isValid())
		{
			delete sTesterp;
			sTesterp = NULL;
		}
	}
}

void LLViewerTextureManager::cleanup()
{
	stop_glerror();

	delete gTextureManagerBridgep;
	LLImageGL::sDefaultGLTexture = NULL ;
	LLViewerTexture::sNullImagep = NULL;
	LLViewerTexture::sBlackImagep = NULL;
	LLViewerTexture::sCheckerBoardImagep = NULL;
	LLViewerFetchedTexture::sDefaultImagep = NULL;	
	LLViewerFetchedTexture::sSmokeImagep = NULL;
	LLViewerFetchedTexture::sMissingAssetImagep = NULL;
	LLViewerFetchedTexture::sWhiteImagep = NULL;

	LLViewerMediaTexture::cleanUpClass() ;	
}

//----------------------------------------------------------------------------------------------
//----------------------------------------------------------------------------------------------
//start of LLViewerTexture
//----------------------------------------------------------------------------------------------
// static
void LLViewerTexture::initClass()
{
	LLImageGL::sDefaultGLTexture = LLViewerFetchedTexture::sDefaultImagep->getGLTexture() ;
	
	if(gSavedSettings.getBOOL("TextureFetchDebuggerEnabled"))
	{
		sTexelPixelRatio = gSavedSettings.getF32("TexelPixelRatio");
	}
}

// tuning params
const F32 discard_bias_delta = .25f;
const F32 discard_delta_time = 0.5f;
const S32 min_non_tex_system_mem = (128<<20); // 128 MB
// non-const (used externally
F32 texmem_lower_bound_scale = 0.85f;
F32 texmem_middle_bound_scale = 0.925f;

static LLFastTimer::DeclareTimer FTM_TEXTURE_MEMORY_CHECK("Memory Check");

//static 
bool LLViewerTexture::isMemoryForTextureLow()
{
	const F32 WAIT_TIME = 1.0f ; //second
	static LLFrameTimer timer ;

	if(timer.getElapsedTimeF32() < WAIT_TIME) //call this once per second.
	{
		return false;
	}
	timer.reset() ;

	LLFastTimer t(FTM_TEXTURE_MEMORY_CHECK);

	const S32 MIN_FREE_TEXTURE_MEMORY = 5 ; //MB
	const S32 MIN_FREE_MAIN_MEMORy = 100 ; //MB	

	bool low_mem = false ;
	if (gGLManager.mHasATIMemInfo)
	{
		S32 meminfo[4];
		glGetIntegerv(GL_TEXTURE_FREE_MEMORY_ATI, meminfo);

		if(meminfo[0] / 1024 < MIN_FREE_TEXTURE_MEMORY)
		{
			low_mem = true ;
		}

		if(!low_mem) //check main memory, only works for windows.
		{
			LLMemory::updateMemoryInfo() ;
			if(LLMemory::getAvailableMemKB() / 1024 < MIN_FREE_MAIN_MEMORy)
			{
				low_mem = true ;
			}
		}
	}
#if 0  //ignore nVidia cards
	else if (gGLManager.mHasNVXMemInfo)
	{
		S32 free_memory;
		glGetIntegerv(GL_GPU_MEMORY_INFO_CURRENT_AVAILABLE_VIDMEM_NVX, &free_memory);
		
		if(free_memory / 1024 < MIN_FREE_TEXTURE_MEMORY)
		{
			low_mem = true ;
		}
	}
#endif	

	return low_mem ;
}

static LLFastTimer::DeclareTimer FTM_TEXTURE_UPDATE_MEDIA("Media");
static LLFastTimer::DeclareTimer FTM_TEXTURE_UPDATE_TEST("Test");

//static
void LLViewerTexture::updateClass(const F32 velocity, const F32 angular_velocity)
{
	sCurrentTime = gFrameTimeSeconds ;

	LLTexturePipelineTester* tester = (LLTexturePipelineTester*)LLMetricPerformanceTesterBasic::getTester(sTesterName);
	if (tester)
	{
		LLFastTimer t(FTM_TEXTURE_UPDATE_TEST);
		tester->update() ;
	}

	{
		LLFastTimer t(FTM_TEXTURE_UPDATE_MEDIA);
		LLViewerMediaTexture::updateClass() ;
	}

	sBoundTextureMemoryInBytes = LLImageGL::sBoundTextureMemoryInBytes;//in bytes
	sTotalTextureMemoryInBytes = LLImageGL::sGlobalTextureMemoryInBytes;//in bytes
	sMaxBoundTextureMemInMegaBytes = gTextureList.getMaxResidentTexMem();//in MB	
	sMaxTotalTextureMemInMegaBytes = gTextureList.getMaxTotalTextureMem() ;//in MB
	sMaxDesiredTextureMemInBytes = MEGA_BYTES_TO_BYTES(sMaxTotalTextureMemInMegaBytes) ; //in Bytes, by default and when total used texture memory is small.

	if (BYTES_TO_MEGA_BYTES(sBoundTextureMemoryInBytes) >= sMaxBoundTextureMemInMegaBytes ||
		BYTES_TO_MEGA_BYTES(sTotalTextureMemoryInBytes) >= sMaxTotalTextureMemInMegaBytes)
	{
		//when texture memory overflows, lower down the threashold to release the textures more aggressively.
		sMaxDesiredTextureMemInBytes = llmin((S32)(sMaxDesiredTextureMemInBytes * 0.75f) , MEGA_BYTES_TO_BYTES(MAX_VIDEO_RAM_IN_MEGA_BYTES)) ;//512 MB
	
		// If we are using more texture memory than we should,
		// scale up the desired discard level
		if (sEvaluationTimer.getElapsedTimeF32() > discard_delta_time)
		{
			sDesiredDiscardBias += discard_bias_delta;
			sEvaluationTimer.reset();
		}
	}
	else if(sEvaluationTimer.getElapsedTimeF32() > discard_delta_time && isMemoryForTextureLow())
	{
		sDesiredDiscardBias += discard_bias_delta;
		sEvaluationTimer.reset();
	}
	else if (sDesiredDiscardBias > 0.0f &&
			 BYTES_TO_MEGA_BYTES(sBoundTextureMemoryInBytes) < sMaxBoundTextureMemInMegaBytes * texmem_lower_bound_scale &&
			 BYTES_TO_MEGA_BYTES(sTotalTextureMemoryInBytes) < sMaxTotalTextureMemInMegaBytes * texmem_lower_bound_scale)
	{			 
		// If we are using less texture memory than we should,
		// scale down the desired discard level
		if (sEvaluationTimer.getElapsedTimeF32() > discard_delta_time)
		{
			sDesiredDiscardBias -= discard_bias_delta;
			sEvaluationTimer.reset();
		}
	}
	sDesiredDiscardBias = llclamp(sDesiredDiscardBias, desired_discard_bias_min, desired_discard_bias_max);
	LLViewerTexture::sUseTextureAtlas = gSavedSettings.getBOOL("EnableTextureAtlas") ;
	
	F32 camera_moving_speed = LLViewerCamera::getInstance()->getAverageSpeed() ;
	F32 camera_angular_speed = LLViewerCamera::getInstance()->getAverageAngularSpeed();
	sCameraMovingBias = llmax(0.2f * camera_moving_speed, 2.0f * camera_angular_speed - 1);
	sCameraMovingDiscardBias = (S8)(sCameraMovingBias);

	LLViewerTexture::sFreezeImageScalingDown = (BYTES_TO_MEGA_BYTES(sBoundTextureMemoryInBytes) < 0.75f * sMaxBoundTextureMemInMegaBytes * texmem_middle_bound_scale) &&
				(BYTES_TO_MEGA_BYTES(sTotalTextureMemoryInBytes) < 0.75f * sMaxTotalTextureMemInMegaBytes * texmem_middle_bound_scale) ;
}

//end of static functions
//-------------------------------------------------------------------------------------------
const U32 LLViewerTexture::sCurrentFileVersion = 1;

LLViewerTexture::LLViewerTexture(BOOL usemipmaps) :
	LLGLTexture(usemipmaps)
{
	init(true);

	mID.generate();
	sImageCount++;
}

LLViewerTexture::LLViewerTexture(const LLUUID& id, BOOL usemipmaps) :
	LLGLTexture(usemipmaps),
	mID(id)
{
	init(true);
	
	sImageCount++;
}

LLViewerTexture::LLViewerTexture(const U32 width, const U32 height, const U8 components, BOOL usemipmaps)  :
	LLGLTexture(width, height, components, usemipmaps)
{
	init(true);

	mID.generate();
	sImageCount++;
}

LLViewerTexture::LLViewerTexture(const LLImageRaw* raw, BOOL usemipmaps) :
	LLGLTexture(raw, usemipmaps)
{
	init(true);
	
	mID.generate();
	sImageCount++;
}

LLViewerTexture::~LLViewerTexture()
{
	cleanup();
	sImageCount--;
}

// virtual
void LLViewerTexture::init(bool firstinit)
{
<<<<<<< HEAD
=======
	mBoostLevel = LLViewerTexture::BOOST_NONE;
	mSelectedTime = 0.f;

	mFullWidth = 0;
	mFullHeight = 0;
	mTexelsPerImage = 0 ;
	mUseMipMaps = FALSE ;
	mComponents = 0 ;

	mTextureState = NO_DELETE ;
	mDontDiscard = FALSE;
>>>>>>> f5a47417
	mMaxVirtualSize = 0.f;
	mMaxVirtualSizeResetInterval = 1;
	mMaxVirtualSizeResetCounter = mMaxVirtualSizeResetInterval ;
	mAdditionalDecodePriority = 0.f ;	
	mParcelMedia = NULL ;
	mNumFaces = 0 ;
	mNumVolumes = 0;
	mFaceList.clear() ;
	mVolumeList.clear();
}

//virtual 
S8 LLViewerTexture::getType() const
{
	return LLViewerTexture::LOCAL_TEXTURE ;
}

void LLViewerTexture::cleanup()
{
	mFaceList.clear() ;
	mVolumeList.clear();
}

// virtual
void LLViewerTexture::dump()
{
	LLGLTexture::dump();

	llinfos << "LLViewerTexture"
			<< " mID " << mID
			<< llendl;
}

<<<<<<< HEAD
=======
void LLViewerTexture::setBoostLevel(S32 level)
{
	if(mBoostLevel != level)
	{
		mBoostLevel = level ;
		if(mBoostLevel != LLViewerTexture::BOOST_NONE && 
			mBoostLevel != LLViewerTexture::BOOST_SELECTED)
		{
			setNoDelete() ;		
		}
	}

	if (mBoostLevel == LLViewerTexture::BOOST_SELECTED)
	{
		mSelectedTime = gFrameTimeSeconds;
	}

}


>>>>>>> f5a47417
bool LLViewerTexture::bindDefaultImage(S32 stage) 
{
	if (stage < 0) return false;

	bool res = true;
	if (LLViewerFetchedTexture::sDefaultImagep.notNull() && (this != LLViewerFetchedTexture::sDefaultImagep.get()))
	{
		// use default if we've got it
		res = gGL.getTexUnit(stage)->bind(LLViewerFetchedTexture::sDefaultImagep);
	}
	if (!res && LLViewerTexture::sNullImagep.notNull() && (this != LLViewerTexture::sNullImagep))
	{
		res = gGL.getTexUnit(stage)->bind(LLViewerTexture::sNullImagep);
	}
	if (!res)
	{
		llwarns << "LLViewerTexture::bindDefaultImage failed." << llendl;
	}
	stop_glerror();

	//check if there is cached raw image and switch to it if possible
	switchToCachedImage() ;

	LLTexturePipelineTester* tester = (LLTexturePipelineTester*)LLMetricPerformanceTesterBasic::getTester(sTesterName);
	if (tester)
	{
		tester->updateGrayTextureBinding() ;
	}
	return res;
}

//virtual 
BOOL LLViewerTexture::isMissingAsset()const		
{ 
	return FALSE; 
}

//virtual 
void LLViewerTexture::forceImmediateUpdate() 
{
}

void LLViewerTexture::addTextureStats(F32 virtual_size, BOOL needs_gltexture) const 
{
	if(needs_gltexture)
	{
		mNeedsGLTexture = TRUE ;
	}

	virtual_size *= sTexelPixelRatio;
	if(!mMaxVirtualSizeResetCounter)
	{
		//flag to reset the values because the old values are used.
		resetMaxVirtualSizeResetCounter() ;
		mMaxVirtualSize = virtual_size;		
		mAdditionalDecodePriority = 0.f ;	
		mNeedsGLTexture = needs_gltexture ;
	}
	else if (virtual_size > mMaxVirtualSize)
	{
		mMaxVirtualSize = virtual_size;
	}	
}

void LLViewerTexture::resetTextureStats()
{
	mMaxVirtualSize = 0.0f ;
	mAdditionalDecodePriority = 0.f ;	
	mMaxVirtualSizeResetCounter = 0 ;
}

//virtual 
F32 LLViewerTexture::getMaxVirtualSize()
{
	return mMaxVirtualSize ;
}

//virtual 
void LLViewerTexture::setKnownDrawSize(S32 width, S32 height)
{
	//nothing here.
}

//virtual
void LLViewerTexture::addFace(LLFace* facep) 
{
	if(mNumFaces >= mFaceList.size())
	{
		mFaceList.resize(2 * mNumFaces + 1) ;		
	}
	mFaceList[mNumFaces] = facep ;
	facep->setIndexInTex(mNumFaces) ;
	mNumFaces++ ;
	mLastFaceListUpdateTimer.reset() ;
}

//virtual
void LLViewerTexture::removeFace(LLFace* facep) 
{
	if(mNumFaces > 1)
	{
		S32 index = facep->getIndexInTex() ; 
		mFaceList[index] = mFaceList[--mNumFaces] ;
		mFaceList[index]->setIndexInTex(index) ;
	}
	else 
	{
		mFaceList.clear() ;
		mNumFaces = 0 ;
	}
	mLastFaceListUpdateTimer.reset() ;
}

S32 LLViewerTexture::getNumFaces() const
{
	return mNumFaces ;
}


//virtual
void LLViewerTexture::addVolume(LLVOVolume* volumep) 
{
	if( mNumVolumes >= mVolumeList.size())
	{
		mVolumeList.resize(2 * mNumVolumes + 1) ;		
	}
	mVolumeList[mNumVolumes] = volumep ;
	volumep->setIndexInTex(mNumVolumes) ;
	mNumVolumes++ ;
	mLastVolumeListUpdateTimer.reset() ;
}

//virtual
void LLViewerTexture::removeVolume(LLVOVolume* volumep) 
{
	if(mNumVolumes > 1)
	{
		S32 index = volumep->getIndexInTex() ; 
		mVolumeList[index] = mVolumeList[--mNumVolumes] ;
		mVolumeList[index]->setIndexInTex(index) ;
	}
	else 
	{
		mVolumeList.clear() ;
		mNumVolumes = 0 ;
	}
	mLastVolumeListUpdateTimer.reset() ;
}

S32 LLViewerTexture::getNumVolumes() const
{
	return mNumVolumes ;
}

void LLViewerTexture::reorganizeFaceList()
{
	static const F32 MAX_WAIT_TIME = 20.f; // seconds
	static const U32 MAX_EXTRA_BUFFER_SIZE = 4 ;

	if(mNumFaces + MAX_EXTRA_BUFFER_SIZE > mFaceList.size())
	{
		return ;
	}

	if(mLastFaceListUpdateTimer.getElapsedTimeF32() < MAX_WAIT_TIME)
	{
		return ;
	}

	mLastFaceListUpdateTimer.reset() ;
	mFaceList.erase(mFaceList.begin() + mNumFaces, mFaceList.end());
}

void LLViewerTexture::reorganizeVolumeList()
{
	static const F32 MAX_WAIT_TIME = 20.f; // seconds
	static const U32 MAX_EXTRA_BUFFER_SIZE = 4 ;

	if(mNumVolumes + MAX_EXTRA_BUFFER_SIZE > mVolumeList.size())
	{
		return ;
	}

	if(mLastVolumeListUpdateTimer.getElapsedTimeF32() < MAX_WAIT_TIME)
	{
		return ;
	}

	mLastVolumeListUpdateTimer.reset() ;
	mVolumeList.erase(mVolumeList.begin() + mNumVolumes, mVolumeList.end());
}

//virtual
void LLViewerTexture::switchToCachedImage()
{
	//nothing here.
}

//virtual
void LLViewerTexture::setCachedRawImage(S32 discard_level, LLImageRaw* imageraw)
{
	//nothing here.
}

BOOL LLViewerTexture::isLargeImage()
{
	return  (S32)mTexelsPerImage > LLViewerTexture::sMinLargeImageSize ;
}

//virtual 
void LLViewerTexture::updateBindStatsForTester()
{
	LLTexturePipelineTester* tester = (LLTexturePipelineTester*)LLMetricPerformanceTesterBasic::getTester(sTesterName);
	if (tester)
	{
		tester->updateTextureBindingStats(this) ;
	}
}

//----------------------------------------------------------------------------------------------
//end of LLViewerTexture
//----------------------------------------------------------------------------------------------

//----------------------------------------------------------------------------------------------
//start of LLViewerFetchedTexture
//----------------------------------------------------------------------------------------------

LLViewerFetchedTexture::LLViewerFetchedTexture(const LLUUID& id, const LLHost& host, BOOL usemipmaps)
	: LLViewerTexture(id, usemipmaps),
	mTargetHost(host)
{
	init(TRUE) ;
	generateGLTexture() ;
}
	
LLViewerFetchedTexture::LLViewerFetchedTexture(const LLImageRaw* raw, BOOL usemipmaps)
	: LLViewerTexture(raw, usemipmaps)
{
	init(TRUE) ;
}
	
LLViewerFetchedTexture::LLViewerFetchedTexture(const std::string& url, const LLUUID& id, BOOL usemipmaps)
	: LLViewerTexture(id, usemipmaps),
	mUrl(url)
{
	init(TRUE) ;
	generateGLTexture() ;
}

void LLViewerFetchedTexture::init(bool firstinit)
{
	mOrigWidth = 0;
	mOrigHeight = 0;
	mNeedsAux = FALSE;
	mRequestedDiscardLevel = -1;
	mRequestedDownloadPriority = 0.f;
	mFullyLoaded = FALSE;
	mCanUseHTTP = true ;
	mDesiredDiscardLevel = MAX_DISCARD_LEVEL + 1;
	mMinDesiredDiscardLevel = MAX_DISCARD_LEVEL + 1;
	
	mDecodingAux = FALSE;

	mKnownDrawWidth = 0;
	mKnownDrawHeight = 0;
	mKnownDrawSizeChanged = FALSE ;

	if (firstinit)
	{
		mDecodePriority = 0.f;
		mInImageList = 0;
	}

	// Only set mIsMissingAsset true when we know for certain that the database
	// does not contain this image.
	mIsMissingAsset = FALSE;

	mLoadedCallbackDesiredDiscardLevel = S8_MAX;
	mPauseLoadedCallBacks = FALSE ;

	mNeedsCreateTexture = FALSE;
	
	mIsRawImageValid = FALSE;
	mRawDiscardLevel = INVALID_DISCARD_LEVEL;
	mMinDiscardLevel = 0;

	mHasFetcher = FALSE;
	mIsFetching = FALSE;
	mFetchState = 0;
	mFetchPriority = 0;
	mDownloadProgress = 0.f;
	mFetchDeltaTime = 999999.f;
	mRequestDeltaTime = 0.f;
	mForSculpt = FALSE ;
	mIsFetched = FALSE ;
	mInFastCacheList = FALSE;

	mCachedRawImage = NULL ;
	mCachedRawDiscardLevel = -1 ;
	mCachedRawImageReady = FALSE ;

	mSavedRawImage = NULL ;
	mForceToSaveRawImage  = FALSE ;
	mSaveRawImage = FALSE ;
	mSavedRawDiscardLevel = -1 ;
	mDesiredSavedRawDiscardLevel = -1 ;
	mLastReferencedSavedRawImageTime = 0.0f ;
	mKeptSavedRawImageTime = 0.f ;
	mLastCallBackActiveTime = 0.f;

	mInDebug = FALSE;
}

LLViewerFetchedTexture::~LLViewerFetchedTexture()
{
	//*NOTE getTextureFetch can return NULL when Viewer is shutting down.
	// This is due to LLWearableList is singleton and is destroyed after 
	// LLAppViewer::cleanup() was called. (see ticket EXT-177)
	if (mHasFetcher && LLAppViewer::getTextureFetch())
	{
		LLAppViewer::getTextureFetch()->deleteRequest(getID(), true);
	}
	cleanup();	
}

//virtual 
S8 LLViewerFetchedTexture::getType() const
{
	return LLViewerTexture::FETCHED_TEXTURE ;
}

void LLViewerFetchedTexture::cleanup()
{
	for(callback_list_t::iterator iter = mLoadedCallbackList.begin();
		iter != mLoadedCallbackList.end(); )
	{
		LLLoadedCallbackEntry *entryp = *iter++;
		// We never finished loading the image.  Indicate failure.
		// Note: this allows mLoadedCallbackUserData to be cleaned up.
		entryp->mCallback( FALSE, this, NULL, NULL, 0, TRUE, entryp->mUserData );
		entryp->removeTexture(this) ;
		delete entryp;
	}
	mLoadedCallbackList.clear();
	mNeedsAux = FALSE;
	
	// Clean up image data
	destroyRawImage();
	mCachedRawImage = NULL ;
	mCachedRawDiscardLevel = -1 ;
	mCachedRawImageReady = FALSE ;
	mSavedRawImage = NULL ;
	mSavedRawDiscardLevel = -1;
}

//access the fast cache
void LLViewerFetchedTexture::loadFromFastCache()
{
	if(!mInFastCacheList)
	{
		return; //no need to access the fast cache.
	}
	mInFastCacheList = FALSE;

	mRawImage = LLAppViewer::getTextureCache()->readFromFastCache(getID(), mRawDiscardLevel) ;
	if(mRawImage.notNull())
	{
		mFullWidth = mRawImage->getWidth() << mRawDiscardLevel;
		mFullHeight = mRawImage->getHeight() << mRawDiscardLevel;
		setTexelsPerImage();

		if(mFullWidth > MAX_IMAGE_SIZE || mFullHeight > MAX_IMAGE_SIZE)
		{ 
			//discard all oversized textures.
			destroyRawImage();
			setIsMissingAsset();
			mRawDiscardLevel = INVALID_DISCARD_LEVEL ;
		}
		else
		{
			mRequestedDiscardLevel = mDesiredDiscardLevel + 1;
			mIsRawImageValid = TRUE;			
			addToCreateTexture() ;
		}
	}
}

void LLViewerFetchedTexture::setForSculpt()
{
	static const S32 MAX_INTERVAL = 8 ; //frames

	mForSculpt = TRUE ;
	if(isForSculptOnly() && hasGLTexture() && !getBoundRecently())
	{
		destroyGLTexture() ; //sculpt image does not need gl texture.
		mTextureState = ACTIVE;
	}
	checkCachedRawSculptImage() ;
	setMaxVirtualSizeResetInterval(MAX_INTERVAL) ;
}

BOOL LLViewerFetchedTexture::isForSculptOnly() const
{
	return mForSculpt && !mNeedsGLTexture ;
}

BOOL LLViewerFetchedTexture::isDeleted()  
{ 
	return mTextureState == DELETED ; 
}

BOOL LLViewerFetchedTexture::isInactive()  
{ 
	return mTextureState == INACTIVE ; 
}

BOOL LLViewerFetchedTexture::isDeletionCandidate()  
{ 
	return mTextureState == DELETION_CANDIDATE ; 
}

void LLViewerFetchedTexture::setDeletionCandidate()  
{ 
	if(mGLTexturep.notNull() && mGLTexturep->getTexName() && (mTextureState == INACTIVE))
	{
		mTextureState = DELETION_CANDIDATE ;		
	}
}

//set the texture inactive
void LLViewerFetchedTexture::setInactive()
{
	if(mTextureState == ACTIVE && mGLTexturep.notNull() && mGLTexturep->getTexName() && !mGLTexturep->getBoundRecently())
	{
		mTextureState = INACTIVE ; 
	}
}

BOOL LLViewerFetchedTexture::isFullyLoaded() const
{
	// Unfortunately, the boolean "mFullyLoaded" is never updated correctly so we use that logic
	// to check if the texture is there and completely downloaded
	return (mFullWidth != 0) && (mFullHeight != 0) && !mIsFetching && !mHasFetcher;
}


// virtual
void LLViewerFetchedTexture::dump()
{
	LLViewerTexture::dump();

	llinfos << "Dump : " << mID 
			<< ", mIsMissingAsset = " << (S32)mIsMissingAsset
			<< ", mFullWidth = " << (S32)mFullWidth
			<< ", mFullHeight = " << (S32)mFullHeight
			<< ", mOrigWidth = " << (S32)mOrigWidth
			<< ", mOrigHeight = " << (S32)mOrigHeight
			<< llendl;
	llinfos << "     : " 
			<< " mFullyLoaded = " << (S32)mFullyLoaded
			<< ", mFetchState = " << (S32)mFetchState
			<< ", mFetchPriority = " << (S32)mFetchPriority
			<< ", mDownloadProgress = " << (F32)mDownloadProgress
			<< llendl;
	llinfos << "     : " 
			<< " mHasFetcher = " << (S32)mHasFetcher
			<< ", mIsFetching = " << (S32)mIsFetching
			<< ", mIsFetched = " << (S32)mIsFetched
			<< ", mBoostLevel = " << (S32)mBoostLevel
			<< llendl;
}

///////////////////////////////////////////////////////////////////////////////
// ONLY called from LLViewerFetchedTextureList
void LLViewerFetchedTexture::destroyTexture() 
{
	//if(LLImageGL::sGlobalTextureMemoryInBytes < sMaxDesiredTextureMemInBytes)//not ready to release unused memory.
	//{
	//	return ;
	//}
	if (mNeedsCreateTexture)//return if in the process of generating a new texture.
	{
		return ;
	}
	
	destroyGLTexture() ;
	mFullyLoaded = FALSE ;
}

void LLViewerFetchedTexture::addToCreateTexture()
{
	bool force_update = false ;
	if (getComponents() != mRawImage->getComponents())
	{
		// We've changed the number of components, so we need to move any
		// objects using this pool to a different pool.
		mComponents = mRawImage->getComponents();
		mGLTexturep->setComponents(mComponents) ;
		force_update = true ;

		for(U32 i = 0 ; i < mNumFaces ; i++)
		{
			mFaceList[i]->dirtyTexture() ;
		}

		//discard the cached raw image and the saved raw image
		mCachedRawImageReady = FALSE ;
		mCachedRawDiscardLevel = -1 ;
		mCachedRawImage = NULL ;
		mSavedRawDiscardLevel = -1 ;
		mSavedRawImage = NULL ;
	}	

	if(isForSculptOnly())
	{
		//just update some variables, not to create a real GL texture.
		createGLTexture(mRawDiscardLevel, mRawImage, 0, FALSE) ;
		mNeedsCreateTexture = FALSE ;
		destroyRawImage();
	}
	else if(!force_update && getDiscardLevel() > -1 && getDiscardLevel() <= mRawDiscardLevel)
	{
		mNeedsCreateTexture = FALSE ;
		destroyRawImage();
	}
	else
	{	
#if 1
		//
		//if mRequestedDiscardLevel > mDesiredDiscardLevel, we assume the required image res keep going up,
		//so do not scale down the over qualified image.
		//Note: scaling down image is expensensive. Do it only when very necessary.
		//
		if(mRequestedDiscardLevel <= mDesiredDiscardLevel && !mForceToSaveRawImage)
		{
			S32 w = mFullWidth >> mRawDiscardLevel;
			S32 h = mFullHeight >> mRawDiscardLevel;

			//if big image, do not load extra data
			//scale it down to size >= LLViewerTexture::sMinLargeImageSize
			if(w * h > LLViewerTexture::sMinLargeImageSize)
			{
				S32 d_level = llmin(mRequestedDiscardLevel, (S32)mDesiredDiscardLevel) - mRawDiscardLevel ;
				
				if(d_level > 0)
				{
					S32 i = 0 ;
					while((d_level > 0) && ((w >> i) * (h >> i) > LLViewerTexture::sMinLargeImageSize))
					{
						i++;
						d_level--;
					}
					if(i > 0)
					{
						mRawDiscardLevel += i ;
						if(mRawDiscardLevel >= getDiscardLevel() && getDiscardLevel() > 0)
						{
							mNeedsCreateTexture = FALSE ;
							destroyRawImage();
							return ;
						}
						mRawImage->scale(w >> i, h >> i) ;					
					}
				}
			}
		}
#endif
		mNeedsCreateTexture = TRUE;
		gTextureList.mCreateTextureList.insert(this);
	}	
	return ;
}

// ONLY called from LLViewerTextureList
BOOL LLViewerFetchedTexture::createTexture(S32 usename/*= 0*/)
{
	if (!mNeedsCreateTexture)
	{
		destroyRawImage();
		return FALSE;
	}
	mNeedsCreateTexture	= FALSE;
	if (mRawImage.isNull())
	{
		llerrs << "LLViewerTexture trying to create texture with no Raw Image" << llendl;
	}
// 	llinfos << llformat("IMAGE Creating (%d) [%d x %d] Bytes: %d ",
// 						mRawDiscardLevel, 
// 						mRawImage->getWidth(), mRawImage->getHeight(),mRawImage->getDataSize())
// 			<< mID.getString() << llendl;
	BOOL res = TRUE;

	// store original size only for locally-sourced images
	if (mUrl.compare(0, 7, "file://") == 0)
	{
		mOrigWidth = mRawImage->getWidth();
		mOrigHeight = mRawImage->getHeight();

			
		if (mBoostLevel == BOOST_PREVIEW)
		{ 
			mRawImage->biasedScaleToPowerOfTwo(1024);
		}
		else
		{ // leave black border, do not scale image content
			mRawImage->expandToPowerOfTwo(MAX_IMAGE_SIZE, FALSE);
		}
		
		mFullWidth = mRawImage->getWidth();
		mFullHeight = mRawImage->getHeight();
		setTexelsPerImage();
	}
	else
	{
		mOrigWidth = mFullWidth;
		mOrigHeight = mFullHeight;
	}

	bool size_okay = true;
	
	U32 raw_width = mRawImage->getWidth() << mRawDiscardLevel;
	U32 raw_height = mRawImage->getHeight() << mRawDiscardLevel;
	if( raw_width > MAX_IMAGE_SIZE || raw_height > MAX_IMAGE_SIZE )
	{
		llinfos << "Width or height is greater than " << MAX_IMAGE_SIZE << ": (" << raw_width << "," << raw_height << ")" << llendl;
		size_okay = false;
	}
	
	if (!LLImageGL::checkSize(mRawImage->getWidth(), mRawImage->getHeight()))
	{
		// A non power-of-two image was uploaded (through a non standard client)
		llinfos << "Non power of two width or height: (" << mRawImage->getWidth() << "," << mRawImage->getHeight() << ")" << llendl;
		size_okay = false;
	}
	
	if( !size_okay )
	{
		// An inappropriately-sized image was uploaded (through a non standard client)
		// We treat these images as missing assets which causes them to
		// be renderd as 'missing image' and to stop requesting data
		setIsMissingAsset();
		destroyRawImage();
		return FALSE;
	}
	
	if(!(res = insertToAtlas()))
	{
		res = mGLTexturep->createGLTexture(mRawDiscardLevel, mRawImage, usename, TRUE, mBoostLevel);
		resetFaceAtlas() ;
	}
	setActive() ;

	if (!needsToSaveRawImage())
	{
		mNeedsAux = FALSE;
		destroyRawImage();
	}
	return res;
}

// Call with 0,0 to turn this feature off.
//virtual
void LLViewerFetchedTexture::setKnownDrawSize(S32 width, S32 height)
{
	if(mKnownDrawWidth < width || mKnownDrawHeight < height)
	{
		mKnownDrawWidth = llmax(mKnownDrawWidth, width) ;
		mKnownDrawHeight = llmax(mKnownDrawHeight, height) ;

		mKnownDrawSizeChanged = TRUE ;
		mFullyLoaded = FALSE ;
	}
	addTextureStats((F32)(mKnownDrawWidth * mKnownDrawHeight));
}

//virtual
void LLViewerFetchedTexture::processTextureStats()
{
	if(mFullyLoaded)
	{		
		if(mDesiredDiscardLevel > mMinDesiredDiscardLevel)//need to load more
		{
			mDesiredDiscardLevel = llmin(mDesiredDiscardLevel, mMinDesiredDiscardLevel) ;
			mFullyLoaded = FALSE ;
		}
	}
	else
	{
		updateVirtualSize() ;
		
		static LLCachedControl<bool> textures_fullres(gSavedSettings,"TextureLoadFullRes");
		
		if (textures_fullres)
		{
			mDesiredDiscardLevel = 0;
		}
		else if(!mFullWidth || !mFullHeight)
		{
			mDesiredDiscardLevel = 	llmin(getMaxDiscardLevel(), (S32)mLoadedCallbackDesiredDiscardLevel) ;
		}
		else
		{	
			if(!mKnownDrawWidth || !mKnownDrawHeight || mFullWidth <= mKnownDrawWidth || mFullHeight <= mKnownDrawHeight)
			{
				if (mFullWidth > MAX_IMAGE_SIZE_DEFAULT || mFullHeight > MAX_IMAGE_SIZE_DEFAULT)
				{
					mDesiredDiscardLevel = 1; // MAX_IMAGE_SIZE_DEFAULT = 1024 and max size ever is 2048
				}
				else
				{
					mDesiredDiscardLevel = 0;
				}
			}
			else if(mKnownDrawSizeChanged)//known draw size is set
			{			
				mDesiredDiscardLevel = (S8)llmin(log((F32)mFullWidth / mKnownDrawWidth) / log_2, 
													 log((F32)mFullHeight / mKnownDrawHeight) / log_2) ;
				mDesiredDiscardLevel = 	llclamp(mDesiredDiscardLevel, (S8)0, (S8)getMaxDiscardLevel()) ;
				mDesiredDiscardLevel = llmin(mDesiredDiscardLevel, mMinDesiredDiscardLevel) ;
			}
			mKnownDrawSizeChanged = FALSE ;
		
			if(getDiscardLevel() >= 0 && (getDiscardLevel() <= mDesiredDiscardLevel))
			{
				mFullyLoaded = TRUE ;
			}
		}
	}

	if(mForceToSaveRawImage && mDesiredSavedRawDiscardLevel >= 0) //force to refetch the texture.
	{
		mDesiredDiscardLevel = llmin(mDesiredDiscardLevel, (S8)mDesiredSavedRawDiscardLevel) ;
		if(getDiscardLevel() < 0 || getDiscardLevel() > mDesiredDiscardLevel)
		{
			mFullyLoaded = FALSE ;
		}
	}
}

const F32 MAX_PRIORITY_PIXEL                         = 999.f ;     //pixel area
const F32 PRIORITY_BOOST_LEVEL_FACTOR                = 1000.f ;    //boost level
const F32 PRIORITY_DELTA_DISCARD_LEVEL_FACTOR        = 100000.f ;  //delta discard
const S32 MAX_DELTA_DISCARD_LEVEL_FOR_PRIORITY       = 4 ;
const F32 PRIORITY_ADDITIONAL_FACTOR                 = 1000000.f ; //additional 
const S32 MAX_ADDITIONAL_LEVEL_FOR_PRIORITY          = 8 ;
const F32 PRIORITY_BOOST_HIGH_FACTOR                 = 10000000.f ;//boost high
F32 LLViewerFetchedTexture::calcDecodePriority()
{
#ifndef LL_RELEASE_FOR_DOWNLOAD
	if (mID == LLAppViewer::getTextureFetch()->mDebugID)
	{
		LLAppViewer::getTextureFetch()->mDebugCount++; // for setting breakpoints
	}
#endif
	
	if (mNeedsCreateTexture)
	{
		return mDecodePriority; // no change while waiting to create
	}
	if(mFullyLoaded && !mForceToSaveRawImage)//already loaded for static texture
	{
		return -1.0f ; //alreay fetched
	}

	S32 cur_discard = getCurrentDiscardLevelForFetching();
	bool have_all_data = (cur_discard >= 0 && (cur_discard <= mDesiredDiscardLevel));
	F32 pixel_priority = (F32) sqrt(mMaxVirtualSize);

	F32 priority = 0.f;

	if (mIsMissingAsset)
	{
		priority = 0.0f;
	}
	else if(mDesiredDiscardLevel >= cur_discard && cur_discard > -1)
	{
		priority = -2.0f ;
	}
	else if(mCachedRawDiscardLevel > -1 && mDesiredDiscardLevel >= mCachedRawDiscardLevel)
	{
		priority = -3.0f;
	}
	else if (mDesiredDiscardLevel > getMaxDiscardLevel())
	{
		// Don't decode anything we don't need
		priority = -4.0f;
	}
	else if ((mBoostLevel == LLGLTexture::BOOST_UI || mBoostLevel == LLGLTexture::BOOST_ICON) && !have_all_data)
	{
		priority = 1.f;
	}
	else if (pixel_priority < 0.001f && !have_all_data)
	{
		// Not on screen but we might want some data
		if (mBoostLevel > BOOST_HIGH)
		{
			// Always want high boosted images
			priority = 1.f;
		}
		else
		{
			priority = -5.f; //stop fetching
		}
	}
	else if (cur_discard < 0)
	{
		//texture does not have any data, so we don't know the size of the image, treat it like 32 * 32.
		// priority range = 100,000 - 500,000
		static const F64 log_2 = log(2.0);
		F32 desired = (F32)(log(32.0/pixel_priority) / log_2);
		S32 ddiscard = MAX_DISCARD_LEVEL - (S32)desired;
		ddiscard = llclamp(ddiscard, 0, MAX_DELTA_DISCARD_LEVEL_FOR_PRIORITY);
		priority = (ddiscard + 1) * PRIORITY_DELTA_DISCARD_LEVEL_FACTOR;
		setAdditionalDecodePriority(0.1f) ;//boost the textures without any data so far.
	}
	else if ((mMinDiscardLevel > 0) && (cur_discard <= mMinDiscardLevel))
	{
		// larger mips are corrupted
		priority = -6.0f;
	}
	else
	{
		// priority range = 100,000 - 500,000
		S32 desired_discard = mDesiredDiscardLevel;
		if (!isJustBound() && mCachedRawImageReady)
		{
			if(mBoostLevel < BOOST_HIGH)
			{
				// We haven't rendered this in a while, de-prioritize it
				desired_discard += 2;
			}
			else
			{
				// We haven't rendered this in the last half second, and we have a cached raw image, leave the desired discard as-is
				desired_discard = cur_discard;
			}
		}

		S32 ddiscard = cur_discard - desired_discard;
		ddiscard = llclamp(ddiscard, -1, MAX_DELTA_DISCARD_LEVEL_FOR_PRIORITY);
		priority = (ddiscard + 1) * PRIORITY_DELTA_DISCARD_LEVEL_FACTOR;		
	}

	// Priority Formula:
	// BOOST_HIGH  +  ADDITIONAL PRI + DELTA DISCARD + BOOST LEVEL + PIXELS
	// [10,000,000] + [1,000,000-9,000,000]  + [100,000-500,000]   + [1-20,000]  + [0-999]
	if (priority > 0.0f)
	{
		bool large_enough = mCachedRawImageReady && ((S32)mTexelsPerImage > sMinLargeImageSize) ;
		if(large_enough)
		{
			//Note: 
			//to give small, low-priority textures some chance to be fetched, 
			//cut the priority in half if the texture size is larger than 256 * 256 and has a 64*64 ready.
			priority *= 0.5f ; 
		}

		pixel_priority = llclamp(pixel_priority, 0.0f, MAX_PRIORITY_PIXEL); 

		priority += pixel_priority + PRIORITY_BOOST_LEVEL_FACTOR * mBoostLevel;

		if ( mBoostLevel > BOOST_HIGH)
		{
			if(mBoostLevel > BOOST_SUPER_HIGH)
			{
				//for very important textures, always grant the highest priority.
				priority += PRIORITY_BOOST_HIGH_FACTOR;
			}
			else if(mCachedRawImageReady)
			{
				//Note: 
				//to give small, low-priority textures some chance to be fetched, 
				//if high priority texture has a 64*64 ready, lower its fetching priority.
				setAdditionalDecodePriority(0.5f) ;
			}
			else
			{
				priority += PRIORITY_BOOST_HIGH_FACTOR;
			}
		}		

		if(mAdditionalDecodePriority > 0.0f)
		{
			// priority range += 1,000,000.f-9,000,000.f
			F32 additional = PRIORITY_ADDITIONAL_FACTOR * (1.0 + mAdditionalDecodePriority * MAX_ADDITIONAL_LEVEL_FOR_PRIORITY);
			if(large_enough)
			{
				//Note: 
				//to give small, low-priority textures some chance to be fetched, 
				//cut the additional priority to a quarter if the texture size is larger than 256 * 256 and has a 64*64 ready.
				additional *= 0.25f ;
			}
			priority += additional;
		}
	}
	return priority;
}

//static
F32 LLViewerFetchedTexture::maxDecodePriority()
{
	static const F32 max_priority = PRIORITY_BOOST_HIGH_FACTOR +                           //boost_high
		PRIORITY_ADDITIONAL_FACTOR * (MAX_ADDITIONAL_LEVEL_FOR_PRIORITY + 1) +             //additional (view dependent factors)
		PRIORITY_DELTA_DISCARD_LEVEL_FACTOR * (MAX_DELTA_DISCARD_LEVEL_FOR_PRIORITY + 1) + //delta discard
		PRIORITY_BOOST_LEVEL_FACTOR * (BOOST_MAX_LEVEL - 1) +                              //boost level
		MAX_PRIORITY_PIXEL + 1.0f ;                                                        //pixel area.
	
	return max_priority ;
}

//============================================================================

void LLViewerFetchedTexture::setDecodePriority(F32 priority)
{
	mDecodePriority = priority;

	if(mDecodePriority < F_ALMOST_ZERO)
	{
		mStopFetchingTimer.reset() ;
	}
}

void LLViewerFetchedTexture::setAdditionalDecodePriority(F32 priority)
{
	priority = llclamp(priority, 0.f, 1.f);
	if(mAdditionalDecodePriority < priority)
	{
		mAdditionalDecodePriority = priority;
	}
}

void LLViewerFetchedTexture::updateVirtualSize() 
{	
	if(!mMaxVirtualSizeResetCounter)
	{
		addTextureStats(0.f, FALSE) ;//reset
	}

	for(U32 i = 0 ; i < mNumFaces ; i++)
	{				
		LLFace* facep = mFaceList[i] ;
		if( facep )
		{
			LLDrawable* drawable = facep->getDrawable();
			if (drawable)
			{
				if(drawable->isRecentlyVisible())
				{
					if (getBoostLevel() == LLViewerTexture::BOOST_NONE && 
						drawable->getVObj() && drawable->getVObj()->isSelected())
					{
						setBoostLevel(LLViewerTexture::BOOST_SELECTED);
					}
					addTextureStats(facep->getVirtualSize()) ;
					setAdditionalDecodePriority(facep->getImportanceToCamera()) ;
				}
			}
		}
	}

	//reset whether or not a face was selected after 10 seconds
	const F32 SELECTION_RESET_TIME = 10.f;

	if (getBoostLevel() ==  LLViewerTexture::BOOST_SELECTED && 
		gFrameTimeSeconds - mSelectedTime > SELECTION_RESET_TIME)
	{
		setBoostLevel(LLViewerTexture::BOOST_NONE);
	}

	if(mMaxVirtualSizeResetCounter > 0)
	{
		mMaxVirtualSizeResetCounter--;
	}
	reorganizeFaceList() ;
	reorganizeVolumeList();
}

S32 LLViewerFetchedTexture::getCurrentDiscardLevelForFetching()
{
	S32 current_discard = getDiscardLevel() ;
	if(mForceToSaveRawImage)
	{
		if(mSavedRawDiscardLevel < 0 || current_discard < 0)
		{
			current_discard = -1 ;
		}
		else
		{
			current_discard = llmax(current_discard, mSavedRawDiscardLevel) ;
		}		
	}

	return current_discard ;
}

bool LLViewerFetchedTexture::setDebugFetching(S32 debug_level)
{
	if(debug_level < 0)
	{
		mInDebug = FALSE;
		return false;
	}
	mInDebug = TRUE;

	mDesiredDiscardLevel = debug_level;	

	return true;
}

bool LLViewerFetchedTexture::updateFetch()
{
	static LLCachedControl<bool> textures_decode_disabled(gSavedSettings,"TextureDecodeDisabled");
	static LLCachedControl<F32>  sCameraMotionThreshold(gSavedSettings,"TextureCameraMotionThreshold");
	static LLCachedControl<S32>  sCameraMotionBoost(gSavedSettings,"TextureCameraMotionBoost");
	if(textures_decode_disabled)
	{
		return false ;
	}

	mFetchState = 0;
	mFetchPriority = 0;
	mFetchDeltaTime = 999999.f;
	mRequestDeltaTime = 999999.f;

#ifndef LL_RELEASE_FOR_DOWNLOAD
	if (mID == LLAppViewer::getTextureFetch()->mDebugID)
	{
		LLAppViewer::getTextureFetch()->mDebugCount++; // for setting breakpoints
	}
#endif

	if (mNeedsCreateTexture)
	{
		// We may be fetching still (e.g. waiting on write)
		// but don't check until we've processed the raw data we have
		return false;
	}
	if (mIsMissingAsset)
	{
		llassert_always(!mHasFetcher);
		return false; // skip
	}
	if (!mLoadedCallbackList.empty() && mRawImage.notNull())
	{
		return false; // process any raw image data in callbacks before replacing
	}
	if(mInFastCacheList)
	{
		return false;
	}
	
	S32 current_discard = getCurrentDiscardLevelForFetching() ;
	S32 desired_discard = getDesiredDiscardLevel();
	F32 decode_priority = getDecodePriority();
	decode_priority = llclamp(decode_priority, 0.0f, maxDecodePriority());

	if (mIsFetching)
	{
		// Sets mRawDiscardLevel, mRawImage, mAuxRawImage
		S32 fetch_discard = current_discard;
		
		if (mRawImage.notNull()) sRawCount--;
		if (mAuxRawImage.notNull()) sAuxCount--;
		bool finished = LLAppViewer::getTextureFetch()->getRequestFinished(getID(), fetch_discard, mRawImage, mAuxRawImage);
		if (mRawImage.notNull()) sRawCount++;
		if (mAuxRawImage.notNull()) sAuxCount++;
		if (finished)
		{
			mIsFetching = FALSE;
			mLastPacketTimer.reset() ;
		}
		else
		{
			mFetchState = LLAppViewer::getTextureFetch()->getFetchState(mID, mDownloadProgress, mRequestedDownloadPriority,
																		mFetchPriority, mFetchDeltaTime, mRequestDeltaTime, mCanUseHTTP);
		}
		
		// We may have data ready regardless of whether or not we are finished (e.g. waiting on write)
		if (mRawImage.notNull())
		{
			LLTexturePipelineTester* tester = (LLTexturePipelineTester*)LLMetricPerformanceTesterBasic::getTester(sTesterName);
			if (tester)
			{
				mIsFetched = TRUE ;
				tester->updateTextureLoadingStats(this, mRawImage, LLAppViewer::getTextureFetch()->isFromLocalCache(mID)) ;
			}
			mRawDiscardLevel = fetch_discard;
			if ((mRawImage->getDataSize() > 0 && mRawDiscardLevel >= 0) &&
				(current_discard < 0 || mRawDiscardLevel < current_discard))
			{
				mFullWidth = mRawImage->getWidth() << mRawDiscardLevel;
				mFullHeight = mRawImage->getHeight() << mRawDiscardLevel;
				setTexelsPerImage();

				if(mFullWidth > MAX_IMAGE_SIZE || mFullHeight > MAX_IMAGE_SIZE)
				{ 
					//discard all oversized textures.
					destroyRawImage();
					setIsMissingAsset();
					mRawDiscardLevel = INVALID_DISCARD_LEVEL ;
					mIsFetching = FALSE ;
					mLastPacketTimer.reset();
				}
				else
				{
					mIsRawImageValid = TRUE;			
					addToCreateTexture() ;
				}

				return TRUE ;
			}
			else
			{
				// Data is ready but we don't need it
				// (received it already while fetcher was writing to disk)
				destroyRawImage();
				return false; // done
			}
		}
		
		if (!mIsFetching)
		{
			if ((decode_priority > 0) && (mRawDiscardLevel < 0 || mRawDiscardLevel == INVALID_DISCARD_LEVEL))
			{
				// We finished but received no data
				if (current_discard < 0)
				{
					setIsMissingAsset();
					desired_discard = -1;
				}
				else
				{
					//llwarns << mID << ": Setting min discard to " << current_discard << llendl;
					mMinDiscardLevel = current_discard;
					desired_discard = current_discard;
				}
				destroyRawImage();
			}
			else if (mRawImage.notNull())
			{
				// We have data, but our fetch failed to return raw data
				// *TODO: FIgure out why this is happening and fix it
				destroyRawImage();
			}
		}
		else
		{
// 			// Useful debugging code for undesired deprioritization of textures.
// 			if (decode_priority <= 0.0f && desired_discard >= 0 && desired_discard < current_discard)
// 			{
// 				llinfos << "Calling updateRequestPriority() with decode_priority = 0.0f" << llendl;
// 				calcDecodePriority();
// 			}
			static const F32 MAX_HOLD_TIME = 5.0f ; //seconds to wait before canceling fecthing if decode_priority is 0.f.
			if(decode_priority > 0.0f || mStopFetchingTimer.getElapsedTimeF32() > MAX_HOLD_TIME)
			{
				mStopFetchingTimer.reset() ;
				LLAppViewer::getTextureFetch()->updateRequestPriority(mID, decode_priority);
			}
		}
	}

	bool make_request = true;	
	if (decode_priority <= 0)
	{
		make_request = false;
	}
	else if(mDesiredDiscardLevel > getMaxDiscardLevel())
	{
		make_request = false;
	}
	else if (mNeedsCreateTexture || mIsMissingAsset)
	{
		make_request = false;
	}
	else if (current_discard >= 0 && current_discard <= mMinDiscardLevel)
	{
		make_request = false;
	}
	else if(mCachedRawImage.notNull() && (current_discard < 0 || current_discard > mCachedRawDiscardLevel))
	{
		make_request = false;
		switchToCachedImage() ; //use the cached raw data first
	}
	//else if (!isJustBound() && mCachedRawImageReady)
	//{
	//	make_request = false;
	//}
	
	if (make_request)
	{
		// Load the texture progressively: we try not to rush to the desired discard too fast.
		// If the camera is not moving, we do not tweak the discard level notch by notch but go to the desired discard with larger boosted steps
		// This mitigates the "textures stay blurry" problem when loading while not killing the texture memory while moving around
		S32 delta_level = (mBoostLevel > LLGLTexture::BOOST_NONE) ? 2 : 1 ; 
		if (current_discard < 0)
		{
			desired_discard = llmax(desired_discard, getMaxDiscardLevel() - delta_level);
		}
		else if (LLViewerTexture::sCameraMovingBias < sCameraMotionThreshold)
		{
			desired_discard = llmax(desired_discard, current_discard - sCameraMotionBoost);
		}
        else
        {
			desired_discard = llmax(desired_discard, current_discard - delta_level);
        }

		if (mIsFetching)
		{
			if (mRequestedDiscardLevel <= desired_discard)
			{
				make_request = false;
			}
		}
		else
		{
			if (current_discard >= 0 && current_discard <= desired_discard)
			{
				make_request = false;
			}
		}
	}
	
	if (make_request)
	{
		S32 w=0, h=0, c=0;
		if (getDiscardLevel() >= 0)
		{
			w = mGLTexturep->getWidth(0);
			h = mGLTexturep->getHeight(0);
			c = mComponents;
		}

		const U32 override_tex_discard_level = gSavedSettings.getU32("TextureDiscardLevel");
		if (override_tex_discard_level != 0)
		{
			desired_discard = override_tex_discard_level;
		}
		
		// bypass texturefetch directly by pulling from LLTextureCache
		bool fetch_request_created = false;
		fetch_request_created = LLAppViewer::getTextureFetch()->createRequest(mUrl, getID(),getTargetHost(), decode_priority,
																			  w, h, c, desired_discard, needsAux(), mCanUseHTTP);
		
		if (fetch_request_created)
		{
			mHasFetcher = TRUE;
			mIsFetching = TRUE;
			mRequestedDiscardLevel = desired_discard;
			mFetchState = LLAppViewer::getTextureFetch()->getFetchState(mID, mDownloadProgress, mRequestedDownloadPriority,
													   mFetchPriority, mFetchDeltaTime, mRequestDeltaTime, mCanUseHTTP);
		}

		// if createRequest() failed, we're finishing up a request for this UUID,
		// wait for it to complete
	}
	else if (mHasFetcher && !mIsFetching)
	{
		// Only delete requests that haven't receeived any network data for a while
		const F32 FETCH_IDLE_TIME = 5.f;
		if (mLastPacketTimer.getElapsedTimeF32() > FETCH_IDLE_TIME)
		{
// 			llinfos << "Deleting request: " << getID() << " Discard: " << current_discard << " <= min:" << mMinDiscardLevel << " or priority == 0: " << decode_priority << llendl;
			LLAppViewer::getTextureFetch()->deleteRequest(getID(), true);
			mHasFetcher = FALSE;
		}
	}
	
	llassert_always(mRawImage.notNull() || (!mNeedsCreateTexture && !mIsRawImageValid));
	
	return mIsFetching ? true : false;
}

void LLViewerFetchedTexture::clearFetchedResults()
{
	if(mNeedsCreateTexture || mIsFetching)
	{
		return ;
	}
	
	cleanup();
	destroyGLTexture();

	if(getDiscardLevel() >= 0) //sculpty texture, force to invalidate
	{
		mGLTexturep->forceToInvalidateGLTexture();
	}
}

void LLViewerFetchedTexture::forceToDeleteRequest()
{
	if (mHasFetcher)
	{
		mHasFetcher = FALSE;
		mIsFetching = FALSE ;
	}
		
	resetTextureStats();

	mDesiredDiscardLevel = getMaxDiscardLevel() + 1;
}

void LLViewerFetchedTexture::setIsMissingAsset()
{
	if (mUrl.empty())
	{
		llwarns << mID << ": Marking image as missing" << llendl;
	}
	else
	{
		// This may or may not be an error - it is normal to have no
		// map tile on an empty region, but bad if we're failing on a
		// server bake texture.
		llwarns << mUrl << ": Marking image as missing" << llendl;
	}
	if (mHasFetcher)
	{
		LLAppViewer::getTextureFetch()->deleteRequest(getID(), true);
		mHasFetcher = FALSE;
		mIsFetching = FALSE;
		mLastPacketTimer.reset();
		mFetchState = 0;
		mFetchPriority = 0;
	}
	mIsMissingAsset = TRUE;
}

void LLViewerFetchedTexture::setLoadedCallback( loaded_callback_func loaded_callback,
									   S32 discard_level, BOOL keep_imageraw, BOOL needs_aux, void* userdata, 
									   LLLoadedCallbackEntry::source_callback_list_t* src_callback_list, BOOL pause)
{
	//
	// Don't do ANYTHING here, just add it to the global callback list
	//
	if (mLoadedCallbackList.empty())
	{
		// Put in list to call this->doLoadedCallbacks() periodically
		gTextureList.mCallbackList.insert(this);
		mLoadedCallbackDesiredDiscardLevel = (S8)discard_level;
	}
	else
	{
		mLoadedCallbackDesiredDiscardLevel = llmin(mLoadedCallbackDesiredDiscardLevel, (S8)discard_level) ;
	}

	if(mPauseLoadedCallBacks)
	{
		if(!pause)
		{
			unpauseLoadedCallbacks(src_callback_list) ;
		}
	}
	else if(pause)
	{
		pauseLoadedCallbacks(src_callback_list) ;
	}

	LLLoadedCallbackEntry* entryp = new LLLoadedCallbackEntry(loaded_callback, discard_level, keep_imageraw, userdata, src_callback_list, this, pause);
	mLoadedCallbackList.push_back(entryp);	

	mNeedsAux |= needs_aux;
	if(keep_imageraw)
	{
		mSaveRawImage = TRUE ;
	}
	if (mNeedsAux && mAuxRawImage.isNull() && getDiscardLevel() >= 0)
	{
		// We need aux data, but we've already loaded the image, and it didn't have any
		llwarns << "No aux data available for callback for image:" << getID() << llendl;
	}
	mLastCallBackActiveTime = sCurrentTime ;
}

void LLViewerFetchedTexture::clearCallbackEntryList()
{
	if(mLoadedCallbackList.empty())
	{
		return ;
	}

	for(callback_list_t::iterator iter = mLoadedCallbackList.begin();
			iter != mLoadedCallbackList.end(); )
	{
		LLLoadedCallbackEntry *entryp = *iter;
			
		// We never finished loading the image.  Indicate failure.
		// Note: this allows mLoadedCallbackUserData to be cleaned up.
		entryp->mCallback(FALSE, this, NULL, NULL, 0, TRUE, entryp->mUserData);
		iter = mLoadedCallbackList.erase(iter) ;
		delete entryp;
	}
	gTextureList.mCallbackList.erase(this);
		
	mLoadedCallbackDesiredDiscardLevel = S8_MAX ;
	if(needsToSaveRawImage())
	{
		destroySavedRawImage() ;
	}

	return ;
}

void LLViewerFetchedTexture::deleteCallbackEntry(const LLLoadedCallbackEntry::source_callback_list_t* callback_list)
{
	if(mLoadedCallbackList.empty() || !callback_list)
	{
		return ;
	}

	S32 desired_discard = S8_MAX ;
	S32 desired_raw_discard = INVALID_DISCARD_LEVEL ;
	for(callback_list_t::iterator iter = mLoadedCallbackList.begin();
			iter != mLoadedCallbackList.end(); )
	{
		LLLoadedCallbackEntry *entryp = *iter;
		if(entryp->mSourceCallbackList == callback_list)
		{
			// We never finished loading the image.  Indicate failure.
			// Note: this allows mLoadedCallbackUserData to be cleaned up.
			entryp->mCallback(FALSE, this, NULL, NULL, 0, TRUE, entryp->mUserData);
			iter = mLoadedCallbackList.erase(iter) ;
			delete entryp;
		}
		else
		{
			++iter;

			desired_discard = llmin(desired_discard, entryp->mDesiredDiscard) ;
			if(entryp->mNeedsImageRaw)
			{
				desired_raw_discard = llmin(desired_raw_discard, entryp->mDesiredDiscard) ;
			}
		}
	}

	mLoadedCallbackDesiredDiscardLevel = desired_discard;
	if (mLoadedCallbackList.empty())
	{
		// If we have no callbacks, take us off of the image callback list.
		gTextureList.mCallbackList.erase(this);
		
		if(needsToSaveRawImage())
		{
			destroySavedRawImage() ;
		}
	}
	else if(needsToSaveRawImage() && mBoostLevel != LLGLTexture::BOOST_PREVIEW)
	{
		if(desired_raw_discard != INVALID_DISCARD_LEVEL)
		{
			mDesiredSavedRawDiscardLevel = desired_raw_discard ;
		}
		else
		{
			destroySavedRawImage() ;
		}
	}
}

void LLViewerFetchedTexture::unpauseLoadedCallbacks(const LLLoadedCallbackEntry::source_callback_list_t* callback_list)
{
	if(!callback_list)
{
		mPauseLoadedCallBacks = FALSE ;
		return ;
	}

	BOOL need_raw = FALSE ;
	for(callback_list_t::iterator iter = mLoadedCallbackList.begin();
			iter != mLoadedCallbackList.end(); )
	{
		LLLoadedCallbackEntry *entryp = *iter++;
		if(entryp->mSourceCallbackList == callback_list)
		{
			entryp->mPaused = FALSE ;
			if(entryp->mNeedsImageRaw)
			{
				need_raw = TRUE ;
			}
		}
	}
	mPauseLoadedCallBacks = FALSE ;
	mLastCallBackActiveTime = sCurrentTime ;
	if(need_raw)
	{
		mSaveRawImage = TRUE ;
	}
}

void LLViewerFetchedTexture::pauseLoadedCallbacks(const LLLoadedCallbackEntry::source_callback_list_t* callback_list)
{
	if(!callback_list)
{
		return ;
	}

	bool paused = true ;

	for(callback_list_t::iterator iter = mLoadedCallbackList.begin();
			iter != mLoadedCallbackList.end(); )
	{
		LLLoadedCallbackEntry *entryp = *iter++;
		if(entryp->mSourceCallbackList == callback_list)
		{
			entryp->mPaused = TRUE ;
		}
		else if(!entryp->mPaused)
		{
			paused = false ;
		}
	}

	if(paused)
	{
		mPauseLoadedCallBacks = TRUE ;//when set, loaded callback is paused.
		resetTextureStats();
		mSaveRawImage = FALSE ;
	}
}

bool LLViewerFetchedTexture::doLoadedCallbacks()
{
	static const F32 MAX_INACTIVE_TIME = 900.f ; //seconds

	if (mNeedsCreateTexture)
	{
		return false;
	}
	if(mPauseLoadedCallBacks)
	{
		destroyRawImage();
		return false; //paused
	}	
	if(sCurrentTime - mLastCallBackActiveTime > MAX_INACTIVE_TIME && !mIsFetching)
	{
		clearCallbackEntryList() ; //remove all callbacks.
		return false ;
	}

	bool res = false;
	
	if (isMissingAsset())
	{
		for(callback_list_t::iterator iter = mLoadedCallbackList.begin();
			iter != mLoadedCallbackList.end(); )
		{
			LLLoadedCallbackEntry *entryp = *iter++;
			// We never finished loading the image.  Indicate failure.
			// Note: this allows mLoadedCallbackUserData to be cleaned up.
			entryp->mCallback(FALSE, this, NULL, NULL, 0, TRUE, entryp->mUserData);
			delete entryp;
		}
		mLoadedCallbackList.clear();

		// Remove ourself from the global list of textures with callbacks
		gTextureList.mCallbackList.erase(this);
		return false ;
	}	

	S32 gl_discard = getDiscardLevel();

	// If we don't have a legit GL image, set it to be lower than the worst discard level
	if (gl_discard == -1)
	{
		gl_discard = MAX_DISCARD_LEVEL + 1;
	}

	//
	// Determine the quality levels of textures that we can provide to callbacks
	// and whether we need to do decompression/readback to get it
	//
	S32 current_raw_discard = MAX_DISCARD_LEVEL + 1; // We can always do a readback to get a raw discard
	S32 best_raw_discard = gl_discard;	// Current GL quality level
	S32 current_aux_discard = MAX_DISCARD_LEVEL + 1;
	S32 best_aux_discard = MAX_DISCARD_LEVEL + 1;

	if (mIsRawImageValid)
	{
		// If we have an existing raw image, we have a baseline for the raw and auxiliary quality levels.
		best_raw_discard = llmin(best_raw_discard, mRawDiscardLevel);
		best_aux_discard = llmin(best_aux_discard, mRawDiscardLevel); // We always decode the aux when we decode the base raw
		current_aux_discard = llmin(current_aux_discard, best_aux_discard);
	}
	else
	{
		// We have no data at all, we need to get it
		// Do this by forcing the best aux discard to be 0.
		best_aux_discard = 0;
	}


	//
	// See if any of the callbacks would actually run using the data that we can provide,
	// and also determine if we need to perform any readbacks or decodes.
	//
	bool run_gl_callbacks = false;
	bool run_raw_callbacks = false;
	bool need_readback = false;

	for(callback_list_t::iterator iter = mLoadedCallbackList.begin();
		iter != mLoadedCallbackList.end(); )
	{
		LLLoadedCallbackEntry *entryp = *iter++;
	
		if (entryp->mNeedsImageRaw)
		{
			if (mNeedsAux)
			{
				//
				// Need raw and auxiliary channels
				//
				if (entryp->mLastUsedDiscard > current_aux_discard)
				{
					// We have useful data, run the callbacks
					run_raw_callbacks = true;
				}
			}
			else
			{
				if (entryp->mLastUsedDiscard > current_raw_discard)
				{
					// We have useful data, just run the callbacks
					run_raw_callbacks = true;
				}
				else if (entryp->mLastUsedDiscard > best_raw_discard)
				{
					// We can readback data, and then run the callbacks
					need_readback = true;
					run_raw_callbacks = true;
				}
			}
		}
		else
		{
			// Needs just GL
			if (entryp->mLastUsedDiscard > gl_discard)
			{
				// We have enough data, run this callback requiring GL data
				run_gl_callbacks = true;
			}
		}
	}

	//
	// Do a readback if required, OR start off a texture decode
	//
	if (need_readback && (getMaxDiscardLevel() > gl_discard))
	{
		// Do a readback to get the GL data into the raw image
		// We have GL data.

		destroyRawImage();
		reloadRawImage(mLoadedCallbackDesiredDiscardLevel);
		llassert_always(mRawImage.notNull());
		llassert_always(!mNeedsAux || mAuxRawImage.notNull());
	}

	//
	// Run raw/auxiliary data callbacks
	//
	if (run_raw_callbacks && mIsRawImageValid && (mRawDiscardLevel <= getMaxDiscardLevel()))
	{
		// Do callbacks which require raw image data.
		//llinfos << "doLoadedCallbacks raw for " << getID() << llendl;

		// Call each party interested in the raw data.
		for(callback_list_t::iterator iter = mLoadedCallbackList.begin();
			iter != mLoadedCallbackList.end(); )
		{
			callback_list_t::iterator curiter = iter++;
			LLLoadedCallbackEntry *entryp = *curiter;
			if (entryp->mNeedsImageRaw && (entryp->mLastUsedDiscard > mRawDiscardLevel))
			{
				// If we've loaded all the data there is to load or we've loaded enough
				// to satisfy the interested party, then this is the last time that
				// we're going to call them.

				mLastCallBackActiveTime = sCurrentTime ;
				//llassert_always(mRawImage.notNull());
				if(mNeedsAux && mAuxRawImage.isNull())
				{
					llwarns << "Raw Image with no Aux Data for callback" << llendl;
				}
				BOOL final = mRawDiscardLevel <= entryp->mDesiredDiscard ? TRUE : FALSE;
				//llinfos << "Running callback for " << getID() << llendl;
				//llinfos << mRawImage->getWidth() << "x" << mRawImage->getHeight() << llendl;
				entryp->mLastUsedDiscard = mRawDiscardLevel;
				entryp->mCallback(TRUE, this, mRawImage, mAuxRawImage, mRawDiscardLevel, final, entryp->mUserData);
				if (final)
				{
					iter = mLoadedCallbackList.erase(curiter);
					delete entryp;
				}
				res = true;
			}
		}
	}

	//
	// Run GL callbacks
	//
	if (run_gl_callbacks && (gl_discard <= getMaxDiscardLevel()))
	{
		//llinfos << "doLoadedCallbacks GL for " << getID() << llendl;

		// Call the callbacks interested in GL data.
		for(callback_list_t::iterator iter = mLoadedCallbackList.begin();
			iter != mLoadedCallbackList.end(); )
		{
			callback_list_t::iterator curiter = iter++;
			LLLoadedCallbackEntry *entryp = *curiter;
			if (!entryp->mNeedsImageRaw && (entryp->mLastUsedDiscard > gl_discard))
			{
				mLastCallBackActiveTime = sCurrentTime ;
				BOOL final = gl_discard <= entryp->mDesiredDiscard ? TRUE : FALSE;
				entryp->mLastUsedDiscard = gl_discard;
				entryp->mCallback(TRUE, this, NULL, NULL, gl_discard, final, entryp->mUserData);
				if (final)
				{
					iter = mLoadedCallbackList.erase(curiter);
					delete entryp;
				}
				res = true;
			}
		}
	}

	//
	// If we have no callbacks, take us off of the image callback list.
	//
	if (mLoadedCallbackList.empty())
	{
		gTextureList.mCallbackList.erase(this);
	}

	// Done with any raw image data at this point (will be re-created if we still have callbacks)
	destroyRawImage();
	
	return res;
}

//virtual
void LLViewerFetchedTexture::forceImmediateUpdate()
{
	//only immediately update a deleted texture which is now being re-used.
	if(!isDeleted())
	{
		return ;
	}
	//if already called forceImmediateUpdate()
	if(mInImageList && mDecodePriority == LLViewerFetchedTexture::maxDecodePriority())
	{
		return ;
	}

	gTextureList.forceImmediateUpdate(this) ;
	return ;
}

LLImageRaw* LLViewerFetchedTexture::reloadRawImage(S8 discard_level)
{
	llassert_always(mGLTexturep.notNull()) ;
	llassert_always(discard_level >= 0);
	llassert_always(mComponents > 0);

	if (mRawImage.notNull())
	{
		//mRawImage is in use by somebody else, do not delete it.
		return NULL ;
	}

	if(mSavedRawDiscardLevel >= 0 && mSavedRawDiscardLevel <= discard_level)
	{
		if(mSavedRawDiscardLevel != discard_level)
		{
			mRawImage = new LLImageRaw(getWidth(discard_level), getHeight(discard_level), getComponents()) ;
			mRawImage->copy(getSavedRawImage()) ;
		}
		else
		{
			mRawImage = getSavedRawImage() ;
		}
		mRawDiscardLevel = discard_level ;
	}
	else
	{		
		//force to fetch raw image again if cached raw image is not good enough.
		if(mCachedRawDiscardLevel > discard_level)
		{
			mRawImage = mCachedRawImage ;
			mRawDiscardLevel = mCachedRawDiscardLevel;
		}
		else //cached raw image is good enough, copy it.
		{
			if(mCachedRawDiscardLevel != discard_level)
			{
				mRawImage = new LLImageRaw(getWidth(discard_level), getHeight(discard_level), getComponents()) ;
				mRawImage->copy(mCachedRawImage) ;
			}
			else
			{
				mRawImage = mCachedRawImage ;
			}
			mRawDiscardLevel = discard_level ;
		}
	}
	mIsRawImageValid = TRUE ;
	sRawCount++;	
	
	return mRawImage;
}

bool LLViewerFetchedTexture::needsToSaveRawImage()
{
	return mForceToSaveRawImage || mSaveRawImage ;
}

void LLViewerFetchedTexture::destroyRawImage()
{	
	if (mAuxRawImage.notNull())
	{
		sAuxCount--;
		mAuxRawImage = NULL;
	}

	if (mRawImage.notNull()) 
	{
		sRawCount--;		

		if(mIsRawImageValid)
		{
			if(needsToSaveRawImage())
			{
				saveRawImage() ;
			}		
			setCachedRawImage() ;
		}
		
		mRawImage = NULL;
	
		mIsRawImageValid = FALSE;
		mRawDiscardLevel = INVALID_DISCARD_LEVEL;
	}
}

//use the mCachedRawImage to (re)generate the gl texture.
//virtual
void LLViewerFetchedTexture::switchToCachedImage()
{
	if(mCachedRawImage.notNull())
	{
		mRawImage = mCachedRawImage ;
						
		if (getComponents() != mRawImage->getComponents())
		{
			// We've changed the number of components, so we need to move any
			// objects using this pool to a different pool.
			mComponents = mRawImage->getComponents();
			mGLTexturep->setComponents(mComponents) ;
			gTextureList.dirtyImage(this);
		}			

		mIsRawImageValid = TRUE;
		mRawDiscardLevel = mCachedRawDiscardLevel ;
		gTextureList.mCreateTextureList.insert(this);
		mNeedsCreateTexture = TRUE;		
	}
}

//cache the imageraw forcefully.
//virtual 
void LLViewerFetchedTexture::setCachedRawImage(S32 discard_level, LLImageRaw* imageraw) 
{
	if(imageraw != mRawImage.get())
	{
		mCachedRawImage = imageraw ;
		mCachedRawDiscardLevel = discard_level ;
		mCachedRawImageReady = TRUE ;
	}
}

void LLViewerFetchedTexture::setCachedRawImage()
{	
	if(mRawImage == mCachedRawImage)
	{
		return ;
	}
	if(!mIsRawImageValid)
	{
		return ;
	}

	if(mCachedRawImageReady)
	{
		return ;
	}

	if(mCachedRawDiscardLevel < 0 || mCachedRawDiscardLevel > mRawDiscardLevel)
	{
		S32 i = 0 ;
		S32 w = mRawImage->getWidth() ;
		S32 h = mRawImage->getHeight() ;

		S32 max_size = MAX_CACHED_RAW_IMAGE_AREA ;
		if(LLGLTexture::BOOST_TERRAIN == mBoostLevel)
		{
			max_size = MAX_CACHED_RAW_TERRAIN_IMAGE_AREA ;
		}		
		if(mForSculpt)
		{
			max_size = MAX_CACHED_RAW_SCULPT_IMAGE_AREA ;
			mCachedRawImageReady = !mRawDiscardLevel ;
		}
		else
		{
			mCachedRawImageReady = (!mRawDiscardLevel || ((w * h) >= max_size)) ;
		}

		while(((w >> i) * (h >> i)) > max_size)
		{
			++i ;
		}
		
		if(i)
		{
			if(!(w >> i) || !(h >> i))
			{
				--i ;
			}
			
			mRawImage->scale(w >> i, h >> i) ;
		}
		mCachedRawImage = mRawImage ;
		mRawDiscardLevel += i ;
		mCachedRawDiscardLevel = mRawDiscardLevel ;			
	}
}

void LLViewerFetchedTexture::checkCachedRawSculptImage()
{
	if(mCachedRawImageReady && mCachedRawDiscardLevel > 0)
	{
		if(getDiscardLevel() != 0)
		{
			mCachedRawImageReady = FALSE ;
		}
		else if(isForSculptOnly())
		{
			resetTextureStats() ; //do not update this image any more.
		}
	}
}

void LLViewerFetchedTexture::saveRawImage() 
{
	if(mRawImage.isNull() || mRawImage == mSavedRawImage || (mSavedRawDiscardLevel >= 0 && mSavedRawDiscardLevel <= mRawDiscardLevel))
	{
		return ;
	}

	mSavedRawDiscardLevel = mRawDiscardLevel ;
	mSavedRawImage = new LLImageRaw(mRawImage->getData(), mRawImage->getWidth(), mRawImage->getHeight(), mRawImage->getComponents()) ;

	if(mForceToSaveRawImage && mSavedRawDiscardLevel <= mDesiredSavedRawDiscardLevel)
	{
		mForceToSaveRawImage = FALSE ;
	}

	mLastReferencedSavedRawImageTime = sCurrentTime ;
}

void LLViewerFetchedTexture::forceToSaveRawImage(S32 desired_discard, F32 kept_time) 
{ 
	mKeptSavedRawImageTime = kept_time ;
	mLastReferencedSavedRawImageTime = sCurrentTime ;

	if(mSavedRawDiscardLevel > -1 && mSavedRawDiscardLevel <= desired_discard)
	{
		return ; //raw imge is ready.
	}

	if(!mForceToSaveRawImage || mDesiredSavedRawDiscardLevel < 0 || mDesiredSavedRawDiscardLevel > desired_discard)
	{
		mForceToSaveRawImage = TRUE ;
		mDesiredSavedRawDiscardLevel = desired_discard ;
	
		//copy from the cached raw image if exists.
		if(mCachedRawImage.notNull() && mRawImage.isNull() )
		{
			mRawImage = mCachedRawImage ;
			mRawDiscardLevel = mCachedRawDiscardLevel ;

			saveRawImage() ;

			mRawImage = NULL ;
			mRawDiscardLevel = INVALID_DISCARD_LEVEL ;
		}		
	}
}
void LLViewerFetchedTexture::destroySavedRawImage()
{
	if(mLastReferencedSavedRawImageTime < mKeptSavedRawImageTime)
	{
		return ; //keep the saved raw image.
	}

	mForceToSaveRawImage  = FALSE ;
	mSaveRawImage = FALSE ;

	clearCallbackEntryList() ;
	
	mSavedRawImage = NULL ;
	mForceToSaveRawImage  = FALSE ;
	mSaveRawImage = FALSE ;
	mSavedRawDiscardLevel = -1 ;
	mDesiredSavedRawDiscardLevel = -1 ;
	mLastReferencedSavedRawImageTime = 0.0f ;
	mKeptSavedRawImageTime = 0.f ;
}

LLImageRaw* LLViewerFetchedTexture::getSavedRawImage() 
{
	mLastReferencedSavedRawImageTime = sCurrentTime ;

	return mSavedRawImage ;
}
	
BOOL LLViewerFetchedTexture::hasSavedRawImage() const
{
	return mSavedRawImage.notNull() ;
}
	
F32 LLViewerFetchedTexture::getElapsedLastReferencedSavedRawImageTime() const
{ 
	return sCurrentTime - mLastReferencedSavedRawImageTime ;
}
//----------------------------------------------------------------------------------------------
//atlasing
//----------------------------------------------------------------------------------------------
void LLViewerFetchedTexture::resetFaceAtlas()
{
	//Nothing should be done here.
}

//invalidate all atlas slots for this image.
void LLViewerFetchedTexture::invalidateAtlas(BOOL rebuild_geom)
{
	for(U32 i = 0 ; i < mNumFaces ; i++)
	{
		LLFace* facep = mFaceList[i] ;
		facep->removeAtlas() ;
		if(rebuild_geom && facep->getDrawable() && facep->getDrawable()->getSpatialGroup())
		{
			facep->getDrawable()->getSpatialGroup()->setState(LLSpatialGroup::GEOM_DIRTY);
		}
	}
}

BOOL LLViewerFetchedTexture::insertToAtlas()
{
	if(!LLViewerTexture::sUseTextureAtlas)
	{
		return FALSE ;
	}
	if(getNumFaces() < 1)
	{
		return FALSE ;
	}						
	if(mGLTexturep->getDiscardLevelInAtlas() > 0 && mRawDiscardLevel >= mGLTexturep->getDiscardLevelInAtlas())
	{
		return FALSE ;
	}
	if(!LLTextureAtlasManager::getInstance()->canAddToAtlas(mRawImage->getWidth(), mRawImage->getHeight(), mRawImage->getComponents(), mGLTexturep->getTexTarget()))
	{
		return FALSE ;
	}

	BOOL ret = TRUE ;//if ret is set to false, will generate a gl texture for this image.
	S32 raw_w = mRawImage->getWidth() ;
	S32 raw_h = mRawImage->getHeight() ;
	F32 xscale = 1.0f, yscale = 1.0f ;
	LLPointer<LLTextureAtlasSlot> slot_infop;
	LLTextureAtlasSlot* cur_slotp ;//no need to be smart pointer.
	LLSpatialGroup* groupp ;
	LLFace* facep;

	//if the atlas slot pointers for some faces are null, process them later.
	ll_face_list_t waiting_list ;
	for(U32 i = 0 ; i < mNumFaces ; i++)
	{
		{
			facep = mFaceList[i] ;			
			
			//face can not use atlas.
			if(!facep->canUseAtlas())
			{
				if(facep->getAtlasInfo())
				{
					facep->removeAtlas() ;	
				}
				ret = FALSE ;
				continue ;
			}

			//the atlas slot is updated
			slot_infop = facep->getAtlasInfo() ;
			groupp = facep->getDrawable()->getSpatialGroup() ;	

			if(slot_infop) 
			{
				if(slot_infop->getSpatialGroup() != groupp)
				{
					if((cur_slotp = groupp->getCurUpdatingSlot(this))) //switch slot
					{
						facep->setAtlasInfo(cur_slotp) ;
						facep->setAtlasInUse(TRUE) ;
						continue ;
					}
					else //do not forget to update slot_infop->getSpatialGroup().
					{
						LLSpatialGroup* gp = slot_infop->getSpatialGroup() ;
						gp->setCurUpdatingTime(gFrameCount) ;
						gp->setCurUpdatingTexture(this) ;
						gp->setCurUpdatingSlot(slot_infop) ;
					}
				}
				else //same group
				{
					if(gFrameCount && slot_infop->getUpdatedTime() == gFrameCount)//slot is just updated
					{
						facep->setAtlasInUse(TRUE) ;
						continue ;
					}
				}
			}				
			else
			{
				//if the slot is null, wait to process them later.
				waiting_list.push_back(facep) ;
				continue ;
			}
						
			//----------
			//insert to atlas
			if(!slot_infop->getAtlas()->insertSubTexture(mGLTexturep, mRawDiscardLevel, mRawImage, slot_infop->getSlotCol(), slot_infop->getSlotRow()))			
			{
				
				//the texture does not qualify to add to atlas, do not bother to try for other faces.
				//invalidateAtlas();
				return FALSE ;
			}
			
			//update texture scale		
			slot_infop->getAtlas()->getTexCoordScale(raw_w, raw_h, xscale, yscale) ;
			slot_infop->setTexCoordScale(xscale, yscale) ;
			slot_infop->setValid() ;
			slot_infop->setUpdatedTime(gFrameCount) ;
			
			//update spatial group atlas info
			groupp->setCurUpdatingTime(gFrameCount) ;
			groupp->setCurUpdatingTexture(this) ;
			groupp->setCurUpdatingSlot(slot_infop) ;

			//make the face to switch to the atlas.
			facep->setAtlasInUse(TRUE) ;
		}
	}

	//process the waiting_list
	for(std::vector<LLFace*>::iterator iter = waiting_list.begin(); iter != waiting_list.end(); ++iter)
	{
		facep = (LLFace*)*iter ;	
		groupp = facep->getDrawable()->getSpatialGroup() ;

		//check if this texture already inserted to atlas for this group
		if((cur_slotp = groupp->getCurUpdatingSlot(this)))
		{
			facep->setAtlasInfo(cur_slotp) ;
			facep->setAtlasInUse(TRUE) ;		
			continue ;
		}

		//need to reserve a slot from atlas
		slot_infop = LLTextureAtlasManager::getInstance()->reserveAtlasSlot(llmax(mFullWidth, mFullHeight), getComponents(), groupp, this) ;	

		facep->setAtlasInfo(slot_infop) ;
		
		groupp->setCurUpdatingTime(gFrameCount) ;
		groupp->setCurUpdatingTexture(this) ;
		groupp->setCurUpdatingSlot(slot_infop) ;

		//slot allocation failed.
		if(!slot_infop || !slot_infop->getAtlas())
		{			
			ret = FALSE ;
			facep->setAtlasInUse(FALSE) ;
			continue ;
		}
				
		//insert to atlas
		if(!slot_infop->getAtlas()->insertSubTexture(mGLTexturep, mRawDiscardLevel, mRawImage, slot_infop->getSlotCol(), slot_infop->getSlotRow()))
		{
			//the texture does not qualify to add to atlas, do not bother to try for other faces.
			ret = FALSE ;
			//invalidateAtlas();
			break ; 
		}
		
		//update texture scale		
		slot_infop->getAtlas()->getTexCoordScale(raw_w, raw_h, xscale, yscale) ;
		slot_infop->setTexCoordScale(xscale, yscale) ;
		slot_infop->setValid() ;
		slot_infop->setUpdatedTime(gFrameCount) ;

		//make the face to switch to the atlas.
		facep->setAtlasInUse(TRUE) ;
	}
	
	return ret ;
}

//----------------------------------------------------------------------------------------------
//end of LLViewerFetchedTexture
//----------------------------------------------------------------------------------------------

//----------------------------------------------------------------------------------------------
//start of LLViewerLODTexture
//----------------------------------------------------------------------------------------------
LLViewerLODTexture::LLViewerLODTexture(const LLUUID& id, const LLHost& host, BOOL usemipmaps)
	: LLViewerFetchedTexture(id, host, usemipmaps)
{
	init(TRUE) ;
}

LLViewerLODTexture::LLViewerLODTexture(const std::string& url, const LLUUID& id, BOOL usemipmaps)
	: LLViewerFetchedTexture(url, id, usemipmaps)
{
	init(TRUE) ;
}

void LLViewerLODTexture::init(bool firstinit)
{
	mTexelsPerImage = 64.f*64.f;
	mDiscardVirtualSize = 0.f;
	mCalculatedDiscardLevel = -1.f;
}

//virtual 
S8 LLViewerLODTexture::getType() const
{
	return LLViewerTexture::LOD_TEXTURE ;
}

BOOL LLViewerLODTexture::isUpdateFrozen()
{
	return LLViewerTexture::sFreezeImageScalingDown && !getDiscardLevel() ;
}

// This is gauranteed to get called periodically for every texture
//virtual
void LLViewerLODTexture::processTextureStats()
{
	updateVirtualSize() ;
	
	static LLCachedControl<bool> textures_fullres(gSavedSettings,"TextureLoadFullRes");
	
	if (textures_fullres)
	{
		mDesiredDiscardLevel = 0;
	}
	// Generate the request priority and render priority
	else if (mDontDiscard || !mUseMipMaps)
	{
		mDesiredDiscardLevel = 0;
		if (mFullWidth > MAX_IMAGE_SIZE_DEFAULT || mFullHeight > MAX_IMAGE_SIZE_DEFAULT)
			mDesiredDiscardLevel = 1; // MAX_IMAGE_SIZE_DEFAULT = 1024 and max size ever is 2048
	}
	else if (mBoostLevel < LLGLTexture::BOOST_HIGH && mMaxVirtualSize <= 10.f)
	{
		// If the image has not been significantly visible in a while, we don't want it
		mDesiredDiscardLevel = llmin(mMinDesiredDiscardLevel, (S8)(MAX_DISCARD_LEVEL + 1));
	}
	else if (!mFullWidth  || !mFullHeight)
	{
		mDesiredDiscardLevel = 	getMaxDiscardLevel() ;
	}
	else
	{
		//static const F64 log_2 = log(2.0);
		static const F64 log_4 = log(4.0);

		F32 discard_level = 0.f;

		// If we know the output width and height, we can force the discard
		// level to the correct value, and thus not decode more texture
		// data than we need to.
		if (mKnownDrawWidth && mKnownDrawHeight)
		{
			S32 draw_texels = mKnownDrawWidth * mKnownDrawHeight;

			// Use log_4 because we're in square-pixel space, so an image
			// with twice the width and twice the height will have mTexelsPerImage
			// 4 * draw_size
			discard_level = (F32)(log(mTexelsPerImage/draw_texels) / log_4);
		}
		else
		{
			if(isLargeImage() && !isJustBound() && mAdditionalDecodePriority < 0.3f)
			{
				//if is a big image and not being used recently, nor close to the view point, do not load hi-res data.
				mMaxVirtualSize = llmin(mMaxVirtualSize, (F32)LLViewerTexture::sMinLargeImageSize) ;
			}

			if ((mCalculatedDiscardLevel >= 0.f) &&
				(llabs(mMaxVirtualSize - mDiscardVirtualSize) < mMaxVirtualSize*.20f))
			{
				// < 20% change in virtual size = no change in desired discard
				discard_level = mCalculatedDiscardLevel; 
			}
			else
			{
				// Calculate the required scale factor of the image using pixels per texel
				discard_level = (F32)(log(mTexelsPerImage/mMaxVirtualSize) / log_4);
				mDiscardVirtualSize = mMaxVirtualSize;
				mCalculatedDiscardLevel = discard_level;
			}
		}
		if (mBoostLevel < LLGLTexture::BOOST_SCULPTED)
		{
			discard_level += sDesiredDiscardBias;
			discard_level *= sDesiredDiscardScale; // scale
			discard_level += sCameraMovingDiscardBias ;
		}
		discard_level = floorf(discard_level);

		F32 min_discard = 0.f;
		if (mFullWidth > MAX_IMAGE_SIZE_DEFAULT || mFullHeight > MAX_IMAGE_SIZE_DEFAULT)
			min_discard = 1.f; // MAX_IMAGE_SIZE_DEFAULT = 1024 and max size ever is 2048

		discard_level = llclamp(discard_level, min_discard, (F32)MAX_DISCARD_LEVEL);
		
		// Can't go higher than the max discard level
		mDesiredDiscardLevel = llmin(getMaxDiscardLevel() + 1, (S32)discard_level);
		// Clamp to min desired discard
		mDesiredDiscardLevel = llmin(mMinDesiredDiscardLevel, mDesiredDiscardLevel);

		//
		// At this point we've calculated the quality level that we want,
		// if possible.  Now we check to see if we have it, and take the
		// proper action if we don't.
		//

		S32 current_discard = getDiscardLevel();
		if (sDesiredDiscardBias > 0.0f && mBoostLevel < LLGLTexture::BOOST_SCULPTED && current_discard >= 0)
		{
			if(desired_discard_bias_max <= sDesiredDiscardBias && !mForceToSaveRawImage)
			{
				//needs to release texture memory urgently
				scaleDown() ;
			}
			// Limit the amount of GL memory bound each frame
			else if ( BYTES_TO_MEGA_BYTES(sBoundTextureMemoryInBytes) > sMaxBoundTextureMemInMegaBytes * texmem_middle_bound_scale &&
				(!getBoundRecently() || mDesiredDiscardLevel >= mCachedRawDiscardLevel))
			{
				scaleDown() ;
			}
			// Only allow GL to have 2x the video card memory
			else if ( BYTES_TO_MEGA_BYTES(sTotalTextureMemoryInBytes) > sMaxTotalTextureMemInMegaBytes*texmem_middle_bound_scale &&
				(!getBoundRecently() || mDesiredDiscardLevel >= mCachedRawDiscardLevel))
			{
				scaleDown() ;
				
			}
		}
	}

	if(mForceToSaveRawImage && mDesiredSavedRawDiscardLevel >= 0)
	{
		mDesiredDiscardLevel = llmin(mDesiredDiscardLevel, (S8)mDesiredSavedRawDiscardLevel) ;
	}
	else if(LLPipeline::sMemAllocationThrottled)//release memory of large textures by decrease their resolutions.
	{
		if(scaleDown())
		{
			mDesiredDiscardLevel = mCachedRawDiscardLevel ;
		}
	}
}

bool LLViewerLODTexture::scaleDown()
{
	if(hasGLTexture() && mCachedRawDiscardLevel > getDiscardLevel())
	{		
		switchToCachedImage() ;	

		LLTexturePipelineTester* tester = (LLTexturePipelineTester*)LLMetricPerformanceTesterBasic::getTester(sTesterName);
		if (tester)
		{
			tester->setStablizingTime() ;
		}

		return true ;
	}
	return false ;
}
//----------------------------------------------------------------------------------------------
//end of LLViewerLODTexture
//----------------------------------------------------------------------------------------------

//----------------------------------------------------------------------------------------------
//start of LLViewerMediaTexture
//----------------------------------------------------------------------------------------------
//static
void LLViewerMediaTexture::updateClass()
{
	static const F32 MAX_INACTIVE_TIME = 30.f ;

#if 0
	//force to play media.
	gSavedSettings.setBOOL("AudioStreamingMedia", true) ;
#endif

	for(media_map_t::iterator iter = sMediaMap.begin() ; iter != sMediaMap.end(); )
	{
		LLViewerMediaTexture* mediap = iter->second;	
		
		if(mediap->getNumRefs() == 1) //one reference by sMediaMap
		{
			//
			//Note: delay some time to delete the media textures to stop endlessly creating and immediately removing media texture.
			//
			if(mediap->getLastReferencedTimer()->getElapsedTimeF32() > MAX_INACTIVE_TIME)
			{
				media_map_t::iterator cur = iter++ ;
				sMediaMap.erase(cur) ;
				continue ;
			}
		}
		++iter ;
	}
}

//static 
void LLViewerMediaTexture::removeMediaImplFromTexture(const LLUUID& media_id) 
{
	LLViewerMediaTexture* media_tex = findMediaTexture(media_id) ;
	if(media_tex)
	{
		media_tex->invalidateMediaImpl() ;
	}
}

//static
void LLViewerMediaTexture::cleanUpClass()
{
	sMediaMap.clear() ;
}

//static
LLViewerMediaTexture* LLViewerMediaTexture::findMediaTexture(const LLUUID& media_id)
{
	media_map_t::iterator iter = sMediaMap.find(media_id);
	if(iter == sMediaMap.end())
	{
		return NULL;
	}

	LLViewerMediaTexture* media_tex = iter->second ;
	media_tex->setMediaImpl() ;
	media_tex->getLastReferencedTimer()->reset() ;

	return media_tex;
}

LLViewerMediaTexture::LLViewerMediaTexture(const LLUUID& id, BOOL usemipmaps, LLImageGL* gl_image) 
	: LLViewerTexture(id, usemipmaps),
	mMediaImplp(NULL),
	mUpdateVirtualSizeTime(0)
{
	sMediaMap.insert(std::make_pair(id, this));

	mGLTexturep = gl_image ;

	if(mGLTexturep.isNull())
	{
		generateGLTexture() ;
	}

	mGLTexturep->setAllowCompression(false);

	mGLTexturep->setNeedsAlphaAndPickMask(FALSE) ;

	mIsPlaying = FALSE ;

	setMediaImpl() ;

	setCategory(LLGLTexture::MEDIA) ;
	
	LLViewerTexture* tex = gTextureList.findImage(mID) ;
	if(tex) //this media is a parcel media for tex.
	{
		tex->setParcelMedia(this) ;
	}
}

//virtual 
LLViewerMediaTexture::~LLViewerMediaTexture() 
{	
	LLViewerTexture* tex = gTextureList.findImage(mID) ;
	if(tex) //this media is a parcel media for tex.
	{
		tex->setParcelMedia(NULL) ;
	}
}

void LLViewerMediaTexture::reinit(BOOL usemipmaps /* = TRUE */)
{
	llassert(mGLTexturep.notNull()) ;

	mUseMipMaps = usemipmaps ;
	getLastReferencedTimer()->reset() ;
	mGLTexturep->setUseMipMaps(mUseMipMaps) ;
	mGLTexturep->setNeedsAlphaAndPickMask(FALSE) ;
}

void LLViewerMediaTexture::setUseMipMaps(BOOL mipmap) 
{
	mUseMipMaps = mipmap;

	if(mGLTexturep.notNull())
	{
		mGLTexturep->setUseMipMaps(mipmap) ;
	}
}

//virtual 
S8 LLViewerMediaTexture::getType() const
{
	return LLViewerTexture::MEDIA_TEXTURE ;
}

void LLViewerMediaTexture::invalidateMediaImpl() 
{
	mMediaImplp = NULL ;
}

void LLViewerMediaTexture::setMediaImpl()
{
	if(!mMediaImplp)
	{
		mMediaImplp = LLViewerMedia::getMediaImplFromTextureID(mID) ;
	}
}

//return true if all faces to reference to this media texture are found
//Note: mMediaFaceList is valid only for the current instant 
//      because it does not check the face validity after the current frame.
BOOL LLViewerMediaTexture::findFaces()
{	
	mMediaFaceList.clear() ;

	BOOL ret = TRUE ;
	
	LLViewerTexture* tex = gTextureList.findImage(mID) ;
	if(tex) //this media is a parcel media for tex.
	{
		const ll_face_list_t* face_list = tex->getFaceList() ;
		U32 end = tex->getNumFaces() ;
		for(U32 i = 0 ; i < end ; i++)
		{
			mMediaFaceList.push_back((*face_list)[i]) ;
		}
	}
	
	if(!mMediaImplp)
	{
		return TRUE ; 
	}

	//for media on a face.
	const std::list< LLVOVolume* >* obj_list = mMediaImplp->getObjectList() ;
	std::list< LLVOVolume* >::const_iterator iter = obj_list->begin() ;
	for(; iter != obj_list->end(); ++iter)
	{
		LLVOVolume* obj = *iter ;
		if(obj->mDrawable.isNull())
		{
			ret = FALSE ;
			continue ;
		}

		S32 face_id = -1 ;
		S32 num_faces = obj->mDrawable->getNumFaces() ;
		while((face_id = obj->getFaceIndexWithMediaImpl(mMediaImplp, face_id)) > -1 && face_id < num_faces)
		{
			LLFace* facep = obj->mDrawable->getFace(face_id) ;
			if(facep)
			{
				mMediaFaceList.push_back(facep) ;
			}
			else
			{
				ret = FALSE ;
			}
		}
	}

	return ret ;
}

void LLViewerMediaTexture::initVirtualSize()
{
	if(mIsPlaying)
	{
		return ;
	}

	findFaces() ;
	for(std::list< LLFace* >::iterator iter = mMediaFaceList.begin(); iter!= mMediaFaceList.end(); ++iter)
	{
		addTextureStats((*iter)->getVirtualSize()) ;
	}
}

void LLViewerMediaTexture::addMediaToFace(LLFace* facep) 
{
	if(facep)
	{
		facep->setHasMedia(true) ;
	}
	if(!mIsPlaying)
	{
		return ; //no need to add the face because the media is not in playing.
	}

	switchTexture(facep) ;
}
	
void LLViewerMediaTexture::removeMediaFromFace(LLFace* facep) 
{
	if(!facep)
	{
		return ;
	}
	facep->setHasMedia(false) ;

	if(!mIsPlaying)
	{
		return ; //no need to remove the face because the media is not in playing.
	}	

	mIsPlaying = FALSE ; //set to remove the media from the face.
	switchTexture(facep) ;
	mIsPlaying = TRUE ; //set the flag back.

	if(getNumFaces() < 1) //no face referencing to this media
	{
		stopPlaying() ;
	}
}

//virtual 
void LLViewerMediaTexture::addFace(LLFace* facep) 
{
	LLViewerTexture::addFace(facep) ;

	const LLTextureEntry* te = facep->getTextureEntry() ;
	if(te && te->getID().notNull())
	{
		LLViewerTexture* tex = gTextureList.findImage(te->getID()) ;
		if(tex)
		{
			mTextureList.push_back(tex) ;//increase the reference number by one for tex to avoid deleting it.
			return ;
		}
	}

	//check if it is a parcel media
	if(facep->getTexture() && facep->getTexture() != this && facep->getTexture()->getID() == mID)
	{
		mTextureList.push_back(facep->getTexture()) ; //a parcel media.
		return ;
	}
	
	if(te && te->getID().notNull()) //should have a texture
	{
		llerrs << "The face does not have a valid texture before media texture." << llendl ;
	}
}

//virtual 
void LLViewerMediaTexture::removeFace(LLFace* facep) 
{
	LLViewerTexture::removeFace(facep) ;

	const LLTextureEntry* te = facep->getTextureEntry() ;
	if(te && te->getID().notNull())
	{
		LLViewerTexture* tex = gTextureList.findImage(te->getID()) ;
		if(tex)
		{
			for(std::list< LLPointer<LLViewerTexture> >::iterator iter = mTextureList.begin();
				iter != mTextureList.end(); ++iter)
			{
				if(*iter == tex)
				{
					mTextureList.erase(iter) ; //decrease the reference number for tex by one.
					return ;
				}
			}

			//
			//we have some trouble here: the texture of the face is changed.
			//we need to find the former texture, and remove it from the list to avoid memory leaking.
			if(!mNumFaces)
			{
				mTextureList.clear() ;
				return ;
			}
			S32 end = getNumFaces() ;
			std::vector<const LLTextureEntry*> te_list(end) ;
			S32 i = 0 ;			
			for(U32 j = 0 ; j < mNumFaces ; j++)
			{
				te_list[i++] = mFaceList[j]->getTextureEntry() ;//all textures are in use.
			}
			for(std::list< LLPointer<LLViewerTexture> >::iterator iter = mTextureList.begin();
				iter != mTextureList.end(); ++iter)
			{
				for(i = 0 ; i < end ; i++)
				{
					if(te_list[i] && te_list[i]->getID() == (*iter)->getID())//the texture is in use.
					{
						te_list[i] = NULL ;
						break ;
					}
				}
				if(i == end) //no hit for this texture, remove it.
				{
					mTextureList.erase(iter) ; //decrease the reference number for tex by one.
					return ;
				}
			}
		}
	}

	//check if it is a parcel media
	for(std::list< LLPointer<LLViewerTexture> >::iterator iter = mTextureList.begin();
				iter != mTextureList.end(); ++iter)
	{
		if((*iter)->getID() == mID)
		{
			mTextureList.erase(iter) ; //decrease the reference number for tex by one.
			return ;
		}
	}

	if(te && te->getID().notNull()) //should have a texture
	{
		llerrs << "mTextureList texture reference number is corrupted." << llendl ;
	}
}

void LLViewerMediaTexture::stopPlaying()
{
	// Don't stop the media impl playing here -- this breaks non-inworld media (login screen, search, and media browser).
//	if(mMediaImplp)
//	{
//		mMediaImplp->stop() ;
//	}
	mIsPlaying = FALSE ;			
}

void LLViewerMediaTexture::switchTexture(LLFace* facep)
{
	if(facep)
	{
		//check if another media is playing on this face.
		if(facep->getTexture() && facep->getTexture() != this 
			&& facep->getTexture()->getType() == LLViewerTexture::MEDIA_TEXTURE)
		{
			if(mID == facep->getTexture()->getID()) //this is a parcel media
			{
				return ; //let the prim media win.
			}
		}

		if(mIsPlaying) //old textures switch to the media texture
		{
			facep->switchTexture(this) ;
		}
		else //switch to old textures.
		{
			const LLTextureEntry* te = facep->getTextureEntry() ;
			if(te)
			{
				LLViewerTexture* tex = te->getID().notNull() ? gTextureList.findImage(te->getID()) : NULL ;
				if(!tex && te->getID() != mID)//try parcel media.
				{
					tex = gTextureList.findImage(mID) ;
				}
				if(!tex)
				{
					tex = LLViewerFetchedTexture::sDefaultImagep ;
				}
				facep->switchTexture(tex) ;
			}
		}
	}
}

void LLViewerMediaTexture::setPlaying(BOOL playing) 
{
	if(!mMediaImplp)
	{
		return ; 
	}
	if(!playing && !mIsPlaying)
	{
		return ; //media is already off
	}

	if(playing == mIsPlaying && !mMediaImplp->isUpdated())
	{
		return ; //nothing has changed since last time.
	}	

	mIsPlaying = playing ;
	if(mIsPlaying) //is about to play this media
	{
		if(findFaces())
		{
			//about to update all faces.
			mMediaImplp->setUpdated(FALSE) ;
		}

		if(mMediaFaceList.empty())//no face pointing to this media
		{
			stopPlaying() ;
			return ;
		}

		for(std::list< LLFace* >::iterator iter = mMediaFaceList.begin(); iter!= mMediaFaceList.end(); ++iter)
		{
			switchTexture(*iter) ;
		}
	}
	else //stop playing this media
	{
		for(U32 i = mNumFaces ; i ; i--)
		{
			switchTexture(mFaceList[i - 1]) ; //current face could be removed in this function.
		}
	}
	return ;
}

//virtual 
F32 LLViewerMediaTexture::getMaxVirtualSize() 
{	
	if(LLFrameTimer::getFrameCount() == mUpdateVirtualSizeTime)
	{
		return mMaxVirtualSize ;
	}
	mUpdateVirtualSizeTime = LLFrameTimer::getFrameCount() ;

	if(!mMaxVirtualSizeResetCounter)
	{
		addTextureStats(0.f, FALSE) ;//reset
	}

	if(mIsPlaying) //media is playing
	{
		for(U32 i = 0 ; i < mNumFaces ; i++)
		{
			LLFace* facep = mFaceList[i] ;
			if(facep->getDrawable()->isRecentlyVisible())
			{
				addTextureStats(facep->getVirtualSize()) ;
			}
		}		
	}
	else //media is not in playing
	{
		findFaces() ;
	
		if(!mMediaFaceList.empty())
		{
			for(std::list< LLFace* >::iterator iter = mMediaFaceList.begin(); iter!= mMediaFaceList.end(); ++iter)
			{
				LLFace* facep = *iter ;
				if(facep->getDrawable()->isRecentlyVisible())
				{
					addTextureStats(facep->getVirtualSize()) ;
				}
			}
		}
	}

	if(mMaxVirtualSizeResetCounter > 0)
	{
		mMaxVirtualSizeResetCounter--;
	}
	reorganizeFaceList() ;
	reorganizeVolumeList();

	return mMaxVirtualSize ;
}
//----------------------------------------------------------------------------------------------
//end of LLViewerMediaTexture
//----------------------------------------------------------------------------------------------

//----------------------------------------------------------------------------------------------
//start of LLTexturePipelineTester
//----------------------------------------------------------------------------------------------
LLTexturePipelineTester::LLTexturePipelineTester() : LLMetricPerformanceTesterWithSession(sTesterName) 
{
	addMetric("TotalBytesLoaded") ;
	addMetric("TotalBytesLoadedFromCache") ;
	addMetric("TotalBytesLoadedForLargeImage") ;
	addMetric("TotalBytesLoadedForSculpties") ;
	addMetric("StartFetchingTime") ;
	addMetric("TotalGrayTime") ;
	addMetric("TotalStablizingTime") ;
	addMetric("StartTimeLoadingSculpties") ;
	addMetric("EndTimeLoadingSculpties") ;

	addMetric("Time") ;
	addMetric("TotalBytesBound") ;
	addMetric("TotalBytesBoundForLargeImage") ;
	addMetric("PercentageBytesBound") ;
	
	mTotalBytesLoaded = 0 ;
	mTotalBytesLoadedFromCache = 0 ;	
	mTotalBytesLoadedForLargeImage = 0 ;
	mTotalBytesLoadedForSculpties = 0 ;

	reset() ;
}

LLTexturePipelineTester::~LLTexturePipelineTester()
{
	LLViewerTextureManager::sTesterp = NULL;
}

void LLTexturePipelineTester::update()
{
	mLastTotalBytesUsed = mTotalBytesUsed ;
	mLastTotalBytesUsedForLargeImage = mTotalBytesUsedForLargeImage ;
	mTotalBytesUsed = 0 ;
	mTotalBytesUsedForLargeImage = 0 ;
	
	if(LLAppViewer::getTextureFetch()->getNumRequests() > 0) //fetching list is not empty
	{
		if(mPause)
		{
			//start a new fetching session
			reset() ;
			mStartFetchingTime = LLImageGL::sLastFrameTime ;
			mPause = FALSE ;
		}

		//update total gray time		
		if(mUsingDefaultTexture)
		{
			mUsingDefaultTexture = FALSE ;
			mTotalGrayTime = LLImageGL::sLastFrameTime - mStartFetchingTime ;		
		}

		//update the stablizing timer.
		updateStablizingTime() ;

		outputTestResults() ;
	}
	else if(!mPause)
	{
		//stop the current fetching session
		mPause = TRUE ;
		outputTestResults() ;
		reset() ;
	}		
}
	
void LLTexturePipelineTester::reset() 
{
	mPause = TRUE ;

	mUsingDefaultTexture = FALSE ;
	mStartStablizingTime = 0.0f ;
	mEndStablizingTime = 0.0f ;

	mTotalBytesUsed = 0 ;
	mTotalBytesUsedForLargeImage = 0 ;
	mLastTotalBytesUsed = 0 ;
	mLastTotalBytesUsedForLargeImage = 0 ;
	
	mStartFetchingTime = 0.0f ;
	
	mTotalGrayTime = 0.0f ;
	mTotalStablizingTime = 0.0f ;

	mStartTimeLoadingSculpties = 1.0f ;
	mEndTimeLoadingSculpties = 0.0f ;
}

//virtual 
void LLTexturePipelineTester::outputTestRecord(LLSD *sd) 
{	
	std::string currentLabel = getCurrentLabelName();
	(*sd)[currentLabel]["TotalBytesLoaded"]              = (LLSD::Integer)mTotalBytesLoaded ;
	(*sd)[currentLabel]["TotalBytesLoadedFromCache"]     = (LLSD::Integer)mTotalBytesLoadedFromCache ;
	(*sd)[currentLabel]["TotalBytesLoadedForLargeImage"] = (LLSD::Integer)mTotalBytesLoadedForLargeImage ;
	(*sd)[currentLabel]["TotalBytesLoadedForSculpties"]  = (LLSD::Integer)mTotalBytesLoadedForSculpties ;

	(*sd)[currentLabel]["StartFetchingTime"]             = (LLSD::Real)mStartFetchingTime ;
	(*sd)[currentLabel]["TotalGrayTime"]                 = (LLSD::Real)mTotalGrayTime ;
	(*sd)[currentLabel]["TotalStablizingTime"]           = (LLSD::Real)mTotalStablizingTime ;

	(*sd)[currentLabel]["StartTimeLoadingSculpties"]     = (LLSD::Real)mStartTimeLoadingSculpties ;
	(*sd)[currentLabel]["EndTimeLoadingSculpties"]       = (LLSD::Real)mEndTimeLoadingSculpties ;

	(*sd)[currentLabel]["Time"]                          = LLImageGL::sLastFrameTime ;
	(*sd)[currentLabel]["TotalBytesBound"]               = (LLSD::Integer)mLastTotalBytesUsed ;
	(*sd)[currentLabel]["TotalBytesBoundForLargeImage"]  = (LLSD::Integer)mLastTotalBytesUsedForLargeImage ;
	(*sd)[currentLabel]["PercentageBytesBound"]          = (LLSD::Real)(100.f * mLastTotalBytesUsed / mTotalBytesLoaded) ;
}

void LLTexturePipelineTester::updateTextureBindingStats(const LLViewerTexture* imagep) 
{
	U32 mem_size = (U32)imagep->getTextureMemory() ;
	mTotalBytesUsed += mem_size ; 

	if(MIN_LARGE_IMAGE_AREA <= (U32)(mem_size / (U32)imagep->getComponents()))
	{
		mTotalBytesUsedForLargeImage += mem_size ;
	}
}
	
void LLTexturePipelineTester::updateTextureLoadingStats(const LLViewerFetchedTexture* imagep, const LLImageRaw* raw_imagep, BOOL from_cache) 
{
	U32 data_size = (U32)raw_imagep->getDataSize() ;
	mTotalBytesLoaded += data_size ;

	if(from_cache)
	{
		mTotalBytesLoadedFromCache += data_size ;
	}

	if(MIN_LARGE_IMAGE_AREA <= (U32)(data_size / (U32)raw_imagep->getComponents()))
	{
		mTotalBytesLoadedForLargeImage += data_size ;
	}

	if(imagep->forSculpt())
	{
		mTotalBytesLoadedForSculpties += data_size ;

		if(mStartTimeLoadingSculpties > mEndTimeLoadingSculpties)
		{
			mStartTimeLoadingSculpties = LLImageGL::sLastFrameTime ;
		}
		mEndTimeLoadingSculpties = LLImageGL::sLastFrameTime ;
	}
}

void LLTexturePipelineTester::updateGrayTextureBinding()
{
	mUsingDefaultTexture = TRUE ;
}

void LLTexturePipelineTester::setStablizingTime()
{
	if(mStartStablizingTime <= mStartFetchingTime)
	{
		mStartStablizingTime = LLImageGL::sLastFrameTime ;
	}
	mEndStablizingTime = LLImageGL::sLastFrameTime ;
}

void LLTexturePipelineTester::updateStablizingTime()
{
	if(mStartStablizingTime > mStartFetchingTime)
	{
		F32 t = mEndStablizingTime - mStartStablizingTime ;

		if(t > F_ALMOST_ZERO && (t - mTotalStablizingTime) < F_ALMOST_ZERO)
		{
			//already stablized
			mTotalStablizingTime = LLImageGL::sLastFrameTime - mStartStablizingTime ;

			//cancel the timer
			mStartStablizingTime = 0.f ;
			mEndStablizingTime = 0.f ;
		}
		else
		{
			mTotalStablizingTime = t ;
		}
	}
	mTotalStablizingTime = 0.f ;
}

//virtual 
void LLTexturePipelineTester::compareTestSessions(std::ofstream* os) 
{	
	LLTexturePipelineTester::LLTextureTestSession* base_sessionp = dynamic_cast<LLTexturePipelineTester::LLTextureTestSession*>(mBaseSessionp) ;
	LLTexturePipelineTester::LLTextureTestSession* current_sessionp = dynamic_cast<LLTexturePipelineTester::LLTextureTestSession*>(mCurrentSessionp) ;
	if(!base_sessionp || !current_sessionp)
	{
		llerrs << "type of test session does not match!" << llendl ;
	}

	//compare and output the comparison
	*os << llformat("%s\n", getTesterName().c_str()) ;
	*os << llformat("AggregateResults\n") ;

	compareTestResults(os, "TotalFetchingTime", base_sessionp->mTotalFetchingTime, current_sessionp->mTotalFetchingTime) ;
	compareTestResults(os, "TotalGrayTime", base_sessionp->mTotalGrayTime, current_sessionp->mTotalGrayTime) ;
	compareTestResults(os, "TotalStablizingTime", base_sessionp->mTotalStablizingTime, current_sessionp->mTotalStablizingTime);
	compareTestResults(os, "StartTimeLoadingSculpties", base_sessionp->mStartTimeLoadingSculpties, current_sessionp->mStartTimeLoadingSculpties) ;		
	compareTestResults(os, "TotalTimeLoadingSculpties", base_sessionp->mTotalTimeLoadingSculpties, current_sessionp->mTotalTimeLoadingSculpties) ;
	
	compareTestResults(os, "TotalBytesLoaded", base_sessionp->mTotalBytesLoaded, current_sessionp->mTotalBytesLoaded) ;
	compareTestResults(os, "TotalBytesLoadedFromCache", base_sessionp->mTotalBytesLoadedFromCache, current_sessionp->mTotalBytesLoadedFromCache) ;
	compareTestResults(os, "TotalBytesLoadedForLargeImage", base_sessionp->mTotalBytesLoadedForLargeImage, current_sessionp->mTotalBytesLoadedForLargeImage) ;
	compareTestResults(os, "TotalBytesLoadedForSculpties", base_sessionp->mTotalBytesLoadedForSculpties, current_sessionp->mTotalBytesLoadedForSculpties) ;
		
	*os << llformat("InstantResults\n") ;
	S32 size = llmin(base_sessionp->mInstantPerformanceListCounter, current_sessionp->mInstantPerformanceListCounter) ;
	for(S32 i = 0 ; i < size ; i++)
	{
		*os << llformat("Time(B-T)-%.4f-%.4f\n", base_sessionp->mInstantPerformanceList[i].mTime, current_sessionp->mInstantPerformanceList[i].mTime) ;

		compareTestResults(os, "AverageBytesUsedPerSecond", base_sessionp->mInstantPerformanceList[i].mAverageBytesUsedPerSecond,
			current_sessionp->mInstantPerformanceList[i].mAverageBytesUsedPerSecond) ;
			
		compareTestResults(os, "AverageBytesUsedForLargeImagePerSecond", base_sessionp->mInstantPerformanceList[i].mAverageBytesUsedForLargeImagePerSecond,
			current_sessionp->mInstantPerformanceList[i].mAverageBytesUsedForLargeImagePerSecond) ;
			
		compareTestResults(os, "AveragePercentageBytesUsedPerSecond", base_sessionp->mInstantPerformanceList[i].mAveragePercentageBytesUsedPerSecond,
			current_sessionp->mInstantPerformanceList[i].mAveragePercentageBytesUsedPerSecond) ;
	}
	
	if(size < base_sessionp->mInstantPerformanceListCounter)
	{
		for(S32 i = size ; i < base_sessionp->mInstantPerformanceListCounter ; i++)
		{
			*os << llformat("Time(B-T)-%.4f- \n", base_sessionp->mInstantPerformanceList[i].mTime) ;

			*os << llformat(", AverageBytesUsedPerSecond, %d, N/A \n", base_sessionp->mInstantPerformanceList[i].mAverageBytesUsedPerSecond) ;
			*os << llformat(", AverageBytesUsedForLargeImagePerSecond, %d, N/A \n", base_sessionp->mInstantPerformanceList[i].mAverageBytesUsedForLargeImagePerSecond) ;				
			*os << llformat(", AveragePercentageBytesUsedPerSecond, %.4f, N/A \n", base_sessionp->mInstantPerformanceList[i].mAveragePercentageBytesUsedPerSecond) ;			
		}
	}
	else if(size < current_sessionp->mInstantPerformanceListCounter)
	{
		for(S32 i = size ; i < current_sessionp->mInstantPerformanceListCounter ; i++)
		{
			*os << llformat("Time(B-T)- -%.4f\n", current_sessionp->mInstantPerformanceList[i].mTime) ;

			*os << llformat(", AverageBytesUsedPerSecond, N/A, %d\n", current_sessionp->mInstantPerformanceList[i].mAverageBytesUsedPerSecond) ;
			*os << llformat(", AverageBytesUsedForLargeImagePerSecond, N/A, %d\n", current_sessionp->mInstantPerformanceList[i].mAverageBytesUsedForLargeImagePerSecond) ;				
			*os << llformat(", AveragePercentageBytesUsedPerSecond, N/A, %.4f\n", current_sessionp->mInstantPerformanceList[i].mAveragePercentageBytesUsedPerSecond) ;			
		}
	}
}

//virtual 
LLMetricPerformanceTesterWithSession::LLTestSession* LLTexturePipelineTester::loadTestSession(LLSD* log)
{
	LLTexturePipelineTester::LLTextureTestSession* sessionp = new LLTexturePipelineTester::LLTextureTestSession() ;
	if(!sessionp)
	{
		return NULL ;
	}
	
	F32 total_fetching_time = 0.f ;
	F32 total_gray_time = 0.f ;
	F32 total_stablizing_time = 0.f ;
	F32 total_loading_sculpties_time = 0.f ;

	F32 start_fetching_time = -1.f ;
	F32 start_fetching_sculpties_time = 0.f ;

	F32 last_time = 0.0f ;
	S32 frame_count = 0 ;

	sessionp->mInstantPerformanceListCounter = 0 ;
	sessionp->mInstantPerformanceList.resize(128) ;
	sessionp->mInstantPerformanceList[sessionp->mInstantPerformanceListCounter].mAverageBytesUsedPerSecond = 0 ;
	sessionp->mInstantPerformanceList[sessionp->mInstantPerformanceListCounter].mAverageBytesUsedForLargeImagePerSecond = 0 ;
	sessionp->mInstantPerformanceList[sessionp->mInstantPerformanceListCounter].mAveragePercentageBytesUsedPerSecond = 0.f ;
	sessionp->mInstantPerformanceList[sessionp->mInstantPerformanceListCounter].mTime = 0.f ;
	
	//load a session
	std::string currentLabel = getCurrentLabelName();
	BOOL in_log = (*log).has(currentLabel) ;
	while (in_log)
	{
		LLSD::String label = currentLabel ;		

		if(sessionp->mInstantPerformanceListCounter >= (S32)sessionp->mInstantPerformanceList.size())
		{
			sessionp->mInstantPerformanceList.resize(sessionp->mInstantPerformanceListCounter + 128) ;
		}
		
		//time
		F32 start_time = (*log)[label]["StartFetchingTime"].asReal() ;
		F32 cur_time   = (*log)[label]["Time"].asReal() ;
		if(start_time - start_fetching_time > F_ALMOST_ZERO) //fetching has paused for a while
		{
			sessionp->mTotalFetchingTime += total_fetching_time ;
			sessionp->mTotalGrayTime += total_gray_time ;
			sessionp->mTotalStablizingTime += total_stablizing_time ;

			sessionp->mStartTimeLoadingSculpties = start_fetching_sculpties_time ; 
			sessionp->mTotalTimeLoadingSculpties += total_loading_sculpties_time ;

			start_fetching_time = start_time ;
			total_fetching_time = 0.0f ;
			total_gray_time = 0.f ;
			total_stablizing_time = 0.f ;
			total_loading_sculpties_time = 0.f ;
		}
		else
		{
			total_fetching_time = cur_time - start_time ;
			total_gray_time = (*log)[label]["TotalGrayTime"].asReal() ;
			total_stablizing_time = (*log)[label]["TotalStablizingTime"].asReal() ;

			total_loading_sculpties_time = (*log)[label]["EndTimeLoadingSculpties"].asReal() - (*log)[label]["StartTimeLoadingSculpties"].asReal() ;
			if(start_fetching_sculpties_time < 0.f && total_loading_sculpties_time > 0.f)
			{
				start_fetching_sculpties_time = (*log)[label]["StartTimeLoadingSculpties"].asReal() ;
			}			
		}
		
		//total loaded bytes
		sessionp->mTotalBytesLoaded = (*log)[label]["TotalBytesLoaded"].asInteger() ; 
		sessionp->mTotalBytesLoadedFromCache = (*log)[label]["TotalBytesLoadedFromCache"].asInteger() ;
		sessionp->mTotalBytesLoadedForLargeImage = (*log)[label]["TotalBytesLoadedForLargeImage"].asInteger() ;
		sessionp->mTotalBytesLoadedForSculpties = (*log)[label]["TotalBytesLoadedForSculpties"].asInteger() ; 

		//instant metrics			
		sessionp->mInstantPerformanceList[sessionp->mInstantPerformanceListCounter].mAverageBytesUsedPerSecond +=
			(*log)[label]["TotalBytesBound"].asInteger() ;
		sessionp->mInstantPerformanceList[sessionp->mInstantPerformanceListCounter].mAverageBytesUsedForLargeImagePerSecond +=
			(*log)[label]["TotalBytesBoundForLargeImage"].asInteger() ;
		sessionp->mInstantPerformanceList[sessionp->mInstantPerformanceListCounter].mAveragePercentageBytesUsedPerSecond +=
			(*log)[label]["PercentageBytesBound"].asReal() ;
		frame_count++ ;
		if(cur_time - last_time >= 1.0f)
		{
			sessionp->mInstantPerformanceList[sessionp->mInstantPerformanceListCounter].mAverageBytesUsedPerSecond /= frame_count ;
			sessionp->mInstantPerformanceList[sessionp->mInstantPerformanceListCounter].mAverageBytesUsedForLargeImagePerSecond /= frame_count ;
			sessionp->mInstantPerformanceList[sessionp->mInstantPerformanceListCounter].mAveragePercentageBytesUsedPerSecond /= frame_count ;
			sessionp->mInstantPerformanceList[sessionp->mInstantPerformanceListCounter].mTime = last_time ;

			frame_count = 0 ;
			last_time = cur_time ;
			sessionp->mInstantPerformanceListCounter++ ;
			sessionp->mInstantPerformanceList[sessionp->mInstantPerformanceListCounter].mAverageBytesUsedPerSecond = 0 ;
			sessionp->mInstantPerformanceList[sessionp->mInstantPerformanceListCounter].mAverageBytesUsedForLargeImagePerSecond = 0 ;
			sessionp->mInstantPerformanceList[sessionp->mInstantPerformanceListCounter].mAveragePercentageBytesUsedPerSecond = 0.f ;
			sessionp->mInstantPerformanceList[sessionp->mInstantPerformanceListCounter].mTime = 0.f ;
		}
		// Next label
		incrementCurrentCount() ;
		currentLabel = getCurrentLabelName();
		in_log = (*log).has(currentLabel) ;
	}

	sessionp->mTotalFetchingTime += total_fetching_time ;
	sessionp->mTotalGrayTime += total_gray_time ;
	sessionp->mTotalStablizingTime += total_stablizing_time ;

	if(sessionp->mStartTimeLoadingSculpties < 0.f)
	{
		sessionp->mStartTimeLoadingSculpties = start_fetching_sculpties_time ; 
	}
	sessionp->mTotalTimeLoadingSculpties += total_loading_sculpties_time ;

	return sessionp;
}

LLTexturePipelineTester::LLTextureTestSession::LLTextureTestSession() 
{
	reset() ;
}
LLTexturePipelineTester::LLTextureTestSession::~LLTextureTestSession() 
{
}
void LLTexturePipelineTester::LLTextureTestSession::reset() 
{
	mTotalFetchingTime = 0.0f ;

	mTotalGrayTime = 0.0f ;
	mTotalStablizingTime = 0.0f ;

	mStartTimeLoadingSculpties = 0.0f ; 
	mTotalTimeLoadingSculpties = 0.0f ;

	mTotalBytesLoaded = 0 ; 
	mTotalBytesLoadedFromCache = 0 ;
	mTotalBytesLoadedForLargeImage = 0 ;
	mTotalBytesLoadedForSculpties = 0 ; 

	mInstantPerformanceListCounter = 0 ;
}
//----------------------------------------------------------------------------------------------
//end of LLTexturePipelineTester
//----------------------------------------------------------------------------------------------
<|MERGE_RESOLUTION|>--- conflicted
+++ resolved
@@ -623,20 +623,7 @@
 // virtual
 void LLViewerTexture::init(bool firstinit)
 {
-<<<<<<< HEAD
-=======
-	mBoostLevel = LLViewerTexture::BOOST_NONE;
 	mSelectedTime = 0.f;
-
-	mFullWidth = 0;
-	mFullHeight = 0;
-	mTexelsPerImage = 0 ;
-	mUseMipMaps = FALSE ;
-	mComponents = 0 ;
-
-	mTextureState = NO_DELETE ;
-	mDontDiscard = FALSE;
->>>>>>> f5a47417
 	mMaxVirtualSize = 0.f;
 	mMaxVirtualSizeResetInterval = 1;
 	mMaxVirtualSizeResetCounter = mMaxVirtualSizeResetInterval ;
@@ -670,8 +657,6 @@
 			<< llendl;
 }
 
-<<<<<<< HEAD
-=======
 void LLViewerTexture::setBoostLevel(S32 level)
 {
 	if(mBoostLevel != level)
@@ -688,11 +673,8 @@
 	{
 		mSelectedTime = gFrameTimeSeconds;
 	}
-
-}
-
-
->>>>>>> f5a47417
+}
+
 bool LLViewerTexture::bindDefaultImage(S32 stage) 
 {
 	if (stage < 0) return false;
