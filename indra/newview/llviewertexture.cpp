/** 
 * @file llviewertexture.cpp
 * @brief Object which handles a received image (and associated texture(s))
 *
 * $LicenseInfo:firstyear=2000&license=viewerlgpl$
 * Second Life Viewer Source Code
 * Copyright (C) 2010, Linden Research, Inc.
 * 
 * This library is free software; you can redistribute it and/or
 * modify it under the terms of the GNU Lesser General Public
 * License as published by the Free Software Foundation;
 * version 2.1 of the License only.
 * 
 * This library is distributed in the hope that it will be useful,
 * but WITHOUT ANY WARRANTY; without even the implied warranty of
 * MERCHANTABILITY or FITNESS FOR A PARTICULAR PURPOSE.  See the GNU
 * Lesser General Public License for more details.
 * 
 * You should have received a copy of the GNU Lesser General Public
 * License along with this library; if not, write to the Free Software
 * Foundation, Inc., 51 Franklin Street, Fifth Floor, Boston, MA  02110-1301  USA
 * 
 * Linden Research, Inc., 945 Battery Street, San Francisco, CA  94111  USA
 * $/LicenseInfo$
 */

#include "llviewerprecompiledheaders.h"

#include "llviewertexture.h"

// Library includes
#include "llmath.h"
#include "llerror.h"
#include "llgl.h"
#include "llglheaders.h"
#include "llhost.h"
#include "llimage.h"
#include "llimagebmp.h"
#include "llimagej2c.h"
#include "llimagetga.h"
#include "llstl.h"
#include "llvfile.h"
#include "llvfs.h"
#include "message.h"
#include "lltimer.h"

// viewer includes
#include "llimagegl.h"
#include "lldrawpool.h"
#include "lltexturefetch.h"
#include "llviewertexturelist.h"
#include "llviewercontrol.h"
#include "pipeline.h"
#include "llappviewer.h"
#include "llface.h"
#include "llviewercamera.h"
#include "lltextureentry.h"
#include "lltexturemanagerbridge.h"
#include "llmediaentry.h"
#include "llvovolume.h"
#include "llviewermedia.h"
#include "lltexturecache.h"
///////////////////////////////////////////////////////////////////////////////

// extern
const S32Megabytes gMinVideoRam(32);
const S32Megabytes gMaxVideoRam(512);


// statics
LLPointer<LLViewerTexture>        LLViewerTexture::sNullImagep = NULL;
LLPointer<LLViewerTexture>        LLViewerTexture::sBlackImagep = NULL;
LLPointer<LLViewerTexture>        LLViewerTexture::sCheckerBoardImagep = NULL;
LLPointer<LLViewerFetchedTexture> LLViewerFetchedTexture::sMissingAssetImagep = NULL;
LLPointer<LLViewerFetchedTexture> LLViewerFetchedTexture::sWhiteImagep = NULL;
LLPointer<LLViewerFetchedTexture> LLViewerFetchedTexture::sDefaultImagep = NULL;
LLPointer<LLViewerFetchedTexture> LLViewerFetchedTexture::sSmokeImagep = NULL;
LLPointer<LLViewerFetchedTexture> LLViewerFetchedTexture::sFlatNormalImagep = NULL;
LLViewerMediaTexture::media_map_t LLViewerMediaTexture::sMediaMap;
LLTexturePipelineTester* LLViewerTextureManager::sTesterp = NULL;
const std::string sTesterName("TextureTester");

S32 LLViewerTexture::sImageCount = 0;
S32 LLViewerTexture::sRawCount = 0;
S32 LLViewerTexture::sAuxCount = 0;
LLFrameTimer LLViewerTexture::sEvaluationTimer;
F32 LLViewerTexture::sDesiredDiscardBias = 0.f;
F32 LLViewerTexture::sDesiredDiscardScale = 1.1f;
S32Bytes LLViewerTexture::sBoundTextureMemory;
S32Bytes LLViewerTexture::sTotalTextureMemory;
S32Megabytes LLViewerTexture::sMaxBoundTextureMem;
S32Megabytes LLViewerTexture::sMaxTotalTextureMem;
S32Bytes LLViewerTexture::sMaxDesiredTextureMem;
S8  LLViewerTexture::sCameraMovingDiscardBias = 0;
F32 LLViewerTexture::sCameraMovingBias = 0.0f;
S32 LLViewerTexture::sMaxSculptRez = 128; //max sculpt image size
const S32 MAX_CACHED_RAW_IMAGE_AREA = 64 * 64;
const S32 MAX_CACHED_RAW_SCULPT_IMAGE_AREA = LLViewerTexture::sMaxSculptRez * LLViewerTexture::sMaxSculptRez;
const S32 MAX_CACHED_RAW_TERRAIN_IMAGE_AREA = 128 * 128;
S32 LLViewerTexture::sMinLargeImageSize = 65536; //256 * 256.
S32 LLViewerTexture::sMaxSmallImageSize = MAX_CACHED_RAW_IMAGE_AREA;
BOOL LLViewerTexture::sFreezeImageScalingDown = FALSE;
F32 LLViewerTexture::sCurrentTime = 0.0f;
F32  LLViewerTexture::sTexelPixelRatio = 1.0f;

LLViewerTexture::EDebugTexels LLViewerTexture::sDebugTexelsMode = LLViewerTexture::DEBUG_TEXELS_OFF;

const F32 desired_discard_bias_min = -2.0f; // -max number of levels to improve image quality by
const F32 desired_discard_bias_max = (F32)MAX_DISCARD_LEVEL; // max number of levels to reduce image quality by
const F64 log_2 = log(2.0);

//----------------------------------------------------------------------------------------------
//namespace: LLViewerTextureAccess
//----------------------------------------------------------------------------------------------

LLLoadedCallbackEntry::LLLoadedCallbackEntry(loaded_callback_func cb,
					  S32 discard_level,
					  BOOL need_imageraw, // Needs image raw for the callback
					  void* userdata,
					  LLLoadedCallbackEntry::source_callback_list_t* src_callback_list,
					  LLViewerFetchedTexture* target,
					  BOOL pause) 
	: mCallback(cb),
	  mLastUsedDiscard(MAX_DISCARD_LEVEL+1),
	  mDesiredDiscard(discard_level),
	  mNeedsImageRaw(need_imageraw),
	  mUserData(userdata),
	  mSourceCallbackList(src_callback_list),
	  mPaused(pause)
{
	if(mSourceCallbackList)
	{
		mSourceCallbackList->insert(target->getID());
	}
}

LLLoadedCallbackEntry::~LLLoadedCallbackEntry()
{
}

void LLLoadedCallbackEntry::removeTexture(LLViewerFetchedTexture* tex)
{
	if(mSourceCallbackList)
	{
		mSourceCallbackList->erase(tex->getID());
	}
}

//static 
void LLLoadedCallbackEntry::cleanUpCallbackList(LLLoadedCallbackEntry::source_callback_list_t* callback_list)
{
	//clear texture callbacks.
	if(callback_list && !callback_list->empty())
	{
		for(LLLoadedCallbackEntry::source_callback_list_t::iterator iter = callback_list->begin();
				iter != callback_list->end(); ++iter)
		{
			LLViewerFetchedTexture* tex = gTextureList.findImage(*iter);
			if(tex)
			{
				tex->deleteCallbackEntry(callback_list);			
			}
		}
		callback_list->clear();
	}
}

LLViewerMediaTexture* LLViewerTextureManager::createMediaTexture(const LLUUID &media_id, BOOL usemipmaps, LLImageGL* gl_image)
{
	return new LLViewerMediaTexture(media_id, usemipmaps, gl_image);		
}
 
LLViewerTexture*  LLViewerTextureManager::findTexture(const LLUUID& id) 
{
	LLViewerTexture* tex;
	//search fetched texture list
	tex = gTextureList.findImage(id);
	
	//search media texture list
	if(!tex)
	{
		tex = LLViewerTextureManager::findMediaTexture(id);
	}
	return tex;
}

LLViewerFetchedTexture*  LLViewerTextureManager::findFetchedTexture(const LLUUID& id) 
{
	return gTextureList.findImage(id);
}

LLViewerMediaTexture* LLViewerTextureManager::findMediaTexture(const LLUUID &media_id)
{
	return LLViewerMediaTexture::findMediaTexture(media_id);	
}

LLViewerMediaTexture*  LLViewerTextureManager::getMediaTexture(const LLUUID& id, BOOL usemipmaps, LLImageGL* gl_image) 
{
	LLViewerMediaTexture* tex = LLViewerMediaTexture::findMediaTexture(id);	
	if(!tex)
	{
		tex = LLViewerTextureManager::createMediaTexture(id, usemipmaps, gl_image);
	}

	tex->initVirtualSize();

	return tex;
}

LLViewerFetchedTexture* LLViewerTextureManager::staticCastToFetchedTexture(LLTexture* tex, BOOL report_error)
{
	if(!tex)
	{
		return NULL;
	}

	S8 type = tex->getType();
	if(type == LLViewerTexture::FETCHED_TEXTURE || type == LLViewerTexture::LOD_TEXTURE)
	{
		return static_cast<LLViewerFetchedTexture*>(tex);
	}

	if(report_error)
	{
		LL_ERRS() << "not a fetched texture type: " << type << LL_ENDL;
	}

	return NULL;
}

LLPointer<LLViewerTexture> LLViewerTextureManager::getLocalTexture(BOOL usemipmaps, BOOL generate_gl_tex)
{
	LLPointer<LLViewerTexture> tex = new LLViewerTexture(usemipmaps);
	if(generate_gl_tex)
	{
		tex->generateGLTexture();
		tex->setCategory(LLGLTexture::LOCAL);
	}
	return tex;
}
LLPointer<LLViewerTexture> LLViewerTextureManager::getLocalTexture(const LLUUID& id, BOOL usemipmaps, BOOL generate_gl_tex) 
{
	LLPointer<LLViewerTexture> tex = new LLViewerTexture(id, usemipmaps);
	if(generate_gl_tex)
	{
		tex->generateGLTexture();
		tex->setCategory(LLGLTexture::LOCAL);
	}
	return tex;
}
LLPointer<LLViewerTexture> LLViewerTextureManager::getLocalTexture(const LLImageRaw* raw, BOOL usemipmaps) 
{
	LLPointer<LLViewerTexture> tex = new LLViewerTexture(raw, usemipmaps);
	tex->setCategory(LLGLTexture::LOCAL);
	return tex;
}
LLPointer<LLViewerTexture> LLViewerTextureManager::getLocalTexture(const U32 width, const U32 height, const U8 components, BOOL usemipmaps, BOOL generate_gl_tex) 
{
	LLPointer<LLViewerTexture> tex = new LLViewerTexture(width, height, components, usemipmaps);
	if(generate_gl_tex)
	{
		tex->generateGLTexture();
		tex->setCategory(LLGLTexture::LOCAL);
	}
	return tex;
}

LLViewerFetchedTexture* LLViewerTextureManager::getFetchedTexture(
	                                               const LLUUID &image_id,											       
												   FTType f_type,
												   BOOL usemipmaps,
												   LLViewerTexture::EBoostLevel boost_priority,
												   S8 texture_type,
												   LLGLint internal_format,
												   LLGLenum primary_format,
												   LLHost request_from_host)
{
	return gTextureList.getImage(image_id, f_type, usemipmaps, boost_priority, texture_type, internal_format, primary_format, request_from_host);
}
	
LLViewerFetchedTexture* LLViewerTextureManager::getFetchedTextureFromFile(
	                                               const std::string& filename,
												   FTType f_type,
												   BOOL usemipmaps,
												   LLViewerTexture::EBoostLevel boost_priority,
												   S8 texture_type,
												   LLGLint internal_format,
												   LLGLenum primary_format, 
												   const LLUUID& force_id)
{
	return gTextureList.getImageFromFile(filename, f_type, usemipmaps, boost_priority, texture_type, internal_format, primary_format, force_id);
}

//static 
LLViewerFetchedTexture* LLViewerTextureManager::getFetchedTextureFromUrl(const std::string& url,
									 FTType f_type,
									 BOOL usemipmaps,
									 LLViewerTexture::EBoostLevel boost_priority,
									 S8 texture_type,
									 LLGLint internal_format,
									 LLGLenum primary_format,
									 const LLUUID& force_id
									 )
{
	return gTextureList.getImageFromUrl(url, f_type, usemipmaps, boost_priority, texture_type, internal_format, primary_format, force_id);
}

LLViewerFetchedTexture* LLViewerTextureManager::getFetchedTextureFromHost(const LLUUID& image_id, FTType f_type, LLHost host) 
{
	return gTextureList.getImageFromHost(image_id, f_type, host);
}

// Create a bridge to the viewer texture manager.
class LLViewerTextureManagerBridge : public LLTextureManagerBridge
{
	/*virtual*/ LLPointer<LLGLTexture> getLocalTexture(BOOL usemipmaps = TRUE, BOOL generate_gl_tex = TRUE)
	{
		return LLViewerTextureManager::getLocalTexture(usemipmaps, generate_gl_tex);
	}

	/*virtual*/ LLPointer<LLGLTexture> getLocalTexture(const U32 width, const U32 height, const U8 components, BOOL usemipmaps, BOOL generate_gl_tex = TRUE)
	{
		return LLViewerTextureManager::getLocalTexture(width, height, components, usemipmaps, generate_gl_tex);
	}

	/*virtual*/ LLGLTexture* getFetchedTexture(const LLUUID &image_id)
	{
		return LLViewerTextureManager::getFetchedTexture(image_id);
	}
};


void LLViewerTextureManager::init()
{
	{
		LLPointer<LLImageRaw> raw = new LLImageRaw(1,1,3);
		raw->clear(0x77, 0x77, 0x77, 0xFF);
		LLViewerTexture::sNullImagep = LLViewerTextureManager::getLocalTexture(raw.get(), TRUE);
	}

	const S32 dim = 128;
	LLPointer<LLImageRaw> image_raw = new LLImageRaw(dim,dim,3);
	U8* data = image_raw->getData();
	
	memset(data, 0, dim * dim * 3);
	LLViewerTexture::sBlackImagep = LLViewerTextureManager::getLocalTexture(image_raw.get(), TRUE);

#if 1
	LLPointer<LLViewerFetchedTexture> imagep = LLViewerTextureManager::getFetchedTexture(IMG_DEFAULT);
	LLViewerFetchedTexture::sDefaultImagep = imagep;
	
	for (S32 i = 0; i<dim; i++)
	{
		for (S32 j = 0; j<dim; j++)
		{
#if 0
			const S32 border = 2;
			if (i<border || j<border || i>=(dim-border) || j>=(dim-border))
			{
				*data++ = 0xff;
				*data++ = 0xff;
				*data++ = 0xff;
			}
			else
#endif
			{
				*data++ = 0x7f;
				*data++ = 0x7f;
				*data++ = 0x7f;
			}
		}
	}
	imagep->createGLTexture(0, image_raw);
	//cache the raw image
	imagep->setCachedRawImage(0, image_raw);
	image_raw = NULL;
#else
 	LLViewerFetchedTexture::sDefaultImagep = LLViewerTextureManager::getFetchedTexture(IMG_DEFAULT, TRUE, LLGLTexture::BOOST_UI);
#endif
	LLViewerFetchedTexture::sDefaultImagep->dontDiscard();
	LLViewerFetchedTexture::sDefaultImagep->setCategory(LLGLTexture::OTHER);

 	LLViewerFetchedTexture::sSmokeImagep = LLViewerTextureManager::getFetchedTexture(IMG_SMOKE, FTT_DEFAULT, TRUE, LLGLTexture::BOOST_UI);
	LLViewerFetchedTexture::sSmokeImagep->setNoDelete();

	image_raw = new LLImageRaw(32,32,3);
	data = image_raw->getData();

	for (S32 i = 0; i < (32*32*3); i+=3)
	{
		S32 x = (i % (32*3)) / (3*16);
		S32 y = i / (32*3*16);
		U8 color = ((x + y) % 2) * 255;
		data[i] = color;
		data[i+1] = color;
		data[i+2] = color;
	}

	LLViewerTexture::sCheckerBoardImagep = LLViewerTextureManager::getLocalTexture(image_raw.get(), TRUE);

	LLViewerTexture::initClass();
	
	// Create a texture manager bridge.
	gTextureManagerBridgep = new LLViewerTextureManagerBridge;

	if (LLMetricPerformanceTesterBasic::isMetricLogRequested(sTesterName) && !LLMetricPerformanceTesterBasic::getTester(sTesterName))
	{
		sTesterp = new LLTexturePipelineTester();
		if (!sTesterp->isValid())
		{
			delete sTesterp;
			sTesterp = NULL;
		}
	}
}

void LLViewerTextureManager::cleanup()
{
	stop_glerror();

	delete gTextureManagerBridgep;
	LLImageGL::sDefaultGLTexture = NULL;
	LLViewerTexture::sNullImagep = NULL;
	LLViewerTexture::sBlackImagep = NULL;
	LLViewerTexture::sCheckerBoardImagep = NULL;
	LLViewerFetchedTexture::sDefaultImagep = NULL;	
	LLViewerFetchedTexture::sSmokeImagep = NULL;
	LLViewerFetchedTexture::sMissingAssetImagep = NULL;
	LLTexUnit::sWhiteTexture = 0;
	LLViewerFetchedTexture::sWhiteImagep = NULL;
	
	LLViewerFetchedTexture::sFlatNormalImagep = NULL;

	LLViewerMediaTexture::cleanUpClass();	
}

//----------------------------------------------------------------------------------------------
//----------------------------------------------------------------------------------------------
//start of LLViewerTexture
//----------------------------------------------------------------------------------------------
// static
void LLViewerTexture::initClass()
{
	LLImageGL::sDefaultGLTexture = LLViewerFetchedTexture::sDefaultImagep->getGLTexture();
	
	if(gSavedSettings.getBOOL("TextureFetchDebuggerEnabled"))
	{
		sTexelPixelRatio = gSavedSettings.getF32("TexelPixelRatio");
	}
}

// tuning params
const F32 discard_bias_delta = .25f;
const F32 discard_delta_time = 0.5f;
const S32 min_non_tex_system_mem = (128<<20); // 128 MB
// non-const (used externally
F32 texmem_lower_bound_scale = 0.85f;
F32 texmem_middle_bound_scale = 0.925f;

static LLTrace::BlockTimerStatHandle FTM_TEXTURE_MEMORY_CHECK("Memory Check");

//static 
bool LLViewerTexture::isMemoryForTextureLow()
{
	const F32 WAIT_TIME = 1.0f; //second
	static LLFrameTimer timer;

	if(timer.getElapsedTimeF32() < WAIT_TIME) //call this once per second.
	{
		return false;
	}
	timer.reset();

	LL_RECORD_BLOCK_TIME(FTM_TEXTURE_MEMORY_CHECK);

	const S32Megabytes MIN_FREE_TEXTURE_MEMORY(5); //MB
	const S32Megabytes MIN_FREE_MAIN_MEMORY(100); //MB	

	bool low_mem = false;
	if (gGLManager.mHasATIMemInfo)
	{
		S32 meminfo[4];
		glGetIntegerv(GL_TEXTURE_FREE_MEMORY_ATI, meminfo);

		if((S32Megabytes)meminfo[0] < MIN_FREE_TEXTURE_MEMORY)
		{
			low_mem = true;
		}

		if(!low_mem) //check main memory, only works for windows.
		{
			LLMemory::updateMemoryInfo();
			if(LLMemory::getAvailableMemKB() < MIN_FREE_TEXTURE_MEMORY)
			{
				low_mem = true;
			}
		}
	}
#if 0  //ignore nVidia cards
	else if (gGLManager.mHasNVXMemInfo)
	{
		S32 free_memory;
		glGetIntegerv(GL_GPU_MEMORY_INFO_CURRENT_AVAILABLE_VIDMEM_NVX, &free_memory);
		
		if(free_memory / 1024 < MIN_FREE_TEXTURE_MEMORY)
		{
			low_mem = true;
		}
	}
#endif	

	return low_mem;
}

static LLTrace::BlockTimerStatHandle FTM_TEXTURE_UPDATE_MEDIA("Media");
static LLTrace::BlockTimerStatHandle FTM_TEXTURE_UPDATE_TEST("Test");

//static
void LLViewerTexture::updateClass(const F32 velocity, const F32 angular_velocity)
{
	sCurrentTime = gFrameTimeSeconds;

	LLTexturePipelineTester* tester = (LLTexturePipelineTester*)LLMetricPerformanceTesterBasic::getTester(sTesterName);
	if (tester)
	{
		LL_RECORD_BLOCK_TIME(FTM_TEXTURE_UPDATE_TEST);
		tester->update();
	}

	{
		LL_RECORD_BLOCK_TIME(FTM_TEXTURE_UPDATE_MEDIA);
		LLViewerMediaTexture::updateClass();
	}

	sBoundTextureMemory = LLImageGL::sBoundTextureMemory;
	sTotalTextureMemory = LLImageGL::sGlobalTextureMemory;
	sMaxBoundTextureMem = gTextureList.getMaxResidentTexMem();
	sMaxTotalTextureMem = gTextureList.getMaxTotalTextureMem();
	sMaxDesiredTextureMem = sMaxTotalTextureMem; //in Bytes, by default and when total used texture memory is small.

	if (sBoundTextureMemory >= sMaxBoundTextureMem ||
		sTotalTextureMemory >= sMaxTotalTextureMem)
	{
		//when texture memory overflows, lower down the threshold to release the textures more aggressively.
		sMaxDesiredTextureMem = llmin(sMaxDesiredTextureMem * 0.75f, F32Bytes(gMaxVideoRam));
	
		// If we are using more texture memory than we should,
		// scale up the desired discard level
		if (sEvaluationTimer.getElapsedTimeF32() > discard_delta_time)
		{
			sDesiredDiscardBias += discard_bias_delta;
			sEvaluationTimer.reset();
		}
	}
	else if(sEvaluationTimer.getElapsedTimeF32() > discard_delta_time && isMemoryForTextureLow())
	{
		sDesiredDiscardBias += discard_bias_delta;
		sEvaluationTimer.reset();
	}
	else if (sDesiredDiscardBias > 0.0f &&
			 sBoundTextureMemory < sMaxBoundTextureMem * texmem_lower_bound_scale &&
			 sTotalTextureMemory < sMaxTotalTextureMem * texmem_lower_bound_scale)
	{			 
		// If we are using less texture memory than we should,
		// scale down the desired discard level
		if (sEvaluationTimer.getElapsedTimeF32() > discard_delta_time)
		{
			sDesiredDiscardBias -= discard_bias_delta;
			sEvaluationTimer.reset();
		}
	}
	sDesiredDiscardBias = llclamp(sDesiredDiscardBias, desired_discard_bias_min, desired_discard_bias_max);
	
	F32 camera_moving_speed = LLViewerCamera::getInstance()->getAverageSpeed();
	F32 camera_angular_speed = LLViewerCamera::getInstance()->getAverageAngularSpeed();
	sCameraMovingBias = llmax(0.2f * camera_moving_speed, 2.0f * camera_angular_speed - 1);
	sCameraMovingDiscardBias = (S8)(sCameraMovingBias);

	LLViewerTexture::sFreezeImageScalingDown = (sBoundTextureMemory < 0.75f * sMaxBoundTextureMem * texmem_middle_bound_scale) &&
				(sTotalTextureMemory < 0.75f * sMaxTotalTextureMem * texmem_middle_bound_scale);
}

//end of static functions
//-------------------------------------------------------------------------------------------
const U32 LLViewerTexture::sCurrentFileVersion = 1;

LLViewerTexture::LLViewerTexture(BOOL usemipmaps) :
	LLGLTexture(usemipmaps)
{
	init(true);

	mID.generate();
	sImageCount++;
}

LLViewerTexture::LLViewerTexture(const LLUUID& id, BOOL usemipmaps) :
	LLGLTexture(usemipmaps),
	mID(id)
{
	init(true);
	
	sImageCount++;
}

LLViewerTexture::LLViewerTexture(const U32 width, const U32 height, const U8 components, BOOL usemipmaps)  :
	LLGLTexture(width, height, components, usemipmaps)
{
	init(true);

	mID.generate();
	sImageCount++;
}

LLViewerTexture::LLViewerTexture(const LLImageRaw* raw, BOOL usemipmaps) :
	LLGLTexture(raw, usemipmaps)
{
	init(true);
	
	mID.generate();
	sImageCount++;
}

LLViewerTexture::~LLViewerTexture()
{
	// LL_DEBUGS("Avatar") << mID << LL_ENDL;
	cleanup();
	sImageCount--;
}

// virtual
void LLViewerTexture::init(bool firstinit)
{
	mSelectedTime = 0.f;
	mMaxVirtualSize = 0.f;
	mMaxVirtualSizeResetInterval = 1;
	mMaxVirtualSizeResetCounter = mMaxVirtualSizeResetInterval;
	mAdditionalDecodePriority = 0.f;	
	mParcelMedia = NULL;
	
	mNumVolumes = 0;
	mFaceList[LLRender::DIFFUSE_MAP].clear();
	mFaceList[LLRender::NORMAL_MAP].clear();
	mFaceList[LLRender::SPECULAR_MAP].clear();
	mNumFaces[LLRender::DIFFUSE_MAP] = 
	mNumFaces[LLRender::NORMAL_MAP] = 
	mNumFaces[LLRender::SPECULAR_MAP] = 0;
	mVolumeList.clear();
}

//virtual 
S8 LLViewerTexture::getType() const
{
	return LLViewerTexture::LOCAL_TEXTURE;
}

void LLViewerTexture::cleanup()
{
	mFaceList[LLRender::DIFFUSE_MAP].clear();
	mFaceList[LLRender::NORMAL_MAP].clear();
	mFaceList[LLRender::SPECULAR_MAP].clear();
	mVolumeList.clear();
}

// virtual
void LLViewerTexture::dump()
{
	LLGLTexture::dump();

	LL_INFOS() << "LLViewerTexture"
			<< " mID " << mID
			<< LL_ENDL;
}

void LLViewerTexture::setBoostLevel(S32 level)
{
	if(mBoostLevel != level)
	{
		mBoostLevel = level;
		if(mBoostLevel != LLViewerTexture::BOOST_NONE && 
			mBoostLevel != LLViewerTexture::BOOST_SELECTED)
		{
			setNoDelete();		
		}
	}

	if (mBoostLevel == LLViewerTexture::BOOST_SELECTED)
	{
		mSelectedTime = gFrameTimeSeconds;
	}

}

bool LLViewerTexture::isActiveFetching()
{
	return false;
}

bool LLViewerTexture::bindDebugImage(const S32 stage)
{
	if (stage < 0) return false;

	bool res = true;
	if (LLViewerTexture::sCheckerBoardImagep.notNull() && (this != LLViewerTexture::sCheckerBoardImagep.get()))
	{
		res = gGL.getTexUnit(stage)->bind(LLViewerTexture::sCheckerBoardImagep);
	}

	if(!res)
	{
		return bindDefaultImage(stage);
	}

	return res;
}

bool LLViewerTexture::bindDefaultImage(S32 stage) 
{
	if (stage < 0) return false;

	bool res = true;
	if (LLViewerFetchedTexture::sDefaultImagep.notNull() && (this != LLViewerFetchedTexture::sDefaultImagep.get()))
	{
		// use default if we've got it
		res = gGL.getTexUnit(stage)->bind(LLViewerFetchedTexture::sDefaultImagep);
	}
	if (!res && LLViewerTexture::sNullImagep.notNull() && (this != LLViewerTexture::sNullImagep))
	{
		res = gGL.getTexUnit(stage)->bind(LLViewerTexture::sNullImagep);
	}
	if (!res)
	{
		LL_WARNS() << "LLViewerTexture::bindDefaultImage failed." << LL_ENDL;
	}
	stop_glerror();

	//check if there is cached raw image and switch to it if possible
	switchToCachedImage();

	LLTexturePipelineTester* tester = (LLTexturePipelineTester*)LLMetricPerformanceTesterBasic::getTester(sTesterName);
	if (tester)
	{
		tester->updateGrayTextureBinding();
	}
	return res;
}

//virtual 
BOOL LLViewerTexture::isMissingAsset()const		
{ 
	return FALSE; 
}

//virtual 
void LLViewerTexture::forceImmediateUpdate() 
{
}

void LLViewerTexture::addTextureStats(F32 virtual_size, BOOL needs_gltexture) const 
{
	if(needs_gltexture)
	{
		mNeedsGLTexture = TRUE;
	}

	virtual_size *= sTexelPixelRatio;
	if(!mMaxVirtualSizeResetCounter)
	{
		//flag to reset the values because the old values are used.
		resetMaxVirtualSizeResetCounter();
		mMaxVirtualSize = virtual_size;		
		mAdditionalDecodePriority = 0.f;	
		mNeedsGLTexture = needs_gltexture;
	}
	else if (virtual_size > mMaxVirtualSize)
	{
		mMaxVirtualSize = virtual_size;
	}	
}

void LLViewerTexture::resetTextureStats()
{
	mMaxVirtualSize = 0.0f;
	mAdditionalDecodePriority = 0.f;	
	mMaxVirtualSizeResetCounter = 0;
}

//virtual 
F32 LLViewerTexture::getMaxVirtualSize()
{
	return mMaxVirtualSize;
}

//virtual 
void LLViewerTexture::setKnownDrawSize(S32 width, S32 height)
{
	//nothing here.
}

//virtual
void LLViewerTexture::addFace(U32 ch, LLFace* facep) 
{
	llassert(ch < LLRender::NUM_TEXTURE_CHANNELS);

	if(mNumFaces[ch] >= mFaceList[ch].size())
	{
		mFaceList[ch].resize(2 * mNumFaces[ch] + 1);		
	}
	mFaceList[ch][mNumFaces[ch]] = facep;
	facep->setIndexInTex(ch, mNumFaces[ch]);
	mNumFaces[ch]++;
	mLastFaceListUpdateTimer.reset();
}

//virtual
void LLViewerTexture::removeFace(U32 ch, LLFace* facep) 
{
	llassert(ch < LLRender::NUM_TEXTURE_CHANNELS);

	if(mNumFaces[ch] > 1)
	{
		S32 index = facep->getIndexInTex(ch); 
		llassert(index < mFaceList[ch].size());
		llassert(index < mNumFaces[ch]);
		mFaceList[ch][index] = mFaceList[ch][--mNumFaces[ch]];
		mFaceList[ch][index]->setIndexInTex(ch, index);
	}
	else 
	{
		mFaceList[ch].clear();
		mNumFaces[ch] = 0;
	}
	mLastFaceListUpdateTimer.reset();
}

S32 LLViewerTexture::getTotalNumFaces() const
{
	S32 ret = 0;

	for (U32 i = 0; i < LLRender::NUM_TEXTURE_CHANNELS; ++i)
	{
		ret += mNumFaces[i];
	}

	return ret;
}

S32 LLViewerTexture::getNumFaces(U32 ch) const
{
	llassert(ch < LLRender::NUM_TEXTURE_CHANNELS);
	return mNumFaces[ch];
}


//virtual
void LLViewerTexture::addVolume(LLVOVolume* volumep) 
{
	if( mNumVolumes >= mVolumeList.size())
	{
		mVolumeList.resize(2 * mNumVolumes + 1);		
	}
	mVolumeList[mNumVolumes] = volumep;
	volumep->setIndexInTex(mNumVolumes);
	mNumVolumes++;
	mLastVolumeListUpdateTimer.reset();
}

//virtual
void LLViewerTexture::removeVolume(LLVOVolume* volumep) 
{
	if(mNumVolumes > 1)
	{
		S32 index = volumep->getIndexInTex(); 
		llassert(index < mVolumeList.size());
		llassert(index < mNumVolumes);
		mVolumeList[index] = mVolumeList[--mNumVolumes];
		mVolumeList[index]->setIndexInTex(index);
	}
	else 
	{
		mVolumeList.clear();
		mNumVolumes = 0;
	}
	mLastVolumeListUpdateTimer.reset();
}

S32 LLViewerTexture::getNumVolumes() const
{
	return mNumVolumes;
}

void LLViewerTexture::reorganizeFaceList()
{
	static const F32 MAX_WAIT_TIME = 20.f; // seconds
	static const U32 MAX_EXTRA_BUFFER_SIZE = 4;

	if(mLastFaceListUpdateTimer.getElapsedTimeF32() < MAX_WAIT_TIME)
	{
		return;
	}

	for (U32 i = 0; i < LLRender::NUM_TEXTURE_CHANNELS; ++i)
	{
		if(mNumFaces[i] + MAX_EXTRA_BUFFER_SIZE > mFaceList[i].size())
	{
		return;
	}

		mFaceList[i].erase(mFaceList[i].begin() + mNumFaces[i], mFaceList[i].end());
	}
	
	mLastFaceListUpdateTimer.reset();
}

void LLViewerTexture::reorganizeVolumeList()
{
	static const F32 MAX_WAIT_TIME = 20.f; // seconds
	static const U32 MAX_EXTRA_BUFFER_SIZE = 4;

	if(mNumVolumes + MAX_EXTRA_BUFFER_SIZE > mVolumeList.size())
	{
		return;
	}

	if(mLastVolumeListUpdateTimer.getElapsedTimeF32() < MAX_WAIT_TIME)
	{
		return;
	}

	mLastVolumeListUpdateTimer.reset();
	mVolumeList.erase(mVolumeList.begin() + mNumVolumes, mVolumeList.end());
}

//virtual
void LLViewerTexture::switchToCachedImage()
{
	//nothing here.
}

//virtual
void LLViewerTexture::setCachedRawImage(S32 discard_level, LLImageRaw* imageraw)
{
	//nothing here.
}

BOOL LLViewerTexture::isLargeImage()
{
	return  (S32)mTexelsPerImage > LLViewerTexture::sMinLargeImageSize;
}

//virtual 
void LLViewerTexture::updateBindStatsForTester()
{
	LLTexturePipelineTester* tester = (LLTexturePipelineTester*)LLMetricPerformanceTesterBasic::getTester(sTesterName);
	if (tester)
	{
		tester->updateTextureBindingStats(this);
	}
}

//----------------------------------------------------------------------------------------------
//end of LLViewerTexture
//----------------------------------------------------------------------------------------------

const std::string& fttype_to_string(const FTType& fttype)
{
	static const std::string ftt_unknown("FTT_UNKNOWN");
	static const std::string ftt_default("FTT_DEFAULT");
	static const std::string ftt_server_bake("FTT_SERVER_BAKE");
	static const std::string ftt_host_bake("FTT_HOST_BAKE");
	static const std::string ftt_map_tile("FTT_MAP_TILE");
	static const std::string ftt_local_file("FTT_LOCAL_FILE");
	static const std::string ftt_error("FTT_ERROR");
	switch(fttype)
	{
		case FTT_UNKNOWN: return ftt_unknown; break;
		case FTT_DEFAULT: return ftt_default; break;
		case FTT_SERVER_BAKE: return ftt_server_bake; break;
		case FTT_HOST_BAKE: return ftt_host_bake; break;
		case FTT_MAP_TILE: return ftt_map_tile; break;
		case FTT_LOCAL_FILE: return ftt_local_file; break;
	}
	return ftt_error;
}

//----------------------------------------------------------------------------------------------
//start of LLViewerFetchedTexture
//----------------------------------------------------------------------------------------------

LLViewerFetchedTexture::LLViewerFetchedTexture(const LLUUID& id, FTType f_type, const LLHost& host, BOOL usemipmaps)
	: LLViewerTexture(id, usemipmaps),
	mTargetHost(host)
{
	init(TRUE);
	mFTType = f_type;
	if (mFTType == FTT_HOST_BAKE)
	{
		llwarns << "Unsupported fetch type " << mFTType << llendl;
	}
	generateGLTexture();
}
	
LLViewerFetchedTexture::LLViewerFetchedTexture(const LLImageRaw* raw, FTType f_type, BOOL usemipmaps)
	: LLViewerTexture(raw, usemipmaps)
{
	init(TRUE);
	mFTType = f_type;
}
	
LLViewerFetchedTexture::LLViewerFetchedTexture(const std::string& url, FTType f_type, const LLUUID& id, BOOL usemipmaps)
	: LLViewerTexture(id, usemipmaps),
	mUrl(url)
{
	init(TRUE);
	mFTType = f_type;
	generateGLTexture();
}

void LLViewerFetchedTexture::init(bool firstinit)
{
	mOrigWidth = 0;
	mOrigHeight = 0;
	mHasAux = FALSE;
	mNeedsAux = FALSE;
	mRequestedDiscardLevel = -1;
	mRequestedDownloadPriority = 0.f;
	mFullyLoaded = FALSE;
	mCanUseHTTP = true;
	mDesiredDiscardLevel = MAX_DISCARD_LEVEL + 1;
	mMinDesiredDiscardLevel = MAX_DISCARD_LEVEL + 1;
	
	mDecodingAux = FALSE;

	mKnownDrawWidth = 0;
	mKnownDrawHeight = 0;
	mKnownDrawSizeChanged = FALSE;

	if (firstinit)
	{
		mDecodePriority = 0.f;
		mInImageList = 0;
	}

	// Only set mIsMissingAsset true when we know for certain that the database
	// does not contain this image.
	mIsMissingAsset = FALSE;

	mLoadedCallbackDesiredDiscardLevel = S8_MAX;
	mPauseLoadedCallBacks = FALSE;

	mNeedsCreateTexture = FALSE;
	
	mIsRawImageValid = FALSE;
	mRawDiscardLevel = INVALID_DISCARD_LEVEL;
	mMinDiscardLevel = 0;

	mHasFetcher = FALSE;
	mIsFetching = FALSE;
	mFetchState = 0;
	mFetchPriority = 0;
	mDownloadProgress = 0.f;
	mFetchDeltaTime = 999999.f;
	mRequestDeltaTime = 0.f;
	mForSculpt = FALSE;
	mIsFetched = FALSE;
	mInFastCacheList = FALSE;

	mCachedRawImage = NULL;
	mCachedRawDiscardLevel = -1;
	mCachedRawImageReady = FALSE;

	mSavedRawImage = NULL;
	mForceToSaveRawImage  = FALSE;
	mSaveRawImage = FALSE;
	mSavedRawDiscardLevel = -1;
	mDesiredSavedRawDiscardLevel = -1;
	mLastReferencedSavedRawImageTime = 0.0f;
	mKeptSavedRawImageTime = 0.f;
	mLastCallBackActiveTime = 0.f;
	mForceCallbackFetch = FALSE;
	mInDebug = FALSE;

	mFTType = FTT_UNKNOWN;
}

LLViewerFetchedTexture::~LLViewerFetchedTexture()
{
	//*NOTE getTextureFetch can return NULL when Viewer is shutting down.
	// This is due to LLWearableList is singleton and is destroyed after 
	// LLAppViewer::cleanup() was called. (see ticket EXT-177)
	if (mHasFetcher && LLAppViewer::getTextureFetch())
	{
		LLAppViewer::getTextureFetch()->deleteRequest(getID(), true);
	}
	cleanup();	
}

//virtual 
S8 LLViewerFetchedTexture::getType() const
{
	return LLViewerTexture::FETCHED_TEXTURE;
}

FTType LLViewerFetchedTexture::getFTType() const
{
	return mFTType;
}

void LLViewerFetchedTexture::cleanup()
{
	for(callback_list_t::iterator iter = mLoadedCallbackList.begin();
		iter != mLoadedCallbackList.end(); )
	{
		LLLoadedCallbackEntry *entryp = *iter++;
		// We never finished loading the image.  Indicate failure.
		// Note: this allows mLoadedCallbackUserData to be cleaned up.
		entryp->mCallback( FALSE, this, NULL, NULL, 0, TRUE, entryp->mUserData );
		entryp->removeTexture(this);
		delete entryp;
	}
	mLoadedCallbackList.clear();
	mNeedsAux = FALSE;
	
	// Clean up image data
	destroyRawImage();
	mCachedRawImage = NULL;
	mCachedRawDiscardLevel = -1;
	mCachedRawImageReady = FALSE;
	mSavedRawImage = NULL;
	mSavedRawDiscardLevel = -1;
}

//access the fast cache
void LLViewerFetchedTexture::loadFromFastCache()
{
	if(!mInFastCacheList)
	{
		return; //no need to access the fast cache.
	}
	mInFastCacheList = FALSE;

	mRawImage = LLAppViewer::getTextureCache()->readFromFastCache(getID(), mRawDiscardLevel);
	if(mRawImage.notNull())
	{
		mFullWidth = mRawImage->getWidth() << mRawDiscardLevel;
		mFullHeight = mRawImage->getHeight() << mRawDiscardLevel;
		setTexelsPerImage();

		if(mFullWidth > MAX_IMAGE_SIZE || mFullHeight > MAX_IMAGE_SIZE)
		{ 
			//discard all oversized textures.
			destroyRawImage();
			LL_WARNS() << "oversized, setting as missing" << LL_ENDL;
			setIsMissingAsset();
			mRawDiscardLevel = INVALID_DISCARD_LEVEL;
		}
		else
		{
			mRequestedDiscardLevel = mDesiredDiscardLevel + 1;
			mIsRawImageValid = TRUE;			
			addToCreateTexture();
		}
	}
}

void LLViewerFetchedTexture::setForSculpt()
{
	static const S32 MAX_INTERVAL = 8; //frames

	mForSculpt = TRUE;
	if(isForSculptOnly() && hasGLTexture() && !getBoundRecently())
	{
		destroyGLTexture(); //sculpt image does not need gl texture.
		mTextureState = ACTIVE;
	}
	checkCachedRawSculptImage();
	setMaxVirtualSizeResetInterval(MAX_INTERVAL);
}

BOOL LLViewerFetchedTexture::isForSculptOnly() const
{
	return mForSculpt && !mNeedsGLTexture;
}

BOOL LLViewerFetchedTexture::isDeleted()  
{ 
	return mTextureState == DELETED; 
}

BOOL LLViewerFetchedTexture::isInactive()  
{ 
	return mTextureState == INACTIVE; 
}

BOOL LLViewerFetchedTexture::isDeletionCandidate()  
{ 
	return mTextureState == DELETION_CANDIDATE; 
}

void LLViewerFetchedTexture::setDeletionCandidate()  
{ 
	if(mGLTexturep.notNull() && mGLTexturep->getTexName() && (mTextureState == INACTIVE))
	{
		mTextureState = DELETION_CANDIDATE;		
	}
}

//set the texture inactive
void LLViewerFetchedTexture::setInactive()
{
	if(mTextureState == ACTIVE && mGLTexturep.notNull() && mGLTexturep->getTexName() && !mGLTexturep->getBoundRecently())
	{
		mTextureState = INACTIVE; 
	}
}

BOOL LLViewerFetchedTexture::isFullyLoaded() const
{
	// Unfortunately, the boolean "mFullyLoaded" is never updated correctly so we use that logic
	// to check if the texture is there and completely downloaded
	return (mFullWidth != 0) && (mFullHeight != 0) && !mIsFetching && !mHasFetcher;
}


// virtual
void LLViewerFetchedTexture::dump()
{
	LLViewerTexture::dump();

	LL_INFOS() << "Dump : " << mID 
			<< ", mIsMissingAsset = " << (S32)mIsMissingAsset
			<< ", mFullWidth = " << (S32)mFullWidth
			<< ", mFullHeight = " << (S32)mFullHeight
			<< ", mOrigWidth = " << (S32)mOrigWidth
			<< ", mOrigHeight = " << (S32)mOrigHeight
			<< LL_ENDL;
	LL_INFOS() << "     : " 
			<< " mFullyLoaded = " << (S32)mFullyLoaded
			<< ", mFetchState = " << (S32)mFetchState
			<< ", mFetchPriority = " << (S32)mFetchPriority
			<< ", mDownloadProgress = " << (F32)mDownloadProgress
			<< LL_ENDL;
	LL_INFOS() << "     : " 
			<< " mHasFetcher = " << (S32)mHasFetcher
			<< ", mIsFetching = " << (S32)mIsFetching
			<< ", mIsFetched = " << (S32)mIsFetched
			<< ", mBoostLevel = " << (S32)mBoostLevel
			<< LL_ENDL;
}

///////////////////////////////////////////////////////////////////////////////
// ONLY called from LLViewerFetchedTextureList
void LLViewerFetchedTexture::destroyTexture() 
{
	if(LLImageGL::sGlobalTextureMemory < sMaxDesiredTextureMem * 0.95f)//not ready to release unused memory.
	{
		return ;
	}
	if (mNeedsCreateTexture)//return if in the process of generating a new texture.
	{
		return;
	}

	//LL_DEBUGS("Avatar") << mID << LL_ENDL;
	destroyGLTexture();
	mFullyLoaded = FALSE;
}

void LLViewerFetchedTexture::addToCreateTexture()
{
	bool force_update = false;
	if (getComponents() != mRawImage->getComponents())
	{
		// We've changed the number of components, so we need to move any
		// objects using this pool to a different pool.
		mComponents = mRawImage->getComponents();
		mGLTexturep->setComponents(mComponents);
		force_update = true;

		for (U32 j = 0; j < LLRender::NUM_TEXTURE_CHANNELS; ++j)
		{
			llassert(mNumFaces[j] <= mFaceList[j].size());

			for(U32 i = 0; i < mNumFaces[j]; i++)
		{
				mFaceList[j][i]->dirtyTexture();
			}
		}

		//discard the cached raw image and the saved raw image
		mCachedRawImageReady = FALSE;
		mCachedRawDiscardLevel = -1;
		mCachedRawImage = NULL;
		mSavedRawDiscardLevel = -1;
		mSavedRawImage = NULL;
	}	

	if(isForSculptOnly())
	{
		//just update some variables, not to create a real GL texture.
		createGLTexture(mRawDiscardLevel, mRawImage, 0, FALSE);
		mNeedsCreateTexture = FALSE;
		destroyRawImage();
	}
	else if(!force_update && getDiscardLevel() > -1 && getDiscardLevel() <= mRawDiscardLevel)
	{
		mNeedsCreateTexture = FALSE;
		destroyRawImage();
	}
	else
	{	
#if 1
		//
		//if mRequestedDiscardLevel > mDesiredDiscardLevel, we assume the required image res keep going up,
		//so do not scale down the over qualified image.
		//Note: scaling down image is expensensive. Do it only when very necessary.
		//
		if(mRequestedDiscardLevel <= mDesiredDiscardLevel && !mForceToSaveRawImage)
		{
			S32 w = mFullWidth >> mRawDiscardLevel;
			S32 h = mFullHeight >> mRawDiscardLevel;

			//if big image, do not load extra data
			//scale it down to size >= LLViewerTexture::sMinLargeImageSize
			if(w * h > LLViewerTexture::sMinLargeImageSize)
			{
				S32 d_level = llmin(mRequestedDiscardLevel, (S32)mDesiredDiscardLevel) - mRawDiscardLevel;
				
				if(d_level > 0)
				{
					S32 i = 0;
					while((d_level > 0) && ((w >> i) * (h >> i) > LLViewerTexture::sMinLargeImageSize))
					{
						i++;
						d_level--;
					}
					if(i > 0)
					{
						mRawDiscardLevel += i;
						if(mRawDiscardLevel >= getDiscardLevel() && getDiscardLevel() > 0)
						{
							mNeedsCreateTexture = FALSE;
							destroyRawImage();
							return;
						}

						{
							//make a duplicate in case somebody else is using this raw image
							mRawImage = mRawImage->duplicate(); 
							mRawImage->scale(w >> i, h >> i) ;					
						}
					}
				}
			}
		}
#endif
		mNeedsCreateTexture = TRUE;
		gTextureList.mCreateTextureList.insert(this);
	}	
	return;
}

// ONLY called from LLViewerTextureList
BOOL LLViewerFetchedTexture::createTexture(S32 usename/*= 0*/)
{
	if (!mNeedsCreateTexture)
	{
		destroyRawImage();
		return FALSE;
	}
	mNeedsCreateTexture	= FALSE;
	if (mRawImage.isNull())
	{
		LL_ERRS() << "LLViewerTexture trying to create texture with no Raw Image" << LL_ENDL;
	}
// 	LL_INFOS() << llformat("IMAGE Creating (%d) [%d x %d] Bytes: %d ",
// 						mRawDiscardLevel, 
// 						mRawImage->getWidth(), mRawImage->getHeight(),mRawImage->getDataSize())
// 			<< mID.getString() << LL_ENDL;
	BOOL res = TRUE;

	// store original size only for locally-sourced images
	if (mUrl.compare(0, 7, "file://") == 0)
	{
		mOrigWidth = mRawImage->getWidth();
		mOrigHeight = mRawImage->getHeight();

			
		if (mBoostLevel == BOOST_PREVIEW)
		{ 
			mRawImage->biasedScaleToPowerOfTwo(1024);
		}
		else
		{ // leave black border, do not scale image content
			mRawImage->expandToPowerOfTwo(MAX_IMAGE_SIZE, FALSE);
		}
		
		mFullWidth = mRawImage->getWidth();
		mFullHeight = mRawImage->getHeight();
		setTexelsPerImage();
	}
	else
	{
		mOrigWidth = mFullWidth;
		mOrigHeight = mFullHeight;
	}

	bool size_okay = true;
	
	U32 raw_width = mRawImage->getWidth() << mRawDiscardLevel;
	U32 raw_height = mRawImage->getHeight() << mRawDiscardLevel;
	if( raw_width > MAX_IMAGE_SIZE || raw_height > MAX_IMAGE_SIZE )
	{
		LL_INFOS() << "Width or height is greater than " << MAX_IMAGE_SIZE << ": (" << raw_width << "," << raw_height << ")" << LL_ENDL;
		size_okay = false;
	}
	
	if (!LLImageGL::checkSize(mRawImage->getWidth(), mRawImage->getHeight()))
	{
		// A non power-of-two image was uploaded (through a non standard client)
		LL_INFOS() << "Non power of two width or height: (" << mRawImage->getWidth() << "," << mRawImage->getHeight() << ")" << LL_ENDL;
		size_okay = false;
	}
	
	if( !size_okay )
	{
		// An inappropriately-sized image was uploaded (through a non standard client)
		// We treat these images as missing assets which causes them to
		// be renderd as 'missing image' and to stop requesting data
		LL_WARNS() << "!size_ok, setting as missing" << LL_ENDL;
		setIsMissingAsset();
		destroyRawImage();
		return FALSE;
	}
	
		res = mGLTexturep->createGLTexture(mRawDiscardLevel, mRawImage, usename, TRUE, mBoostLevel);
	
	setActive();

	if (!needsToSaveRawImage())
	{
		mNeedsAux = FALSE;
		destroyRawImage();
	}
	return res;
}

// Call with 0,0 to turn this feature off.
//virtual
void LLViewerFetchedTexture::setKnownDrawSize(S32 width, S32 height)
{
	if(mKnownDrawWidth < width || mKnownDrawHeight < height)
	{
		mKnownDrawWidth = llmax(mKnownDrawWidth, width);
		mKnownDrawHeight = llmax(mKnownDrawHeight, height);

		mKnownDrawSizeChanged = TRUE;
		mFullyLoaded = FALSE;
	}
	addTextureStats((F32)(mKnownDrawWidth * mKnownDrawHeight));
}

//virtual
void LLViewerFetchedTexture::processTextureStats()
{
	if(mFullyLoaded)
	{		
		if(mDesiredDiscardLevel > mMinDesiredDiscardLevel)//need to load more
		{
			mDesiredDiscardLevel = llmin(mDesiredDiscardLevel, mMinDesiredDiscardLevel);
			mFullyLoaded = FALSE;
		}
	}
	else
	{
		updateVirtualSize();
		
		static LLCachedControl<bool> textures_fullres(gSavedSettings,"TextureLoadFullRes", false);
		
		if (textures_fullres)
		{
			mDesiredDiscardLevel = 0;
		}
		else if(!mFullWidth || !mFullHeight)
		{
			mDesiredDiscardLevel = 	llmin(getMaxDiscardLevel(), (S32)mLoadedCallbackDesiredDiscardLevel);
		}
		else
		{	
			if(!mKnownDrawWidth || !mKnownDrawHeight || mFullWidth <= mKnownDrawWidth || mFullHeight <= mKnownDrawHeight)
			{
				if (mFullWidth > MAX_IMAGE_SIZE_DEFAULT || mFullHeight > MAX_IMAGE_SIZE_DEFAULT)
				{
					mDesiredDiscardLevel = 1; // MAX_IMAGE_SIZE_DEFAULT = 1024 and max size ever is 2048
				}
				else
				{
					mDesiredDiscardLevel = 0;
				}
			}
			else if(mKnownDrawSizeChanged)//known draw size is set
			{			
				mDesiredDiscardLevel = (S8)llmin(log((F32)mFullWidth / mKnownDrawWidth) / log_2, 
													 log((F32)mFullHeight / mKnownDrawHeight) / log_2);
				mDesiredDiscardLevel = 	llclamp(mDesiredDiscardLevel, (S8)0, (S8)getMaxDiscardLevel());
				mDesiredDiscardLevel = llmin(mDesiredDiscardLevel, mMinDesiredDiscardLevel);
			}
			mKnownDrawSizeChanged = FALSE;
		
			if(getDiscardLevel() >= 0 && (getDiscardLevel() <= mDesiredDiscardLevel))
			{
				mFullyLoaded = TRUE;
			}
		}
	}

	if(mForceToSaveRawImage && mDesiredSavedRawDiscardLevel >= 0) //force to refetch the texture.
	{
		mDesiredDiscardLevel = llmin(mDesiredDiscardLevel, (S8)mDesiredSavedRawDiscardLevel);
		if(getDiscardLevel() < 0 || getDiscardLevel() > mDesiredDiscardLevel)
		{
			mFullyLoaded = FALSE;
		}
	}
}

const F32 MAX_PRIORITY_PIXEL                         = 999.f;     //pixel area
const F32 PRIORITY_BOOST_LEVEL_FACTOR                = 1000.f;    //boost level
const F32 PRIORITY_DELTA_DISCARD_LEVEL_FACTOR        = 100000.f;  //delta discard
const S32 MAX_DELTA_DISCARD_LEVEL_FOR_PRIORITY       = 4;
const F32 PRIORITY_ADDITIONAL_FACTOR                 = 1000000.f; //additional 
const S32 MAX_ADDITIONAL_LEVEL_FOR_PRIORITY          = 8;
const F32 PRIORITY_BOOST_HIGH_FACTOR                 = 10000000.f;//boost high
F32 LLViewerFetchedTexture::calcDecodePriority()
{
#ifndef LL_RELEASE_FOR_DOWNLOAD
	if (mID == LLAppViewer::getTextureFetch()->mDebugID)
	{
		LLAppViewer::getTextureFetch()->mDebugCount++; // for setting breakpoints
	}
#endif
	
	if (mNeedsCreateTexture)
	{
		return mDecodePriority; // no change while waiting to create
	}
	if(mFullyLoaded && !mForceToSaveRawImage)//already loaded for static texture
	{
		return -1.0f; //alreay fetched
	}

	S32 cur_discard = getCurrentDiscardLevelForFetching();
	bool have_all_data = (cur_discard >= 0 && (cur_discard <= mDesiredDiscardLevel));
	F32 pixel_priority = (F32) sqrt(mMaxVirtualSize);

	F32 priority = 0.f;

	if (mIsMissingAsset)
	{
		priority = 0.0f;
	}
	else if(mDesiredDiscardLevel >= cur_discard && cur_discard > -1)
	{
		priority = -2.0f;
	}
	else if(mCachedRawDiscardLevel > -1 && mDesiredDiscardLevel >= mCachedRawDiscardLevel)
	{
		priority = -3.0f;
	}
	else if (mDesiredDiscardLevel > getMaxDiscardLevel())
	{
		// Don't decode anything we don't need
		priority = -4.0f;
	}
	else if ((mBoostLevel == LLGLTexture::BOOST_UI || mBoostLevel == LLGLTexture::BOOST_ICON) && !have_all_data)
	{
		priority = 1.f;
	}
	else if (pixel_priority < 0.001f && !have_all_data)
	{
		// Not on screen but we might want some data
		if (mBoostLevel > BOOST_SELECTED)
		{
			// Always want high boosted images
			priority = 1.f;
		}
		else
		{
			priority = -5.f; //stop fetching
		}
	}
	else if (cur_discard < 0)
	{
		//texture does not have any data, so we don't know the size of the image, treat it like 32 * 32.
		// priority range = 100,000 - 500,000
		static const F64 log_2 = log(2.0);
		F32 desired = (F32)(log(32.0/pixel_priority) / log_2);
		S32 ddiscard = MAX_DISCARD_LEVEL - (S32)desired;
		ddiscard = llclamp(ddiscard, 0, MAX_DELTA_DISCARD_LEVEL_FOR_PRIORITY);
		priority = (ddiscard + 1) * PRIORITY_DELTA_DISCARD_LEVEL_FACTOR;
		setAdditionalDecodePriority(0.1f);//boost the textures without any data so far.
	}
	else if ((mMinDiscardLevel > 0) && (cur_discard <= mMinDiscardLevel))
	{
		// larger mips are corrupted
		priority = -6.0f;
	}
	else
	{
		// priority range = 100,000 - 500,000
		S32 desired_discard = mDesiredDiscardLevel;
		if (!isJustBound() && mCachedRawImageReady)
		{
			if(mBoostLevel < BOOST_HIGH)
			{
				// We haven't rendered this in a while, de-prioritize it
				desired_discard += 2;
			}
			else
			{
				// We haven't rendered this in the last half second, and we have a cached raw image, leave the desired discard as-is
				desired_discard = cur_discard;
			}
		}

		S32 ddiscard = cur_discard - desired_discard;
		ddiscard = llclamp(ddiscard, -1, MAX_DELTA_DISCARD_LEVEL_FOR_PRIORITY);
		priority = (ddiscard + 1) * PRIORITY_DELTA_DISCARD_LEVEL_FACTOR;		
	}

	// Priority Formula:
	// BOOST_HIGH  +  ADDITIONAL PRI + DELTA DISCARD + BOOST LEVEL + PIXELS
	// [10,000,000] + [1,000,000-9,000,000]  + [100,000-500,000]   + [1-20,000]  + [0-999]
	if (priority > 0.0f)
	{
		bool large_enough = mCachedRawImageReady && ((S32)mTexelsPerImage > sMinLargeImageSize);
		if(large_enough)
		{
			//Note: 
			//to give small, low-priority textures some chance to be fetched, 
			//cut the priority in half if the texture size is larger than 256 * 256 and has a 64*64 ready.
			priority *= 0.5f; 
		}

		pixel_priority = llclamp(pixel_priority, 0.0f, MAX_PRIORITY_PIXEL); 

		priority += pixel_priority + PRIORITY_BOOST_LEVEL_FACTOR * mBoostLevel;

		if ( mBoostLevel > BOOST_HIGH)
		{
			if(mBoostLevel > BOOST_SUPER_HIGH)
			{
				//for very important textures, always grant the highest priority.
				priority += PRIORITY_BOOST_HIGH_FACTOR;
			}
			else if(mCachedRawImageReady)
			{
				//Note: 
				//to give small, low-priority textures some chance to be fetched, 
				//if high priority texture has a 64*64 ready, lower its fetching priority.
				setAdditionalDecodePriority(0.5f);
			}
			else
			{
				priority += PRIORITY_BOOST_HIGH_FACTOR;
			}
		}		

		if(mAdditionalDecodePriority > 0.0f)
		{
			// priority range += 1,000,000.f-9,000,000.f
			F32 additional = PRIORITY_ADDITIONAL_FACTOR * (1.0 + mAdditionalDecodePriority * MAX_ADDITIONAL_LEVEL_FOR_PRIORITY);
			if(large_enough)
			{
				//Note: 
				//to give small, low-priority textures some chance to be fetched, 
				//cut the additional priority to a quarter if the texture size is larger than 256 * 256 and has a 64*64 ready.
				additional *= 0.25f;
			}
			priority += additional;
		}
	}
	return priority;
}

//static
F32 LLViewerFetchedTexture::maxDecodePriority()
{
	static const F32 max_priority = PRIORITY_BOOST_HIGH_FACTOR +                           //boost_high
		PRIORITY_ADDITIONAL_FACTOR * (MAX_ADDITIONAL_LEVEL_FOR_PRIORITY + 1) +             //additional (view dependent factors)
		PRIORITY_DELTA_DISCARD_LEVEL_FACTOR * (MAX_DELTA_DISCARD_LEVEL_FOR_PRIORITY + 1) + //delta discard
		PRIORITY_BOOST_LEVEL_FACTOR * (BOOST_MAX_LEVEL - 1) +                              //boost level
		MAX_PRIORITY_PIXEL + 1.0f;                                                        //pixel area.
	
	return max_priority;
}

//============================================================================

void LLViewerFetchedTexture::setDecodePriority(F32 priority)
{
	mDecodePriority = priority;

	if(mDecodePriority < F_ALMOST_ZERO)
	{
		mStopFetchingTimer.reset();
	}
}

void LLViewerFetchedTexture::setAdditionalDecodePriority(F32 priority)
{
	priority = llclamp(priority, 0.f, 1.f);
	if(mAdditionalDecodePriority < priority)
	{
		mAdditionalDecodePriority = priority;
	}
}

void LLViewerFetchedTexture::updateVirtualSize() 
{	
	if(!mMaxVirtualSizeResetCounter)
	{
		addTextureStats(0.f, FALSE);//reset
	}

	for (U32 ch = 0; ch < LLRender::NUM_TEXTURE_CHANNELS; ++ch)
	{				
		llassert(mNumFaces[ch] <= mFaceList[ch].size());

		for(U32 i = 0; i < mNumFaces[ch]; i++)
		{				
			LLFace* facep = mFaceList[ch][i];
		if( facep )
		{
			LLDrawable* drawable = facep->getDrawable();
			if (drawable)
			{
				if(drawable->isRecentlyVisible())
				{
					if (getBoostLevel() == LLViewerTexture::BOOST_NONE && 
						drawable->getVObj() && drawable->getVObj()->isSelected())
					{
						setBoostLevel(LLViewerTexture::BOOST_SELECTED);
					}
					addTextureStats(facep->getVirtualSize());
					setAdditionalDecodePriority(facep->getImportanceToCamera());
				}
			}
		}
	}
	}
	//reset whether or not a face was selected after 10 seconds
	const F32 SELECTION_RESET_TIME = 10.f;

	if (getBoostLevel() ==  LLViewerTexture::BOOST_SELECTED && 
		gFrameTimeSeconds - mSelectedTime > SELECTION_RESET_TIME)
	{
		setBoostLevel(LLViewerTexture::BOOST_NONE);
	}

	if(mMaxVirtualSizeResetCounter > 0)
	{
		mMaxVirtualSizeResetCounter--;
	}
	reorganizeFaceList();
	reorganizeVolumeList();
}

S32 LLViewerFetchedTexture::getCurrentDiscardLevelForFetching()
{
	S32 current_discard = getDiscardLevel();
	if(mForceToSaveRawImage)
	{
		if(mSavedRawDiscardLevel < 0 || current_discard < 0)
		{
			current_discard = -1;
		}
		else
		{
			current_discard = llmax(current_discard, mSavedRawDiscardLevel);
		}		
	}

	return current_discard;
}

bool LLViewerFetchedTexture::setDebugFetching(S32 debug_level)
{
	if(debug_level < 0)
	{
		mInDebug = FALSE;
		return false;
	}
	mInDebug = TRUE;

	mDesiredDiscardLevel = debug_level;	

	return true;
}

bool LLViewerFetchedTexture::isActiveFetching()
{
	static LLCachedControl<bool> monitor_enabled(gSavedSettings,"DebugShowTextureInfo");

	return mFetchState > 7 && mFetchState < 10 && monitor_enabled; //in state of WAIT_HTTP_REQ or DECODE_IMAGE.
}

bool LLViewerFetchedTexture::updateFetch()
{
	static LLCachedControl<bool> textures_decode_disabled(gSavedSettings,"TextureDecodeDisabled", false);
	static LLCachedControl<F32>  sCameraMotionThreshold(gSavedSettings,"TextureCameraMotionThreshold", 0.2);
	static LLCachedControl<S32>  sCameraMotionBoost(gSavedSettings,"TextureCameraMotionBoost", 3);
	if(textures_decode_disabled)
	{
		return false;
	}

	mFetchState = 0;
	mFetchPriority = 0;
	mFetchDeltaTime = 999999.f;
	mRequestDeltaTime = 999999.f;

#ifndef LL_RELEASE_FOR_DOWNLOAD
	if (mID == LLAppViewer::getTextureFetch()->mDebugID)
	{
		LLAppViewer::getTextureFetch()->mDebugCount++; // for setting breakpoints
	}
#endif

	if (mNeedsCreateTexture)
	{
		// We may be fetching still (e.g. waiting on write)
		// but don't check until we've processed the raw data we have
		return false;
	}
	if (mIsMissingAsset)
	{
		llassert_always(!mHasFetcher);
		return false; // skip
	}
	if (!mLoadedCallbackList.empty() && mRawImage.notNull())
	{
		return false; // process any raw image data in callbacks before replacing
	}
	if(mInFastCacheList)
	{
		return false;
	}
	
	S32 current_discard = getCurrentDiscardLevelForFetching();
	S32 desired_discard = getDesiredDiscardLevel();
	F32 decode_priority = getDecodePriority();
	decode_priority = llclamp(decode_priority, 0.0f, maxDecodePriority());

	if (mIsFetching)
	{
		// Sets mRawDiscardLevel, mRawImage, mAuxRawImage
		S32 fetch_discard = current_discard;
		
		if (mRawImage.notNull()) sRawCount--;
		if (mAuxRawImage.notNull()) sAuxCount--;
		bool finished = LLAppViewer::getTextureFetch()->getRequestFinished(getID(), fetch_discard, mRawImage, mAuxRawImage,
																		   mLastHttpGetStatus);
		if (mRawImage.notNull()) sRawCount++;
		if (mAuxRawImage.notNull())
		{
			mHasAux = TRUE;
			sAuxCount++;
		}
		if (finished)
		{
			mIsFetching = FALSE;
			mLastPacketTimer.reset();
		}
		else
		{
			mFetchState = LLAppViewer::getTextureFetch()->getFetchState(mID, mDownloadProgress, mRequestedDownloadPriority,
																		mFetchPriority, mFetchDeltaTime, mRequestDeltaTime, mCanUseHTTP);
		}
		
		// We may have data ready regardless of whether or not we are finished (e.g. waiting on write)
		if (mRawImage.notNull())
		{
			LLTexturePipelineTester* tester = (LLTexturePipelineTester*)LLMetricPerformanceTesterBasic::getTester(sTesterName);
			if (tester)
			{
				mIsFetched = TRUE;
				tester->updateTextureLoadingStats(this, mRawImage, LLAppViewer::getTextureFetch()->isFromLocalCache(mID));
			}
			mRawDiscardLevel = fetch_discard;
			if ((mRawImage->getDataSize() > 0 && mRawDiscardLevel >= 0) &&
				(current_discard < 0 || mRawDiscardLevel < current_discard))
			{
				mFullWidth = mRawImage->getWidth() << mRawDiscardLevel;
				mFullHeight = mRawImage->getHeight() << mRawDiscardLevel;
				setTexelsPerImage();

				if(mFullWidth > MAX_IMAGE_SIZE || mFullHeight > MAX_IMAGE_SIZE)
				{ 
					//discard all oversized textures.
					destroyRawImage();
					LL_WARNS() << "oversize, setting as missing" << LL_ENDL;
					setIsMissingAsset();
					mRawDiscardLevel = INVALID_DISCARD_LEVEL;
					mIsFetching = FALSE;
					mLastPacketTimer.reset();
				}
				else
				{
					mIsRawImageValid = TRUE;			
					addToCreateTexture();
				}

				return TRUE;
			}
			else
			{
				// Data is ready but we don't need it
				// (received it already while fetcher was writing to disk)
				destroyRawImage();
				return false; // done
			}
		}
		
		if (!mIsFetching)
		{
			if ((decode_priority > 0) && (mRawDiscardLevel < 0 || mRawDiscardLevel == INVALID_DISCARD_LEVEL))
			{
				// We finished but received no data
				if (getDiscardLevel() < 0)
				{
<<<<<<< HEAD
					if (getFTType() != FTT_MAP_TILE)
					{
						llwarns << mID
								<< " Fetch failure, setting as missing, decode_priority " << decode_priority
								<< " mRawDiscardLevel " << mRawDiscardLevel
								<< " current_discard " << current_discard
								<< " stats " << mLastHttpGetStatus.toHex()
								<< llendl;
					}
=======
					LL_WARNS() << "!mIsFetching, setting as missing, decode_priority " << decode_priority
							<< " mRawDiscardLevel " << mRawDiscardLevel
							<< " current_discard " << current_discard
							<< LL_ENDL;
>>>>>>> d0ef02c2
					setIsMissingAsset();
					desired_discard = -1;
				}
				else
				{
<<<<<<< HEAD
					//llwarns << mID << ": Setting min discard to " << current_discard << llendl;
					if(current_discard >= 0)
					{
						mMinDiscardLevel = current_discard;
						desired_discard = current_discard;
					}
					else
					{
						S32 dis_level = getDiscardLevel();
						mMinDiscardLevel = dis_level;
						desired_discard = dis_level;
					}
=======
					//LL_WARNS() << mID << ": Setting min discard to " << current_discard << LL_ENDL;
					mMinDiscardLevel = current_discard;
					desired_discard = current_discard;
>>>>>>> d0ef02c2
				}
				destroyRawImage();
			}
			else if (mRawImage.notNull())
			{
				// We have data, but our fetch failed to return raw data
				// *TODO: FIgure out why this is happening and fix it
				destroyRawImage();
			}
		}
		else
		{
// 			// Useful debugging code for undesired deprioritization of textures.
// 			if (decode_priority <= 0.0f && desired_discard >= 0 && desired_discard < current_discard)
// 			{
// 				LL_INFOS() << "Calling updateRequestPriority() with decode_priority = 0.0f" << LL_ENDL;
// 				calcDecodePriority();
// 			}
			static const F32 MAX_HOLD_TIME = 5.0f; //seconds to wait before canceling fecthing if decode_priority is 0.f.
			if(decode_priority > 0.0f || mStopFetchingTimer.getElapsedTimeF32() > MAX_HOLD_TIME)
			{
				mStopFetchingTimer.reset();
				LLAppViewer::getTextureFetch()->updateRequestPriority(mID, decode_priority);
			}
		}
	}

	bool make_request = true;	
	if (decode_priority <= 0)
	{
		make_request = false;
	}
	else if(mDesiredDiscardLevel > getMaxDiscardLevel())
	{
		make_request = false;
	}
	else if (mNeedsCreateTexture || mIsMissingAsset)
	{
		make_request = false;
	}
	else if (current_discard >= 0 && current_discard <= mMinDiscardLevel)
	{
		make_request = false;
	}
	else if(mCachedRawImage.notNull() && (current_discard < 0 || current_discard > mCachedRawDiscardLevel))
	{
		make_request = false;
		switchToCachedImage(); //use the cached raw data first
	}
	//else if (!isJustBound() && mCachedRawImageReady)
	//{
	//	make_request = false;
	//}
	
	if (make_request)
	{
		// Load the texture progressively: we try not to rush to the desired discard too fast.
		// If the camera is not moving, we do not tweak the discard level notch by notch but go to the desired discard with larger boosted steps
		// This mitigates the "textures stay blurry" problem when loading while not killing the texture memory while moving around
		S32 delta_level = (mBoostLevel > LLGLTexture::BOOST_NONE) ? 2 : 1; 
		if (current_discard < 0)
		{
			desired_discard = llmax(desired_discard, getMaxDiscardLevel() - delta_level);
		}
		else if (LLViewerTexture::sCameraMovingBias < sCameraMotionThreshold)
		{
			desired_discard = llmax(desired_discard, current_discard - sCameraMotionBoost);
		}
        else
        {
			desired_discard = llmax(desired_discard, current_discard - delta_level);
        }

		if (mIsFetching)
		{
			if (mRequestedDiscardLevel <= desired_discard)
			{
				make_request = false;
			}
		}
		else
		{
			if (current_discard >= 0 && current_discard <= desired_discard)
			{
				make_request = false;
			}
		}
	}
	
	if (make_request)
	{
		S32 w=0, h=0, c=0;
		if (getDiscardLevel() >= 0)
		{
			w = mGLTexturep->getWidth(0);
			h = mGLTexturep->getHeight(0);
			c = mComponents;
		}

		const U32 override_tex_discard_level = gSavedSettings.getU32("TextureDiscardLevel");
		if (override_tex_discard_level != 0)
		{
			desired_discard = override_tex_discard_level;
		}
		
		// bypass texturefetch directly by pulling from LLTextureCache
		bool fetch_request_created = false;
		fetch_request_created = LLAppViewer::getTextureFetch()->createRequest(mFTType, mUrl, getID(), getTargetHost(), decode_priority,
																			  w, h, c, desired_discard, needsAux(), mCanUseHTTP);
		
		if (fetch_request_created)
		{
			mHasFetcher = TRUE;
			mIsFetching = TRUE;
			mRequestedDiscardLevel = desired_discard;
			mFetchState = LLAppViewer::getTextureFetch()->getFetchState(mID, mDownloadProgress, mRequestedDownloadPriority,
													   mFetchPriority, mFetchDeltaTime, mRequestDeltaTime, mCanUseHTTP);
		}

		// if createRequest() failed, we're finishing up a request for this UUID,
		// wait for it to complete
	}
	else if (mHasFetcher && !mIsFetching)
	{
		// Only delete requests that haven't received any network data
		// for a while.  Note - this is the normal mechanism for
		// deleting requests, not just a place to handle timeouts.
		const F32 FETCH_IDLE_TIME = 5.f;
		if (mLastPacketTimer.getElapsedTimeF32() > FETCH_IDLE_TIME)
		{
 			LL_DEBUGS("Texture") << "exceeded idle time " << FETCH_IDLE_TIME << ", deleting request: " << getID() << LL_ENDL;
			LLAppViewer::getTextureFetch()->deleteRequest(getID(), true);
			mHasFetcher = FALSE;
		}
	}
	
	llassert_always(mRawImage.notNull() || (!mNeedsCreateTexture && !mIsRawImageValid));
	
	return mIsFetching ? true : false;
}

void LLViewerFetchedTexture::clearFetchedResults()
{
	if(mNeedsCreateTexture || mIsFetching)
	{
		return;
	}
	
	cleanup();
	destroyGLTexture();

	if(getDiscardLevel() >= 0) //sculpty texture, force to invalidate
	{
		mGLTexturep->forceToInvalidateGLTexture();
	}
}

void LLViewerFetchedTexture::forceToDeleteRequest()
{
	if (mHasFetcher)
	{
		mHasFetcher = FALSE;
		mIsFetching = FALSE;
	}
		
	resetTextureStats();

	mDesiredDiscardLevel = getMaxDiscardLevel() + 1;
}

void LLViewerFetchedTexture::setIsMissingAsset(BOOL is_missing)
{
	if (is_missing == mIsMissingAsset)
	{
<<<<<<< HEAD
		return;
=======
		LL_WARNS() << mID << ": Marking image as missing" << LL_ENDL;
>>>>>>> d0ef02c2
	}
	if (is_missing)
	{
<<<<<<< HEAD
		if (mUrl.empty())
		{
			llwarns << mID << ": Marking image as missing" << llendl;
		}
		else
		{
			// This may or may not be an error - it is normal to have no
			// map tile on an empty region, but bad if we're failing on a
			// server bake texture.
			if (getFTType() != FTT_MAP_TILE)
			{
				llwarns << mUrl << ": Marking image as missing" << llendl;
			}
		}
		if (mHasFetcher)
		{
			LLAppViewer::getTextureFetch()->deleteRequest(getID(), true);
			mHasFetcher = FALSE;
			mIsFetching = FALSE;
			mLastPacketTimer.reset();
			mFetchState = 0;
			mFetchPriority = 0;
		}
=======
		// This may or may not be an error - it is normal to have no
		// map tile on an empty region, but bad if we're failing on a
		// server bake texture.
		LL_WARNS() << mUrl << ": Marking image as missing" << LL_ENDL;
>>>>>>> d0ef02c2
	}
	else
	{
		llinfos << mID << ": un-flagging missing asset" << llendl;
	}
	mIsMissingAsset = is_missing;
}

void LLViewerFetchedTexture::setLoadedCallback( loaded_callback_func loaded_callback,
									   S32 discard_level, BOOL keep_imageraw, BOOL needs_aux, void* userdata, 
									   LLLoadedCallbackEntry::source_callback_list_t* src_callback_list, BOOL pause)
{
	//
	// Don't do ANYTHING here, just add it to the global callback list
	//
	if (mLoadedCallbackList.empty())
	{
		// Put in list to call this->doLoadedCallbacks() periodically
		gTextureList.mCallbackList.insert(this);
		mLoadedCallbackDesiredDiscardLevel = (S8)discard_level;
	}
	else
	{
		mLoadedCallbackDesiredDiscardLevel = llmin(mLoadedCallbackDesiredDiscardLevel, (S8)discard_level);
	}

	if(mPauseLoadedCallBacks)
	{
		if(!pause)
		{
			unpauseLoadedCallbacks(src_callback_list);
		}
	}
	else if(pause)
	{
		pauseLoadedCallbacks(src_callback_list);
	}

	LLLoadedCallbackEntry* entryp = new LLLoadedCallbackEntry(loaded_callback, discard_level, keep_imageraw, userdata, src_callback_list, this, pause);
	mLoadedCallbackList.push_back(entryp);	

	mNeedsAux |= needs_aux;
	if(keep_imageraw)
	{
		mSaveRawImage = TRUE;
	}
	if (mNeedsAux && mAuxRawImage.isNull() && getDiscardLevel() >= 0)
	{
<<<<<<< HEAD
		if(mHasAux)
		{
			//trigger a refetch
			forceToRefetchTexture();
		}
		else
		{
			// We need aux data, but we've already loaded the image, and it didn't have any
			llwarns << "No aux data available for callback for image:" << getID() << llendl;
		}
	}
	mLastCallBackActiveTime = sCurrentTime ;
        mLastReferencedSavedRawImageTime = sCurrentTime;
=======
		// We need aux data, but we've already loaded the image, and it didn't have any
		LL_WARNS() << "No aux data available for callback for image:" << getID() << LL_ENDL;
	}
	mLastCallBackActiveTime = sCurrentTime;
>>>>>>> d0ef02c2
}

void LLViewerFetchedTexture::clearCallbackEntryList()
{
	if(mLoadedCallbackList.empty())
	{
		return;
	}

	for(callback_list_t::iterator iter = mLoadedCallbackList.begin();
			iter != mLoadedCallbackList.end(); )
	{
		LLLoadedCallbackEntry *entryp = *iter;
			
		// We never finished loading the image.  Indicate failure.
		// Note: this allows mLoadedCallbackUserData to be cleaned up.
		entryp->mCallback(FALSE, this, NULL, NULL, 0, TRUE, entryp->mUserData);
		iter = mLoadedCallbackList.erase(iter);
		delete entryp;
	}
	gTextureList.mCallbackList.erase(this);
		
	mLoadedCallbackDesiredDiscardLevel = S8_MAX;
	if(needsToSaveRawImage())
	{
		destroySavedRawImage();
	}

	return;
}

void LLViewerFetchedTexture::deleteCallbackEntry(const LLLoadedCallbackEntry::source_callback_list_t* callback_list)
{
	if(mLoadedCallbackList.empty() || !callback_list)
	{
		return;
	}

	S32 desired_discard = S8_MAX;
	S32 desired_raw_discard = INVALID_DISCARD_LEVEL;
	for(callback_list_t::iterator iter = mLoadedCallbackList.begin();
			iter != mLoadedCallbackList.end(); )
	{
		LLLoadedCallbackEntry *entryp = *iter;
		if(entryp->mSourceCallbackList == callback_list)
		{
			// We never finished loading the image.  Indicate failure.
			// Note: this allows mLoadedCallbackUserData to be cleaned up.
			entryp->mCallback(FALSE, this, NULL, NULL, 0, TRUE, entryp->mUserData);
			iter = mLoadedCallbackList.erase(iter);
			delete entryp;
		}
		else
		{
			++iter;

			desired_discard = llmin(desired_discard, entryp->mDesiredDiscard);
			if(entryp->mNeedsImageRaw)
			{
				desired_raw_discard = llmin(desired_raw_discard, entryp->mDesiredDiscard);
			}
		}
	}

	mLoadedCallbackDesiredDiscardLevel = desired_discard;
	if (mLoadedCallbackList.empty())
	{
		// If we have no callbacks, take us off of the image callback list.
		gTextureList.mCallbackList.erase(this);
		
		if(needsToSaveRawImage())
		{
			destroySavedRawImage();
		}
	}
	else if(needsToSaveRawImage() && mBoostLevel != LLGLTexture::BOOST_PREVIEW)
	{
		if(desired_raw_discard != INVALID_DISCARD_LEVEL)
		{
			mDesiredSavedRawDiscardLevel = desired_raw_discard;
		}
		else
		{
			destroySavedRawImage();
		}
	}
}

void LLViewerFetchedTexture::unpauseLoadedCallbacks(const LLLoadedCallbackEntry::source_callback_list_t* callback_list)
{
	if(!callback_list)
{
		mPauseLoadedCallBacks = FALSE;
		return;
	}

	BOOL need_raw = FALSE;
	for(callback_list_t::iterator iter = mLoadedCallbackList.begin();
			iter != mLoadedCallbackList.end(); )
	{
		LLLoadedCallbackEntry *entryp = *iter++;
		if(entryp->mSourceCallbackList == callback_list)
		{
			entryp->mPaused = FALSE;
			if(entryp->mNeedsImageRaw)
			{
				need_raw = TRUE;
			}
		}
	}
<<<<<<< HEAD
	mPauseLoadedCallBacks = FALSE ;
	mLastCallBackActiveTime = sCurrentTime ;
	mForceCallbackFetch = TRUE;
=======
	mPauseLoadedCallBacks = FALSE;
	mLastCallBackActiveTime = sCurrentTime;
>>>>>>> d0ef02c2
	if(need_raw)
	{
		mSaveRawImage = TRUE;
	}
}

void LLViewerFetchedTexture::pauseLoadedCallbacks(const LLLoadedCallbackEntry::source_callback_list_t* callback_list)
{
	if(!callback_list)
{
		return;
	}

	bool paused = true;

	for(callback_list_t::iterator iter = mLoadedCallbackList.begin();
			iter != mLoadedCallbackList.end(); )
	{
		LLLoadedCallbackEntry *entryp = *iter++;
		if(entryp->mSourceCallbackList == callback_list)
		{
			entryp->mPaused = TRUE;
		}
		else if(!entryp->mPaused)
		{
			paused = false;
		}
	}

	if(paused)
	{
		mPauseLoadedCallBacks = TRUE;//when set, loaded callback is paused.
		resetTextureStats();
		mSaveRawImage = FALSE;
	}
}

bool LLViewerFetchedTexture::doLoadedCallbacks()
{
<<<<<<< HEAD
	static const F32 MAX_INACTIVE_TIME = 900.f ; //seconds
	static const F32 MAX_IDLE_WAIT_TIME = 5.f ; //seconds
=======
	static const F32 MAX_INACTIVE_TIME = 900.f; //seconds
>>>>>>> d0ef02c2

	if (mNeedsCreateTexture)
	{
		return false;
	}
	if(mPauseLoadedCallBacks)
	{
		destroyRawImage();
		return false; //paused
	}	
	if(sCurrentTime - mLastCallBackActiveTime > MAX_INACTIVE_TIME && !mIsFetching)
	{
<<<<<<< HEAD
		if (mFTType == FTT_SERVER_BAKE)
		{
			//output some debug info
			llinfos << "baked texture: " << mID << "clears all call backs due to inactivity." << llendl;
			llinfos << mUrl << llendl;
			llinfos << "current discard: " << getDiscardLevel() << " current discard for fetch: " << getCurrentDiscardLevelForFetching() <<
				" Desired discard: " << getDesiredDiscardLevel() << "decode Pri: " << getDecodePriority() << llendl;
		}

		clearCallbackEntryList() ; //remove all callbacks.
		return false ;
=======
		clearCallbackEntryList(); //remove all callbacks.
		return false;
>>>>>>> d0ef02c2
	}

	bool res = false;
	
	if (isMissingAsset())
	{
		if (mFTType == FTT_SERVER_BAKE)
		{
			//output some debug info
			llinfos << "baked texture: " << mID << "is missing." << llendl;
			llinfos << mUrl << llendl;
		}

		for(callback_list_t::iterator iter = mLoadedCallbackList.begin();
			iter != mLoadedCallbackList.end(); )
		{
			LLLoadedCallbackEntry *entryp = *iter++;
			// We never finished loading the image.  Indicate failure.
			// Note: this allows mLoadedCallbackUserData to be cleaned up.
			entryp->mCallback(FALSE, this, NULL, NULL, 0, TRUE, entryp->mUserData);
			delete entryp;
		}
		mLoadedCallbackList.clear();

		// Remove ourself from the global list of textures with callbacks
		gTextureList.mCallbackList.erase(this);
		return false;
	}	

	S32 gl_discard = getDiscardLevel();

	// If we don't have a legit GL image, set it to be lower than the worst discard level
	if (gl_discard == -1)
	{
		gl_discard = MAX_DISCARD_LEVEL + 1;
	}

	//
	// Determine the quality levels of textures that we can provide to callbacks
	// and whether we need to do decompression/readback to get it
	//
	S32 current_raw_discard = MAX_DISCARD_LEVEL + 1; // We can always do a readback to get a raw discard
	S32 best_raw_discard = gl_discard;	// Current GL quality level
	S32 current_aux_discard = MAX_DISCARD_LEVEL + 1;
	S32 best_aux_discard = MAX_DISCARD_LEVEL + 1;

	if (mIsRawImageValid)
	{
		// If we have an existing raw image, we have a baseline for the raw and auxiliary quality levels.
		best_raw_discard = llmin(best_raw_discard, mRawDiscardLevel);
		best_aux_discard = llmin(best_aux_discard, mRawDiscardLevel); // We always decode the aux when we decode the base raw
		current_aux_discard = llmin(current_aux_discard, best_aux_discard);
	}
	else
	{
		// We have no data at all, we need to get it
		// Do this by forcing the best aux discard to be 0.
		best_aux_discard = 0;
	}


	//
	// See if any of the callbacks would actually run using the data that we can provide,
	// and also determine if we need to perform any readbacks or decodes.
	//
	bool run_gl_callbacks = false;
	bool run_raw_callbacks = false;
	bool need_readback = false;

	for(callback_list_t::iterator iter = mLoadedCallbackList.begin();
		iter != mLoadedCallbackList.end(); )
	{
		LLLoadedCallbackEntry *entryp = *iter++;
	
		if (entryp->mNeedsImageRaw)
		{
			if (mNeedsAux)
			{
				//
				// Need raw and auxiliary channels
				//
				if (entryp->mLastUsedDiscard > current_aux_discard)
				{
					// We have useful data, run the callbacks
					run_raw_callbacks = true;
				}
			}
			else
			{
				if (entryp->mLastUsedDiscard > current_raw_discard)
				{
					// We have useful data, just run the callbacks
					run_raw_callbacks = true;
				}
				else if (entryp->mLastUsedDiscard > best_raw_discard)
				{
					// We can readback data, and then run the callbacks
					need_readback = true;
					run_raw_callbacks = true;
				}
			}
		}
		else
		{
			// Needs just GL
			if (entryp->mLastUsedDiscard > gl_discard)
			{
				// We have enough data, run this callback requiring GL data
				run_gl_callbacks = true;
			}
		}
	}

	//
	// Do a readback if required, OR start off a texture decode
	//
	if (need_readback && (getMaxDiscardLevel() > gl_discard))
	{
		// Do a readback to get the GL data into the raw image
		// We have GL data.

		destroyRawImage();
		reloadRawImage(mLoadedCallbackDesiredDiscardLevel);
		llassert_always(mRawImage.notNull());
		llassert_always(!mNeedsAux || mAuxRawImage.notNull());
	}

	//
	// Run raw/auxiliary data callbacks
	//
	if (run_raw_callbacks && mIsRawImageValid && (mRawDiscardLevel <= getMaxDiscardLevel()))
	{
		// Do callbacks which require raw image data.
		//LL_INFOS() << "doLoadedCallbacks raw for " << getID() << LL_ENDL;

		// Call each party interested in the raw data.
		for(callback_list_t::iterator iter = mLoadedCallbackList.begin();
			iter != mLoadedCallbackList.end(); )
		{
			callback_list_t::iterator curiter = iter++;
			LLLoadedCallbackEntry *entryp = *curiter;
			if (entryp->mNeedsImageRaw && (entryp->mLastUsedDiscard > mRawDiscardLevel))
			{
				// If we've loaded all the data there is to load or we've loaded enough
				// to satisfy the interested party, then this is the last time that
				// we're going to call them.

				mLastCallBackActiveTime = sCurrentTime;
				//llassert_always(mRawImage.notNull());
				if(mNeedsAux && mAuxRawImage.isNull())
				{
					LL_WARNS() << "Raw Image with no Aux Data for callback" << LL_ENDL;
				}
				BOOL final = mRawDiscardLevel <= entryp->mDesiredDiscard ? TRUE : FALSE;
				//LL_INFOS() << "Running callback for " << getID() << LL_ENDL;
				//LL_INFOS() << mRawImage->getWidth() << "x" << mRawImage->getHeight() << LL_ENDL;
				entryp->mLastUsedDiscard = mRawDiscardLevel;
				entryp->mCallback(TRUE, this, mRawImage, mAuxRawImage, mRawDiscardLevel, final, entryp->mUserData);
				if (final)
				{
					iter = mLoadedCallbackList.erase(curiter);
					delete entryp;
				}
				res = true;
			}
		}
	}

	//
	// Run GL callbacks
	//
	if (run_gl_callbacks && (gl_discard <= getMaxDiscardLevel()))
	{
		//LL_INFOS() << "doLoadedCallbacks GL for " << getID() << LL_ENDL;

		// Call the callbacks interested in GL data.
		for(callback_list_t::iterator iter = mLoadedCallbackList.begin();
			iter != mLoadedCallbackList.end(); )
		{
			callback_list_t::iterator curiter = iter++;
			LLLoadedCallbackEntry *entryp = *curiter;
			if (!entryp->mNeedsImageRaw && (entryp->mLastUsedDiscard > gl_discard))
			{
				mLastCallBackActiveTime = sCurrentTime;
				BOOL final = gl_discard <= entryp->mDesiredDiscard ? TRUE : FALSE;
				entryp->mLastUsedDiscard = gl_discard;
				entryp->mCallback(TRUE, this, NULL, NULL, gl_discard, final, entryp->mUserData);
				if (final)
				{
					iter = mLoadedCallbackList.erase(curiter);
					delete entryp;
				}
				res = true;
			}
		}
	}

	// Done with any raw image data at this point (will be re-created if we still have callbacks)
	destroyRawImage();

	//
	// If we have no callbacks, take us off of the image callback list.
	//
	if (mLoadedCallbackList.empty())
	{
		gTextureList.mCallbackList.erase(this);
	}
	else if(!res && mForceCallbackFetch && sCurrentTime - mLastCallBackActiveTime > MAX_IDLE_WAIT_TIME && !mIsFetching)
	{
		//wait for long enough but no fetching request issued, force one.
		forceToRefetchTexture(mLoadedCallbackDesiredDiscardLevel, 5.f);
		mForceCallbackFetch = FALSE; //fire once.
	}

	return res;
}

//virtual
void LLViewerFetchedTexture::forceImmediateUpdate()
{
	//only immediately update a deleted texture which is now being re-used.
	if(!isDeleted())
	{
		return;
	}
	//if already called forceImmediateUpdate()
	if(mInImageList && mDecodePriority == LLViewerFetchedTexture::maxDecodePriority())
	{
		return;
	}

	gTextureList.forceImmediateUpdate(this);
	return;
}

LLImageRaw* LLViewerFetchedTexture::reloadRawImage(S8 discard_level)
{
	llassert_always(mGLTexturep.notNull());
	llassert_always(discard_level >= 0);
	llassert_always(mComponents > 0);

	if (mRawImage.notNull())
	{
		//mRawImage is in use by somebody else, do not delete it.
		return NULL;
	}

	if(mSavedRawDiscardLevel >= 0 && mSavedRawDiscardLevel <= discard_level)
	{
		if(mSavedRawDiscardLevel != discard_level)
		{
			mRawImage = new LLImageRaw(getWidth(discard_level), getHeight(discard_level), getComponents());
			mRawImage->copy(getSavedRawImage());
		}
		else
		{
			mRawImage = getSavedRawImage();
		}
		mRawDiscardLevel = discard_level;
	}
	else
	{		
		//force to fetch raw image again if cached raw image is not good enough.
		if(mCachedRawDiscardLevel > discard_level)
		{
			mRawImage = mCachedRawImage;
			mRawDiscardLevel = mCachedRawDiscardLevel;
		}
		else //cached raw image is good enough, copy it.
		{
			if(mCachedRawDiscardLevel != discard_level)
			{
				mRawImage = new LLImageRaw(getWidth(discard_level), getHeight(discard_level), getComponents());
				mRawImage->copy(mCachedRawImage);
			}
			else
			{
				mRawImage = mCachedRawImage;
			}
			mRawDiscardLevel = discard_level;
		}
	}
	mIsRawImageValid = TRUE;
	sRawCount++;	
	
	return mRawImage;
}

bool LLViewerFetchedTexture::needsToSaveRawImage()
{
	return mForceToSaveRawImage || mSaveRawImage;
}

void LLViewerFetchedTexture::destroyRawImage()
{	
	if (mAuxRawImage.notNull() && !needsToSaveRawImage())
	{
		sAuxCount--;
		mAuxRawImage = NULL;
	}

	if (mRawImage.notNull()) 
	{
		sRawCount--;		

		if(mIsRawImageValid)
		{
			if(needsToSaveRawImage())
			{
				saveRawImage();
			}		
			setCachedRawImage();
		}
		
		mRawImage = NULL;
	
		mIsRawImageValid = FALSE;
		mRawDiscardLevel = INVALID_DISCARD_LEVEL;
	}
}

//use the mCachedRawImage to (re)generate the gl texture.
//virtual
void LLViewerFetchedTexture::switchToCachedImage()
{
	if(mCachedRawImage.notNull())
	{
		mRawImage = mCachedRawImage;
						
		if (getComponents() != mRawImage->getComponents())
		{
			// We've changed the number of components, so we need to move any
			// objects using this pool to a different pool.
			mComponents = mRawImage->getComponents();
			mGLTexturep->setComponents(mComponents);
			gTextureList.dirtyImage(this);
		}			

		mIsRawImageValid = TRUE;
		mRawDiscardLevel = mCachedRawDiscardLevel;
		gTextureList.mCreateTextureList.insert(this);
		mNeedsCreateTexture = TRUE;		
	}
}

//cache the imageraw forcefully.
//virtual 
void LLViewerFetchedTexture::setCachedRawImage(S32 discard_level, LLImageRaw* imageraw) 
{
	if(imageraw != mRawImage.get())
	{
		mCachedRawImage = imageraw;
		mCachedRawDiscardLevel = discard_level;
		mCachedRawImageReady = TRUE;
	}
}

void LLViewerFetchedTexture::setCachedRawImage()
{	
	if(mRawImage == mCachedRawImage)
	{
		return;
	}
	if(!mIsRawImageValid)
	{
		return;
	}

	if(mCachedRawImageReady)
	{
		return;
	}

	if(mCachedRawDiscardLevel < 0 || mCachedRawDiscardLevel > mRawDiscardLevel)
	{
		S32 i = 0;
		S32 w = mRawImage->getWidth();
		S32 h = mRawImage->getHeight();

		S32 max_size = MAX_CACHED_RAW_IMAGE_AREA;
		if(LLGLTexture::BOOST_TERRAIN == mBoostLevel)
		{
			max_size = MAX_CACHED_RAW_TERRAIN_IMAGE_AREA;
		}		
		if(mForSculpt)
		{
			max_size = MAX_CACHED_RAW_SCULPT_IMAGE_AREA;
			mCachedRawImageReady = !mRawDiscardLevel;
		}
		else
		{
			mCachedRawImageReady = (!mRawDiscardLevel || ((w * h) >= max_size));
		}

		while(((w >> i) * (h >> i)) > max_size)
		{
			++i;
		}
		
		if(i)
		{
			if(!(w >> i) || !(h >> i))
			{
				--i;
			}
			
			{
				//make a duplicate in case somebody else is using this raw image
				mRawImage = mRawImage->duplicate(); 
				mRawImage->scale(w >> i, h >> i) ;
			}
		}
		mCachedRawImage = mRawImage;
		mRawDiscardLevel += i;
		mCachedRawDiscardLevel = mRawDiscardLevel;			
	}
}

void LLViewerFetchedTexture::checkCachedRawSculptImage()
{
	if(mCachedRawImageReady && mCachedRawDiscardLevel > 0)
	{
		if(getDiscardLevel() != 0)
		{
			mCachedRawImageReady = FALSE;
		}
		else if(isForSculptOnly())
		{
			resetTextureStats(); //do not update this image any more.
		}
	}
}

void LLViewerFetchedTexture::saveRawImage() 
{
	if(mRawImage.isNull() || mRawImage == mSavedRawImage || (mSavedRawDiscardLevel >= 0 && mSavedRawDiscardLevel <= mRawDiscardLevel))
	{
		return;
	}

	mSavedRawDiscardLevel = mRawDiscardLevel;
	mSavedRawImage = new LLImageRaw(mRawImage->getData(), mRawImage->getWidth(), mRawImage->getHeight(), mRawImage->getComponents());

	if(mForceToSaveRawImage && mSavedRawDiscardLevel <= mDesiredSavedRawDiscardLevel)
	{
		mForceToSaveRawImage = FALSE;
	}

	mLastReferencedSavedRawImageTime = sCurrentTime;
}

//force to refetch the texture to the discard level 
void LLViewerFetchedTexture::forceToRefetchTexture(S32 desired_discard, F32 kept_time)
{
	if(mForceToSaveRawImage)
	{
		desired_discard = llmin(desired_discard, mDesiredSavedRawDiscardLevel);
		kept_time = llmax(kept_time, mKeptSavedRawImageTime);
	}

	//trigger a new fetch.
	mForceToSaveRawImage = TRUE ;
	mDesiredSavedRawDiscardLevel = desired_discard ;
	mKeptSavedRawImageTime = kept_time ;
	mLastReferencedSavedRawImageTime = sCurrentTime ;
	mSavedRawImage = NULL ;
	mSavedRawDiscardLevel = -1 ;
}

void LLViewerFetchedTexture::forceToSaveRawImage(S32 desired_discard, F32 kept_time) 
{ 
	mKeptSavedRawImageTime = kept_time;
	mLastReferencedSavedRawImageTime = sCurrentTime;

	if(mSavedRawDiscardLevel > -1 && mSavedRawDiscardLevel <= desired_discard)
	{
		return; //raw imge is ready.
	}

	if(!mForceToSaveRawImage || mDesiredSavedRawDiscardLevel < 0 || mDesiredSavedRawDiscardLevel > desired_discard)
	{
		mForceToSaveRawImage = TRUE;
		mDesiredSavedRawDiscardLevel = desired_discard;
	
		//copy from the cached raw image if exists.
		if(mCachedRawImage.notNull() && mRawImage.isNull() )
		{
			mRawImage = mCachedRawImage;
			mRawDiscardLevel = mCachedRawDiscardLevel;

			saveRawImage();

			mRawImage = NULL;
			mRawDiscardLevel = INVALID_DISCARD_LEVEL;
		}		
	}
}
void LLViewerFetchedTexture::destroySavedRawImage()
{
	if(mLastReferencedSavedRawImageTime < mKeptSavedRawImageTime)
	{
		return; //keep the saved raw image.
	}

	mForceToSaveRawImage  = FALSE;
	mSaveRawImage = FALSE;

	clearCallbackEntryList();
	
<<<<<<< HEAD
	mSavedRawImage = NULL ;
	mForceToSaveRawImage  = FALSE ;
	mSaveRawImage = FALSE ;
	mSavedRawDiscardLevel = -1 ;
	mDesiredSavedRawDiscardLevel = -1 ;
	mLastReferencedSavedRawImageTime = 0.0f ;
	mKeptSavedRawImageTime = 0.f ;
	
	if(mAuxRawImage.notNull())
	{
		sAuxCount--;
		mAuxRawImage = NULL;
	}
=======
	mSavedRawImage = NULL;
	mForceToSaveRawImage  = FALSE;
	mSaveRawImage = FALSE;
	mSavedRawDiscardLevel = -1;
	mDesiredSavedRawDiscardLevel = -1;
	mLastReferencedSavedRawImageTime = 0.0f;
	mKeptSavedRawImageTime = 0.f;
>>>>>>> d0ef02c2
}

LLImageRaw* LLViewerFetchedTexture::getSavedRawImage() 
{
	mLastReferencedSavedRawImageTime = sCurrentTime;

	return mSavedRawImage;
}
	
BOOL LLViewerFetchedTexture::hasSavedRawImage() const
{
	return mSavedRawImage.notNull();
}
	
F32 LLViewerFetchedTexture::getElapsedLastReferencedSavedRawImageTime() const
{ 
	return sCurrentTime - mLastReferencedSavedRawImageTime;
}

//----------------------------------------------------------------------------------------------
//end of LLViewerFetchedTexture
//----------------------------------------------------------------------------------------------

//----------------------------------------------------------------------------------------------
//start of LLViewerLODTexture
//----------------------------------------------------------------------------------------------
LLViewerLODTexture::LLViewerLODTexture(const LLUUID& id, FTType f_type, const LLHost& host, BOOL usemipmaps)
	: LLViewerFetchedTexture(id, f_type, host, usemipmaps)
{
	init(TRUE);
}

LLViewerLODTexture::LLViewerLODTexture(const std::string& url, FTType f_type, const LLUUID& id, BOOL usemipmaps)
	: LLViewerFetchedTexture(url, f_type, id, usemipmaps)
{
	init(TRUE);
}

void LLViewerLODTexture::init(bool firstinit)
{
	mTexelsPerImage = 64.f*64.f;
	mDiscardVirtualSize = 0.f;
	mCalculatedDiscardLevel = -1.f;
}

//virtual 
S8 LLViewerLODTexture::getType() const
{
	return LLViewerTexture::LOD_TEXTURE;
}

BOOL LLViewerLODTexture::isUpdateFrozen()
{
	return LLViewerTexture::sFreezeImageScalingDown && !getDiscardLevel();
}

// This is gauranteed to get called periodically for every texture
//virtual
void LLViewerLODTexture::processTextureStats()
{
	updateVirtualSize();
	
	static LLCachedControl<bool> textures_fullres(gSavedSettings,"TextureLoadFullRes", false);
	
	if (textures_fullres)
	{
		mDesiredDiscardLevel = 0;
	}
	// Generate the request priority and render priority
	else if (mDontDiscard || !mUseMipMaps)
	{
		mDesiredDiscardLevel = 0;
		if (mFullWidth > MAX_IMAGE_SIZE_DEFAULT || mFullHeight > MAX_IMAGE_SIZE_DEFAULT)
			mDesiredDiscardLevel = 1; // MAX_IMAGE_SIZE_DEFAULT = 1024 and max size ever is 2048
	}
	else if (mBoostLevel < LLGLTexture::BOOST_HIGH && mMaxVirtualSize <= 10.f)
	{
		// If the image has not been significantly visible in a while, we don't want it
		mDesiredDiscardLevel = llmin(mMinDesiredDiscardLevel, (S8)(MAX_DISCARD_LEVEL + 1));
	}
	else if (!mFullWidth  || !mFullHeight)
	{
		mDesiredDiscardLevel = 	getMaxDiscardLevel();
	}
	else
	{
		//static const F64 log_2 = log(2.0);
		static const F64 log_4 = log(4.0);

		F32 discard_level = 0.f;

		// If we know the output width and height, we can force the discard
		// level to the correct value, and thus not decode more texture
		// data than we need to.
		if (mKnownDrawWidth && mKnownDrawHeight)
		{
			S32 draw_texels = mKnownDrawWidth * mKnownDrawHeight;

			// Use log_4 because we're in square-pixel space, so an image
			// with twice the width and twice the height will have mTexelsPerImage
			// 4 * draw_size
			discard_level = (F32)(log(mTexelsPerImage/draw_texels) / log_4);
		}
		else
		{
			if(isLargeImage() && !isJustBound() && mAdditionalDecodePriority < 0.3f)
			{
				//if is a big image and not being used recently, nor close to the view point, do not load hi-res data.
				mMaxVirtualSize = llmin(mMaxVirtualSize, (F32)LLViewerTexture::sMinLargeImageSize);
			}

			if ((mCalculatedDiscardLevel >= 0.f) &&
				(llabs(mMaxVirtualSize - mDiscardVirtualSize) < mMaxVirtualSize*.20f))
			{
				// < 20% change in virtual size = no change in desired discard
				discard_level = mCalculatedDiscardLevel; 
			}
			else
			{
				// Calculate the required scale factor of the image using pixels per texel
				discard_level = (F32)(log(mTexelsPerImage/mMaxVirtualSize) / log_4);
				mDiscardVirtualSize = mMaxVirtualSize;
				mCalculatedDiscardLevel = discard_level;
			}
		}
		if (mBoostLevel < LLGLTexture::BOOST_SCULPTED)
		{
			discard_level += sDesiredDiscardBias;
			discard_level *= sDesiredDiscardScale; // scale
			discard_level += sCameraMovingDiscardBias;
		}
		discard_level = floorf(discard_level);

		F32 min_discard = 0.f;
		if (mFullWidth > MAX_IMAGE_SIZE_DEFAULT || mFullHeight > MAX_IMAGE_SIZE_DEFAULT)
			min_discard = 1.f; // MAX_IMAGE_SIZE_DEFAULT = 1024 and max size ever is 2048

		discard_level = llclamp(discard_level, min_discard, (F32)MAX_DISCARD_LEVEL);
		
		// Can't go higher than the max discard level
		mDesiredDiscardLevel = llmin(getMaxDiscardLevel() + 1, (S32)discard_level);
		// Clamp to min desired discard
		mDesiredDiscardLevel = llmin(mMinDesiredDiscardLevel, mDesiredDiscardLevel);

		//
		// At this point we've calculated the quality level that we want,
		// if possible.  Now we check to see if we have it, and take the
		// proper action if we don't.
		//

		S32 current_discard = getDiscardLevel();
		if (sDesiredDiscardBias > 0.0f && mBoostLevel < LLGLTexture::BOOST_SCULPTED && current_discard >= 0)
		{
			if(desired_discard_bias_max <= sDesiredDiscardBias && !mForceToSaveRawImage)
			{
				//needs to release texture memory urgently
				scaleDown();
			}
			// Limit the amount of GL memory bound each frame
			else if ( sBoundTextureMemory > sMaxBoundTextureMem * texmem_middle_bound_scale &&
				(!getBoundRecently() || mDesiredDiscardLevel >= mCachedRawDiscardLevel))
			{
				scaleDown();
			}
			// Only allow GL to have 2x the video card memory
			else if ( sTotalTextureMemory > sMaxTotalTextureMem * texmem_middle_bound_scale &&
				(!getBoundRecently() || mDesiredDiscardLevel >= mCachedRawDiscardLevel))
			{
				scaleDown();
				
			}
		}
	}

	if(mForceToSaveRawImage && mDesiredSavedRawDiscardLevel >= 0)
	{
		mDesiredDiscardLevel = llmin(mDesiredDiscardLevel, (S8)mDesiredSavedRawDiscardLevel);
	}
	else if(LLPipeline::sMemAllocationThrottled)//release memory of large textures by decrease their resolutions.
	{
		if(scaleDown())
		{
			mDesiredDiscardLevel = mCachedRawDiscardLevel;
		}
	}
}

bool LLViewerLODTexture::scaleDown()
{
	if(hasGLTexture() && mCachedRawDiscardLevel > getDiscardLevel())
	{		
		switchToCachedImage();	

		LLTexturePipelineTester* tester = (LLTexturePipelineTester*)LLMetricPerformanceTesterBasic::getTester(sTesterName);
		if (tester)
		{
			tester->setStablizingTime();
		}

		return true;
	}
	return false;
}
//----------------------------------------------------------------------------------------------
//end of LLViewerLODTexture
//----------------------------------------------------------------------------------------------

//----------------------------------------------------------------------------------------------
//start of LLViewerMediaTexture
//----------------------------------------------------------------------------------------------
//static
void LLViewerMediaTexture::updateClass()
{
	static const F32 MAX_INACTIVE_TIME = 30.f;

#if 0
	//force to play media.
	gSavedSettings.setBOOL("AudioStreamingMedia", true);
#endif

	for(media_map_t::iterator iter = sMediaMap.begin(); iter != sMediaMap.end(); )
	{
		LLViewerMediaTexture* mediap = iter->second;	
		
		if(mediap->getNumRefs() == 1) //one reference by sMediaMap
		{
			//
			//Note: delay some time to delete the media textures to stop endlessly creating and immediately removing media texture.
			//
			if(mediap->getLastReferencedTimer()->getElapsedTimeF32() > MAX_INACTIVE_TIME)
			{
				media_map_t::iterator cur = iter++;
				sMediaMap.erase(cur);
				continue;
			}
		}
		++iter;
	}
}

//static 
void LLViewerMediaTexture::removeMediaImplFromTexture(const LLUUID& media_id) 
{
	LLViewerMediaTexture* media_tex = findMediaTexture(media_id);
	if(media_tex)
	{
		media_tex->invalidateMediaImpl();
	}
}

//static
void LLViewerMediaTexture::cleanUpClass()
{
	sMediaMap.clear();
}

//static
LLViewerMediaTexture* LLViewerMediaTexture::findMediaTexture(const LLUUID& media_id)
{
	media_map_t::iterator iter = sMediaMap.find(media_id);
	if(iter == sMediaMap.end())
	{
		return NULL;
	}

	LLViewerMediaTexture* media_tex = iter->second;
	media_tex->setMediaImpl();
	media_tex->getLastReferencedTimer()->reset();

	return media_tex;
}

LLViewerMediaTexture::LLViewerMediaTexture(const LLUUID& id, BOOL usemipmaps, LLImageGL* gl_image) 
	: LLViewerTexture(id, usemipmaps),
	mMediaImplp(NULL),
	mUpdateVirtualSizeTime(0)
{
	sMediaMap.insert(std::make_pair(id, this));

	mGLTexturep = gl_image;

	if(mGLTexturep.isNull())
	{
		generateGLTexture();
	}

	mGLTexturep->setAllowCompression(false);

	mGLTexturep->setNeedsAlphaAndPickMask(FALSE);

	mIsPlaying = FALSE;

	setMediaImpl();

	setCategory(LLGLTexture::MEDIA);
	
	LLViewerTexture* tex = gTextureList.findImage(mID);
	if(tex) //this media is a parcel media for tex.
	{
		tex->setParcelMedia(this);
	}
}

//virtual 
LLViewerMediaTexture::~LLViewerMediaTexture() 
{	
	LLViewerTexture* tex = gTextureList.findImage(mID);
	if(tex) //this media is a parcel media for tex.
	{
		tex->setParcelMedia(NULL);
	}
}

void LLViewerMediaTexture::reinit(BOOL usemipmaps /* = TRUE */)
{
	llassert(mGLTexturep.notNull());

	mUseMipMaps = usemipmaps;
	getLastReferencedTimer()->reset();
	mGLTexturep->setUseMipMaps(mUseMipMaps);
	mGLTexturep->setNeedsAlphaAndPickMask(FALSE);
}

void LLViewerMediaTexture::setUseMipMaps(BOOL mipmap) 
{
	mUseMipMaps = mipmap;

	if(mGLTexturep.notNull())
	{
		mGLTexturep->setUseMipMaps(mipmap);
	}
}

//virtual 
S8 LLViewerMediaTexture::getType() const
{
	return LLViewerTexture::MEDIA_TEXTURE;
}

void LLViewerMediaTexture::invalidateMediaImpl() 
{
	mMediaImplp = NULL;
}

void LLViewerMediaTexture::setMediaImpl()
{
	if(!mMediaImplp)
	{
		mMediaImplp = LLViewerMedia::getMediaImplFromTextureID(mID);
	}
}

//return true if all faces to reference to this media texture are found
//Note: mMediaFaceList is valid only for the current instant 
//      because it does not check the face validity after the current frame.
BOOL LLViewerMediaTexture::findFaces()
{	
	mMediaFaceList.clear();

	BOOL ret = TRUE;
	
	LLViewerTexture* tex = gTextureList.findImage(mID);
	if(tex) //this media is a parcel media for tex.
	{
		for (U32 ch = 0; ch < LLRender::NUM_TEXTURE_CHANNELS; ++ch)
		{
			const ll_face_list_t* face_list = tex->getFaceList(ch);
			U32 end = tex->getNumFaces(ch);
		for(U32 i = 0; i < end; i++)
		{
			mMediaFaceList.push_back((*face_list)[i]);
		}
	}
	}
	
	if(!mMediaImplp)
	{
		return TRUE; 
	}

	//for media on a face.
	const std::list< LLVOVolume* >* obj_list = mMediaImplp->getObjectList();
	std::list< LLVOVolume* >::const_iterator iter = obj_list->begin();
	for(; iter != obj_list->end(); ++iter)
	{
		LLVOVolume* obj = *iter;
		if(obj->mDrawable.isNull())
		{
			ret = FALSE;
			continue;
		}

		S32 face_id = -1;
		S32 num_faces = obj->mDrawable->getNumFaces();
		while((face_id = obj->getFaceIndexWithMediaImpl(mMediaImplp, face_id)) > -1 && face_id < num_faces)
		{
			LLFace* facep = obj->mDrawable->getFace(face_id);
			if(facep)
			{
				mMediaFaceList.push_back(facep);
			}
			else
			{
				ret = FALSE;
			}
		}
	}

	return ret;
}

void LLViewerMediaTexture::initVirtualSize()
{
	if(mIsPlaying)
	{
		return;
	}

	findFaces();
	for(std::list< LLFace* >::iterator iter = mMediaFaceList.begin(); iter!= mMediaFaceList.end(); ++iter)
	{
		addTextureStats((*iter)->getVirtualSize());
	}
}

void LLViewerMediaTexture::addMediaToFace(LLFace* facep) 
{
	if(facep)
	{
		facep->setHasMedia(true);
	}
	if(!mIsPlaying)
	{
		return; //no need to add the face because the media is not in playing.
	}

	switchTexture(LLRender::DIFFUSE_MAP, facep);
}
	
void LLViewerMediaTexture::removeMediaFromFace(LLFace* facep) 
{
	if(!facep)
	{
		return;
	}
	facep->setHasMedia(false);

	if(!mIsPlaying)
	{
		return; //no need to remove the face because the media is not in playing.
	}	

	mIsPlaying = FALSE; //set to remove the media from the face.
	switchTexture(LLRender::DIFFUSE_MAP, facep);
	mIsPlaying = TRUE; //set the flag back.

	if(getTotalNumFaces() < 1) //no face referencing to this media
	{
		stopPlaying();
	}
}

//virtual 
void LLViewerMediaTexture::addFace(U32 ch, LLFace* facep) 
{
	LLViewerTexture::addFace(ch, facep);

	const LLTextureEntry* te = facep->getTextureEntry();
	if(te && te->getID().notNull())
	{
		LLViewerTexture* tex = gTextureList.findImage(te->getID());
		if(tex)
		{
			mTextureList.push_back(tex);//increase the reference number by one for tex to avoid deleting it.
			return;
		}
	}

	//check if it is a parcel media
	if(facep->getTexture() && facep->getTexture() != this && facep->getTexture()->getID() == mID)
	{
		mTextureList.push_back(facep->getTexture()); //a parcel media.
		return;
	}
	
	if(te && te->getID().notNull()) //should have a texture
	{
		LL_ERRS() << "The face does not have a valid texture before media texture." << LL_ENDL;
	}
}

//virtual 
void LLViewerMediaTexture::removeFace(U32 ch, LLFace* facep) 
{
	LLViewerTexture::removeFace(ch, facep);

	const LLTextureEntry* te = facep->getTextureEntry();
	if(te && te->getID().notNull())
	{
		LLViewerTexture* tex = gTextureList.findImage(te->getID());
		if(tex)
		{
			for(std::list< LLPointer<LLViewerTexture> >::iterator iter = mTextureList.begin();
				iter != mTextureList.end(); ++iter)
			{
				if(*iter == tex)
				{
					mTextureList.erase(iter); //decrease the reference number for tex by one.
					return;
				}
			}

			std::vector<const LLTextureEntry*> te_list;
			
			for (U32 ch = 0; ch < 3; ++ch)
			{
			//
			//we have some trouble here: the texture of the face is changed.
			//we need to find the former texture, and remove it from the list to avoid memory leaking.
				
				llassert(mNumFaces[ch] <= mFaceList[ch].size());

				for(U32 j = 0; j < mNumFaces[ch]; j++)
				{
					te_list.push_back(mFaceList[ch][j]->getTextureEntry());//all textures are in use.
				}
			}

			if (te_list.empty())
			{
				mTextureList.clear();
				return;
			}

			S32 end = te_list.size();

			for(std::list< LLPointer<LLViewerTexture> >::iterator iter = mTextureList.begin();
				iter != mTextureList.end(); ++iter)
			{
				S32 i = 0;

				for(i = 0; i < end; i++)
				{
					if(te_list[i] && te_list[i]->getID() == (*iter)->getID())//the texture is in use.
					{
						te_list[i] = NULL;
						break;
					}
				}
				if(i == end) //no hit for this texture, remove it.
				{
					mTextureList.erase(iter); //decrease the reference number for tex by one.
					return;
				}
			}
		}
	}

	//check if it is a parcel media
	for(std::list< LLPointer<LLViewerTexture> >::iterator iter = mTextureList.begin();
				iter != mTextureList.end(); ++iter)
	{
		if((*iter)->getID() == mID)
		{
			mTextureList.erase(iter); //decrease the reference number for tex by one.
			return;
		}
	}

	if(te && te->getID().notNull()) //should have a texture
	{
		LL_ERRS() << "mTextureList texture reference number is corrupted." << LL_ENDL;
	}
}

void LLViewerMediaTexture::stopPlaying()
{
	// Don't stop the media impl playing here -- this breaks non-inworld media (login screen, search, and media browser).
//	if(mMediaImplp)
//	{
//		mMediaImplp->stop();
//	}
	mIsPlaying = FALSE;			
}

void LLViewerMediaTexture::switchTexture(U32 ch, LLFace* facep)
{
	if(facep)
	{
		//check if another media is playing on this face.
		if(facep->getTexture() && facep->getTexture() != this 
			&& facep->getTexture()->getType() == LLViewerTexture::MEDIA_TEXTURE)
		{
			if(mID == facep->getTexture()->getID()) //this is a parcel media
			{
				return; //let the prim media win.
			}
		}

		if(mIsPlaying) //old textures switch to the media texture
		{
			facep->switchTexture(ch, this);
		}
		else //switch to old textures.
		{
			const LLTextureEntry* te = facep->getTextureEntry();
			if(te)
			{
				LLViewerTexture* tex = te->getID().notNull() ? gTextureList.findImage(te->getID()) : NULL;
				if(!tex && te->getID() != mID)//try parcel media.
				{
					tex = gTextureList.findImage(mID);
				}
				if(!tex)
				{
					tex = LLViewerFetchedTexture::sDefaultImagep;
				}
				facep->switchTexture(ch, tex);
			}
		}
	}
}

void LLViewerMediaTexture::setPlaying(BOOL playing) 
{
	if(!mMediaImplp)
	{
		return; 
	}
	if(!playing && !mIsPlaying)
	{
		return; //media is already off
	}

	if(playing == mIsPlaying && !mMediaImplp->isUpdated())
	{
		return; //nothing has changed since last time.
	}	

	mIsPlaying = playing;
	if(mIsPlaying) //is about to play this media
	{
		if(findFaces())
		{
			//about to update all faces.
			mMediaImplp->setUpdated(FALSE);
		}

		if(mMediaFaceList.empty())//no face pointing to this media
		{
			stopPlaying();
			return;
		}

		for(std::list< LLFace* >::iterator iter = mMediaFaceList.begin(); iter!= mMediaFaceList.end(); ++iter)
		{
			switchTexture(LLRender::DIFFUSE_MAP, *iter);
		}
	}
	else //stop playing this media
	{
		U32 ch = LLRender::DIFFUSE_MAP;
		
		llassert(mNumFaces[ch] <= mFaceList[ch].size());
		for(U32 i = mNumFaces[ch]; i; i--)
		{
			switchTexture(ch, mFaceList[ch][i - 1]); //current face could be removed in this function.
		}
	}
	return;
}

//virtual 
F32 LLViewerMediaTexture::getMaxVirtualSize() 
{	
	if(LLFrameTimer::getFrameCount() == mUpdateVirtualSizeTime)
	{
		return mMaxVirtualSize;
	}
	mUpdateVirtualSizeTime = LLFrameTimer::getFrameCount();

	if(!mMaxVirtualSizeResetCounter)
	{
		addTextureStats(0.f, FALSE);//reset
	}

	if(mIsPlaying) //media is playing
	{
		for (U32 ch = 0; ch < LLRender::NUM_TEXTURE_CHANNELS; ++ch)
		{
			llassert(mNumFaces[ch] <= mFaceList[ch].size());
			for(U32 i = 0; i < mNumFaces[ch]; i++)
			{
				LLFace* facep = mFaceList[ch][i];
			if(facep->getDrawable()->isRecentlyVisible())
			{
				addTextureStats(facep->getVirtualSize());
			}
		}		
	}
	}
	else //media is not in playing
	{
		findFaces();
	
		if(!mMediaFaceList.empty())
		{
			for(std::list< LLFace* >::iterator iter = mMediaFaceList.begin(); iter!= mMediaFaceList.end(); ++iter)
			{
				LLFace* facep = *iter;
				if(facep->getDrawable()->isRecentlyVisible())
				{
					addTextureStats(facep->getVirtualSize());
				}
			}
		}
	}

	if(mMaxVirtualSizeResetCounter > 0)
	{
		mMaxVirtualSizeResetCounter--;
	}
	reorganizeFaceList();
	reorganizeVolumeList();

	return mMaxVirtualSize;
}
//----------------------------------------------------------------------------------------------
//end of LLViewerMediaTexture
//----------------------------------------------------------------------------------------------

//----------------------------------------------------------------------------------------------
//start of LLTexturePipelineTester
//----------------------------------------------------------------------------------------------
LLTexturePipelineTester::LLTexturePipelineTester() : LLMetricPerformanceTesterWithSession(sTesterName) 
{
	addMetric("TotalBytesLoaded");
	addMetric("TotalBytesLoadedFromCache");
	addMetric("TotalBytesLoadedForLargeImage");
	addMetric("TotalBytesLoadedForSculpties");
	addMetric("StartFetchingTime");
	addMetric("TotalGrayTime");
	addMetric("TotalStablizingTime");
	addMetric("StartTimeLoadingSculpties");
	addMetric("EndTimeLoadingSculpties");

	addMetric("Time");
	addMetric("TotalBytesBound");
	addMetric("TotalBytesBoundForLargeImage");
	addMetric("PercentageBytesBound");
	
	mTotalBytesLoaded = (S32Bytes)0;
	mTotalBytesLoadedFromCache = (S32Bytes)0;	
	mTotalBytesLoadedForLargeImage = (S32Bytes)0;
	mTotalBytesLoadedForSculpties = (S32Bytes)0;

	reset();
}

LLTexturePipelineTester::~LLTexturePipelineTester()
{
	LLViewerTextureManager::sTesterp = NULL;
}

void LLTexturePipelineTester::update()
{
	mLastTotalBytesUsed = mTotalBytesUsed;
	mLastTotalBytesUsedForLargeImage = mTotalBytesUsedForLargeImage;
	mTotalBytesUsed = (S32Bytes)0;
	mTotalBytesUsedForLargeImage = (S32Bytes)0;
	
	if(LLAppViewer::getTextureFetch()->getNumRequests() > 0) //fetching list is not empty
	{
		if(mPause)
		{
			//start a new fetching session
			reset();
			mStartFetchingTime = LLImageGL::sLastFrameTime;
			mPause = FALSE;
		}

		//update total gray time		
		if(mUsingDefaultTexture)
		{
			mUsingDefaultTexture = FALSE;
			mTotalGrayTime = LLImageGL::sLastFrameTime - mStartFetchingTime;		
		}

		//update the stablizing timer.
		updateStablizingTime();

		outputTestResults();
	}
	else if(!mPause)
	{
		//stop the current fetching session
		mPause = TRUE;
		outputTestResults();
		reset();
	}		
}
	
void LLTexturePipelineTester::reset() 
{
	mPause = TRUE;

	mUsingDefaultTexture = FALSE;
	mStartStablizingTime = 0.0f;
	mEndStablizingTime = 0.0f;

	mTotalBytesUsed = (S32Bytes)0;
	mTotalBytesUsedForLargeImage = (S32Bytes)0;
	mLastTotalBytesUsed = (S32Bytes)0;
	mLastTotalBytesUsedForLargeImage = (S32Bytes)0;
	
	mStartFetchingTime = 0.0f;
	
	mTotalGrayTime = 0.0f;
	mTotalStablizingTime = 0.0f;

	mStartTimeLoadingSculpties = 1.0f;
	mEndTimeLoadingSculpties = 0.0f;
}

//virtual 
void LLTexturePipelineTester::outputTestRecord(LLSD *sd) 
{	
	std::string currentLabel = getCurrentLabelName();
	(*sd)[currentLabel]["TotalBytesLoaded"]              = (LLSD::Integer)mTotalBytesLoaded.value();
	(*sd)[currentLabel]["TotalBytesLoadedFromCache"]     = (LLSD::Integer)mTotalBytesLoadedFromCache.value();
	(*sd)[currentLabel]["TotalBytesLoadedForLargeImage"] = (LLSD::Integer)mTotalBytesLoadedForLargeImage.value();
	(*sd)[currentLabel]["TotalBytesLoadedForSculpties"]  = (LLSD::Integer)mTotalBytesLoadedForSculpties.value();

	(*sd)[currentLabel]["StartFetchingTime"]             = (LLSD::Real)mStartFetchingTime;
	(*sd)[currentLabel]["TotalGrayTime"]                 = (LLSD::Real)mTotalGrayTime;
	(*sd)[currentLabel]["TotalStablizingTime"]           = (LLSD::Real)mTotalStablizingTime;

	(*sd)[currentLabel]["StartTimeLoadingSculpties"]     = (LLSD::Real)mStartTimeLoadingSculpties;
	(*sd)[currentLabel]["EndTimeLoadingSculpties"]       = (LLSD::Real)mEndTimeLoadingSculpties;

	(*sd)[currentLabel]["Time"]                          = LLImageGL::sLastFrameTime;
	(*sd)[currentLabel]["TotalBytesBound"]               = (LLSD::Integer)mLastTotalBytesUsed.value();
	(*sd)[currentLabel]["TotalBytesBoundForLargeImage"]  = (LLSD::Integer)mLastTotalBytesUsedForLargeImage.value();
	(*sd)[currentLabel]["PercentageBytesBound"]          = (LLSD::Real)(100.f * mLastTotalBytesUsed / mTotalBytesLoaded);
}

void LLTexturePipelineTester::updateTextureBindingStats(const LLViewerTexture* imagep) 
{
	U32Bytes mem_size = imagep->getTextureMemory();
	mTotalBytesUsed += mem_size; 

	if(MIN_LARGE_IMAGE_AREA <= (U32)(mem_size.value() / (U32)imagep->getComponents()))
	{
		mTotalBytesUsedForLargeImage += mem_size;
	}
}
	
void LLTexturePipelineTester::updateTextureLoadingStats(const LLViewerFetchedTexture* imagep, const LLImageRaw* raw_imagep, BOOL from_cache) 
{
	U32Bytes data_size = (U32Bytes)raw_imagep->getDataSize();
	mTotalBytesLoaded += data_size;

	if(from_cache)
	{
		mTotalBytesLoadedFromCache += data_size;
	}

	if(MIN_LARGE_IMAGE_AREA <= (U32)(data_size.value() / (U32)raw_imagep->getComponents()))
	{
		mTotalBytesLoadedForLargeImage += data_size;
	}

	if(imagep->forSculpt())
	{
		mTotalBytesLoadedForSculpties += data_size;

		if(mStartTimeLoadingSculpties > mEndTimeLoadingSculpties)
		{
			mStartTimeLoadingSculpties = LLImageGL::sLastFrameTime;
		}
		mEndTimeLoadingSculpties = LLImageGL::sLastFrameTime;
	}
}

void LLTexturePipelineTester::updateGrayTextureBinding()
{
	mUsingDefaultTexture = TRUE;
}

void LLTexturePipelineTester::setStablizingTime()
{
	if(mStartStablizingTime <= mStartFetchingTime)
	{
		mStartStablizingTime = LLImageGL::sLastFrameTime;
	}
	mEndStablizingTime = LLImageGL::sLastFrameTime;
}

void LLTexturePipelineTester::updateStablizingTime()
{
	if(mStartStablizingTime > mStartFetchingTime)
	{
		F32 t = mEndStablizingTime - mStartStablizingTime;

		if(t > F_ALMOST_ZERO && (t - mTotalStablizingTime) < F_ALMOST_ZERO)
		{
			//already stablized
			mTotalStablizingTime = LLImageGL::sLastFrameTime - mStartStablizingTime;

			//cancel the timer
			mStartStablizingTime = 0.f;
			mEndStablizingTime = 0.f;
		}
		else
		{
			mTotalStablizingTime = t;
		}
	}
	mTotalStablizingTime = 0.f;
}

//virtual 
void LLTexturePipelineTester::compareTestSessions(std::ofstream* os) 
{	
	LLTexturePipelineTester::LLTextureTestSession* base_sessionp = dynamic_cast<LLTexturePipelineTester::LLTextureTestSession*>(mBaseSessionp);
	LLTexturePipelineTester::LLTextureTestSession* current_sessionp = dynamic_cast<LLTexturePipelineTester::LLTextureTestSession*>(mCurrentSessionp);
	if(!base_sessionp || !current_sessionp)
	{
		LL_ERRS() << "type of test session does not match!" << LL_ENDL;
	}

	//compare and output the comparison
	*os << llformat("%s\n", getTesterName().c_str());
	*os << llformat("AggregateResults\n");

	compareTestResults(os, "TotalFetchingTime", base_sessionp->mTotalFetchingTime, current_sessionp->mTotalFetchingTime);
	compareTestResults(os, "TotalGrayTime", base_sessionp->mTotalGrayTime, current_sessionp->mTotalGrayTime);
	compareTestResults(os, "TotalStablizingTime", base_sessionp->mTotalStablizingTime, current_sessionp->mTotalStablizingTime);
	compareTestResults(os, "StartTimeLoadingSculpties", base_sessionp->mStartTimeLoadingSculpties, current_sessionp->mStartTimeLoadingSculpties);		
	compareTestResults(os, "TotalTimeLoadingSculpties", base_sessionp->mTotalTimeLoadingSculpties, current_sessionp->mTotalTimeLoadingSculpties);
	
	compareTestResults(os, "TotalBytesLoaded", base_sessionp->mTotalBytesLoaded, current_sessionp->mTotalBytesLoaded);
	compareTestResults(os, "TotalBytesLoadedFromCache", base_sessionp->mTotalBytesLoadedFromCache, current_sessionp->mTotalBytesLoadedFromCache);
	compareTestResults(os, "TotalBytesLoadedForLargeImage", base_sessionp->mTotalBytesLoadedForLargeImage, current_sessionp->mTotalBytesLoadedForLargeImage);
	compareTestResults(os, "TotalBytesLoadedForSculpties", base_sessionp->mTotalBytesLoadedForSculpties, current_sessionp->mTotalBytesLoadedForSculpties);
		
	*os << llformat("InstantResults\n");
	S32 size = llmin(base_sessionp->mInstantPerformanceListCounter, current_sessionp->mInstantPerformanceListCounter);
	for(S32 i = 0; i < size; i++)
	{
		*os << llformat("Time(B-T)-%.4f-%.4f\n", base_sessionp->mInstantPerformanceList[i].mTime, current_sessionp->mInstantPerformanceList[i].mTime);

		compareTestResults(os, "AverageBytesUsedPerSecond", base_sessionp->mInstantPerformanceList[i].mAverageBytesUsedPerSecond,
			current_sessionp->mInstantPerformanceList[i].mAverageBytesUsedPerSecond);
			
		compareTestResults(os, "AverageBytesUsedForLargeImagePerSecond", base_sessionp->mInstantPerformanceList[i].mAverageBytesUsedForLargeImagePerSecond,
			current_sessionp->mInstantPerformanceList[i].mAverageBytesUsedForLargeImagePerSecond);
			
		compareTestResults(os, "AveragePercentageBytesUsedPerSecond", base_sessionp->mInstantPerformanceList[i].mAveragePercentageBytesUsedPerSecond,
			current_sessionp->mInstantPerformanceList[i].mAveragePercentageBytesUsedPerSecond);
	}
	
	if(size < base_sessionp->mInstantPerformanceListCounter)
	{
		for(S32 i = size; i < base_sessionp->mInstantPerformanceListCounter; i++)
		{
			*os << llformat("Time(B-T)-%.4f- \n", base_sessionp->mInstantPerformanceList[i].mTime);

			*os << llformat(", AverageBytesUsedPerSecond, %d, N/A \n", base_sessionp->mInstantPerformanceList[i].mAverageBytesUsedPerSecond);
			*os << llformat(", AverageBytesUsedForLargeImagePerSecond, %d, N/A \n", base_sessionp->mInstantPerformanceList[i].mAverageBytesUsedForLargeImagePerSecond);				
			*os << llformat(", AveragePercentageBytesUsedPerSecond, %.4f, N/A \n", base_sessionp->mInstantPerformanceList[i].mAveragePercentageBytesUsedPerSecond);			
		}
	}
	else if(size < current_sessionp->mInstantPerformanceListCounter)
	{
		for(S32 i = size; i < current_sessionp->mInstantPerformanceListCounter; i++)
		{
			*os << llformat("Time(B-T)- -%.4f\n", current_sessionp->mInstantPerformanceList[i].mTime);

			*os << llformat(", AverageBytesUsedPerSecond, N/A, %d\n", current_sessionp->mInstantPerformanceList[i].mAverageBytesUsedPerSecond);
			*os << llformat(", AverageBytesUsedForLargeImagePerSecond, N/A, %d\n", current_sessionp->mInstantPerformanceList[i].mAverageBytesUsedForLargeImagePerSecond);				
			*os << llformat(", AveragePercentageBytesUsedPerSecond, N/A, %.4f\n", current_sessionp->mInstantPerformanceList[i].mAveragePercentageBytesUsedPerSecond);			
		}
	}
}

//virtual 
LLMetricPerformanceTesterWithSession::LLTestSession* LLTexturePipelineTester::loadTestSession(LLSD* log)
{
	LLTexturePipelineTester::LLTextureTestSession* sessionp = new LLTexturePipelineTester::LLTextureTestSession();
	if(!sessionp)
	{
		return NULL;
	}
	
	F32 total_fetching_time = 0.f;
	F32 total_gray_time = 0.f;
	F32 total_stablizing_time = 0.f;
	F32 total_loading_sculpties_time = 0.f;

	F32 start_fetching_time = -1.f;
	F32 start_fetching_sculpties_time = 0.f;

	F32 last_time = 0.0f;
	S32 frame_count = 0;

	sessionp->mInstantPerformanceListCounter = 0;
	sessionp->mInstantPerformanceList.resize(128);
	sessionp->mInstantPerformanceList[sessionp->mInstantPerformanceListCounter].mAverageBytesUsedPerSecond = 0;
	sessionp->mInstantPerformanceList[sessionp->mInstantPerformanceListCounter].mAverageBytesUsedForLargeImagePerSecond = 0;
	sessionp->mInstantPerformanceList[sessionp->mInstantPerformanceListCounter].mAveragePercentageBytesUsedPerSecond = 0.f;
	sessionp->mInstantPerformanceList[sessionp->mInstantPerformanceListCounter].mTime = 0.f;
	
	//load a session
	std::string currentLabel = getCurrentLabelName();
	BOOL in_log = (*log).has(currentLabel);
	while (in_log)
	{
		LLSD::String label = currentLabel;		

		if(sessionp->mInstantPerformanceListCounter >= (S32)sessionp->mInstantPerformanceList.size())
		{
			sessionp->mInstantPerformanceList.resize(sessionp->mInstantPerformanceListCounter + 128);
		}
		
		//time
		F32 start_time = (*log)[label]["StartFetchingTime"].asReal();
		F32 cur_time   = (*log)[label]["Time"].asReal();
		if(start_time - start_fetching_time > F_ALMOST_ZERO) //fetching has paused for a while
		{
			sessionp->mTotalFetchingTime += total_fetching_time;
			sessionp->mTotalGrayTime += total_gray_time;
			sessionp->mTotalStablizingTime += total_stablizing_time;

			sessionp->mStartTimeLoadingSculpties = start_fetching_sculpties_time; 
			sessionp->mTotalTimeLoadingSculpties += total_loading_sculpties_time;

			start_fetching_time = start_time;
			total_fetching_time = 0.0f;
			total_gray_time = 0.f;
			total_stablizing_time = 0.f;
			total_loading_sculpties_time = 0.f;
		}
		else
		{
			total_fetching_time = cur_time - start_time;
			total_gray_time = (*log)[label]["TotalGrayTime"].asReal();
			total_stablizing_time = (*log)[label]["TotalStablizingTime"].asReal();

			total_loading_sculpties_time = (*log)[label]["EndTimeLoadingSculpties"].asReal() - (*log)[label]["StartTimeLoadingSculpties"].asReal();
			if(start_fetching_sculpties_time < 0.f && total_loading_sculpties_time > 0.f)
			{
				start_fetching_sculpties_time = (*log)[label]["StartTimeLoadingSculpties"].asReal();
			}			
		}
		
		//total loaded bytes
		sessionp->mTotalBytesLoaded = (*log)[label]["TotalBytesLoaded"].asInteger(); 
		sessionp->mTotalBytesLoadedFromCache = (*log)[label]["TotalBytesLoadedFromCache"].asInteger();
		sessionp->mTotalBytesLoadedForLargeImage = (*log)[label]["TotalBytesLoadedForLargeImage"].asInteger();
		sessionp->mTotalBytesLoadedForSculpties = (*log)[label]["TotalBytesLoadedForSculpties"].asInteger(); 

		//instant metrics			
		sessionp->mInstantPerformanceList[sessionp->mInstantPerformanceListCounter].mAverageBytesUsedPerSecond +=
			(*log)[label]["TotalBytesBound"].asInteger();
		sessionp->mInstantPerformanceList[sessionp->mInstantPerformanceListCounter].mAverageBytesUsedForLargeImagePerSecond +=
			(*log)[label]["TotalBytesBoundForLargeImage"].asInteger();
		sessionp->mInstantPerformanceList[sessionp->mInstantPerformanceListCounter].mAveragePercentageBytesUsedPerSecond +=
			(*log)[label]["PercentageBytesBound"].asReal();
		frame_count++;
		if(cur_time - last_time >= 1.0f)
		{
			sessionp->mInstantPerformanceList[sessionp->mInstantPerformanceListCounter].mAverageBytesUsedPerSecond /= frame_count;
			sessionp->mInstantPerformanceList[sessionp->mInstantPerformanceListCounter].mAverageBytesUsedForLargeImagePerSecond /= frame_count;
			sessionp->mInstantPerformanceList[sessionp->mInstantPerformanceListCounter].mAveragePercentageBytesUsedPerSecond /= frame_count;
			sessionp->mInstantPerformanceList[sessionp->mInstantPerformanceListCounter].mTime = last_time;

			frame_count = 0;
			last_time = cur_time;
			sessionp->mInstantPerformanceListCounter++;
			sessionp->mInstantPerformanceList[sessionp->mInstantPerformanceListCounter].mAverageBytesUsedPerSecond = 0;
			sessionp->mInstantPerformanceList[sessionp->mInstantPerformanceListCounter].mAverageBytesUsedForLargeImagePerSecond = 0;
			sessionp->mInstantPerformanceList[sessionp->mInstantPerformanceListCounter].mAveragePercentageBytesUsedPerSecond = 0.f;
			sessionp->mInstantPerformanceList[sessionp->mInstantPerformanceListCounter].mTime = 0.f;
		}
		// Next label
		incrementCurrentCount();
		currentLabel = getCurrentLabelName();
		in_log = (*log).has(currentLabel);
	}

	sessionp->mTotalFetchingTime += total_fetching_time;
	sessionp->mTotalGrayTime += total_gray_time;
	sessionp->mTotalStablizingTime += total_stablizing_time;

	if(sessionp->mStartTimeLoadingSculpties < 0.f)
	{
		sessionp->mStartTimeLoadingSculpties = start_fetching_sculpties_time; 
	}
	sessionp->mTotalTimeLoadingSculpties += total_loading_sculpties_time;

	return sessionp;
}

LLTexturePipelineTester::LLTextureTestSession::LLTextureTestSession() 
{
	reset();
}
LLTexturePipelineTester::LLTextureTestSession::~LLTextureTestSession() 
{
}
void LLTexturePipelineTester::LLTextureTestSession::reset() 
{
	mTotalFetchingTime = 0.0f;

	mTotalGrayTime = 0.0f;
	mTotalStablizingTime = 0.0f;

	mStartTimeLoadingSculpties = 0.0f; 
	mTotalTimeLoadingSculpties = 0.0f;

	mTotalBytesLoaded = 0; 
	mTotalBytesLoadedFromCache = 0;
	mTotalBytesLoadedForLargeImage = 0;
	mTotalBytesLoadedForSculpties = 0; 

	mInstantPerformanceListCounter = 0;
}
//----------------------------------------------------------------------------------------------
//end of LLTexturePipelineTester
//----------------------------------------------------------------------------------------------
<|MERGE_RESOLUTION|>--- conflicted
+++ resolved
@@ -1928,7 +1928,6 @@
 				// We finished but received no data
 				if (getDiscardLevel() < 0)
 				{
-<<<<<<< HEAD
 					if (getFTType() != FTT_MAP_TILE)
 					{
 						llwarns << mID
@@ -1938,18 +1937,11 @@
 								<< " stats " << mLastHttpGetStatus.toHex()
 								<< llendl;
 					}
-=======
-					LL_WARNS() << "!mIsFetching, setting as missing, decode_priority " << decode_priority
-							<< " mRawDiscardLevel " << mRawDiscardLevel
-							<< " current_discard " << current_discard
-							<< LL_ENDL;
->>>>>>> d0ef02c2
 					setIsMissingAsset();
 					desired_discard = -1;
 				}
 				else
 				{
-<<<<<<< HEAD
 					//llwarns << mID << ": Setting min discard to " << current_discard << llendl;
 					if(current_discard >= 0)
 					{
@@ -1962,11 +1954,6 @@
 						mMinDiscardLevel = dis_level;
 						desired_discard = dis_level;
 					}
-=======
-					//LL_WARNS() << mID << ": Setting min discard to " << current_discard << LL_ENDL;
-					mMinDiscardLevel = current_discard;
-					desired_discard = current_discard;
->>>>>>> d0ef02c2
 				}
 				destroyRawImage();
 			}
@@ -2141,15 +2128,10 @@
 {
 	if (is_missing == mIsMissingAsset)
 	{
-<<<<<<< HEAD
 		return;
-=======
-		LL_WARNS() << mID << ": Marking image as missing" << LL_ENDL;
->>>>>>> d0ef02c2
 	}
 	if (is_missing)
 	{
-<<<<<<< HEAD
 		if (mUrl.empty())
 		{
 			llwarns << mID << ": Marking image as missing" << llendl;
@@ -2173,12 +2155,6 @@
 			mFetchState = 0;
 			mFetchPriority = 0;
 		}
-=======
-		// This may or may not be an error - it is normal to have no
-		// map tile on an empty region, but bad if we're failing on a
-		// server bake texture.
-		LL_WARNS() << mUrl << ": Marking image as missing" << LL_ENDL;
->>>>>>> d0ef02c2
 	}
 	else
 	{
@@ -2227,7 +2203,6 @@
 	}
 	if (mNeedsAux && mAuxRawImage.isNull() && getDiscardLevel() >= 0)
 	{
-<<<<<<< HEAD
 		if(mHasAux)
 		{
 			//trigger a refetch
@@ -2241,12 +2216,6 @@
 	}
 	mLastCallBackActiveTime = sCurrentTime ;
         mLastReferencedSavedRawImageTime = sCurrentTime;
-=======
-		// We need aux data, but we've already loaded the image, and it didn't have any
-		LL_WARNS() << "No aux data available for callback for image:" << getID() << LL_ENDL;
-	}
-	mLastCallBackActiveTime = sCurrentTime;
->>>>>>> d0ef02c2
 }
 
 void LLViewerFetchedTexture::clearCallbackEntryList()
@@ -2357,14 +2326,9 @@
 			}
 		}
 	}
-<<<<<<< HEAD
 	mPauseLoadedCallBacks = FALSE ;
 	mLastCallBackActiveTime = sCurrentTime ;
 	mForceCallbackFetch = TRUE;
-=======
-	mPauseLoadedCallBacks = FALSE;
-	mLastCallBackActiveTime = sCurrentTime;
->>>>>>> d0ef02c2
 	if(need_raw)
 	{
 		mSaveRawImage = TRUE;
@@ -2404,12 +2368,8 @@
 
 bool LLViewerFetchedTexture::doLoadedCallbacks()
 {
-<<<<<<< HEAD
 	static const F32 MAX_INACTIVE_TIME = 900.f ; //seconds
 	static const F32 MAX_IDLE_WAIT_TIME = 5.f ; //seconds
-=======
-	static const F32 MAX_INACTIVE_TIME = 900.f; //seconds
->>>>>>> d0ef02c2
 
 	if (mNeedsCreateTexture)
 	{
@@ -2422,7 +2382,6 @@
 	}	
 	if(sCurrentTime - mLastCallBackActiveTime > MAX_INACTIVE_TIME && !mIsFetching)
 	{
-<<<<<<< HEAD
 		if (mFTType == FTT_SERVER_BAKE)
 		{
 			//output some debug info
@@ -2434,10 +2393,6 @@
 
 		clearCallbackEntryList() ; //remove all callbacks.
 		return false ;
-=======
-		clearCallbackEntryList(); //remove all callbacks.
-		return false;
->>>>>>> d0ef02c2
 	}
 
 	bool res = false;
@@ -2947,7 +2902,6 @@
 
 	clearCallbackEntryList();
 	
-<<<<<<< HEAD
 	mSavedRawImage = NULL ;
 	mForceToSaveRawImage  = FALSE ;
 	mSaveRawImage = FALSE ;
@@ -2961,15 +2915,6 @@
 		sAuxCount--;
 		mAuxRawImage = NULL;
 	}
-=======
-	mSavedRawImage = NULL;
-	mForceToSaveRawImage  = FALSE;
-	mSaveRawImage = FALSE;
-	mSavedRawDiscardLevel = -1;
-	mDesiredSavedRawDiscardLevel = -1;
-	mLastReferencedSavedRawImageTime = 0.0f;
-	mKeptSavedRawImageTime = 0.f;
->>>>>>> d0ef02c2
 }
 
 LLImageRaw* LLViewerFetchedTexture::getSavedRawImage() 
