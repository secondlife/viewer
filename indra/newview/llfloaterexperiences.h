--- conflicted
+++ resolved
@@ -1,80 +1,76 @@
-/**
- * @file llfloaterexperiences.h
- * @brief LLFloaterExperiences class definition
- *
- * $LicenseInfo:firstyear=2012&license=viewerlgpl$
- * Second Life Viewer Source Code
- * Copyright (C) 2012, Linden Research, Inc.
- *
- * This library is free software; you can redistribute it and/or
- * modify it under the terms of the GNU Lesser General Public
- * License as published by the Free Software Foundation;
- * version 2.1 of the License only.
- *
- * This library is distributed in the hope that it will be useful,
- * but WITHOUT ANY WARRANTY; without even the implied warranty of
- * MERCHANTABILITY or FITNESS FOR A PARTICULAR PURPOSE.  See the GNU
- * Lesser General Public License for more details.
- *
- * You should have received a copy of the GNU Lesser General Public
- * License along with this library; if not, write to the Free Software
- * Foundation, Inc., 51 Franklin Street, Fifth Floor, Boston, MA  02110-1301  USA
- *
- * Linden Research, Inc., 945 Battery Street, San Francisco, CA  94111  USA
- * $/LicenseInfo$
- */
-
-#ifndef LL_LLFLOATEREXPERIENCES_H
-#define LL_LLFLOATEREXPERIENCES_H
-
-#include "llfloater.h"
-#include "llcorehttputil.h"
-
-class LLPanelExperiences;
-
-class LLFloaterExperiences :
-    public LLFloater
-{
-public:
-    LLFloaterExperiences(const LLSD& data);
-    virtual void onClose(bool app_quitting);
-
-    virtual void onOpen(const LLSD& key);
-    static LLFloaterExperiences* findInstance();
-protected:
-    typedef std::map<std::string, std::string> NameMap_t;
-    typedef boost::function<void(LLPanelExperiences*, const LLSD&)> Callback_t;
-
-    void clearFromRecent(const LLSD& ids);
-    void resizeToTabs();
-<<<<<<< HEAD
-	/*virtual*/ bool	postBuild();
-=======
-    /*virtual*/ BOOL    postBuild();
->>>>>>> e1623bb2
-    void refreshContents();
-    void setupRecentTabs();
-    LLPanelExperiences* addTab(const std::string& name, bool select);
-
-    bool updatePermissions(const LLSD& permission);
-    void sendPurchaseRequest();
-    void checkPurchaseInfo(LLPanelExperiences* panel, const LLSD& content)const;
-    void checkAndOpen(LLPanelExperiences* panel, const LLSD& content) const;
-    void updateInfo(std::string experiences, std::string tab);
-
-    void retrieveExperienceList(const std::string &url, const LLHandle<LLFloaterExperiences> &hparent, const NameMap_t &tabMapping,
-        const std::string &errorNotify = std::string("ErrorMessage"), Callback_t cback = Callback_t());
-
-    void requestNewExperience(const std::string &url, const LLHandle<LLFloaterExperiences> &hparent, const NameMap_t &tabMapping,
-        const std::string &errorNotify, Callback_t cback);
-
-private:
-    typedef boost::function < LLSD(LLCoreHttpUtil::HttpCoroutineAdapter::ptr_t, LLCore::HttpRequest::ptr_t,
-        const std::string, LLCore::HttpOptions::ptr_t, LLCore::HttpHeaders::ptr_t) > invokationFn_t;
-
-    static void retrieveExperienceListCoro(std::string url, LLHandle<LLFloaterExperiences> hparent,
-        NameMap_t tabMapping, std::string errorNotify, Callback_t cback, invokationFn_t invoker);
-    std::vector<LLUUID> mPrepurchaseIds;
-};
-
-#endif //LL_LLFLOATEREXPERIENCES_H+/**
+ * @file llfloaterexperiences.h
+ * @brief LLFloaterExperiences class definition
+ *
+ * $LicenseInfo:firstyear=2012&license=viewerlgpl$
+ * Second Life Viewer Source Code
+ * Copyright (C) 2012, Linden Research, Inc.
+ *
+ * This library is free software; you can redistribute it and/or
+ * modify it under the terms of the GNU Lesser General Public
+ * License as published by the Free Software Foundation;
+ * version 2.1 of the License only.
+ *
+ * This library is distributed in the hope that it will be useful,
+ * but WITHOUT ANY WARRANTY; without even the implied warranty of
+ * MERCHANTABILITY or FITNESS FOR A PARTICULAR PURPOSE.  See the GNU
+ * Lesser General Public License for more details.
+ *
+ * You should have received a copy of the GNU Lesser General Public
+ * License along with this library; if not, write to the Free Software
+ * Foundation, Inc., 51 Franklin Street, Fifth Floor, Boston, MA  02110-1301  USA
+ *
+ * Linden Research, Inc., 945 Battery Street, San Francisco, CA  94111  USA
+ * $/LicenseInfo$
+ */
+
+#ifndef LL_LLFLOATEREXPERIENCES_H
+#define LL_LLFLOATEREXPERIENCES_H
+
+#include "llfloater.h"
+#include "llcorehttputil.h"
+
+class LLPanelExperiences;
+
+class LLFloaterExperiences :
+    public LLFloater
+{
+public:
+    LLFloaterExperiences(const LLSD& data);
+    virtual void onClose(bool app_quitting);
+
+    virtual void onOpen(const LLSD& key);
+    static LLFloaterExperiences* findInstance();
+protected:
+    typedef std::map<std::string, std::string> NameMap_t;
+    typedef boost::function<void(LLPanelExperiences*, const LLSD&)> Callback_t;
+
+    void clearFromRecent(const LLSD& ids);
+    void resizeToTabs();
+    /*virtual*/ bool    postBuild();
+    void refreshContents();
+    void setupRecentTabs();
+    LLPanelExperiences* addTab(const std::string& name, bool select);
+
+    bool updatePermissions(const LLSD& permission);
+    void sendPurchaseRequest();
+    void checkPurchaseInfo(LLPanelExperiences* panel, const LLSD& content)const;
+    void checkAndOpen(LLPanelExperiences* panel, const LLSD& content) const;
+    void updateInfo(std::string experiences, std::string tab);
+
+    void retrieveExperienceList(const std::string &url, const LLHandle<LLFloaterExperiences> &hparent, const NameMap_t &tabMapping,
+        const std::string &errorNotify = std::string("ErrorMessage"), Callback_t cback = Callback_t());
+
+    void requestNewExperience(const std::string &url, const LLHandle<LLFloaterExperiences> &hparent, const NameMap_t &tabMapping,
+        const std::string &errorNotify, Callback_t cback);
+
+private:
+    typedef boost::function < LLSD(LLCoreHttpUtil::HttpCoroutineAdapter::ptr_t, LLCore::HttpRequest::ptr_t,
+        const std::string, LLCore::HttpOptions::ptr_t, LLCore::HttpHeaders::ptr_t) > invokationFn_t;
+
+    static void retrieveExperienceListCoro(std::string url, LLHandle<LLFloaterExperiences> hparent,
+        NameMap_t tabMapping, std::string errorNotify, Callback_t cback, invokationFn_t invoker);
+    std::vector<LLUUID> mPrepurchaseIds;
+};
+
+#endif //LL_LLFLOATEREXPERIENCES_H