--- conflicted
+++ resolved
@@ -117,78 +117,37 @@
 
     LLManip( const std::string& name, LLToolComposite* composite );
 
-    virtual BOOL        handleMouseDownOnPart(S32 x, S32 y, MASK mask) = 0;
-    void                renderGuidelines(BOOL draw_x = TRUE, BOOL draw_y = TRUE, BOOL draw_z = TRUE);
+    virtual bool        handleMouseDownOnPart(S32 x, S32 y, MASK mask) = 0;
+    void                renderGuidelines(bool draw_x = true, bool draw_y = true, bool draw_z = true);
     static void         renderXYZ(const LLVector3 &vec);
 
-<<<<<<< HEAD
-	virtual bool		handleMouseDownOnPart(S32 x, S32 y, MASK mask) = 0;
-	void				renderGuidelines(bool draw_x = true, bool draw_y = true, bool draw_z = true);
-	static void			renderXYZ(const LLVector3 &vec);
-
-    /*virtual*/ bool	handleMouseUp(S32 x, S32 y, MASK mask);
-    /*virtual*/ bool	handleHover(S32 x, S32 y, MASK mask);
-	virtual void		highlightManipulators(S32 x, S32 y) = 0;
-	virtual void		handleSelect();
-	virtual void		handleDeselect();
-	virtual bool		canAffectSelection() = 0;
-=======
-    /*virtual*/ BOOL    handleMouseUp(S32 x, S32 y, MASK mask);
-    /*virtual*/ BOOL    handleHover(S32 x, S32 y, MASK mask);
+    /*virtual*/ bool    handleMouseUp(S32 x, S32 y, MASK mask);
+    /*virtual*/ bool    handleHover(S32 x, S32 y, MASK mask);
     virtual void        highlightManipulators(S32 x, S32 y) = 0;
     virtual void        handleSelect();
     virtual void        handleDeselect();
-    virtual BOOL        canAffectSelection() = 0;
+    virtual bool        canAffectSelection() = 0;
 
     EManipPart          getHighlightedPart() { return mHighlightedPart; }
->>>>>>> e7eced3c
 
     LLSafeHandle<LLObjectSelection> getSelection();
 
 protected:
-<<<<<<< HEAD
-	LLVector3			getSavedPivotPoint() const;
-	LLVector3			getPivotPoint();
-	void				getManipNormal(LLViewerObject* object, EManipPart manip, LLVector3 &normal);
-	bool				getManipAxis(LLViewerObject* object, EManipPart manip, LLVector3 &axis);
-	F32					getSubdivisionLevel(const LLVector3 &reference_point, const LLVector3 &translate_axis, F32 grid_scale, S32 min_pixel_spacing = MIN_DIVISION_PIXEL_WIDTH, F32 min_subdivisions = sGridMinSubdivisionLevel, F32 max_subdivisions = sGridMaxSubdivisionLevel);
-	void				renderTickValue(const LLVector3& pos, F32 value, const std::string& suffix, const LLColor4 &color);
-	void				renderTickText(const LLVector3& pos, const std::string& suffix, const LLColor4 &color);
-	void				updateGridSettings();
-	bool				getMousePointOnPlaneGlobal(LLVector3d& point, S32 x, S32 y, LLVector3d origin, LLVector3 normal) const;
-	bool				getMousePointOnPlaneAgent(LLVector3& point, S32 x, S32 y, LLVector3 origin, LLVector3 normal);
-	bool				nearestPointOnLineFromMouse( S32 x, S32 y, const LLVector3& b1, const LLVector3& b2, F32 &a_param, F32 &b_param );
-	LLColor4			setupSnapGuideRenderPass(S32 pass);
-protected:
-	LLFrameTimer		mHelpTextTimer;
-	bool				mInSnapRegime;
-	LLSafeHandle<LLObjectSelection> mObjectSelection;
-	EManipPart			mHighlightedPart;
-	EManipPart			mManipPart;
-
-	static F32			sHelpTextVisibleTime;
-	static F32			sHelpTextFadeTime;
-	static S32			sNumTimesHelpTextShown;
-	static S32			sMaxTimesShowHelpText;
-	static F32			sGridMaxSubdivisionLevel;
-	static F32			sGridMinSubdivisionLevel;
-	static LLVector2	sTickLabelSpacing;
-=======
     LLVector3           getSavedPivotPoint() const;
     LLVector3           getPivotPoint();
     void                getManipNormal(LLViewerObject* object, EManipPart manip, LLVector3 &normal);
-    BOOL                getManipAxis(LLViewerObject* object, EManipPart manip, LLVector3 &axis);
+    bool                getManipAxis(LLViewerObject* object, EManipPart manip, LLVector3 &axis);
     F32                 getSubdivisionLevel(const LLVector3 &reference_point, const LLVector3 &translate_axis, F32 grid_scale, S32 min_pixel_spacing = MIN_DIVISION_PIXEL_WIDTH, F32 min_subdivisions = sGridMinSubdivisionLevel, F32 max_subdivisions = sGridMaxSubdivisionLevel);
     void                renderTickValue(const LLVector3& pos, F32 value, const std::string& suffix, const LLColor4 &color);
     void                renderTickText(const LLVector3& pos, const std::string& suffix, const LLColor4 &color);
     void                updateGridSettings();
-    BOOL                getMousePointOnPlaneGlobal(LLVector3d& point, S32 x, S32 y, LLVector3d origin, LLVector3 normal) const;
-    BOOL                getMousePointOnPlaneAgent(LLVector3& point, S32 x, S32 y, LLVector3 origin, LLVector3 normal);
-    BOOL                nearestPointOnLineFromMouse( S32 x, S32 y, const LLVector3& b1, const LLVector3& b2, F32 &a_param, F32 &b_param );
+    bool                getMousePointOnPlaneGlobal(LLVector3d& point, S32 x, S32 y, LLVector3d origin, LLVector3 normal) const;
+    bool                getMousePointOnPlaneAgent(LLVector3& point, S32 x, S32 y, LLVector3 origin, LLVector3 normal);
+    bool                nearestPointOnLineFromMouse( S32 x, S32 y, const LLVector3& b1, const LLVector3& b2, F32 &a_param, F32 &b_param );
     LLColor4            setupSnapGuideRenderPass(S32 pass);
 protected:
     LLFrameTimer        mHelpTextTimer;
-    BOOL                mInSnapRegime;
+    bool                mInSnapRegime;
     LLSafeHandle<LLObjectSelection> mObjectSelection;
     EManipPart          mHighlightedPart;
     EManipPart          mManipPart;
@@ -200,7 +159,6 @@
     static F32          sGridMaxSubdivisionLevel;
     static F32          sGridMinSubdivisionLevel;
     static LLVector2    sTickLabelSpacing;
->>>>>>> e7eced3c
 };
 
 
