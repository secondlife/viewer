/*
 * @file llinventorypanel.cpp
 * @brief Implementation of the inventory panel and associated stuff.
 *
 * $LicenseInfo:firstyear=2001&license=viewerlgpl$
 * Second Life Viewer Source Code
 * Copyright (C) 2010, Linden Research, Inc.
 *
 * This library is free software; you can redistribute it and/or
 * modify it under the terms of the GNU Lesser General Public
 * License as published by the Free Software Foundation;
 * version 2.1 of the License only.
 *
 * This library is distributed in the hope that it will be useful,
 * but WITHOUT ANY WARRANTY; without even the implied warranty of
 * MERCHANTABILITY or FITNESS FOR A PARTICULAR PURPOSE.  See the GNU
 * Lesser General Public License for more details.
 *
 * You should have received a copy of the GNU Lesser General Public
 * License along with this library; if not, write to the Free Software
 * Foundation, Inc., 51 Franklin Street, Fifth Floor, Boston, MA  02110-1301  USA
 *
 * Linden Research, Inc., 945 Battery Street, San Francisco, CA  94111  USA
 * $/LicenseInfo$
 */

#include "llviewerprecompiledheaders.h"
#include "llinventorypanel.h"

#include <utility> // for std::pair<>

#include "llagent.h"
#include "llagentwearables.h"
#include "llappearancemgr.h"
#include "llavataractions.h"
#include "llclipboard.h"
#include "llfloaterreg.h"
#include "llfloatersidepanelcontainer.h"
#include "llfolderview.h"
#include "llfolderviewitem.h"
#include "llfloaterimcontainer.h"
#include "llimview.h"
#include "llinspecttexture.h"
#include "llinventorybridge.h"
#include "llinventoryfunctions.h"
#include "llinventorymodelbackgroundfetch.h"
#include "llnotificationsutil.h"
#include "llpanelmaininventory.h"
#include "llpreview.h"
#include "llsidepanelinventory.h"
#include "llstartup.h"
#include "lltrans.h"
#include "llviewerassettype.h"
#include "llviewerattachmenu.h"
#include "llviewerfoldertype.h"
#include "llvoavatarself.h"

class LLInventoryFavoritesItemsPanel;
class LLInventoryRecentItemsPanel;
class LLAssetFilteredInventoryPanel;

static LLDefaultChildRegistry::Register<LLInventoryPanel> r("inventory_panel");
static LLDefaultChildRegistry::Register<LLInventoryRecentItemsPanel> t_recent_inventory_panel("recent_inventory_panel");
static LLDefaultChildRegistry::Register<LLInventoryFavoritesItemsPanel> t_favorites_inventory_panel("favorites_inventory_panel");
static LLDefaultChildRegistry::Register<LLAssetFilteredInventoryPanel> t_asset_filtered_inv_panel("asset_filtered_inv_panel");

const std::string LLInventoryPanel::DEFAULT_SORT_ORDER = std::string("InventorySortOrder");
const std::string LLInventoryPanel::RECENTITEMS_SORT_ORDER = std::string("RecentItemsSortOrder");
const std::string LLInventoryPanel::INHERIT_SORT_ORDER = std::string("");
static const LLInventoryFolderViewModelBuilder INVENTORY_BRIDGE_BUILDER;

// statics
bool LLInventoryPanel::sColorSetInitialized = false;
LLUIColor LLInventoryPanel::sDefaultColor;
LLUIColor LLInventoryPanel::sDefaultHighlightColor;
LLUIColor LLInventoryPanel::sLibraryColor;
LLUIColor LLInventoryPanel::sLinkColor;

const LLColor4U DEFAULT_WHITE(255, 255, 255);

//~~~~~~~~~~~~~~~~~~~~~~~~~~~~~~~~~~~~~~~~~~~~~~~~~~~~~~~~~~~~~~~~~~~~~~~~~~~~~
// Class LLInventoryPanelObserver
//
// Bridge to support knowing when the inventory has changed.
//~~~~~~~~~~~~~~~~~~~~~~~~~~~~~~~~~~~~~~~~~~~~~~~~~~~~~~~~~~~~~~~~~~~~~~~~~~~~~

class LLInventoryPanelObserver : public LLInventoryObserver
{
public:
    LLInventoryPanelObserver(LLInventoryPanel* ip) : mIP(ip) {}
    virtual ~LLInventoryPanelObserver() {}
    virtual void changed(U32 mask)
    {
        mIP->modelChanged(mask);
    }
protected:
    LLInventoryPanel* mIP;
};

//~~~~~~~~~~~~~~~~~~~~~~~~~~~~~~~~~~~~~~~~~~~~~~~~~~~~~~~~~~~~~~~~~~~~~~~~~~~~~
// Class LLInvPanelComplObserver
//
// Calls specified callback when all specified items become complete.
//
// Usage:
// observer = new LLInvPanelComplObserver(boost::bind(onComplete));
// inventory->addObserver(observer);
// observer->reset(); // (optional)
// observer->watchItem(incomplete_item1_id);
// observer->watchItem(incomplete_item2_id);
//~~~~~~~~~~~~~~~~~~~~~~~~~~~~~~~~~~~~~~~~~~~~~~~~~~~~~~~~~~~~~~~~~~~~~~~~~~~~~

class LLInvPanelComplObserver : public LLInventoryCompletionObserver
{
public:
    typedef boost::function<void()> callback_t;

    LLInvPanelComplObserver(callback_t cb)
    :   mCallback(cb)
    {
    }

    void reset();

private:
    /*virtual*/ void done();

    /// Called when all the items are complete.
    callback_t  mCallback;
};

void LLInvPanelComplObserver::reset()
{
    mIncomplete.clear();
    mComplete.clear();
}

void LLInvPanelComplObserver::done()
{
    mCallback();
}

//~~~~~~~~~~~~~~~~~~~~~~~~~~~~~~~~~~~~~~~~~~~~~~~~~~~~~~~~~~~~~~~~~~~~~~~~~~~~~
// Class LLInventoryPanel
//~~~~~~~~~~~~~~~~~~~~~~~~~~~~~~~~~~~~~~~~~~~~~~~~~~~~~~~~~~~~~~~~~~~~~~~~~~~~~

LLInventoryPanel::LLInventoryPanel(const LLInventoryPanel::Params& p) :
    LLPanel(p),
    mInventoryObserver(NULL),
    mCompletionObserver(NULL),
    mScroller(NULL),
    mSortOrderSetting(p.sort_order_setting),
    mInventory(p.inventory), //inventory("", &gInventory)
    mAcceptsDragAndDrop(p.accepts_drag_and_drop),
    mAllowMultiSelect(p.allow_multi_select),
    mAllowDrag(p.allow_drag),
    mShowItemLinkOverlays(p.show_item_link_overlays),
    mShowEmptyMessage(p.show_empty_message),
    mSuppressFolderMenu(p.suppress_folder_menu),
    mSuppressOpenItemAction(false),
    mBuildViewsOnInit(p.preinitialize_views),
    mViewsInitialized(VIEWS_UNINITIALIZED),
    mInvFVBridgeBuilder(NULL),
    mInventoryViewModel(p.name),
    mGroupedItemBridge(new LLFolderViewGroupedItemBridge),
    mFocusSelection(false),
    mBuildChildrenViews(true),
    mRootInited(false)
{
    mInvFVBridgeBuilder = &INVENTORY_BRIDGE_BUILDER;

    if (!sColorSetInitialized)
    {
        sDefaultColor = LLUIColorTable::instance().getColor("InventoryItemColor", DEFAULT_WHITE);
        sDefaultHighlightColor = LLUIColorTable::instance().getColor("MenuItemHighlightFgColor", DEFAULT_WHITE);
        sLibraryColor = LLUIColorTable::instance().getColor("InventoryItemLibraryColor", DEFAULT_WHITE);
        sLinkColor = LLUIColorTable::instance().getColor("InventoryItemLinkColor", DEFAULT_WHITE);
        sColorSetInitialized = true;
    }

    // context menu callbacks
    mCommitCallbackRegistrar.add("Inventory.DoToSelected", boost::bind(&LLInventoryPanel::doToSelected, this, _2));
    mCommitCallbackRegistrar.add("Inventory.EmptyTrash", boost::bind(&LLInventoryModel::emptyFolderType, &gInventory, "ConfirmEmptyTrash", LLFolderType::FT_TRASH));
    mCommitCallbackRegistrar.add("Inventory.EmptyLostAndFound", boost::bind(&LLInventoryModel::emptyFolderType, &gInventory, "ConfirmEmptyLostAndFound", LLFolderType::FT_LOST_AND_FOUND));
    mCommitCallbackRegistrar.add("Inventory.DoCreate", boost::bind(&LLInventoryPanel::doCreate, this, _2));
    mCommitCallbackRegistrar.add("Inventory.AttachObject", boost::bind(&LLInventoryPanel::attachObject, this, _2));
    mCommitCallbackRegistrar.add("Inventory.BeginIMSession", boost::bind(&LLInventoryPanel::beginIMSession, this));
    mCommitCallbackRegistrar.add("Inventory.Share",  boost::bind(&LLAvatarActions::shareWithAvatars, this));
    mCommitCallbackRegistrar.add("Inventory.FileUploadLocation", boost::bind(&LLInventoryPanel::fileUploadLocation, this, _2));
    mCommitCallbackRegistrar.add("Inventory.OpenNewFolderWindow", boost::bind(&LLInventoryPanel::openSingleViewInventory, this, LLUUID()));
}

LLFolderView * LLInventoryPanel::createFolderRoot(LLUUID root_id )
{
    LLFolderView::Params p(mParams.folder_view);
    p.name = getName();
    p.title = getLabel();
    p.rect = LLRect(0, 0, getRect().getWidth(), 0);
    p.parent_panel = this;
    p.tool_tip = p.name;
    p.listener = mInvFVBridgeBuilder->createBridge( LLAssetType::AT_CATEGORY,
                                                                    LLAssetType::AT_CATEGORY,
                                                                    LLInventoryType::IT_CATEGORY,
                                                                    this,
                                                                    &mInventoryViewModel,
                                                                    NULL,
                                                                    root_id);
    p.view_model = &mInventoryViewModel;
    p.grouped_item_model = mGroupedItemBridge;
    p.use_label_suffix = mParams.use_label_suffix;
    p.allow_multiselect = mAllowMultiSelect;
    p.allow_drag = mAllowDrag;
    p.show_empty_message = mShowEmptyMessage;
    p.suppress_folder_menu = mSuppressFolderMenu;
    p.show_item_link_overlays = mShowItemLinkOverlays;
    p.root = NULL;
    p.allow_drop = mParams.allow_drop_on_root;
    p.options_menu = "menu_inventory.xml";

    LLFolderView* fv = LLUICtrlFactory::create<LLFolderView>(p);
    fv->setCallbackRegistrar(&mCommitCallbackRegistrar);
    fv->setEnableRegistrar(&mEnableCallbackRegistrar);

    return fv;
}

void LLInventoryPanel::clearFolderRoot()
{
    gIdleCallbacks.deleteFunction(idle, this);
    gIdleCallbacks.deleteFunction(onIdle, this);

    if (mInventoryObserver)
    {
        mInventory->removeObserver(mInventoryObserver);
        delete mInventoryObserver;
        mInventoryObserver = NULL;
    }
    if (mCompletionObserver)
    {
        mInventory->removeObserver(mCompletionObserver);
        delete mCompletionObserver;
        mCompletionObserver = NULL;
    }

    if (mScroller)
    {
        removeChild(mScroller);
        delete mScroller;
        mScroller = NULL;
    }
}

void LLInventoryPanel::initFromParams(const LLInventoryPanel::Params& params)
{
    // save off copy of params
    mParams = params;

    initFolderRoot();

    // Initialize base class params.
    LLPanel::initFromParams(mParams);
}

LLInventoryPanel::~LLInventoryPanel()
{
    U32 sort_order = getFolderViewModel()->getSorter().getSortOrder();
    if (mSortOrderSetting != INHERIT_SORT_ORDER)
    {
        gSavedSettings.setU32(mSortOrderSetting, sort_order);
    }

    clearFolderRoot();
}

void LLInventoryPanel::initFolderRoot()
{
    // Clear up the root view
    // Note: This needs to be done *before* we build the new folder view
    LLUUID root_id = getRootFolderID();
    if (mFolderRoot.get())
    {
        removeItemID(root_id);
        mFolderRoot.get()->destroyView();
    }

    mCommitCallbackRegistrar.pushScope(); // registered as a widget; need to push callback scope ourselves
    {
        // Determine the root folder in case specified, and
        // build the views starting with that folder.
        LLFolderView* folder_view = createFolderRoot(root_id);
        mFolderRoot = folder_view->getHandle();
        mRootInited = true;

        addItemID(root_id, mFolderRoot.get());
    }
    mCommitCallbackRegistrar.popScope();
    mFolderRoot.get()->setCallbackRegistrar(&mCommitCallbackRegistrar);
    mFolderRoot.get()->setEnableRegistrar(&mEnableCallbackRegistrar);

    // Scroller
    LLRect scroller_view_rect = getRect();
    scroller_view_rect.translate(-scroller_view_rect.mLeft, -scroller_view_rect.mBottom);
    LLScrollContainer::Params scroller_params(mParams.scroll());
    scroller_params.rect(scroller_view_rect);
    mScroller = LLUICtrlFactory::create<LLFolderViewScrollContainer>(scroller_params);
    addChild(mScroller);
    mScroller->addChild(mFolderRoot.get());
    mFolderRoot.get()->setScrollContainer(mScroller);
    mFolderRoot.get()->setFollowsAll();
    mFolderRoot.get()->addChild(mFolderRoot.get()->mStatusTextBox);

    if (mSelectionCallback)
    {
        mFolderRoot.get()->setSelectCallback(mSelectionCallback);
    }

    // Set up the callbacks from the inventory we're viewing, and then build everything.
    mInventoryObserver = new LLInventoryPanelObserver(this);
    mInventory->addObserver(mInventoryObserver);

    mCompletionObserver = new LLInvPanelComplObserver(boost::bind(&LLInventoryPanel::onItemsCompletion, this));
    mInventory->addObserver(mCompletionObserver);

    if (mBuildViewsOnInit)
    {
        initializeViewBuilding();
    }

    if (mSortOrderSetting != INHERIT_SORT_ORDER)
    {
        setSortOrder(gSavedSettings.getU32(mSortOrderSetting));
    }
    else
    {
        setSortOrder(gSavedSettings.getU32(DEFAULT_SORT_ORDER));
    }

    // hide inbox
    if (!gSavedSettings.getBOOL("InventoryOutboxMakeVisible"))
    {
        getFilter().setFilterCategoryTypes(getFilter().getFilterCategoryTypes() & ~(1ULL << LLFolderType::FT_INBOX));
    }
    // hide marketplace listing box, unless we are a marketplace panel
    if (!gSavedSettings.getBOOL("InventoryOutboxMakeVisible") && !mParams.use_marketplace_folders)
    {
        getFilter().setFilterCategoryTypes(getFilter().getFilterCategoryTypes() & ~(1ULL << LLFolderType::FT_MARKETPLACE_LISTINGS));
    }

    // set the filter for the empty folder if the debug setting is on
    if (gSavedSettings.getBOOL("DebugHideEmptySystemFolders"))
    {
        getFilter().setFilterEmptySystemFolders();
    }

    // keep track of the clipboard state so that we avoid filtering too much
    mClipboardState = LLClipboard::instance().getGeneration();
}

void LLInventoryPanel::initializeViewBuilding()
{
    if (mViewsInitialized == VIEWS_UNINITIALIZED)
    {
        LL_DEBUGS("Inventory") << "Setting views for " << getName() << " to initialize" << LL_ENDL;
        // Build view of inventory if we need default full hierarchy and inventory is ready, otherwise do in onIdle.
        // Initializing views takes a while so always do it onIdle if viewer already loaded.
        if (mInventory->isInventoryUsable()
            && LLStartUp::getStartupState() <= STATE_WEARABLES_WAIT)
        {
            // Usually this happens on login, so we have less time constraits, but too long and we can cause a disconnect
            const F64 max_time = 20.f;
            initializeViews(max_time);
        }
        else
        {
            mViewsInitialized = VIEWS_INITIALIZING;
            gIdleCallbacks.addFunction(onIdle, (void*)this);
        }
    }
}

/*virtual*/
void LLInventoryPanel::onVisibilityChange(bool new_visibility)
{
    if (new_visibility && mViewsInitialized == VIEWS_UNINITIALIZED)
    {
        // first call can be from tab initialization
        if (gFloaterView->getParentFloater(this) != NULL)
        {
            initializeViewBuilding();
        }
    }
    LLPanel::onVisibilityChange(new_visibility);
}

void LLInventoryPanel::draw()
{
    // Select the desired item (in case it wasn't loaded when the selection was requested)
    updateSelection();

    LLPanel::draw();
}

const LLInventoryFilter& LLInventoryPanel::getFilter() const
{
    return getFolderViewModel()->getFilter();
}

LLInventoryFilter& LLInventoryPanel::getFilter()
{
    return getFolderViewModel()->getFilter();
}

void LLInventoryPanel::setFilterTypes(U64 types, LLInventoryFilter::EFilterType filter_type)
{
    if (filter_type == LLInventoryFilter::FILTERTYPE_OBJECT)
    {
        getFilter().setFilterObjectTypes(types);
    }
    else if (filter_type == LLInventoryFilter::FILTERTYPE_CATEGORY)
    {
        getFilter().setFilterCategoryTypes(types);
    }
}

void LLInventoryPanel::setFilterWorn()
{
    getFilter().setFilterWorn();
}

U32 LLInventoryPanel::getFilterObjectTypes() const
{
    return (U32)getFilter().getFilterObjectTypes();
}

U32 LLInventoryPanel::getFilterPermMask() const
{
    return getFilter().getFilterPermissions();
}


void LLInventoryPanel::setFilterPermMask(PermissionMask filter_perm_mask)
{
    getFilter().setFilterPermissions(filter_perm_mask);
}

void LLInventoryPanel::setFilterWearableTypes(U64 types)
{
    getFilter().setFilterWearableTypes(types);
}

void LLInventoryPanel::setFilterSettingsTypes(U64 filter)
{
    getFilter().setFilterSettingsTypes(filter);
}

void LLInventoryPanel::setFilterSubString(const std::string& string)
{
    getFilter().setFilterSubString(string);
}

const std::string LLInventoryPanel::getFilterSubString()
{
    return getFilter().getFilterSubString();
}

void LLInventoryPanel::setSortOrder(U32 order)
{
    LLInventorySort sorter(order);
    if (order != getFolderViewModel()->getSorter().getSortOrder())
    {
        getFolderViewModel()->setSorter(sorter);
        mFolderRoot.get()->arrangeAll();
        // try to keep selection onscreen, even if it wasn't to start with
        mFolderRoot.get()->scrollToShowSelection();
    }
}

U32 LLInventoryPanel::getSortOrder() const
{
    return getFolderViewModel()->getSorter().getSortOrder();
}

void LLInventoryPanel::setSinceLogoff(bool sl)
{
    getFilter().setDateRangeLastLogoff(sl);
}

void LLInventoryPanel::setHoursAgo(U32 hours)
{
    getFilter().setHoursAgo(hours);
}

void LLInventoryPanel::setDateSearchDirection(U32 direction)
{
    getFilter().setDateSearchDirection(direction);
}

void LLInventoryPanel::setFilterLinks(U64 filter_links)
{
    getFilter().setFilterLinks(filter_links);
}

void LLInventoryPanel::setSearchType(LLInventoryFilter::ESearchType type)
{
    getFilter().setSearchType(type);
}

LLInventoryFilter::ESearchType LLInventoryPanel::getSearchType()
{
    return getFilter().getSearchType();
}

void LLInventoryPanel::setShowFolderState(LLInventoryFilter::EFolderShow show)
{
    getFilter().setShowFolderState(show);
}

LLInventoryFilter::EFolderShow LLInventoryPanel::getShowFolderState()
{
    return getFilter().getShowFolderState();
}

void LLInventoryPanel::itemChanged(const LLUUID& item_id, U32 mask, const LLInventoryObject* model_item)
{
    LLFolderViewItem* view_item = getItemByID(item_id);
    LLFolderViewModelItemInventory* viewmodel_item =
        static_cast<LLFolderViewModelItemInventory*>(view_item ? view_item->getViewModelItem() : NULL);

    // LLFolderViewFolder is derived from LLFolderViewItem so dynamic_cast from item
    // to folder is the fast way to get a folder without searching through folders tree.
    LLFolderViewFolder* view_folder = NULL;

    // Check requires as this item might have already been deleted
    // as a child of its deleted parent.
    if (model_item && view_item)
    {
        view_folder = dynamic_cast<LLFolderViewFolder*>(view_item);
    }

    // if folder is not fully initialized (likely due to delayed load on idle)
    // and we are not rebuilding, try updating children
    if (view_folder
        && !view_folder->areChildrenInited()
        && ( (mask & LLInventoryObserver::REBUILD) == 0))
    {
        LLInventoryObject const* objectp = mInventory->getObject(item_id);
        if (objectp)
        {
            view_item = buildNewViews(item_id, objectp, view_item, BUILD_ONE_FOLDER);
        }
    }

    //////////////////////////////
    // LABEL Operation
    // Empty out the display name for relabel.
    if (mask & LLInventoryObserver::LABEL)
    {
        if (view_item)
        {
            // Request refresh on this item (also flags for filtering)
            LLInvFVBridge* bridge = (LLInvFVBridge*)view_item->getViewModelItem();
            if(bridge)
            {
                // Clear the display name first, so it gets properly re-built during refresh()
                bridge->clearDisplayName();

                view_item->refresh();
            }
            LLFolderViewFolder* parent = view_item->getParentFolder();
            if(parent && parent->getViewModelItem())
            {
                parent->getViewModelItem()->dirtyDescendantsFilter();
            }
        }
    }

    //////////////////////////////
    // REBUILD Operation
    // Destroy and regenerate the UI.
    if (mask & LLInventoryObserver::REBUILD)
    {
        if (model_item && view_item && viewmodel_item)
        {
            const LLUUID idp = viewmodel_item->getUUID();
            view_item->destroyView();
            removeItemID(idp);
        }

        LLInventoryObject const* objectp = mInventory->getObject(item_id);
        if (objectp)
        {
            // providing NULL directly avoids unnessesary getItemByID calls
            view_item = buildNewViews(item_id, objectp, NULL, BUILD_ONE_FOLDER);
        }
        else
        {
            view_item = NULL;
        }

        viewmodel_item =
            static_cast<LLFolderViewModelItemInventory*>(view_item ? view_item->getViewModelItem() : NULL);
        view_folder = dynamic_cast<LLFolderViewFolder *>(view_item);
    }

    //////////////////////////////
    // INTERNAL Operation
    // This could be anything.  For now, just refresh the item.
    if (mask & LLInventoryObserver::INTERNAL)
    {
        if (view_item)
        {
            view_item->refresh();
        }
    }

    //////////////////////////////
    // SORT Operation
    // Sort the folder.
    if (mask & LLInventoryObserver::SORT)
    {
        if (view_folder && view_folder->getViewModelItem())
        {
            view_folder->getViewModelItem()->requestSort();
        }
    }

    if (mask & LLInventoryObserver::UPDATE_FAVORITE)
    {
        if (view_item)
        {
            view_item->refresh();
            LLFolderViewFolder* parent = view_item->getParentFolder();
            if (parent)
            {
                parent->updateHasFavorites(get_is_favorite(model_item));
            }
        }
    }

    // We don't typically care which of these masks the item is actually flagged with, since the masks
    // may not be accurate (e.g. in the main inventory panel, I move an item from My Inventory into
    // Landmarks; this is a STRUCTURE change for that panel but is an ADD change for the Landmarks
    // panel).  What's relevant is that the item and UI are probably out of sync and thus need to be
    // resynchronized.
    if (mask & (LLInventoryObserver::STRUCTURE |
                LLInventoryObserver::ADD |
                LLInventoryObserver::REMOVE))
    {
        //////////////////////////////
        // ADD Operation
        // Item exists in memory but a UI element hasn't been created for it.
        if (model_item && !view_item)
        {
            // Add the UI element for this item.
            LLInventoryObject const* objectp = mInventory->getObject(item_id);
            if (objectp)
            {
                // providing NULL directly avoids unnessesary getItemByID calls
                buildNewViews(item_id, objectp, NULL, BUILD_ONE_FOLDER);
            }

            // Select any newly created object that has the auto rename at top of folder root set.
            if(mFolderRoot.get() && mFolderRoot.get()->getRoot()->needsAutoRename())
            {
                setSelection(item_id, false);
            }
            updateFolderLabel(model_item->getParentUUID());

            if (get_is_favorite(model_item))
            {
                LLFolderViewFolder* new_parent = (LLFolderViewFolder*)getItemByID(model_item->getParentUUID());
                if (new_parent)
                {
                    new_parent->updateHasFavorites(true);
                }
            }

        }

        //////////////////////////////
        // STRUCTURE Operation
        // This item already exists in both memory and UI.  It was probably reparented.
        else if (model_item && view_item)
        {
            LLFolderViewFolder* old_parent = view_item->getParentFolder();
            // Don't process the item if it is the root
            if (old_parent)
            {
                LLFolderViewModelItem* old_parent_vmi = old_parent->getViewModelItem();
                LLFolderViewModelItemInventory* viewmodel_folder = static_cast<LLFolderViewModelItemInventory*>(old_parent_vmi);
                LLFolderViewFolder* new_parent =   (LLFolderViewFolder*)getItemByID(model_item->getParentUUID());
                // Item has been moved.
                if (old_parent != new_parent)
                {
                    if (new_parent != NULL)
                    {
                        // Item is to be moved and we found its new parent in the panel's directory, so move the item's UI.
                        view_item->addToFolder(new_parent);
                        addItemID(viewmodel_item->getUUID(), view_item);
                        if (mInventory)
                        {
                            const LLUUID trash_id = mInventory->findCategoryUUIDForType(LLFolderType::FT_TRASH);
                            if (trash_id != model_item->getParentUUID() && (mask & LLInventoryObserver::INTERNAL) && new_parent->isOpen())
                            {
                                setSelection(item_id, false);
                            }
                        }
                        updateFolderLabel(model_item->getParentUUID());
                    }
                    else
                    {
                        // Remove the item ID before destroying the view because the view-model-item gets
                        // destroyed when the view is destroyed
                        removeItemID(viewmodel_item->getUUID());

                        // Item is to be moved outside the panel's directory (e.g. moved to trash for a panel that
                        // doesn't include trash).  Just remove the item's UI.
                        view_item->destroyView();
                    }
                    if(viewmodel_folder)
                    {
                        updateFolderLabel(viewmodel_folder->getUUID());
                    }
                    if (old_parent_vmi)
                    {
                        old_parent_vmi->dirtyDescendantsFilter();
                    }
<<<<<<< HEAD
=======

                    if (view_item->isFavorite())
                    {
                        old_parent->updateHasFavorites(false); // favorite was removed
                        new_parent->updateHasFavorites(true); // favorite was added
                    }
>>>>>>> 9e24b300
                }
            }
        }

        //////////////////////////////
        // REMOVE Operation
        // This item has been removed from memory, but its associated UI element still exists.
        else if (!model_item && view_item && viewmodel_item)
        {
            // Remove the item's UI.
            LLFolderViewFolder* parent = view_item->getParentFolder();
            removeItemID(viewmodel_item->getUUID());
            view_item->destroyView();
            if(parent)
            {
                LLFolderViewModelItem* parent_wmi = parent->getViewModelItem();
                if (parent_wmi)
<<<<<<< HEAD
                {
                    parent_wmi->dirtyDescendantsFilter();
                    LLFolderViewModelItemInventory* viewmodel_folder = static_cast<LLFolderViewModelItemInventory*>(parent_wmi);
                    if (viewmodel_folder)
                    {
                        updateFolderLabel(viewmodel_folder->getUUID());
                    }
=======
                {
                    parent_wmi->dirtyDescendantsFilter();
                    LLFolderViewModelItemInventory* viewmodel_folder = static_cast<LLFolderViewModelItemInventory*>(parent_wmi);
                    if (viewmodel_folder)
                    {
                        updateFolderLabel(viewmodel_folder->getUUID());
                    }
                }
                if (view_item->isFavorite())
                {
                    parent->updateHasFavorites(false); // favorite was removed
>>>>>>> 9e24b300
                }
            }
        }
    }
}

// Called when something changed in the global model (new item, item coming through the wire, rename, move, etc...) (CHUI-849)
void LLInventoryPanel::modelChanged(U32 mask)
{
    LL_PROFILE_ZONE_SCOPED;

    if (mViewsInitialized != VIEWS_INITIALIZED) return;

    const LLInventoryModel* model = getModel();
    if (!model) return;

    const LLInventoryModel::changed_items_t& changed_items = model->getChangedIDs();
    if (changed_items.empty()) return;

    for (LLInventoryModel::changed_items_t::const_iterator items_iter = changed_items.begin();
         items_iter != changed_items.end();
         ++items_iter)
    {
        const LLUUID& item_id = (*items_iter);
        const LLInventoryObject* model_item = model->getObject(item_id);
        itemChanged(item_id, mask, model_item);
    }
}

LLUUID LLInventoryPanel::getRootFolderID()
{
    LLUUID root_id;
    if (mFolderRoot.get() && mFolderRoot.get()->getViewModelItem())
    {
        root_id = static_cast<LLFolderViewModelItemInventory*>(mFolderRoot.get()->getViewModelItem())->getUUID();
    }
    else
    {
        if (mParams.start_folder.id.isChosen())
        {
            root_id = mParams.start_folder.id;
        }
        else
        {
            const LLFolderType::EType preferred_type = mParams.start_folder.type.isChosen()
                ? mParams.start_folder.type
                : LLViewerFolderType::lookupTypeFromNewCategoryName(mParams.start_folder.name);

            if ("LIBRARY" == mParams.start_folder.name())
            {
                root_id = gInventory.getLibraryRootFolderID();
            }
            else if (preferred_type != LLFolderType::FT_NONE)
            {
                LLStringExplicit label(mParams.start_folder.name());
                setLabel(label);

                root_id = gInventory.findCategoryUUIDForType(preferred_type);
                if (root_id.isNull())
                {
                    LL_WARNS() << "Could not find folder of type " << preferred_type << LL_ENDL;
                    root_id.generateNewID();
                }
            }
        }
    }
    return root_id;
}

// static
void LLInventoryPanel::onIdle(void *userdata)
{
    if (!gInventory.isInventoryUsable())
        return;

    LLInventoryPanel *self = (LLInventoryPanel*)userdata;
    if (self->mViewsInitialized <= VIEWS_INITIALIZING)
    {
        const F64 max_time = 0.001f; // 1 ms, in this case we need only root folders
        self->initializeViews(max_time); // Shedules LLInventoryPanel::idle()
    }
    if (self->mViewsInitialized >= VIEWS_BUILDING)
    {
        gIdleCallbacks.deleteFunction(onIdle, (void*)self);
    }
}

struct DirtyFilterFunctor : public LLFolderViewFunctor
{
    /*virtual*/ void doFolder(LLFolderViewFolder* folder)
    {
        folder->getViewModelItem()->dirtyFilter();
    }
    /*virtual*/ void doItem(LLFolderViewItem* item)
    {
        item->getViewModelItem()->dirtyFilter();
    }
};

void LLInventoryPanel::idle(void* user_data)
{
    LLInventoryPanel* panel = (LLInventoryPanel*)user_data;
    // Nudge the filter if the clipboard state changed
    if (panel->mClipboardState != LLClipboard::instance().getGeneration())
    {
        panel->mClipboardState = LLClipboard::instance().getGeneration();
        const LLUUID trash_id = gInventory.findCategoryUUIDForType(LLFolderType::FT_TRASH);
        LLFolderViewFolder* trash_folder = panel->getFolderByID(trash_id);
        if (trash_folder)
        {
            DirtyFilterFunctor dirtyFilterFunctor;
            trash_folder->applyFunctorToChildren(dirtyFilterFunctor);
        }

    }

    bool in_visible_chain = panel->isInVisibleChain();

    if (!panel->mBuildRootQueue.empty())
    {
        const F64 max_time = in_visible_chain ? 0.006f : 0.001f; // 6 ms
        F64 curent_time = LLTimer::getTotalSeconds();
        panel->mBuildViewsEndTime = curent_time + max_time;

        while (curent_time < panel->mBuildViewsEndTime
            && !panel->mBuildRootQueue.empty())
        {
            LLUUID item_id = panel->mBuildRootQueue.back();
            panel->mBuildRootQueue.pop_back();
            panel->findAndInitRootContent(item_id);

            curent_time = LLTimer::getTotalSeconds();
        }
    }
    else if (!panel->mBuildViewsQueue.empty())
    {
        const F64 max_time = in_visible_chain ? 0.006f : 0.001f; // 6 ms
        F64 curent_time = LLTimer::getTotalSeconds();
        panel->mBuildViewsEndTime = curent_time + max_time;

        // things added last are closer to root thus of higher priority
        std::deque<LLUUID> priority_list;
        priority_list.swap(panel->mBuildViewsQueue);

        while (curent_time < panel->mBuildViewsEndTime
            && !priority_list.empty())
        {
            LLUUID item_id = priority_list.back();
            priority_list.pop_back();

            LLInventoryObject const* objectp = panel->mInventory->getObject(item_id);
            if (objectp && panel->typedViewsFilter(item_id, objectp))
            {
                LLFolderViewItem* folder_view_item = panel->getItemByID(item_id);
                if (!folder_view_item || !folder_view_item->areChildrenInited())
                {
                    const LLUUID &parent_id = objectp->getParentUUID();
                    LLFolderViewFolder* parent_folder = (LLFolderViewFolder*)panel->getItemByID(parent_id);
                    panel->buildViewsTree(item_id, parent_id, objectp, folder_view_item, parent_folder, BUILD_TIMELIMIT);
                }
            }
            curent_time = LLTimer::getTotalSeconds();
        }
        while (!priority_list.empty())
        {
            // items in priority_list are of higher priority
            panel->mBuildViewsQueue.push_back(priority_list.front());
            priority_list.pop_front();
        }
        if (panel->mBuildViewsQueue.empty())
        {
            panel->mViewsInitialized = VIEWS_INITIALIZED;
        }
    }

    // Take into account the fact that the root folder might be invalidated
    if (panel->mFolderRoot.get())
    {
        panel->mFolderRoot.get()->update();
        // while dragging, update selection rendering to reflect single/multi drag status
        if (LLToolDragAndDrop::getInstance()->hasMouseCapture())
        {
            EAcceptance last_accept = LLToolDragAndDrop::getInstance()->getLastAccept();
            if (last_accept == ACCEPT_YES_SINGLE || last_accept == ACCEPT_YES_COPY_SINGLE)
            {
                panel->mFolderRoot.get()->setShowSingleSelection(true);
            }
            else
            {
                panel->mFolderRoot.get()->setShowSingleSelection(false);
            }
        }
        else
        {
            panel->mFolderRoot.get()->setShowSingleSelection(false);
        }
    }
    else
    {
        LL_WARNS() << "Inventory : Deleted folder root detected on panel" << LL_ENDL;
        panel->clearFolderRoot();
    }
}


void LLInventoryPanel::initializeViews(F64 max_time)
{
    if (!gInventory.isInventoryUsable()) return;
    if (!mRootInited) return;

    mViewsInitialized = VIEWS_BUILDING;

    F64 curent_time = LLTimer::getTotalSeconds();
    mBuildViewsEndTime = curent_time + max_time;

    // init everything
    initRootContent();

    if (mBuildViewsQueue.empty() && mBuildRootQueue.empty())
    {
        mViewsInitialized = VIEWS_INITIALIZED;
    }

    gIdleCallbacks.addFunction(idle, this);

    if(mParams.open_first_folder)
    {
        openStartFolderOrMyInventory();
    }

    // Special case for new user login
    if (gAgent.isFirstLogin())
    {
        // Auto open the user's library
        LLFolderViewFolder* lib_folder =   getFolderByID(gInventory.getLibraryRootFolderID());
        if (lib_folder)
        {
            lib_folder->setOpen(true);
        }

        // Auto close the user's my inventory folder
        LLFolderViewFolder* my_inv_folder =   getFolderByID(gInventory.getRootFolderID());
        if (my_inv_folder)
        {
            my_inv_folder->setOpenArrangeRecursively(false, LLFolderViewFolder::RECURSE_DOWN);
        }
    }
}

void LLInventoryPanel::initRootContent()
{
    LLUUID root_id = getRootFolderID();
    if (root_id.notNull())
    {
        buildNewViews(getRootFolderID());
    }
    else
    {
        // Default case: always add "My Inventory" root first, "Library" root second
        // If we run out of time, this still should create root folders
        buildNewViews(gInventory.getRootFolderID());        // My Inventory
        buildNewViews(gInventory.getLibraryRootFolderID()); // Library
    }
}


LLFolderViewFolder * LLInventoryPanel::createFolderViewFolder(LLInvFVBridge * bridge, bool allow_drop)
{
    LLFolderViewFolder::Params params(mParams.folder);

    params.name = bridge->getDisplayName();
    params.root = mFolderRoot.get();
    params.listener = bridge;
    params.tool_tip = params.name;
    params.allow_drop = allow_drop;

    params.font_color = (bridge->isLibraryItem() ? sLibraryColor : sDefaultColor);
    params.font_highlight_color = (bridge->isLibraryItem() ? sLibraryColor : sDefaultHighlightColor);

    return LLUICtrlFactory::create<LLFolderViewFolder>(params);
}

LLFolderViewItem * LLInventoryPanel::createFolderViewItem(LLInvFVBridge * bridge)
{
    LLFolderViewItem::Params params(mParams.item);

    params.name = bridge->getDisplayName();
    params.creation_date = bridge->getCreationDate();
    params.root = mFolderRoot.get();
    params.listener = bridge;
    params.rect = LLRect (0, 0, 0, 0);
    params.tool_tip = params.name;

    params.font_color = (bridge->isLibraryItem() ? sLibraryColor : sDefaultColor);
    params.font_highlight_color = (bridge->isLibraryItem() ? sLibraryColor : sDefaultHighlightColor);

    return LLUICtrlFactory::create<LLFolderViewItem>(params);
}

LLFolderViewItem* LLInventoryPanel::buildNewViews(const LLUUID& id)
{
    LLInventoryObject const* objectp = mInventory->getObject(id);
    return buildNewViews(id, objectp);
}

LLFolderViewItem* LLInventoryPanel::buildNewViews(const LLUUID& id, LLInventoryObject const* objectp)
{
    if (!objectp)
    {
        return NULL;
    }
    if (!typedViewsFilter(id, objectp))
    {
        // if certain types are not allowed permanently, no reason to create views
        return NULL;
    }

    const LLUUID &parent_id = objectp->getParentUUID();
    LLFolderViewItem* folder_view_item = getItemByID(id);
    LLFolderViewFolder* parent_folder = (LLFolderViewFolder*)getItemByID(parent_id);

    return buildViewsTree(id, parent_id, objectp, folder_view_item, parent_folder, BUILD_TIMELIMIT);
}

LLFolderViewItem* LLInventoryPanel::buildNewViews(const LLUUID& id,
                                                  LLInventoryObject const* objectp,
                                                  LLFolderViewItem *folder_view_item,
                                                  const EBuildModes &mode)
{
    if (!objectp)
    {
        return NULL;
    }
    if (!typedViewsFilter(id, objectp))
    {
        // if certain types are not allowed permanently, no reason to create views
        return NULL;
    }

    const LLUUID &parent_id = objectp->getParentUUID();
    LLFolderViewFolder* parent_folder = (LLFolderViewFolder*)getItemByID(parent_id);

    return buildViewsTree(id, parent_id, objectp, folder_view_item, parent_folder, mode);
}

LLFolderViewItem* LLInventoryPanel::buildViewsTree(const LLUUID& id,
                                                  const LLUUID& parent_id,
                                                  LLInventoryObject const* objectp,
                                                  LLFolderViewItem *folder_view_item,
                                                  LLFolderViewFolder *parent_folder,
                                                  const EBuildModes &mode,
                                                  S32 depth)
{
    depth++;

    // Force the creation of an extra root level folder item if required by the inventory panel (default is "false")
    bool allow_drop = true;
    bool create_root = false;
    if (mParams.show_root_folder)
    {
        LLUUID root_id = getRootFolderID();
        if (root_id == id)
        {
            // We insert an extra level that's seen by the UI but has no influence on the model
            parent_folder = dynamic_cast<LLFolderViewFolder*>(folder_view_item);
            folder_view_item = NULL;
            allow_drop = mParams.allow_drop_on_root;
            create_root = true;
        }
    }

    if (!folder_view_item && parent_folder)
        {
            if (objectp->getType() <= LLAssetType::AT_NONE)
            {
                LL_WARNS() << "LLInventoryPanel::buildViewsTree called with invalid objectp->mType : "
                    << ((S32)objectp->getType()) << " name " << objectp->getName() << " UUID " << objectp->getUUID()
                    << LL_ENDL;
                return NULL;
            }

            if (objectp->getType() >= LLAssetType::AT_COUNT)
            {
                // Example: Happens when we add assets of new, not yet supported type to library
                LL_DEBUGS("Inventory") << "LLInventoryPanel::buildViewsTree called with unknown objectp->mType : "
                << ((S32) objectp->getType()) << " name " << objectp->getName() << " UUID " << objectp->getUUID()
                << LL_ENDL;

                LLInventoryItem* item = (LLInventoryItem*)objectp;
                if (item)
                {
                    LLInvFVBridge* new_listener = mInvFVBridgeBuilder->createBridge(LLAssetType::AT_UNKNOWN,
                        LLAssetType::AT_UNKNOWN,
                        LLInventoryType::IT_UNKNOWN,
                        this,
                        &mInventoryViewModel,
                        mFolderRoot.get(),
                        item->getUUID(),
                        item->getFlags());

                    if (new_listener)
                    {
                        folder_view_item = createFolderViewItem(new_listener);
                    }
                }
            }

            if ((objectp->getType() == LLAssetType::AT_CATEGORY) &&
                (objectp->getActualType() != LLAssetType::AT_LINK_FOLDER))
            {
                LLInvFVBridge* new_listener = mInvFVBridgeBuilder->createBridge(LLAssetType::AT_CATEGORY,
                                            (mParams.use_marketplace_folders ? LLAssetType::AT_MARKETPLACE_FOLDER : LLAssetType::AT_CATEGORY),
                                                                                LLInventoryType::IT_CATEGORY,
                                                                                this,
                                                                                &mInventoryViewModel,
                                                                                mFolderRoot.get(),
                                                                                objectp->getUUID());
                if (new_listener)
                {
                    folder_view_item = createFolderViewFolder(new_listener,allow_drop);
                }
            }
            else
            {
                // Build new view for item.
                LLInventoryItem* item = (LLInventoryItem*)objectp;
                LLInvFVBridge* new_listener = mInvFVBridgeBuilder->createBridge(item->getType(),
                                                                                item->getActualType(),
                                                                                item->getInventoryType(),
                                                                                this,
                                                                            &mInventoryViewModel,
                                                                                mFolderRoot.get(),
                                                                                item->getUUID(),
                                                                                item->getFlags());

                if (new_listener)
                {
                folder_view_item = createFolderViewItem(new_listener);
                }
            }

        if (folder_view_item)
        {
            llassert(parent_folder != NULL);
            folder_view_item->addToFolder(parent_folder);
            addItemID(id, folder_view_item);
            // In the case of the root folder been shown, open that folder by default once the widget is created
            if (create_root)
            {
                folder_view_item->setOpen(true);
            }
        }
    }

    bool create_children = folder_view_item && objectp->getType() == LLAssetType::AT_CATEGORY
                            && (mBuildChildrenViews || depth == 0);

    if (create_children)
    {
        switch (mode)
        {
            case BUILD_TIMELIMIT:
            {
                F64 curent_time = LLTimer::getTotalSeconds();
                // If function is out of time, we want to shedule it into mBuildViewsQueue
                // If we have time, no matter how little, create views for all children
                //
                // This creates children in 'bulk' to make sure folder has either
                // 'empty and incomplete' or 'complete' states with nothing in between.
                // Folders are marked as mIsFolderComplete == false by default,
                // later arrange() will update mIsFolderComplete by child count
                if (mBuildViewsEndTime < curent_time)
                {
                    create_children = false;
                    // run it again for the sake of creating children
                    if (mBuildChildrenViews || depth == 0)
                    {
                        mBuildViewsQueue.push_back(id);
                    }
                }
                else
                {
                    create_children = true;
                    folder_view_item->setChildrenInited(mBuildChildrenViews);
                }
                break;
            }
            case BUILD_NO_CHILDREN:
            {
                create_children = false;
                // run it to create children, current caller is only interested in current view
                if (mBuildChildrenViews || depth == 0)
                {
                    mBuildViewsQueue.push_back(id);
                }
                break;
            }
            case BUILD_ONE_FOLDER:
            {
                // This view loads chindren, following ones don't
                // Note: Might be better idea to do 'depth' instead,
                // It also will help to prioritize root folder's content
                create_children = true;
                folder_view_item->setChildrenInited(true);
                break;
            }
            case BUILD_NO_LIMIT:
            default:
            {
                // keep working till everything exists
                create_children = true;
                folder_view_item->setChildrenInited(true);
            }
        }
    }

    // If this is a folder, add the children of the folder and recursively add any
    // child folders.
    if (create_children)
    {
        LLViewerInventoryCategory::cat_array_t* categories;
        LLViewerInventoryItem::item_array_t* items;
        mInventory->lockDirectDescendentArrays(id, categories, items);

        // Make sure panel won't lock in a loop over existing items if
        // folder is enormous and at least some work gets done
        const S32 MIN_ITEMS_PER_CALL = 500;
        const S32 starting_item_count = static_cast<S32>(mItemMap.size());

        LLFolderViewFolder *parentp = dynamic_cast<LLFolderViewFolder*>(folder_view_item);
        bool done = true;

        if(categories)
        {
            bool has_folders = parentp->getFoldersCount() > 0;
            for (LLViewerInventoryCategory::cat_array_t::const_iterator cat_iter = categories->begin();
                 cat_iter != categories->end();
                 ++cat_iter)
            {
                const LLViewerInventoryCategory* cat = (*cat_iter);
                if (typedViewsFilter(cat->getUUID(), cat))
                {
                    if (has_folders)
                    {
                        // This can be optimized: we don't need to call getItemByID()
                        // each time, especially since content is growing, we can just
                        // iter over copy of mItemMap in some way
                        LLFolderViewItem* view_itemp = getItemByID(cat->getUUID());
                        buildViewsTree(cat->getUUID(), id, cat, view_itemp, parentp, (mode == BUILD_ONE_FOLDER ? BUILD_NO_CHILDREN : mode), depth);
                    }
                    else
                    {
                        buildViewsTree(cat->getUUID(), id, cat, NULL, parentp, (mode == BUILD_ONE_FOLDER ? BUILD_NO_CHILDREN : mode), depth);
                    }
                }

                if (!mBuildChildrenViews
                    && mode == BUILD_TIMELIMIT
                    && MIN_ITEMS_PER_CALL + starting_item_count < static_cast<S32>(mItemMap.size()))
                {
                    // Single folder view, check if we still have time
                    //
                    // Todo: make sure this causes no dupplciates, breaks nothing,
                    // especially filters and arrange
                    F64 curent_time = LLTimer::getTotalSeconds();
                    if (mBuildViewsEndTime < curent_time)
                    {
                        mBuildViewsQueue.push_back(id);
                        done = false;
                        break;
                    }
                }
            }
        }

        if(items)
        {
            for (LLViewerInventoryItem::item_array_t::const_iterator item_iter = items->begin();
                 item_iter != items->end();
                 ++item_iter)
            {
                // At the moment we have to build folder's items in bulk and ignore mBuildViewsEndTime
                const LLViewerInventoryItem* item = (*item_iter);
                if (typedViewsFilter(item->getUUID(), item))
                {
                    // This can be optimized: we don't need to call getItemByID()
                    // each time, especially since content is growing, we can just
                    // iter over copy of mItemMap in some way
                    LLFolderViewItem* view_itemp = getItemByID(item->getUUID());
                    buildViewsTree(item->getUUID(), id, item, view_itemp, parentp, mode, depth);
                }

                if (!mBuildChildrenViews
                    && mode == BUILD_TIMELIMIT
                    && MIN_ITEMS_PER_CALL + starting_item_count < mItemMap.size())
                {
                    // Single folder view, check if we still have time
                    //
                    // Todo: make sure this causes no dupplciates, breaks nothing,
                    // especially filters and arrange
                    F64 curent_time = LLTimer::getTotalSeconds();
                    if (mBuildViewsEndTime < curent_time)
                    {
                        mBuildViewsQueue.push_back(id);
                        done = false;
                        break;
                    }
                }
            }
        }

        if (!mBuildChildrenViews && done)
        {
            // flat list is done initializing folder
            folder_view_item->setChildrenInited(true);
        }
        mInventory->unlockDirectDescendentArrays(id);
    }

    return folder_view_item;
}

// bit of a hack to make sure the inventory is open.
void LLInventoryPanel::openStartFolderOrMyInventory()
{
    // Find My Inventory folder and open it up by name
    for (LLView *child = mFolderRoot.get()->getFirstChild(); child; child = mFolderRoot.get()->findNextSibling(child))
    {
        LLFolderViewFolder *fchild = dynamic_cast<LLFolderViewFolder*>(child);
        if (fchild
            && fchild->getViewModelItem()
            // Is this right? Name might be localized,
            // use FT_ROOT_INVENTORY or gInventory.getRootFolderID()?
            && fchild->getViewModelItem()->getName() == "My Inventory")
        {
            fchild->setOpen(true);
            break;
        }
    }
}

void LLInventoryPanel::onItemsCompletion()
{
    if (mFolderRoot.get()) mFolderRoot.get()->updateMenu();
}

void LLInventoryPanel::openSelected()
{
    LLFolderViewItem* folder_item = mFolderRoot.get()->getCurSelectedItem();
    if(!folder_item) return;
    LLInvFVBridge* bridge = (LLInvFVBridge*)folder_item->getViewModelItem();
    if(!bridge) return;
    bridge->openItem();
}

void LLInventoryPanel::unSelectAll()
{
    mFolderRoot.get()->setSelection(NULL, false, false);
}


bool LLInventoryPanel::handleHover(S32 x, S32 y, MASK mask)
{
    bool handled = LLView::handleHover(x, y, mask);
    if(handled)
    {
        // getCursor gets current cursor, setCursor sets next cursor
        // check that children didn't set own 'next' cursor
        ECursorType cursor = getWindow()->getNextCursor();
        if (LLInventoryModelBackgroundFetch::instance().folderFetchActive() && cursor == UI_CURSOR_ARROW)
        {
            // replace arrow cursor with arrow and hourglass cursor
            getWindow()->setCursor(UI_CURSOR_WORKING);
        }
    }
    else
    {
        getWindow()->setCursor(UI_CURSOR_ARROW);
    }
    return true;
}

bool LLInventoryPanel::handleToolTip(S32 x, S32 y, MASK mask)
{
    if (const LLFolderViewItem* hover_item_p = (!mFolderRoot.isDead()) ? mFolderRoot.get()->getHoveredItem() : nullptr)
    {
        if (const LLFolderViewModelItemInventory* vm_item_p = static_cast<const LLFolderViewModelItemInventory*>(hover_item_p->getViewModelItem()))
        {
            LLSD params;
            params["inv_type"] = vm_item_p->getInventoryType();
            params["thumbnail_id"] = vm_item_p->getThumbnailUUID();
            params["item_id"] = vm_item_p->getUUID();

            // tooltip should only show over folder, but screen
            // rect includes items under folder as well
            LLRect actionable_rect = hover_item_p->calcScreenRect();
            if (hover_item_p->isOpen() && hover_item_p->hasVisibleChildren())
            {
                actionable_rect.mBottom = actionable_rect.mTop - hover_item_p->getItemHeight();
            }

            LLToolTipMgr::instance().show(LLToolTip::Params()
                    .message(hover_item_p->getToolTip())
                    .sticky_rect(actionable_rect)
                    .delay_time(LLView::getTooltipTimeout())
                    .create_callback(boost::bind(&LLInspectTextureUtil::createInventoryToolTip, _1))
                    .create_params(params));
            return true;
        }
    }
    return LLPanel::handleToolTip(x, y, mask);
}

bool LLInventoryPanel::handleDragAndDrop(S32 x, S32 y, MASK mask, bool drop,
                                   EDragAndDropType cargo_type,
                                   void* cargo_data,
                                   EAcceptance* accept,
                                   std::string& tooltip_msg)
{
    bool handled = false;

    if (mAcceptsDragAndDrop)
    {
        handled = LLPanel::handleDragAndDrop(x, y, mask, drop, cargo_type, cargo_data, accept, tooltip_msg);

        // If folder view is empty the (x, y) point won't be in its rect
        // so the handler must be called explicitly.
        // but only if was not handled before. See EXT-6746.
        if (!handled && mParams.allow_drop_on_root && !mFolderRoot.get()->hasVisibleChildren())
        {
            handled = mFolderRoot.get()->handleDragAndDrop(x, y, mask, drop, cargo_type, cargo_data, accept, tooltip_msg);
        }

        if (handled)
        {
            mFolderRoot.get()->setDragAndDropThisFrame();
        }
    }

    return handled;
}

void LLInventoryPanel::onFocusLost()
{
    // inventory no longer handles cut/copy/paste/delete
    if (LLEditMenuHandler::gEditMenuHandler == mFolderRoot.get())
    {
        LLEditMenuHandler::gEditMenuHandler = NULL;
    }

    LLPanel::onFocusLost();
}

void LLInventoryPanel::onFocusReceived()
{
    // inventory now handles cut/copy/paste/delete
    LLEditMenuHandler::gEditMenuHandler = mFolderRoot.get();

    LLPanel::onFocusReceived();
}

void LLInventoryPanel::onFolderOpening(const LLUUID &id)
{
    LLFolderViewItem* folder = getItemByID(id);
    if (folder && !folder->areChildrenInited())
    {
        // Last item in list will be processed first.
        // This might result in dupplicates in list, but it
        // isn't critical, views won't be created twice
        mBuildViewsQueue.push_back(id);
    }
}

bool LLInventoryPanel::addBadge(LLBadge * badge)
{
    bool badge_added = false;

    if (acceptsBadge())
    {
        badge_added = badge->addToView(mFolderRoot.get());
    }

    return badge_added;
}

void LLInventoryPanel::openAllFolders()
{
    mFolderRoot.get()->setOpenArrangeRecursively(true, LLFolderViewFolder::RECURSE_DOWN);
    mFolderRoot.get()->arrangeAll();
}

void LLInventoryPanel::setSelection(const LLUUID& obj_id, bool take_keyboard_focus)
{
    // Don't select objects in COF (e.g. to prevent refocus when items are worn).
    const LLInventoryObject *obj = mInventory->getObject(obj_id);
    if (obj && obj->getParentUUID() == LLAppearanceMgr::instance().getCOF())
    {
        return;
    }
    setSelectionByID(obj_id, take_keyboard_focus);
}

void LLInventoryPanel::setSelectCallback(const boost::function<void (const std::deque<LLFolderViewItem*>& items, bool user_action)>& cb)
{
    if (mFolderRoot.get())
    {
        mFolderRoot.get()->setSelectCallback(cb);
    }
    mSelectionCallback = cb;
}

void LLInventoryPanel::clearSelection()
{
    mSelectThisID.setNull();
    mFocusSelection = false;
}

LLInventoryPanel::selected_items_t LLInventoryPanel::getSelectedItems() const
{
    return mFolderRoot.get()->getSelectionList();
}

void LLInventoryPanel::onSelectionChange(const std::deque<LLFolderViewItem*>& items, bool user_action)
{
    // Schedule updating the folder view context menu when all selected items become complete (STORM-373).
    mCompletionObserver->reset();
    for (std::deque<LLFolderViewItem*>::const_iterator it = items.begin(); it != items.end(); ++it)
    {
        LLFolderViewModelItemInventory* view_model = static_cast<LLFolderViewModelItemInventory*>((*it)->getViewModelItem());
        if (view_model)
        {
            LLUUID id = view_model->getUUID();
            if (!(*it)->areChildrenInited())
            {
                const F64 max_time = 0.0001f;
                mBuildViewsEndTime = LLTimer::getTotalSeconds() + max_time;
                buildNewViews(id);
            }
            LLViewerInventoryItem* inv_item = mInventory->getItem(id);

            if (inv_item && !inv_item->isFinished())
            {
                mCompletionObserver->watchItem(id);
            }
        }
    }

    LLFolderView* fv = mFolderRoot.get();
    if (fv->needsAutoRename()) // auto-selecting a new user-created asset and preparing to rename
    {
        fv->setNeedsAutoRename(false);
        if (items.size()) // new asset is visible and selected
        {
            fv->startRenamingSelectedItem();
        }
        else
        {
            LL_DEBUGS("Inventory") << "Failed to start renemr, no items selected" << LL_ENDL;
        }
    }

    std::set<LLFolderViewItem*> selected_items = mFolderRoot.get()->getSelectionList();
    LLFolderViewItem* prev_folder_item = getItemByID(mPreviousSelectedFolder);

    if (selected_items.size() == 1)
    {
        std::set<LLFolderViewItem*>::const_iterator iter = selected_items.begin();
        LLFolderViewItem* folder_item = (*iter);
        if(folder_item && (folder_item != prev_folder_item))
        {
            LLFolderViewModelItemInventory* fve_listener = static_cast<LLFolderViewModelItemInventory*>(folder_item->getViewModelItem());
            if (fve_listener && (fve_listener->getInventoryType() == LLInventoryType::IT_CATEGORY))
            {
                if (fve_listener->getInventoryObject() && fve_listener->getInventoryObject()->getIsLinkType())
                {
                    return;
                }

                if(prev_folder_item)
                {
                    LLFolderBridge* prev_bridge = (LLFolderBridge*)prev_folder_item->getViewModelItem();
                    if(prev_bridge)
                    {
                        prev_bridge->clearDisplayName();
                        prev_bridge->setShowDescendantsCount(false);
                        prev_folder_item->refresh();
                    }
                }

                LLFolderBridge* bridge = (LLFolderBridge*)folder_item->getViewModelItem();
                if(bridge)
                {
                    bridge->clearDisplayName();
                    bridge->setShowDescendantsCount(true);
                    folder_item->refresh();
                    mPreviousSelectedFolder = bridge->getUUID();
                }
            }
        }
    }
    else
    {
        if(prev_folder_item)
        {
            LLFolderBridge* prev_bridge = (LLFolderBridge*)prev_folder_item->getViewModelItem();
            if(prev_bridge)
            {
                prev_bridge->clearDisplayName();
                prev_bridge->setShowDescendantsCount(false);
                prev_folder_item->refresh();
            }
        }
        mPreviousSelectedFolder = LLUUID();
    }

}

void LLInventoryPanel::updateFolderLabel(const LLUUID& folder_id)
{
    if(folder_id != mPreviousSelectedFolder) return;

    LLFolderViewItem* folder_item = getItemByID(mPreviousSelectedFolder);
    if(folder_item)
    {
        LLFolderBridge* bridge = (LLFolderBridge*)folder_item->getViewModelItem();
        if(bridge)
        {
            bridge->clearDisplayName();
            bridge->setShowDescendantsCount(true);
            folder_item->refresh();
        }
    }
}

void LLInventoryPanel::doCreate(const LLSD& userdata)
{
    reset_inventory_filter();
    menu_create_inventory_item(this, LLFolderBridge::sSelf.get(), userdata);
}

bool LLInventoryPanel::beginIMSession()
{
    std::set<LLFolderViewItem*> selected_items =   mFolderRoot.get()->getSelectionList();

    std::string name;

    std::vector<LLUUID> members;
    EInstantMessage type = IM_SESSION_CONFERENCE_START;

    std::set<LLFolderViewItem*>::const_iterator iter;
    for (iter = selected_items.begin(); iter != selected_items.end(); iter++)
    {

        LLFolderViewItem* folder_item = (*iter);

        if(folder_item)
        {
            LLFolderViewModelItemInventory* fve_listener = static_cast<LLFolderViewModelItemInventory*>(folder_item->getViewModelItem());
            if (fve_listener && (fve_listener->getInventoryType() == LLInventoryType::IT_CATEGORY))
            {

                LLFolderBridge* bridge = (LLFolderBridge*)folder_item->getViewModelItem();
                if(!bridge) return true;
                LLViewerInventoryCategory* cat = bridge->getCategory();
                if(!cat) return true;
                name = cat->getName();
                LLUniqueBuddyCollector is_buddy;
                LLInventoryModel::cat_array_t cat_array;
                LLInventoryModel::item_array_t item_array;
                gInventory.collectDescendentsIf(bridge->getUUID(),
                                                cat_array,
                                                item_array,
                                                LLInventoryModel::EXCLUDE_TRASH,
                                                is_buddy);
                auto count = item_array.size();
                if(count > 0)
                {
                    //*TODO by what to replace that?
                    //LLFloaterReg::showInstance("communicate");

                    // create the session
                    LLAvatarTracker& at = LLAvatarTracker::instance();
                    LLUUID id;
                    for(size_t i = 0; i < count; ++i)
                    {
                        id = item_array.at(i)->getCreatorUUID();
                        if(at.isBuddyOnline(id))
                        {
                            members.push_back(id);
                        }
                    }
                }
            }
            else
            {
                LLInvFVBridge* listenerp = (LLInvFVBridge*)folder_item->getViewModelItem();

                if (listenerp->getInventoryType() == LLInventoryType::IT_CALLINGCARD)
                {
                    LLInventoryItem* inv_item = gInventory.getItem(listenerp->getUUID());

                    if (inv_item)
                    {
                        LLAvatarTracker& at = LLAvatarTracker::instance();
                        LLUUID id = inv_item->getCreatorUUID();

                        if(at.isBuddyOnline(id))
                        {
                            members.push_back(id);
                        }
                    }
                } //if IT_CALLINGCARD
            } //if !IT_CATEGORY
        }
    } //for selected_items

    // the session_id is randomly generated UUID which will be replaced later
    // with a server side generated number

    if (name.empty())
    {
        name = LLTrans::getString("conference-title");
    }

    LLUUID session_id = gIMMgr->addSession(name, type, members[0], members);
    if (session_id != LLUUID::null)
    {
        LLFloaterIMContainer::getInstance()->showConversation(session_id);
    }

    return true;
}

void LLInventoryPanel::fileUploadLocation(const LLSD& userdata)
{
    const std::string param = userdata.asString();
    const LLUUID dest = LLFolderBridge::sSelf.get()->getUUID();
    LLInventoryAction::fileUploadLocation(dest, param);
}

void LLInventoryPanel::openSingleViewInventory(LLUUID folder_id)
{
    LLPanelMainInventory::newFolderWindow(folder_id.isNull() ? LLFolderBridge::sSelf.get()->getUUID() : folder_id);
}

void LLInventoryPanel::purgeSelectedItems()
{
    if (!mFolderRoot.get()) return;

    const std::set<LLFolderViewItem*> inventory_selected = mFolderRoot.get()->getSelectionList();
    if (inventory_selected.empty()) return;
    LLSD args;
    auto count = inventory_selected.size();
    std::vector<LLUUID> selected_items;
    for (std::set<LLFolderViewItem*>::const_iterator it = inventory_selected.begin(), end_it = inventory_selected.end();
        it != end_it;
        ++it)
    {
        LLUUID item_id = static_cast<LLFolderViewModelItemInventory*>((*it)->getViewModelItem())->getUUID();
        LLInventoryModel::cat_array_t cats;
        LLInventoryModel::item_array_t items;
        gInventory.collectDescendents(item_id, cats, items, LLInventoryModel::INCLUDE_TRASH);
        count += items.size() + cats.size();
        selected_items.push_back(item_id);
    }
    args["COUNT"] = static_cast<S32>(count);
    LLNotificationsUtil::add("PurgeSelectedItems", args, LLSD(), boost::bind(callbackPurgeSelectedItems, _1, _2, selected_items));
}

// static
void LLInventoryPanel::callbackPurgeSelectedItems(const LLSD& notification, const LLSD& response, const std::vector<LLUUID> inventory_selected)
{
    S32 option = LLNotificationsUtil::getSelectedOption(notification, response);
    if (option == 0)
    {
        if (inventory_selected.empty()) return;

        for (auto it : inventory_selected)
        {
            remove_inventory_object(it, NULL);
        }
    }
}

bool LLInventoryPanel::attachObject(const LLSD& userdata)
{
    // Copy selected item UUIDs to a vector.
    std::set<LLFolderViewItem*> selected_items = mFolderRoot.get()->getSelectionList();
    uuid_vec_t items;
    for (std::set<LLFolderViewItem*>::const_iterator set_iter = selected_items.begin();
         set_iter != selected_items.end();
         ++set_iter)
    {
        items.push_back(static_cast<LLFolderViewModelItemInventory*>((*set_iter)->getViewModelItem())->getUUID());
    }

    // Attach selected items.
    LLViewerAttachMenu::attachObjects(items, userdata.asString());

    gFocusMgr.setKeyboardFocus(NULL);

    return true;
}

bool LLInventoryPanel::getSinceLogoff()
{
    return getFilter().isSinceLogoff();
}

// DEBUG ONLY
// static
void LLInventoryPanel::dumpSelectionInformation(void* user_data)
{
    LLInventoryPanel* iv = (LLInventoryPanel*)user_data;
    iv->mFolderRoot.get()->dumpSelectionInformation();
}

bool is_inventorysp_active()
{
    LLSidepanelInventory *sidepanel_inventory = LLFloaterSidePanelContainer::getPanel<LLSidepanelInventory>("inventory");
    if (!sidepanel_inventory || !sidepanel_inventory->isInVisibleChain()) return false;
    return sidepanel_inventory->isMainInventoryPanelActive();
}

// static
LLInventoryPanel* LLInventoryPanel::getActiveInventoryPanel(bool auto_open)
{
    S32 z_min = S32_MAX;
    LLInventoryPanel* res = NULL;
    LLFloater* active_inv_floaterp = NULL;

    LLFloater* floater_inventory = LLFloaterReg::getInstance("inventory");
    if (!floater_inventory)
    {
        LL_WARNS() << "Could not find My Inventory floater" << LL_ENDL;
        return nullptr;
    }

    LLSidepanelInventory *inventory_panel = LLFloaterSidePanelContainer::getPanel<LLSidepanelInventory>("inventory");

    // Iterate through the inventory floaters and return whichever is on top.
    LLFloaterReg::const_instance_list_t& inst_list = LLFloaterReg::getFloaterList("inventory");
    for (LLFloaterReg::const_instance_list_t::const_iterator iter = inst_list.begin(); iter != inst_list.end(); ++iter)
    {
        LLFloaterSidePanelContainer* inventory_floater = dynamic_cast<LLFloaterSidePanelContainer*>(*iter);
        inventory_panel = inventory_floater->findChild<LLSidepanelInventory>("main_panel");

        if (inventory_floater && inventory_panel && inventory_floater->getVisible())
        {
            S32 z_order = gFloaterView->getZOrder(inventory_floater);
            if (z_order < z_min)
            {
                res = inventory_panel->getActivePanel();
                z_min = z_order;
                active_inv_floaterp = inventory_floater;
            }
        }
    }

    if (res)
    {
        // Make sure the floater is not minimized (STORM-438).
        if (active_inv_floaterp && active_inv_floaterp->isMinimized())
        {
            active_inv_floaterp->setMinimized(false);
        }
    }
    else if (auto_open)
    {
        floater_inventory->openFloater();

        res = inventory_panel->getActivePanel();
    }

    return res;
}

//static
void LLInventoryPanel::openInventoryPanelAndSetSelection(bool auto_open, const LLUUID& obj_id,
    bool use_main_panel, bool take_keyboard_focus, bool reset_filter)
{
    LLSidepanelInventory* sidepanel_inventory = LLFloaterSidePanelContainer::getPanel<LLSidepanelInventory>("inventory");
    sidepanel_inventory->showInventoryPanel();

    LLUUID cat_id = gInventory.findCategoryUUIDForType(LLFolderType::FT_INBOX);
    bool in_inbox = gInventory.isObjectDescendentOf(obj_id, cat_id);
    if (!in_inbox && use_main_panel)
    {
        sidepanel_inventory->selectAllItemsPanel();
    }

    if (!auto_open)
    {
        LLFloater* inventory_floater = LLFloaterSidePanelContainer::getTopmostInventoryFloater();
        if (inventory_floater && inventory_floater->getVisible())
        {
            LLSidepanelInventory *inventory_panel = inventory_floater->findChild<LLSidepanelInventory>("main_panel");
            LLPanelMainInventory* main_panel = inventory_panel->getMainInventoryPanel();
            if (main_panel->isSingleFolderMode() && main_panel->isGalleryViewMode())
            {
                LL_DEBUGS("Inventory") << "Opening gallery panel for item" << obj_id << LL_ENDL;
                main_panel->setGallerySelection(obj_id);
                return;
            }
        }
    }

    if (use_main_panel)
    {
        LLPanelMainInventory* main_inventory = sidepanel_inventory->getMainInventoryPanel();
        if (main_inventory && main_inventory->isSingleFolderMode())
        {
            const LLInventoryObject *obj = gInventory.getObject(obj_id);
            if (obj)
            {
                LL_DEBUGS("Inventory") << "Opening main inventory panel for item" << obj_id << LL_ENDL;
                main_inventory->setSingleFolderViewRoot(obj->getParentUUID(), false);
                main_inventory->setGallerySelection(obj_id);
                return;
            }
        }
    }

    LLInventoryPanel *active_panel = LLInventoryPanel::getActiveInventoryPanel(auto_open);
    if (active_panel)
    {
        LL_DEBUGS("Messaging", "Inventory") << "Highlighting" << obj_id  << LL_ENDL;

        if (reset_filter)
        {
            reset_inventory_filter();
        }

        if (in_inbox)
        {
            sidepanel_inventory->openInbox();
            LLInventoryPanel* inventory_panel = sidepanel_inventory->getInboxPanel();
            if (inventory_panel)
            {
                inventory_panel->setSelection(obj_id, take_keyboard_focus);
            }
        }
        else if (auto_open)
        {
            LLFloater* floater_inventory = LLFloaterReg::getInstance("inventory");
            if (floater_inventory)
            {
                floater_inventory->setFocus(true);
            }
            active_panel->setSelection(obj_id, take_keyboard_focus);
        }
        else
        {
            // Created items are going to receive proper focus from callbacks
            active_panel->setSelection(obj_id, take_keyboard_focus);
        }
    }
}

void LLInventoryPanel::setSFViewAndOpenFolder(const LLInventoryPanel* panel, const LLUUID& folder_id)
{
    LLFloaterReg::const_instance_list_t& inst_list = LLFloaterReg::getFloaterList("inventory");
    for (LLFloaterReg::const_instance_list_t::const_iterator iter = inst_list.begin(); iter != inst_list.end(); ++iter)
    {
        LLFloaterSidePanelContainer* inventory_floater = dynamic_cast<LLFloaterSidePanelContainer*>(*iter);
        LLSidepanelInventory* sidepanel_inventory = inventory_floater->findChild<LLSidepanelInventory>("main_panel");

        LLPanelMainInventory* main_inventory = sidepanel_inventory->getMainInventoryPanel();
        if (main_inventory && panel->hasAncestor(main_inventory) && !main_inventory->isSingleFolderMode())
        {
            main_inventory->initSingleFolderRoot(folder_id);
            main_inventory->toggleViewMode();
            main_inventory->setSingleFolderViewRoot(folder_id, false);
        }
    }
}

void LLInventoryPanel::addHideFolderType(LLFolderType::EType folder_type)
{
    getFilter().setFilterCategoryTypes(getFilter().getFilterCategoryTypes() & ~(1ULL << folder_type));
}

bool LLInventoryPanel::getIsHiddenFolderType(LLFolderType::EType folder_type) const
{
    return !(getFilter().getFilterCategoryTypes() & (1ULL << folder_type));
}

void LLInventoryPanel::addItemID( const LLUUID& id, LLFolderViewItem*   itemp )
{
    mItemMap[id] = itemp;
}

void LLInventoryPanel::removeItemID(const LLUUID& id)
{
    LLInventoryModel::cat_array_t categories;
    LLInventoryModel::item_array_t items;
    gInventory.collectDescendents(id, categories, items, true);

    mItemMap.erase(id);

    for (LLInventoryModel::cat_array_t::iterator it = categories.begin(),    end_it = categories.end();
        it != end_it;
        ++it)
    {
        mItemMap.erase((*it)->getUUID());
}

    for (LLInventoryModel::item_array_t::iterator it = items.begin(),   end_it  = items.end();
        it != end_it;
        ++it)
    {
        mItemMap.erase((*it)->getUUID());
    }
}

LLFolderViewItem* LLInventoryPanel::getItemByID(const LLUUID& id)
{
    LL_PROFILE_ZONE_SCOPED;

    std::map<LLUUID, LLFolderViewItem*>::iterator map_it;
    map_it = mItemMap.find(id);
    if (map_it != mItemMap.end())
    {
        return map_it->second;
    }

    return NULL;
}

LLFolderViewFolder* LLInventoryPanel::getFolderByID(const LLUUID& id)
{
    LLFolderViewItem* item = getItemByID(id);
    return dynamic_cast<LLFolderViewFolder*>(item);
}


void LLInventoryPanel::setSelectionByID( const LLUUID& obj_id, bool    take_keyboard_focus )
{
    LLFolderViewItem* itemp = getItemByID(obj_id);

    if (itemp && !itemp->areChildrenInited())
    {
        LLInventoryObject const* objectp = mInventory->getObject(obj_id);
        if (objectp)
        {
            buildNewViews(obj_id, objectp, itemp, BUILD_ONE_FOLDER);
        }
    }

    if(itemp && itemp->getViewModelItem())
    {
        itemp->arrangeAndSet(true, take_keyboard_focus);
        mSelectThisID.setNull();
        mFocusSelection = false;
        return;
    }
    else
    {
        // save the desired item to be selected later (if/when ready)
        mFocusSelection = take_keyboard_focus;
        mSelectThisID = obj_id;
    }
}

void LLInventoryPanel::updateSelection()
{
    if (mSelectThisID.notNull())
    {
        setSelectionByID(mSelectThisID, mFocusSelection);
    }
}

void LLInventoryPanel::doToSelected(const LLSD& userdata)
{
    if (("purge" == userdata.asString()))
    {
        purgeSelectedItems();
        return;
    }
    LLInventoryAction::doToSelected(mInventory, mFolderRoot.get(), userdata.asString());

    return;
}

bool LLInventoryPanel::handleKeyHere( KEY key, MASK mask )
{
    bool handled = false;
    switch (key)
    {
    case KEY_RETURN:
        // Open selected items if enter key hit on the inventory panel
        if (mask == MASK_NONE)
        {
            if (mSuppressOpenItemAction)
            {
                LLFolderViewItem* folder_item = mFolderRoot.get()->getCurSelectedItem();
                if(folder_item)
                {
                    LLInvFVBridge* bridge = (LLInvFVBridge*)folder_item->getViewModelItem();
                    if(bridge && (bridge->getInventoryType() != LLInventoryType::IT_CATEGORY))
                    {
                        return handled;
                    }
                }
            }
            LLInventoryAction::doToSelected(mInventory, mFolderRoot.get(), "open");
            handled = true;
        }
        break;
    case KEY_DELETE:
#if LL_DARWIN
    case KEY_BACKSPACE:
#endif
        // Delete selected items if delete or backspace key hit on the inventory panel
        // Note: on Mac laptop keyboards, backspace and delete are one and the same
        if (isSelectionRemovable() && (mask == MASK_NONE))
        {
            LLInventoryAction::doToSelected(mInventory, mFolderRoot.get(), "delete");
            handled = true;
        }
        break;
    }
    return handled;
}

bool LLInventoryPanel::isSelectionRemovable()
{
    bool can_delete = false;
    if (mFolderRoot.get())
    {
        std::set<LLFolderViewItem*> selection_set = mFolderRoot.get()->getSelectionList();
        if (!selection_set.empty())
        {
            can_delete = true;
            for (std::set<LLFolderViewItem*>::iterator iter = selection_set.begin();
                 iter != selection_set.end();
                 ++iter)
            {
                LLFolderViewItem *item = *iter;
                const LLFolderViewModelItemInventory *listener = static_cast<const LLFolderViewModelItemInventory*>(item->getViewModelItem());
                if (!listener)
                {
                    can_delete = false;
                }
                else
                {
                    can_delete &= listener->isItemRemovable() && !listener->isItemInTrash();
                }
            }
        }
    }
    return can_delete;
}

/************************************************************************/
/* Recent Inventory Panel related class                                 */
/************************************************************************/
static const LLRecentInventoryBridgeBuilder RECENT_ITEMS_BUILDER;
class LLInventoryRecentItemsPanel : public LLInventoryPanel
{
public:
    struct Params : public LLInitParam::Block<Params, LLInventoryPanel::Params>
    {};

    void initFromParams(const Params& p)
    {
        LLInventoryPanel::initFromParams(p);
        // turn on inbox for recent items
        getFilter().setFilterCategoryTypes(getFilter().getFilterCategoryTypes() | (1ULL << LLFolderType::FT_INBOX));
        // turn off marketplace for recent items
        getFilter().setFilterNoMarketplaceFolder();
    }

protected:
    LLInventoryRecentItemsPanel (const Params&);
    friend class LLUICtrlFactory;
};

LLInventoryRecentItemsPanel::LLInventoryRecentItemsPanel( const Params& params)
: LLInventoryPanel(params)
{
    // replace bridge builder to have necessary View bridges.
    mInvFVBridgeBuilder = &RECENT_ITEMS_BUILDER;
}

/************************************************************************/
/* Favorites Inventory Panel related class                              */
/************************************************************************/
static const LLFavoritesInventoryBridgeBuilder FAVORITES_BUILDER;
class LLInventoryFavoritesItemsPanel : public LLInventoryPanel
{
public:
    struct Params : public LLInitParam::Block<Params, LLInventoryPanel::Params>
    {};

    void initFromParams(const Params& p)
    {
        LLInventoryPanel::initFromParams(p);
        // turn off trash
        getFilter().setFilterCategoryTypes(getFilter().getFilterCategoryTypes() | (1ULL << LLFolderType::FT_TRASH));
        getFilter().setFilterNoTrashFolder();
        // turn off marketplace for favorites
        getFilter().setFilterNoMarketplaceFolder();
    }

    void removeItemID(const LLUUID& id) override;

protected:
    LLInventoryFavoritesItemsPanel(const Params&);
    friend class LLUICtrlFactory;

    void findAndInitRootContent(const LLUUID& folder_id) override;
    void initRootContent() override;

    bool removeFavorite(const LLUUID& id, const LLInventoryObject* model_item);
    void itemChanged(const LLUUID& item_id, U32 mask, const LLInventoryObject* model_item) override;

    std::set<LLUUID> mRootContentIDs;
};

LLInventoryFavoritesItemsPanel::LLInventoryFavoritesItemsPanel(const Params& params)
    : LLInventoryPanel(params)
{
    // replace bridge builder to have necessary View bridges.
    mInvFVBridgeBuilder = &FAVORITES_BUILDER;
}

void LLInventoryFavoritesItemsPanel::removeItemID(const LLUUID& id)
{
    std::set<LLUUID>::iterator found = mRootContentIDs.find(id);
    if (found != mRootContentIDs.end())
    {
        mRootContentIDs.erase(found);
        // check content for favorites
        mBuildRootQueue.emplace_back(id);
    }

    LLInventoryPanel::removeItemID(id);
}

void LLInventoryFavoritesItemsPanel::findAndInitRootContent(const LLUUID& id)
{
    F64 curent_time = LLTimer::getTotalSeconds();
    if (mBuildViewsEndTime < curent_time)
    {
        mBuildRootQueue.emplace_back(id);
        return;
    }
    LLViewerInventoryCategory::cat_array_t* categories;
    LLViewerInventoryItem::item_array_t* items;
    mInventory->lockDirectDescendentArrays(id, categories, items);

    if (categories)
    {
        S32 count = categories->size();
        for (S32 i = 0; i < count; ++i)
        {
            LLViewerInventoryCategory* cat = categories->at(i);
            if (cat->getPreferredType() == LLFolderType::FT_TRASH)
            {
                continue;
            }
            else if (cat->getIsFavorite())
            {
                LLFolderViewItem* folder_view_item = getItemByID(cat->getUUID());
                if (!folder_view_item)
                {
                    const LLUUID& parent_id = cat->getParentUUID();
                    mRootContentIDs.emplace(cat->getUUID());

                    buildViewsTree(cat->getUUID(), parent_id, cat, folder_view_item, mFolderRoot.get(), BUILD_TIMELIMIT);
                }
            }
            else
            {
                findAndInitRootContent(cat->getUUID());
            }
        }
    }

    if (items)
    {
        S32 count = items->size();
        for (S32 i = 0; i < count; ++i)
        {
            LLViewerInventoryItem* item = items->at(i);
            const LLUUID item_id = item->getUUID();
            if (item->getIsFavorite() && typedViewsFilter(item_id, item))
            {
                LLFolderViewItem* folder_view_item = getItemByID(id);
                if (!folder_view_item)
                {
                    const LLUUID& parent_id = item->getParentUUID();
                    mRootContentIDs.emplace(item_id);

                    buildViewsTree(item_id, parent_id, item, folder_view_item, mFolderRoot.get(), BUILD_TIMELIMIT);
                }
            }
        }
    }
}

void LLInventoryFavoritesItemsPanel::initRootContent()
{
    findAndInitRootContent(gInventory.getRootFolderID()); // My Inventory
}

bool LLInventoryFavoritesItemsPanel::removeFavorite(const LLUUID& id, const LLInventoryObject* model_item)
{
    std::set<LLUUID>::iterator found = mRootContentIDs.find(id);
    if (found == mRootContentIDs.end())
    {
        return false;
    }

    mRootContentIDs.erase(found);

    // This item is in root's content, remove item's UI.
    LLFolderViewItem* view_item = getItemByID(id);
    if (view_item)
    {
        LLFolderViewFolder* parent = view_item->getParentFolder();
        LLFolderViewModelItemInventory* viewmodel_item = static_cast<LLFolderViewModelItemInventory*>(view_item->getViewModelItem());
        if (viewmodel_item)
        {
            removeItemID(viewmodel_item->getUUID());
        }
        view_item->destroyView();
        if (parent)
        {
            parent->getViewModelItem()->dirtyDescendantsFilter();
            LLFolderViewModelItemInventory* viewmodel_folder = static_cast<LLFolderViewModelItemInventory*>(parent->getViewModelItem());
            if (viewmodel_folder)
            {
                updateFolderLabel(viewmodel_folder->getUUID());
            }
            if (view_item->isFavorite())
            {
                parent->updateHasFavorites(false); // favorite was removed
            }
        }
    }

    return true;
}

void LLInventoryFavoritesItemsPanel::itemChanged(const LLUUID& id, U32 mask, const LLInventoryObject* model_item)
{
    if (!model_item && !getItemByID(id))
    {
        // remove operation, but item is not in panel already
        return;
    }

    bool handled = false;

    if (mask & (LLInventoryObserver::UPDATE_FAVORITE |
        LLInventoryObserver::STRUCTURE |
        LLInventoryObserver::ADD |
        LLInventoryObserver::REMOVE))
    {
        // specifically exlude links and not get_is_favorite(model_item)
        if (model_item && model_item->getIsFavorite())
        {
            LLFolderViewItem* view_item = getItemByID(id);
            if (!view_item)
            {
                const LLViewerInventoryCategory* cat = dynamic_cast<const LLViewerInventoryCategory*>(model_item);
                if (cat)
                {
                    // New favorite folder
                    if (cat->getPreferredType() != LLFolderType::FT_TRASH)
                    {
                        // If any descendants were in the list, remove them
                        LLFavoritesCollector is_favorite;
                        LLInventoryModel::cat_array_t cat_array;
                        LLInventoryModel::item_array_t item_array;
                        gInventory.collectDescendentsIf(id, cat_array, item_array, FALSE, is_favorite);
                        for (LLInventoryModel::cat_array_t::const_iterator it = cat_array.begin(); it != cat_array.end(); ++it)
                        {
                            removeFavorite((*it)->getUUID(), *it);
                        }
                        for (LLInventoryModel::item_array_t::const_iterator it = item_array.begin(); it != item_array.end(); ++it)
                        {
                            removeFavorite((*it)->getUUID(), *it);
                        }

                        LLFolderViewItem* folder_view_item = getItemByID(cat->getUUID());
                        if (!folder_view_item)
                        {
                            const LLUUID& parent_id = cat->getParentUUID();
                            mRootContentIDs.emplace(cat->getUUID());

                            buildViewsTree(cat->getUUID(), parent_id, cat, folder_view_item, mFolderRoot.get(), BUILD_ONE_FOLDER);
                        }
                    }
                }
                else
                {
                    // New favorite item
                    if (model_item->getIsFavorite() && typedViewsFilter(id, model_item))
                    {
                        const LLUUID& parent_id = model_item->getParentUUID();
                        mRootContentIDs.emplace(id);

                        buildViewsTree(id, parent_id, model_item, NULL, mFolderRoot.get(), BUILD_ONE_FOLDER);
                    }
                }
                handled = true;
            }
        }
        else
        {
            handled = removeFavorite(id, model_item);
        }
    }

    if (!handled)
    {
        LLInventoryPanel::itemChanged(id, mask, model_item);
    }
}
/************************************************************************/
/* LLInventorySingleFolderPanel                                         */
/************************************************************************/

static LLDefaultChildRegistry::Register<LLInventorySingleFolderPanel> t_single_folder_inventory_panel("single_folder_inventory_panel");

LLInventorySingleFolderPanel::LLInventorySingleFolderPanel(const Params& params)
    : LLInventoryPanel(params)
{
    mBuildChildrenViews = false;
    getFilter().setSingleFolderMode(true);
    getFilter().setEmptyLookupMessage("InventorySingleFolderNoMatches");
    getFilter().setDefaultEmptyLookupMessage("InventorySingleFolderEmpty");

    mCommitCallbackRegistrar.replace("Inventory.DoToSelected", boost::bind(&LLInventorySingleFolderPanel::doToSelected, this, _2));
    mCommitCallbackRegistrar.replace("Inventory.DoCreate", boost::bind(&LLInventorySingleFolderPanel::doCreate, this, _2));
    mCommitCallbackRegistrar.replace("Inventory.Share", boost::bind(&LLInventorySingleFolderPanel::doShare, this));
}

LLInventorySingleFolderPanel::~LLInventorySingleFolderPanel()
{
}

void LLInventorySingleFolderPanel::initFromParams(const Params& p)
{
    mFolderID = gInventory.getRootFolderID();

    mParams = p;
    LLPanel::initFromParams(mParams);
}

void LLInventorySingleFolderPanel::onFocusReceived()
{
    // Tab support, when tabbing into this view, select first item
    // (ideally needs to account for scroll)
    bool select_first = mSelectThisID.isNull() && mFolderRoot.get() && mFolderRoot.get()->getSelectedCount() == 0;

    if (select_first)
    {
        LLFolderViewFolder::folders_t::const_iterator folders_it = mFolderRoot.get()->getFoldersBegin();
        LLFolderViewFolder::folders_t::const_iterator folders_end = mFolderRoot.get()->getFoldersEnd();

        for (; folders_it != folders_end; ++folders_it)
        {
            const LLFolderViewFolder* folder_view = *folders_it;
            if (folder_view->getVisible())
            {
                const LLFolderViewModelItemInventory* modelp = static_cast<const LLFolderViewModelItemInventory*>(folder_view->getViewModelItem());
                setSelectionByID(modelp->getUUID(), true);
                // quick and dirty fix: don't scroll on switching focus
                // todo: better 'tab' support, one that would work for LLInventoryPanel
                mFolderRoot.get()->stopAutoScollining();
                select_first = false;
                break;
            }
        }
    }

    if (select_first)
    {
        LLFolderViewFolder::items_t::const_iterator items_it = mFolderRoot.get()->getItemsBegin();
        LLFolderViewFolder::items_t::const_iterator items_end = mFolderRoot.get()->getItemsEnd();

        for (; items_it != items_end; ++items_it)
        {
            const LLFolderViewItem* item_view = *items_it;
            if (item_view->getVisible())
            {
                const LLFolderViewModelItemInventory* modelp = static_cast<const LLFolderViewModelItemInventory*>(item_view->getViewModelItem());
                setSelectionByID(modelp->getUUID(), true);
                mFolderRoot.get()->stopAutoScollining();
                break;
            }
        }
    }
    LLInventoryPanel::onFocusReceived();
}

void LLInventorySingleFolderPanel::initFolderRoot(const LLUUID& start_folder_id)
{
    if(mRootInited) return;

    mRootInited = true;
    if(start_folder_id.notNull())
    {
        mFolderID = start_folder_id;
    }

    mParams.open_first_folder = false;
    mParams.start_folder.id = mFolderID;

    LLInventoryPanel::initFolderRoot();
    mFolderRoot.get()->setSingleFolderMode(true);
}

void LLInventorySingleFolderPanel::changeFolderRoot(const LLUUID& new_id)
{
    if (mFolderID != new_id)
    {
        if(mFolderID.notNull())
        {
            mBackwardFolders.push_back(mFolderID);
        }
        mFolderID = new_id;
        updateSingleFolderRoot();
    }
}

void LLInventorySingleFolderPanel::onForwardFolder()
{
    if(isForwardAvailable())
    {
        mBackwardFolders.push_back(mFolderID);
        mFolderID = mForwardFolders.back();
        mForwardFolders.pop_back();
        updateSingleFolderRoot();
    }
}

void LLInventorySingleFolderPanel::onBackwardFolder()
{
    if(isBackwardAvailable())
    {
        mForwardFolders.push_back(mFolderID);
        mFolderID = mBackwardFolders.back();
        mBackwardFolders.pop_back();
        updateSingleFolderRoot();
    }
}

void LLInventorySingleFolderPanel::clearNavigationHistory()
{
    mForwardFolders.clear();
    mBackwardFolders.clear();
}

bool LLInventorySingleFolderPanel::isBackwardAvailable() const
{
    return !mBackwardFolders.empty() && (mFolderID != mBackwardFolders.back());
}

bool LLInventorySingleFolderPanel::isForwardAvailable() const
{
    return !mForwardFolders.empty() && (mFolderID != mForwardFolders.back());
}

boost::signals2::connection LLInventorySingleFolderPanel::setRootChangedCallback(root_changed_callback_t cb)
{
    return mRootChangedSignal.connect(cb);
}

void LLInventorySingleFolderPanel::updateSingleFolderRoot()
{
    if (mFolderID != getRootFolderID())
    {
        mRootChangedSignal();

        LLUUID root_id = mFolderID;
        if (mFolderRoot.get())
        {
            mItemMap.clear();
            mFolderRoot.get()->destroyRoot();
        }

        mCommitCallbackRegistrar.pushScope();
        {
            LLFolderView* folder_view = createFolderRoot(root_id);
            folder_view->setChildrenInited(false);
            mFolderRoot = folder_view->getHandle();
            mFolderRoot.get()->setSingleFolderMode(true);
            addItemID(root_id, mFolderRoot.get());

            LLRect scroller_view_rect = getRect();
            scroller_view_rect.translate(-scroller_view_rect.mLeft, -scroller_view_rect.mBottom);
            LLScrollContainer::Params scroller_params(mParams.scroll());
            scroller_params.rect(scroller_view_rect);

            if (mScroller)
            {
                removeChild(mScroller);
                delete mScroller;
                mScroller = NULL;
            }
            mScroller = LLUICtrlFactory::create<LLFolderViewScrollContainer>(scroller_params);
            addChild(mScroller);
            mScroller->addChild(mFolderRoot.get());
            mFolderRoot.get()->setScrollContainer(mScroller);
            mFolderRoot.get()->setFollowsAll();
            mFolderRoot.get()->addChild(mFolderRoot.get()->mStatusTextBox);

            if (!mSelectionCallback.empty())
            {
                mFolderRoot.get()->setSelectCallback(mSelectionCallback);
            }
        }
        mCommitCallbackRegistrar.popScope();
        mFolderRoot.get()->setCallbackRegistrar(&mCommitCallbackRegistrar);

        buildNewViews(mFolderID);

        LLFloater* root_floater = gFloaterView->getParentFloater(this);
        if(root_floater)
        {
            root_floater->setFocus(true);
        }
    }
}

bool LLInventorySingleFolderPanel::hasVisibleItems() const
{
    if (const LLFolderView* root = mFolderRoot.get())
    {
        return root->hasVisibleChildren();
    }

    return false;
}

void LLInventorySingleFolderPanel::doCreate(const LLSD& userdata)
{
    std::string type_name = userdata.asString();
    LLUUID dest_id = LLFolderBridge::sSelf.get()->getUUID();
    if (("category" == type_name) || ("outfit" == type_name))
    {
        changeFolderRoot(dest_id);
    }
    reset_inventory_filter();
    menu_create_inventory_item(this, dest_id, userdata);
}

void LLInventorySingleFolderPanel::doToSelected(const LLSD& userdata)
{
    if (("open_in_current_window" == userdata.asString()))
    {
        changeFolderRoot(LLFolderBridge::sSelf.get()->getUUID());
        return;
    }
    LLInventoryPanel::doToSelected(userdata);
}

void LLInventorySingleFolderPanel::doShare()
{
    LLAvatarActions::shareWithAvatars(this);
}
/************************************************************************/
/* Asset Pre-Filtered Inventory Panel related class                     */
/************************************************************************/

LLAssetFilteredInventoryPanel::LLAssetFilteredInventoryPanel(const Params& p)
    : LLInventoryPanel(p)
{
}


void LLAssetFilteredInventoryPanel::initFromParams(const Params& p)
{
    // Init asset types
    std::string types = p.filter_asset_types.getValue();

    typedef boost::tokenizer<boost::char_separator<char> > tokenizer;
    boost::char_separator<char> sep("|");
    tokenizer tokens(types, sep);
    tokenizer::iterator token_iter = tokens.begin();

    memset(mAssetTypes, 0, LLAssetType::AT_COUNT * sizeof(bool));
    while (token_iter != tokens.end())
    {
        const std::string& token_str = *token_iter;
        LLAssetType::EType asset_type = LLAssetType::lookup(token_str);
        if (asset_type > LLAssetType::AT_NONE && asset_type < LLAssetType::AT_COUNT)
        {
            mAssetTypes[asset_type] = true;
        }
        ++token_iter;
    }

    // Init drag types
    memset(mDragTypes, 0, EDragAndDropType::DAD_COUNT * sizeof(bool));
    for (S32 i = 0; i < LLAssetType::AT_COUNT; i++)
    {
        if (mAssetTypes[i])
        {
            EDragAndDropType drag_type = LLViewerAssetType::lookupDragAndDropType((LLAssetType::EType)i);
            if (drag_type != DAD_NONE)
            {
                mDragTypes[drag_type] = true;
            }
        }
    }
    // Always show AT_CATEGORY, but it shouldn't get into mDragTypes
    mAssetTypes[LLAssetType::AT_CATEGORY] = true;

    // Init the panel
    LLInventoryPanel::initFromParams(p);
    U64 filter_cats = getFilter().getFilterCategoryTypes();
    filter_cats &= ~(1ULL << LLFolderType::FT_MARKETPLACE_LISTINGS);
    getFilter().setFilterCategoryTypes(filter_cats);
    getFilter().setFilterNoMarketplaceFolder();
}

bool LLAssetFilteredInventoryPanel::handleDragAndDrop(S32 x, S32 y, MASK mask, bool drop,
    EDragAndDropType cargo_type,
    void* cargo_data,
    EAcceptance* accept,
    std::string& tooltip_msg)
{
    bool result = false;

    if (mAcceptsDragAndDrop)
    {
        // Don't allow DAD_CATEGORY here since it can contain other items besides required assets
        // We should see everything we drop!
        if (mDragTypes[cargo_type])
        {
            result = LLInventoryPanel::handleDragAndDrop(x, y, mask, drop, cargo_type, cargo_data, accept, tooltip_msg);
        }
    }

    return result;
}

/*virtual*/
bool LLAssetFilteredInventoryPanel::typedViewsFilter(const LLUUID& id, LLInventoryObject const* objectp)
{
    if (!objectp)
    {
        return false;
    }
    LLAssetType::EType asset_type = objectp->getType();

    if (asset_type < 0 || asset_type >= LLAssetType::AT_COUNT)
    {
        return false;
    }

    if (!mAssetTypes[asset_type])
    {
        return false;
    }

    return true;
}

void LLAssetFilteredInventoryPanel::itemChanged(const LLUUID& id, U32 mask, const LLInventoryObject* model_item)
{
    if (!model_item && !getItemByID(id))
    {
        // remove operation, but item is not in panel already
        return;
    }

    if (model_item)
    {
        LLAssetType::EType asset_type = model_item->getType();

        if (asset_type < 0
            || asset_type >= LLAssetType::AT_COUNT
            || !mAssetTypes[asset_type])
        {
            return;
        }
    }

    LLInventoryPanel::itemChanged(id, mask, model_item);
}

namespace LLInitParam
{
    void TypeValues<LLFolderType::EType>::declareValues()
    {
        declare(LLFolderType::lookup(LLFolderType::FT_TEXTURE)          , LLFolderType::FT_TEXTURE);
        declare(LLFolderType::lookup(LLFolderType::FT_SOUND)            , LLFolderType::FT_SOUND);
        declare(LLFolderType::lookup(LLFolderType::FT_CALLINGCARD)      , LLFolderType::FT_CALLINGCARD);
        declare(LLFolderType::lookup(LLFolderType::FT_LANDMARK)         , LLFolderType::FT_LANDMARK);
        declare(LLFolderType::lookup(LLFolderType::FT_CLOTHING)         , LLFolderType::FT_CLOTHING);
        declare(LLFolderType::lookup(LLFolderType::FT_OBJECT)           , LLFolderType::FT_OBJECT);
        declare(LLFolderType::lookup(LLFolderType::FT_NOTECARD)         , LLFolderType::FT_NOTECARD);
        declare(LLFolderType::lookup(LLFolderType::FT_ROOT_INVENTORY)   , LLFolderType::FT_ROOT_INVENTORY);
        declare(LLFolderType::lookup(LLFolderType::FT_LSL_TEXT)         , LLFolderType::FT_LSL_TEXT);
        declare(LLFolderType::lookup(LLFolderType::FT_BODYPART)         , LLFolderType::FT_BODYPART);
        declare(LLFolderType::lookup(LLFolderType::FT_TRASH)            , LLFolderType::FT_TRASH);
        declare(LLFolderType::lookup(LLFolderType::FT_SNAPSHOT_CATEGORY), LLFolderType::FT_SNAPSHOT_CATEGORY);
        declare(LLFolderType::lookup(LLFolderType::FT_LOST_AND_FOUND)   , LLFolderType::FT_LOST_AND_FOUND);
        declare(LLFolderType::lookup(LLFolderType::FT_ANIMATION)        , LLFolderType::FT_ANIMATION);
        declare(LLFolderType::lookup(LLFolderType::FT_GESTURE)          , LLFolderType::FT_GESTURE);
        declare(LLFolderType::lookup(LLFolderType::FT_FAVORITE)         , LLFolderType::FT_FAVORITE);
        declare(LLFolderType::lookup(LLFolderType::FT_ENSEMBLE_START)   , LLFolderType::FT_ENSEMBLE_START);
        declare(LLFolderType::lookup(LLFolderType::FT_ENSEMBLE_END)     , LLFolderType::FT_ENSEMBLE_END);
        declare(LLFolderType::lookup(LLFolderType::FT_CURRENT_OUTFIT)   , LLFolderType::FT_CURRENT_OUTFIT);
        declare(LLFolderType::lookup(LLFolderType::FT_OUTFIT)           , LLFolderType::FT_OUTFIT);
        declare(LLFolderType::lookup(LLFolderType::FT_MY_OUTFITS)       , LLFolderType::FT_MY_OUTFITS);
        declare(LLFolderType::lookup(LLFolderType::FT_MESH )            , LLFolderType::FT_MESH );
        declare(LLFolderType::lookup(LLFolderType::FT_INBOX)            , LLFolderType::FT_INBOX);
        declare(LLFolderType::lookup(LLFolderType::FT_OUTBOX)           , LLFolderType::FT_OUTBOX);
        declare(LLFolderType::lookup(LLFolderType::FT_BASIC_ROOT)       , LLFolderType::FT_BASIC_ROOT);
        declare(LLFolderType::lookup(LLFolderType::FT_SETTINGS)         , LLFolderType::FT_SETTINGS);
        declare(LLFolderType::lookup(LLFolderType::FT_MATERIAL)         , LLFolderType::FT_MATERIAL);
        declare(LLFolderType::lookup(LLFolderType::FT_MARKETPLACE_LISTINGS)   , LLFolderType::FT_MARKETPLACE_LISTINGS);
        declare(LLFolderType::lookup(LLFolderType::FT_MARKETPLACE_STOCK), LLFolderType::FT_MARKETPLACE_STOCK);
        declare(LLFolderType::lookup(LLFolderType::FT_MARKETPLACE_VERSION), LLFolderType::FT_MARKETPLACE_VERSION);
    }
}<|MERGE_RESOLUTION|>--- conflicted
+++ resolved
@@ -725,15 +725,12 @@
                     {
                         old_parent_vmi->dirtyDescendantsFilter();
                     }
-<<<<<<< HEAD
-=======
 
                     if (view_item->isFavorite())
                     {
                         old_parent->updateHasFavorites(false); // favorite was removed
                         new_parent->updateHasFavorites(true); // favorite was added
                     }
->>>>>>> 9e24b300
                 }
             }
         }
@@ -751,15 +748,6 @@
             {
                 LLFolderViewModelItem* parent_wmi = parent->getViewModelItem();
                 if (parent_wmi)
-<<<<<<< HEAD
-                {
-                    parent_wmi->dirtyDescendantsFilter();
-                    LLFolderViewModelItemInventory* viewmodel_folder = static_cast<LLFolderViewModelItemInventory*>(parent_wmi);
-                    if (viewmodel_folder)
-                    {
-                        updateFolderLabel(viewmodel_folder->getUUID());
-                    }
-=======
                 {
                     parent_wmi->dirtyDescendantsFilter();
                     LLFolderViewModelItemInventory* viewmodel_folder = static_cast<LLFolderViewModelItemInventory*>(parent_wmi);
@@ -771,7 +759,6 @@
                 if (view_item->isFavorite())
                 {
                     parent->updateHasFavorites(false); // favorite was removed
->>>>>>> 9e24b300
                 }
             }
         }
@@ -2326,7 +2313,7 @@
 
     if (categories)
     {
-        S32 count = categories->size();
+        S32 count = static_cast<S32>(categories->size());
         for (S32 i = 0; i < count; ++i)
         {
             LLViewerInventoryCategory* cat = categories->at(i);
@@ -2354,7 +2341,7 @@
 
     if (items)
     {
-        S32 count = items->size();
+        S32 count = static_cast<S32>(items->size());
         for (S32 i = 0; i < count; ++i)
         {
             LLViewerInventoryItem* item = items->at(i);
