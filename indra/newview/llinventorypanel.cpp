/*
 * @file llinventorypanel.cpp
 * @brief Implementation of the inventory panel and associated stuff.
 *
 * $LicenseInfo:firstyear=2001&license=viewerlgpl$
 * Second Life Viewer Source Code
 * Copyright (C) 2010, Linden Research, Inc.
 *
 * This library is free software; you can redistribute it and/or
 * modify it under the terms of the GNU Lesser General Public
 * License as published by the Free Software Foundation;
 * version 2.1 of the License only.
 *
 * This library is distributed in the hope that it will be useful,
 * but WITHOUT ANY WARRANTY; without even the implied warranty of
 * MERCHANTABILITY or FITNESS FOR A PARTICULAR PURPOSE.  See the GNU
 * Lesser General Public License for more details.
 *
 * You should have received a copy of the GNU Lesser General Public
 * License along with this library; if not, write to the Free Software
 * Foundation, Inc., 51 Franklin Street, Fifth Floor, Boston, MA  02110-1301  USA
 *
 * Linden Research, Inc., 945 Battery Street, San Francisco, CA  94111  USA
 * $/LicenseInfo$
 */

#include "llviewerprecompiledheaders.h"
#include "llinventorypanel.h"

#include <utility> // for std::pair<>

#include "llagent.h"
#include "llagentwearables.h"
#include "llappearancemgr.h"
#include "llavataractions.h"
#include "llclipboard.h"
#include "llfloaterreg.h"
#include "llfloatersidepanelcontainer.h"
#include "llfolderview.h"
#include "llfolderviewitem.h"
#include "llfloaterimcontainer.h"
#include "llimview.h"
#include "llinspecttexture.h"
#include "llinventorybridge.h"
#include "llinventoryfunctions.h"
#include "llinventorymodelbackgroundfetch.h"
#include "llnotificationsutil.h"
#include "llpanelmaininventory.h"
#include "llpreview.h"
#include "llsidepanelinventory.h"
#include "llstartup.h"
#include "lltrans.h"
#include "llviewerassettype.h"
#include "llviewerattachmenu.h"
#include "llviewerfoldertype.h"
#include "llvoavatarself.h"

class LLInventoryRecentItemsPanel;
class LLAssetFilteredInventoryPanel;

static LLDefaultChildRegistry::Register<LLInventoryPanel> r("inventory_panel");
static LLDefaultChildRegistry::Register<LLInventoryRecentItemsPanel> t_recent_inventory_panel("recent_inventory_panel");
static LLDefaultChildRegistry::Register<LLAssetFilteredInventoryPanel> t_asset_filtered_inv_panel("asset_filtered_inv_panel");

const std::string LLInventoryPanel::DEFAULT_SORT_ORDER = std::string("InventorySortOrder");
const std::string LLInventoryPanel::RECENTITEMS_SORT_ORDER = std::string("RecentItemsSortOrder");
const std::string LLInventoryPanel::INHERIT_SORT_ORDER = std::string("");
static const LLInventoryFolderViewModelBuilder INVENTORY_BRIDGE_BUILDER;

// statics
bool LLInventoryPanel::sColorSetInitialized = false;
LLUIColor LLInventoryPanel::sDefaultColor;
LLUIColor LLInventoryPanel::sDefaultHighlightColor;
LLUIColor LLInventoryPanel::sLibraryColor;
LLUIColor LLInventoryPanel::sLinkColor;

const LLColor4U DEFAULT_WHITE(255, 255, 255);

//~~~~~~~~~~~~~~~~~~~~~~~~~~~~~~~~~~~~~~~~~~~~~~~~~~~~~~~~~~~~~~~~~~~~~~~~~~~~~
// Class LLInventoryPanelObserver
//
// Bridge to support knowing when the inventory has changed.
//~~~~~~~~~~~~~~~~~~~~~~~~~~~~~~~~~~~~~~~~~~~~~~~~~~~~~~~~~~~~~~~~~~~~~~~~~~~~~

class LLInventoryPanelObserver : public LLInventoryObserver
{
public:
    LLInventoryPanelObserver(LLInventoryPanel* ip) : mIP(ip) {}
    virtual ~LLInventoryPanelObserver() {}
    virtual void changed(U32 mask)
    {
        mIP->modelChanged(mask);
    }
protected:
    LLInventoryPanel* mIP;
};

//~~~~~~~~~~~~~~~~~~~~~~~~~~~~~~~~~~~~~~~~~~~~~~~~~~~~~~~~~~~~~~~~~~~~~~~~~~~~~
// Class LLInvPanelComplObserver
//
// Calls specified callback when all specified items become complete.
//
// Usage:
// observer = new LLInvPanelComplObserver(boost::bind(onComplete));
// inventory->addObserver(observer);
// observer->reset(); // (optional)
// observer->watchItem(incomplete_item1_id);
// observer->watchItem(incomplete_item2_id);
//~~~~~~~~~~~~~~~~~~~~~~~~~~~~~~~~~~~~~~~~~~~~~~~~~~~~~~~~~~~~~~~~~~~~~~~~~~~~~

class LLInvPanelComplObserver : public LLInventoryCompletionObserver
{
public:
    typedef boost::function<void()> callback_t;

    LLInvPanelComplObserver(callback_t cb)
    :   mCallback(cb)
    {
    }

    void reset();

private:
    /*virtual*/ void done();

    /// Called when all the items are complete.
    callback_t  mCallback;
};

void LLInvPanelComplObserver::reset()
{
    mIncomplete.clear();
    mComplete.clear();
}

void LLInvPanelComplObserver::done()
{
    mCallback();
}

//~~~~~~~~~~~~~~~~~~~~~~~~~~~~~~~~~~~~~~~~~~~~~~~~~~~~~~~~~~~~~~~~~~~~~~~~~~~~~
// Class LLInventoryPanel
//~~~~~~~~~~~~~~~~~~~~~~~~~~~~~~~~~~~~~~~~~~~~~~~~~~~~~~~~~~~~~~~~~~~~~~~~~~~~~

LLInventoryPanel::LLInventoryPanel(const LLInventoryPanel::Params& p) :
    LLPanel(p),
    mInventoryObserver(NULL),
    mCompletionObserver(NULL),
    mScroller(NULL),
    mSortOrderSetting(p.sort_order_setting),
    mInventory(p.inventory), //inventory("", &gInventory)
    mAcceptsDragAndDrop(p.accepts_drag_and_drop),
    mAllowMultiSelect(p.allow_multi_select),
    mAllowDrag(p.allow_drag),
    mShowItemLinkOverlays(p.show_item_link_overlays),
    mShowEmptyMessage(p.show_empty_message),
    mSuppressFolderMenu(p.suppress_folder_menu),
    mSuppressOpenItemAction(false),
    mBuildViewsOnInit(p.preinitialize_views),
    mViewsInitialized(VIEWS_UNINITIALIZED),
    mInvFVBridgeBuilder(NULL),
    mInventoryViewModel(p.name),
    mGroupedItemBridge(new LLFolderViewGroupedItemBridge),
    mFocusSelection(false),
    mBuildChildrenViews(true),
    mRootInited(false)
{
    mInvFVBridgeBuilder = &INVENTORY_BRIDGE_BUILDER;

    if (!sColorSetInitialized)
    {
        sDefaultColor = LLUIColorTable::instance().getColor("InventoryItemColor", DEFAULT_WHITE);
        sDefaultHighlightColor = LLUIColorTable::instance().getColor("MenuItemHighlightFgColor", DEFAULT_WHITE);
        sLibraryColor = LLUIColorTable::instance().getColor("InventoryItemLibraryColor", DEFAULT_WHITE);
        sLinkColor = LLUIColorTable::instance().getColor("InventoryItemLinkColor", DEFAULT_WHITE);
        sColorSetInitialized = true;
    }

    // context menu callbacks
    mCommitCallbackRegistrar.add("Inventory.DoToSelected", boost::bind(&LLInventoryPanel::doToSelected, this, _2));
    mCommitCallbackRegistrar.add("Inventory.EmptyTrash", boost::bind(&LLInventoryModel::emptyFolderType, &gInventory, "ConfirmEmptyTrash", LLFolderType::FT_TRASH));
    mCommitCallbackRegistrar.add("Inventory.EmptyLostAndFound", boost::bind(&LLInventoryModel::emptyFolderType, &gInventory, "ConfirmEmptyLostAndFound", LLFolderType::FT_LOST_AND_FOUND));
    mCommitCallbackRegistrar.add("Inventory.DoCreate", boost::bind(&LLInventoryPanel::doCreate, this, _2));
    mCommitCallbackRegistrar.add("Inventory.AttachObject", boost::bind(&LLInventoryPanel::attachObject, this, _2));
    mCommitCallbackRegistrar.add("Inventory.BeginIMSession", boost::bind(&LLInventoryPanel::beginIMSession, this));
    mCommitCallbackRegistrar.add("Inventory.Share",  boost::bind(&LLAvatarActions::shareWithAvatars, this));
    mCommitCallbackRegistrar.add("Inventory.FileUploadLocation", boost::bind(&LLInventoryPanel::fileUploadLocation, this, _2));
    mCommitCallbackRegistrar.add("Inventory.OpenNewFolderWindow", boost::bind(&LLInventoryPanel::openSingleViewInventory, this, LLUUID()));
}

LLFolderView * LLInventoryPanel::createFolderRoot(LLUUID root_id )
{
    LLFolderView::Params p(mParams.folder_view);
    p.name = getName();
    p.title = getLabel();
    p.rect = LLRect(0, 0, getRect().getWidth(), 0);
    p.parent_panel = this;
    p.tool_tip = p.name;
    p.listener = mInvFVBridgeBuilder->createBridge( LLAssetType::AT_CATEGORY,
                                                                    LLAssetType::AT_CATEGORY,
                                                                    LLInventoryType::IT_CATEGORY,
                                                                    this,
                                                                    &mInventoryViewModel,
                                                                    NULL,
                                                                    root_id);
    p.view_model = &mInventoryViewModel;
    p.grouped_item_model = mGroupedItemBridge;
    p.use_label_suffix = mParams.use_label_suffix;
    p.allow_multiselect = mAllowMultiSelect;
    p.allow_drag = mAllowDrag;
    p.show_empty_message = mShowEmptyMessage;
    p.suppress_folder_menu = mSuppressFolderMenu;
    p.show_item_link_overlays = mShowItemLinkOverlays;
    p.root = NULL;
    p.allow_drop = mParams.allow_drop_on_root;
    p.options_menu = "menu_inventory.xml";

    LLFolderView* fv = LLUICtrlFactory::create<LLFolderView>(p);
    fv->setCallbackRegistrar(&mCommitCallbackRegistrar);
    fv->setEnableRegistrar(&mEnableCallbackRegistrar);

    return fv;
}

void LLInventoryPanel::clearFolderRoot()
{
    gIdleCallbacks.deleteFunction(idle, this);
    gIdleCallbacks.deleteFunction(onIdle, this);

    if (mInventoryObserver)
    {
        mInventory->removeObserver(mInventoryObserver);
        delete mInventoryObserver;
        mInventoryObserver = NULL;
    }
    if (mCompletionObserver)
    {
        mInventory->removeObserver(mCompletionObserver);
        delete mCompletionObserver;
        mCompletionObserver = NULL;
    }

    if (mScroller)
    {
        removeChild(mScroller);
        delete mScroller;
        mScroller = NULL;
    }
}

void LLInventoryPanel::initFromParams(const LLInventoryPanel::Params& params)
{
    // save off copy of params
    mParams = params;

    initFolderRoot();

    // Initialize base class params.
    LLPanel::initFromParams(mParams);
}

LLInventoryPanel::~LLInventoryPanel()
{
    U32 sort_order = getFolderViewModel()->getSorter().getSortOrder();
    if (mSortOrderSetting != INHERIT_SORT_ORDER)
    {
        gSavedSettings.setU32(mSortOrderSetting, sort_order);
    }

    clearFolderRoot();
}

void LLInventoryPanel::initFolderRoot()
{
    // Clear up the root view
    // Note: This needs to be done *before* we build the new folder view
    LLUUID root_id = getRootFolderID();
    if (mFolderRoot.get())
    {
        removeItemID(root_id);
        mFolderRoot.get()->destroyView();
    }

    mCommitCallbackRegistrar.pushScope(); // registered as a widget; need to push callback scope ourselves
    {
        // Determine the root folder in case specified, and
        // build the views starting with that folder.
        LLFolderView* folder_view = createFolderRoot(root_id);
        mFolderRoot = folder_view->getHandle();
        mRootInited = true;

        addItemID(root_id, mFolderRoot.get());
    }
    mCommitCallbackRegistrar.popScope();
    mFolderRoot.get()->setCallbackRegistrar(&mCommitCallbackRegistrar);
    mFolderRoot.get()->setEnableRegistrar(&mEnableCallbackRegistrar);

    // Scroller
    LLRect scroller_view_rect = getRect();
    scroller_view_rect.translate(-scroller_view_rect.mLeft, -scroller_view_rect.mBottom);
    LLScrollContainer::Params scroller_params(mParams.scroll());
    scroller_params.rect(scroller_view_rect);
    mScroller = LLUICtrlFactory::create<LLFolderViewScrollContainer>(scroller_params);
    addChild(mScroller);
    mScroller->addChild(mFolderRoot.get());
    mFolderRoot.get()->setScrollContainer(mScroller);
    mFolderRoot.get()->setFollowsAll();
    mFolderRoot.get()->addChild(mFolderRoot.get()->mStatusTextBox);

    if (mSelectionCallback)
    {
        mFolderRoot.get()->setSelectCallback(mSelectionCallback);
    }

    // Set up the callbacks from the inventory we're viewing, and then build everything.
    mInventoryObserver = new LLInventoryPanelObserver(this);
    mInventory->addObserver(mInventoryObserver);

    mCompletionObserver = new LLInvPanelComplObserver(boost::bind(&LLInventoryPanel::onItemsCompletion, this));
    mInventory->addObserver(mCompletionObserver);

    if (mBuildViewsOnInit)
    {
        initializeViewBuilding();
    }

    if (mSortOrderSetting != INHERIT_SORT_ORDER)
    {
        setSortOrder(gSavedSettings.getU32(mSortOrderSetting));
    }
    else
    {
        setSortOrder(gSavedSettings.getU32(DEFAULT_SORT_ORDER));
    }

    // hide inbox
    if (!gSavedSettings.getBOOL("InventoryOutboxMakeVisible"))
    {
        getFilter().setFilterCategoryTypes(getFilter().getFilterCategoryTypes() & ~(1ULL << LLFolderType::FT_INBOX));
    }
    // hide marketplace listing box, unless we are a marketplace panel
    if (!gSavedSettings.getBOOL("InventoryOutboxMakeVisible") && !mParams.use_marketplace_folders)
    {
        getFilter().setFilterCategoryTypes(getFilter().getFilterCategoryTypes() & ~(1ULL << LLFolderType::FT_MARKETPLACE_LISTINGS));
    }

    // set the filter for the empty folder if the debug setting is on
    if (gSavedSettings.getBOOL("DebugHideEmptySystemFolders"))
    {
        getFilter().setFilterEmptySystemFolders();
    }

    // keep track of the clipboard state so that we avoid filtering too much
    mClipboardState = LLClipboard::instance().getGeneration();
}

void LLInventoryPanel::initializeViewBuilding()
{
    if (mViewsInitialized == VIEWS_UNINITIALIZED)
    {
        LL_DEBUGS("Inventory") << "Setting views for " << getName() << " to initialize" << LL_ENDL;
        // Build view of inventory if we need default full hierarchy and inventory is ready, otherwise do in onIdle.
        // Initializing views takes a while so always do it onIdle if viewer already loaded.
        if (mInventory->isInventoryUsable()
            && LLStartUp::getStartupState() <= STATE_WEARABLES_WAIT)
        {
            // Usually this happens on login, so we have less time constraits, but too long and we can cause a disconnect
            const F64 max_time = 20.f;
            initializeViews(max_time);
        }
        else
        {
            mViewsInitialized = VIEWS_INITIALIZING;
            gIdleCallbacks.addFunction(onIdle, (void*)this);
        }
    }
}

/*virtual*/
void LLInventoryPanel::onVisibilityChange(bool new_visibility)
{
    if (new_visibility && mViewsInitialized == VIEWS_UNINITIALIZED)
    {
        // first call can be from tab initialization
        if (gFloaterView->getParentFloater(this) != NULL)
        {
            initializeViewBuilding();
        }
    }
    LLPanel::onVisibilityChange(new_visibility);
}

void LLInventoryPanel::draw()
{
    // Select the desired item (in case it wasn't loaded when the selection was requested)
    updateSelection();

    LLPanel::draw();
}

const LLInventoryFilter& LLInventoryPanel::getFilter() const
{
    return getFolderViewModel()->getFilter();
}

LLInventoryFilter& LLInventoryPanel::getFilter()
{
    return getFolderViewModel()->getFilter();
}

void LLInventoryPanel::setFilterTypes(U64 types, LLInventoryFilter::EFilterType filter_type)
{
    if (filter_type == LLInventoryFilter::FILTERTYPE_OBJECT)
    {
        getFilter().setFilterObjectTypes(types);
    }
    if (filter_type == LLInventoryFilter::FILTERTYPE_CATEGORY)
        getFilter().setFilterCategoryTypes(types);
}

void LLInventoryPanel::setFilterWorn()
{
    getFilter().setFilterWorn();
}

U32 LLInventoryPanel::getFilterObjectTypes() const
{
    return getFilter().getFilterObjectTypes();
}

U32 LLInventoryPanel::getFilterPermMask() const
{
    return getFilter().getFilterPermissions();
}


void LLInventoryPanel::setFilterPermMask(PermissionMask filter_perm_mask)
{
    getFilter().setFilterPermissions(filter_perm_mask);
}

void LLInventoryPanel::setFilterWearableTypes(U64 types)
{
    getFilter().setFilterWearableTypes(types);
}

void LLInventoryPanel::setFilterSettingsTypes(U64 filter)
{
    getFilter().setFilterSettingsTypes(filter);
}

void LLInventoryPanel::setFilterSubString(const std::string& string)
{
    getFilter().setFilterSubString(string);
}

const std::string LLInventoryPanel::getFilterSubString()
{
    return getFilter().getFilterSubString();
}

void LLInventoryPanel::setSortOrder(U32 order)
{
    LLInventorySort sorter(order);
    if (order != getFolderViewModel()->getSorter().getSortOrder())
    {
        getFolderViewModel()->setSorter(sorter);
        mFolderRoot.get()->arrangeAll();
        // try to keep selection onscreen, even if it wasn't to start with
        mFolderRoot.get()->scrollToShowSelection();
    }
}

U32 LLInventoryPanel::getSortOrder() const
{
    return getFolderViewModel()->getSorter().getSortOrder();
}

void LLInventoryPanel::setSinceLogoff(bool sl)
{
    getFilter().setDateRangeLastLogoff(sl);
}

void LLInventoryPanel::setHoursAgo(U32 hours)
{
    getFilter().setHoursAgo(hours);
}

void LLInventoryPanel::setDateSearchDirection(U32 direction)
{
    getFilter().setDateSearchDirection(direction);
}

void LLInventoryPanel::setFilterLinks(U64 filter_links)
{
    getFilter().setFilterLinks(filter_links);
}

void LLInventoryPanel::setSearchType(LLInventoryFilter::ESearchType type)
{
    getFilter().setSearchType(type);
}

LLInventoryFilter::ESearchType LLInventoryPanel::getSearchType()
{
    return getFilter().getSearchType();
}

void LLInventoryPanel::setShowFolderState(LLInventoryFilter::EFolderShow show)
{
    getFilter().setShowFolderState(show);
}

LLInventoryFilter::EFolderShow LLInventoryPanel::getShowFolderState()
{
    return getFilter().getShowFolderState();
}

void LLInventoryPanel::itemChanged(const LLUUID& item_id, U32 mask, const LLInventoryObject* model_item)
{
    LLFolderViewItem* view_item = getItemByID(item_id);
    LLFolderViewModelItemInventory* viewmodel_item =
        static_cast<LLFolderViewModelItemInventory*>(view_item ? view_item->getViewModelItem() : NULL);

    // LLFolderViewFolder is derived from LLFolderViewItem so dynamic_cast from item
    // to folder is the fast way to get a folder without searching through folders tree.
    LLFolderViewFolder* view_folder = NULL;

    // Check requires as this item might have already been deleted
    // as a child of its deleted parent.
    if (model_item && view_item)
    {
        view_folder = dynamic_cast<LLFolderViewFolder*>(view_item);
    }

    // if folder is not fully initialized (likely due to delayed load on idle)
    // and we are not rebuilding, try updating children
    if (view_folder
        && !view_folder->areChildrenInited()
        && ( (mask & LLInventoryObserver::REBUILD) == 0))
    {
        LLInventoryObject const* objectp = mInventory->getObject(item_id);
        if (objectp)
        {
            view_item = buildNewViews(item_id, objectp, view_item, BUILD_ONE_FOLDER);
        }
    }

    //////////////////////////////
    // LABEL Operation
    // Empty out the display name for relabel.
    if (mask & LLInventoryObserver::LABEL)
    {
        if (view_item)
        {
            // Request refresh on this item (also flags for filtering)
            LLInvFVBridge* bridge = (LLInvFVBridge*)view_item->getViewModelItem();
            if(bridge)
            {
                // Clear the display name first, so it gets properly re-built during refresh()
                bridge->clearDisplayName();

                view_item->refresh();
            }
            LLFolderViewFolder* parent = view_item->getParentFolder();
            if(parent)
            {
                parent->getViewModelItem()->dirtyDescendantsFilter();
            }
        }
    }

    //////////////////////////////
    // REBUILD Operation
    // Destroy and regenerate the UI.
    if (mask & LLInventoryObserver::REBUILD)
    {
        if (model_item && view_item && viewmodel_item)
        {
            const LLUUID& idp = viewmodel_item->getUUID();
            view_item->destroyView();
            removeItemID(idp);
        }

        LLInventoryObject const* objectp = mInventory->getObject(item_id);
        if (objectp)
        {
            // providing NULL directly avoids unnessesary getItemByID calls
            view_item = buildNewViews(item_id, objectp, NULL, BUILD_ONE_FOLDER);
        }
        else
        {
            view_item = NULL;
        }

        viewmodel_item =
            static_cast<LLFolderViewModelItemInventory*>(view_item ? view_item->getViewModelItem() : NULL);
        view_folder = dynamic_cast<LLFolderViewFolder *>(view_item);
    }

    //////////////////////////////
    // INTERNAL Operation
    // This could be anything.  For now, just refresh the item.
    if (mask & LLInventoryObserver::INTERNAL)
    {
        if (view_item)
        {
            view_item->refresh();
        }
    }

    //////////////////////////////
    // SORT Operation
    // Sort the folder.
    if (mask & LLInventoryObserver::SORT)
    {
        if (view_folder)
        {
            view_folder->getViewModelItem()->requestSort();
        }
    }

    // We don't typically care which of these masks the item is actually flagged with, since the masks
    // may not be accurate (e.g. in the main inventory panel, I move an item from My Inventory into
    // Landmarks; this is a STRUCTURE change for that panel but is an ADD change for the Landmarks
    // panel).  What's relevant is that the item and UI are probably out of sync and thus need to be
    // resynchronized.
    if (mask & (LLInventoryObserver::STRUCTURE |
                LLInventoryObserver::ADD |
                LLInventoryObserver::REMOVE))
    {
        //////////////////////////////
        // ADD Operation
        // Item exists in memory but a UI element hasn't been created for it.
        if (model_item && !view_item)
        {
            // Add the UI element for this item.
            LLInventoryObject const* objectp = mInventory->getObject(item_id);
            if (objectp)
            {
                // providing NULL directly avoids unnessesary getItemByID calls
                buildNewViews(item_id, objectp, NULL, BUILD_ONE_FOLDER);
            }

<<<<<<< HEAD
			// Select any newly created object that has the auto rename at top of folder root set.
			if(mFolderRoot.get()->getRoot()->needsAutoRename())
			{
				setSelection(item_id, false);
			}
			updateFolderLabel(model_item->getParentUUID());
		}

		//////////////////////////////
		// STRUCTURE Operation
		// This item already exists in both memory and UI.  It was probably reparented.
		else if (model_item && view_item)
		{
			LLFolderViewFolder* old_parent = view_item->getParentFolder();
			// Don't process the item if it is the root
			if (old_parent)
			{
				LLFolderViewModelItemInventory* viewmodel_folder = static_cast<LLFolderViewModelItemInventory*>(old_parent->getViewModelItem());
				LLFolderViewFolder* new_parent =   (LLFolderViewFolder*)getItemByID(model_item->getParentUUID());
				// Item has been moved.
				if (old_parent != new_parent)
				{
					if (new_parent != NULL)
					{
						// Item is to be moved and we found its new parent in the panel's directory, so move the item's UI.
						view_item->addToFolder(new_parent);
						addItemID(viewmodel_item->getUUID(), view_item);
						if (mInventory)
						{
							const LLUUID trash_id = mInventory->findCategoryUUIDForType(LLFolderType::FT_TRASH);
							if (trash_id != model_item->getParentUUID() && (mask & LLInventoryObserver::INTERNAL) && new_parent->isOpen())
							{
								setSelection(item_id, false);
							}
						}
						updateFolderLabel(model_item->getParentUUID());
					}
					else 
					{
						// Remove the item ID before destroying the view because the view-model-item gets
						// destroyed when the view is destroyed
						removeItemID(viewmodel_item->getUUID());

						// Item is to be moved outside the panel's directory (e.g. moved to trash for a panel that 
						// doesn't include trash).  Just remove the item's UI.
						view_item->destroyView();
					}
					if(viewmodel_folder)
					{
						updateFolderLabel(viewmodel_folder->getUUID());
					}
					old_parent->getViewModelItem()->dirtyDescendantsFilter();
				}
			}
		}

		//////////////////////////////
		// REMOVE Operation
		// This item has been removed from memory, but its associated UI element still exists.
		else if (!model_item && view_item && viewmodel_item)
		{
			// Remove the item's UI.
			LLFolderViewFolder* parent = view_item->getParentFolder();
			removeItemID(viewmodel_item->getUUID());
			view_item->destroyView();
			if(parent)
			{
				parent->getViewModelItem()->dirtyDescendantsFilter();
				LLFolderViewModelItemInventory* viewmodel_folder = static_cast<LLFolderViewModelItemInventory*>(parent->getViewModelItem());
				if(viewmodel_folder)
				{
					updateFolderLabel(viewmodel_folder->getUUID());
				}
			}
		}
	}
=======
            // Select any newly created object that has the auto rename at top of folder root set.
            if(mFolderRoot.get()->getRoot()->needsAutoRename())
            {
                setSelection(item_id, FALSE);
            }
            updateFolderLabel(model_item->getParentUUID());
        }

        //////////////////////////////
        // STRUCTURE Operation
        // This item already exists in both memory and UI.  It was probably reparented.
        else if (model_item && view_item)
        {
            LLFolderViewFolder* old_parent = view_item->getParentFolder();
            // Don't process the item if it is the root
            if (old_parent)
            {
                LLFolderViewModelItemInventory* viewmodel_folder = static_cast<LLFolderViewModelItemInventory*>(old_parent->getViewModelItem());
                LLFolderViewFolder* new_parent =   (LLFolderViewFolder*)getItemByID(model_item->getParentUUID());
                // Item has been moved.
                if (old_parent != new_parent)
                {
                    if (new_parent != NULL)
                    {
                        // Item is to be moved and we found its new parent in the panel's directory, so move the item's UI.
                        view_item->addToFolder(new_parent);
                        addItemID(viewmodel_item->getUUID(), view_item);
                        if (mInventory)
                        {
                            const LLUUID trash_id = mInventory->findCategoryUUIDForType(LLFolderType::FT_TRASH);
                            if (trash_id != model_item->getParentUUID() && (mask & LLInventoryObserver::INTERNAL) && new_parent->isOpen())
                            {
                                setSelection(item_id, FALSE);
                            }
                        }
                        updateFolderLabel(model_item->getParentUUID());
                    }
                    else
                    {
                        // Remove the item ID before destroying the view because the view-model-item gets
                        // destroyed when the view is destroyed
                        removeItemID(viewmodel_item->getUUID());

                        // Item is to be moved outside the panel's directory (e.g. moved to trash for a panel that
                        // doesn't include trash).  Just remove the item's UI.
                        view_item->destroyView();
                    }
                    if(viewmodel_folder)
                    {
                        updateFolderLabel(viewmodel_folder->getUUID());
                    }
                    old_parent->getViewModelItem()->dirtyDescendantsFilter();
                }
            }
        }

        //////////////////////////////
        // REMOVE Operation
        // This item has been removed from memory, but its associated UI element still exists.
        else if (!model_item && view_item && viewmodel_item)
        {
            // Remove the item's UI.
            LLFolderViewFolder* parent = view_item->getParentFolder();
            removeItemID(viewmodel_item->getUUID());
            view_item->destroyView();
            if(parent)
            {
                parent->getViewModelItem()->dirtyDescendantsFilter();
                LLFolderViewModelItemInventory* viewmodel_folder = static_cast<LLFolderViewModelItemInventory*>(parent->getViewModelItem());
                if(viewmodel_folder)
                {
                    updateFolderLabel(viewmodel_folder->getUUID());
                }
            }
        }
    }
>>>>>>> e7eced3c
}

// Called when something changed in the global model (new item, item coming through the wire, rename, move, etc...) (CHUI-849)
void LLInventoryPanel::modelChanged(U32 mask)
{
    LL_PROFILE_ZONE_SCOPED;

    if (mViewsInitialized != VIEWS_INITIALIZED) return;

    const LLInventoryModel* model = getModel();
    if (!model) return;

    const LLInventoryModel::changed_items_t& changed_items = model->getChangedIDs();
    if (changed_items.empty()) return;

    for (LLInventoryModel::changed_items_t::const_iterator items_iter = changed_items.begin();
         items_iter != changed_items.end();
         ++items_iter)
    {
        const LLUUID& item_id = (*items_iter);
        const LLInventoryObject* model_item = model->getObject(item_id);
        itemChanged(item_id, mask, model_item);
    }
}

LLUUID LLInventoryPanel::getRootFolderID()
{
    LLUUID root_id;
    if (mFolderRoot.get() && mFolderRoot.get()->getViewModelItem())
    {
        root_id = static_cast<LLFolderViewModelItemInventory*>(mFolderRoot.get()->getViewModelItem())->getUUID();
    }
    else
    {
        if (mParams.start_folder.id.isChosen())
        {
            root_id = mParams.start_folder.id;
        }
        else
        {
            const LLFolderType::EType preferred_type = mParams.start_folder.type.isChosen()
                ? mParams.start_folder.type
                : LLViewerFolderType::lookupTypeFromNewCategoryName(mParams.start_folder.name);

            if ("LIBRARY" == mParams.start_folder.name())
            {
                root_id = gInventory.getLibraryRootFolderID();
            }
            else if (preferred_type != LLFolderType::FT_NONE)
            {
                LLStringExplicit label(mParams.start_folder.name());
                setLabel(label);

                root_id = gInventory.findCategoryUUIDForType(preferred_type);
                if (root_id.isNull())
                {
                    LL_WARNS() << "Could not find folder of type " << preferred_type << LL_ENDL;
                    root_id.generateNewID();
                }
            }
        }
    }
    return root_id;
}

// static
void LLInventoryPanel::onIdle(void *userdata)
{
    if (!gInventory.isInventoryUsable())
        return;

    LLInventoryPanel *self = (LLInventoryPanel*)userdata;
    if (self->mViewsInitialized <= VIEWS_INITIALIZING)
    {
        const F64 max_time = 0.001f; // 1 ms, in this case we need only root folders
        self->initializeViews(max_time); // Shedules LLInventoryPanel::idle()
    }
    if (self->mViewsInitialized >= VIEWS_BUILDING)
    {
        gIdleCallbacks.deleteFunction(onIdle, (void*)self);
    }
}

struct DirtyFilterFunctor : public LLFolderViewFunctor
{
    /*virtual*/ void doFolder(LLFolderViewFolder* folder)
    {
        folder->getViewModelItem()->dirtyFilter();
    }
    /*virtual*/ void doItem(LLFolderViewItem* item)
    {
        item->getViewModelItem()->dirtyFilter();
    }
};

void LLInventoryPanel::idle(void* user_data)
{
    LLInventoryPanel* panel = (LLInventoryPanel*)user_data;
    // Nudge the filter if the clipboard state changed
    if (panel->mClipboardState != LLClipboard::instance().getGeneration())
    {
        panel->mClipboardState = LLClipboard::instance().getGeneration();
        const LLUUID trash_id = gInventory.findCategoryUUIDForType(LLFolderType::FT_TRASH);
        LLFolderViewFolder* trash_folder = panel->getFolderByID(trash_id);
        if (trash_folder)
        {
            DirtyFilterFunctor dirtyFilterFunctor;
            trash_folder->applyFunctorToChildren(dirtyFilterFunctor);
        }

    }

    bool in_visible_chain = panel->isInVisibleChain();

    if (!panel->mBuildViewsQueue.empty())
    {
        const F64 max_time = in_visible_chain ? 0.006f : 0.001f; // 6 ms
        F64 curent_time = LLTimer::getTotalSeconds();
        panel->mBuildViewsEndTime = curent_time + max_time;

        // things added last are closer to root thus of higher priority
        std::deque<LLUUID> priority_list;
        priority_list.swap(panel->mBuildViewsQueue);

        while (curent_time < panel->mBuildViewsEndTime
            && !priority_list.empty())
        {
            LLUUID item_id = priority_list.back();
            priority_list.pop_back();

            LLInventoryObject const* objectp = panel->mInventory->getObject(item_id);
            if (objectp && panel->typedViewsFilter(item_id, objectp))
            {
                LLFolderViewItem* folder_view_item = panel->getItemByID(item_id);
                if (!folder_view_item || !folder_view_item->areChildrenInited())
                {
                    const LLUUID &parent_id = objectp->getParentUUID();
                    LLFolderViewFolder* parent_folder = (LLFolderViewFolder*)panel->getItemByID(parent_id);
                    panel->buildViewsTree(item_id, parent_id, objectp, folder_view_item, parent_folder, BUILD_TIMELIMIT);
                }
            }
            curent_time = LLTimer::getTotalSeconds();
        }
        while (!priority_list.empty())
        {
            // items in priority_list are of higher priority
            panel->mBuildViewsQueue.push_back(priority_list.front());
            priority_list.pop_front();
        }
        if (panel->mBuildViewsQueue.empty())
        {
            panel->mViewsInitialized = VIEWS_INITIALIZED;
        }
    }

    // Take into account the fact that the root folder might be invalidated
    if (panel->mFolderRoot.get())
    {
        panel->mFolderRoot.get()->update();
        // while dragging, update selection rendering to reflect single/multi drag status
        if (LLToolDragAndDrop::getInstance()->hasMouseCapture())
        {
            EAcceptance last_accept = LLToolDragAndDrop::getInstance()->getLastAccept();
            if (last_accept == ACCEPT_YES_SINGLE || last_accept == ACCEPT_YES_COPY_SINGLE)
            {
                panel->mFolderRoot.get()->setShowSingleSelection(true);
            }
            else
            {
                panel->mFolderRoot.get()->setShowSingleSelection(false);
            }
        }
        else
        {
            panel->mFolderRoot.get()->setShowSingleSelection(false);
        }
    }
    else
    {
        LL_WARNS() << "Inventory : Deleted folder root detected on panel" << LL_ENDL;
        panel->clearFolderRoot();
    }
}


void LLInventoryPanel::initializeViews(F64 max_time)
{
    if (!gInventory.isInventoryUsable()) return;
    if (!mRootInited) return;

    mViewsInitialized = VIEWS_BUILDING;

    F64 curent_time = LLTimer::getTotalSeconds();
    mBuildViewsEndTime = curent_time + max_time;

    // init everything
    LLUUID root_id = getRootFolderID();
    if (root_id.notNull())
    {
        buildNewViews(getRootFolderID());
    }
    else
    {
        // Default case: always add "My Inventory" root first, "Library" root second
        // If we run out of time, this still should create root folders
        buildNewViews(gInventory.getRootFolderID());        // My Inventory
        buildNewViews(gInventory.getLibraryRootFolderID()); // Library
    }

    if (mBuildViewsQueue.empty())
    {
        mViewsInitialized = VIEWS_INITIALIZED;
    }

    gIdleCallbacks.addFunction(idle, this);

    if(mParams.open_first_folder)
    {
        openStartFolderOrMyInventory();
    }
<<<<<<< HEAD
	
	// Special case for new user login
	if (gAgent.isFirstLogin())
	{
		// Auto open the user's library
		LLFolderViewFolder* lib_folder =   getFolderByID(gInventory.getLibraryRootFolderID());
		if (lib_folder)
		{
			lib_folder->setOpen(true);
		}
		
		// Auto close the user's my inventory folder
		LLFolderViewFolder* my_inv_folder =   getFolderByID(gInventory.getRootFolderID());
		if (my_inv_folder)
		{
			my_inv_folder->setOpenArrangeRecursively(false, LLFolderViewFolder::RECURSE_DOWN);
		}
	}
=======

    // Special case for new user login
    if (gAgent.isFirstLogin())
    {
        // Auto open the user's library
        LLFolderViewFolder* lib_folder =   getFolderByID(gInventory.getLibraryRootFolderID());
        if (lib_folder)
        {
            lib_folder->setOpen(TRUE);
        }

        // Auto close the user's my inventory folder
        LLFolderViewFolder* my_inv_folder =   getFolderByID(gInventory.getRootFolderID());
        if (my_inv_folder)
        {
            my_inv_folder->setOpenArrangeRecursively(FALSE, LLFolderViewFolder::RECURSE_DOWN);
        }
    }
>>>>>>> e7eced3c
}


LLFolderViewFolder * LLInventoryPanel::createFolderViewFolder(LLInvFVBridge * bridge, bool allow_drop)
{
    LLFolderViewFolder::Params params(mParams.folder);

    params.name = bridge->getDisplayName();
    params.root = mFolderRoot.get();
    params.listener = bridge;
    params.tool_tip = params.name;
    params.allow_drop = allow_drop;

    params.font_color = (bridge->isLibraryItem() ? sLibraryColor : sDefaultColor);
    params.font_highlight_color = (bridge->isLibraryItem() ? sLibraryColor : sDefaultHighlightColor);

    return LLUICtrlFactory::create<LLFolderViewFolder>(params);
}

LLFolderViewItem * LLInventoryPanel::createFolderViewItem(LLInvFVBridge * bridge)
{
    LLFolderViewItem::Params params(mParams.item);

    params.name = bridge->getDisplayName();
    params.creation_date = bridge->getCreationDate();
    params.root = mFolderRoot.get();
    params.listener = bridge;
    params.rect = LLRect (0, 0, 0, 0);
    params.tool_tip = params.name;

    params.font_color = (bridge->isLibraryItem() ? sLibraryColor : sDefaultColor);
    params.font_highlight_color = (bridge->isLibraryItem() ? sLibraryColor : sDefaultHighlightColor);

    return LLUICtrlFactory::create<LLFolderViewItem>(params);
}

LLFolderViewItem* LLInventoryPanel::buildNewViews(const LLUUID& id)
{
    LLInventoryObject const* objectp = mInventory->getObject(id);
    return buildNewViews(id, objectp);
}

LLFolderViewItem* LLInventoryPanel::buildNewViews(const LLUUID& id, LLInventoryObject const* objectp)
{
    if (!objectp)
    {
        return NULL;
    }
    if (!typedViewsFilter(id, objectp))
    {
        // if certain types are not allowed permanently, no reason to create views
        return NULL;
    }

    const LLUUID &parent_id = objectp->getParentUUID();
    LLFolderViewItem* folder_view_item = getItemByID(id);
    LLFolderViewFolder* parent_folder = (LLFolderViewFolder*)getItemByID(parent_id);

    return buildViewsTree(id, parent_id, objectp, folder_view_item, parent_folder, BUILD_TIMELIMIT);
}

LLFolderViewItem* LLInventoryPanel::buildNewViews(const LLUUID& id,
                                                  LLInventoryObject const* objectp,
                                                  LLFolderViewItem *folder_view_item,
                                                  const EBuildModes &mode)
{
    if (!objectp)
    {
        return NULL;
    }
    if (!typedViewsFilter(id, objectp))
    {
        // if certain types are not allowed permanently, no reason to create views
        return NULL;
    }

    const LLUUID &parent_id = objectp->getParentUUID();
    LLFolderViewFolder* parent_folder = (LLFolderViewFolder*)getItemByID(parent_id);

    return buildViewsTree(id, parent_id, objectp, folder_view_item, parent_folder, mode);
}

LLFolderViewItem* LLInventoryPanel::buildViewsTree(const LLUUID& id,
                                                  const LLUUID& parent_id,
                                                  LLInventoryObject const* objectp,
                                                  LLFolderViewItem *folder_view_item,
                                                  LLFolderViewFolder *parent_folder,
                                                  const EBuildModes &mode,
                                                  S32 depth)
{
    depth++;

    // Force the creation of an extra root level folder item if required by the inventory panel (default is "false")
    bool allow_drop = true;
    bool create_root = false;
    if (mParams.show_root_folder)
    {
        LLUUID root_id = getRootFolderID();
        if (root_id == id)
        {
            // We insert an extra level that's seen by the UI but has no influence on the model
            parent_folder = dynamic_cast<LLFolderViewFolder*>(folder_view_item);
            folder_view_item = NULL;
            allow_drop = mParams.allow_drop_on_root;
            create_root = true;
        }
    }

    if (!folder_view_item && parent_folder)
        {
            if (objectp->getType() <= LLAssetType::AT_NONE)
            {
                LL_WARNS() << "LLInventoryPanel::buildViewsTree called with invalid objectp->mType : "
                    << ((S32)objectp->getType()) << " name " << objectp->getName() << " UUID " << objectp->getUUID()
                    << LL_ENDL;
                return NULL;
            }

            if (objectp->getType() >= LLAssetType::AT_COUNT)
            {
                // Example: Happens when we add assets of new, not yet supported type to library
                LL_DEBUGS("Inventory") << "LLInventoryPanel::buildViewsTree called with unknown objectp->mType : "
                << ((S32) objectp->getType()) << " name " << objectp->getName() << " UUID " << objectp->getUUID()
                << LL_ENDL;

                LLInventoryItem* item = (LLInventoryItem*)objectp;
                if (item)
                {
                    LLInvFVBridge* new_listener = mInvFVBridgeBuilder->createBridge(LLAssetType::AT_UNKNOWN,
                        LLAssetType::AT_UNKNOWN,
                        LLInventoryType::IT_UNKNOWN,
                        this,
                        &mInventoryViewModel,
                        mFolderRoot.get(),
                        item->getUUID(),
                        item->getFlags());

                    if (new_listener)
                    {
                        folder_view_item = createFolderViewItem(new_listener);
                    }
                }
            }

            if ((objectp->getType() == LLAssetType::AT_CATEGORY) &&
                (objectp->getActualType() != LLAssetType::AT_LINK_FOLDER))
            {
                LLInvFVBridge* new_listener = mInvFVBridgeBuilder->createBridge(LLAssetType::AT_CATEGORY,
                                            (mParams.use_marketplace_folders ? LLAssetType::AT_MARKETPLACE_FOLDER : LLAssetType::AT_CATEGORY),
                                                                                LLInventoryType::IT_CATEGORY,
                                                                                this,
                                                                                &mInventoryViewModel,
                                                                                mFolderRoot.get(),
                                                                                objectp->getUUID());
                if (new_listener)
                {
                    folder_view_item = createFolderViewFolder(new_listener,allow_drop);
                }
            }
            else
            {
                // Build new view for item.
                LLInventoryItem* item = (LLInventoryItem*)objectp;
                LLInvFVBridge* new_listener = mInvFVBridgeBuilder->createBridge(item->getType(),
                                                                                item->getActualType(),
                                                                                item->getInventoryType(),
                                                                                this,
                                                                            &mInventoryViewModel,
                                                                                mFolderRoot.get(),
                                                                                item->getUUID(),
                                                                                item->getFlags());

                if (new_listener)
                {
                folder_view_item = createFolderViewItem(new_listener);
                }
            }

        if (folder_view_item)
        {
            llassert(parent_folder != NULL);
            folder_view_item->addToFolder(parent_folder);
            addItemID(id, folder_view_item);
            // In the case of the root folder been shown, open that folder by default once the widget is created
            if (create_root)
            {
                folder_view_item->setOpen(true);
            }
        }
    }

    bool create_children = folder_view_item && objectp->getType() == LLAssetType::AT_CATEGORY
                            && (mBuildChildrenViews || depth == 0);

    if (create_children)
    {
        switch (mode)
        {
            case BUILD_TIMELIMIT:
            {
                F64 curent_time = LLTimer::getTotalSeconds();
                // If function is out of time, we want to shedule it into mBuildViewsQueue
                // If we have time, no matter how little, create views for all children
                //
                // This creates children in 'bulk' to make sure folder has either
                // 'empty and incomplete' or 'complete' states with nothing in between.
                // Folders are marked as mIsFolderComplete == false by default,
                // later arrange() will update mIsFolderComplete by child count
                if (mBuildViewsEndTime < curent_time)
                {
                    create_children = false;
                    // run it again for the sake of creating children
                    if (mBuildChildrenViews || depth == 0)
                    {
                        mBuildViewsQueue.push_back(id);
                    }
                }
                else
                {
                    create_children = true;
                    folder_view_item->setChildrenInited(mBuildChildrenViews);
                }
                break;
            }
            case BUILD_NO_CHILDREN:
            {
                create_children = false;
                // run it to create children, current caller is only interested in current view
                if (mBuildChildrenViews || depth == 0)
                {
                    mBuildViewsQueue.push_back(id);
                }
                break;
            }
            case BUILD_ONE_FOLDER:
            {
                // This view loads chindren, following ones don't
                // Note: Might be better idea to do 'depth' instead,
                // It also will help to prioritize root folder's content
                create_children = true;
                folder_view_item->setChildrenInited(true);
                break;
            }
            case BUILD_NO_LIMIT:
            default:
            {
                // keep working till everything exists
                create_children = true;
                folder_view_item->setChildrenInited(true);
            }
        }
    }

    // If this is a folder, add the children of the folder and recursively add any
    // child folders.
    if (create_children)
    {
        LLViewerInventoryCategory::cat_array_t* categories;
        LLViewerInventoryItem::item_array_t* items;
        mInventory->lockDirectDescendentArrays(id, categories, items);

        // Make sure panel won't lock in a loop over existing items if
        // folder is enormous and at least some work gets done
        const S32 MIN_ITEMS_PER_CALL = 500;
        const S32 starting_item_count = mItemMap.size();

        LLFolderViewFolder *parentp = dynamic_cast<LLFolderViewFolder*>(folder_view_item);
        bool done = true;

        if(categories)
        {
            bool has_folders = parentp->getFoldersCount() > 0;
            for (LLViewerInventoryCategory::cat_array_t::const_iterator cat_iter = categories->begin();
                 cat_iter != categories->end();
                 ++cat_iter)
            {
                const LLViewerInventoryCategory* cat = (*cat_iter);
                if (typedViewsFilter(cat->getUUID(), cat))
                {
                    if (has_folders)
                    {
                        // This can be optimized: we don't need to call getItemByID()
                        // each time, especially since content is growing, we can just
                        // iter over copy of mItemMap in some way
                        LLFolderViewItem* view_itemp = getItemByID(cat->getUUID());
                        buildViewsTree(cat->getUUID(), id, cat, view_itemp, parentp, (mode == BUILD_ONE_FOLDER ? BUILD_NO_CHILDREN : mode), depth);
                    }
                    else
                    {
                        buildViewsTree(cat->getUUID(), id, cat, NULL, parentp, (mode == BUILD_ONE_FOLDER ? BUILD_NO_CHILDREN : mode), depth);
                    }
                }

                if (!mBuildChildrenViews
                    && mode == BUILD_TIMELIMIT
                    && MIN_ITEMS_PER_CALL + starting_item_count < mItemMap.size())
                {
                    // Single folder view, check if we still have time
                    //
                    // Todo: make sure this causes no dupplciates, breaks nothing,
                    // especially filters and arrange
                    F64 curent_time = LLTimer::getTotalSeconds();
                    if (mBuildViewsEndTime < curent_time)
                    {
                        mBuildViewsQueue.push_back(id);
                        done = false;
                        break;
                    }
                }
            }
        }

        if(items)
        {
            for (LLViewerInventoryItem::item_array_t::const_iterator item_iter = items->begin();
                 item_iter != items->end();
                 ++item_iter)
            {
                // At the moment we have to build folder's items in bulk and ignore mBuildViewsEndTime
                const LLViewerInventoryItem* item = (*item_iter);
                if (typedViewsFilter(item->getUUID(), item))
                {
                    // This can be optimized: we don't need to call getItemByID()
                    // each time, especially since content is growing, we can just
                    // iter over copy of mItemMap in some way
                    LLFolderViewItem* view_itemp = getItemByID(item->getUUID());
                    buildViewsTree(item->getUUID(), id, item, view_itemp, parentp, mode, depth);
                }

                if (!mBuildChildrenViews
                    && mode == BUILD_TIMELIMIT
                    && MIN_ITEMS_PER_CALL + starting_item_count < mItemMap.size())
                {
                    // Single folder view, check if we still have time
                    //
                    // Todo: make sure this causes no dupplciates, breaks nothing,
                    // especially filters and arrange
                    F64 curent_time = LLTimer::getTotalSeconds();
                    if (mBuildViewsEndTime < curent_time)
                    {
                        mBuildViewsQueue.push_back(id);
                        done = false;
                        break;
                    }
                }
            }
        }

        if (!mBuildChildrenViews && done)
        {
            // flat list is done initializing folder
            folder_view_item->setChildrenInited(true);
        }
        mInventory->unlockDirectDescendentArrays(id);
    }

    return folder_view_item;
}

// bit of a hack to make sure the inventory is open.
void LLInventoryPanel::openStartFolderOrMyInventory()
{
<<<<<<< HEAD
	// Find My Inventory folder and open it up by name
	for (LLView *child = mFolderRoot.get()->getFirstChild(); child; child = mFolderRoot.get()->findNextSibling(child))
	{
		LLFolderViewFolder *fchild = dynamic_cast<LLFolderViewFolder*>(child);
		if (fchild
			&& fchild->getViewModelItem()
			&& fchild->getViewModelItem()->getName() == "My Inventory")
		{
			fchild->setOpen(true);
			break;
		}
	}
=======
    // Find My Inventory folder and open it up by name
    for (LLView *child = mFolderRoot.get()->getFirstChild(); child; child = mFolderRoot.get()->findNextSibling(child))
    {
        LLFolderViewFolder *fchild = dynamic_cast<LLFolderViewFolder*>(child);
        if (fchild
            && fchild->getViewModelItem()
            && fchild->getViewModelItem()->getName() == "My Inventory")
        {
            fchild->setOpen(TRUE);
            break;
        }
    }
>>>>>>> e7eced3c
}

void LLInventoryPanel::onItemsCompletion()
{
    if (mFolderRoot.get()) mFolderRoot.get()->updateMenu();
}

void LLInventoryPanel::openSelected()
{
    LLFolderViewItem* folder_item = mFolderRoot.get()->getCurSelectedItem();
    if(!folder_item) return;
    LLInvFVBridge* bridge = (LLInvFVBridge*)folder_item->getViewModelItem();
    if(!bridge) return;
    bridge->openItem();
}

<<<<<<< HEAD
void LLInventoryPanel::unSelectAll()	
{ 
	mFolderRoot.get()->setSelection(NULL, false, false);
=======
void LLInventoryPanel::unSelectAll()
{
    mFolderRoot.get()->setSelection(NULL, FALSE, FALSE);
>>>>>>> e7eced3c
}


bool LLInventoryPanel::handleHover(S32 x, S32 y, MASK mask)
{
<<<<<<< HEAD
	bool handled = LLView::handleHover(x, y, mask);
	if(handled)
    {
        // getCursor gets current cursor, setCursor sets next cursor
        // check that children didn't set own 'next' cursor
		ECursorType cursor = getWindow()->getNextCursor();
		if (LLInventoryModelBackgroundFetch::instance().folderFetchActive() && cursor == UI_CURSOR_ARROW)
		{
			// replace arrow cursor with arrow and hourglass cursor
			getWindow()->setCursor(UI_CURSOR_WORKING);
		}
	}
	else
	{
		getWindow()->setCursor(UI_CURSOR_ARROW);
	}
	return true;
=======
    BOOL handled = LLView::handleHover(x, y, mask);
    if(handled)
    {
        // getCursor gets current cursor, setCursor sets next cursor
        // check that children didn't set own 'next' cursor
        ECursorType cursor = getWindow()->getNextCursor();
        if (LLInventoryModelBackgroundFetch::instance().folderFetchActive() && cursor == UI_CURSOR_ARROW)
        {
            // replace arrow cursor with arrow and hourglass cursor
            getWindow()->setCursor(UI_CURSOR_WORKING);
        }
    }
    else
    {
        getWindow()->setCursor(UI_CURSOR_ARROW);
    }
    return TRUE;
>>>>>>> e7eced3c
}

bool LLInventoryPanel::handleToolTip(S32 x, S32 y, MASK mask)
{
    if (const LLFolderViewItem* hover_item_p = (!mFolderRoot.isDead()) ? mFolderRoot.get()->getHoveredItem() : nullptr)
    {
        if (const LLFolderViewModelItemInventory* vm_item_p = static_cast<const LLFolderViewModelItemInventory*>(hover_item_p->getViewModelItem()))
        {
            LLSD params;
            params["inv_type"] = vm_item_p->getInventoryType();
            params["thumbnail_id"] = vm_item_p->getThumbnailUUID();
            params["item_id"] = vm_item_p->getUUID();

            // tooltip should only show over folder, but screen
            // rect includes items under folder as well
            LLRect actionable_rect = hover_item_p->calcScreenRect();
            if (hover_item_p->isOpen() && hover_item_p->hasVisibleChildren())
            {
                actionable_rect.mBottom = actionable_rect.mTop - hover_item_p->getItemHeight();
            }

<<<<<<< HEAD
			LLToolTipMgr::instance().show(LLToolTip::Params()
					.message(hover_item_p->getToolTip())
					.sticky_rect(actionable_rect)
					.delay_time(LLView::getTooltipTimeout())
					.create_callback(boost::bind(&LLInspectTextureUtil::createInventoryToolTip, _1))
					.create_params(params));
			return true;
		}
	}
	return LLPanel::handleToolTip(x, y, mask);
}

bool LLInventoryPanel::handleDragAndDrop(S32 x, S32 y, MASK mask, bool drop,
								   EDragAndDropType cargo_type,
								   void* cargo_data,
								   EAcceptance* accept,
								   std::string& tooltip_msg)
{
	bool handled = false;
=======
            LLToolTipMgr::instance().show(LLToolTip::Params()
                    .message(hover_item_p->getToolTip())
                    .sticky_rect(actionable_rect)
                    .delay_time(LLView::getTooltipTimeout())
                    .create_callback(boost::bind(&LLInspectTextureUtil::createInventoryToolTip, _1))
                    .create_params(params));
            return TRUE;
        }
    }
    return LLPanel::handleToolTip(x, y, mask);
}

BOOL LLInventoryPanel::handleDragAndDrop(S32 x, S32 y, MASK mask, BOOL drop,
                                   EDragAndDropType cargo_type,
                                   void* cargo_data,
                                   EAcceptance* accept,
                                   std::string& tooltip_msg)
{
    BOOL handled = FALSE;
>>>>>>> e7eced3c

    if (mAcceptsDragAndDrop)
    {
        handled = LLPanel::handleDragAndDrop(x, y, mask, drop, cargo_type, cargo_data, accept, tooltip_msg);

        // If folder view is empty the (x, y) point won't be in its rect
        // so the handler must be called explicitly.
        // but only if was not handled before. See EXT-6746.
        if (!handled && mParams.allow_drop_on_root && !mFolderRoot.get()->hasVisibleChildren())
        {
            handled = mFolderRoot.get()->handleDragAndDrop(x, y, mask, drop, cargo_type, cargo_data, accept, tooltip_msg);
        }

        if (handled)
        {
            mFolderRoot.get()->setDragAndDropThisFrame();
        }
    }

    return handled;
}

void LLInventoryPanel::onFocusLost()
{
    // inventory no longer handles cut/copy/paste/delete
    if (LLEditMenuHandler::gEditMenuHandler == mFolderRoot.get())
    {
        LLEditMenuHandler::gEditMenuHandler = NULL;
    }

    LLPanel::onFocusLost();
}

void LLInventoryPanel::onFocusReceived()
{
    // inventory now handles cut/copy/paste/delete
    LLEditMenuHandler::gEditMenuHandler = mFolderRoot.get();

    LLPanel::onFocusReceived();
}

void LLInventoryPanel::onFolderOpening(const LLUUID &id)
{
    LLFolderViewItem* folder = getItemByID(id);
    if (folder && !folder->areChildrenInited())
    {
        // Last item in list will be processed first.
        // This might result in dupplicates in list, but it
        // isn't critical, views won't be created twice
        mBuildViewsQueue.push_back(id);
    }
}

bool LLInventoryPanel::addBadge(LLBadge * badge)
{
    bool badge_added = false;

    if (acceptsBadge())
    {
        badge_added = badge->addToView(mFolderRoot.get());
    }

    return badge_added;
}

void LLInventoryPanel::openAllFolders()
{
<<<<<<< HEAD
	mFolderRoot.get()->setOpenArrangeRecursively(true, LLFolderViewFolder::RECURSE_DOWN);
	mFolderRoot.get()->arrangeAll();
=======
    mFolderRoot.get()->setOpenArrangeRecursively(TRUE, LLFolderViewFolder::RECURSE_DOWN);
    mFolderRoot.get()->arrangeAll();
>>>>>>> e7eced3c
}

void LLInventoryPanel::setSelection(const LLUUID& obj_id, bool take_keyboard_focus)
{
<<<<<<< HEAD
	// Don't select objects in COF (e.g. to prevent refocus when items are worn).
	const LLInventoryObject *obj = mInventory->getObject(obj_id);
	if (obj && obj->getParentUUID() == LLAppearanceMgr::instance().getCOF())
	{
		return;
	}
	setSelectionByID(obj_id, take_keyboard_focus);
}

void LLInventoryPanel::setSelectCallback(const boost::function<void (const std::deque<LLFolderViewItem*>& items, bool user_action)>& cb) 
{ 
	if (mFolderRoot.get())
	{
		mFolderRoot.get()->setSelectCallback(cb);
	}
=======
    // Don't select objects in COF (e.g. to prevent refocus when items are worn).
    const LLInventoryObject *obj = mInventory->getObject(obj_id);
    if (obj && obj->getParentUUID() == LLAppearanceMgr::instance().getCOF())
    {
        return;
    }
    setSelectionByID(obj_id, take_keyboard_focus);
}

void LLInventoryPanel::setSelectCallback(const boost::function<void (const std::deque<LLFolderViewItem*>& items, BOOL user_action)>& cb)
{
    if (mFolderRoot.get())
    {
        mFolderRoot.get()->setSelectCallback(cb);
    }
>>>>>>> e7eced3c
    mSelectionCallback = cb;
}

void LLInventoryPanel::clearSelection()
{
    mSelectThisID.setNull();
    mFocusSelection = false;
}

LLInventoryPanel::selected_items_t LLInventoryPanel::getSelectedItems() const
{
    return mFolderRoot.get()->getSelectionList();
}

void LLInventoryPanel::onSelectionChange(const std::deque<LLFolderViewItem*>& items, bool user_action)
{
    // Schedule updating the folder view context menu when all selected items become complete (STORM-373).
    mCompletionObserver->reset();
    for (std::deque<LLFolderViewItem*>::const_iterator it = items.begin(); it != items.end(); ++it)
    {
        LLFolderViewModelItemInventory* view_model = static_cast<LLFolderViewModelItemInventory*>((*it)->getViewModelItem());
        if (view_model)
        {
            LLUUID id = view_model->getUUID();
            if (!(*it)->areChildrenInited())
            {
                const F64 max_time = 0.0001f;
                mBuildViewsEndTime = LLTimer::getTotalSeconds() + max_time;
                buildNewViews(id);
            }
<<<<<<< HEAD
			LLViewerInventoryItem* inv_item = mInventory->getItem(id);

			if (inv_item && !inv_item->isFinished())
			{
				mCompletionObserver->watchItem(id);
			}
		}
	}

	LLFolderView* fv = mFolderRoot.get();
	if (fv->needsAutoRename()) // auto-selecting a new user-created asset and preparing to rename
	{
		fv->setNeedsAutoRename(false);
		if (items.size()) // new asset is visible and selected
		{
			fv->startRenamingSelectedItem();
		}
=======
            LLViewerInventoryItem* inv_item = mInventory->getItem(id);

            if (inv_item && !inv_item->isFinished())
            {
                mCompletionObserver->watchItem(id);
            }
        }
    }

    LLFolderView* fv = mFolderRoot.get();
    if (fv->needsAutoRename()) // auto-selecting a new user-created asset and preparing to rename
    {
        fv->setNeedsAutoRename(FALSE);
        if (items.size()) // new asset is visible and selected
        {
            fv->startRenamingSelectedItem();
        }
>>>>>>> e7eced3c
        else
        {
            LL_DEBUGS("Inventory") << "Failed to start renemr, no items selected" << LL_ENDL;
        }
    }

    std::set<LLFolderViewItem*> selected_items = mFolderRoot.get()->getSelectionList();
    LLFolderViewItem* prev_folder_item = getItemByID(mPreviousSelectedFolder);

    if (selected_items.size() == 1)
    {
        std::set<LLFolderViewItem*>::const_iterator iter = selected_items.begin();
        LLFolderViewItem* folder_item = (*iter);
        if(folder_item && (folder_item != prev_folder_item))
        {
            LLFolderViewModelItemInventory* fve_listener = static_cast<LLFolderViewModelItemInventory*>(folder_item->getViewModelItem());
            if (fve_listener && (fve_listener->getInventoryType() == LLInventoryType::IT_CATEGORY))
            {
                if (fve_listener->getInventoryObject() && fve_listener->getInventoryObject()->getIsLinkType())
                {
                    return;
                }

                if(prev_folder_item)
                {
                    LLFolderBridge* prev_bridge = (LLFolderBridge*)prev_folder_item->getViewModelItem();
                    if(prev_bridge)
                    {
                        prev_bridge->clearDisplayName();
                        prev_bridge->setShowDescendantsCount(false);
                        prev_folder_item->refresh();
                    }
                }

                LLFolderBridge* bridge = (LLFolderBridge*)folder_item->getViewModelItem();
                if(bridge)
                {
                    bridge->clearDisplayName();
                    bridge->setShowDescendantsCount(true);
                    folder_item->refresh();
                    mPreviousSelectedFolder = bridge->getUUID();
                }
            }
        }
    }
    else
    {
        if(prev_folder_item)
        {
            LLFolderBridge* prev_bridge = (LLFolderBridge*)prev_folder_item->getViewModelItem();
            if(prev_bridge)
            {
                prev_bridge->clearDisplayName();
                prev_bridge->setShowDescendantsCount(false);
                prev_folder_item->refresh();
            }
        }
        mPreviousSelectedFolder = LLUUID();
    }

}

void LLInventoryPanel::updateFolderLabel(const LLUUID& folder_id)
{
    if(folder_id != mPreviousSelectedFolder) return;

    LLFolderViewItem* folder_item = getItemByID(mPreviousSelectedFolder);
    if(folder_item)
    {
        LLFolderBridge* bridge = (LLFolderBridge*)folder_item->getViewModelItem();
        if(bridge)
        {
            bridge->clearDisplayName();
            bridge->setShowDescendantsCount(true);
            folder_item->refresh();
        }
    }
}

void LLInventoryPanel::doCreate(const LLSD& userdata)
{
    reset_inventory_filter();
    menu_create_inventory_item(this, LLFolderBridge::sSelf.get(), userdata);
}

bool LLInventoryPanel::beginIMSession()
{
    std::set<LLFolderViewItem*> selected_items =   mFolderRoot.get()->getSelectionList();

    std::string name;

    std::vector<LLUUID> members;
    EInstantMessage type = IM_SESSION_CONFERENCE_START;

    std::set<LLFolderViewItem*>::const_iterator iter;
    for (iter = selected_items.begin(); iter != selected_items.end(); iter++)
    {

        LLFolderViewItem* folder_item = (*iter);

        if(folder_item)
        {
            LLFolderViewModelItemInventory* fve_listener = static_cast<LLFolderViewModelItemInventory*>(folder_item->getViewModelItem());
            if (fve_listener && (fve_listener->getInventoryType() == LLInventoryType::IT_CATEGORY))
            {

                LLFolderBridge* bridge = (LLFolderBridge*)folder_item->getViewModelItem();
                if(!bridge) return true;
                LLViewerInventoryCategory* cat = bridge->getCategory();
                if(!cat) return true;
                name = cat->getName();
                LLUniqueBuddyCollector is_buddy;
                LLInventoryModel::cat_array_t cat_array;
                LLInventoryModel::item_array_t item_array;
                gInventory.collectDescendentsIf(bridge->getUUID(),
                                                cat_array,
                                                item_array,
                                                LLInventoryModel::EXCLUDE_TRASH,
                                                is_buddy);
                S32 count = item_array.size();
                if(count > 0)
                {
                    //*TODO by what to replace that?
                    //LLFloaterReg::showInstance("communicate");

                    // create the session
                    LLAvatarTracker& at = LLAvatarTracker::instance();
                    LLUUID id;
                    for(S32 i = 0; i < count; ++i)
                    {
                        id = item_array.at(i)->getCreatorUUID();
                        if(at.isBuddyOnline(id))
                        {
                            members.push_back(id);
                        }
                    }
                }
            }
            else
            {
                LLInvFVBridge* listenerp = (LLInvFVBridge*)folder_item->getViewModelItem();

                if (listenerp->getInventoryType() == LLInventoryType::IT_CALLINGCARD)
                {
                    LLInventoryItem* inv_item = gInventory.getItem(listenerp->getUUID());

                    if (inv_item)
                    {
                        LLAvatarTracker& at = LLAvatarTracker::instance();
                        LLUUID id = inv_item->getCreatorUUID();

                        if(at.isBuddyOnline(id))
                        {
                            members.push_back(id);
                        }
                    }
                } //if IT_CALLINGCARD
            } //if !IT_CATEGORY
        }
    } //for selected_items

    // the session_id is randomly generated UUID which will be replaced later
    // with a server side generated number

    if (name.empty())
    {
        name = LLTrans::getString("conference-title");
    }

    LLUUID session_id = gIMMgr->addSession(name, type, members[0], members);
    if (session_id != LLUUID::null)
    {
        LLFloaterIMContainer::getInstance()->showConversation(session_id);
    }

    return true;
}

void LLInventoryPanel::fileUploadLocation(const LLSD& userdata)
{
    const std::string param = userdata.asString();
    if (param == "model")
    {
        gSavedPerAccountSettings.setString("ModelUploadFolder", LLFolderBridge::sSelf.get()->getUUID().asString());
    }
    else if (param == "texture")
    {
        gSavedPerAccountSettings.setString("TextureUploadFolder", LLFolderBridge::sSelf.get()->getUUID().asString());
    }
    else if (param == "sound")
    {
        gSavedPerAccountSettings.setString("SoundUploadFolder", LLFolderBridge::sSelf.get()->getUUID().asString());
    }
    else if (param == "animation")
    {
        gSavedPerAccountSettings.setString("AnimationUploadFolder", LLFolderBridge::sSelf.get()->getUUID().asString());
    }
    else if (param == "pbr_material")
    {
        gSavedPerAccountSettings.setString("PBRUploadFolder", LLFolderBridge::sSelf.get()->getUUID().asString());
    }
}

void LLInventoryPanel::openSingleViewInventory(LLUUID folder_id)
{
    LLPanelMainInventory::newFolderWindow(folder_id.isNull() ? LLFolderBridge::sSelf.get()->getUUID() : folder_id);
}

void LLInventoryPanel::purgeSelectedItems()
{
    if (!mFolderRoot.get()) return;

    const std::set<LLFolderViewItem*> inventory_selected = mFolderRoot.get()->getSelectionList();
    if (inventory_selected.empty()) return;
    LLSD args;
    S32 count = inventory_selected.size();
    std::vector<LLUUID> selected_items;
    for (std::set<LLFolderViewItem*>::const_iterator it = inventory_selected.begin(), end_it = inventory_selected.end();
        it != end_it;
        ++it)
    {
        LLUUID item_id = static_cast<LLFolderViewModelItemInventory*>((*it)->getViewModelItem())->getUUID();
        LLInventoryModel::cat_array_t cats;
        LLInventoryModel::item_array_t items;
        gInventory.collectDescendents(item_id, cats, items, LLInventoryModel::INCLUDE_TRASH);
        count += items.size() + cats.size();
        selected_items.push_back(item_id);
    }
    args["COUNT"] = count;
    LLNotificationsUtil::add("PurgeSelectedItems", args, LLSD(), boost::bind(callbackPurgeSelectedItems, _1, _2, selected_items));
}

// static
void LLInventoryPanel::callbackPurgeSelectedItems(const LLSD& notification, const LLSD& response, const std::vector<LLUUID> inventory_selected)
{
    S32 option = LLNotificationsUtil::getSelectedOption(notification, response);
    if (option == 0)
    {
        if (inventory_selected.empty()) return;

        for (auto it : inventory_selected)
        {
            remove_inventory_object(it, NULL);
        }
    }
}

bool LLInventoryPanel::attachObject(const LLSD& userdata)
{
    // Copy selected item UUIDs to a vector.
    std::set<LLFolderViewItem*> selected_items = mFolderRoot.get()->getSelectionList();
    uuid_vec_t items;
    for (std::set<LLFolderViewItem*>::const_iterator set_iter = selected_items.begin();
         set_iter != selected_items.end();
         ++set_iter)
    {
        items.push_back(static_cast<LLFolderViewModelItemInventory*>((*set_iter)->getViewModelItem())->getUUID());
    }

    // Attach selected items.
    LLViewerAttachMenu::attachObjects(items, userdata.asString());

    gFocusMgr.setKeyboardFocus(NULL);

    return true;
}

bool LLInventoryPanel::getSinceLogoff()
{
    return getFilter().isSinceLogoff();
}

// DEBUG ONLY
// static
void LLInventoryPanel::dumpSelectionInformation(void* user_data)
{
    LLInventoryPanel* iv = (LLInventoryPanel*)user_data;
    iv->mFolderRoot.get()->dumpSelectionInformation();
}

bool is_inventorysp_active()
{
<<<<<<< HEAD
	LLSidepanelInventory *sidepanel_inventory =	LLFloaterSidePanelContainer::getPanel<LLSidepanelInventory>("inventory");
	if (!sidepanel_inventory || !sidepanel_inventory->isInVisibleChain()) return false;
	return sidepanel_inventory->isMainInventoryPanelActive();
=======
    LLSidepanelInventory *sidepanel_inventory = LLFloaterSidePanelContainer::getPanel<LLSidepanelInventory>("inventory");
    if (!sidepanel_inventory || !sidepanel_inventory->isInVisibleChain()) return FALSE;
    return sidepanel_inventory->isMainInventoryPanelActive();
>>>>>>> e7eced3c
}

// static
LLInventoryPanel* LLInventoryPanel::getActiveInventoryPanel(bool auto_open)
{
<<<<<<< HEAD
	S32 z_min = S32_MAX;
	LLInventoryPanel* res = NULL;
	LLFloater* active_inv_floaterp = NULL;

	LLFloater* floater_inventory = LLFloaterReg::getInstance("inventory");
	if (!floater_inventory)
	{
		LL_WARNS() << "Could not find My Inventory floater" << LL_ENDL;
		return nullptr;
	}

	LLSidepanelInventory *inventory_panel =	LLFloaterSidePanelContainer::getPanel<LLSidepanelInventory>("inventory");

	// Iterate through the inventory floaters and return whichever is on top.
	LLFloaterReg::const_instance_list_t& inst_list = LLFloaterReg::getFloaterList("inventory");
	for (LLFloaterReg::const_instance_list_t::const_iterator iter = inst_list.begin(); iter != inst_list.end(); ++iter)
	{
		LLFloaterSidePanelContainer* inventory_floater = dynamic_cast<LLFloaterSidePanelContainer*>(*iter);
		inventory_panel = inventory_floater->findChild<LLSidepanelInventory>("main_panel");

		if (inventory_floater && inventory_panel && inventory_floater->getVisible())
		{
			S32 z_order = gFloaterView->getZOrder(inventory_floater);
			if (z_order < z_min)
			{
				res = inventory_panel->getActivePanel();
				z_min = z_order;
				active_inv_floaterp = inventory_floater;
			}
		}
	}

	if (res)
	{
		// Make sure the floater is not minimized (STORM-438).
		if (active_inv_floaterp && active_inv_floaterp->isMinimized())
		{
			active_inv_floaterp->setMinimized(false);
		}
	}	
	else if (auto_open)
	{
		floater_inventory->openFloater();

		res = inventory_panel->getActivePanel();
	}

	return res;
=======
    S32 z_min = S32_MAX;
    LLInventoryPanel* res = NULL;
    LLFloater* active_inv_floaterp = NULL;

    LLFloater* floater_inventory = LLFloaterReg::getInstance("inventory");
    if (!floater_inventory)
    {
        LL_WARNS() << "Could not find My Inventory floater" << LL_ENDL;
        return FALSE;
    }

    LLSidepanelInventory *inventory_panel = LLFloaterSidePanelContainer::getPanel<LLSidepanelInventory>("inventory");

    // Iterate through the inventory floaters and return whichever is on top.
    LLFloaterReg::const_instance_list_t& inst_list = LLFloaterReg::getFloaterList("inventory");
    for (LLFloaterReg::const_instance_list_t::const_iterator iter = inst_list.begin(); iter != inst_list.end(); ++iter)
    {
        LLFloaterSidePanelContainer* inventory_floater = dynamic_cast<LLFloaterSidePanelContainer*>(*iter);
        inventory_panel = inventory_floater->findChild<LLSidepanelInventory>("main_panel");

        if (inventory_floater && inventory_panel && inventory_floater->getVisible())
        {
            S32 z_order = gFloaterView->getZOrder(inventory_floater);
            if (z_order < z_min)
            {
                res = inventory_panel->getActivePanel();
                z_min = z_order;
                active_inv_floaterp = inventory_floater;
            }
        }
    }

    if (res)
    {
        // Make sure the floater is not minimized (STORM-438).
        if (active_inv_floaterp && active_inv_floaterp->isMinimized())
        {
            active_inv_floaterp->setMinimized(FALSE);
        }
    }
    else if (auto_open)
    {
        floater_inventory->openFloater();

        res = inventory_panel->getActivePanel();
    }

    return res;
>>>>>>> e7eced3c
}

//static
void LLInventoryPanel::openInventoryPanelAndSetSelection(bool auto_open, const LLUUID& obj_id,
    bool use_main_panel, bool take_keyboard_focus, bool reset_filter)
{
    LLSidepanelInventory* sidepanel_inventory = LLFloaterSidePanelContainer::getPanel<LLSidepanelInventory>("inventory");
    sidepanel_inventory->showInventoryPanel();

    LLUUID cat_id = gInventory.findCategoryUUIDForType(LLFolderType::FT_INBOX);
    bool in_inbox = gInventory.isObjectDescendentOf(obj_id, cat_id);
    if (!in_inbox && use_main_panel)
    {
        sidepanel_inventory->selectAllItemsPanel();
    }

    if (!auto_open)
    {
        LLFloater* inventory_floater = LLFloaterSidePanelContainer::getTopmostInventoryFloater();
        if (inventory_floater && inventory_floater->getVisible())
        {
            LLSidepanelInventory *inventory_panel = inventory_floater->findChild<LLSidepanelInventory>("main_panel");
            LLPanelMainInventory* main_panel = inventory_panel->getMainInventoryPanel();
            if (main_panel->isSingleFolderMode() && main_panel->isGalleryViewMode())
            {
                LL_DEBUGS("Inventory") << "Opening gallery panel for item" << obj_id << LL_ENDL;
                main_panel->setGallerySelection(obj_id);
                return;
            }
        }
    }

    if (use_main_panel)
    {
        LLPanelMainInventory* main_inventory = sidepanel_inventory->getMainInventoryPanel();
        if (main_inventory && main_inventory->isSingleFolderMode())
        {
            const LLInventoryObject *obj = gInventory.getObject(obj_id);
            if (obj)
            {
                LL_DEBUGS("Inventory") << "Opening main inventory panel for item" << obj_id << LL_ENDL;
                main_inventory->setSingleFolderViewRoot(obj->getParentUUID(), false);
                main_inventory->setGallerySelection(obj_id);
                return;
            }
        }
    }

<<<<<<< HEAD
	LLInventoryPanel *active_panel = LLInventoryPanel::getActiveInventoryPanel(auto_open);
	if (active_panel)
	{
		LL_DEBUGS("Messaging", "Inventory") << "Highlighting" << obj_id  << LL_ENDL;

		if (reset_filter)
		{
			reset_inventory_filter();
		}

		if (in_inbox)
		{
			sidepanel_inventory->openInbox();
			LLInventoryPanel* inventory_panel = sidepanel_inventory->getInboxPanel();
			if (inventory_panel)
			{
				inventory_panel->setSelection(obj_id, take_keyboard_focus);
			}
		}
		else if (auto_open)
		{
			LLFloater* floater_inventory = LLFloaterReg::getInstance("inventory");
			if (floater_inventory)
			{
				floater_inventory->setFocus(true);
			}
			active_panel->setSelection(obj_id, take_keyboard_focus);
		}
=======
    LLInventoryPanel *active_panel = LLInventoryPanel::getActiveInventoryPanel(auto_open);
    if (active_panel)
    {
        LL_DEBUGS("Messaging", "Inventory") << "Highlighting" << obj_id  << LL_ENDL;

        if (reset_filter)
        {
            reset_inventory_filter();
        }

        if (in_inbox)
        {
            sidepanel_inventory->openInbox();
            LLInventoryPanel* inventory_panel = sidepanel_inventory->getInboxPanel();
            if (inventory_panel)
            {
                inventory_panel->setSelection(obj_id, take_keyboard_focus);
            }
        }
        else if (auto_open)
        {
            LLFloater* floater_inventory = LLFloaterReg::getInstance("inventory");
            if (floater_inventory)
            {
                floater_inventory->setFocus(TRUE);
            }
            active_panel->setSelection(obj_id, take_keyboard_focus);
        }
>>>>>>> e7eced3c
        else
        {
            // Created items are going to receive proper focus from callbacks
            active_panel->setSelection(obj_id, take_keyboard_focus);
        }
    }
}

void LLInventoryPanel::setSFViewAndOpenFolder(const LLInventoryPanel* panel, const LLUUID& folder_id)
{
    LLFloaterReg::const_instance_list_t& inst_list = LLFloaterReg::getFloaterList("inventory");
    for (LLFloaterReg::const_instance_list_t::const_iterator iter = inst_list.begin(); iter != inst_list.end(); ++iter)
    {
        LLFloaterSidePanelContainer* inventory_floater = dynamic_cast<LLFloaterSidePanelContainer*>(*iter);
        LLSidepanelInventory* sidepanel_inventory = inventory_floater->findChild<LLSidepanelInventory>("main_panel");

        LLPanelMainInventory* main_inventory = sidepanel_inventory->getMainInventoryPanel();
        if (main_inventory && panel->hasAncestor(main_inventory) && !main_inventory->isSingleFolderMode())
        {
            main_inventory->initSingleFolderRoot(folder_id);
            main_inventory->toggleViewMode();
            main_inventory->setSingleFolderViewRoot(folder_id, false);
        }
    }
}

void LLInventoryPanel::addHideFolderType(LLFolderType::EType folder_type)
{
    getFilter().setFilterCategoryTypes(getFilter().getFilterCategoryTypes() & ~(1ULL << folder_type));
}

bool LLInventoryPanel::getIsHiddenFolderType(LLFolderType::EType folder_type) const
{
    return !(getFilter().getFilterCategoryTypes() & (1ULL << folder_type));
}

void LLInventoryPanel::addItemID( const LLUUID& id, LLFolderViewItem*   itemp )
{
    mItemMap[id] = itemp;
}

void LLInventoryPanel::removeItemID(const LLUUID& id)
{
<<<<<<< HEAD
	LLInventoryModel::cat_array_t categories;
	LLInventoryModel::item_array_t items;
	gInventory.collectDescendents(id, categories, items, true);
=======
    LLInventoryModel::cat_array_t categories;
    LLInventoryModel::item_array_t items;
    gInventory.collectDescendents(id, categories, items, TRUE);
>>>>>>> e7eced3c

    mItemMap.erase(id);

    for (LLInventoryModel::cat_array_t::iterator it = categories.begin(),    end_it = categories.end();
        it != end_it;
        ++it)
    {
        mItemMap.erase((*it)->getUUID());
}

    for (LLInventoryModel::item_array_t::iterator it = items.begin(),   end_it  = items.end();
        it != end_it;
        ++it)
    {
        mItemMap.erase((*it)->getUUID());
    }
}

LLFolderViewItem* LLInventoryPanel::getItemByID(const LLUUID& id)
{
    LL_PROFILE_ZONE_SCOPED;

    std::map<LLUUID, LLFolderViewItem*>::iterator map_it;
    map_it = mItemMap.find(id);
    if (map_it != mItemMap.end())
    {
        return map_it->second;
    }

    return NULL;
}

LLFolderViewFolder* LLInventoryPanel::getFolderByID(const LLUUID& id)
{
    LLFolderViewItem* item = getItemByID(id);
    return dynamic_cast<LLFolderViewFolder*>(item);
}


void LLInventoryPanel::setSelectionByID( const LLUUID& obj_id, bool    take_keyboard_focus )
{
    LLFolderViewItem* itemp = getItemByID(obj_id);

    if (itemp && !itemp->areChildrenInited())
    {
        LLInventoryObject const* objectp = mInventory->getObject(obj_id);
        if (objectp)
        {
            buildNewViews(obj_id, objectp, itemp, BUILD_ONE_FOLDER);
        }
    }

<<<<<<< HEAD
	if(itemp && itemp->getViewModelItem())
	{
		itemp->arrangeAndSet(true, take_keyboard_focus);
		mSelectThisID.setNull();
		mFocusSelection = false;
		return;
	}
	else
	{
		// save the desired item to be selected later (if/when ready)
		mFocusSelection = take_keyboard_focus;
		mSelectThisID = obj_id;
	}
=======
    if(itemp && itemp->getViewModelItem())
    {
        itemp->arrangeAndSet(TRUE, take_keyboard_focus);
        mSelectThisID.setNull();
        mFocusSelection = false;
        return;
    }
    else
    {
        // save the desired item to be selected later (if/when ready)
        mFocusSelection = take_keyboard_focus;
        mSelectThisID = obj_id;
    }
>>>>>>> e7eced3c
}

void LLInventoryPanel::updateSelection()
{
    if (mSelectThisID.notNull())
    {
        setSelectionByID(mSelectThisID, mFocusSelection);
    }
}

void LLInventoryPanel::doToSelected(const LLSD& userdata)
{
    if (("purge" == userdata.asString()))
    {
        purgeSelectedItems();
        return;
    }
    LLInventoryAction::doToSelected(mInventory, mFolderRoot.get(), userdata.asString());

    return;
}

bool LLInventoryPanel::handleKeyHere( KEY key, MASK mask )
{
<<<<<<< HEAD
	bool handled = false;
	switch (key)
	{
	case KEY_RETURN:
		// Open selected items if enter key hit on the inventory panel
		if (mask == MASK_NONE)
		{
			if (mSuppressOpenItemAction)
			{
				LLFolderViewItem* folder_item = mFolderRoot.get()->getCurSelectedItem();
				if(folder_item)
				{
					LLInvFVBridge* bridge = (LLInvFVBridge*)folder_item->getViewModelItem();
					if(bridge && (bridge->getInventoryType() != LLInventoryType::IT_CATEGORY))
					{
						return handled;
					}
				}
			}
			LLInventoryAction::doToSelected(mInventory, mFolderRoot.get(), "open");
			handled = true;
		}
		break;
	case KEY_DELETE:
=======
    BOOL handled = FALSE;
    switch (key)
    {
    case KEY_RETURN:
        // Open selected items if enter key hit on the inventory panel
        if (mask == MASK_NONE)
        {
            if (mSuppressOpenItemAction)
            {
                LLFolderViewItem* folder_item = mFolderRoot.get()->getCurSelectedItem();
                if(folder_item)
                {
                    LLInvFVBridge* bridge = (LLInvFVBridge*)folder_item->getViewModelItem();
                    if(bridge && (bridge->getInventoryType() != LLInventoryType::IT_CATEGORY))
                    {
                        return handled;
                    }
                }
            }
            LLInventoryAction::doToSelected(mInventory, mFolderRoot.get(), "open");
            handled = TRUE;
        }
        break;
    case KEY_DELETE:
>>>>>>> e7eced3c
#if LL_DARWIN
    case KEY_BACKSPACE:
#endif
<<<<<<< HEAD
		// Delete selected items if delete or backspace key hit on the inventory panel
		// Note: on Mac laptop keyboards, backspace and delete are one and the same
		if (isSelectionRemovable() && (mask == MASK_NONE))
		{
			LLInventoryAction::doToSelected(mInventory, mFolderRoot.get(), "delete");
			handled = true;
		}
		break;
	}
	return handled;
=======
        // Delete selected items if delete or backspace key hit on the inventory panel
        // Note: on Mac laptop keyboards, backspace and delete are one and the same
        if (isSelectionRemovable() && (mask == MASK_NONE))
        {
            LLInventoryAction::doToSelected(mInventory, mFolderRoot.get(), "delete");
            handled = TRUE;
        }
        break;
    }
    return handled;
>>>>>>> e7eced3c
}

bool LLInventoryPanel::isSelectionRemovable()
{
    bool can_delete = false;
    if (mFolderRoot.get())
    {
        std::set<LLFolderViewItem*> selection_set = mFolderRoot.get()->getSelectionList();
        if (!selection_set.empty())
        {
            can_delete = true;
            for (std::set<LLFolderViewItem*>::iterator iter = selection_set.begin();
                 iter != selection_set.end();
                 ++iter)
            {
                LLFolderViewItem *item = *iter;
                const LLFolderViewModelItemInventory *listener = static_cast<const LLFolderViewModelItemInventory*>(item->getViewModelItem());
                if (!listener)
                {
                    can_delete = false;
                }
                else
                {
                    can_delete &= listener->isItemRemovable() && !listener->isItemInTrash();
                }
            }
        }
    }
    return can_delete;
}

/************************************************************************/
/* Recent Inventory Panel related class                                 */
/************************************************************************/
static const LLRecentInventoryBridgeBuilder RECENT_ITEMS_BUILDER;
class LLInventoryRecentItemsPanel : public LLInventoryPanel
{
public:
    struct Params : public LLInitParam::Block<Params, LLInventoryPanel::Params>
    {};

    void initFromParams(const Params& p)
    {
        LLInventoryPanel::initFromParams(p);
        // turn on inbox for recent items
        getFilter().setFilterCategoryTypes(getFilter().getFilterCategoryTypes() | (1ULL << LLFolderType::FT_INBOX));
        // turn off marketplace for recent items
        getFilter().setFilterNoMarketplaceFolder();
    }

protected:
    LLInventoryRecentItemsPanel (const Params&);
    friend class LLUICtrlFactory;
};

LLInventoryRecentItemsPanel::LLInventoryRecentItemsPanel( const Params& params)
: LLInventoryPanel(params)
{
    // replace bridge builder to have necessary View bridges.
    mInvFVBridgeBuilder = &RECENT_ITEMS_BUILDER;
}

static LLDefaultChildRegistry::Register<LLInventorySingleFolderPanel> t_single_folder_inventory_panel("single_folder_inventory_panel");

LLInventorySingleFolderPanel::LLInventorySingleFolderPanel(const Params& params)
    : LLInventoryPanel(params)
{
    mBuildChildrenViews = false;
    getFilter().setSingleFolderMode(true);
    getFilter().setEmptyLookupMessage("InventorySingleFolderNoMatches");
    getFilter().setDefaultEmptyLookupMessage("InventorySingleFolderEmpty");

    mCommitCallbackRegistrar.replace("Inventory.DoToSelected", boost::bind(&LLInventorySingleFolderPanel::doToSelected, this, _2));
    mCommitCallbackRegistrar.replace("Inventory.DoCreate", boost::bind(&LLInventorySingleFolderPanel::doCreate, this, _2));
    mCommitCallbackRegistrar.replace("Inventory.Share", boost::bind(&LLInventorySingleFolderPanel::doShare, this));
}

LLInventorySingleFolderPanel::~LLInventorySingleFolderPanel()
{
}

void LLInventorySingleFolderPanel::initFromParams(const Params& p)
{
    mFolderID = gInventory.getRootFolderID();

    mParams = p;
    LLPanel::initFromParams(mParams);
}

void LLInventorySingleFolderPanel::onFocusReceived()
{
    // Tab support, when tabbing into this view, select first item
    // (ideally needs to account for scroll)
    bool select_first = mSelectThisID.isNull() && mFolderRoot.get() && mFolderRoot.get()->getSelectedCount() == 0;

    if (select_first)
    {
        LLFolderViewFolder::folders_t::const_iterator folders_it = mFolderRoot.get()->getFoldersBegin();
        LLFolderViewFolder::folders_t::const_iterator folders_end = mFolderRoot.get()->getFoldersEnd();

        for (; folders_it != folders_end; ++folders_it)
        {
            const LLFolderViewFolder* folder_view = *folders_it;
            if (folder_view->getVisible())
            {
                const LLFolderViewModelItemInventory* modelp = static_cast<const LLFolderViewModelItemInventory*>(folder_view->getViewModelItem());
                setSelectionByID(modelp->getUUID(), true);
                // quick and dirty fix: don't scroll on switching focus
                // todo: better 'tab' support, one that would work for LLInventoryPanel
                mFolderRoot.get()->stopAutoScollining();
                select_first = false;
                break;
            }
        }
    }

    if (select_first)
    {
        LLFolderViewFolder::items_t::const_iterator items_it = mFolderRoot.get()->getItemsBegin();
        LLFolderViewFolder::items_t::const_iterator items_end = mFolderRoot.get()->getItemsEnd();

        for (; items_it != items_end; ++items_it)
        {
            const LLFolderViewItem* item_view = *items_it;
            if (item_view->getVisible())
            {
                const LLFolderViewModelItemInventory* modelp = static_cast<const LLFolderViewModelItemInventory*>(item_view->getViewModelItem());
                setSelectionByID(modelp->getUUID(), true);
                mFolderRoot.get()->stopAutoScollining();
                break;
            }
        }
    }
    LLInventoryPanel::onFocusReceived();
}

void LLInventorySingleFolderPanel::initFolderRoot(const LLUUID& start_folder_id)
{
    if(mRootInited) return;

    mRootInited = true;
    if(start_folder_id.notNull())
    {
        mFolderID = start_folder_id;
    }

    mParams.open_first_folder = false;
    mParams.start_folder.id = mFolderID;

    LLInventoryPanel::initFolderRoot();
    mFolderRoot.get()->setSingleFolderMode(true);
}

void LLInventorySingleFolderPanel::changeFolderRoot(const LLUUID& new_id)
{
    if (mFolderID != new_id)
    {
        if(mFolderID.notNull())
        {
            mBackwardFolders.push_back(mFolderID);
        }
        mFolderID = new_id;
        updateSingleFolderRoot();
    }
}

void LLInventorySingleFolderPanel::onForwardFolder()
{
    if(isForwardAvailable())
    {
        mBackwardFolders.push_back(mFolderID);
        mFolderID = mForwardFolders.back();
        mForwardFolders.pop_back();
        updateSingleFolderRoot();
    }
}

void LLInventorySingleFolderPanel::onBackwardFolder()
{
    if(isBackwardAvailable())
    {
        mForwardFolders.push_back(mFolderID);
        mFolderID = mBackwardFolders.back();
        mBackwardFolders.pop_back();
        updateSingleFolderRoot();
    }
}

void LLInventorySingleFolderPanel::clearNavigationHistory()
{
    mForwardFolders.clear();
    mBackwardFolders.clear();
}

bool LLInventorySingleFolderPanel::isBackwardAvailable()
{
    return (!mBackwardFolders.empty() && (mFolderID != mBackwardFolders.back()));
}

bool LLInventorySingleFolderPanel::isForwardAvailable()
{
    return (!mForwardFolders.empty() && (mFolderID != mForwardFolders.back()));
}

boost::signals2::connection LLInventorySingleFolderPanel::setRootChangedCallback(root_changed_callback_t cb)
{
    return mRootChangedSignal.connect(cb);
}

void LLInventorySingleFolderPanel::updateSingleFolderRoot()
{
    if (mFolderID != getRootFolderID())
    {
        mRootChangedSignal();

        LLUUID root_id = mFolderID;
        if (mFolderRoot.get())
        {
            mItemMap.clear();
            mFolderRoot.get()->destroyRoot();
        }

        mCommitCallbackRegistrar.pushScope();
        {
            LLFolderView* folder_view = createFolderRoot(root_id);
            folder_view->setChildrenInited(false);
            mFolderRoot = folder_view->getHandle();
            mFolderRoot.get()->setSingleFolderMode(true);
            addItemID(root_id, mFolderRoot.get());

            LLRect scroller_view_rect = getRect();
            scroller_view_rect.translate(-scroller_view_rect.mLeft, -scroller_view_rect.mBottom);
            LLScrollContainer::Params scroller_params(mParams.scroll());
            scroller_params.rect(scroller_view_rect);

            if (mScroller)
            {
                removeChild(mScroller);
                delete mScroller;
                mScroller = NULL;
            }
            mScroller = LLUICtrlFactory::create<LLFolderViewScrollContainer>(scroller_params);
            addChild(mScroller);
            mScroller->addChild(mFolderRoot.get());
            mFolderRoot.get()->setScrollContainer(mScroller);
            mFolderRoot.get()->setFollowsAll();
            mFolderRoot.get()->addChild(mFolderRoot.get()->mStatusTextBox);

            if (!mSelectionCallback.empty())
            {
                mFolderRoot.get()->setSelectCallback(mSelectionCallback);
            }
        }
        mCommitCallbackRegistrar.popScope();
        mFolderRoot.get()->setCallbackRegistrar(&mCommitCallbackRegistrar);

        buildNewViews(mFolderID);

        LLFloater* root_floater = gFloaterView->getParentFloater(this);
        if(root_floater)
        {
            root_floater->setFocus(true);
        }
    }
}

bool LLInventorySingleFolderPanel::hasVisibleItems()
{
    return mFolderRoot.get()->hasVisibleChildren();
}

void LLInventorySingleFolderPanel::doCreate(const LLSD& userdata)
{
    std::string type_name = userdata.asString();
    LLUUID dest_id = LLFolderBridge::sSelf.get()->getUUID();
    if (("category" == type_name) || ("outfit" == type_name))
    {
        changeFolderRoot(dest_id);
    }
    reset_inventory_filter();
    menu_create_inventory_item(this, dest_id, userdata);
}

void LLInventorySingleFolderPanel::doToSelected(const LLSD& userdata)
{
    if (("open_in_current_window" == userdata.asString()))
    {
        changeFolderRoot(LLFolderBridge::sSelf.get()->getUUID());
        return;
    }
    LLInventoryPanel::doToSelected(userdata);
}

void LLInventorySingleFolderPanel::doShare()
{
    LLAvatarActions::shareWithAvatars(this);
}
/************************************************************************/
/* Asset Pre-Filtered Inventory Panel related class                     */
/************************************************************************/

LLAssetFilteredInventoryPanel::LLAssetFilteredInventoryPanel(const Params& p)
    : LLInventoryPanel(p)
{
}


void LLAssetFilteredInventoryPanel::initFromParams(const Params& p)
{
    // Init asset types
    std::string types = p.filter_asset_types.getValue();

    typedef boost::tokenizer<boost::char_separator<char> > tokenizer;
    boost::char_separator<char> sep("|");
    tokenizer tokens(types, sep);
    tokenizer::iterator token_iter = tokens.begin();

    memset(mAssetTypes, 0, LLAssetType::AT_COUNT * sizeof(bool));
    while (token_iter != tokens.end())
    {
        const std::string& token_str = *token_iter;
        LLAssetType::EType asset_type = LLAssetType::lookup(token_str);
        if (asset_type > LLAssetType::AT_NONE && asset_type < LLAssetType::AT_COUNT)
        {
            mAssetTypes[asset_type] = true;
        }
        ++token_iter;
    }

    // Init drag types
    memset(mDragTypes, 0, EDragAndDropType::DAD_COUNT * sizeof(bool));
    for (S32 i = 0; i < LLAssetType::AT_COUNT; i++)
    {
        if (mAssetTypes[i])
        {
            EDragAndDropType drag_type = LLViewerAssetType::lookupDragAndDropType((LLAssetType::EType)i);
            if (drag_type != DAD_NONE)
            {
                mDragTypes[drag_type] = true;
            }
        }
    }
    // Always show AT_CATEGORY, but it shouldn't get into mDragTypes
    mAssetTypes[LLAssetType::AT_CATEGORY] = true;

    // Init the panel
    LLInventoryPanel::initFromParams(p);
    U64 filter_cats = getFilter().getFilterCategoryTypes();
    filter_cats &= ~(1ULL << LLFolderType::FT_MARKETPLACE_LISTINGS);
    getFilter().setFilterCategoryTypes(filter_cats);
    getFilter().setFilterNoMarketplaceFolder();
}

bool LLAssetFilteredInventoryPanel::handleDragAndDrop(S32 x, S32 y, MASK mask, bool drop,
    EDragAndDropType cargo_type,
    void* cargo_data,
    EAcceptance* accept,
    std::string& tooltip_msg)
{
    bool result = false;

    if (mAcceptsDragAndDrop)
    {
        // Don't allow DAD_CATEGORY here since it can contain other items besides required assets
        // We should see everything we drop!
        if (mDragTypes[cargo_type])
        {
            result = LLInventoryPanel::handleDragAndDrop(x, y, mask, drop, cargo_type, cargo_data, accept, tooltip_msg);
        }
    }

    return result;
}

/*virtual*/
bool LLAssetFilteredInventoryPanel::typedViewsFilter(const LLUUID& id, LLInventoryObject const* objectp)
{
    if (!objectp)
    {
        return false;
    }
    LLAssetType::EType asset_type = objectp->getType();

    if (asset_type < 0 || asset_type >= LLAssetType::AT_COUNT)
    {
        return false;
    }

    if (!mAssetTypes[asset_type])
    {
        return false;
    }

    return true;
}

void LLAssetFilteredInventoryPanel::itemChanged(const LLUUID& id, U32 mask, const LLInventoryObject* model_item)
{
    if (!model_item && !getItemByID(id))
    {
        // remove operation, but item is not in panel already
        return;
    }

    if (model_item)
    {
        LLAssetType::EType asset_type = model_item->getType();

        if (asset_type < 0
            || asset_type >= LLAssetType::AT_COUNT
            || !mAssetTypes[asset_type])
        {
            return;
        }
    }

    LLInventoryPanel::itemChanged(id, mask, model_item);
}

namespace LLInitParam
{
    void TypeValues<LLFolderType::EType>::declareValues()
    {
        declare(LLFolderType::lookup(LLFolderType::FT_TEXTURE)          , LLFolderType::FT_TEXTURE);
        declare(LLFolderType::lookup(LLFolderType::FT_SOUND)            , LLFolderType::FT_SOUND);
        declare(LLFolderType::lookup(LLFolderType::FT_CALLINGCARD)      , LLFolderType::FT_CALLINGCARD);
        declare(LLFolderType::lookup(LLFolderType::FT_LANDMARK)         , LLFolderType::FT_LANDMARK);
        declare(LLFolderType::lookup(LLFolderType::FT_CLOTHING)         , LLFolderType::FT_CLOTHING);
        declare(LLFolderType::lookup(LLFolderType::FT_OBJECT)           , LLFolderType::FT_OBJECT);
        declare(LLFolderType::lookup(LLFolderType::FT_NOTECARD)         , LLFolderType::FT_NOTECARD);
        declare(LLFolderType::lookup(LLFolderType::FT_ROOT_INVENTORY)   , LLFolderType::FT_ROOT_INVENTORY);
        declare(LLFolderType::lookup(LLFolderType::FT_LSL_TEXT)         , LLFolderType::FT_LSL_TEXT);
        declare(LLFolderType::lookup(LLFolderType::FT_BODYPART)         , LLFolderType::FT_BODYPART);
        declare(LLFolderType::lookup(LLFolderType::FT_TRASH)            , LLFolderType::FT_TRASH);
        declare(LLFolderType::lookup(LLFolderType::FT_SNAPSHOT_CATEGORY), LLFolderType::FT_SNAPSHOT_CATEGORY);
        declare(LLFolderType::lookup(LLFolderType::FT_LOST_AND_FOUND)   , LLFolderType::FT_LOST_AND_FOUND);
        declare(LLFolderType::lookup(LLFolderType::FT_ANIMATION)        , LLFolderType::FT_ANIMATION);
        declare(LLFolderType::lookup(LLFolderType::FT_GESTURE)          , LLFolderType::FT_GESTURE);
        declare(LLFolderType::lookup(LLFolderType::FT_FAVORITE)         , LLFolderType::FT_FAVORITE);
        declare(LLFolderType::lookup(LLFolderType::FT_ENSEMBLE_START)   , LLFolderType::FT_ENSEMBLE_START);
        declare(LLFolderType::lookup(LLFolderType::FT_ENSEMBLE_END)     , LLFolderType::FT_ENSEMBLE_END);
        declare(LLFolderType::lookup(LLFolderType::FT_CURRENT_OUTFIT)   , LLFolderType::FT_CURRENT_OUTFIT);
        declare(LLFolderType::lookup(LLFolderType::FT_OUTFIT)           , LLFolderType::FT_OUTFIT);
        declare(LLFolderType::lookup(LLFolderType::FT_MY_OUTFITS)       , LLFolderType::FT_MY_OUTFITS);
        declare(LLFolderType::lookup(LLFolderType::FT_MESH )            , LLFolderType::FT_MESH );
        declare(LLFolderType::lookup(LLFolderType::FT_INBOX)            , LLFolderType::FT_INBOX);
        declare(LLFolderType::lookup(LLFolderType::FT_OUTBOX)           , LLFolderType::FT_OUTBOX);
        declare(LLFolderType::lookup(LLFolderType::FT_BASIC_ROOT)       , LLFolderType::FT_BASIC_ROOT);
        declare(LLFolderType::lookup(LLFolderType::FT_SETTINGS)         , LLFolderType::FT_SETTINGS);
        declare(LLFolderType::lookup(LLFolderType::FT_MATERIAL)         , LLFolderType::FT_MATERIAL);
        declare(LLFolderType::lookup(LLFolderType::FT_MARKETPLACE_LISTINGS)   , LLFolderType::FT_MARKETPLACE_LISTINGS);
        declare(LLFolderType::lookup(LLFolderType::FT_MARKETPLACE_STOCK), LLFolderType::FT_MARKETPLACE_STOCK);
        declare(LLFolderType::lookup(LLFolderType::FT_MARKETPLACE_VERSION), LLFolderType::FT_MARKETPLACE_VERSION);
    }
}<|MERGE_RESOLUTION|>--- conflicted
+++ resolved
@@ -642,88 +642,10 @@
                 buildNewViews(item_id, objectp, NULL, BUILD_ONE_FOLDER);
             }
 
-<<<<<<< HEAD
-			// Select any newly created object that has the auto rename at top of folder root set.
-			if(mFolderRoot.get()->getRoot()->needsAutoRename())
-			{
-				setSelection(item_id, false);
-			}
-			updateFolderLabel(model_item->getParentUUID());
-		}
-
-		//////////////////////////////
-		// STRUCTURE Operation
-		// This item already exists in both memory and UI.  It was probably reparented.
-		else if (model_item && view_item)
-		{
-			LLFolderViewFolder* old_parent = view_item->getParentFolder();
-			// Don't process the item if it is the root
-			if (old_parent)
-			{
-				LLFolderViewModelItemInventory* viewmodel_folder = static_cast<LLFolderViewModelItemInventory*>(old_parent->getViewModelItem());
-				LLFolderViewFolder* new_parent =   (LLFolderViewFolder*)getItemByID(model_item->getParentUUID());
-				// Item has been moved.
-				if (old_parent != new_parent)
-				{
-					if (new_parent != NULL)
-					{
-						// Item is to be moved and we found its new parent in the panel's directory, so move the item's UI.
-						view_item->addToFolder(new_parent);
-						addItemID(viewmodel_item->getUUID(), view_item);
-						if (mInventory)
-						{
-							const LLUUID trash_id = mInventory->findCategoryUUIDForType(LLFolderType::FT_TRASH);
-							if (trash_id != model_item->getParentUUID() && (mask & LLInventoryObserver::INTERNAL) && new_parent->isOpen())
-							{
-								setSelection(item_id, false);
-							}
-						}
-						updateFolderLabel(model_item->getParentUUID());
-					}
-					else 
-					{
-						// Remove the item ID before destroying the view because the view-model-item gets
-						// destroyed when the view is destroyed
-						removeItemID(viewmodel_item->getUUID());
-
-						// Item is to be moved outside the panel's directory (e.g. moved to trash for a panel that 
-						// doesn't include trash).  Just remove the item's UI.
-						view_item->destroyView();
-					}
-					if(viewmodel_folder)
-					{
-						updateFolderLabel(viewmodel_folder->getUUID());
-					}
-					old_parent->getViewModelItem()->dirtyDescendantsFilter();
-				}
-			}
-		}
-
-		//////////////////////////////
-		// REMOVE Operation
-		// This item has been removed from memory, but its associated UI element still exists.
-		else if (!model_item && view_item && viewmodel_item)
-		{
-			// Remove the item's UI.
-			LLFolderViewFolder* parent = view_item->getParentFolder();
-			removeItemID(viewmodel_item->getUUID());
-			view_item->destroyView();
-			if(parent)
-			{
-				parent->getViewModelItem()->dirtyDescendantsFilter();
-				LLFolderViewModelItemInventory* viewmodel_folder = static_cast<LLFolderViewModelItemInventory*>(parent->getViewModelItem());
-				if(viewmodel_folder)
-				{
-					updateFolderLabel(viewmodel_folder->getUUID());
-				}
-			}
-		}
-	}
-=======
             // Select any newly created object that has the auto rename at top of folder root set.
             if(mFolderRoot.get()->getRoot()->needsAutoRename())
             {
-                setSelection(item_id, FALSE);
+                setSelection(item_id, false);
             }
             updateFolderLabel(model_item->getParentUUID());
         }
@@ -752,7 +674,7 @@
                             const LLUUID trash_id = mInventory->findCategoryUUIDForType(LLFolderType::FT_TRASH);
                             if (trash_id != model_item->getParentUUID() && (mask & LLInventoryObserver::INTERNAL) && new_parent->isOpen())
                             {
-                                setSelection(item_id, FALSE);
+                                setSelection(item_id, false);
                             }
                         }
                         updateFolderLabel(model_item->getParentUUID());
@@ -796,7 +718,6 @@
             }
         }
     }
->>>>>>> e7eced3c
 }
 
 // Called when something changed in the global model (new item, item coming through the wire, rename, move, etc...) (CHUI-849)
@@ -1017,26 +938,6 @@
     {
         openStartFolderOrMyInventory();
     }
-<<<<<<< HEAD
-	
-	// Special case for new user login
-	if (gAgent.isFirstLogin())
-	{
-		// Auto open the user's library
-		LLFolderViewFolder* lib_folder =   getFolderByID(gInventory.getLibraryRootFolderID());
-		if (lib_folder)
-		{
-			lib_folder->setOpen(true);
-		}
-		
-		// Auto close the user's my inventory folder
-		LLFolderViewFolder* my_inv_folder =   getFolderByID(gInventory.getRootFolderID());
-		if (my_inv_folder)
-		{
-			my_inv_folder->setOpenArrangeRecursively(false, LLFolderViewFolder::RECURSE_DOWN);
-		}
-	}
-=======
 
     // Special case for new user login
     if (gAgent.isFirstLogin())
@@ -1045,17 +946,16 @@
         LLFolderViewFolder* lib_folder =   getFolderByID(gInventory.getLibraryRootFolderID());
         if (lib_folder)
         {
-            lib_folder->setOpen(TRUE);
+            lib_folder->setOpen(true);
         }
 
         // Auto close the user's my inventory folder
         LLFolderViewFolder* my_inv_folder =   getFolderByID(gInventory.getRootFolderID());
         if (my_inv_folder)
         {
-            my_inv_folder->setOpenArrangeRecursively(FALSE, LLFolderViewFolder::RECURSE_DOWN);
-        }
-    }
->>>>>>> e7eced3c
+            my_inv_folder->setOpenArrangeRecursively(false, LLFolderViewFolder::RECURSE_DOWN);
+        }
+    }
 }
 
 
@@ -1418,20 +1318,6 @@
 // bit of a hack to make sure the inventory is open.
 void LLInventoryPanel::openStartFolderOrMyInventory()
 {
-<<<<<<< HEAD
-	// Find My Inventory folder and open it up by name
-	for (LLView *child = mFolderRoot.get()->getFirstChild(); child; child = mFolderRoot.get()->findNextSibling(child))
-	{
-		LLFolderViewFolder *fchild = dynamic_cast<LLFolderViewFolder*>(child);
-		if (fchild
-			&& fchild->getViewModelItem()
-			&& fchild->getViewModelItem()->getName() == "My Inventory")
-		{
-			fchild->setOpen(true);
-			break;
-		}
-	}
-=======
     // Find My Inventory folder and open it up by name
     for (LLView *child = mFolderRoot.get()->getFirstChild(); child; child = mFolderRoot.get()->findNextSibling(child))
     {
@@ -1440,11 +1326,10 @@
             && fchild->getViewModelItem()
             && fchild->getViewModelItem()->getName() == "My Inventory")
         {
-            fchild->setOpen(TRUE);
+            fchild->setOpen(true);
             break;
         }
     }
->>>>>>> e7eced3c
 }
 
 void LLInventoryPanel::onItemsCompletion()
@@ -1461,40 +1346,15 @@
     bridge->openItem();
 }
 
-<<<<<<< HEAD
-void LLInventoryPanel::unSelectAll()	
-{ 
-	mFolderRoot.get()->setSelection(NULL, false, false);
-=======
 void LLInventoryPanel::unSelectAll()
 {
-    mFolderRoot.get()->setSelection(NULL, FALSE, FALSE);
->>>>>>> e7eced3c
+    mFolderRoot.get()->setSelection(NULL, false, false);
 }
 
 
 bool LLInventoryPanel::handleHover(S32 x, S32 y, MASK mask)
 {
-<<<<<<< HEAD
-	bool handled = LLView::handleHover(x, y, mask);
-	if(handled)
-    {
-        // getCursor gets current cursor, setCursor sets next cursor
-        // check that children didn't set own 'next' cursor
-		ECursorType cursor = getWindow()->getNextCursor();
-		if (LLInventoryModelBackgroundFetch::instance().folderFetchActive() && cursor == UI_CURSOR_ARROW)
-		{
-			// replace arrow cursor with arrow and hourglass cursor
-			getWindow()->setCursor(UI_CURSOR_WORKING);
-		}
-	}
-	else
-	{
-		getWindow()->setCursor(UI_CURSOR_ARROW);
-	}
-	return true;
-=======
-    BOOL handled = LLView::handleHover(x, y, mask);
+    bool handled = LLView::handleHover(x, y, mask);
     if(handled)
     {
         // getCursor gets current cursor, setCursor sets next cursor
@@ -1510,8 +1370,7 @@
     {
         getWindow()->setCursor(UI_CURSOR_ARROW);
     }
-    return TRUE;
->>>>>>> e7eced3c
+    return true;
 }
 
 bool LLInventoryPanel::handleToolTip(S32 x, S32 y, MASK mask)
@@ -1533,47 +1392,25 @@
                 actionable_rect.mBottom = actionable_rect.mTop - hover_item_p->getItemHeight();
             }
 
-<<<<<<< HEAD
-			LLToolTipMgr::instance().show(LLToolTip::Params()
-					.message(hover_item_p->getToolTip())
-					.sticky_rect(actionable_rect)
-					.delay_time(LLView::getTooltipTimeout())
-					.create_callback(boost::bind(&LLInspectTextureUtil::createInventoryToolTip, _1))
-					.create_params(params));
-			return true;
-		}
-	}
-	return LLPanel::handleToolTip(x, y, mask);
-}
-
-bool LLInventoryPanel::handleDragAndDrop(S32 x, S32 y, MASK mask, bool drop,
-								   EDragAndDropType cargo_type,
-								   void* cargo_data,
-								   EAcceptance* accept,
-								   std::string& tooltip_msg)
-{
-	bool handled = false;
-=======
             LLToolTipMgr::instance().show(LLToolTip::Params()
                     .message(hover_item_p->getToolTip())
                     .sticky_rect(actionable_rect)
                     .delay_time(LLView::getTooltipTimeout())
                     .create_callback(boost::bind(&LLInspectTextureUtil::createInventoryToolTip, _1))
                     .create_params(params));
-            return TRUE;
+            return true;
         }
     }
     return LLPanel::handleToolTip(x, y, mask);
 }
 
-BOOL LLInventoryPanel::handleDragAndDrop(S32 x, S32 y, MASK mask, BOOL drop,
+bool LLInventoryPanel::handleDragAndDrop(S32 x, S32 y, MASK mask, bool drop,
                                    EDragAndDropType cargo_type,
                                    void* cargo_data,
                                    EAcceptance* accept,
                                    std::string& tooltip_msg)
 {
-    BOOL handled = FALSE;
->>>>>>> e7eced3c
+    bool handled = false;
 
     if (mAcceptsDragAndDrop)
     {
@@ -1641,34 +1478,12 @@
 
 void LLInventoryPanel::openAllFolders()
 {
-<<<<<<< HEAD
-	mFolderRoot.get()->setOpenArrangeRecursively(true, LLFolderViewFolder::RECURSE_DOWN);
-	mFolderRoot.get()->arrangeAll();
-=======
-    mFolderRoot.get()->setOpenArrangeRecursively(TRUE, LLFolderViewFolder::RECURSE_DOWN);
+    mFolderRoot.get()->setOpenArrangeRecursively(true, LLFolderViewFolder::RECURSE_DOWN);
     mFolderRoot.get()->arrangeAll();
->>>>>>> e7eced3c
 }
 
 void LLInventoryPanel::setSelection(const LLUUID& obj_id, bool take_keyboard_focus)
 {
-<<<<<<< HEAD
-	// Don't select objects in COF (e.g. to prevent refocus when items are worn).
-	const LLInventoryObject *obj = mInventory->getObject(obj_id);
-	if (obj && obj->getParentUUID() == LLAppearanceMgr::instance().getCOF())
-	{
-		return;
-	}
-	setSelectionByID(obj_id, take_keyboard_focus);
-}
-
-void LLInventoryPanel::setSelectCallback(const boost::function<void (const std::deque<LLFolderViewItem*>& items, bool user_action)>& cb) 
-{ 
-	if (mFolderRoot.get())
-	{
-		mFolderRoot.get()->setSelectCallback(cb);
-	}
-=======
     // Don't select objects in COF (e.g. to prevent refocus when items are worn).
     const LLInventoryObject *obj = mInventory->getObject(obj_id);
     if (obj && obj->getParentUUID() == LLAppearanceMgr::instance().getCOF())
@@ -1678,13 +1493,12 @@
     setSelectionByID(obj_id, take_keyboard_focus);
 }
 
-void LLInventoryPanel::setSelectCallback(const boost::function<void (const std::deque<LLFolderViewItem*>& items, BOOL user_action)>& cb)
+void LLInventoryPanel::setSelectCallback(const boost::function<void (const std::deque<LLFolderViewItem*>& items, bool user_action)>& cb)
 {
     if (mFolderRoot.get())
     {
         mFolderRoot.get()->setSelectCallback(cb);
     }
->>>>>>> e7eced3c
     mSelectionCallback = cb;
 }
 
@@ -1715,25 +1529,6 @@
                 mBuildViewsEndTime = LLTimer::getTotalSeconds() + max_time;
                 buildNewViews(id);
             }
-<<<<<<< HEAD
-			LLViewerInventoryItem* inv_item = mInventory->getItem(id);
-
-			if (inv_item && !inv_item->isFinished())
-			{
-				mCompletionObserver->watchItem(id);
-			}
-		}
-	}
-
-	LLFolderView* fv = mFolderRoot.get();
-	if (fv->needsAutoRename()) // auto-selecting a new user-created asset and preparing to rename
-	{
-		fv->setNeedsAutoRename(false);
-		if (items.size()) // new asset is visible and selected
-		{
-			fv->startRenamingSelectedItem();
-		}
-=======
             LLViewerInventoryItem* inv_item = mInventory->getItem(id);
 
             if (inv_item && !inv_item->isFinished())
@@ -1746,12 +1541,11 @@
     LLFolderView* fv = mFolderRoot.get();
     if (fv->needsAutoRename()) // auto-selecting a new user-created asset and preparing to rename
     {
-        fv->setNeedsAutoRename(FALSE);
+        fv->setNeedsAutoRename(false);
         if (items.size()) // new asset is visible and selected
         {
             fv->startRenamingSelectedItem();
         }
->>>>>>> e7eced3c
         else
         {
             LL_DEBUGS("Inventory") << "Failed to start renemr, no items selected" << LL_ENDL;
@@ -2034,70 +1828,14 @@
 
 bool is_inventorysp_active()
 {
-<<<<<<< HEAD
-	LLSidepanelInventory *sidepanel_inventory =	LLFloaterSidePanelContainer::getPanel<LLSidepanelInventory>("inventory");
-	if (!sidepanel_inventory || !sidepanel_inventory->isInVisibleChain()) return false;
-	return sidepanel_inventory->isMainInventoryPanelActive();
-=======
     LLSidepanelInventory *sidepanel_inventory = LLFloaterSidePanelContainer::getPanel<LLSidepanelInventory>("inventory");
-    if (!sidepanel_inventory || !sidepanel_inventory->isInVisibleChain()) return FALSE;
+    if (!sidepanel_inventory || !sidepanel_inventory->isInVisibleChain()) return false;
     return sidepanel_inventory->isMainInventoryPanelActive();
->>>>>>> e7eced3c
 }
 
 // static
 LLInventoryPanel* LLInventoryPanel::getActiveInventoryPanel(bool auto_open)
 {
-<<<<<<< HEAD
-	S32 z_min = S32_MAX;
-	LLInventoryPanel* res = NULL;
-	LLFloater* active_inv_floaterp = NULL;
-
-	LLFloater* floater_inventory = LLFloaterReg::getInstance("inventory");
-	if (!floater_inventory)
-	{
-		LL_WARNS() << "Could not find My Inventory floater" << LL_ENDL;
-		return nullptr;
-	}
-
-	LLSidepanelInventory *inventory_panel =	LLFloaterSidePanelContainer::getPanel<LLSidepanelInventory>("inventory");
-
-	// Iterate through the inventory floaters and return whichever is on top.
-	LLFloaterReg::const_instance_list_t& inst_list = LLFloaterReg::getFloaterList("inventory");
-	for (LLFloaterReg::const_instance_list_t::const_iterator iter = inst_list.begin(); iter != inst_list.end(); ++iter)
-	{
-		LLFloaterSidePanelContainer* inventory_floater = dynamic_cast<LLFloaterSidePanelContainer*>(*iter);
-		inventory_panel = inventory_floater->findChild<LLSidepanelInventory>("main_panel");
-
-		if (inventory_floater && inventory_panel && inventory_floater->getVisible())
-		{
-			S32 z_order = gFloaterView->getZOrder(inventory_floater);
-			if (z_order < z_min)
-			{
-				res = inventory_panel->getActivePanel();
-				z_min = z_order;
-				active_inv_floaterp = inventory_floater;
-			}
-		}
-	}
-
-	if (res)
-	{
-		// Make sure the floater is not minimized (STORM-438).
-		if (active_inv_floaterp && active_inv_floaterp->isMinimized())
-		{
-			active_inv_floaterp->setMinimized(false);
-		}
-	}	
-	else if (auto_open)
-	{
-		floater_inventory->openFloater();
-
-		res = inventory_panel->getActivePanel();
-	}
-
-	return res;
-=======
     S32 z_min = S32_MAX;
     LLInventoryPanel* res = NULL;
     LLFloater* active_inv_floaterp = NULL;
@@ -2106,7 +1844,7 @@
     if (!floater_inventory)
     {
         LL_WARNS() << "Could not find My Inventory floater" << LL_ENDL;
-        return FALSE;
+        return nullptr;
     }
 
     LLSidepanelInventory *inventory_panel = LLFloaterSidePanelContainer::getPanel<LLSidepanelInventory>("inventory");
@@ -2135,7 +1873,7 @@
         // Make sure the floater is not minimized (STORM-438).
         if (active_inv_floaterp && active_inv_floaterp->isMinimized())
         {
-            active_inv_floaterp->setMinimized(FALSE);
+            active_inv_floaterp->setMinimized(false);
         }
     }
     else if (auto_open)
@@ -2146,7 +1884,6 @@
     }
 
     return res;
->>>>>>> e7eced3c
 }
 
 //static
@@ -2195,36 +1932,6 @@
         }
     }
 
-<<<<<<< HEAD
-	LLInventoryPanel *active_panel = LLInventoryPanel::getActiveInventoryPanel(auto_open);
-	if (active_panel)
-	{
-		LL_DEBUGS("Messaging", "Inventory") << "Highlighting" << obj_id  << LL_ENDL;
-
-		if (reset_filter)
-		{
-			reset_inventory_filter();
-		}
-
-		if (in_inbox)
-		{
-			sidepanel_inventory->openInbox();
-			LLInventoryPanel* inventory_panel = sidepanel_inventory->getInboxPanel();
-			if (inventory_panel)
-			{
-				inventory_panel->setSelection(obj_id, take_keyboard_focus);
-			}
-		}
-		else if (auto_open)
-		{
-			LLFloater* floater_inventory = LLFloaterReg::getInstance("inventory");
-			if (floater_inventory)
-			{
-				floater_inventory->setFocus(true);
-			}
-			active_panel->setSelection(obj_id, take_keyboard_focus);
-		}
-=======
     LLInventoryPanel *active_panel = LLInventoryPanel::getActiveInventoryPanel(auto_open);
     if (active_panel)
     {
@@ -2249,11 +1956,10 @@
             LLFloater* floater_inventory = LLFloaterReg::getInstance("inventory");
             if (floater_inventory)
             {
-                floater_inventory->setFocus(TRUE);
+                floater_inventory->setFocus(true);
             }
             active_panel->setSelection(obj_id, take_keyboard_focus);
         }
->>>>>>> e7eced3c
         else
         {
             // Created items are going to receive proper focus from callbacks
@@ -2297,15 +2003,9 @@
 
 void LLInventoryPanel::removeItemID(const LLUUID& id)
 {
-<<<<<<< HEAD
-	LLInventoryModel::cat_array_t categories;
-	LLInventoryModel::item_array_t items;
-	gInventory.collectDescendents(id, categories, items, true);
-=======
     LLInventoryModel::cat_array_t categories;
     LLInventoryModel::item_array_t items;
-    gInventory.collectDescendents(id, categories, items, TRUE);
->>>>>>> e7eced3c
+    gInventory.collectDescendents(id, categories, items, true);
 
     mItemMap.erase(id);
 
@@ -2358,24 +2058,9 @@
         }
     }
 
-<<<<<<< HEAD
-	if(itemp && itemp->getViewModelItem())
-	{
-		itemp->arrangeAndSet(true, take_keyboard_focus);
-		mSelectThisID.setNull();
-		mFocusSelection = false;
-		return;
-	}
-	else
-	{
-		// save the desired item to be selected later (if/when ready)
-		mFocusSelection = take_keyboard_focus;
-		mSelectThisID = obj_id;
-	}
-=======
     if(itemp && itemp->getViewModelItem())
     {
-        itemp->arrangeAndSet(TRUE, take_keyboard_focus);
+        itemp->arrangeAndSet(true, take_keyboard_focus);
         mSelectThisID.setNull();
         mFocusSelection = false;
         return;
@@ -2386,7 +2071,6 @@
         mFocusSelection = take_keyboard_focus;
         mSelectThisID = obj_id;
     }
->>>>>>> e7eced3c
 }
 
 void LLInventoryPanel::updateSelection()
@@ -2411,33 +2095,7 @@
 
 bool LLInventoryPanel::handleKeyHere( KEY key, MASK mask )
 {
-<<<<<<< HEAD
-	bool handled = false;
-	switch (key)
-	{
-	case KEY_RETURN:
-		// Open selected items if enter key hit on the inventory panel
-		if (mask == MASK_NONE)
-		{
-			if (mSuppressOpenItemAction)
-			{
-				LLFolderViewItem* folder_item = mFolderRoot.get()->getCurSelectedItem();
-				if(folder_item)
-				{
-					LLInvFVBridge* bridge = (LLInvFVBridge*)folder_item->getViewModelItem();
-					if(bridge && (bridge->getInventoryType() != LLInventoryType::IT_CATEGORY))
-					{
-						return handled;
-					}
-				}
-			}
-			LLInventoryAction::doToSelected(mInventory, mFolderRoot.get(), "open");
-			handled = true;
-		}
-		break;
-	case KEY_DELETE:
-=======
-    BOOL handled = FALSE;
+    bool handled = false;
     switch (key)
     {
     case KEY_RETURN:
@@ -2457,37 +2115,23 @@
                 }
             }
             LLInventoryAction::doToSelected(mInventory, mFolderRoot.get(), "open");
-            handled = TRUE;
+            handled = true;
         }
         break;
     case KEY_DELETE:
->>>>>>> e7eced3c
 #if LL_DARWIN
     case KEY_BACKSPACE:
 #endif
-<<<<<<< HEAD
-		// Delete selected items if delete or backspace key hit on the inventory panel
-		// Note: on Mac laptop keyboards, backspace and delete are one and the same
-		if (isSelectionRemovable() && (mask == MASK_NONE))
-		{
-			LLInventoryAction::doToSelected(mInventory, mFolderRoot.get(), "delete");
-			handled = true;
-		}
-		break;
-	}
-	return handled;
-=======
         // Delete selected items if delete or backspace key hit on the inventory panel
         // Note: on Mac laptop keyboards, backspace and delete are one and the same
         if (isSelectionRemovable() && (mask == MASK_NONE))
         {
             LLInventoryAction::doToSelected(mInventory, mFolderRoot.get(), "delete");
-            handled = TRUE;
+            handled = true;
         }
         break;
     }
     return handled;
->>>>>>> e7eced3c
 }
 
 bool LLInventoryPanel::isSelectionRemovable()
