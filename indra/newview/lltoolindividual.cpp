--- conflicted
+++ resolved
@@ -68,13 +68,8 @@
 
 bool LLToolIndividual::handleMouseDown(S32 x, S32 y, MASK mask)
 {
-<<<<<<< HEAD
-	gViewerWindow->pickAsync(x, y, mask, pickCallback);
-	return true;
-=======
     gViewerWindow->pickAsync(x, y, mask, pickCallback);
-    return TRUE;
->>>>>>> e7eced3c
+    return true;
 }
 
 void LLToolIndividual::pickCallback(const LLPickInfo& pick_info)
@@ -89,56 +84,30 @@
 
 bool LLToolIndividual::handleDoubleClick(S32 x, S32 y, MASK mask)
 {
-<<<<<<< HEAD
-	if(!LLSelectMgr::getInstance()->getSelection()->isEmpty())
-	{
-		// You should already have an object selected from the mousedown.
-		// If so, show its inventory. 
-		LLFloaterReg::showInstance("build", "Content");
-		return true;
-	}
-	else
-	{
-		// Nothing selected means the first mouse click was probably
-		// bad, so try again.
-		return false;
-	}
-=======
     if(!LLSelectMgr::getInstance()->getSelection()->isEmpty())
     {
         // You should already have an object selected from the mousedown.
         // If so, show its inventory.
         LLFloaterReg::showInstance("build", "Content");
-        return TRUE;
+        return true;
     }
     else
     {
         // Nothing selected means the first mouse click was probably
         // bad, so try again.
-        return FALSE;
+        return false;
     }
->>>>>>> e7eced3c
 }
 
 void LLToolIndividual::handleSelect()
 {
-<<<<<<< HEAD
-	const bool children_ok = true;
-	LLViewerObject* obj = LLSelectMgr::getInstance()->getSelection()->getFirstRootObject(children_ok);
-	LLSelectMgr::getInstance()->deselectAll();
-	if(obj)
-	{
-		LLSelectMgr::getInstance()->selectObjectOnly(obj);
-	}
-=======
-    const BOOL children_ok = TRUE;
+    const bool children_ok = true;
     LLViewerObject* obj = LLSelectMgr::getInstance()->getSelection()->getFirstRootObject(children_ok);
     LLSelectMgr::getInstance()->deselectAll();
     if(obj)
     {
         LLSelectMgr::getInstance()->selectObjectOnly(obj);
     }
->>>>>>> e7eced3c
 }
 
 ///----------------------------------------------------------------------------
