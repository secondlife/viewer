/**
 * @file llenvmanager.h
 * @brief Declaration of classes managing WindLight and water settings.
 *
 * $LicenseInfo:firstyear=2009&license=viewerlgpl$
 * Second Life Viewer Source Code
 * Copyright (C) 2011, Linden Research, Inc.
 * 
 * This library is free software; you can redistribute it and/or
 * modify it under the terms of the GNU Lesser General Public
 * License as published by the Free Software Foundation;
 * version 2.1 of the License only.
 * 
 * This library is distributed in the hope that it will be useful,
 * but WITHOUT ANY WARRANTY; without even the implied warranty of
 * MERCHANTABILITY or FITNESS FOR A PARTICULAR PURPOSE.  See the GNU
 * Lesser General Public License for more details.
 * 
 * You should have received a copy of the GNU Lesser General Public
 * License along with this library; if not, write to the Free Software
 * Foundation, Inc., 51 Franklin Street, Fifth Floor, Boston, MA  02110-1301  USA
 * 
 * Linden Research, Inc., 945 Battery Street, San Francisco, CA  94111  USA
 * $/LicenseInfo$
 */

#ifndef LL_ENVIRONMENT_H
#define LL_ENVIRONMENT_H

#include "llsingleton.h"
#include "llmemory.h"
#include "llsd.h"

#include "llsettingsbase.h"
#include "llsettingssky.h"
#include "llsettingswater.h"
#include "llsettingsdaycycle.h"

#include <boost/signals2.hpp>

//-------------------------------------------------------------------------
class LLViewerCamera;
class LLGLSLShader;
class AtmosphericModelSettings;

//-------------------------------------------------------------------------
class LLEnvironment : public LLSingleton<LLEnvironment>
{
    LLSINGLETON(LLEnvironment);
    LOG_CLASS(LLEnvironment);

public:
    static const F32Seconds     TRANSITION_INSTANT;
    static const F32Seconds     TRANSITION_FAST;
    static const F32Seconds     TRANSITION_DEFAULT;
    static const F32Seconds     TRANSITION_SLOW;
    static const F32Seconds     TRANSITION_ALTITUDE;

    struct EnvironmentInfo
    {
        EnvironmentInfo();

        typedef std::shared_ptr<EnvironmentInfo>  ptr_t;

        S32                 mParcelId;
        LLUUID              mRegionId;
        S64Seconds          mDayLength;
        S64Seconds          mDayOffset;
        size_t              mDayHash;
        LLSD                mDaycycleData;
        std::array<F32, 4>  mAltitudes;
        bool                mIsDefault;
        bool                mIsRegion;


        static ptr_t        extract(LLSD);

    };

    enum EnvSelection_t
    {
        ENV_EDIT = 0,
        ENV_LOCAL,
        ENV_PARCEL,
        ENV_REGION,
        ENV_DEFAULT,
        ENV_END,
        ENV_CURRENT = -1,
        ENV_NONE = -2
    };

    typedef boost::signals2::connection     connection_t;

    class UserPrefs
    {
        friend class LLEnvironment;
    public:
        UserPrefs();

        bool            getUseRegionSettings() const { return mUseRegionSettings; }
        bool            getUseDayCycle() const { return mUseDayCycle; }
        bool            getUseFixedSky() const { return !getUseDayCycle(); }

        std::string     getWaterPresetName() const { return mWaterPresetName; }
        std::string     getSkyPresetName() const { return mSkyPresetName; }
        std::string     getDayCycleName() const { return mDayCycleName; }

        void            setUseRegionSettings(bool val);
        void            setUseWaterPreset(const std::string& name);
        void            setUseSkyPreset(const std::string& name);
        void            setUseDayCycle(const std::string& name);

    private:
        void            load();
        void            store();

        bool			mUseRegionSettings;
        bool			mUseDayCycle;
        bool            mPersistEnvironment;
        std::string		mWaterPresetName;
        std::string		mSkyPresetName;
        std::string		mDayCycleName;
    };

    typedef std::pair<LLSettingsSky::ptr_t, LLSettingsWater::ptr_t> fixedEnvironment_t;

    typedef std::map<std::string, LLSettingsBase::ptr_t>    namedSettingMap_t;
    typedef std::pair<std::string, LLUUID>                  name_id_t;
    typedef std::vector<name_id_t>                          list_name_id_t;
    typedef boost::signals2::signal<void()>                 change_signal_t;
    typedef std::function<void(S32, EnvironmentInfo::ptr_t)>     environment_apply_fn;

    typedef std::array<F32, 4>                              altitude_list_t;

    virtual ~LLEnvironment();

    void                        loadPreferences();
    void                        updatePreferences();
    const UserPrefs &           getPreferences() const { return mUserPrefs; }

    bool                        canEdit() const;
    bool                        isExtendedEnvironmentEnabled() const;
    bool                        isInventoryEnabled() const;

    LLSettingsSky::ptr_t        getCurrentSky() const { return mCurrentEnvironment->getSky(); }
    LLSettingsWater::ptr_t      getCurrentWater() const { return mCurrentEnvironment->getWater(); }

    static void getAtmosphericModelSettings(AtmosphericModelSettings& settingsOut, const LLSettingsSky::ptr_t &psky);

    void                        update(const LLViewerCamera * cam);

    void                        updateGLVariablesForSettings(LLGLSLShader *shader, const LLSettingsBase::ptr_t &psetting);
    void                        updateShaderUniforms(LLGLSLShader *shader);

    void                        setSelectedEnvironment(EnvSelection_t env, F64Seconds transition = TRANSITION_DEFAULT, bool forced = false);
    EnvSelection_t              getSelectedEnvironment() const                  { return mSelectedEnvironment; }

    bool                        hasEnvironment(EnvSelection_t env);
    void                        setEnvironment(EnvSelection_t env, const LLSettingsDay::ptr_t &pday, S64Seconds daylength, S64Seconds dayoffset);
    void                        setEnvironment(EnvSelection_t env, fixedEnvironment_t fixed);
    void                        setEnvironment(EnvSelection_t env, const LLSettingsBase::ptr_t &fixed); 
    void                        setEnvironment(EnvSelection_t env, const LLSettingsSky::ptr_t & fixed) { setEnvironment(env, fixedEnvironment_t(fixed, LLSettingsWater::ptr_t())); }
    void                        setEnvironment(EnvSelection_t env, const LLSettingsWater::ptr_t & fixed) { setEnvironment(env, fixedEnvironment_t(LLSettingsSky::ptr_t(), fixed)); }
    void                        setEnvironment(EnvSelection_t env, const LLSettingsSky::ptr_t & fixeds, const LLSettingsWater::ptr_t & fixedw) { setEnvironment(env, fixedEnvironment_t(fixeds, fixedw)); }
    void                        clearEnvironment(EnvSelection_t env);
    LLSettingsDay::ptr_t        getEnvironmentDay(EnvSelection_t env);
    S64Seconds                  getEnvironmentDayLength(EnvSelection_t env);
    S64Seconds                  getEnvironmentDayOffset(EnvSelection_t env);
    fixedEnvironment_t          getEnvironmentFixed(EnvSelection_t env);
    LLSettingsSky::ptr_t        getEnvironmentFixedSky(EnvSelection_t env)      { return getEnvironmentFixed(env).first; };
    LLSettingsWater::ptr_t      getEnvironmentFixedWater(EnvSelection_t env)    { return getEnvironmentFixed(env).second; };

    void                        updateEnvironment(F64Seconds transition = TRANSITION_DEFAULT, bool forced = false);

    void                        addSky(const LLSettingsSky::ptr_t &sky);
    void                        addWater(const LLSettingsWater::ptr_t &sky);
    void                        addDayCycle(const LLSettingsDay::ptr_t &day);

    list_name_id_t              getSkyList() const;
    list_name_id_t              getWaterList() const;
    list_name_id_t              getDayCycleList() const;

    LLSettingsSky::ptr_t        findSkyByName(std::string name) const;
    LLSettingsWater::ptr_t      findWaterByName(std::string name) const;
    LLSettingsDay::ptr_t        findDayCycleByName(std::string name) const;

    inline LLVector2            getCloudScrollDelta() const { return mCloudScrollDelta; }

    F32                         getCamHeight() const;
    F32                         getWaterHeight() const;
    bool                        getIsSunUp() const;
    bool                        getIsMoonUp() const;

    // Returns either sun or moon direction (depending on which is up and stronger)
    // Light direction in +x right, +z up, +y at internal coord sys
    LLVector3                   getLightDirection() const;

    // Returns light direction converted to CFR coord system
    LLVector4                   getLightDirectionCFR() const;

    // Returns light direction converted to OGL coord system
    // and clamped above -0.1f in Y to avoid render artifacts in sky shaders
    LLVector4                   getClampedLightNorm() const;

    // Returns light direction converted to OGL coord system
    // and rotated by last cam yaw needed by water rendering shaders
    LLVector4                   getRotatedLightNorm() const;

    static LLSettingsWater::ptr_t   createWaterFromLegacyPreset(const std::string filename);
<<<<<<< HEAD
    static LLSettingsSky::ptr_t     createSkyFromLegacyPreset(const std::string filename);
=======
    static LLSettingsSky::ptr_t createSkyFromLegacyPreset(const std::string filename);
    static LLSettingsDay::ptr_t createDayCycleFromLegacyPreset(const std::string filename);
>>>>>>> bd84cbfa

    //-------------------------------------------
    connection_t                setSkyListChange(const change_signal_t::slot_type& cb);
    connection_t                setWaterListChange(const change_signal_t::slot_type& cb);
    connection_t                setDayCycleListChange(const change_signal_t::slot_type& cb);

    void                        requestRegionEnvironment();

    void                        onLegacyRegionSettings(LLSD data);

    void                        requestRegion();
    void                        updateRegion(LLSettingsDay::ptr_t &pday, S32 day_length, S32 day_offset);
    void                        resetRegion();
    void                        requestParcel(S32 parcel_id);
    void                        updateParcel(S32 parcel_id, LLSettingsDay::ptr_t &pday, S32 day_length, S32 day_offset);
    void                        resetParcel(S32 parcel_id);

    void                        selectAgentEnvironment();

    S32                         calculateSkyTrackForAltitude(F64 altitude);

    const altitude_list_t &     getRegionAltitudes() const { return mTrackAltitudes; }

protected:
    virtual void                initSingleton();

private:
    LLVector4 toCFR(const LLVector3 vec) const;
    LLVector4 toLightNorm(const LLVector3 vec) const;

    class DayInstance
    {
    public:
        enum InstanceType_t
        {
            TYPE_INVALID,
            TYPE_FIXED,
            TYPE_CYCLED
        };
        typedef std::shared_ptr<DayInstance> ptr_t;

                                    DayInstance();
        virtual                     ~DayInstance() { };

        virtual void                update(F64Seconds);

        void                        setDay(const LLSettingsDay::ptr_t &pday, S64Seconds daylength, S64Seconds dayoffset);
        void                        setSky(const LLSettingsSky::ptr_t &psky);
        void                        setWater(const LLSettingsWater::ptr_t &pwater);

        void                        initialize();
        bool                        isInitialized();

        void                        clear();

        void                        setSkyTrack(S32 trackno);

        LLSettingsDay::ptr_t        getDayCycle() const     { return mDayCycle; }
        LLSettingsSky::ptr_t        getSky() const          { return mSky; }
        LLSettingsWater::ptr_t      getWater() const        { return mWater; }
        S64Seconds                  getDayLength() const    { return mDayLength; }
        S64Seconds                  getDayOffset() const    { return mDayOffset; }
        S32                         getSkyTrack() const     { return mSkyTrack; }

        virtual void                animate();

        void                        setBlenders(const LLSettingsBlender::ptr_t &skyblend, const LLSettingsBlender::ptr_t &waterblend);

    protected:
        LLSettingsDay::ptr_t        mDayCycle;
        LLSettingsSky::ptr_t        mSky;
        LLSettingsWater::ptr_t      mWater;
        S32                         mSkyTrack;

        InstanceType_t              mType;
        bool                        mInitialized;

        S64Seconds                  mDayLength;
        S64Seconds                  mDayOffset;
        S32                         mLastTrackAltitude;

        LLSettingsBlender::ptr_t    mBlenderSky;
        LLSettingsBlender::ptr_t    mBlenderWater;

        F64                         secondsToKeyframe(S64Seconds seconds);
    };
    typedef std::array<DayInstance::ptr_t, ENV_END> InstanceArray_t;


    class DayTransition : public DayInstance
    {
    public:
                                    DayTransition(const LLSettingsSky::ptr_t &skystart, const LLSettingsWater::ptr_t &waterstart, DayInstance::ptr_t &end, S64Seconds time);
        virtual                     ~DayTransition() { };

        virtual void                update(F64Seconds);
        virtual void                animate();

    protected:
        LLSettingsSky::ptr_t        mStartSky;
        LLSettingsWater::ptr_t      mStartWater;
        DayInstance::ptr_t          mNextInstance;
        S64Seconds                  mTransitionTime;
    };

    static const F32            SUN_DELTA_YAW;
    F32                         mLastCamYaw = 0.0f;

    typedef std::map<LLUUID, LLSettingsBase::ptr_t> AssetSettingMap_t;

    LLVector2                   mCloudScrollDelta;  // cumulative cloud delta

    InstanceArray_t             mEnvironments;

    EnvSelection_t              mSelectedEnvironment;
    DayInstance::ptr_t          mCurrentEnvironment;

    LLSettingsSky::ptr_t        mSelectedSky;
    LLSettingsWater::ptr_t      mSelectedWater;
    LLSettingsDay::ptr_t        mSelectedDay;

    LLSettingsBlender::ptr_t    mBlenderSky;
    LLSettingsBlender::ptr_t    mBlenderWater;

    typedef std::vector<LLSettingsSky::ptr_t> SkyList_t;
    typedef std::vector<LLSettingsWater::ptr_t> WaterList_t;
    typedef std::vector<LLSettingsDay::ptr_t> DayList_t;

    namedSettingMap_t           mSkysByName;
    AssetSettingMap_t           mSkysById;

    namedSettingMap_t           mWaterByName;
    AssetSettingMap_t           mWaterById;

    namedSettingMap_t           mDayCycleByName;
    AssetSettingMap_t           mDayCycleById;

    UserPrefs                   mUserPrefs;

    change_signal_t             mSkyListChange;
    change_signal_t             mWaterListChange;
    change_signal_t             mDayCycleListChange;

    S32                         mCurrentTrack;
    altitude_list_t             mTrackAltitudes;

    DayInstance::ptr_t          getEnvironmentInstance(EnvSelection_t env, bool create = false);

    DayInstance::ptr_t          getSelectedEnvironmentInstance();


    //void addSky(const LLUUID &id, const LLSettingsSky::ptr_t &sky);
    void removeSky(const std::string &name);
    //void removeSky(const LLUUID &id);
    void clearAllSkys();

    //void addWater(const LLUUID &id, const LLSettingsSky::ptr_t &sky);
    void removeWater(const std::string &name);
    //void removeWater(const LLUUID &id);
    void clearAllWater();

    //void addDayCycle(const LLUUID &id, const LLSettingsSky::ptr_t &sky);
    void removeDayCycle(const std::string &name);
    //void removeDayCycle(const LLUUID &id);
    void clearAllDayCycles();


    void updateCloudScroll();

    void onParcelChange();

    void coroRequestEnvironment(S32 parcel_id, environment_apply_fn apply);
    void coroUpdateEnvironment(S32 parcel_id, LLSettingsDay::ptr_t pday, S32 day_length, S32 day_offset, environment_apply_fn apply);
    void coroResetEnvironment(S32 parcel_id, environment_apply_fn apply);

    void recordEnvironment(S32 parcel_id, EnvironmentInfo::ptr_t environment);

    void onAgentPositionHasChanged(const LLVector3 &localpos);
    //=========================================================================
    void                        legacyLoadAllPresets();
    static LLSD                 legacyLoadPreset(const std::string& path);
    static std::string          getSysDir(const std::string &subdir);
    static std::string          getUserDir(const std::string &subdir);

};

class LLTrackBlenderLoopingManual : public LLSettingsBlender
{
public:
    LLTrackBlenderLoopingManual(const LLSettingsBase::ptr_t &target, const LLSettingsDay::ptr_t &day, S32 trackno);

    F64                         setPosition(F64 position) override;
    virtual void                switchTrack(S32 trackno, F64 position) override;
    S32                         getTrack() const { return mTrackNo; }

    typedef std::shared_ptr<LLTrackBlenderLoopingManual> ptr_t;
protected:
    LLSettingsDay::TrackBound_t getBoundingEntries(F64 position);
    F64                         getSpanLength(const LLSettingsDay::TrackBound_t &bounds) const;

private:
    LLSettingsDay::ptr_t        mDay;
    S32                         mTrackNo;
    F64                         mPosition;

    LLSettingsDay::CycleTrack_t::iterator mEndMarker;
};

#endif // LL_ENVIRONMENT_H
<|MERGE_RESOLUTION|>--- conflicted
+++ resolved
@@ -207,12 +207,8 @@
     LLVector4                   getRotatedLightNorm() const;
 
     static LLSettingsWater::ptr_t   createWaterFromLegacyPreset(const std::string filename);
-<<<<<<< HEAD
-    static LLSettingsSky::ptr_t     createSkyFromLegacyPreset(const std::string filename);
-=======
     static LLSettingsSky::ptr_t createSkyFromLegacyPreset(const std::string filename);
     static LLSettingsDay::ptr_t createDayCycleFromLegacyPreset(const std::string filename);
->>>>>>> bd84cbfa
 
     //-------------------------------------------
     connection_t                setSkyListChange(const change_signal_t::slot_type& cb);
