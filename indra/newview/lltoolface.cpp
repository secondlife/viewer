/**
 * @file lltoolface.cpp
 * @brief A tool to manipulate faces
 *
 * $LicenseInfo:firstyear=2001&license=viewerlgpl$
 * Second Life Viewer Source Code
 * Copyright (C) 2010, Linden Research, Inc.
 *
 * This library is free software; you can redistribute it and/or
 * modify it under the terms of the GNU Lesser General Public
 * License as published by the Free Software Foundation;
 * version 2.1 of the License only.
 *
 * This library is distributed in the hope that it will be useful,
 * but WITHOUT ANY WARRANTY; without even the implied warranty of
 * MERCHANTABILITY or FITNESS FOR A PARTICULAR PURPOSE.  See the GNU
 * Lesser General Public License for more details.
 *
 * You should have received a copy of the GNU Lesser General Public
 * License along with this library; if not, write to the Free Software
 * Foundation, Inc., 51 Franklin Street, Fifth Floor, Boston, MA  02110-1301  USA
 *
 * Linden Research, Inc., 945 Battery Street, San Francisco, CA  94111  USA
 * $/LicenseInfo$
 */

#include "llviewerprecompiledheaders.h"

// File includes
#include "lltoolface.h"

// Library includes
#include "llfloaterreg.h"
#include "v3math.h"

// Viewer includes
#include "llviewercontrol.h"
#include "llselectmgr.h"
#include "llviewerobject.h"
#include "llviewerwindow.h"
#include "llfloatertools.h"

//
// Member functions
//

LLToolFace::LLToolFace()
:   LLTool(std::string("Texture"))
{ }


LLToolFace::~LLToolFace()
{ }


bool LLToolFace::handleDoubleClick(S32 x, S32 y, MASK mask)
{
<<<<<<< HEAD
	if (!LLSelectMgr::getInstance()->getSelection()->isEmpty())
	{
		// You should already have an object selected from the mousedown.
		// If so, show its properties
		LLFloaterReg::showInstance("build", "Texture");
		return true;
	}
	else
	{
		// Nothing selected means the first mouse click was probably
		// bad, so try again.
		return false;
	}
=======
    if (!LLSelectMgr::getInstance()->getSelection()->isEmpty())
    {
        // You should already have an object selected from the mousedown.
        // If so, show its properties
        LLFloaterReg::showInstance("build", "Texture");
        return TRUE;
    }
    else
    {
        // Nothing selected means the first mouse click was probably
        // bad, so try again.
        return FALSE;
    }
>>>>>>> e1623bb2
}


bool LLToolFace::handleMouseDown(S32 x, S32 y, MASK mask)
{
<<<<<<< HEAD
	gViewerWindow->pickAsync(x, y, mask, pickCallback);
	return true;
=======
    gViewerWindow->pickAsync(x, y, mask, pickCallback);
    return TRUE;
>>>>>>> e1623bb2
}

void LLToolFace::pickCallback(const LLPickInfo& pick_info)
{
    LLViewerObject* hit_obj = pick_info.getObject();
    if (hit_obj)
    {
        S32 hit_face = pick_info.mObjectFace;

        if (hit_obj->isAvatar())
        {
            // ...clicked on an avatar, so don't do anything
            return;
        }

        // ...clicked on a world object, try to pick the appropriate face

        if (pick_info.mKeyMask & MASK_SHIFT)
        {
            // If object not selected, need to inform sim
            if ( !hit_obj->isSelected() )
            {
                // object wasn't selected so add the object and face
                LLSelectMgr::getInstance()->selectObjectOnly(hit_obj, hit_face);
            }
            else if (!LLSelectMgr::getInstance()->getSelection()->contains(hit_obj, hit_face) )
            {
                // object is selected, but not this face, so add it.
                LLSelectMgr::getInstance()->addAsIndividual(hit_obj, hit_face);
            }
            else
            {
                // object is selected, as is this face, so remove the face.
                LLSelectMgr::getInstance()->remove(hit_obj, hit_face);

                // BUG: If you remove the last face, the simulator won't know about it.
            }
        }
        else
        {
            // clicked without modifiers, select only
            // this face
            LLSelectMgr::getInstance()->deselectAll();
            LLSelectMgr::getInstance()->selectObjectOnly(hit_obj, hit_face);
        }
    }
    else
    {
        if (!(pick_info.mKeyMask == MASK_SHIFT))
        {
            LLSelectMgr::getInstance()->deselectAll();
        }
    }
}


void LLToolFace::handleSelect()
{
<<<<<<< HEAD
	// From now on, draw faces
	LLSelectMgr::getInstance()->setTEMode(true);
=======
    // From now on, draw faces
    LLSelectMgr::getInstance()->setTEMode(TRUE);
>>>>>>> e1623bb2
}


void LLToolFace::handleDeselect()
{
<<<<<<< HEAD
	// Stop drawing faces
	LLSelectMgr::getInstance()->setTEMode(false);
=======
    // Stop drawing faces
    LLSelectMgr::getInstance()->setTEMode(FALSE);
>>>>>>> e1623bb2
}


void LLToolFace::render()
{
    // for now, do nothing
}<|MERGE_RESOLUTION|>--- conflicted
+++ resolved
@@ -1,182 +1,151 @@
-/**
- * @file lltoolface.cpp
- * @brief A tool to manipulate faces
- *
- * $LicenseInfo:firstyear=2001&license=viewerlgpl$
- * Second Life Viewer Source Code
- * Copyright (C) 2010, Linden Research, Inc.
- *
- * This library is free software; you can redistribute it and/or
- * modify it under the terms of the GNU Lesser General Public
- * License as published by the Free Software Foundation;
- * version 2.1 of the License only.
- *
- * This library is distributed in the hope that it will be useful,
- * but WITHOUT ANY WARRANTY; without even the implied warranty of
- * MERCHANTABILITY or FITNESS FOR A PARTICULAR PURPOSE.  See the GNU
- * Lesser General Public License for more details.
- *
- * You should have received a copy of the GNU Lesser General Public
- * License along with this library; if not, write to the Free Software
- * Foundation, Inc., 51 Franklin Street, Fifth Floor, Boston, MA  02110-1301  USA
- *
- * Linden Research, Inc., 945 Battery Street, San Francisco, CA  94111  USA
- * $/LicenseInfo$
- */
-
-#include "llviewerprecompiledheaders.h"
-
-// File includes
-#include "lltoolface.h"
-
-// Library includes
-#include "llfloaterreg.h"
-#include "v3math.h"
-
-// Viewer includes
-#include "llviewercontrol.h"
-#include "llselectmgr.h"
-#include "llviewerobject.h"
-#include "llviewerwindow.h"
-#include "llfloatertools.h"
-
-//
-// Member functions
-//
-
-LLToolFace::LLToolFace()
-:   LLTool(std::string("Texture"))
-{ }
-
-
-LLToolFace::~LLToolFace()
-{ }
-
-
-bool LLToolFace::handleDoubleClick(S32 x, S32 y, MASK mask)
-{
-<<<<<<< HEAD
-	if (!LLSelectMgr::getInstance()->getSelection()->isEmpty())
-	{
-		// You should already have an object selected from the mousedown.
-		// If so, show its properties
-		LLFloaterReg::showInstance("build", "Texture");
-		return true;
-	}
-	else
-	{
-		// Nothing selected means the first mouse click was probably
-		// bad, so try again.
-		return false;
-	}
-=======
-    if (!LLSelectMgr::getInstance()->getSelection()->isEmpty())
-    {
-        // You should already have an object selected from the mousedown.
-        // If so, show its properties
-        LLFloaterReg::showInstance("build", "Texture");
-        return TRUE;
-    }
-    else
-    {
-        // Nothing selected means the first mouse click was probably
-        // bad, so try again.
-        return FALSE;
-    }
->>>>>>> e1623bb2
-}
-
-
-bool LLToolFace::handleMouseDown(S32 x, S32 y, MASK mask)
-{
-<<<<<<< HEAD
-	gViewerWindow->pickAsync(x, y, mask, pickCallback);
-	return true;
-=======
-    gViewerWindow->pickAsync(x, y, mask, pickCallback);
-    return TRUE;
->>>>>>> e1623bb2
-}
-
-void LLToolFace::pickCallback(const LLPickInfo& pick_info)
-{
-    LLViewerObject* hit_obj = pick_info.getObject();
-    if (hit_obj)
-    {
-        S32 hit_face = pick_info.mObjectFace;
-
-        if (hit_obj->isAvatar())
-        {
-            // ...clicked on an avatar, so don't do anything
-            return;
-        }
-
-        // ...clicked on a world object, try to pick the appropriate face
-
-        if (pick_info.mKeyMask & MASK_SHIFT)
-        {
-            // If object not selected, need to inform sim
-            if ( !hit_obj->isSelected() )
-            {
-                // object wasn't selected so add the object and face
-                LLSelectMgr::getInstance()->selectObjectOnly(hit_obj, hit_face);
-            }
-            else if (!LLSelectMgr::getInstance()->getSelection()->contains(hit_obj, hit_face) )
-            {
-                // object is selected, but not this face, so add it.
-                LLSelectMgr::getInstance()->addAsIndividual(hit_obj, hit_face);
-            }
-            else
-            {
-                // object is selected, as is this face, so remove the face.
-                LLSelectMgr::getInstance()->remove(hit_obj, hit_face);
-
-                // BUG: If you remove the last face, the simulator won't know about it.
-            }
-        }
-        else
-        {
-            // clicked without modifiers, select only
-            // this face
-            LLSelectMgr::getInstance()->deselectAll();
-            LLSelectMgr::getInstance()->selectObjectOnly(hit_obj, hit_face);
-        }
-    }
-    else
-    {
-        if (!(pick_info.mKeyMask == MASK_SHIFT))
-        {
-            LLSelectMgr::getInstance()->deselectAll();
-        }
-    }
-}
-
-
-void LLToolFace::handleSelect()
-{
-<<<<<<< HEAD
-	// From now on, draw faces
-	LLSelectMgr::getInstance()->setTEMode(true);
-=======
-    // From now on, draw faces
-    LLSelectMgr::getInstance()->setTEMode(TRUE);
->>>>>>> e1623bb2
-}
-
-
-void LLToolFace::handleDeselect()
-{
-<<<<<<< HEAD
-	// Stop drawing faces
-	LLSelectMgr::getInstance()->setTEMode(false);
-=======
-    // Stop drawing faces
-    LLSelectMgr::getInstance()->setTEMode(FALSE);
->>>>>>> e1623bb2
-}
-
-
-void LLToolFace::render()
-{
-    // for now, do nothing
-}+/**
+ * @file lltoolface.cpp
+ * @brief A tool to manipulate faces
+ *
+ * $LicenseInfo:firstyear=2001&license=viewerlgpl$
+ * Second Life Viewer Source Code
+ * Copyright (C) 2010, Linden Research, Inc.
+ *
+ * This library is free software; you can redistribute it and/or
+ * modify it under the terms of the GNU Lesser General Public
+ * License as published by the Free Software Foundation;
+ * version 2.1 of the License only.
+ *
+ * This library is distributed in the hope that it will be useful,
+ * but WITHOUT ANY WARRANTY; without even the implied warranty of
+ * MERCHANTABILITY or FITNESS FOR A PARTICULAR PURPOSE.  See the GNU
+ * Lesser General Public License for more details.
+ *
+ * You should have received a copy of the GNU Lesser General Public
+ * License along with this library; if not, write to the Free Software
+ * Foundation, Inc., 51 Franklin Street, Fifth Floor, Boston, MA  02110-1301  USA
+ *
+ * Linden Research, Inc., 945 Battery Street, San Francisco, CA  94111  USA
+ * $/LicenseInfo$
+ */
+
+#include "llviewerprecompiledheaders.h"
+
+// File includes
+#include "lltoolface.h"
+
+// Library includes
+#include "llfloaterreg.h"
+#include "v3math.h"
+
+// Viewer includes
+#include "llviewercontrol.h"
+#include "llselectmgr.h"
+#include "llviewerobject.h"
+#include "llviewerwindow.h"
+#include "llfloatertools.h"
+
+//
+// Member functions
+//
+
+LLToolFace::LLToolFace()
+:   LLTool(std::string("Texture"))
+{ }
+
+
+LLToolFace::~LLToolFace()
+{ }
+
+
+bool LLToolFace::handleDoubleClick(S32 x, S32 y, MASK mask)
+{
+    if (!LLSelectMgr::getInstance()->getSelection()->isEmpty())
+    {
+        // You should already have an object selected from the mousedown.
+        // If so, show its properties
+        LLFloaterReg::showInstance("build", "Texture");
+        return true;
+    }
+    else
+    {
+        // Nothing selected means the first mouse click was probably
+        // bad, so try again.
+        return false;
+    }
+}
+
+
+bool LLToolFace::handleMouseDown(S32 x, S32 y, MASK mask)
+{
+    gViewerWindow->pickAsync(x, y, mask, pickCallback);
+    return true;
+}
+
+void LLToolFace::pickCallback(const LLPickInfo& pick_info)
+{
+    LLViewerObject* hit_obj = pick_info.getObject();
+    if (hit_obj)
+    {
+        S32 hit_face = pick_info.mObjectFace;
+
+        if (hit_obj->isAvatar())
+        {
+            // ...clicked on an avatar, so don't do anything
+            return;
+        }
+
+        // ...clicked on a world object, try to pick the appropriate face
+
+        if (pick_info.mKeyMask & MASK_SHIFT)
+        {
+            // If object not selected, need to inform sim
+            if ( !hit_obj->isSelected() )
+            {
+                // object wasn't selected so add the object and face
+                LLSelectMgr::getInstance()->selectObjectOnly(hit_obj, hit_face);
+            }
+            else if (!LLSelectMgr::getInstance()->getSelection()->contains(hit_obj, hit_face) )
+            {
+                // object is selected, but not this face, so add it.
+                LLSelectMgr::getInstance()->addAsIndividual(hit_obj, hit_face);
+            }
+            else
+            {
+                // object is selected, as is this face, so remove the face.
+                LLSelectMgr::getInstance()->remove(hit_obj, hit_face);
+
+                // BUG: If you remove the last face, the simulator won't know about it.
+            }
+        }
+        else
+        {
+            // clicked without modifiers, select only
+            // this face
+            LLSelectMgr::getInstance()->deselectAll();
+            LLSelectMgr::getInstance()->selectObjectOnly(hit_obj, hit_face);
+        }
+    }
+    else
+    {
+        if (!(pick_info.mKeyMask == MASK_SHIFT))
+        {
+            LLSelectMgr::getInstance()->deselectAll();
+        }
+    }
+}
+
+
+void LLToolFace::handleSelect()
+{
+    // From now on, draw faces
+    LLSelectMgr::getInstance()->setTEMode(true);
+}
+
+
+void LLToolFace::handleDeselect()
+{
+    // Stop drawing faces
+    LLSelectMgr::getInstance()->setTEMode(false);
+}
+
+
+void LLToolFace::render()
+{
+    // for now, do nothing
+}