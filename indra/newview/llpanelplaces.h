--- conflicted
+++ resolved
@@ -1,180 +1,169 @@
-/**
- * @file llpanelplaces.h
- * @brief Side Bar "Places" panel
- *
- * $LicenseInfo:firstyear=2009&license=viewerlgpl$
- * Second Life Viewer Source Code
- * Copyright (C) 2010, Linden Research, Inc.
- *
- * This library is free software; you can redistribute it and/or
- * modify it under the terms of the GNU Lesser General Public
- * License as published by the Free Software Foundation;
- * version 2.1 of the License only.
- *
- * This library is distributed in the hope that it will be useful,
- * but WITHOUT ANY WARRANTY; without even the implied warranty of
- * MERCHANTABILITY or FITNESS FOR A PARTICULAR PURPOSE.  See the GNU
- * Lesser General Public License for more details.
- *
- * You should have received a copy of the GNU Lesser General Public
- * License along with this library; if not, write to the Free Software
- * Foundation, Inc., 51 Franklin Street, Fifth Floor, Boston, MA  02110-1301  USA
- *
- * Linden Research, Inc., 945 Battery Street, San Francisco, CA  94111  USA
- * $/LicenseInfo$
- */
-
-#ifndef LL_LLPANELPLACES_H
-#define LL_LLPANELPLACES_H
-
-#include "lltimer.h"
-
-#include "llpanel.h"
-
-class LLInventoryItem;
-class LLFilterEditor;
-class LLLandmark;
-
-class LLPanelLandmarkInfo;
-class LLPanelPlaceProfile;
-
-class LLPanelPlaceInfo;
-class LLPanelPlacesTab;
-class LLParcelSelection;
-class LLPlacesInventoryObserver;
-class LLPlacesParcelObserver;
-class LLRemoteParcelInfoObserver;
-class LLTabContainer;
-class LLToggleableMenu;
-class LLMenuButton;
-class LLLayoutStack;
-
-typedef std::pair<LLUUID, std::string>  folder_pair_t;
-
-class LLPanelPlaces : public LLPanel
-{
-public:
-    LLPanelPlaces();
-    virtual ~LLPanelPlaces();
-
-<<<<<<< HEAD
-	/*virtual*/ bool postBuild();
-	/*virtual*/ void onOpen(const LLSD& key);
-=======
-    /*virtual*/ BOOL postBuild();
-    /*virtual*/ void onOpen(const LLSD& key);
->>>>>>> e1623bb2
-
-    // Called on parcel selection change to update place information.
-    void changedParcelSelection();
-    // Called once on agent inventory first change to find out when inventory gets usable
-    // and to create "My Landmarks" and "Teleport History" tabs.
-    void createTabs();
-    // Called when we receive the global 3D position of a parcel.
-    void changedGlobalPos(const LLVector3d &global_pos);
-
-    // Opens landmark info panel when agent creates or receives landmark.
-    void showAddedLandmarkInfo(const uuid_set_t& items);
-
-    void setItem(LLInventoryItem* item);
-
-    LLInventoryItem* getItem() { return mItem; }
-
-    std::string getPlaceInfoType() { return mPlaceInfoType; }
-
-    bool tabsCreated() { return mTabsCreated;}
-
-    /*virtual*/ S32 notifyParent(const LLSD& info);
-
-private:
-    void onLandmarkLoaded(LLLandmark* landmark);
-    void onFilterEdit(const std::string& search_string, bool force_filter);
-    void onTabSelected();
-
-    void onTeleportButtonClicked();
-    void onShowOnMapButtonClicked();
-    void onEditButtonClicked();
-    void onSaveButtonClicked();
-    void onCancelButtonClicked();
-    void onOverflowButtonClicked();
-    void onOverflowMenuItemClicked(const LLSD& param);
-    bool onOverflowMenuItemEnable(const LLSD& param);
-    void onBackButtonClicked();
-    void onGearMenuClick();
-    void onSortingMenuClick();
-    void onAddMenuClick();
-    void onRemoveButtonClicked();
-    bool handleDragAndDropToTrash(bool drop, EDragAndDropType cargo_type, void* cargo_data, EAcceptance* accept);
-
-<<<<<<< HEAD
-	void togglePlaceInfoPanel(bool visible);
-
-	/*virtual*/ void onVisibilityChange(bool new_visibility);
-=======
-    void togglePlaceInfoPanel(BOOL visible);
-
-    /*virtual*/ void onVisibilityChange(BOOL new_visibility);
->>>>>>> e1623bb2
-
-    void updateVerbs();
-
-    LLPanelPlaceInfo* getCurrentInfoPanel();
-
-    LLFilterEditor*             mFilterEditor;
-    LLPanelPlacesTab*           mActivePanel;
-    LLTabContainer*             mTabContainer;
-    LLPanel*                    mButtonsContainer;
-    LLLayoutStack*              mFilterContainer;
-    LLPanelPlaceProfile*        mPlaceProfile;
-    LLPanelLandmarkInfo*        mLandmarkInfo;
-
-    LLToggleableMenu*           mPlaceMenu;
-    LLToggleableMenu*           mLandmarkMenu;
-
-    LLButton*                   mPlaceProfileBackBtn;
-    LLButton*                   mTeleportBtn;
-    LLButton*                   mShowOnMapBtn;
-    LLButton*                   mSaveBtn;
-    LLButton*                   mCancelBtn;
-    LLButton*                   mCloseBtn;
-    LLMenuButton*               mOverflowBtn;
-
-    // Top menu
-    LLMenuButton*               mGearMenuButton;
-    LLMenuButton*               mSortingMenuButton;
-    LLMenuButton*               mAddMenuButton;
-    LLButton*                   mRemoveSelectedBtn;
-
-    LLPlacesInventoryObserver*  mInventoryObserver;
-    LLPlacesParcelObserver*     mParcelObserver;
-    LLRemoteParcelInfoObserver* mRemoteParcelObserver;
-
-    // Pointer to a landmark item or to a linked landmark
-    LLPointer<LLInventoryItem>  mItem;
-
-    // Absolute position of the location for teleport, may not
-    // be available (hence zero)
-    LLVector3d                  mPosGlobal;
-
-    // Sets a period of time during which the requested place information
-    // is expected to be updated and doesn't need to be reset.
-    LLTimer                     mResetInfoTimer;
-
-    // Information type currently shown in Place Information panel
-    std::string                 mPlaceInfoType;
-
-    // Region and parcel ids, to detect location changes in case of AGENT_INFO_TYPE
-    LLUUID                      mRegionId;
-    S32                         mParcelLocalId;
-
-    bool                        isLandmarkEditModeOn;
-
-    // Holds info whether "My Landmarks" and "Teleport History" tabs have been created.
-    bool                        mTabsCreated;
-
-    LLSafeHandle<LLParcelSelection> mParcel;
-
-    boost::signals2::connection mAgentParcelChangedConnection;
-};
-
-#endif //LL_LLPANELPLACES_H+/**
+ * @file llpanelplaces.h
+ * @brief Side Bar "Places" panel
+ *
+ * $LicenseInfo:firstyear=2009&license=viewerlgpl$
+ * Second Life Viewer Source Code
+ * Copyright (C) 2010, Linden Research, Inc.
+ *
+ * This library is free software; you can redistribute it and/or
+ * modify it under the terms of the GNU Lesser General Public
+ * License as published by the Free Software Foundation;
+ * version 2.1 of the License only.
+ *
+ * This library is distributed in the hope that it will be useful,
+ * but WITHOUT ANY WARRANTY; without even the implied warranty of
+ * MERCHANTABILITY or FITNESS FOR A PARTICULAR PURPOSE.  See the GNU
+ * Lesser General Public License for more details.
+ *
+ * You should have received a copy of the GNU Lesser General Public
+ * License along with this library; if not, write to the Free Software
+ * Foundation, Inc., 51 Franklin Street, Fifth Floor, Boston, MA  02110-1301  USA
+ *
+ * Linden Research, Inc., 945 Battery Street, San Francisco, CA  94111  USA
+ * $/LicenseInfo$
+ */
+
+#ifndef LL_LLPANELPLACES_H
+#define LL_LLPANELPLACES_H
+
+#include "lltimer.h"
+
+#include "llpanel.h"
+
+class LLInventoryItem;
+class LLFilterEditor;
+class LLLandmark;
+
+class LLPanelLandmarkInfo;
+class LLPanelPlaceProfile;
+
+class LLPanelPlaceInfo;
+class LLPanelPlacesTab;
+class LLParcelSelection;
+class LLPlacesInventoryObserver;
+class LLPlacesParcelObserver;
+class LLRemoteParcelInfoObserver;
+class LLTabContainer;
+class LLToggleableMenu;
+class LLMenuButton;
+class LLLayoutStack;
+
+typedef std::pair<LLUUID, std::string>  folder_pair_t;
+
+class LLPanelPlaces : public LLPanel
+{
+public:
+    LLPanelPlaces();
+    virtual ~LLPanelPlaces();
+
+    /*virtual*/ bool postBuild();
+    /*virtual*/ void onOpen(const LLSD& key);
+
+    // Called on parcel selection change to update place information.
+    void changedParcelSelection();
+    // Called once on agent inventory first change to find out when inventory gets usable
+    // and to create "My Landmarks" and "Teleport History" tabs.
+    void createTabs();
+    // Called when we receive the global 3D position of a parcel.
+    void changedGlobalPos(const LLVector3d &global_pos);
+
+    // Opens landmark info panel when agent creates or receives landmark.
+    void showAddedLandmarkInfo(const uuid_set_t& items);
+
+    void setItem(LLInventoryItem* item);
+
+    LLInventoryItem* getItem() { return mItem; }
+
+    std::string getPlaceInfoType() { return mPlaceInfoType; }
+
+    bool tabsCreated() { return mTabsCreated;}
+
+    /*virtual*/ S32 notifyParent(const LLSD& info);
+
+private:
+    void onLandmarkLoaded(LLLandmark* landmark);
+    void onFilterEdit(const std::string& search_string, bool force_filter);
+    void onTabSelected();
+
+    void onTeleportButtonClicked();
+    void onShowOnMapButtonClicked();
+    void onEditButtonClicked();
+    void onSaveButtonClicked();
+    void onCancelButtonClicked();
+    void onOverflowButtonClicked();
+    void onOverflowMenuItemClicked(const LLSD& param);
+    bool onOverflowMenuItemEnable(const LLSD& param);
+    void onBackButtonClicked();
+    void onGearMenuClick();
+    void onSortingMenuClick();
+    void onAddMenuClick();
+    void onRemoveButtonClicked();
+    bool handleDragAndDropToTrash(bool drop, EDragAndDropType cargo_type, void* cargo_data, EAcceptance* accept);
+
+    void togglePlaceInfoPanel(bool visible);
+
+    /*virtual*/ void onVisibilityChange(bool new_visibility);
+
+    void updateVerbs();
+
+    LLPanelPlaceInfo* getCurrentInfoPanel();
+
+    LLFilterEditor*             mFilterEditor;
+    LLPanelPlacesTab*           mActivePanel;
+    LLTabContainer*             mTabContainer;
+    LLPanel*                    mButtonsContainer;
+    LLLayoutStack*              mFilterContainer;
+    LLPanelPlaceProfile*        mPlaceProfile;
+    LLPanelLandmarkInfo*        mLandmarkInfo;
+
+    LLToggleableMenu*           mPlaceMenu;
+    LLToggleableMenu*           mLandmarkMenu;
+
+    LLButton*                   mPlaceProfileBackBtn;
+    LLButton*                   mTeleportBtn;
+    LLButton*                   mShowOnMapBtn;
+    LLButton*                   mSaveBtn;
+    LLButton*                   mCancelBtn;
+    LLButton*                   mCloseBtn;
+    LLMenuButton*               mOverflowBtn;
+
+    // Top menu
+    LLMenuButton*               mGearMenuButton;
+    LLMenuButton*               mSortingMenuButton;
+    LLMenuButton*               mAddMenuButton;
+    LLButton*                   mRemoveSelectedBtn;
+
+    LLPlacesInventoryObserver*  mInventoryObserver;
+    LLPlacesParcelObserver*     mParcelObserver;
+    LLRemoteParcelInfoObserver* mRemoteParcelObserver;
+
+    // Pointer to a landmark item or to a linked landmark
+    LLPointer<LLInventoryItem>  mItem;
+
+    // Absolute position of the location for teleport, may not
+    // be available (hence zero)
+    LLVector3d                  mPosGlobal;
+
+    // Sets a period of time during which the requested place information
+    // is expected to be updated and doesn't need to be reset.
+    LLTimer                     mResetInfoTimer;
+
+    // Information type currently shown in Place Information panel
+    std::string                 mPlaceInfoType;
+
+    // Region and parcel ids, to detect location changes in case of AGENT_INFO_TYPE
+    LLUUID                      mRegionId;
+    S32                         mParcelLocalId;
+
+    bool                        isLandmarkEditModeOn;
+
+    // Holds info whether "My Landmarks" and "Teleport History" tabs have been created.
+    bool                        mTabsCreated;
+
+    LLSafeHandle<LLParcelSelection> mParcel;
+
+    boost::signals2::connection mAgentParcelChangedConnection;
+};
+
+#endif //LL_LLPANELPLACES_H