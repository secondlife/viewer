--- conflicted
+++ resolved
@@ -1,4 +1,4 @@
-version 67
+version 68
 // The version number above should be incremented IF AND ONLY IF some
 // change has been made that is sufficiently important to justify
 // resetting the graphics preferences of all users to the recommended
@@ -425,11 +425,7 @@
 RenderReflectionProbeDetail	0	0
 RenderReflectionsEnabled    0   0
 RenderMirrors				0	0
-<<<<<<< HEAD
 RenderDisableVintageMode           1   0
-=======
-RenderVintageMode           1   1
 
 list VaryingVectors16orLess
-RenderTerrainPBRPlanarSampleCount 1   1
->>>>>>> 30012801
+RenderTerrainPBRPlanarSampleCount 1   1