--- conflicted
+++ resolved
@@ -46,45 +46,25 @@
     LLSidepanelAppearance();
     virtual ~LLSidepanelAppearance();
 
-<<<<<<< HEAD
-	/*virtual*/ bool postBuild();
-	/*virtual*/ void onOpen(const LLSD& key);	
-=======
-    /*virtual*/ BOOL postBuild();
+    /*virtual*/ bool postBuild();
     /*virtual*/ void onOpen(const LLSD& key);
->>>>>>> e7eced3c
 
     void refreshCurrentOutfitName(const std::string& name = "");
 
-<<<<<<< HEAD
-	static void editWearable(LLViewerWearable *wearable, LLView *data, bool disable_camera_switch = false);
-=======
-    static void editWearable(LLViewerWearable *wearable, LLView *data, BOOL disable_camera_switch = FALSE);
->>>>>>> e7eced3c
+    static void editWearable(LLViewerWearable *wearable, LLView *data, bool disable_camera_switch = false);
 
     void fetchInventory();
     void inventoryFetched();
 
     void showOutfitsInventoryPanel(); // last selected
-<<<<<<< HEAD
-	void showOutfitsInventoryPanel(const std::string& tab_name);
-	void showOutfitEditPanel();
-	void showWearableEditPanel(LLViewerWearable *wearable = NULL, bool disable_camera_switch = false);
-	void setWearablesLoading(bool val);
-	void showDefaultSubpart();
-	void updateScrollingPanelList();
-	void updateToVisibility( const LLSD& new_visibility );
-	LLPanelEditWearable* getWearable(){ return mEditWearable; }
-=======
     void showOutfitsInventoryPanel(const std::string& tab_name);
     void showOutfitEditPanel();
-    void showWearableEditPanel(LLViewerWearable *wearable = NULL, BOOL disable_camera_switch = FALSE);
+    void showWearableEditPanel(LLViewerWearable *wearable = NULL, bool disable_camera_switch = false);
     void setWearablesLoading(bool val);
     void showDefaultSubpart();
     void updateScrollingPanelList();
     void updateToVisibility( const LLSD& new_visibility );
     LLPanelEditWearable* getWearable(){ return mEditWearable; }
->>>>>>> e7eced3c
 
     bool isCOFPanelVisible();
 
@@ -95,15 +75,9 @@
     void onOpenOutfitButtonClicked();
     void onEditAppearanceButtonClicked();
 
-<<<<<<< HEAD
-	void toggleMyOutfitsPanel(bool visible, const std::string& tab_name);
-	void toggleOutfitEditPanel(bool visible, bool disable_camera_switch = false);
-	void toggleWearableEditPanel(bool visible, LLViewerWearable* wearable = nullptr, bool disable_camera_switch = false);
-=======
-    void toggleMyOutfitsPanel(BOOL visible, const std::string& tab_name);
-    void toggleOutfitEditPanel(BOOL visible, BOOL disable_camera_switch = FALSE);
-    void toggleWearableEditPanel(BOOL visible, LLViewerWearable* wearable = NULL, BOOL disable_camera_switch = FALSE);
->>>>>>> e7eced3c
+    void toggleMyOutfitsPanel(bool visible, const std::string& tab_name);
+    void toggleOutfitEditPanel(bool visible, bool disable_camera_switch = false);
+    void toggleWearableEditPanel(bool visible, LLViewerWearable* wearable = nullptr, bool disable_camera_switch = false);
 
     LLFilterEditor*         mFilterEditor;
     LLPanelOutfitsInventory* mPanelOutfitsInventory;
