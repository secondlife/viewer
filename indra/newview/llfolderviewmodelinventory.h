/**
 * @file llfolderviewmodelinventory.h
 * @brief view model implementation specific to inventory
 * class definition
 *
 * $LicenseInfo:firstyear=2001&license=viewerlgpl$
 * Second Life Viewer Source Code
 * Copyright (C) 2010, Linden Research, Inc.
 *
 * This library is free software; you can redistribute it and/or
 * modify it under the terms of the GNU Lesser General Public
 * License as published by the Free Software Foundation;
 * version 2.1 of the License only.
 *
 * This library is distributed in the hope that it will be useful,
 * but WITHOUT ANY WARRANTY; without even the implied warranty of
 * MERCHANTABILITY or FITNESS FOR A PARTICULAR PURPOSE.  See the GNU
 * Lesser General Public License for more details.
 *
 * You should have received a copy of the GNU Lesser General Public
 * License along with this library; if not, write to the Free Software
 * Foundation, Inc., 51 Franklin Street, Fifth Floor, Boston, MA  02110-1301  USA
 *
 * Linden Research, Inc., 945 Battery Street, San Francisco, CA  94111  USA
 * $/LicenseInfo$
 */

#ifndef LL_LLFOLDERVIEWMODELINVENTORY_H
#define LL_LLFOLDERVIEWMODELINVENTORY_H

#include "llinventoryfilter.h"
#include "llinventory.h"
#include "llwearabletype.h"
#include "lltooldraganddrop.h"

class LLFolderViewModelItemInventory
    :   public LLFolderViewModelItemCommon
{
public:
    LLFolderViewModelItemInventory(class LLFolderViewModelInventory& root_view_model);
    virtual const LLUUID& getUUID() const = 0;
    virtual const LLUUID& getThumbnailUUID() const = 0;
    virtual time_t getCreationDate() const = 0; // UTC seconds
    virtual void setCreationDate(time_t creation_date_utc) = 0;
    virtual PermissionMask getPermissionMask() const = 0;
    virtual LLFolderType::EType getPreferredType() const = 0;
    virtual void showProperties(void) = 0;
    virtual bool isItemInTrash( void) const { return false; } // TODO: make   into pure virtual.
    virtual bool isItemInOutfits() const { return false; }
    virtual bool isAgentInventory() const { return false; }
<<<<<<< HEAD
    virtual bool isUpToDate() const = 0;
=======
    virtual bool isAgentInventoryRoot() const { return false; }
    virtual BOOL isUpToDate() const = 0;
>>>>>>> 9e24b300
    virtual void addChild(LLFolderViewModelItem* child);
    virtual bool hasChildren() const = 0;
    virtual LLInventoryType::EType getInventoryType() const = 0;
    virtual void performAction(LLInventoryModel* model, std::string action)   = 0;
    virtual LLWearableType::EType getWearableType() const = 0;
    virtual LLSettingsType::type_e getSettingsType() const = 0;
    virtual EInventorySortGroup getSortGroup() const = 0;
    virtual LLInventoryObject* getInventoryObject() const = 0;
    virtual void requestSort();
    virtual void setPassedFilter(bool filtered, S32 filter_generation, std::string::size_type string_offset = std::string::npos, std::string::size_type string_size = 0);
    virtual bool filter( LLFolderViewFilter& filter);
    virtual bool filterChildItem( LLFolderViewModelItem* item, LLFolderViewFilter& filter);

    virtual bool startDrag(EDragAndDropType* type, LLUUID* id) const = 0;
    virtual LLToolDragAndDrop::ESource getDragSource() const = 0;
protected:
    bool mPrevPassedAllFilters;
    time_t mLastAddedChildCreationDate; // -1 if nothing was added
};

class LLInventorySort
{
public:
    struct Params : public LLInitParam::Block<Params>
    {
        Optional<S32> order;

        Params()
        :   order("order", 0)
        {}
    };

    LLInventorySort(S32 order = 0)
    {
        fromParams(Params().order(order));
    }

    bool isByDate() const { return mByDate; }
    bool isFoldersByName() const { return (!mByDate || mFoldersByName) && !mFoldersByWeight; }
    bool isFoldersByDate() const { return mByDate && !mFoldersByName && !mFoldersByWeight; }
    U32 getSortOrder() const { return mSortOrder; }
    void toParams(Params& p) { p.order(mSortOrder);}
    void fromParams(Params& p)
    {
        mSortOrder = p.order;
        mByDate = (mSortOrder & LLInventoryFilter::SO_DATE);
        mSystemToTop = (mSortOrder & LLInventoryFilter::SO_SYSTEM_FOLDERS_TO_TOP);
        mFoldersByName = (mSortOrder & LLInventoryFilter::SO_FOLDERS_BY_NAME);
        mFoldersByWeight = (mSortOrder & LLInventoryFilter::SO_FOLDERS_BY_WEIGHT);
    }

    bool operator()(const LLFolderViewModelItemInventory* const& a, const LLFolderViewModelItemInventory* const& b) const;
private:
    U32  mSortOrder;
    bool mByDate;
    bool mSystemToTop;
    bool mFoldersByName;
    bool mFoldersByWeight;
};

class LLFolderViewModelInventory
    :   public LLFolderViewModel<LLInventorySort,   LLFolderViewModelItemInventory, LLFolderViewModelItemInventory,   LLInventoryFilter>
{
public:
    typedef LLFolderViewModel<LLInventorySort,   LLFolderViewModelItemInventory, LLFolderViewModelItemInventory,   LLInventoryFilter> base_t;

    LLFolderViewModelInventory(const std::string& name)
    :   base_t(new LLInventorySort(), new LLInventoryFilter(LLInventoryFilter::Params().name(name)))
    {}

    void setTaskID(const LLUUID& id) {mTaskID = id;}

    void sort(LLFolderViewFolder* folder);
    bool contentsReady();
    bool isFolderComplete(LLFolderViewFolder* folder);
    bool startDrag(std::vector<LLFolderViewModelItem*>& items);

private:
    LLUUID mTaskID;
};
#endif // LL_LLFOLDERVIEWMODELINVENTORY_H<|MERGE_RESOLUTION|>--- conflicted
+++ resolved
@@ -48,12 +48,8 @@
     virtual bool isItemInTrash( void) const { return false; } // TODO: make   into pure virtual.
     virtual bool isItemInOutfits() const { return false; }
     virtual bool isAgentInventory() const { return false; }
-<<<<<<< HEAD
+    virtual bool isAgentInventoryRoot() const { return false; }
     virtual bool isUpToDate() const = 0;
-=======
-    virtual bool isAgentInventoryRoot() const { return false; }
-    virtual BOOL isUpToDate() const = 0;
->>>>>>> 9e24b300
     virtual void addChild(LLFolderViewModelItem* child);
     virtual bool hasChildren() const = 0;
     virtual LLInventoryType::EType getInventoryType() const = 0;
