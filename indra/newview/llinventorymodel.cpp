--- conflicted
+++ resolved
@@ -4587,11 +4587,7 @@
 	{
 		gInventory.updateItem(*it);
 	}
-<<<<<<< HEAD
-
-=======
-	
->>>>>>> 15b5dedb
+
 	gInventory.notifyObservers();
 	gViewerWindow->getWindow()->decBusyCount();
 }
