/**
 * @file llpanelsnapshotpostcard.cpp
 * @brief Postcard sending panel.
 *
 * $LicenseInfo:firstyear=2011&license=viewerlgpl$
 * Second Life Viewer Source Code
 * Copyright (C) 2011, Linden Research, Inc.
 *
 * This library is free software; you can redistribute it and/or
 * modify it under the terms of the GNU Lesser General Public
 * License as published by the Free Software Foundation;
 * version 2.1 of the License only.
 *
 * This library is distributed in the hope that it will be useful,
 * but WITHOUT ANY WARRANTY; without even the implied warranty of
 * MERCHANTABILITY or FITNESS FOR A PARTICULAR PURPOSE.  See the GNU
 * Lesser General Public License for more details.
 *
 * You should have received a copy of the GNU Lesser General Public
 * License along with this library; if not, write to the Free Software
 * Foundation, Inc., 51 Franklin Street, Fifth Floor, Boston, MA  02110-1301  USA
 *
 * Linden Research, Inc., 945 Battery Street, San Francisco, CA  94111  USA
 * $/LicenseInfo$
 */

#include "llviewerprecompiledheaders.h"

#include "llcombobox.h"
#include "llnotificationsutil.h"
#include "llsidetraypanelcontainer.h"
#include "llsliderctrl.h"
#include "llspinctrl.h"
#include "lltexteditor.h"

#include "llagent.h"
#include "llagentui.h"
#include "llfloatersnapshot.h" // FIXME: replace with a snapshot storage model
#include "llpanelsnapshot.h"
#include "llpostcard.h"
#include "llregex.h"
#include "llsnapshotlivepreview.h"
#include "llviewercontrol.h" // gSavedSettings
#include "llviewerwindow.h"
#include "llviewerregion.h"

#include <boost/regex.hpp>

/**
 * Sends postcard via email.
 */
class LLPanelSnapshotPostcard
:   public LLPanelSnapshot
{
    LOG_CLASS(LLPanelSnapshotPostcard);

public:
<<<<<<< HEAD
	LLPanelSnapshotPostcard();
	/*virtual*/ bool postBuild();
	/*virtual*/ void onOpen(const LLSD& key);
=======
    LLPanelSnapshotPostcard();
    /*virtual*/ BOOL postBuild();
    /*virtual*/ void onOpen(const LLSD& key);
>>>>>>> e7eced3c

private:
    /*virtual*/ std::string getWidthSpinnerName() const     { return "postcard_snapshot_width"; }
    /*virtual*/ std::string getHeightSpinnerName() const    { return "postcard_snapshot_height"; }
    /*virtual*/ std::string getAspectRatioCBName() const    { return "postcard_keep_aspect_check"; }
    /*virtual*/ std::string getImageSizeComboName() const   { return "postcard_size_combo"; }
    /*virtual*/ std::string getImageSizePanelName() const   { return "postcard_image_size_lp"; }
    /*virtual*/ LLSnapshotModel::ESnapshotFormat getImageFormat() const { return LLSnapshotModel::SNAPSHOT_FORMAT_JPEG; }
    /*virtual*/ LLSnapshotModel::ESnapshotType getSnapshotType();
    /*virtual*/ void updateControls(const LLSD& info);

    bool missingSubjMsgAlertCallback(const LLSD& notification, const LLSD& response);
    static void sendPostcardFinished(LLSD result);
    void sendPostcard();

    void onMsgFormFocusRecieved();
    void onFormatComboCommit(LLUICtrl* ctrl);
    void onQualitySliderCommit(LLUICtrl* ctrl);
    void onSend();

    bool mHasFirstMsgFocus;
};

static LLPanelInjector<LLPanelSnapshotPostcard> panel_class("llpanelsnapshotpostcard");

LLPanelSnapshotPostcard::LLPanelSnapshotPostcard()
:   mHasFirstMsgFocus(false)
{
    mCommitCallbackRegistrar.add("Postcard.Send",       boost::bind(&LLPanelSnapshotPostcard::onSend,   this));
    mCommitCallbackRegistrar.add("Postcard.Cancel",     boost::bind(&LLPanelSnapshotPostcard::cancel,   this));

}

// virtual
bool LLPanelSnapshotPostcard::postBuild()
{
    // For the first time a user focuses to .the msg box, all text will be selected.
    getChild<LLUICtrl>("msg_form")->setFocusChangedCallback(boost::bind(&LLPanelSnapshotPostcard::onMsgFormFocusRecieved, this));

<<<<<<< HEAD
	getChild<LLUICtrl>("to_form")->setFocus(true);
=======
    getChild<LLUICtrl>("to_form")->setFocus(TRUE);
>>>>>>> e7eced3c

    getChild<LLUICtrl>("image_quality_slider")->setCommitCallback(boost::bind(&LLPanelSnapshotPostcard::onQualitySliderCommit, this, _1));

    return LLPanelSnapshot::postBuild();
}

// virtual
void LLPanelSnapshotPostcard::onOpen(const LLSD& key)
{
    LLUICtrl* name_form = getChild<LLUICtrl>("name_form");
    if (name_form && name_form->getValue().asString().empty())
    {
        std::string name_string;
        LLAgentUI::buildFullname(name_string);
        getChild<LLUICtrl>("name_form")->setValue(LLSD(name_string));
    }

    LLPanelSnapshot::onOpen(key);
}

// virtual
void LLPanelSnapshotPostcard::updateControls(const LLSD& info)
{
    getChild<LLUICtrl>("image_quality_slider")->setValue(gSavedSettings.getS32("SnapshotQuality"));
    updateImageQualityLevel();

    const bool have_snapshot = info.has("have-snapshot") ? info["have-snapshot"].asBoolean() : true;
    getChild<LLUICtrl>("send_btn")->setEnabled(have_snapshot);
}

bool LLPanelSnapshotPostcard::missingSubjMsgAlertCallback(const LLSD& notification, const LLSD& response)
{
    S32 option = LLNotificationsUtil::getSelectedOption(notification, response);
    if(0 == option)
    {
        // User clicked OK
        if((getChild<LLUICtrl>("subject_form")->getValue().asString()).empty())
        {
            // Stuff the subject back into the form.
            getChild<LLUICtrl>("subject_form")->setValue(getString("default_subject"));
        }

        if (!mHasFirstMsgFocus)
        {
            // The user never switched focus to the message window.
            // Using the default string.
            getChild<LLUICtrl>("msg_form")->setValue(getString("default_message"));
        }

        sendPostcard();
    }
    return false;
}


void LLPanelSnapshotPostcard::sendPostcardFinished(LLSD result)
{
    LL_WARNS() << result << LL_ENDL;

    std::string state = result["state"].asString();

    LLPostCard::reportPostResult((state == "complete"));
}


void LLPanelSnapshotPostcard::sendPostcard()
{
    if (!gAgent.getRegion()) return;

    // upload the image
    std::string url = gAgent.getRegion()->getCapability("SendPostcard");
    if (!url.empty())
    {
        LLResourceUploadInfo::ptr_t uploadInfo(std::make_shared<LLPostcardUploadInfo>(
            getChild<LLUICtrl>("name_form")->getValue().asString(),
            getChild<LLUICtrl>("to_form")->getValue().asString(),
            getChild<LLUICtrl>("subject_form")->getValue().asString(),
            getChild<LLUICtrl>("msg_form")->getValue().asString(),
            mSnapshotFloater->getPosTakenGlobal(),
            mSnapshotFloater->getImageData(),
            [](LLUUID, LLUUID, LLUUID, LLSD response) {
                LLPanelSnapshotPostcard::sendPostcardFinished(response);
            }));

        LLViewerAssetUpload::EnqueueInventoryUpload(url, uploadInfo);
    }
    else
    {
        LL_WARNS() << "Postcards unavailable in this region." << LL_ENDL;
    }


    // Give user feedback of the event.
    gViewerWindow->playSnapshotAnimAndSound();

    mSnapshotFloater->postSave();
}

void LLPanelSnapshotPostcard::onMsgFormFocusRecieved()
{
    LLTextEditor* msg_form = getChild<LLTextEditor>("msg_form");
    if (msg_form->hasFocus() && !mHasFirstMsgFocus)
    {
        mHasFirstMsgFocus = true;
        msg_form->setText(LLStringUtil::null);
    }
}

void LLPanelSnapshotPostcard::onFormatComboCommit(LLUICtrl* ctrl)
{
    // will call updateControls()
    LLFloaterSnapshot::getInstance()->notify(LLSD().with("image-format-change", true));
}

void LLPanelSnapshotPostcard::onQualitySliderCommit(LLUICtrl* ctrl)
{
    updateImageQualityLevel();

    LLSliderCtrl* slider = (LLSliderCtrl*)ctrl;
    S32 quality_val = llfloor((F32)slider->getValue().asReal());
    LLSD info;
    info["image-quality-change"] = quality_val;
    LLFloaterSnapshot::getInstance()->notify(info); // updates the "SnapshotQuality" setting
}

void LLPanelSnapshotPostcard::onSend()
{
    // Validate input.
    std::string to(getChild<LLUICtrl>("to_form")->getValue().asString());

    boost::regex email_format("[A-Za-z0-9.%+-_]+@[A-Za-z0-9.-]+\\.[A-Za-z]{2,}(,[ \t]*[A-Za-z0-9.%+-_]+@[A-Za-z0-9.-]+\\.[A-Za-z]{2,})*");

    if (to.empty() || !ll_regex_match(to, email_format))
    {
        LLNotificationsUtil::add("PromptRecipientEmail");
        return;
    }

    std::string subject(getChild<LLUICtrl>("subject_form")->getValue().asString());
    if(subject.empty() || !mHasFirstMsgFocus)
    {
        LLNotificationsUtil::add("PromptMissingSubjMsg", LLSD(), LLSD(), boost::bind(&LLPanelSnapshotPostcard::missingSubjMsgAlertCallback, this, _1, _2));
        return;
    }

    // Send postcard.
    sendPostcard();
}

LLSnapshotModel::ESnapshotType LLPanelSnapshotPostcard::getSnapshotType()
{
    return LLSnapshotModel::SNAPSHOT_POSTCARD;
}<|MERGE_RESOLUTION|>--- conflicted
+++ resolved
@@ -55,15 +55,9 @@
     LOG_CLASS(LLPanelSnapshotPostcard);
 
 public:
-<<<<<<< HEAD
-	LLPanelSnapshotPostcard();
-	/*virtual*/ bool postBuild();
-	/*virtual*/ void onOpen(const LLSD& key);
-=======
     LLPanelSnapshotPostcard();
-    /*virtual*/ BOOL postBuild();
+    /*virtual*/ bool postBuild();
     /*virtual*/ void onOpen(const LLSD& key);
->>>>>>> e7eced3c
 
 private:
     /*virtual*/ std::string getWidthSpinnerName() const     { return "postcard_snapshot_width"; }
@@ -103,11 +97,7 @@
     // For the first time a user focuses to .the msg box, all text will be selected.
     getChild<LLUICtrl>("msg_form")->setFocusChangedCallback(boost::bind(&LLPanelSnapshotPostcard::onMsgFormFocusRecieved, this));
 
-<<<<<<< HEAD
-	getChild<LLUICtrl>("to_form")->setFocus(true);
-=======
-    getChild<LLUICtrl>("to_form")->setFocus(TRUE);
->>>>>>> e7eced3c
+    getChild<LLUICtrl>("to_form")->setFocus(true);
 
     getChild<LLUICtrl>("image_quality_slider")->setCommitCallback(boost::bind(&LLPanelSnapshotPostcard::onQualitySliderCommit, this, _1));
 
