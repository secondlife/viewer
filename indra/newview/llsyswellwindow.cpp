--- conflicted
+++ resolved
@@ -128,21 +128,12 @@
 void LLSysWellWindow::initChannel()
 {
     LLNotificationsUI::LLScreenChannelBase* channel = LLNotificationsUI::LLChannelManager::getInstance()->findChannelByID(
-<<<<<<< HEAD
         LLNotificationsUI::NOTIFICATION_CHANNEL_UUID);
-	mChannel = dynamic_cast<LLNotificationsUI::LLScreenChannel*>(channel);
-	if(NULL == mChannel)
-	{
-		LL_WARNS() << "LLSysWellWindow::initChannel() - could not get a requested screen channel" << LL_ENDL;
-	}
-=======
-                                                                LLUUID(gSavedSettings.getString("NotificationChannelUUID")));
     mChannel = dynamic_cast<LLNotificationsUI::LLScreenChannel*>(channel);
     if(NULL == mChannel)
     {
         LL_WARNS() << "LLSysWellWindow::initChannel() - could not get a requested screen channel" << LL_ENDL;
     }
->>>>>>> e7eced3c
 }
 
 //---------------------------------------------------------------------------------
