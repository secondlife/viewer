--- conflicted
+++ resolved
@@ -55,21 +55,12 @@
     LLStaticViewerObject(id, pcode, regionp),
     mRenderType(LLPipeline::RENDER_TYPE_WATER)
 {
-<<<<<<< HEAD
-	// Terrain must draw during selection passes so it can block objects behind it.
-	mbCanSelect = false;
-	setScale(LLVector3(256.f, 256.f, 0.f)); // Hack for setting scale for bounding boxes/visibility.
-
-	mUseTexture = true;
-	mIsEdgePatch = false;
-=======
     // Terrain must draw during selection passes so it can block objects behind it.
-    mbCanSelect = FALSE;
+    mbCanSelect = false;
     setScale(LLVector3(256.f, 256.f, 0.f)); // Hack for setting scale for bounding boxes/visibility.
 
-    mUseTexture = TRUE;
-    mIsEdgePatch = FALSE;
->>>>>>> e7eced3c
+    mUseTexture = true;
+    mIsEdgePatch = false;
 }
 
 
@@ -81,11 +72,7 @@
 
 bool LLVOWater::isActive() const
 {
-<<<<<<< HEAD
-	return false;
-=======
-    return FALSE;
->>>>>>> e7eced3c
+    return false;
 }
 
 
@@ -108,26 +95,8 @@
 
 LLDrawable *LLVOWater::createDrawable(LLPipeline *pipeline)
 {
-<<<<<<< HEAD
-	pipeline->allocDrawable(this);
-	mDrawable->setLit(false);
-	mDrawable->setRenderType(mRenderType);
-
-	LLDrawPoolWater *pool = (LLDrawPoolWater*) gPipeline.getPool(LLDrawPool::POOL_WATER);
-
-	if (mUseTexture)
-	{
-		mDrawable->setNumFaces(1, pool, mRegionp->getLand().getWaterTexture());
-	}
-	else
-	{
-		mDrawable->setNumFaces(1, pool, LLWorld::getInstance()->getDefaultWaterTexture());
-	}
-
-	return mDrawable;
-=======
     pipeline->allocDrawable(this);
-    mDrawable->setLit(FALSE);
+    mDrawable->setLit(false);
     mDrawable->setRenderType(mRenderType);
 
     LLDrawPoolWater *pool = (LLDrawPoolWater*) gPipeline.getPool(LLDrawPool::POOL_WATER);
@@ -142,7 +111,6 @@
     }
 
     return mDrawable;
->>>>>>> e7eced3c
 }
 
 bool LLVOWater::updateGeometry(LLDrawable *drawable)
@@ -150,18 +118,6 @@
     LL_PROFILE_ZONE_SCOPED;
     LLFace *face;
 
-<<<<<<< HEAD
-	if (drawable->getNumFaces() < 1)
-	{
-		LLDrawPoolWater *poolp = (LLDrawPoolWater*) gPipeline.getPool(LLDrawPool::POOL_WATER);
-		drawable->addFace(poolp, NULL);
-	}
-	face = drawable->getFace(0);
-	if (!face)
-	{
-		return true;
-	}
-=======
     if (drawable->getNumFaces() < 1)
     {
         LLDrawPoolWater *poolp = (LLDrawPoolWater*) gPipeline.getPool(LLDrawPool::POOL_WATER);
@@ -170,9 +126,8 @@
     face = drawable->getFace(0);
     if (!face)
     {
-        return TRUE;
-    }
->>>>>>> e7eced3c
+        return true;
+    }
 
 //  LLVector2 uvs[4];
 //  LLVector3 vtx[4];
@@ -247,38 +202,6 @@
             position_agent.mV[VX] = llround(position_agent.mV[VX]);
             position_agent.mV[VY] = llround(position_agent.mV[VY]);
 
-<<<<<<< HEAD
-			*verticesp++  = position_agent - right + up;
-			*verticesp++  = position_agent - right - up;
-			*verticesp++  = position_agent + right + up;
-			*verticesp++  = position_agent + right - up;
-
-			*texCoordsp++ = LLVector2(x*size_inv_x, (y+1)*size_inv_y);
-			*texCoordsp++ = LLVector2(x*size_inv_x, y*size_inv_y);
-			*texCoordsp++ = LLVector2((x+1)*size_inv_x, (y+1)*size_inv_y);
-			*texCoordsp++ = LLVector2((x+1)*size_inv_x, y*size_inv_y);
-			
-			*normalsp++   = normal;
-			*normalsp++   = normal;
-			*normalsp++   = normal;
-			*normalsp++   = normal;
-
-			*indicesp++ = toffset + 0;
-			*indicesp++ = toffset + 1;
-			*indicesp++ = toffset + 2;
-
-			*indicesp++ = toffset + 1;
-			*indicesp++ = toffset + 3;
-			*indicesp++ = toffset + 2;
-		}
-	}
-	
-	buff->unmapBuffer();
-
-	mDrawable->movePartition();
-	LLPipeline::sCompiles++;
-	return true;
-=======
             *verticesp++  = position_agent - right + up;
             *verticesp++  = position_agent - right - up;
             *verticesp++  = position_agent + right + up;
@@ -308,8 +231,7 @@
 
     mDrawable->movePartition();
     LLPipeline::sCompiles++;
-    return TRUE;
->>>>>>> e7eced3c
+    return true;
 }
 
 void LLVOWater::initClass()
@@ -372,26 +294,14 @@
 LLWaterPartition::LLWaterPartition(LLViewerRegion* regionp)
 : LLSpatialPartition(0, false, regionp)
 {
-<<<<<<< HEAD
-	mInfiniteFarClip = true;
-	mDrawableType = LLPipeline::RENDER_TYPE_WATER;
-	mPartitionType = LLViewerRegion::PARTITION_WATER;
-=======
-    mInfiniteFarClip = TRUE;
+    mInfiniteFarClip = true;
     mDrawableType = LLPipeline::RENDER_TYPE_WATER;
     mPartitionType = LLViewerRegion::PARTITION_WATER;
->>>>>>> e7eced3c
 }
 
 LLVoidWaterPartition::LLVoidWaterPartition(LLViewerRegion* regionp) : LLWaterPartition(regionp)
 {
-<<<<<<< HEAD
-	mOcclusionEnabled = false;
-	mDrawableType = LLPipeline::RENDER_TYPE_VOIDWATER;
-	mPartitionType = LLViewerRegion::PARTITION_VOIDWATER;
-=======
-    mOcclusionEnabled = FALSE;
+    mOcclusionEnabled = false;
     mDrawableType = LLPipeline::RENDER_TYPE_VOIDWATER;
     mPartitionType = LLViewerRegion::PARTITION_VOIDWATER;
->>>>>>> e7eced3c
 }