--- conflicted
+++ resolved
@@ -82,69 +82,6 @@
 class LLViewerRegion: public LLCapabilityProvider // implements this interface
 {
 public:
-<<<<<<< HEAD
-	//MUST MATCH THE ORDER OF DECLARATION IN CONSTRUCTOR
-	typedef enum 
-	{
-		PARTITION_HUD=0,
-		PARTITION_TERRAIN,
-		PARTITION_VOIDWATER,
-		PARTITION_WATER,
-		PARTITION_TREE,
-		PARTITION_PARTICLE,
-		PARTITION_GRASS,
-		PARTITION_VOLUME,
-		PARTITION_BRIDGE,
-		PARTITION_AVATAR,
-		PARTITION_CONTROL_AV, // Animesh
-		PARTITION_HUD_PARTICLE,
-		PARTITION_VO_CACHE,
-		PARTITION_NONE,
-		NUM_PARTITIONS
-	} eObjectPartitions;
-
-	typedef boost::signals2::signal<void(const LLUUID& region_id, LLViewerRegion* regionp)> caps_received_signal_t;
-
-	LLViewerRegion(const U64 &handle,
-				   const LLHost &host,
-				   const U32 surface_grid_width,
-				   const U32 patch_grid_width,
-				   const F32 region_width_meters);
-	~LLViewerRegion();
-
-	// Call this after you have the region name and handle.
-	void loadObjectCache();
-	void saveObjectCache();
-
-	void sendMessage(); // Send the current message to this region's simulator
-	void sendReliableMessage(); // Send the current message to this region's simulator
-
-	void setOriginGlobal(const LLVector3d &origin);
-	//void setAgentOffset(const LLVector3d &offset);
-	void updateRenderMatrix();
-
-	void setAllowDamage(bool b) { setRegionFlag(REGION_FLAGS_ALLOW_DAMAGE, b); }
-	void setAllowLandmark(bool b) { setRegionFlag(REGION_FLAGS_ALLOW_LANDMARK, b); }
-	void setAllowSetHome(bool b) { setRegionFlag(REGION_FLAGS_ALLOW_SET_HOME, b); }
-	void setResetHomeOnTeleport(bool b) { setRegionFlag(REGION_FLAGS_RESET_HOME_ON_TELEPORT, b); }
-	void setSunFixed(bool b) { setRegionFlag(REGION_FLAGS_SUN_FIXED, b); }
-	//void setBlockFly(bool b) { setRegionFlag(REGION_FLAGS_BLOCK_FLY, b); }		Never used
-	void setAllowDirectTeleport(bool b) { setRegionFlag(REGION_FLAGS_ALLOW_DIRECT_TELEPORT, b); }
-
-
-	inline bool getAllowDamage()			const;
-	inline bool getAllowLandmark()			const;
-	inline bool getAllowSetHome()			const;
-	inline bool getResetHomeOnTeleport()	const;
-	inline bool getSunFixed()				const;
-	inline bool getBlockFly()				const;
-	inline bool getAllowDirectTeleport()	const;
-	inline bool isPrelude()					const;
-	inline bool getAllowTerraform() 		const;
-	inline bool getRestrictPushObject()		const;
-    inline bool getAllowEnvironmentOverride()   const;
-	inline bool getReleaseNotesRequested()		const;
-=======
     //MUST MATCH THE ORDER OF DECLARATION IN CONSTRUCTOR
     typedef enum
     {
@@ -185,39 +122,34 @@
     //void setAgentOffset(const LLVector3d &offset);
     void updateRenderMatrix();
 
-    void setAllowDamage(BOOL b) { setRegionFlag(REGION_FLAGS_ALLOW_DAMAGE, b); }
-    void setAllowLandmark(BOOL b) { setRegionFlag(REGION_FLAGS_ALLOW_LANDMARK, b); }
-    void setAllowSetHome(BOOL b) { setRegionFlag(REGION_FLAGS_ALLOW_SET_HOME, b); }
-    void setResetHomeOnTeleport(BOOL b) { setRegionFlag(REGION_FLAGS_RESET_HOME_ON_TELEPORT, b); }
-    void setSunFixed(BOOL b) { setRegionFlag(REGION_FLAGS_SUN_FIXED, b); }
-    //void setBlockFly(BOOL b) { setRegionFlag(REGION_FLAGS_BLOCK_FLY, b); }        Never used
-    void setAllowDirectTeleport(BOOL b) { setRegionFlag(REGION_FLAGS_ALLOW_DIRECT_TELEPORT, b); }
-
-
-    inline BOOL getAllowDamage()            const;
-    inline BOOL getAllowLandmark()          const;
-    inline BOOL getAllowSetHome()           const;
-    inline BOOL getResetHomeOnTeleport()    const;
-    inline BOOL getSunFixed()               const;
-    inline BOOL getBlockFly()               const;
-    inline BOOL getAllowDirectTeleport()    const;
-    inline BOOL isPrelude()                 const;
-    inline BOOL getAllowTerraform()         const;
-    inline BOOL getRestrictPushObject()     const;
-    inline BOOL getAllowEnvironmentOverride()   const;
-    inline BOOL getReleaseNotesRequested()      const;
->>>>>>> e7eced3c
+    void setAllowDamage(bool b) { setRegionFlag(REGION_FLAGS_ALLOW_DAMAGE, b); }
+    void setAllowLandmark(bool b) { setRegionFlag(REGION_FLAGS_ALLOW_LANDMARK, b); }
+    void setAllowSetHome(bool b) { setRegionFlag(REGION_FLAGS_ALLOW_SET_HOME, b); }
+    void setResetHomeOnTeleport(bool b) { setRegionFlag(REGION_FLAGS_RESET_HOME_ON_TELEPORT, b); }
+    void setSunFixed(bool b) { setRegionFlag(REGION_FLAGS_SUN_FIXED, b); }
+    //void setBlockFly(bool b) { setRegionFlag(REGION_FLAGS_BLOCK_FLY, b); }        Never used
+    void setAllowDirectTeleport(bool b) { setRegionFlag(REGION_FLAGS_ALLOW_DIRECT_TELEPORT, b); }
+
+
+    inline bool getAllowDamage()            const;
+    inline bool getAllowLandmark()          const;
+    inline bool getAllowSetHome()           const;
+    inline bool getResetHomeOnTeleport()    const;
+    inline bool getSunFixed()               const;
+    inline bool getBlockFly()               const;
+    inline bool getAllowDirectTeleport()    const;
+    inline bool isPrelude()                 const;
+    inline bool getAllowTerraform()         const;
+    inline bool getRestrictPushObject()     const;
+    inline bool getAllowEnvironmentOverride()   const;
+    inline bool getReleaseNotesRequested()      const;
 
     bool isAlive(); // can become false if circuit disconnects
 
     void setWaterHeight(F32 water_level);
     F32 getWaterHeight() const;
 
-<<<<<<< HEAD
-	bool isVoiceEnabled() const;
-=======
-    BOOL isVoiceEnabled() const;
->>>>>>> e7eced3c
+    bool isVoiceEnabled() const;
 
     void setBillableFactor(F32 billable_factor) { mBillableFactor = billable_factor; }
     F32 getBillableFactor()         const   { return mBillableFactor; }
@@ -233,46 +165,29 @@
     void renderPropertyLinesOnMinimap(F32 scale_pixels_per_meter, const F32* parcel_outline_color);
 
 
-<<<<<<< HEAD
-	// Call this whenever you change the height data in the region.
-	// (Automatically called by LLSurfacePatch's update routine)
-	void dirtyHeights();
+    // Call this whenever you change the height data in the region.
+    // (Automatically called by LLSurfacePatch's update routine)
+    void dirtyHeights();
     // Call this whenever you want to force all terrain to rebuild.
     // (For example, if a global terrain config option has changed)
     void dirtyAllPatches();
-=======
-    // Call this whenever you change the height data in the region.
-    // (Automatically called by LLSurfacePatch's update routine)
-    void dirtyHeights();
 
     LLViewerParcelOverlay *getParcelOverlay() const
             { return mParcelOverlay; }
 
-    inline void setRegionFlag(U64 flag, BOOL on);
-    inline BOOL getRegionFlag(U64 flag) const;
+    inline void setRegionFlag(U64 flag, bool on);
+    inline bool getRegionFlag(U64 flag) const;
     void setRegionFlags(U64 flags);
     U64 getRegionFlags() const                  { return mRegionFlags; }
 
-    inline void setRegionProtocol(U64 protocol, BOOL on);
-    BOOL getRegionProtocol(U64 protocol) const;
+    inline void setRegionProtocol(U64 protocol, bool on);
+    bool getRegionProtocol(U64 protocol) const;
     void setRegionProtocols(U64 protocols)          { mRegionProtocols = protocols; }
     U64 getRegionProtocols() const                  { return mRegionProtocols; }
->>>>>>> e7eced3c
 
     void setTimeDilation(F32 time_dilation);
     F32  getTimeDilation() const                { return mTimeDilation; }
 
-<<<<<<< HEAD
-	inline void setRegionFlag(U64 flag, bool on);
-	inline bool getRegionFlag(U64 flag) const;
-	void setRegionFlags(U64 flags);
-	U64 getRegionFlags() const					{ return mRegionFlags; }
-
-	inline void setRegionProtocol(U64 protocol, bool on);
-	bool getRegionProtocol(U64 protocol) const;
-	void setRegionProtocols(U64 protocols)			{ mRegionProtocols = protocols; }
-	U64 getRegionProtocols() const					{ return mRegionProtocols; }
-=======
     // Origin height is at zero.
     const LLVector3d &getOriginGlobal() const;
     LLVector3 getOriginAgent() const;
@@ -280,7 +195,6 @@
     // Center is at the height of the water table.
     const LLVector3d &getCenterGlobal() const;
     LLVector3 getCenterAgent() const;
->>>>>>> e7eced3c
 
     void setRegionNameAndZone(const std::string& name_and_zone);
     const std::string& getName() const              { return mName; }
@@ -290,9 +204,9 @@
     const LLUUID& getOwner() const;
 
     // Is the current agent on the estate manager list for this region?
-    void setIsEstateManager(BOOL b) { mIsEstateManager = b; }
-    BOOL isEstateManager() const { return mIsEstateManager; }
-    BOOL canManageEstate() const;
+    void setIsEstateManager(bool b) { mIsEstateManager = b; }
+    bool isEstateManager() const { return mIsEstateManager; }
+    bool canManageEstate() const;
 
     void setSimAccess(U8 sim_access)            { mSimAccess = sim_access; }
     U8 getSimAccess() const                     { return mSimAccess; }
@@ -306,15 +220,8 @@
     const std::string& getSimProductSKU()  const { return mProductSKU; }
     std::string getLocalizedSimProductName() const;
 
-<<<<<<< HEAD
-	// Is the current agent on the estate manager list for this region?
-	void setIsEstateManager(bool b) { mIsEstateManager = b; }
-	bool isEstateManager() const { return mIsEstateManager; }
-	bool canManageEstate() const;
-=======
     // Returns "Sandbox", "Expensive", etc.
     static std::string regionFlagsToString(U64 flags);
->>>>>>> e7eced3c
 
     // Returns translated version of "Mature", "PG", "Adult", etc.
     static std::string accessToString(U8 sim_access);
@@ -331,16 +238,10 @@
     static void processRegionInfo(LLMessageSystem* msg, void**);
 
     //check if the viewer camera is static
-    static BOOL isViewerCameraStatic();
+    static bool isViewerCameraStatic();
     static void calcNewObjectCreationThrottle();
 
-<<<<<<< HEAD
-	//check if the viewer camera is static
-	static bool isViewerCameraStatic();
-	static void calcNewObjectCreationThrottle();
-=======
     void setCacheID(const LLUUID& id);
->>>>>>> e7eced3c
 
     F32 getWidth() const                        { return mWidth; }
 
@@ -408,34 +309,19 @@
     const LLUUID& getRegionID() const;
     void setRegionID(const LLUUID& region_id);
 
-<<<<<<< HEAD
-	bool pointInRegionGlobal(const LLVector3d &point_global) const;
-	LLVector3	getPosRegionFromGlobal(const LLVector3d &point_global) const;
-	LLVector3	getPosRegionFromAgent(const LLVector3 &agent_pos) const;
-	LLVector3	getPosAgentFromRegion(const LLVector3 &region_pos) const;
-	LLVector3d	getPosGlobalFromRegion(const LLVector3 &offset) const;
-=======
-    BOOL pointInRegionGlobal(const LLVector3d &point_global) const;
+    bool pointInRegionGlobal(const LLVector3d &point_global) const;
     LLVector3   getPosRegionFromGlobal(const LLVector3d &point_global) const;
     LLVector3   getPosRegionFromAgent(const LLVector3 &agent_pos) const;
     LLVector3   getPosAgentFromRegion(const LLVector3 &region_pos) const;
     LLVector3d  getPosGlobalFromRegion(const LLVector3 &offset) const;
->>>>>>> e7eced3c
 
     LLVLComposition *getComposition() const;
     F32 getCompositionXY(const S32 x, const S32 y) const;
 
-<<<<<<< HEAD
-	bool isOwnedSelf(const LLVector3& pos);
-
-	// Owned by a group you belong to?  (officer OR member)
-	bool isOwnedGroup(const LLVector3& pos);
-=======
-    BOOL isOwnedSelf(const LLVector3& pos);
+    bool isOwnedSelf(const LLVector3& pos);
 
     // Owned by a group you belong to?  (officer OR member)
-    BOOL isOwnedGroup(const LLVector3& pos);
->>>>>>> e7eced3c
+    bool isOwnedGroup(const LLVector3& pos);
 
     // deal with map object updates in the world.
     void updateCoarseLocations(LLMessageSystem* msg);
@@ -486,28 +372,6 @@
 
     void cacheFullUpdateGLTFOverride(const LLGLTFOverrideCacheEntry &override_data);
 
-<<<<<<< HEAD
-	LLVOCacheEntry* getCacheEntryForOctree(U32 local_id);
-	LLVOCacheEntry* getCacheEntry(U32 local_id, bool valid = true);
-	bool probeCache(U32 local_id, U32 crc, U32 flags, U8 &cache_miss_type);
-	U64 getRegionCacheHitCount() { return mRegionCacheHitCount; }
-	U64 getRegionCacheMissCount() { return mRegionCacheMissCount; }
-	void requestCacheMisses();
-	void addCacheMissFull(const U32 local_id);
-	//update object cache if the object receives a full-update or terse update
-	LLViewerObject* updateCacheEntry(U32 local_id, LLViewerObject* objectp);
-	void findOrphans(U32 parent_id);
-	void clearCachedVisibleObjects();
-	void dumpCache  ();
-    void clearVOCacheFromMemory();
-
-	void unpackRegionHandshake();
-
-	void calculateCenterGlobal();
-	void calculateCameraDistance();
-
-	friend std::ostream& operator<<(std::ostream &s, const LLViewerRegion &region);
-=======
     LLVOCacheEntry* getCacheEntryForOctree(U32 local_id);
     LLVOCacheEntry* getCacheEntry(U32 local_id, bool valid = true);
     bool probeCache(U32 local_id, U32 crc, U32 flags, U8 &cache_miss_type);
@@ -519,7 +383,8 @@
     LLViewerObject* updateCacheEntry(U32 local_id, LLViewerObject* objectp);
     void findOrphans(U32 parent_id);
     void clearCachedVisibleObjects();
-    void dumpCache();
+    void dumpCache  ();
+    void clearVOCacheFromMemory();
 
     void unpackRegionHandshake();
 
@@ -527,7 +392,6 @@
     void calculateCameraDistance();
 
     friend std::ostream& operator<<(std::ostream &s, const LLViewerRegion &region);
->>>>>>> e7eced3c
     /// implements LLCapabilityProvider
     virtual std::string getDescription() const;
     std::string getViewerAssetUrl() const { return mViewerAssetUrl; }
@@ -552,24 +416,15 @@
 
     U32 getMaxMaterialsPerTransaction() const;
 
-<<<<<<< HEAD
-	bool isPaused() const {return mPaused;}
-	S32  getLastUpdate() const {return mLastUpdate;}
-=======
     void removeFromCreatedList(U32 local_id);
     void addToCreatedList(U32 local_id);
->>>>>>> e7eced3c
-
-    BOOL isPaused() const {return mPaused;}
+
+    bool isPaused() const {return mPaused;}
     S32  getLastUpdate() const {return mLastUpdate;}
 
-<<<<<<< HEAD
-	static bool isNewObjectCreationThrottleDisabled() {return sNewObjectCreationThrottle < 0;}
-=======
     std::string getSimHostName();
 
-    static BOOL isNewObjectCreationThrottleDisabled() {return sNewObjectCreationThrottle < 0;}
->>>>>>> e7eced3c
+    static bool isNewObjectCreationThrottleDisabled() {return sNewObjectCreationThrottle < 0;}
 
     // rebuild reflection probe list
     void updateReflectionProbes();
@@ -606,55 +461,6 @@
     void initStats();
 
 public:
-<<<<<<< HEAD
-	LLWind  mWind;
-	LLViewerParcelOverlay	*mParcelOverlay;
-
-	F32Bits	mBitsReceived;
-	F32		mPacketsReceived;
-
-	LLMatrix4 mRenderMatrix;
-
-	// These arrays are maintained in parallel. Ideally they'd be combined into a
-	// single array of an aggrigate data type but for compatibility with the old
-	// messaging system in which the previous message only sends and parses the 
-	// positions stored in the first array so they're maintained separately until 
-	// we stop supporting the old CoarseLocationUpdate message.
-	std::vector<U32> mMapAvatars;
-	std::vector<LLUUID> mMapAvatarIDs;
-
-	static bool sVOCacheCullingEnabled; //vo cache culling enabled or not.
-	static S32  sLastCameraUpdated;
-
-	LLFrameTimer &	getRenderInfoRequestTimer()	{ return mRenderInfoRequestTimer; };
-	LLFrameTimer &	getRenderInfoReportTimer()	{ return mRenderInfoReportTimer; };
-
-	struct CompareRegionByLastUpdate
-	{
-		bool operator()(const LLViewerRegion* const& lhs, const LLViewerRegion* const& rhs) const
-		{
-			S32 lpa = lhs->getLastUpdate();
-			S32 rpa = rhs->getLastUpdate();
-
-			//small mLastUpdate first
-			if(lpa < rpa)		
-			{
-				return true;
-			}
-			else if(lpa > rpa)
-			{
-				return false;
-			}
-			else
-			{
-				return lhs < rhs;
-			}			
-		}
-	};
-	typedef std::set<LLViewerRegion*, CompareRegionByLastUpdate> region_priority_list_t;
-
-	void setInterestListMode(const std::string & new_mode);
-=======
     LLWind  mWind;
     LLViewerParcelOverlay   *mParcelOverlay;
 
@@ -671,7 +477,7 @@
     std::vector<U32> mMapAvatars;
     std::vector<LLUUID> mMapAvatarIDs;
 
-    static BOOL sVOCacheCullingEnabled; //vo cache culling enabled or not.
+    static bool sVOCacheCullingEnabled; //vo cache culling enabled or not.
     static S32  sLastCameraUpdated;
 
     LLFrameTimer &  getRenderInfoRequestTimer() { return mRenderInfoRequestTimer; };
@@ -702,73 +508,9 @@
     typedef std::set<LLViewerRegion*, CompareRegionByLastUpdate> region_priority_list_t;
 
     void setInterestListMode(const std::string & new_mode);
->>>>>>> e7eced3c
     const std::string & getInterestListMode() const { return mInterestListMode; }
 
     void resetInterestList();
-
-<<<<<<< HEAD
-  private:
-	static S32  sNewObjectCreationThrottle;
-	LLViewerRegionImpl * mImpl;
-	LLFrameTimer         mRegionTimer;
-
-	F32			mWidth;			// Width of region on a side (meters)
-	U64			mHandle;
-	F32			mTimeDilation;	// time dilation of physics simulation on simulator
-	S32         mLastUpdate; //last time called idleUpdate()
-
-	// simulator name
-	std::string mName;
-	std::string mZoning;
-
-	// Is this agent on the estate managers list for this region?
-	bool mIsEstateManager;
-
-	U32		mPacketsIn;
-	U32Bits	mBitsIn,
-			mLastBitsIn;
-	U32		mLastPacketsIn;
-	U32		mPacketsOut;
-	U32		mLastPacketsOut;
-	S32		mPacketsLost;
-	S32		mLastPacketsLost;
-	U32Milliseconds		mPingDelay;
-	F32		mDeltaTime;				// Time since last measurement of lastPackets, Bits, etc
-
-	U64		mRegionFlags;			// includes damage flags
-	U64		mRegionProtocols;		// protocols supported by this region
-	U8		mSimAccess;
-	F32 	mBillableFactor;
-	U32		mMaxTasks;				// max prim count
-	F32		mCameraDistanceSquared;	// updated once per frame
-	U8		mCentralBakeVersion;
-	
-	LLVOCacheEntry* mLastVisitedEntry;
-	U32				mInvisibilityCheckHistory;	
-
-	// Information for Homestead / CR-53
-	S32 mClassID;
-	S32 mCPURatio;
-
-	std::string mColoName;
-	std::string mProductSKU;
-	std::string mProductName;
-	std::string mViewerAssetUrl ;
-	
-	// Maps local ids to cache entries.
-	// Regions can have order 10,000 objects, so assume
-	// a structure of size 2^14 = 16,000
-	bool									mCacheLoaded;
-	bool                                    mCacheDirty;
-	bool	mAlive;					// can become false if circuit disconnects
-	bool	mSimulatorFeaturesReceived;
-	bool    mReleaseNotesRequested;
-	bool    mDead;  //if true, this region is in the process of deleting.
-	bool    mPaused; //pause processing the objects in the region
-=======
-    static const std::string IL_MODE_DEFAULT;
-    static const std::string IL_MODE_360;
 
   private:
     static S32  sNewObjectCreationThrottle;
@@ -785,7 +527,7 @@
     std::string mZoning;
 
     // Is this agent on the estate managers list for this region?
-    BOOL mIsEstateManager;
+    bool mIsEstateManager;
 
     U32     mPacketsIn;
     U32Bits mBitsIn,
@@ -821,14 +563,13 @@
     // Maps local ids to cache entries.
     // Regions can have order 10,000 objects, so assume
     // a structure of size 2^14 = 16,000
-    BOOL                                    mCacheLoaded;
-    BOOL                                    mCacheDirty;
-    BOOL    mAlive;                 // can become false if circuit disconnects
-    BOOL    mSimulatorFeaturesReceived;
-    BOOL    mReleaseNotesRequested;
-    BOOL    mDead;  //if true, this region is in the process of deleting.
-    BOOL    mPaused; //pause processing the objects in the region
->>>>>>> e7eced3c
+    bool                                    mCacheLoaded;
+    bool                                    mCacheDirty;
+    bool    mAlive;                 // can become false if circuit disconnects
+    bool    mSimulatorFeaturesReceived;
+    bool    mReleaseNotesRequested;
+    bool    mDead;  //if true, this region is in the process of deleting.
+    bool    mPaused; //pause processing the objects in the region
 
     typedef enum
     {
