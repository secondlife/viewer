/**
 * @file llavatarlist.h
 * @brief Generic avatar list
 *
 * $LicenseInfo:firstyear=2009&license=viewerlgpl$
 * Second Life Viewer Source Code
 * Copyright (C) 2010, Linden Research, Inc.
 *
 * This library is free software; you can redistribute it and/or
 * modify it under the terms of the GNU Lesser General Public
 * License as published by the Free Software Foundation;
 * version 2.1 of the License only.
 *
 * This library is distributed in the hope that it will be useful,
 * but WITHOUT ANY WARRANTY; without even the implied warranty of
 * MERCHANTABILITY or FITNESS FOR A PARTICULAR PURPOSE.  See the GNU
 * Lesser General Public License for more details.
 *
 * You should have received a copy of the GNU Lesser General Public
 * License along with this library; if not, write to the Free Software
 * Foundation, Inc., 51 Franklin Street, Fifth Floor, Boston, MA  02110-1301  USA
 *
 * Linden Research, Inc., 945 Battery Street, San Francisco, CA  94111  USA
 * $/LicenseInfo$
 */

#ifndef LL_LLAVATARLIST_H
#define LL_LLAVATARLIST_H

#include "llflatlistview.h"
#include "llavatarlistitem.h"

class LLTimer;
class LLListContextMenu;

/**
 * Generic list of avatars.
 *
 * Updates itself when it's dirty, using optional name filter.
 * To initiate update, modify the UUID list and call setDirty().
 *
 * @see getIDs()
 * @see setDirty()
 * @see setNameFilter()
 */
class LLAvatarList : public LLFlatListViewEx
{
    LOG_CLASS(LLAvatarList);
public:
    struct Params : public LLInitParam::Block<Params, LLFlatListViewEx::Params>
    {
        Optional<bool>  ignore_online_status, // show all items as online
                        show_last_interaction_time, // show most recent interaction time. *HACK: move this to a derived class
                        show_info_btn,
                        show_profile_btn,
                        show_speaking_indicator,
                        show_permissions_granted;
        Params();
    };

    LLAvatarList(const Params&);
    virtual ~LLAvatarList();

    virtual void draw(); // from LLView

    virtual void clear();

<<<<<<< HEAD
	virtual void setVisible(bool visible);
=======
    virtual void setVisible(BOOL visible);
>>>>>>> e7eced3c

    void setNameFilter(const std::string& filter);
    void setDirty(bool val = true, bool force_refresh = false);
    uuid_vec_t& getIDs()                            { return mIDs; }
    bool contains(const LLUUID& id);

    void setContextMenu(LLListContextMenu* menu) { mContextMenu = menu; }
    void setSessionID(const LLUUID& session_id) { mSessionID = session_id; }
    const LLUUID& getSessionID() { return mSessionID; }

<<<<<<< HEAD
	void toggleIcons();
	void setSpeakingIndicatorsVisible(bool visible);
	void showPermissions(bool visible);
	void sortByName();
	void setShowIcons(std::string param_name);
	bool getIconsVisible() const { return mShowIcons; }
	const std::string getIconParamName() const{return mIconParamName;}
	std::string getAvatarName(LLAvatarName av_name);
	virtual bool handleRightMouseDown(S32 x, S32 y, MASK mask);
	/*virtual*/ bool handleMouseDown( S32 x, S32 y, MASK mask );
	/*virtual*/ bool handleMouseUp(S32 x, S32 y, MASK mask);
	/*virtual*/ bool handleHover(S32 x, S32 y, MASK mask);
=======
    void toggleIcons();
    void setSpeakingIndicatorsVisible(bool visible);
    void showPermissions(bool visible);
    void sortByName();
    void setShowIcons(std::string param_name);
    bool getIconsVisible() const { return mShowIcons; }
    const std::string getIconParamName() const{return mIconParamName;}
    std::string getAvatarName(LLAvatarName av_name);
    virtual BOOL handleRightMouseDown(S32 x, S32 y, MASK mask);
    /*virtual*/ BOOL handleMouseDown( S32 x, S32 y, MASK mask );
    /*virtual*/ BOOL handleMouseUp(S32 x, S32 y, MASK mask);
    /*virtual*/ BOOL handleHover(S32 x, S32 y, MASK mask);
>>>>>>> e7eced3c

    // Return true if filter has at least one match.
    bool filterHasMatches();

    boost::signals2::connection setRefreshCompleteCallback(const commit_signal_t::slot_type& cb);

    boost::signals2::connection setItemDoubleClickCallback(const mouse_signal_t::slot_type& cb);

    virtual S32 notifyParent(const LLSD& info);

    void handleDisplayNamesOptionChanged();

    void setShowCompleteName(bool show) { mShowCompleteName = show;};

protected:
<<<<<<< HEAD
	void refresh();

	void addNewItem(const LLUUID& id, const std::string& name, bool is_online, EAddPosition pos = ADD_BOTTOM);
	void computeDifference(
		const uuid_vec_t& vnew,
		uuid_vec_t& vadded,
		uuid_vec_t& vremoved);
	void updateLastInteractionTimes();	
	void rebuildNames();
	void onItemDoubleClicked(LLUICtrl* ctrl, S32 x, S32 y, MASK mask);
	void updateAvatarNames();
=======
    void refresh();

    void addNewItem(const LLUUID& id, const std::string& name, BOOL is_online, EAddPosition pos = ADD_BOTTOM);
    void computeDifference(
        const uuid_vec_t& vnew,
        uuid_vec_t& vadded,
        uuid_vec_t& vremoved);
    void updateLastInteractionTimes();
    void rebuildNames();
    void onItemDoubleClicked(LLUICtrl* ctrl, S32 x, S32 y, MASK mask);
    void updateAvatarNames();
>>>>>>> e7eced3c

private:

    bool mIgnoreOnlineStatus;
    bool mShowLastInteractionTime;
    bool mDirty;
    bool mNeedUpdateNames;
    bool mShowIcons;
    bool mShowInfoBtn;
    bool mShowProfileBtn;
    bool mShowSpeakingIndicator;
    bool mShowPermissions;
    bool mShowCompleteName;

    LLTimer*                mLITUpdateTimer; // last interaction time update timer
    std::string             mIconParamName;
    std::string             mNameFilter;
    uuid_vec_t              mIDs;
    LLUUID                  mSessionID;

    LLListContextMenu*  mContextMenu;

    commit_signal_t mRefreshCompleteSignal;
    mouse_signal_t mItemDoubleClickSignal;
};

/** Abstract comparator for avatar items */
class LLAvatarItemComparator : public LLFlatListView::ItemComparator
{
    LOG_CLASS(LLAvatarItemComparator);

public:
    LLAvatarItemComparator() {};
    virtual ~LLAvatarItemComparator() {};

    virtual bool compare(const LLPanel* item1, const LLPanel* item2) const;

protected:

    /**
     * Returns true if avatar_item1 < avatar_item2, false otherwise
     * Implement this method in your particular comparator.
     * In Linux a compiler failed to build it using the name "compare", so it was renamed to doCompare
     */
    virtual bool doCompare(const LLAvatarListItem* avatar_item1, const LLAvatarListItem* avatar_item2) const = 0;
};


class LLAvatarItemNameComparator : public LLAvatarItemComparator
{
    LOG_CLASS(LLAvatarItemNameComparator);

public:
    LLAvatarItemNameComparator() {};
    virtual ~LLAvatarItemNameComparator() {};

protected:
    virtual bool doCompare(const LLAvatarListItem* avatar_item1, const LLAvatarListItem* avatar_item2) const;
};

class LLAvatarItemAgentOnTopComparator : public LLAvatarItemNameComparator
{
    LOG_CLASS(LLAvatarItemAgentOnTopComparator);

public:
    LLAvatarItemAgentOnTopComparator() {};
    virtual ~LLAvatarItemAgentOnTopComparator() {};

protected:
    virtual bool doCompare(const LLAvatarListItem* avatar_item1, const LLAvatarListItem* avatar_item2) const;
};

#endif // LL_LLAVATARLIST_H<|MERGE_RESOLUTION|>--- conflicted
+++ resolved
@@ -65,11 +65,7 @@
 
     virtual void clear();
 
-<<<<<<< HEAD
-	virtual void setVisible(bool visible);
-=======
-    virtual void setVisible(BOOL visible);
->>>>>>> e7eced3c
+    virtual void setVisible(bool visible);
 
     void setNameFilter(const std::string& filter);
     void setDirty(bool val = true, bool force_refresh = false);
@@ -80,20 +76,6 @@
     void setSessionID(const LLUUID& session_id) { mSessionID = session_id; }
     const LLUUID& getSessionID() { return mSessionID; }
 
-<<<<<<< HEAD
-	void toggleIcons();
-	void setSpeakingIndicatorsVisible(bool visible);
-	void showPermissions(bool visible);
-	void sortByName();
-	void setShowIcons(std::string param_name);
-	bool getIconsVisible() const { return mShowIcons; }
-	const std::string getIconParamName() const{return mIconParamName;}
-	std::string getAvatarName(LLAvatarName av_name);
-	virtual bool handleRightMouseDown(S32 x, S32 y, MASK mask);
-	/*virtual*/ bool handleMouseDown( S32 x, S32 y, MASK mask );
-	/*virtual*/ bool handleMouseUp(S32 x, S32 y, MASK mask);
-	/*virtual*/ bool handleHover(S32 x, S32 y, MASK mask);
-=======
     void toggleIcons();
     void setSpeakingIndicatorsVisible(bool visible);
     void showPermissions(bool visible);
@@ -102,11 +84,10 @@
     bool getIconsVisible() const { return mShowIcons; }
     const std::string getIconParamName() const{return mIconParamName;}
     std::string getAvatarName(LLAvatarName av_name);
-    virtual BOOL handleRightMouseDown(S32 x, S32 y, MASK mask);
-    /*virtual*/ BOOL handleMouseDown( S32 x, S32 y, MASK mask );
-    /*virtual*/ BOOL handleMouseUp(S32 x, S32 y, MASK mask);
-    /*virtual*/ BOOL handleHover(S32 x, S32 y, MASK mask);
->>>>>>> e7eced3c
+    virtual bool handleRightMouseDown(S32 x, S32 y, MASK mask);
+    /*virtual*/ bool handleMouseDown( S32 x, S32 y, MASK mask );
+    /*virtual*/ bool handleMouseUp(S32 x, S32 y, MASK mask);
+    /*virtual*/ bool handleHover(S32 x, S32 y, MASK mask);
 
     // Return true if filter has at least one match.
     bool filterHasMatches();
@@ -122,22 +103,9 @@
     void setShowCompleteName(bool show) { mShowCompleteName = show;};
 
 protected:
-<<<<<<< HEAD
-	void refresh();
-
-	void addNewItem(const LLUUID& id, const std::string& name, bool is_online, EAddPosition pos = ADD_BOTTOM);
-	void computeDifference(
-		const uuid_vec_t& vnew,
-		uuid_vec_t& vadded,
-		uuid_vec_t& vremoved);
-	void updateLastInteractionTimes();	
-	void rebuildNames();
-	void onItemDoubleClicked(LLUICtrl* ctrl, S32 x, S32 y, MASK mask);
-	void updateAvatarNames();
-=======
     void refresh();
 
-    void addNewItem(const LLUUID& id, const std::string& name, BOOL is_online, EAddPosition pos = ADD_BOTTOM);
+    void addNewItem(const LLUUID& id, const std::string& name, bool is_online, EAddPosition pos = ADD_BOTTOM);
     void computeDifference(
         const uuid_vec_t& vnew,
         uuid_vec_t& vadded,
@@ -146,7 +114,6 @@
     void rebuildNames();
     void onItemDoubleClicked(LLUICtrl* ctrl, S32 x, S32 y, MASK mask);
     void updateAvatarNames();
->>>>>>> e7eced3c
 
 private:
 
