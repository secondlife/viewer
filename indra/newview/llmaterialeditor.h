--- conflicted
+++ resolved
@@ -55,11 +55,7 @@
     LLFloaterComboOptions();
 
     virtual ~LLFloaterComboOptions();
-<<<<<<< HEAD
-    /*virtual*/	bool	postBuild();
-=======
-    /*virtual*/ BOOL    postBuild();
->>>>>>> e7eced3c
+    /*virtual*/ bool    postBuild();
 
     static LLFloaterComboOptions* showUI(
         combo_callback callback,
@@ -167,13 +163,8 @@
     void setObjectID(const LLUUID& object_id) override;
     void setAuxItem(const LLInventoryItem* item) override;
 
-<<<<<<< HEAD
-	// llpanel
+    // llpanel
     bool postBuild() override;
-=======
-    // llpanel
-    BOOL postBuild() override;
->>>>>>> e7eced3c
     void onClickCloseBtn(bool app_quitting = false) override;
 
     void onClose(bool app_quitting) override;
