/** 
 * @file lldrawpoolsky.cpp
 * @brief LLDrawPoolSky class implementation
 *
 * $LicenseInfo:firstyear=2002&license=viewerlgpl$
 * Second Life Viewer Source Code
 * Copyright (C) 2010, Linden Research, Inc.
 * 
 * This library is free software; you can redistribute it and/or
 * modify it under the terms of the GNU Lesser General Public
 * License as published by the Free Software Foundation;
 * version 2.1 of the License only.
 * 
 * This library is distributed in the hope that it will be useful,
 * but WITHOUT ANY WARRANTY; without even the implied warranty of
 * MERCHANTABILITY or FITNESS FOR A PARTICULAR PURPOSE.  See the GNU
 * Lesser General Public License for more details.
 * 
 * You should have received a copy of the GNU Lesser General Public
 * License along with this library; if not, write to the Free Software
 * Foundation, Inc., 51 Franklin Street, Fifth Floor, Boston, MA  02110-1301  USA
 * 
 * Linden Research, Inc., 945 Battery Street, San Francisco, CA  94111  USA
 * $/LicenseInfo$
 */

#include "llviewerprecompiledheaders.h"

#include "lldrawpoolsky.h"

#include "llagent.h"
#include "lldrawable.h"
#include "llface.h"
#include "llsky.h"
#include "llviewercamera.h"
#include "llviewertexturelist.h"
#include "llviewerregion.h"
#include "llvosky.h"
#include "llworld.h" // To get water height
#include "pipeline.h"
#include "llviewershadermgr.h"

LLDrawPoolSky::LLDrawPoolSky()
:	LLFacePool(POOL_SKY),
	
	mSkyTex(NULL),
	mShader(NULL)
{
}

void LLDrawPoolSky::prerender()
{
	mShaderLevel = LLViewerShaderMgr::instance()->getShaderLevel(LLViewerShaderMgr::SHADER_ENVIRONMENT); 
	gSky.mVOSkyp->updateGeometry(gSky.mVOSkyp->mDrawable);
}

void LLDrawPoolSky::render(S32 pass)
{
	gGL.flush();

	if (mDrawFace.empty())
	{
		return;
	}

	// Don't draw the sky box if we can and are rendering the WL sky dome.
	if (gPipeline.canUseWindLightShaders())
	{
		return;
	}
	
	// don't render sky under water (background just gets cleared to fog color)
	if(mShaderLevel > 0 && LLPipeline::sUnderWaterRender)
	{
		return;
	}


	if (LLGLSLShader::sNoFixedFunction)
	{ //just use the UI shader (generic single texture no lighting)
		gOneTextureNoColorProgram.bind();
	}
	else
	{
		// don't use shaders!
		if (gGLManager.mHasShaderObjects)
		{
			// Ironically, we must support shader objects to be
			// able to use this call.
			LLGLSLShader::bindNoShader();
		}
		mShader = NULL;
	}
	

	LLGLSPipelineDepthTestSkyBox gls_skybox(true, false);

	LLGLEnable fog_enable( (mShaderLevel < 1 && LLViewerCamera::getInstance()->cameraUnderWater()) ? GL_FOG : 0);
	
	gGL.pushMatrix();
	LLVector3 origin = LLViewerCamera::getInstance()->getOrigin();
	gGL.translatef(origin.mV[0], origin.mV[1], origin.mV[2]);

	S32 face_count = (S32)mDrawFace.size();

	LLVertexBuffer::unbind();
	gGL.diffuseColor4f(1,1,1,1);

	for (S32 i = 0; i < face_count; ++i)
	{
		renderSkyFace(i);
	}

	gGL.popMatrix();
}

void LLDrawPoolSky::renderSkyFace(U8 index)
{
	LLFace* face = mDrawFace[index];

	if (!face || !face->getGeomCount())
	{
		return;
	}

    if (index < 6) // sky tex...interp
    {
        llassert(mSkyTex);
	    mSkyTex[index].bindTexture(true); // bind the current tex

        face->renderIndexed();
<<<<<<< HEAD

        if (interp_val > 0.01f) // iff, we've got enough info to lerp (a to and a from)
	    {
		    LLGLEnable blend(GL_BLEND);
            llassert(mSkyTex);
	        mSkyTex[index].bindTexture(false); // bind the "other" texture
		    gGL.diffuseColor4f(1, 1, 1, interp_val); // lighting is disabled
			face->renderIndexed();
	    }
=======
>>>>>>> bac6652c
    }
    else // heavenly body faces, no interp...
    {
        LLGLEnable blend(GL_BLEND);

        LLViewerTexture* tex = face->getTexture(LLRender::DIFFUSE_MAP);
        if (tex)
        {
            gGL.getTexUnit(0)->bind(tex, true);
			face->renderIndexed();
        }
    }
}

void LLDrawPoolSky::endRenderPass( S32 pass )
{
}
<|MERGE_RESOLUTION|>--- conflicted
+++ resolved
@@ -129,18 +129,6 @@
 	    mSkyTex[index].bindTexture(true); // bind the current tex
 
         face->renderIndexed();
-<<<<<<< HEAD
-
-        if (interp_val > 0.01f) // iff, we've got enough info to lerp (a to and a from)
-	    {
-		    LLGLEnable blend(GL_BLEND);
-            llassert(mSkyTex);
-	        mSkyTex[index].bindTexture(false); // bind the "other" texture
-		    gGL.diffuseColor4f(1, 1, 1, interp_val); // lighting is disabled
-			face->renderIndexed();
-	    }
-=======
->>>>>>> bac6652c
     }
     else // heavenly body faces, no interp...
     {
