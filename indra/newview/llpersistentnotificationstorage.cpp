/**
* @file llpersistentnotificationstorage.cpp
* @brief Implementation of llpersistentnotificationstorage
* @author Stinson@lindenlab.com
*
* $LicenseInfo:firstyear=2012&license=viewerlgpl$
* Second Life Viewer Source Code
* Copyright (C) 2012, Linden Research, Inc.
*
* This library is free software; you can redistribute it and/or
* modify it under the terms of the GNU Lesser General Public
* License as published by the Free Software Foundation;
* version 2.1 of the License only.
*
* This library is distributed in the hope that it will be useful,
* but WITHOUT ANY WARRANTY; without even the implied warranty of
* MERCHANTABILITY or FITNESS FOR A PARTICULAR PURPOSE.  See the GNU
* Lesser General Public License for more details.
*
* You should have received a copy of the GNU Lesser General Public
* License along with this library; if not, write to the Free Software
* Foundation, Inc., 51 Franklin Street, Fifth Floor, Boston, MA  02110-1301  USA
*
* Linden Research, Inc., 945 Battery Street, San Francisco, CA  94111  USA
* $/LicenseInfo$
*/


#include "llviewerprecompiledheaders.h"

#include "llpersistentnotificationstorage.h"

#include "llchannelmanager.h"
#include "llnotificationstorage.h"
#include "llscreenchannel.h"
#include "llscriptfloater.h"
#include "llviewermessage.h"
#include "llviewernetwork.h"
LLPersistentNotificationStorage::LLPersistentNotificationStorage():
      LLNotificationStorage("")
    , mLoaded(false)
{
    initialize();
}

LLPersistentNotificationStorage::~LLPersistentNotificationStorage()
{
}

void LLPersistentNotificationStorage::saveNotifications()
{
    LL_PROFILE_ZONE_SCOPED;

    boost::intrusive_ptr<LLPersistentNotificationChannel> history_channel = boost::dynamic_pointer_cast<LLPersistentNotificationChannel>(LLNotifications::instance().getChannel("Persistent"));
    if (!history_channel)
    {
        return;
    }

    LLSD output = LLSD::emptyMap();
    LLSD& data = output["data"];

    for ( std::vector<LLNotificationPtr>::iterator it = history_channel->beginHistory(), end_it = history_channel->endHistory();
        it != end_it;
        ++it)
    {
        LLNotificationPtr notification = *it;

        // After a notification was placed in Persist channel, it can become
        // responded, expired or canceled - in this case we are should not save it
        if(notification->isRespondedTo() || notification->isCancelled()
            || notification->isExpired())
        {
            continue;
        }

        data.append(notification->asLLSD(true));
        if (data.size() >= gSavedSettings.getS32("MaxPersistentNotifications"))
        {
            LL_WARNS() << "Too many persistent notifications."
                    << " Saved " << gSavedSettings.getS32("MaxPersistentNotifications") << " of " << history_channel->size()
                    << " persistent notifications." << LL_ENDL;
            break;
        }

    }

    writeNotifications(output);
}

void LLPersistentNotificationStorage::loadNotifications()
{
    LL_PROFILE_ZONE_SCOPED;

    LL_INFOS("LLPersistentNotificationStorage") << "start loading notifications" << LL_ENDL;

    if (mLoaded)
    {
        LL_INFOS("LLPersistentNotificationStorage") << "notifications already loaded, exiting" << LL_ENDL;
        return;
    }

    mLoaded = true;
    LLSD input;
    if (!readNotifications(input) ||input.isUndefined())
    {
        return;
    }

    LLSD& data = input["data"];
    if (data.isUndefined())
    {
        return;
    }

    using namespace LLNotificationsUI;
    LLScreenChannel* notification_channel = dynamic_cast<LLScreenChannel*>(LLChannelManager::getInstance()->
<<<<<<< HEAD
        findChannelByID(LLUUID(gSavedSettings.getString("NotificationChannelUUID"))));
=======
        findChannelByID(LLNotificationsUI::NOTIFICATION_CHANNEL_UUID));
>>>>>>> bb3c36f5

    LLNotifications& instance = LLNotifications::instance();
    S32 processed_notifications = 0;
    std::vector<LLSD> notifications_array;
    for (LLSD::reverse_array_iterator notification_it = data.rbeginArray();
        notification_it != data.rendArray();
        ++notification_it)
    {
        LLSD notification_params = *notification_it;
        notifications_array.push_back(notification_params);

        ++processed_notifications;
        if (processed_notifications >= gSavedSettings.getS32("MaxPersistentNotifications"))
        {
            LL_WARNS() << "Too many persistent notifications."
                    << " Processed " << gSavedSettings.getS32("MaxPersistentNotifications") << " of " << data.size() << " persistent notifications." << LL_ENDL;
            break;
        }
    }

    for (LLSD::reverse_array_iterator notification_it = notifications_array.rbegin();
            notification_it != notifications_array.rend();
            ++notification_it)
    {
        LLSD notification_params = *notification_it;
        LLNotificationPtr notification(new LLNotification(notification_params));

        LLNotificationResponderPtr responder(createResponder(notification_params["name"], notification_params["responder"]));
        notification->setResponseFunctor(responder);

        instance.load(notification);

        // hide script floaters so they don't confuse the user and don't overlap startup toast
        LLScriptFloaterManager::getInstance()->setFloaterVisible(notification->getID(), false);

        if(notification_channel)
        {
            // hide saved toasts so they don't confuse the user
            notification_channel->hideToast(notification->getID());
        }
    }

    LLNotifications::instance().getChannel("Persistent")->
            connectChanged(boost::bind(&LLPersistentNotificationStorage::onPersistentChannelChanged, this, _1));
    LL_INFOS("LLPersistentNotificationStorage") << "finished loading notifications" << LL_ENDL;
}

void LLPersistentNotificationStorage::reset()
{
    std::string file_name = "open_notifications_" + LLGridManager::getInstance()->getGrid() + ".xml";
    setFileName(gDirUtilp->getExpandedFilename(LL_PATH_PER_SL_ACCOUNT, file_name));
    setOldFileName(gDirUtilp->getExpandedFilename(LL_PATH_PER_SL_ACCOUNT, "open_notifications.xml"));
}

void LLPersistentNotificationStorage::initialize()
{
    reset();
    LLNotifications::instance().getChannel("Persistent")->
        connectChanged(boost::bind(&LLPersistentNotificationStorage::onPersistentChannelChanged, this, _1));
}

bool LLPersistentNotificationStorage::onPersistentChannelChanged(const LLSD& payload)
{
    // In case we received channel changed signal but haven't yet loaded notifications, do it
    if (!mLoaded)
    {
        loadNotifications();
    }
    // we ignore "load" messages, but rewrite the persistence file on any other
    const std::string sigtype = payload["sigtype"].asString();
    if ("load" != sigtype)
    {
        saveNotifications();
    }
    return false;
}

// EOF<|MERGE_RESOLUTION|>--- conflicted
+++ resolved
@@ -115,11 +115,7 @@
 
     using namespace LLNotificationsUI;
     LLScreenChannel* notification_channel = dynamic_cast<LLScreenChannel*>(LLChannelManager::getInstance()->
-<<<<<<< HEAD
-        findChannelByID(LLUUID(gSavedSettings.getString("NotificationChannelUUID"))));
-=======
         findChannelByID(LLNotificationsUI::NOTIFICATION_CHANNEL_UUID));
->>>>>>> bb3c36f5
 
     LLNotifications& instance = LLNotifications::instance();
     S32 processed_notifications = 0;
