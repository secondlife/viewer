--- conflicted
+++ resolved
@@ -1,144 +1,133 @@
-/**
- * @file llhudeffect.cpp
- * @brief LLHUDEffect class implementation
- *
- * $LicenseInfo:firstyear=2002&license=viewerlgpl$
- * Second Life Viewer Source Code
- * Copyright (C) 2010, Linden Research, Inc.
- *
- * This library is free software; you can redistribute it and/or
- * modify it under the terms of the GNU Lesser General Public
- * License as published by the Free Software Foundation;
- * version 2.1 of the License only.
- *
- * This library is distributed in the hope that it will be useful,
- * but WITHOUT ANY WARRANTY; without even the implied warranty of
- * MERCHANTABILITY or FITNESS FOR A PARTICULAR PURPOSE.  See the GNU
- * Lesser General Public License for more details.
- *
- * You should have received a copy of the GNU Lesser General Public
- * License along with this library; if not, write to the Free Software
- * Foundation, Inc., 51 Franklin Street, Fifth Floor, Boston, MA  02110-1301  USA
- *
- * Linden Research, Inc., 945 Battery Street, San Francisco, CA  94111  USA
- * $/LicenseInfo$
- */
-
-#include "llviewerprecompiledheaders.h"
-
-#include "llhudeffect.h"
-
-#include "message.h"
-#include "llgl.h"
-#include "llagent.h"
-#include "llrendersphere.h"
-
-#include "llviewerobjectlist.h"
-#include "lldrawable.h"
-
-LLHUDEffect::LLHUDEffect(const U8 type)
-<<<<<<< HEAD
-:	LLHUDObject(type),
-	mID(),
-	mDuration(1.f),
-	mColor()
-{
-	mNeedsSendToSim = false;
-	mOriginatedHere = false;
-	mDead = false;
-=======
-:   LLHUDObject(type),
-    mID(),
-    mDuration(1.f),
-    mColor()
-{
-    mNeedsSendToSim = FALSE;
-    mOriginatedHere = FALSE;
-    mDead = FALSE;
->>>>>>> e1623bb2
-}
-
-LLHUDEffect::~LLHUDEffect()
-{
-}
-
-
-void LLHUDEffect::packData(LLMessageSystem *mesgsys)
-{
-    mesgsys->addUUIDFast(_PREHASH_ID, mID);
-    mesgsys->addUUIDFast(_PREHASH_AgentID, gAgent.getID());
-    mesgsys->addU8Fast(_PREHASH_Type, mType);
-    mesgsys->addF32Fast(_PREHASH_Duration, mDuration);
-    mesgsys->addBinaryData(_PREHASH_Color, mColor.mV, 4);
-}
-
-void LLHUDEffect::unpackData(LLMessageSystem *mesgsys, S32 blocknum)
-{
-    mesgsys->getUUIDFast(_PREHASH_Effect, _PREHASH_ID, mID, blocknum);
-    mesgsys->getU8Fast(_PREHASH_Effect, _PREHASH_Type, mType, blocknum);
-    mesgsys->getF32Fast(_PREHASH_Effect, _PREHASH_Duration, mDuration, blocknum);
-    mesgsys->getBinaryDataFast(_PREHASH_Effect,_PREHASH_Color, mColor.mV, 4, blocknum);
-}
-
-void LLHUDEffect::render()
-{
-    LL_ERRS() << "Never call this!" << LL_ENDL;
-}
-
-void LLHUDEffect::setID(const LLUUID &id)
-{
-    mID = id;
-}
-
-const LLUUID &LLHUDEffect::getID() const
-{
-    return mID;
-}
-
-void LLHUDEffect::setColor(const LLColor4U &color)
-{
-    mColor = color;
-}
-
-void LLHUDEffect::setDuration(const F32 duration)
-{
-    mDuration = duration;
-}
-
-void LLHUDEffect::setNeedsSendToSim(const bool send_to_sim)
-{
-    mNeedsSendToSim = send_to_sim;
-}
-
-bool LLHUDEffect::getNeedsSendToSim() const
-{
-    return mNeedsSendToSim;
-}
-
-
-void LLHUDEffect::setOriginatedHere(const bool orig_here)
-{
-    mOriginatedHere = orig_here;
-}
-
-bool LLHUDEffect::getOriginatedHere() const
-{
-    return mOriginatedHere;
-}
-
-//static
-void LLHUDEffect::getIDType(LLMessageSystem *mesgsys, S32 blocknum, LLUUID &id, U8 &type)
-{
-    mesgsys->getUUIDFast(_PREHASH_Effect, _PREHASH_ID, id, blocknum);
-    mesgsys->getU8Fast(_PREHASH_Effect, _PREHASH_Type, type, blocknum);
-}
-
-bool LLHUDEffect::isDead() const
-{
-    return mDead;
-}
-
-void LLHUDEffect::update()
-{
-    // do nothing
-}+/**
+ * @file llhudeffect.cpp
+ * @brief LLHUDEffect class implementation
+ *
+ * $LicenseInfo:firstyear=2002&license=viewerlgpl$
+ * Second Life Viewer Source Code
+ * Copyright (C) 2010, Linden Research, Inc.
+ *
+ * This library is free software; you can redistribute it and/or
+ * modify it under the terms of the GNU Lesser General Public
+ * License as published by the Free Software Foundation;
+ * version 2.1 of the License only.
+ *
+ * This library is distributed in the hope that it will be useful,
+ * but WITHOUT ANY WARRANTY; without even the implied warranty of
+ * MERCHANTABILITY or FITNESS FOR A PARTICULAR PURPOSE.  See the GNU
+ * Lesser General Public License for more details.
+ *
+ * You should have received a copy of the GNU Lesser General Public
+ * License along with this library; if not, write to the Free Software
+ * Foundation, Inc., 51 Franklin Street, Fifth Floor, Boston, MA  02110-1301  USA
+ *
+ * Linden Research, Inc., 945 Battery Street, San Francisco, CA  94111  USA
+ * $/LicenseInfo$
+ */
+
+#include "llviewerprecompiledheaders.h"
+
+#include "llhudeffect.h"
+
+#include "message.h"
+#include "llgl.h"
+#include "llagent.h"
+#include "llrendersphere.h"
+
+#include "llviewerobjectlist.h"
+#include "lldrawable.h"
+
+LLHUDEffect::LLHUDEffect(const U8 type)
+:   LLHUDObject(type),
+    mID(),
+    mDuration(1.f),
+    mColor()
+{
+    mNeedsSendToSim = false;
+    mOriginatedHere = false;
+    mDead = false;
+}
+
+LLHUDEffect::~LLHUDEffect()
+{
+}
+
+
+void LLHUDEffect::packData(LLMessageSystem *mesgsys)
+{
+    mesgsys->addUUIDFast(_PREHASH_ID, mID);
+    mesgsys->addUUIDFast(_PREHASH_AgentID, gAgent.getID());
+    mesgsys->addU8Fast(_PREHASH_Type, mType);
+    mesgsys->addF32Fast(_PREHASH_Duration, mDuration);
+    mesgsys->addBinaryData(_PREHASH_Color, mColor.mV, 4);
+}
+
+void LLHUDEffect::unpackData(LLMessageSystem *mesgsys, S32 blocknum)
+{
+    mesgsys->getUUIDFast(_PREHASH_Effect, _PREHASH_ID, mID, blocknum);
+    mesgsys->getU8Fast(_PREHASH_Effect, _PREHASH_Type, mType, blocknum);
+    mesgsys->getF32Fast(_PREHASH_Effect, _PREHASH_Duration, mDuration, blocknum);
+    mesgsys->getBinaryDataFast(_PREHASH_Effect,_PREHASH_Color, mColor.mV, 4, blocknum);
+}
+
+void LLHUDEffect::render()
+{
+    LL_ERRS() << "Never call this!" << LL_ENDL;
+}
+
+void LLHUDEffect::setID(const LLUUID &id)
+{
+    mID = id;
+}
+
+const LLUUID &LLHUDEffect::getID() const
+{
+    return mID;
+}
+
+void LLHUDEffect::setColor(const LLColor4U &color)
+{
+    mColor = color;
+}
+
+void LLHUDEffect::setDuration(const F32 duration)
+{
+    mDuration = duration;
+}
+
+void LLHUDEffect::setNeedsSendToSim(const bool send_to_sim)
+{
+    mNeedsSendToSim = send_to_sim;
+}
+
+bool LLHUDEffect::getNeedsSendToSim() const
+{
+    return mNeedsSendToSim;
+}
+
+
+void LLHUDEffect::setOriginatedHere(const bool orig_here)
+{
+    mOriginatedHere = orig_here;
+}
+
+bool LLHUDEffect::getOriginatedHere() const
+{
+    return mOriginatedHere;
+}
+
+//static
+void LLHUDEffect::getIDType(LLMessageSystem *mesgsys, S32 blocknum, LLUUID &id, U8 &type)
+{
+    mesgsys->getUUIDFast(_PREHASH_Effect, _PREHASH_ID, id, blocknum);
+    mesgsys->getU8Fast(_PREHASH_Effect, _PREHASH_Type, type, blocknum);
+}
+
+bool LLHUDEffect::isDead() const
+{
+    return mDead;
+}
+
+void LLHUDEffect::update()
+{
+    // do nothing
+}