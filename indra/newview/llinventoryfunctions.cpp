--- conflicted
+++ resolved
@@ -2151,6 +2151,24 @@
     gInventory.createNewCategory(first_item->getParentUUID(), LLFolderType::FT_NONE, folder_name, func);
 }
 
+std::string get_category_path(LLUUID cat_id)
+{
+    LLViewerInventoryCategory *cat = gInventory.getCategory(cat_id);
+    std::string localized_cat_name;
+    if (!LLTrans::findString(localized_cat_name, "InvFolder " + cat->getName()))
+    {
+        localized_cat_name = cat->getName();
+    }
+
+    if (cat->getParentUUID().notNull())
+    {
+        return get_category_path(cat->getParentUUID()) + " > " + localized_cat_name;
+    }
+    else
+    {
+        return localized_cat_name;
+    }
+}
 // Returns true if the item can be moved to Current Outfit or any outfit folder.
 bool can_move_to_outfit(LLInventoryItem* inv_item, BOOL move_is_into_current_outfit)
 {
@@ -2397,26 +2415,6 @@
 {
 }
 
-<<<<<<< HEAD
-std::string get_category_path(LLUUID cat_id)
-{
-    LLViewerInventoryCategory *cat = gInventory.getCategory(cat_id);
-    std::string localized_cat_name;
-    if (!LLTrans::findString(localized_cat_name, "InvFolder " + cat->getName()))
-    {
-        localized_cat_name = cat->getName();
-    }
-
-    if (cat->getParentUUID().notNull())
-    {
-        return get_category_path(cat->getParentUUID()) + " > " + localized_cat_name;
-    }
-    else
-    {
-        return localized_cat_name;
-    }
-}
-=======
 LLMarketplaceValidator::~LLMarketplaceValidator()
 {
 }
@@ -2509,7 +2507,6 @@
 , mDepth(depth)
 {}
 
->>>>>>> 24654708
 ///----------------------------------------------------------------------------
 /// LLInventoryCollectFunctor implementations
 ///----------------------------------------------------------------------------
