/**
 * @file llinventoryfunctions.cpp
 * @brief Implementation of the inventory view and associated stuff.
 *
 * $LicenseInfo:firstyear=2001&license=viewerlgpl$
 * Second Life Viewer Source Code
 * Copyright (C) 2010, Linden Research, Inc.
 *
 * This library is free software; you can redistribute it and/or
 * modify it under the terms of the GNU Lesser General Public
 * License as published by the Free Software Foundation;
 * version 2.1 of the License only.
 *
 * This library is distributed in the hope that it will be useful,
 * but WITHOUT ANY WARRANTY; without even the implied warranty of
 * MERCHANTABILITY or FITNESS FOR A PARTICULAR PURPOSE.  See the GNU
 * Lesser General Public License for more details.
 *
 * You should have received a copy of the GNU Lesser General Public
 * License along with this library; if not, write to the Free Software
 * Foundation, Inc., 51 Franklin Street, Fifth Floor, Boston, MA  02110-1301  USA
 *
 * Linden Research, Inc., 945 Battery Street, San Francisco, CA  94111  USA
 * $/LicenseInfo$
 */

#include "llviewerprecompiledheaders.h"

#include <utility> // for std::pair<>

#include "llinventoryfunctions.h"

// library includes
#include "llagent.h"
#include "llagentwearables.h"
#include "llcallingcard.h"
#include "llfloaterreg.h"
#include "llinventorydefines.h"
#include "llsdserialize.h"
#include "llfiltereditor.h"
#include "llspinctrl.h"
#include "llui.h"
#include "message.h"

// newview includes
#include "llappearancemgr.h"
#include "llappviewer.h"
#include "llavataractions.h"
#include "llavatarnamecache.h"
#include "llclipboard.h"
#include "lldirpicker.h"
#include "lldonotdisturbnotificationstorage.h"
#include "llfloatermarketplacelistings.h"
#include "llfloatersidepanelcontainer.h"
#include "llfocusmgr.h"
#include "llfolderview.h"
#include "llgesturemgr.h"
#include "llgiveinventory.h"
#include "lliconctrl.h"
#include "llimview.h"
#include "llinventorybridge.h"
#include "llinventorymodel.h"
#include "llinventorypanel.h"
#include "lllineeditor.h"
#include "llmarketplacenotifications.h"
#include "llmarketplacefunctions.h"
#include "llmenugl.h"
#include "llnotificationsutil.h"
#include "llpanelmaininventory.h"
#include "llpreviewanim.h"
#include "llpreviewgesture.h"
#include "llpreviewnotecard.h"
#include "llpreviewscript.h"
#include "llpreviewsound.h"
#include "llpreviewtexture.h"
#include "llresmgr.h"
#include "llscrollbar.h"
#include "llscrollcontainer.h"
#include "llselectmgr.h"
#include "llsidepanelinventory.h"
#include "lltabcontainer.h"
#include "lltooldraganddrop.h"
#include "lltrans.h"
#include "lluictrlfactory.h"
#include "llviewermenu.h"
#include "llviewermessage.h"
#include "llviewerfoldertype.h"
#include "llviewerobjectlist.h"
#include "llviewerregion.h"
#include "llviewerwindow.h"
#include "llvoavatarself.h"
#include "llwearablelist.h"

BOOL LLInventoryState::sWearNewClothing = FALSE;
LLUUID LLInventoryState::sWearNewClothingTransactionID;
std::list<LLUUID> LLInventoryAction::sMarketplaceFolders;
bool LLInventoryAction::sDeleteConfirmationDisplayed = false;

// Helper function : callback to update a folder after inventory action happened in the background
void update_folder_cb(const LLUUID& dest_folder)
{
    LLViewerInventoryCategory* dest_cat = gInventory.getCategory(dest_folder);
    gInventory.updateCategory(dest_cat);
    gInventory.notifyObservers();
}

// Helper function : Count only the copyable items, i.e. skip the stock items (which are no copy)
S32 count_copyable_items(LLInventoryModel::item_array_t& items)
{
    S32 count = 0;
    for (LLInventoryModel::item_array_t::const_iterator it = items.begin(); it != items.end(); ++it)
    {
        LLViewerInventoryItem* item = *it;
        if (item->getPermissions().allowOperationBy(PERM_COPY, gAgent.getID(), gAgent.getGroupID()))
        {
            count++;
        }
    }
    return count;
}

// Helper function : Count only the non-copyable items, i.e. the stock items, skip the others
S32 count_stock_items(LLInventoryModel::item_array_t& items)
{
    S32 count = 0;
    for (LLInventoryModel::item_array_t::const_iterator it = items.begin(); it != items.end(); ++it)
    {
        LLViewerInventoryItem* item = *it;
        if (!item->getPermissions().allowOperationBy(PERM_COPY, gAgent.getID(), gAgent.getGroupID()))
        {
            count++;
        }
    }
    return count;
}

// Helper function : Count the number of stock folders
S32 count_stock_folders(LLInventoryModel::cat_array_t& categories)
{
    S32 count = 0;
    for (LLInventoryModel::cat_array_t::const_iterator it = categories.begin(); it != categories.end(); ++it)
    {
        LLInventoryCategory* cat = *it;
        if (cat->getPreferredType() == LLFolderType::FT_MARKETPLACE_STOCK)
        {
            count++;
        }
    }
    return count;
}

// Helper funtion : Count the number of items (not folders) in the descending hierarchy
S32 count_descendants_items(const LLUUID& cat_id)
{
    LLInventoryModel::cat_array_t* cat_array;
    LLInventoryModel::item_array_t* item_array;
    gInventory.getDirectDescendentsOf(cat_id,cat_array,item_array);

    S32 count = item_array->size();

    LLInventoryModel::cat_array_t cat_array_copy = *cat_array;
    for (LLInventoryModel::cat_array_t::iterator iter = cat_array_copy.begin(); iter != cat_array_copy.end(); iter++)
    {
        LLViewerInventoryCategory* category = *iter;
        count += count_descendants_items(category->getUUID());
    }

    return count;
}

// Helper function : Returns true if the hierarchy contains nocopy items
bool contains_nocopy_items(const LLUUID& id)
{
    LLInventoryCategory* cat = gInventory.getCategory(id);

    if (cat)
    {
        // Get the content
        LLInventoryModel::cat_array_t* cat_array;
        LLInventoryModel::item_array_t* item_array;
        gInventory.getDirectDescendentsOf(id,cat_array,item_array);

        // Check all the items: returns true upon encountering a nocopy item
        for (LLInventoryModel::item_array_t::iterator iter = item_array->begin(); iter != item_array->end(); iter++)
        {
            LLInventoryItem* item = *iter;
            LLViewerInventoryItem * inv_item = (LLViewerInventoryItem *) item;
            if (!inv_item->getPermissions().allowOperationBy(PERM_COPY, gAgent.getID(), gAgent.getGroupID()))
            {
                return true;
            }
        }

        // Check all the sub folders recursively
        for (LLInventoryModel::cat_array_t::iterator iter = cat_array->begin(); iter != cat_array->end(); iter++)
        {
            LLViewerInventoryCategory* cat = *iter;
            if (contains_nocopy_items(cat->getUUID()))
            {
                return true;
            }
        }
    }
    else
    {
        LLInventoryItem* item = gInventory.getItem(id);
        LLViewerInventoryItem * inv_item = (LLViewerInventoryItem *) item;
        if (!inv_item->getPermissions().allowOperationBy(PERM_COPY, gAgent.getID(), gAgent.getGroupID()))
        {
            return true;
        }
    }

    // Exit without meeting a nocopy item
    return false;
}

// Generates a string containing the path to the item specified by id.
void append_path(const LLUUID& id, std::string& path)
{
    std::string temp;
    const LLInventoryObject* obj = gInventory.getObject(id);
    LLUUID parent_id;
    if(obj) parent_id = obj->getParentUUID();
    std::string forward_slash("/");
    while(obj)
    {
        obj = gInventory.getCategory(parent_id);
        if(obj)
        {
            temp.assign(forward_slash + obj->getName() + temp);
            parent_id = obj->getParentUUID();
        }
    }
    path.append(temp);
}

// Generates a string containing the path name of the object.
std::string make_path(const LLInventoryObject* object)
{
    std::string path;
    append_path(object->getUUID(), path);
    return path + "/" + object->getName();
}

// Generates a string containing the path name of the object specified by id.
std::string make_inventory_path(const LLUUID& id)
{
    if (LLInventoryObject* object = gInventory.getObject(id))
        return make_path(object);
    return "";
}

// Generates a string containing the path name and id of the object.
std::string make_info(const LLInventoryObject* object)
{
    return "'" + make_path(object) + "' (" + object->getUUID().asString() + ")";
}

// Generates a string containing the path name and id of the object specified by id.
std::string make_inventory_info(const LLUUID& id)
{
    if (LLInventoryObject* object = gInventory.getObject(id))
        return make_info(object);
    return "<Inventory object not found!> (" + id.asString() + ")";
}

void update_marketplace_folder_hierarchy(const LLUUID cat_id)
{
    // When changing the marketplace status of a folder, the only thing that needs to happen is
    // for all observers of the folder to, possibly, change the display label of the folder
    // so that's the only thing we change on the update mask.
    gInventory.addChangedMask(LLInventoryObserver::LABEL, cat_id);

    // Update all descendent folders down
    LLInventoryModel::cat_array_t* cat_array;
    LLInventoryModel::item_array_t* item_array;
    gInventory.getDirectDescendentsOf(cat_id,cat_array,item_array);

    LLInventoryModel::cat_array_t cat_array_copy = *cat_array;
    for (LLInventoryModel::cat_array_t::iterator iter = cat_array_copy.begin(); iter != cat_array_copy.end(); iter++)
    {
        LLInventoryCategory* category = *iter;
        update_marketplace_folder_hierarchy(category->getUUID());
    }
    return;
}

void update_marketplace_category(const LLUUID& cur_uuid, bool perform_consistency_enforcement, bool skip_clear_listing)
{
    // When changing the marketplace status of an item, we usually have to change the status of all
    // folders in the same listing. This is because the display of each folder is affected by the
    // overall status of the whole listing.
    // Consequently, the only way to correctly update an item anywhere in the marketplace is to
    // update the whole listing from its listing root.
    // This is not as bad as it seems as we only update folders, not items, and the folder nesting depth
    // is limited to 4.
    // We also take care of degenerated cases so we don't update all folders in the inventory by mistake.

    if (cur_uuid.isNull()
        || gInventory.getCategory(cur_uuid) == NULL
        || gInventory.getCategory(cur_uuid)->getVersion() == LLViewerInventoryCategory::VERSION_UNKNOWN)
    {
        return;
    }

    // Grab marketplace listing data for this item
    S32 depth = depth_nesting_in_marketplace(cur_uuid);
    if (depth > 0)
    {
        // Retrieve the listing uuid this object is in
        LLUUID listing_uuid = nested_parent_id(cur_uuid, depth);
        LLViewerInventoryCategory* listing_cat = gInventory.getCategory(listing_uuid);
        bool listing_cat_loaded = listing_cat != NULL && listing_cat->getVersion() != LLViewerInventoryCategory::VERSION_UNKNOWN;

        // Verify marketplace data consistency for this listing
        if (perform_consistency_enforcement
            && listing_cat_loaded
            && LLMarketplaceData::instance().isListed(listing_uuid))
        {
            LLUUID version_folder_uuid = LLMarketplaceData::instance().getVersionFolder(listing_uuid);
            S32 version_depth = depth_nesting_in_marketplace(version_folder_uuid);
            if (version_folder_uuid.notNull() && (!gInventory.isObjectDescendentOf(version_folder_uuid, listing_uuid) || (version_depth != 2)))
            {
                LL_INFOS("SLM") << "Unlist and clear version folder as the version folder is not at the right place anymore!!" << LL_ENDL;
                LLMarketplaceData::instance().setVersionFolder(listing_uuid, LLUUID::null,1);
            }
            else if (version_folder_uuid.notNull()
                     && gInventory.isCategoryComplete(version_folder_uuid)
                     && LLMarketplaceData::instance().getActivationState(version_folder_uuid)
                     && (count_descendants_items(version_folder_uuid) == 0)
                     && !LLMarketplaceData::instance().isUpdating(version_folder_uuid,version_depth))
            {
                LL_INFOS("SLM") << "Unlist as the version folder is empty of any item!!" << LL_ENDL;
                LLNotificationsUtil::add("AlertMerchantVersionFolderEmpty");
                LLMarketplaceData::instance().activateListing(listing_uuid, false,1);
            }
        }

        // Check if the count on hand needs to be updated on SLM
        if (perform_consistency_enforcement
            && listing_cat_loaded
            && (compute_stock_count(listing_uuid) != LLMarketplaceData::instance().getCountOnHand(listing_uuid)))
        {
            LLMarketplaceData::instance().updateCountOnHand(listing_uuid,1);
        }
        // Update all descendents starting from the listing root
        update_marketplace_folder_hierarchy(listing_uuid);
    }
    else if (depth == 0)
    {
        // If this is the marketplace listings root itself, update all descendents
        if (gInventory.getCategory(cur_uuid))
        {
            update_marketplace_folder_hierarchy(cur_uuid);
        }
    }
    else
    {
        // If the folder is outside the marketplace listings root, clear its SLM data if needs be
        if (perform_consistency_enforcement && !skip_clear_listing && LLMarketplaceData::instance().isListed(cur_uuid))
        {
            LL_INFOS("SLM") << "Disassociate as the listing folder is not under the marketplace folder anymore!!" << LL_ENDL;
            LLMarketplaceData::instance().clearListing(cur_uuid);
        }
        // Update all descendents if this is a category
        if (gInventory.getCategory(cur_uuid))
        {
            update_marketplace_folder_hierarchy(cur_uuid);
        }
    }

    return;
}

// Iterate through the marketplace and flag for label change all categories that countain a stock folder (i.e. stock folders and embedding folders up the hierarchy)
void update_all_marketplace_count(const LLUUID& cat_id)
{
    // Get all descendent folders down
    LLInventoryModel::cat_array_t* cat_array;
    LLInventoryModel::item_array_t* item_array;
    gInventory.getDirectDescendentsOf(cat_id,cat_array,item_array);

    LLInventoryModel::cat_array_t cat_array_copy = *cat_array;
    for (LLInventoryModel::cat_array_t::iterator iter = cat_array_copy.begin(); iter != cat_array_copy.end(); iter++)
    {
        LLInventoryCategory* category = *iter;
        if (category->getPreferredType() == LLFolderType::FT_MARKETPLACE_STOCK)
        {
            // Listing containing stock folders needs to be updated but not others
            // Note: we take advantage of the fact that stock folder *do not* contain sub folders to avoid a recursive call here
            update_marketplace_category(category->getUUID());
        }
        else
        {
            // Explore the contained folders recursively
            update_all_marketplace_count(category->getUUID());
        }
    }
}

void update_all_marketplace_count()
{
    // Get the marketplace root and launch the recursive exploration
    const LLUUID marketplace_listings_uuid = gInventory.findCategoryUUIDForType(LLFolderType::FT_MARKETPLACE_LISTINGS);
    if (!marketplace_listings_uuid.isNull())
    {
        update_all_marketplace_count(marketplace_listings_uuid);
    }
    return;
}

void rename_category(LLInventoryModel* model, const LLUUID& cat_id, const std::string& new_name)
{
    LLViewerInventoryCategory* cat;

    if (!model ||
        !get_is_category_renameable(model, cat_id) ||
        (cat = model->getCategory(cat_id)) == NULL ||
        cat->getName() == new_name)
    {
        return;
    }

    LLSD updates;
    updates["name"] = new_name;
    update_inventory_category(cat_id, updates, NULL);
}

void copy_inventory_category(LLInventoryModel* model,
                             LLViewerInventoryCategory* cat,
                             const LLUUID& parent_id,
                             const LLUUID& root_copy_id,
                             bool move_no_copy_items)
{
    // Create the initial folder
    inventory_func_type func = [model, cat, root_copy_id, move_no_copy_items](const LLUUID& new_id)
    {
        copy_inventory_category_content(new_id, model, cat, root_copy_id, move_no_copy_items);
    };
    gInventory.createNewCategory(parent_id, LLFolderType::FT_NONE, cat->getName(), func, cat->getThumbnailUUID());
}

void copy_inventory_category(LLInventoryModel* model,
                             LLViewerInventoryCategory* cat,
                             const LLUUID& parent_id,
                             const LLUUID& root_copy_id,
                             bool move_no_copy_items,
                             inventory_func_type callback)
{
    // Create the initial folder
    inventory_func_type func = [model, cat, root_copy_id, move_no_copy_items, callback](const LLUUID &new_id)
    {
        copy_inventory_category_content(new_id, model, cat, root_copy_id, move_no_copy_items);
        if (callback)
        {
            callback(new_id);
        }
    };
    gInventory.createNewCategory(parent_id, LLFolderType::FT_NONE, cat->getName(), func, cat->getThumbnailUUID());
}

void copy_cb(const LLUUID& dest_folder, const LLUUID& root_id)
{
    // Decrement the count in root_id since that one item won't be copied over
    LLMarketplaceData::instance().decrementValidationWaiting(root_id);
    update_folder_cb(dest_folder);
};

void copy_inventory_category_content(const LLUUID& new_cat_uuid, LLInventoryModel* model, LLViewerInventoryCategory* cat, const LLUUID& root_copy_id, bool move_no_copy_items)
{
    model->notifyObservers();

    // We need to exclude the initial root of the copy to avoid recursively copying the copy, etc...
    LLUUID root_id = (root_copy_id.isNull() ? new_cat_uuid : root_copy_id);

    // Get the content of the folder
    LLInventoryModel::cat_array_t* cat_array;
    LLInventoryModel::item_array_t* item_array;
    gInventory.getDirectDescendentsOf(cat->getUUID(), cat_array, item_array);

    // If root_copy_id is null, tell the marketplace model we'll be waiting for new items to be copied over for this folder
    if (root_copy_id.isNull())
    {
        LLMarketplaceData::instance().setValidationWaiting(root_id, count_descendants_items(cat->getUUID()));
    }

    LLPointer<LLInventoryCallback> cb;
    if (root_copy_id.isNull())
    {
        cb = new LLBoostFuncInventoryCallback(boost::bind(copy_cb, new_cat_uuid, root_id));
    }
    else
    {
        cb = new LLBoostFuncInventoryCallback(boost::bind(update_folder_cb, new_cat_uuid));
    }

    // Copy all the items
    LLInventoryModel::item_array_t item_array_copy = *item_array;
    for (LLInventoryModel::item_array_t::iterator iter = item_array_copy.begin(); iter != item_array_copy.end(); iter++)
    {
        LLInventoryItem* item = *iter;

        if (item->getIsLinkType())
        {
            link_inventory_object(new_cat_uuid, item->getLinkedUUID(), cb);
        }
        else if (!item->getPermissions().allowOperationBy(PERM_COPY, gAgent.getID(), gAgent.getGroupID()))
        {
            // If the item is nocopy, we do nothing or, optionally, move it
            if (move_no_copy_items)
            {
                // Reparent the item
                LLViewerInventoryItem * viewer_inv_item = (LLViewerInventoryItem *)item;
                gInventory.changeItemParent(viewer_inv_item, new_cat_uuid, true);
            }
            if (root_copy_id.isNull())
            {
                // Decrement the count in root_id since that one item won't be copied over
                LLMarketplaceData::instance().decrementValidationWaiting(root_id);
            }
        }
        else
        {
            copy_inventory_item(
                gAgent.getID(),
                item->getPermissions().getOwner(),
                item->getUUID(),
                new_cat_uuid,
                std::string(),
                cb);
        }
    }

    // Copy all the folders
    LLInventoryModel::cat_array_t cat_array_copy = *cat_array;
    for (LLInventoryModel::cat_array_t::iterator iter = cat_array_copy.begin(); iter != cat_array_copy.end(); iter++)
    {
        LLViewerInventoryCategory* category = *iter;
        if (category->getUUID() != root_id)
        {
            copy_inventory_category(model, category, new_cat_uuid, root_id, move_no_copy_items);
        }
    }
}

class LLInventoryCollectAllItems : public LLInventoryCollectFunctor
{
public:
    virtual bool operator()(LLInventoryCategory* cat, LLInventoryItem* item)
    {
        return true;
    }
};

BOOL get_is_parent_to_worn_item(const LLUUID& id)
{
    const LLViewerInventoryCategory* cat = gInventory.getCategory(id);
    if (!cat)
    {
        return FALSE;
    }

    LLInventoryModel::cat_array_t cats;
    LLInventoryModel::item_array_t items;
    LLInventoryCollectAllItems collect_all;
    gInventory.collectDescendentsIf(LLAppearanceMgr::instance().getCOF(), cats, items, LLInventoryModel::EXCLUDE_TRASH, collect_all);

    for (LLInventoryModel::item_array_t::const_iterator it = items.begin(); it != items.end(); ++it)
    {
        const LLViewerInventoryItem * const item = *it;

        llassert(item->getIsLinkType());

        LLUUID linked_id = item->getLinkedUUID();
        const LLViewerInventoryItem * const linked_item = gInventory.getItem(linked_id);

        if (linked_item)
        {
            LLUUID parent_id = linked_item->getParentUUID();

            while (!parent_id.isNull())
            {
                LLInventoryCategory * parent_cat = gInventory.getCategory(parent_id);

                if (cat == parent_cat)
                {
                    return TRUE;
                }

                parent_id = parent_cat->getParentUUID();
            }
        }
    }

    return FALSE;
}

BOOL get_is_item_worn(const LLUUID& id, const LLViewerInventoryItem* item)
{
    if (!item)
        return FALSE;

    if (item->getIsLinkType() && !gInventory.getItem(item->getLinkedUUID()))
    {
        return FALSE;
    }

    // Consider the item as worn if it has links in COF.
    if (LLAppearanceMgr::instance().isLinkedInCOF(id))
    {
        return TRUE;
    }

    switch(item->getType())
    {
        case LLAssetType::AT_OBJECT:
        {
            if (isAgentAvatarValid() && gAgentAvatarp->isWearingAttachment(item->getLinkedUUID()))
                return TRUE;
            break;
        }
        case LLAssetType::AT_BODYPART:
        case LLAssetType::AT_CLOTHING:
            if(gAgentWearables.isWearingItem(item->getLinkedUUID()))
                return TRUE;
            break;
        case LLAssetType::AT_GESTURE:
            if (LLGestureMgr::instance().isGestureActive(item->getLinkedUUID()))
                return TRUE;
            break;
        default:
            break;
    }
    return FALSE;
}

BOOL get_is_item_worn(const LLUUID& id)
{
    const LLViewerInventoryItem* item = gInventory.getItem(id);
    return get_is_item_worn(id, item);
}

BOOL get_is_item_worn(const LLViewerInventoryItem* item)
{
    if (!item)
    {
        return FALSE;
    }
    return get_is_item_worn(item->getUUID(), item);
}

BOOL get_can_item_be_worn(const LLUUID& id)
{
    const LLViewerInventoryItem* item = gInventory.getItem(id);
    if (!item)
        return FALSE;

    if (LLAppearanceMgr::instance().isLinkedInCOF(item->getLinkedUUID()))
    {
        // an item having links in COF (i.e. a worn item)
        return FALSE;
    }

    if (gInventory.isObjectDescendentOf(id, LLAppearanceMgr::instance().getCOF()))
    {
        // a non-link object in COF (should not normally happen)
        return FALSE;
    }

    const LLUUID trash_id = gInventory.findCategoryUUIDForType(
            LLFolderType::FT_TRASH);

    // item can't be worn if base obj in trash, see EXT-7015
    if (gInventory.isObjectDescendentOf(item->getLinkedUUID(),
            trash_id))
    {
        return false;
    }

    switch(item->getType())
    {
        case LLAssetType::AT_OBJECT:
        {
            if (isAgentAvatarValid() && gAgentAvatarp->isWearingAttachment(item->getLinkedUUID()))
            {
                // Already being worn
                return FALSE;
            }
            else
            {
                // Not being worn yet.
                return TRUE;
            }
            break;
        }
        case LLAssetType::AT_BODYPART:
        case LLAssetType::AT_CLOTHING:
            if(gAgentWearables.isWearingItem(item->getLinkedUUID()))
            {
                // Already being worn
                return FALSE;
            }
            else
            {
                // Not being worn yet.
                return TRUE;
            }
            break;
        default:
            break;
    }
    return FALSE;
}

bool get_is_item_removable(const LLInventoryModel* model, const LLUUID& id, bool check_worn)
{
    if (!model)
    {
        return false;
    }

    // Can't delete an item that's in the library.
    if (!model->isObjectDescendentOf(id, gInventory.getRootFolderID()))
    {
        return false;
    }

    // Disable delete from COF folder; have users explicitly choose "detach/take off",
    // unless the item is not worn but in the COF (i.e. is bugged).
    const LLViewerInventoryItem* obj = model->getItem(id);
    if (LLAppearanceMgr::instance().getIsProtectedCOFItem(obj))
    {
        if (get_is_item_worn(id, obj))
        {
            return false;
        }
    }

    if (obj && obj->getIsLinkType())
    {
        return true;
    }
    if (check_worn && get_is_item_worn(id, obj))
    {
        return false;
    }
    return true;
}

bool get_is_item_editable(const LLUUID& inv_item_id)
{
    if (const LLInventoryItem* inv_item = gInventory.getLinkedItem(inv_item_id))
    {
        switch (inv_item->getType())
        {
            case LLAssetType::AT_BODYPART:
            case LLAssetType::AT_CLOTHING:
                return gAgentWearables.isWearableModifiable(inv_item_id);
            case LLAssetType::AT_OBJECT:
                return true;
            default:
                return false;;
        }
    }
    return gAgentAvatarp->getWornAttachment(inv_item_id) != nullptr;
}

void handle_item_edit(const LLUUID& inv_item_id)
{
    if (get_is_item_editable(inv_item_id))
    {
        if (const LLInventoryItem* inv_item = gInventory.getLinkedItem(inv_item_id))
        {
            switch (inv_item->getType())
            {
                case LLAssetType::AT_BODYPART:
                case LLAssetType::AT_CLOTHING:
                    LLAgentWearables::editWearable(inv_item_id);
                    break;
                case LLAssetType::AT_OBJECT:
                    handle_attachment_edit(inv_item_id);
                    break;
                default:
                    break;
            }
        }
        else
        {
            handle_attachment_edit(inv_item_id);
        }
    }
}

BOOL get_is_category_removable(const LLInventoryModel* model, const LLUUID& id)
{
    // NOTE: This function doesn't check the folder's children.
    // See LLFolderBridge::isItemRemovable for a function that does
    // consider the children.

    if (!model)
    {
        return FALSE;
    }

    if (!model->isObjectDescendentOf(id, gInventory.getRootFolderID()))
    {
        return FALSE;
    }

    if (!isAgentAvatarValid()) return FALSE;

    const LLInventoryCategory* category = model->getCategory(id);
    if (!category)
    {
        return FALSE;
    }

    const LLFolderType::EType folder_type = category->getPreferredType();

    if (LLFolderType::lookupIsProtectedType(folder_type))
    {
        return FALSE;
    }

    // Can't delete the outfit that is currently being worn.
    if (folder_type == LLFolderType::FT_OUTFIT)
    {
        const LLViewerInventoryItem *base_outfit_link = LLAppearanceMgr::instance().getBaseOutfitLink();
        if (base_outfit_link && (category == base_outfit_link->getLinkedCategory()))
        {
            return FALSE;
        }
    }
<<<<<<< HEAD

    return TRUE;
}

bool get_is_category_and_children_removable(LLInventoryModel* model, const LLUUID& folder_id, bool check_worn)
{
    if (!get_is_category_removable(model, folder_id))
    {
        return false;
    }

    const LLUUID mp_id = gInventory.findCategoryUUIDForType(LLFolderType::FT_MARKETPLACE_LISTINGS);
    if (mp_id.notNull() && gInventory.isObjectDescendentOf(folder_id, mp_id))
=======

    return TRUE;
}

bool get_is_category_and_children_removable(LLInventoryModel* model, const LLUUID& folder_id, bool check_worn)
{
    if (!get_is_category_removable(model, folder_id))
>>>>>>> 82d71378
    {
        return false;
    }

    LLInventoryModel::cat_array_t cat_array;
    LLInventoryModel::item_array_t item_array;
    model->collectDescendents(
        folder_id,
        cat_array,
        item_array,
        LLInventoryModel::EXCLUDE_TRASH);

    if (check_worn)
    {
        for (LLInventoryModel::item_array_t::value_type& item : item_array)
        {
            // Disable delete/cut from COF folder; have users explicitly choose "detach/take off",
            // unless the item is not worn but in the COF (i.e. is bugged).
            if (item)
            {
                if (LLAppearanceMgr::instance().getIsProtectedCOFItem(item))
                {
                    if (get_is_item_worn(item))
                    {
                        return false;
                    }
                }

                if (!item->getIsLinkType() && get_is_item_worn(item))
                {
                    return false;
                }
            }
        }
    }

    const LLViewerInventoryItem* base_outfit_link = LLAppearanceMgr::instance().getBaseOutfitLink();
    LLViewerInventoryCategory* outfit_linked_category = base_outfit_link ? base_outfit_link->getLinkedCategory() : nullptr;
    for (LLInventoryModel::cat_array_t::value_type& cat : cat_array)
    {
        const LLFolderType::EType folder_type = cat->getPreferredType();
        if (LLFolderType::lookupIsProtectedType(folder_type))
        {
            return false;
        }

        // Can't delete the outfit that is currently being worn.
        if (folder_type == LLFolderType::FT_OUTFIT)
        {
            if (cat == outfit_linked_category)
            {
                return false;
            }
        }
    }

    return true;
}

BOOL get_is_category_renameable(const LLInventoryModel* model, const LLUUID& id)
{
    if (!model)
    {
        return FALSE;
    }

    LLViewerInventoryCategory* cat = model->getCategory(id);

    if (cat && !LLFolderType::lookupIsProtectedType(cat->getPreferredType()) &&
        cat->getOwnerID() == gAgent.getID())
    {
        return TRUE;
    }
    return FALSE;
}

void show_task_item_profile(const LLUUID& item_uuid, const LLUUID& object_id)
{
    LLSD params;
    params["id"] = item_uuid;
    params["object"] = object_id;

    LLFloaterReg::showInstance("item_properties", params);
}

void show_item_profile(const LLUUID& item_uuid)
{
    LLUUID linked_uuid = gInventory.getLinkedItemID(item_uuid);
    LLFloaterReg::showInstance("item_properties", LLSD().with("id", linked_uuid));
}

void show_item_original(const LLUUID& item_uuid)
{
    static LLUICachedControl<bool> find_original_new_floater("FindOriginalOpenWindow", false);

    //show in a new single-folder window
    if(find_original_new_floater)
    {
        const LLUUID& linked_item_uuid = gInventory.getLinkedItemID(item_uuid);
        const LLInventoryObject *obj = gInventory.getObject(linked_item_uuid);
        if (obj && obj->getParentUUID().notNull())
        {
            LLPanelMainInventory::newFolderWindow(obj->getParentUUID(), linked_item_uuid);
        }
    }
    //show in main Inventory
    else
    {
        LLFloater* floater_inventory = LLFloaterReg::getInstance("inventory");
    if (!floater_inventory)
    {
        LL_WARNS() << "Could not find My Inventory floater" << LL_ENDL;
        return;
    }
    LLSidepanelInventory *sidepanel_inventory = LLFloaterSidePanelContainer::getPanel<LLSidepanelInventory>("inventory");
    if (sidepanel_inventory)
    {
        LLPanelMainInventory* main_inventory = sidepanel_inventory->getMainInventoryPanel();
        if (main_inventory)
        {
            if(main_inventory->isSingleFolderMode())
            {
                main_inventory->toggleViewMode();
            }
            main_inventory->resetAllItemsFilters();
        }
        reset_inventory_filter();

        if (!LLFloaterReg::getTypedInstance<LLFloaterSidePanelContainer>("inventory")->isInVisibleChain())
        {
            LLFloaterReg::toggleInstanceOrBringToFront("inventory");
        }

        const LLUUID inbox_id = gInventory.findCategoryUUIDForType(LLFolderType::FT_INBOX);
        if (gInventory.isObjectDescendentOf(gInventory.getLinkedItemID(item_uuid), inbox_id))
        {
            if (sidepanel_inventory->getInboxPanel())
            {
                sidepanel_inventory->openInbox();
                sidepanel_inventory->getInboxPanel()->setSelection(gInventory.getLinkedItemID(item_uuid), TAKE_FOCUS_YES);
            }
        }
        else
        {
            sidepanel_inventory->selectAllItemsPanel();
            if (sidepanel_inventory->getActivePanel())
            {
                sidepanel_inventory->getActivePanel()->setSelection(gInventory.getLinkedItemID(item_uuid), TAKE_FOCUS_YES);
            }
        }
    }
    }
}


void reset_inventory_filter()
{
    LLSidepanelInventory *sidepanel_inventory = LLFloaterSidePanelContainer::getPanel<LLSidepanelInventory>("inventory");
    if (sidepanel_inventory)
    {
        LLPanelMainInventory* main_inventory = sidepanel_inventory->getMainInventoryPanel();
        if (main_inventory)
        {
            main_inventory->onFilterEdit("");
        }
    }
}

void open_marketplace_listings()
{
    LLFloaterReg::showInstance("marketplace_listings");
}

///----------------------------------------------------------------------------
// Marketplace functions
//
// Handles Copy and Move to or within the Marketplace listings folder.
// Handles creation of stock folders, nesting of listings and version folders,
// permission checking and listings validation.
///----------------------------------------------------------------------------

S32 depth_nesting_in_marketplace(LLUUID cur_uuid)
{
    // Get the marketplace listings root, exit with -1 (i.e. not under the marketplace listings root) if none
    // Todo: findCategoryUUIDForType is somewhat expensive with large
    // flat root folders yet we use depth_nesting_in_marketplace at
    // every turn, find a way to correctly cache this id.
    const LLUUID marketplace_listings_uuid = gInventory.findCategoryUUIDForType(LLFolderType::FT_MARKETPLACE_LISTINGS);
    if (marketplace_listings_uuid.isNull())
    {
        return -1;
    }
    // If not a descendant of the marketplace listings root, then the nesting depth is -1 by definition
    if (!gInventory.isObjectDescendentOf(cur_uuid, marketplace_listings_uuid))
    {
        return -1;
    }

    // Iterate through the parents till we hit the marketplace listings root
    // Note that the marketplace listings root itself will return 0
    S32 depth = 0;
    LLInventoryObject* cur_object = gInventory.getObject(cur_uuid);
    while (cur_uuid != marketplace_listings_uuid)
    {
        depth++;
        cur_uuid = cur_object->getParentUUID();
        cur_object = gInventory.getCategory(cur_uuid);
    }
    return depth;
}

// Returns the UUID of the marketplace listing this object is in
LLUUID nested_parent_id(LLUUID cur_uuid, S32 depth)
{
    if (depth < 1)
    {
        // For objects outside the marketplace listings root (or root itself), we return a NULL UUID
        return LLUUID::null;
    }
    else if (depth == 1)
    {
        // Just under the root, we return the passed UUID itself if it's a folder, NULL otherwise (not a listing)
        LLViewerInventoryCategory* cat = gInventory.getCategory(cur_uuid);
        return (cat ? cur_uuid : LLUUID::null);
    }

    // depth > 1
    LLInventoryObject* cur_object = gInventory.getObject(cur_uuid);
    while (depth > 1)
    {
        depth--;
        cur_uuid = cur_object->getParentUUID();
        cur_object = gInventory.getCategory(cur_uuid);
    }
    return cur_uuid;
}

S32 compute_stock_count(LLUUID cat_uuid, bool force_count /* false */)
{
    // Handle the case of the folder being a stock folder immediately
    LLViewerInventoryCategory* cat = gInventory.getCategory(cat_uuid);
    if (!cat)
    {
        // Not a category so no stock count to speak of
        return COMPUTE_STOCK_INFINITE;
    }
    if (cat->getPreferredType() == LLFolderType::FT_MARKETPLACE_STOCK)
    {
        if (cat->getVersion() == LLViewerInventoryCategory::VERSION_UNKNOWN)
        {
            // If the folder is not completely fetched, we do not want to return any confusing value that could lead to unlisting
            // "COMPUTE_STOCK_NOT_EVALUATED" denotes that a stock folder has a count that cannot be evaluated at this time (folder not up to date)
            return COMPUTE_STOCK_NOT_EVALUATED;
        }
        // Note: stock folders are *not* supposed to have nested subfolders so we stop recursion here but we count only items (subfolders will be ignored)
        // Note: we *always* give a stock count for stock folders, it's useful even if the listing is unassociated
        LLInventoryModel::cat_array_t* cat_array;
        LLInventoryModel::item_array_t* item_array;
        gInventory.getDirectDescendentsOf(cat_uuid,cat_array,item_array);
        return item_array->size();
    }

    // When force_count is true, we do not do any verification of the marketplace status and simply compute
    // the stock amount based on the descendent hierarchy. This is used specifically when creating a listing.
    if (!force_count)
    {
        // Grab marketplace data for this folder
        S32 depth = depth_nesting_in_marketplace(cat_uuid);
        LLUUID listing_uuid = nested_parent_id(cat_uuid, depth);
        if (!LLMarketplaceData::instance().isListed(listing_uuid))
        {
            // If not listed, the notion of stock is meaningless so it won't be computed for any level
            return COMPUTE_STOCK_INFINITE;
        }

        LLUUID version_folder_uuid = LLMarketplaceData::instance().getVersionFolder(listing_uuid);
        // Handle the case of the first 2 levels : listing and version folders
        if (depth == 1)
        {
            if (version_folder_uuid.notNull())
            {
                // If there is a version folder, the stock value for the listing is the version folder stock
                return compute_stock_count(version_folder_uuid, true);
            }
            else
            {
                // If there's no version folder associated, the notion of stock count has no meaning
                return COMPUTE_STOCK_INFINITE;
            }
        }
        else if (depth == 2)
        {
            if (version_folder_uuid.notNull() && (version_folder_uuid != cat_uuid))
            {
                // If there is a version folder but we're not it, our stock count is meaningless
                return COMPUTE_STOCK_INFINITE;
            }
        }
    }

    // In all other cases, the stock count is the min of stock folders count found in the descendents
    // "COMPUTE_STOCK_NOT_EVALUATED" denotes that a stock folder in the hierarchy has a count that cannot be evaluated at this time (folder not up to date)
    LLInventoryModel::cat_array_t* cat_array;
    LLInventoryModel::item_array_t* item_array;
    gInventory.getDirectDescendentsOf(cat_uuid,cat_array,item_array);

    // "COMPUTE_STOCK_INFINITE" denotes a folder that doesn't countain any stock folders in its descendents
    S32 curr_count = COMPUTE_STOCK_INFINITE;

    // Note: marketplace listings have a maximum depth nesting of 4
    LLInventoryModel::cat_array_t cat_array_copy = *cat_array;
    for (LLInventoryModel::cat_array_t::iterator iter = cat_array_copy.begin(); iter != cat_array_copy.end(); iter++)
    {
        LLInventoryCategory* category = *iter;
        S32 count = compute_stock_count(category->getUUID(), true);
        if ((curr_count == COMPUTE_STOCK_INFINITE) || ((count != COMPUTE_STOCK_INFINITE) && (count < curr_count)))
        {
            curr_count = count;
        }
    }

    return curr_count;
}

// local helper
bool can_move_to_marketplace(LLInventoryItem* inv_item, std::string& tooltip_msg, bool resolve_links)
{
    // Collapse links directly to items/folders
    LLViewerInventoryItem * viewer_inv_item = (LLViewerInventoryItem *) inv_item;
    LLViewerInventoryItem * linked_item = viewer_inv_item->getLinkedItem();
    LLViewerInventoryCategory * linked_category = viewer_inv_item->getLinkedCategory();

    // Linked items and folders cannot be put for sale
    if (linked_category || linked_item)
    {
        tooltip_msg = LLTrans::getString("TooltipOutboxLinked");
        return false;
    }

    // A category is always considered as passing...
    if (linked_category != NULL)
    {
        return true;
    }

    // Take the linked item if necessary
    if (linked_item != NULL)
    {
        inv_item = linked_item;
    }

    // Check that the agent has transfer permission on the item: this is required as a resident cannot
    // put on sale items she cannot transfer. Proceed with move if we have permission.
    bool allow_transfer = inv_item->getPermissions().allowOperationBy(PERM_TRANSFER, gAgent.getID());
    if (!allow_transfer)
<<<<<<< HEAD
    {
        tooltip_msg = LLTrans::getString("TooltipOutboxNoTransfer");
        return false;
    }

    // Check worn/not worn status: worn items cannot be put on the marketplace
    bool worn = get_is_item_worn(inv_item->getUUID());
    if (worn)
    {
        tooltip_msg = LLTrans::getString("TooltipOutboxWorn");
        return false;
    }

    // Check library status: library items cannot be put on the marketplace
    if (!gInventory.isObjectDescendentOf(inv_item->getUUID(), gInventory.getRootFolderID()))
    {
        tooltip_msg = LLTrans::getString("TooltipOutboxNotInInventory");
        return false;
    }

=======
    {
        tooltip_msg = LLTrans::getString("TooltipOutboxNoTransfer");
        return false;
    }

    // Check worn/not worn status: worn items cannot be put on the marketplace
    bool worn = get_is_item_worn(inv_item->getUUID());
    if (worn)
    {
        tooltip_msg = LLTrans::getString("TooltipOutboxWorn");
        return false;
    }

    // Check library status: library items cannot be put on the marketplace
    if (!gInventory.isObjectDescendentOf(inv_item->getUUID(), gInventory.getRootFolderID()))
    {
        tooltip_msg = LLTrans::getString("TooltipOutboxNotInInventory");
        return false;
    }

>>>>>>> 82d71378
    // Check type: for the moment, calling cards cannot be put on the marketplace
    bool calling_card = (LLAssetType::AT_CALLINGCARD == inv_item->getType());
    if (calling_card)
    {
        tooltip_msg = LLTrans::getString("TooltipOutboxCallingCard");
        return false;
    }

    return true;
}

// local helper
// Returns the max tree length (in folder nodes) down from the argument folder
int get_folder_levels(LLInventoryCategory* inv_cat)
{
    LLInventoryModel::cat_array_t* cats;
    LLInventoryModel::item_array_t* items;
    gInventory.getDirectDescendentsOf(inv_cat->getUUID(), cats, items);

    int max_child_levels = 0;

    for (S32 i=0; i < cats->size(); ++i)
    {
        LLInventoryCategory* category = cats->at(i);
        max_child_levels = llmax(max_child_levels, get_folder_levels(category));
    }

    return 1 + max_child_levels;
}

// local helper
// Returns the distance (in folder nodes) between the ancestor and its descendant. Returns -1 if not related.
int get_folder_path_length(const LLUUID& ancestor_id, const LLUUID& descendant_id)
{
    int depth = 0;

    if (ancestor_id == descendant_id) return depth;

    const LLInventoryCategory* category = gInventory.getCategory(descendant_id);

    while (category)
    {
        LLUUID parent_id = category->getParentUUID();

        if (parent_id.isNull()) break;

        depth++;

        if (parent_id == ancestor_id) return depth;

        category = gInventory.getCategory(parent_id);
    }

    LL_WARNS("SLM") << "get_folder_path_length() couldn't trace a path from the descendant to the ancestor" << LL_ENDL;
    return -1;
}

// local helper
// Returns true if all items within the argument folder are fit for sale, false otherwise
bool has_correct_permissions_for_sale(LLInventoryCategory* cat, std::string& error_msg)
{
    LLInventoryModel::cat_array_t* cat_array;
    LLInventoryModel::item_array_t* item_array;
    gInventory.getDirectDescendentsOf(cat->getUUID(),cat_array,item_array);

    LLInventoryModel::item_array_t item_array_copy = *item_array;

    for (LLInventoryModel::item_array_t::iterator iter = item_array_copy.begin(); iter != item_array_copy.end(); iter++)
    {
        LLInventoryItem* item = *iter;
        if (!can_move_to_marketplace(item, error_msg, false))
        {
            return false;
        }
    }

    LLInventoryModel::cat_array_t cat_array_copy = *cat_array;

    for (LLInventoryModel::cat_array_t::iterator iter = cat_array_copy.begin(); iter != cat_array_copy.end(); iter++)
    {
        LLInventoryCategory* category = *iter;
        if (!has_correct_permissions_for_sale(category, error_msg))
        {
            return false;
        }
    }
    return true;
}

// Returns true if inv_item can be dropped in dest_folder, a folder nested in marketplace listings (or merchant inventory) under the root_folder root
// If returns is false, tooltip_msg contains an error message to display to the user (localized and all).
// bundle_size is the amount of sibling items that are getting moved to the marketplace at the same time.
bool can_move_item_to_marketplace(const LLInventoryCategory* root_folder, LLInventoryCategory* dest_folder, LLInventoryItem* inv_item, std::string& tooltip_msg, S32 bundle_size, bool from_paste)
{
    // Check stock folder type matches item type in marketplace listings or merchant outbox (even if of no use there for the moment)
    LLViewerInventoryCategory* view_folder = dynamic_cast<LLViewerInventoryCategory*>(dest_folder);
    bool move_in_stock = (view_folder && (view_folder->getPreferredType() == LLFolderType::FT_MARKETPLACE_STOCK));
    bool accept = (view_folder && view_folder->acceptItem(inv_item));
    if (!accept)
    {
        tooltip_msg = LLTrans::getString("TooltipOutboxMixedStock");
    }

    // Check that the item has the right type and permissions to be sold on the marketplace
    if (accept)
    {
        accept = can_move_to_marketplace(inv_item, tooltip_msg, true);
    }

    // Check that the total amount of items won't violate the max limit on the marketplace
    if (accept)
    {
        // If the dest folder is a stock folder, we do not count the incoming items toward the total (stock items are seen as one)
        int existing_item_count = (move_in_stock ? 0 : bundle_size);

        // If the dest folder is a stock folder, we do assume that the incoming items are also stock items (they should anyway)
        int existing_stock_count = (move_in_stock ? bundle_size : 0);

        int existing_folder_count = 0;

        // Get the version folder: that's where the counts start from
        const LLViewerInventoryCategory * version_folder = ((root_folder && (root_folder != dest_folder)) ? gInventory.getFirstDescendantOf(root_folder->getUUID(), dest_folder->getUUID()) : NULL);

        if (version_folder)
        {
            if (!from_paste && gInventory.isObjectDescendentOf(inv_item->getUUID(), version_folder->getUUID()))
            {
                // Clear those counts or they will be counted twice because we're already inside the version category
                existing_item_count = 0;
            }

            LLInventoryModel::cat_array_t existing_categories;
            LLInventoryModel::item_array_t existing_items;

            gInventory.collectDescendents(version_folder->getUUID(), existing_categories, existing_items, FALSE);

            existing_item_count += count_copyable_items(existing_items) + count_stock_folders(existing_categories);
            existing_stock_count += count_stock_items(existing_items);
            existing_folder_count += existing_categories.size();

            // If the incoming item is a nocopy (stock) item, we need to consider that it will create a stock folder
            if (!inv_item->getPermissions().allowOperationBy(PERM_COPY, gAgent.getID(), gAgent.getGroupID()) && !move_in_stock)
            {
                // Note : we do not assume that all incoming items are nocopy of different kinds...
                existing_folder_count += 1;
            }
        }

        if (existing_item_count > gSavedSettings.getU32("InventoryOutboxMaxItemCount"))
        {
            LLStringUtil::format_map_t args;
            U32 amount = gSavedSettings.getU32("InventoryOutboxMaxItemCount");
            args["[AMOUNT]"] = llformat("%d",amount);
            tooltip_msg = LLTrans::getString("TooltipOutboxTooManyObjects", args);
            accept = false;
        }
        else if (existing_stock_count > gSavedSettings.getU32("InventoryOutboxMaxStockItemCount"))
        {
            LLStringUtil::format_map_t args;
            U32 amount = gSavedSettings.getU32("InventoryOutboxMaxStockItemCount");
            args["[AMOUNT]"] = llformat("%d",amount);
            tooltip_msg = LLTrans::getString("TooltipOutboxTooManyStockItems", args);
            accept = false;
        }
        else if (existing_folder_count > gSavedSettings.getU32("InventoryOutboxMaxFolderCount"))
        {
            LLStringUtil::format_map_t args;
            U32 amount = gSavedSettings.getU32("InventoryOutboxMaxFolderCount");
            args["[AMOUNT]"] = llformat("%d",amount);
            tooltip_msg = LLTrans::getString("TooltipOutboxTooManyFolders", args);
            accept = false;
        }
    }

    return accept;
}

// Returns true if inv_cat can be dropped in dest_folder, a folder nested in marketplace listings (or merchant inventory) under the root_folder root
// If returns is false, tooltip_msg contains an error message to display to the user (localized and all).
// bundle_size is the amount of sibling items that are getting moved to the marketplace at the same time.
bool can_move_folder_to_marketplace(const LLInventoryCategory* root_folder, LLInventoryCategory* dest_folder, LLInventoryCategory* inv_cat, std::string& tooltip_msg, S32 bundle_size, bool check_items, bool from_paste)
{
    bool accept = true;

    // Compute the nested folders level we'll add into with that incoming folder
    int incoming_folder_depth = get_folder_levels(inv_cat);
    // Compute the nested folders level we're inserting ourselves in
    // Note: add 1 when inserting under a listing folder as we need to take the root listing folder in the count
    int insertion_point_folder_depth = (root_folder ? get_folder_path_length(root_folder->getUUID(), dest_folder->getUUID()) + 1 : 1);

    // Get the version folder: that's where the folders and items counts start from
    const LLViewerInventoryCategory * version_folder = (insertion_point_folder_depth >= 2 ? gInventory.getFirstDescendantOf(root_folder->getUUID(), dest_folder->getUUID()) : NULL);

    // Compare the whole with the nested folders depth limit
    // Note: substract 2 as we leave root and version folder out of the count threshold
    if ((incoming_folder_depth + insertion_point_folder_depth - 2) > (S32)(gSavedSettings.getU32("InventoryOutboxMaxFolderDepth")))
    {
        LLStringUtil::format_map_t args;
        U32 amount = gSavedSettings.getU32("InventoryOutboxMaxFolderDepth");
        args["[AMOUNT]"] = llformat("%d",amount);
        tooltip_msg = LLTrans::getString("TooltipOutboxFolderLevels", args);
        accept = false;
    }

    if (accept)
    {
        LLInventoryModel::cat_array_t descendent_categories;
        LLInventoryModel::item_array_t descendent_items;
        gInventory.collectDescendents(inv_cat->getUUID(), descendent_categories, descendent_items, FALSE);

        int dragged_folder_count = descendent_categories.size() + bundle_size;  // Note: We assume that we're moving a bunch of folders in. That might be wrong...
        int dragged_item_count = count_copyable_items(descendent_items) + count_stock_folders(descendent_categories);
        int dragged_stock_count = count_stock_items(descendent_items);
        int existing_item_count = 0;
        int existing_stock_count = 0;
        int existing_folder_count = 0;

        if (version_folder)
        {
            if (!from_paste && gInventory.isObjectDescendentOf(inv_cat->getUUID(), version_folder->getUUID()))
            {
                // Clear those counts or they will be counted twice because we're already inside the version category
                dragged_folder_count = 0;
                dragged_item_count = 0;
                dragged_stock_count = 0;
            }

            // Tally the total number of categories and items inside the root folder
            LLInventoryModel::cat_array_t existing_categories;
            LLInventoryModel::item_array_t existing_items;
            gInventory.collectDescendents(version_folder->getUUID(), existing_categories, existing_items, FALSE);

            existing_folder_count += existing_categories.size();
            existing_item_count += count_copyable_items(existing_items) + count_stock_folders(existing_categories);
            existing_stock_count += count_stock_items(existing_items);
        }

        const int total_folder_count = existing_folder_count + dragged_folder_count;
        const int total_item_count = existing_item_count + dragged_item_count;
        const int total_stock_count = existing_stock_count + dragged_stock_count;

        if (total_folder_count > gSavedSettings.getU32("InventoryOutboxMaxFolderCount"))
        {
            LLStringUtil::format_map_t args;
            U32 amount = gSavedSettings.getU32("InventoryOutboxMaxFolderCount");
            args["[AMOUNT]"] = llformat("%d",amount);
            tooltip_msg = LLTrans::getString("TooltipOutboxTooManyFolders", args);
            accept = false;
        }
        else if (total_item_count > gSavedSettings.getU32("InventoryOutboxMaxItemCount"))
        {
            LLStringUtil::format_map_t args;
            U32 amount = gSavedSettings.getU32("InventoryOutboxMaxItemCount");
            args["[AMOUNT]"] = llformat("%d",amount);
            tooltip_msg = LLTrans::getString("TooltipOutboxTooManyObjects", args);
            accept = false;
        }
        else if (total_stock_count > gSavedSettings.getU32("InventoryOutboxMaxStockItemCount"))
        {
            LLStringUtil::format_map_t args;
            U32 amount = gSavedSettings.getU32("InventoryOutboxMaxStockItemCount");
            args["[AMOUNT]"] = llformat("%d",amount);
            tooltip_msg = LLTrans::getString("TooltipOutboxTooManyStockItems", args);
            accept = false;
        }

        // Now check that each item in the folder can be moved in the marketplace
        if (accept && check_items)
        {
            for (S32 i=0; i < descendent_items.size(); ++i)
            {
                LLInventoryItem* item = descendent_items[i];
                if (!can_move_to_marketplace(item, tooltip_msg, false))
                {
                    accept = false;
                    break;
                }
            }
        }
    }

    return accept;
}

// Can happen asynhroneously!!!
bool move_item_to_marketplacelistings(LLInventoryItem* inv_item, LLUUID dest_folder, bool copy)
{
    // Get the marketplace listings depth of the destination folder, exit with error if not under marketplace
    S32 depth = depth_nesting_in_marketplace(dest_folder);
    if (depth < 0)
    {
        LLSD subs;
        subs["[ERROR_CODE]"] = LLTrans::getString("Marketplace Error Prefix") + LLTrans::getString("Marketplace Error Not Merchant");
        LLNotificationsUtil::add("MerchantPasteFailed", subs);
        return false;
    }

    // We will collapse links into items/folders
    LLViewerInventoryItem * viewer_inv_item = (LLViewerInventoryItem *) inv_item;
    LLViewerInventoryCategory * linked_category = viewer_inv_item->getLinkedCategory();

    if (linked_category != NULL)
    {
        // Move the linked folder directly
        return move_folder_to_marketplacelistings(linked_category, dest_folder, copy);
    }
    else
    {
        // Grab the linked item if any
        LLViewerInventoryItem * linked_item = viewer_inv_item->getLinkedItem();
        viewer_inv_item = (linked_item != NULL ? linked_item : viewer_inv_item);

        // If we want to copy but the item is no copy, fail silently (this is a common case that doesn't warrant notification)
        if (copy && !viewer_inv_item->getPermissions().allowOperationBy(PERM_COPY, gAgent.getID(), gAgent.getGroupID()))
        {
            return false;
        }

        // Check that the agent has transfer permission on the item: this is required as a resident cannot
        // put on sale items she cannot transfer. Proceed with move if we have permission.
        std::string error_msg;
        if (can_move_to_marketplace(inv_item, error_msg, true))
        {
            // When moving an isolated item, we might need to create the folder structure to support it

            LLUUID item_id = inv_item->getUUID();
            std::function<void(const LLUUID&)> callback_create_stock = [copy, item_id](const LLUUID& new_cat_id)
            {
                if (new_cat_id.isNull())
                {
                    LL_WARNS() << "Failed to create category" << LL_ENDL;
                    LLSD subs;
                    subs["[ERROR_CODE]"] =
                        LLTrans::getString("Marketplace Error Prefix") + LLTrans::getString("Marketplace Error Not Accepted");
                    LLNotificationsUtil::add("MerchantPasteFailed", subs);
                    return;
                }

                // Verify we can have this item in that destination category
                LLViewerInventoryCategory* dest_cat = gInventory.getCategory(new_cat_id);
                LLViewerInventoryItem * viewer_inv_item = gInventory.getItem(item_id);
                if (!dest_cat || !viewer_inv_item)
                {
                    LL_WARNS() << "Move to marketplace: item or folder do not exist" << LL_ENDL;

                    LLSD subs;
                    subs["[ERROR_CODE]"] =
                        LLTrans::getString("Marketplace Error Prefix") + LLTrans::getString("Marketplace Error Not Accepted");
                    LLNotificationsUtil::add("MerchantPasteFailed", subs);
                    return;
                }
                if (!dest_cat->acceptItem(viewer_inv_item))
                {
                    LLSD subs;
                    subs["[ERROR_CODE]"] = LLTrans::getString("Marketplace Error Prefix") + LLTrans::getString("Marketplace Error Not Accepted");
                    LLNotificationsUtil::add("MerchantPasteFailed", subs);
                }

                if (copy)
                {
                    // Copy the item
                    LLPointer<LLInventoryCallback> cb = new LLBoostFuncInventoryCallback(boost::bind(update_folder_cb, new_cat_id));
                    copy_inventory_item(
                        gAgent.getID(),
                        viewer_inv_item->getPermissions().getOwner(),
                        viewer_inv_item->getUUID(),
                        new_cat_id,
                        std::string(),
                        cb);
                }
                else
                {
                    // Reparent the item
                    gInventory.changeItemParent(viewer_inv_item, new_cat_id, true);
                }
            };

            std::function<void(const LLUUID&)> callback_dest_create = [item_id, callback_create_stock](const LLUUID& new_cat_id)
            {
                if (new_cat_id.isNull())
                {
                    LL_WARNS() << "Failed to create category" << LL_ENDL;
                    LLSD subs;
                    subs["[ERROR_CODE]"] =
                        LLTrans::getString("Marketplace Error Prefix") + LLTrans::getString("Marketplace Error Not Accepted");
                    LLNotificationsUtil::add("MerchantPasteFailed", subs);
                    return;
                }

                LLViewerInventoryCategory* dest_cat = gInventory.getCategory(new_cat_id);
                LLViewerInventoryItem * viewer_inv_item = gInventory.getItem(item_id);
                if (!viewer_inv_item->getPermissions().allowOperationBy(PERM_COPY, gAgent.getID(), gAgent.getGroupID()) &&
                    (dest_cat->getPreferredType() != LLFolderType::FT_MARKETPLACE_STOCK))
                {
                    // We need to create a stock folder to move a no copy item
                    gInventory.createNewCategory(new_cat_id, LLFolderType::FT_MARKETPLACE_STOCK, viewer_inv_item->getName(), callback_create_stock);
                }
                else
                {
                    callback_create_stock(new_cat_id);
                }
            };

            if (depth == 0)
            {
                // We need a listing folder
               gInventory.createNewCategory(dest_folder,
                                            LLFolderType::FT_NONE,
                                            viewer_inv_item->getName(),
                                            [callback_dest_create](const LLUUID &new_cat_id)
                                            {
                                                if (new_cat_id.isNull())
                                                {
                                                    LL_WARNS() << "Failed to create listing folder for marketpace" << LL_ENDL;
                                                    return;
                                                }
                                                LLViewerInventoryCategory *dest_cat = gInventory.getCategory(new_cat_id);
                                                if (!dest_cat)
                                                {
                                                    LL_WARNS() << "Failed to find freshly created listing folder" << LL_ENDL;
                                                    return;
                                                }
                                                // version folder
                                                gInventory.createNewCategory(new_cat_id,
                                                                             LLFolderType::FT_NONE,
                                                                             dest_cat->getName(),
                                                                             callback_dest_create);
                                            });
            }
            else if (depth == 1)
            {
                // We need a version folder
                gInventory.createNewCategory(dest_folder, LLFolderType::FT_NONE, viewer_inv_item->getName(), callback_dest_create);
            }
            else
            {
                callback_dest_create(dest_folder);
            }
        }
        else
        {
            LLSD subs;
            subs["[ERROR_CODE]"] = LLTrans::getString("Marketplace Error Prefix") + error_msg;
            LLNotificationsUtil::add("MerchantPasteFailed", subs);
            return false;
        }
    }

    open_marketplace_listings();
    return true;
}

bool move_folder_to_marketplacelistings(LLInventoryCategory* inv_cat, const LLUUID& dest_folder, bool copy, bool move_no_copy_items)
{
    // Check that we have adequate permission on all items being moved. Proceed if we do.
    std::string error_msg;
    if (has_correct_permissions_for_sale(inv_cat, error_msg))
    {
        // Get the destination folder
        LLViewerInventoryCategory* dest_cat = gInventory.getCategory(dest_folder);

        // Check it's not a stock folder
        if (dest_cat->getPreferredType() == LLFolderType::FT_MARKETPLACE_STOCK)
        {
            LLSD subs;
            subs["[ERROR_CODE]"] = LLTrans::getString("Marketplace Error Prefix") + LLTrans::getString("Marketplace Error Not Accepted");
            LLNotificationsUtil::add("MerchantPasteFailed", subs);
            return false;
        }

        // Get the parent folder of the moved item : we may have to update it
        LLUUID src_folder = inv_cat->getParentUUID();

        LLViewerInventoryCategory * viewer_inv_cat = (LLViewerInventoryCategory *) inv_cat;
        if (copy)
        {
            // Copy the folder
            copy_inventory_category(&gInventory, viewer_inv_cat, dest_folder, LLUUID::null, move_no_copy_items);
        }
        else
        {
            LL_INFOS("SLM") << "Move category " << make_info(viewer_inv_cat) << " to '" << make_inventory_path(dest_folder) << "'" << LL_ENDL;
            // Reparent the folder
            gInventory.changeCategoryParent(viewer_inv_cat, dest_folder, false);
            // Check the destination folder recursively for no copy items and promote the including folders if any
            LLMarketplaceValidator::getInstance()->validateMarketplaceListings(dest_folder);
        }

        // Update the modified folders
        update_marketplace_category(src_folder);
        update_marketplace_category(dest_folder);
        gInventory.notifyObservers();
    }
    else
    {
        LLSD subs;
        subs["[ERROR_CODE]"] = LLTrans::getString("Marketplace Error Prefix") + error_msg;
        LLNotificationsUtil::add("MerchantPasteFailed", subs);
        return false;
    }

    open_marketplace_listings();
    return true;
}

bool sort_alpha(const LLViewerInventoryCategory* cat1, const LLViewerInventoryCategory* cat2)
{
    return cat1->getName().compare(cat2->getName()) < 0;
}

// Make all relevant business logic checks on the marketplace listings starting with the folder as argument.
// This function does no deletion of listings but a mere audit and raises issues to the user (through the
// optional callback cb).
// The only inventory changes that are done is to move and sort folders containing no-copy items to stock folders.
// @pending_callbacks - how many callbacks we are waiting for, must be inited before use
// @result - true if things validate, false if issues are raised, must be inited before use
typedef boost::function<void(S32 pending_callbacks, bool result)> validation_result_callback_t;
void validate_marketplacelistings(
    LLInventoryCategory* cat,
    validation_result_callback_t cb_result,
    LLMarketplaceValidator::validation_msg_callback_t cb_msg,
    bool fix_hierarchy,
    S32 depth,
    bool notify_observers,
    S32 &pending_callbacks,
    bool &result)
{
    // Get the type and the depth of the folder
    LLViewerInventoryCategory * viewer_cat = (LLViewerInventoryCategory *) (cat);
    const LLFolderType::EType folder_type = cat->getPreferredType();
    if (depth < 0)
    {
        // If the depth argument was not provided, evaluate the depth directly
        depth = depth_nesting_in_marketplace(cat->getUUID());
    }
    if (depth < 0)
    {
        // If the folder is not under the marketplace listings root, we run validation as if it was a listing folder and prevent any hierarchy fix
        // This allows the function to be used to pre-validate a folder anywhere in the inventory
        depth = 1;
        fix_hierarchy = false;
    }

    // Set the indentation for print output (typically, audit button in marketplace folder floater)
    std::string indent;
    for (int i = 1; i < depth; i++)
    {
        indent += "    ";
    }

    // Check out that version folders are marketplace ready
    if (depth == 2)
    {
        std::string message;
        // Note: if we fix the hierarchy, we want to check the items individually, hence the last argument here
        if (!can_move_folder_to_marketplace(cat, cat, cat, message, 0, fix_hierarchy))
        {
            result = false;
            if (cb_msg)
            {
                message = indent + cat->getName() + LLTrans::getString("Marketplace Validation Error") + " " + message;
                cb_msg(message,depth,LLError::LEVEL_ERROR);
            }
        }
    }

    // Check out that stock folders are at the right level
    if ((folder_type == LLFolderType::FT_MARKETPLACE_STOCK) && (depth <= 2))
    {
        if (fix_hierarchy)
        {
            if (cb_msg)
            {
                std::string message = indent + cat->getName() + LLTrans::getString("Marketplace Validation Warning") + " " + LLTrans::getString("Marketplace Validation Warning Stock");
                cb_msg(message,depth,LLError::LEVEL_WARN);
            }

            // Nest the stock folder one level deeper in a normal folder and restart from there
            pending_callbacks++;
            LLUUID parent_uuid = cat->getParentUUID();
            LLUUID cat_uuid = cat->getUUID();
            gInventory.createNewCategory(parent_uuid,
                LLFolderType::FT_NONE,
                cat->getName(),
                [cat_uuid, cb_result, cb_msg, fix_hierarchy, depth](const LLUUID &new_cat_id)
            {
                if (new_cat_id.isNull())
                {
                    cb_result(0, false);
                    return;
                }
                LLInventoryCategory * move_cat = gInventory.getCategory(cat_uuid);
                LLViewerInventoryCategory * viewer_cat = (LLViewerInventoryCategory *)(move_cat);
                LLInventoryCategory * new_cat = gInventory.getCategory(new_cat_id);
                gInventory.changeCategoryParent(viewer_cat, new_cat_id, false);
                S32 pending = 0;
                bool result = true;
                validate_marketplacelistings(new_cat, cb_result, cb_msg, fix_hierarchy, depth + 1, true, pending, result);
                cb_result(pending, result);
            }
            );
            result = false;
            return;
        }
        else
        {
            result = false;
            if (cb_msg)
            {
                std::string message = indent + cat->getName() + LLTrans::getString("Marketplace Validation Error") + " " + LLTrans::getString("Marketplace Validation Warning Stock");
                cb_msg(message,depth,LLError::LEVEL_ERROR);
            }
        }
    }

    // Item sorting and validation : sorting and moving the various stock items is complicated as the set of constraints is high
    // We need to:
    // * separate non stock items, stock items per types in different folders
    // * have stock items nested at depth 2 at least
    // * never ever move the non-stock items

    LLInventoryModel::cat_array_t* cat_array;
    LLInventoryModel::item_array_t* item_array;
    gInventory.getDirectDescendentsOf(cat->getUUID(),cat_array,item_array);

    // We use a composite (type,permission) key on that map to store UUIDs of items of same (type,permissions)
    std::map<U32, std::vector<LLUUID> > items_vector;

    // Parse the items and create vectors of item UUIDs sorting copyable items and stock items of various types
    bool has_bad_items = false;
    LLInventoryModel::item_array_t item_array_copy = *item_array;
    for (LLInventoryModel::item_array_t::iterator iter = item_array_copy.begin(); iter != item_array_copy.end(); iter++)
    {
        LLInventoryItem* item = *iter;
        LLViewerInventoryItem * viewer_inv_item = (LLViewerInventoryItem *) item;

        // Test but skip items that shouldn't be there to start with, raise an error message for those
        std::string error_msg;
        if (!can_move_to_marketplace(item, error_msg, false))
        {
            has_bad_items = true;
            if (cb_msg && fix_hierarchy)
            {
                std::string message = indent + viewer_inv_item->getName() + LLTrans::getString("Marketplace Validation Error") + " " + error_msg;
                cb_msg(message,depth,LLError::LEVEL_ERROR);
            }
            continue;
        }
        // Update the appropriate vector item for that type
        LLInventoryType::EType type = LLInventoryType::IT_COUNT;    // Default value for non stock items
        U32 perms = 0;
        if (!viewer_inv_item->getPermissions().allowOperationBy(PERM_COPY, gAgent.getID(), gAgent.getGroupID()))
        {
            // Get the item type for stock items
            type = viewer_inv_item->getInventoryType();
            perms = viewer_inv_item->getPermissions().getMaskNextOwner();
        }
        U32 key = (((U32)(type) & 0xFF) << 24) | (perms & 0xFFFFFF);
        items_vector[key].push_back(viewer_inv_item->getUUID());
    }

    // How many types of items? Which type is it if only one?
    S32 count = items_vector.size();
    U32 default_key = (U32)(LLInventoryType::IT_COUNT) << 24; // This is the key for any normal copyable item
    U32 unique_key = (count == 1 ? items_vector.begin()->first : default_key); // The key in the case of one item type only

    // If we have no items in there (only folders or empty), analyze a bit further
    if ((count == 0) && !has_bad_items)
    {
        if (cat_array->size() == 0)
        {
            // So we have no item and no folder. That's at least a warning.
            if (depth == 2)
            {
                // If this is an empty version folder, warn only (listing won't be delivered by AIS, but only AIS should unlist)
                if (cb_msg)
                {
                    std::string message = indent + cat->getName() + LLTrans::getString("Marketplace Validation Error Empty Version");
                    cb_msg(message,depth,LLError::LEVEL_WARN);
                }
            }
            else if ((folder_type == LLFolderType::FT_MARKETPLACE_STOCK) && (depth > 2))
            {
                // If this is a legit but empty stock folder, warn only (listing must stay searchable when out of stock)
                if (cb_msg)
                {
                    std::string message = indent + cat->getName() + LLTrans::getString("Marketplace Validation Error Empty Stock");
                    cb_msg(message,depth,LLError::LEVEL_WARN);
                }
            }
            else if (cb_msg)
            {
                // We warn if there's nothing in a regular folder (may be it's an under construction listing)
                std::string message = indent + cat->getName() + LLTrans::getString("Marketplace Validation Warning Empty");
                cb_msg(message,depth,LLError::LEVEL_WARN);
            }
        }
        else
        {
            // Done with that folder : Print out the folder name unless we already found an error here
            if (cb_msg && result && (depth >= 1))
            {
                std::string message = indent + cat->getName() + LLTrans::getString("Marketplace Validation Log");
                cb_msg(message,depth,LLError::LEVEL_INFO);
            }
        }
    }
    // If we have a single type of items of the right type in the right place, we're done
    else if ((count == 1) && !has_bad_items && (((unique_key == default_key) && (depth > 1)) || ((folder_type == LLFolderType::FT_MARKETPLACE_STOCK) && (depth > 2) && (cat_array->size() == 0))))
    {
        // Done with that folder : Print out the folder name unless we already found an error here
        if (cb_msg && result && (depth >= 1))
        {
            std::string message = indent + cat->getName() + LLTrans::getString("Marketplace Validation Log");
            cb_msg(message,depth,LLError::LEVEL_INFO);
        }
    }
    else
    {
        if (fix_hierarchy && !has_bad_items)
        {
            // Alert the user when an existing stock folder has to be split
            if ((folder_type == LLFolderType::FT_MARKETPLACE_STOCK) && ((count >= 2) || (cat_array->size() > 0)))
            {
                LLNotificationsUtil::add("AlertMerchantStockFolderSplit");
            }
            // If we have more than 1 type of items or we are at the listing level or we have stock/no stock type mismatch, wrap the items in subfolders
            if ((count > 1) || (depth == 1) ||
                ((folder_type == LLFolderType::FT_MARKETPLACE_STOCK) && (unique_key == default_key)) ||
                ((folder_type != LLFolderType::FT_MARKETPLACE_STOCK) && (unique_key != default_key)))
            {
                // Create one folder per vector at the right depth and of the right type
                std::map<U32, std::vector<LLUUID> >::iterator items_vector_it = items_vector.begin();
                while (items_vector_it != items_vector.end())
                {
                    // Create a new folder
                    const LLUUID parent_uuid = (depth > 2 ? viewer_cat->getParentUUID() : viewer_cat->getUUID());
                    const LLUUID origin_uuid = viewer_cat->getUUID();
                    LLViewerInventoryItem* viewer_inv_item = gInventory.getItem(items_vector_it->second.back());
                    std::string folder_name = (depth >= 1 ? viewer_cat->getName() : viewer_inv_item->getName());
                    LLFolderType::EType new_folder_type = (items_vector_it->first == default_key ? LLFolderType::FT_NONE : LLFolderType::FT_MARKETPLACE_STOCK);
                    if (cb_msg)
                    {
                        std::string message = "";
                        if (new_folder_type == LLFolderType::FT_MARKETPLACE_STOCK)
                        {
                            message = indent + folder_name + LLTrans::getString("Marketplace Validation Warning Create Stock");
                        }
                        else
                        {
                            message = indent + folder_name + LLTrans::getString("Marketplace Validation Warning Create Version");
                        }
                        cb_msg(message,depth,LLError::LEVEL_WARN);
                    }

                    pending_callbacks++;
                    std::vector<LLUUID> uuid_vector = items_vector_it->second; // needs to be a copy for lambda
                    gInventory.createNewCategory(
                        parent_uuid,
                        new_folder_type,
                        folder_name,
                        [uuid_vector, cb_result, cb_msg, depth, parent_uuid, origin_uuid, notify_observers](const LLUUID &new_category_id)
                    {
                        // Move each item to the new folder
                        std::vector<LLUUID>::const_reverse_iterator iter = uuid_vector.rbegin();
                        while (iter != uuid_vector.rend())
                        {
                            LLViewerInventoryItem* viewer_inv_item = gInventory.getItem(*iter);
                            if (cb_msg)
                            {
                                std::string indent;
                                for (int i = 1; i < depth; i++)
                                {
                                    indent += "    ";
                                }
                                std::string message = indent + viewer_inv_item->getName() + LLTrans::getString("Marketplace Validation Warning Move");
                                cb_msg(message, depth, LLError::LEVEL_WARN);
                            }
                            gInventory.changeItemParent(viewer_inv_item, new_category_id, true);
                            iter++;
                        }

                        if (origin_uuid != parent_uuid)
                        {
                            // We might have moved last item from a folder, check if it needs to be removed
                            LLViewerInventoryCategory* cat = gInventory.getCategory(origin_uuid);
                            if (cat->getDescendentCount() == 0)
                            {
                                // Remove previous folder if it ends up empty
                                if (cb_msg)
                                {
                                    std::string indent;
                                    for (int i = 1; i < depth; i++)
                                    {
                                        indent += "    ";
                                    }
                                    std::string message = indent + cat->getName() + LLTrans::getString("Marketplace Validation Warning Delete");
                                    cb_msg(message, depth, LLError::LEVEL_WARN);
                                }
                                gInventory.removeCategory(cat->getUUID());
                                if (notify_observers)
                                {
                                    gInventory.notifyObservers();
                                }
                            }
                        }

                        // Next type
                        update_marketplace_category(parent_uuid);
                        update_marketplace_category(new_category_id);
                        if (notify_observers)
                        {
                            gInventory.notifyObservers();
                        }
                        cb_result(0, true);
                    }
                    );
                    items_vector_it++;
                }
            }
            // Stock folder should have no sub folder so reparent those up
            if (folder_type == LLFolderType::FT_MARKETPLACE_STOCK)
            {
                LLUUID parent_uuid = cat->getParentUUID();
                gInventory.getDirectDescendentsOf(cat->getUUID(),cat_array,item_array);
                LLInventoryModel::cat_array_t cat_array_copy = *cat_array;
                for (LLInventoryModel::cat_array_t::iterator iter = cat_array_copy.begin(); iter != cat_array_copy.end(); iter++)
                {
                    LLViewerInventoryCategory * viewer_cat = (LLViewerInventoryCategory *) (*iter);
                    gInventory.changeCategoryParent(viewer_cat, parent_uuid, false);
                    validate_marketplacelistings(viewer_cat, cb_result, cb_msg, fix_hierarchy, depth, false, pending_callbacks, result);
                }
            }
        }
        else if (cb_msg)
        {
            // We are not fixing the hierarchy but reporting problems, report everything we can find
            // Print the folder name
            if (result && (depth >= 1))
            {
                if ((folder_type == LLFolderType::FT_MARKETPLACE_STOCK) && (count >= 2))
                {
                    // Report if a stock folder contains a mix of items
                    result = false;
                    std::string message = indent + cat->getName() + LLTrans::getString("Marketplace Validation Error Mixed Stock");
                    cb_msg(message,depth,LLError::LEVEL_ERROR);
                }
                else if ((folder_type == LLFolderType::FT_MARKETPLACE_STOCK) && (cat_array->size() != 0))
                {
                    // Report if a stock folder contains subfolders
                    result = false;
                    std::string message = indent + cat->getName() + LLTrans::getString("Marketplace Validation Error Subfolder In Stock");
                    cb_msg(message,depth,LLError::LEVEL_ERROR);
                }
                else
                {
                    // Simply print the folder name
                    std::string message = indent + cat->getName() + LLTrans::getString("Marketplace Validation Log");
                    cb_msg(message,depth,LLError::LEVEL_INFO);
                }
            }
            // Scan each item and report if there's a problem
            LLInventoryModel::item_array_t item_array_copy = *item_array;
            for (LLInventoryModel::item_array_t::iterator iter = item_array_copy.begin(); iter != item_array_copy.end(); iter++)
            {
                LLInventoryItem* item = *iter;
                LLViewerInventoryItem * viewer_inv_item = (LLViewerInventoryItem *) item;
                std::string error_msg;
                if (!can_move_to_marketplace(item, error_msg, false))
                {
                    // Report items that shouldn't be there to start with
                    result = false;
                    std::string message = indent + "    " + viewer_inv_item->getName() + LLTrans::getString("Marketplace Validation Error") + " " + error_msg;
                    cb_msg(message,depth,LLError::LEVEL_ERROR);
                }
                else if ((!viewer_inv_item->getPermissions().allowOperationBy(PERM_COPY, gAgent.getID(), gAgent.getGroupID())) && (folder_type != LLFolderType::FT_MARKETPLACE_STOCK))
                {
                    // Report stock items that are misplaced
                    result = false;
                    std::string message = indent + "    " + viewer_inv_item->getName() + LLTrans::getString("Marketplace Validation Error Stock Item");
                    cb_msg(message,depth,LLError::LEVEL_ERROR);
                }
                else if (depth == 1)
                {
                    // Report items not wrapped in version folder
                    result = false;
                    std::string message = indent + "    " + viewer_inv_item->getName() + LLTrans::getString("Marketplace Validation Warning Unwrapped Item");
                    cb_msg(message,depth,LLError::LEVEL_ERROR);
                }
            }
        }

        // Clean up
        if (viewer_cat->getDescendentCount() == 0)
        {
            // Remove the current folder if it ends up empty
            if (cb_msg)
            {
                std::string message = indent + viewer_cat->getName() + LLTrans::getString("Marketplace Validation Warning Delete");
                cb_msg(message,depth,LLError::LEVEL_WARN);
            }
            gInventory.removeCategory(cat->getUUID());
            if (notify_observers)
            {
                gInventory.notifyObservers();
            }
            result &=!has_bad_items;
            return;
        }
    }

    // Recursion : Perform the same validation on each nested folder
    gInventory.getDirectDescendentsOf(cat->getUUID(),cat_array,item_array);
    LLInventoryModel::cat_array_t cat_array_copy = *cat_array;
    // Sort the folders in alphabetical order first
    std::sort(cat_array_copy.begin(), cat_array_copy.end(), sort_alpha);

    for (LLInventoryModel::cat_array_t::iterator iter = cat_array_copy.begin(); iter != cat_array_copy.end(); iter++)
    {
        LLInventoryCategory* category = *iter;
        validate_marketplacelistings(category, cb_result, cb_msg, fix_hierarchy, depth + 1, false, pending_callbacks, result);
    }

    update_marketplace_category(cat->getUUID(), true, true);
    if (notify_observers)
    {
        gInventory.notifyObservers();
    }
    result &= !has_bad_items;
}

void change_item_parent(const LLUUID& item_id, const LLUUID& new_parent_id)
{
    LLInventoryItem* inv_item = gInventory.getItem(item_id);
    if (inv_item)
    {
        LLInventoryModel::update_list_t update;
        LLInventoryModel::LLCategoryUpdate old_folder(inv_item->getParentUUID(), -1);
        update.push_back(old_folder);
        LLInventoryModel::LLCategoryUpdate new_folder(new_parent_id, 1);
        update.push_back(new_folder);
        gInventory.accountForUpdate(update);

        LLPointer<LLViewerInventoryItem> new_item = new LLViewerInventoryItem(inv_item);
        new_item->setParent(new_parent_id);
        new_item->updateParentOnServer(FALSE);
        gInventory.updateItem(new_item);
        gInventory.notifyObservers();
    }
}

void move_items_to_folder(const LLUUID& new_cat_uuid, const uuid_vec_t& selected_uuids)
{
    for (uuid_vec_t::const_iterator it = selected_uuids.begin(); it != selected_uuids.end(); ++it)
    {
        LLInventoryItem* inv_item = gInventory.getItem(*it);
        if (inv_item)
        {
            change_item_parent(*it, new_cat_uuid);
        }
        else
        {
            LLInventoryCategory* inv_cat = gInventory.getCategory(*it);
            if (inv_cat && !LLFolderType::lookupIsProtectedType(inv_cat->getPreferredType()))
            {
                gInventory.changeCategoryParent((LLViewerInventoryCategory*)inv_cat, new_cat_uuid, false);
            }
        }
    }

    LLFloater* floater_inventory = LLFloaterReg::getInstance("inventory");
    if (!floater_inventory)
    {
        LL_WARNS() << "Could not find My Inventory floater" << LL_ENDL;
        return;
    }
    LLSidepanelInventory *sidepanel_inventory = LLFloaterSidePanelContainer::getPanel<LLSidepanelInventory>("inventory");
    if (sidepanel_inventory)
    {
        if (sidepanel_inventory->getActivePanel())
        {
            sidepanel_inventory->getActivePanel()->setSelection(new_cat_uuid, TAKE_FOCUS_YES);
            LLFolderViewItem* fv_folder = sidepanel_inventory->getActivePanel()->getItemByID(new_cat_uuid);
            if (fv_folder)
            {
                fv_folder->setOpen(TRUE);
            }
        }
    }
}

bool is_only_cats_selected(const uuid_vec_t& selected_uuids)
{
    for (uuid_vec_t::const_iterator it = selected_uuids.begin(); it != selected_uuids.end(); ++it)
    {
        LLInventoryCategory* inv_cat = gInventory.getCategory(*it);
        if (!inv_cat)
        {
            return false;
        }
    }
    return true;
}

bool is_only_items_selected(const uuid_vec_t& selected_uuids)
{
    for (uuid_vec_t::const_iterator it = selected_uuids.begin(); it != selected_uuids.end(); ++it)
    {
        LLViewerInventoryItem* inv_item = gInventory.getItem(*it);
        if (!inv_item)
        {
            return false;
        }
    }
    return true;
}


void move_items_to_new_subfolder(const uuid_vec_t& selected_uuids, const std::string& folder_name)
{
    LLInventoryObject* first_item = gInventory.getObject(*selected_uuids.begin());
    if (!first_item)
    {
        return;
    }

    inventory_func_type func = boost::bind(&move_items_to_folder, _1, selected_uuids);
    gInventory.createNewCategory(first_item->getParentUUID(), LLFolderType::FT_NONE, folder_name, func);
}

std::string get_category_path(LLUUID cat_id)
{
    LLViewerInventoryCategory *cat = gInventory.getCategory(cat_id);
    std::string localized_cat_name;
    if (!LLTrans::findString(localized_cat_name, "InvFolder " + cat->getName()))
    {
        localized_cat_name = cat->getName();
    }

    if (cat->getParentUUID().notNull())
    {
        return get_category_path(cat->getParentUUID()) + " > " + localized_cat_name;
    }
    else
    {
        return localized_cat_name;
    }
}
// Returns true if the item can be moved to Current Outfit or any outfit folder.
bool can_move_to_outfit(LLInventoryItem* inv_item, BOOL move_is_into_current_outfit)
{
    LLInventoryType::EType inv_type = inv_item->getInventoryType();
    if ((inv_type != LLInventoryType::IT_WEARABLE) &&
        (inv_type != LLInventoryType::IT_GESTURE) &&
        (inv_type != LLInventoryType::IT_ATTACHMENT) &&
        (inv_type != LLInventoryType::IT_OBJECT) &&
        (inv_type != LLInventoryType::IT_SNAPSHOT) &&
        (inv_type != LLInventoryType::IT_TEXTURE))
    {
        return false;
    }

    U32 flags = inv_item->getFlags();
    if(flags & LLInventoryItemFlags::II_FLAGS_OBJECT_HAS_MULTIPLE_ITEMS)
    {
        return false;
    }

    if((inv_type == LLInventoryType::IT_TEXTURE) || (inv_type == LLInventoryType::IT_SNAPSHOT))
    {
        return !move_is_into_current_outfit;
    }

    if (move_is_into_current_outfit && get_is_item_worn(inv_item->getUUID()))
    {
        return false;
    }

    return true;
}

// Returns TRUE if item is a landmark or a link to a landmark
// and can be moved to Favorites or Landmarks folder.
bool can_move_to_landmarks(LLInventoryItem* inv_item)
{
    // Need to get the linked item to know its type because LLInventoryItem::getType()
    // returns actual type AT_LINK for links, not the asset type of a linked item.
    if (LLAssetType::AT_LINK == inv_item->getType())
    {
        LLInventoryItem* linked_item = gInventory.getItem(inv_item->getLinkedUUID());
        if (linked_item)
        {
            return LLAssetType::AT_LANDMARK == linked_item->getType();
        }
    }

    return LLAssetType::AT_LANDMARK == inv_item->getType();
}

// Returns true if folder's content can be moved to Current Outfit or any outfit folder.
bool can_move_to_my_outfits(LLInventoryModel* model, LLInventoryCategory* inv_cat, U32 wear_limit)
{
    LLInventoryModel::cat_array_t *cats;
    LLInventoryModel::item_array_t *items;
    model->getDirectDescendentsOf(inv_cat->getUUID(), cats, items);

    if (items->size() > wear_limit)
    {
        return false;
    }

    if (items->size() == 0)
    {
        // Nothing to move(create)
        return false;
    }

    if (cats->size() > 0)
    {
        // We do not allow subfolders in outfits of "My Outfits" yet
        return false;
    }

    LLInventoryModel::item_array_t::iterator iter = items->begin();
    LLInventoryModel::item_array_t::iterator end = items->end();

    while (iter != end)
    {
        LLViewerInventoryItem *item = *iter;
        if (!can_move_to_outfit(item, false))
        {
            return false;
        }
        iter++;
    }

    return true;
}

std::string get_localized_folder_name(LLUUID cat_uuid)
{
    std::string localized_root_name;
    const LLViewerInventoryCategory* cat = gInventory.getCategory(cat_uuid);
    if (cat)
    {
        LLFolderType::EType preferred_type = cat->getPreferredType();

        // Translation of Accessories folder in Library inventory folder
        bool accessories = false;
        if(cat->getName() == "Accessories")
        {
            const LLUUID& parent_folder_id = cat->getParentUUID();
            accessories = (parent_folder_id == gInventory.getLibraryRootFolderID());
        }

        //"Accessories" inventory category has folder type FT_NONE. So, this folder
        //can not be detected as protected with LLFolderType::lookupIsProtectedType
        localized_root_name.assign(cat->getName());
        if (accessories || LLFolderType::lookupIsProtectedType(preferred_type))
        {
            LLTrans::findString(localized_root_name, std::string("InvFolder ") + cat->getName(), LLSD());
        }
    }

    return localized_root_name;
}

void new_folder_window(const LLUUID& folder_id)
{
    LLPanelMainInventory::newFolderWindow(folder_id);
}

void ungroup_folder_items(const LLUUID& folder_id)
{
    LLInventoryCategory* inv_cat = gInventory.getCategory(folder_id);
    if (!inv_cat || LLFolderType::lookupIsProtectedType(inv_cat->getPreferredType()))
    {
        return;
    }
    const LLUUID &new_cat_uuid = inv_cat->getParentUUID();
    LLInventoryModel::cat_array_t* cat_array;
    LLInventoryModel::item_array_t* item_array;
    gInventory.getDirectDescendentsOf(inv_cat->getUUID(), cat_array, item_array);
    LLInventoryModel::cat_array_t cats = *cat_array;
    LLInventoryModel::item_array_t items = *item_array;

    for (LLInventoryModel::cat_array_t::const_iterator cat_iter = cats.begin(); cat_iter != cats.end(); ++cat_iter)
    {
        LLViewerInventoryCategory* cat = *cat_iter;
        if (cat)
        {
            gInventory.changeCategoryParent(cat, new_cat_uuid, false);
        }
    }
    for (LLInventoryModel::item_array_t::const_iterator item_iter = items.begin(); item_iter != items.end(); ++item_iter)
    {
        LLViewerInventoryItem* item = *item_iter;
        if(item)
        {
            gInventory.changeItemParent(item, new_cat_uuid, false);
        }
    }
    gInventory.removeCategory(inv_cat->getUUID());
    gInventory.notifyObservers();
}

std::string get_searchable_description(LLInventoryModel* model, const LLUUID& item_id)
{
    if (model)
    {
        const LLInventoryItem *item = model->getItem(item_id);
        if(item)
        {
            std::string desc = item->getDescription();
            LLStringUtil::toUpper(desc);
            return desc;
        }
    }
    return LLStringUtil::null;
}

std::string get_searchable_creator_name(LLInventoryModel* model, const LLUUID& item_id)
{
    if (model)
    {
        const LLInventoryItem *item = model->getItem(item_id);
        if(item)
        {
            LLAvatarName av_name;
            if (LLAvatarNameCache::get(item->getCreatorUUID(), &av_name))
            {
                std::string username = av_name.getUserName();
                LLStringUtil::toUpper(username);
                return username;
            }
        }
    }
    return LLStringUtil::null;
}

std::string get_searchable_UUID(LLInventoryModel* model, const LLUUID& item_id)
{
    if (model)
    {
        const LLViewerInventoryItem *item = model->getItem(item_id);
        if(item && (item->getIsFullPerm() || gAgent.isGodlikeWithoutAdminMenuFakery()))
        {
            std::string uuid = item->getAssetUUID().asString();
            LLStringUtil::toUpper(uuid);
            return uuid;
        }
    }
    return LLStringUtil::null;
}

bool can_share_item(const LLUUID& item_id)
{
    bool can_share = false;

    if (gInventory.isObjectDescendentOf(item_id, gInventory.getRootFolderID()))
    {
            const LLViewerInventoryItem *item = gInventory.getItem(item_id);
            if (item)
            {
                if (LLInventoryCollectFunctor::itemTransferCommonlyAllowed(item))
                {
                    can_share = LLGiveInventory::isInventoryGiveAcceptable(item);
                }
            }
            else
            {
                can_share = (gInventory.getCategory(item_id) != NULL);
            }

            const LLUUID trash_id = gInventory.findCategoryUUIDForType(LLFolderType::FT_TRASH);
            if ((item_id == trash_id) || gInventory.isObjectDescendentOf(item_id, trash_id))
            {
                can_share = false;
            }
    }

    return can_share;
}
///----------------------------------------------------------------------------
/// LLMarketplaceValidator implementations
///----------------------------------------------------------------------------


LLMarketplaceValidator::LLMarketplaceValidator()
    : mPendingCallbacks(0)
    , mValidationInProgress(false)
{
}

LLMarketplaceValidator::~LLMarketplaceValidator()
{
}

void LLMarketplaceValidator::validateMarketplaceListings(
    const LLUUID &category_id,
    LLMarketplaceValidator::validation_done_callback_t cb_done,
    LLMarketplaceValidator::validation_msg_callback_t cb_msg,
    bool fix_hierarchy,
    S32 depth)
{

    mValidationQueue.emplace(category_id, cb_done, cb_msg, fix_hierarchy, depth);
    if (!mValidationInProgress)
    {
        start();
    }
}

void LLMarketplaceValidator::start()
{
    if (mValidationQueue.empty())
    {
        mValidationInProgress = false;
        return;
    }
    mValidationInProgress = true;

    const ValidationRequest &first = mValidationQueue.front();
    LLViewerInventoryCategory* cat = gInventory.getCategory(first.mCategoryId);
    if (!cat)
    {
        LL_WARNS() << "Tried to validate a folder that doesn't exist" << LL_ENDL;
        if (first.mCbDone)
        {
            first.mCbDone(false);
        }
        mValidationQueue.pop();
        start();
        return;
    }

    validation_result_callback_t result_callback = [](S32 pending, bool result)
    {
        LLMarketplaceValidator* validator = LLMarketplaceValidator::getInstance();
        validator->mPendingCallbacks--; // we just got a callback
        validator->mPendingCallbacks += pending;
        validator->mPendingResult &= result;
        if (validator->mPendingCallbacks <= 0)
        {
            llassert(validator->mPendingCallbacks == 0); // shouldn't be below 0
            const ValidationRequest &first = validator->mValidationQueue.front();
            if (first.mCbDone)
            {
                first.mCbDone(validator->mPendingResult);
            }
            validator->mValidationQueue.pop(); // done;
            validator->start();
        }
    };

    mPendingResult = true;
    mPendingCallbacks = 1; // do '1' in case something decides to callback immediately

    S32 pending_calbacks = 0;
    bool result = true;
    validate_marketplacelistings(
        cat,
        result_callback,
        first.mCbMsg,
        first.mFixHierarchy,
        first.mDepth,
        true,
        pending_calbacks,
        result);

    result_callback(pending_calbacks, result);
}

LLMarketplaceValidator::ValidationRequest::ValidationRequest(
    LLUUID category_id,
    validation_done_callback_t cb_done,
    validation_msg_callback_t cb_msg,
    bool fix_hierarchy,
    S32 depth)
: mCategoryId(category_id)
, mCbDone(cb_done)
, mCbMsg(cb_msg)
, mFixHierarchy(fix_hierarchy)
, mDepth(depth)
{}

///----------------------------------------------------------------------------
/// LLInventoryCollectFunctor implementations
///----------------------------------------------------------------------------

// static
bool LLInventoryCollectFunctor::itemTransferCommonlyAllowed(const LLInventoryItem* item)
{
    if (!item)
        return false;

    switch(item->getType())
    {
        case LLAssetType::AT_OBJECT:
        case LLAssetType::AT_BODYPART:
        case LLAssetType::AT_CLOTHING:
            if (!get_is_item_worn(item->getUUID()))
                return true;
            break;
        default:
            return true;
            break;
    }
    return false;
}

bool LLIsType::operator()(LLInventoryCategory* cat, LLInventoryItem* item)
{
    if(mType == LLAssetType::AT_CATEGORY)
    {
        if(cat) return TRUE;
    }
    if(item)
    {
        if(item->getType() == mType) return TRUE;
    }
    return FALSE;
}

bool LLIsNotType::operator()(LLInventoryCategory* cat, LLInventoryItem* item)
{
    if(mType == LLAssetType::AT_CATEGORY)
    {
        if(cat) return FALSE;
    }
    if(item)
    {
        if(item->getType() == mType) return FALSE;
        else return TRUE;
    }
    return TRUE;
}

bool LLIsOfAssetType::operator()(LLInventoryCategory* cat, LLInventoryItem* item)
{
    if(mType == LLAssetType::AT_CATEGORY)
    {
        if(cat) return TRUE;
    }
    if(item)
    {
        if(item->getActualType() == mType) return TRUE;
    }
    return FALSE;
}

bool LLAssetIDAndTypeMatches::operator()(LLInventoryCategory* cat, LLInventoryItem* item)
{
    if (!item) return false;
    return (item->getActualType() == mType && item->getAssetUUID() == mAssetID);
}

bool LLIsValidItemLink::operator()(LLInventoryCategory* cat, LLInventoryItem* item)
{
    LLViewerInventoryItem *vitem = dynamic_cast<LLViewerInventoryItem*>(item);
    if (!vitem) return false;
    return (vitem->getActualType() == LLAssetType::AT_LINK  && !vitem->getIsBrokenLink());
}

bool LLIsTypeWithPermissions::operator()(LLInventoryCategory* cat, LLInventoryItem* item)
{
    if(mType == LLAssetType::AT_CATEGORY)
    {
        if(cat)
        {
            return TRUE;
        }
    }
    if(item)
    {
        if(item->getType() == mType)
        {
            LLPermissions perm = item->getPermissions();
            if ((perm.getMaskBase() & mPerm) == mPerm)
            {
                return TRUE;
            }
        }
    }
    return FALSE;
}

bool LLBuddyCollector::operator()(LLInventoryCategory* cat,
                                  LLInventoryItem* item)
{
    if(item)
    {
        if((LLAssetType::AT_CALLINGCARD == item->getType())
           && (!item->getCreatorUUID().isNull())
           && (item->getCreatorUUID() != gAgent.getID()))
        {
            return true;
        }
    }
    return false;
}


bool LLUniqueBuddyCollector::operator()(LLInventoryCategory* cat,
                                        LLInventoryItem* item)
{
    if(item)
    {
        if((LLAssetType::AT_CALLINGCARD == item->getType())
           && (item->getCreatorUUID().notNull())
           && (item->getCreatorUUID() != gAgent.getID()))
        {
            mSeen.insert(item->getCreatorUUID());
            return true;
        }
    }
    return false;
}


bool LLParticularBuddyCollector::operator()(LLInventoryCategory* cat,
                                            LLInventoryItem* item)
{
    if(item)
    {
        if((LLAssetType::AT_CALLINGCARD == item->getType())
           && (item->getCreatorUUID() == mBuddyID))
        {
            return TRUE;
        }
    }
    return FALSE;
}


bool LLNameCategoryCollector::operator()(
    LLInventoryCategory* cat, LLInventoryItem* item)
{
    if(cat)
    {
        if (!LLStringUtil::compareInsensitive(mName, cat->getName()))
        {
            return true;
        }
    }
    return false;
}

bool LLFindCOFValidItems::operator()(LLInventoryCategory* cat,
                                     LLInventoryItem* item)
{
    // Valid COF items are:
    // - links to wearables (body parts or clothing)
    // - links to attachments
    // - links to gestures
    // - links to ensemble folders
    LLViewerInventoryItem *linked_item = ((LLViewerInventoryItem*)item)->getLinkedItem();
    if (linked_item)
    {
        LLAssetType::EType type = linked_item->getType();
        return (type == LLAssetType::AT_CLOTHING ||
                type == LLAssetType::AT_BODYPART ||
                type == LLAssetType::AT_GESTURE ||
                type == LLAssetType::AT_OBJECT);
    }
    else
    {
        LLViewerInventoryCategory *linked_category = ((LLViewerInventoryItem*)item)->getLinkedCategory();
        // BAP remove AT_NONE support after ensembles are fully working?
        return (linked_category &&
                ((linked_category->getPreferredType() == LLFolderType::FT_NONE) ||
                 (LLFolderType::lookupIsEnsembleType(linked_category->getPreferredType()))));
    }
}

bool LLFindBrokenLinks::operator()(LLInventoryCategory* cat,
    LLInventoryItem* item)
{
    // only for broken links getType will be a link
    // otherwise it's supposed to have the type of an item
    // it is linked too
    if (item && LLAssetType::lookupIsLinkType(item->getType()))
    {
        return TRUE;
    }
    return FALSE;
}

bool LLFindWearables::operator()(LLInventoryCategory* cat,
                                 LLInventoryItem* item)
{
    if(item)
    {
        if((item->getType() == LLAssetType::AT_CLOTHING)
           || (item->getType() == LLAssetType::AT_BODYPART))
        {
            return TRUE;
        }
    }
    return FALSE;
}

LLFindWearablesEx::LLFindWearablesEx(bool is_worn, bool include_body_parts)
:   mIsWorn(is_worn)
,   mIncludeBodyParts(include_body_parts)
{}

bool LLFindWearablesEx::operator()(LLInventoryCategory* cat, LLInventoryItem* item)
{
    LLViewerInventoryItem *vitem = dynamic_cast<LLViewerInventoryItem*>(item);
    if (!vitem) return false;

    // Skip non-wearables.
    if (!vitem->isWearableType() && vitem->getType() != LLAssetType::AT_OBJECT && vitem->getType() != LLAssetType::AT_GESTURE)
    {
        return false;
    }

    // Skip body parts if requested.
    if (!mIncludeBodyParts && vitem->getType() == LLAssetType::AT_BODYPART)
    {
        return false;
    }

    // Skip broken links.
    if (vitem->getIsBrokenLink())
    {
        return false;
    }

    return (bool) get_is_item_worn(item->getUUID()) == mIsWorn;
}

bool LLFindWearablesOfType::operator()(LLInventoryCategory* cat, LLInventoryItem* item)
{
    if (!item) return false;
    if (item->getType() != LLAssetType::AT_CLOTHING &&
        item->getType() != LLAssetType::AT_BODYPART)
    {
        return false;
    }

    LLViewerInventoryItem *vitem = dynamic_cast<LLViewerInventoryItem*>(item);
    if (!vitem || vitem->getWearableType() != mWearableType) return false;

    return true;
}

void LLFindWearablesOfType::setType(LLWearableType::EType type)
{
    mWearableType = type;
}

bool LLIsTextureType::operator()(LLInventoryCategory* cat, LLInventoryItem* item)
{
    return item && (item->getType() == LLAssetType::AT_TEXTURE);
}

bool LLFindNonRemovableObjects::operator()(LLInventoryCategory* cat, LLInventoryItem* item)
{
    if (item)
    {
        return !get_is_item_removable(&gInventory, item->getUUID(), true);
    }
    if (cat)
    {
        return !get_is_category_removable(&gInventory, cat->getUUID());
    }

    LL_WARNS() << "Not a category and not an item?" << LL_ENDL;
    return false;
}

///----------------------------------------------------------------------------
/// LLAssetIDMatches
///----------------------------------------------------------------------------
bool LLAssetIDMatches::operator()(LLInventoryCategory* cat, LLInventoryItem* item)
{
    return (item && item->getAssetUUID() == mAssetID);
}

///----------------------------------------------------------------------------
/// LLLinkedItemIDMatches
///----------------------------------------------------------------------------
bool LLLinkedItemIDMatches::operator()(LLInventoryCategory* cat, LLInventoryItem* item)
{
    return (item &&
            (item->getIsLinkType()) &&
            (item->getLinkedUUID() == mBaseItemID)); // A linked item's assetID will be the compared-to item's itemID.
}

void LLSaveFolderState::setApply(BOOL apply)
{
    mApply = apply;
    // before generating new list of open folders, clear the old one
    if(!apply)
    {
        clearOpenFolders();
    }
}

void LLSaveFolderState::doFolder(LLFolderViewFolder* folder)
{
    LLInvFVBridge* bridge = (LLInvFVBridge*)folder->getViewModelItem();
    if(!bridge) return;

    if(mApply)
    {
        // we're applying the open state
        LLUUID id(bridge->getUUID());
        if(mOpenFolders.find(id) != mOpenFolders.end())
        {
            if (!folder->isOpen())
            {
                folder->setOpen(TRUE);
            }
        }
        else
        {
            // keep selected filter in its current state, this is less jarring to user
            if (!folder->isSelected() && folder->isOpen())
            {
                folder->setOpen(FALSE);
            }
        }
    }
    else
    {
        // we're recording state at this point
        if(folder->isOpen())
        {
            mOpenFolders.insert(bridge->getUUID());
        }
    }
}

void LLOpenFilteredFolders::doItem(LLFolderViewItem *item)
{
    if (item->passedFilter())
    {
        item->getParentFolder()->setOpenArrangeRecursively(TRUE, LLFolderViewFolder::RECURSE_UP);
    }
}

void LLOpenFilteredFolders::doFolder(LLFolderViewFolder* folder)
{
    if (folder->LLFolderViewItem::passedFilter() && folder->getParentFolder())
    {
        folder->getParentFolder()->setOpenArrangeRecursively(TRUE, LLFolderViewFolder::RECURSE_UP);
    }
    // if this folder didn't pass the filter, and none of its descendants did
    else if (!folder->getViewModelItem()->passedFilter() && !folder->getViewModelItem()->descendantsPassedFilter())
    {
        folder->setOpenArrangeRecursively(FALSE, LLFolderViewFolder::RECURSE_NO);
    }
}

void LLSelectFirstFilteredItem::doItem(LLFolderViewItem *item)
{
    if (item->passedFilter() && !mItemSelected)
    {
        item->getRoot()->setSelection(item, FALSE, FALSE);
        if (item->getParentFolder())
        {
            item->getParentFolder()->setOpenArrangeRecursively(TRUE, LLFolderViewFolder::RECURSE_UP);
        }
        mItemSelected = TRUE;
    }
}

void LLSelectFirstFilteredItem::doFolder(LLFolderViewFolder* folder)
{
    // Skip if folder or item already found, if not filtered or if no parent (root folder is not selectable)
    if (!mFolderSelected && !mItemSelected && folder->LLFolderViewItem::passedFilter() && folder->getParentFolder())
    {
        folder->getRoot()->setSelection(folder, FALSE, FALSE);
        folder->getParentFolder()->setOpenArrangeRecursively(TRUE, LLFolderViewFolder::RECURSE_UP);
        mFolderSelected = TRUE;
    }
}

void LLOpenFoldersWithSelection::doItem(LLFolderViewItem *item)
{
    if (item->getParentFolder() && item->isSelected())
    {
        item->getParentFolder()->setOpenArrangeRecursively(TRUE, LLFolderViewFolder::RECURSE_UP);
    }
}

void LLOpenFoldersWithSelection::doFolder(LLFolderViewFolder* folder)
{
    if (folder->getParentFolder() && folder->isSelected())
    {
        folder->getParentFolder()->setOpenArrangeRecursively(TRUE, LLFolderViewFolder::RECURSE_UP);
    }
}

// Callback for doToSelected if DAMA required...
void LLInventoryAction::callback_doToSelected(const LLSD& notification, const LLSD& response, class LLInventoryModel* model, class LLFolderView* root, const std::string& action)
{
    S32 option = LLNotificationsUtil::getSelectedOption(notification, response);
    if (option == 0) // YES
    {
        doToSelected(model, root, action, FALSE);
    }
}

void LLInventoryAction::callback_copySelected(const LLSD& notification, const LLSD& response, class LLInventoryModel* model, class LLFolderView* root, const std::string& action)
{
    S32 option = LLNotificationsUtil::getSelectedOption(notification, response);
    if (option == 0) // YES, Move no copy item(s)
    {
        doToSelected(model, root, "copy_or_move_to_marketplace_listings", FALSE);
    }
    else if (option == 1) // NO, Don't move no copy item(s) (leave them behind)
    {
        doToSelected(model, root, "copy_to_marketplace_listings", FALSE);
    }
}

// Succeeds iff all selected items are bridges to objects, in which
// case returns their corresponding uuids.
bool get_selection_object_uuids(LLFolderView *root, uuid_vec_t& ids)
{
    uuid_vec_t results;
    S32 non_object = 0;
    LLFolderView::selected_items_t selectedItems = root->getSelectedItems();
    for(LLFolderView::selected_items_t::iterator it = selectedItems.begin(); it != selectedItems.end(); ++it)
    {
        LLObjectBridge *view_model = dynamic_cast<LLObjectBridge *>((*it)->getViewModelItem());

        if(view_model && view_model->getUUID().notNull())
        {
            results.push_back(view_model->getUUID());
        }
        else
        {
            non_object++;
        }
    }
    if (non_object == 0)
    {
        ids = results;
        return true;
    }
    return false;
}


void LLInventoryAction::doToSelected(LLInventoryModel* model, LLFolderView* root, const std::string& action, BOOL user_confirm)
{
    std::set<LLFolderViewItem*> selected_items = root->getSelectionList();
    if (selected_items.empty()
        && action != "wear"
        && action != "wear_add"
        && !isRemoveAction(action))
    {
        // Was item removed while user was checking menu?
        // "wear" and removal exlusions are due to use of
        // getInventorySelectedUUIDs() below
        LL_WARNS("Inventory") << "Menu tried to operate on empty selection" << LL_ENDL;

        if (("copy" == action) || ("cut" == action))
        {
            LLClipboard::instance().reset();
        }

        return;
    }

    // Prompt the user and check for authorization for some marketplace active listing edits
    if (user_confirm && (("delete" == action) || ("cut" == action) || ("rename" == action) || ("properties" == action) || ("task_properties" == action) || ("open" == action)))
    {
        std::set<LLFolderViewItem*>::iterator set_iter = selected_items.begin();
        LLFolderViewModelItemInventory * viewModel = NULL;
        for (; set_iter != selected_items.end(); ++set_iter)
        {
            viewModel = dynamic_cast<LLFolderViewModelItemInventory *>((*set_iter)->getViewModelItem());
            if (viewModel && (depth_nesting_in_marketplace(viewModel->getUUID()) >= 0))
            {
                break;
            }
        }
        if (set_iter != selected_items.end())
        {
            if ("open" == action)
            {
                if (get_can_item_be_worn(viewModel->getUUID()))
                {
                    // Wearing an object from any listing, active or not, is verbotten
                    LLNotificationsUtil::add("AlertMerchantListingCannotWear");
                    return;
                }
                // Note: we do not prompt for change when opening items (e.g. textures or note cards) on the marketplace...
            }
            else if (LLMarketplaceData::instance().isInActiveFolder(viewModel->getUUID()) ||
                     LLMarketplaceData::instance().isListedAndActive(viewModel->getUUID()))
            {
                // If item is in active listing, further confirmation is required
                if ((("cut" == action) || ("delete" == action)) && (LLMarketplaceData::instance().isListed(viewModel->getUUID()) || LLMarketplaceData::instance().isVersionFolder(viewModel->getUUID())))
                {
                    // Cut or delete of the active version folder or listing folder itself will unlist the listing so ask that question specifically
                    LLNotificationsUtil::add("ConfirmMerchantUnlist", LLSD(), LLSD(), boost::bind(&LLInventoryAction::callback_doToSelected, _1, _2, model, root, action));
                    return;
                }
                // Any other case will simply modify but not unlist a listing
                LLNotificationsUtil::add("ConfirmMerchantActiveChange", LLSD(), LLSD(), boost::bind(&LLInventoryAction::callback_doToSelected, _1, _2, model, root, action));
                return;
            }
            // Cutting or deleting a whole listing needs confirmation as SLM will be archived and inaccessible to the user
            else if (LLMarketplaceData::instance().isListed(viewModel->getUUID()) && (("cut" == action) || ("delete" == action)))
            {
                LLNotificationsUtil::add("ConfirmListingCutOrDelete", LLSD(), LLSD(), boost::bind(&LLInventoryAction::callback_doToSelected, _1, _2, model, root, action));
                return;
            }
        }
    }
    // Copying to the marketplace needs confirmation if nocopy items are involved
    if (user_confirm && ("copy_to_marketplace_listings" == action))
    {
        std::set<LLFolderViewItem*>::iterator set_iter = selected_items.begin();
        LLFolderViewModelItemInventory * viewModel = dynamic_cast<LLFolderViewModelItemInventory *>((*set_iter)->getViewModelItem());
        if (contains_nocopy_items(viewModel->getUUID()))
        {
            LLNotificationsUtil::add("ConfirmCopyToMarketplace", LLSD(), LLSD(), boost::bind(&LLInventoryAction::callback_copySelected, _1, _2, model, root, action));
            return;
        }
    }

    // Keep track of the marketplace folders that will need update of their status/name after the operation is performed
    buildMarketplaceFolders(root);

    if ("rename" == action)
    {
        root->startRenamingSelectedItem();
        // Update the marketplace listings that have been affected by the operation
        updateMarketplaceFolders();
        return;
    }

    if ("delete" == action)
    {
        const LLUUID &marketplacelistings_id = gInventory.findCategoryUUIDForType(LLFolderType::FT_MARKETPLACE_LISTINGS);
        bool marketplacelistings_item = false;
        bool has_worn = false;
        bool needs_replacement = false;
        LLAllDescendentsPassedFilter f;
        for (std::set<LLFolderViewItem*>::iterator it = selected_items.begin(); (it != selected_items.end()) && (f.allDescendentsPassedFilter()); ++it)
        {
            if (LLFolderViewFolder* folder = dynamic_cast<LLFolderViewFolder*>(*it))
            {
                folder->applyFunctorRecursively(f);
            }
            LLFolderViewModelItemInventory * viewModel = dynamic_cast<LLFolderViewModelItemInventory *>((*it)->getViewModelItem());
            LLUUID obj_id = viewModel->getUUID();
            if (viewModel && gInventory.isObjectDescendentOf(obj_id, marketplacelistings_id))
            {
                marketplacelistings_item = true;
                break;
            }

            LLViewerInventoryCategory* cat = gInventory.getCategory(obj_id);
            if (cat)
            {
                LLInventoryModel::cat_array_t categories;
                LLInventoryModel::item_array_t items;

                gInventory.collectDescendents(obj_id, categories, items, FALSE);

                for (LLInventoryModel::item_array_t::value_type& item : items)
                {
                    if (get_is_item_worn(item))
                    {
                        has_worn = true;
                        LLWearableType::EType type = item->getWearableType();
                        if (type == LLWearableType::WT_SHAPE
                            || type == LLWearableType::WT_SKIN
                            || type == LLWearableType::WT_HAIR
                            || type == LLWearableType::WT_EYES)
                        {
                            needs_replacement = true;
                            break;
                        }
                    }
                }
                if (needs_replacement)
                {
                    break;
                }
            }
            LLViewerInventoryItem* item = gInventory.getItem(obj_id);
            if (item && get_is_item_worn(item))
            {
                has_worn = true;
                LLWearableType::EType type = item->getWearableType();
                if (type == LLWearableType::WT_SHAPE
                    || type == LLWearableType::WT_SKIN
                    || type == LLWearableType::WT_HAIR
                    || type == LLWearableType::WT_EYES)
                {
                    needs_replacement = true;
                    break;
                }
            }
        }
        // Fall through to the generic confirmation if the user choose to ignore the specialized one
        if (needs_replacement)
        {
            LLNotificationsUtil::add("CantDeleteRequiredClothing");
        }
        else if (has_worn)
        {
            LLSD payload;
            payload["has_worn"] = true;
            LLNotificationsUtil::add("DeleteWornItems", LLSD(), payload, boost::bind(&LLInventoryAction::onItemsRemovalConfirmation, _1, _2, root->getHandle()));
        }
        else if ( (!f.allDescendentsPassedFilter()) && !marketplacelistings_item && (!LLNotifications::instance().getIgnored("DeleteFilteredItems")) )
        {
            LLNotificationsUtil::add("DeleteFilteredItems", LLSD(), LLSD(), boost::bind(&LLInventoryAction::onItemsRemovalConfirmation, _1, _2, root->getHandle()));
        }
        else
        {
            if (!sDeleteConfirmationDisplayed) // ask for the confirmation at least once per session
            {
                LLNotifications::instance().setIgnored("DeleteItems", false);
                sDeleteConfirmationDisplayed = true;
            }

            LLSD args;
            args["QUESTION"] = LLTrans::getString(root->getSelectedCount() > 1 ? "DeleteItems" :  "DeleteItem");
            LLNotificationsUtil::add("DeleteItems", args, LLSD(), boost::bind(&LLInventoryAction::onItemsRemovalConfirmation, _1, _2, root->getHandle()));
        }
        // Note: marketplace listings will be updated in the callback if delete confirmed
        return;
    }
    if (("copy" == action) || ("cut" == action))
    {
        // Clear the clipboard before we start adding things on it
        LLClipboard::instance().reset();
    }
    if ("replace_links" == action)
    {
        LLSD params;
        if (root->getSelectedCount() == 1)
        {
            LLFolderViewItem* folder_item = root->getSelectedItems().front();
            LLInvFVBridge* bridge = (LLInvFVBridge*)folder_item->getViewModelItem();

            if (bridge)
            {
                LLInventoryObject* obj = bridge->getInventoryObject();
                if (obj && obj->getType() != LLAssetType::AT_CATEGORY && obj->getActualType() != LLAssetType::AT_LINK_FOLDER)
                {
                    params = LLSD(obj->getUUID());
                }
            }
        }
        LLFloaterReg::showInstance("linkreplace", params);
        return;
    }

    static const std::string change_folder_string = "change_folder_type_";
    if (action.length() > change_folder_string.length() &&
        (action.compare(0,change_folder_string.length(),"change_folder_type_") == 0))
    {
        LLFolderType::EType new_folder_type = LLViewerFolderType::lookupTypeFromXUIName(action.substr(change_folder_string.length()));
        LLFolderViewModelItemInventory* inventory_item = static_cast<LLFolderViewModelItemInventory*>(root->getViewModelItem());
        LLViewerInventoryCategory *cat = model->getCategory(inventory_item->getUUID());
        if (!cat) return;
        cat->changeType(new_folder_type);
        // Update the marketplace listings that have been affected by the operation
        updateMarketplaceFolders();
        return;
    }


    LLMultiPreview* multi_previewp = NULL;
    LLMultiItemProperties* multi_itempropertiesp = nullptr;

    if (("task_open" == action  || "open" == action) && selected_items.size() > 1)
    {
        bool open_multi_preview = true;

        if ("open" == action)
        {
            for (std::set<LLFolderViewItem*>::iterator set_iter = selected_items.begin(); set_iter != selected_items.end(); ++set_iter)
            {
                LLFolderViewItem* folder_item = *set_iter;
                if (folder_item)
                {
                    LLInvFVBridge* bridge = dynamic_cast<LLInvFVBridge*>(folder_item->getViewModelItem());
                    if (!bridge || !bridge->isMultiPreviewAllowed())
                    {
                        open_multi_preview = false;
                        break;
                    }
                }
            }
        }

        if (open_multi_preview)
        {
            multi_previewp = new LLMultiPreview();
            gFloaterView->addChild(multi_previewp);

            LLFloater::setFloaterHost(multi_previewp);
        }

    }
    else if (("task_properties" == action || "properties" == action) && selected_items.size() > 1)
    {
        multi_itempropertiesp = new LLMultiItemProperties("item_properties");
        gFloaterView->addChild(multi_itempropertiesp);
        LLFloater::setFloaterHost(multi_itempropertiesp);
    }

    std::set<LLUUID> selected_uuid_set = LLAvatarActions::getInventorySelectedUUIDs();

    // copy list of applicable items into a vector for bulk handling
    uuid_vec_t ids;
    if (action == "wear" || action == "wear_add")
    {
        const LLUUID trash_id = gInventory.findCategoryUUIDForType(LLFolderType::FT_TRASH);
        const LLUUID mp_id = gInventory.findCategoryUUIDForType(LLFolderType::FT_MARKETPLACE_LISTINGS);
        std::copy_if(selected_uuid_set.begin(),
            selected_uuid_set.end(),
            std::back_inserter(ids),
            [trash_id, mp_id](LLUUID id)
        {
            if (get_is_item_worn(id)
                || LLAppearanceMgr::instance().getIsInCOF(id)
                || gInventory.isObjectDescendentOf(id, trash_id))
            {
                return false;
            }
            if (mp_id.notNull() && gInventory.isObjectDescendentOf(id, mp_id))
            {
                return false;
            }
            LLInventoryObject* obj = (LLInventoryObject*)gInventory.getObject(id);
            if (!obj)
            {
                return false;
            }
            if (obj->getIsLinkType() && gInventory.isObjectDescendentOf(obj->getLinkedUUID(), trash_id))
            {
                return false;
            }
            if (obj->getIsLinkType() && LLAssetType::lookupIsLinkType(obj->getType()))
            {
                // missing
                return false;
            }
            return true;
        }
        );
    }
    else if (isRemoveAction(action))
    {
        std::copy_if(selected_uuid_set.begin(),
            selected_uuid_set.end(),
            std::back_inserter(ids),
            [](LLUUID id)
        {
            return get_is_item_worn(id);
        }
        );
    }
    else
    {
        for (std::set<LLFolderViewItem*>::iterator it = selected_items.begin(), end_it = selected_items.end();
            it != end_it;
            ++it)
        {
            ids.push_back(static_cast<LLFolderViewModelItemInventory*>((*it)->getViewModelItem())->getUUID());
        }
    }

    // Check for actions that get handled in bulk
    if (action == "wear")
    {
        wear_multiple(ids, true);
    }
    else if (action == "wear_add")
    {
        wear_multiple(ids, false);
    }
    else if (isRemoveAction(action))
    {
        LLAppearanceMgr::instance().removeItemsFromAvatar(ids);
    }
    else if ("save_selected_as" == action)
    {
        (new LLDirPickerThread(boost::bind(&LLInventoryAction::saveMultipleTextures, _1, selected_items, model), std::string()))->getFile();
    }
    else if ("new_folder_from_selected" == action)
    {

        LLInventoryObject* first_item = gInventory.getObject(*ids.begin());
        if (!first_item)
        {
            return;
        }
        const LLUUID& parent_uuid = first_item->getParentUUID();
        for (uuid_vec_t::const_iterator it = ids.begin(); it != ids.end(); ++it)
        {
            LLInventoryObject *item = gInventory.getObject(*it);
            if (!item || item->getParentUUID() != parent_uuid)
            {
                LLNotificationsUtil::add("SameFolderRequired");
                return;
            }
        }

        LLSD args;
        args["DESC"] = LLTrans::getString("New Folder");

        LLNotificationsUtil::add("CreateSubfolder", args, LLSD(),
            [ids](const LLSD& notification, const LLSD& response)
        {
            S32 opt = LLNotificationsUtil::getSelectedOption(notification, response);
            if (opt == 0)
            {
                std::string settings_name = response["message"].asString();

                LLInventoryObject::correctInventoryName(settings_name);
                if (settings_name.empty())
                {
                    settings_name = LLTrans::getString("New Folder");
                }
                move_items_to_new_subfolder(ids, settings_name);
            }
        });
    }
    else if ("ungroup_folder_items" == action)
    {
        if (ids.size() == 1)
        {
            ungroup_folder_items(*ids.begin());
        }
    }
    else
    {
        std::set<LLFolderViewItem*>::iterator set_iter;
        for (set_iter = selected_items.begin(); set_iter != selected_items.end(); ++set_iter)
        {
            LLFolderViewItem* folder_item = *set_iter;
            if(!folder_item) continue;
            LLInvFVBridge* bridge = (LLInvFVBridge*)folder_item->getViewModelItem();
            if(!bridge) continue;
            bridge->performAction(model, action);
        }
        if(root->isSingleFolderMode() && selected_items.empty())
        {
            LLInvFVBridge* bridge = (LLInvFVBridge*)root->getViewModelItem();
            if(bridge)
            {
                bridge->performAction(model, action);
            }
        }
    }

    // Update the marketplace listings that have been affected by the operation
    updateMarketplaceFolders();

    LLFloater::setFloaterHost(NULL);
    if (multi_previewp)
    {
        multi_previewp->openFloater(LLSD());
    }
    else if (multi_itempropertiesp)
    {
        multi_itempropertiesp->openFloater(LLSD());
    }
}

void LLInventoryAction::saveMultipleTextures(const std::vector<std::string>& filenames, std::set<LLFolderViewItem*> selected_items, LLInventoryModel* model)
{
    gSavedSettings.setString("TextureSaveLocation", filenames[0]);

    LLMultiPreview* multi_previewp = new LLMultiPreview();
    gFloaterView->addChild(multi_previewp);

    LLFloater::setFloaterHost(multi_previewp);

    std::map<std::string, S32> tex_names_map;
    std::set<LLFolderViewItem*>::iterator set_iter;

    for (set_iter = selected_items.begin(); set_iter != selected_items.end(); ++set_iter)
    {
        LLFolderViewItem* folder_item = *set_iter;
        if(!folder_item) continue;
        LLTextureBridge* bridge = (LLTextureBridge*)folder_item->getViewModelItem();
        if(!bridge) continue;

        std::string tex_name = bridge->getName();
        if(!tex_names_map.insert(std::pair<std::string, S32>(tex_name, 0)).second)
        {
            tex_names_map[tex_name]++;
            bridge->setFileName(tex_name + llformat("_%.3d", tex_names_map[tex_name]));
        }
        bridge->performAction(model, "save_selected_as");
    }

    LLFloater::setFloaterHost(NULL);
    if (multi_previewp)
    {
        multi_previewp->openFloater(LLSD());
    }
}

void LLInventoryAction::removeItemFromDND(LLFolderView* root)
{
    if(gAgent.isDoNotDisturb())
    {
        //Get selected items
        LLFolderView::selected_items_t selectedItems = root->getSelectedItems();
        LLFolderViewModelItemInventory * viewModel = NULL;

        //If user is in DND and deletes item, make sure the notification is not displayed by removing the notification
        //from DND history and .xml file. Once this is done, upon exit of DND mode the item deleted will not show a notification.
        for(LLFolderView::selected_items_t::iterator it = selectedItems.begin(); it != selectedItems.end(); ++it)
        {
            viewModel = dynamic_cast<LLFolderViewModelItemInventory *>((*it)->getViewModelItem());

            if(viewModel && viewModel->getUUID().notNull())
            {
                //Will remove the item offer notification
                LLDoNotDisturbNotificationStorage::instance().removeNotification(LLDoNotDisturbNotificationStorage::offerName, viewModel->getUUID());
            }
        }
    }
}

void LLInventoryAction::onItemsRemovalConfirmation(const LLSD& notification, const LLSD& response, LLHandle<LLFolderView> root)
{
    S32 option = LLNotificationsUtil::getSelectedOption(notification, response);
    if (option == 0 && !root.isDead() && !root.get()->isDead())
    {
        bool has_worn = notification["payload"]["has_worn"].asBoolean();
        LLFolderView* folder_root = root.get();
        //Need to remove item from DND before item is removed from root folder view
        //because once removed from root folder view the item is no longer a selected item
        removeItemFromDND(folder_root);

        // removeSelectedItems will change selection, collect worn items beforehand
        uuid_vec_t worn;
        uuid_vec_t item_deletion_list;
        uuid_vec_t cat_deletion_list;
        if (has_worn)
        {
            //Get selected items
            LLFolderView::selected_items_t selectedItems = folder_root->getSelectedItems();

            //If user is in DND and deletes item, make sure the notification is not displayed by removing the notification
            //from DND history and .xml file. Once this is done, upon exit of DND mode the item deleted will not show a notification.
            for (LLFolderView::selected_items_t::iterator it = selectedItems.begin(); it != selectedItems.end(); ++it)
            {
                LLFolderViewModelItemInventory* viewModel = dynamic_cast<LLFolderViewModelItemInventory*>((*it)->getViewModelItem());
<<<<<<< HEAD

                LLUUID obj_id = viewModel->getUUID();
                LLViewerInventoryCategory* cat = gInventory.getCategory(obj_id);
                bool cat_has_worn = false;
                if (cat)
                {
                    LLInventoryModel::cat_array_t categories;
                    LLInventoryModel::item_array_t items;

=======

                LLUUID obj_id = viewModel->getUUID();
                LLViewerInventoryCategory* cat = gInventory.getCategory(obj_id);
                bool cat_has_worn = false;
                if (cat)
                {
                    LLInventoryModel::cat_array_t categories;
                    LLInventoryModel::item_array_t items;

>>>>>>> 82d71378
                    gInventory.collectDescendents(obj_id, categories, items, FALSE);

                    for (LLInventoryModel::item_array_t::value_type& item : items)
                    {
                        if (get_is_item_worn(item))
                        {
                            worn.push_back(item->getUUID());
                            cat_has_worn = true;
                        }
                    }
                    if (cat_has_worn)
                    {
                        cat_deletion_list.push_back(obj_id);
                    }
                }
                LLViewerInventoryItem* item = gInventory.getItem(obj_id);
                if (item && get_is_item_worn(item))
                {
                    worn.push_back(obj_id);
                    item_deletion_list.push_back(obj_id);
                }
            }
        }

        // removeSelectedItems will check if items are worn before deletion,
        // don't 'unwear' yet to prevent race conditions from unwearing
        // and removing simultaneously
        folder_root->removeSelectedItems();

        // unwear then delete the rest
        if (!worn.empty())
        {
            // should fire once after every item gets detached
            LLAppearanceMgr::instance().removeItemsFromAvatar(worn,
                                                              [item_deletion_list, cat_deletion_list]()
                                                              {
                                                                  for (const LLUUID& id : item_deletion_list)
                                                                  {
                                                                      remove_inventory_item(id, NULL);
                                                                  }
                                                                  for (const LLUUID& id : cat_deletion_list)
                                                                  {
                                                                      remove_inventory_category(id, NULL);
                                                                  }
                                                              });
        }

        // Update the marketplace listings that have been affected by the operation
        updateMarketplaceFolders();
    }
}

void LLInventoryAction::buildMarketplaceFolders(LLFolderView* root)
{
    // Make a list of all marketplace folders containing the elements in the selected list
    // as well as the elements themselves.
    // Once those elements are updated (cut, delete in particular but potentially any action), their
    // containing folder will need to be updated as well as their initially containing folder. For
    // instance, moving a stock folder from a listed folder to another will require an update of the
    // target listing *and* the original listing. So we need to keep track of both.
    // Note: do not however put the marketplace listings root itself in this list or the whole marketplace data will be rebuilt.
    sMarketplaceFolders.clear();
    const LLUUID &marketplacelistings_id = gInventory.findCategoryUUIDForType(LLFolderType::FT_MARKETPLACE_LISTINGS);
    if (marketplacelistings_id.isNull())
    {
        return;
    }

    std::set<LLFolderViewItem*> selected_items = root->getSelectionList();
    std::set<LLFolderViewItem*>::iterator set_iter = selected_items.begin();
    LLFolderViewModelItemInventory * viewModel = NULL;
    for (; set_iter != selected_items.end(); ++set_iter)
    {
        viewModel = dynamic_cast<LLFolderViewModelItemInventory *>((*set_iter)->getViewModelItem());
        if (!viewModel || !viewModel->getInventoryObject()) continue;
        if (gInventory.isObjectDescendentOf(viewModel->getInventoryObject()->getParentUUID(), marketplacelistings_id))
        {
            const LLUUID &parent_id = viewModel->getInventoryObject()->getParentUUID();
            if (parent_id != marketplacelistings_id)
            {
                sMarketplaceFolders.push_back(parent_id);
            }
            const LLUUID &curr_id = viewModel->getInventoryObject()->getUUID();
            if (curr_id != marketplacelistings_id)
            {
                sMarketplaceFolders.push_back(curr_id);
            }
        }
    }
    // Suppress dupes in the list so we won't update listings twice
    sMarketplaceFolders.sort();
    sMarketplaceFolders.unique();
}

void LLInventoryAction::updateMarketplaceFolders()
{
    while (!sMarketplaceFolders.empty())
    {
        update_marketplace_category(sMarketplaceFolders.back());
        sMarketplaceFolders.pop_back();
    }
}

<|MERGE_RESOLUTION|>--- conflicted
+++ resolved
@@ -832,7 +832,6 @@
             return FALSE;
         }
     }
-<<<<<<< HEAD
 
     return TRUE;
 }
@@ -840,21 +839,6 @@
 bool get_is_category_and_children_removable(LLInventoryModel* model, const LLUUID& folder_id, bool check_worn)
 {
     if (!get_is_category_removable(model, folder_id))
-    {
-        return false;
-    }
-
-    const LLUUID mp_id = gInventory.findCategoryUUIDForType(LLFolderType::FT_MARKETPLACE_LISTINGS);
-    if (mp_id.notNull() && gInventory.isObjectDescendentOf(folder_id, mp_id))
-=======
-
-    return TRUE;
-}
-
-bool get_is_category_and_children_removable(LLInventoryModel* model, const LLUUID& folder_id, bool check_worn)
-{
-    if (!get_is_category_removable(model, folder_id))
->>>>>>> 82d71378
     {
         return false;
     }
@@ -1210,7 +1194,6 @@
     // put on sale items she cannot transfer. Proceed with move if we have permission.
     bool allow_transfer = inv_item->getPermissions().allowOperationBy(PERM_TRANSFER, gAgent.getID());
     if (!allow_transfer)
-<<<<<<< HEAD
     {
         tooltip_msg = LLTrans::getString("TooltipOutboxNoTransfer");
         return false;
@@ -1231,28 +1214,6 @@
         return false;
     }
 
-=======
-    {
-        tooltip_msg = LLTrans::getString("TooltipOutboxNoTransfer");
-        return false;
-    }
-
-    // Check worn/not worn status: worn items cannot be put on the marketplace
-    bool worn = get_is_item_worn(inv_item->getUUID());
-    if (worn)
-    {
-        tooltip_msg = LLTrans::getString("TooltipOutboxWorn");
-        return false;
-    }
-
-    // Check library status: library items cannot be put on the marketplace
-    if (!gInventory.isObjectDescendentOf(inv_item->getUUID(), gInventory.getRootFolderID()))
-    {
-        tooltip_msg = LLTrans::getString("TooltipOutboxNotInInventory");
-        return false;
-    }
-
->>>>>>> 82d71378
     // Check type: for the moment, calling cards cannot be put on the marketplace
     bool calling_card = (LLAssetType::AT_CALLINGCARD == inv_item->getType());
     if (calling_card)
@@ -3612,7 +3573,6 @@
             for (LLFolderView::selected_items_t::iterator it = selectedItems.begin(); it != selectedItems.end(); ++it)
             {
                 LLFolderViewModelItemInventory* viewModel = dynamic_cast<LLFolderViewModelItemInventory*>((*it)->getViewModelItem());
-<<<<<<< HEAD
 
                 LLUUID obj_id = viewModel->getUUID();
                 LLViewerInventoryCategory* cat = gInventory.getCategory(obj_id);
@@ -3622,17 +3582,6 @@
                     LLInventoryModel::cat_array_t categories;
                     LLInventoryModel::item_array_t items;
 
-=======
-
-                LLUUID obj_id = viewModel->getUUID();
-                LLViewerInventoryCategory* cat = gInventory.getCategory(obj_id);
-                bool cat_has_worn = false;
-                if (cat)
-                {
-                    LLInventoryModel::cat_array_t categories;
-                    LLInventoryModel::item_array_t items;
-
->>>>>>> 82d71378
                     gInventory.collectDescendents(obj_id, categories, items, FALSE);
 
                     for (LLInventoryModel::item_array_t::value_type& item : items)
