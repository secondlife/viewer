/** 
 * @file llinventoryfunctions.cpp
 * @brief Implementation of the inventory view and associated stuff.
 *
 * $LicenseInfo:firstyear=2001&license=viewerlgpl$
 * Second Life Viewer Source Code
 * Copyright (C) 2010, Linden Research, Inc.
 * 
 * This library is free software; you can redistribute it and/or
 * modify it under the terms of the GNU Lesser General Public
 * License as published by the Free Software Foundation;
 * version 2.1 of the License only.
 * 
 * This library is distributed in the hope that it will be useful,
 * but WITHOUT ANY WARRANTY; without even the implied warranty of
 * MERCHANTABILITY or FITNESS FOR A PARTICULAR PURPOSE.  See the GNU
 * Lesser General Public License for more details.
 * 
 * You should have received a copy of the GNU Lesser General Public
 * License along with this library; if not, write to the Free Software
 * Foundation, Inc., 51 Franklin Street, Fifth Floor, Boston, MA  02110-1301  USA
 * 
 * Linden Research, Inc., 945 Battery Street, San Francisco, CA  94111  USA
 * $/LicenseInfo$
 */

#include "llviewerprecompiledheaders.h"

#include <utility> // for std::pair<>

#include "llinventoryfunctions.h"

// library includes
#include "llagent.h"
#include "llagentwearables.h"
#include "llcallingcard.h"
#include "llfloaterreg.h"
#include "llinventorydefines.h"
#include "llsdserialize.h"
#include "llfiltereditor.h"
#include "llspinctrl.h"
#include "llui.h"
#include "message.h"

// newview includes
#include "llappearancemgr.h"
#include "llappviewer.h"
//#include "llfirstuse.h"
#include "llfloaterinventory.h"
#include "llfloatersidepanelcontainer.h"
#include "llfocusmgr.h"
#include "llfolderview.h"
#include "llgesturemgr.h"
#include "lliconctrl.h"
#include "llimview.h"
#include "llinventorybridge.h"
#include "llinventorymodel.h"
#include "llinventorypanel.h"
#include "lllineeditor.h"
#include "llmarketplacenotifications.h"
#include "llmenugl.h"
#include "llnotificationsutil.h"
#include "llpanelmaininventory.h"
#include "llpreviewanim.h"
#include "llpreviewgesture.h"
#include "llpreviewnotecard.h"
#include "llpreviewscript.h"
#include "llpreviewsound.h"
#include "llpreviewtexture.h"
#include "llresmgr.h"
#include "llscrollbar.h"
#include "llscrollcontainer.h"
#include "llselectmgr.h"
#include "llsidepanelinventory.h"
#include "lltabcontainer.h"
#include "lltooldraganddrop.h"
#include "lluictrlfactory.h"
#include "llviewermessage.h"
#include "llviewerobjectlist.h"
#include "llviewerregion.h"
#include "llviewerwindow.h"
#include "llvoavatarself.h"
#include "llwearablelist.h"

#include <boost/foreach.hpp>

BOOL LLInventoryState::sWearNewClothing = FALSE;
LLUUID LLInventoryState::sWearNewClothingTransactionID;

// Generates a string containing the path to the item specified by
// item_id.
void append_path(const LLUUID& id, std::string& path)
{
	std::string temp;
	const LLInventoryObject* obj = gInventory.getObject(id);
	LLUUID parent_id;
	if(obj) parent_id = obj->getParentUUID();
	std::string forward_slash("/");
	while(obj)
	{
		obj = gInventory.getCategory(parent_id);
		if(obj)
		{
			temp.assign(forward_slash + obj->getName() + temp);
			parent_id = obj->getParentUUID();
		}
	}
	path.append(temp);
}

<<<<<<< HEAD
void change_item_parent(LLInventoryModel* model,
						LLViewerInventoryItem* item,
						const LLUUID& new_parent_id,
						BOOL restamp)
{
	if (item->getParentUUID() != new_parent_id)
	{
		LLInventoryModel::update_list_t update;
		LLInventoryModel::LLCategoryUpdate old_folder(item->getParentUUID(),-1);
		update.push_back(old_folder);
		LLInventoryModel::LLCategoryUpdate new_folder(new_parent_id, 1);
		update.push_back(new_folder);
		gInventory.accountForUpdate(update);

		LLPointer<LLViewerInventoryItem> new_item = new LLViewerInventoryItem(item);
		new_item->setParent(new_parent_id);
		new_item->updateParentOnServer(restamp);
		model->updateItem(new_item);
		model->notifyObservers();
	}
}

void change_category_parent(LLInventoryModel* model,
	LLViewerInventoryCategory* cat,
	const LLUUID& new_parent_id,
	BOOL restamp)
{
	if (!model || !cat)
	{
		return;
	}

	// Can't move a folder into a child of itself.
	if (model->isObjectDescendentOf(new_parent_id, cat->getUUID()))
	{
		return;
	}

	LLInventoryModel::update_list_t update;
	LLInventoryModel::LLCategoryUpdate old_folder(cat->getParentUUID(), -1);
	update.push_back(old_folder);
	LLInventoryModel::LLCategoryUpdate new_folder(new_parent_id, 1);
	update.push_back(new_folder);
	model->accountForUpdate(update);

	LLPointer<LLViewerInventoryCategory> new_cat = new LLViewerInventoryCategory(cat);
	new_cat->setParent(new_parent_id);
	new_cat->updateParentOnServer(restamp);
	model->updateCategory(new_cat);
	model->notifyObservers();
}

// Move the item to the trash. Works for folders and objects.
// Caution: This method assumes that the item is removable!
void remove_item(LLInventoryModel* model, const LLUUID& id)
{
	LLViewerInventoryItem* item = model->getItem(id);
	if (!item)
		return;
	
	if (item->getType() == LLAssetType::AT_CATEGORY)
	{
		// Call the general helper function to delete a folder
		remove_category(model, id);
	}
	else
	{
		// Get the trash UUID
		LLUUID trash_id = model->findCategoryUUIDForType(LLFolderType::FT_TRASH, false);
		if (trash_id.notNull())
		{
			// Finally, move the item to the trash
			change_item_parent(model, item, trash_id, true);
		}
	}
}

=======
>>>>>>> b7e0e44e
void remove_category(LLInventoryModel* model, const LLUUID& cat_id)
{
	if (!model || !get_is_category_removable(model, cat_id))
	{
		return;
	}

	// Look for any gestures and deactivate them
	LLInventoryModel::cat_array_t	descendent_categories;
	LLInventoryModel::item_array_t	descendent_items;
	gInventory.collectDescendents(cat_id, descendent_categories, descendent_items, FALSE);

	for (LLInventoryModel::item_array_t::const_iterator iter = descendent_items.begin();
		 iter != descendent_items.end();
		 ++iter)
	{
		const LLViewerInventoryItem* item = (*iter);
		const LLUUID& item_id = item->getUUID();
		if (item->getType() == LLAssetType::AT_GESTURE
			&& LLGestureMgr::instance().isGestureActive(item_id))
		{
			LLGestureMgr::instance().deactivateGesture(item_id);
		}
	}

	LLViewerInventoryCategory* cat = gInventory.getCategory(cat_id);
	if (cat)
	{
		const LLUUID trash_id = model->findCategoryUUIDForType(LLFolderType::FT_TRASH);
		model->changeCategoryParent(cat, trash_id, TRUE);
	}
}

void rename_category(LLInventoryModel* model, const LLUUID& cat_id, const std::string& new_name)
{
	LLViewerInventoryCategory* cat;

	if (!model ||
		!get_is_category_renameable(model, cat_id) ||
		(cat = model->getCategory(cat_id)) == NULL ||
		cat->getName() == new_name)
	{
		return;
	}

	LLPointer<LLViewerInventoryCategory> new_cat = new LLViewerInventoryCategory(cat);
	new_cat->rename(new_name);
	new_cat->updateServer(FALSE);
	model->updateCategory(new_cat);

	model->notifyObservers();
}

void copy_inventory_category(LLInventoryModel* model,
							 LLViewerInventoryCategory* cat,
							 const LLUUID& parent_id,
							 const LLUUID& root_copy_id)
{
	// Create the initial folder
	LLUUID new_cat_uuid = gInventory.createNewCategory(parent_id, LLFolderType::FT_NONE, cat->getName());
	model->notifyObservers();
	
	// We need to exclude the initial root of the copy to avoid recursively copying the copy, etc...
	LLUUID root_id = (root_copy_id.isNull() ? new_cat_uuid : root_copy_id);

	// Get the content of the folder
	LLInventoryModel::cat_array_t* cat_array;
	LLInventoryModel::item_array_t* item_array;
	gInventory.getDirectDescendentsOf(cat->getUUID(),cat_array,item_array);

	// Copy all the items
	LLInventoryModel::item_array_t item_array_copy = *item_array;
	for (LLInventoryModel::item_array_t::iterator iter = item_array_copy.begin(); iter != item_array_copy.end(); iter++)
	{
		LLInventoryItem* item = *iter;
		copy_inventory_item(
							gAgent.getID(),
							item->getPermissions().getOwner(),
							item->getUUID(),
							new_cat_uuid,
							std::string(),
							LLPointer<LLInventoryCallback>(NULL));
	}
	
	// Copy all the folders
	LLInventoryModel::cat_array_t cat_array_copy = *cat_array;
	for (LLInventoryModel::cat_array_t::iterator iter = cat_array_copy.begin(); iter != cat_array_copy.end(); iter++)
	{
		LLViewerInventoryCategory* category = *iter;
		if (category->getUUID() != root_id)
		{
			copy_inventory_category(model, category, new_cat_uuid, root_id);
		}
	}
}

class LLInventoryCollectAllItems : public LLInventoryCollectFunctor
{
public:
	virtual bool operator()(LLInventoryCategory* cat, LLInventoryItem* item)
	{
		return true;
	}
};

BOOL get_is_parent_to_worn_item(const LLUUID& id)
{
	const LLViewerInventoryCategory* cat = gInventory.getCategory(id);
	if (!cat)
	{
		return FALSE;
	}

	LLInventoryModel::cat_array_t cats;
	LLInventoryModel::item_array_t items;
	LLInventoryCollectAllItems collect_all;
	gInventory.collectDescendentsIf(LLAppearanceMgr::instance().getCOF(), cats, items, LLInventoryModel::EXCLUDE_TRASH, collect_all);

	for (LLInventoryModel::item_array_t::const_iterator it = items.begin(); it != items.end(); ++it)
	{
		const LLViewerInventoryItem * const item = *it;

		llassert(item->getIsLinkType());

		LLUUID linked_id = item->getLinkedUUID();
		const LLViewerInventoryItem * const linked_item = gInventory.getItem(linked_id);

		if (linked_item)
		{
			LLUUID parent_id = linked_item->getParentUUID();

			while (!parent_id.isNull())
			{
				LLInventoryCategory * parent_cat = gInventory.getCategory(parent_id);

				if (cat == parent_cat)
				{
					return TRUE;
				}

				parent_id = parent_cat->getParentUUID();
			}
		}
	}

	return FALSE;
}

BOOL get_is_item_worn(const LLUUID& id)
{
	const LLViewerInventoryItem* item = gInventory.getItem(id);
	if (!item)
		return FALSE;

	// Consider the item as worn if it has links in COF.
	if (LLAppearanceMgr::instance().isLinkInCOF(id))
	{
		return TRUE;
	}

	switch(item->getType())
	{
		case LLAssetType::AT_OBJECT:
		{
			if (isAgentAvatarValid() && gAgentAvatarp->isWearingAttachment(item->getLinkedUUID()))
				return TRUE;
			break;
		}
		case LLAssetType::AT_BODYPART:
		case LLAssetType::AT_CLOTHING:
			if(gAgentWearables.isWearingItem(item->getLinkedUUID()))
				return TRUE;
			break;
		case LLAssetType::AT_GESTURE:
			if (LLGestureMgr::instance().isGestureActive(item->getLinkedUUID()))
				return TRUE;
			break;
		default:
			break;
	}
	return FALSE;
}

BOOL get_can_item_be_worn(const LLUUID& id)
{
	const LLViewerInventoryItem* item = gInventory.getItem(id);
	if (!item)
		return FALSE;

	if (LLAppearanceMgr::isLinkInCOF(item->getLinkedUUID()))
	{
		// an item having links in COF (i.e. a worn item)
		return FALSE;
	}

	if (gInventory.isObjectDescendentOf(id, LLAppearanceMgr::instance().getCOF()))
	{
		// a non-link object in COF (should not normally happen)
		return FALSE;
	}
	
	const LLUUID trash_id = gInventory.findCategoryUUIDForType(
			LLFolderType::FT_TRASH);

	// item can't be worn if base obj in trash, see EXT-7015
	if (gInventory.isObjectDescendentOf(item->getLinkedUUID(),
			trash_id))
	{
		return false;
	}

	switch(item->getType())
	{
		case LLAssetType::AT_OBJECT:
		{
			if (isAgentAvatarValid() && gAgentAvatarp->isWearingAttachment(item->getLinkedUUID()))
			{
				// Already being worn
				return FALSE;
			}
			else
			{
				// Not being worn yet.
				return TRUE;
			}
			break;
		}
		case LLAssetType::AT_BODYPART:
		case LLAssetType::AT_CLOTHING:
			if(gAgentWearables.isWearingItem(item->getLinkedUUID()))
			{
				// Already being worn
				return FALSE;
			}
			else
			{
				// Not being worn yet.
				return TRUE;
			}
			break;
		default:
			break;
	}
	return FALSE;
}

BOOL get_is_item_removable(const LLInventoryModel* model, const LLUUID& id)
{
	if (!model)
	{
		return FALSE;
	}

	// Can't delete an item that's in the library.
	if (!model->isObjectDescendentOf(id, gInventory.getRootFolderID()))
	{
		return FALSE;
	}

	// Disable delete from COF folder; have users explicitly choose "detach/take off",
	// unless the item is not worn but in the COF (i.e. is bugged).
	if (LLAppearanceMgr::instance().getIsProtectedCOFItem(id))
	{
		if (get_is_item_worn(id))
		{
			return FALSE;
		}
	}

	const LLInventoryObject *obj = model->getItem(id);
	if (obj && obj->getIsLinkType())
	{
		return TRUE;
	}
	if (get_is_item_worn(id))
	{
		return FALSE;
	}
	return TRUE;
}

BOOL get_is_category_removable(const LLInventoryModel* model, const LLUUID& id)
{
	// NOTE: This function doesn't check the folder's children.
	// See LLFolderBridge::isItemRemovable for a function that does
	// consider the children.

	if (!model)
	{
		return FALSE;
	}

	if (!model->isObjectDescendentOf(id, gInventory.getRootFolderID()))
	{
		return FALSE;
	}

	if (!isAgentAvatarValid()) return FALSE;

	const LLInventoryCategory* category = model->getCategory(id);
	if (!category)
	{
		return FALSE;
	}

	const LLFolderType::EType folder_type = category->getPreferredType();
	
	if (LLFolderType::lookupIsProtectedType(folder_type))
	{
		return FALSE;
	}

	// Can't delete the outfit that is currently being worn.
	if (folder_type == LLFolderType::FT_OUTFIT)
	{
		const LLViewerInventoryItem *base_outfit_link = LLAppearanceMgr::instance().getBaseOutfitLink();
		if (base_outfit_link && (category == base_outfit_link->getLinkedCategory()))
		{
			return FALSE;
		}
	}

	return TRUE;
}

BOOL get_is_category_renameable(const LLInventoryModel* model, const LLUUID& id)
{
	if (!model)
	{
		return FALSE;
	}

	LLViewerInventoryCategory* cat = model->getCategory(id);

	if (cat && !LLFolderType::lookupIsProtectedType(cat->getPreferredType()) &&
		cat->getOwnerID() == gAgent.getID())
	{
		return TRUE;
	}
	return FALSE;
}

void show_task_item_profile(const LLUUID& item_uuid, const LLUUID& object_id)
{
	LLFloaterSidePanelContainer::showPanel("inventory", LLSD().with("id", item_uuid).with("object", object_id));
}

void show_item_profile(const LLUUID& item_uuid)
{
	LLUUID linked_uuid = gInventory.getLinkedItemID(item_uuid);
	LLFloaterSidePanelContainer::showPanel("inventory", LLSD().with("id", linked_uuid));
}

void show_item_original(const LLUUID& item_uuid)
{
	LLFloater* floater_inventory = LLFloaterReg::getInstance("inventory");
	if (!floater_inventory)
	{
		llwarns << "Could not find My Inventory floater" << llendl;
		return;
	}

	//sidetray inventory panel
	LLSidepanelInventory *sidepanel_inventory =	LLFloaterSidePanelContainer::getPanel<LLSidepanelInventory>("inventory");

	bool reset_inventory_filter = !floater_inventory->isInVisibleChain();

	LLInventoryPanel* active_panel = LLInventoryPanel::getActiveInventoryPanel();
	if (!active_panel) 
	{
		//this may happen when there is no floatera and other panel is active in inventory tab

		if	(sidepanel_inventory)
		{
			sidepanel_inventory->showInventoryPanel();
		}
	}
	
	active_panel = LLInventoryPanel::getActiveInventoryPanel();
	if (!active_panel) 
	{
		return;
	}
	active_panel->setSelection(gInventory.getLinkedItemID(item_uuid), TAKE_FOCUS_NO);
	
	if(reset_inventory_filter)
	{
		//inventory floater
		bool floater_inventory_visible = false;

		LLFloaterReg::const_instance_list_t& inst_list = LLFloaterReg::getFloaterList("inventory");
		for (LLFloaterReg::const_instance_list_t::const_iterator iter = inst_list.begin(); iter != inst_list.end(); ++iter)
		{
			LLFloaterInventory* floater_inventory = dynamic_cast<LLFloaterInventory*>(*iter);
			if (floater_inventory)
			{
				LLPanelMainInventory* main_inventory = floater_inventory->getMainInventoryPanel();

				main_inventory->onFilterEdit("");

				if(floater_inventory->getVisible())
				{
					floater_inventory_visible = true;
				}
			}
		}
		if(sidepanel_inventory && !floater_inventory_visible)
		{
			LLPanelMainInventory* main_inventory = sidepanel_inventory->getMainInventoryPanel();

			main_inventory->onFilterEdit("");
		}
	}
}


void open_outbox()
{
	LLFloaterReg::showInstance("outbox");
}

LLUUID create_folder_in_outbox_for_item(LLInventoryItem* item, const LLUUID& destFolderId, S32 operation_id)
{
	llassert(item);
	llassert(destFolderId.notNull());

	LLUUID created_folder_id = gInventory.createNewCategory(destFolderId, LLFolderType::FT_NONE, item->getName());
	gInventory.notifyObservers();

	LLNotificationsUtil::add("OutboxFolderCreated");

	return created_folder_id;
}

void move_to_outbox_cb_action(const LLSD& payload)
{
	LLViewerInventoryItem * viitem = gInventory.getItem(payload["item_id"].asUUID());
	LLUUID dest_folder_id = payload["dest_folder_id"].asUUID();

	if (viitem)
	{	
		// when moving item directly into outbox create folder with that name
		if (dest_folder_id == gInventory.findCategoryUUIDForType(LLFolderType::FT_OUTBOX, false))
		{
			S32 operation_id = payload["operation_id"].asInteger();
			dest_folder_id = create_folder_in_outbox_for_item(viitem, dest_folder_id, operation_id);
		}

		LLUUID parent = viitem->getParentUUID();

		gInventory.changeItemParent(
			viitem,
			dest_folder_id,
			false);

		LLUUID top_level_folder = payload["top_level_folder"].asUUID();

		if (top_level_folder != LLUUID::null)
		{
			LLViewerInventoryCategory* category;

			while (parent.notNull())
			{
				LLInventoryModel::cat_array_t* cat_array;
				LLInventoryModel::item_array_t* item_array;
				gInventory.getDirectDescendentsOf(parent,cat_array,item_array);

				LLUUID next_parent;

				category = gInventory.getCategory(parent);

				if (!category) break;

				next_parent = category->getParentUUID();

				if (cat_array->empty() && item_array->empty())
				{
					remove_category(&gInventory, parent);
				}

				if (parent == top_level_folder)
				{
					break;
				}

				parent = next_parent;
			}
		}

		open_outbox();
	}
}

void copy_item_to_outbox(LLInventoryItem* inv_item, LLUUID dest_folder, const LLUUID& top_level_folder, S32 operation_id)
{
	// Collapse links directly to items/folders
	LLViewerInventoryItem * viewer_inv_item = (LLViewerInventoryItem *) inv_item;
	LLViewerInventoryCategory * linked_category = viewer_inv_item->getLinkedCategory();
	if (linked_category != NULL)
	{
		copy_folder_to_outbox(linked_category, dest_folder, top_level_folder, operation_id);
	}
	else
	{
		LLViewerInventoryItem * linked_item = viewer_inv_item->getLinkedItem();
		if (linked_item != NULL)
		{
			inv_item = (LLInventoryItem *) linked_item;
		}
		
		// Check for copy permissions
		if (inv_item->getPermissions().allowOperationBy(PERM_COPY, gAgent.getID(), gAgent.getGroupID()))
		{
			// when moving item directly into outbox create folder with that name
			if (dest_folder == gInventory.findCategoryUUIDForType(LLFolderType::FT_OUTBOX, false))
			{
				dest_folder = create_folder_in_outbox_for_item(inv_item, dest_folder, operation_id);
			}
			
			copy_inventory_item(gAgent.getID(),
								inv_item->getPermissions().getOwner(),
								inv_item->getUUID(),
								dest_folder,
								inv_item->getName(),
								LLPointer<LLInventoryCallback>(NULL));

			open_outbox();
		}
		else
		{
			LLSD payload;
			payload["item_id"] = inv_item->getUUID();
			payload["dest_folder_id"] = dest_folder;
			payload["top_level_folder"] = top_level_folder;
			payload["operation_id"] = operation_id;
			
			LLMarketplaceInventoryNotifications::addNoCopyNotification(payload, move_to_outbox_cb_action);
		}
	}
}

void move_item_within_outbox(LLInventoryItem* inv_item, LLUUID dest_folder, S32 operation_id)
{
	// when moving item directly into outbox create folder with that name
	if (dest_folder == gInventory.findCategoryUUIDForType(LLFolderType::FT_OUTBOX, false))
	{
		dest_folder = create_folder_in_outbox_for_item(inv_item, dest_folder, operation_id);
	}
	
	LLViewerInventoryItem * viewer_inv_item = (LLViewerInventoryItem *) inv_item;

	gInventory.changeItemParent(
					   viewer_inv_item,
					   dest_folder,
					   false);
}

void copy_folder_to_outbox(LLInventoryCategory* inv_cat, const LLUUID& dest_folder, const LLUUID& top_level_folder, S32 operation_id)
{
	LLUUID new_folder_id = gInventory.createNewCategory(dest_folder, LLFolderType::FT_NONE, inv_cat->getName());
	gInventory.notifyObservers();

	LLInventoryModel::cat_array_t* cat_array;
	LLInventoryModel::item_array_t* item_array;
	gInventory.getDirectDescendentsOf(inv_cat->getUUID(),cat_array,item_array);

	// copy the vector because otherwise the iterator won't be happy if we delete from it
	LLInventoryModel::item_array_t item_array_copy = *item_array;

	for (LLInventoryModel::item_array_t::iterator iter = item_array_copy.begin(); iter != item_array_copy.end(); iter++)
	{
		LLInventoryItem* item = *iter;
		copy_item_to_outbox(item, new_folder_id, top_level_folder, operation_id);
	}

	LLInventoryModel::cat_array_t cat_array_copy = *cat_array;

	for (LLInventoryModel::cat_array_t::iterator iter = cat_array_copy.begin(); iter != cat_array_copy.end(); iter++)
	{
		LLViewerInventoryCategory* category = *iter;
		copy_folder_to_outbox(category, new_folder_id, top_level_folder, operation_id);
	}

	open_outbox();
}

///----------------------------------------------------------------------------
/// LLInventoryCollectFunctor implementations
///----------------------------------------------------------------------------

// static
bool LLInventoryCollectFunctor::itemTransferCommonlyAllowed(const LLInventoryItem* item)
{
	if (!item)
		return false;

	switch(item->getType())
	{
		case LLAssetType::AT_OBJECT:
		case LLAssetType::AT_BODYPART:
		case LLAssetType::AT_CLOTHING:
			if (!get_is_item_worn(item->getUUID()))
				return true;
			break;
		default:
			return true;
			break;
	}
	return false;
}

bool LLIsType::operator()(LLInventoryCategory* cat, LLInventoryItem* item)
{
	if(mType == LLAssetType::AT_CATEGORY)
	{
		if(cat) return TRUE;
	}
	if(item)
	{
		if(item->getType() == mType) return TRUE;
	}
	return FALSE;
}

bool LLIsNotType::operator()(LLInventoryCategory* cat, LLInventoryItem* item)
{
	if(mType == LLAssetType::AT_CATEGORY)
	{
		if(cat) return FALSE;
	}
	if(item)
	{
		if(item->getType() == mType) return FALSE;
		else return TRUE;
	}
	return TRUE;
}

bool LLIsOfAssetType::operator()(LLInventoryCategory* cat, LLInventoryItem* item)
{
	if(mType == LLAssetType::AT_CATEGORY)
	{
		if(cat) return TRUE;
	}
	if(item)
	{
		if(item->getActualType() == mType) return TRUE;
	}
	return FALSE;
}

bool LLIsTypeWithPermissions::operator()(LLInventoryCategory* cat, LLInventoryItem* item)
{
	if(mType == LLAssetType::AT_CATEGORY)
	{
		if(cat) 
		{
			return TRUE;
		}
	}
	if(item)
	{
		if(item->getType() == mType)
		{
			LLPermissions perm = item->getPermissions();
			if ((perm.getMaskBase() & mPerm) == mPerm)
			{
				return TRUE;
			}
		}
	}
	return FALSE;
}

bool LLBuddyCollector::operator()(LLInventoryCategory* cat,
								  LLInventoryItem* item)
{
	if(item)
	{
		if((LLAssetType::AT_CALLINGCARD == item->getType())
		   && (!item->getCreatorUUID().isNull())
		   && (item->getCreatorUUID() != gAgent.getID()))
		{
			return true;
		}
	}
	return false;
}


bool LLUniqueBuddyCollector::operator()(LLInventoryCategory* cat,
										LLInventoryItem* item)
{
	if(item)
	{
		if((LLAssetType::AT_CALLINGCARD == item->getType())
 		   && (item->getCreatorUUID().notNull())
 		   && (item->getCreatorUUID() != gAgent.getID()))
		{
			mSeen.insert(item->getCreatorUUID());
			return true;
		}
	}
	return false;
}


bool LLParticularBuddyCollector::operator()(LLInventoryCategory* cat,
											LLInventoryItem* item)
{
	if(item)
	{
		if((LLAssetType::AT_CALLINGCARD == item->getType())
		   && (item->getCreatorUUID() == mBuddyID))
		{
			return TRUE;
		}
	}
	return FALSE;
}


bool LLNameCategoryCollector::operator()(
	LLInventoryCategory* cat, LLInventoryItem* item)
{
	if(cat)
	{
		if (!LLStringUtil::compareInsensitive(mName, cat->getName()))
		{
			return true;
		}
	}
	return false;
}

bool LLFindCOFValidItems::operator()(LLInventoryCategory* cat,
									 LLInventoryItem* item)
{
	// Valid COF items are:
	// - links to wearables (body parts or clothing)
	// - links to attachments
	// - links to gestures
	// - links to ensemble folders
	LLViewerInventoryItem *linked_item = ((LLViewerInventoryItem*)item)->getLinkedItem();
	if (linked_item)
	{
		LLAssetType::EType type = linked_item->getType();
		return (type == LLAssetType::AT_CLOTHING ||
				type == LLAssetType::AT_BODYPART ||
				type == LLAssetType::AT_GESTURE ||
				type == LLAssetType::AT_OBJECT);
	}
	else
	{
		LLViewerInventoryCategory *linked_category = ((LLViewerInventoryItem*)item)->getLinkedCategory();
		// BAP remove AT_NONE support after ensembles are fully working?
		return (linked_category &&
				((linked_category->getPreferredType() == LLFolderType::FT_NONE) ||
				 (LLFolderType::lookupIsEnsembleType(linked_category->getPreferredType()))));
	}
}

bool LLFindWearables::operator()(LLInventoryCategory* cat,
								 LLInventoryItem* item)
{
	if(item)
	{
		if((item->getType() == LLAssetType::AT_CLOTHING)
		   || (item->getType() == LLAssetType::AT_BODYPART))
		{
			return TRUE;
		}
	}
	return FALSE;
}

LLFindWearablesEx::LLFindWearablesEx(bool is_worn, bool include_body_parts)
:	mIsWorn(is_worn)
,	mIncludeBodyParts(include_body_parts)
{}

bool LLFindWearablesEx::operator()(LLInventoryCategory* cat, LLInventoryItem* item)
{
	LLViewerInventoryItem *vitem = dynamic_cast<LLViewerInventoryItem*>(item);
	if (!vitem) return false;

	// Skip non-wearables.
	if (!vitem->isWearableType() && vitem->getType() != LLAssetType::AT_OBJECT)
	{
		return false;
	}

	// Skip body parts if requested.
	if (!mIncludeBodyParts && vitem->getType() == LLAssetType::AT_BODYPART)
	{
		return false;
	}

	// Skip broken links.
	if (vitem->getIsBrokenLink())
	{
		return false;
	}

	return (bool) get_is_item_worn(item->getUUID()) == mIsWorn;
}

bool LLFindWearablesOfType::operator()(LLInventoryCategory* cat, LLInventoryItem* item)
{
	if (!item) return false;
	if (item->getType() != LLAssetType::AT_CLOTHING &&
		item->getType() != LLAssetType::AT_BODYPART)
	{
		return false;
	}

	LLViewerInventoryItem *vitem = dynamic_cast<LLViewerInventoryItem*>(item);
	if (!vitem || vitem->getWearableType() != mWearableType) return false;

	return true;
}

void LLFindWearablesOfType::setType(LLWearableType::EType type)
{
	mWearableType = type;
}

bool LLFindNonRemovableObjects::operator()(LLInventoryCategory* cat, LLInventoryItem* item)
{
	if (item)
	{
		return !get_is_item_removable(&gInventory, item->getUUID());
	}
	if (cat)
	{
		return !get_is_category_removable(&gInventory, cat->getUUID());
	}

	llwarns << "Not a category and not an item?" << llendl;
	return false;
}

///----------------------------------------------------------------------------
/// LLAssetIDMatches 
///----------------------------------------------------------------------------
bool LLAssetIDMatches::operator()(LLInventoryCategory* cat, LLInventoryItem* item)
{
	return (item && item->getAssetUUID() == mAssetID);
}

///----------------------------------------------------------------------------
/// LLLinkedItemIDMatches 
///----------------------------------------------------------------------------
bool LLLinkedItemIDMatches::operator()(LLInventoryCategory* cat, LLInventoryItem* item)
{
	return (item && 
			(item->getIsLinkType()) &&
			(item->getLinkedUUID() == mBaseItemID)); // A linked item's assetID will be the compared-to item's itemID.
}

void LLSaveFolderState::setApply(BOOL apply)
{
	mApply = apply; 
	// before generating new list of open folders, clear the old one
	if(!apply) 
	{
		clearOpenFolders(); 
	}
}

void LLSaveFolderState::doFolder(LLFolderViewFolder* folder)
{
	LLMemType mt(LLMemType::MTYPE_INVENTORY_DO_FOLDER);
	LLInvFVBridge* bridge = (LLInvFVBridge*)folder->getListener();
	if(!bridge) return;
	
	if(mApply)
	{
		// we're applying the open state
		LLUUID id(bridge->getUUID());
		if(mOpenFolders.find(id) != mOpenFolders.end())
		{
			if (!folder->isOpen())
			{
				folder->setOpen(TRUE);
			}
		}
		else
		{
			// keep selected filter in its current state, this is less jarring to user
			if (!folder->isSelected() && folder->isOpen())
			{
				folder->setOpen(FALSE);
			}
		}
	}
	else
	{
		// we're recording state at this point
		if(folder->isOpen())
		{
			mOpenFolders.insert(bridge->getUUID());
		}
	}
}

void LLOpenFilteredFolders::doItem(LLFolderViewItem *item)
{
	if (item->getFiltered())
	{
		item->getParentFolder()->setOpenArrangeRecursively(TRUE, LLFolderViewFolder::RECURSE_UP);
	}
}

void LLOpenFilteredFolders::doFolder(LLFolderViewFolder* folder)
{
	if (folder->getFiltered() && folder->getParentFolder())
	{
		folder->getParentFolder()->setOpenArrangeRecursively(TRUE, LLFolderViewFolder::RECURSE_UP);
	}
	// if this folder didn't pass the filter, and none of its descendants did
	else if (!folder->getFiltered() && !folder->hasFilteredDescendants())
	{
		folder->setOpenArrangeRecursively(FALSE, LLFolderViewFolder::RECURSE_NO);
	}
}

void LLSelectFirstFilteredItem::doItem(LLFolderViewItem *item)
{
	if (item->getFiltered() && !mItemSelected)
	{
		item->getRoot()->setSelection(item, FALSE, FALSE);
		if (item->getParentFolder())
		{
			item->getParentFolder()->setOpenArrangeRecursively(TRUE, LLFolderViewFolder::RECURSE_UP);
		}
		mItemSelected = TRUE;
	}
}

void LLSelectFirstFilteredItem::doFolder(LLFolderViewFolder* folder)
{
	if (folder->getFiltered() && !mItemSelected)
	{
		folder->getRoot()->setSelection(folder, FALSE, FALSE);
		if (folder->getParentFolder())
		{
			folder->getParentFolder()->setOpenArrangeRecursively(TRUE, LLFolderViewFolder::RECURSE_UP);
		}
		mItemSelected = TRUE;
	}
}

void LLOpenFoldersWithSelection::doItem(LLFolderViewItem *item)
{
	if (item->getParentFolder() && item->isSelected())
	{
		item->getParentFolder()->setOpenArrangeRecursively(TRUE, LLFolderViewFolder::RECURSE_UP);
	}
}

void LLOpenFoldersWithSelection::doFolder(LLFolderViewFolder* folder)
{
	if (folder->getParentFolder() && folder->isSelected())
	{
		folder->getParentFolder()->setOpenArrangeRecursively(TRUE, LLFolderViewFolder::RECURSE_UP);
	}
}
<|MERGE_RESOLUTION|>--- conflicted
+++ resolved
@@ -108,59 +108,6 @@
 	path.append(temp);
 }
 
-<<<<<<< HEAD
-void change_item_parent(LLInventoryModel* model,
-						LLViewerInventoryItem* item,
-						const LLUUID& new_parent_id,
-						BOOL restamp)
-{
-	if (item->getParentUUID() != new_parent_id)
-	{
-		LLInventoryModel::update_list_t update;
-		LLInventoryModel::LLCategoryUpdate old_folder(item->getParentUUID(),-1);
-		update.push_back(old_folder);
-		LLInventoryModel::LLCategoryUpdate new_folder(new_parent_id, 1);
-		update.push_back(new_folder);
-		gInventory.accountForUpdate(update);
-
-		LLPointer<LLViewerInventoryItem> new_item = new LLViewerInventoryItem(item);
-		new_item->setParent(new_parent_id);
-		new_item->updateParentOnServer(restamp);
-		model->updateItem(new_item);
-		model->notifyObservers();
-	}
-}
-
-void change_category_parent(LLInventoryModel* model,
-	LLViewerInventoryCategory* cat,
-	const LLUUID& new_parent_id,
-	BOOL restamp)
-{
-	if (!model || !cat)
-	{
-		return;
-	}
-
-	// Can't move a folder into a child of itself.
-	if (model->isObjectDescendentOf(new_parent_id, cat->getUUID()))
-	{
-		return;
-	}
-
-	LLInventoryModel::update_list_t update;
-	LLInventoryModel::LLCategoryUpdate old_folder(cat->getParentUUID(), -1);
-	update.push_back(old_folder);
-	LLInventoryModel::LLCategoryUpdate new_folder(new_parent_id, 1);
-	update.push_back(new_folder);
-	model->accountForUpdate(update);
-
-	LLPointer<LLViewerInventoryCategory> new_cat = new LLViewerInventoryCategory(cat);
-	new_cat->setParent(new_parent_id);
-	new_cat->updateParentOnServer(restamp);
-	model->updateCategory(new_cat);
-	model->notifyObservers();
-}
-
 // Move the item to the trash. Works for folders and objects.
 // Caution: This method assumes that the item is removable!
 void remove_item(LLInventoryModel* model, const LLUUID& id)
@@ -186,8 +133,6 @@
 	}
 }
 
-=======
->>>>>>> b7e0e44e
 void remove_category(LLInventoryModel* model, const LLUUID& cat_id)
 {
 	if (!model || !get_is_category_removable(model, cat_id))
