--- conflicted
+++ resolved
@@ -69,19 +69,11 @@
     LLInboxFolderViewFolder(const Params& p);
 
     void addItem(LLFolderViewItem* item);
-<<<<<<< HEAD
-	void draw();
-	
-	bool handleMouseDown(S32 x, S32 y, MASK mask);
-	bool handleDoubleClick(S32 x, S32 y, MASK mask);
-	void selectItem();
-=======
     void draw();
 
-    BOOL handleMouseDown(S32 x, S32 y, MASK mask);
-    BOOL handleDoubleClick(S32 x, S32 y, MASK mask);
+    bool handleMouseDown(S32 x, S32 y, MASK mask);
+    bool handleDoubleClick(S32 x, S32 y, MASK mask);
     void selectItem();
->>>>>>> e7eced3c
 
     void computeFreshness();
     void deFreshify();
@@ -108,13 +100,8 @@
 
     LLInboxFolderViewItem(const Params& p);
 
-<<<<<<< HEAD
-	void addToFolder(LLFolderViewFolder* folder);
-	bool handleDoubleClick(S32 x, S32 y, MASK mask);
-=======
     void addToFolder(LLFolderViewFolder* folder);
-    BOOL handleDoubleClick(S32 x, S32 y, MASK mask);
->>>>>>> e7eced3c
+    bool handleDoubleClick(S32 x, S32 y, MASK mask);
 
     void draw();
 
