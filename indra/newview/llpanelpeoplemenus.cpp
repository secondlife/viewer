--- conflicted
+++ resolved
@@ -326,40 +326,6 @@
 
 void PeopleContextMenu::eject()
 {
-<<<<<<< HEAD
-	if((gAgent.getID() == mUUIDs.front()) || (mUUIDs.size() != 1))
-	{
-		return;
-	}
-
-	const LLUUID& id = mUUIDs.front();
-
-	// Use avatar_id if available, otherwise default to right-click avatar
-	LLVOAvatar* avatar = NULL;
-	if (id.notNull())
-	{
-		LLViewerObject* object = gObjectList.findObject(id);
-		if (object)
-		{
-			if( !object->isAvatar() )
-			{
-				object = NULL;
-			}
-			avatar = (LLVOAvatar*) object;
-		}
-	}
-
-	if (!avatar)
-		return;
-
-	LLSD payload;
-	payload["avatar_id"] = avatar->getID();
-	std::string fullname = avatar->getFullname();
-
-	const LLVector3d& pos = avatar->getPositionGlobal();
-	LLParcel* parcel = LLViewerParcelMgr::getInstance()->selectParcelAt(pos)->getParcel();
-	LLAvatarActions::ejectAvatar(id ,LLViewerParcelMgr::getInstance()->isParcelOwnedByAgent(parcel,GP_LAND_MANAGE_BANNED));
-=======
     if((gAgent.getID() == mUUIDs.front()) || (mUUIDs.size() != 1))
     {
         return;
@@ -381,7 +347,10 @@
             avatar = (LLVOAvatar*) object;
         }
     }
-    if (!avatar) return;
+
+    if (!avatar)
+        return;
+
     LLSD payload;
     payload["avatar_id"] = avatar->getID();
     std::string fullname = avatar->getFullname();
@@ -389,7 +358,6 @@
     const LLVector3d& pos = avatar->getPositionGlobal();
     LLParcel* parcel = LLViewerParcelMgr::getInstance()->selectParcelAt(pos)->getParcel();
     LLAvatarActions::ejectAvatar(id ,LLViewerParcelMgr::getInstance()->isParcelOwnedByAgent(parcel,GP_LAND_MANAGE_BANNED));
->>>>>>> e7eced3c
 }
 
 void PeopleContextMenu::startConference()
