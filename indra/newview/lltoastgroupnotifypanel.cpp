--- conflicted
+++ resolved
@@ -55,104 +55,6 @@
 :   LLToastPanel(notification),
     mInventoryOffer(NULL)
 {
-<<<<<<< HEAD
-	buildFromFile( "panel_group_notify.xml");
-	const LLSD& payload = notification->getPayload();
-	LLGroupData groupData;
-	if (!gAgent.getGroupData(payload["group_id"].asUUID(),groupData))
-	{
-		LL_WARNS() << "Group notice for unknown group: " << payload["group_id"].asUUID() << LL_ENDL;
-	}
-
-	//group icon
-	LLGroupIconCtrl* pGroupIcon = getChild<LLGroupIconCtrl>("group_icon", true);
-
-	// We should already have this data preloaded, so no sense in setting icon through setValue(group_id)
-	pGroupIcon->setIconId(groupData.mInsigniaID);
-
-	//header title
-	std::string from_name = payload["sender_name"].asString();
-	from_name = LLCacheName::buildUsername(from_name);
-
-	std::stringstream from;
-	from << from_name << "/" << groupData.mName;
-	LLTextBox* pTitleText = getChild<LLTextBox>("title");
-	pTitleText->setValue(from.str());
-	pTitleText->setToolTip(from.str());
-
-	//message subject
-	const std::string& subject = payload["subject"].asString();
-	//message body
-	const std::string& message = payload["message"].asString();
-
-	std::string timeStr = "[" + LLTrans::getString("TimeWeek") + "], ["
-							  + LLTrans::getString("TimeMonth") + "]/["
-							  + LLTrans::getString("TimeDay") + "]/["
-							  + LLTrans::getString("TimeYear") + "] ["
-							  + LLTrans::getString("TimeHour") + "]:["
-							  + LLTrans::getString("TimeMin") + "] ["
-							  + LLTrans::getString("TimeTimezone") + "]";
-
-	const LLDate timeStamp = notification->getDate();
-	LLDate notice_date = timeStamp.notNull() ? timeStamp : payload["received_time"].asDate();
-	LLSD substitution;
-	substitution["datetime"] = (S32) notice_date.secondsSinceEpoch();
-	LLStringUtil::format(timeStr, substitution);
-
-	LLViewerTextEditor* pMessageText = getChild<LLViewerTextEditor>("message");
-	pMessageText->setContentTrusted(false);
-	pMessageText->clear();
-
-	LLStyle::Params style;
-	LLFontGL* subject_font = LLFontGL::getFontByName(getString("subject_font"));
-	if (subject_font) 
-		style.font = subject_font;
-	pMessageText->appendText(subject, false, style);
-
-	LLFontGL* date_font = LLFontGL::getFontByName(getString("date_font"));
-	if (date_font)
-		style.font = date_font;
-	pMessageText->appendText(timeStr + "\n", true, style);
-	
-	style.font = pMessageText->getFont();
-	pMessageText->appendText(message, true, style);
-
-	//attachment
-	bool hasInventory = payload["inventory_offer"].isDefined();
-
-	//attachment text
-	LLTextBox * pAttachLink = getChild<LLTextBox>("attachment");
-	//attachment icon
-	LLIconCtrl* pAttachIcon = getChild<LLIconCtrl>("attachment_icon", true);
-
-	//If attachment is empty let it be invisible and not take place at the panel
-	pAttachLink->setVisible(hasInventory);
-	pAttachIcon->setVisible(hasInventory);
-	if (hasInventory) {
-		pAttachLink->setValue(payload["inventory_name"]);
-
-		mInventoryOffer = new LLOfferInfo(payload["inventory_offer"]);
-		getChild<LLTextBox>("attachment")->setClickedCallback(boost::bind(
-				&LLToastGroupNotifyPanel::onClickAttachment, this));
-
-		LLUIImagePtr attachIconImg = LLInventoryIcon::getIcon(mInventoryOffer->mType,
-												LLInventoryType::IT_TEXTURE);
-		pAttachIcon->setValue(attachIconImg->getName());
-	}
-
-	//ok button
-	LLButton* pOkBtn = getChild<LLButton>("btn_ok");
-	pOkBtn->setClickedCallback((boost::bind(&LLToastGroupNotifyPanel::onClickOk, this)));
-	setDefaultBtn(pOkBtn);
-
-	S32 maxLinesCount;
-	std::istringstream ss( getString("message_max_lines_count") );
-	if (!(ss >> maxLinesCount))
-	{
-		maxLinesCount = DEFAULT_MESSAGE_MAX_LINE_COUNT;
-	}
-	snapToMessageHeight(pMessageText, maxLinesCount);
-=======
     buildFromFile( "panel_group_notify.xml");
     const LLSD& payload = notification->getPayload();
     LLGroupData groupData;
@@ -162,7 +64,7 @@
     }
 
     //group icon
-    LLGroupIconCtrl* pGroupIcon = getChild<LLGroupIconCtrl>("group_icon", TRUE);
+    LLGroupIconCtrl* pGroupIcon = getChild<LLGroupIconCtrl>("group_icon", true);
 
     // We should already have this data preloaded, so no sense in setting icon through setValue(group_id)
     pGroupIcon->setIconId(groupData.mInsigniaID);
@@ -204,23 +106,23 @@
     LLFontGL* subject_font = LLFontGL::getFontByName(getString("subject_font"));
     if (subject_font)
         style.font = subject_font;
-    pMessageText->appendText(subject, FALSE, style);
+    pMessageText->appendText(subject, false, style);
 
     LLFontGL* date_font = LLFontGL::getFontByName(getString("date_font"));
     if (date_font)
         style.font = date_font;
-    pMessageText->appendText(timeStr + "\n", TRUE, style);
+    pMessageText->appendText(timeStr + "\n", true, style);
 
     style.font = pMessageText->getFont();
-    pMessageText->appendText(message, TRUE, style);
+    pMessageText->appendText(message, true, style);
 
     //attachment
-    BOOL hasInventory = payload["inventory_offer"].isDefined();
+    bool hasInventory = payload["inventory_offer"].isDefined();
 
     //attachment text
     LLTextBox * pAttachLink = getChild<LLTextBox>("attachment");
     //attachment icon
-    LLIconCtrl* pAttachIcon = getChild<LLIconCtrl>("attachment_icon", TRUE);
+    LLIconCtrl* pAttachIcon = getChild<LLIconCtrl>("attachment_icon", true);
 
     //If attachment is empty let it be invisible and not take place at the panel
     pAttachLink->setVisible(hasInventory);
@@ -249,7 +151,6 @@
         maxLinesCount = DEFAULT_MESSAGE_MAX_LINE_COUNT;
     }
     snapToMessageHeight(pMessageText, maxLinesCount);
->>>>>>> e7eced3c
 }
 
 // virtual
@@ -288,15 +189,9 @@
                 "GroupNotifyDimmedTextColor");
         pAttachLink->setColor(textColor);
 
-<<<<<<< HEAD
-		LLIconCtrl* pAttachIcon =
-				getChild<LLIconCtrl> ("attachment_icon", true);
-		pAttachIcon->setEnabled(false);
-=======
         LLIconCtrl* pAttachIcon =
-                getChild<LLIconCtrl> ("attachment_icon", TRUE);
-        pAttachIcon->setEnabled(FALSE);
->>>>>>> e7eced3c
+                getChild<LLIconCtrl> ("attachment_icon", true);
+        pAttachIcon->setEnabled(false);
 
         //if attachment isn't openable - notify about saving
         if (!isAttachmentOpenable(mInventoryOffer->mType)) {
