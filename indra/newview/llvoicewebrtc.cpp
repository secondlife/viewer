 /**
 * @file llvoicewebrtc.cpp
 * @brief Implementation of LLWebRTCVoiceClient class which is the interface to the voice client process.
 *
 * $LicenseInfo:firstyear=2001&license=viewerlgpl$
 * Second Life Viewer Source Code
 * Copyright (C) 2023, Linden Research, Inc.
 *
 * This library is free software; you can redistribute it and/or
 * modify it under the terms of the GNU Lesser General Public
 * License as published by the Free Software Foundation
 * version 2.1 of the License only.
 *
 * This library is distributed in the hope that it will be useful,
 * but WITHOUT ANY WARRANTY; without even the implied warranty of
 * MERCHANTABILITY or FITNESS FOR A PARTICULAR PURPOSE.  See the GNU
 * Lesser General Public License for more details.
 *
 * You should have received a copy of the GNU Lesser General Public
 * License along with this library; if not, write to the Free Software
 * Foundation, Inc., 51 Franklin Street, Fifth Floor, Boston, MA  02110-1301  USA
 *
 * Linden Research, Inc., 945 Battery Street, San Francisco, CA  94111  USA
 * $/LicenseInfo$
 */
#include <algorithm>
#include "llvoicewebrtc.h"

#include "llsdutil.h"

// Linden library includes
#include "llavatarnamecache.h"
#include "llvoavatarself.h"
#include "llbufferstream.h"
#include "llfile.h"
#include "llmenugl.h"
#ifdef LL_USESYSTEMLIBS
# include "expat.h"
#else
# include "expat/expat.h"
#endif
#include "llcallbacklist.h"
#include "llviewernetwork.h"        // for gGridChoice
#include "llbase64.h"
#include "llviewercontrol.h"
#include "llappviewer.h"    // for gDisconnected, gDisableVoice
#include "llprocess.h"

// Viewer includes
#include "llmutelist.h"  // to check for muted avatars
#include "llagent.h"
#include "llcachename.h"
#include "llimview.h" // for LLIMMgr
#include "llworld.h"
#include "llparcel.h"
#include "llviewerparcelmgr.h"
#include "llfirstuse.h"
#include "llspeakers.h"
#include "lltrans.h"
#include "llrand.h"
#include "llviewerwindow.h"
#include "llviewercamera.h"
#include "llversioninfo.h"

#include "llviewernetwork.h"
#include "llnotificationsutil.h"

#include "llcorehttputil.h"
#include "lleventfilter.h"

#include "stringize.h"

#include "llwebrtc.h"

// for base64 decoding
#include "apr_base64.h"

#include "boost/json.hpp"

const std::string WEBRTC_VOICE_SERVER_TYPE = "webrtc";

namespace {

    const F32 MAX_AUDIO_DIST      = 50.0f;
    const F32 VOLUME_SCALE_WEBRTC = 0.01f;
    const F32 LEVEL_SCALE_WEBRTC  = 0.008f;

    const F32 SPEAKING_AUDIO_LEVEL = 0.30;

    const uint32_t PEER_GAIN_CONVERSION_FACTOR = 220;

    static const std::string REPORTED_VOICE_SERVER_TYPE = "Secondlife WebRTC Gateway";

    // Don't send positional updates more frequently than this:
    const F32 UPDATE_THROTTLE_SECONDS = 0.1f;
    const F32 MAX_RETRY_WAIT_SECONDS  = 10.0f;

    // Cosine of a "trivially" small angle
    const F32 FOUR_DEGREES = 4.0f * (F_PI / 180.0f);
    const F32 MINUSCULE_ANGLE_COS = (F32) cos(0.5f * FOUR_DEGREES);

}  // namespace


///////////////////////////////////////////////////////////////////////////////////////////////

void LLVoiceWebRTCStats::reset()
{
    mStartTime = -1.0f;
    mConnectCycles = 0;
    mConnectTime = -1.0f;
    mConnectAttempts = 0;
    mProvisionTime = -1.0f;
    mProvisionAttempts = 0;
    mEstablishTime = -1.0f;
    mEstablishAttempts = 0;
}

LLVoiceWebRTCStats::LLVoiceWebRTCStats()
{
    reset();
}

LLVoiceWebRTCStats::~LLVoiceWebRTCStats()
{
}

void LLVoiceWebRTCStats::connectionAttemptStart()
{
    if (!mConnectAttempts)
    {
        mStartTime = LLTimer::getTotalTime();
        mConnectCycles++;
    }
    mConnectAttempts++;
}

void LLVoiceWebRTCStats::connectionAttemptEnd(bool success)
{
    if ( success )
    {
        mConnectTime = (LLTimer::getTotalTime() - mStartTime) / USEC_PER_SEC;
    }
}

void LLVoiceWebRTCStats::provisionAttemptStart()
{
    if (!mProvisionAttempts)
    {
        mStartTime = LLTimer::getTotalTime();
    }
    mProvisionAttempts++;
}

void LLVoiceWebRTCStats::provisionAttemptEnd(bool success)
{
    if ( success )
    {
        mProvisionTime = (LLTimer::getTotalTime() - mStartTime) / USEC_PER_SEC;
    }
}

void LLVoiceWebRTCStats::establishAttemptStart()
{
    if (!mEstablishAttempts)
    {
        mStartTime = LLTimer::getTotalTime();
    }
    mEstablishAttempts++;
}

void LLVoiceWebRTCStats::establishAttemptEnd(bool success)
{
    if ( success )
    {
        mEstablishTime = (LLTimer::getTotalTime() - mStartTime) / USEC_PER_SEC;
    }
}

LLSD LLVoiceWebRTCStats::read()
{
    LLSD stats(LLSD::emptyMap());

    stats["connect_cycles"] = LLSD::Integer(mConnectCycles);
    stats["connect_attempts"] = LLSD::Integer(mConnectAttempts);
    stats["connect_time"] = LLSD::Real(mConnectTime);

    stats["provision_attempts"] = LLSD::Integer(mProvisionAttempts);
    stats["provision_time"] = LLSD::Real(mProvisionTime);

    stats["establish_attempts"] = LLSD::Integer(mEstablishAttempts);
    stats["establish_time"] = LLSD::Real(mEstablishTime);

    return stats;
}

///////////////////////////////////////////////////////////////////////////////////////////////

bool LLWebRTCVoiceClient::sShuttingDown = false;

LLWebRTCVoiceClient::LLWebRTCVoiceClient() :
    mHidden(false),
    mTuningMode(false),
    mTuningMicGain(0.0),
    mTuningSpeakerVolume(50),  // Set to 50 so the user can hear themselves when he sets his mic volume
    mDevicesListUpdated(false),

    mSpatialCoordsDirty(false),

    mMuteMic(false),

    mEarLocation(0),
    mMicGain(0.0),

    mVoiceEnabled(false),
    mProcessChannels(false),

    mAvatarNameCacheConnection(),
    mIsInTuningMode(false),
    mIsProcessingChannels(false),
    mIsCoroutineActive(false),
    mWebRTCPump("WebRTCClientPump"),
    mWebRTCDeviceInterface(nullptr)
{
    sShuttingDown = false;

    mSpeakerVolume = 0.0;

    mVoiceVersion.serverVersion = "";
    mVoiceVersion.voiceServerType = REPORTED_VOICE_SERVER_TYPE;
    mVoiceVersion.internalVoiceServerType = WEBRTC_VOICE_SERVER_TYPE;
    mVoiceVersion.minorVersion = 0;
    mVoiceVersion.majorVersion = 2;
    mVoiceVersion.mBuildVersion = "";
}

//---------------------------------------------------

LLWebRTCVoiceClient::~LLWebRTCVoiceClient()
{
}

void LLWebRTCVoiceClient::cleanupSingleton()
{
    if (mAvatarNameCacheConnection.connected())
    {
        mAvatarNameCacheConnection.disconnect();
    }

    sShuttingDown = true;
    if (mSession)
    {
        mSession->shutdownAllConnections();
    }
    if (mNextSession)
    {
        mNextSession->shutdownAllConnections();
    }
    cleanUp();
    sessionState::clearSessions();
}

//---------------------------------------------------

void LLWebRTCVoiceClient::init(LLPumpIO* pump)
{
    // constructor will set up LLVoiceClient::getInstance()
    llwebrtc::init(this);

    mWebRTCDeviceInterface = llwebrtc::getDeviceInterface();
    mWebRTCDeviceInterface->setDevicesObserver(this);
    mMainQueue = LL::WorkQueue::getInstance("mainloop");
    refreshDeviceLists();
}

void LLWebRTCVoiceClient::terminate()
{
    if (sShuttingDown)
    {
        return;
    }

    mVoiceEnabled = false;
    llwebrtc::terminate();

    sShuttingDown = true;
}

//---------------------------------------------------

void LLWebRTCVoiceClient::cleanUp()
{
    mNextSession.reset();
    mSession.reset();
    mNeighboringRegions.clear();
    sessionState::for_each(boost::bind(predShutdownSession, _1));
    LL_DEBUGS("Voice") << "Exiting" << LL_ENDL;
}

void LLWebRTCVoiceClient::LogMessage(llwebrtc::LLWebRTCLogCallback::LogLevel level, const std::string& message)
{
    switch (level)
    {
    case llwebrtc::LLWebRTCLogCallback::LOG_LEVEL_VERBOSE:
        LL_DEBUGS("Voice") << message << LL_ENDL;
        break;
    case llwebrtc::LLWebRTCLogCallback::LOG_LEVEL_INFO:
        LL_INFOS("Voice") << message << LL_ENDL;
        break;
    case llwebrtc::LLWebRTCLogCallback::LOG_LEVEL_WARNING:
        LL_WARNS("Voice") << message << LL_ENDL;
        break;
    case llwebrtc::LLWebRTCLogCallback::LOG_LEVEL_ERROR:
        // use WARN so that we don't crash on a webrtc error.
        // webrtc will force a crash on a fatal error.
        LL_WARNS("Voice") << message << LL_ENDL;
        break;
    default:
        break;
    }
}

// --------------------------------------------------

const LLVoiceVersionInfo& LLWebRTCVoiceClient::getVersion()
{
    return mVoiceVersion;
}

//---------------------------------------------------

void LLWebRTCVoiceClient::updateSettings()
{
    LL_PROFILE_ZONE_SCOPED_CATEGORY_VOICE;

    setVoiceEnabled(LLVoiceClient::getInstance()->voiceEnabled());
    static LLCachedControl<S32> sVoiceEarLocation(gSavedSettings, "VoiceEarLocation");
    setEarLocation(sVoiceEarLocation);

    static LLCachedControl<std::string> sInputDevice(gSavedSettings, "VoiceInputAudioDevice");
    setCaptureDevice(sInputDevice);

    static LLCachedControl<std::string> sOutputDevice(gSavedSettings, "VoiceOutputAudioDevice");
    setRenderDevice(sOutputDevice);

    static LLCachedControl<F32> sMicLevel(gSavedSettings, "AudioLevelMic");
    setMicGain(sMicLevel);

    llwebrtc::LLWebRTCDeviceInterface::AudioConfig config;

    static LLCachedControl<bool> sEchoCancellation(gSavedSettings, "VoiceEchoCancellation", true);
    config.mEchoCancellation = sEchoCancellation;

    static LLCachedControl<bool> sAGC(gSavedSettings, "VoiceAutomaticGainControl", true);
    config.mAGC = sAGC;

    static LLCachedControl<U32> sNoiseSuppressionLevel(gSavedSettings,
                                                       "VoiceNoiseSuppressionLevel",
                                                       llwebrtc::LLWebRTCDeviceInterface::AudioConfig::ENoiseSuppressionLevel::NOISE_SUPPRESSION_LEVEL_VERY_HIGH);
    config.mNoiseSuppressionLevel = (llwebrtc::LLWebRTCDeviceInterface::AudioConfig::ENoiseSuppressionLevel) (U32)sNoiseSuppressionLevel;

    mWebRTCDeviceInterface->setAudioConfig(config);

}

// Observers
void LLWebRTCVoiceClient::addObserver(LLVoiceClientParticipantObserver *observer)
{
    mParticipantObservers.insert(observer);
}

void LLWebRTCVoiceClient::removeObserver(LLVoiceClientParticipantObserver *observer)
{
    mParticipantObservers.erase(observer);
}

void LLWebRTCVoiceClient::notifyParticipantObservers()
{
    LL_PROFILE_ZONE_SCOPED_CATEGORY_VOICE;
    for (observer_set_t::iterator it = mParticipantObservers.begin(); it != mParticipantObservers.end();)
    {
        LLVoiceClientParticipantObserver *observer = *it;
        observer->onParticipantsChanged();
        // In case onParticipantsChanged() deleted an entry.
        it = mParticipantObservers.upper_bound(observer);
    }
}

void LLWebRTCVoiceClient::addObserver(LLVoiceClientStatusObserver *observer)
{
    mStatusObservers.insert(observer);
}

void LLWebRTCVoiceClient::removeObserver(LLVoiceClientStatusObserver *observer)
{
    mStatusObservers.erase(observer);
}

void LLWebRTCVoiceClient::notifyStatusObservers(LLVoiceClientStatusObserver::EStatusType status)
{
    LL_PROFILE_ZONE_SCOPED_CATEGORY_VOICE;

    LL_DEBUGS("Voice") << "( " << LLVoiceClientStatusObserver::status2string(status) << " )"
                       << " mSession=" << mSession << LL_ENDL;

    LL_DEBUGS("Voice") << " " << LLVoiceClientStatusObserver::status2string(status) << ", session channelInfo "
                       << getAudioSessionChannelInfo() << ", proximal is " << inSpatialChannel() << LL_ENDL;

    mIsProcessingChannels = status == LLVoiceClientStatusObserver::STATUS_JOINED;

    LLSD channelInfo = getAudioSessionChannelInfo();
    for (status_observer_set_t::iterator it = mStatusObservers.begin(); it != mStatusObservers.end();)
    {
        LLVoiceClientStatusObserver *observer = *it;
        observer->onChange(status, channelInfo, inSpatialChannel());
        // In case onError() deleted an entry.
        it = mStatusObservers.upper_bound(observer);
    }

    // skipped to avoid speak button blinking
    if (status != LLVoiceClientStatusObserver::STATUS_JOINING &&
        status != LLVoiceClientStatusObserver::STATUS_LEFT_CHANNEL &&
        status != LLVoiceClientStatusObserver::STATUS_VOICE_DISABLED)
    {
        bool voice_status = LLVoiceClient::getInstance()->voiceEnabled() && mIsProcessingChannels;

        gAgent.setVoiceConnected(voice_status);

        if (voice_status)
        {
            LLAppViewer::instance()->postToMainCoro([=]() { LLFirstUse::speak(true); });
        }
    }
}

void LLWebRTCVoiceClient::addObserver(LLFriendObserver *observer)
{
}

void LLWebRTCVoiceClient::removeObserver(LLFriendObserver *observer)
{
}

//---------------------------------------------------
// Primary voice loop.
// This voice loop is called every 100ms plus the time it
// takes to process the various functions called in the loop
// The loop does the following:
// * gates whether we do channel processing depending on
//   whether we're running a WebRTC voice channel or
//   one from another voice provider.
// * If in spatial voice, it determines whether we've changed
//   parcels, whether region/parcel voice settings have changed,
//   etc. and manages whether the voice channel needs to change.
// * calls the state machines for the sessions to negotiate
//   connection to various voice channels.
// * Sends updates to the voice server when this agent's
//   voice levels, or positions have changed.
void LLWebRTCVoiceClient::voiceConnectionCoro()
{
    LL_DEBUGS("Voice") << "starting" << LL_ENDL;
    mIsCoroutineActive = true;
    LLCoros::set_consuming(true);
    try
    {
        LLMuteList::getInstance()->addObserver(this);
        while (!sShuttingDown)
        {
            LL_PROFILE_ZONE_NAMED_CATEGORY_VOICE("voiceConnectionCoroLoop")
            // TODO: Doing some measurement and calculation here,
            // we could reduce the timeout to take into account the
            // time spent on the previous loop to have the loop
            // cycle at exactly 100ms, instead of 100ms + loop
            // execution time.
            // Could help with voice updates making for smoother
            // voice when we're busy.
            llcoro::suspendUntilTimeout(UPDATE_THROTTLE_SECONDS);
            if (sShuttingDown) return; // 'this' migh already be invalid
            bool voiceEnabled = mVoiceEnabled;

            if (!isAgentAvatarValid())
            {
                continue;
            }

            LLViewerRegion *regionp = gAgent.getRegion();
            if (!regionp)
            {
                continue;
            }

            if (!mProcessChannels)
            {
                // we've switched away from webrtc voice, so shut all channels down.
                // leave channel can be called again and again without adverse effects.
                // it merely tells channels to shut down if they're not already doing so.
                leaveChannel(false);
            }
            else if (inSpatialChannel())
            {
                bool useEstateVoice = true;
                // add session for region or parcel voice.
                if (!regionp || regionp->getRegionID().isNull())
                {
                    // no region, no voice.
                    continue;
                }

                voiceEnabled = voiceEnabled && regionp->isVoiceEnabled();

                if (voiceEnabled)
                {
                    LLParcel *parcel = LLViewerParcelMgr::getInstance()->getAgentParcel();
                    // check to see if parcel changed.
                    if (parcel && parcel->getLocalID() != INVALID_PARCEL_ID)
                    {
                        // parcel voice
                        if (!parcel->getParcelFlagAllowVoice())
                        {
                            voiceEnabled = false;
                        }
                        else if (!parcel->getParcelFlagUseEstateVoiceChannel())
                        {
                            // use the parcel-specific voice channel.
                            S32         parcel_local_id = parcel->getLocalID();
                            std::string channelID       = regionp->getRegionID().asString() + "-" + std::to_string(parcel->getLocalID());

                            useEstateVoice = false;
                            if (!inOrJoiningChannel(channelID))
                            {
                                startParcelSession(channelID, parcel_local_id);
                            }
                        }
                    }
                    if (voiceEnabled && useEstateVoice && !inEstateChannel())
                    {
                        // estate voice
                        startEstateSession();
                    }
                }
                if (!voiceEnabled)
                {
                    // voice is disabled, so leave and disable PTT
                    leaveChannel(true);
                }
                else
                {
                    // we're in spatial voice, and voice is enabled, so determine positions in order
                    // to send position updates.
                    updatePosition();
                }
            }
            LL::WorkQueue::postMaybe(mMainQueue,
                [=] {
                    if  (sShuttingDown)
                    {
                        return;
                    }
                    sessionState::processSessionStates();
                    if (mProcessChannels && voiceEnabled && !mHidden)
                    {
                        sendPositionUpdate(false);
                        updateOwnVolume();
                    }
            });
        }
    }
    catch (const LLCoros::Stop&)
    {
        LL_DEBUGS("LLWebRTCVoiceClient") << "Received a shutdown exception" << LL_ENDL;
    }
    catch (const LLContinueError&)
    {
        LOG_UNHANDLED_EXCEPTION("LLWebRTCVoiceClient");
    }
    catch (...)
    {
        // Ideally for Windows need to log SEH exception instead or to set SEH
        // handlers but bugsplat shows local variables for windows, which should
        // be enough
        LL_WARNS("Voice") << "voiceConnectionStateMachine crashed" << LL_ENDL;
        throw;
    }

    cleanUp();
}

// For spatial, determine which neighboring regions to connect to
// for cross-region voice.
void LLWebRTCVoiceClient::updateNeighboringRegions()
{
    LL_PROFILE_ZONE_SCOPED_CATEGORY_VOICE;

    static const std::vector<LLVector3d> neighbors {LLVector3d(0.0f, 1.0f, 0.0f),  LLVector3d(0.707f, 0.707f, 0.0f),
                                                    LLVector3d(1.0f, 0.0f, 0.0f),  LLVector3d(0.707f, -0.707f, 0.0f),
                                                    LLVector3d(0.0f, -1.0f, 0.0f), LLVector3d(-0.707f, -0.707f, 0.0f),
                                                    LLVector3d(-1.0f, 0.0f, 0.0f), LLVector3d(-0.707f, 0.707f, 0.0f)};

    // Estate voice requires connection to neighboring regions.
    mNeighboringRegions.clear();

    // add current region.
    mNeighboringRegions.insert(gAgent.getRegion()->getRegionID());

    // base off of speaker position as it'll move more slowly than camera position.
    // Once we have hysteresis, we may be able to track off of speaker and camera position at 50m
    // TODO: Add hysteresis so we don't flip-flop connections to neighbors
    LLVector3d speaker_pos = LLWebRTCVoiceClient::getInstance()->getSpeakerPosition();
    for (auto &neighbor_pos : neighbors)
    {
        // include every region within 100m (2*MAX_AUDIO_DIST) to deal witht he fact that the camera
        // can stray 50m away from the avatar.
        LLViewerRegion *neighbor = LLWorld::instance().getRegionFromPosGlobal(speaker_pos + 2 * MAX_AUDIO_DIST * neighbor_pos);
        if (neighbor && !neighbor->getRegionID().isNull())
        {
            mNeighboringRegions.insert(neighbor->getRegionID());
        }
    }
}

//=========================================================================
// shut down the current audio session to make room for the next one.
void LLWebRTCVoiceClient::leaveAudioSession()
{
    LL_PROFILE_ZONE_SCOPED_CATEGORY_VOICE;

    if(mSession)
    {
        LL_DEBUGS("Voice") << "leaving session: " << mSession->mChannelID << LL_ENDL;
        mSession->shutdownAllConnections();
    }
    else
    {
        LL_WARNS("Voice") << "called with no active session" << LL_ENDL;
    }
}

//=========================================================================
// Device Management
void LLWebRTCVoiceClient::clearCaptureDevices()
{
    LL_DEBUGS("Voice") << "called" << LL_ENDL;
    mCaptureDevices.clear();
}

void LLWebRTCVoiceClient::addCaptureDevice(const LLVoiceDevice& device)
{
    LL_INFOS("Voice") << "Voice Capture Device: '" << device.display_name << "' (" << device.full_name << ")" << LL_ENDL;
    mCaptureDevices.push_back(device);
}

LLVoiceDeviceList& LLWebRTCVoiceClient::getCaptureDevices()
{
    return mCaptureDevices;
}

void LLWebRTCVoiceClient::setCaptureDevice(const std::string& name)
{
    mWebRTCDeviceInterface->setCaptureDevice(name);
}
void LLWebRTCVoiceClient::setDevicesListUpdated(bool state)
{
    mDevicesListUpdated = state;
}

// the singleton 'this' pointer will outlive the work queue.
void LLWebRTCVoiceClient::OnDevicesChanged(const llwebrtc::LLWebRTCVoiceDeviceList& render_devices,
                                           const llwebrtc::LLWebRTCVoiceDeviceList& capture_devices)
{

    LL::WorkQueue::postMaybe(mMainQueue,
                             [=]
        {
            OnDevicesChangedImpl(render_devices, capture_devices);
        });
}

void LLWebRTCVoiceClient::OnDevicesChangedImpl(const llwebrtc::LLWebRTCVoiceDeviceList &render_devices,
                                               const llwebrtc::LLWebRTCVoiceDeviceList &capture_devices)
{
    if (sShuttingDown)
    {
        return;
    }
    LL_PROFILE_ZONE_SCOPED_CATEGORY_VOICE;
    std::string inputDevice = gSavedSettings.getString("VoiceInputAudioDevice");
    std::string outputDevice = gSavedSettings.getString("VoiceOutputAudioDevice");

    LL_DEBUGS("Voice") << "Setting devices to-input: '" << inputDevice << "' output: '" << outputDevice << "'" << LL_ENDL;
    clearRenderDevices();
    for (auto &device : render_devices)
    {
        addRenderDevice(LLVoiceDevice(device.mDisplayName, device.mID));
    }
    setRenderDevice(outputDevice);

    clearCaptureDevices();
    for (auto &device : capture_devices)
    {
        LL_DEBUGS("Voice") << "Checking capture device:'" << device.mID << "'" << LL_ENDL;

        addCaptureDevice(LLVoiceDevice(device.mDisplayName, device.mID));
    }
    setCaptureDevice(inputDevice);

    setDevicesListUpdated(true);
}

void LLWebRTCVoiceClient::clearRenderDevices()
{
    LL_DEBUGS("Voice") << "called" << LL_ENDL;
    mRenderDevices.clear();
}

void LLWebRTCVoiceClient::addRenderDevice(const LLVoiceDevice& device)
{
    LL_INFOS("Voice") << "Voice Render Device: '" << device.display_name << "' (" << device.full_name << ")" << LL_ENDL;
    mRenderDevices.push_back(device);

}

LLVoiceDeviceList& LLWebRTCVoiceClient::getRenderDevices()
{
    return mRenderDevices;
}

void LLWebRTCVoiceClient::setRenderDevice(const std::string& name)
{
    mWebRTCDeviceInterface->setRenderDevice(name);
}

void LLWebRTCVoiceClient::tuningStart()
{
    if (!mIsInTuningMode)
    {
        mWebRTCDeviceInterface->setTuningMode(true);
        mIsInTuningMode = true;
    }
}

void LLWebRTCVoiceClient::tuningStop()
{
    if (mIsInTuningMode)
    {
        mWebRTCDeviceInterface->setTuningMode(false);
        mIsInTuningMode = false;
    }
}

bool LLWebRTCVoiceClient::inTuningMode()
{
    return mIsInTuningMode;
}

void LLWebRTCVoiceClient::tuningSetMicVolume(float volume)
{
    mTuningMicGain      = volume;
}

void LLWebRTCVoiceClient::tuningSetSpeakerVolume(float volume)
{

    if (volume != mTuningSpeakerVolume)
    {
        mTuningSpeakerVolume = (int)volume;
    }
}

float LLWebRTCVoiceClient::getAudioLevel()
{
    if (mIsInTuningMode)
    {
        return (1.0f - mWebRTCDeviceInterface->getTuningAudioLevel() * LEVEL_SCALE_WEBRTC) * mTuningMicGain / 2.1f;
    }
    else
    {
        return (1.0f - mWebRTCDeviceInterface->getPeerConnectionAudioLevel() * LEVEL_SCALE_WEBRTC) * mMicGain / 2.1f;
    }
}

float LLWebRTCVoiceClient::tuningGetEnergy(void)
{
    return getAudioLevel();
}

bool LLWebRTCVoiceClient::deviceSettingsAvailable()
{
    bool result = true;

    if(mRenderDevices.empty() || mCaptureDevices.empty())
        result = false;

    return result;
}
bool LLWebRTCVoiceClient::deviceSettingsUpdated()
{
    bool updated = mDevicesListUpdated;
    mDevicesListUpdated = false;
    return updated;
}

void LLWebRTCVoiceClient::refreshDeviceLists(bool clearCurrentList)
{
    if(clearCurrentList)
    {
        clearCaptureDevices();
        clearRenderDevices();
    }
    mWebRTCDeviceInterface->refreshDevices();
}


void LLWebRTCVoiceClient::setHidden(bool hidden)
{
    mHidden = hidden;

    if (inSpatialChannel())
    {
        if (mHidden)
        {
            // get out of the channel entirely
            // mute the microphone.
            sessionState::for_each(boost::bind(predSetMuteMic, _1, true));
        }
        else
        {
            // and put it back
            sessionState::for_each(boost::bind(predSetMuteMic, _1, mMuteMic));
            updatePosition();
            sendPositionUpdate(true);
        }
    }
}

/////////////////////////////
// session control messages.
//
// these are called by the sessions to report
// status for a given channel.  By filtering
// on channel and region, these functions
// can send various notifications to
// other parts of the viewer, as well as
// managing housekeeping

// A connection to a channel was successfully established,
// so shut down the current session and move on to the next
// if one is available.
// if the current session is the one that was established,
// notify the observers.
void LLWebRTCVoiceClient::OnConnectionEstablished(const std::string &channelID, const LLUUID &regionID)
{
    LL_PROFILE_ZONE_SCOPED_CATEGORY_VOICE;

    if (gAgent.getRegion()->getRegionID() == regionID)
    {
        if (mNextSession && mNextSession->mChannelID == channelID)
        {
            if (mSession)
            {
                mSession->shutdownAllConnections();
            }
            mSession = mNextSession;
            mNextSession.reset();
        }

        if (mSession)
        {
            // Add ourselves as a participant.
            mSession->addParticipant(gAgentID, gAgent.getRegion()->getRegionID());
        }

        // The current session was established.
        if (mSession && mSession->mChannelID == channelID)
        {
            LLWebRTCVoiceClient::getInstance()->notifyStatusObservers(LLVoiceClientStatusObserver::STATUS_LOGGED_IN);

            // only set status to joined if asked to.  This will happen in the case where we're not
            // doing an ad-hoc based p2p session. Those sessions expect a STATUS_JOINED when the peer
            // has, in fact, joined, which we detect elsewhere.
            if (!mSession->mNotifyOnFirstJoin)
            {
                LLWebRTCVoiceClient::getInstance()->notifyStatusObservers(LLVoiceClientStatusObserver::STATUS_JOINED);
            }
        }
    }
}

void LLWebRTCVoiceClient::OnConnectionShutDown(const std::string &channelID, const LLUUID &regionID)
{
    if (mSession && (mSession->mChannelID == channelID))
    {
        if (gAgent.getRegion()->getRegionID() == regionID)
        {
            if (mSession && mSession->mChannelID == channelID)
            {
                LL_DEBUGS("Voice") << "Main WebRTC Connection Shut Down." << LL_ENDL;
            }
        }
        mSession->removeAllParticipants(regionID);
    }
}

void LLWebRTCVoiceClient::OnConnectionFailure(const std::string                       &channelID,
                                              const LLUUID                            &regionID,
                                              LLVoiceClientStatusObserver::EStatusType status_type)
{
    LL_DEBUGS("Voice") << "A connection failed.  channel:" << channelID << LL_ENDL;
    if (gAgent.getRegion()->getRegionID() == regionID)
    {
        if (mNextSession && mNextSession->mChannelID == channelID)
        {
            LLWebRTCVoiceClient::getInstance()->notifyStatusObservers(status_type);
        }
        else if (mSession && mSession->mChannelID == channelID)
        {
            LLWebRTCVoiceClient::getInstance()->notifyStatusObservers(status_type);
        }
    }
}

// -----------------------------------------------------------
// positional functionality.
void LLWebRTCVoiceClient::setEarLocation(S32 loc)
{
    if (mEarLocation != loc)
    {
        LL_DEBUGS("Voice") << "Setting mEarLocation to " << loc << LL_ENDL;

        mEarLocation        = loc;
        mSpatialCoordsDirty = true;
    }
}

void LLWebRTCVoiceClient::updatePosition(void)
{
    LL_PROFILE_ZONE_SCOPED_CATEGORY_VOICE;

    LLViewerRegion *region = gAgent.getRegion();
    if (region && isAgentAvatarValid())
    {
        // get the avatar position.
        LLVector3d   avatar_pos  = gAgentAvatarp->getPositionGlobal();
        LLQuaternion avatar_qrot = gAgentAvatarp->getRootJoint()->getWorldRotation();

        avatar_pos += LLVector3d(0.f, 0.f, 1.f);  // bump it up to head height

        LLVector3d   earPosition;
        LLQuaternion earRot;
        switch (mEarLocation)
        {
            case earLocCamera:
            default:
                earPosition = region->getPosGlobalFromRegion(LLViewerCamera::getInstance()->getOrigin());
                earRot      = LLViewerCamera::getInstance()->getQuaternion();
                break;

            case earLocAvatar:
                earPosition = mAvatarPosition;
                earRot      = mAvatarRot;
                break;

            case earLocMixed:
                earPosition = mAvatarPosition;
                earRot      = LLViewerCamera::getInstance()->getQuaternion();
                break;
        }
        setListenerPosition(earPosition,      // position
                            LLVector3::zero,  // velocity
                            earRot);          // rotation matrix

        setAvatarPosition(avatar_pos,       // position
                          LLVector3::zero,  // velocity
                          avatar_qrot);     // rotation matrix

        enforceTether();

        updateNeighboringRegions();

        // update own region id to be the region id avatar is currently in.
        LLWebRTCVoiceClient::participantStatePtr_t participant = findParticipantByID("Estate", gAgentID);
        if(participant)
        {
            participant->mRegion = gAgent.getRegion()->getRegionID();
        }
    }
}

void LLWebRTCVoiceClient::setListenerPosition(const LLVector3d &position, const LLVector3 &velocity, const LLQuaternion &rot)
{
    mListenerRequestedPosition = position;

    if (mListenerVelocity != velocity)
    {
        mListenerVelocity   = velocity;
        mSpatialCoordsDirty = true;
    }

    if (mListenerRot != rot)
    {
        mListenerRot        = rot;
        mSpatialCoordsDirty = true;
    }
}

void LLWebRTCVoiceClient::setAvatarPosition(const LLVector3d &position, const LLVector3 &velocity, const LLQuaternion &rot)
{
    if (dist_vec_squared(mAvatarPosition, position) > 0.01)
    {
        mAvatarPosition     = position;
        mSpatialCoordsDirty = true;
    }

    if (mAvatarVelocity != velocity)
    {
        mAvatarVelocity     = velocity;
        mSpatialCoordsDirty = true;
    }

    // If the two rotations are not exactly equal test their dot product
    // to get the cos of the angle between them.
    // If it is too small, don't update.
    F32 rot_cos_diff = llabs(dot(mAvatarRot, rot));
    if ((mAvatarRot != rot) && (rot_cos_diff < MINUSCULE_ANGLE_COS))
    {
        mAvatarRot          = rot;
        mSpatialCoordsDirty = true;
    }
}

// The listener (camera) must be within 50m of the
// avatar.  Enforce it on the client.
// This will also be enforced on the voice server
// based on position sent from the simulator to the
// voice server.
void LLWebRTCVoiceClient::enforceTether()
{
    LLVector3d tethered = mListenerRequestedPosition;

    // constrain 'tethered' to within 50m of mAvatarPosition.
    {
        LLVector3d camera_offset   = mListenerRequestedPosition - mAvatarPosition;
        F32        camera_distance = (F32) camera_offset.magVec();
        if (camera_distance > MAX_AUDIO_DIST)
        {
            tethered = mAvatarPosition + (MAX_AUDIO_DIST / camera_distance) * camera_offset;
        }
    }

    if (dist_vec_squared(mListenerPosition, tethered) > 0.01)
    {
        mListenerPosition   = tethered;
        mSpatialCoordsDirty = true;
    }
}

// We send our position via a WebRTC data channel to the WebRTC
// server for fine-grained, low latency updates.  On the server,
// these updates will be 'tethered' to the actual position of the avatar.
// Those updates are higher latency, however.
// This mechanism gives low latency spatial updates and server-enforced
// prevention of 'evesdropping' by sending camera updates beyond the
// standard 50m
void LLWebRTCVoiceClient::sendPositionUpdate(bool force)
{
    LL_PROFILE_ZONE_SCOPED_CATEGORY_VOICE;

    std::string      spatial_data;

    if (mSpatialCoordsDirty || force)
    {
        boost::json::object spatial;

        spatial["sp"] = {
            {"x", (int) (mAvatarPosition[0] * 100)},
            {"y", (int) (mAvatarPosition[1] * 100)},
            {"z", (int) (mAvatarPosition[2] * 100)}
        };
        spatial["sh"]  = {
            {"x", (int) (mAvatarRot[0] * 100)},
            {"y", (int) (mAvatarRot[1] * 100)},
            {"z", (int) (mAvatarRot[2] * 100)},
            {"w", (int) (mAvatarRot[3] * 100)}
        };

        spatial["lp"] = {
            {"x", (int) (mListenerPosition[0] * 100)},
            {"y", (int) (mListenerPosition[1] * 100)},
            {"z", (int) (mListenerPosition[2] * 100)}
        };

        spatial["lh"] = {
            {"x", (int) (mListenerRot[0] * 100)},
            {"y", (int) (mListenerRot[1] * 100)},
            {"z", (int) (mListenerRot[2] * 100)},
            {"w", (int) (mListenerRot[3] * 100)}};

        mSpatialCoordsDirty = false;
        spatial_data = boost::json::serialize(spatial);

        sessionState::for_each(boost::bind(predSendData, _1, spatial_data));
    }
}

// Update our own volume on our participant, so it'll show up
// in the UI.  This is done on all sessions, so switching
// sessions retains consistent volume levels.
void LLWebRTCVoiceClient::updateOwnVolume() {
    F32 audio_level = 0.0;
    if (!mMuteMic && !mTuningMode)
    {
        audio_level = getAudioLevel();
    }

    sessionState::for_each(boost::bind(predUpdateOwnVolume, _1, audio_level));
}

////////////////////////////////////
// Managing list of participants

// Provider-level participant management

bool LLWebRTCVoiceClient::isParticipantAvatar(const LLUUID &id)
{
    // WebRTC participants are always SL avatars.
    return true;
}

void LLWebRTCVoiceClient::getParticipantList(std::set<LLUUID> &participants)
{
    if (mProcessChannels && mSession)
    {
        for (participantUUIDMap::iterator iter = mSession->mParticipantsByUUID.begin();
            iter != mSession->mParticipantsByUUID.end();
            iter++)
        {
            participants.insert(iter->first);
        }
    }
}

bool LLWebRTCVoiceClient::isParticipant(const LLUUID &speaker_id)
{
    if (mProcessChannels && mSession)
    {
        return (mSession->mParticipantsByUUID.find(speaker_id) != mSession->mParticipantsByUUID.end());
    }
    return false;
}

// protected provider-level participant management.
LLWebRTCVoiceClient::participantStatePtr_t LLWebRTCVoiceClient::findParticipantByID(const std::string &channelID, const LLUUID &id)
{
    participantStatePtr_t result;
    LLWebRTCVoiceClient::sessionState::ptr_t session = sessionState::matchSessionByChannelID(channelID);

    if (session)
    {
        result = session->findParticipantByID(id);
    }

    return result;
}

LLWebRTCVoiceClient::participantStatePtr_t LLWebRTCVoiceClient::addParticipantByID(const std::string &channelID, const LLUUID &id, const LLUUID& region)
{
    participantStatePtr_t result;
    LLWebRTCVoiceClient::sessionState::ptr_t session = sessionState::matchSessionByChannelID(channelID);
    if (session)
    {
        result = session->addParticipant(id, region);
        if (session->mNotifyOnFirstJoin && (id != gAgentID))
        {
            notifyStatusObservers(LLVoiceClientStatusObserver::STATUS_JOINED);
        }
    }
    return result;
}

void LLWebRTCVoiceClient::removeParticipantByID(const std::string &channelID, const LLUUID &id, const LLUUID& region)
{
    LL_PROFILE_ZONE_SCOPED_CATEGORY_VOICE;

    participantStatePtr_t result;
    LLWebRTCVoiceClient::sessionState::ptr_t session = sessionState::matchSessionByChannelID(channelID);
    if (session)
    {
        participantStatePtr_t participant = session->findParticipantByID(id);
        if (participant && (participant->mRegion == region))
        {
            session->removeParticipant(participant);
        }
    }
}


//  participantState level participant management
LLWebRTCVoiceClient::participantState::participantState(const LLUUID& agent_id, const LLUUID& region) :
     mURI(agent_id.asString()),
     mAvatarID(agent_id),
     mIsSpeaking(false),
     mIsModeratorMuted(false),
     mLevel(0.f),
     mVolume(LLVoiceClient::VOLUME_DEFAULT),
     mRegion(region)
{
}

LLWebRTCVoiceClient::participantStatePtr_t LLWebRTCVoiceClient::sessionState::addParticipant(const LLUUID& agent_id, const LLUUID& region)
{

    LL_PROFILE_ZONE_SCOPED_CATEGORY_VOICE;

    participantStatePtr_t result;

    participantUUIDMap::iterator iter = mParticipantsByUUID.find(agent_id);

    if (iter != mParticipantsByUUID.end())
    {
        result = iter->second;
        result->mRegion = region;
    }

    if (!result)
    {
        // participant isn't already in one list or the other.
        result.reset(new participantState(agent_id, region));
        mParticipantsByUUID.insert(participantUUIDMap::value_type(agent_id, result));
        result->mAvatarID = agent_id;
    }

    LLWebRTCVoiceClient::getInstance()->lookupName(agent_id);

    LLSpeakerVolumeStorage::getInstance()->getSpeakerVolume(result->mAvatarID, result->mVolume);
    if (!LLWebRTCVoiceClient::sShuttingDown)
    {
        LLWebRTCVoiceClient::getInstance()->notifyParticipantObservers();
    }

    LL_DEBUGS("Voice") << "Participant \"" << result->mURI << "\" added." << LL_ENDL;

    return result;
}


// session-level participant management

LLWebRTCVoiceClient::participantStatePtr_t LLWebRTCVoiceClient::sessionState::findParticipantByID(const LLUUID& id)
{
    LL_PROFILE_ZONE_SCOPED_CATEGORY_VOICE;

    participantStatePtr_t result;
    participantUUIDMap::iterator iter = mParticipantsByUUID.find(id);

    if(iter != mParticipantsByUUID.end())
    {
        result = iter->second;
    }

    return result;
}

void LLWebRTCVoiceClient::sessionState::removeParticipant(const LLWebRTCVoiceClient::participantStatePtr_t &participant)
{
    LL_PROFILE_ZONE_SCOPED_CATEGORY_VOICE;

    if (participant)
    {
        LLUUID participantID = participant->mAvatarID;
        participantUUIDMap::iterator iter = mParticipantsByUUID.find(participant->mAvatarID);

        LL_DEBUGS("Voice") << "participant \"" << participant->mURI << "\" (" << participantID << ") removed." << LL_ENDL;

        if (iter == mParticipantsByUUID.end())
        {
            LL_WARNS("Voice") << "Internal error: participant ID " << participantID << " not in UUID map" << LL_ENDL;
        }
        else
        {
            mParticipantsByUUID.erase(iter);
            if (!LLWebRTCVoiceClient::sShuttingDown)
            {
                LLWebRTCVoiceClient::getInstance()->notifyParticipantObservers();
            }
        }
        if (mHangupOnLastLeave && (participantID != gAgentID) && (mParticipantsByUUID.size() <= 1) && LLWebRTCVoiceClient::instanceExists())
        {
            LLWebRTCVoiceClient::getInstance()->notifyStatusObservers(LLVoiceClientStatusObserver::STATUS_LEFT_CHANNEL);
        }
    }
}

void LLWebRTCVoiceClient::sessionState::removeAllParticipants(const LLUUID &region)
{
    std::vector<participantStatePtr_t> participantsToRemove;

    for (auto& participantEntry : mParticipantsByUUID)
    {
        if (region.isNull() || (participantEntry.second->mRegion == region))
        {
            participantsToRemove.push_back(participantEntry.second);
        }
    }
    for (auto& participant : participantsToRemove)
    {
        removeParticipant(participant);
    }
}

// Initiated the various types of sessions.
bool LLWebRTCVoiceClient::startEstateSession()
{
    leaveChannel(false);
    mNextSession = addSession("Estate", sessionState::ptr_t(new estateSessionState()));
    return true;
}

bool LLWebRTCVoiceClient::startParcelSession(const std::string &channelID, S32 parcelID)
{
    leaveChannel(false);
    mNextSession = addSession(channelID, sessionState::ptr_t(new parcelSessionState(channelID, parcelID)));
    return true;
}

bool LLWebRTCVoiceClient::startAdHocSession(const LLSD& channelInfo, bool notify_on_first_join, bool hangup_on_last_leave)
{
    leaveChannel(false);
    LL_WARNS("Voice") << "Start AdHoc Session " << channelInfo << LL_ENDL;
    std::string channelID = channelInfo["channel_uri"];
    std::string credentials = channelInfo["channel_credentials"];
    mNextSession = addSession(channelID,
                              sessionState::ptr_t(new adhocSessionState(channelID,
                                                                        credentials,
                                                                        notify_on_first_join,
                                                                        hangup_on_last_leave)));
    return true;
}

bool LLWebRTCVoiceClient::isVoiceWorking() const
{
    // webrtc is working if the coroutine is active in the case of
    // webrtc. WebRTC doesn't need to connect to a secondary process
    // or a login server to become active.
    return mIsCoroutineActive;
}

// Returns true if calling back the session URI after the session has closed is possible.
// Currently this will be false only for PSTN P2P calls.
bool LLWebRTCVoiceClient::isSessionCallBackPossible(const LLUUID &session_id)
{
    sessionStatePtr_t session(findP2PSession(session_id));
    return session && session->isCallbackPossible();
}

// Channel Management

bool LLWebRTCVoiceClient::setSpatialChannel(const LLSD &channelInfo)
{
    LL_INFOS("Voice") << "SetSpatialChannel " << channelInfo << LL_ENDL;
    LLViewerRegion *regionp = gAgent.getRegion();
    if (!regionp)
    {
        return false;
    }
    LLParcel *parcel = LLViewerParcelMgr::getInstance()->getAgentParcel();

    // we don't really have credentials for a spatial channel in webrtc,
    // it's all handled by the sim.
    if (channelInfo.isMap() && channelInfo.has("channel_uri"))
    {
        bool allow_voice = !channelInfo["channel_uri"].asString().empty();
        if (parcel)
        {
            parcel->setParcelFlag(PF_ALLOW_VOICE_CHAT, allow_voice);
            parcel->setParcelFlag(PF_USE_ESTATE_VOICE_CHAN, channelInfo["channel_uri"].asUUID() == regionp->getRegionID());
        }
        else
        {
            regionp->setRegionFlag(REGION_FLAGS_ALLOW_VOICE, allow_voice);
        }
    }
    return true;
}

void LLWebRTCVoiceClient::leaveNonSpatialChannel()
{
    LL_DEBUGS("Voice") << "Request to leave non-spatial channel." << LL_ENDL;

    // make sure we're not simply rejoining the current session
    deleteSession(mNextSession);

    leaveChannel(true);
}

// determine whether we're processing channels, or whether
// another voice provider is.
void LLWebRTCVoiceClient::processChannels(bool process)
{
    mProcessChannels = process;
}

bool LLWebRTCVoiceClient::inProximalChannel()
{
    return inSpatialChannel();
}

bool LLWebRTCVoiceClient::inOrJoiningChannel(const std::string& channelID)
{
    return (mSession && mSession->mChannelID == channelID) || (mNextSession && mNextSession->mChannelID == channelID);
}

bool LLWebRTCVoiceClient::inEstateChannel()
{
    return (mSession && mSession->isEstate()) || (mNextSession && mNextSession->isEstate());
}

bool LLWebRTCVoiceClient::inSpatialChannel()
{
    bool result = true;

    if (mNextSession)
    {
        result = mNextSession->isSpatial();
    }
    else if(mSession)
    {
        result = mSession->isSpatial();
    }

    return result;
}

// retrieves information used to negotiate p2p, adhoc, and group
// channels
LLSD LLWebRTCVoiceClient::getAudioSessionChannelInfo()
{
    LLSD result;

    if (mSession)
    {
        result["voice_server_type"]   = WEBRTC_VOICE_SERVER_TYPE;
        result["channel_uri"]         = mSession->mChannelID;
    }

    return result;
}

void LLWebRTCVoiceClient::leaveChannel(bool stopTalking)
{
    if (mSession)
    {
        deleteSession(mSession);
    }

    if (mNextSession)
    {
        deleteSession(mNextSession);
    }

    // If voice was on, turn it off
    if (stopTalking && LLVoiceClient::getInstance()->getUserPTTState())
    {
        LLVoiceClient::getInstance()->setUserPTTState(false);
    }
}

bool LLWebRTCVoiceClient::isCurrentChannel(const LLSD &channelInfo)
{
    if (!mProcessChannels || (channelInfo["voice_server_type"].asString() != WEBRTC_VOICE_SERVER_TYPE))
    {
        return false;
    }

    sessionStatePtr_t session = mSession;
    if (!session)
    {
        session = mNextSession;
    }

    if (session)
    {
        if (!channelInfo["session_handle"].asString().empty())
        {
            return session->mHandle == channelInfo["session_handle"].asString();
        }
        return channelInfo["channel_uri"].asString() == session->mChannelID;
    }
    return false;
}

bool LLWebRTCVoiceClient::compareChannels(const LLSD &channelInfo1, const LLSD &channelInfo2)
{
    return (channelInfo1["voice_server_type"] == WEBRTC_VOICE_SERVER_TYPE) &&
           (channelInfo1["voice_server_type"] == channelInfo2["voice_server_type"]) &&
           (channelInfo1["sip_uri"] == channelInfo2["sip_uri"]);
}


//----------------------------------------------
// Audio muting, volume, gain, etc.

// we're muting the mic, so tell each session such
void LLWebRTCVoiceClient::setMuteMic(bool muted)
{
    mMuteMic = muted;
    // when you're hidden, your mic is always muted.
    if (!mHidden)
    {
        sessionState::for_each(boost::bind(predSetMuteMic, _1, muted));
    }
}

void LLWebRTCVoiceClient::predSetMuteMic(const LLWebRTCVoiceClient::sessionStatePtr_t &session, bool muted)
{
    participantStatePtr_t participant = session->findParticipantByID(gAgentID);
    if (participant)
    {
        participant->mLevel = 0.0;
    }
    session->setMuteMic(muted);
}

void LLWebRTCVoiceClient::setVoiceVolume(F32 volume)
{
    if (volume != mSpeakerVolume)
    {
        {
            mSpeakerVolume      = volume;
        }
        sessionState::for_each(boost::bind(predSetSpeakerVolume, _1, volume));
    }
}

void LLWebRTCVoiceClient::predSetSpeakerVolume(const LLWebRTCVoiceClient::sessionStatePtr_t &session, F32 volume)
{
    session->setSpeakerVolume(volume);
}

void LLWebRTCVoiceClient::setMicGain(F32 gain)
{
    if (gain != mMicGain)
    {
        mMicGain = gain;
        mWebRTCDeviceInterface->setPeerConnectionGain(gain);
    }
}


void LLWebRTCVoiceClient::setVoiceEnabled(bool enabled)
{
    LL_PROFILE_ZONE_SCOPED_CATEGORY_VOICE;

    LL_DEBUGS("Voice")
        << "( " << (enabled ? "enabled" : "disabled") << " )"
        << " was "<< (mVoiceEnabled ? "enabled" : "disabled")
        << " coro "<< (mIsCoroutineActive ? "active" : "inactive")
        << LL_ENDL;

    if (enabled != mVoiceEnabled)
    {
        // TODO: Refactor this so we don't call into LLVoiceChannel, but simply
        // use the status observer
        mVoiceEnabled = enabled;
        LLVoiceClientStatusObserver::EStatusType status;

        if (enabled)
        {
            LL_DEBUGS("Voice") << "enabling" << LL_ENDL;
            LLVoiceChannel::getCurrentVoiceChannel()->activate();
            status = LLVoiceClientStatusObserver::STATUS_VOICE_ENABLED;
            mSpatialCoordsDirty = true;
            updatePosition();
            if (!mIsCoroutineActive)
            {
                LLCoros::instance().launch("LLWebRTCVoiceClient::voiceConnectionCoro",
                    boost::bind(&LLWebRTCVoiceClient::voiceConnectionCoro, LLWebRTCVoiceClient::getInstance()));
            }
            else
            {
                LL_DEBUGS("Voice") << "coro should be active.. not launching" << LL_ENDL;
            }
        }
        else
        {
            // Turning voice off looses your current channel -- this makes sure the UI isn't out of sync when you re-enable it.
            LLVoiceChannel::getCurrentVoiceChannel()->deactivate();
            gAgent.setVoiceConnected(false);
            status = LLVoiceClientStatusObserver::STATUS_VOICE_DISABLED;
            cleanUp();
        }

        notifyStatusObservers(status);
    }
    else
    {
        LL_DEBUGS("Voice") << " no-op" << LL_ENDL;
    }
}


/////////////////////////////
// Accessors for data related to nearby speakers

std::string LLWebRTCVoiceClient::getDisplayName(const LLUUID& id)
{
    std::string result;
    if (mProcessChannels && mSession)
    {
        participantStatePtr_t participant(mSession->findParticipantByID(id));
        if (participant)
        {
            result = participant->mDisplayName;
        }
    }
    return result;
}

bool LLWebRTCVoiceClient::getIsSpeaking(const LLUUID& id)
{
    bool result = false;
    if (mProcessChannels && mSession)
    {
        participantStatePtr_t participant(mSession->findParticipantByID(id));
        if (participant)
        {
            result = participant->mIsSpeaking;
        }
    }
    return result;
}

// TODO: Need to pull muted status from the webrtc server
bool LLWebRTCVoiceClient::getIsModeratorMuted(const LLUUID& id)
{
    bool result = false;
    if (mProcessChannels && mSession)
    {
        participantStatePtr_t participant(mSession->findParticipantByID(id));
        if (participant)
        {
            result = participant->mIsModeratorMuted;
        }
    }
    return result;
}

F32 LLWebRTCVoiceClient::getCurrentPower(const LLUUID &id)
{
    F32 result = 0.0;
    if (!mProcessChannels || !mSession)
    {
        return result;
    }
    participantStatePtr_t participant(mSession->findParticipantByID(id));
    if (participant)
    {
        if (participant->mIsSpeaking)
        {
            result = participant->mLevel;
        }
    }
    return result;
}

// External accessors.
F32 LLWebRTCVoiceClient::getUserVolume(const LLUUID& id)
{
    // Minimum volume will be returned for users with voice disabled
    F32 result = LLVoiceClient::VOLUME_MIN;

    if (mSession)
    {
        participantStatePtr_t participant(mSession->findParticipantByID(id));
        if (participant)
        {
            result = participant->mVolume;
        }
    }

    return result;
}

void LLWebRTCVoiceClient::setUserVolume(const LLUUID& id, F32 volume)
{
    F32 clamped_volume = llclamp(volume, LLVoiceClient::VOLUME_MIN, LLVoiceClient::VOLUME_MAX);
    if(mSession)
    {
        participantStatePtr_t participant(mSession->findParticipantByID(id));
        if (participant && (participant->mAvatarID != gAgentID))
        {
            if (!is_approx_equal(volume, LLVoiceClient::VOLUME_DEFAULT))
            {
                // Store this volume setting for future sessions if it has been
                // changed from the default
                LLSpeakerVolumeStorage::getInstance()->storeSpeakerVolume(id, volume);
            }
            else
            {
                // Remove stored volume setting if it is returned to the default
                LLSpeakerVolumeStorage::getInstance()->removeSpeakerVolume(id);
            }

            participant->mVolume = clamped_volume;
        }
    }
    sessionState::for_each(boost::bind(predSetUserVolume, _1, id, clamped_volume));
}

// set volume level (gain level) for another user.
void LLWebRTCVoiceClient::predSetUserVolume(const LLWebRTCVoiceClient::sessionStatePtr_t &session, const LLUUID &id, F32 volume)
{
    session->setUserVolume(id, volume);
}

////////////////////////
///LLMuteListObserver
///

void LLWebRTCVoiceClient::onChange()
{
}

void LLWebRTCVoiceClient::onChangeDetailed(const LLMute& mute)
{
    if (mute.mType == LLMute::AGENT)
    {
        bool muted = ((mute.mFlags & LLMute::flagVoiceChat) == 0);
        sessionState::for_each(boost::bind(predSetUserMute, _1, mute.mID, muted));
    }
}

void LLWebRTCVoiceClient::predSetUserMute(const LLWebRTCVoiceClient::sessionStatePtr_t &session, const LLUUID &id, bool mute)
{
    session->setUserMute(id, mute);
}

//------------------------------------------------------------------------
// Sessions

std::map<std::string, LLWebRTCVoiceClient::sessionState::ptr_t> LLWebRTCVoiceClient::sessionState::sSessions;


LLWebRTCVoiceClient::sessionState::sessionState() :
    mHangupOnLastLeave(false),
    mNotifyOnFirstJoin(false),
    mMuted(false),
    mSpeakerVolume(1.0),
    mShuttingDown(false)
{
}
// ------------------------------------------------------------------
// Predicates, for calls to all sessions

void LLWebRTCVoiceClient::predUpdateOwnVolume(const LLWebRTCVoiceClient::sessionStatePtr_t &session, F32 audio_level)
{
    participantStatePtr_t participant = session->findParticipantByID(gAgentID);
    if (participant)
    {
        participant->mLevel = audio_level;
        // TODO: Add VAD for our own voice.
        participant->mIsSpeaking = audio_level > SPEAKING_AUDIO_LEVEL;
    }
}

void LLWebRTCVoiceClient::predSendData(const LLWebRTCVoiceClient::sessionStatePtr_t &session, const std::string &spatial_data)
{
    if (session->isSpatial() && !spatial_data.empty())
    {
        session->sendData(spatial_data);
    }
}

void LLWebRTCVoiceClient::sessionState::sendData(const std::string &data)
{
    for (auto &connection : mWebRTCConnections)
    {
        connection->sendData(data);
    }
}

void LLWebRTCVoiceClient::sessionState::setMuteMic(bool muted)
{
    mMuted = muted;
    for (auto &connection : mWebRTCConnections)
    {
        connection->setMuteMic(muted);
    }
}

void LLWebRTCVoiceClient::sessionState::setSpeakerVolume(F32 volume)
{
    mSpeakerVolume = volume;
    for (auto &connection : mWebRTCConnections)
    {
        connection->setSpeakerVolume(volume);
    }
}

void LLWebRTCVoiceClient::sessionState::setUserVolume(const LLUUID &id, F32 volume)
{
    if (mParticipantsByUUID.find(id) == mParticipantsByUUID.end())
    {
        return;
    }
    for (auto &connection : mWebRTCConnections)
    {
        connection->setUserVolume(id, volume);
    }
}

void LLWebRTCVoiceClient::sessionState::setUserMute(const LLUUID &id, bool mute)
{
    if (mParticipantsByUUID.find(id) == mParticipantsByUUID.end())
    {
        return;
    }
    for (auto &connection : mWebRTCConnections)
    {
        connection->setUserMute(id, mute);
    }
}
/*static*/
void LLWebRTCVoiceClient::sessionState::addSession(
    const std::string & channelID,
    LLWebRTCVoiceClient::sessionState::ptr_t& session)
{
    sSessions[channelID] = session;
}

LLWebRTCVoiceClient::sessionState::~sessionState()
{
    LL_DEBUGS("Voice") << "Destroying session CHANNEL=" << mChannelID << LL_ENDL;

    if (!mShuttingDown)
    {
        shutdownAllConnections();
    }
    mWebRTCConnections.clear();

    removeAllParticipants();
}

/*static*/
LLWebRTCVoiceClient::sessionState::ptr_t LLWebRTCVoiceClient::sessionState::matchSessionByChannelID(const std::string& channel_id)
{
    sessionStatePtr_t result;

    // *TODO: My kingdom for a lambda!
    std::map<std::string, ptr_t>::iterator it = sSessions.find(channel_id);
    if (it != sSessions.end())
    {
        result = (*it).second;
    }
    return result;
}

void LLWebRTCVoiceClient::sessionState::for_each(sessionFunc_t func)
{
    std::for_each(sSessions.begin(), sSessions.end(), boost::bind(for_eachPredicate, _1, func));
}

void LLWebRTCVoiceClient::sessionState::reapEmptySessions()
{
    std::map<std::string, ptr_t>::iterator iter;
    for (iter = sSessions.begin(); iter != sSessions.end();)
    {
        if (iter->second->isEmpty())
        {
            iter = sSessions.erase(iter);
        }
        else
        {
            ++iter;
        }
    }
}

/*static*/
void LLWebRTCVoiceClient::sessionState::for_eachPredicate(const std::pair<std::string, LLWebRTCVoiceClient::sessionState::wptr_t> &a, sessionFunc_t func)
{
    ptr_t aLock(a.second.lock());

    if (aLock)
        func(aLock);
    else
    {
        LL_WARNS("Voice") << "Stale handle in session map!" << LL_ENDL;
    }
}

LLWebRTCVoiceClient::sessionStatePtr_t LLWebRTCVoiceClient::addSession(const std::string &channel_id, sessionState::ptr_t session)
{
    sessionStatePtr_t existingSession = sessionState::matchSessionByChannelID(channel_id);
    if (!existingSession)
    {
        // No existing session found.

        LL_DEBUGS("Voice") << "adding new session with channel: " << channel_id << LL_ENDL;
        session->setMuteMic(mMuteMic);
        session->setSpeakerVolume(mSpeakerVolume);

        sessionState::addSession(channel_id, session);
        return session;
    }
    else
    {
        // Found an existing session
        LL_DEBUGS("Voice") << "Attempting to add already-existing session " << channel_id << LL_ENDL;
        existingSession->revive();

        return existingSession;
    }
}

void LLWebRTCVoiceClient::sessionState::clearSessions()
{
    sSessions.clear();
}

LLWebRTCVoiceClient::sessionStatePtr_t LLWebRTCVoiceClient::findP2PSession(const LLUUID &agent_id)
{
    sessionStatePtr_t result = sessionState::matchSessionByChannelID(agent_id.asString());
    if (result && !result->isSpatial())
    {
        return result;
    }

    result.reset();
    return result;
}

void LLWebRTCVoiceClient::sessionState::shutdownAllConnections()
{
    mShuttingDown = true;
    for (auto &&connection : mWebRTCConnections)
    {
        connection->shutDown();
    }
}

// in case we drop into a session (spatial, etc.) right after
// telling the session to shut down, revive it so it reconnects.
void LLWebRTCVoiceClient::sessionState::revive()
{
    mShuttingDown = false;
}

//=========================================================================
// the following are methods to support the coroutine implementation of the
// voice connection and processing.  They should only be called in the context
// of a coroutine.
//
//

void LLWebRTCVoiceClient::sessionState::processSessionStates()
{
    LL_PROFILE_ZONE_SCOPED_CATEGORY_VOICE;

    auto iter = sSessions.begin();
    while (iter != sSessions.end())
    {
        if (!iter->second->processConnectionStates() && iter->second->mShuttingDown)
        {
            // if the connections associated with a session are gone,
            // and this session is shutting down, remove it.
            iter = sSessions.erase(iter);
        }
        else
        {
            iter++;
        }
    }
}

// process the states on each connection associated with a session.
bool LLWebRTCVoiceClient::sessionState::processConnectionStates()
{
    LL_PROFILE_ZONE_SCOPED_CATEGORY_VOICE;

    std::list<connectionPtr_t>::iterator iter = mWebRTCConnections.begin();
    while (iter != mWebRTCConnections.end())
    {
        if (!iter->get()->connectionStateMachine())
        {
            // if the state machine returns false, the connection is shut down
            // so delete it.
            iter = mWebRTCConnections.erase(iter);
        }
        else
        {
            ++iter;
        }
    }
    return !mWebRTCConnections.empty();
}

// processing of spatial voice connection states requires special handling.
// as neighboring regions need to be started up or shut down depending
// on our location.
bool LLWebRTCVoiceClient::estateSessionState::processConnectionStates()
{
    LL_PROFILE_ZONE_SCOPED_CATEGORY_VOICE;

    if (!mShuttingDown)
    {
        // Estate voice requires connection to neighboring regions.
        std::set<LLUUID> neighbor_ids = LLWebRTCVoiceClient::getInstance()->getNeighboringRegions();

        for (auto &connection : mWebRTCConnections)
        {
            std::shared_ptr<LLVoiceWebRTCSpatialConnection> spatialConnection =
                std::static_pointer_cast<LLVoiceWebRTCSpatialConnection>(connection);

            LLUUID regionID = spatialConnection.get()->getRegionID();

            if (neighbor_ids.find(regionID) == neighbor_ids.end())
            {
                // shut down connections to neighbors that are too far away.
                spatialConnection.get()->shutDown();
            }
            if (!spatialConnection.get()->isShuttingDown())
            {
                neighbor_ids.erase(regionID);
            }
        }

        // add new connections for new neighbors
        for (auto &neighbor : neighbor_ids)
        {
            connectionPtr_t connection(new LLVoiceWebRTCSpatialConnection(neighbor, INVALID_PARCEL_ID, mChannelID));

            mWebRTCConnections.push_back(connection);
            connection->setMuteMic(mMuted);
            connection->setSpeakerVolume(mSpeakerVolume);
        }
    }
    return LLWebRTCVoiceClient::sessionState::processConnectionStates();
}

// Various session state constructors.

LLWebRTCVoiceClient::estateSessionState::estateSessionState()
{
    mHangupOnLastLeave = false;
    mNotifyOnFirstJoin = false;
    mChannelID         = "Estate";
    LLUUID region_id   = gAgent.getRegion()->getRegionID();

    mWebRTCConnections.emplace_back(new LLVoiceWebRTCSpatialConnection(region_id, INVALID_PARCEL_ID, "Estate"));
}

LLWebRTCVoiceClient::parcelSessionState::parcelSessionState(const std::string &channelID, S32 parcel_local_id)
{
    mHangupOnLastLeave = false;
    mNotifyOnFirstJoin = false;
    LLUUID region_id   = gAgent.getRegion()->getRegionID();
    mChannelID         = channelID;
    mWebRTCConnections.emplace_back(new LLVoiceWebRTCSpatialConnection(region_id, parcel_local_id, channelID));
}

LLWebRTCVoiceClient::adhocSessionState::adhocSessionState(const std::string &channelID,
                                                          const std::string &credentials,
                                                          bool notify_on_first_join,
                                                          bool hangup_on_last_leave) :
    mCredentials(credentials)
{
    mHangupOnLastLeave = hangup_on_last_leave;
    mNotifyOnFirstJoin = notify_on_first_join;
    LLUUID region_id   = gAgent.getRegion()->getRegionID();
    mChannelID         = channelID;
    mWebRTCConnections.emplace_back(new LLVoiceWebRTCAdHocConnection(region_id, channelID, credentials));
}

void LLWebRTCVoiceClient::predShutdownSession(const LLWebRTCVoiceClient::sessionStatePtr_t& session)
{
    session->shutdownAllConnections();
}

void LLWebRTCVoiceClient::deleteSession(const sessionStatePtr_t &session)
{
    if (!session)
    {
        return;
    }

    // At this point, the session should be unhooked from all lists and all state should be consistent.
    session->shutdownAllConnections();
    // If this is the current audio session, clean up the pointer which will soon be dangling.
    bool deleteAudioSession = mSession == session;
    bool deleteNextAudioSession = mNextSession == session;
    if (deleteAudioSession)
    {
        mSession.reset();
    }

    // ditto for the next audio session
    if (deleteNextAudioSession)
    {
        mNextSession.reset();
    }
}


// Name resolution
void LLWebRTCVoiceClient::lookupName(const LLUUID &id)
{
    if (mAvatarNameCacheConnection.connected())
    {
        mAvatarNameCacheConnection.disconnect();
    }
    mAvatarNameCacheConnection = LLAvatarNameCache::get(id, boost::bind(&LLWebRTCVoiceClient::onAvatarNameCache, this, _1, _2));
}

void LLWebRTCVoiceClient::onAvatarNameCache(const LLUUID& agent_id,
                                           const LLAvatarName& av_name)
{
    mAvatarNameCacheConnection.disconnect();
    std::string display_name = av_name.getDisplayName();
    avatarNameResolved(agent_id, display_name);
}

void LLWebRTCVoiceClient::predAvatarNameResolution(const LLWebRTCVoiceClient::sessionStatePtr_t &session, LLUUID id, std::string name)
{
    participantStatePtr_t participant(session->findParticipantByID(id));
    if (participant)
    {
        // Found -- fill in the name
        participant->mDisplayName = name;
        // and post a "participants updated" message to listeners later.
        LLWebRTCVoiceClient::getInstance()->notifyParticipantObservers();
    }
}

void LLWebRTCVoiceClient::avatarNameResolved(const LLUUID &id, const std::string &name)
{
    sessionState::for_each(boost::bind(predAvatarNameResolution, _1, id, name));
}

// Leftover from vivox PTSN
std::string LLWebRTCVoiceClient::sipURIFromID(const LLUUID& id) const
{
    return id.asString();
}

LLSD LLWebRTCVoiceClient::getP2PChannelInfoTemplate(const LLUUID& id) const
{
    return LLSD();
}


/////////////////////////////
// LLVoiceWebRTCConnection
// These connections manage state transitions, negotiating webrtc connections,
// and other such things for a single connection to a Secondlife WebRTC server.
// Multiple of these connections may be active at once, in the case of
// cross-region voice, or when a new connection is being created before the old
// has a chance to shut down.
LLVoiceWebRTCConnection::LLVoiceWebRTCConnection(const LLUUID &regionID, const std::string &channelID) :
    mWebRTCAudioInterface(nullptr),
    mWebRTCDataInterface(nullptr),
    mVoiceConnectionState(VOICE_STATE_START_SESSION),
    mCurrentStatus(LLVoiceClientStatusObserver::STATUS_VOICE_ENABLED),
    mMuted(true),
    mShutDown(false),
    mIceCompleted(false),
    mSpeakerVolume(0.0),
    mOutstandingRequests(0),
    mChannelID(channelID),
    mRegionID(regionID),
    mPrimary(true),
    mRetryWaitPeriod(0)
{

    // retries wait a short period...randomize it so
    // all clients don't try to reconnect at once.
    mRetryWaitSecs = static_cast<F32>(rand()) / static_cast<F32>(RAND_MAX) + 0.5f;

    mWebRTCPeerConnectionInterface = llwebrtc::newPeerConnection();
    mWebRTCPeerConnectionInterface->setSignalingObserver(this);
    mMainQueue = LL::WorkQueue::getInstance("mainloop");
}

LLVoiceWebRTCConnection::~LLVoiceWebRTCConnection()
{
    if (LLWebRTCVoiceClient::isShuttingDown())
    {
        // peer connection and observers will be cleaned up
        // by llwebrtc::terminate() on shutdown.
        return;
    }
    mWebRTCPeerConnectionInterface->unsetSignalingObserver(this);
    llwebrtc::freePeerConnection(mWebRTCPeerConnectionInterface);
}


// ICE (Interactive Connectivity Establishment)
// When WebRTC tries to negotiate a connection to the Secondlife WebRTC Server,
// the negotiation will result in a few updates about the best path
// to which to connect.
// The Secondlife servers are configured for ICE trickling, where, after a session is partially
// negotiated, updates about the best connectivity paths may trickle in.  These need to be
// sent to the Secondlife WebRTC server via the simulator so that both sides have a clear
// view of the network environment.

// callback from llwebrtc
void LLVoiceWebRTCConnection::OnIceGatheringState(llwebrtc::LLWebRTCSignalingObserver::EIceGatheringState state)
{
    LL::WorkQueue::postMaybe(mMainQueue,
        [=] {
            LL_DEBUGS("Voice") << "Ice Gathering voice account. " << state << LL_ENDL;

            switch (state)
            {
                case llwebrtc::LLWebRTCSignalingObserver::EIceGatheringState::ICE_GATHERING_COMPLETE:
                {
                    mIceCompleted = true;
                    break;
                }
                case llwebrtc::LLWebRTCSignalingObserver::EIceGatheringState::ICE_GATHERING_NEW:
                {
                    mIceCompleted = false;
                }
                default:
                    break;
            }
        });
}

// callback from llwebrtc
void LLVoiceWebRTCConnection::OnIceCandidate(const llwebrtc::LLWebRTCIceCandidate& candidate)
{
    LL::WorkQueue::postMaybe(mMainQueue, [=] { mIceCandidates.push_back(candidate); });
}

void LLVoiceWebRTCConnection::processIceUpdates()
{
    mOutstandingRequests++;

    LLCoros::getInstance()->launch("LLVoiceWebRTCConnection::processIceUpdatesCoro",
                                   boost::bind(&LLVoiceWebRTCConnection::processIceUpdatesCoro, this->shared_from_this()));
}

// Ice candidates may be streamed in before or after the SDP offer is available (see below)
// This function determines whether candidates are available to send to the Secondlife WebRTC
// server via the simulator.  If so, and there are no more candidates, this code
// will make the cap call to the server sending up the ICE candidates.
void LLVoiceWebRTCConnection::processIceUpdatesCoro(connectionPtr_t connection)
{
    LL_PROFILE_ZONE_SCOPED_CATEGORY_VOICE;

    if (connection->mShutDown || LLWebRTCVoiceClient::isShuttingDown())
    {
        connection->mOutstandingRequests--;
        return;
    }

    bool iceCompleted = false;
    LLSD body;
    if (!connection->mIceCandidates.empty() || connection->mIceCompleted)
    {
        LLViewerRegion *regionp = LLWorld::instance().getRegionFromID(connection->mRegionID);
        if (!regionp || !regionp->capabilitiesReceived())
        {
            LL_DEBUGS("Voice") << "no capabilities for ice gathering; waiting " << LL_ENDL;
            connection->mOutstandingRequests--;
            return;
        }

        std::string url = regionp->getCapability("VoiceSignalingRequest");
        if (url.empty())
        {
            connection->mOutstandingRequests--;
            return;
        }

        LL_DEBUGS("Voice") << "region ready to complete voice signaling; url=" << url << LL_ENDL;
        if (!connection->mIceCandidates.empty())
        {
            LLSD candidates = LLSD::emptyArray();
            for (auto &ice_candidate : connection->mIceCandidates)
            {
                LLSD body_candidate;
                body_candidate["sdpMid"]        = ice_candidate.mSdpMid;
                body_candidate["sdpMLineIndex"] = ice_candidate.mMLineIndex;
                body_candidate["candidate"]     = ice_candidate.mCandidate;
                candidates.append(body_candidate);
            }
            body["candidates"] = candidates;
            connection->mIceCandidates.clear();
        }
        else if (connection->mIceCompleted)
        {
            LLSD body_candidate;
            body_candidate["completed"] = true;
            body["candidate"]           = body_candidate;
            iceCompleted                = connection->mIceCompleted;
            connection->mIceCompleted   = false;
        }

        body["viewer_session"]    = connection->mViewerSession;
        body["voice_server_type"] = WEBRTC_VOICE_SERVER_TYPE;

        LLCoreHttpUtil::HttpCoroutineAdapter::ptr_t httpAdapter(
            new LLCoreHttpUtil::HttpCoroutineAdapter("LLVoiceWebRTCAdHocConnection::processIceUpdatesCoro",
                                                        LLCore::HttpRequest::DEFAULT_POLICY_ID));
        LLCore::HttpRequest::ptr_t httpRequest(new LLCore::HttpRequest);
        LLCore::HttpOptions::ptr_t httpOpts(new LLCore::HttpOptions);

        httpOpts->setWantHeaders(true);

        LLSD result = httpAdapter->postAndSuspend(httpRequest, url, body, httpOpts);

        if (LLWebRTCVoiceClient::isShuttingDown())
        {
            connection->mOutstandingRequests--;
            return;
        }

        LLSD httpResults = result[LLCoreHttpUtil::HttpCoroutineAdapter::HTTP_RESULTS];
        LLCore::HttpStatus status = LLCoreHttpUtil::HttpCoroutineAdapter::getStatusFromLLSD(httpResults);

        if (!status)
        {
            // couldn't trickle the candidates, so restart the session.
            connection->setVoiceConnectionState(VOICE_STATE_SESSION_RETRY);
        }
    }
    connection->mOutstandingRequests--;
}


// An 'Offer' comes in the form of a SDP (Session Description Protocol)
// which contains all sorts of info about the session, from network paths
// to the type of session (audio, video) to characteristics (the encoder type.)
// This SDP also serves as the 'ticket' to the server, security-wise.
// The Offer is retrieved from the WebRTC library on the client,
// and is passed to the simulator via a CAP, which then passes
// it on to the Secondlife WebRTC server.

//
// The LLWebRTCVoiceConnection object will not be deleted
// before the webrtc connection itself is shut down, so
// we shouldn't be getting this callback on a nonexistant
// this pointer.

// callback from llwebrtc
void LLVoiceWebRTCConnection::OnOfferAvailable(const std::string &sdp)
{
    LL::WorkQueue::postMaybe(mMainQueue,
        [=] {
            if (mShutDown)
            {
                return;
            }
            LL_DEBUGS("Voice") << "On Offer Available." << LL_ENDL;
            mChannelSDP = sdp;
            if (mVoiceConnectionState == VOICE_STATE_WAIT_FOR_SESSION_START)
            {
                mVoiceConnectionState = VOICE_STATE_REQUEST_CONNECTION;
            }
        });
}


//
// The LLWebRTCVoiceConnection object will not be deleted
// before the webrtc connection itself is shut down, so
// we shouldn't be getting this callback on a nonexistant
// this pointer.
// nor should audio_interface be invalid if the LLWebRTCVoiceConnection
// is shut down.

// callback from llwebrtc
void LLVoiceWebRTCConnection::OnAudioEstablished(llwebrtc::LLWebRTCAudioInterface* audio_interface)
{
    LL::WorkQueue::postMaybe(mMainQueue,
        [=] {
            if (mShutDown)
            {
                return;
            }
            LL_DEBUGS("Voice") << "On AudioEstablished." << LL_ENDL;
            mWebRTCAudioInterface = audio_interface;
            setVoiceConnectionState(VOICE_STATE_SESSION_ESTABLISHED);
        });
}


//
// The LLWebRTCVoiceConnection object will not be deleted
// before the webrtc connection itself is shut down, so
// we shouldn't be getting this callback on a nonexistant
// this pointer.

// callback from llwebrtc
void LLVoiceWebRTCConnection::OnRenegotiationNeeded()
{
    LL::WorkQueue::postMaybe(mMainQueue,
        [=] {
            LL_DEBUGS("Voice") << "Voice channel requires renegotiation." << LL_ENDL;
            if (!mShutDown)
            {
                setVoiceConnectionState(VOICE_STATE_SESSION_RETRY);
            }
            mCurrentStatus = LLVoiceClientStatusObserver::ERROR_UNKNOWN;
        });
}

// callback from llwebrtc
void LLVoiceWebRTCConnection::OnPeerConnectionClosed()
{
    LL::WorkQueue::postMaybe(mMainQueue,
        [=] {
            LL_DEBUGS("Voice") << "Peer connection has closed." << LL_ENDL;
            if (mVoiceConnectionState == VOICE_STATE_WAIT_FOR_CLOSE)
            {
                setVoiceConnectionState(VOICE_STATE_CLOSED);
                mOutstandingRequests--;
            }
            else if (LLWebRTCVoiceClient::isShuttingDown())
            {
                // disconnect was initialized by llwebrtc::terminate() instead of connectionStateMachine
                LL_INFOS("Voice") << "Peer connection has closed, but state is " << mVoiceConnectionState << LL_ENDL;
                setVoiceConnectionState(VOICE_STATE_CLOSED);
            }
        });
}

void LLVoiceWebRTCConnection::setMuteMic(bool muted)
{
    mMuted = muted;
    if (mWebRTCAudioInterface)
    {
        mWebRTCAudioInterface->setMute(muted);
    }
}

void LLVoiceWebRTCConnection::setSpeakerVolume(F32 volume)
{
    mSpeakerVolume = volume;
    if (mWebRTCAudioInterface)
    {
        mWebRTCAudioInterface->setReceiveVolume(volume);
    }
}

void LLVoiceWebRTCConnection::setUserVolume(const LLUUID& id, F32 volume)
{
    boost::json::object root      = { { "ug", { { id.asString(), (uint32_t)(volume * PEER_GAIN_CONVERSION_FACTOR) } } } };
    std::string json_data = boost::json::serialize(root);
    if (mWebRTCDataInterface)
    {
        mWebRTCDataInterface->sendData(json_data, false);
    }
}

void LLVoiceWebRTCConnection::setUserMute(const LLUUID& id, bool mute)
{
    boost::json::object root      = { { "m", { { id.asString(), mute } } } };
    std::string         json_data = boost::json::serialize(root);
    if (mWebRTCDataInterface)
    {
        mWebRTCDataInterface->sendData(json_data, false);
    }
}


// Send data to the Secondlife WebRTC server via the webrtc
// data channel.
void LLVoiceWebRTCConnection::sendData(const std::string &data)
{
    if (getVoiceConnectionState() == VOICE_STATE_SESSION_UP && mWebRTCDataInterface)
    {
        mWebRTCDataInterface->sendData(data, false);
    }
}

// Tell the simulator that we're shutting down a voice connection.
// The simulator will pass this on to the Secondlife WebRTC server.
void LLVoiceWebRTCConnection::breakVoiceConnectionCoro(connectionPtr_t connection)
{
    LL_PROFILE_ZONE_SCOPED_CATEGORY_VOICE;

    LL_DEBUGS("Voice") << "Disconnecting voice." << LL_ENDL;
    if (connection->mWebRTCDataInterface)
    {
        connection->mWebRTCDataInterface->unsetDataObserver(connection.get());
        connection->mWebRTCDataInterface = nullptr;
    }
    connection->mWebRTCAudioInterface   = nullptr;
    LLViewerRegion *regionp = LLWorld::instance().getRegionFromID(connection->mRegionID);
    if (!regionp || !regionp->capabilitiesReceived())
    {
        LL_DEBUGS("Voice") << "no capabilities for voice provisioning; waiting " << LL_ENDL;
        connection->setVoiceConnectionState(VOICE_STATE_SESSION_RETRY);
        connection->mOutstandingRequests--;
        return;
    }

    std::string url = regionp->getCapability("ProvisionVoiceAccountRequest");
    if (url.empty())
    {
        connection->setVoiceConnectionState(VOICE_STATE_SESSION_RETRY);
        connection->mOutstandingRequests--;
        return;
    }

    LL_DEBUGS("Voice") << "region ready for voice break; url=" << url << LL_ENDL;

    LLVoiceWebRTCStats::getInstance()->provisionAttemptStart();
    LLSD body;
    body["logout"]         = true;
    body["viewer_session"] = connection->mViewerSession;
    body["voice_server_type"] = WEBRTC_VOICE_SERVER_TYPE;

    LLCoreHttpUtil::HttpCoroutineAdapter::ptr_t httpAdapter(
        new LLCoreHttpUtil::HttpCoroutineAdapter("LLVoiceWebRTCAdHocConnection::breakVoiceConnection",
                                                 LLCore::HttpRequest::DEFAULT_POLICY_ID));
    LLCore::HttpRequest::ptr_t httpRequest(new LLCore::HttpRequest);
    LLCore::HttpOptions::ptr_t httpOpts(new LLCore::HttpOptions);

    httpOpts->setWantHeaders(true);

    // tell the server to shut down the connection as a courtesy.
    // shutdownConnection will drop the WebRTC connection which will
    // also shut things down.
    LLSD result = httpAdapter->postAndSuspend(httpRequest, url, body, httpOpts);

    connection->mOutstandingRequests--;

    if (connection->getVoiceConnectionState() == VOICE_STATE_WAIT_FOR_EXIT)
    {
        connection->setVoiceConnectionState(VOICE_STATE_SESSION_EXIT);
    }
}

// Tell the simulator to tell the Secondlife WebRTC server that we want a voice
// connection. The SDP is sent up as part of this, and the simulator will respond
// with an 'answer' which is in the form of another SDP.  The webrtc library
// will use the offer and answer to negotiate the session.
void LLVoiceWebRTCSpatialConnection::requestVoiceConnection()
{
    LL_PROFILE_ZONE_SCOPED_CATEGORY_VOICE;

    LLViewerRegion *regionp = LLWorld::instance().getRegionFromID(mRegionID);

    LL_DEBUGS("Voice") << "Requesting voice connection." << LL_ENDL;
    if (!regionp || !regionp->capabilitiesReceived())
    {
        LL_DEBUGS("Voice") << "no capabilities for voice provisioning; waiting " << LL_ENDL;

        // try again.
        setVoiceConnectionState(VOICE_STATE_REQUEST_CONNECTION);
        mOutstandingRequests--;
        return;
    }

    std::string url = regionp->getCapability("ProvisionVoiceAccountRequest");
    if (url.empty())
    {
        setVoiceConnectionState(VOICE_STATE_SESSION_RETRY);
        mOutstandingRequests--;
        return;
    }

    LL_DEBUGS("Voice") << "region ready for voice provisioning; url=" << url << LL_ENDL;

    LLVoiceWebRTCStats::getInstance()->provisionAttemptStart();
    LLSD body;
    LLSD jsep;
    jsep["type"] = "offer";
    jsep["sdp"] = mChannelSDP;
    body["jsep"] = jsep;
    if (mParcelLocalID != INVALID_PARCEL_ID)
    {
        body["parcel_local_id"] = mParcelLocalID;
    }
    body["channel_type"]      = "local";
    body["voice_server_type"] = WEBRTC_VOICE_SERVER_TYPE;
    LLCoreHttpUtil::HttpCoroutineAdapter::ptr_t httpAdapter(
        new LLCoreHttpUtil::HttpCoroutineAdapter("LLVoiceWebRTCAdHocConnection::requestVoiceConnection",
                                                 LLCore::HttpRequest::DEFAULT_POLICY_ID));
    LLCore::HttpRequest::ptr_t httpRequest(new LLCore::HttpRequest);
    LLCore::HttpOptions::ptr_t httpOpts(new LLCore::HttpOptions);

    httpOpts->setWantHeaders(true);
    LLSD result = httpAdapter->postAndSuspend(httpRequest, url, body, httpOpts);

    LLSD httpResults = result[LLCoreHttpUtil::HttpCoroutineAdapter::HTTP_RESULTS];
    LLCore::HttpStatus status = LLCoreHttpUtil::HttpCoroutineAdapter::getStatusFromLLSD(httpResults);

    if (status)
    {
        OnVoiceConnectionRequestSuccess(result);
    }
    else
    {
        switch (status.getType())
        {
            case HTTP_CONFLICT:
                mCurrentStatus = LLVoiceClientStatusObserver::ERROR_CHANNEL_FULL;
                break;
            case HTTP_UNAUTHORIZED:
                mCurrentStatus = LLVoiceClientStatusObserver::ERROR_CHANNEL_LOCKED;
                break;
            default:
                mCurrentStatus = LLVoiceClientStatusObserver::ERROR_UNKNOWN;
                break;
        }
        setVoiceConnectionState(VOICE_STATE_SESSION_EXIT);
    }
    mOutstandingRequests--;
}

void LLVoiceWebRTCConnection::OnVoiceConnectionRequestSuccess(const LLSD &result)
{
    LL_PROFILE_ZONE_SCOPED_CATEGORY_VOICE;

    if (LLWebRTCVoiceClient::isShuttingDown())
    {
        return;
    }
    LLVoiceWebRTCStats::getInstance()->provisionAttemptEnd(true);

    if (result.has("viewer_session") &&
        result.has("jsep") &&
        result["jsep"].has("type") &&
        result["jsep"]["type"] == "answer" &&
        result["jsep"].has("sdp"))
    {
        mRemoteChannelSDP = result["jsep"]["sdp"].asString();
        mViewerSession    = result["viewer_session"];
    }
    else
    {
        LL_WARNS("Voice") << "Invalid voice provision request result:" << result << LL_ENDL;
        setVoiceConnectionState(VOICE_STATE_SESSION_EXIT);
        return;
    }

    LL_DEBUGS("Voice") << "ProvisionVoiceAccountRequest response"
                       << " channel sdp " << mRemoteChannelSDP << LL_ENDL;
    mWebRTCPeerConnectionInterface->AnswerAvailable(mRemoteChannelSDP);
}

static llwebrtc::LLWebRTCPeerConnectionInterface::InitOptions getConnectionOptions()
{
    llwebrtc::LLWebRTCPeerConnectionInterface::InitOptions options;
    llwebrtc::LLWebRTCPeerConnectionInterface::InitOptions::IceServers servers;

    // TODO: Pull these from login
    std::string grid = LLGridManager::getInstance()->getGridLoginID();
    std::transform(grid.begin(), grid.end(), grid.begin(), [](unsigned char c){ return std::tolower(c); });
    int num_servers = 2;
    if (grid == "agni")
    {
        num_servers = 3;
    }
    for (int i=1; i <= num_servers; i++)
    {
        servers.mUrls.push_back(llformat("stun:stun%d.%s.secondlife.io:3478", i, grid.c_str()));
    }
    options.mServers.push_back(servers);
    return options;
}


// Primary state machine for negotiating a single voice connection to the
// Secondlife WebRTC server.
bool LLVoiceWebRTCConnection::connectionStateMachine()
{
    LL_PROFILE_ZONE_SCOPED_CATEGORY_VOICE;

    if (!mShutDown)
    {
        processIceUpdates();
    }

    switch (getVoiceConnectionState())
    {
        case VOICE_STATE_START_SESSION:
        {
            LL_PROFILE_ZONE_NAMED_CATEGORY_VOICE("VOICE_STATE_START_SESSION")
            if (mShutDown)
            {
                setVoiceConnectionState(VOICE_STATE_SESSION_EXIT);
                break;
            }
            mIceCompleted = false;
            setVoiceConnectionState(VOICE_STATE_WAIT_FOR_SESSION_START);

            // tell the webrtc library that we want a connection.  The library will
            // respond with an offer on a separate thread, which will cause
            // the session state to change.
            if (!mWebRTCPeerConnectionInterface->initializeConnection(getConnectionOptions()))
            {
                setVoiceConnectionState(VOICE_STATE_SESSION_RETRY);
            }
            break;
        }

        case VOICE_STATE_WAIT_FOR_SESSION_START:
        {
            if (mShutDown)
            {
                setVoiceConnectionState(VOICE_STATE_SESSION_EXIT);
            }
            break;
        }

        case VOICE_STATE_REQUEST_CONNECTION:
            if (mShutDown)
            {
                setVoiceConnectionState(VOICE_STATE_SESSION_EXIT);
                break;
            }
            // Ask the sim to ask the Secondlife WebRTC server for a connection to
            // a given voice channel.  On completion, we'll move on to the
            // VOICE_STATE_SESSION_ESTABLISHED via a callback on a webrtc thread.
            setVoiceConnectionState(VOICE_STATE_CONNECTION_WAIT);
            mOutstandingRequests++;
            LLCoros::getInstance()->launch("LLVoiceWebRTCConnection::requestVoiceConnectionCoro",
                                           boost::bind(&LLVoiceWebRTCConnection::requestVoiceConnectionCoro, this->shared_from_this()));
            break;

        case VOICE_STATE_CONNECTION_WAIT:
            if (mShutDown)
            {
                setVoiceConnectionState(VOICE_STATE_DISCONNECT);
            }
            break;

        case VOICE_STATE_SESSION_ESTABLISHED:
        {
            if (mShutDown)
            {
                setVoiceConnectionState(VOICE_STATE_DISCONNECT);
                break;
            }
            // update the peer connection with the various characteristics of
            // this connection.
            mWebRTCAudioInterface->setMute(mMuted);
            mWebRTCAudioInterface->setReceiveVolume(mSpeakerVolume);
            LLWebRTCVoiceClient::getInstance()->OnConnectionEstablished(mChannelID, mRegionID);
            setVoiceConnectionState(VOICE_STATE_WAIT_FOR_DATA_CHANNEL);
            break;
        }

        case VOICE_STATE_WAIT_FOR_DATA_CHANNEL:
        {
            if (mShutDown)
            {
                setVoiceConnectionState(VOICE_STATE_DISCONNECT);
                break;
            }
            if (mWebRTCDataInterface) // the interface will be set when the session is negotiated.
            {
                sendJoin();  // tell the Secondlife WebRTC server that we're here via the data channel.
                setVoiceConnectionState(VOICE_STATE_SESSION_UP);
                if (isSpatial())
                {
                    LLWebRTCVoiceClient::getInstance()->updatePosition();
                    LLWebRTCVoiceClient::getInstance()->sendPositionUpdate(true);
                }
            }
            break;
        }

        case VOICE_STATE_SESSION_UP:
        {
            mRetryWaitPeriod = 0;
            mRetryWaitSecs   = (F32)((F32)rand() / (F32)RAND_MAX) + 0.5f;
<<<<<<< HEAD
            LLUUID agentRegionID;
            if (isSpatial() && gAgent.getRegion())
            {

                bool primary = (mRegionID == gAgent.getRegion()->getRegionID());
                if (primary != mPrimary)
                {
                    mPrimary = primary;
                    sendJoin();
                }
            }
=======
>>>>>>> 9a95e69b

            // we'll stay here as long as the session remains up.
            if (mShutDown)
            {
                setVoiceConnectionState(VOICE_STATE_DISCONNECT);
            }
            else
            {
                if (isSpatial() && gAgent.getRegion())
                {
                    bool primary = (mRegionID == gAgent.getRegion()->getRegionID());
                    if (primary != mPrimary)
                    {
                        mPrimary = primary;
                        sendJoin();
                    }
                }
            }
            break;
        }

        case VOICE_STATE_SESSION_RETRY:
            // only retry ever 'n' seconds
            if (mRetryWaitPeriod++ * UPDATE_THROTTLE_SECONDS > mRetryWaitSecs)
            {
                // something went wrong, so notify that the connection has failed.
                LLWebRTCVoiceClient::getInstance()->OnConnectionFailure(mChannelID, mRegionID, mCurrentStatus);
                setVoiceConnectionState(VOICE_STATE_DISCONNECT);
                mRetryWaitPeriod = 0;
                if (mRetryWaitSecs < MAX_RETRY_WAIT_SECONDS)
                {
                    // back off the retry period, and do it by a small random
                    // bit so all clients don't reconnect at once.
                    mRetryWaitSecs += static_cast<F32>(rand()) / static_cast<F32>(RAND_MAX) + 0.5f;
                    mRetryWaitPeriod = 0;
                }
            }
            break;

        case VOICE_STATE_DISCONNECT:
            if (!LLWebRTCVoiceClient::isShuttingDown())
            {
                mOutstandingRequests++;
                setVoiceConnectionState(VOICE_STATE_WAIT_FOR_EXIT);
                LLCoros::instance().launch("LLVoiceWebRTCConnection::breakVoiceConnectionCoro",
                                           boost::bind(&LLVoiceWebRTCConnection::breakVoiceConnectionCoro, this->shared_from_this()));
            }
            else
            {
                // llwebrtc::terminate() is already shuting down the connection.
                setVoiceConnectionState(VOICE_STATE_WAIT_FOR_CLOSE);
            }
            break;

        case VOICE_STATE_WAIT_FOR_EXIT:
            break;

        case VOICE_STATE_SESSION_EXIT:
        {
            setVoiceConnectionState(VOICE_STATE_WAIT_FOR_CLOSE);
            mOutstandingRequests++;
            if (!LLWebRTCVoiceClient::isShuttingDown())
            {
                mWebRTCPeerConnectionInterface->shutdownConnection();
            }
            // else was already posted by llwebrtc::terminate().
            break;
        case VOICE_STATE_WAIT_FOR_CLOSE:
            break;
        case VOICE_STATE_CLOSED:
            if (!mShutDown)
            {
                mVoiceConnectionState = VOICE_STATE_START_SESSION;
            }
            else
            {
                // if we still have outstanding http or webrtc calls, wait for them to
                // complete so we don't delete objects while they still may be used.
                if (mOutstandingRequests <= 0)
                {
                    LLWebRTCVoiceClient::getInstance()->OnConnectionShutDown(mChannelID, mRegionID);
                    return false;
                }
            }
            break;
        }

        default:
        {
            LL_WARNS("Voice") << "Unknown voice control state " << getVoiceConnectionState() << LL_ENDL;
            return false;
        }
    }
    return true;
}

// Data has been received on the webrtc data channel
// incoming data will be a json structure (if it's not binary.)  We may pack
// binary for size reasons.  Most of the keys in the json objects are
// single or double characters for size reasons.
// The primary element is:
// An object where each key is an agent id.  (in the future, we may allow
// integer indices into an agentid list, populated on join commands.  For size.
// Each key will point to a json object with keys identifying what's updated.
// 'p'  - audio source power (level/volume) (int8 as int)
// 'j'  - object of join data (currently only a boolean 'p' marking a primary participant)
// 'l'  - boolean, always true if exists.
// 'v'  - boolean - voice activity has been detected.

// llwebrtc callback
void LLVoiceWebRTCConnection::OnDataReceived(const std::string& data, bool binary)
{
    LL::WorkQueue::postMaybe(mMainQueue, [=] { LLVoiceWebRTCConnection::OnDataReceivedImpl(data, binary); });
}

//
// The LLWebRTCVoiceConnection object will not be deleted
// before the webrtc connection itself is shut down, so
// we shouldn't be getting this callback on a nonexistant
// this pointer.
void LLVoiceWebRTCConnection::OnDataReceivedImpl(const std::string &data, bool binary)
{
    LL_PROFILE_ZONE_SCOPED_CATEGORY_VOICE;

    if (mShutDown)
    {
        return;
    }

    if (binary)
    {
        LL_WARNS("Voice") << "Binary data received from data channel." << LL_ENDL;
        return;
    }

    boost::system::error_code ec;
    boost::json::value voice_data_parsed = boost::json::parse(data, ec);
    if (!ec)  // don't collect comments
    {
        if (!voice_data_parsed.is_object())
        {
            LL_WARNS("Voice") << "Expected object from data channel:" << data << LL_ENDL;
            return;
        }
        boost::json::object voice_data = voice_data_parsed.as_object();
        bool new_participant = false;
        boost::json::object mute;
        boost::json::object user_gain;
        for (auto &participant_elem : voice_data)
        {
            boost::json::string participant_id(participant_elem.key());
            LLUUID agent_id(participant_id.c_str());
            if (agent_id.isNull())
            {
               // probably a test client.
               continue;
            }

            if (!participant_elem.value().is_object())
            {
                continue;
            }

            boost::json::object participant_obj = participant_elem.value().as_object();

            LLWebRTCVoiceClient::participantStatePtr_t participant =
                LLWebRTCVoiceClient::getInstance()->findParticipantByID(mChannelID, agent_id);
            bool joined  = false;
            bool primary = false;  // we ignore any 'joins' reported about participants
                                   // that come from voice servers that aren't their primary
                                   // voice server.  This will happen with cross-region voice
                                   // where a participant on a neighboring region may be
                                   // connected to multiple servers.  We don't want to
                                   // add new identical participants from all of those servers.
            if (participant_obj.contains("j") &&
                participant_obj["j"].is_object())
            {
                // a new participant has announced that they're joining.
                joined  = true;
                if (participant_elem.value().as_object()["j"].as_object().contains("p") &&
                    participant_elem.value().as_object()["j"].as_object()["p"].is_bool())
                {
                    primary = participant_elem.value().as_object()["j"].as_object()["p"].as_bool();
                }

                // track incoming participants that are muted so we can mute their connections (or set their volume)
                bool isMuted = LLMuteList::getInstance()->isMuted(agent_id, LLMute::flagVoiceChat);
                if (isMuted)
                {
                    mute[participant_id] = true;
                }
                F32 volume;
                if(LLSpeakerVolumeStorage::getInstance()->getSpeakerVolume(agent_id, volume))
                {
                    user_gain[participant_id] = (uint32_t)(volume * 200);
                }
            }

            new_participant |= joined;
            if (!participant && joined && (primary || !isSpatial()))
            {
                participant = LLWebRTCVoiceClient::getInstance()->addParticipantByID(mChannelID, agent_id, mRegionID);
            }

            if (participant)
            {
                if (participant_obj.contains("l") && participant_obj["l"].is_bool() && participant_obj["l"].as_bool())
                {
                    // an existing participant is leaving.
                    if (agent_id != gAgentID)
                    {
                        LLWebRTCVoiceClient::getInstance()->removeParticipantByID(mChannelID, agent_id, mRegionID);
                    }
                }
                else
                {
                    // we got a 'power' update.
                    if (participant_obj.contains("p") && participant_obj["p"].is_number())
                    {
                        // server sends up power as an integer which is level * 128 to save
                        // character count.
                        participant->mLevel = (F32)participant_obj["p"].as_int64()/128.0f;
                    }

                    if (participant_obj.contains("v") && participant_obj["v"].is_bool())
                    {
                        participant->mIsSpeaking = participant_obj["v"].as_bool();
                    }

                    if (participant_obj.contains("m") && participant_obj["m"].is_bool())
                    {
                        participant->mIsModeratorMuted = participant_obj["m"].as_bool();
                    }
                }
            }
        }

        // tell the simulator to set the mute and volume data for this
        // participant, if there are any updates.
        boost::json::object root;
        if (mute.size() > 0)
        {
            root["m"] = mute;
        }
        if (user_gain.size() > 0)
        {
            root["ug"] = user_gain;
        }
        if (root.size() > 0)
        {
            std::string json_data = boost::json::serialize(root);
            mWebRTCDataInterface->sendData(json_data, false);
        }
    }
}

//
// The LLWebRTCVoiceConnection object will not be deleted
// before the webrtc connection itself is shut down, so
// we shouldn't be getting this callback on a nonexistant
// this pointer.
// nor should data_interface be invalid if the LLWebRTCVoiceConnection
// is shut down.

// llwebrtc callback
void LLVoiceWebRTCConnection::OnDataChannelReady(llwebrtc::LLWebRTCDataInterface *data_interface)
{
    LL::WorkQueue::postMaybe(mMainQueue,
        [=] {
            if (mShutDown)
            {
                return;
            }

            if (data_interface)
            {
                mWebRTCDataInterface = data_interface;
                mWebRTCDataInterface->setDataObserver(this);
            }
        });
}

// tell the Secondlife WebRTC server that
// we're joining and whether we're
// joining a server associated with the
// the region we currently occupy or not (primary)
// The WebRTC voice server will pass this info
// to peers.
void LLVoiceWebRTCConnection::sendJoin()
{
    LL_PROFILE_ZONE_SCOPED_CATEGORY_VOICE;


    boost::json::object root;
    boost::json::object join_obj;
    if (mPrimary)
    {
        join_obj["p"] = true;
    }
    root["j"]             = join_obj;
    std::string json_data = boost::json::serialize(root);
    mWebRTCDataInterface->sendData(json_data, false);
}

/////////////////////////////
// WebRTC Spatial Connection

LLVoiceWebRTCSpatialConnection::LLVoiceWebRTCSpatialConnection(const LLUUID &regionID,
                                                               S32 parcelLocalID,
                                                               const std::string &channelID) :
    LLVoiceWebRTCConnection(regionID, channelID),
    mParcelLocalID(parcelLocalID)
{
    if (gAgent.getRegion())
    {
        mPrimary = (regionID == gAgent.getRegion()->getRegionID());
    }
}

LLVoiceWebRTCSpatialConnection::~LLVoiceWebRTCSpatialConnection()
{
}

void LLVoiceWebRTCSpatialConnection::setMuteMic(bool muted)
{
    if (mMuted != muted)
    {
        mMuted = muted;
        if (mWebRTCAudioInterface)
        {
            LLViewerRegion *regionp = gAgent.getRegion();
            if (regionp && mRegionID == regionp->getRegionID())
            {
                mWebRTCAudioInterface->setMute(muted);
            }
            else
            {
                // Always mute this agent with respect to neighboring regions.
                // Peers don't want to hear this agent from multiple regions
                // as that'll echo.
                mWebRTCAudioInterface->setMute(true);
            }
        }
    }
}

/////////////////////////////
// WebRTC Spatial Connection

LLVoiceWebRTCAdHocConnection::LLVoiceWebRTCAdHocConnection(const LLUUID &regionID,
                                                           const std::string& channelID,
                                                           const std::string& credentials) :
    LLVoiceWebRTCConnection(regionID, channelID),
    mCredentials(credentials)
{
}

LLVoiceWebRTCAdHocConnection::~LLVoiceWebRTCAdHocConnection()
{
}

// Add-hoc connections require a different channel type
// as they go to a different set of Secondlife WebRTC servers.
// They also require credentials for the given channels.
// So, we have a separate requestVoiceConnection call.
void LLVoiceWebRTCAdHocConnection::requestVoiceConnection()
{
    LL_PROFILE_ZONE_SCOPED_CATEGORY_VOICE;

    LLViewerRegion *regionp = LLWorld::instance().getRegionFromID(mRegionID);

    LL_DEBUGS("Voice") << "Requesting voice connection." << LL_ENDL;
    if (!regionp || !regionp->capabilitiesReceived())
    {
        LL_DEBUGS("Voice") << "no capabilities for voice provisioning; retrying " << LL_ENDL;
        // try again.
        setVoiceConnectionState(VOICE_STATE_REQUEST_CONNECTION);
        mOutstandingRequests--;
        return;
    }

    std::string url = regionp->getCapability("ProvisionVoiceAccountRequest");
    if (url.empty())
    {
        setVoiceConnectionState(VOICE_STATE_SESSION_RETRY);
        mOutstandingRequests--;
        return;
    }

    LLVoiceWebRTCStats::getInstance()->provisionAttemptStart();
    LLSD body;
    LLSD jsep;
    jsep["type"] = "offer";
    {
        jsep["sdp"] = mChannelSDP;
    }
    body["jsep"] = jsep;
    body["credentials"] = mCredentials;
    body["channel"] = mChannelID;
    body["channel_type"] = "multiagent";
    body["voice_server_type"] = WEBRTC_VOICE_SERVER_TYPE;

    LLCoreHttpUtil::HttpCoroutineAdapter::ptr_t httpAdapter(
        new LLCoreHttpUtil::HttpCoroutineAdapter("LLVoiceWebRTCAdHocConnection::requestVoiceConnection",
                                                 LLCore::HttpRequest::DEFAULT_POLICY_ID));
    LLCore::HttpRequest::ptr_t httpRequest(new LLCore::HttpRequest);
    LLCore::HttpOptions::ptr_t httpOpts(new LLCore::HttpOptions);

    httpOpts->setWantHeaders(true);

    LLSD result = httpAdapter->postAndSuspend(httpRequest, url, body, httpOpts);

    LLSD               httpResults = result[LLCoreHttpUtil::HttpCoroutineAdapter::HTTP_RESULTS];
    LLCore::HttpStatus status      = LLCoreHttpUtil::HttpCoroutineAdapter::getStatusFromLLSD(httpResults);

    if (!status)
    {
        switch (status.getType())
        {
            case HTTP_CONFLICT:
                mCurrentStatus = LLVoiceClientStatusObserver::ERROR_CHANNEL_FULL;
                break;
            case HTTP_UNAUTHORIZED:
                mCurrentStatus = LLVoiceClientStatusObserver::ERROR_CHANNEL_LOCKED;
                break;
            default:
                mCurrentStatus = LLVoiceClientStatusObserver::ERROR_UNKNOWN;
                break;
        }
        setVoiceConnectionState(VOICE_STATE_SESSION_EXIT);
    }
    else
    {
        OnVoiceConnectionRequestSuccess(result);
    }
    mOutstandingRequests--;
}<|MERGE_RESOLUTION|>--- conflicted
+++ resolved
@@ -2769,20 +2769,6 @@
         {
             mRetryWaitPeriod = 0;
             mRetryWaitSecs   = (F32)((F32)rand() / (F32)RAND_MAX) + 0.5f;
-<<<<<<< HEAD
-            LLUUID agentRegionID;
-            if (isSpatial() && gAgent.getRegion())
-            {
-
-                bool primary = (mRegionID == gAgent.getRegion()->getRegionID());
-                if (primary != mPrimary)
-                {
-                    mPrimary = primary;
-                    sendJoin();
-                }
-            }
-=======
->>>>>>> 9a95e69b
 
             // we'll stay here as long as the session remains up.
             if (mShutDown)
