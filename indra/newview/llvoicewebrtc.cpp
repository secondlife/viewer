--- conflicted
+++ resolved
@@ -3036,12 +3036,8 @@
                                     transcription_str.erase(0, transcription_str.find_first_not_of(" "));
                                     participant->mLastTranscribedText = transcription_str;
                                 }
-<<<<<<< HEAD
 
                                 if (!participant->mLastTranscribedText.empty())
-=======
-                                if (value_obj.contains("end") && !participant->mLastTranscribedText.empty())
->>>>>>> d6b04f24
                                 {
                                     LLChat chat;
                                     chat.mFromID = agent_id;
