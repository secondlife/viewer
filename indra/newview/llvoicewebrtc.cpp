--- conflicted
+++ resolved
@@ -298,12 +298,8 @@
     mVoiceEnabled = false;
     sShuttingDown = true; // so that coroutines won't post more work.
     llwebrtc::terminate();
-<<<<<<< HEAD
-=======
+
     mWebRTCDeviceInterface = nullptr;
-
-    sShuttingDown = true;
->>>>>>> aec7bf19
 }
 
 //---------------------------------------------------
