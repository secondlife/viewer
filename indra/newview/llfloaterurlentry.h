/**
 * @file llfloaterurlentry.h
 * @brief LLFloaterURLEntry class definition
 *
 * $LicenseInfo:firstyear=2007&license=viewerlgpl$
 * Second Life Viewer Source Code
 * Copyright (C) 2010, Linden Research, Inc.
 *
 * This library is free software; you can redistribute it and/or
 * modify it under the terms of the GNU Lesser General Public
 * License as published by the Free Software Foundation;
 * version 2.1 of the License only.
 *
 * This library is distributed in the hope that it will be useful,
 * but WITHOUT ANY WARRANTY; without even the implied warranty of
 * MERCHANTABILITY or FITNESS FOR A PARTICULAR PURPOSE.  See the GNU
 * Lesser General Public License for more details.
 *
 * You should have received a copy of the GNU Lesser General Public
 * License along with this library; if not, write to the Free Software
 * Foundation, Inc., 51 Franklin Street, Fifth Floor, Boston, MA  02110-1301  USA
 *
 * Linden Research, Inc., 945 Battery Street, San Francisco, CA  94111  USA
 * $/LicenseInfo$
 */

#ifndef LL_LLFLOATERURLENTRY_H
#define LL_LLFLOATERURLENTRY_H

#include "llfloater.h"
#include "llpanellandmedia.h"
#include "lleventcoro.h"
#include "llcoros.h"

class LLLineEditor;
class LLComboBox;

class LLFloaterURLEntry : public LLFloater
{
public:
<<<<<<< HEAD
	// Can only be shown by LLPanelLandMedia, and pushes data back into
	// that panel via the handle.
	static LLHandle<LLFloater> show(LLHandle<LLPanel> panel_land_media_handle, const std::string media_url);
	bool	postBuild() override;
    void onClose( bool app_quitting ) override;
	void headerFetchComplete(S32 status, const std::string& mime_type);
=======
    // Can only be shown by LLPanelLandMedia, and pushes data back into
    // that panel via the handle.
    static LLHandle<LLFloater> show(LLHandle<LLPanel> panel_land_media_handle, const std::string media_url);
    /*virtual*/ BOOL    postBuild();
    /*virtual*/ void onClose( bool app_quitting );
    void headerFetchComplete(S32 status, const std::string& mime_type);
>>>>>>> e1623bb2

    bool addURLToCombobox(const std::string& media_url);

private:
    LLFloaterURLEntry(LLHandle<LLPanel> parent);
    /*virtual*/ ~LLFloaterURLEntry();
    void buildURLHistory();

private:
    LLComboBox*     mMediaURLEdit;
    LLHandle<LLPanel> mPanelLandMediaHandle;

    static void     onBtnOK(void*);
    static void     onBtnCancel(void*);
    static void     onBtnClear(void*);
    bool            callback_clear_url_list(const LLSD& notification, const LLSD& response);

    static void     getMediaTypeCoro(std::string url, LLHandle<LLFloater> parentHandle);

};

#endif  // LL_LLFLOATERURLENTRY_H<|MERGE_RESOLUTION|>--- conflicted
+++ resolved
@@ -1,77 +1,68 @@
-/**
- * @file llfloaterurlentry.h
- * @brief LLFloaterURLEntry class definition
- *
- * $LicenseInfo:firstyear=2007&license=viewerlgpl$
- * Second Life Viewer Source Code
- * Copyright (C) 2010, Linden Research, Inc.
- *
- * This library is free software; you can redistribute it and/or
- * modify it under the terms of the GNU Lesser General Public
- * License as published by the Free Software Foundation;
- * version 2.1 of the License only.
- *
- * This library is distributed in the hope that it will be useful,
- * but WITHOUT ANY WARRANTY; without even the implied warranty of
- * MERCHANTABILITY or FITNESS FOR A PARTICULAR PURPOSE.  See the GNU
- * Lesser General Public License for more details.
- *
- * You should have received a copy of the GNU Lesser General Public
- * License along with this library; if not, write to the Free Software
- * Foundation, Inc., 51 Franklin Street, Fifth Floor, Boston, MA  02110-1301  USA
- *
- * Linden Research, Inc., 945 Battery Street, San Francisco, CA  94111  USA
- * $/LicenseInfo$
- */
-
-#ifndef LL_LLFLOATERURLENTRY_H
-#define LL_LLFLOATERURLENTRY_H
-
-#include "llfloater.h"
-#include "llpanellandmedia.h"
-#include "lleventcoro.h"
-#include "llcoros.h"
-
-class LLLineEditor;
-class LLComboBox;
-
-class LLFloaterURLEntry : public LLFloater
-{
-public:
-<<<<<<< HEAD
-	// Can only be shown by LLPanelLandMedia, and pushes data back into
-	// that panel via the handle.
-	static LLHandle<LLFloater> show(LLHandle<LLPanel> panel_land_media_handle, const std::string media_url);
-	bool	postBuild() override;
-    void onClose( bool app_quitting ) override;
-	void headerFetchComplete(S32 status, const std::string& mime_type);
-=======
-    // Can only be shown by LLPanelLandMedia, and pushes data back into
-    // that panel via the handle.
-    static LLHandle<LLFloater> show(LLHandle<LLPanel> panel_land_media_handle, const std::string media_url);
-    /*virtual*/ BOOL    postBuild();
-    /*virtual*/ void onClose( bool app_quitting );
-    void headerFetchComplete(S32 status, const std::string& mime_type);
->>>>>>> e1623bb2
-
-    bool addURLToCombobox(const std::string& media_url);
-
-private:
-    LLFloaterURLEntry(LLHandle<LLPanel> parent);
-    /*virtual*/ ~LLFloaterURLEntry();
-    void buildURLHistory();
-
-private:
-    LLComboBox*     mMediaURLEdit;
-    LLHandle<LLPanel> mPanelLandMediaHandle;
-
-    static void     onBtnOK(void*);
-    static void     onBtnCancel(void*);
-    static void     onBtnClear(void*);
-    bool            callback_clear_url_list(const LLSD& notification, const LLSD& response);
-
-    static void     getMediaTypeCoro(std::string url, LLHandle<LLFloater> parentHandle);
-
-};
-
-#endif  // LL_LLFLOATERURLENTRY_H+/**
+ * @file llfloaterurlentry.h
+ * @brief LLFloaterURLEntry class definition
+ *
+ * $LicenseInfo:firstyear=2007&license=viewerlgpl$
+ * Second Life Viewer Source Code
+ * Copyright (C) 2010, Linden Research, Inc.
+ *
+ * This library is free software; you can redistribute it and/or
+ * modify it under the terms of the GNU Lesser General Public
+ * License as published by the Free Software Foundation;
+ * version 2.1 of the License only.
+ *
+ * This library is distributed in the hope that it will be useful,
+ * but WITHOUT ANY WARRANTY; without even the implied warranty of
+ * MERCHANTABILITY or FITNESS FOR A PARTICULAR PURPOSE.  See the GNU
+ * Lesser General Public License for more details.
+ *
+ * You should have received a copy of the GNU Lesser General Public
+ * License along with this library; if not, write to the Free Software
+ * Foundation, Inc., 51 Franklin Street, Fifth Floor, Boston, MA  02110-1301  USA
+ *
+ * Linden Research, Inc., 945 Battery Street, San Francisco, CA  94111  USA
+ * $/LicenseInfo$
+ */
+
+#ifndef LL_LLFLOATERURLENTRY_H
+#define LL_LLFLOATERURLENTRY_H
+
+#include "llfloater.h"
+#include "llpanellandmedia.h"
+#include "lleventcoro.h"
+#include "llcoros.h"
+
+class LLLineEditor;
+class LLComboBox;
+
+class LLFloaterURLEntry : public LLFloater
+{
+public:
+    // Can only be shown by LLPanelLandMedia, and pushes data back into
+    // that panel via the handle.
+    static LLHandle<LLFloater> show(LLHandle<LLPanel> panel_land_media_handle, const std::string media_url);
+    bool    postBuild() override;
+    void onClose( bool app_quitting ) override;
+    void headerFetchComplete(S32 status, const std::string& mime_type);
+
+    bool addURLToCombobox(const std::string& media_url);
+
+private:
+    LLFloaterURLEntry(LLHandle<LLPanel> parent);
+    /*virtual*/ ~LLFloaterURLEntry();
+    void buildURLHistory();
+
+private:
+    LLComboBox*     mMediaURLEdit;
+    LLHandle<LLPanel> mPanelLandMediaHandle;
+
+    static void     onBtnOK(void*);
+    static void     onBtnCancel(void*);
+    static void     onBtnClear(void*);
+    bool            callback_clear_url_list(const LLSD& notification, const LLSD& response);
+
+    static void     getMediaTypeCoro(std::string url, LLHandle<LLFloater> parentHandle);
+
+};
+
+#endif  // LL_LLFLOATERURLENTRY_H