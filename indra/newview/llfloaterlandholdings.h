--- conflicted
+++ resolved
@@ -38,21 +38,12 @@
 :   public LLFloater
 {
 public:
-<<<<<<< HEAD
-	LLFloaterLandHoldings(const LLSD& key);
-	virtual ~LLFloaterLandHoldings();
-	
-	virtual bool postBuild();
-	virtual void onOpen(const LLSD& key);
-	virtual void draw();
-=======
     LLFloaterLandHoldings(const LLSD& key);
     virtual ~LLFloaterLandHoldings();
 
-    virtual BOOL postBuild();
+    virtual bool postBuild();
     virtual void onOpen(const LLSD& key);
     virtual void draw();
->>>>>>> e7eced3c
 
     void refresh();
 
@@ -76,21 +67,12 @@
     S32 mActualArea;
     S32 mBillableArea;
 
-<<<<<<< HEAD
-	// Has a packet of data been received?
-	// Used to clear out the mParcelList's "Loading..." indicator
-	bool mFirstPacketReceived;
-
-	std::string mSortColumn;
-	bool mSortAscending;
-=======
     // Has a packet of data been received?
     // Used to clear out the mParcelList's "Loading..." indicator
-    BOOL mFirstPacketReceived;
+    bool mFirstPacketReceived;
 
     std::string mSortColumn;
-    BOOL mSortAscending;
->>>>>>> e7eced3c
+    bool mSortAscending;
 };
 
 #endif