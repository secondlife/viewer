--- conflicted
+++ resolved
@@ -119,39 +119,11 @@
 
 bool LLFloaterMap::handleDoubleClick(S32 x, S32 y, MASK mask)
 {
-<<<<<<< HEAD
-	// If floater is minimized, minimap should be shown on doubleclick (STORM-299)
-	if (isMinimized())
-	{
-		setMinimized(false);
-		return true;
-	}
-
-	LLVector3d pos_global = mMap->viewPosToGlobal(x, y);
-	
-	LLTracker::stopTracking(false);
-	LLFloaterWorldMap* world_map = LLFloaterWorldMap::getInstance();
-	if (world_map)
-	{
-		world_map->trackLocation(pos_global);
-	}
-
-	if (gSavedSettings.getBOOL("DoubleClickTeleport"))
-	{
-		// If DoubleClickTeleport is on, double clicking the minimap will teleport there
-		gAgent.teleportViaLocationLookAt(pos_global);
-	}
-	else if (gSavedSettings.getBOOL("DoubleClickShowWorldMap"))
-	{
-		LLFloaterReg::showInstance("world_map");
-	}
-	return true;
-=======
     // If floater is minimized, minimap should be shown on doubleclick (STORM-299)
     if (isMinimized())
     {
-        setMinimized(FALSE);
-        return TRUE;
+        setMinimized(false);
+        return true;
     }
 
     LLVector3d pos_global = mMap->viewPosToGlobal(x, y);
@@ -172,8 +144,7 @@
     {
         LLFloaterReg::showInstance("world_map");
     }
-    return TRUE;
->>>>>>> e7eced3c
+    return true;
 }
 
 void LLFloaterMap::setDirectionPos(LLTextBox *text_box, F32 rotation)
@@ -236,40 +207,6 @@
 // virtual
 void LLFloaterMap::draw()
 {
-<<<<<<< HEAD
-	F32 rotation = 0;
-
-	static LLUICachedControl<bool> rotate_map("MiniMapRotate", true);
-	if( rotate_map )
-	{
-		// rotate subsequent draws to agent rotation
-		rotation = atan2( LLViewerCamera::getInstance()->getAtAxis().mV[VX], LLViewerCamera::getInstance()->getAtAxis().mV[VY] );
-	}
-
-	setDirectionPos( mTextBoxEast,  rotation );
-	setDirectionPos( mTextBoxNorth, rotation + F_PI_BY_TWO );
-	setDirectionPos( mTextBoxWest,  rotation + F_PI );
-	setDirectionPos( mTextBoxSouth, rotation + F_PI + F_PI_BY_TWO );
-
-	setDirectionPos( mTextBoxNorthEast, rotation +						F_PI_BY_TWO / 2);
-	setDirectionPos( mTextBoxNorthWest, rotation + F_PI_BY_TWO +		F_PI_BY_TWO / 2);
-	setDirectionPos( mTextBoxSouthWest, rotation + F_PI +				F_PI_BY_TWO / 2);
-	setDirectionPos( mTextBoxSouthEast, rotation + F_PI + F_PI_BY_TWO + F_PI_BY_TWO / 2);
-
-	// Note: we can't just gAgent.check cameraMouselook() because the transition states are wrong.
-	if(gAgentCamera.cameraMouselook())
-	{
-		setMouseOpaque(false);
-		getDragHandle()->setMouseOpaque(false);
-	}
-	else
-	{
-		setMouseOpaque(true);
-		getDragHandle()->setMouseOpaque(true);
-	}
-	
-	LLFloater::draw();
-=======
     F32 rotation = 0;
 
     static LLUICachedControl<bool> rotate_map("MiniMapRotate", true);
@@ -292,17 +229,16 @@
     // Note: we can't just gAgent.check cameraMouselook() because the transition states are wrong.
     if(gAgentCamera.cameraMouselook())
     {
-        setMouseOpaque(FALSE);
-        getDragHandle()->setMouseOpaque(FALSE);
+        setMouseOpaque(false);
+        getDragHandle()->setMouseOpaque(false);
     }
     else
     {
-        setMouseOpaque(TRUE);
-        getDragHandle()->setMouseOpaque(TRUE);
+        setMouseOpaque(true);
+        getDragHandle()->setMouseOpaque(true);
     }
 
     LLFloater::draw();
->>>>>>> e7eced3c
 }
 
 void LLFloaterMap::reshape(S32 width, S32 height, bool called_from_parent)
