/** 
 * @file lllogininstance.h
 * @brief A host for the viewer's login connection.
 *
 * $LicenseInfo:firstyear=2009&license=viewerlgpl$
 * Second Life Viewer Source Code
 * Copyright (C) 2010, Linden Research, Inc.
 * 
 * This library is free software; you can redistribute it and/or
 * modify it under the terms of the GNU Lesser General Public
 * License as published by the Free Software Foundation;
 * version 2.1 of the License only.
 * 
 * This library is distributed in the hope that it will be useful,
 * but WITHOUT ANY WARRANTY; without even the implied warranty of
 * MERCHANTABILITY or FITNESS FOR A PARTICULAR PURPOSE.  See the GNU
 * Lesser General Public License for more details.
 * 
 * You should have received a copy of the GNU Lesser General Public
 * License along with this library; if not, write to the Free Software
 * Foundation, Inc., 51 Franklin Street, Fifth Floor, Boston, MA  02110-1301  USA
 * 
 * Linden Research, Inc., 945 Battery Street, San Francisco, CA  94111  USA
 * $/LicenseInfo$
 */

#ifndef LL_LLLOGININSTANCE_H
#define LL_LLLOGININSTANCE_H

#include "lleventdispatcher.h"
#include "lleventapi.h"
#include <boost/scoped_ptr.hpp>
#include <boost/function.hpp>
#include <memory>                   // std::shared_ptr
#include "llsecapi.h"
class LLLogin;
class LLEventStream;
class LLNotificationsInterface;

// This class hosts the login module and is used to 
// negotiate user authentication attempts.
class LLLoginInstance : public LLSingleton<LLLoginInstance>
{
    LLSINGLETON(LLLoginInstance);
    ~LLLoginInstance();

public:
    class Disposable;

    void connect(LLPointer<LLCredential> credentials); // Connect to the current grid choice.
    void connect(const std::string& uri, LLPointer<LLCredential> credentials);  // Connect to the given uri.
    void reconnect(); // reconnect using the current credentials.
    void disconnect();

    bool authFailure() { return mAttemptComplete && mLoginState == "offline"; }
    bool authSuccess() { return mAttemptComplete && mLoginState == "online"; }

    const std::string& getLoginState() { return mLoginState; }
    LLSD getResponse(const std::string& key) { return getResponse()[key]; }
    LLSD getResponse();

    // Only valid when authSuccess == true.
    const F64 getLastTransferRateBPS() { return mTransferRate; }
    void setSerialNumber(const std::string& sn) { mSerialNumber = sn; }
    void setLastExecEvent(int lee) { mLastExecEvent = lee; }
    void setLastExecDuration(S32 duration) { mLastExecDuration = duration; }
    void setPlatformInfo(const std::string platform, const std::string platform_version, const std::string platform_name);

    void setNotificationsInterface(LLNotificationsInterface* ni) { mNotifications = ni; }
    LLNotificationsInterface& getNotificationsInterface() const { return *mNotifications; }

private:
<<<<<<< HEAD
    typedef std::shared_ptr<LLEventAPI::Response> ResponsePtr;
    void constructAuthParams(LLPointer<LLCredential> user_credentials);
    void updateApp(bool mandatory, const std::string& message);
    bool updateDialogCallback(const LLSD& notification, const LLSD& response);

    bool handleLoginEvent(const LLSD& event);
    void handleLoginFailure(const LLSD& event);
    void handleLoginSuccess(const LLSD& event);
    void handleDisconnect(const LLSD& event);
    void handleIndeterminate(const LLSD& event);
    void handleLoginDisallowed(const LLSD& notification, const LLSD& response);
    void syncWithUpdater(ResponsePtr resp, const LLSD& notification, const LLSD& response);

    bool handleTOSResponse(bool v, const std::string& key);

    void attemptComplete() { mAttemptComplete = true; } // In the future an event?

    boost::scoped_ptr<LLLogin> mLoginModule;
    LLNotificationsInterface* mNotifications;

    std::string mLoginState;
    LLSD mRequestData;
    LLSD mResponseData;
    bool mAttemptComplete;
    F64 mTransferRate;
    std::string mSerialNumber;
    int mLastExecEvent;
    S32 mLastExecDuration;
    std::string mPlatform;
    std::string mPlatformVersion;
    std::string mPlatformVersionName;
    LLEventDispatcher mDispatcher;
=======
	typedef std::shared_ptr<LLEventAPI::Response> ResponsePtr;
	void constructAuthParams(LLPointer<LLCredential> user_credentials);
	void updateApp(bool mandatory, const std::string& message);
	bool updateDialogCallback(const LLSD& notification, const LLSD& response);

	bool handleLoginEvent(const LLSD& event);
	void handleLoginFailure(const LLSD& event);
	void handleLoginSuccess(const LLSD& event);
	void handleDisconnect(const LLSD& event);
	void handleIndeterminate(const LLSD& event);
	void handleLoginDisallowed(const LLSD& notification, const LLSD& response);
	void syncWithUpdater(ResponsePtr resp, const LLSD& notification, const LLSD& response);

	bool handleTOSResponse(bool v, const std::string& key);
    bool handleMFAChallenge(LLSD const & notif, LLSD const & response);

	void attemptComplete() { mAttemptComplete = true; } // In the future an event?

	boost::scoped_ptr<LLLogin> mLoginModule;
	LLNotificationsInterface* mNotifications;

	std::string mLoginState;
	LLSD mRequestData;
	LLSD mResponseData;
	bool mAttemptComplete;
	F64 mTransferRate;
	std::string mSerialNumber;
	int mLastExecEvent;
	S32 mLastExecDuration;
	std::string mPlatform;
	std::string mPlatformVersion;
	std::string mPlatformVersionName;
	LLEventDispatcher mDispatcher;
>>>>>>> 15b5dedb
};

#endif<|MERGE_RESOLUTION|>--- conflicted
+++ resolved
@@ -70,7 +70,6 @@
     LLNotificationsInterface& getNotificationsInterface() const { return *mNotifications; }
 
 private:
-<<<<<<< HEAD
     typedef std::shared_ptr<LLEventAPI::Response> ResponsePtr;
     void constructAuthParams(LLPointer<LLCredential> user_credentials);
     void updateApp(bool mandatory, const std::string& message);
@@ -85,6 +84,7 @@
     void syncWithUpdater(ResponsePtr resp, const LLSD& notification, const LLSD& response);
 
     bool handleTOSResponse(bool v, const std::string& key);
+    bool handleMFAChallenge(LLSD const & notif, LLSD const & response);
 
     void attemptComplete() { mAttemptComplete = true; } // In the future an event?
 
@@ -103,41 +103,6 @@
     std::string mPlatformVersion;
     std::string mPlatformVersionName;
     LLEventDispatcher mDispatcher;
-=======
-	typedef std::shared_ptr<LLEventAPI::Response> ResponsePtr;
-	void constructAuthParams(LLPointer<LLCredential> user_credentials);
-	void updateApp(bool mandatory, const std::string& message);
-	bool updateDialogCallback(const LLSD& notification, const LLSD& response);
-
-	bool handleLoginEvent(const LLSD& event);
-	void handleLoginFailure(const LLSD& event);
-	void handleLoginSuccess(const LLSD& event);
-	void handleDisconnect(const LLSD& event);
-	void handleIndeterminate(const LLSD& event);
-	void handleLoginDisallowed(const LLSD& notification, const LLSD& response);
-	void syncWithUpdater(ResponsePtr resp, const LLSD& notification, const LLSD& response);
-
-	bool handleTOSResponse(bool v, const std::string& key);
-    bool handleMFAChallenge(LLSD const & notif, LLSD const & response);
-
-	void attemptComplete() { mAttemptComplete = true; } // In the future an event?
-
-	boost::scoped_ptr<LLLogin> mLoginModule;
-	LLNotificationsInterface* mNotifications;
-
-	std::string mLoginState;
-	LLSD mRequestData;
-	LLSD mResponseData;
-	bool mAttemptComplete;
-	F64 mTransferRate;
-	std::string mSerialNumber;
-	int mLastExecEvent;
-	S32 mLastExecDuration;
-	std::string mPlatform;
-	std::string mPlatformVersion;
-	std::string mPlatformVersionName;
-	LLEventDispatcher mDispatcher;
->>>>>>> 15b5dedb
 };
 
 #endif