--- conflicted
+++ resolved
@@ -340,13 +340,9 @@
 	
 	virtual void setScale(const LLVector3 &scale, BOOL damped = FALSE);
 
-<<<<<<< HEAD
 	virtual	F32	getStreamingCost(S32* bytes = NULL, S32* visible_bytes = NULL, F32* unscaled_value = NULL) const;
-	virtual U32 getTriangleCount();
-=======
 	virtual F32 getStreamingCost(S32* bytes = NULL, S32* visible_bytes = NULL, F32* unscaled_value = NULL) const;
 	virtual U32 getTriangleCount(S32* vcount = NULL) const;
->>>>>>> 8c86a08e
 	virtual U32 getHighLODTriangleCount();
 
 	void setObjectCost(F32 cost);
