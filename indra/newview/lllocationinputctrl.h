/**
 * @file lllocationinputctrl.h
 * @brief Combobox-like location input control
 *
 * $LicenseInfo:firstyear=2009&license=viewerlgpl$
 * Second Life Viewer Source Code
 * Copyright (C) 2010, Linden Research, Inc.
 *
 * This library is free software; you can redistribute it and/or
 * modify it under the terms of the GNU Lesser General Public
 * License as published by the Free Software Foundation;
 * version 2.1 of the License only.
 *
 * This library is distributed in the hope that it will be useful,
 * but WITHOUT ANY WARRANTY; without even the implied warranty of
 * MERCHANTABILITY or FITNESS FOR A PARTICULAR PURPOSE.  See the GNU
 * Lesser General Public License for more details.
 *
 * You should have received a copy of the GNU Lesser General Public
 * License along with this library; if not, write to the Free Software
 * Foundation, Inc., 51 Franklin Street, Fifth Floor, Boston, MA  02110-1301  USA
 *
 * Linden Research, Inc., 945 Battery Street, San Francisco, CA  94111  USA
 * $/LicenseInfo$
 */

#ifndef LL_LLLOCATIONINPUTCTRL_H
#define LL_LLLOCATIONINPUTCTRL_H

#include "llcombobox.h"
#include "lliconctrl.h"     // Params
#include "lltextbox.h"      // Params
#include "lllocationhistory.h"
#include "llpathfindingnavmesh.h"

class LLLandmark;

// internals
class LLAddLandmarkObserver;
class LLRemoveLandmarkObserver;
class LLParcelChangeObserver;
class LLMenuGL;
class LLTeleportHistoryItem;
class LLPathfindingNavMeshStatus;

/**
 * Location input control.
 *
 * @see LLNavigationBar
 */
class LLLocationInputCtrl
:   public LLComboBox
{
    LOG_CLASS(LLLocationInputCtrl);
    friend class LLAddLandmarkObserver;
    friend class LLRemoveLandmarkObserver;
    friend class LLParcelChangeObserver;

public:
<<<<<<< HEAD
	struct Params 
	:	public LLInitParam::Block<Params, LLComboBox::Params>
	{
		Optional<LLUIImage*>				icon_maturity_general,
											icon_maturity_adult,
											icon_maturity_moderate,
											add_landmark_image_enabled,
											add_landmark_image_disabled,
											add_landmark_image_hover,
											add_landmark_image_selected;
		Optional<std::string>				maturity_help_topic;
		Optional<S32>						icon_hpad,
											add_landmark_hpad;
		Optional<LLButton::Params>			maturity_button,
											add_landmark_button,
											for_sale_button,
											info_button;
		Optional<LLIconCtrl::Params>		voice_icon,
											fly_icon,
											push_icon,
											build_icon,
											scripts_icon,
											damage_icon,
											see_avatars_icon,
											pathfinding_dirty_icon,
											pathfinding_disabled_icon;
		Optional<LLTextBox::Params>			damage_text;
		Params();
	};

	// LLView interface
	/*virtual*/ void		setEnabled(bool enabled);
	/*virtual*/ bool		handleToolTip(S32 x, S32 y, MASK mask);
	/*virtual*/ bool		handleKeyHere(KEY key, MASK mask);
	/*virtual*/ void		onFocusReceived();
	/*virtual*/ void		onFocusLost();
	/*virtual*/ void		draw();
	/*virtual*/ void		reshape(S32 width, S32 height, bool called_from_parent = true);
	//========================================================================

	// LLUICtrl interface
	/*virtual*/ void		setFocus(bool b);
	//========================================================================

	// LLComboBox interface
	void					hideList();
	void					onTextEntry(LLLineEditor* line_editor);
	//========================================================================

	LLLineEditor*			getTextEntry() const { return mTextEntry; }
	void					handleLoginComplete();
=======
    struct Params
    :   public LLInitParam::Block<Params, LLComboBox::Params>
    {
        Optional<LLUIImage*>                icon_maturity_general,
                                            icon_maturity_adult,
                                            icon_maturity_moderate,
                                            add_landmark_image_enabled,
                                            add_landmark_image_disabled,
                                            add_landmark_image_hover,
                                            add_landmark_image_selected;
        Optional<std::string>               maturity_help_topic;
        Optional<S32>                       icon_hpad,
                                            add_landmark_hpad;
        Optional<LLButton::Params>          maturity_button,
                                            add_landmark_button,
                                            for_sale_button,
                                            info_button;
        Optional<LLIconCtrl::Params>        voice_icon,
                                            fly_icon,
                                            push_icon,
                                            build_icon,
                                            scripts_icon,
                                            damage_icon,
                                            see_avatars_icon,
                                            pathfinding_dirty_icon,
                                            pathfinding_disabled_icon;
        Optional<LLTextBox::Params>         damage_text;
        Params();
    };

    // LLView interface
    /*virtual*/ void        setEnabled(BOOL enabled);
    /*virtual*/ BOOL        handleToolTip(S32 x, S32 y, MASK mask);
    /*virtual*/ BOOL        handleKeyHere(KEY key, MASK mask);
    /*virtual*/ void        onFocusReceived();
    /*virtual*/ void        onFocusLost();
    /*virtual*/ void        draw();
    /*virtual*/ void        reshape(S32 width, S32 height, BOOL called_from_parent = TRUE);
    //========================================================================

    // LLUICtrl interface
    /*virtual*/ void        setFocus(BOOL b);
    //========================================================================

    // LLComboBox interface
    void                    hideList();
    void                    onTextEntry(LLLineEditor* line_editor);
    //========================================================================

    LLLineEditor*           getTextEntry() const { return mTextEntry; }
    void                    handleLoginComplete();
>>>>>>> e7eced3c

    bool isNavMeshDirty() { return mIsNavMeshDirty; }

private:

    enum EParcelIcon
    {
        VOICE_ICON = 0,
        FLY_ICON,                 // 1
        PUSH_ICON,                // 2
        BUILD_ICON,               // 3
        SCRIPTS_ICON,             // 4
        DAMAGE_ICON,              // 5
        SEE_AVATARS_ICON,         // 6
        PATHFINDING_DIRTY_ICON,   // 7
        PATHFINDING_DISABLED_ICON,// 8
        ICON_COUNT                // 9 total
    };

    friend class LLUICtrlFactory;
    LLLocationInputCtrl(const Params&);
    virtual ~LLLocationInputCtrl();

    void                    focusTextEntry();
    /**
     * Changes the "Add landmark" button image
     * depending on whether current parcel has been landmarked.
     */
    void                    enableAddLandmarkButton(bool val);
    void                    refresh();
    void                    refreshLocation();
    void                    refreshParcelIcons();
    // Refresh the value in the health percentage text field
    void                    refreshHealth();
    void                    refreshMaturityButton();
    void                    positionMaturityButton();

    void                    rebuildLocationHistory(const std::string& filter = LLStringUtil::null);
    bool                    findTeleportItemsByTitle(const LLTeleportHistoryItem& item, const std::string& filter);
    void                    setText(const LLStringExplicit& text);
    void                    updateAddLandmarkButton();
    void                    updateAddLandmarkTooltip();
    void                    updateContextMenu();
    void                    updateWidgetlayout();
    void                    changeLocationPresentation();

    void                    onInfoButtonClicked();
    void                    onLocationHistoryChanged(LLLocationHistory::EChangeType event);
    void                    onLocationPrearrange(const LLSD& data);
    void                    onTextEditorRightClicked(S32 x, S32 y, MASK mask);
    void                    onLandmarkLoaded(LLLandmark* lm);
    void                    onForSaleButtonClicked();
    void                    onAddLandmarkButtonClicked();
    void                    onAgentParcelChange();
    void                    onRegionBoundaryCrossed();
    void                    onNavMeshStatusChange(const LLPathfindingNavMeshStatus &pNavMeshStatus);
    // callbacks
    bool                    onLocationContextMenuItemEnabled(const LLSD& userdata);
    void                    onLocationContextMenuItemClicked(const LLSD& userdata);
    void                    callbackRebakeRegion(const LLSD& notification, const LLSD& response);
    void                    onParcelIconClick(EParcelIcon icon);

    void                    createNavMeshStatusListenerForCurrentRegion();

    LLMenuGL*               mLocationContextMenu;
    LLButton*               mAddLandmarkBtn;
    LLButton*               mForSaleBtn;
    LLButton*               mInfoBtn;
    S32                     mIconHPad;          // pad between all icons
    S32                     mAddLandmarkHPad;   // pad to left of landmark star

    LLButton*   mMaturityButton;
    LLIconCtrl* mParcelIcon[ICON_COUNT];
    LLTextBox* mDamageText;

    LLAddLandmarkObserver*      mAddLandmarkObserver;
    LLRemoveLandmarkObserver*   mRemoveLandmarkObserver;
    LLParcelChangeObserver*     mParcelChangeObserver;

    boost::signals2::connection mCoordinatesControlConnection;
    boost::signals2::connection mParcelPropertiesControlConnection;
    boost::signals2::connection mParcelMgrConnection;
    boost::signals2::connection mLocationHistoryConnection;
    boost::signals2::connection mRegionCrossingSlot;
    LLPathfindingNavMesh::navmesh_slot_t mNavMeshSlot;
    bool mIsNavMeshDirty;
    LLUIImage* mLandmarkImageOn;
    LLUIImage* mLandmarkImageOff;
    LLPointer<LLUIImage> mIconMaturityGeneral;
    LLPointer<LLUIImage> mIconMaturityAdult;
    LLPointer<LLUIImage> mIconMaturityModerate;
    LLPointer<LLUIImage> mIconPathfindingDynamic;

    std::string mAddLandmarkTooltip;
    std::string mEditLandmarkTooltip;
    // this field holds a human-readable form of the location string, it is needed to be able to compare copy-pated value and real location
    std::string mHumanReadableLocation;
    bool isHumanReadableLocationVisible;
    std::string mMaturityHelpTopic;
};

#endif<|MERGE_RESOLUTION|>--- conflicted
+++ resolved
@@ -57,59 +57,6 @@
     friend class LLParcelChangeObserver;
 
 public:
-<<<<<<< HEAD
-	struct Params 
-	:	public LLInitParam::Block<Params, LLComboBox::Params>
-	{
-		Optional<LLUIImage*>				icon_maturity_general,
-											icon_maturity_adult,
-											icon_maturity_moderate,
-											add_landmark_image_enabled,
-											add_landmark_image_disabled,
-											add_landmark_image_hover,
-											add_landmark_image_selected;
-		Optional<std::string>				maturity_help_topic;
-		Optional<S32>						icon_hpad,
-											add_landmark_hpad;
-		Optional<LLButton::Params>			maturity_button,
-											add_landmark_button,
-											for_sale_button,
-											info_button;
-		Optional<LLIconCtrl::Params>		voice_icon,
-											fly_icon,
-											push_icon,
-											build_icon,
-											scripts_icon,
-											damage_icon,
-											see_avatars_icon,
-											pathfinding_dirty_icon,
-											pathfinding_disabled_icon;
-		Optional<LLTextBox::Params>			damage_text;
-		Params();
-	};
-
-	// LLView interface
-	/*virtual*/ void		setEnabled(bool enabled);
-	/*virtual*/ bool		handleToolTip(S32 x, S32 y, MASK mask);
-	/*virtual*/ bool		handleKeyHere(KEY key, MASK mask);
-	/*virtual*/ void		onFocusReceived();
-	/*virtual*/ void		onFocusLost();
-	/*virtual*/ void		draw();
-	/*virtual*/ void		reshape(S32 width, S32 height, bool called_from_parent = true);
-	//========================================================================
-
-	// LLUICtrl interface
-	/*virtual*/ void		setFocus(bool b);
-	//========================================================================
-
-	// LLComboBox interface
-	void					hideList();
-	void					onTextEntry(LLLineEditor* line_editor);
-	//========================================================================
-
-	LLLineEditor*			getTextEntry() const { return mTextEntry; }
-	void					handleLoginComplete();
-=======
     struct Params
     :   public LLInitParam::Block<Params, LLComboBox::Params>
     {
@@ -141,17 +88,17 @@
     };
 
     // LLView interface
-    /*virtual*/ void        setEnabled(BOOL enabled);
-    /*virtual*/ BOOL        handleToolTip(S32 x, S32 y, MASK mask);
-    /*virtual*/ BOOL        handleKeyHere(KEY key, MASK mask);
+    /*virtual*/ void        setEnabled(bool enabled);
+    /*virtual*/ bool        handleToolTip(S32 x, S32 y, MASK mask);
+    /*virtual*/ bool        handleKeyHere(KEY key, MASK mask);
     /*virtual*/ void        onFocusReceived();
     /*virtual*/ void        onFocusLost();
     /*virtual*/ void        draw();
-    /*virtual*/ void        reshape(S32 width, S32 height, BOOL called_from_parent = TRUE);
+    /*virtual*/ void        reshape(S32 width, S32 height, bool called_from_parent = true);
     //========================================================================
 
     // LLUICtrl interface
-    /*virtual*/ void        setFocus(BOOL b);
+    /*virtual*/ void        setFocus(bool b);
     //========================================================================
 
     // LLComboBox interface
@@ -161,7 +108,6 @@
 
     LLLineEditor*           getTextEntry() const { return mTextEntry; }
     void                    handleLoginComplete();
->>>>>>> e7eced3c
 
     bool isNavMeshDirty() { return mIsNavMeshDirty; }
 
