/** 
 * @file llappviewer.cpp
 * @brief The LLAppViewer class definitions
 *
 * $LicenseInfo:firstyear=2007&license=viewerlgpl$
 * Second Life Viewer Source Code
 * Copyright (C) 2012, Linden Research, Inc.
 * 
 * This library is free software; you can redistribute it and/or
 * modify it under the terms of the GNU Lesser General Public
 * License as published by the Free Software Foundation;
 * version 2.1 of the License only.
 * 
 * This library is distributed in the hope that it will be useful,
 * but WITHOUT ANY WARRANTY; without even the implied warranty of
 * MERCHANTABILITY or FITNESS FOR A PARTICULAR PURPOSE.  See the GNU
 * Lesser General Public License for more details.
 * 
 * You should have received a copy of the GNU Lesser General Public
 * License along with this library; if not, write to the Free Software
 * Foundation, Inc., 51 Franklin Street, Fifth Floor, Boston, MA  02110-1301  USA
 * 
 * Linden Research, Inc., 945 Battery Street, San Francisco, CA  94111  USA
 * $/LicenseInfo$
 */

#include "llviewerprecompiledheaders.h"

#include "llappviewer.h"

// Viewer includes
#include "llversioninfo.h"
#include "llfeaturemanager.h"
#include "lluictrlfactory.h"
#include "lltexteditor.h"
#include "llerrorcontrol.h"
#include "lleventtimer.h"
#include "llviewertexturelist.h"
#include "llgroupmgr.h"
#include "llagent.h"
#include "llagentcamera.h"
#include "llagentlanguage.h"
#include "llagentui.h"
#include "llagentwearables.h"
#include "llfloaterimcontainer.h"
#include "llimprocessing.h"
#include "llwindow.h"
#include "llviewerstats.h"
#include "llviewerstatsrecorder.h"
#include "llmarketplacefunctions.h"
#include "llmarketplacenotifications.h"
#include "llmd5.h"
#include "llmeshrepository.h"
#include "llpumpio.h"
#include "llmimetypes.h"
#include "llslurl.h"
#include "llstartup.h"
#include "llfocusmgr.h"
#include "llviewerjoystick.h"
#include "llallocator.h"
#include "llcalc.h"
#include "llconversationlog.h"
#include "lldxhardware.h"
#include "lltexturestats.h"
#include "lltrace.h"
#include "lltracethreadrecorder.h"
#include "llviewerwindow.h"
#include "llviewerdisplay.h"
#include "llviewermedia.h"
#include "llviewerparcelmedia.h"
#include "llviewermediafocus.h"
#include "llviewermessage.h"
#include "llviewerobjectlist.h"
#include "llworldmap.h"
#include "llmutelist.h"
#include "llviewerhelp.h"
#include "lluicolortable.h"
#include "llurldispatcher.h"
#include "llurlhistory.h"
#include "llrender.h"
#include "llteleporthistory.h"
#include "lltoast.h"
#include "llsdutil_math.h"
#include "lllocationhistory.h"
#include "llfasttimerview.h"
#include "llvector4a.h"
#include "llviewermenufile.h"
#include "llvoicechannel.h"
#include "llvoavatarself.h"
#include "llurlmatch.h"
#include "lltextutil.h"
#include "lllogininstance.h"
#include "llprogressview.h"
#include "llvocache.h"
#include "llvopartgroup.h"
#include "llweb.h"
#include "llfloatertexturefetchdebugger.h"
#include "llspellcheck.h"
#include "llscenemonitor.h"
#include "llavatarrenderinfoaccountant.h"
#include "lllocalbitmaps.h"
#include "llskinningutil.h"
#include "llhasheduniqueid.h"

// Linden library includes
#include "llavatarnamecache.h"
#include "lldiriterator.h"
#include "llexperiencecache.h"
#include "llimagej2c.h"
#include "llmemory.h"
#include "llprimitive.h"
#include "llurlaction.h"
#include "llurlentry.h"
#include "llvfile.h"
#include "llvfsthread.h"
#include "llvolumemgr.h"
#include "llxfermanager.h"
#include "llphysicsextensions.h"

#include "llnotificationmanager.h"
#include "llnotifications.h"
#include "llnotificationsutil.h"

#include "llleap.h"
#include "stringize.h"
#include "llcoros.h"
#include "llexception.h"
#if !LL_LINUX
#include "cef/dullahan.h"
#include "vlc/libvlc_version.h"
#endif // LL_LINUX

// Third party library includes
#include <boost/bind.hpp>
#include <boost/foreach.hpp>
#include <boost/algorithm/string.hpp>
#include <boost/regex.hpp>
#include <boost/throw_exception.hpp>

#if LL_WINDOWS
#	include <share.h> // For _SH_DENYWR in processMarkerFiles
#else
#   include <sys/file.h> // For processMarkerFiles
#endif

#include "llapr.h"
#include <boost/lexical_cast.hpp>

#include "llviewerkeyboard.h"
#include "lllfsthread.h"
#include "llworkerthread.h"
#include "lltexturecache.h"
#include "lltexturefetch.h"
#include "llimageworker.h"
#include "llevents.h"

// The files below handle dependencies from cleanup.
#include "llkeyframemotion.h"
#include "llworldmap.h"
#include "llhudmanager.h"
#include "lltoolmgr.h"
#include "llassetstorage.h"
#include "llpolymesh.h"
#include "llproxy.h"
#include "llaudioengine.h"
#include "llstreamingaudio.h"
#include "llviewermenu.h"
#include "llselectmgr.h"
#include "lltrans.h"
#include "lltransutil.h"
#include "lltracker.h"
#include "llviewerparcelmgr.h"
#include "llworldmapview.h"
#include "llpostprocess.h"
#include "llwlparammanager.h"
#include "llwaterparammanager.h"

#include "lldebugview.h"
#include "llconsole.h"
#include "llcontainerview.h"
#include "lltooltip.h"

#include "llsdutil.h"
#include "llsdserialize.h"

#include "llworld.h"
#include "llhudeffecttrail.h"
#include "llvectorperfoptions.h"
#include "llslurl.h"
#include "llwatchdog.h"

// Included so that constants/settings might be initialized
// in save_settings_to_globals()
#include "llbutton.h"
#include "llstatusbar.h"
#include "llsurface.h"
#include "llvosky.h"
#include "llvotree.h"
#include "llvoavatar.h"
#include "llfolderview.h"
#include "llagentpilot.h"
#include "llvovolume.h"
#include "llflexibleobject.h" 
#include "llvosurfacepatch.h"
#include "llviewerfloaterreg.h"
#include "llcommandlineparser.h"
#include "llfloatermemleak.h"
#include "llfloaterreg.h"
#include "llfloateroutfitsnapshot.h"
#include "llfloatersnapshot.h"
#include "llsidepanelinventory.h"

// includes for idle() idleShutdown()
#include "llviewercontrol.h"
#include "lleventnotifier.h"
#include "llcallbacklist.h"
#include "lldeferredsounds.h"
#include "pipeline.h"
#include "llgesturemgr.h"
#include "llsky.h"
#include "llvlmanager.h"
#include "llviewercamera.h"
#include "lldrawpoolbump.h"
#include "llvieweraudio.h"
#include "llimview.h"
#include "llviewerthrottle.h"
#include "llparcel.h"
#include "llavatariconctrl.h"
#include "llgroupiconctrl.h"
#include "llviewerassetstats.h"

// Include for security api initialization
#include "llsecapi.h"
#include "llmachineid.h"
#include "llmainlooprepeater.h"
#include "llcleanup.h"

#include "llcoproceduremanager.h"
#include "llviewereventrecorder.h"

// *FIX: These extern globals should be cleaned up.
// The globals either represent state/config/resource-storage of either 
// this app, or another 'component' of the viewer. App globals should be 
// moved into the app class, where as the other globals should be 
// moved out of here.
// If a global symbol reference seems valid, it will be included
// via header files above.

//----------------------------------------------------------------------------
// llviewernetwork.h
#include "llviewernetwork.h"
// define a self-registering event API object
#include "llappviewerlistener.h"

#if (LL_LINUX || LL_SOLARIS) && LL_GTK
#include "glib.h"
#endif // (LL_LINUX || LL_SOLARIS) && LL_GTK

#if LL_MSVC
// disable boost::lexical_cast warning
#pragma warning (disable:4702)
#endif

static LLAppViewerListener sAppViewerListener(LLAppViewer::instance);

////// Windows-specific includes to the bottom - nasty defines in these pollute the preprocessor
//
//----------------------------------------------------------------------------
// viewer.cpp - these are only used in viewer, should be easily moved.

#if LL_DARWIN
extern void init_apple_menu(const char* product);
#endif // LL_DARWIN

extern BOOL gRandomizeFramerate;
extern BOOL gPeriodicSlowFrame;
extern BOOL gDebugGL;

////////////////////////////////////////////////////////////
// All from the last globals push...

F32 gSimLastTime; // Used in LLAppViewer::init and send_stats()
F32 gSimFrames;

BOOL gShowObjectUpdates = FALSE;
BOOL gUseQuickTime = TRUE;

eLastExecEvent gLastExecEvent = LAST_EXEC_NORMAL;
S32 gLastExecDuration = -1; // (<0 indicates unknown) 

#if LL_WINDOWS  
#   define LL_PLATFORM_KEY "win"
#elif LL_DARWIN
#   define LL_PLATFORM_KEY "mac"
#elif LL_LINUX
#   define LL_PLATFORM_KEY "lnx"
else
#   error "Unknown Platform"
#endif
const char* gPlatform = LL_PLATFORM_KEY;

LLSD gDebugInfo;

U32	gFrameCount = 0;
U32 gForegroundFrameCount = 0; // number of frames that app window was in foreground
LLPumpIO* gServicePump = NULL;

U64MicrosecondsImplicit gFrameTime = 0;
F32SecondsImplicit gFrameTimeSeconds = 0.f;
F32SecondsImplicit gFrameIntervalSeconds = 0.f;
F32 gFPSClamped = 10.f;						// Pretend we start at target rate.
F32 gFrameDTClamped = 0.f;					// Time between adjacent checks to network for packets
U64MicrosecondsImplicit	gStartTime = 0; // gStartTime is "private", used only to calculate gFrameTimeSeconds

LLTimer gRenderStartTime;
LLFrameTimer gForegroundTime;
LLFrameTimer gLoggedInTime;
LLTimer gLogoutTimer;
static const F32 LOGOUT_REQUEST_TIME = 6.f;  // this will be cut short by the LogoutReply msg.
F32 gLogoutMaxTime = LOGOUT_REQUEST_TIME;


S32 gPendingMetricsUploads = 0;


BOOL				gDisconnected = FALSE;

// used to restore texture state after a mode switch
LLFrameTimer	gRestoreGLTimer;
BOOL			gRestoreGL = FALSE;
bool			gUseWireframe = FALSE;

//use for remember deferred mode in wireframe switch
bool			gInitialDeferredModeForWireframe = FALSE;

// VFS globals - see llappviewer.h
LLVFS* gStaticVFS = NULL;

LLMemoryInfo gSysMemory;
U64Bytes gMemoryAllocated(0); // updated in display_stats() in llviewerdisplay.cpp

std::string gLastVersionChannel;

LLVector3			gWindVec(3.0, 3.0, 0.0);
LLVector3			gRelativeWindVec(0.0, 0.0, 0.0);

U32		gPacketsIn = 0;

BOOL				gPrintMessagesThisFrame = FALSE;

BOOL gRandomizeFramerate = FALSE;
BOOL gPeriodicSlowFrame = FALSE;

BOOL gCrashOnStartup = FALSE;
BOOL gLLErrorActivated = FALSE;
BOOL gLogoutInProgress = FALSE;

BOOL gSimulateMemLeak = FALSE;

////////////////////////////////////////////////////////////
// Internal globals... that should be removed.
static std::string gArgs;
const int MAX_MARKER_LENGTH = 1024;
const std::string MARKER_FILE_NAME("SecondLife.exec_marker");
const std::string START_MARKER_FILE_NAME("SecondLife.start_marker");
const std::string ERROR_MARKER_FILE_NAME("SecondLife.error_marker");
const std::string LLERROR_MARKER_FILE_NAME("SecondLife.llerror_marker");
const std::string LOGOUT_MARKER_FILE_NAME("SecondLife.logout_marker");
static BOOL gDoDisconnect = FALSE;
static std::string gLaunchFileOnQuit;

// Used on Win32 for other apps to identify our window (eg, win_setup)
const char* const VIEWER_WINDOW_CLASSNAME = "Second Life";

//-- LLDeferredTaskList ------------------------------------------------------

/**
 * A list of deferred tasks.
 *
 * We sometimes need to defer execution of some code until the viewer gets idle,
 * e.g. removing an inventory item from within notifyObservers() may not work out.
 *
 * Tasks added to this list will be executed in the next LLAppViewer::idle() iteration.
 * All tasks are executed only once.
 */
class LLDeferredTaskList: public LLSingleton<LLDeferredTaskList>
{
	LLSINGLETON_EMPTY_CTOR(LLDeferredTaskList);
	LOG_CLASS(LLDeferredTaskList);

	friend class LLAppViewer;
	typedef boost::signals2::signal<void()> signal_t;

	void addTask(const signal_t::slot_type& cb)
	{
		mSignal.connect(cb);
	}

	void run()
	{
		if (!mSignal.empty())
		{
			mSignal();
			mSignal.disconnect_all_slots();
		}
	}

	signal_t mSignal;
};

//----------------------------------------------------------------------------

// List of entries from strings.xml to always replace
static std::set<std::string> default_trans_args;
void init_default_trans_args()
{
	default_trans_args.insert("SECOND_LIFE"); // World
	default_trans_args.insert("APP_NAME");
	default_trans_args.insert("CAPITALIZED_APP_NAME");
	default_trans_args.insert("SECOND_LIFE_GRID");
	default_trans_args.insert("SUPPORT_SITE");
	// This URL shows up in a surprising number of places in various skin
	// files. We really only want to have to maintain a single copy of it.
	default_trans_args.insert("create_account_url");
}

//----------------------------------------------------------------------------
// File scope definitons
const char *VFS_DATA_FILE_BASE = "data.db2.x.";
const char *VFS_INDEX_FILE_BASE = "index.db2.x.";


struct SettingsFile : public LLInitParam::Block<SettingsFile>
{
	Mandatory<std::string>	name;
	Optional<std::string>	file_name;
	Optional<bool>			required,
							persistent;
	Optional<std::string>	file_name_setting;

	SettingsFile()
	:	name("name"),
		file_name("file_name"),
		required("required", false),
		persistent("persistent", true),
		file_name_setting("file_name_setting")
	{}
};

struct SettingsGroup : public LLInitParam::Block<SettingsGroup>
{
	Mandatory<std::string>	name;
	Mandatory<S32>			path_index;
	Multiple<SettingsFile>	files;

	SettingsGroup()
	:	name("name"),
		path_index("path_index"),
		files("file")
	{}
};

struct SettingsFiles : public LLInitParam::Block<SettingsFiles>
{
	Multiple<SettingsGroup>	groups;

	SettingsFiles()
	: groups("group")
	{}
};

static std::string gWindowTitle;

//----------------------------------------------------------------------------
// Metrics logging control constants
//----------------------------------------------------------------------------
static const F32 METRICS_INTERVAL_DEFAULT = 600.0;
static const F32 METRICS_INTERVAL_QA = 30.0;
static F32 app_metrics_interval = METRICS_INTERVAL_DEFAULT;
static bool app_metrics_qa_mode = false;

void idle_afk_check()
{
	// check idle timers
	F32 current_idle = gAwayTriggerTimer.getElapsedTimeF32();
	F32 afk_timeout  = gSavedSettings.getS32("AFKTimeout");
	if (afk_timeout && (current_idle > afk_timeout) && ! gAgent.getAFK())
	{
		LL_INFOS("IdleAway") << "Idle more than " << afk_timeout << " seconds: automatically changing to Away status" << LL_ENDL;
		gAgent.setAFK();
	}
}

// A callback set in LLAppViewer::init()
static void ui_audio_callback(const LLUUID& uuid)
{
	if (gAudiop)
	{
		SoundData soundData(uuid, gAgent.getID(), 1.0f, LLAudioEngine::AUDIO_TYPE_UI);
		gAudiop->triggerSound(soundData);
	}
}

// A callback set in LLAppViewer::init()
static void deferred_ui_audio_callback(const LLUUID& uuid)
{
	if (gAudiop)
	{
		SoundData soundData(uuid, gAgent.getID(), 1.0f, LLAudioEngine::AUDIO_TYPE_UI);
		LLDeferredSounds::instance().deferSound(soundData);
	}
}

bool	create_text_segment_icon_from_url_match(LLUrlMatch* match,LLTextBase* base)
{
	if(!match || !base || base->getPlainText())
		return false;

	LLUUID match_id = match->getID();

	LLIconCtrl* icon;

	if(gAgent.isInGroup(match_id, TRUE))
	{
		LLGroupIconCtrl::Params icon_params;
		icon_params.group_id = match_id;
		icon_params.rect = LLRect(0, 16, 16, 0);
		icon_params.visible = true;
		icon = LLUICtrlFactory::instance().create<LLGroupIconCtrl>(icon_params);
	}
	else
	{
		LLAvatarIconCtrl::Params icon_params;
		icon_params.avatar_id = match_id;
		icon_params.rect = LLRect(0, 16, 16, 0);
		icon_params.visible = true;
		icon = LLUICtrlFactory::instance().create<LLAvatarIconCtrl>(icon_params);
	}

	LLInlineViewSegment::Params params;
	params.force_newline = false;
	params.view = icon;
	params.left_pad = 4;
	params.right_pad = 4;
	params.top_pad = -2;
	params.bottom_pad = 2;

	base->appendWidget(params," ",false);
	
	return true;
}

// Use these strictly for things that are constructed at startup,
// or for things that are performance critical.  JC
static void settings_to_globals()
{
	LLBUTTON_H_PAD		= gSavedSettings.getS32("ButtonHPad");
	BTN_HEIGHT_SMALL	= gSavedSettings.getS32("ButtonHeightSmall");
	BTN_HEIGHT			= gSavedSettings.getS32("ButtonHeight");

	MENU_BAR_HEIGHT		= gSavedSettings.getS32("MenuBarHeight");
	MENU_BAR_WIDTH		= gSavedSettings.getS32("MenuBarWidth");

	LLSurface::setTextureSize(gSavedSettings.getU32("RegionTextureSize"));
	
	LLRender::sGLCoreProfile = gSavedSettings.getBOOL("RenderGLCoreProfile");
<<<<<<< HEAD
    LLRender::sNsightDebugSupport = gSavedSettings.getBOOL("RenderNsightDebugSupport");
=======
	LLRender::sNsightDebugSupport = gSavedSettings.getBOOL("RenderNsightDebugSupport");
>>>>>>> c70119eb
	LLVertexBuffer::sUseVAO = gSavedSettings.getBOOL("RenderUseVAO");
	LLImageGL::sGlobalUseAnisotropic	= gSavedSettings.getBOOL("RenderAnisotropic");
	LLImageGL::sCompressTextures		= gSavedSettings.getBOOL("RenderCompressTextures");
	LLVOVolume::sLODFactor				= gSavedSettings.getF32("RenderVolumeLODFactor");
	LLVOVolume::sDistanceFactor			= 1.f-LLVOVolume::sLODFactor * 0.1f;
	LLVolumeImplFlexible::sUpdateFactor = gSavedSettings.getF32("RenderFlexTimeFactor");
	LLVOTree::sTreeFactor				= gSavedSettings.getF32("RenderTreeLODFactor");
	LLVOAvatar::sLODFactor				= gSavedSettings.getF32("RenderAvatarLODFactor");
	LLVOAvatar::sPhysicsLODFactor		= gSavedSettings.getF32("RenderAvatarPhysicsLODFactor");
	LLVOAvatar::updateImpostorRendering(gSavedSettings.getU32("RenderAvatarMaxNonImpostors"));
	LLVOAvatar::sVisibleInFirstPerson	= gSavedSettings.getBOOL("FirstPersonAvatarVisible");
	// clamp auto-open time to some minimum usable value
	LLFolderView::sAutoOpenTime			= llmax(0.25f, gSavedSettings.getF32("FolderAutoOpenDelay"));
	LLSelectMgr::sRectSelectInclusive	= gSavedSettings.getBOOL("RectangleSelectInclusive");
	LLSelectMgr::sRenderHiddenSelections = gSavedSettings.getBOOL("RenderHiddenSelections");
	LLSelectMgr::sRenderLightRadius = gSavedSettings.getBOOL("RenderLightRadius");

	gAgentPilot.setNumRuns(gSavedSettings.getS32("StatsNumRuns"));
	gAgentPilot.setQuitAfterRuns(gSavedSettings.getBOOL("StatsQuitAfterRuns"));
	gAgent.setHideGroupTitle(gSavedSettings.getBOOL("RenderHideGroupTitle"));
		
	gDebugWindowProc = gSavedSettings.getBOOL("DebugWindowProc");
	gShowObjectUpdates = gSavedSettings.getBOOL("ShowObjectUpdates");
	LLWorldMapView::sMapScale = gSavedSettings.getF32("MapScale");
}

static void settings_modify()
{
	LLRenderTarget::sUseFBO				= gSavedSettings.getBOOL("RenderDeferred");
	LLPipeline::sRenderBump				= gSavedSettings.getBOOL("RenderObjectBump");
	LLPipeline::sRenderDeferred		= LLPipeline::sRenderBump && gSavedSettings.getBOOL("RenderDeferred");
	LLVOSurfacePatch::sLODFactor		= gSavedSettings.getF32("RenderTerrainLODFactor");
	LLVOSurfacePatch::sLODFactor *= LLVOSurfacePatch::sLODFactor; //square lod factor to get exponential range of [1,4]
	gDebugGL = gSavedSettings.getBOOL("RenderDebugGL") || gDebugSession;
	gDebugPipeline = gSavedSettings.getBOOL("RenderDebugPipeline");
}

class LLFastTimerLogThread : public LLThread
{
public:
	std::string mFile;

	LLFastTimerLogThread(std::string& test_name) : LLThread("fast timer log")
 	{
		std::string file_name = test_name + std::string(".slp");
		mFile = gDirUtilp->getExpandedFilename(LL_PATH_LOGS, file_name);
	}

	void run()
	{
		std::ofstream os(mFile.c_str());

        LLTrace::BlockTimer::writeHeader(os);
		while (!LLAppViewer::instance()->isQuitting())
		{
			LLTrace::BlockTimer::writeLog(os);
			os.flush();
			ms_sleep(32);
		}
        LLTrace::BlockTimer::writeFooter(os);

		os.close();
	}
};

//virtual
bool LLAppViewer::initSLURLHandler()
{
	// does nothing unless subclassed
	return false;
}

//virtual
bool LLAppViewer::sendURLToOtherInstance(const std::string& url)
{
	// does nothing unless subclassed
	return false;
}

//----------------------------------------------------------------------------
// LLAppViewer definition

// Static members.
// The single viewer app.
LLAppViewer* LLAppViewer::sInstance = NULL;
LLTextureCache* LLAppViewer::sTextureCache = NULL; 
LLImageDecodeThread* LLAppViewer::sImageDecodeThread = NULL; 
LLTextureFetch* LLAppViewer::sTextureFetch = NULL; 

std::string getRuntime()
{
	return llformat("%.4f", (F32)LLTimer::getElapsedSeconds().value());
}

LLAppViewer::LLAppViewer() 
:	mMarkerFile(),
	mLogoutMarkerFile(),
	mReportedCrash(false),
	mNumSessions(0),
	mPurgeCache(false),
	mPurgeOnExit(false),
	mSecondInstance(false),
	mSavedFinalSnapshot(false),
	mSavePerAccountSettings(false),		// don't save settings on logout unless login succeeded.
	mQuitRequested(false),
	mLogoutRequestSent(false),
	mLastAgentControlFlags(0),
	mLastAgentForceUpdate(0),
	mMainloopTimeout(NULL),
	mAgentRegionLastAlive(false),
	mRandomizeFramerate(LLCachedControl<bool>(gSavedSettings,"Randomize Framerate", FALSE)),
	mPeriodicSlowFrame(LLCachedControl<bool>(gSavedSettings,"Periodic Slow Frame", FALSE)),
	mFastTimerLogThread(NULL),
	mSettingsLocationList(NULL),
	mIsFirstRun(false),
	mMinMicroSecPerFrame(0.f)
{
	if(NULL != sInstance)
	{
		LL_ERRS() << "Oh no! An instance of LLAppViewer already exists! LLAppViewer is sort of like a singleton." << LL_ENDL;
	}

    mDumpPath ="";

	// Need to do this initialization before we do anything else, since anything
	// that touches files should really go through the lldir API
	gDirUtilp->initAppDirs("SecondLife");
	//
	// IMPORTANT! Do NOT put anything that will write
	// into the log files during normal startup until AFTER
	// we run the "program crashed last time" error handler below.
	//
	sInstance = this;

	gLoggedInTime.stop();

	initLoggingAndGetLastDuration();
	
	processMarkerFiles();
	//
	// OK to write stuff to logs now, we've now crash reported if necessary
	//
	
	LLLoginInstance::instance().setPlatformInfo(gPlatform, LLOSInfo::instance().getOSVersionString(), LLOSInfo::instance().getOSStringSimple());
}

LLAppViewer::~LLAppViewer()
{
	delete mSettingsLocationList;

	destroyMainloopTimeout();
    
	// If we got to this destructor somehow, the app didn't hang.
	removeMarkerFiles();
}

class LLUITranslationBridge : public LLTranslationBridge
{
public:
	virtual std::string getString(const std::string &xml_desc)
	{
		return LLTrans::getString(xml_desc);
	}
};

namespace {
// With Xcode 6, _exit() is too magical to use with boost::bind(), so provide
// this little helper function.
void fast_exit(int rc)
{
	_exit(rc);
}


}


bool LLAppViewer::init()
{	
	setupErrorHandling(mSecondInstance);

	//
	// Start of the application
	//

	// initialize LLWearableType translation bridge.
	// Memory will be cleaned up in ::cleanupClass()
	LLWearableType::initClass(new LLUITranslationBridge());

	// initialize SSE options
	LLVector4a::initClass();

	//initialize particle index pool
	LLVOPartGroup::initClass();

	// set skin search path to default, will be overridden later
	// this allows simple skinned file lookups to work
	gDirUtilp->setSkinFolder("default", "en");

//	initLoggingAndGetLastDuration();
	
	//
	// OK to write stuff to logs now, we've now crash reported if necessary
	//
	init_default_trans_args();
	
	if (!initConfiguration())
		return false;

	LL_INFOS("InitInfo") << "Configuration initialized." << LL_ENDL ;

	// initialize skinning util
	LLSkinningUtil::initClass();

	//set the max heap size.
	initMaxHeapSize() ;
	LLCoros::instance().setStackSize(gSavedSettings.getS32("CoroutineStackSize"));

	// write Google Breakpad minidump files to a per-run dump directory to avoid multiple viewer issues.
	std::string logdir = gDirUtilp->getExpandedFilename(LL_PATH_DUMP, "");
	mDumpPath = logdir;
	setMiniDumpDir(logdir);
	logdir += gDirUtilp->getDirDelimiter();
    setDebugFileNames(logdir);


	// Although initLoggingAndGetLastDuration() is the right place to mess with
	// setFatalFunction(), we can't query gSavedSettings until after
	// initConfiguration().
	S32 rc(gSavedSettings.getS32("QAModeTermCode"));
	if (rc >= 0)
	{
		// QAModeTermCode set, terminate with that rc on LL_ERRS. Use
		// fast_exit() rather than exit() because normal cleanup depends too
		// much on successful startup!
		LLError::setFatalFunction(boost::bind(fast_exit, rc));
	}

    mAlloc.setProfilingEnabled(gSavedSettings.getBOOL("MemProfiling"));

	// Initialize the non-LLCurl libcurl library.  Should be called
	// before consumers (LLTextureFetch).
	mAppCoreHttp.init();
	
	LL_INFOS("InitInfo") << "LLCore::Http initialized." << LL_ENDL ;

    LLMachineID::init();
	
	{
		if (gSavedSettings.getBOOL("QAModeMetrics"))
		{
			app_metrics_qa_mode = true;
			app_metrics_interval = METRICS_INTERVAL_QA;
		}
		LLViewerAssetStatsFF::init();
	}

	initThreads();
	LL_INFOS("InitInfo") << "Threads initialized." << LL_ENDL ;

	// Initialize settings early so that the defaults for ignorable dialogs are
	// picked up and then correctly re-saved after launching the updater (STORM-1268).
	LLUI::settings_map_t settings_map;
	settings_map["config"] = &gSavedSettings;
	settings_map["ignores"] = &gWarningSettings;
	settings_map["floater"] = &gSavedSettings; // *TODO: New settings file
	settings_map["account"] = &gSavedPerAccountSettings;

	LLUI::initClass(settings_map,
		LLUIImageList::getInstance(),
		ui_audio_callback,
		deferred_ui_audio_callback,
		&LLUI::getScaleFactor());
	LL_INFOS("InitInfo") << "UI initialized." << LL_ENDL ;

	// NOW LLUI::getLanguage() should work. gDirUtilp must know the language
	// for this session ASAP so all the file-loading commands that follow,
	// that use findSkinnedFilenames(), will include the localized files.
	gDirUtilp->setSkinFolder(gDirUtilp->getSkinFolder(), LLUI::getLanguage());

	// Setup LLTrans after LLUI::initClass has been called.
	initStrings();

	// Setup notifications after LLUI::initClass() has been called.
	LLNotifications::instance();
	LL_INFOS("InitInfo") << "Notifications initialized." << LL_ENDL ;

    writeSystemInfo();

	//////////////////////////////////////////////////////////////////////////////
	//////////////////////////////////////////////////////////////////////////////
	//////////////////////////////////////////////////////////////////////////////
	//////////////////////////////////////////////////////////////////////////////
	// *FIX: The following code isn't grouped into functions yet.

	//
	// Various introspection concerning the libs we're using - particularly
	// the libs involved in getting to a full login screen.
	//
	LL_INFOS("InitInfo") << "J2C Engine is: " << LLImageJ2C::getEngineInfo() << LL_ENDL;
	LL_INFOS("InitInfo") << "libcurl version is: " << LLCore::LLHttp::getCURLVersion() << LL_ENDL;

	/////////////////////////////////////////////////
	// OS-specific login dialogs
	/////////////////////////////////////////////////

	//test_cached_control();

	// track number of times that app has run
	mNumSessions = gSavedSettings.getS32("NumSessions");
	mNumSessions++;
	gSavedSettings.setS32("NumSessions", mNumSessions);

	if (gSavedSettings.getBOOL("VerboseLogs"))
	{
		LLError::setPrintLocation(true);
	}

	// LLKeyboard relies on LLUI to know what some accelerator keys are called.
	LLKeyboard::setStringTranslatorFunc( LLTrans::getKeyboardString );

	LLWeb::initClass();			  // do this after LLUI
	
	// Provide the text fields with callbacks for opening Urls
	LLUrlAction::setOpenURLCallback(boost::bind(&LLWeb::loadURL, _1, LLStringUtil::null, LLStringUtil::null));
	LLUrlAction::setOpenURLInternalCallback(boost::bind(&LLWeb::loadURLInternal, _1, LLStringUtil::null, LLStringUtil::null, false));
	LLUrlAction::setOpenURLExternalCallback(boost::bind(&LLWeb::loadURLExternal, _1, true, LLStringUtil::null));
	LLUrlAction::setExecuteSLURLCallback(&LLURLDispatcher::dispatchFromTextEditor);

	// Let code in llui access the viewer help floater
	LLUI::sHelpImpl = LLViewerHelp::getInstance();

	LL_INFOS("InitInfo") << "UI initialization is done." << LL_ENDL ;

	// Load translations for tooltips
	LLFloater::initClass();

	/////////////////////////////////////////////////
	
	LLToolMgr::getInstance(); // Initialize tool manager if not already instantiated
	
	LLViewerFloaterReg::registerFloaters();
	
	/////////////////////////////////////////////////
	//
	// Load settings files
	//
	//
	LLGroupMgr::parseRoleActions("role_actions.xml");

	LLAgent::parseTeleportMessages("teleport_strings.xml");

	// load MIME type -> media impl mappings
	std::string mime_types_name;
#if LL_DARWIN
	mime_types_name = "mime_types_mac.xml";
#elif LL_LINUX
	mime_types_name = "mime_types_linux.xml";
#else
	mime_types_name = "mime_types.xml";
#endif
	LLMIMETypes::parseMIMETypes( mime_types_name ); 

	// Copy settings to globals. *TODO: Remove or move to appropriage class initializers
	settings_to_globals();
	// Setup settings listeners
	settings_setup_listeners();
	// Modify settings based on system configuration and compile options
	settings_modify();

	// Find partition serial number (Windows) or hardware serial (Mac)
	mSerialNumber = generateSerialNumber();

	// do any necessary set-up for accepting incoming SLURLs from apps
	initSLURLHandler();

	if(false == initHardwareTest())
	{
		// Early out from user choice.
		return false;
	}
	LL_INFOS("InitInfo") << "Hardware test initialization done." << LL_ENDL ;

	// Prepare for out-of-memory situations, during which we will crash on
	// purpose and save a dump.
#if LL_WINDOWS && LL_RELEASE_FOR_DOWNLOAD && LL_USE_SMARTHEAP
	MemSetErrorHandler(first_mem_error_handler);
#endif // LL_WINDOWS && LL_RELEASE_FOR_DOWNLOAD && LL_USE_SMARTHEAP

	// *Note: this is where gViewerStats used to be created.

	//
	// Initialize the VFS, and gracefully handle initialization errors
	//

	if (!initCache())
	{
		LL_WARNS("InitInfo") << "Failed to init cache" << LL_ENDL;
		std::ostringstream msg;
		msg << LLTrans::getString("MBUnableToAccessFile");
		OSMessageBox(msg.str(),LLStringUtil::null,OSMB_OK);
		return 0;
	}
	LL_INFOS("InitInfo") << "Cache initialization is done." << LL_ENDL ;

	// Initialize the repeater service.
	LLMainLoopRepeater::instance().start();

	//
	// Initialize the window
	//
	gGLActive = TRUE;
	initWindow();
	LL_INFOS("InitInfo") << "Window is initialized." << LL_ENDL ;

	// initWindow also initializes the Feature List, so now we can initialize this global.
	LLCubeMap::sUseCubeMaps = LLFeatureManager::getInstance()->isFeatureAvailable("RenderCubeMap");

	// call all self-registered classes
	LLInitClassList::instance().fireCallbacks();

	LLFolderViewItem::initClass(); // SJB: Needs to happen after initWindow(), not sure why but related to fonts
		
	gGLManager.getGLInfo(gDebugInfo);
	gGLManager.printGLInfoString();

	// Load Default bindings
	std::string key_bindings_file = gDirUtilp->findFile("keys.xml",
														gDirUtilp->getExpandedFilename(LL_PATH_USER_SETTINGS, ""),
														gDirUtilp->getExpandedFilename(LL_PATH_APP_SETTINGS, ""));


	if (!gViewerKeyboard.loadBindingsXML(key_bindings_file))
	{
		std::string key_bindings_file = gDirUtilp->findFile("keys.ini",
															gDirUtilp->getExpandedFilename(LL_PATH_USER_SETTINGS, ""),
															gDirUtilp->getExpandedFilename(LL_PATH_APP_SETTINGS, ""));
		if (!gViewerKeyboard.loadBindings(key_bindings_file))
		{
			LL_ERRS("InitInfo") << "Unable to open keys.ini" << LL_ENDL;
		}
	}

	// If we don't have the right GL requirements, exit.
	if (!gGLManager.mHasRequirements)
	{	
		// can't use an alert here since we're exiting and
		// all hell breaks lose.
		OSMessageBox(
			LLNotifications::instance().getGlobalString("UnsupportedGLRequirements"),
			LLStringUtil::null,
			OSMB_OK);
		return 0;
	}

	// Without SSE2 support we will crash almost immediately, warn here.
	if (!gSysCPU.hasSSE2())
	{	
		// can't use an alert here since we're exiting and
		// all hell breaks lose.
		OSMessageBox(
			LLNotifications::instance().getGlobalString("UnsupportedCPUSSE2"),
			LLStringUtil::null,
			OSMB_OK);
		return 0;
	}

	// alert the user if they are using unsupported hardware
	if(!gSavedSettings.getBOOL("AlertedUnsupportedHardware"))
	{
		bool unsupported = false;
		LLSD args;
		std::string minSpecs;
		
		// get cpu data from xml
		std::stringstream minCPUString(LLNotifications::instance().getGlobalString("UnsupportedCPUAmount"));
		S32 minCPU = 0;
		minCPUString >> minCPU;

		// get RAM data from XML
		std::stringstream minRAMString(LLNotifications::instance().getGlobalString("UnsupportedRAMAmount"));
		U64Bytes minRAM;
		minRAMString >> minRAM;

		if(!LLFeatureManager::getInstance()->isGPUSupported() && LLFeatureManager::getInstance()->getGPUClass() != GPU_CLASS_UNKNOWN)
		{
			minSpecs += LLNotifications::instance().getGlobalString("UnsupportedGPU");
			minSpecs += "\n";
			unsupported = true;
		}
		if(gSysCPU.getMHz() < minCPU)
		{
			minSpecs += LLNotifications::instance().getGlobalString("UnsupportedCPU");
			minSpecs += "\n";
			unsupported = true;
		}
		if(gSysMemory.getPhysicalMemoryKB() < minRAM)
		{
			minSpecs += LLNotifications::instance().getGlobalString("UnsupportedRAM");
			minSpecs += "\n";
			unsupported = true;
		}

		if (LLFeatureManager::getInstance()->getGPUClass() == GPU_CLASS_UNKNOWN)
		{
			LLNotificationsUtil::add("UnknownGPU");
		} 
			
		if(unsupported)
		{
			if(!gSavedSettings.controlExists("WarnUnsupportedHardware") 
				|| gSavedSettings.getBOOL("WarnUnsupportedHardware"))
			{
				args["MINSPECS"] = minSpecs;
				LLNotificationsUtil::add("UnsupportedHardware", args );
			}

		}
	}

#if LL_RELEASE_FOR_DOWNLOAD
	char* PARENT = getenv("PARENT");
	if (! (PARENT && std::string(PARENT) == "SL_Launcher"))
	{
		// Don't directly run this executable. Please run the launcher, which
		// will run the viewer itself.
		// Naturally we do not consider this bulletproof. The point is to
		// gently remind a user who *inadvertently* finds him/herself in this
		// situation to do things the Right Way. Anyone who intentionally
		// bypasses this mechanism needs no reminder that s/he's shooting
		// him/herself in the foot.
		LLNotificationsUtil::add("RunLauncher");
	}
#endif

#if LL_WINDOWS
	if (gGLManager.mGLVersion < LLFeatureManager::getInstance()->getExpectedGLVersion())
	{
		std::string url;
		if (gGLManager.mIsIntel)
		{
			url = LLTrans::getString("IntelDriverPage");
		}
		else if (gGLManager.mIsNVIDIA)
		{
			url = LLTrans::getString("NvidiaDriverPage");
		}
		else if (gGLManager.mIsATI)
		{
			url = LLTrans::getString("AMDDriverPage");
		}

		if (!url.empty())
		{
			LLNotificationsUtil::add("OldGPUDriver", LLSD().with("URL", url));
		}
	}
#endif


	// save the graphics card
	gDebugInfo["GraphicsCard"] = LLFeatureManager::getInstance()->getGPUString();

	// Save the current version to the prefs file
	gSavedSettings.setString("LastRunVersion",
							 LLVersionInfo::getChannelAndVersion());

	gSimLastTime = gRenderStartTime.getElapsedTimeF32();
	gSimFrames = (F32)gFrameCount;

	LLViewerJoystick::getInstance()->init(false);

	try {
		initializeSecHandler();
	}
	catch (LLProtectedDataException ex)
	{
	  LLNotificationsUtil::add("CorruptedProtectedDataStore");
	}

	gGLActive = FALSE;

	// Iterate over --leap command-line options. But this is a bit tricky: if
	// there's only one, it won't be an array at all.
	LLSD LeapCommand(gSavedSettings.getLLSD("LeapCommand"));
	LL_DEBUGS("InitInfo") << "LeapCommand: " << LeapCommand << LL_ENDL;
	if (LeapCommand.isDefined() && ! LeapCommand.isArray())
	{
		// If LeapCommand is actually a scalar value, make an array of it.
		// Have to do it in two steps because LeapCommand.append(LeapCommand)
		// trashes content! :-P
		LLSD item(LeapCommand);
		LeapCommand.append(item);
	}
	BOOST_FOREACH(const std::string& leap, llsd::inArray(LeapCommand))
	{
		LL_INFOS("InitInfo") << "processing --leap \"" << leap << '"' << LL_ENDL;
		// We don't have any better description of this plugin than the
		// user-specified command line. Passing "" causes LLLeap to derive a
		// description from the command line itself.
		// Suppress LLLeap::Error exception: trust LLLeap's own logging. We
		// don't consider any one --leap command mission-critical, so if one
		// fails, log it, shrug and carry on.
		LLLeap::create("", leap, false); // exception=false
	}

	if (gSavedSettings.getBOOL("QAMode") && gSavedSettings.getS32("QAModeEventHostPort") > 0)
	{
		LL_WARNS("InitInfo") << "QAModeEventHostPort DEPRECATED: "
							 << "lleventhost no longer supported as a dynamic library"
							 << LL_ENDL;
	}

	LLViewerMedia::initClass();
	LL_INFOS("InitInfo") << "Viewer media initialized." << LL_ENDL ;

	LLTextUtil::TextHelpers::iconCallbackCreationFunction = create_text_segment_icon_from_url_match;

	//EXT-7013 - On windows for some locale (Japanese) standard 
	//datetime formatting functions didn't support some parameters such as "weekday".
	//Names for days and months localized in xml are also useful for Polish locale(STORM-107).
	std::string language = gSavedSettings.getString("Language");
	if(language == "ja" || language == "pl")
	{
		LLStringOps::setupWeekDaysNames(LLTrans::getString("dateTimeWeekdaysNames"));
		LLStringOps::setupWeekDaysShortNames(LLTrans::getString("dateTimeWeekdaysShortNames"));
		LLStringOps::setupMonthNames(LLTrans::getString("dateTimeMonthNames"));
		LLStringOps::setupMonthShortNames(LLTrans::getString("dateTimeMonthShortNames"));
		LLStringOps::setupDayFormat(LLTrans::getString("dateTimeDayFormat"));

		LLStringOps::sAM = LLTrans::getString("dateTimeAM");
		LLStringOps::sPM = LLTrans::getString("dateTimePM");
	}

	LLAgentLanguage::init();

    /// Tell the Coprocedure manager how to discover and store the pool sizes
    // what I wanted
    LLCoprocedureManager::getInstance()->setPropertyMethods(
        boost::bind(&LLControlGroup::getU32, boost::ref(gSavedSettings), _1),
        boost::bind(&LLControlGroup::declareU32, boost::ref(gSavedSettings), _1, _2, _3, LLControlVariable::PERSIST_ALWAYS));

	// TODO: consider moving proxy initialization here or LLCopocedureManager after proxy initialization, may be implement
	// some other protection to make sure we don't use network before initializng proxy

	/*----------------------------------------------------------------------*/
	// nat 2016-06-29 moved the following here from the former mainLoop().
	mMainloopTimeout = new LLWatchdogTimeout();

	// Create IO Pump to use for HTTP Requests.
	gServicePump = new LLPumpIO(gAPRPoolp);

	// Note: this is where gLocalSpeakerMgr and gActiveSpeakerMgr used to be instantiated.

	LLVoiceChannel::initClass();
	LLVoiceClient::getInstance()->init(gServicePump);
	LLVoiceChannel::setCurrentVoiceChannelChangedCallback(boost::bind(&LLFloaterIMContainer::onCurrentChannelChanged, _1), true);

	joystick = LLViewerJoystick::getInstance();
	joystick->setNeedsReset(true);
	/*----------------------------------------------------------------------*/

	gSavedSettings.getControl("FramePerSecondLimit")->getSignal()->connect(boost::bind(&LLAppViewer::onChangeFrameLimit, this, _2));
	onChangeFrameLimit(gSavedSettings.getLLSD("FramePerSecondLimit"));

	return true;
}

void LLAppViewer::initMaxHeapSize()
{
	//set the max heap size.
	//here is some info regarding to the max heap size:
	//------------------------------------------------------------------------------------------
	// OS       | setting | SL address bits | max manageable memory space | max heap size
	// Win 32   | default | 32-bit          | 2GB                         | < 1.7GB
	// Win 32   | /3G     | 32-bit          | 3GB                         | < 1.7GB or 2.7GB
	//Linux 32  | default | 32-bit          | 3GB                         | < 2.7GB
	//Linux 32  |HUGEMEM  | 32-bit          | 4GB                         | < 3.7GB
	//64-bit OS |default  | 32-bit          | 4GB                         | < 3.7GB
	//64-bit OS |default  | 64-bit          | N/A (> 4GB)                 | N/A (> 4GB)
	//------------------------------------------------------------------------------------------
	//currently SL is built under 32-bit setting, we set its max heap size no more than 1.6 GB.

	//F32 max_heap_size_gb = llmin(1.6f, (F32)gSavedSettings.getF32("MaxHeapSize")) ;
	F32Gigabytes max_heap_size_gb = (F32Gigabytes)gSavedSettings.getF32("MaxHeapSize") ;
	BOOL enable_mem_failure_prevention = (BOOL)gSavedSettings.getBOOL("MemoryFailurePreventionEnabled") ;

	LLMemory::initMaxHeapSizeGB(max_heap_size_gb, enable_mem_failure_prevention) ;
}

void LLAppViewer::checkMemory()
{
	const static F32 MEMORY_CHECK_INTERVAL = 1.0f ; //second
	//const static F32 MAX_QUIT_WAIT_TIME = 30.0f ; //seconds
	//static F32 force_quit_timer = MAX_QUIT_WAIT_TIME + MEMORY_CHECK_INTERVAL ;

	if(!gGLManager.mDebugGPU)
	{
		return ;
	}

	if(MEMORY_CHECK_INTERVAL > mMemCheckTimer.getElapsedTimeF32())
	{
		return ;
	}
	mMemCheckTimer.reset() ;

		//update the availability of memory
		LLMemory::updateMemoryInfo() ;

	bool is_low = LLMemory::isMemoryPoolLow() ;

	LLPipeline::throttleNewMemoryAllocation(is_low) ;		
	
	if(is_low)
	{
		LLMemory::logMemoryInfo() ;
	}
}

static LLTrace::BlockTimerStatHandle FTM_MESSAGES("System Messages");
static LLTrace::BlockTimerStatHandle FTM_SLEEP("Sleep");
static LLTrace::BlockTimerStatHandle FTM_YIELD("Yield");

static LLTrace::BlockTimerStatHandle FTM_TEXTURE_CACHE("Texture Cache");
static LLTrace::BlockTimerStatHandle FTM_DECODE("Image Decode");
static LLTrace::BlockTimerStatHandle FTM_VFS("VFS Thread");
static LLTrace::BlockTimerStatHandle FTM_LFS("LFS Thread");
static LLTrace::BlockTimerStatHandle FTM_PAUSE_THREADS("Pause Threads");
static LLTrace::BlockTimerStatHandle FTM_IDLE("Idle");
static LLTrace::BlockTimerStatHandle FTM_PUMP("Pump");
static LLTrace::BlockTimerStatHandle FTM_PUMP_SERVICE("Service");
static LLTrace::BlockTimerStatHandle FTM_SERVICE_CALLBACK("Callback");
static LLTrace::BlockTimerStatHandle FTM_AGENT_AUTOPILOT("Autopilot");
static LLTrace::BlockTimerStatHandle FTM_AGENT_UPDATE("Update");
static LLTrace::BlockTimerStatHandle FTM_FRAME_DATA_LOGGING("FrameDataLogging");

// externally visible timers
LLTrace::BlockTimerStatHandle FTM_FRAME("Frame");

LLUUID g_unique_session_id;

void LLAppViewer::doPerFrameStatsLogging()
{
    if (LLTrace::BlockTimer::sLog)
    {
        static bool first_frame = true;
        // Output per-frame performance data
        LL_RECORD_BLOCK_TIME(FTM_FRAME_DATA_LOGGING);
        if (LLTrace::BlockTimer::sArctanLogging)
        {
            if (LLStartUp::getStartupState() >= STATE_STARTED)
            {
                LLSD avatar_sd = LLVOAvatar::getAllAvatarsFrameData(first_frame);
                if (avatar_sd.size()>0)
                {
                    LLTrace::BlockTimer::pushLogExtraRecord("Avatars", avatar_sd);
                }

                if (first_frame)
                {
                    LLSD session_sd;
                    unsigned char unique_id[MD5HEX_STR_SIZE];
                    if (!llHashedUniqueID(unique_id) )
                    {
                        LL_WARNS_ONCE() << "Failed to get a unique host id; cannot uniquely identify this machine." << LL_ENDL;
                    }
                    // Even if llHashedUniqueID fails, it zeroes the id string, so we have something.
                    session_sd["UniqueHostID"] = (LLSD::String) (char*) unique_id; 
                    session_sd["UniqueSessionUUID"] = (LLSD::String) g_unique_session_id.asString(); 
                    session_sd["Platform"] = (LLSD::String) gPlatform;
					session_sd["OSVersion"] = (LLSD::String) LLOSInfo::instance().getOSVersionString();
                    session_sd["DebugInfo"] = gDebugInfo;
                    LLTrace::BlockTimer::pushLogExtraRecord("Session", session_sd);
                    first_frame = false;
                }                
                LLTrace::BlockTimer::logStatsArctan();
            }
        }
        else if (LLTrace::BlockTimer::sExtendedLogging)
        {
            if (LLStartUp::getStartupState() >= STATE_STARTED)
            {
                if (first_frame)
                {
                    LLSD session_sd;
                    unsigned char unique_id[MD5HEX_STR_SIZE];
                    if (!llHashedUniqueID(unique_id) )
                    {
                        LL_WARNS_ONCE() << "Failed to get a unique host id; cannot uniquely identify this machine." << LL_ENDL;
                    }
                    // Even if llHashedUniqueID fails, it zeroes the id string, so we have something.
                    session_sd["UniqueHostID"] = (LLSD::String) (char*) unique_id; 
                    session_sd["UniqueSessionUUID"] = (LLSD::String) g_unique_session_id.asString(); 
                    session_sd["Platform"] = (LLSD::String) gPlatform;
					session_sd["OSVersion"] = (LLSD::String) LLOSInfo::instance().getOSVersionString();
                    session_sd["DebugInfo"] = gDebugInfo;
                    LLTrace::BlockTimer::pushLogExtraRecord("Session", session_sd);
                    first_frame = false;
                }
                
                LLSD startup_sd = (LLSD::String) LLStartUp::getStartupStateString();
                LLTrace::BlockTimer::pushLogExtraRecord("StartupState", startup_sd);
                LLTrace::BlockTimer::logStatsExtended();
            }
        }
        else
        {
            LLTrace::BlockTimer::logStats();
        }
    }
}

bool LLAppViewer::frame()
{
	bool ret = false;

	if (gSimulateMemLeak)
	{
		try
		{
			ret = doFrame();
		}
		catch (const LLContinueError&)
		{
			LOG_UNHANDLED_EXCEPTION("");
		}
		catch (std::bad_alloc)
		{
			LLMemory::logMemoryInfo(TRUE);
			LLFloaterMemLeak* mem_leak_instance = LLFloaterReg::findTypedInstance<LLFloaterMemLeak>("mem_leaking");
			if (mem_leak_instance)
			{
				mem_leak_instance->stop();
			}
			LL_WARNS() << "Bad memory allocation in LLAppViewer::frame()!" << LL_ENDL;
		}
	}
	else
	{ 
		try
		{
			ret = doFrame();
		}
		catch (const LLContinueError&)
		{
			LOG_UNHANDLED_EXCEPTION("");
		}
	}

	return ret;
}

bool LLAppViewer::doFrame()
{
	LLEventPump& mainloop(LLEventPumps::instance().obtain("mainloop"));
	LLSD newFrame;

	LL_RECORD_BLOCK_TIME(FTM_FRAME);

    if (LLTrace::get_thread_recorder().notNull())
    {
	LLTrace::BlockTimer::processTimes();
	LLTrace::get_frame_recording().nextPeriod();
    }

    doPerFrameStatsLogging();
    
    if (LLTrace::get_thread_recorder().notNull())
    {
	LLTrace::get_thread_recorder()->pullFromChildren();
    }

	//clear call stack records
	LL_CLEAR_CALLSTACKS();

	//check memory availability information
	checkMemory() ;

	{
		pingMainloopTimeout("Main:MiscNativeWindowEvents");

		if (gViewerWindow)
		{
			LL_RECORD_BLOCK_TIME(FTM_MESSAGES);
			gViewerWindow->getWindow()->processMiscNativeEvents();
		}

		pingMainloopTimeout("Main:GatherInput");

		if (gViewerWindow)
		{
			LL_RECORD_BLOCK_TIME(FTM_MESSAGES);
			if (!restoreErrorTrap())
			{
				LL_WARNS() << " Someone took over my signal/exception handler (post messagehandling)!" << LL_ENDL;
			}

			gViewerWindow->getWindow()->gatherInput();
		}

		//memory leaking simulation
		if (gSimulateMemLeak)
		{
			LLFloaterMemLeak* mem_leak_instance =
				LLFloaterReg::findTypedInstance<LLFloaterMemLeak>("mem_leaking");
			if (mem_leak_instance)
			{
				mem_leak_instance->idle();
			}
		}

		// canonical per-frame event
		mainloop.post(newFrame);

		if (!LLApp::isExiting())
		{
			pingMainloopTimeout("Main:JoystickKeyboard");

			// Scan keyboard for movement keys.  Command keys and typing
			// are handled by windows callbacks.  Don't do this until we're
			// done initializing.  JC
			if (gViewerWindow
				&& (gHeadlessClient || gViewerWindow->getWindow()->getVisible())
				&& gViewerWindow->getActive()
				&& !gViewerWindow->getWindow()->getMinimized()
				&& LLStartUp::getStartupState() == STATE_STARTED
				&& (gHeadlessClient || !gViewerWindow->getShowProgress())
				&& !gFocusMgr.focusLocked())
			{
				joystick->scanJoystick();
				gKeyboard->scanKeyboard();
			}

			// Update state based on messages, user input, object idle.
			{
				pauseMainloopTimeout(); // *TODO: Remove. Messages shouldn't be stalling for 20+ seconds!
				
				LL_RECORD_BLOCK_TIME(FTM_IDLE);
				idle();

				resumeMainloopTimeout();
			}

			if (gDoDisconnect && (LLStartUp::getStartupState() == STATE_STARTED))
			{
				pauseMainloopTimeout();
				saveFinalSnapshot();
				disconnectViewer();
				resumeMainloopTimeout();
			}

			// Render scene.
			// *TODO: Should we run display() even during gHeadlessClient?  DK 2011-02-18
			if (!LLApp::isExiting() && !gHeadlessClient && gViewerWindow)
			{
				pingMainloopTimeout("Main:Display");
				gGLActive = TRUE;

				static U64 last_call = 0;
				if (!gTeleportDisplay)
				{
					// Frame/draw throttling
					U64 elapsed_time = LLTimer::getTotalTime() - last_call;
					if (elapsed_time < mMinMicroSecPerFrame)
					{
						LL_RECORD_BLOCK_TIME(FTM_SLEEP);
						// llclamp for when time function gets funky
						U64 sleep_time = llclamp(mMinMicroSecPerFrame - elapsed_time, (U64)1, (U64)1e6);
						micro_sleep(sleep_time, 0);
					}
				}
				last_call = LLTimer::getTotalTime();

				display();

				pingMainloopTimeout("Main:Snapshot");
				LLFloaterSnapshot::update(); // take snapshots
					LLFloaterOutfitSnapshot::update();
				gGLActive = FALSE;
			}
		}

		pingMainloopTimeout("Main:Sleep");

		pauseMainloopTimeout();

		// Sleep and run background threads
		{
			LL_RECORD_BLOCK_TIME(FTM_SLEEP);
			
			// yield some time to the os based on command line option
			static LLCachedControl<S32> yield_time(gSavedSettings, "YieldTime", -1);
			if(yield_time >= 0)
			{
				LL_RECORD_BLOCK_TIME(FTM_YIELD);
				ms_sleep(yield_time);
			}

			// yield cooperatively when not running as foreground window
			if (   (gViewerWindow && !gViewerWindow->getWindow()->getVisible())
					|| !gFocusMgr.getAppHasFocus())
			{
				// Sleep if we're not rendering, or the window is minimized.
				static LLCachedControl<S32> s_bacground_yeild_time(gSavedSettings, "BackgroundYieldTime", 40);
				S32 milliseconds_to_sleep = llclamp((S32)s_bacground_yeild_time, 0, 1000);
				// don't sleep when BackgroundYieldTime set to 0, since this will still yield to other threads
				// of equal priority on Windows
				if (milliseconds_to_sleep > 0)
				{
					ms_sleep(milliseconds_to_sleep);
					// also pause worker threads during this wait period
					LLAppViewer::getTextureCache()->pause();
					LLAppViewer::getImageDecodeThread()->pause();
				}
			}
			
			if (mRandomizeFramerate)
			{
				ms_sleep(rand() % 200);
			}

			if (mPeriodicSlowFrame
				&& (gFrameCount % 10 == 0))
			{
				LL_INFOS() << "Periodic slow frame - sleeping 500 ms" << LL_ENDL;
				ms_sleep(500);
			}

			S32 total_work_pending = 0;
			S32 total_io_pending = 0;	
			{
				S32 work_pending = 0;
				S32 io_pending = 0;
				F32 max_time = llmin(gFrameIntervalSeconds.value() *10.f, 1.f);

				work_pending += updateTextureThreads(max_time);

				{
					LL_RECORD_BLOCK_TIME(FTM_VFS);
 					io_pending += LLVFSThread::updateClass(1);
				}
				{
					LL_RECORD_BLOCK_TIME(FTM_LFS);
 					io_pending += LLLFSThread::updateClass(1);
				}

				if (io_pending > 1000)
				{
					ms_sleep(llmin(io_pending/100,100)); // give the vfs some time to catch up
				}

				total_work_pending += work_pending ;
				total_io_pending += io_pending ;

			}
			gMeshRepo.update() ;
			
			if(!total_work_pending) //pause texture fetching threads if nothing to process.
			{
				LLAppViewer::getTextureCache()->pause();
				LLAppViewer::getImageDecodeThread()->pause();
				LLAppViewer::getTextureFetch()->pause(); 
			}
			if(!total_io_pending) //pause file threads if nothing to process.
			{
				LLVFSThread::sLocal->pause(); 
				LLLFSThread::sLocal->pause(); 
			}									

			//texture fetching debugger
			if(LLTextureFetchDebugger::isEnabled())
			{
				LLFloaterTextureFetchDebugger* tex_fetch_debugger_instance =
					LLFloaterReg::findTypedInstance<LLFloaterTextureFetchDebugger>("tex_fetch_debugger");
				if(tex_fetch_debugger_instance)
				{
					tex_fetch_debugger_instance->idle() ;				
				}
			}

			resumeMainloopTimeout();

			pingMainloopTimeout("Main:End");
		}
	}

	if (LLApp::isExiting())
	{
		// Save snapshot for next time, if we made it through initialization
		if (STATE_STARTED == LLStartUp::getStartupState())
		{
			saveFinalSnapshot();
		}

		delete gServicePump;

		destroyMainloopTimeout();

		LL_INFOS() << "Exiting main_loop" << LL_ENDL;
	}

	return ! LLApp::isRunning();
}

S32 LLAppViewer::updateTextureThreads(F32 max_time)
{
	S32 work_pending = 0;
	{
		LL_RECORD_BLOCK_TIME(FTM_TEXTURE_CACHE);
 		work_pending += LLAppViewer::getTextureCache()->update(max_time); // unpauses the texture cache thread
	}
	{
		LL_RECORD_BLOCK_TIME(FTM_DECODE);
	 	work_pending += LLAppViewer::getImageDecodeThread()->update(max_time); // unpauses the image thread
	}
	{
		LL_RECORD_BLOCK_TIME(FTM_DECODE);
	 	work_pending += LLAppViewer::getTextureFetch()->update(max_time); // unpauses the texture fetch thread
	}
	return work_pending;
}

void LLAppViewer::flushVFSIO()
{
	while (1)
	{
		S32 pending = LLVFSThread::updateClass(0);
		pending += LLLFSThread::updateClass(0);
		if (!pending)
		{
			break;
		}
		LL_INFOS() << "Waiting for pending IO to finish: " << pending << LL_ENDL;
		ms_sleep(100);
	}
}

bool LLAppViewer::cleanup()
{
	//ditch LLVOAvatarSelf instance
	gAgentAvatarp = NULL;

    LLNotifications::instance().clear();

	// workaround for DEV-35406 crash on shutdown
	LLEventPumps::instance().reset();

	//dump scene loading monitor results
	if (LLSceneMonitor::instanceExists())
	{
		LLSceneMonitor::instance().dumpToFile(gDirUtilp->getExpandedFilename(LL_PATH_LOGS, "scene_monitor_results.csv"));
	}

	// There used to be an 'if (LLFastTimerView::sAnalyzePerformance)' block
	// here, completely redundant with the one that occurs later in this same
	// function. Presumably the duplication was due to an automated merge gone
	// bad. Not knowing which instance to prefer, we chose to retain the later
	// one because it happens just after mFastTimerLogThread is deleted. This
	// comment is in case we guessed wrong, so we can move it here instead.

	// remove any old breakpad minidump files from the log directory
	if (! isError())
	{
		std::string logdir = gDirUtilp->getExpandedFilename(LL_PATH_LOGS, "");
		gDirUtilp->deleteFilesInDir(logdir, "*-*-*-*-*.dmp");
	}

	{
		// Kill off LLLeap objects. We can find them all because LLLeap is derived
		// from LLInstanceTracker. But collect instances first: LLInstanceTracker
		// specifically forbids adding/deleting instances while iterating.
		std::vector<LLLeap*> leaps;
		leaps.reserve(LLLeap::instanceCount());
		for (LLLeap::instance_iter li(LLLeap::beginInstances()), lend(LLLeap::endInstances());
			 li != lend; ++li)
		{
			leaps.push_back(&*li);
		}
		// Okay, now trash them all. We don't have to NULL or erase the entry
		// in 'leaps' because the whole vector is going away momentarily.
		BOOST_FOREACH(LLLeap* leap, leaps)
		{
			delete leap;
		}
	} // destroy 'leaps'

	//flag all elements as needing to be destroyed immediately
	// to ensure shutdown order
	LLMortician::setZealous(TRUE);

    // Give any remaining SLPlugin instances a chance to exit cleanly.
    LLPluginProcessParent::shutdown();

	if (LLVoiceClient::instanceExists())
	{
		LLVoiceClient::getInstance()->terminate();
	}

	disconnectViewer();

	LL_INFOS() << "Viewer disconnected" << LL_ENDL;

	display_cleanup(); 

	release_start_screen(); // just in case

	LLError::logToFixedBuffer(NULL);

	LL_INFOS() << "Cleaning Up" << LL_ENDL;

	// shut down mesh streamer
	gMeshRepo.shutdown();

	// shut down Havok
	LLPhysicsExtensions::quitSystem();

	// Must clean up texture references before viewer window is destroyed.
	if(LLHUDManager::instanceExists())
	{
		LLHUDManager::getInstance()->updateEffects();
		LLHUDObject::updateAll();
		LLHUDManager::getInstance()->cleanupEffects();
		LLHUDObject::cleanupHUDObjects();
		LL_INFOS() << "HUD Objects cleaned up" << LL_ENDL;
	}

	LLKeyframeDataCache::clear();
	
 	// End TransferManager before deleting systems it depends on (Audio, VFS, AssetStorage)
#if 0 // this seems to get us stuck in an infinite loop...
	gTransferManager.cleanup();
#endif

	SUBSYSTEM_CLEANUP(LLLocalBitmapMgr);

	// Note: this is where gWorldMap used to be deleted.

	// Note: this is where gHUDManager used to be deleted.
	if(LLHUDManager::instanceExists())
	{
		LLHUDManager::getInstance()->shutdownClass();
	}

	delete gAssetStorage;
	gAssetStorage = NULL;

	LLPolyMesh::freeAllMeshes();

	LLStartUp::cleanupNameCache();

	// Note: this is where gLocalSpeakerMgr and gActiveSpeakerMgr used to be deleted.

	if (LLWorldMap::instanceExists())
	{
		LLWorldMap::getInstance()->reset(); // release any images
	}

	LLCalc::cleanUp();

	LL_INFOS() << "Global stuff deleted" << LL_ENDL;

	if (gAudiop)
	{
        // be sure to stop the internet stream cleanly BEFORE destroying the interface to stop it.
        gAudiop->stopInternetStream();
        // shut down the streaming audio sub-subsystem first, in case it relies on not outliving the general audio subsystem.
        LLStreamingAudioInterface *sai = gAudiop->getStreamingAudioImpl();
		delete sai;
		gAudiop->setStreamingAudioImpl(NULL);

        // shut down the audio subsystem
        gAudiop->shutdown();

		delete gAudiop;
		gAudiop = NULL;
	}

	// Note: this is where LLFeatureManager::getInstance()-> used to be deleted.

	// Patch up settings for next time
	// Must do this before we delete the viewer window,
	// such that we can suck rectangle information out of
	// it.
	cleanupSavedSettings();
	LL_INFOS() << "Settings patched up" << LL_ENDL;

	// delete some of the files left around in the cache.
	removeCacheFiles("*.wav");
	removeCacheFiles("*.tmp");
	removeCacheFiles("*.lso");
	removeCacheFiles("*.out");
	removeCacheFiles("*.dsf");
	removeCacheFiles("*.bodypart");
	removeCacheFiles("*.clothing");

	LL_INFOS() << "Cache files removed" << LL_ENDL;

	// Wait for any pending VFS IO
	flushVFSIO();
	LL_INFOS() << "Shutting down Views" << LL_ENDL;

	// Destroy the UI
	if( gViewerWindow)
		gViewerWindow->shutdownViews();

	LL_INFOS() << "Cleaning up Inventory" << LL_ENDL;
	
	// Cleanup Inventory after the UI since it will delete any remaining observers
	// (Deleted observers should have already removed themselves)
	gInventory.cleanupInventory();

	LL_INFOS() << "Cleaning up Selections" << LL_ENDL;
	
	// Clean up selection managers after UI is destroyed, as UI may be observing them.
	// Clean up before GL is shut down because we might be holding on to objects with texture references
	LLSelectMgr::cleanupGlobals();
	
	LL_INFOS() << "Shutting down OpenGL" << LL_ENDL;

	// Shut down OpenGL
	if( gViewerWindow)
	{
		gViewerWindow->shutdownGL();
	
		// Destroy window, and make sure we're not fullscreen
		// This may generate window reshape and activation events.
		// Therefore must do this before destroying the message system.
		delete gViewerWindow;
		gViewerWindow = NULL;
		LL_INFOS() << "ViewerWindow deleted" << LL_ENDL;
	}

	LL_INFOS() << "Cleaning up Keyboard & Joystick" << LL_ENDL;
	
	// viewer UI relies on keyboard so keep it aound until viewer UI isa gone
	delete gKeyboard;
	gKeyboard = NULL;

	// Turn off Space Navigator and similar devices
	LLViewerJoystick::getInstance()->terminate();
	
	LL_INFOS() << "Cleaning up Objects" << LL_ENDL;
	
	LLViewerObject::cleanupVOClasses();

	SUBSYSTEM_CLEANUP(LLAvatarAppearance);
	
	SUBSYSTEM_CLEANUP(LLAvatarAppearance);
	
	SUBSYSTEM_CLEANUP(LLPostProcess);

	LLTracker::cleanupInstance();
	
	// *FIX: This is handled in LLAppViewerWin32::cleanup().
	// I'm keeping the comment to remember its order in cleanup,
	// in case of unforseen dependency.
	//#if LL_WINDOWS
	//	gDXHardware.cleanup();
	//#endif // LL_WINDOWS

	LLVolumeMgr* volume_manager = LLPrimitive::getVolumeManager();
	if (!volume_manager->cleanup())
	{
		LL_WARNS() << "Remaining references in the volume manager!" << LL_ENDL;
	}
	LLPrimitive::cleanupVolumeManager();

	LL_INFOS() << "Additional Cleanup..." << LL_ENDL;	
	
	LLViewerParcelMgr::cleanupGlobals();

	// *Note: this is where gViewerStats used to be deleted.

 	//end_messaging_system();

	SUBSYSTEM_CLEANUP(LLFollowCamMgr);
	//SUBSYSTEM_CLEANUP(LLVolumeMgr);
	LLPrimitive::cleanupVolumeManager();
	SUBSYSTEM_CLEANUP(LLWorldMapView);
	SUBSYSTEM_CLEANUP(LLFolderViewItem);
	SUBSYSTEM_CLEANUP(LLUI);
	
	//
	// Shut down the VFS's AFTER the decode manager cleans up (since it cleans up vfiles).
	// Also after viewerwindow is deleted, since it may have image pointers (which have vfiles)
	// Also after shutting down the messaging system since it has VFS dependencies

	//
	LL_INFOS() << "Cleaning up VFS" << LL_ENDL;
	SUBSYSTEM_CLEANUP(LLVFile);

	LL_INFOS() << "Saving Data" << LL_ENDL;
	
	// Store the time of our current logoff
	gSavedPerAccountSettings.setU32("LastLogoff", time_corrected());

	// Must do this after all panels have been deleted because panels that have persistent rects
	// save their rects on delete.
	gSavedSettings.saveToFile(gSavedSettings.getString("ClientSettingsFile"), TRUE);
	
	LLUIColorTable::instance().saveUserSettings();

	// PerAccountSettingsFile should be empty if no user has been logged on.
	// *FIX:Mani This should get really saved in a "logoff" mode. 
	if (gSavedSettings.getString("PerAccountSettingsFile").empty())
	{
		LL_INFOS() << "Not saving per-account settings; don't know the account name yet." << LL_ENDL;
	}
	// Only save per account settings if the previous login succeeded, otherwise
	// we might end up with a cleared out settings file in case a previous login
	// failed after loading per account settings.
	else if (!mSavePerAccountSettings)
	{
		LL_INFOS() << "Not saving per-account settings; last login was not successful." << LL_ENDL;
	}
	else
	{
		gSavedPerAccountSettings.saveToFile(gSavedSettings.getString("PerAccountSettingsFile"), TRUE);
		LL_INFOS() << "Saved settings" << LL_ENDL;
	}

	std::string warnings_settings_filename = gDirUtilp->getExpandedFilename(LL_PATH_USER_SETTINGS, getSettingsFilename("Default", "Warnings"));
	gWarningSettings.saveToFile(warnings_settings_filename, TRUE);

	// Save URL history file
	LLURLHistory::saveFile("url_history.xml");

	// save mute list. gMuteList used to also be deleted here too.
	if (gAgent.isInitialized() && LLMuteList::instanceExists())
	{
		LLMuteList::getInstance()->cache(gAgent.getID());
	}

	//save call log list
	if (LLConversationLog::instanceExists())
	{
		LLConversationLog::instance().cache();
	}

	if (mPurgeOnExit)
	{
		LL_INFOS() << "Purging all cache files on exit" << LL_ENDL;
		gDirUtilp->deleteFilesInDir(gDirUtilp->getExpandedFilename(LL_PATH_CACHE,""), "*.*");
	}
	
	writeDebugInfo();

	LLLocationHistory::getInstance()->save();

	LLAvatarIconIDCache::getInstance()->save();
	
	// Stop the plugin read thread if it's running.
	LLPluginProcessParent::setUseReadThread(false);

	LL_INFOS() << "Shutting down Threads" << LL_ENDL;

	// Let threads finish
	LLTimer idleTimer;
	idleTimer.reset();
	const F64 max_idle_time = 5.f; // 5 seconds
	while(1)
	{
		S32 pending = 0;
		pending += LLAppViewer::getTextureCache()->update(1); // unpauses the worker thread
		pending += LLAppViewer::getImageDecodeThread()->update(1); // unpauses the image thread
		pending += LLAppViewer::getTextureFetch()->update(1); // unpauses the texture fetch thread
		pending += LLVFSThread::updateClass(0);
		pending += LLLFSThread::updateClass(0);
		F64 idle_time = idleTimer.getElapsedTimeF64();
		if(!pending)
		{
			break ; //done
		}
		else if(idle_time >= max_idle_time)
		{
			LL_WARNS() << "Quitting with pending background tasks." << LL_ENDL;
			break;
		}
	}

	// Delete workers first
	// shotdown all worker threads before deleting them in case of co-dependencies
	mAppCoreHttp.requestStop();
	sTextureFetch->shutdown();
	sTextureCache->shutdown();	
	sImageDecodeThread->shutdown();
	
	sTextureFetch->shutDownTextureCacheThread() ;
	sTextureFetch->shutDownImageDecodeThread() ;

	LL_INFOS() << "Shutting down message system" << LL_ENDL;
	end_messaging_system();

	// Non-LLCurl libcurl library
	mAppCoreHttp.cleanup();

	SUBSYSTEM_CLEANUP(LLFilePickerThread);

	//MUST happen AFTER SUBSYSTEM_CLEANUP(LLCurl)
	delete sTextureCache;
    sTextureCache = NULL;
	delete sTextureFetch;
    sTextureFetch = NULL;
	delete sImageDecodeThread;
    sImageDecodeThread = NULL;
	delete mFastTimerLogThread;
	mFastTimerLogThread = NULL;

	if (LLFastTimerView::sAnalyzePerformance)
	{
		LL_INFOS() << "Analyzing performance" << LL_ENDL;
		
		std::string baseline_name = LLTrace::BlockTimer::sLogName + "_baseline.slp";
		std::string current_name  = LLTrace::BlockTimer::sLogName + ".slp"; 
		std::string report_name   = LLTrace::BlockTimer::sLogName + "_report.csv";

		LLFastTimerView::doAnalysis(
			gDirUtilp->getExpandedFilename(LL_PATH_LOGS, baseline_name),
			gDirUtilp->getExpandedFilename(LL_PATH_LOGS, current_name),
			gDirUtilp->getExpandedFilename(LL_PATH_LOGS, report_name));
	}	

	SUBSYSTEM_CLEANUP(LLMetricPerformanceTesterBasic) ;

	LL_INFOS() << "Cleaning up Media and Textures" << LL_ENDL;

	//Note:
	//SUBSYSTEM_CLEANUP(LLViewerMedia) has to be put before gTextureList.shutdown()
	//because some new image might be generated during cleaning up media. --bao
	SUBSYSTEM_CLEANUP(LLViewerMedia);
	SUBSYSTEM_CLEANUP(LLViewerParcelMedia);
	gTextureList.shutdown(); // shutdown again in case a callback added something
	LLUIImageList::getInstance()->cleanUp();
	
	// This should eventually be done in LLAppViewer
	SUBSYSTEM_CLEANUP(LLImage);
	SUBSYSTEM_CLEANUP(LLVFSThread);
	SUBSYSTEM_CLEANUP(LLLFSThread);

#ifndef LL_RELEASE_FOR_DOWNLOAD
	LL_INFOS() << "Auditing VFS" << LL_ENDL;
	if(gVFS)
	{
		gVFS->audit();
	}
#endif

	LL_INFOS() << "Misc Cleanup" << LL_ENDL;
	
	// For safety, the LLVFS has to be deleted *after* LLVFSThread. This should be cleaned up.
	// (LLVFS doesn't know about LLVFSThread so can't kill pending requests) -Steve
	delete gStaticVFS;
	gStaticVFS = NULL;
	delete gVFS;
	gVFS = NULL;
	
	gSavedSettings.cleanup();
	LLUIColorTable::instance().clear();

	LLWatchdog::getInstance()->cleanup();

	LLViewerAssetStatsFF::cleanup();
	
	// If we're exiting to launch an URL, do that here so the screen
	// is at the right resolution before we launch IE.
	if (!gLaunchFileOnQuit.empty())
	{
		LL_INFOS() << "Launch file on quit." << LL_ENDL;
#if LL_WINDOWS
		// Indicate an application is starting.
		SetCursor(LoadCursor(NULL, IDC_WAIT));
#endif

		// HACK: Attempt to wait until the screen res. switch is complete.
		ms_sleep(1000);

		LLWeb::loadURLExternal( gLaunchFileOnQuit, false );
		LL_INFOS() << "File launched." << LL_ENDL;
	}
	LL_INFOS() << "Cleaning up LLProxy." << LL_ENDL;
	SUBSYSTEM_CLEANUP(LLProxy);
    LLCore::LLHttp::cleanup();

	SUBSYSTEM_CLEANUP(LLWearableType);

	LLMainLoopRepeater::instance().stop();

	ll_close_fail_log();

	LLError::LLCallStacks::cleanup();

	removeMarkerFiles();

	// It's not at first obvious where, in this long sequence, generic cleanup
	// calls OUGHT to go. So let's say this: as we migrate cleanup from
	// explicit hand-placed calls into the generic mechanism, eventually
	// all cleanup will get subsumed into the generic calls. So the calls you
	// still see above are calls that MUST happen before the generic cleanup
	// kicks in.
    
	// This calls every remaining LLSingleton's cleanupSingleton() method.
	// This method should perform any cleanup that might take significant
	// realtime, or might throw an exception.
	LLSingletonBase::cleanupAll();

	// The logging subsystem depends on an LLSingleton. Any logging after
	// LLSingletonBase::deleteAll() won't be recorded.
	LL_INFOS() << "Goodbye!" << LL_ENDL;

	// This calls every remaining LLSingleton's deleteSingleton() method.
	// No class destructor should perform any cleanup that might take
	// significant realtime, or throw an exception.
	LLSingletonBase::deleteAll();

	removeDumpDir();

	// return 0;
	return true;
}

// A callback for LL_ERRS() to call during the watchdog error.
void watchdog_llerrs_callback(const std::string &error_string)
{
	gLLErrorActivated = true;

#ifdef LL_WINDOWS
	RaiseException(0,0,0,0);
#else
	raise(SIGQUIT);
#endif
}

// A callback for the watchdog to call.
void watchdog_killer_callback()
{
	LLError::setFatalFunction(watchdog_llerrs_callback);
	LL_ERRS() << "Watchdog killer event" << LL_ENDL;
}

bool LLAppViewer::initThreads()
{
	static const bool enable_threads = true;

	LLImage::initClass(gSavedSettings.getBOOL("TextureNewByteRange"),gSavedSettings.getS32("TextureReverseByteRange"));

	LLVFSThread::initClass(enable_threads && false);
	LLLFSThread::initClass(enable_threads && false);

	// Image decoding
	LLAppViewer::sImageDecodeThread = new LLImageDecodeThread(enable_threads && true);
	LLAppViewer::sTextureCache = new LLTextureCache(enable_threads && true);
	LLAppViewer::sTextureFetch = new LLTextureFetch(LLAppViewer::getTextureCache(),
													sImageDecodeThread,
													enable_threads && true,
													app_metrics_qa_mode);	

	if (LLTrace::BlockTimer::sLog || LLTrace::BlockTimer::sMetricLog)
	{
		LLTrace::BlockTimer::setLogLock(new LLMutex(NULL));
		mFastTimerLogThread = new LLFastTimerLogThread(LLTrace::BlockTimer::sLogName);
		mFastTimerLogThread->start();
	}

	// Mesh streaming and caching
	gMeshRepo.init();

	LLFilePickerThread::initClass();

	// *FIX: no error handling here!
	return true;
}

void errorCallback(const std::string &error_string)
{
#ifndef LL_RELEASE_FOR_DOWNLOAD
	OSMessageBox(error_string, LLTrans::getString("MBFatalError"), OSMB_OK);
#endif

	//Set the ErrorActivated global so we know to create a marker file
	gLLErrorActivated = true;
	
	LLError::crashAndLoop(error_string);
}

void LLAppViewer::initLoggingAndGetLastDuration()
{
	//
	// Set up logging defaults for the viewer
	//
	LLError::initForApplication( gDirUtilp->getExpandedFilename(LL_PATH_USER_SETTINGS, "")
                                ,gDirUtilp->getExpandedFilename(LL_PATH_APP_SETTINGS, "")
                                );
	LLError::setFatalFunction(errorCallback);
	//LLError::setTimeFunction(getRuntime);

	// Remove the last ".old" log file.
	std::string old_log_file = gDirUtilp->getExpandedFilename(LL_PATH_LOGS,
							     "SecondLife.old");
	LLFile::remove(old_log_file);

	// Get name of the log file
	std::string log_file = gDirUtilp->getExpandedFilename(LL_PATH_LOGS,
							     "SecondLife.log");
 	/*
	 * Before touching any log files, compute the duration of the last run
	 * by comparing the ctime of the previous start marker file with the ctime
	 * of the last log file.
	 */
	std::string start_marker_file_name = gDirUtilp->getExpandedFilename(LL_PATH_LOGS, START_MARKER_FILE_NAME);
	llstat start_marker_stat;
	llstat log_file_stat;
	std::ostringstream duration_log_stream; // can't log yet, so save any message for when we can below
	int start_stat_result = LLFile::stat(start_marker_file_name, &start_marker_stat);
	int log_stat_result = LLFile::stat(log_file, &log_file_stat);
	if ( 0 == start_stat_result && 0 == log_stat_result )
	{
		int elapsed_seconds = log_file_stat.st_ctime - start_marker_stat.st_ctime;
		// only report a last run time if the last viewer was the same version
		// because this stat will be counted against this version
		if ( markerIsSameVersion(start_marker_file_name) )
		{
			gLastExecDuration = elapsed_seconds;
		}
		else
		{
			duration_log_stream << "start marker from some other version; duration is not reported";
			gLastExecDuration = -1;
		}
	}
	else
	{
		// at least one of the LLFile::stat calls failed, so we can't compute the run time
		duration_log_stream << "duration stat failure; start: "<< start_stat_result << " log: " << log_stat_result;
		gLastExecDuration = -1; // unknown
	}
	std::string duration_log_msg(duration_log_stream.str());
	
	// Create a new start marker file for comparison with log file time for the next run
	LLAPRFile start_marker_file ;
	start_marker_file.open(start_marker_file_name, LL_APR_WB);
	if (start_marker_file.getFileHandle())
	{
		recordMarkerVersion(start_marker_file);
		start_marker_file.close();
	}

	// Rename current log file to ".old"
	LLFile::rename(log_file, old_log_file);

	// Set the log file to SecondLife.log
	LLError::logToFile(log_file);
	if (!duration_log_msg.empty())
	{
		LL_WARNS("MarkerFile") << duration_log_msg << LL_ENDL;
	}
}

bool LLAppViewer::loadSettingsFromDirectory(const std::string& location_key,
					    bool set_defaults)
{	
	if (!mSettingsLocationList)
	{
		LL_ERRS() << "Invalid settings location list" << LL_ENDL;
	}

	BOOST_FOREACH(const SettingsGroup& group, mSettingsLocationList->groups)
	{
		// skip settings groups that aren't the one we requested
		if (group.name() != location_key) continue;

		ELLPath path_index = (ELLPath)group.path_index();
		if(path_index <= LL_PATH_NONE || path_index >= LL_PATH_LAST)
		{
			LL_ERRS() << "Out of range path index in app_settings/settings_files.xml" << LL_ENDL;
			return false;
		}

		BOOST_FOREACH(const SettingsFile& file, group.files)
		{
			LL_INFOS("Settings") << "Attempting to load settings for the group " << file.name()
			    << " - from location " << location_key << LL_ENDL;

			LLControlGroup* settings_group = LLControlGroup::getInstance(file.name);
			if(!settings_group)
			{
				LL_WARNS("Settings") << "No matching settings group for name " << file.name() << LL_ENDL;
				continue;
			}

			std::string full_settings_path;

			if (file.file_name_setting.isProvided() 
				&& gSavedSettings.controlExists(file.file_name_setting))
			{
				// try to find filename stored in file_name_setting control
				full_settings_path = gSavedSettings.getString(file.file_name_setting);
				if (full_settings_path.empty())
				{
					continue;
				}
				else if (!gDirUtilp->fileExists(full_settings_path))
				{
					// search in default path
					full_settings_path = gDirUtilp->getExpandedFilename((ELLPath)path_index, full_settings_path);
				}
			}
			else
			{
				// by default, use specified file name
				full_settings_path = gDirUtilp->getExpandedFilename((ELLPath)path_index, file.file_name());
			}

			if(settings_group->loadFromFile(full_settings_path, set_defaults, file.persistent))
			{	// success!
				LL_INFOS("Settings") << "Loaded settings file " << full_settings_path << LL_ENDL;
			}
			else
			{	// failed to load
				if(file.required)
				{
					LL_ERRS() << "Error: Cannot load required settings file from: " << full_settings_path << LL_ENDL;
					return false;
				}
				else
				{
					// only complain if we actually have a filename at this point
					if (!full_settings_path.empty())
					{
						LL_INFOS("Settings") << "Cannot load " << full_settings_path << " - No settings found." << LL_ENDL;
					}
				}
			}
		}
	}

	return true;
}

std::string LLAppViewer::getSettingsFilename(const std::string& location_key,
											 const std::string& file)
{
	BOOST_FOREACH(const SettingsGroup& group, mSettingsLocationList->groups)
	{
		if (group.name() == location_key)
		{
			BOOST_FOREACH(const SettingsFile& settings_file, group.files)
			{
				if (settings_file.name() == file)
				{
					return settings_file.file_name;
				}
			}
		}
	}

	return std::string();
}

void LLAppViewer::loadColorSettings()
{
	LLUIColorTable::instance().loadFromSettings();
}

namespace
{
    void handleCommandLineError(LLControlGroupCLP& clp)
    {
		LL_WARNS() << "Error parsing command line options. Command Line options ignored."  << LL_ENDL;

		LL_INFOS() << "Command line usage:\n" << clp << LL_ENDL;

		OSMessageBox(STRINGIZE(LLTrans::getString("MBCmdLineError") << clp.getErrorMessage()),
					 LLStringUtil::null,
					 OSMB_OK);
    }
} // anonymous namespace

bool LLAppViewer::initConfiguration()
{	
	//Load settings files list
	std::string settings_file_list = gDirUtilp->getExpandedFilename(LL_PATH_APP_SETTINGS, "settings_files.xml");
	LLXMLNodePtr root;
	BOOL success  = LLXMLNode::parseFile(settings_file_list, root, NULL);
	if (!success)
	{
        LL_ERRS() << "Cannot load default configuration file " << settings_file_list << LL_ENDL;
	}

	mSettingsLocationList = new SettingsFiles();

	LLXUIParser parser;
	parser.readXUI(root, *mSettingsLocationList, settings_file_list);

	if (!mSettingsLocationList->validateBlock())
	{
        LL_ERRS() << "Invalid settings file list " << settings_file_list << LL_ENDL;
	}
		
	// The settings and command line parsing have a fragile
	// order-of-operation:
	// - load defaults from app_settings
	// - set procedural settings values
	// - read command line settings
	// - selectively apply settings needed to load user settings.
    // - load overrides from user_settings 
	// - apply command line settings (to override the overrides)
	// - load per account settings (happens in llstartup
	
	// - load defaults
	bool set_defaults = true;
	if(!loadSettingsFromDirectory("Default", set_defaults))
	{
		std::ostringstream msg;
		msg << "Unable to load default settings file. The installation may be corrupted.";
		OSMessageBox(msg.str(),LLStringUtil::null,OSMB_OK);
		return false;
	}

	initStrings(); // setup paths for LLTrans based on settings files only
	// - set procedural settings
	// Note: can't use LL_PATH_PER_SL_ACCOUNT for any of these since we haven't logged in yet
	gSavedSettings.setString("ClientSettingsFile", 
        gDirUtilp->getExpandedFilename(LL_PATH_USER_SETTINGS, getSettingsFilename("Default", "Global")));

#ifndef	LL_RELEASE_FOR_DOWNLOAD
	// provide developer build only overrides for these control variables that are not
	// persisted to settings.xml
	LLControlVariable* c = gSavedSettings.getControl("ShowConsoleWindow");
	if (c)
	{
		c->setValue(true, false);
	}
	c = gSavedSettings.getControl("AllowMultipleViewers");
	if (c)
	{
		c->setValue(true, false);
	}

	gSavedSettings.setBOOL("QAMode", TRUE );
	gSavedSettings.setS32("WatchdogEnabled", 0);
#endif
	
	// These are warnings that appear on the first experience of that condition.
	// They are already set in the settings_default.xml file, but still need to be added to LLFirstUse
	// for disable/reset ability
//	LLFirstUse::addConfigVariable("FirstBalanceIncrease");
//	LLFirstUse::addConfigVariable("FirstBalanceDecrease");
//	LLFirstUse::addConfigVariable("FirstSit");
//	LLFirstUse::addConfigVariable("FirstMap");
//	LLFirstUse::addConfigVariable("FirstGoTo");
//	LLFirstUse::addConfigVariable("FirstBuild");
//	LLFirstUse::addConfigVariable("FirstLeftClickNoHit");
//	LLFirstUse::addConfigVariable("FirstTeleport");
//	LLFirstUse::addConfigVariable("FirstOverrideKeys");
//	LLFirstUse::addConfigVariable("FirstAttach");
//	LLFirstUse::addConfigVariable("FirstAppearance");
//	LLFirstUse::addConfigVariable("FirstInventory");
//	LLFirstUse::addConfigVariable("FirstSandbox");
//	LLFirstUse::addConfigVariable("FirstFlexible");
//	LLFirstUse::addConfigVariable("FirstDebugMenus");
//	LLFirstUse::addConfigVariable("FirstSculptedPrim");
//	LLFirstUse::addConfigVariable("FirstVoice");
//	LLFirstUse::addConfigVariable("FirstMedia");
		
	// - read command line settings.
	LLControlGroupCLP clp;
	std::string	cmd_line_config	= gDirUtilp->getExpandedFilename(LL_PATH_APP_SETTINGS,
														  "cmd_line.xml");

	clp.configure(cmd_line_config, &gSavedSettings);

	if(!initParseCommandLine(clp))
	{
		handleCommandLineError(clp);
		return false;
	}
	
	// - selectively apply settings 

	// If the user has specified a alternate settings file name.
	// Load	it now before loading the user_settings/settings.xml
	if(clp.hasOption("settings"))
	{
		std::string	user_settings_filename = 
			gDirUtilp->getExpandedFilename(LL_PATH_USER_SETTINGS, 
										   clp.getOption("settings")[0]);		
		gSavedSettings.setString("ClientSettingsFile", user_settings_filename);
		LL_INFOS("Settings")	<< "Using command line specified settings filename: " 
			<< user_settings_filename << LL_ENDL;
	}

	// - load overrides from user_settings 
	loadSettingsFromDirectory("User");

	if (gSavedSettings.getBOOL("FirstRunThisInstall"))
	{
		// Set firstrun flag to indicate that some further init actiona should be taken 
		// like determining screen DPI value and so on
		mIsFirstRun = true;

		gSavedSettings.setBOOL("FirstRunThisInstall", FALSE);
	}

	if (clp.hasOption("sessionsettings"))
	{
		std::string session_settings_filename = clp.getOption("sessionsettings")[0];		
		gSavedSettings.setString("SessionSettingsFile", session_settings_filename);
		LL_INFOS("Settings")	<< "Using session settings filename: " 
			<< session_settings_filename << LL_ENDL;
	}
	loadSettingsFromDirectory("Session");

	if (clp.hasOption("usersessionsettings"))
	{
		std::string user_session_settings_filename = clp.getOption("usersessionsettings")[0];		
		gSavedSettings.setString("UserSessionSettingsFile", user_session_settings_filename);
		LL_INFOS("Settings") << "Using user session settings filename: " 
			<< user_session_settings_filename << LL_ENDL;

	}
	loadSettingsFromDirectory("UserSession");

	// - apply command line settings 
	if (! clp.notify())
	{
		handleCommandLineError(clp);
		return false;
	}

	// Register the core crash option as soon as we can
	// if we want gdb post-mortem on cores we need to be up and running
	// ASAP or we might miss init issue etc.
	if(gSavedSettings.getBOOL("DisableCrashLogger"))
	{
		LL_WARNS() << "Crashes will be handled by system, stack trace logs and crash logger are both disabled" << LL_ENDL;
		LLAppViewer::instance()->disableCrashlogger();
	}

	// Handle initialization from settings.
	// Start up the debugging console before handling other options.
	if (gSavedSettings.getBOOL("ShowConsoleWindow"))
	{
		initConsole();
	}

	if(clp.hasOption("help"))
	{
		std::ostringstream msg;
		msg << LLTrans::getString("MBCmdLineUsg") << "\n" << clp;
		LL_INFOS()	<< msg.str() << LL_ENDL;

		OSMessageBox(
			msg.str().c_str(),
			LLStringUtil::null,
			OSMB_OK);

		return false;
	}

    if(clp.hasOption("set"))
    {
        const LLCommandLineParser::token_vector_t& set_values = clp.getOption("set");
        if(0x1 & set_values.size())
        {
            LL_WARNS() << "Invalid '--set' parameter count." << LL_ENDL;
        }
        else
        {
            LLCommandLineParser::token_vector_t::const_iterator itr = set_values.begin();
            for(; itr != set_values.end(); ++itr)
            {
                const std::string& name = *itr;
                const std::string& value = *(++itr);
                std::string name_part;
                std::string group_part;
				LLControlVariable* control = NULL;

				// Name can be further split into ControlGroup.Name, with the default control group being Global
				size_t pos = name.find('.');
				if (pos != std::string::npos)
				{
					group_part = name.substr(0, pos);
					name_part = name.substr(pos+1);
					LL_INFOS() << "Setting " << group_part << "." << name_part << " to " << value << LL_ENDL;
					LLControlGroup* g = LLControlGroup::getInstance(group_part);
					if (g) control = g->getControl(name_part);
				}
				else
				{
					LL_INFOS() << "Setting Global." << name << " to " << value << LL_ENDL;
					control = gSavedSettings.getControl(name);
				}

                if (control)
                {
                    control->setValue(value, false);
                }
                else
                {
					LL_WARNS() << "Failed --set " << name << ": setting name unknown." << LL_ENDL;
                }
            }
        }
    }

    if  (clp.hasOption("logevents")) {
		LLViewerEventRecorder::instance().setEventLoggingOn();
    }

	std::string CmdLineChannel(gSavedSettings.getString("CmdLineChannel"));
	if(! CmdLineChannel.empty())
    {
		LLVersionInfo::resetChannel(CmdLineChannel);
	}

	// If we have specified crash on startup, set the global so we'll trigger the crash at the right time
	gCrashOnStartup = gSavedSettings.getBOOL("CrashOnStartup");

	if (gSavedSettings.getBOOL("LogPerformance"))
	{
		LLTrace::BlockTimer::sLog = true;
		LLTrace::BlockTimer::sLogName = std::string("performance");		
        if (gSavedSettings.getString("PerformanceLogFormat")=="arctan")
        {
            LLTrace::BlockTimer::sArctanLogging = true;
            g_unique_session_id.generate();
            LLTrace::BlockTimer::sLogName += "_" + g_unique_session_id.asString();
        }
        else if (gSavedSettings.getString("PerformanceLogFormat")=="extended")
        {
            LLTrace::BlockTimer::sExtendedLogging = true;
            g_unique_session_id.generate();
            LLTrace::BlockTimer::sLogName += "_" + g_unique_session_id.asString();
        }
	}
	
	std::string test_name(gSavedSettings.getString("LogMetrics"));
	if (! test_name.empty())
 	{
		LLTrace::BlockTimer::sMetricLog = TRUE;
		// '--logmetrics' is specified with a named test metric argument so the data gathering is done only on that test
		// In the absence of argument, every metric would be gathered (makes for a rather slow run and hard to decipher report...)
		LL_INFOS() << "'--logmetrics' argument : " << test_name << LL_ENDL;
		LLTrace::BlockTimer::sLogName = test_name;
	}

	if (clp.hasOption("graphicslevel"))
	{
		// User explicitly requested --graphicslevel on the command line. We
		// expect this switch has already set RenderQualityPerformance. Check
		// that value for validity.
		U32 graphicslevel = gSavedSettings.getU32("RenderQualityPerformance");
		if (LLFeatureManager::instance().isValidGraphicsLevel(graphicslevel))
        {
			// graphicslevel is valid: save it and engage it later. Capture
			// the requested value separately from the settings variable
			// because, if this is the first run, LLViewerWindow's constructor
			// will call LLFeatureManager::applyRecommendedSettings(), which
			// overwrites this settings variable!
			mForceGraphicsLevel = graphicslevel;
        }
	}

	LLFastTimerView::sAnalyzePerformance = gSavedSettings.getBOOL("AnalyzePerformance");
	gAgentPilot.setReplaySession(gSavedSettings.getBOOL("ReplaySession"));

	if (gSavedSettings.getBOOL("DebugSession"))
	{
		gDebugSession = TRUE;
		gDebugGL = TRUE;

		ll_init_fail_log(gDirUtilp->getExpandedFilename(LL_PATH_LOGS, "test_failures.log"));
	}

	// Handle slurl use. NOTE: Don't let SL-55321 reappear.

    // *FIX: This init code should be made more robust to prevent 
    // the issue SL-55321 from returning. One thought is to allow 
    // only select options to be set from command line when a slurl 
    // is specified. More work on the settings system is needed to 
    // achieve this. For now...

    // *NOTE:Mani The command line parser parses tokens and is 
    // setup to bail after parsing the '--url' option or the 
    // first option specified without a '--option' flag (or
    // any other option that uses the 'last_option' setting - 
    // see LLControlGroupCLP::configure())

    // What can happen is that someone can use IE (or potentially 
    // other browsers) and do the rough equivalent of command 
    // injection and steal passwords. Phoenix. SL-55321

	std::string starting_location;

	std::string cmd_line_login_location(gSavedSettings.getString("CmdLineLoginLocation"));
	if(! cmd_line_login_location.empty())
	{
		starting_location = cmd_line_login_location;
	}
	else
	{
		std::string default_login_location(gSavedSettings.getString("DefaultLoginLocation"));
		if (! default_login_location.empty())
		{
			starting_location = default_login_location;
		}
	}

	LLSLURL start_slurl;
	if (! starting_location.empty())
    {
		start_slurl = starting_location;
		LLStartUp::setStartSLURL(start_slurl);
		if(start_slurl.getType() == LLSLURL::LOCATION) 
		{  
			LLGridManager::getInstance()->setGridChoice(start_slurl.getGrid());
		}
	}

	//RN: if we received a URL, hand it off to the existing instance.
	// don't call anotherInstanceRunning() when doing URL handoff, as
	// it relies on checking a marker file which will not work when running
	// out of different directories

	if (start_slurl.isValid() &&
		(gSavedSettings.getBOOL("SLURLPassToOtherInstance")))
	{
		if (sendURLToOtherInstance(start_slurl.getSLURLString()))
		{  
			// successfully handed off URL to existing instance, exit
			return false;
		}
    }

	const LLControlVariable* skinfolder = gSavedSettings.getControl("SkinCurrent");
	if(skinfolder && LLStringUtil::null != skinfolder->getValue().asString())
	{	
		// Examining "Language" may not suffice -- see LLUI::getLanguage()
		// logic. Unfortunately LLUI::getLanguage() doesn't yet do us much
		// good because we haven't yet called LLUI::initClass().
		gDirUtilp->setSkinFolder(skinfolder->getValue().asString(),
								 gSavedSettings.getString("Language"));
	}

	if (gSavedSettings.getBOOL("SpellCheck"))
	{
		std::list<std::string> dict_list;
		std::string dict_setting = gSavedSettings.getString("SpellCheckDictionary");
		boost::split(dict_list, dict_setting, boost::is_any_of(std::string(",")));
		if (!dict_list.empty())
		{
			LLSpellChecker::setUseSpellCheck(dict_list.front());
			dict_list.pop_front();
			LLSpellChecker::instance().setSecondaryDictionaries(dict_list);
		}
	}


	// Display splash screen.  Must be after above check for previous
	// crash as this dialog is always frontmost.
	std::string splash_msg;
	LLStringUtil::format_map_t args;
	args["[APP_NAME]"] = LLTrans::getString("SECOND_LIFE");
	splash_msg = LLTrans::getString("StartupLoading", args);
	LLSplashScreen::show();
	LLSplashScreen::update(splash_msg);

	//LLVolumeMgr::initClass();
	LLVolumeMgr* volume_manager = new LLVolumeMgr();
	volume_manager->useMutex();	// LLApp and LLMutex magic must be manually enabled
	LLPrimitive::setVolumeManager(volume_manager);

	// Note: this is where we used to initialize gFeatureManagerp.

	gStartTime = totalTime();

	//
	// Set the name of the window
	//
	gWindowTitle = LLTrans::getString("APP_NAME");
#if LL_DEBUG
	gWindowTitle += std::string(" [DEBUG]");
#endif
	if (!gArgs.empty())
	{
	gWindowTitle += std::string(" ") + gArgs;
	}
	LLStringUtil::truncate(gWindowTitle, 255);

	//RN: if we received a URL, hand it off to the existing instance.
	// don't call anotherInstanceRunning() when doing URL handoff, as
	// it relies on checking a marker file which will not work when running
	// out of different directories

	if (LLStartUp::getStartSLURL().isValid() &&
		(gSavedSettings.getBOOL("SLURLPassToOtherInstance")))
	{
		if (sendURLToOtherInstance(LLStartUp::getStartSLURL().getSLURLString()))
		{
			// successfully handed off URL to existing instance, exit
			return false;
		}
	}

	//
	// Check for another instance of the app running
	//
	if (mSecondInstance && !gSavedSettings.getBOOL("AllowMultipleViewers"))
	{
		std::ostringstream msg;
		msg << LLTrans::getString("MBAlreadyRunning");
		OSMessageBox(
			msg.str(),
			LLStringUtil::null,
			OSMB_OK);
		return false;
	}

	if (mSecondInstance)
	{
		// This is the second instance of SL. Turn off voice support,
		// but make sure the setting is *not* persisted.
		LLControlVariable* disable_voice = gSavedSettings.getControl("CmdLineDisableVoice");
		if(disable_voice)
		{
			const BOOL DO_NOT_PERSIST = FALSE;
			disable_voice->setValue(LLSD(TRUE), DO_NOT_PERSIST);
		}
	}

   	// NextLoginLocation is set from the command line option
	std::string nextLoginLocation = gSavedSettings.getString( "NextLoginLocation" );
	if ( !nextLoginLocation.empty() )
	{
		LL_DEBUGS("AppInit")<<"set start from NextLoginLocation: "<<nextLoginLocation<<LL_ENDL;
		LLStartUp::setStartSLURL(LLSLURL(nextLoginLocation));
	}
	else if (   (   clp.hasOption("login") || clp.hasOption("autologin"))
			 && gSavedSettings.getString("CmdLineLoginLocation").empty())
	{
		// If automatic login from command line with --login switch
		// init StartSLURL location.
		std::string start_slurl_setting = gSavedSettings.getString("LoginLocation");
		LL_DEBUGS("AppInit") << "start slurl setting '" << start_slurl_setting << "'" << LL_ENDL;
		LLStartUp::setStartSLURL(LLSLURL(start_slurl_setting));
	}
	else
	{
		// the login location will be set by the login panel (see LLPanelLogin)
	}

	gLastRunVersion = gSavedSettings.getString("LastRunVersion");

	loadColorSettings();

	// Let anyone else who cares know that we've populated our settings
	// variables.
	for (LLControlGroup::key_iter ki(LLControlGroup::beginKeys()), kend(LLControlGroup::endKeys());
		 ki != kend; ++ki)
	{
		// For each named instance of LLControlGroup, send an event saying
		// we've initialized an LLControlGroup instance by that name.
		LLEventPumps::instance().obtain("LLControlGroup").post(LLSDMap("init", *ki));
	}

	return true; // Config was successful.
}

// The following logic is replicated in initConfiguration() (to be able to get
// some initial strings before we've finished initializing enough to know the
// current language) and also in init() (to initialize for real). Somehow it
// keeps growing, necessitating a method all its own.
void LLAppViewer::initStrings()
{
	LLTransUtil::parseStrings("strings.xml", default_trans_args);
	LLTransUtil::parseLanguageStrings("language_settings.xml");

	// parseStrings() sets up the LLTrans substitution table. Add this one item.
	LLTrans::setDefaultArg("[sourceid]", gSavedSettings.getString("sourceid"));

	// Now that we've set "[sourceid]", have to go back through
	// default_trans_args and reinitialize all those other keys because some
	// of them, in turn, reference "[sourceid]".
	BOOST_FOREACH(std::string key, default_trans_args)
	{
		std::string brackets(key), nobrackets(key);
		// Invalid to inspect key[0] if key is empty(). But then, the entire
		// body of this loop is pointless if key is empty().
		if (key.empty())
			continue;

		if (key[0] != '[')
		{
			// key was passed without brackets. That means that 'nobrackets'
			// is correct but 'brackets' is not.
			brackets = STRINGIZE('[' << brackets << ']');
		}
		else
		{
			// key was passed with brackets. That means that 'brackets' is
			// correct but 'nobrackets' is not. Erase the left bracket.
			nobrackets.erase(0, 1);
			std::string::size_type length(nobrackets.length());
			if (length && nobrackets[length - 1] == ']')
			{
				nobrackets.erase(length - 1);
			}
		}
		// Calling LLTrans::getString() is what embeds the other default
		// translation strings into this one.
		LLTrans::setDefaultArg(brackets, LLTrans::getString(nobrackets));
	}
}

//
// This function decides whether the client machine meets the minimum requirements to
// run in a maximized window, per the consensus of davep, boa and nyx on 3/30/2011.
//
bool LLAppViewer::meetsRequirementsForMaximizedStart()
{
	bool maximizedOk = (LLFeatureManager::getInstance()->getGPUClass() >= GPU_CLASS_2);

	maximizedOk &= (gSysMemory.getPhysicalMemoryKB() >= U32Gigabytes(1));

	return maximizedOk;
}

bool LLAppViewer::initWindow()
{
	LL_INFOS("AppInit") << "Initializing window..." << LL_ENDL;

	// store setting in a global for easy access and modification
	gHeadlessClient = gSavedSettings.getBOOL("HeadlessClient");

	// always start windowed
	BOOL ignorePixelDepth = gSavedSettings.getBOOL("IgnorePixelDepth");

	LLViewerWindow::Params window_params;
	window_params
		.title(gWindowTitle)
		.name(VIEWER_WINDOW_CLASSNAME)
		.x(gSavedSettings.getS32("WindowX"))
		.y(gSavedSettings.getS32("WindowY"))
		.width(gSavedSettings.getU32("WindowWidth"))
		.height(gSavedSettings.getU32("WindowHeight"))
		.min_width(gSavedSettings.getU32("MinWindowWidth"))
		.min_height(gSavedSettings.getU32("MinWindowHeight"))
		.fullscreen(gSavedSettings.getBOOL("FullScreen"))
		.ignore_pixel_depth(ignorePixelDepth)
		.first_run(mIsFirstRun);

	gViewerWindow = new LLViewerWindow(window_params);

	LL_INFOS("AppInit") << "gViewerwindow created." << LL_ENDL;

	// Need to load feature table before cheking to start watchdog.
	bool use_watchdog = false;
	int watchdog_enabled_setting = gSavedSettings.getS32("WatchdogEnabled");
	if (watchdog_enabled_setting == -1)
	{
		use_watchdog = !LLFeatureManager::getInstance()->isFeatureAvailable("WatchdogDisabled");
	}
	else
	{
		// The user has explicitly set this setting; always use that value.
		use_watchdog = bool(watchdog_enabled_setting);
	}

	if (use_watchdog)
	{
		LLWatchdog::getInstance()->init(watchdog_killer_callback);
	}
	LL_INFOS("AppInit") << "watchdog setting is done." << LL_ENDL;

	LLNotificationsUI::LLNotificationManager::getInstance();
		
    
#ifdef LL_DARWIN
	//Satisfy both MAINT-3135 (OSX 10.6 and earlier) MAINT-3288 (OSX 10.7 and later)
	LLOSInfo& os_info = LLOSInfo::instance();
	if (os_info.mMajorVer == 10 && os_info.mMinorVer < 7)
	{
		if ( os_info.mMinorVer == 6 && os_info.mBuild < 8 )
			gViewerWindow->getWindow()->setOldResize(true);
	}
#endif
    
	if (gSavedSettings.getBOOL("WindowMaximized"))
	{
		gViewerWindow->getWindow()->maximize();
	}

	//
	// Initialize GL stuff
	//

	if (mForceGraphicsLevel)
	{
		LLFeatureManager::getInstance()->setGraphicsLevel(*mForceGraphicsLevel, false);
		gSavedSettings.setU32("RenderQualityPerformance", *mForceGraphicsLevel);
	}
			
	// Set this flag in case we crash while initializing GL
	gSavedSettings.setBOOL("RenderInitError", TRUE);
	gSavedSettings.saveToFile( gSavedSettings.getString("ClientSettingsFile"), TRUE );

	gPipeline.init();
	LL_INFOS("AppInit") << "gPipeline Initialized" << LL_ENDL;

	stop_glerror();
	gViewerWindow->initGLDefaults();

	gSavedSettings.setBOOL("RenderInitError", FALSE);
	gSavedSettings.saveToFile( gSavedSettings.getString("ClientSettingsFile"), TRUE );

	//If we have a startup crash, it's usually near GL initialization, so simulate that.
	if(gCrashOnStartup)
	{
		LLAppViewer::instance()->forceErrorLLError();
	}

	//
	// Determine if the window should start maximized on initial run based
	// on graphics capability
	//
	if (gSavedSettings.getBOOL("FirstLoginThisInstall") && meetsRequirementsForMaximizedStart())
	{
		LL_INFOS("AppInit") << "This client met the requirements for a maximized initial screen." << LL_ENDL;
		gSavedSettings.setBOOL("WindowMaximized", TRUE);
	}

	if (gSavedSettings.getBOOL("WindowMaximized"))
	{
		gViewerWindow->getWindow()->maximize();
	}

	LLUI::sWindow = gViewerWindow->getWindow();

	// Show watch cursor
	gViewerWindow->setCursor(UI_CURSOR_WAIT);

	// Finish view initialization
	gViewerWindow->initBase();

	// show viewer window
	//gViewerWindow->getWindow()->show();

	LL_INFOS("AppInit") << "Window initialization done." << LL_ENDL;

	return true;
}

void LLAppViewer::writeDebugInfo(bool isStatic)
{
    //Try to do the minimum when writing data during a crash.
    std::string* debug_filename;
    debug_filename = ( isStatic
        ? getStaticDebugFile()
        : getDynamicDebugFile() );
    
	LL_INFOS() << "Opening debug file " << *debug_filename << LL_ENDL;
	llofstream out_file(debug_filename->c_str());
    
    isStatic ?  LLSDSerialize::toPrettyXML(gDebugInfo, out_file)
             :  LLSDSerialize::toPrettyXML(gDebugInfo["Dynamic"], out_file);
    
        
	out_file.close();
}

LLSD LLAppViewer::getViewerInfo() const
{
	// The point of having one method build an LLSD info block and the other
	// construct the user-visible About string is to ensure that the same info
	// is available to a getInfo() caller as to the user opening
	// LLFloaterAbout.
	LLSD info;
	LLSD version;
	version.append(LLVersionInfo::getMajor());
	version.append(LLVersionInfo::getMinor());
	version.append(LLVersionInfo::getPatch());
	version.append(LLVersionInfo::getBuild());
	info["VIEWER_VERSION"] = version;
	info["VIEWER_VERSION_STR"] = LLVersionInfo::getVersion();
	info["CHANNEL"] = LLVersionInfo::getChannel();
    info["ADDRESS_SIZE"] = ADDRESS_SIZE;
    std::string build_config = LLVersionInfo::getBuildConfig();
    if (build_config != "Release")
    {
        info["BUILD_CONFIG"] = build_config;
    }

	// return a URL to the release notes for this viewer, such as:
	// http://wiki.secondlife.com/wiki/Release_Notes/Second Life Beta Viewer/2.1.0.123456
	std::string url = LLTrans::getString("RELEASE_NOTES_BASE_URL");
	if (! LLStringUtil::endsWith(url, "/"))
		url += "/";
	std::string channel = LLVersionInfo::getChannel();
	if (LLStringUtil::endsWith(boost::to_lower_copy(channel), " edu")) // Release Notes url shouldn't include the EDU parameter
	{
		boost::erase_tail(channel, 4);
	}
	url += LLURI::escape(channel) + "/";
	url += LLURI::escape(LLVersionInfo::getVersion());

	info["VIEWER_RELEASE_NOTES_URL"] = url;

	// Position
	LLViewerRegion* region = gAgent.getRegion();
	if (region)
	{
		LLVector3d pos = gAgent.getPositionGlobal();
		info["POSITION"] = ll_sd_from_vector3d(pos);
		info["POSITION_LOCAL"] = ll_sd_from_vector3(gAgent.getPosAgentFromGlobal(pos));
		info["REGION"] = gAgent.getRegion()->getName();
		info["HOSTNAME"] = gAgent.getRegion()->getHost().getHostName();
		info["HOSTIP"] = gAgent.getRegion()->getHost().getString();
		info["SERVER_VERSION"] = gLastVersionChannel;
		LLSLURL slurl;
		LLAgentUI::buildSLURL(slurl);
		info["SLURL"] = slurl.getSLURLString();
	}

	// CPU
	info["CPU"] = gSysCPU.getCPUString();
	info["MEMORY_MB"] = LLSD::Integer(gSysMemory.getPhysicalMemoryKB().valueInUnits<LLUnits::Megabytes>());
	// Moved hack adjustment to Windows memory size into llsys.cpp
	info["OS_VERSION"] = LLOSInfo::instance().getOSString();
	info["GRAPHICS_CARD_VENDOR"] = (const char*)(glGetString(GL_VENDOR));
	info["GRAPHICS_CARD"] = (const char*)(glGetString(GL_RENDERER));

#if LL_WINDOWS
	std::string drvinfo = gDXHardware.getDriverVersionWMI();
	if (!drvinfo.empty())
	{
		info["GRAPHICS_DRIVER_VERSION"] = drvinfo;
	}
	else
	{
		LL_WARNS("Driver version")<< "Cannot get driver version from getDriverVersionWMI" << LL_ENDL;
		LLSD driver_info = gDXHardware.getDisplayInfo();
		if (driver_info.has("DriverVersion"))
		{
			info["GRAPHICS_DRIVER_VERSION"] = driver_info["DriverVersion"];
		}
	}
#endif

	info["OPENGL_VERSION"] = (const char*)(glGetString(GL_VERSION));

    // Settings

    LLRect window_rect = gViewerWindow->getWindowRectRaw();
    info["WINDOW_WIDTH"] = window_rect.getWidth();
    info["WINDOW_HEIGHT"] = window_rect.getHeight();
    info["FONT_SIZE_ADJUSTMENT"] = gSavedSettings.getF32("FontScreenDPI");
    info["UI_SCALE"] = gSavedSettings.getF32("UIScaleFactor");
    info["DRAW_DISTANCE"] = gSavedSettings.getF32("RenderFarClip");
    info["NET_BANDWITH"] = gSavedSettings.getF32("ThrottleBandwidthKBPS");
    info["LOD_FACTOR"] = gSavedSettings.getF32("RenderVolumeLODFactor");
    info["RENDER_QUALITY"] = (F32)gSavedSettings.getU32("RenderQualityPerformance");
    info["GPU_SHADERS"] = gSavedSettings.getBOOL("RenderDeferred") ? "Enabled" : "Disabled";
    info["TEXTURE_MEMORY"] = gSavedSettings.getS32("TextureMemory");

    LLSD substitution;
    substitution["datetime"] = (S32)(gVFS ? gVFS->creationTime() : 0);
    info["VFS_TIME"] = LLTrans::getString("AboutTime", substitution);

	// Libraries

	info["J2C_VERSION"] = LLImageJ2C::getEngineInfo();
	bool want_fullname = true;
	info["AUDIO_DRIVER_VERSION"] = gAudiop ? LLSD(gAudiop->getDriverName(want_fullname)) : "Undefined";
	if(LLVoiceClient::getInstance()->voiceEnabled())
	{
		LLVoiceVersionInfo version = LLVoiceClient::getInstance()->getVersion();
		std::ostringstream version_string;
		version_string << version.serverType << " " << version.serverVersion << std::endl;
		info["VOICE_VERSION"] = version_string.str();
	}
	else 
	{
		info["VOICE_VERSION"] = LLTrans::getString("NotConnected");
	}

#if !LL_LINUX
	std::ostringstream cef_ver_codec;
	cef_ver_codec << "Dullahan: ";
	cef_ver_codec << DULLAHAN_VERSION_MAJOR;
	cef_ver_codec << ".";
	cef_ver_codec << DULLAHAN_VERSION_MINOR;
	cef_ver_codec << ".";
	cef_ver_codec << DULLAHAN_VERSION_BUILD;

	cef_ver_codec << " / CEF: ";
	cef_ver_codec << CEF_VERSION;

	cef_ver_codec << " / Chromium: ";
	cef_ver_codec << CHROME_VERSION_MAJOR;
	cef_ver_codec << ".";
	cef_ver_codec << CHROME_VERSION_MINOR;
	cef_ver_codec << ".";
	cef_ver_codec << CHROME_VERSION_BUILD;
	cef_ver_codec << ".";
	cef_ver_codec << CHROME_VERSION_PATCH;

	info["LIBCEF_VERSION"] = cef_ver_codec.str();
#else
	info["LIBCEF_VERSION"] = "Undefined";
#endif

#if !LL_LINUX
	std::ostringstream vlc_ver_codec;
	vlc_ver_codec << LIBVLC_VERSION_MAJOR;
	vlc_ver_codec << ".";
	vlc_ver_codec << LIBVLC_VERSION_MINOR;
	vlc_ver_codec << ".";
	vlc_ver_codec << LIBVLC_VERSION_REVISION;
	info["LIBVLC_VERSION"] = vlc_ver_codec.str();
#else
	info["LIBVLC_VERSION"] = "Undefined";
#endif

	S32 packets_in = LLViewerStats::instance().getRecording().getSum(LLStatViewer::PACKETS_IN);
	if (packets_in > 0)
	{
		info["PACKETS_LOST"] = LLViewerStats::instance().getRecording().getSum(LLStatViewer::PACKETS_LOST);
		info["PACKETS_IN"] = packets_in;
		info["PACKETS_PCT"] = 100.f*info["PACKETS_LOST"].asReal() / info["PACKETS_IN"].asReal();
	}

	if (mServerReleaseNotesURL.empty())
	{
		if (gAgent.getRegion())
		{
			info["SERVER_RELEASE_NOTES_URL"] = LLTrans::getString("RetrievingData");
		}
		else
		{
			info["SERVER_RELEASE_NOTES_URL"] = LLTrans::getString("NotConnected");
		}
	}
	else if (LLStringUtil::startsWith(mServerReleaseNotesURL, "http")) // it's an URL
	{
		info["SERVER_RELEASE_NOTES_URL"] = "[" + LLWeb::escapeURL(mServerReleaseNotesURL) + " " + LLTrans::getString("ReleaseNotes") + "]";
	}
	else
	{
		info["SERVER_RELEASE_NOTES_URL"] = mServerReleaseNotesURL;
	}

	return info;
}

std::string LLAppViewer::getViewerInfoString(bool default_string) const
{
	std::ostringstream support;

	LLSD info(getViewerInfo());

	// Render the LLSD from getInfo() as a format_map_t
	LLStringUtil::format_map_t args;

	// allow the "Release Notes" URL label to be localized
	args["ReleaseNotes"] = LLTrans::getString("ReleaseNotes", default_string);

	for (LLSD::map_const_iterator ii(info.beginMap()), iend(info.endMap());
		ii != iend; ++ii)
	{
		if (! ii->second.isArray())
		{
			// Scalar value
			if (ii->second.isUndefined())
			{
				args[ii->first] = LLTrans::getString("none_text", default_string);
			}
			else
			{
				// don't forget to render value asString()
				args[ii->first] = ii->second.asString();
			}
		}
		else
		{
			// array value: build KEY_0, KEY_1 etc. entries
			for (LLSD::Integer n(0), size(ii->second.size()); n < size; ++n)
			{
				args[STRINGIZE(ii->first << '_' << n)] = ii->second[n].asString();
			}
		}
	}

	// Now build the various pieces
	support << LLTrans::getString("AboutHeader", args, default_string);
	if (info.has("BUILD_CONFIG"))
	{
		support << "\n" << LLTrans::getString("BuildConfig", args, default_string);
	}
	if (info.has("REGION"))
	{
		support << "\n\n" << LLTrans::getString("AboutPosition", args, default_string);
	}
	support << "\n\n" << LLTrans::getString("AboutSystem", args, default_string);
	support << "\n";
	if (info.has("GRAPHICS_DRIVER_VERSION"))
	{
		support << "\n" << LLTrans::getString("AboutDriver", args, default_string);
	}
	support << "\n" << LLTrans::getString("AboutOGL", args, default_string);
	support << "\n\n" << LLTrans::getString("AboutSettings", args, default_string);
	support << "\n\n" << LLTrans::getString("AboutLibs", args, default_string);
	if (info.has("COMPILER"))
	{
		support << "\n" << LLTrans::getString("AboutCompiler", args, default_string);
	}
	if (info.has("PACKETS_IN"))
	{
		support << '\n' << LLTrans::getString("AboutTraffic", args, default_string);
	}

	// SLT timestamp
	LLSD substitution;
	substitution["datetime"] = (S32)time(NULL);//(S32)time_corrected();
	support << "\n" << LLTrans::getString("AboutTime", substitution, default_string);

	return support.str();
}

void LLAppViewer::cleanupSavedSettings()
{
	gSavedSettings.setBOOL("MouseSun", FALSE);

	gSavedSettings.setBOOL("UseEnergy", TRUE);				// force toggle to turn off, since sends message to simulator

	gSavedSettings.setBOOL("DebugWindowProc", gDebugWindowProc);
		
	gSavedSettings.setBOOL("ShowObjectUpdates", gShowObjectUpdates);
	
	if (gDebugView)
	{
		gSavedSettings.setBOOL("ShowDebugConsole", gDebugView->mDebugConsolep->getVisible());
	}

	// save window position if not maximized
	// as we don't track it in callbacks
	if(NULL != gViewerWindow)
	{
		BOOL maximized = gViewerWindow->getWindow()->getMaximized();
		if (!maximized)
		{
			LLCoordScreen window_pos;
			
			if (gViewerWindow->getWindow()->getPosition(&window_pos))
			{
				gSavedSettings.setS32("WindowX", window_pos.mX);
				gSavedSettings.setS32("WindowY", window_pos.mY);
			}
		}
	}

	gSavedSettings.setF32("MapScale", LLWorldMapView::sMapScale );

	// Some things are cached in LLAgent.
	if (gAgent.isInitialized())
	{
		gSavedSettings.setF32("RenderFarClip", gAgentCamera.mDrawDistance);
	}
}

void LLAppViewer::removeCacheFiles(const std::string& file_mask)
{
	gDirUtilp->deleteFilesInDir(gDirUtilp->getExpandedFilename(LL_PATH_CACHE, ""), file_mask);
}

void LLAppViewer::writeSystemInfo()
{
    
    if (! gDebugInfo.has("Dynamic") )
        gDebugInfo["Dynamic"] = LLSD::emptyMap();
    
#if LL_WINDOWS
	gDebugInfo["SLLog"] = gDirUtilp->getExpandedFilename(LL_PATH_DUMP,"SecondLife.log");
#else
    //Not ideal but sufficient for good reporting.
    gDebugInfo["SLLog"] = gDirUtilp->getExpandedFilename(LL_PATH_LOGS,"SecondLife.old");  //LLError::logFileName();
#endif

	gDebugInfo["ClientInfo"]["Name"] = LLVersionInfo::getChannel();
	gDebugInfo["ClientInfo"]["MajorVersion"] = LLVersionInfo::getMajor();
	gDebugInfo["ClientInfo"]["MinorVersion"] = LLVersionInfo::getMinor();
	gDebugInfo["ClientInfo"]["PatchVersion"] = LLVersionInfo::getPatch();
	gDebugInfo["ClientInfo"]["BuildVersion"] = LLVersionInfo::getBuild();
	gDebugInfo["ClientInfo"]["AddressSize"] = LLVersionInfo::getAddressSize();

	gDebugInfo["CAFilename"] = gDirUtilp->getCAFile();

	gDebugInfo["CPUInfo"]["CPUString"] = gSysCPU.getCPUString();
	gDebugInfo["CPUInfo"]["CPUFamily"] = gSysCPU.getFamily();
	gDebugInfo["CPUInfo"]["CPUMhz"] = (S32)gSysCPU.getMHz();
	gDebugInfo["CPUInfo"]["CPUAltivec"] = gSysCPU.hasAltivec();
	gDebugInfo["CPUInfo"]["CPUSSE"] = gSysCPU.hasSSE();
	gDebugInfo["CPUInfo"]["CPUSSE2"] = gSysCPU.hasSSE2();
	
	gDebugInfo["RAMInfo"]["Physical"] = (LLSD::Integer)(gSysMemory.getPhysicalMemoryKB().value());
	gDebugInfo["RAMInfo"]["Allocated"] = (LLSD::Integer)(gMemoryAllocated.valueInUnits<LLUnits::Kilobytes>());
	gDebugInfo["OSInfo"] = LLOSInfo::instance().getOSStringSimple();

	// The user is not logged on yet, but record the current grid choice login url
	// which may have been the intended grid. 
	gDebugInfo["GridName"] = LLGridManager::getInstance()->getGridId();

	// *FIX:Mani - move this down in llappviewerwin32
#ifdef LL_WINDOWS
	DWORD thread_id = GetCurrentThreadId();
	gDebugInfo["MainloopThreadID"] = (S32)thread_id;
#endif

	// "CrashNotHandled" is set here, while things are running well,
	// in case of a freeze. If there is a freeze, the crash logger will be launched
	// and can read this value from the debug_info.log.
	// If the crash is handled by LLAppViewer::handleViewerCrash, ie not a freeze,
	// then the value of "CrashNotHandled" will be set to true.
	gDebugInfo["CrashNotHandled"] = (LLSD::Boolean)true;

	// Insert crash host url (url to post crash log to) if configured. This insures
	// that the crash report will go to the proper location in the case of a 
	// prior freeze.
	std::string crashHostUrl = gSavedSettings.get<std::string>("CrashHostUrl");
	if(crashHostUrl != "")
	{
		gDebugInfo["CrashHostUrl"] = crashHostUrl;
	}
	
	// Dump some debugging info
	LL_INFOS("SystemInfo") << "Application: " << LLTrans::getString("APP_NAME") << LL_ENDL;
	LL_INFOS("SystemInfo") << "Version: " << LLVersionInfo::getChannelAndVersion() << LL_ENDL;

	// Dump the local time and time zone
	time_t now;
	time(&now);
	char tbuffer[256];		/* Flawfinder: ignore */
	strftime(tbuffer, 256, "%Y-%m-%dT%H:%M:%S %Z", localtime(&now));
	LL_INFOS("SystemInfo") << "Local time: " << tbuffer << LL_ENDL;

	// query some system information
	LL_INFOS("SystemInfo") << "CPU info:\n" << gSysCPU << LL_ENDL;
	LL_INFOS("SystemInfo") << "Memory info:\n" << gSysMemory << LL_ENDL;
	LL_INFOS("SystemInfo") << "OS: " << LLOSInfo::instance().getOSStringSimple() << LL_ENDL;
	LL_INFOS("SystemInfo") << "OS info: " << LLOSInfo::instance() << LL_ENDL;

    gDebugInfo["SettingsFilename"] = gSavedSettings.getString("ClientSettingsFile");
	gDebugInfo["ViewerExePath"] = gDirUtilp->getExecutablePathAndName();
	gDebugInfo["CurrentPath"] = gDirUtilp->getCurPath();
	gDebugInfo["FirstLogin"] = (LLSD::Boolean) gAgent.isFirstLogin();
	gDebugInfo["FirstRunThisInstall"] = gSavedSettings.getBOOL("FirstRunThisInstall");
    gDebugInfo["StartupState"] = LLStartUp::getStartupStateString();
    
	writeDebugInfo(); // Save out debug_info.log early, in case of crash.
}

#ifdef LL_WINDOWS
//For whatever reason, in Windows when using OOP server for breakpad, the callback to get the 
//name of the dump file is not getting triggered by the breakpad library.   Unfortunately they 
//also didn't see fit to provide a simple query request across the pipe to get this name either.
//Since we are putting our output in a runtime generated directory and we know the header data in
//the dump format, we can however use the following hack to identify our file. 
// TODO make this a member function.
void getFileList()
{
	std::stringstream filenames;

	typedef std::vector<std::string> vec;
	std::string pathname = gDirUtilp->getExpandedFilename(LL_PATH_DUMP,"");
	vec file_vec = gDirUtilp->getFilesInDir(pathname);
	for(vec::const_iterator iter=file_vec.begin(); iter!=file_vec.end(); ++iter)
	{
		filenames << *iter << " ";
		if ( ( iter->length() > 30 ) && (iter->rfind(".dmp") == (iter->length()-4) ) )
		{
			std::string fullname = pathname + *iter;
			llifstream fdat( fullname.c_str(), std::ifstream::binary);
			if (fdat)
			{
				char buf[5];
				fdat.read(buf,4);
				fdat.close();
				if (!strncmp(buf,"MDMP",4))
				{
					gDebugInfo["Dynamic"]["MinidumpPath"] = fullname;
					break;
				}
			}
		}
	}
	filenames << std::endl;
	gDebugInfo["Dynamic"]["DumpDirContents"] = filenames.str();
}
#endif

void LLAppViewer::handleViewerCrash()
{
	LL_INFOS("CRASHREPORT") << "Handle viewer crash entry." << LL_ENDL;

	LL_INFOS("CRASHREPORT") << "Last render pool type: " << LLPipeline::sCurRenderPoolType << LL_ENDL ;

	LLMemory::logMemoryInfo(true) ;

	//print out recorded call stacks if there are any.
	LLError::LLCallStacks::print();

	LLAppViewer* pApp = LLAppViewer::instance();
	if (pApp->beingDebugged())
	{
		// This will drop us into the debugger.
		abort();
	}

	if (LLApp::isCrashloggerDisabled())
	{
		abort();
	}

	// Returns whether a dialog was shown.
	// Only do the logic in here once
	if (pApp->mReportedCrash)
	{
		return;
	}
	pApp->mReportedCrash = TRUE;
	
	// Insert crash host url (url to post crash log to) if configured.
	std::string crashHostUrl = gSavedSettings.get<std::string>("CrashHostUrl");
	if(crashHostUrl != "")
	{
		gDebugInfo["Dynamic"]["CrashHostUrl"] = crashHostUrl;
	}
	
	LLParcel* parcel = LLViewerParcelMgr::getInstance()->getAgentParcel();
	if ( parcel && parcel->getMusicURL()[0])
	{
		gDebugInfo["Dynamic"]["ParcelMusicURL"] = parcel->getMusicURL();
	}	
	if ( parcel && parcel->getMediaURL()[0])
	{
		gDebugInfo["Dynamic"]["ParcelMediaURL"] = parcel->getMediaURL();
	}

	gDebugInfo["Dynamic"]["SessionLength"] = F32(LLFrameTimer::getElapsedSeconds());
	gDebugInfo["Dynamic"]["RAMInfo"]["Allocated"] = LLSD::Integer(LLMemory::getCurrentRSS() / 1024);

	if(gLogoutInProgress)
	{
		gDebugInfo["Dynamic"]["LastExecEvent"] = LAST_EXEC_LOGOUT_CRASH;
	}
	else
	{
		gDebugInfo["Dynamic"]["LastExecEvent"] = gLLErrorActivated ? LAST_EXEC_LLERROR_CRASH : LAST_EXEC_OTHER_CRASH;
	}

	if(gAgent.getRegion())
	{
		gDebugInfo["Dynamic"]["CurrentSimHost"] = gAgent.getRegionHost().getHostName();
		gDebugInfo["Dynamic"]["CurrentRegion"] = gAgent.getRegion()->getName();
		
		const LLVector3& loc = gAgent.getPositionAgent();
		gDebugInfo["Dynamic"]["CurrentLocationX"] = loc.mV[0];
		gDebugInfo["Dynamic"]["CurrentLocationY"] = loc.mV[1];
		gDebugInfo["Dynamic"]["CurrentLocationZ"] = loc.mV[2];
	}

	if(LLAppViewer::instance()->mMainloopTimeout)
	{
		gDebugInfo["Dynamic"]["MainloopTimeoutState"] = LLAppViewer::instance()->mMainloopTimeout->getState();
	}
	
	// The crash is being handled here so set this value to false.
	// Otherwise the crash logger will think this crash was a freeze.
	gDebugInfo["Dynamic"]["CrashNotHandled"] = (LLSD::Boolean)false;
    
	//Write out the crash status file
	//Use marker file style setup, as that's the simplest, especially since
	//we're already in a crash situation	
	if (gDirUtilp)
	{
		std::string crash_marker_file_name = gDirUtilp->getExpandedFilename(LL_PATH_LOGS,
																			gLLErrorActivated
																			? LLERROR_MARKER_FILE_NAME
																			: ERROR_MARKER_FILE_NAME);
		LLAPRFile crash_marker_file ;
		crash_marker_file.open(crash_marker_file_name, LL_APR_WB);
		if (crash_marker_file.getFileHandle())
		{
			LL_INFOS("MarkerFile") << "Created crash marker file " << crash_marker_file_name << LL_ENDL;
			recordMarkerVersion(crash_marker_file);
		}
		else
		{
			LL_WARNS("MarkerFile") << "Cannot create error marker file " << crash_marker_file_name << LL_ENDL;
		}
	}
	else
	{
		LL_WARNS("MarkerFile") << "No gDirUtilp with which to create error marker file name" << LL_ENDL;
	}		
	
#ifdef LL_WINDOWS
	Sleep(200);
#endif 

	char *minidump_file = pApp->getMiniDumpFilename();
    LL_DEBUGS("CRASHREPORT") << "minidump file name " << minidump_file << LL_ENDL;
	if(minidump_file && minidump_file[0] != 0)
	{
		gDebugInfo["Dynamic"]["MinidumpPath"] = minidump_file;
	}
	else
	{
#ifdef LL_WINDOWS
		getFileList();
#else
        LL_WARNS("CRASHREPORT") << "no minidump file?" << LL_ENDL;
#endif        
	}
    gDebugInfo["Dynamic"]["CrashType"]="crash";
	
	if (gMessageSystem && gDirUtilp)
	{
		std::string filename;
		filename = gDirUtilp->getExpandedFilename(LL_PATH_DUMP, "stats.log");
        LL_DEBUGS("CRASHREPORT") << "recording stats " << filename << LL_ENDL;
		llofstream file(filename.c_str(), std::ios_base::binary);
		if(file.good())
		{
			gMessageSystem->summarizeLogs(file);
			file.close();
		}
        else
        {
            LL_WARNS("CRASHREPORT") << "problem recording stats" << LL_ENDL;
        }        
	}

	if (gMessageSystem)
	{
		gMessageSystem->getCircuitInfo(gDebugInfo["CircuitInfo"]);
		gMessageSystem->stopLogging();
	}

	if (LLWorld::instanceExists()) LLWorld::getInstance()->getInfo(gDebugInfo["Dynamic"]);

	// Close the debug file
	pApp->writeDebugInfo(false);  //false answers the isStatic question with the least overhead.
}

// static
void LLAppViewer::recordMarkerVersion(LLAPRFile& marker_file) 
{		
	std::string marker_version(LLVersionInfo::getChannelAndVersion());
	if ( marker_version.length() > MAX_MARKER_LENGTH )
	{
		LL_WARNS_ONCE("MarkerFile") << "Version length ("<< marker_version.length()<< ")"
									<< " greater than maximum (" << MAX_MARKER_LENGTH << ")"
									<< ": marker matching may be incorrect"
									<< LL_ENDL;
	}

	// record the viewer version in the marker file
	marker_file.write(marker_version.data(), marker_version.length());
}

bool LLAppViewer::markerIsSameVersion(const std::string& marker_name) const
{
	bool sameVersion = false;

	std::string my_version(LLVersionInfo::getChannelAndVersion());
	char marker_version[MAX_MARKER_LENGTH];
	S32  marker_version_length;

	LLAPRFile marker_file;
	marker_file.open(marker_name, LL_APR_RB);
	if (marker_file.getFileHandle())
	{
		marker_version_length = marker_file.read(marker_version, sizeof(marker_version));
		std::string marker_string(marker_version, marker_version_length);
		if ( 0 == my_version.compare( 0, my_version.length(), marker_version, 0, marker_version_length ) )
		{
			sameVersion = true;
		}
		LL_DEBUGS("MarkerFile") << "Compare markers for '" << marker_name << "': "
								<< "\n   mine '" << my_version    << "'"
								<< "\n marker '" << marker_string << "'"
								<< "\n " << ( sameVersion ? "same" : "different" ) << " version"
								<< LL_ENDL;
		marker_file.close();
	}
	return sameVersion;
}

void LLAppViewer::processMarkerFiles()
{
	//We've got 4 things to test for here
	// - Other Process Running (SecondLife.exec_marker present, locked)
	// - Freeze (SecondLife.exec_marker present, not locked)
	// - LLError Crash (SecondLife.llerror_marker present)
	// - Other Crash (SecondLife.error_marker present)
	// These checks should also remove these files for the last 2 cases if they currently exist

	bool marker_is_same_version = true;
	// first, look for the marker created at startup and deleted on a clean exit
	mMarkerFileName = gDirUtilp->getExpandedFilename(LL_PATH_LOGS,MARKER_FILE_NAME);
	if (LLAPRFile::isExist(mMarkerFileName, NULL, LL_APR_RB))
	{
		// File exists...
		// first, read it to see if it was created by the same version (we need this later)
		marker_is_same_version = markerIsSameVersion(mMarkerFileName);

		// now test to see if this file is locked by a running process (try to open for write)
		LL_DEBUGS("MarkerFile") << "Checking exec marker file for lock..." << LL_ENDL;
		mMarkerFile.open(mMarkerFileName, LL_APR_WB);
		apr_file_t* fMarker = mMarkerFile.getFileHandle() ; 
		if (!fMarker)
		{
			LL_INFOS("MarkerFile") << "Exec marker file open failed - assume it is locked." << LL_ENDL;
			mSecondInstance = true; // lock means that instance is running.
		}
		else
		{
			// We were able to open it, now try to lock it ourselves...
			if (apr_file_lock(fMarker, APR_FLOCK_NONBLOCK | APR_FLOCK_EXCLUSIVE) != APR_SUCCESS)
			{
				LL_WARNS_ONCE("MarkerFile") << "Locking exec marker failed." << LL_ENDL;
				mSecondInstance = true; // lost a race? be conservative
			}
			else
			{
				// No other instances; we've locked this file now, so record our version; delete on quit.		
				recordMarkerVersion(mMarkerFile);
				LL_DEBUGS("MarkerFile") << "Exec marker file existed but was not locked; rewritten." << LL_ENDL;
			}
		}

		if (mSecondInstance)
		{
			LL_INFOS("MarkerFile") << "Exec marker '"<< mMarkerFileName << "' owned by another instance" << LL_ENDL;
		}
		else if (marker_is_same_version)
		{
			// the file existed, is ours, and matched our version, so we can report on what it says
			LL_INFOS("MarkerFile") << "Exec marker '"<< mMarkerFileName << "' found; last exec FROZE" << LL_ENDL;
			gLastExecEvent = LAST_EXEC_FROZE;
				
		}
		else
		{
			LL_INFOS("MarkerFile") << "Exec marker '"<< mMarkerFileName << "' found, but versions did not match" << LL_ENDL;
		}
	}
	else // marker did not exist... last exec (if any) did not freeze
	{
		// Create the marker file for this execution & lock it; it will be deleted on a clean exit
		apr_status_t s;
		s = mMarkerFile.open(mMarkerFileName, LL_APR_WB, TRUE);	

		if (s == APR_SUCCESS && mMarkerFile.getFileHandle())
		{
			LL_DEBUGS("MarkerFile") << "Exec marker file '"<< mMarkerFileName << "' created." << LL_ENDL;
			if (APR_SUCCESS == apr_file_lock(mMarkerFile.getFileHandle(), APR_FLOCK_NONBLOCK | APR_FLOCK_EXCLUSIVE)) 
			{
				recordMarkerVersion(mMarkerFile);
				LL_DEBUGS("MarkerFile") << "Exec marker file locked." << LL_ENDL;
			}
			else
			{
				LL_WARNS("MarkerFile") << "Exec marker file cannot be locked." << LL_ENDL;
			}
		}
		else
		{
			LL_WARNS("MarkerFile") << "Failed to create exec marker file '"<< mMarkerFileName << "'." << LL_ENDL;
		}
	}

	// now check for cases in which the exec marker may have been cleaned up by crash handlers

	// check for any last exec event report based on whether or not it happened during logout
	// (the logout marker is created when logout begins)
	std::string logout_marker_file =  gDirUtilp->getExpandedFilename(LL_PATH_LOGS, LOGOUT_MARKER_FILE_NAME);
	if(LLAPRFile::isExist(logout_marker_file, NULL, LL_APR_RB))
	{
		if (markerIsSameVersion(logout_marker_file))
		{
			gLastExecEvent = LAST_EXEC_LOGOUT_FROZE;
			LL_INFOS("MarkerFile") << "Logout crash marker '"<< logout_marker_file << "', changing LastExecEvent to LOGOUT_FROZE" << LL_ENDL;
		}
		else
		{
			LL_INFOS("MarkerFile") << "Logout crash marker '"<< logout_marker_file << "' found, but versions did not match" << LL_ENDL;
		}
		LLAPRFile::remove(logout_marker_file);
	}
	// further refine based on whether or not a marker created during an llerr crash is found
	std::string llerror_marker_file = gDirUtilp->getExpandedFilename(LL_PATH_LOGS, LLERROR_MARKER_FILE_NAME);
	if(LLAPRFile::isExist(llerror_marker_file, NULL, LL_APR_RB))
	{
		if (markerIsSameVersion(llerror_marker_file))
		{
			if ( gLastExecEvent == LAST_EXEC_LOGOUT_FROZE )
			{
				gLastExecEvent = LAST_EXEC_LOGOUT_CRASH;
				LL_INFOS("MarkerFile") << "LLError marker '"<< llerror_marker_file << "' crashed, setting LastExecEvent to LOGOUT_CRASH" << LL_ENDL;
			}
			else
			{
				gLastExecEvent = LAST_EXEC_LLERROR_CRASH;
				LL_INFOS("MarkerFile") << "LLError marker '"<< llerror_marker_file << "' crashed, setting LastExecEvent to LLERROR_CRASH" << LL_ENDL;
			}
		}
		else
		{
			LL_INFOS("MarkerFile") << "LLError marker '"<< llerror_marker_file << "' found, but versions did not match" << LL_ENDL;
		}
		LLAPRFile::remove(llerror_marker_file);
	}
	// and last refine based on whether or not a marker created during a non-llerr crash is found
	std::string error_marker_file = gDirUtilp->getExpandedFilename(LL_PATH_LOGS, ERROR_MARKER_FILE_NAME);
	if(LLAPRFile::isExist(error_marker_file, NULL, LL_APR_RB))
	{
		if (markerIsSameVersion(error_marker_file))
		{
			if (gLastExecEvent == LAST_EXEC_LOGOUT_FROZE)
			{
				gLastExecEvent = LAST_EXEC_LOGOUT_CRASH;
				LL_INFOS("MarkerFile") << "Error marker '"<< error_marker_file << "' crashed, setting LastExecEvent to LOGOUT_CRASH" << LL_ENDL;
			}
			else
			{
				gLastExecEvent = LAST_EXEC_OTHER_CRASH;
				LL_INFOS("MarkerFile") << "Error marker '"<< error_marker_file << "' crashed, setting LastExecEvent to " << gLastExecEvent << LL_ENDL;
			}
		}
		else
		{
			LL_INFOS("MarkerFile") << "Error marker '"<< error_marker_file << "' marker found, but versions did not match" << LL_ENDL;
		}
		LLAPRFile::remove(error_marker_file);
	}
}

void LLAppViewer::removeMarkerFiles()
{
	if (!mSecondInstance)
	{		
		if (mMarkerFile.getFileHandle())
		{
			mMarkerFile.close() ;
			LLAPRFile::remove( mMarkerFileName );
			LL_DEBUGS("MarkerFile") << "removed exec marker '"<<mMarkerFileName<<"'"<< LL_ENDL;
		}
		else
		{
			LL_WARNS("MarkerFile") << "marker '"<<mMarkerFileName<<"' not open"<< LL_ENDL;
 		}

		if (mLogoutMarkerFile.getFileHandle())
		{
			mLogoutMarkerFile.close();
			LLAPRFile::remove( mLogoutMarkerFileName );
			LL_DEBUGS("MarkerFile") << "removed logout marker '"<<mLogoutMarkerFileName<<"'"<< LL_ENDL;
		}
		else
		{
			LL_WARNS("MarkerFile") << "logout marker '"<<mLogoutMarkerFileName<<"' not open"<< LL_ENDL;
		}
	}
	else
	{
		LL_WARNS("MarkerFile") << "leaving markers because this is a second instance" << LL_ENDL;
	}
}

void LLAppViewer::removeDumpDir()
{
    //Call this routine only on clean exit.  Crash reporter will clean up
    //its locking table for us.
    std::string dump_dir = gDirUtilp->getExpandedFilename(LL_PATH_DUMP, "");
    gDirUtilp->deleteDirAndContents(dump_dir);
}

void LLAppViewer::forceQuit()
{ 
	LLApp::setQuitting(); 
}

//TODO: remove
void LLAppViewer::fastQuit(S32 error_code)
{
	// finish pending transfers
	flushVFSIO();
	// let sim know we're logging out
	sendLogoutRequest();
	// flush network buffers by shutting down messaging system
	end_messaging_system();
	// figure out the error code
	S32 final_error_code = error_code ? error_code : (S32)isError();
	// this isn't a crash	
	removeMarkerFiles();
	// get outta here
	_exit(final_error_code);	
}

void LLAppViewer::requestQuit()
{
	LL_INFOS() << "requestQuit" << LL_ENDL;

	LLViewerRegion* region = gAgent.getRegion();
	
	if( (LLStartUp::getStartupState() < STATE_STARTED) || !region )
	{
		// If we have a region, make some attempt to send a logout request first.
		// This prevents the halfway-logged-in avatar from hanging around inworld for a couple minutes.
		if(region)
		{
			sendLogoutRequest();
		}
		
		// Quit immediately
		forceQuit();
		return;
	}

	// Try to send metrics back to the grid
	metricsSend(!gDisconnected);

	// Try to send last batch of avatar rez metrics.
	if (!gDisconnected && isAgentAvatarValid())
	{
		gAgentAvatarp->updateAvatarRezMetrics(true); // force a last packet to be sent.
	}
	
	// Try to send last batch of avatar rez metrics.
	if (!gDisconnected && isAgentAvatarValid())
	{
		gAgentAvatarp->updateAvatarRezMetrics(true); // force a last packet to be sent.
	}
	
	LLHUDEffectSpiral *effectp = (LLHUDEffectSpiral*)LLHUDManager::getInstance()->createViewerEffect(LLHUDObject::LL_HUD_EFFECT_POINT, TRUE);
	effectp->setPositionGlobal(gAgent.getPositionGlobal());
	effectp->setColor(LLColor4U(gAgent.getEffectColor()));
	LLHUDManager::getInstance()->sendEffects();
	effectp->markDead() ;//remove it.

	// Attempt to close all floaters that might be
	// editing things.
	if (gFloaterView)
	{
		// application is quitting
		gFloaterView->closeAllChildren(true);
	}

	send_stats();

	gLogoutTimer.reset();
	mQuitRequested = true;
}

static bool finish_quit(const LLSD& notification, const LLSD& response)
{
	S32 option = LLNotificationsUtil::getSelectedOption(notification, response);

	if (option == 0)
	{
		LLAppViewer::instance()->requestQuit();
	}
	return false;
}
static LLNotificationFunctorRegistration finish_quit_reg("ConfirmQuit", finish_quit);

void LLAppViewer::userQuit()
{
	if (gDisconnected || gViewerWindow->getProgressView()->getVisible())
	{
		requestQuit();
	}
	else
	{
		LLNotificationsUtil::add("ConfirmQuit");
	}
}

static bool finish_early_exit(const LLSD& notification, const LLSD& response)
{
	LLAppViewer::instance()->forceQuit();
	return false;
}

void LLAppViewer::earlyExit(const std::string& name, const LLSD& substitutions)
{
   	LL_WARNS() << "app_early_exit: " << name << LL_ENDL;
	gDoDisconnect = TRUE;
	LLNotificationsUtil::add(name, substitutions, LLSD(), finish_early_exit);
}

// case where we need the viewer to exit without any need for notifications
void LLAppViewer::earlyExitNoNotify()
{
   	LL_WARNS() << "app_early_exit with no notification: " << LL_ENDL;
	gDoDisconnect = TRUE;
	finish_early_exit( LLSD(), LLSD() );
}

void LLAppViewer::abortQuit()
{
    LL_INFOS() << "abortQuit()" << LL_ENDL;
	mQuitRequested = false;
}

void LLAppViewer::migrateCacheDirectory()
{
#if LL_WINDOWS || LL_DARWIN
	// NOTE: (Nyx) as of 1.21, cache for mac is moving to /library/caches/SecondLife from
	// /library/application support/SecondLife/cache This should clear/delete the old dir.

	// As of 1.23 the Windows cache moved from
	//   C:\Documents and Settings\James\Application Support\SecondLife\cache
	// to
	//   C:\Documents and Settings\James\Local Settings\Application Support\SecondLife
	//
	// The Windows Vista equivalent is from
	//   C:\Users\James\AppData\Roaming\SecondLife\cache
	// to
	//   C:\Users\James\AppData\Local\SecondLife
	//
	// Note the absence of \cache on the second path.  James.

	// Only do this once per fresh install of this version.
	if (gSavedSettings.getBOOL("MigrateCacheDirectory"))
	{
		gSavedSettings.setBOOL("MigrateCacheDirectory", FALSE);

		std::string old_cache_dir = gDirUtilp->add(gDirUtilp->getOSUserAppDir(), "cache");
		std::string new_cache_dir = gDirUtilp->getCacheDir(true);

		if (gDirUtilp->fileExists(old_cache_dir))
		{
			LL_INFOS() << "Migrating cache from " << old_cache_dir << " to " << new_cache_dir << LL_ENDL;

			// Migrate inventory cache to avoid pain to inventory database after mass update
			S32 file_count = 0;
			std::string file_name;
			std::string mask = "*.*";

			LLDirIterator iter(old_cache_dir, mask);
			while (iter.next(file_name))
			{
				if (file_name == "." || file_name == "..") continue;
				std::string source_path = gDirUtilp->add(old_cache_dir, file_name);
				std::string dest_path = gDirUtilp->add(new_cache_dir, file_name);
				if (!LLFile::rename(source_path, dest_path))
				{
					file_count++;
				}
			}
			LL_INFOS() << "Moved " << file_count << " files" << LL_ENDL;

			// Nuke the old cache
			gDirUtilp->setCacheDir(old_cache_dir);
			purgeCache();
			gDirUtilp->setCacheDir(new_cache_dir);

#if LL_DARWIN
			// Clean up Mac files not deleted by removing *.*
			std::string ds_store = old_cache_dir + "/.DS_Store";
			if (gDirUtilp->fileExists(ds_store))
			{
				LLFile::remove(ds_store);
			}
#endif
			if (LLFile::rmdir(old_cache_dir) != 0)
			{
				LL_WARNS() << "could not delete old cache directory " << old_cache_dir << LL_ENDL;
			}
		}
	}
#endif // LL_WINDOWS || LL_DARWIN
}

void dumpVFSCaches()
{
	LL_INFOS() << "======= Static VFS ========" << LL_ENDL;
	gStaticVFS->listFiles();
#if LL_WINDOWS
	LL_INFOS() << "======= Dumping static VFS to StaticVFSDump ========" << LL_ENDL;
	WCHAR w_str[MAX_PATH];
	GetCurrentDirectory(MAX_PATH, w_str);
	S32 res = LLFile::mkdir("StaticVFSDump");
	if (res == -1)
	{
		LL_WARNS() << "Couldn't create dir StaticVFSDump" << LL_ENDL;
	}
	SetCurrentDirectory(utf8str_to_utf16str("StaticVFSDump").c_str());
	gStaticVFS->dumpFiles();
	SetCurrentDirectory(w_str);
#endif
						
	LL_INFOS() << "========= Dynamic VFS ====" << LL_ENDL;
	gVFS->listFiles();
#if LL_WINDOWS
	LL_INFOS() << "========= Dumping dynamic VFS to VFSDump ====" << LL_ENDL;
	res = LLFile::mkdir("VFSDump");
	if (res == -1)
	{
		LL_WARNS() << "Couldn't create dir VFSDump" << LL_ENDL;
	}
	SetCurrentDirectory(utf8str_to_utf16str("VFSDump").c_str());
	gVFS->dumpFiles();
	SetCurrentDirectory(w_str);
#endif
}

//static
U32 LLAppViewer::getTextureCacheVersion() 
{
	//viewer texture cache version, change if the texture cache format changes.
	const U32 TEXTURE_CACHE_VERSION = 8;

	return TEXTURE_CACHE_VERSION ;
}

//static
U32 LLAppViewer::getObjectCacheVersion() 
{
	// Viewer object cache version, change if object update
	// format changes. JC
	const U32 INDRA_OBJECT_CACHE_VERSION = 15;

	return INDRA_OBJECT_CACHE_VERSION;
}

bool LLAppViewer::initCache()
{
	mPurgeCache = false;
	BOOL read_only = mSecondInstance ? TRUE : FALSE;
	LLAppViewer::getTextureCache()->setReadOnly(read_only) ;
	LLVOCache::getInstance()->setReadOnly(read_only);

	bool texture_cache_mismatch = false;
	if (gSavedSettings.getS32("LocalCacheVersion") != LLAppViewer::getTextureCacheVersion()) 
	{
		texture_cache_mismatch = true;
		if(!read_only) 
		{
			gSavedSettings.setS32("LocalCacheVersion", LLAppViewer::getTextureCacheVersion());
		}
	}

	if(!read_only)
	{
		// Purge cache if user requested it
		if (gSavedSettings.getBOOL("PurgeCacheOnStartup") ||
			gSavedSettings.getBOOL("PurgeCacheOnNextStartup"))
		{
			LL_INFOS("AppCache") << "Startup cache purge requested: " << (gSavedSettings.getBOOL("PurgeCacheOnStartup") ? "ALWAYS" : "ONCE") << LL_ENDL;
			gSavedSettings.setBOOL("PurgeCacheOnNextStartup", false);
			mPurgeCache = true;
			// STORM-1141 force purgeAllTextures to get called to prevent a crash here. -brad
			texture_cache_mismatch = true;
		}
	
		// We have moved the location of the cache directory over time.
		migrateCacheDirectory();
	
		// Setup and verify the cache location
		std::string cache_location = gSavedSettings.getString("CacheLocation");
		std::string new_cache_location = gSavedSettings.getString("NewCacheLocation");
		if (new_cache_location != cache_location)
		{
			LL_INFOS("AppCache") << "Cache location changed, cache needs purging" << LL_ENDL;
			gDirUtilp->setCacheDir(gSavedSettings.getString("CacheLocation"));
			purgeCache(); // purge old cache
			gSavedSettings.setString("CacheLocation", new_cache_location);
			gSavedSettings.setString("CacheLocationTopFolder", gDirUtilp->getBaseFileName(new_cache_location));
		}
	}

	if (!gDirUtilp->setCacheDir(gSavedSettings.getString("CacheLocation")))
	{
		LL_WARNS("AppCache") << "Unable to set cache location" << LL_ENDL;
		gSavedSettings.setString("CacheLocation", "");
		gSavedSettings.setString("CacheLocationTopFolder", "");
	}
	
	if (mPurgeCache && !read_only)
	{
		LLSplashScreen::update(LLTrans::getString("StartupClearingCache"));
		purgeCache();
	}

	LLSplashScreen::update(LLTrans::getString("StartupInitializingTextureCache"));
	
	// Init the texture cache
	// Allocate 80% of the cache size for textures	
	const S32 MB = 1024 * 1024;
	const S64 MIN_CACHE_SIZE = 256 * MB;
	const S64 MAX_CACHE_SIZE = 9984ll * MB;
	const S64 MAX_VFS_SIZE = 1024 * MB; // 1 GB

	S64 cache_size = (S64)(gSavedSettings.getU32("CacheSize")) * MB;
	cache_size = llclamp(cache_size, MIN_CACHE_SIZE, MAX_CACHE_SIZE);

	S64 vfs_size = llmin((S64)((cache_size * 2) / 10), MAX_VFS_SIZE);
	S64 texture_cache_size = cache_size - vfs_size;

	S64 extra = LLAppViewer::getTextureCache()->initCache(LL_PATH_CACHE, texture_cache_size, texture_cache_mismatch);
	texture_cache_size -= extra;

	LLVOCache::getInstance()->initCache(LL_PATH_CACHE, gSavedSettings.getU32("CacheNumberOfRegionsForObjects"), getObjectCacheVersion()) ;

	LLSplashScreen::update(LLTrans::getString("StartupInitializingVFS"));
	
	// Init the VFS
	vfs_size = llmin(vfs_size + extra, MAX_VFS_SIZE);
	vfs_size = (vfs_size / MB) * MB; // make sure it is MB aligned
	U32 vfs_size_u32 = (U32)vfs_size;
	U32 old_vfs_size = gSavedSettings.getU32("VFSOldSize") * MB;
	bool resize_vfs = (vfs_size_u32 != old_vfs_size);
	if (resize_vfs)
	{
		gSavedSettings.setU32("VFSOldSize", vfs_size_u32 / MB);
	}
	LL_INFOS("AppCache") << "VFS CACHE SIZE: " << vfs_size / (1024*1024) << " MB" << LL_ENDL;
	
	// This has to happen BEFORE starting the vfs
	// time_t	ltime;
	srand(time(NULL));		// Flawfinder: ignore
	U32 old_salt = gSavedSettings.getU32("VFSSalt");
	U32 new_salt;
	std::string old_vfs_data_file;
	std::string old_vfs_index_file;
	std::string new_vfs_data_file;
	std::string new_vfs_index_file;
	std::string static_vfs_index_file;
	std::string static_vfs_data_file;

	if (gSavedSettings.getBOOL("AllowMultipleViewers"))
	{
		// don't mess with renaming the VFS in this case
		new_salt = old_salt;
	}
	else
	{
		do
		{
			new_salt = rand();
		} while(new_salt == old_salt);
	}

	old_vfs_data_file = gDirUtilp->getExpandedFilename(LL_PATH_CACHE, VFS_DATA_FILE_BASE) + llformat("%u", old_salt);

	// make sure this file exists
	llstat s;
	S32 stat_result = LLFile::stat(old_vfs_data_file, &s);
	if (stat_result)
	{
		// doesn't exist, look for a data file
		std::string mask;
		mask = VFS_DATA_FILE_BASE;
		mask += "*";

		std::string dir;
		dir = gDirUtilp->getExpandedFilename(LL_PATH_CACHE, "");

		std::string found_file;
		LLDirIterator iter(dir, mask);
		if (iter.next(found_file))
		{
			old_vfs_data_file = gDirUtilp->add(dir, found_file);

			S32 start_pos = found_file.find_last_of('.');
			if (start_pos > 0)
			{
				sscanf(found_file.substr(start_pos+1).c_str(), "%d", &old_salt);
			}
			LL_DEBUGS("AppCache") << "Default vfs data file not present, found: " << old_vfs_data_file << " Old salt: " << old_salt << LL_ENDL;
		}
	}

	old_vfs_index_file = gDirUtilp->getExpandedFilename(LL_PATH_CACHE, VFS_INDEX_FILE_BASE) + llformat("%u", old_salt);

	stat_result = LLFile::stat(old_vfs_index_file, &s);
	if (stat_result)
	{
		// We've got a bad/missing index file, nukem!
		LL_WARNS("AppCache") << "Bad or missing vfx index file " << old_vfs_index_file << LL_ENDL;
		LL_WARNS("AppCache") << "Removing old vfs data file " << old_vfs_data_file << LL_ENDL;
		LLFile::remove(old_vfs_data_file);
		LLFile::remove(old_vfs_index_file);
		
		// Just in case, nuke any other old cache files in the directory.
		std::string dir;
		dir = gDirUtilp->getExpandedFilename(LL_PATH_CACHE, "");

		std::string mask;
		mask = VFS_DATA_FILE_BASE;
		mask += "*";

		gDirUtilp->deleteFilesInDir(dir, mask);

		mask = VFS_INDEX_FILE_BASE;
		mask += "*";

		gDirUtilp->deleteFilesInDir(dir, mask);
	}

	new_vfs_data_file = gDirUtilp->getExpandedFilename(LL_PATH_CACHE, VFS_DATA_FILE_BASE) + llformat("%u", new_salt);
	new_vfs_index_file = gDirUtilp->getExpandedFilename(LL_PATH_CACHE, VFS_INDEX_FILE_BASE) + llformat("%u", new_salt);

	static_vfs_data_file = gDirUtilp->getExpandedFilename(LL_PATH_APP_SETTINGS, "static_data.db2");
	static_vfs_index_file = gDirUtilp->getExpandedFilename(LL_PATH_APP_SETTINGS, "static_index.db2");

	if (resize_vfs)
	{
		LL_DEBUGS("AppCache") << "Removing old vfs and re-sizing" << LL_ENDL;
		
		LLFile::remove(old_vfs_data_file);
		LLFile::remove(old_vfs_index_file);
	}
	else if (old_salt != new_salt)
	{
		// move the vfs files to a new name before opening
		LL_DEBUGS("AppCache") << "Renaming " << old_vfs_data_file << " to " << new_vfs_data_file << LL_ENDL;
		LL_DEBUGS("AppCache") << "Renaming " << old_vfs_index_file << " to " << new_vfs_index_file << LL_ENDL;
		LLFile::rename(old_vfs_data_file, new_vfs_data_file);
		LLFile::rename(old_vfs_index_file, new_vfs_index_file);
	}

	// Startup the VFS...
	gSavedSettings.setU32("VFSSalt", new_salt);

	// Don't remove VFS after viewer crashes.  If user has corrupt data, they can reinstall. JC
	gVFS = LLVFS::createLLVFS(new_vfs_index_file, new_vfs_data_file, false, vfs_size_u32, false);
	if (!gVFS)
	{
		return false;
	}

	gStaticVFS = LLVFS::createLLVFS(static_vfs_index_file, static_vfs_data_file, true, 0, false);
	if (!gStaticVFS)
	{
		return false;
	}

	BOOL success = gVFS->isValid() && gStaticVFS->isValid();
	if (!success)
	{
		return false;
	}
	else
	{
		LLVFile::initClass();

#ifndef LL_RELEASE_FOR_DOWNLOAD
		if (gSavedSettings.getBOOL("DumpVFSCaches"))
		{
			dumpVFSCaches();
		}
#endif
		
		return true;
	}
}

void LLAppViewer::addOnIdleCallback(const boost::function<void()>& cb)
{
	LLDeferredTaskList::instance().addTask(cb);
}

void LLAppViewer::purgeCache()
{
	LL_INFOS("AppCache") << "Purging Cache and Texture Cache..." << LL_ENDL;
	LLAppViewer::getTextureCache()->purgeCache(LL_PATH_CACHE);
	LLVOCache::getInstance()->removeCache(LL_PATH_CACHE);
	std::string browser_cache = gDirUtilp->getExpandedFilename(LL_PATH_CACHE, "cef_cache");
	if (LLFile::isdir(browser_cache))
	{
		// cef does not support clear_cache and clear_cookies, so clear what we can manually.
		gDirUtilp->deleteDirAndContents(browser_cache);
	}
	gDirUtilp->deleteFilesInDir(gDirUtilp->getExpandedFilename(LL_PATH_CACHE, ""), "*");
}

//purge cache immediately, do not wait until the next login.
void LLAppViewer::purgeCacheImmediate()
{
	LL_INFOS("AppCache") << "Purging Object Cache and Texture Cache immediately..." << LL_ENDL;
	LLAppViewer::getTextureCache()->purgeCache(LL_PATH_CACHE, false);
	LLVOCache::getInstance()->removeCache(LL_PATH_CACHE, true);
}

std::string LLAppViewer::getSecondLifeTitle() const
{
	return LLTrans::getString("APP_NAME");
}

std::string LLAppViewer::getWindowTitle() const 
{
	return gWindowTitle;
}

// Callback from a dialog indicating user was logged out.  
bool finish_disconnect(const LLSD& notification, const LLSD& response)
{
	S32 option = LLNotificationsUtil::getSelectedOption(notification, response);

	if (1 == option)
	{
        LLAppViewer::instance()->forceQuit();
	}
	return false;
}

// Callback from an early disconnect dialog, force an exit
bool finish_forced_disconnect(const LLSD& notification, const LLSD& response)
{
	LLAppViewer::instance()->forceQuit();
	return false;
}


void LLAppViewer::forceDisconnect(const std::string& mesg)
{
	if (gDoDisconnect)
    {
		// Already popped up one of these dialogs, don't
		// do this again.
		return;
    }
	
	// *TODO: Translate the message if possible
	std::string big_reason = LLAgent::sTeleportErrorMessages[mesg];
	if ( big_reason.size() == 0 )
	{
		big_reason = mesg;
	}

	LLSD args;
	gDoDisconnect = TRUE;

	if (LLStartUp::getStartupState() < STATE_STARTED)
	{
		// Tell users what happened
		args["ERROR_MESSAGE"] = big_reason;
		LLNotificationsUtil::add("ErrorMessage", args, LLSD(), &finish_forced_disconnect);
	}
	else
	{
		args["MESSAGE"] = big_reason;
		LLNotificationsUtil::add("YouHaveBeenLoggedOut", args, LLSD(), &finish_disconnect );
	}
}

void LLAppViewer::badNetworkHandler()
{
	// Dump the packet
	gMessageSystem->dumpPacketToLog();

	// Flush all of our caches on exit in the case of disconnect due to
	// invalid packets.

	mPurgeOnExit = TRUE;

	std::ostringstream message;
	message <<
		"The viewer has detected mangled network data indicative\n"
		"of a bad upstream network connection or an incomplete\n"
		"local installation of " << LLAppViewer::instance()->getSecondLifeTitle() << ". \n"
		" \n"
		"Try uninstalling and reinstalling to see if this resolves \n"
		"the issue. \n"
		" \n"
		"If the problem continues, see the Tech Support FAQ at: \n"
		"www.secondlife.com/support";
	forceDisconnect(message.str());
	
	LLApp::instance()->writeMiniDump();
}

// This routine may get called more than once during the shutdown process.
// This can happen because we need to get the screenshot before the window
// is destroyed.
void LLAppViewer::saveFinalSnapshot()
{
	if (!mSavedFinalSnapshot)
	{
		gSavedSettings.setVector3d("FocusPosOnLogout", gAgentCamera.calcFocusPositionTargetGlobal());
		gSavedSettings.setVector3d("CameraPosOnLogout", gAgentCamera.calcCameraPositionTargetGlobal());
		gViewerWindow->setCursor(UI_CURSOR_WAIT);
		gAgentCamera.changeCameraToThirdPerson( FALSE );	// don't animate, need immediate switch
		gSavedSettings.setBOOL("ShowParcelOwners", FALSE);
		idle();

		std::string snap_filename = gDirUtilp->getLindenUserDir();
		snap_filename += gDirUtilp->getDirDelimiter();
		snap_filename += SCREEN_LAST_FILENAME;
		// use full pixel dimensions of viewer window (not post-scale dimensions)
		gViewerWindow->saveSnapshot(snap_filename, gViewerWindow->getWindowWidthRaw(), gViewerWindow->getWindowHeightRaw(), FALSE, TRUE);
		mSavedFinalSnapshot = TRUE;
	}
}

void LLAppViewer::loadNameCache()
{
	// display names cache
	std::string filename =
		gDirUtilp->getExpandedFilename(LL_PATH_CACHE, "avatar_name_cache.xml");
	LL_INFOS("AvNameCache") << filename << LL_ENDL;
	llifstream name_cache_stream(filename.c_str());
	if(name_cache_stream.is_open())
	{
		if ( ! LLAvatarNameCache::importFile(name_cache_stream))
        {
            LL_WARNS("AppInit") << "removing invalid '" << filename << "'" << LL_ENDL;
            name_cache_stream.close();
            LLFile::remove(filename);
        }
	}

	if (!gCacheName) return;

	std::string name_cache;
	name_cache = gDirUtilp->getExpandedFilename(LL_PATH_CACHE, "name.cache");
	llifstream cache_file(name_cache.c_str());
	if(cache_file.is_open())
	{
		if(gCacheName->importFile(cache_file)) return;
	}
}

void LLAppViewer::saveNameCache()
{
	// display names cache
	std::string filename =
		gDirUtilp->getExpandedFilename(LL_PATH_CACHE, "avatar_name_cache.xml");
	llofstream name_cache_stream(filename.c_str());
	if(name_cache_stream.is_open())
	{
		LLAvatarNameCache::exportFile(name_cache_stream);
    }
    
    // real names cache
	if (gCacheName)
    {
        std::string name_cache;
        name_cache = gDirUtilp->getExpandedFilename(LL_PATH_CACHE, "name.cache");
        llofstream cache_file(name_cache.c_str());
        if(cache_file.is_open())
        {
            gCacheName->exportFile(cache_file);
        }
	}
}


/*!	@brief		This class is an LLFrameTimer that can be created with
				an elapsed time that starts counting up from the given value
				rather than 0.0.
				
				Otherwise it behaves the same way as LLFrameTimer.
*/
class LLFrameStatsTimer : public LLFrameTimer
{
public:
	LLFrameStatsTimer(F64 elapsed_already = 0.0)
		: LLFrameTimer()
		{
			mStartTime -= elapsed_already;
		}
};

static LLTrace::BlockTimerStatHandle FTM_AUDIO_UPDATE("Update Audio");
static LLTrace::BlockTimerStatHandle FTM_CLEANUP("Cleanup");
static LLTrace::BlockTimerStatHandle FTM_CLEANUP_DRAWABLES("Drawables");
static LLTrace::BlockTimerStatHandle FTM_CLEANUP_OBJECTS("Objects");
static LLTrace::BlockTimerStatHandle FTM_IDLE_CB("Idle Callbacks");
static LLTrace::BlockTimerStatHandle FTM_LOD_UPDATE("Update LOD");
static LLTrace::BlockTimerStatHandle FTM_OBJECTLIST_UPDATE("Update Objectlist");
static LLTrace::BlockTimerStatHandle FTM_REGION_UPDATE("Update Region");
static LLTrace::BlockTimerStatHandle FTM_WORLD_UPDATE("Update World");
static LLTrace::BlockTimerStatHandle FTM_NETWORK("Network");
static LLTrace::BlockTimerStatHandle FTM_AGENT_NETWORK("Agent Network");
static LLTrace::BlockTimerStatHandle FTM_VLMANAGER("VL Manager");
static LLTrace::BlockTimerStatHandle FTM_AGENT_POSITION("Agent Position");
static LLTrace::BlockTimerStatHandle FTM_HUD_EFFECTS("HUD Effects");

///////////////////////////////////////////////////////
// idle()
//
// Called every time the window is not doing anything.
// Receive packets, update statistics, and schedule a redisplay.
///////////////////////////////////////////////////////
void LLAppViewer::idle()
{
	pingMainloopTimeout("Main:Idle");
	
	// Update frame timers
	static LLTimer idle_timer;

	LLFrameTimer::updateFrameTime();
	LLFrameTimer::updateFrameCount();
	LLEventTimer::updateClass();
	LLNotificationsUI::LLToast::updateClass();
	LLSmoothInterpolation::updateInterpolants();
	LLMortician::updateClass();
	LLFilePickerThread::clearDead();  //calls LLFilePickerThread::notify()

	F32 dt_raw = idle_timer.getElapsedTimeAndResetF32();

	// Cap out-of-control frame times
	// Too low because in menus, swapping, debugger, etc.
	// Too high because idle called with no objects in view, etc.
	const F32 MIN_FRAME_RATE = 1.f;
	const F32 MAX_FRAME_RATE = 200.f;

	F32 frame_rate_clamped = 1.f / dt_raw;
	frame_rate_clamped = llclamp(frame_rate_clamped, MIN_FRAME_RATE, MAX_FRAME_RATE);
	gFrameDTClamped = 1.f / frame_rate_clamped;

	// Global frame timer
	// Smoothly weight toward current frame
	gFPSClamped = (frame_rate_clamped + (4.f * gFPSClamped)) / 5.f;

	F32 qas = gSavedSettings.getF32("QuitAfterSeconds");
	if (qas > 0.f)
	{
		if (gRenderStartTime.getElapsedTimeF32() > qas)
		{
			LL_INFOS() << "Quitting after " << qas << " seconds. See setting \"QuitAfterSeconds\"." << LL_ENDL;
			LLAppViewer::instance()->forceQuit();
		}
	}

	// Must wait until both have avatar object and mute list, so poll
	// here.
	LLIMProcessing::requestOfflineMessages();

	///////////////////////////////////
	//
	// Special case idle if still starting up
	//
	if (LLStartUp::getStartupState() < STATE_STARTED)
	{
		// Skip rest if idle startup returns false (essentially, no world yet)
		gGLActive = TRUE;
		if (!idle_startup())
		{
			gGLActive = FALSE;
			return;
		}
		gGLActive = FALSE;
	}

	
    F32 yaw = 0.f;				// radians

	if (!gDisconnected)
	{
		LL_RECORD_BLOCK_TIME(FTM_NETWORK);
		// Update spaceserver timeinfo
	    LLWorld::getInstance()->setSpaceTimeUSec(LLWorld::getInstance()->getSpaceTimeUSec() + LLUnits::Seconds::fromValue(dt_raw));
    
    
	    //////////////////////////////////////
	    //
	    // Update simulator agent state
	    //

		if (gSavedSettings.getBOOL("RotateRight"))
		{
			gAgent.moveYaw(-1.f);
		}

		{
			LL_RECORD_BLOCK_TIME(FTM_AGENT_AUTOPILOT);
			// Handle automatic walking towards points
			gAgentPilot.updateTarget();
			gAgent.autoPilot(&yaw);
		}

		static LLFrameTimer agent_update_timer;

		// When appropriate, update agent location to the simulator.
		F32 agent_update_time = agent_update_timer.getElapsedTimeF32();
		F32 agent_force_update_time = mLastAgentForceUpdate + agent_update_time;
		BOOL force_update = gAgent.controlFlagsDirty()
							|| (mLastAgentControlFlags != gAgent.getControlFlags())
							|| (agent_force_update_time > (1.0f / (F32) AGENT_FORCE_UPDATES_PER_SECOND));
		if (force_update || (agent_update_time > (1.0f / (F32) AGENT_UPDATES_PER_SECOND)))
		{
			LL_RECORD_BLOCK_TIME(FTM_AGENT_UPDATE);
			// Send avatar and camera info
			mLastAgentControlFlags = gAgent.getControlFlags();
			mLastAgentForceUpdate = force_update ? 0 : agent_force_update_time;
			send_agent_update(force_update);
			agent_update_timer.reset();
		}
	}

	//////////////////////////////////////
	//
	// Manage statistics
	//
	//
	{
		// Initialize the viewer_stats_timer with an already elapsed time
		// of SEND_STATS_PERIOD so that the initial stats report will
		// be sent immediately.
		static LLFrameStatsTimer viewer_stats_timer(SEND_STATS_PERIOD);

		// Update session stats every large chunk of time
		// *FIX: (?) SAMANTHA
		if (viewer_stats_timer.getElapsedTimeF32() >= SEND_STATS_PERIOD && !gDisconnected)
		{
			LL_INFOS() << "Transmitting sessions stats" << LL_ENDL;
			send_stats();
			viewer_stats_timer.reset();
		}

		// Print the object debugging stats
		static LLFrameTimer object_debug_timer;
		if (object_debug_timer.getElapsedTimeF32() > 5.f)
		{
			object_debug_timer.reset();
			if (gObjectList.mNumDeadObjectUpdates)
			{
				LL_INFOS() << "Dead object updates: " << gObjectList.mNumDeadObjectUpdates << LL_ENDL;
				gObjectList.mNumDeadObjectUpdates = 0;
			}
			if (gObjectList.mNumUnknownUpdates)
			{
				LL_INFOS() << "Unknown object updates: " << gObjectList.mNumUnknownUpdates << LL_ENDL;
				gObjectList.mNumUnknownUpdates = 0;
			}

		}
	}

	if (!gDisconnected)
	{
		LL_RECORD_BLOCK_TIME(FTM_NETWORK);
	
	    ////////////////////////////////////////////////
	    //
	    // Network processing
	    //
	    // NOTE: Starting at this point, we may still have pointers to "dead" objects
	    // floating throughout the various object lists.
	    //
		idleNameCache();
		idleNetwork();
	    	        

		// Check for away from keyboard, kick idle agents.
		idle_afk_check();

		//  Update statistics for this frame
		update_statistics();
	}

	////////////////////////////////////////
	//
	// Handle the regular UI idle callbacks as well as
	// hover callbacks
	//
    
#ifdef LL_DARWIN
	if (!mQuitRequested)  //MAINT-4243
#endif
	{
// 		LL_RECORD_BLOCK_TIME(FTM_IDLE_CB);

		// Do event notifications if necessary.  Yes, we may want to move this elsewhere.
		gEventNotifier.update();
		
		gIdleCallbacks.callFunctions();
		gInventory.idleNotifyObservers();
		LLAvatarTracker::instance().idleNotifyObservers();
	}
	
	// Metrics logging (LLViewerAssetStats, etc.)
	{
		static LLTimer report_interval;

		// *TODO:  Add configuration controls for this
		F32 seconds = report_interval.getElapsedTimeF32();
		if (seconds >= app_metrics_interval)
		{
			metricsSend(! gDisconnected);
			report_interval.reset();
		}
	}

	if (gDisconnected)
    {
		return;
    }
	if (gTeleportDisplay)
    {
		return;
    }

	gViewerWindow->updateUI();

	///////////////////////////////////////
	// Agent and camera movement
	//
	LLCoordGL current_mouse = gViewerWindow->getCurrentMouse();

	{
		// After agent and camera moved, figure out if we need to
		// deselect objects.
		LLSelectMgr::getInstance()->deselectAllIfTooFar();

	}

	{
		// Handle pending gesture processing
		LL_RECORD_BLOCK_TIME(FTM_AGENT_POSITION);
		LLGestureMgr::instance().update();

		gAgent.updateAgentPosition(gFrameDTClamped, yaw, current_mouse.mX, current_mouse.mY);
	}

	{
		LL_RECORD_BLOCK_TIME(FTM_OBJECTLIST_UPDATE); 
		
        if (!(logoutRequestSent() && hasSavedFinalSnapshot()))
		{
			gObjectList.update(gAgent);
		}
	}
	
	//////////////////////////////////////
	//
	// Deletes objects...
	// Has to be done after doing idleUpdates (which can kill objects)
	//

	{
		LL_RECORD_BLOCK_TIME(FTM_CLEANUP);
		{
			LL_RECORD_BLOCK_TIME(FTM_CLEANUP_OBJECTS);
			gObjectList.cleanDeadObjects();
		}
		{
			LL_RECORD_BLOCK_TIME(FTM_CLEANUP_DRAWABLES);
			LLDrawable::cleanupDeadDrawables();
		}
	}
	
	//
	// After this point, in theory we should never see a dead object
	// in the various object/drawable lists.
	//

	//////////////////////////////////////
	//
	// Update/send HUD effects
	//
	// At this point, HUD effects may clean up some references to
	// dead objects.
	//

	{
		LL_RECORD_BLOCK_TIME(FTM_HUD_EFFECTS);
		LLSelectMgr::getInstance()->updateEffects();
		LLHUDManager::getInstance()->cleanupEffects();
		LLHUDManager::getInstance()->sendEffects();
	}

	////////////////////////////////////////
	//
	// Unpack layer data that we've received
	//

	{
		LL_RECORD_BLOCK_TIME(FTM_NETWORK);
		gVLManager.unpackData();
	}
	
	/////////////////////////
	//
	// Update surfaces, and surface textures as well.
	//

	LLWorld::getInstance()->updateVisibilities();
	{
		const F32 max_region_update_time = .001f; // 1ms
		LL_RECORD_BLOCK_TIME(FTM_REGION_UPDATE);
		LLWorld::getInstance()->updateRegions(max_region_update_time);
	}
	
	/////////////////////////
	//
	// Update weather effects
	//
	gSky.propagateHeavenlyBodies(gFrameDTClamped);				// moves sun, moon, and planets

	// Update wind vector 
	LLVector3 wind_position_region;
	static LLVector3 average_wind;

	LLViewerRegion *regionp;
	regionp = LLWorld::getInstance()->resolveRegionGlobal(wind_position_region, gAgent.getPositionGlobal());	// puts agent's local coords into wind_position	
	if (regionp)
	{
		gWindVec = regionp->mWind.getVelocity(wind_position_region);

		// Compute average wind and use to drive motion of water
		
		average_wind = regionp->mWind.getAverage();
		gSky.setWind(average_wind);
		//LLVOWater::setWind(average_wind);
	}
	else
	{
		gWindVec.setVec(0.0f, 0.0f, 0.0f);
	}
	
	//////////////////////////////////////
	//
	// Sort and cull in the new renderer are moved to pipeline.cpp
	// Here, particles are updated and drawables are moved.
	//
	
	LL_RECORD_BLOCK_TIME(FTM_WORLD_UPDATE);
	gPipeline.updateMove();

	LLWorld::getInstance()->updateParticles();

	if (gAgentPilot.isPlaying() && gAgentPilot.getOverrideCamera())
	{
		gAgentPilot.moveCamera();
	}
	else if (LLViewerJoystick::getInstance()->getOverrideCamera())
	{ 
		LLViewerJoystick::getInstance()->moveFlycam();
	}
	else
	{
		if (LLToolMgr::getInstance()->inBuildMode())
		{
			LLViewerJoystick::getInstance()->moveObjects();
		}

		gAgentCamera.updateCamera();
	}

	// update media focus
	LLViewerMediaFocus::getInstance()->update();
	
	// Update marketplace
	LLMarketplaceInventoryImporter::update();
	LLMarketplaceInventoryNotifications::update();

	// objects and camera should be in sync, do LOD calculations now
	{
		LL_RECORD_BLOCK_TIME(FTM_LOD_UPDATE);
		gObjectList.updateApparentAngles(gAgent);
	}

	// Update AV render info
	LLAvatarRenderInfoAccountant::getInstance()->idle();

	{
		LL_RECORD_BLOCK_TIME(FTM_AUDIO_UPDATE);
		
		if (gAudiop)
		{
		    audio_update_volume(false);
			audio_update_listener();
			audio_update_wind(false);

			// this line actually commits the changes we've made to source positions, etc.
			const F32 max_audio_decode_time = 0.002f; // 2 ms decode time
			gAudiop->idle(max_audio_decode_time);
		}
	}

	// Execute deferred tasks.
	LLDeferredTaskList::instance().run();
	
	// Handle shutdown process, for example, 
	// wait for floaters to close, send quit message,
	// forcibly quit if it has taken too long
	if (mQuitRequested)
	{
		gGLActive = TRUE;
		idleShutdown();
	}
}

void LLAppViewer::idleShutdown()
{
	// Wait for all modal alerts to get resolved
	if (LLModalDialog::activeCount() > 0)
	{
		return;
	}

	// close IM interface
	if(gIMMgr)
	{
		gIMMgr->disconnectAllSessions();
	}
	
	// Wait for all floaters to get resolved
	if (gFloaterView
		&& !gFloaterView->allChildrenClosed())
	{
		return;
	}



	
	// ProductEngine: Try moving this code to where we shut down sTextureCache in cleanup()
	// *TODO: ugly
	static bool saved_teleport_history = false;
	if (!saved_teleport_history)
	{
		saved_teleport_history = true;
		LLTeleportHistory::getInstance()->dump();
		LLLocationHistory::getInstance()->save(); // *TODO: find a better place for doing this
		return;
	}

	static bool saved_snapshot = false;
	if (!saved_snapshot)
	{
		saved_snapshot = true;
		saveFinalSnapshot();
		return;
	}

	const F32 SHUTDOWN_UPLOAD_SAVE_TIME = 5.f;

	S32 pending_uploads = gAssetStorage->getNumPendingUploads();
	if (pending_uploads > 0
		&& gLogoutTimer.getElapsedTimeF32() < SHUTDOWN_UPLOAD_SAVE_TIME
		&& !logoutRequestSent())
	{
		static S32 total_uploads = 0;
		// Sometimes total upload count can change during logout.
		total_uploads = llmax(total_uploads, pending_uploads);
		gViewerWindow->setShowProgress(TRUE);
		S32 finished_uploads = total_uploads - pending_uploads;
		F32 percent = 100.f * finished_uploads / total_uploads;
		gViewerWindow->setProgressPercent(percent);
		gViewerWindow->setProgressString(LLTrans::getString("SavingSettings"));
		return;
	}

	if (gPendingMetricsUploads > 0
		&& gLogoutTimer.getElapsedTimeF32() < SHUTDOWN_UPLOAD_SAVE_TIME
		&& !logoutRequestSent())
	{
		return;
	}

	// All floaters are closed.  Tell server we want to quit.
	if( !logoutRequestSent() )
	{
		sendLogoutRequest();

		// Wait for a LogoutReply message
		gViewerWindow->setShowProgress(TRUE);
		gViewerWindow->setProgressPercent(100.f);
		gViewerWindow->setProgressString(LLTrans::getString("LoggingOut"));
		return;
	}

	// Make sure that we quit if we haven't received a reply from the server.
	if( logoutRequestSent() 
		&& gLogoutTimer.getElapsedTimeF32() > gLogoutMaxTime )
	{
		forceQuit();
		return;
	}
}

void LLAppViewer::sendLogoutRequest()
{
	if(!mLogoutRequestSent && gMessageSystem)
	{
		//Set internal status variables and marker files before actually starting the logout process
		gLogoutInProgress = TRUE;
		if (!mSecondInstance)
		{
			mLogoutMarkerFileName = gDirUtilp->getExpandedFilename(LL_PATH_LOGS,LOGOUT_MARKER_FILE_NAME);
		
			mLogoutMarkerFile.open(mLogoutMarkerFileName, LL_APR_WB);
			if (mLogoutMarkerFile.getFileHandle())
			{
				LL_INFOS("MarkerFile") << "Created logout marker file '"<< mLogoutMarkerFileName << "' " << LL_ENDL;
				recordMarkerVersion(mLogoutMarkerFile);
			}
			else
			{
				LL_WARNS("MarkerFile") << "Cannot create logout marker file " << mLogoutMarkerFileName << LL_ENDL;
			}		
		}
		else
		{
			LL_INFOS("MarkerFile") << "Did not logout marker file because this is a second instance" << LL_ENDL;
		}
		
		LLMessageSystem* msg = gMessageSystem;
		msg->newMessageFast(_PREHASH_LogoutRequest);
		msg->nextBlockFast(_PREHASH_AgentData);
		msg->addUUIDFast(_PREHASH_AgentID, gAgent.getID() );
		msg->addUUIDFast(_PREHASH_SessionID, gAgent.getSessionID());
		gAgent.sendReliableMessage();

		gLogoutTimer.reset();
		gLogoutMaxTime = LOGOUT_REQUEST_TIME;
		mLogoutRequestSent = TRUE;
		
		if(LLVoiceClient::instanceExists())
		{
			LLVoiceClient::getInstance()->leaveChannel();
		}
	}
}

void LLAppViewer::idleNameCache()
{
	// Neither old nor new name cache can function before agent has a region
	LLViewerRegion* region = gAgent.getRegion();
	if (!region) return;

	// deal with any queued name requests and replies.
	gCacheName->processPending();

	// Can't run the new cache until we have the list of capabilities
	// for the agent region, and can therefore decide whether to use
	// display names or fall back to the old name system.
	if (!region->capabilitiesReceived()) return;

	// Agent may have moved to a different region, so need to update cap URL
	// for name lookups.  Can't do this in the cap grant code, as caps are
	// granted to neighbor regions before the main agent gets there.  Can't
	// do it in the move-into-region code because cap not guaranteed to be
	// granted yet, for example on teleport.
	bool had_capability = LLAvatarNameCache::hasNameLookupURL();
	std::string name_lookup_url;
	name_lookup_url.reserve(128); // avoid a memory allocation below
	name_lookup_url = region->getCapability("GetDisplayNames");
	bool have_capability = !name_lookup_url.empty();
	if (have_capability)
	{
		// we have support for display names, use it
	    U32 url_size = name_lookup_url.size();
	    // capabilities require URLs with slashes before query params:
	    // https://<host>:<port>/cap/<uuid>/?ids=<blah>
	    // but the caps are granted like:
	    // https://<host>:<port>/cap/<uuid>
	    if (url_size > 0 && name_lookup_url[url_size-1] != '/')
	    {
		    name_lookup_url += '/';
	    }
		LLAvatarNameCache::setNameLookupURL(name_lookup_url);
	}
	else
	{
		// Display names not available on this region
		LLAvatarNameCache::setNameLookupURL( std::string() );
	}

	// Error recovery - did we change state?
	if (had_capability != have_capability)
	{
		// name tags are persistant on screen, so make sure they refresh
		LLVOAvatar::invalidateNameTags();
	}

	LLAvatarNameCache::idle();
}

//
// Handle messages, and all message related stuff
//

#define TIME_THROTTLE_MESSAGES

#ifdef TIME_THROTTLE_MESSAGES
#define CHECK_MESSAGES_DEFAULT_MAX_TIME .020f // 50 ms = 50 fps (just for messages!)
static F32 CheckMessagesMaxTime = CHECK_MESSAGES_DEFAULT_MAX_TIME;
#endif

static LLTrace::BlockTimerStatHandle FTM_IDLE_NETWORK("Idle Network");
static LLTrace::BlockTimerStatHandle FTM_MESSAGE_ACKS("Message Acks");
static LLTrace::BlockTimerStatHandle FTM_RETRANSMIT("Retransmit");
static LLTrace::BlockTimerStatHandle FTM_TIMEOUT_CHECK("Timeout Check");
static LLTrace::BlockTimerStatHandle FTM_DYNAMIC_THROTTLE("Dynamic Throttle");
static LLTrace::BlockTimerStatHandle FTM_CHECK_REGION_CIRCUIT("Check Region Circuit");

void LLAppViewer::idleNetwork()
{
	pingMainloopTimeout("idleNetwork");
	
	gObjectList.mNumNewObjects = 0;
	S32 total_decoded = 0;

	if (!gSavedSettings.getBOOL("SpeedTest"))
	{
		LL_RECORD_BLOCK_TIME(FTM_IDLE_NETWORK); // decode
		
		LLTimer check_message_timer;
		//  Read all available packets from network 
		const S64 frame_count = gFrameCount;  // U32->S64
		F32 total_time = 0.0f;

		while (gMessageSystem->checkAllMessages(frame_count, gServicePump)) 
		{
			if (gDoDisconnect)
			{
				// We're disconnecting, don't process any more messages from the server
				// We're usually disconnecting due to either network corruption or a
				// server going down, so this is OK.
				break;
			}
			
			total_decoded++;
			gPacketsIn++;

			if (total_decoded > MESSAGE_MAX_PER_FRAME)
			{
				break;
			}

#ifdef TIME_THROTTLE_MESSAGES
			// Prevent slow packets from completely destroying the frame rate.
			// This usually happens due to clumps of avatars taking huge amount
			// of network processing time (which needs to be fixed, but this is
			// a good limit anyway).
			total_time = check_message_timer.getElapsedTimeF32();
			if (total_time >= CheckMessagesMaxTime)
				break;
#endif
		}

		// Handle per-frame message system processing.
		gMessageSystem->processAcks(gSavedSettings.getF32("AckCollectTime"));

#ifdef TIME_THROTTLE_MESSAGES
		if (total_time >= CheckMessagesMaxTime)
		{
			// Increase CheckMessagesMaxTime so that we will eventually catch up
			CheckMessagesMaxTime *= 1.035f; // 3.5% ~= x2 in 20 frames, ~8x in 60 frames
		}
		else
		{
			// Reset CheckMessagesMaxTime to default value
			CheckMessagesMaxTime = CHECK_MESSAGES_DEFAULT_MAX_TIME;
		}
#endif
		


		// we want to clear the control after sending out all necessary agent updates
		gAgent.resetControlFlags();
				
		// Decode enqueued messages...
		S32 remaining_possible_decodes = MESSAGE_MAX_PER_FRAME - total_decoded;

		if( remaining_possible_decodes <= 0 )
		{
			LL_INFOS() << "Maxed out number of messages per frame at " << MESSAGE_MAX_PER_FRAME << LL_ENDL;
		}

		if (gPrintMessagesThisFrame)
		{
			LL_INFOS() << "Decoded " << total_decoded << " msgs this frame!" << LL_ENDL;
			gPrintMessagesThisFrame = FALSE;
		}
	}
	add(LLStatViewer::NUM_NEW_OBJECTS, gObjectList.mNumNewObjects);

	// Retransmit unacknowledged packets.
	gXferManager->retransmitUnackedPackets();
	gAssetStorage->checkForTimeouts();
	gViewerThrottle.updateDynamicThrottle();

	// Check that the circuit between the viewer and the agent's current
	// region is still alive
	LLViewerRegion *agent_region = gAgent.getRegion();
	if (agent_region && (LLStartUp::getStartupState()==STATE_STARTED))
	{
		LLUUID this_region_id = agent_region->getRegionID();
		bool this_region_alive = agent_region->isAlive();
		if ((mAgentRegionLastAlive && !this_region_alive) // newly dead
		    && (mAgentRegionLastID == this_region_id)) // same region
		{
			forceDisconnect(LLTrans::getString("AgentLostConnection"));
		}
		mAgentRegionLastID = this_region_id;
		mAgentRegionLastAlive = this_region_alive;
	}
}

void LLAppViewer::disconnectViewer()
{
	if (gDisconnected)
	{
		return;
	}
	//
	// Cleanup after quitting.
	//	
	// Save snapshot for next time, if we made it through initialization

	LL_INFOS() << "Disconnecting viewer!" << LL_ENDL;

	// Dump our frame statistics

	// Remember if we were flying
	gSavedSettings.setBOOL("FlyingAtExit", gAgent.getFlying() );

	// Un-minimize all windows so they don't get saved minimized
	if (gFloaterView)
	{
		gFloaterView->restoreAll();
	}

	if (LLSelectMgr::getInstance())
	{
		LLSelectMgr::getInstance()->deselectAll();
	}

	// save inventory if appropriate
	gInventory.cache(gInventory.getRootFolderID(), gAgent.getID());
	if (gInventory.getLibraryRootFolderID().notNull()
		&& gInventory.getLibraryOwnerID().notNull())
	{
		gInventory.cache(
			gInventory.getLibraryRootFolderID(),
			gInventory.getLibraryOwnerID());
	}

	saveNameCache();
	if (LLExperienceCache::instanceExists())
	{
		// TODO: LLExperienceCache::cleanup() logic should be moved to
		// cleanupSingleton().
		LLExperienceCache::instance().cleanup();
	}

	// close inventory interface, close all windows
	LLSidepanelInventory::cleanup();

	gAgentWearables.cleanup();
	gAgentCamera.cleanup();
	// Also writes cached agent settings to gSavedSettings
	gAgent.cleanup();

	// This is where we used to call gObjectList.destroy() and then delete gWorldp.
	// Now we just ask the LLWorld singleton to cleanly shut down.
	if(LLWorld::instanceExists())
	{
		LLWorld::getInstance()->destroyClass();
	}
	LLVOCache::deleteSingleton();

	// call all self-registered classes
	LLDestroyClassList::instance().fireCallbacks();

	cleanup_xfer_manager();
	gDisconnected = TRUE;

	// Pass the connection state to LLUrlEntryParcel not to attempt
	// parcel info requests while disconnected.
	LLUrlEntryParcel::setDisconnected(gDisconnected);
}

bool LLAppViewer::onChangeFrameLimit(LLSD const & evt)
{
	if (evt.asInteger() > 0)
	{
		mMinMicroSecPerFrame = 1000000 / evt.asInteger();
	}
	else
	{
		mMinMicroSecPerFrame = 0;
	}
	return false;
}

void LLAppViewer::forceErrorLLError()
{
   	LL_ERRS() << "This is a deliberate llerror" << LL_ENDL;
}

void LLAppViewer::forceErrorBreakpoint()
{
   	LL_WARNS() << "Forcing a deliberate breakpoint" << LL_ENDL;
#ifdef LL_WINDOWS
    DebugBreak();
#else
    asm ("int $3");
#endif
    return;
}

void LLAppViewer::forceErrorBadMemoryAccess()
{
   	LL_WARNS() << "Forcing a deliberate bad memory access" << LL_ENDL;
    S32* crash = NULL;
    *crash = 0xDEADBEEF;  
    return;
}

void LLAppViewer::forceErrorInfiniteLoop()
{
   	LL_WARNS() << "Forcing a deliberate infinite loop" << LL_ENDL;
    while(true)
    {
        ;
    }
    return;
}
 
void LLAppViewer::forceErrorSoftwareException()
{
   	LL_WARNS() << "Forcing a deliberate exception" << LL_ENDL;
    LLTHROW(LLException("User selected Force Software Exception"));
}

void LLAppViewer::forceErrorDriverCrash()
{
   	LL_WARNS() << "Forcing a deliberate driver crash" << LL_ENDL;
	glDeleteTextures(1, NULL);
}

void LLAppViewer::initMainloopTimeout(const std::string& state, F32 secs)
{
	if(!mMainloopTimeout)
	{
		mMainloopTimeout = new LLWatchdogTimeout();
		resumeMainloopTimeout(state, secs);
	}
}

void LLAppViewer::destroyMainloopTimeout()
{
	if(mMainloopTimeout)
	{
		delete mMainloopTimeout;
		mMainloopTimeout = NULL;
	}
}

void LLAppViewer::resumeMainloopTimeout(const std::string& state, F32 secs)
{
	if(mMainloopTimeout)
	{
		if(secs < 0.0f)
		{
			secs = gSavedSettings.getF32("MainloopTimeoutDefault");
		}
		
		mMainloopTimeout->setTimeout(secs);
		mMainloopTimeout->start(state);
	}
}

void LLAppViewer::pauseMainloopTimeout()
{
	if(mMainloopTimeout)
	{
		mMainloopTimeout->stop();
	}
}

void LLAppViewer::pingMainloopTimeout(const std::string& state, F32 secs)
{
//	if(!restoreErrorTrap())
//	{
//		LL_WARNS() << "!!!!!!!!!!!!! Its an error trap!!!!" << state << LL_ENDL;
//	}
	
	if(mMainloopTimeout)
	{
		if(secs < 0.0f)
		{
			secs = gSavedSettings.getF32("MainloopTimeoutDefault");
		}

		mMainloopTimeout->setTimeout(secs);
		mMainloopTimeout->ping(state);
	}
}

void LLAppViewer::handleLoginComplete()
{
	gLoggedInTime.start();
	initMainloopTimeout("Mainloop Init");

	// Store some data to DebugInfo in case of a freeze.
	gDebugInfo["ClientInfo"]["Name"] = LLVersionInfo::getChannel();

	gDebugInfo["ClientInfo"]["MajorVersion"] = LLVersionInfo::getMajor();
	gDebugInfo["ClientInfo"]["MinorVersion"] = LLVersionInfo::getMinor();
	gDebugInfo["ClientInfo"]["PatchVersion"] = LLVersionInfo::getPatch();
	gDebugInfo["ClientInfo"]["BuildVersion"] = LLVersionInfo::getBuild();

	LLParcel* parcel = LLViewerParcelMgr::getInstance()->getAgentParcel();
	if ( parcel && parcel->getMusicURL()[0])
	{
		gDebugInfo["ParcelMusicURL"] = parcel->getMusicURL();
	}	
	if ( parcel && parcel->getMediaURL()[0])
	{
		gDebugInfo["ParcelMediaURL"] = parcel->getMediaURL();
	}
	
	gDebugInfo["SettingsFilename"] = gSavedSettings.getString("ClientSettingsFile");
	gDebugInfo["CAFilename"] = gDirUtilp->getCAFile();
	gDebugInfo["ViewerExePath"] = gDirUtilp->getExecutablePathAndName();
	gDebugInfo["CurrentPath"] = gDirUtilp->getCurPath();

	if(gAgent.getRegion())
	{
		gDebugInfo["CurrentSimHost"] = gAgent.getRegionHost().getHostName();
		gDebugInfo["CurrentRegion"] = gAgent.getRegion()->getName();
	}

	if(LLAppViewer::instance()->mMainloopTimeout)
	{
		gDebugInfo["MainloopTimeoutState"] = LLAppViewer::instance()->mMainloopTimeout->getState();
	}

	mOnLoginCompleted();

	writeDebugInfo();

	// we logged in successfully, so save settings on logout
	LL_INFOS() << "Login successful, per account settings will be saved on log out." << LL_ENDL;
	mSavePerAccountSettings=true;
}

//virtual
void LLAppViewer::setMasterSystemAudioMute(bool mute)
{
	gSavedSettings.setBOOL("MuteAudio", mute);
}

//virtual
bool LLAppViewer::getMasterSystemAudioMute()
{
	return gSavedSettings.getBOOL("MuteAudio");
}

//----------------------------------------------------------------------------
// Metrics-related methods (static and otherwise)
//----------------------------------------------------------------------------

/**
 * LLViewerAssetStats collects data on a per-region (as defined by the agent's
 * location) so we need to tell it about region changes which become a kind of
 * hidden variable/global state in the collectors.  For collectors not running
 * on the main thread, we need to send a message to move the data over safely
 * and cheaply (amortized over a run).
 */
void LLAppViewer::metricsUpdateRegion(U64 region_handle)
{
	if (0 != region_handle)
	{
		LLViewerAssetStatsFF::set_region(region_handle);
	}
}

/**
 * Attempts to start a multi-threaded metrics report to be sent back to
 * the grid for consumption.
 */
void LLAppViewer::metricsSend(bool enable_reporting)
{
	if (! gViewerAssetStats)
		return;

	if (LLAppViewer::sTextureFetch)
	{
		LLViewerRegion * regionp = gAgent.getRegion();

		if (enable_reporting && regionp)
		{
			std::string	caps_url = regionp->getCapability("ViewerMetrics");

            LLSD sd = gViewerAssetStats->asLLSD(true);

			// Send a report request into 'thread1' to get the rest of the data
			// and provide some additional parameters while here.
			LLAppViewer::sTextureFetch->commandSendMetrics(caps_url,
														   gAgentSessionID,
														   gAgentID,
														   sd);
		}
		else
		{
			LLAppViewer::sTextureFetch->commandDataBreak();
		}
	}

	// Reset even if we can't report.  Rather than gather up a huge chunk of
	// data, we'll keep to our sampling interval and retain the data
	// resolution in time.
	gViewerAssetStats->restart();
}
<|MERGE_RESOLUTION|>--- conflicted
+++ resolved
@@ -564,11 +564,7 @@
 	LLSurface::setTextureSize(gSavedSettings.getU32("RegionTextureSize"));
 	
 	LLRender::sGLCoreProfile = gSavedSettings.getBOOL("RenderGLCoreProfile");
-<<<<<<< HEAD
-    LLRender::sNsightDebugSupport = gSavedSettings.getBOOL("RenderNsightDebugSupport");
-=======
 	LLRender::sNsightDebugSupport = gSavedSettings.getBOOL("RenderNsightDebugSupport");
->>>>>>> c70119eb
 	LLVertexBuffer::sUseVAO = gSavedSettings.getBOOL("RenderUseVAO");
 	LLImageGL::sGlobalUseAnisotropic	= gSavedSettings.getBOOL("RenderAnisotropic");
 	LLImageGL::sCompressTextures		= gSavedSettings.getBOOL("RenderCompressTextures");
@@ -1448,6 +1444,7 @@
 	//check memory availability information
 	checkMemory() ;
 
+	try
 	{
 		pingMainloopTimeout("Main:MiscNativeWindowEvents");
 
@@ -1473,10 +1470,10 @@
 		//memory leaking simulation
 		if (gSimulateMemLeak)
 		{
-			LLFloaterMemLeak* mem_leak_instance =
-				LLFloaterReg::findTypedInstance<LLFloaterMemLeak>("mem_leaking");
+		LLFloaterMemLeak* mem_leak_instance =
+			LLFloaterReg::findTypedInstance<LLFloaterMemLeak>("mem_leaking");
 			if (mem_leak_instance)
-			{
+		{
 				mem_leak_instance->idle();
 			}
 		}
@@ -1491,8 +1488,7 @@
 			// Scan keyboard for movement keys.  Command keys and typing
 			// are handled by windows callbacks.  Don't do this until we're
 			// done initializing.  JC
-			if (gViewerWindow
-				&& (gHeadlessClient || gViewerWindow->getWindow()->getVisible())
+			if ((gHeadlessClient || gViewerWindow->getWindow()->getVisible())
 				&& gViewerWindow->getActive()
 				&& !gViewerWindow->getWindow()->getMinimized()
 				&& LLStartUp::getStartupState() == STATE_STARTED
@@ -1523,7 +1519,7 @@
 
 			// Render scene.
 			// *TODO: Should we run display() even during gHeadlessClient?  DK 2011-02-18
-			if (!LLApp::isExiting() && !gHeadlessClient && gViewerWindow)
+			if (!LLApp::isExiting() && !gHeadlessClient)
 			{
 				pingMainloopTimeout("Main:Display");
 				gGLActive = TRUE;
@@ -1655,13 +1651,60 @@
 			pingMainloopTimeout("Main:End");
 		}
 	}
+	catch (const LLContinueError&)
+	{
+		LOG_UNHANDLED_EXCEPTION("");
+	}
+	catch(std::bad_alloc)
+	{
+		LLMemory::logMemoryInfo(TRUE) ;
+
+		//stop memory leaking simulation
+		LLFloaterMemLeak* mem_leak_instance =
+			LLFloaterReg::findTypedInstance<LLFloaterMemLeak>("mem_leaking");
+		if(mem_leak_instance)
+		{
+			mem_leak_instance->stop() ;
+			LL_WARNS() << "Bad memory allocation in LLAppViewer::frame()!" << LL_ENDL ;
+		}
+		else
+		{
+			//output possible call stacks to log file.
+			LLError::LLCallStacks::print() ;
+
+			LL_ERRS() << "Bad memory allocation in LLAppViewer::frame()!" << LL_ENDL ;
+		}
+	}
+	catch (...)
+	{
+		CRASH_ON_UNHANDLED_EXCEPTION("");
+	}
 
 	if (LLApp::isExiting())
 	{
 		// Save snapshot for next time, if we made it through initialization
 		if (STATE_STARTED == LLStartUp::getStartupState())
 		{
-			saveFinalSnapshot();
+			try
+			{
+				saveFinalSnapshot();
+			}
+			catch(std::bad_alloc)
+			{
+				LL_WARNS() << "Bad memory allocation when saveFinalSnapshot() is called!" << LL_ENDL ;
+
+				//stop memory leaking simulation
+				LLFloaterMemLeak* mem_leak_instance =
+				LLFloaterReg::findTypedInstance<LLFloaterMemLeak>("mem_leaking");
+				if(mem_leak_instance)
+				{
+					mem_leak_instance->stop() ;
+				}
+			}
+			catch (...)
+			{
+				CRASH_ON_UNHANDLED_EXCEPTION("saveFinalSnapshot()");
+			}
 		}
 
 		delete gServicePump;
@@ -1720,7 +1763,7 @@
 	//dump scene loading monitor results
 	if (LLSceneMonitor::instanceExists())
 	{
-		LLSceneMonitor::instance().dumpToFile(gDirUtilp->getExpandedFilename(LL_PATH_LOGS, "scene_monitor_results.csv"));
+	LLSceneMonitor::instance().dumpToFile(gDirUtilp->getExpandedFilename(LL_PATH_LOGS, "scene_monitor_results.csv"));
 	}
 
 	// There used to be an 'if (LLFastTimerView::sAnalyzePerformance)' block
@@ -1765,7 +1808,7 @@
 
 	if (LLVoiceClient::instanceExists())
 	{
-		LLVoiceClient::getInstance()->terminate();
+	LLVoiceClient::getInstance()->terminate();
 	}
 
 	disconnectViewer();
@@ -1824,7 +1867,7 @@
 
 	if (LLWorldMap::instanceExists())
 	{
-		LLWorldMap::getInstance()->reset(); // release any images
+	LLWorldMap::getInstance()->reset(); // release any images
 	}
 
 	LLCalc::cleanUp();
@@ -2000,13 +2043,13 @@
 	// save mute list. gMuteList used to also be deleted here too.
 	if (gAgent.isInitialized() && LLMuteList::instanceExists())
 	{
-		LLMuteList::getInstance()->cache(gAgent.getID());
+	LLMuteList::getInstance()->cache(gAgent.getID());
 	}
 
 	//save call log list
 	if (LLConversationLog::instanceExists())
 	{
-		LLConversationLog::instance().cache();
+	LLConversationLog::instance().cache();
 	}
 
 	if (mPurgeOnExit)
