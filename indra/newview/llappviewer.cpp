--- conflicted
+++ resolved
@@ -731,17 +731,10 @@
 
     mAlloc.setProfilingEnabled(gSavedSettings.getBOOL("MemProfiling"));
 
-<<<<<<< HEAD
-#if LL_RECORD_VIEWER_STATS
-	LLViewerStatsRecorder::initClass();
-#endif
-
 	// Initialize the non-LLCurl libcurl library.  Should be called
 	// before consumers (LLTextureFetch).
 	mAppCoreHttp.init();
 	
-=======
->>>>>>> 8db983fb
     // *NOTE:Mani - LLCurl::initClass is not thread safe. 
     // Called before threads are created.
     LLCurl::initClass(gSavedSettings.getF32("CurlRequestTimeOut"), 
