--- conflicted
+++ resolved
@@ -4,7 +4,7 @@
  *
  * $LicenseInfo:firstyear=2007&license=viewerlgpl$
  * Second Life Viewer Source Code
- * Copyright (C) 2010, Linden Research, Inc.
+ * Copyright (C) 2012, Linden Research, Inc.
  * 
  * This library is free software; you can redistribute it and/or
  * modify it under the terms of the GNU Lesser General Public
@@ -1905,6 +1905,9 @@
 	LLCurl::cleanupClass();
 	LL_CHECK_MEMORY
 
+	// Non-LLCurl libcurl library
+	mAppCoreHttp.cleanup();
+
 	LLFilePickerThread::cleanupClass();
 
 	//MUST happen AFTER LLCurl::cleanupClass
@@ -1976,18 +1979,6 @@
 
 	LLViewerAssetStatsFF::cleanup();
 	
-<<<<<<< HEAD
-	llinfos << "Shutting down message system" << llendflush;
-	end_messaging_system();
-
-	// *NOTE:Mani - The following call is not thread safe. 
-	LLCurl::cleanupClass();
-
-	// Non-LLCurl libcurl library
-	mAppCoreHttp.cleanup();
-
-=======
->>>>>>> bf6d1670
 	// If we're exiting to launch an URL, do that here so the screen
 	// is at the right resolution before we launch IE.
 	if (!gLaunchFileOnQuit.empty())
