--- conflicted
+++ resolved
@@ -1201,10 +1201,7 @@
         {
             // Run the updater. An exception from launching the updater should bother us.
             LLLeap::create(updater, true);
-<<<<<<< HEAD
-=======
             mUpdaterNotFound = false;
->>>>>>> 21565a1f
         }
         catch (...)
         {
@@ -1214,12 +1211,7 @@
                 details.getString(),
                 LLStringUtil::null,
                 OSMB_OK);
-<<<<<<< HEAD
-            // pass this exception to crash handler
-            throw;
-=======
             mUpdaterNotFound = true;
->>>>>>> 21565a1f
         }
 	}
 	else
