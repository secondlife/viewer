/**
 * @file llappviewer.cpp
 * @brief The LLAppViewer class definitions
 *
 * $LicenseInfo:firstyear=2007&license=viewerlgpl$
 * Second Life Viewer Source Code
 * Copyright (C) 2012, Linden Research, Inc.
 *
 * This library is free software; you can redistribute it and/or
 * modify it under the terms of the GNU Lesser General Public
 * License as published by the Free Software Foundation;
 * version 2.1 of the License only.
 *
 * This library is distributed in the hope that it will be useful,
 * but WITHOUT ANY WARRANTY; without even the implied warranty of
 * MERCHANTABILITY or FITNESS FOR A PARTICULAR PURPOSE.  See the GNU
 * Lesser General Public License for more details.
 *
 * You should have received a copy of the GNU Lesser General Public
 * License along with this library; if not, write to the Free Software
 * Foundation, Inc., 51 Franklin Street, Fifth Floor, Boston, MA  02110-1301  USA
 *
 * Linden Research, Inc., 945 Battery Street, San Francisco, CA  94111  USA
 * $/LicenseInfo$
 */

#include "llviewerprecompiledheaders.h"

#include "llappviewer.h"

// Viewer includes
#include "llversioninfo.h"
#include "llfeaturemanager.h"
#include "lluictrlfactory.h"
#include "lltexteditor.h"
#include "llerrorcontrol.h"
#include "lleventtimer.h"
#include "llviewertexturelist.h"
#include "llgroupmgr.h"
#include "llagent.h"
#include "llagentcamera.h"
#include "llagentlanguage.h"
#include "llagentui.h"
#include "llagentwearables.h"
#include "lldirpicker.h"
#include "llfloaterimcontainer.h"
#include "llimprocessing.h"
#include "llwindow.h"
#include "llviewerstats.h"
#include "llviewerstatsrecorder.h"
#include "llmarketplacefunctions.h"
#include "llmarketplacenotifications.h"
#include "llmd5.h"
#include "llmeshrepository.h"
#include "llpumpio.h"
#include "llmimetypes.h"
#include "llslurl.h"
#include "llstartup.h"
#include "llfocusmgr.h"
#include "llviewerjoystick.h"
#include "llallocator.h"
#include "llcalc.h"
#include "llconversationlog.h"
#include "lldxhardware.h"
#include "lltexturestats.h"
#include "lltrace.h"
#include "lltracethreadrecorder.h"
#include "llviewerwindow.h"
#include "llviewerdisplay.h"
#include "llviewermedia.h"
#include "llviewerparcelmedia.h"
#include "llviewermediafocus.h"
#include "llviewermessage.h"
#include "llviewerobjectlist.h"
#include "llworldmap.h"
#include "llmutelist.h"
#include "llviewerhelp.h"
#include "lluicolortable.h"
#include "llurldispatcher.h"
#include "llurlhistory.h"
#include "llrender.h"
#include "llteleporthistory.h"
#include "lltoast.h"
#include "llsdutil_math.h"
#include "lllocationhistory.h"
#include "llfasttimerview.h"
#include "llvector4a.h"
#include "llviewermenufile.h"
#include "llvoicechannel.h"
#include "llvoavatarself.h"
#include "llurlmatch.h"
#include "lltextutil.h"
#include "lllogininstance.h"
#include "llprogressview.h"
#include "llvocache.h"
#include "llvopartgroup.h"
#include "llweb.h"
#include "llfloatertexturefetchdebugger.h"
#include "llspellcheck.h"
#include "llscenemonitor.h"
#include "llavatarrenderinfoaccountant.h"
#include "lllocalbitmaps.h"
#include "llskinningutil.h"

// Linden library includes
#include "llavatarnamecache.h"
#include "lldiriterator.h"
#include "llexperiencecache.h"
#include "llimagej2c.h"
#include "llmemory.h"
#include "llprimitive.h"
#include "llurlaction.h"
#include "llurlentry.h"
#include "llvfile.h"
#include "llvfsthread.h"
#include "llvolumemgr.h"
#include "llxfermanager.h"
#include "llphysicsextensions.h"

#include "llnotificationmanager.h"
#include "llnotifications.h"
#include "llnotificationsutil.h"

#include "llleap.h"
#include "stringize.h"
#include "llcoros.h"
#include "llexception.h"
#if !LL_LINUX
#include "cef/dullahan.h"
#include "vlc/libvlc_version.h"
#endif // LL_LINUX

// Third party library includes
#include <boost/bind.hpp>
#include <boost/foreach.hpp>
#include <boost/algorithm/string.hpp>
#include <boost/regex.hpp>
#include <boost/throw_exception.hpp>

#if LL_WINDOWS
#	include <share.h> // For _SH_DENYWR in processMarkerFiles
#else
#   include <sys/file.h> // For processMarkerFiles
#endif

#include "llapr.h"
#include <boost/lexical_cast.hpp>

#include "llviewerkeyboard.h"
#include "lllfsthread.h"
#include "llworkerthread.h"
#include "lltexturecache.h"
#include "lltexturefetch.h"
#include "llimageworker.h"
#include "llevents.h"

// The files below handle dependencies from cleanup.
#include "llkeyframemotion.h"
#include "llworldmap.h"
#include "llhudmanager.h"
#include "lltoolmgr.h"
#include "llassetstorage.h"
#include "llpolymesh.h"
#include "llproxy.h"
#include "llaudioengine.h"
#include "llstreamingaudio.h"
#include "llviewermenu.h"
#include "llselectmgr.h"
#include "lltrans.h"
#include "lltransutil.h"
#include "lltracker.h"
#include "llviewerparcelmgr.h"
#include "llworldmapview.h"
#include "llpostprocess.h"

#include "lldebugview.h"
#include "llconsole.h"
#include "llcontainerview.h"
#include "lltooltip.h"

#include "llsdutil.h"
#include "llsdserialize.h"

#include "llworld.h"
#include "llhudeffecttrail.h"
#include "llvectorperfoptions.h"
#include "llslurl.h"
#include "llwatchdog.h"

// Included so that constants/settings might be initialized
// in save_settings_to_globals()
#include "llbutton.h"
#include "llstatusbar.h"
#include "llsurface.h"
#include "llvosky.h"
#include "llvotree.h"
#include "llvoavatar.h"
#include "llfolderview.h"
#include "llagentpilot.h"
#include "llvovolume.h"
#include "llflexibleobject.h"
#include "llvosurfacepatch.h"
#include "llviewerfloaterreg.h"
#include "llcommandlineparser.h"
#include "llfloatermemleak.h"
#include "llfloaterreg.h"
#include "llfloateroutfitsnapshot.h"
#include "llfloatersnapshot.h"
#include "llsidepanelinventory.h"
#include "llatmosphere.h"

// includes for idle() idleShutdown()
#include "llviewercontrol.h"
#include "lleventnotifier.h"
#include "llcallbacklist.h"
#include "lldeferredsounds.h"
#include "pipeline.h"
#include "llgesturemgr.h"
#include "llsky.h"
#include "llvlmanager.h"
#include "llviewercamera.h"
#include "lldrawpoolbump.h"
#include "llvieweraudio.h"
#include "llimview.h"
#include "llviewerthrottle.h"
#include "llparcel.h"
#include "llavatariconctrl.h"
#include "llgroupiconctrl.h"
#include "llviewerassetstats.h"

// Include for security api initialization
#include "llsecapi.h"
#include "llmachineid.h"
#include "llmainlooprepeater.h"
#include "llcleanup.h"

#include "llcoproceduremanager.h"
#include "llviewereventrecorder.h"

// *FIX: These extern globals should be cleaned up.
// The globals either represent state/config/resource-storage of either
// this app, or another 'component' of the viewer. App globals should be
// moved into the app class, where as the other globals should be
// moved out of here.
// If a global symbol reference seems valid, it will be included
// via header files above.

//----------------------------------------------------------------------------
// llviewernetwork.h
#include "llviewernetwork.h"
// define a self-registering event API object
#include "llappviewerlistener.h"

#if (LL_LINUX || LL_SOLARIS) && LL_GTK
#include "glib.h"
#endif // (LL_LINUX || LL_SOLARIS) && LL_GTK

#if LL_MSVC
// disable boost::lexical_cast warning
#pragma warning (disable:4702)
#endif

static LLAppViewerListener sAppViewerListener(LLAppViewer::instance);

////// Windows-specific includes to the bottom - nasty defines in these pollute the preprocessor
//
//----------------------------------------------------------------------------
// viewer.cpp - these are only used in viewer, should be easily moved.

#if LL_DARWIN
extern void init_apple_menu(const char* product);
#endif // LL_DARWIN

extern BOOL gRandomizeFramerate;
extern BOOL gPeriodicSlowFrame;
extern BOOL gDebugGL;

#if LL_DARWIN
extern BOOL gHiDPISupport;
#endif

////////////////////////////////////////////////////////////
// All from the last globals push...

F32 gSimLastTime; // Used in LLAppViewer::init and send_stats()
F32 gSimFrames;

BOOL gShowObjectUpdates = FALSE;
BOOL gUseQuickTime = TRUE;

eLastExecEvent gLastExecEvent = LAST_EXEC_NORMAL;
S32 gLastExecDuration = -1; // (<0 indicates unknown)

#if LL_WINDOWS
#   define LL_PLATFORM_KEY "win"
#elif LL_DARWIN
#   define LL_PLATFORM_KEY "mac"
#elif LL_LINUX
#   define LL_PLATFORM_KEY "lnx"
else
#   error "Unknown Platform"
#endif
const char* gPlatform = LL_PLATFORM_KEY;

LLSD gDebugInfo;

U32	gFrameCount = 0;
U32 gForegroundFrameCount = 0; // number of frames that app window was in foreground
LLPumpIO* gServicePump = NULL;

U64MicrosecondsImplicit gFrameTime = 0;
F32SecondsImplicit gFrameTimeSeconds = 0.f;
F32SecondsImplicit gFrameIntervalSeconds = 0.f;
F32 gFPSClamped = 10.f;						// Pretend we start at target rate.
F32 gFrameDTClamped = 0.f;					// Time between adjacent checks to network for packets
U64MicrosecondsImplicit	gStartTime = 0; // gStartTime is "private", used only to calculate gFrameTimeSeconds

LLTimer gRenderStartTime;
LLFrameTimer gForegroundTime;
LLFrameTimer gLoggedInTime;
LLTimer gLogoutTimer;
static const F32 LOGOUT_REQUEST_TIME = 6.f;  // this will be cut short by the LogoutReply msg.
F32 gLogoutMaxTime = LOGOUT_REQUEST_TIME;


S32 gPendingMetricsUploads = 0;


BOOL				gDisconnected = FALSE;

// used to restore texture state after a mode switch
LLFrameTimer	gRestoreGLTimer;
BOOL			gRestoreGL = FALSE;
bool			gUseWireframe = FALSE;

//use for remember deferred mode in wireframe switch
bool			gInitialDeferredModeForWireframe = FALSE;

// VFS globals - see llappviewer.h
LLVFS* gStaticVFS = NULL;

LLMemoryInfo gSysMemory;
U64Bytes gMemoryAllocated(0); // updated in display_stats() in llviewerdisplay.cpp

std::string gLastVersionChannel;

LLVector3			gWindVec(3.0, 3.0, 0.0);
LLVector3			gRelativeWindVec(0.0, 0.0, 0.0);

U32		gPacketsIn = 0;

BOOL				gPrintMessagesThisFrame = FALSE;

BOOL gRandomizeFramerate = FALSE;
BOOL gPeriodicSlowFrame = FALSE;

BOOL gCrashOnStartup = FALSE;
BOOL gLLErrorActivated = FALSE;
BOOL gLogoutInProgress = FALSE;

BOOL gSimulateMemLeak = FALSE;

////////////////////////////////////////////////////////////
// Internal globals... that should be removed.
static std::string gArgs;
const int MAX_MARKER_LENGTH = 1024;
const std::string MARKER_FILE_NAME("SecondLife.exec_marker");
const std::string START_MARKER_FILE_NAME("SecondLife.start_marker");
const std::string ERROR_MARKER_FILE_NAME("SecondLife.error_marker");
const std::string LLERROR_MARKER_FILE_NAME("SecondLife.llerror_marker");
const std::string LOGOUT_MARKER_FILE_NAME("SecondLife.logout_marker");
static BOOL gDoDisconnect = FALSE;
static std::string gLaunchFileOnQuit;

// Used on Win32 for other apps to identify our window (eg, win_setup)
const char* const VIEWER_WINDOW_CLASSNAME = "Second Life";

//-- LLDeferredTaskList ------------------------------------------------------

/**
 * A list of deferred tasks.
 *
 * We sometimes need to defer execution of some code until the viewer gets idle,
 * e.g. removing an inventory item from within notifyObservers() may not work out.
 *
 * Tasks added to this list will be executed in the next LLAppViewer::idle() iteration.
 * All tasks are executed only once.
 */
class LLDeferredTaskList: public LLSingleton<LLDeferredTaskList>
{
	LLSINGLETON_EMPTY_CTOR(LLDeferredTaskList);
	LOG_CLASS(LLDeferredTaskList);

	friend class LLAppViewer;
	typedef boost::signals2::signal<void()> signal_t;

	void addTask(const signal_t::slot_type& cb)
	{
		mSignal.connect(cb);
	}

	void run()
	{
		if (!mSignal.empty())
		{
			mSignal();
			mSignal.disconnect_all_slots();
		}
	}

	signal_t mSignal;
};

//----------------------------------------------------------------------------

// List of entries from strings.xml to always replace
static std::set<std::string> default_trans_args;
void init_default_trans_args()
{
	default_trans_args.insert("SECOND_LIFE"); // World
	default_trans_args.insert("APP_NAME");
	default_trans_args.insert("CAPITALIZED_APP_NAME");
	default_trans_args.insert("SECOND_LIFE_GRID");
	default_trans_args.insert("SUPPORT_SITE");
	// This URL shows up in a surprising number of places in various skin
	// files. We really only want to have to maintain a single copy of it.
	default_trans_args.insert("create_account_url");
}

//----------------------------------------------------------------------------
// File scope definitons
const char *VFS_DATA_FILE_BASE = "data.db2.x.";
const char *VFS_INDEX_FILE_BASE = "index.db2.x.";


struct SettingsFile : public LLInitParam::Block<SettingsFile>
{
	Mandatory<std::string>	name;
	Optional<std::string>	file_name;
	Optional<bool>			required,
							persistent;
	Optional<std::string>	file_name_setting;

	SettingsFile()
	:	name("name"),
		file_name("file_name"),
		required("required", false),
		persistent("persistent", true),
		file_name_setting("file_name_setting")
	{}
};

struct SettingsGroup : public LLInitParam::Block<SettingsGroup>
{
	Mandatory<std::string>	name;
	Mandatory<S32>			path_index;
	Multiple<SettingsFile>	files;

	SettingsGroup()
	:	name("name"),
		path_index("path_index"),
		files("file")
	{}
};

struct SettingsFiles : public LLInitParam::Block<SettingsFiles>
{
	Multiple<SettingsGroup>	groups;

	SettingsFiles()
	: groups("group")
	{}
};

static std::string gWindowTitle;

//----------------------------------------------------------------------------
// Metrics logging control constants
//----------------------------------------------------------------------------
static const F32 METRICS_INTERVAL_DEFAULT = 600.0;
static const F32 METRICS_INTERVAL_QA = 30.0;
static F32 app_metrics_interval = METRICS_INTERVAL_DEFAULT;
static bool app_metrics_qa_mode = false;

void idle_afk_check()
{
	// check idle timers
	F32 current_idle = gAwayTriggerTimer.getElapsedTimeF32();
	F32 afk_timeout  = gSavedSettings.getS32("AFKTimeout");
	if (afk_timeout && (current_idle > afk_timeout) && ! gAgent.getAFK())
	{
		LL_INFOS("IdleAway") << "Idle more than " << afk_timeout << " seconds: automatically changing to Away status" << LL_ENDL;
		gAgent.setAFK();
	}
}

// A callback set in LLAppViewer::init()
static void ui_audio_callback(const LLUUID& uuid)
{
	if (gAudiop)
	{
		SoundData soundData(uuid, gAgent.getID(), 1.0f, LLAudioEngine::AUDIO_TYPE_UI);
		gAudiop->triggerSound(soundData);
	}
}

// A callback set in LLAppViewer::init()
static void deferred_ui_audio_callback(const LLUUID& uuid)
{
	if (gAudiop)
	{
		SoundData soundData(uuid, gAgent.getID(), 1.0f, LLAudioEngine::AUDIO_TYPE_UI);
		LLDeferredSounds::instance().deferSound(soundData);
	}
}

bool	create_text_segment_icon_from_url_match(LLUrlMatch* match,LLTextBase* base)
{
	if(!match || !base || base->getPlainText())
		return false;

	LLUUID match_id = match->getID();

	LLIconCtrl* icon;

	if(gAgent.isInGroup(match_id, TRUE))
	{
		LLGroupIconCtrl::Params icon_params;
		icon_params.group_id = match_id;
		icon_params.rect = LLRect(0, 16, 16, 0);
		icon_params.visible = true;
		icon = LLUICtrlFactory::instance().create<LLGroupIconCtrl>(icon_params);
	}
	else
	{
		LLAvatarIconCtrl::Params icon_params;
		icon_params.avatar_id = match_id;
		icon_params.rect = LLRect(0, 16, 16, 0);
		icon_params.visible = true;
		icon = LLUICtrlFactory::instance().create<LLAvatarIconCtrl>(icon_params);
	}

	LLInlineViewSegment::Params params;
	params.force_newline = false;
	params.view = icon;
	params.left_pad = 4;
	params.right_pad = 4;
	params.top_pad = -2;
	params.bottom_pad = 2;

	base->appendWidget(params," ",false);

	return true;
}

// Use these strictly for things that are constructed at startup,
// or for things that are performance critical.  JC
static void settings_to_globals()
{
	LLBUTTON_H_PAD		= gSavedSettings.getS32("ButtonHPad");
	BTN_HEIGHT_SMALL	= gSavedSettings.getS32("ButtonHeightSmall");
	BTN_HEIGHT			= gSavedSettings.getS32("ButtonHeight");

	MENU_BAR_HEIGHT		= gSavedSettings.getS32("MenuBarHeight");
	MENU_BAR_WIDTH		= gSavedSettings.getS32("MenuBarWidth");

	LLSurface::setTextureSize(gSavedSettings.getU32("RegionTextureSize"));

	LLRender::sGLCoreProfile = gSavedSettings.getBOOL("RenderGLCoreProfile");
	LLRender::sNsightDebugSupport = gSavedSettings.getBOOL("RenderNsightDebugSupport");
	LLVertexBuffer::sUseVAO = gSavedSettings.getBOOL("RenderUseVAO");
	LLImageGL::sGlobalUseAnisotropic	= gSavedSettings.getBOOL("RenderAnisotropic");
	LLImageGL::sCompressTextures		= gSavedSettings.getBOOL("RenderCompressTextures");
	LLVOVolume::sLODFactor				= llclamp(gSavedSettings.getF32("RenderVolumeLODFactor"), 0.01f, MAX_LOD_FACTOR);
	LLVOVolume::sDistanceFactor			= 1.f-LLVOVolume::sLODFactor * 0.1f;
	LLVolumeImplFlexible::sUpdateFactor = gSavedSettings.getF32("RenderFlexTimeFactor");
	LLVOTree::sTreeFactor				= gSavedSettings.getF32("RenderTreeLODFactor");
	LLVOAvatar::sLODFactor				= llclamp(gSavedSettings.getF32("RenderAvatarLODFactor"), 0.f, MAX_AVATAR_LOD_FACTOR);
	LLVOAvatar::sPhysicsLODFactor		= llclamp(gSavedSettings.getF32("RenderAvatarPhysicsLODFactor"), 0.f, MAX_AVATAR_LOD_FACTOR);
	LLVOAvatar::updateImpostorRendering(gSavedSettings.getU32("RenderAvatarMaxNonImpostors"));
	LLVOAvatar::sVisibleInFirstPerson	= gSavedSettings.getBOOL("FirstPersonAvatarVisible");
	// clamp auto-open time to some minimum usable value
	LLFolderView::sAutoOpenTime			= llmax(0.25f, gSavedSettings.getF32("FolderAutoOpenDelay"));
	LLSelectMgr::sRectSelectInclusive	= gSavedSettings.getBOOL("RectangleSelectInclusive");
	LLSelectMgr::sRenderHiddenSelections = gSavedSettings.getBOOL("RenderHiddenSelections");
	LLSelectMgr::sRenderLightRadius = gSavedSettings.getBOOL("RenderLightRadius");

	gAgentPilot.setNumRuns(gSavedSettings.getS32("StatsNumRuns"));
	gAgentPilot.setQuitAfterRuns(gSavedSettings.getBOOL("StatsQuitAfterRuns"));
	gAgent.setHideGroupTitle(gSavedSettings.getBOOL("RenderHideGroupTitle"));

	gDebugWindowProc = gSavedSettings.getBOOL("DebugWindowProc");
	gShowObjectUpdates = gSavedSettings.getBOOL("ShowObjectUpdates");
	LLWorldMapView::sMapScale = gSavedSettings.getF32("MapScale");
	
#if LL_DARWIN
	gHiDPISupport = gSavedSettings.getBOOL("RenderHiDPI");
#endif
}

static void settings_modify()
{
	LLRenderTarget::sUseFBO				= gSavedSettings.getBOOL("RenderDeferred");
	LLPipeline::sRenderBump				= gSavedSettings.getBOOL("RenderObjectBump");
	LLPipeline::sRenderDeferred		= LLPipeline::sRenderBump && gSavedSettings.getBOOL("RenderDeferred");
	LLVOSurfacePatch::sLODFactor		= gSavedSettings.getF32("RenderTerrainLODFactor");
	LLVOSurfacePatch::sLODFactor *= LLVOSurfacePatch::sLODFactor; //square lod factor to get exponential range of [1,4]
	gDebugGL = gSavedSettings.getBOOL("RenderDebugGL") || gDebugSession;
	gDebugPipeline = gSavedSettings.getBOOL("RenderDebugPipeline");
}

class LLFastTimerLogThread : public LLThread
{
public:
	std::string mFile;

	LLFastTimerLogThread(std::string& test_name) : LLThread("fast timer log")
 	{
		std::string file_name = test_name + std::string(".slp");
		mFile = gDirUtilp->getExpandedFilename(LL_PATH_LOGS, file_name);
	}

	void run()
	{
		llofstream os(mFile.c_str());

		while (!LLAppViewer::instance()->isQuitting())
		{
			LLTrace::BlockTimer::writeLog(os);
			os.flush();
			ms_sleep(32);
		}

		os.close();
	}
};

//virtual
bool LLAppViewer::initSLURLHandler()
{
	// does nothing unless subclassed
	return false;
}

//virtual
bool LLAppViewer::sendURLToOtherInstance(const std::string& url)
{
	// does nothing unless subclassed
	return false;
}

//----------------------------------------------------------------------------
// LLAppViewer definition

// Static members.
// The single viewer app.
LLAppViewer* LLAppViewer::sInstance = NULL;
LLTextureCache* LLAppViewer::sTextureCache = NULL;
LLImageDecodeThread* LLAppViewer::sImageDecodeThread = NULL;
LLTextureFetch* LLAppViewer::sTextureFetch = NULL;

std::string getRuntime()
{
	return llformat("%.4f", (F32)LLTimer::getElapsedSeconds().value());
}

LLAppViewer::LLAppViewer()
:	mMarkerFile(),
	mLogoutMarkerFile(),
	mReportedCrash(false),
	mNumSessions(0),
	mPurgeCache(false),
	mPurgeOnExit(false),
	mSecondInstance(false),
	mSavedFinalSnapshot(false),
	mSavePerAccountSettings(false),		// don't save settings on logout unless login succeeded.
	mQuitRequested(false),
	mLogoutRequestSent(false),
	mLastAgentControlFlags(0),
	mLastAgentForceUpdate(0),
	mMainloopTimeout(NULL),
	mAgentRegionLastAlive(false),
	mRandomizeFramerate(LLCachedControl<bool>(gSavedSettings,"Randomize Framerate", FALSE)),
	mPeriodicSlowFrame(LLCachedControl<bool>(gSavedSettings,"Periodic Slow Frame", FALSE)),
	mFastTimerLogThread(NULL),
	mSettingsLocationList(NULL),
	mIsFirstRun(false),
	mMinMicroSecPerFrame(0.f)
{
	if(NULL != sInstance)
	{
		LL_ERRS() << "Oh no! An instance of LLAppViewer already exists! LLAppViewer is sort of like a singleton." << LL_ENDL;
	}

    mDumpPath ="";

	// Need to do this initialization before we do anything else, since anything
	// that touches files should really go through the lldir API
	gDirUtilp->initAppDirs("SecondLife");
	//
	// IMPORTANT! Do NOT put anything that will write
	// into the log files during normal startup until AFTER
	// we run the "program crashed last time" error handler below.
	//
	sInstance = this;

	gLoggedInTime.stop();

	initLoggingAndGetLastDuration();

	processMarkerFiles();
	//
	// OK to write stuff to logs now, we've now crash reported if necessary
	//

	LLLoginInstance::instance().setPlatformInfo(gPlatform, LLOSInfo::instance().getOSVersionString(), LLOSInfo::instance().getOSStringSimple());

	// Under some circumstances we want to read the static_debug_info.log file
	// from the previous viewer run between this constructor call and the
	// init() call, which will overwrite the static_debug_info.log file for
	// THIS run. So setDebugFileNames() early.
#if LL_BUGSPLAT
	// MAINT-8917: don't create a dump directory just for the
	// static_debug_info.log file
	std::string logdir = gDirUtilp->getExpandedFilename(LL_PATH_LOGS, "");
#else // ! LL_BUGSPLAT
	// write Google Breakpad minidump files to a per-run dump directory to avoid multiple viewer issues.
	std::string logdir = gDirUtilp->getExpandedFilename(LL_PATH_DUMP, "");
#endif // ! LL_BUGSPLAT
	mDumpPath = logdir;
	setMiniDumpDir(logdir);
	setDebugFileNames(logdir);
}

LLAppViewer::~LLAppViewer()
{
	delete mSettingsLocationList;

	destroyMainloopTimeout();

	// If we got to this destructor somehow, the app didn't hang.
	removeMarkerFiles();
}

class LLUITranslationBridge : public LLTranslationBridge
{
public:
	virtual std::string getString(const std::string &xml_desc)
	{
		return LLTrans::getString(xml_desc);
	}
};

namespace {
// With Xcode 6, _exit() is too magical to use with boost::bind(), so provide
// this little helper function.
void fast_exit(int rc)
{
	_exit(rc);
}


}


bool LLAppViewer::init()
{
	setupErrorHandling(mSecondInstance);

	//
	// Start of the application
	//

	// initialize LLWearableType translation bridge.
	// Memory will be cleaned up in ::cleanupClass()
    LLTranslationBridge::ptr_t trans = std::make_shared<LLUITranslationBridge>();
	LLWearableType::initClass(trans);
    LLSettingsType::initClass(trans);

	// initialize SSE options
	LLVector4a::initClass();

	//initialize particle index pool
	LLVOPartGroup::initClass();

	// set skin search path to default, will be overridden later
	// this allows simple skinned file lookups to work
	gDirUtilp->setSkinFolder("default", "en");

//	initLoggingAndGetLastDuration();

	//
	// OK to write stuff to logs now, we've now crash reported if necessary
	//
	init_default_trans_args();

	if (!initConfiguration())
		return false;

	LL_INFOS("InitInfo") << "Configuration initialized." << LL_ENDL ;

	// initialize skinning util
	LLSkinningUtil::initClass();

	//set the max heap size.
	initMaxHeapSize() ;
	LLCoros::instance().setStackSize(gSavedSettings.getS32("CoroutineStackSize"));


	// Although initLoggingAndGetLastDuration() is the right place to mess with
	// setFatalFunction(), we can't query gSavedSettings until after
	// initConfiguration().
	S32 rc(gSavedSettings.getS32("QAModeTermCode"));
	if (rc >= 0)
	{
		// QAModeTermCode set, terminate with that rc on LL_ERRS. Use
		// fast_exit() rather than exit() because normal cleanup depends too
		// much on successful startup!
		LLError::setFatalFunction(boost::bind(fast_exit, rc));
	}

    mAlloc.setProfilingEnabled(gSavedSettings.getBOOL("MemProfiling"));

	// Initialize the non-LLCurl libcurl library.  Should be called
	// before consumers (LLTextureFetch).
	mAppCoreHttp.init();

	LL_INFOS("InitInfo") << "LLCore::Http initialized." << LL_ENDL ;

    LLMachineID::init();

	{
		if (gSavedSettings.getBOOL("QAModeMetrics"))
		{
			app_metrics_qa_mode = true;
			app_metrics_interval = METRICS_INTERVAL_QA;
		}
		LLViewerAssetStatsFF::init();
	}

	initThreads();
	LL_INFOS("InitInfo") << "Threads initialized." << LL_ENDL ;

	// Initialize settings early so that the defaults for ignorable dialogs are
	// picked up and then correctly re-saved after launching the updater (STORM-1268).
	LLUI::settings_map_t settings_map;
	settings_map["config"] = &gSavedSettings;
	settings_map["ignores"] = &gWarningSettings;
	settings_map["floater"] = &gSavedSettings; // *TODO: New settings file
	settings_map["account"] = &gSavedPerAccountSettings;

	LLUI::initClass(settings_map,
		LLUIImageList::getInstance(),
		ui_audio_callback,
		deferred_ui_audio_callback,
		&LLUI::getScaleFactor());
	LL_INFOS("InitInfo") << "UI initialized." << LL_ENDL ;

	// NOW LLUI::getLanguage() should work. gDirUtilp must know the language
	// for this session ASAP so all the file-loading commands that follow,
	// that use findSkinnedFilenames(), will include the localized files.
	gDirUtilp->setSkinFolder(gDirUtilp->getSkinFolder(), LLUI::getLanguage());

	// Setup LLTrans after LLUI::initClass has been called.
	initStrings();

	// Setup notifications after LLUI::initClass() has been called.
	LLNotifications::instance();
	LL_INFOS("InitInfo") << "Notifications initialized." << LL_ENDL ;

    writeSystemInfo();

	//////////////////////////////////////////////////////////////////////////////
	//////////////////////////////////////////////////////////////////////////////
	//////////////////////////////////////////////////////////////////////////////
	//////////////////////////////////////////////////////////////////////////////
	// *FIX: The following code isn't grouped into functions yet.

	//
	// Various introspection concerning the libs we're using - particularly
	// the libs involved in getting to a full login screen.
	//
	LL_INFOS("InitInfo") << "J2C Engine is: " << LLImageJ2C::getEngineInfo() << LL_ENDL;
	LL_INFOS("InitInfo") << "libcurl version is: " << LLCore::LLHttp::getCURLVersion() << LL_ENDL;

	/////////////////////////////////////////////////
	// OS-specific login dialogs
	/////////////////////////////////////////////////

	//test_cached_control();

	// track number of times that app has run
	mNumSessions = gSavedSettings.getS32("NumSessions");
	mNumSessions++;
	gSavedSettings.setS32("NumSessions", mNumSessions);

	// LLKeyboard relies on LLUI to know what some accelerator keys are called.
	LLKeyboard::setStringTranslatorFunc( LLTrans::getKeyboardString );

	LLWeb::initClass();			  // do this after LLUI

	// Provide the text fields with callbacks for opening Urls
	LLUrlAction::setOpenURLCallback(boost::bind(&LLWeb::loadURL, _1, LLStringUtil::null, LLStringUtil::null));
	LLUrlAction::setOpenURLInternalCallback(boost::bind(&LLWeb::loadURLInternal, _1, LLStringUtil::null, LLStringUtil::null, false));
	LLUrlAction::setOpenURLExternalCallback(boost::bind(&LLWeb::loadURLExternal, _1, true, LLStringUtil::null));
	LLUrlAction::setExecuteSLURLCallback(&LLURLDispatcher::dispatchFromTextEditor);

	// Let code in llui access the viewer help floater
	LLUI::sHelpImpl = LLViewerHelp::getInstance();

	LL_INFOS("InitInfo") << "UI initialization is done." << LL_ENDL ;

	// Load translations for tooltips
	LLFloater::initClass();

	/////////////////////////////////////////////////

	LLToolMgr::getInstance(); // Initialize tool manager if not already instantiated

	LLViewerFloaterReg::registerFloaters();

	/////////////////////////////////////////////////
	//
	// Load settings files
	//
	//
	LLGroupMgr::parseRoleActions("role_actions.xml");

	LLAgent::parseTeleportMessages("teleport_strings.xml");

	// load MIME type -> media impl mappings
	std::string mime_types_name;
#if LL_DARWIN
	mime_types_name = "mime_types_mac.xml";
#elif LL_LINUX
	mime_types_name = "mime_types_linux.xml";
#else
	mime_types_name = "mime_types.xml";
#endif
	LLMIMETypes::parseMIMETypes( mime_types_name );

	// Copy settings to globals. *TODO: Remove or move to appropriage class initializers
	settings_to_globals();
	// Setup settings listeners
	settings_setup_listeners();
	// Modify settings based on system configuration and compile options
	settings_modify();

	// Find partition serial number (Windows) or hardware serial (Mac)
	mSerialNumber = generateSerialNumber();

	// do any necessary set-up for accepting incoming SLURLs from apps
	initSLURLHandler();

	if(false == initHardwareTest())
	{
		// Early out from user choice.
		return false;
	}
	LL_INFOS("InitInfo") << "Hardware test initialization done." << LL_ENDL ;

	// Prepare for out-of-memory situations, during which we will crash on
	// purpose and save a dump.
#if LL_WINDOWS && LL_RELEASE_FOR_DOWNLOAD && LL_USE_SMARTHEAP
	MemSetErrorHandler(first_mem_error_handler);
#endif // LL_WINDOWS && LL_RELEASE_FOR_DOWNLOAD && LL_USE_SMARTHEAP

	// *Note: this is where gViewerStats used to be created.

	//
	// Initialize the VFS, and gracefully handle initialization errors
	//

	if (!initCache())
	{
		LL_WARNS("InitInfo") << "Failed to init cache" << LL_ENDL;
		std::ostringstream msg;
		msg << LLTrans::getString("MBUnableToAccessFile");
		OSMessageBox(msg.str(),LLStringUtil::null,OSMB_OK);
		return 0;
	}
	LL_INFOS("InitInfo") << "Cache initialization is done." << LL_ENDL ;

	// Initialize the repeater service.
	LLMainLoopRepeater::instance().start();

	//
	// Initialize the window
	//
	gGLActive = TRUE;
	initWindow();
	LL_INFOS("InitInfo") << "Window is initialized." << LL_ENDL ;

	// initWindow also initializes the Feature List, so now we can initialize this global.
	LLCubeMap::sUseCubeMaps = LLFeatureManager::getInstance()->isFeatureAvailable("RenderCubeMap");

	// call all self-registered classes
	LLInitClassList::instance().fireCallbacks();

	LLFolderViewItem::initClass(); // SJB: Needs to happen after initWindow(), not sure why but related to fonts

	gGLManager.getGLInfo(gDebugInfo);
	gGLManager.printGLInfoString();

	// Load Default bindings
	std::string key_bindings_file = gDirUtilp->findFile("keys.xml",
														gDirUtilp->getExpandedFilename(LL_PATH_USER_SETTINGS, ""),
														gDirUtilp->getExpandedFilename(LL_PATH_APP_SETTINGS, ""));


	if (!gViewerKeyboard.loadBindingsXML(key_bindings_file))
	{
		std::string key_bindings_file = gDirUtilp->findFile("keys.ini",
															gDirUtilp->getExpandedFilename(LL_PATH_USER_SETTINGS, ""),
															gDirUtilp->getExpandedFilename(LL_PATH_APP_SETTINGS, ""));
		if (!gViewerKeyboard.loadBindings(key_bindings_file))
		{
			LL_ERRS("InitInfo") << "Unable to open keys.ini" << LL_ENDL;
		}
	}

	// If we don't have the right GL requirements, exit.
	if (!gGLManager.mHasRequirements)
	{
		// can't use an alert here since we're exiting and
		// all hell breaks lose.
		OSMessageBox(
			LLNotifications::instance().getGlobalString("UnsupportedGLRequirements"),
			LLStringUtil::null,
			OSMB_OK);
		return 0;
	}

	// Without SSE2 support we will crash almost immediately, warn here.
	if (!gSysCPU.hasSSE2())
	{
		// can't use an alert here since we're exiting and
		// all hell breaks lose.
		OSMessageBox(
			LLNotifications::instance().getGlobalString("UnsupportedCPUSSE2"),
			LLStringUtil::null,
			OSMB_OK);
		return 0;
	}

	// alert the user if they are using unsupported hardware
	if(!gSavedSettings.getBOOL("AlertedUnsupportedHardware"))
	{
		bool unsupported = false;
		LLSD args;
		std::string minSpecs;

		// get cpu data from xml
		std::stringstream minCPUString(LLNotifications::instance().getGlobalString("UnsupportedCPUAmount"));
		S32 minCPU = 0;
		minCPUString >> minCPU;

		// get RAM data from XML
		std::stringstream minRAMString(LLNotifications::instance().getGlobalString("UnsupportedRAMAmount"));
		U64Bytes minRAM;
		minRAMString >> minRAM;

		if(!LLFeatureManager::getInstance()->isGPUSupported() && LLFeatureManager::getInstance()->getGPUClass() != GPU_CLASS_UNKNOWN)
		{
			minSpecs += LLNotifications::instance().getGlobalString("UnsupportedGPU");
			minSpecs += "\n";
			unsupported = true;
		}
		if(gSysCPU.getMHz() < minCPU)
		{
			minSpecs += LLNotifications::instance().getGlobalString("UnsupportedCPU");
			minSpecs += "\n";
			unsupported = true;
		}
		if(gSysMemory.getPhysicalMemoryKB() < minRAM)
		{
			minSpecs += LLNotifications::instance().getGlobalString("UnsupportedRAM");
			minSpecs += "\n";
			unsupported = true;
		}

		if (LLFeatureManager::getInstance()->getGPUClass() == GPU_CLASS_UNKNOWN)
		{
			LLNotificationsUtil::add("UnknownGPU");
		}

		if(unsupported)
		{
			if(!gSavedSettings.controlExists("WarnUnsupportedHardware")
				|| gSavedSettings.getBOOL("WarnUnsupportedHardware"))
			{
				args["MINSPECS"] = minSpecs;
				LLNotificationsUtil::add("UnsupportedHardware", args );
			}

		}
	}

#if LL_WINDOWS
	if (gGLManager.mGLVersion < LLFeatureManager::getInstance()->getExpectedGLVersion())
	{
		std::string url;
		if (gGLManager.mIsIntel)
		{
			url = LLTrans::getString("IntelDriverPage");
		}
		else if (gGLManager.mIsNVIDIA)
		{
			url = LLTrans::getString("NvidiaDriverPage");
		}
		else if (gGLManager.mIsATI)
		{
			url = LLTrans::getString("AMDDriverPage");
		}

		if (!url.empty())
		{
			LLNotificationsUtil::add("OldGPUDriver", LLSD().with("URL", url));
		}
	}
#endif


	// save the graphics card
	gDebugInfo["GraphicsCard"] = LLFeatureManager::getInstance()->getGPUString();

	// Save the current version to the prefs file
	gSavedSettings.setString("LastRunVersion",
							 LLVersionInfo::getChannelAndVersion());

	gSimLastTime = gRenderStartTime.getElapsedTimeF32();
	gSimFrames = (F32)gFrameCount;

	LLViewerJoystick::getInstance()->init(false);

	try {
		initializeSecHandler();
	}
	catch (LLProtectedDataException ex)
	{
	  LLNotificationsUtil::add("CorruptedProtectedDataStore");
	}

	gGLActive = FALSE;

    if (!gSavedSettings.getBOOL("CmdLineSkipUpdater"))
    {
		LLProcess::Params updater;
		updater.desc = "updater process";
		// Because it's the updater, it MUST persist beyond the lifespan of the
		// viewer itself.
		updater.autokill = false;
#if LL_WINDOWS
		updater.executable = gDirUtilp->getExpandedFilename(LL_PATH_EXECUTABLE, "SLVersionChecker.exe");
#elif LL_DARWIN
		// explicitly run the system Python interpreter on SLVersionChecker.py
		updater.executable = "python";
		updater.args.add(gDirUtilp->add(gDirUtilp->getAppRODataDir(), "updater", "SLVersionChecker.py"));
#else
		updater.executable = gDirUtilp->getExpandedFilename(LL_PATH_EXECUTABLE, "SLVersionChecker");
#endif
<<<<<<< HEAD
		// add LEAP mode command-line argument to whichever of these we selected
		updater.args.add("leap");
		// UpdaterServiceSettings
		updater.args.add(stringize(gSavedSettings.getU32("UpdaterServiceSetting")));
		// channel
		updater.args.add(LLVersionInfo::getChannel());
		// testok
		updater.args.add(stringize(gSavedSettings.getBOOL("UpdaterWillingToTest")));
		// ForceAddressSize
		updater.args.add(stringize(gSavedSettings.getU32("ForceAddressSize")));

		// Run the updater. An exception from launching the updater should bother us.
		LLLeap::create(updater, true);
	}
	else
	{
		LL_WARNS("InitInfo") << "Skipping updater check." << LL_ENDL;
	}
=======
	// add LEAP mode command-line argument to whichever of these we selected
	updater.args.add("leap");
	// UpdaterServiceSettings
	updater.args.add(stringize(gSavedSettings.getU32("UpdaterServiceSetting")));
	// channel
	updater.args.add(LLVersionInfo::getChannel());
	// testok
	updater.args.add(stringize(gSavedSettings.getBOOL("UpdaterWillingToTest")));
	// ForceAddressSize
	updater.args.add(stringize(gSavedSettings.getU32("ForceAddressSize")));

#if LL_WINDOWS && !LL_RELEASE_FOR_DOWNLOAD && !LL_SEND_CRASH_REPORTS
	// This is neither a release package, nor crash-reporting enabled test build
	// try to run version updater, but don't bother if it fails (file might be missing)
	LLLeap *leap_p = LLLeap::create(updater, false);
	if (!leap_p)
	{
		LL_WARNS("LLLeap") << "Failed to run LLLeap" << LL_ENDL;
	}
#else
 	// Run the updater. An exception from launching the updater should bother us.
	LLLeap::create(updater, true);
#endif
>>>>>>> 34322f8f

	// Iterate over --leap command-line options. But this is a bit tricky: if
	// there's only one, it won't be an array at all.
	LLSD LeapCommand(gSavedSettings.getLLSD("LeapCommand"));
	LL_DEBUGS("InitInfo") << "LeapCommand: " << LeapCommand << LL_ENDL;
	if (LeapCommand.isDefined() && ! LeapCommand.isArray())
	{
		// If LeapCommand is actually a scalar value, make an array of it.
		// Have to do it in two steps because LeapCommand.append(LeapCommand)
		// trashes content! :-P
		LLSD item(LeapCommand);
		LeapCommand.append(item);
	}
	BOOST_FOREACH(const std::string& leap, llsd::inArray(LeapCommand))
	{
		LL_INFOS("InitInfo") << "processing --leap \"" << leap << '"' << LL_ENDL;
		// We don't have any better description of this plugin than the
		// user-specified command line. Passing "" causes LLLeap to derive a
		// description from the command line itself.
		// Suppress LLLeap::Error exception: trust LLLeap's own logging. We
		// don't consider any one --leap command mission-critical, so if one
		// fails, log it, shrug and carry on.
		LLLeap::create("", leap, false); // exception=false
	}

	if (gSavedSettings.getBOOL("QAMode") && gSavedSettings.getS32("QAModeEventHostPort") > 0)
	{
		LL_WARNS("InitInfo") << "QAModeEventHostPort DEPRECATED: "
							 << "lleventhost no longer supported as a dynamic library"
							 << LL_ENDL;
	}

	LLViewerMedia::initClass();
	LL_INFOS("InitInfo") << "Viewer media initialized." << LL_ENDL ;

	LLTextUtil::TextHelpers::iconCallbackCreationFunction = create_text_segment_icon_from_url_match;

	//EXT-7013 - On windows for some locale (Japanese) standard
	//datetime formatting functions didn't support some parameters such as "weekday".
	//Names for days and months localized in xml are also useful for Polish locale(STORM-107).
	std::string language = gSavedSettings.getString("Language");
	if(language == "ja" || language == "pl")
	{
		LLStringOps::setupWeekDaysNames(LLTrans::getString("dateTimeWeekdaysNames"));
		LLStringOps::setupWeekDaysShortNames(LLTrans::getString("dateTimeWeekdaysShortNames"));
		LLStringOps::setupMonthNames(LLTrans::getString("dateTimeMonthNames"));
		LLStringOps::setupMonthShortNames(LLTrans::getString("dateTimeMonthShortNames"));
		LLStringOps::setupDayFormat(LLTrans::getString("dateTimeDayFormat"));

		LLStringOps::sAM = LLTrans::getString("dateTimeAM");
		LLStringOps::sPM = LLTrans::getString("dateTimePM");
	}

	LLAgentLanguage::init();

    /// Tell the Coprocedure manager how to discover and store the pool sizes
    // what I wanted
    LLCoprocedureManager::getInstance()->setPropertyMethods(
        boost::bind(&LLControlGroup::getU32, boost::ref(gSavedSettings), _1),
        boost::bind(&LLControlGroup::declareU32, boost::ref(gSavedSettings), _1, _2, _3, LLControlVariable::PERSIST_ALWAYS));

	// TODO: consider moving proxy initialization here or LLCopocedureManager after proxy initialization, may be implement
	// some other protection to make sure we don't use network before initializng proxy

	/*----------------------------------------------------------------------*/
	// nat 2016-06-29 moved the following here from the former mainLoop().
	mMainloopTimeout = new LLWatchdogTimeout();

	// Create IO Pump to use for HTTP Requests.
	gServicePump = new LLPumpIO(gAPRPoolp);

	// Note: this is where gLocalSpeakerMgr and gActiveSpeakerMgr used to be instantiated.

	LLVoiceChannel::initClass();
	LLVoiceClient::getInstance()->init(gServicePump);
	LLVoiceChannel::setCurrentVoiceChannelChangedCallback(boost::bind(&LLFloaterIMContainer::onCurrentChannelChanged, _1), true);

	joystick = LLViewerJoystick::getInstance();
	joystick->setNeedsReset(true);
	/*----------------------------------------------------------------------*/

	gSavedSettings.getControl("FramePerSecondLimit")->getSignal()->connect(boost::bind(&LLAppViewer::onChangeFrameLimit, this, _2));
	onChangeFrameLimit(gSavedSettings.getLLSD("FramePerSecondLimit"));

	return true;
}

void LLAppViewer::initMaxHeapSize()
{
	//set the max heap size.
	//here is some info regarding to the max heap size:
	//------------------------------------------------------------------------------------------
	// OS       | setting | SL address bits | max manageable memory space | max heap size
	// Win 32   | default | 32-bit          | 2GB                         | < 1.7GB
	// Win 32   | /3G     | 32-bit          | 3GB                         | < 1.7GB or 2.7GB
	//Linux 32  | default | 32-bit          | 3GB                         | < 2.7GB
	//Linux 32  |HUGEMEM  | 32-bit          | 4GB                         | < 3.7GB
	//64-bit OS |default  | 32-bit          | 4GB                         | < 3.7GB
	//64-bit OS |default  | 64-bit          | N/A (> 4GB)                 | N/A (> 4GB)
	//------------------------------------------------------------------------------------------
	//currently SL is built under 32-bit setting, we set its max heap size no more than 1.6 GB.

	//F32 max_heap_size_gb = llmin(1.6f, (F32)gSavedSettings.getF32("MaxHeapSize")) ;
	F32Gigabytes max_heap_size_gb = (F32Gigabytes)gSavedSettings.getF32("MaxHeapSize") ;
	BOOL enable_mem_failure_prevention = (BOOL)gSavedSettings.getBOOL("MemoryFailurePreventionEnabled") ;

	LLMemory::initMaxHeapSizeGB(max_heap_size_gb, enable_mem_failure_prevention) ;
}

void LLAppViewer::checkMemory()
{
	const static F32 MEMORY_CHECK_INTERVAL = 1.0f ; //second
	//const static F32 MAX_QUIT_WAIT_TIME = 30.0f ; //seconds
	//static F32 force_quit_timer = MAX_QUIT_WAIT_TIME + MEMORY_CHECK_INTERVAL ;

	if(!gGLManager.mDebugGPU)
	{
		return ;
	}

	if(MEMORY_CHECK_INTERVAL > mMemCheckTimer.getElapsedTimeF32())
	{
		return ;
	}
	mMemCheckTimer.reset() ;

		//update the availability of memory
		LLMemory::updateMemoryInfo() ;

	bool is_low = LLMemory::isMemoryPoolLow() ;

	LLPipeline::throttleNewMemoryAllocation(is_low) ;

	if(is_low)
	{
		LLMemory::logMemoryInfo() ;
	}
}

static LLTrace::BlockTimerStatHandle FTM_MESSAGES("System Messages");
static LLTrace::BlockTimerStatHandle FTM_SLEEP("Sleep");
static LLTrace::BlockTimerStatHandle FTM_YIELD("Yield");

static LLTrace::BlockTimerStatHandle FTM_TEXTURE_CACHE("Texture Cache");
static LLTrace::BlockTimerStatHandle FTM_DECODE("Image Decode");
static LLTrace::BlockTimerStatHandle FTM_FETCH("Image Fetch");

static LLTrace::BlockTimerStatHandle FTM_VFS("VFS Thread");
static LLTrace::BlockTimerStatHandle FTM_LFS("LFS Thread");
static LLTrace::BlockTimerStatHandle FTM_PAUSE_THREADS("Pause Threads");
static LLTrace::BlockTimerStatHandle FTM_IDLE("Idle");
static LLTrace::BlockTimerStatHandle FTM_PUMP("Pump");
static LLTrace::BlockTimerStatHandle FTM_PUMP_SERVICE("Service");
static LLTrace::BlockTimerStatHandle FTM_SERVICE_CALLBACK("Callback");
static LLTrace::BlockTimerStatHandle FTM_AGENT_AUTOPILOT("Autopilot");
static LLTrace::BlockTimerStatHandle FTM_AGENT_UPDATE("Update");

// externally visible timers
LLTrace::BlockTimerStatHandle FTM_FRAME("Frame");

bool LLAppViewer::frame()
{
	bool ret = false;

	if (gSimulateMemLeak)
	{
		try
		{
			ret = doFrame();
		}
		catch (const LLContinueError&)
		{
			LOG_UNHANDLED_EXCEPTION("");
		}
		catch (std::bad_alloc)
		{
			LLMemory::logMemoryInfo(TRUE);
			LLFloaterMemLeak* mem_leak_instance = LLFloaterReg::findTypedInstance<LLFloaterMemLeak>("mem_leaking");
			if (mem_leak_instance)
			{
				mem_leak_instance->stop();
			}
			LL_WARNS() << "Bad memory allocation in LLAppViewer::frame()!" << LL_ENDL;
		}
	}
	else
	{ 
		try
		{
			ret = doFrame();
		}
		catch (const LLContinueError&)
		{
			LOG_UNHANDLED_EXCEPTION("");
		}
	}

	return ret;
}

bool LLAppViewer::doFrame()
{
	LLEventPump& mainloop(LLEventPumps::instance().obtain("mainloop"));
	LLSD newFrame;

	LL_RECORD_BLOCK_TIME(FTM_FRAME);
	LLTrace::BlockTimer::processTimes();
	LLTrace::get_frame_recording().nextPeriod();
	LLTrace::BlockTimer::logStats();

	LLTrace::get_thread_recorder()->pullFromChildren();

	//clear call stack records
	LL_CLEAR_CALLSTACKS();

	//check memory availability information
	checkMemory() ;

	{
		pingMainloopTimeout("Main:MiscNativeWindowEvents");

		if (gViewerWindow)
		{
			LL_RECORD_BLOCK_TIME(FTM_MESSAGES);
			gViewerWindow->getWindow()->processMiscNativeEvents();
		}

		pingMainloopTimeout("Main:GatherInput");

		if (gViewerWindow)
		{
			LL_RECORD_BLOCK_TIME(FTM_MESSAGES);
			if (!restoreErrorTrap())
			{
				LL_WARNS() << " Someone took over my signal/exception handler (post messagehandling)!" << LL_ENDL;
			}

			gViewerWindow->getWindow()->gatherInput();
		}

		//memory leaking simulation
		if (gSimulateMemLeak)
		{
			LLFloaterMemLeak* mem_leak_instance =
				LLFloaterReg::findTypedInstance<LLFloaterMemLeak>("mem_leaking");
			if (mem_leak_instance)
			{
				mem_leak_instance->idle();
			}
		}

		// canonical per-frame event
		mainloop.post(newFrame);

		if (!LLApp::isExiting())
		{
			pingMainloopTimeout("Main:JoystickKeyboard");

			// Scan keyboard for movement keys.  Command keys and typing
			// are handled by windows callbacks.  Don't do this until we're
			// done initializing.  JC
			if (gViewerWindow
				&& (gHeadlessClient || gViewerWindow->getWindow()->getVisible())
				&& gViewerWindow->getActive()
				&& !gViewerWindow->getWindow()->getMinimized()
				&& LLStartUp::getStartupState() == STATE_STARTED
				&& (gHeadlessClient || !gViewerWindow->getShowProgress())
				&& !gFocusMgr.focusLocked())
			{
				joystick->scanJoystick();
				gKeyboard->scanKeyboard();
			}

			// Update state based on messages, user input, object idle.
			{
				pauseMainloopTimeout(); // *TODO: Remove. Messages shouldn't be stalling for 20+ seconds!

				LL_RECORD_BLOCK_TIME(FTM_IDLE);
				idle();

				resumeMainloopTimeout();
			}

			if (gDoDisconnect && (LLStartUp::getStartupState() == STATE_STARTED))
			{
				pauseMainloopTimeout();
				saveFinalSnapshot();
				disconnectViewer();
				resumeMainloopTimeout();
			}

			// Render scene.
			// *TODO: Should we run display() even during gHeadlessClient?  DK 2011-02-18
			if (!LLApp::isExiting() && !gHeadlessClient && gViewerWindow)
			{
				pingMainloopTimeout("Main:Display");
				gGLActive = TRUE;

				static U64 last_call = 0;
				if (!gTeleportDisplay)
				{
					// Frame/draw throttling
					U64 elapsed_time = LLTimer::getTotalTime() - last_call;
					if (elapsed_time < mMinMicroSecPerFrame)
					{
						LL_RECORD_BLOCK_TIME(FTM_SLEEP);
						// llclamp for when time function gets funky
						U64 sleep_time = llclamp(mMinMicroSecPerFrame - elapsed_time, (U64)1, (U64)1e6);
						micro_sleep(sleep_time, 0);
					}
				}
				last_call = LLTimer::getTotalTime();

				display();

				pingMainloopTimeout("Main:Snapshot");
				LLFloaterSnapshot::update(); // take snapshots
					LLFloaterOutfitSnapshot::update();
				gGLActive = FALSE;
			}
		}

		pingMainloopTimeout("Main:Sleep");

		pauseMainloopTimeout();

		// Sleep and run background threads
		{
			LL_RECORD_BLOCK_TIME(FTM_SLEEP);

			// yield some time to the os based on command line option
			static LLCachedControl<S32> yield_time(gSavedSettings, "YieldTime", -1);
			if(yield_time >= 0)
			{
				LL_RECORD_BLOCK_TIME(FTM_YIELD);
				ms_sleep(yield_time);
			}

			// yield cooperatively when not running as foreground window
			if (   (gViewerWindow && !gViewerWindow->getWindow()->getVisible())
					|| !gFocusMgr.getAppHasFocus())
			{
				// Sleep if we're not rendering, or the window is minimized.
				static LLCachedControl<S32> s_bacground_yeild_time(gSavedSettings, "BackgroundYieldTime", 40);
				S32 milliseconds_to_sleep = llclamp((S32)s_bacground_yeild_time, 0, 1000);
				// don't sleep when BackgroundYieldTime set to 0, since this will still yield to other threads
				// of equal priority on Windows
				if (milliseconds_to_sleep > 0)
				{
					ms_sleep(milliseconds_to_sleep);
					// also pause worker threads during this wait period
					LLAppViewer::getTextureCache()->pause();
					LLAppViewer::getImageDecodeThread()->pause();
				}
			}

			if (mRandomizeFramerate)
			{
				ms_sleep(rand() % 200);
			}

			if (mPeriodicSlowFrame
				&& (gFrameCount % 10 == 0))
			{
				LL_INFOS() << "Periodic slow frame - sleeping 500 ms" << LL_ENDL;
				ms_sleep(500);
			}

			S32 total_work_pending = 0;
			S32 total_io_pending = 0;
			{
				S32 work_pending = 0;
				S32 io_pending = 0;
				F32 max_time = llmin(gFrameIntervalSeconds.value() *10.f, 1.f);

				work_pending += updateTextureThreads(max_time);

				{
					LL_RECORD_BLOCK_TIME(FTM_VFS);
 					io_pending += LLVFSThread::updateClass(1);
				}
				{
					LL_RECORD_BLOCK_TIME(FTM_LFS);
 					io_pending += LLLFSThread::updateClass(1);
				}

				if (io_pending > 1000)
				{
					ms_sleep(llmin(io_pending/100,100)); // give the vfs some time to catch up
				}

				total_work_pending += work_pending ;
				total_io_pending += io_pending ;

			}
			gMeshRepo.update() ;

			if(!total_work_pending) //pause texture fetching threads if nothing to process.
			{
				LLAppViewer::getTextureCache()->pause();
				LLAppViewer::getImageDecodeThread()->pause();
				LLAppViewer::getTextureFetch()->pause();
			}
			if(!total_io_pending) //pause file threads if nothing to process.
			{
				LLVFSThread::sLocal->pause();
				LLLFSThread::sLocal->pause();
			}

			//texture fetching debugger
			if(LLTextureFetchDebugger::isEnabled())
			{
				LLFloaterTextureFetchDebugger* tex_fetch_debugger_instance =
					LLFloaterReg::findTypedInstance<LLFloaterTextureFetchDebugger>("tex_fetch_debugger");
				if(tex_fetch_debugger_instance)
				{
					tex_fetch_debugger_instance->idle() ;
				}
			}

			resumeMainloopTimeout();

			pingMainloopTimeout("Main:End");
		}
	}

	if (LLApp::isExiting())
	{
		// Save snapshot for next time, if we made it through initialization
		if (STATE_STARTED == LLStartUp::getStartupState())
		{
			saveFinalSnapshot();
		}

		if (LLVoiceClient::instanceExists())
		{
			LLVoiceClient::getInstance()->terminate();
		}

		delete gServicePump;

		destroyMainloopTimeout();

		LL_INFOS() << "Exiting main_loop" << LL_ENDL;
	}

	return ! LLApp::isRunning();
}

S32 LLAppViewer::updateTextureThreads(F32 max_time)
{
	S32 work_pending = 0;
	{
		LL_RECORD_BLOCK_TIME(FTM_TEXTURE_CACHE);
 		work_pending += LLAppViewer::getTextureCache()->update(max_time); // unpauses the texture cache thread
	}
	{
		LL_RECORD_BLOCK_TIME(FTM_DECODE);
	 	work_pending += LLAppViewer::getImageDecodeThread()->update(max_time); // unpauses the image thread
	}
	{
		LL_RECORD_BLOCK_TIME(FTM_FETCH);
	 	work_pending += LLAppViewer::getTextureFetch()->update(max_time); // unpauses the texture fetch thread
	}
	return work_pending;
}

void LLAppViewer::flushVFSIO()
{
	while (1)
	{
		S32 pending = LLVFSThread::updateClass(0);
		pending += LLLFSThread::updateClass(0);
		if (!pending)
		{
			break;
		}
		LL_INFOS() << "Waiting for pending IO to finish: " << pending << LL_ENDL;
		ms_sleep(100);
	}
}

bool LLAppViewer::cleanup()
{
    LLAtmosphere::cleanupClass();

	//ditch LLVOAvatarSelf instance
	gAgentAvatarp = NULL;

    LLNotifications::instance().clear();

	// workaround for DEV-35406 crash on shutdown
	LLEventPumps::instance().reset();

	//dump scene loading monitor results
	if (LLSceneMonitor::instanceExists())
	{
		LLSceneMonitor::instance().dumpToFile(gDirUtilp->getExpandedFilename(LL_PATH_LOGS, "scene_monitor_results.csv"));
	}

	// There used to be an 'if (LLFastTimerView::sAnalyzePerformance)' block
	// here, completely redundant with the one that occurs later in this same
	// function. Presumably the duplication was due to an automated merge gone
	// bad. Not knowing which instance to prefer, we chose to retain the later
	// one because it happens just after mFastTimerLogThread is deleted. This
	// comment is in case we guessed wrong, so we can move it here instead.

	// remove any old breakpad minidump files from the log directory
	if (! isError())
	{
		std::string logdir = gDirUtilp->getExpandedFilename(LL_PATH_LOGS, "");
		gDirUtilp->deleteFilesInDir(logdir, "*-*-*-*-*.dmp");
	}

	{
		// Kill off LLLeap objects. We can find them all because LLLeap is derived
		// from LLInstanceTracker. But collect instances first: LLInstanceTracker
		// specifically forbids adding/deleting instances while iterating.
		std::vector<LLLeap*> leaps;
		leaps.reserve(LLLeap::instanceCount());
		for (LLLeap::instance_iter li(LLLeap::beginInstances()), lend(LLLeap::endInstances());
			 li != lend; ++li)
		{
			leaps.push_back(&*li);
		}
		// Okay, now trash them all. We don't have to NULL or erase the entry
		// in 'leaps' because the whole vector is going away momentarily.
		BOOST_FOREACH(LLLeap* leap, leaps)
		{
			delete leap;
		}
	} // destroy 'leaps'

	//flag all elements as needing to be destroyed immediately
	// to ensure shutdown order
	LLMortician::setZealous(TRUE);

    // Give any remaining SLPlugin instances a chance to exit cleanly.
    LLPluginProcessParent::shutdown();

	disconnectViewer();

	LL_INFOS() << "Viewer disconnected" << LL_ENDL;

	display_cleanup();

	release_start_screen(); // just in case

	LLError::logToFixedBuffer(NULL); // stop the fixed buffer recorder

	LL_INFOS() << "Cleaning Up" << LL_ENDL;

	// shut down mesh streamer
	gMeshRepo.shutdown();

	// shut down Havok
	LLPhysicsExtensions::quitSystem();

	// Must clean up texture references before viewer window is destroyed.
	if(LLHUDManager::instanceExists())
	{
		LLHUDManager::getInstance()->updateEffects();
		LLHUDObject::updateAll();
		LLHUDManager::getInstance()->cleanupEffects();
		LLHUDObject::cleanupHUDObjects();
		LL_INFOS() << "HUD Objects cleaned up" << LL_ENDL;
	}

	LLKeyframeDataCache::clear();

 	// End TransferManager before deleting systems it depends on (Audio, VFS, AssetStorage)
#if 0 // this seems to get us stuck in an infinite loop...
	gTransferManager.cleanup();
#endif

	SUBSYSTEM_CLEANUP(LLLocalBitmapMgr);

	// Note: this is where gWorldMap used to be deleted.

	// Note: this is where gHUDManager used to be deleted.
	if(LLHUDManager::instanceExists())
	{
		LLHUDManager::getInstance()->shutdownClass();
	}

	delete gAssetStorage;
	gAssetStorage = NULL;

	LLPolyMesh::freeAllMeshes();

	LLStartUp::cleanupNameCache();

	// Note: this is where gLocalSpeakerMgr and gActiveSpeakerMgr used to be deleted.

	if (LLWorldMap::instanceExists())
	{
		LLWorldMap::getInstance()->reset(); // release any images
	}

	LLCalc::cleanUp();

	LL_INFOS() << "Global stuff deleted" << LL_ENDL;

	if (gAudiop)
	{
        // be sure to stop the internet stream cleanly BEFORE destroying the interface to stop it.
        gAudiop->stopInternetStream();
        // shut down the streaming audio sub-subsystem first, in case it relies on not outliving the general audio subsystem.
        LLStreamingAudioInterface *sai = gAudiop->getStreamingAudioImpl();
		delete sai;
		gAudiop->setStreamingAudioImpl(NULL);

        // shut down the audio subsystem
        gAudiop->shutdown();

		delete gAudiop;
		gAudiop = NULL;
	}

	// Note: this is where LLFeatureManager::getInstance()-> used to be deleted.

	// Patch up settings for next time
	// Must do this before we delete the viewer window,
	// such that we can suck rectangle information out of
	// it.
	cleanupSavedSettings();
	LL_INFOS() << "Settings patched up" << LL_ENDL;

	// delete some of the files left around in the cache.
	removeCacheFiles("*.wav");
	removeCacheFiles("*.tmp");
	removeCacheFiles("*.lso");
	removeCacheFiles("*.out");
	removeCacheFiles("*.dsf");
	removeCacheFiles("*.bodypart");
	removeCacheFiles("*.clothing");

	LL_INFOS() << "Cache files removed" << LL_ENDL;

	// Wait for any pending VFS IO
	flushVFSIO();
	LL_INFOS() << "Shutting down Views" << LL_ENDL;

	// Destroy the UI
	if( gViewerWindow)
		gViewerWindow->shutdownViews();

	LL_INFOS() << "Cleaning up Inventory" << LL_ENDL;

	// Cleanup Inventory after the UI since it will delete any remaining observers
	// (Deleted observers should have already removed themselves)
	gInventory.cleanupInventory();

	LLCoros::getInstance()->printActiveCoroutines();

	LL_INFOS() << "Cleaning up Selections" << LL_ENDL;

	// Clean up selection managers after UI is destroyed, as UI may be observing them.
	// Clean up before GL is shut down because we might be holding on to objects with texture references
	LLSelectMgr::cleanupGlobals();

	LL_INFOS() << "Shutting down OpenGL" << LL_ENDL;

	// Shut down OpenGL
	if( gViewerWindow)
	{
		gViewerWindow->shutdownGL();

		// Destroy window, and make sure we're not fullscreen
		// This may generate window reshape and activation events.
		// Therefore must do this before destroying the message system.
		delete gViewerWindow;
		gViewerWindow = NULL;
		LL_INFOS() << "ViewerWindow deleted" << LL_ENDL;
	}

	LL_INFOS() << "Cleaning up Keyboard & Joystick" << LL_ENDL;

	// viewer UI relies on keyboard so keep it aound until viewer UI isa gone
	delete gKeyboard;
	gKeyboard = NULL;

	// Turn off Space Navigator and similar devices
	LLViewerJoystick::getInstance()->terminate();

	LL_INFOS() << "Cleaning up Objects" << LL_ENDL;

	LLViewerObject::cleanupVOClasses();

	SUBSYSTEM_CLEANUP(LLAvatarAppearance);

	SUBSYSTEM_CLEANUP(LLAvatarAppearance);

	SUBSYSTEM_CLEANUP(LLPostProcess);

	LLTracker::cleanupInstance();

	// *FIX: This is handled in LLAppViewerWin32::cleanup().
	// I'm keeping the comment to remember its order in cleanup,
	// in case of unforseen dependency.
	//#if LL_WINDOWS
	//	gDXHardware.cleanup();
	//#endif // LL_WINDOWS

	LLVolumeMgr* volume_manager = LLPrimitive::getVolumeManager();
	if (!volume_manager->cleanup())
	{
		LL_WARNS() << "Remaining references in the volume manager!" << LL_ENDL;
	}
	LLPrimitive::cleanupVolumeManager();

	LL_INFOS() << "Additional Cleanup..." << LL_ENDL;

	LLViewerParcelMgr::cleanupGlobals();

	// *Note: this is where gViewerStats used to be deleted.

 	//end_messaging_system();

	SUBSYSTEM_CLEANUP(LLFollowCamMgr);
	//SUBSYSTEM_CLEANUP(LLVolumeMgr);
	LLPrimitive::cleanupVolumeManager();
	SUBSYSTEM_CLEANUP(LLWorldMapView);
	SUBSYSTEM_CLEANUP(LLFolderViewItem);
	SUBSYSTEM_CLEANUP(LLUI);

	//
	// Shut down the VFS's AFTER the decode manager cleans up (since it cleans up vfiles).
	// Also after viewerwindow is deleted, since it may have image pointers (which have vfiles)
	// Also after shutting down the messaging system since it has VFS dependencies

	//
	LL_INFOS() << "Cleaning up VFS" << LL_ENDL;
	SUBSYSTEM_CLEANUP(LLVFile);

	LL_INFOS() << "Saving Data" << LL_ENDL;

	// Store the time of our current logoff
	gSavedPerAccountSettings.setU32("LastLogoff", time_corrected());

	// Must do this after all panels have been deleted because panels that have persistent rects
	// save their rects on delete.
	gSavedSettings.saveToFile(gSavedSettings.getString("ClientSettingsFile"), TRUE);

	LLUIColorTable::instance().saveUserSettings();

	// PerAccountSettingsFile should be empty if no user has been logged on.
	// *FIX:Mani This should get really saved in a "logoff" mode.
	if (gSavedSettings.getString("PerAccountSettingsFile").empty())
	{
		LL_INFOS() << "Not saving per-account settings; don't know the account name yet." << LL_ENDL;
	}
	// Only save per account settings if the previous login succeeded, otherwise
	// we might end up with a cleared out settings file in case a previous login
	// failed after loading per account settings.
	else if (!mSavePerAccountSettings)
	{
		LL_INFOS() << "Not saving per-account settings; last login was not successful." << LL_ENDL;
	}
	else
	{
		gSavedPerAccountSettings.saveToFile(gSavedSettings.getString("PerAccountSettingsFile"), TRUE);
		LL_INFOS() << "Saved settings" << LL_ENDL;
	}

	std::string warnings_settings_filename = gDirUtilp->getExpandedFilename(LL_PATH_USER_SETTINGS, getSettingsFilename("Default", "Warnings"));
	gWarningSettings.saveToFile(warnings_settings_filename, TRUE);

	// Save URL history file
	LLURLHistory::saveFile("url_history.xml");

	// save mute list. gMuteList used to also be deleted here too.
	if (gAgent.isInitialized() && LLMuteList::instanceExists())
	{
		LLMuteList::getInstance()->cache(gAgent.getID());
	}

	//save call log list
	if (LLConversationLog::instanceExists())
	{
		LLConversationLog::instance().cache();
	}

	if (mPurgeOnExit)
	{
		LL_INFOS() << "Purging all cache files on exit" << LL_ENDL;
		gDirUtilp->deleteFilesInDir(gDirUtilp->getExpandedFilename(LL_PATH_CACHE,""), "*.*");
	}

	writeDebugInfo();

	LLLocationHistory::getInstance()->save();

	LLAvatarIconIDCache::getInstance()->save();

	// Stop the plugin read thread if it's running.
	LLPluginProcessParent::setUseReadThread(false);

	LL_INFOS() << "Shutting down Threads" << LL_ENDL;

	// Let threads finish
	LLTimer idleTimer;
	idleTimer.reset();
	const F64 max_idle_time = 5.f; // 5 seconds
	while(1)
	{
		S32 pending = 0;
		pending += LLAppViewer::getTextureCache()->update(1); // unpauses the worker thread
		pending += LLAppViewer::getImageDecodeThread()->update(1); // unpauses the image thread
		pending += LLAppViewer::getTextureFetch()->update(1); // unpauses the texture fetch thread
		pending += LLVFSThread::updateClass(0);
		pending += LLLFSThread::updateClass(0);
		F64 idle_time = idleTimer.getElapsedTimeF64();
		if(!pending)
		{
			break ; //done
		}
		else if(idle_time >= max_idle_time)
		{
			LL_WARNS() << "Quitting with pending background tasks." << LL_ENDL;
			break;
		}
	}

	// Delete workers first
	// shotdown all worker threads before deleting them in case of co-dependencies
	mAppCoreHttp.requestStop();
	sTextureFetch->shutdown();
	sTextureCache->shutdown();
	sImageDecodeThread->shutdown();

	sTextureFetch->shutDownTextureCacheThread() ;
	sTextureFetch->shutDownImageDecodeThread() ;

	LL_INFOS() << "Shutting down message system" << LL_ENDL;
	end_messaging_system();

	// Non-LLCurl libcurl library
	mAppCoreHttp.cleanup();

	SUBSYSTEM_CLEANUP(LLFilePickerThread);
	SUBSYSTEM_CLEANUP(LLDirPickerThread);

	//MUST happen AFTER SUBSYSTEM_CLEANUP(LLCurl)
	delete sTextureCache;
    sTextureCache = NULL;
	delete sTextureFetch;
    sTextureFetch = NULL;
	delete sImageDecodeThread;
    sImageDecodeThread = NULL;
	delete mFastTimerLogThread;
	mFastTimerLogThread = NULL;

	if (LLFastTimerView::sAnalyzePerformance)
	{
		LL_INFOS() << "Analyzing performance" << LL_ENDL;

		std::string baseline_name = LLTrace::BlockTimer::sLogName + "_baseline.slp";
		std::string current_name  = LLTrace::BlockTimer::sLogName + ".slp";
		std::string report_name   = LLTrace::BlockTimer::sLogName + "_report.csv";

		LLFastTimerView::doAnalysis(
			gDirUtilp->getExpandedFilename(LL_PATH_LOGS, baseline_name),
			gDirUtilp->getExpandedFilename(LL_PATH_LOGS, current_name),
			gDirUtilp->getExpandedFilename(LL_PATH_LOGS, report_name));
	}

	SUBSYSTEM_CLEANUP(LLMetricPerformanceTesterBasic) ;

	LL_INFOS() << "Cleaning up Media and Textures" << LL_ENDL;

	//Note:
	//SUBSYSTEM_CLEANUP(LLViewerMedia) has to be put before gTextureList.shutdown()
	//because some new image might be generated during cleaning up media. --bao
	SUBSYSTEM_CLEANUP(LLViewerMedia);
	SUBSYSTEM_CLEANUP(LLViewerParcelMedia);
	gTextureList.shutdown(); // shutdown again in case a callback added something
	LLUIImageList::getInstance()->cleanUp();

	// This should eventually be done in LLAppViewer
	SUBSYSTEM_CLEANUP(LLImage);
	SUBSYSTEM_CLEANUP(LLVFSThread);
	SUBSYSTEM_CLEANUP(LLLFSThread);

#ifndef LL_RELEASE_FOR_DOWNLOAD
	LL_INFOS() << "Auditing VFS" << LL_ENDL;
	if(gVFS)
	{
		gVFS->audit();
	}
#endif

	LL_INFOS() << "Misc Cleanup" << LL_ENDL;

	// For safety, the LLVFS has to be deleted *after* LLVFSThread. This should be cleaned up.
	// (LLVFS doesn't know about LLVFSThread so can't kill pending requests) -Steve
	delete gStaticVFS;
	gStaticVFS = NULL;
	delete gVFS;
	gVFS = NULL;

	gSavedSettings.cleanup();
	LLUIColorTable::instance().clear();

	LLWatchdog::getInstance()->cleanup();

	LLViewerAssetStatsFF::cleanup();

	// If we're exiting to launch an URL, do that here so the screen
	// is at the right resolution before we launch IE.
	if (!gLaunchFileOnQuit.empty())
	{
		LL_INFOS() << "Launch file on quit." << LL_ENDL;
#if LL_WINDOWS
		// Indicate an application is starting.
		SetCursor(LoadCursor(NULL, IDC_WAIT));
#endif

		// HACK: Attempt to wait until the screen res. switch is complete.
		ms_sleep(1000);

		LLWeb::loadURLExternal( gLaunchFileOnQuit, false );
		LL_INFOS() << "File launched." << LL_ENDL;
	}
	LL_INFOS() << "Cleaning up LLProxy." << LL_ENDL;
	SUBSYSTEM_CLEANUP(LLProxy);
    LLCore::LLHttp::cleanup();

	SUBSYSTEM_CLEANUP(LLWearableType);

	LLMainLoopRepeater::instance().stop();

	ll_close_fail_log();

	LLError::LLCallStacks::cleanup();

	removeMarkerFiles();

	// It's not at first obvious where, in this long sequence, generic cleanup
	// calls OUGHT to go. So let's say this: as we migrate cleanup from
	// explicit hand-placed calls into the generic mechanism, eventually
	// all cleanup will get subsumed into the generic calls. So the calls you
	// still see above are calls that MUST happen before the generic cleanup
	// kicks in.

	// This calls every remaining LLSingleton's cleanupSingleton() method.
	// This method should perform any cleanup that might take significant
	// realtime, or might throw an exception.
	LLSingletonBase::cleanupAll();

	// The logging subsystem depends on an LLSingleton. Any logging after
	// LLSingletonBase::deleteAll() won't be recorded.
	LL_INFOS() << "Goodbye!" << LL_ENDL;

	// This calls every remaining LLSingleton's deleteSingleton() method.
	// No class destructor should perform any cleanup that might take
	// significant realtime, or throw an exception.
	LLSingletonBase::deleteAll();

	removeDumpDir();

	// return 0;
	return true;
}

// A callback for LL_ERRS() to call during the watchdog error.
void watchdog_llerrs_callback(const std::string &error_string)
{
	gLLErrorActivated = true;

#ifdef LL_WINDOWS
	RaiseException(0,0,0,0);
#else
	raise(SIGQUIT);
#endif
}

// A callback for the watchdog to call.
void watchdog_killer_callback()
{
	LLError::setFatalFunction(watchdog_llerrs_callback);
	LL_ERRS() << "Watchdog killer event" << LL_ENDL;
}

bool LLAppViewer::initThreads()
{
	static const bool enable_threads = true;

	LLImage::initClass(gSavedSettings.getBOOL("TextureNewByteRange"),gSavedSettings.getS32("TextureReverseByteRange"));

	LLVFSThread::initClass(enable_threads && false);
	LLLFSThread::initClass(enable_threads && false);

	// Image decoding
	LLAppViewer::sImageDecodeThread = new LLImageDecodeThread(enable_threads && true);
	LLAppViewer::sTextureCache = new LLTextureCache(enable_threads && true);
	LLAppViewer::sTextureFetch = new LLTextureFetch(LLAppViewer::getTextureCache(),
													sImageDecodeThread,
													enable_threads && true,
													app_metrics_qa_mode);

	if (LLTrace::BlockTimer::sLog || LLTrace::BlockTimer::sMetricLog)
	{
		LLTrace::BlockTimer::setLogLock(new LLMutex());
		mFastTimerLogThread = new LLFastTimerLogThread(LLTrace::BlockTimer::sLogName);
		mFastTimerLogThread->start();
	}

	// Mesh streaming and caching
	gMeshRepo.init();

	LLFilePickerThread::initClass();
	LLDirPickerThread::initClass();

	// *FIX: no error handling here!
	return true;
}

void errorCallback(const std::string &error_string)
{
#ifndef LL_RELEASE_FOR_DOWNLOAD
	OSMessageBox(error_string, LLTrans::getString("MBFatalError"), OSMB_OK);
#endif

	//Set the ErrorActivated global so we know to create a marker file
	gLLErrorActivated = true;

	gDebugInfo["FatalMessage"] = error_string;
	// We're not already crashing -- we simply *intend* to crash. Since we
	// haven't actually trashed anything yet, we can afford to write the whole
	// static info file.
	LLAppViewer::instance()->writeDebugInfo();

	LLError::crashAndLoop(error_string);
}

void LLAppViewer::initLoggingAndGetLastDuration()
{
	//
	// Set up logging defaults for the viewer
	//
	LLError::initForApplication( gDirUtilp->getExpandedFilename(LL_PATH_USER_SETTINGS, "")
                                ,gDirUtilp->getExpandedFilename(LL_PATH_APP_SETTINGS, "")
                                );
	LLError::setFatalFunction(errorCallback);
	//LLError::setTimeFunction(getRuntime);

	// Remove the last ".old" log file.
	std::string old_log_file = gDirUtilp->getExpandedFilename(LL_PATH_LOGS,
							     "SecondLife.old");
	LLFile::remove(old_log_file);

	// Get name of the log file
	std::string log_file = gDirUtilp->getExpandedFilename(LL_PATH_LOGS,
							     "SecondLife.log");
 	/*
	 * Before touching any log files, compute the duration of the last run
	 * by comparing the ctime of the previous start marker file with the ctime
	 * of the last log file.
	 */
	std::string start_marker_file_name = gDirUtilp->getExpandedFilename(LL_PATH_LOGS, START_MARKER_FILE_NAME);
	llstat start_marker_stat;
	llstat log_file_stat;
	std::ostringstream duration_log_stream; // can't log yet, so save any message for when we can below
	int start_stat_result = LLFile::stat(start_marker_file_name, &start_marker_stat);
	int log_stat_result = LLFile::stat(log_file, &log_file_stat);
	if ( 0 == start_stat_result && 0 == log_stat_result )
	{
		int elapsed_seconds = log_file_stat.st_ctime - start_marker_stat.st_ctime;
		// only report a last run time if the last viewer was the same version
		// because this stat will be counted against this version
		if ( markerIsSameVersion(start_marker_file_name) )
		{
			gLastExecDuration = elapsed_seconds;
		}
		else
		{
			duration_log_stream << "start marker from some other version; duration is not reported";
			gLastExecDuration = -1;
		}
	}
	else
	{
		// at least one of the LLFile::stat calls failed, so we can't compute the run time
		duration_log_stream << "duration stat failure; start: "<< start_stat_result << " log: " << log_stat_result;
		gLastExecDuration = -1; // unknown
	}
	std::string duration_log_msg(duration_log_stream.str());

	// Create a new start marker file for comparison with log file time for the next run
	LLAPRFile start_marker_file ;
	start_marker_file.open(start_marker_file_name, LL_APR_WB);
	if (start_marker_file.getFileHandle())
	{
		recordMarkerVersion(start_marker_file);
		start_marker_file.close();
	}

	// Rename current log file to ".old"
	LLFile::rename(log_file, old_log_file);

	// Set the log file to SecondLife.log
	LLError::logToFile(log_file);
	if (!duration_log_msg.empty())
	{
		LL_WARNS("MarkerFile") << duration_log_msg << LL_ENDL;
	}
}

bool LLAppViewer::loadSettingsFromDirectory(const std::string& location_key,
					    bool set_defaults)
{
	if (!mSettingsLocationList)
	{
		LL_ERRS() << "Invalid settings location list" << LL_ENDL;
	}

	BOOST_FOREACH(const SettingsGroup& group, mSettingsLocationList->groups)
	{
		// skip settings groups that aren't the one we requested
		if (group.name() != location_key) continue;

		ELLPath path_index = (ELLPath)group.path_index();
		if(path_index <= LL_PATH_NONE || path_index >= LL_PATH_LAST)
		{
			LL_ERRS() << "Out of range path index in app_settings/settings_files.xml" << LL_ENDL;
			return false;
		}

		BOOST_FOREACH(const SettingsFile& file, group.files)
		{
			LL_INFOS("Settings") << "Attempting to load settings for the group " << file.name()
			    << " - from location " << location_key << LL_ENDL;

			LLControlGroup* settings_group = LLControlGroup::getInstance(file.name);
			if(!settings_group)
			{
				LL_WARNS("Settings") << "No matching settings group for name " << file.name() << LL_ENDL;
				continue;
			}

			std::string full_settings_path;

			if (file.file_name_setting.isProvided()
				&& gSavedSettings.controlExists(file.file_name_setting))
			{
				// try to find filename stored in file_name_setting control
				full_settings_path = gSavedSettings.getString(file.file_name_setting);
				if (full_settings_path.empty())
				{
					continue;
				}
				else if (!gDirUtilp->fileExists(full_settings_path))
				{
					// search in default path
					full_settings_path = gDirUtilp->getExpandedFilename((ELLPath)path_index, full_settings_path);
				}
			}
			else
			{
				// by default, use specified file name
				full_settings_path = gDirUtilp->getExpandedFilename((ELLPath)path_index, file.file_name());
			}

			if(settings_group->loadFromFile(full_settings_path, set_defaults, file.persistent))
			{	// success!
				LL_INFOS("Settings") << "Loaded settings file " << full_settings_path << LL_ENDL;
			}
			else
			{	// failed to load
				if(file.required)
				{
					LL_ERRS() << "Error: Cannot load required settings file from: " << full_settings_path << LL_ENDL;
					return false;
				}
				else
				{
					// only complain if we actually have a filename at this point
					if (!full_settings_path.empty())
					{
						LL_INFOS("Settings") << "Cannot load " << full_settings_path << " - No settings found." << LL_ENDL;
					}
				}
			}
		}
	}

	return true;
}

std::string LLAppViewer::getSettingsFilename(const std::string& location_key,
											 const std::string& file)
{
	BOOST_FOREACH(const SettingsGroup& group, mSettingsLocationList->groups)
	{
		if (group.name() == location_key)
		{
			BOOST_FOREACH(const SettingsFile& settings_file, group.files)
			{
				if (settings_file.name() == file)
				{
					return settings_file.file_name;
				}
			}
		}
	}

	return std::string();
}

void LLAppViewer::loadColorSettings()
{
	LLUIColorTable::instance().loadFromSettings();
}

namespace
{
    void handleCommandLineError(LLControlGroupCLP& clp)
    {
		LL_WARNS() << "Error parsing command line options. Command Line options ignored."  << LL_ENDL;

		LL_INFOS() << "Command line usage:\n" << clp << LL_ENDL;

		OSMessageBox(STRINGIZE(LLTrans::getString("MBCmdLineError") << clp.getErrorMessage()),
					 LLStringUtil::null,
					 OSMB_OK);
    }
} // anonymous namespace

bool LLAppViewer::initConfiguration()
{
	//Load settings files list
	std::string settings_file_list = gDirUtilp->getExpandedFilename(LL_PATH_APP_SETTINGS, "settings_files.xml");
	LLXMLNodePtr root;
	BOOL success  = LLXMLNode::parseFile(settings_file_list, root, NULL);
	if (!success)
	{
        LL_ERRS() << "Cannot load default configuration file " << settings_file_list << LL_ENDL;
	}

	mSettingsLocationList = new SettingsFiles();

	LLXUIParser parser;
	parser.readXUI(root, *mSettingsLocationList, settings_file_list);

	if (!mSettingsLocationList->validateBlock())
	{
        LL_ERRS() << "Invalid settings file list " << settings_file_list << LL_ENDL;
	}

	// The settings and command line parsing have a fragile
	// order-of-operation:
	// - load defaults from app_settings
	// - set procedural settings values
	// - read command line settings
	// - selectively apply settings needed to load user settings.
    // - load overrides from user_settings
	// - apply command line settings (to override the overrides)
	// - load per account settings (happens in llstartup

	// - load defaults
	bool set_defaults = true;
	if(!loadSettingsFromDirectory("Default", set_defaults))
	{
		std::ostringstream msg;
		msg << "Unable to load default settings file. The installation may be corrupted.";
		OSMessageBox(msg.str(),LLStringUtil::null,OSMB_OK);
		return false;
	}

	initStrings(); // setup paths for LLTrans based on settings files only
	// - set procedural settings
	// Note: can't use LL_PATH_PER_SL_ACCOUNT for any of these since we haven't logged in yet
	gSavedSettings.setString("ClientSettingsFile",
        gDirUtilp->getExpandedFilename(LL_PATH_USER_SETTINGS, getSettingsFilename("Default", "Global")));

#ifndef	LL_RELEASE_FOR_DOWNLOAD
	// provide developer build only overrides for these control variables that are not
	// persisted to settings.xml
	LLControlVariable* c = gSavedSettings.getControl("ShowConsoleWindow");
	if (c)
	{
		c->setValue(true, false);
	}
	c = gSavedSettings.getControl("AllowMultipleViewers");
	if (c)
	{
		c->setValue(true, false);
	}

	gSavedSettings.setBOOL("QAMode", TRUE );
	gSavedSettings.setS32("WatchdogEnabled", 0);
#endif

	// These are warnings that appear on the first experience of that condition.
	// They are already set in the settings_default.xml file, but still need to be added to LLFirstUse
	// for disable/reset ability
//	LLFirstUse::addConfigVariable("FirstBalanceIncrease");
//	LLFirstUse::addConfigVariable("FirstBalanceDecrease");
//	LLFirstUse::addConfigVariable("FirstSit");
//	LLFirstUse::addConfigVariable("FirstMap");
//	LLFirstUse::addConfigVariable("FirstGoTo");
//	LLFirstUse::addConfigVariable("FirstBuild");
//	LLFirstUse::addConfigVariable("FirstLeftClickNoHit");
//	LLFirstUse::addConfigVariable("FirstTeleport");
//	LLFirstUse::addConfigVariable("FirstOverrideKeys");
//	LLFirstUse::addConfigVariable("FirstAttach");
//	LLFirstUse::addConfigVariable("FirstAppearance");
//	LLFirstUse::addConfigVariable("FirstInventory");
//	LLFirstUse::addConfigVariable("FirstSandbox");
//	LLFirstUse::addConfigVariable("FirstFlexible");
//	LLFirstUse::addConfigVariable("FirstDebugMenus");
//	LLFirstUse::addConfigVariable("FirstSculptedPrim");
//	LLFirstUse::addConfigVariable("FirstVoice");
//	LLFirstUse::addConfigVariable("FirstMedia");

	// - read command line settings.
	LLControlGroupCLP clp;
	std::string	cmd_line_config	= gDirUtilp->getExpandedFilename(LL_PATH_APP_SETTINGS,
														  "cmd_line.xml");

	clp.configure(cmd_line_config, &gSavedSettings);

	if(!initParseCommandLine(clp))
	{
		handleCommandLineError(clp);
		return false;
	}

	// - selectively apply settings

	// If the user has specified a alternate settings file name.
	// Load	it now before loading the user_settings/settings.xml
	if(clp.hasOption("settings"))
	{
		std::string	user_settings_filename =
			gDirUtilp->getExpandedFilename(LL_PATH_USER_SETTINGS,
										   clp.getOption("settings")[0]);
		gSavedSettings.setString("ClientSettingsFile", user_settings_filename);
		LL_INFOS("Settings")	<< "Using command line specified settings filename: "
			<< user_settings_filename << LL_ENDL;
	}

	// - load overrides from user_settings
	loadSettingsFromDirectory("User");

	if (gSavedSettings.getBOOL("FirstRunThisInstall"))
	{
		// Set firstrun flag to indicate that some further init actiona should be taken
		// like determining screen DPI value and so on
		mIsFirstRun = true;

		gSavedSettings.setBOOL("FirstRunThisInstall", FALSE);
	}

	if (clp.hasOption("sessionsettings"))
	{
		std::string session_settings_filename = clp.getOption("sessionsettings")[0];
		gSavedSettings.setString("SessionSettingsFile", session_settings_filename);
		LL_INFOS("Settings")	<< "Using session settings filename: "
			<< session_settings_filename << LL_ENDL;
	}
	loadSettingsFromDirectory("Session");

	if (clp.hasOption("usersessionsettings"))
	{
		std::string user_session_settings_filename = clp.getOption("usersessionsettings")[0];
		gSavedSettings.setString("UserSessionSettingsFile", user_session_settings_filename);
		LL_INFOS("Settings") << "Using user session settings filename: "
			<< user_session_settings_filename << LL_ENDL;

	}
	loadSettingsFromDirectory("UserSession");

	// - apply command line settings
	if (! clp.notify())
	{
		handleCommandLineError(clp);
		return false;
	}

	// Register the core crash option as soon as we can
	// if we want gdb post-mortem on cores we need to be up and running
	// ASAP or we might miss init issue etc.
	if(gSavedSettings.getBOOL("DisableCrashLogger"))
	{
		LL_WARNS() << "Crashes will be handled by system, stack trace logs and crash logger are both disabled" << LL_ENDL;
		LLAppViewer::instance()->disableCrashlogger();
	}

	// Handle initialization from settings.
	// Start up the debugging console before handling other options.
	if (gSavedSettings.getBOOL("ShowConsoleWindow"))
	{
		initConsole();
	}

	if(clp.hasOption("help"))
	{
		std::ostringstream msg;
		msg << LLTrans::getString("MBCmdLineUsg") << "\n" << clp;
		LL_INFOS()	<< msg.str() << LL_ENDL;

		OSMessageBox(
			msg.str().c_str(),
			LLStringUtil::null,
			OSMB_OK);

		return false;
	}

    if(clp.hasOption("set"))
    {
        const LLCommandLineParser::token_vector_t& set_values = clp.getOption("set");
        if(0x1 & set_values.size())
        {
            LL_WARNS() << "Invalid '--set' parameter count." << LL_ENDL;
        }
        else
        {
            LLCommandLineParser::token_vector_t::const_iterator itr = set_values.begin();
            for(; itr != set_values.end(); ++itr)
            {
                const std::string& name = *itr;
                const std::string& value = *(++itr);
                std::string name_part;
                std::string group_part;
				LLControlVariable* control = NULL;

				// Name can be further split into ControlGroup.Name, with the default control group being Global
				size_t pos = name.find('.');
				if (pos != std::string::npos)
				{
					group_part = name.substr(0, pos);
					name_part = name.substr(pos+1);
					LL_INFOS() << "Setting " << group_part << "." << name_part << " to " << value << LL_ENDL;
					LLControlGroup* g = LLControlGroup::getInstance(group_part);
					if (g) control = g->getControl(name_part);
				}
				else
				{
					LL_INFOS() << "Setting Global." << name << " to " << value << LL_ENDL;
					control = gSavedSettings.getControl(name);
				}

                if (control)
                {
                    control->setValue(value, false);
                }
                else
                {
					LL_WARNS() << "Failed --set " << name << ": setting name unknown." << LL_ENDL;
                }
            }
        }
    }

    if  (clp.hasOption("logevents")) {
		LLViewerEventRecorder::instance().setEventLoggingOn();
    }

	std::string CmdLineChannel(gSavedSettings.getString("CmdLineChannel"));
	if(! CmdLineChannel.empty())
    {
		LLVersionInfo::resetChannel(CmdLineChannel);
	}

	// If we have specified crash on startup, set the global so we'll trigger the crash at the right time
	gCrashOnStartup = gSavedSettings.getBOOL("CrashOnStartup");

	if (gSavedSettings.getBOOL("LogPerformance"))
	{
		LLTrace::BlockTimer::sLog = true;
		LLTrace::BlockTimer::sLogName = std::string("performance");
	}

	std::string test_name(gSavedSettings.getString("LogMetrics"));
	if (! test_name.empty())
 	{
		LLTrace::BlockTimer::sMetricLog = TRUE;
		// '--logmetrics' is specified with a named test metric argument so the data gathering is done only on that test
		// In the absence of argument, every metric would be gathered (makes for a rather slow run and hard to decipher report...)
		LL_INFOS() << "'--logmetrics' argument : " << test_name << LL_ENDL;
		LLTrace::BlockTimer::sLogName = test_name;
	}

	if (clp.hasOption("graphicslevel"))
	{
		// User explicitly requested --graphicslevel on the command line. We
		// expect this switch has already set RenderQualityPerformance. Check
		// that value for validity.
		U32 graphicslevel = gSavedSettings.getU32("RenderQualityPerformance");
		if (LLFeatureManager::instance().isValidGraphicsLevel(graphicslevel))
        {
			// graphicslevel is valid: save it and engage it later. Capture
			// the requested value separately from the settings variable
			// because, if this is the first run, LLViewerWindow's constructor
			// will call LLFeatureManager::applyRecommendedSettings(), which
			// overwrites this settings variable!
			mForceGraphicsLevel = graphicslevel;
        }
	}

	LLFastTimerView::sAnalyzePerformance = gSavedSettings.getBOOL("AnalyzePerformance");
	gAgentPilot.setReplaySession(gSavedSettings.getBOOL("ReplaySession"));

	if (gSavedSettings.getBOOL("DebugSession"))
	{
		gDebugSession = TRUE;
		gDebugGL = TRUE;

		ll_init_fail_log(gDirUtilp->getExpandedFilename(LL_PATH_LOGS, "test_failures.log"));
	}

	// Handle slurl use. NOTE: Don't let SL-55321 reappear.

    // *FIX: This init code should be made more robust to prevent
    // the issue SL-55321 from returning. One thought is to allow
    // only select options to be set from command line when a slurl
    // is specified. More work on the settings system is needed to
    // achieve this. For now...

    // *NOTE:Mani The command line parser parses tokens and is
    // setup to bail after parsing the '--url' option or the
    // first option specified without a '--option' flag (or
    // any other option that uses the 'last_option' setting -
    // see LLControlGroupCLP::configure())

    // What can happen is that someone can use IE (or potentially
    // other browsers) and do the rough equivalent of command
    // injection and steal passwords. Phoenix. SL-55321

	std::string starting_location;

	std::string cmd_line_login_location(gSavedSettings.getString("CmdLineLoginLocation"));
	if(! cmd_line_login_location.empty())
	{
		starting_location = cmd_line_login_location;
	}
	else
	{
		std::string default_login_location(gSavedSettings.getString("DefaultLoginLocation"));
		if (! default_login_location.empty())
		{
			starting_location = default_login_location;
		}
	}

	LLSLURL start_slurl;
	if (! starting_location.empty())
    {
		start_slurl = starting_location;
		LLStartUp::setStartSLURL(start_slurl);
		if(start_slurl.getType() == LLSLURL::LOCATION)
		{
			LLGridManager::getInstance()->setGridChoice(start_slurl.getGrid());
		}
	}

	//RN: if we received a URL, hand it off to the existing instance.
	// don't call anotherInstanceRunning() when doing URL handoff, as
	// it relies on checking a marker file which will not work when running
	// out of different directories

	if (start_slurl.isValid() &&
		(gSavedSettings.getBOOL("SLURLPassToOtherInstance")))
	{
		if (sendURLToOtherInstance(start_slurl.getSLURLString()))
		{
			// successfully handed off URL to existing instance, exit
			return false;
		}
    }

	const LLControlVariable* skinfolder = gSavedSettings.getControl("SkinCurrent");
	if(skinfolder && LLStringUtil::null != skinfolder->getValue().asString())
	{
		// Examining "Language" may not suffice -- see LLUI::getLanguage()
		// logic. Unfortunately LLUI::getLanguage() doesn't yet do us much
		// good because we haven't yet called LLUI::initClass().
		gDirUtilp->setSkinFolder(skinfolder->getValue().asString(),
								 gSavedSettings.getString("Language"));
	}

	if (gSavedSettings.getBOOL("SpellCheck"))
	{
		std::list<std::string> dict_list;
		std::string dict_setting = gSavedSettings.getString("SpellCheckDictionary");
		boost::split(dict_list, dict_setting, boost::is_any_of(std::string(",")));
		if (!dict_list.empty())
		{
			LLSpellChecker::setUseSpellCheck(dict_list.front());
			dict_list.pop_front();
			LLSpellChecker::instance().setSecondaryDictionaries(dict_list);
		}
	}


	// Display splash screen.  Must be after above check for previous
	// crash as this dialog is always frontmost.
	std::string splash_msg;
	LLStringUtil::format_map_t args;
	args["[APP_NAME]"] = LLTrans::getString("SECOND_LIFE");
	splash_msg = LLTrans::getString("StartupLoading", args);
	LLSplashScreen::show();
	LLSplashScreen::update(splash_msg);

	//LLVolumeMgr::initClass();
	LLVolumeMgr* volume_manager = new LLVolumeMgr();
	volume_manager->useMutex();	// LLApp and LLMutex magic must be manually enabled
	LLPrimitive::setVolumeManager(volume_manager);

	// Note: this is where we used to initialize gFeatureManagerp.

	gStartTime = totalTime();

	//
	// Set the name of the window
	//
	gWindowTitle = LLTrans::getString("APP_NAME");
#if LL_DEBUG
	gWindowTitle += std::string(" [DEBUG]");
#endif
	if (!gArgs.empty())
	{
	gWindowTitle += std::string(" ") + gArgs;
	}
	LLStringUtil::truncate(gWindowTitle, 255);

	//RN: if we received a URL, hand it off to the existing instance.
	// don't call anotherInstanceRunning() when doing URL handoff, as
	// it relies on checking a marker file which will not work when running
	// out of different directories

	if (LLStartUp::getStartSLURL().isValid() &&
		(gSavedSettings.getBOOL("SLURLPassToOtherInstance")))
	{
		if (sendURLToOtherInstance(LLStartUp::getStartSLURL().getSLURLString()))
		{
			// successfully handed off URL to existing instance, exit
			return false;
		}
	}

	//
	// Check for another instance of the app running
	//
	if (mSecondInstance && !gSavedSettings.getBOOL("AllowMultipleViewers"))
	{
		std::ostringstream msg;
		msg << LLTrans::getString("MBAlreadyRunning");
		OSMessageBox(
			msg.str(),
			LLStringUtil::null,
			OSMB_OK);
		return false;
	}

	if (mSecondInstance)
	{
		// This is the second instance of SL. Turn off voice support,
		// but make sure the setting is *not* persisted.
		LLControlVariable* disable_voice = gSavedSettings.getControl("CmdLineDisableVoice");
		if(disable_voice)
		{
			const BOOL DO_NOT_PERSIST = FALSE;
			disable_voice->setValue(LLSD(TRUE), DO_NOT_PERSIST);
		}
	}

   	// NextLoginLocation is set from the command line option
	std::string nextLoginLocation = gSavedSettings.getString( "NextLoginLocation" );
	if ( !nextLoginLocation.empty() )
	{
		LL_DEBUGS("AppInit")<<"set start from NextLoginLocation: "<<nextLoginLocation<<LL_ENDL;
		LLStartUp::setStartSLURL(LLSLURL(nextLoginLocation));
	}
	else if (   (   clp.hasOption("login") || clp.hasOption("autologin"))
			 && gSavedSettings.getString("CmdLineLoginLocation").empty())
	{
		// If automatic login from command line with --login switch
		// init StartSLURL location.
		std::string start_slurl_setting = gSavedSettings.getString("LoginLocation");
		LL_DEBUGS("AppInit") << "start slurl setting '" << start_slurl_setting << "'" << LL_ENDL;
		LLStartUp::setStartSLURL(LLSLURL(start_slurl_setting));
	}
	else
	{
		// the login location will be set by the login panel (see LLPanelLogin)
	}

	gLastRunVersion = gSavedSettings.getString("LastRunVersion");

	loadColorSettings();

	// Let anyone else who cares know that we've populated our settings
	// variables.
	for (LLControlGroup::key_iter ki(LLControlGroup::beginKeys()), kend(LLControlGroup::endKeys());
		 ki != kend; ++ki)
	{
		// For each named instance of LLControlGroup, send an event saying
		// we've initialized an LLControlGroup instance by that name.
		LLEventPumps::instance().obtain("LLControlGroup").post(LLSDMap("init", *ki));
	}

	return true; // Config was successful.
}

// The following logic is replicated in initConfiguration() (to be able to get
// some initial strings before we've finished initializing enough to know the
// current language) and also in init() (to initialize for real). Somehow it
// keeps growing, necessitating a method all its own.
void LLAppViewer::initStrings()
{
	LLTransUtil::parseStrings("strings.xml", default_trans_args);
	LLTransUtil::parseLanguageStrings("language_settings.xml");

	// parseStrings() sets up the LLTrans substitution table. Add this one item.
	LLTrans::setDefaultArg("[sourceid]", gSavedSettings.getString("sourceid"));

	// Now that we've set "[sourceid]", have to go back through
	// default_trans_args and reinitialize all those other keys because some
	// of them, in turn, reference "[sourceid]".
	BOOST_FOREACH(std::string key, default_trans_args)
	{
		std::string brackets(key), nobrackets(key);
		// Invalid to inspect key[0] if key is empty(). But then, the entire
		// body of this loop is pointless if key is empty().
		if (key.empty())
			continue;

		if (key[0] != '[')
		{
			// key was passed without brackets. That means that 'nobrackets'
			// is correct but 'brackets' is not.
			brackets = STRINGIZE('[' << brackets << ']');
		}
		else
		{
			// key was passed with brackets. That means that 'brackets' is
			// correct but 'nobrackets' is not. Erase the left bracket.
			nobrackets.erase(0, 1);
			std::string::size_type length(nobrackets.length());
			if (length && nobrackets[length - 1] == ']')
			{
				nobrackets.erase(length - 1);
			}
		}
		// Calling LLTrans::getString() is what embeds the other default
		// translation strings into this one.
		LLTrans::setDefaultArg(brackets, LLTrans::getString(nobrackets));
	}
}

//
// This function decides whether the client machine meets the minimum requirements to
// run in a maximized window, per the consensus of davep, boa and nyx on 3/30/2011.
//
bool LLAppViewer::meetsRequirementsForMaximizedStart()
{
	bool maximizedOk = (LLFeatureManager::getInstance()->getGPUClass() >= GPU_CLASS_2);

	maximizedOk &= (gSysMemory.getPhysicalMemoryKB() >= U32Gigabytes(1));

	return maximizedOk;
}

bool LLAppViewer::initWindow()
{
	LL_INFOS("AppInit") << "Initializing window..." << LL_ENDL;

	// store setting in a global for easy access and modification
	gHeadlessClient = gSavedSettings.getBOOL("HeadlessClient");

	// always start windowed
	BOOL ignorePixelDepth = gSavedSettings.getBOOL("IgnorePixelDepth");

	LLViewerWindow::Params window_params;
	window_params
		.title(gWindowTitle)
		.name(VIEWER_WINDOW_CLASSNAME)
		.x(gSavedSettings.getS32("WindowX"))
		.y(gSavedSettings.getS32("WindowY"))
		.width(gSavedSettings.getU32("WindowWidth"))
		.height(gSavedSettings.getU32("WindowHeight"))
		.min_width(gSavedSettings.getU32("MinWindowWidth"))
		.min_height(gSavedSettings.getU32("MinWindowHeight"))
		.fullscreen(gSavedSettings.getBOOL("FullScreen"))
		.ignore_pixel_depth(ignorePixelDepth)
		.first_run(mIsFirstRun);

	gViewerWindow = new LLViewerWindow(window_params);

	LL_INFOS("AppInit") << "gViewerwindow created." << LL_ENDL;

	// Need to load feature table before cheking to start watchdog.
	bool use_watchdog = false;
	int watchdog_enabled_setting = gSavedSettings.getS32("WatchdogEnabled");
	if (watchdog_enabled_setting == -1)
	{
		use_watchdog = !LLFeatureManager::getInstance()->isFeatureAvailable("WatchdogDisabled");
	}
	else
	{
		// The user has explicitly set this setting; always use that value.
		use_watchdog = bool(watchdog_enabled_setting);
	}

	if (use_watchdog)
	{
		LLWatchdog::getInstance()->init(watchdog_killer_callback);
	}
	LL_INFOS("AppInit") << "watchdog setting is done." << LL_ENDL;

	LLNotificationsUI::LLNotificationManager::getInstance();


#ifdef LL_DARWIN
	//Satisfy both MAINT-3135 (OSX 10.6 and earlier) MAINT-3288 (OSX 10.7 and later)
	LLOSInfo& os_info = LLOSInfo::instance();
	if (os_info.mMajorVer == 10 && os_info.mMinorVer < 7)
	{
		if ( os_info.mMinorVer == 6 && os_info.mBuild < 8 )
			gViewerWindow->getWindow()->setOldResize(true);
	}
#endif

	if (gSavedSettings.getBOOL("WindowMaximized"))
	{
		gViewerWindow->getWindow()->maximize();
	}

	//
	// Initialize GL stuff
	//

	if (mForceGraphicsLevel)
	{
		LLFeatureManager::getInstance()->setGraphicsLevel(*mForceGraphicsLevel, false);
		gSavedSettings.setU32("RenderQualityPerformance", *mForceGraphicsLevel);
	}

	// Set this flag in case we crash while initializing GL
	gSavedSettings.setBOOL("RenderInitError", TRUE);
	gSavedSettings.saveToFile( gSavedSettings.getString("ClientSettingsFile"), TRUE );

	gPipeline.init();
	LL_INFOS("AppInit") << "gPipeline Initialized" << LL_ENDL;

	stop_glerror();
	gViewerWindow->initGLDefaults();

	gSavedSettings.setBOOL("RenderInitError", FALSE);
	gSavedSettings.saveToFile( gSavedSettings.getString("ClientSettingsFile"), TRUE );

	//If we have a startup crash, it's usually near GL initialization, so simulate that.
	if(gCrashOnStartup)
	{
		LLAppViewer::instance()->forceErrorLLError();
	}

	//
	// Determine if the window should start maximized on initial run based
	// on graphics capability
	//
	if (gSavedSettings.getBOOL("FirstLoginThisInstall") && meetsRequirementsForMaximizedStart())
	{
		LL_INFOS("AppInit") << "This client met the requirements for a maximized initial screen." << LL_ENDL;
		gSavedSettings.setBOOL("WindowMaximized", TRUE);
	}

	if (gSavedSettings.getBOOL("WindowMaximized"))
	{
		gViewerWindow->getWindow()->maximize();
	}

	LLUI::sWindow = gViewerWindow->getWindow();

	// Show watch cursor
	gViewerWindow->setCursor(UI_CURSOR_WAIT);

	// Finish view initialization
	gViewerWindow->initBase();

	// show viewer window
	//gViewerWindow->getWindow()->show();

	LL_INFOS("AppInit") << "Window initialization done." << LL_ENDL;

	return true;
}

void LLAppViewer::writeDebugInfo(bool isStatic)
{
    //Try to do the minimum when writing data during a crash.
    std::string* debug_filename;
    debug_filename = ( isStatic
        ? getStaticDebugFile()
        : getDynamicDebugFile() );

    LL_INFOS() << "Writing debug file " << *debug_filename << LL_ENDL;
    llofstream out_file(debug_filename->c_str());

    isStatic ?  LLSDSerialize::toPrettyXML(gDebugInfo, out_file)
             :  LLSDSerialize::toPrettyXML(gDebugInfo["Dynamic"], out_file);
}

LLSD LLAppViewer::getViewerInfo() const
{
	// The point of having one method build an LLSD info block and the other
	// construct the user-visible About string is to ensure that the same info
	// is available to a getInfo() caller as to the user opening
	// LLFloaterAbout.
	LLSD info;
	LLSD version;
	version.append(LLVersionInfo::getMajor());
	version.append(LLVersionInfo::getMinor());
	version.append(LLVersionInfo::getPatch());
	version.append(LLVersionInfo::getBuild());
	info["VIEWER_VERSION"] = version;
	info["VIEWER_VERSION_STR"] = LLVersionInfo::getVersion();
	info["CHANNEL"] = LLVersionInfo::getChannel();
    info["ADDRESS_SIZE"] = ADDRESS_SIZE;
    std::string build_config = LLVersionInfo::getBuildConfig();
    if (build_config != "Release")
    {
        info["BUILD_CONFIG"] = build_config;
    }

	// return a URL to the release notes for this viewer, such as:
	// http://wiki.secondlife.com/wiki/Release_Notes/Second Life Beta Viewer/2.1.0.123456
	std::string url = LLTrans::getString("RELEASE_NOTES_BASE_URL");
	if (! LLStringUtil::endsWith(url, "/"))
		url += "/";
	std::string channel = LLVersionInfo::getChannel();
	if (LLStringUtil::endsWith(boost::to_lower_copy(channel), " edu")) // Release Notes url shouldn't include the EDU parameter
	{
		boost::erase_tail(channel, 4);
	}
	url += LLURI::escape(channel) + "/";
	url += LLURI::escape(LLVersionInfo::getVersion());

	info["VIEWER_RELEASE_NOTES_URL"] = url;

	// Position
	LLViewerRegion* region = gAgent.getRegion();
	if (region)
	{
		LLVector3d pos = gAgent.getPositionGlobal();
		info["POSITION"] = ll_sd_from_vector3d(pos);
		info["POSITION_LOCAL"] = ll_sd_from_vector3(gAgent.getPosAgentFromGlobal(pos));
		info["REGION"] = gAgent.getRegion()->getName();
		info["HOSTNAME"] = gAgent.getRegion()->getHost().getHostName();
		info["HOSTIP"] = gAgent.getRegion()->getHost().getString();
		info["SERVER_VERSION"] = gLastVersionChannel;
		LLSLURL slurl;
		LLAgentUI::buildSLURL(slurl);
		info["SLURL"] = slurl.getSLURLString();
	}

	// CPU
	info["CPU"] = gSysCPU.getCPUString();
	info["MEMORY_MB"] = LLSD::Integer(gSysMemory.getPhysicalMemoryKB().valueInUnits<LLUnits::Megabytes>());
	// Moved hack adjustment to Windows memory size into llsys.cpp
	info["OS_VERSION"] = LLOSInfo::instance().getOSString();
	info["GRAPHICS_CARD_VENDOR"] = (const char*)(glGetString(GL_VENDOR));
	info["GRAPHICS_CARD"] = (const char*)(glGetString(GL_RENDERER));

#if LL_WINDOWS
	std::string drvinfo = gDXHardware.getDriverVersionWMI();
	if (!drvinfo.empty())
	{
		info["GRAPHICS_DRIVER_VERSION"] = drvinfo;
	}
	else
	{
		LL_WARNS("DriverVersion")<< "Cannot get driver version from getDriverVersionWMI" << LL_ENDL;
		LLSD driver_info = gDXHardware.getDisplayInfo();
		if (driver_info.has("DriverVersion"))
		{
			info["GRAPHICS_DRIVER_VERSION"] = driver_info["DriverVersion"];
		}
	}
#endif

	info["OPENGL_VERSION"] = (const char*)(glGetString(GL_VERSION));

    // Settings

    LLRect window_rect = gViewerWindow->getWindowRectRaw();
    info["WINDOW_WIDTH"] = window_rect.getWidth();
    info["WINDOW_HEIGHT"] = window_rect.getHeight();
    info["FONT_SIZE_ADJUSTMENT"] = gSavedSettings.getF32("FontScreenDPI");
    info["UI_SCALE"] = gSavedSettings.getF32("UIScaleFactor");
    info["DRAW_DISTANCE"] = gSavedSettings.getF32("RenderFarClip");
    info["NET_BANDWITH"] = gSavedSettings.getF32("ThrottleBandwidthKBPS");
    info["LOD_FACTOR"] = gSavedSettings.getF32("RenderVolumeLODFactor");
    info["RENDER_QUALITY"] = (F32)gSavedSettings.getU32("RenderQualityPerformance");
    info["GPU_SHADERS"] = gSavedSettings.getBOOL("RenderDeferred") ? "Enabled" : "Disabled";
    info["TEXTURE_MEMORY"] = gSavedSettings.getS32("TextureMemory");

    LLSD substitution;
    substitution["datetime"] = (S32)(gVFS ? gVFS->creationTime() : 0);
    info["VFS_TIME"] = LLTrans::getString("AboutTime", substitution);

	// Libraries

	info["J2C_VERSION"] = LLImageJ2C::getEngineInfo();
	bool want_fullname = true;
	info["AUDIO_DRIVER_VERSION"] = gAudiop ? LLSD(gAudiop->getDriverName(want_fullname)) : "Undefined";
	if(LLVoiceClient::getInstance()->voiceEnabled())
	{
		LLVoiceVersionInfo version = LLVoiceClient::getInstance()->getVersion();
		std::ostringstream version_string;
		version_string << version.serverType << " " << version.serverVersion << std::endl;
		info["VOICE_VERSION"] = version_string.str();
	}
	else
	{
		info["VOICE_VERSION"] = LLTrans::getString("NotConnected");
	}

#if !LL_LINUX
	std::ostringstream cef_ver_codec;
	cef_ver_codec << "Dullahan: ";
	cef_ver_codec << DULLAHAN_VERSION_MAJOR;
	cef_ver_codec << ".";
	cef_ver_codec << DULLAHAN_VERSION_MINOR;
	cef_ver_codec << ".";
	cef_ver_codec << DULLAHAN_VERSION_BUILD;

	cef_ver_codec << " / CEF: ";
	cef_ver_codec << CEF_VERSION;

	cef_ver_codec << " / Chromium: ";
	cef_ver_codec << CHROME_VERSION_MAJOR;
	cef_ver_codec << ".";
	cef_ver_codec << CHROME_VERSION_MINOR;
	cef_ver_codec << ".";
	cef_ver_codec << CHROME_VERSION_BUILD;
	cef_ver_codec << ".";
	cef_ver_codec << CHROME_VERSION_PATCH;

	info["LIBCEF_VERSION"] = cef_ver_codec.str();
#else
	info["LIBCEF_VERSION"] = "Undefined";
#endif

#if !LL_LINUX
	std::ostringstream vlc_ver_codec;
	vlc_ver_codec << LIBVLC_VERSION_MAJOR;
	vlc_ver_codec << ".";
	vlc_ver_codec << LIBVLC_VERSION_MINOR;
	vlc_ver_codec << ".";
	vlc_ver_codec << LIBVLC_VERSION_REVISION;
	info["LIBVLC_VERSION"] = vlc_ver_codec.str();
#else
	info["LIBVLC_VERSION"] = "Undefined";
#endif

	S32 packets_in = LLViewerStats::instance().getRecording().getSum(LLStatViewer::PACKETS_IN);
	if (packets_in > 0)
	{
		info["PACKETS_LOST"] = LLViewerStats::instance().getRecording().getSum(LLStatViewer::PACKETS_LOST);
		info["PACKETS_IN"] = packets_in;
		info["PACKETS_PCT"] = 100.f*info["PACKETS_LOST"].asReal() / info["PACKETS_IN"].asReal();
	}

	if (mServerReleaseNotesURL.empty())
	{
		if (gAgent.getRegion())
		{
			info["SERVER_RELEASE_NOTES_URL"] = LLTrans::getString("RetrievingData");
		}
		else
		{
			info["SERVER_RELEASE_NOTES_URL"] = LLTrans::getString("NotConnected");
		}
	}
	else if (LLStringUtil::startsWith(mServerReleaseNotesURL, "http")) // it's an URL
	{
		info["SERVER_RELEASE_NOTES_URL"] = "[" + LLWeb::escapeURL(mServerReleaseNotesURL) + " " + LLTrans::getString("ReleaseNotes") + "]";
	}
	else
	{
		info["SERVER_RELEASE_NOTES_URL"] = mServerReleaseNotesURL;
	}

	return info;
}

std::string LLAppViewer::getViewerInfoString(bool default_string) const
{
	std::ostringstream support;

	LLSD info(getViewerInfo());

	// Render the LLSD from getInfo() as a format_map_t
	LLStringUtil::format_map_t args;

	// allow the "Release Notes" URL label to be localized
	args["ReleaseNotes"] = LLTrans::getString("ReleaseNotes", default_string);

	for (LLSD::map_const_iterator ii(info.beginMap()), iend(info.endMap());
		ii != iend; ++ii)
	{
		if (! ii->second.isArray())
		{
			// Scalar value
			if (ii->second.isUndefined())
			{
				args[ii->first] = LLTrans::getString("none_text", default_string);
			}
			else
			{
				// don't forget to render value asString()
				args[ii->first] = ii->second.asString();
			}
		}
		else
		{
			// array value: build KEY_0, KEY_1 etc. entries
			for (LLSD::Integer n(0), size(ii->second.size()); n < size; ++n)
			{
				args[STRINGIZE(ii->first << '_' << n)] = ii->second[n].asString();
			}
		}
	}

	// Now build the various pieces
	support << LLTrans::getString("AboutHeader", args, default_string);
	if (info.has("BUILD_CONFIG"))
	{
		support << "\n" << LLTrans::getString("BuildConfig", args, default_string);
	}
	if (info.has("REGION"))
	{
		support << "\n\n" << LLTrans::getString("AboutPosition", args, default_string);
	}
	support << "\n\n" << LLTrans::getString("AboutSystem", args, default_string);
	support << "\n";
	if (info.has("GRAPHICS_DRIVER_VERSION"))
	{
		support << "\n" << LLTrans::getString("AboutDriver", args, default_string);
	}
	support << "\n" << LLTrans::getString("AboutOGL", args, default_string);
	support << "\n\n" << LLTrans::getString("AboutSettings", args, default_string);
	support << "\n\n" << LLTrans::getString("AboutLibs", args, default_string);
	if (info.has("COMPILER"))
	{
		support << "\n" << LLTrans::getString("AboutCompiler", args, default_string);
	}
	if (info.has("PACKETS_IN"))
	{
		support << '\n' << LLTrans::getString("AboutTraffic", args, default_string);
	}

	// SLT timestamp
	LLSD substitution;
	substitution["datetime"] = (S32)time(NULL);//(S32)time_corrected();
	support << "\n" << LLTrans::getString("AboutTime", substitution, default_string);

	return support.str();
}

void LLAppViewer::cleanupSavedSettings()
{
	gSavedSettings.setBOOL("MouseSun", FALSE);

	gSavedSettings.setBOOL("UseEnergy", TRUE);				// force toggle to turn off, since sends message to simulator

	gSavedSettings.setBOOL("DebugWindowProc", gDebugWindowProc);

	gSavedSettings.setBOOL("ShowObjectUpdates", gShowObjectUpdates);

	if (gDebugView)
	{
		gSavedSettings.setBOOL("ShowDebugConsole", gDebugView->mDebugConsolep->getVisible());
	}

	// save window position if not maximized
	// as we don't track it in callbacks
	if(NULL != gViewerWindow)
	{
		BOOL maximized = gViewerWindow->getWindow()->getMaximized();
		if (!maximized)
		{
			LLCoordScreen window_pos;

			if (gViewerWindow->getWindow()->getPosition(&window_pos))
			{
				gSavedSettings.setS32("WindowX", window_pos.mX);
				gSavedSettings.setS32("WindowY", window_pos.mY);
			}
		}
	}

	gSavedSettings.setF32("MapScale", LLWorldMapView::sMapScale );

	// Some things are cached in LLAgent.
	if (gAgent.isInitialized())
	{
		gSavedSettings.setF32("RenderFarClip", gAgentCamera.mDrawDistance);
	}
}

void LLAppViewer::removeCacheFiles(const std::string& file_mask)
{
	gDirUtilp->deleteFilesInDir(gDirUtilp->getExpandedFilename(LL_PATH_CACHE, ""), file_mask);
}

void LLAppViewer::writeSystemInfo()
{

    if (! gDebugInfo.has("Dynamic") )
        gDebugInfo["Dynamic"] = LLSD::emptyMap();

#if LL_WINDOWS
	gDebugInfo["SLLog"] = gDirUtilp->getExpandedFilename(LL_PATH_DUMP,"SecondLife.log");
#else
    //Not ideal but sufficient for good reporting.
    gDebugInfo["SLLog"] = gDirUtilp->getExpandedFilename(LL_PATH_LOGS,"SecondLife.old");  //LLError::logFileName();
#endif

	gDebugInfo["ClientInfo"]["Name"] = LLVersionInfo::getChannel();
	gDebugInfo["ClientInfo"]["MajorVersion"] = LLVersionInfo::getMajor();
	gDebugInfo["ClientInfo"]["MinorVersion"] = LLVersionInfo::getMinor();
	gDebugInfo["ClientInfo"]["PatchVersion"] = LLVersionInfo::getPatch();
	gDebugInfo["ClientInfo"]["BuildVersion"] = LLVersionInfo::getBuild();
	gDebugInfo["ClientInfo"]["AddressSize"] = LLVersionInfo::getAddressSize();

	gDebugInfo["CAFilename"] = gDirUtilp->getCAFile();

	gDebugInfo["CPUInfo"]["CPUString"] = gSysCPU.getCPUString();
	gDebugInfo["CPUInfo"]["CPUFamily"] = gSysCPU.getFamily();
	gDebugInfo["CPUInfo"]["CPUMhz"] = (S32)gSysCPU.getMHz();
	gDebugInfo["CPUInfo"]["CPUAltivec"] = gSysCPU.hasAltivec();
	gDebugInfo["CPUInfo"]["CPUSSE"] = gSysCPU.hasSSE();
	gDebugInfo["CPUInfo"]["CPUSSE2"] = gSysCPU.hasSSE2();

	gDebugInfo["RAMInfo"]["Physical"] = (LLSD::Integer)(gSysMemory.getPhysicalMemoryKB().value());
	gDebugInfo["RAMInfo"]["Allocated"] = (LLSD::Integer)(gMemoryAllocated.valueInUnits<LLUnits::Kilobytes>());
	gDebugInfo["OSInfo"] = LLOSInfo::instance().getOSStringSimple();

	// The user is not logged on yet, but record the current grid choice login url
	// which may have been the intended grid.
	gDebugInfo["GridName"] = LLGridManager::getInstance()->getGridId();

	// *FIX:Mani - move this down in llappviewerwin32
#ifdef LL_WINDOWS
	DWORD thread_id = GetCurrentThreadId();
	gDebugInfo["MainloopThreadID"] = (S32)thread_id;
#endif

	// "CrashNotHandled" is set here, while things are running well,
	// in case of a freeze. If there is a freeze, the crash logger will be launched
	// and can read this value from the debug_info.log.
	// If the crash is handled by LLAppViewer::handleViewerCrash, ie not a freeze,
	// then the value of "CrashNotHandled" will be set to true.
	gDebugInfo["CrashNotHandled"] = (LLSD::Boolean)true;

	// Insert crash host url (url to post crash log to) if configured. This insures
	// that the crash report will go to the proper location in the case of a
	// prior freeze.
	std::string crashHostUrl = gSavedSettings.get<std::string>("CrashHostUrl");
	if(crashHostUrl != "")
	{
		gDebugInfo["CrashHostUrl"] = crashHostUrl;
	}

	// Dump some debugging info
	LL_INFOS("SystemInfo") << "Application: " << LLTrans::getString("APP_NAME") << LL_ENDL;
	LL_INFOS("SystemInfo") << "Version: " << LLVersionInfo::getChannelAndVersion() << LL_ENDL;

	// Dump the local time and time zone
	time_t now;
	time(&now);
	char tbuffer[256];		/* Flawfinder: ignore */
	strftime(tbuffer, 256, "%Y-%m-%dT%H:%M:%S %Z", localtime(&now));
	LL_INFOS("SystemInfo") << "Local time: " << tbuffer << LL_ENDL;

	// query some system information
	LL_INFOS("SystemInfo") << "CPU info:\n" << gSysCPU << LL_ENDL;
	LL_INFOS("SystemInfo") << "Memory info:\n" << gSysMemory << LL_ENDL;
	LL_INFOS("SystemInfo") << "OS: " << LLOSInfo::instance().getOSStringSimple() << LL_ENDL;
	LL_INFOS("SystemInfo") << "OS info: " << LLOSInfo::instance() << LL_ENDL;

    gDebugInfo["SettingsFilename"] = gSavedSettings.getString("ClientSettingsFile");
	gDebugInfo["ViewerExePath"] = gDirUtilp->getExecutablePathAndName();
	gDebugInfo["CurrentPath"] = gDirUtilp->getCurPath();
	gDebugInfo["FirstLogin"] = (LLSD::Boolean) gAgent.isFirstLogin();
	gDebugInfo["FirstRunThisInstall"] = gSavedSettings.getBOOL("FirstRunThisInstall");
    gDebugInfo["StartupState"] = LLStartUp::getStartupStateString();

	writeDebugInfo(); // Save out debug_info.log early, in case of crash.
}

#ifdef LL_WINDOWS
//For whatever reason, in Windows when using OOP server for breakpad, the callback to get the
//name of the dump file is not getting triggered by the breakpad library.   Unfortunately they
//also didn't see fit to provide a simple query request across the pipe to get this name either.
//Since we are putting our output in a runtime generated directory and we know the header data in
//the dump format, we can however use the following hack to identify our file.
// TODO make this a member function.
void getFileList()
{
	std::stringstream filenames;

	typedef std::vector<std::string> vec;
	std::string pathname = gDirUtilp->getExpandedFilename(LL_PATH_DUMP,"");
	vec file_vec = gDirUtilp->getFilesInDir(pathname);
	for(vec::const_iterator iter=file_vec.begin(); iter!=file_vec.end(); ++iter)
	{
		filenames << *iter << " ";
		if ( ( iter->length() > 30 ) && (iter->rfind(".dmp") == (iter->length()-4) ) )
		{
			std::string fullname = pathname + *iter;
			llifstream fdat( fullname.c_str(), std::ifstream::binary);
			if (fdat)
			{
				char buf[5];
				fdat.read(buf,4);
				fdat.close();
				if (!strncmp(buf,"MDMP",4))
				{
					gDebugInfo["Dynamic"]["MinidumpPath"] = fullname;
					break;
				}
			}
		}
	}
	filenames << std::endl;
	gDebugInfo["Dynamic"]["DumpDirContents"] = filenames.str();
}
#endif

void LLAppViewer::handleViewerCrash()
{
	LL_INFOS("CRASHREPORT") << "Handle viewer crash entry." << LL_ENDL;

	LL_INFOS("CRASHREPORT") << "Last render pool type: " << LLPipeline::sCurRenderPoolType << LL_ENDL ;

	LLMemory::logMemoryInfo(true) ;

	//print out recorded call stacks if there are any.
	LLError::LLCallStacks::print();

	LLAppViewer* pApp = LLAppViewer::instance();
	if (pApp->beingDebugged())
	{
		// This will drop us into the debugger.
		abort();
	}

	if (LLApp::isCrashloggerDisabled())
	{
		abort();
	}

	// Returns whether a dialog was shown.
	// Only do the logic in here once
	if (pApp->mReportedCrash)
	{
		return;
	}
	pApp->mReportedCrash = TRUE;

	// Insert crash host url (url to post crash log to) if configured.
	std::string crashHostUrl = gSavedSettings.get<std::string>("CrashHostUrl");
	if(crashHostUrl != "")
	{
		gDebugInfo["Dynamic"]["CrashHostUrl"] = crashHostUrl;
	}

	LLParcel* parcel = LLViewerParcelMgr::getInstance()->getAgentParcel();
	if ( parcel && parcel->getMusicURL()[0])
	{
		gDebugInfo["Dynamic"]["ParcelMusicURL"] = parcel->getMusicURL();
	}
	if ( parcel && parcel->getMediaURL()[0])
	{
		gDebugInfo["Dynamic"]["ParcelMediaURL"] = parcel->getMediaURL();
	}

	gDebugInfo["Dynamic"]["SessionLength"] = F32(LLFrameTimer::getElapsedSeconds());
	gDebugInfo["Dynamic"]["RAMInfo"]["Allocated"] = LLSD::Integer(LLMemory::getCurrentRSS() / 1024);

	if(gLogoutInProgress)
	{
		gDebugInfo["Dynamic"]["LastExecEvent"] = LAST_EXEC_LOGOUT_CRASH;
	}
	else
	{
		gDebugInfo["Dynamic"]["LastExecEvent"] = gLLErrorActivated ? LAST_EXEC_LLERROR_CRASH : LAST_EXEC_OTHER_CRASH;
	}

	if(gAgent.getRegion())
	{
		gDebugInfo["Dynamic"]["CurrentSimHost"] = gAgent.getRegionHost().getHostName();
		gDebugInfo["Dynamic"]["CurrentRegion"] = gAgent.getRegion()->getName();

		const LLVector3& loc = gAgent.getPositionAgent();
		gDebugInfo["Dynamic"]["CurrentLocationX"] = loc.mV[0];
		gDebugInfo["Dynamic"]["CurrentLocationY"] = loc.mV[1];
		gDebugInfo["Dynamic"]["CurrentLocationZ"] = loc.mV[2];
	}

	if(LLAppViewer::instance()->mMainloopTimeout)
	{
		gDebugInfo["Dynamic"]["MainloopTimeoutState"] = LLAppViewer::instance()->mMainloopTimeout->getState();
	}

	// The crash is being handled here so set this value to false.
	// Otherwise the crash logger will think this crash was a freeze.
	gDebugInfo["Dynamic"]["CrashNotHandled"] = (LLSD::Boolean)false;

	//Write out the crash status file
	//Use marker file style setup, as that's the simplest, especially since
	//we're already in a crash situation
	if (gDirUtilp)
	{
		std::string crash_marker_file_name = gDirUtilp->getExpandedFilename(LL_PATH_LOGS,
																			gLLErrorActivated
																			? LLERROR_MARKER_FILE_NAME
																			: ERROR_MARKER_FILE_NAME);
		LLAPRFile crash_marker_file ;
		crash_marker_file.open(crash_marker_file_name, LL_APR_WB);
		if (crash_marker_file.getFileHandle())
		{
			LL_INFOS("MarkerFile") << "Created crash marker file " << crash_marker_file_name << LL_ENDL;
			recordMarkerVersion(crash_marker_file);
		}
		else
		{
			LL_WARNS("MarkerFile") << "Cannot create error marker file " << crash_marker_file_name << LL_ENDL;
		}
	}
	else
	{
		LL_WARNS("MarkerFile") << "No gDirUtilp with which to create error marker file name" << LL_ENDL;
	}

#ifdef LL_WINDOWS
	Sleep(200);
#endif

	char *minidump_file = pApp->getMiniDumpFilename();
    LL_DEBUGS("CRASHREPORT") << "minidump file name " << minidump_file << LL_ENDL;
	if(minidump_file && minidump_file[0] != 0)
	{
		gDebugInfo["Dynamic"]["MinidumpPath"] = minidump_file;
	}
	else
	{
#ifdef LL_WINDOWS
		getFileList();
#else
        LL_WARNS("CRASHREPORT") << "no minidump file?" << LL_ENDL;
#endif
	}
    gDebugInfo["Dynamic"]["CrashType"]="crash";

	if (gMessageSystem && gDirUtilp)
	{
		std::string filename;
		filename = gDirUtilp->getExpandedFilename(LL_PATH_DUMP, "stats.log");
        LL_DEBUGS("CRASHREPORT") << "recording stats " << filename << LL_ENDL;
		llofstream file(filename.c_str(), std::ios_base::binary);
		if(file.good())
		{
			gMessageSystem->summarizeLogs(file);
			file.close();
		}
        else
        {
            LL_WARNS("CRASHREPORT") << "problem recording stats" << LL_ENDL;
        }
	}

	if (gMessageSystem)
	{
		gMessageSystem->getCircuitInfo(gDebugInfo["CircuitInfo"]);
		gMessageSystem->stopLogging();
	}

	if (LLWorld::instanceExists()) LLWorld::getInstance()->getInfo(gDebugInfo["Dynamic"]);

	// Close the debug file
	pApp->writeDebugInfo(false);  //false answers the isStatic question with the least overhead.
}

// static
void LLAppViewer::recordMarkerVersion(LLAPRFile& marker_file)
{
	std::string marker_version(LLVersionInfo::getChannelAndVersion());
	if ( marker_version.length() > MAX_MARKER_LENGTH )
	{
		LL_WARNS_ONCE("MarkerFile") << "Version length ("<< marker_version.length()<< ")"
									<< " greater than maximum (" << MAX_MARKER_LENGTH << ")"
									<< ": marker matching may be incorrect"
									<< LL_ENDL;
	}

	// record the viewer version in the marker file
	marker_file.write(marker_version.data(), marker_version.length());
}

bool LLAppViewer::markerIsSameVersion(const std::string& marker_name) const
{
	bool sameVersion = false;

	std::string my_version(LLVersionInfo::getChannelAndVersion());
	char marker_version[MAX_MARKER_LENGTH];
	S32  marker_version_length;

	LLAPRFile marker_file;
	marker_file.open(marker_name, LL_APR_RB);
	if (marker_file.getFileHandle())
	{
		marker_version_length = marker_file.read(marker_version, sizeof(marker_version));
		std::string marker_string(marker_version, marker_version_length);
		if ( 0 == my_version.compare( 0, my_version.length(), marker_version, 0, marker_version_length ) )
		{
			sameVersion = true;
		}
		LL_DEBUGS("MarkerFile") << "Compare markers for '" << marker_name << "': "
								<< "\n   mine '" << my_version    << "'"
								<< "\n marker '" << marker_string << "'"
								<< "\n " << ( sameVersion ? "same" : "different" ) << " version"
								<< LL_ENDL;
		marker_file.close();
	}
	return sameVersion;
}

void LLAppViewer::processMarkerFiles()
{
	//We've got 4 things to test for here
	// - Other Process Running (SecondLife.exec_marker present, locked)
	// - Freeze (SecondLife.exec_marker present, not locked)
	// - LLError Crash (SecondLife.llerror_marker present)
	// - Other Crash (SecondLife.error_marker present)
	// These checks should also remove these files for the last 2 cases if they currently exist

	bool marker_is_same_version = true;
	// first, look for the marker created at startup and deleted on a clean exit
	mMarkerFileName = gDirUtilp->getExpandedFilename(LL_PATH_LOGS,MARKER_FILE_NAME);
	if (LLAPRFile::isExist(mMarkerFileName, NULL, LL_APR_RB))
	{
		// File exists...
		// first, read it to see if it was created by the same version (we need this later)
		marker_is_same_version = markerIsSameVersion(mMarkerFileName);

		// now test to see if this file is locked by a running process (try to open for write)
		LL_DEBUGS("MarkerFile") << "Checking exec marker file for lock..." << LL_ENDL;
		mMarkerFile.open(mMarkerFileName, LL_APR_WB);
		apr_file_t* fMarker = mMarkerFile.getFileHandle() ;
		if (!fMarker)
		{
			LL_INFOS("MarkerFile") << "Exec marker file open failed - assume it is locked." << LL_ENDL;
			mSecondInstance = true; // lock means that instance is running.
		}
		else
		{
			// We were able to open it, now try to lock it ourselves...
			if (apr_file_lock(fMarker, APR_FLOCK_NONBLOCK | APR_FLOCK_EXCLUSIVE) != APR_SUCCESS)
			{
				LL_WARNS_ONCE("MarkerFile") << "Locking exec marker failed." << LL_ENDL;
				mSecondInstance = true; // lost a race? be conservative
			}
			else
			{
				// No other instances; we've locked this file now, so record our version; delete on quit.
				recordMarkerVersion(mMarkerFile);
				LL_DEBUGS("MarkerFile") << "Exec marker file existed but was not locked; rewritten." << LL_ENDL;
			}
		}

		if (mSecondInstance)
		{
			LL_INFOS("MarkerFile") << "Exec marker '"<< mMarkerFileName << "' owned by another instance" << LL_ENDL;
		}
		else if (marker_is_same_version)
		{
			// the file existed, is ours, and matched our version, so we can report on what it says
			LL_INFOS("MarkerFile") << "Exec marker '"<< mMarkerFileName << "' found; last exec FROZE" << LL_ENDL;
			gLastExecEvent = LAST_EXEC_FROZE;

		}
		else
		{
			LL_INFOS("MarkerFile") << "Exec marker '"<< mMarkerFileName << "' found, but versions did not match" << LL_ENDL;
		}
	}
	else // marker did not exist... last exec (if any) did not freeze
	{
		// Create the marker file for this execution & lock it; it will be deleted on a clean exit
		apr_status_t s;
		s = mMarkerFile.open(mMarkerFileName, LL_APR_WB, TRUE);

		if (s == APR_SUCCESS && mMarkerFile.getFileHandle())
		{
			LL_DEBUGS("MarkerFile") << "Exec marker file '"<< mMarkerFileName << "' created." << LL_ENDL;
			if (APR_SUCCESS == apr_file_lock(mMarkerFile.getFileHandle(), APR_FLOCK_NONBLOCK | APR_FLOCK_EXCLUSIVE))
			{
				recordMarkerVersion(mMarkerFile);
				LL_DEBUGS("MarkerFile") << "Exec marker file locked." << LL_ENDL;
			}
			else
			{
				LL_WARNS("MarkerFile") << "Exec marker file cannot be locked." << LL_ENDL;
			}
		}
		else
		{
			LL_WARNS("MarkerFile") << "Failed to create exec marker file '"<< mMarkerFileName << "'." << LL_ENDL;
		}
	}

	// now check for cases in which the exec marker may have been cleaned up by crash handlers

	// check for any last exec event report based on whether or not it happened during logout
	// (the logout marker is created when logout begins)
	std::string logout_marker_file =  gDirUtilp->getExpandedFilename(LL_PATH_LOGS, LOGOUT_MARKER_FILE_NAME);
	if(LLAPRFile::isExist(logout_marker_file, NULL, LL_APR_RB))
	{
		if (markerIsSameVersion(logout_marker_file))
		{
			gLastExecEvent = LAST_EXEC_LOGOUT_FROZE;
			LL_INFOS("MarkerFile") << "Logout crash marker '"<< logout_marker_file << "', changing LastExecEvent to LOGOUT_FROZE" << LL_ENDL;
		}
		else
		{
			LL_INFOS("MarkerFile") << "Logout crash marker '"<< logout_marker_file << "' found, but versions did not match" << LL_ENDL;
		}
		LLAPRFile::remove(logout_marker_file);
	}
	// further refine based on whether or not a marker created during an llerr crash is found
	std::string llerror_marker_file = gDirUtilp->getExpandedFilename(LL_PATH_LOGS, LLERROR_MARKER_FILE_NAME);
	if(LLAPRFile::isExist(llerror_marker_file, NULL, LL_APR_RB))
	{
		if (markerIsSameVersion(llerror_marker_file))
		{
			if ( gLastExecEvent == LAST_EXEC_LOGOUT_FROZE )
			{
				gLastExecEvent = LAST_EXEC_LOGOUT_CRASH;
				LL_INFOS("MarkerFile") << "LLError marker '"<< llerror_marker_file << "' crashed, setting LastExecEvent to LOGOUT_CRASH" << LL_ENDL;
			}
			else
			{
				gLastExecEvent = LAST_EXEC_LLERROR_CRASH;
				LL_INFOS("MarkerFile") << "LLError marker '"<< llerror_marker_file << "' crashed, setting LastExecEvent to LLERROR_CRASH" << LL_ENDL;
			}
		}
		else
		{
			LL_INFOS("MarkerFile") << "LLError marker '"<< llerror_marker_file << "' found, but versions did not match" << LL_ENDL;
		}
		LLAPRFile::remove(llerror_marker_file);
	}
	// and last refine based on whether or not a marker created during a non-llerr crash is found
	std::string error_marker_file = gDirUtilp->getExpandedFilename(LL_PATH_LOGS, ERROR_MARKER_FILE_NAME);
	if(LLAPRFile::isExist(error_marker_file, NULL, LL_APR_RB))
	{
		if (markerIsSameVersion(error_marker_file))
		{
			if (gLastExecEvent == LAST_EXEC_LOGOUT_FROZE)
			{
				gLastExecEvent = LAST_EXEC_LOGOUT_CRASH;
				LL_INFOS("MarkerFile") << "Error marker '"<< error_marker_file << "' crashed, setting LastExecEvent to LOGOUT_CRASH" << LL_ENDL;
			}
			else
			{
				gLastExecEvent = LAST_EXEC_OTHER_CRASH;
				LL_INFOS("MarkerFile") << "Error marker '"<< error_marker_file << "' crashed, setting LastExecEvent to " << gLastExecEvent << LL_ENDL;
			}
		}
		else
		{
			LL_INFOS("MarkerFile") << "Error marker '"<< error_marker_file << "' marker found, but versions did not match" << LL_ENDL;
		}
		LLAPRFile::remove(error_marker_file);
	}
}

void LLAppViewer::removeMarkerFiles()
{
	if (!mSecondInstance)
	{
		if (mMarkerFile.getFileHandle())
		{
			mMarkerFile.close() ;
			LLAPRFile::remove( mMarkerFileName );
			LL_DEBUGS("MarkerFile") << "removed exec marker '"<<mMarkerFileName<<"'"<< LL_ENDL;
		}
		else
		{
			LL_WARNS("MarkerFile") << "marker '"<<mMarkerFileName<<"' not open"<< LL_ENDL;
 		}

		if (mLogoutMarkerFile.getFileHandle())
		{
			mLogoutMarkerFile.close();
			LLAPRFile::remove( mLogoutMarkerFileName );
			LL_DEBUGS("MarkerFile") << "removed logout marker '"<<mLogoutMarkerFileName<<"'"<< LL_ENDL;
		}
		else
		{
			LL_WARNS("MarkerFile") << "logout marker '"<<mLogoutMarkerFileName<<"' not open"<< LL_ENDL;
		}
	}
	else
	{
		LL_WARNS("MarkerFile") << "leaving markers because this is a second instance" << LL_ENDL;
	}
}

void LLAppViewer::removeDumpDir()
{
    //Call this routine only on clean exit.  Crash reporter will clean up
    //its locking table for us.
    std::string dump_dir = gDirUtilp->getExpandedFilename(LL_PATH_DUMP, "");
    gDirUtilp->deleteDirAndContents(dump_dir);
}

void LLAppViewer::forceQuit()
{
	LLApp::setQuitting();
}

//TODO: remove
void LLAppViewer::fastQuit(S32 error_code)
{
	// finish pending transfers
	flushVFSIO();
	// let sim know we're logging out
	sendLogoutRequest();
	// flush network buffers by shutting down messaging system
	end_messaging_system();
	// figure out the error code
	S32 final_error_code = error_code ? error_code : (S32)isError();
	// this isn't a crash
	removeMarkerFiles();
	// get outta here
	_exit(final_error_code);
}

void LLAppViewer::requestQuit()
{
	LL_INFOS() << "requestQuit" << LL_ENDL;

	LLViewerRegion* region = gAgent.getRegion();

	if( (LLStartUp::getStartupState() < STATE_STARTED) || !region )
	{
		// If we have a region, make some attempt to send a logout request first.
		// This prevents the halfway-logged-in avatar from hanging around inworld for a couple minutes.
		if(region)
		{
			sendLogoutRequest();
		}

		// Quit immediately
		forceQuit();
		return;
	}

	// Try to send metrics back to the grid
	metricsSend(!gDisconnected);

	// Try to send last batch of avatar rez metrics.
	if (!gDisconnected && isAgentAvatarValid())
	{
		gAgentAvatarp->updateAvatarRezMetrics(true); // force a last packet to be sent.
	}

	LLHUDEffectSpiral *effectp = (LLHUDEffectSpiral*)LLHUDManager::getInstance()->createViewerEffect(LLHUDObject::LL_HUD_EFFECT_POINT, TRUE);
	effectp->setPositionGlobal(gAgent.getPositionGlobal());
	effectp->setColor(LLColor4U(gAgent.getEffectColor()));
	LLHUDManager::getInstance()->sendEffects();
	effectp->markDead() ;//remove it.

	// Attempt to close all floaters that might be
	// editing things.
	if (gFloaterView)
	{
		// application is quitting
		gFloaterView->closeAllChildren(true);
	}

	send_stats();

	gLogoutTimer.reset();
	mQuitRequested = true;
}

static bool finish_quit(const LLSD& notification, const LLSD& response)
{
	S32 option = LLNotificationsUtil::getSelectedOption(notification, response);

	if (option == 0)
	{
		LLAppViewer::instance()->requestQuit();
	}
	return false;
}
static LLNotificationFunctorRegistration finish_quit_reg("ConfirmQuit", finish_quit);

void LLAppViewer::userQuit()
{
	if (gDisconnected || gViewerWindow->getProgressView()->getVisible())
	{
		requestQuit();
	}
	else
	{
		LLNotificationsUtil::add("ConfirmQuit");
	}
}

static bool finish_early_exit(const LLSD& notification, const LLSD& response)
{
	LLAppViewer::instance()->forceQuit();
	return false;
}

void LLAppViewer::earlyExit(const std::string& name, const LLSD& substitutions)
{
   	LL_WARNS() << "app_early_exit: " << name << LL_ENDL;
	gDoDisconnect = TRUE;
	LLNotificationsUtil::add(name, substitutions, LLSD(), finish_early_exit);
}

// case where we need the viewer to exit without any need for notifications
void LLAppViewer::earlyExitNoNotify()
{
   	LL_WARNS() << "app_early_exit with no notification: " << LL_ENDL;
	gDoDisconnect = TRUE;
	finish_early_exit( LLSD(), LLSD() );
}

void LLAppViewer::abortQuit()
{
    LL_INFOS() << "abortQuit()" << LL_ENDL;
	mQuitRequested = false;
}

void LLAppViewer::migrateCacheDirectory()
{
#if LL_WINDOWS || LL_DARWIN
	// NOTE: (Nyx) as of 1.21, cache for mac is moving to /library/caches/SecondLife from
	// /library/application support/SecondLife/cache This should clear/delete the old dir.

	// As of 1.23 the Windows cache moved from
	//   C:\Documents and Settings\James\Application Support\SecondLife\cache
	// to
	//   C:\Documents and Settings\James\Local Settings\Application Support\SecondLife
	//
	// The Windows Vista equivalent is from
	//   C:\Users\James\AppData\Roaming\SecondLife\cache
	// to
	//   C:\Users\James\AppData\Local\SecondLife
	//
	// Note the absence of \cache on the second path.  James.

	// Only do this once per fresh install of this version.
	if (gSavedSettings.getBOOL("MigrateCacheDirectory"))
	{
		gSavedSettings.setBOOL("MigrateCacheDirectory", FALSE);

		std::string old_cache_dir = gDirUtilp->add(gDirUtilp->getOSUserAppDir(), "cache");
		std::string new_cache_dir = gDirUtilp->getCacheDir(true);

		if (gDirUtilp->fileExists(old_cache_dir))
		{
			LL_INFOS() << "Migrating cache from " << old_cache_dir << " to " << new_cache_dir << LL_ENDL;

			// Migrate inventory cache to avoid pain to inventory database after mass update
			S32 file_count = 0;
			std::string file_name;
			std::string mask = "*.*";

			LLDirIterator iter(old_cache_dir, mask);
			while (iter.next(file_name))
			{
				if (file_name == "." || file_name == "..") continue;
				std::string source_path = gDirUtilp->add(old_cache_dir, file_name);
				std::string dest_path = gDirUtilp->add(new_cache_dir, file_name);
				if (!LLFile::rename(source_path, dest_path))
				{
					file_count++;
				}
			}
			LL_INFOS() << "Moved " << file_count << " files" << LL_ENDL;

			// Nuke the old cache
			gDirUtilp->setCacheDir(old_cache_dir);
			purgeCache();
			gDirUtilp->setCacheDir(new_cache_dir);

#if LL_DARWIN
			// Clean up Mac files not deleted by removing *.*
			std::string ds_store = old_cache_dir + "/.DS_Store";
			if (gDirUtilp->fileExists(ds_store))
			{
				LLFile::remove(ds_store);
			}
#endif
			if (LLFile::rmdir(old_cache_dir) != 0)
			{
				LL_WARNS() << "could not delete old cache directory " << old_cache_dir << LL_ENDL;
			}
		}
	}
#endif // LL_WINDOWS || LL_DARWIN
}

void dumpVFSCaches()
{
	LL_INFOS() << "======= Static VFS ========" << LL_ENDL;
	gStaticVFS->listFiles();
#if LL_WINDOWS
	LL_INFOS() << "======= Dumping static VFS to StaticVFSDump ========" << LL_ENDL;
	WCHAR w_str[MAX_PATH];
	GetCurrentDirectory(MAX_PATH, w_str);
	S32 res = LLFile::mkdir("StaticVFSDump");
	if (res == -1)
	{
		LL_WARNS() << "Couldn't create dir StaticVFSDump" << LL_ENDL;
	}
	SetCurrentDirectory(utf8str_to_utf16str("StaticVFSDump").c_str());
	gStaticVFS->dumpFiles();
	SetCurrentDirectory(w_str);
#endif

	LL_INFOS() << "========= Dynamic VFS ====" << LL_ENDL;
	gVFS->listFiles();
#if LL_WINDOWS
	LL_INFOS() << "========= Dumping dynamic VFS to VFSDump ====" << LL_ENDL;
	res = LLFile::mkdir("VFSDump");
	if (res == -1)
	{
		LL_WARNS() << "Couldn't create dir VFSDump" << LL_ENDL;
	}
	SetCurrentDirectory(utf8str_to_utf16str("VFSDump").c_str());
	gVFS->dumpFiles();
	SetCurrentDirectory(w_str);
#endif
}

//static
U32 LLAppViewer::getTextureCacheVersion()
{
	//viewer texture cache version, change if the texture cache format changes.
	const U32 TEXTURE_CACHE_VERSION = 8;

	return TEXTURE_CACHE_VERSION ;
}

//static
U32 LLAppViewer::getObjectCacheVersion()
{
	// Viewer object cache version, change if object update
	// format changes. JC
	const U32 INDRA_OBJECT_CACHE_VERSION = 15;

	return INDRA_OBJECT_CACHE_VERSION;
}

bool LLAppViewer::initCache()
{
	mPurgeCache = false;
	BOOL read_only = mSecondInstance ? TRUE : FALSE;
	LLAppViewer::getTextureCache()->setReadOnly(read_only) ;
	LLVOCache::getInstance()->setReadOnly(read_only);

	bool texture_cache_mismatch = false;
	if (gSavedSettings.getS32("LocalCacheVersion") != LLAppViewer::getTextureCacheVersion())
	{
		texture_cache_mismatch = true;
		if(!read_only)
		{
			gSavedSettings.setS32("LocalCacheVersion", LLAppViewer::getTextureCacheVersion());
		}
	}

	if(!read_only)
	{
		// Purge cache if user requested it
		if (gSavedSettings.getBOOL("PurgeCacheOnStartup") ||
			gSavedSettings.getBOOL("PurgeCacheOnNextStartup"))
		{
			LL_INFOS("AppCache") << "Startup cache purge requested: " << (gSavedSettings.getBOOL("PurgeCacheOnStartup") ? "ALWAYS" : "ONCE") << LL_ENDL;
			gSavedSettings.setBOOL("PurgeCacheOnNextStartup", false);
			mPurgeCache = true;
			// STORM-1141 force purgeAllTextures to get called to prevent a crash here. -brad
			texture_cache_mismatch = true;
		}

		// We have moved the location of the cache directory over time.
		migrateCacheDirectory();

		// Setup and verify the cache location
		std::string cache_location = gSavedSettings.getString("CacheLocation");
		std::string new_cache_location = gSavedSettings.getString("NewCacheLocation");
		if (new_cache_location != cache_location)
		{
			LL_INFOS("AppCache") << "Cache location changed, cache needs purging" << LL_ENDL;
			gDirUtilp->setCacheDir(gSavedSettings.getString("CacheLocation"));
			purgeCache(); // purge old cache
			gSavedSettings.setString("CacheLocation", new_cache_location);
			gSavedSettings.setString("CacheLocationTopFolder", gDirUtilp->getBaseFileName(new_cache_location));
		}
	}

	if (!gDirUtilp->setCacheDir(gSavedSettings.getString("CacheLocation")))
	{
		LL_WARNS("AppCache") << "Unable to set cache location" << LL_ENDL;
		gSavedSettings.setString("CacheLocation", "");
		gSavedSettings.setString("CacheLocationTopFolder", "");
	}

	if (mPurgeCache && !read_only)
	{
		LLSplashScreen::update(LLTrans::getString("StartupClearingCache"));
		purgeCache();
	}

	LLSplashScreen::update(LLTrans::getString("StartupInitializingTextureCache"));

	// Init the texture cache
	// Allocate 80% of the cache size for textures
	const S32 MB = 1024 * 1024;
	const S64 MIN_CACHE_SIZE = 256 * MB;
	const S64 MAX_CACHE_SIZE = 9984ll * MB;
	const S64 MAX_VFS_SIZE = 1024 * MB; // 1 GB

	S64 cache_size = (S64)(gSavedSettings.getU32("CacheSize")) * MB;
	cache_size = llclamp(cache_size, MIN_CACHE_SIZE, MAX_CACHE_SIZE);

	S64 vfs_size = llmin((S64)((cache_size * 2) / 10), MAX_VFS_SIZE);
	S64 texture_cache_size = cache_size - vfs_size;

	S64 extra = LLAppViewer::getTextureCache()->initCache(LL_PATH_CACHE, texture_cache_size, texture_cache_mismatch);
	texture_cache_size -= extra;

	LLVOCache::getInstance()->initCache(LL_PATH_CACHE, gSavedSettings.getU32("CacheNumberOfRegionsForObjects"), getObjectCacheVersion()) ;

	LLSplashScreen::update(LLTrans::getString("StartupInitializingVFS"));

	// Init the VFS
	vfs_size = llmin(vfs_size + extra, MAX_VFS_SIZE);
	vfs_size = (vfs_size / MB) * MB; // make sure it is MB aligned
	U32 vfs_size_u32 = (U32)vfs_size;
	U32 old_vfs_size = gSavedSettings.getU32("VFSOldSize") * MB;
	bool resize_vfs = (vfs_size_u32 != old_vfs_size);
	if (resize_vfs)
	{
		gSavedSettings.setU32("VFSOldSize", vfs_size_u32 / MB);
	}
	LL_INFOS("AppCache") << "VFS CACHE SIZE: " << vfs_size / (1024*1024) << " MB" << LL_ENDL;

	// This has to happen BEFORE starting the vfs
	// time_t	ltime;
	srand(time(NULL));		// Flawfinder: ignore
	U32 old_salt = gSavedSettings.getU32("VFSSalt");
	U32 new_salt;
	std::string old_vfs_data_file;
	std::string old_vfs_index_file;
	std::string new_vfs_data_file;
	std::string new_vfs_index_file;
	std::string static_vfs_index_file;
	std::string static_vfs_data_file;

	if (gSavedSettings.getBOOL("AllowMultipleViewers"))
	{
		// don't mess with renaming the VFS in this case
		new_salt = old_salt;
	}
	else
	{
		do
		{
			new_salt = rand();
		} while(new_salt == old_salt);
	}

	old_vfs_data_file = gDirUtilp->getExpandedFilename(LL_PATH_CACHE, VFS_DATA_FILE_BASE) + llformat("%u", old_salt);

	// make sure this file exists
	llstat s;
	S32 stat_result = LLFile::stat(old_vfs_data_file, &s);
	if (stat_result)
	{
		// doesn't exist, look for a data file
		std::string mask;
		mask = VFS_DATA_FILE_BASE;
		mask += "*";

		std::string dir;
		dir = gDirUtilp->getExpandedFilename(LL_PATH_CACHE, "");

		std::string found_file;
		LLDirIterator iter(dir, mask);
		if (iter.next(found_file))
		{
			old_vfs_data_file = gDirUtilp->add(dir, found_file);

			S32 start_pos = found_file.find_last_of('.');
			if (start_pos > 0)
			{
				sscanf(found_file.substr(start_pos+1).c_str(), "%d", &old_salt);
			}
			LL_DEBUGS("AppCache") << "Default vfs data file not present, found: " << old_vfs_data_file << " Old salt: " << old_salt << LL_ENDL;
		}
	}

	old_vfs_index_file = gDirUtilp->getExpandedFilename(LL_PATH_CACHE, VFS_INDEX_FILE_BASE) + llformat("%u", old_salt);

	stat_result = LLFile::stat(old_vfs_index_file, &s);
	if (stat_result)
	{
		// We've got a bad/missing index file, nukem!
		LL_WARNS("AppCache") << "Bad or missing vfx index file " << old_vfs_index_file << LL_ENDL;
		LL_WARNS("AppCache") << "Removing old vfs data file " << old_vfs_data_file << LL_ENDL;
		LLFile::remove(old_vfs_data_file);
		LLFile::remove(old_vfs_index_file);

		// Just in case, nuke any other old cache files in the directory.
		std::string dir;
		dir = gDirUtilp->getExpandedFilename(LL_PATH_CACHE, "");

		std::string mask;
		mask = VFS_DATA_FILE_BASE;
		mask += "*";

		gDirUtilp->deleteFilesInDir(dir, mask);

		mask = VFS_INDEX_FILE_BASE;
		mask += "*";

		gDirUtilp->deleteFilesInDir(dir, mask);
	}

	new_vfs_data_file = gDirUtilp->getExpandedFilename(LL_PATH_CACHE, VFS_DATA_FILE_BASE) + llformat("%u", new_salt);
	new_vfs_index_file = gDirUtilp->getExpandedFilename(LL_PATH_CACHE, VFS_INDEX_FILE_BASE) + llformat("%u", new_salt);

	static_vfs_data_file = gDirUtilp->getExpandedFilename(LL_PATH_APP_SETTINGS, "static_data.db2");
	static_vfs_index_file = gDirUtilp->getExpandedFilename(LL_PATH_APP_SETTINGS, "static_index.db2");

	if (resize_vfs)
	{
		LL_DEBUGS("AppCache") << "Removing old vfs and re-sizing" << LL_ENDL;

		LLFile::remove(old_vfs_data_file);
		LLFile::remove(old_vfs_index_file);
	}
	else if (old_salt != new_salt)
	{
		// move the vfs files to a new name before opening
		LL_DEBUGS("AppCache") << "Renaming " << old_vfs_data_file << " to " << new_vfs_data_file << LL_ENDL;
		LL_DEBUGS("AppCache") << "Renaming " << old_vfs_index_file << " to " << new_vfs_index_file << LL_ENDL;
		LLFile::rename(old_vfs_data_file, new_vfs_data_file);
		LLFile::rename(old_vfs_index_file, new_vfs_index_file);
	}

	// Startup the VFS...
	gSavedSettings.setU32("VFSSalt", new_salt);

	// Don't remove VFS after viewer crashes.  If user has corrupt data, they can reinstall. JC
	gVFS = LLVFS::createLLVFS(new_vfs_index_file, new_vfs_data_file, false, vfs_size_u32, false);
	if (!gVFS)
	{
		return false;
	}

	gStaticVFS = LLVFS::createLLVFS(static_vfs_index_file, static_vfs_data_file, true, 0, false);
	if (!gStaticVFS)
	{
		return false;
	}

	BOOL success = gVFS->isValid() && gStaticVFS->isValid();
	if (!success)
	{
		return false;
	}
	else
	{
		LLVFile::initClass();

#ifndef LL_RELEASE_FOR_DOWNLOAD
		if (gSavedSettings.getBOOL("DumpVFSCaches"))
		{
			dumpVFSCaches();
		}
#endif

		return true;
	}
}

void LLAppViewer::addOnIdleCallback(const boost::function<void()>& cb)
{
	LLDeferredTaskList::instance().addTask(cb);
}

void LLAppViewer::purgeCache()
{
	LL_INFOS("AppCache") << "Purging Cache and Texture Cache..." << LL_ENDL;
	LLAppViewer::getTextureCache()->purgeCache(LL_PATH_CACHE);
	LLVOCache::getInstance()->removeCache(LL_PATH_CACHE);
	std::string browser_cache = gDirUtilp->getExpandedFilename(LL_PATH_CACHE, "cef_cache");
	if (LLFile::isdir(browser_cache))
	{
		// cef does not support clear_cache and clear_cookies, so clear what we can manually.
		gDirUtilp->deleteDirAndContents(browser_cache);
	}
	gDirUtilp->deleteFilesInDir(gDirUtilp->getExpandedFilename(LL_PATH_CACHE, ""), "*");
}

//purge cache immediately, do not wait until the next login.
void LLAppViewer::purgeCacheImmediate()
{
	LL_INFOS("AppCache") << "Purging Object Cache and Texture Cache immediately..." << LL_ENDL;
	LLAppViewer::getTextureCache()->purgeCache(LL_PATH_CACHE, false);
	LLVOCache::getInstance()->removeCache(LL_PATH_CACHE, true);
}

std::string LLAppViewer::getSecondLifeTitle() const
{
	return LLTrans::getString("APP_NAME");
}

std::string LLAppViewer::getWindowTitle() const
{
	return gWindowTitle;
}

// Callback from a dialog indicating user was logged out.
bool finish_disconnect(const LLSD& notification, const LLSD& response)
{
	S32 option = LLNotificationsUtil::getSelectedOption(notification, response);

	if (1 == option)
	{
        LLAppViewer::instance()->forceQuit();
	}
	return false;
}

// Callback from an early disconnect dialog, force an exit
bool finish_forced_disconnect(const LLSD& notification, const LLSD& response)
{
	LLAppViewer::instance()->forceQuit();
	return false;
}


void LLAppViewer::forceDisconnect(const std::string& mesg)
{
	if (gDoDisconnect)
    {
		// Already popped up one of these dialogs, don't
		// do this again.
		return;
    }

	// *TODO: Translate the message if possible
	std::string big_reason = LLAgent::sTeleportErrorMessages[mesg];
	if ( big_reason.size() == 0 )
	{
		big_reason = mesg;
	}

	LLSD args;
	gDoDisconnect = TRUE;

	if (LLStartUp::getStartupState() < STATE_STARTED)
	{
		// Tell users what happened
		args["ERROR_MESSAGE"] = big_reason;
		LLNotificationsUtil::add("ErrorMessage", args, LLSD(), &finish_forced_disconnect);
	}
	else
	{
		args["MESSAGE"] = big_reason;
		LLNotificationsUtil::add("YouHaveBeenLoggedOut", args, LLSD(), &finish_disconnect );
	}
}

void LLAppViewer::badNetworkHandler()
{
	// Dump the packet
	gMessageSystem->dumpPacketToLog();

	// Flush all of our caches on exit in the case of disconnect due to
	// invalid packets.

	mPurgeOnExit = TRUE;

	std::ostringstream message;
	message <<
		"The viewer has detected mangled network data indicative\n"
		"of a bad upstream network connection or an incomplete\n"
		"local installation of " << LLAppViewer::instance()->getSecondLifeTitle() << ". \n"
		" \n"
		"Try uninstalling and reinstalling to see if this resolves \n"
		"the issue. \n"
		" \n"
		"If the problem continues, see the Tech Support FAQ at: \n"
		"www.secondlife.com/support";
	forceDisconnect(message.str());

	LLApp::instance()->writeMiniDump();
}

// This routine may get called more than once during the shutdown process.
// This can happen because we need to get the screenshot before the window
// is destroyed.
void LLAppViewer::saveFinalSnapshot()
{
	if (!mSavedFinalSnapshot)
	{
		gSavedSettings.setVector3d("FocusPosOnLogout", gAgentCamera.calcFocusPositionTargetGlobal());
		gSavedSettings.setVector3d("CameraPosOnLogout", gAgentCamera.calcCameraPositionTargetGlobal());
		gViewerWindow->setCursor(UI_CURSOR_WAIT);
		gAgentCamera.changeCameraToThirdPerson( FALSE );	// don't animate, need immediate switch
		gSavedSettings.setBOOL("ShowParcelOwners", FALSE);
		idle();

		std::string snap_filename = gDirUtilp->getLindenUserDir();
		snap_filename += gDirUtilp->getDirDelimiter();
		snap_filename += SCREEN_LAST_FILENAME;
		// use full pixel dimensions of viewer window (not post-scale dimensions)
		gViewerWindow->saveSnapshot(snap_filename, gViewerWindow->getWindowWidthRaw(), gViewerWindow->getWindowHeightRaw(), FALSE, TRUE);
		mSavedFinalSnapshot = TRUE;
	}
}

void LLAppViewer::loadNameCache()
{
	// display names cache
	std::string filename =
		gDirUtilp->getExpandedFilename(LL_PATH_CACHE, "avatar_name_cache.xml");
	LL_INFOS("AvNameCache") << filename << LL_ENDL;
	llifstream name_cache_stream(filename.c_str());
	if(name_cache_stream.is_open())
	{
		if ( ! LLAvatarNameCache::importFile(name_cache_stream))
        {
            LL_WARNS("AppInit") << "removing invalid '" << filename << "'" << LL_ENDL;
            name_cache_stream.close();
            LLFile::remove(filename);
        }
	}

	if (!gCacheName) return;

	std::string name_cache;
	name_cache = gDirUtilp->getExpandedFilename(LL_PATH_CACHE, "name.cache");
	llifstream cache_file(name_cache.c_str());
	if(cache_file.is_open())
	{
		if(gCacheName->importFile(cache_file)) return;
	}
}

void LLAppViewer::saveNameCache()
{
	// display names cache
	std::string filename =
		gDirUtilp->getExpandedFilename(LL_PATH_CACHE, "avatar_name_cache.xml");
	llofstream name_cache_stream(filename.c_str());
	if(name_cache_stream.is_open())
	{
		LLAvatarNameCache::exportFile(name_cache_stream);
    }

    // real names cache
	if (gCacheName)
    {
        std::string name_cache;
        name_cache = gDirUtilp->getExpandedFilename(LL_PATH_CACHE, "name.cache");
        llofstream cache_file(name_cache.c_str());
        if(cache_file.is_open())
        {
            gCacheName->exportFile(cache_file);
        }
	}
}


/*!	@brief		This class is an LLFrameTimer that can be created with
				an elapsed time that starts counting up from the given value
				rather than 0.0.

				Otherwise it behaves the same way as LLFrameTimer.
*/
class LLFrameStatsTimer : public LLFrameTimer
{
public:
	LLFrameStatsTimer(F64 elapsed_already = 0.0)
		: LLFrameTimer()
		{
			mStartTime -= elapsed_already;
		}
};

static LLTrace::BlockTimerStatHandle FTM_AUDIO_UPDATE("Update Audio");
static LLTrace::BlockTimerStatHandle FTM_CLEANUP("Cleanup");
static LLTrace::BlockTimerStatHandle FTM_CLEANUP_DRAWABLES("Drawables");
static LLTrace::BlockTimerStatHandle FTM_CLEANUP_OBJECTS("Objects");
static LLTrace::BlockTimerStatHandle FTM_IDLE_CB("Idle Callbacks");
static LLTrace::BlockTimerStatHandle FTM_LOD_UPDATE("Update LOD");
static LLTrace::BlockTimerStatHandle FTM_OBJECTLIST_UPDATE("Update Objectlist");
static LLTrace::BlockTimerStatHandle FTM_REGION_UPDATE("Update Region");
static LLTrace::BlockTimerStatHandle FTM_WORLD_UPDATE("Update World");
static LLTrace::BlockTimerStatHandle FTM_NETWORK("Network");
static LLTrace::BlockTimerStatHandle FTM_AGENT_NETWORK("Agent Network");
static LLTrace::BlockTimerStatHandle FTM_VLMANAGER("VL Manager");
static LLTrace::BlockTimerStatHandle FTM_AGENT_POSITION("Agent Position");
static LLTrace::BlockTimerStatHandle FTM_HUD_EFFECTS("HUD Effects");

///////////////////////////////////////////////////////
// idle()
//
// Called every time the window is not doing anything.
// Receive packets, update statistics, and schedule a redisplay.
///////////////////////////////////////////////////////
void LLAppViewer::idle()
{
	pingMainloopTimeout("Main:Idle");

	// Update frame timers
	static LLTimer idle_timer;

	LLFrameTimer::updateFrameTime();
	LLFrameTimer::updateFrameCount();
	LLEventTimer::updateClass();
	LLNotificationsUI::LLToast::updateClass();
	LLSmoothInterpolation::updateInterpolants();
	LLMortician::updateClass();
	LLFilePickerThread::clearDead();  //calls LLFilePickerThread::notify()
	LLDirPickerThread::clearDead();
	F32 dt_raw = idle_timer.getElapsedTimeAndResetF32();

	// Cap out-of-control frame times
	// Too low because in menus, swapping, debugger, etc.
	// Too high because idle called with no objects in view, etc.
	const F32 MIN_FRAME_RATE = 1.f;
	const F32 MAX_FRAME_RATE = 200.f;

	F32 frame_rate_clamped = 1.f / dt_raw;
	frame_rate_clamped = llclamp(frame_rate_clamped, MIN_FRAME_RATE, MAX_FRAME_RATE);
	gFrameDTClamped = 1.f / frame_rate_clamped;

	// Global frame timer
	// Smoothly weight toward current frame
	gFPSClamped = (frame_rate_clamped + (4.f * gFPSClamped)) / 5.f;

	F32 qas = gSavedSettings.getF32("QuitAfterSeconds");
	if (qas > 0.f)
	{
		if (gRenderStartTime.getElapsedTimeF32() > qas)
		{
			LL_INFOS() << "Quitting after " << qas << " seconds. See setting \"QuitAfterSeconds\"." << LL_ENDL;
			LLAppViewer::instance()->forceQuit();
		}
	}

	// Must wait until both have avatar object and mute list, so poll
	// here.
	LLIMProcessing::requestOfflineMessages();

	///////////////////////////////////
	//
	// Special case idle if still starting up
	//
	if (LLStartUp::getStartupState() < STATE_STARTED)
	{
		// Skip rest if idle startup returns false (essentially, no world yet)
		gGLActive = TRUE;
		if (!idle_startup())
		{
			gGLActive = FALSE;
			return;
		}
		gGLActive = FALSE;
	}


    F32 yaw = 0.f;				// radians

	if (!gDisconnected)
	{
		LL_RECORD_BLOCK_TIME(FTM_NETWORK);
		// Update spaceserver timeinfo
	    LLWorld::getInstance()->setSpaceTimeUSec(LLWorld::getInstance()->getSpaceTimeUSec() + LLUnits::Seconds::fromValue(dt_raw));


	    //////////////////////////////////////
	    //
	    // Update simulator agent state
	    //

		if (gSavedSettings.getBOOL("RotateRight"))
		{
			gAgent.moveYaw(-1.f);
		}

		{
			LL_RECORD_BLOCK_TIME(FTM_AGENT_AUTOPILOT);
			// Handle automatic walking towards points
			gAgentPilot.updateTarget();
			gAgent.autoPilot(&yaw);
		}

		static LLFrameTimer agent_update_timer;

		// When appropriate, update agent location to the simulator.
		F32 agent_update_time = agent_update_timer.getElapsedTimeF32();
		F32 agent_force_update_time = mLastAgentForceUpdate + agent_update_time;
		BOOL force_update = gAgent.controlFlagsDirty()
							|| (mLastAgentControlFlags != gAgent.getControlFlags())
							|| (agent_force_update_time > (1.0f / (F32) AGENT_FORCE_UPDATES_PER_SECOND));
		if (force_update || (agent_update_time > (1.0f / (F32) AGENT_UPDATES_PER_SECOND)))
		{
			LL_RECORD_BLOCK_TIME(FTM_AGENT_UPDATE);
			// Send avatar and camera info
			mLastAgentControlFlags = gAgent.getControlFlags();
			mLastAgentForceUpdate = force_update ? 0 : agent_force_update_time;
			send_agent_update(force_update);
			agent_update_timer.reset();
		}
	}

	//////////////////////////////////////
	//
	// Manage statistics
	//
	//
	{
		// Initialize the viewer_stats_timer with an already elapsed time
		// of SEND_STATS_PERIOD so that the initial stats report will
		// be sent immediately.
		static LLFrameStatsTimer viewer_stats_timer(SEND_STATS_PERIOD);

		// Update session stats every large chunk of time
		// *FIX: (?) SAMANTHA
		if (viewer_stats_timer.getElapsedTimeF32() >= SEND_STATS_PERIOD && !gDisconnected)
		{
			LL_INFOS() << "Transmitting sessions stats" << LL_ENDL;
			send_stats();
			viewer_stats_timer.reset();
		}

		// Print the object debugging stats
		static LLFrameTimer object_debug_timer;
		if (object_debug_timer.getElapsedTimeF32() > 5.f)
		{
			object_debug_timer.reset();
			if (gObjectList.mNumDeadObjectUpdates)
			{
				LL_INFOS() << "Dead object updates: " << gObjectList.mNumDeadObjectUpdates << LL_ENDL;
				gObjectList.mNumDeadObjectUpdates = 0;
			}
			if (gObjectList.mNumUnknownUpdates)
			{
				LL_INFOS() << "Unknown object updates: " << gObjectList.mNumUnknownUpdates << LL_ENDL;
				gObjectList.mNumUnknownUpdates = 0;
			}

		}
	}

	if (!gDisconnected)
	{
		LL_RECORD_BLOCK_TIME(FTM_NETWORK);

	    ////////////////////////////////////////////////
	    //
	    // Network processing
	    //
	    // NOTE: Starting at this point, we may still have pointers to "dead" objects
	    // floating throughout the various object lists.
	    //
		idleNameCache();
		idleNetwork();


		// Check for away from keyboard, kick idle agents.
		idle_afk_check();

		//  Update statistics for this frame
		update_statistics();
	}

	////////////////////////////////////////
	//
	// Handle the regular UI idle callbacks as well as
	// hover callbacks
	//

#ifdef LL_DARWIN
	if (!mQuitRequested)  //MAINT-4243
#endif
	{
// 		LL_RECORD_BLOCK_TIME(FTM_IDLE_CB);

		// Do event notifications if necessary.  Yes, we may want to move this elsewhere.
		gEventNotifier.update();

		gIdleCallbacks.callFunctions();
		gInventory.idleNotifyObservers();
		LLAvatarTracker::instance().idleNotifyObservers();
	}

	// Metrics logging (LLViewerAssetStats, etc.)
	{
		static LLTimer report_interval;

		// *TODO:  Add configuration controls for this
		F32 seconds = report_interval.getElapsedTimeF32();
		if (seconds >= app_metrics_interval)
		{
			metricsSend(! gDisconnected);
			report_interval.reset();
		}
	}

	if (gDisconnected)
    {
		return;
    }
	if (gTeleportDisplay)
    {
		return;
    }

	gViewerWindow->updateUI();

	///////////////////////////////////////
	// Agent and camera movement
	//
	LLCoordGL current_mouse = gViewerWindow->getCurrentMouse();

	{
		// After agent and camera moved, figure out if we need to
		// deselect objects.
		LLSelectMgr::getInstance()->deselectAllIfTooFar();

	}

	{
		// Handle pending gesture processing
		LL_RECORD_BLOCK_TIME(FTM_AGENT_POSITION);
		LLGestureMgr::instance().update();

		gAgent.updateAgentPosition(gFrameDTClamped, yaw, current_mouse.mX, current_mouse.mY);
	}

	{
		LL_RECORD_BLOCK_TIME(FTM_OBJECTLIST_UPDATE);

        if (!(logoutRequestSent() && hasSavedFinalSnapshot()))
		{
			gObjectList.update(gAgent);
		}
	}

	//////////////////////////////////////
	//
	// Deletes objects...
	// Has to be done after doing idleUpdates (which can kill objects)
	//

	{
		LL_RECORD_BLOCK_TIME(FTM_CLEANUP);
		{
			LL_RECORD_BLOCK_TIME(FTM_CLEANUP_OBJECTS);
			gObjectList.cleanDeadObjects();
		}
		{
			LL_RECORD_BLOCK_TIME(FTM_CLEANUP_DRAWABLES);
			LLDrawable::cleanupDeadDrawables();
		}
	}

	//
	// After this point, in theory we should never see a dead object
	// in the various object/drawable lists.
	//

	//////////////////////////////////////
	//
	// Update/send HUD effects
	//
	// At this point, HUD effects may clean up some references to
	// dead objects.
	//

	{
		LL_RECORD_BLOCK_TIME(FTM_HUD_EFFECTS);
		LLSelectMgr::getInstance()->updateEffects();
		LLHUDManager::getInstance()->cleanupEffects();
		LLHUDManager::getInstance()->sendEffects();
	}

	////////////////////////////////////////
	//
	// Unpack layer data that we've received
	//

	{
		LL_RECORD_BLOCK_TIME(FTM_NETWORK);
		gVLManager.unpackData();
	}

	/////////////////////////
	//
	// Update surfaces, and surface textures as well.
	//

	LLWorld::getInstance()->updateVisibilities();
	{
		const F32 max_region_update_time = .001f; // 1ms
		LL_RECORD_BLOCK_TIME(FTM_REGION_UPDATE);
		LLWorld::getInstance()->updateRegions(max_region_update_time);
	}

	/////////////////////////
	//
	// Update weather effects
	//

	// Update wind vector
	LLVector3 wind_position_region;
	static LLVector3 average_wind;

	LLViewerRegion *regionp;
	regionp = LLWorld::getInstance()->resolveRegionGlobal(wind_position_region, gAgent.getPositionGlobal());	// puts agent's local coords into wind_position
	if (regionp)
	{
		gWindVec = regionp->mWind.getVelocity(wind_position_region);

		// Compute average wind and use to drive motion of water

		average_wind = regionp->mWind.getAverage();
		gSky.setWind(average_wind);
		//LLVOWater::setWind(average_wind);
	}
	else
	{
		gWindVec.setVec(0.0f, 0.0f, 0.0f);
	}

	//////////////////////////////////////
	//
	// Sort and cull in the new renderer are moved to pipeline.cpp
	// Here, particles are updated and drawables are moved.
	//

	LL_RECORD_BLOCK_TIME(FTM_WORLD_UPDATE);
	gPipeline.updateMove();

	LLWorld::getInstance()->updateParticles();

	if (gAgentPilot.isPlaying() && gAgentPilot.getOverrideCamera())
	{
		gAgentPilot.moveCamera();
	}
	else if (LLViewerJoystick::getInstance()->getOverrideCamera())
	{
		LLViewerJoystick::getInstance()->moveFlycam();
	}
	else
	{
		if (LLToolMgr::getInstance()->inBuildMode())
		{
			LLViewerJoystick::getInstance()->moveObjects();
		}

		gAgentCamera.updateCamera();
	}

	// update media focus
	LLViewerMediaFocus::getInstance()->update();

	// Update marketplace
	LLMarketplaceInventoryImporter::update();
	LLMarketplaceInventoryNotifications::update();

	// objects and camera should be in sync, do LOD calculations now
	{
		LL_RECORD_BLOCK_TIME(FTM_LOD_UPDATE);
		gObjectList.updateApparentAngles(gAgent);
	}

	// Update AV render info
	LLAvatarRenderInfoAccountant::getInstance()->idle();

	{
		LL_RECORD_BLOCK_TIME(FTM_AUDIO_UPDATE);

		if (gAudiop)
		{
		    audio_update_volume(false);
			audio_update_listener();
			audio_update_wind(false);

			// this line actually commits the changes we've made to source positions, etc.
			const F32 max_audio_decode_time = 0.002f; // 2 ms decode time
			gAudiop->idle(max_audio_decode_time);
		}
	}

	// Execute deferred tasks.
	LLDeferredTaskList::instance().run();

	// Handle shutdown process, for example,
	// wait for floaters to close, send quit message,
	// forcibly quit if it has taken too long
	if (mQuitRequested)
	{
		gGLActive = TRUE;
		idleShutdown();
	}
}

void LLAppViewer::idleShutdown()
{
	// Wait for all modal alerts to get resolved
	if (LLModalDialog::activeCount() > 0)
	{
		return;
	}

	// close IM interface
	if(gIMMgr)
	{
		gIMMgr->disconnectAllSessions();
	}

	// Wait for all floaters to get resolved
	if (gFloaterView
		&& !gFloaterView->allChildrenClosed())
	{
		return;
	}




	// ProductEngine: Try moving this code to where we shut down sTextureCache in cleanup()
	// *TODO: ugly
	static bool saved_teleport_history = false;
	if (!saved_teleport_history)
	{
		saved_teleport_history = true;
		LLTeleportHistory::getInstance()->dump();
		LLLocationHistory::getInstance()->save(); // *TODO: find a better place for doing this
		return;
	}

	static bool saved_snapshot = false;
	if (!saved_snapshot)
	{
		saved_snapshot = true;
		saveFinalSnapshot();
		return;
	}

	const F32 SHUTDOWN_UPLOAD_SAVE_TIME = 5.f;

	S32 pending_uploads = gAssetStorage->getNumPendingUploads();
	if (pending_uploads > 0
		&& gLogoutTimer.getElapsedTimeF32() < SHUTDOWN_UPLOAD_SAVE_TIME
		&& !logoutRequestSent())
	{
		static S32 total_uploads = 0;
		// Sometimes total upload count can change during logout.
		total_uploads = llmax(total_uploads, pending_uploads);
		gViewerWindow->setShowProgress(TRUE);
		S32 finished_uploads = total_uploads - pending_uploads;
		F32 percent = 100.f * finished_uploads / total_uploads;
		gViewerWindow->setProgressPercent(percent);
		gViewerWindow->setProgressString(LLTrans::getString("SavingSettings"));
		return;
	}

	if (gPendingMetricsUploads > 0
		&& gLogoutTimer.getElapsedTimeF32() < SHUTDOWN_UPLOAD_SAVE_TIME
		&& !logoutRequestSent())
	{
		return;
	}

	// All floaters are closed.  Tell server we want to quit.
	if( !logoutRequestSent() )
	{
		sendLogoutRequest();

		// Wait for a LogoutReply message
		gViewerWindow->setShowProgress(TRUE);
		gViewerWindow->setProgressPercent(100.f);
		gViewerWindow->setProgressString(LLTrans::getString("LoggingOut"));
		return;
	}

	// Make sure that we quit if we haven't received a reply from the server.
	if( logoutRequestSent()
		&& gLogoutTimer.getElapsedTimeF32() > gLogoutMaxTime )
	{
		forceQuit();
		return;
	}
}

void LLAppViewer::sendLogoutRequest()
{
	if(!mLogoutRequestSent && gMessageSystem)
	{
		//Set internal status variables and marker files before actually starting the logout process
		gLogoutInProgress = TRUE;
		if (!mSecondInstance)
		{
			mLogoutMarkerFileName = gDirUtilp->getExpandedFilename(LL_PATH_LOGS,LOGOUT_MARKER_FILE_NAME);

			mLogoutMarkerFile.open(mLogoutMarkerFileName, LL_APR_WB);
			if (mLogoutMarkerFile.getFileHandle())
			{
				LL_INFOS("MarkerFile") << "Created logout marker file '"<< mLogoutMarkerFileName << "' " << LL_ENDL;
				recordMarkerVersion(mLogoutMarkerFile);
			}
			else
			{
				LL_WARNS("MarkerFile") << "Cannot create logout marker file " << mLogoutMarkerFileName << LL_ENDL;
			}
		}
		else
		{
			LL_INFOS("MarkerFile") << "Did not logout marker file because this is a second instance" << LL_ENDL;
		}

		LLMessageSystem* msg = gMessageSystem;
		msg->newMessageFast(_PREHASH_LogoutRequest);
		msg->nextBlockFast(_PREHASH_AgentData);
		msg->addUUIDFast(_PREHASH_AgentID, gAgent.getID() );
		msg->addUUIDFast(_PREHASH_SessionID, gAgent.getSessionID());
		gAgent.sendReliableMessage();

		gLogoutTimer.reset();
		gLogoutMaxTime = LOGOUT_REQUEST_TIME;
		mLogoutRequestSent = TRUE;

		if(LLVoiceClient::instanceExists())
		{
			LLVoiceClient::getInstance()->leaveChannel();
		}
	}
}

void LLAppViewer::idleNameCache()
{
	// Neither old nor new name cache can function before agent has a region
	LLViewerRegion* region = gAgent.getRegion();
	if (!region) return;

	// deal with any queued name requests and replies.
	gCacheName->processPending();

	// Can't run the new cache until we have the list of capabilities
	// for the agent region, and can therefore decide whether to use
	// display names or fall back to the old name system.
	if (!region->capabilitiesReceived()) return;

	// Agent may have moved to a different region, so need to update cap URL
	// for name lookups.  Can't do this in the cap grant code, as caps are
	// granted to neighbor regions before the main agent gets there.  Can't
	// do it in the move-into-region code because cap not guaranteed to be
	// granted yet, for example on teleport.
	bool had_capability = LLAvatarNameCache::hasNameLookupURL();
	std::string name_lookup_url;
	name_lookup_url.reserve(128); // avoid a memory allocation below
	name_lookup_url = region->getCapability("GetDisplayNames");
	bool have_capability = !name_lookup_url.empty();
	if (have_capability)
	{
		// we have support for display names, use it
	    U32 url_size = name_lookup_url.size();
	    // capabilities require URLs with slashes before query params:
	    // https://<host>:<port>/cap/<uuid>/?ids=<blah>
	    // but the caps are granted like:
	    // https://<host>:<port>/cap/<uuid>
	    if (url_size > 0 && name_lookup_url[url_size-1] != '/')
	    {
		    name_lookup_url += '/';
	    }
		LLAvatarNameCache::setNameLookupURL(name_lookup_url);
	}
	else
	{
		// Display names not available on this region
		LLAvatarNameCache::setNameLookupURL( std::string() );
	}

	// Error recovery - did we change state?
	if (had_capability != have_capability)
	{
		// name tags are persistant on screen, so make sure they refresh
		LLVOAvatar::invalidateNameTags();
	}

	LLAvatarNameCache::idle();
}

//
// Handle messages, and all message related stuff
//

#define TIME_THROTTLE_MESSAGES

#ifdef TIME_THROTTLE_MESSAGES
#define CHECK_MESSAGES_DEFAULT_MAX_TIME .020f // 50 ms = 50 fps (just for messages!)
static F32 CheckMessagesMaxTime = CHECK_MESSAGES_DEFAULT_MAX_TIME;
#endif

static LLTrace::BlockTimerStatHandle FTM_IDLE_NETWORK("Idle Network");
static LLTrace::BlockTimerStatHandle FTM_MESSAGE_ACKS("Message Acks");
static LLTrace::BlockTimerStatHandle FTM_RETRANSMIT("Retransmit");
static LLTrace::BlockTimerStatHandle FTM_TIMEOUT_CHECK("Timeout Check");
static LLTrace::BlockTimerStatHandle FTM_DYNAMIC_THROTTLE("Dynamic Throttle");
static LLTrace::BlockTimerStatHandle FTM_CHECK_REGION_CIRCUIT("Check Region Circuit");

void LLAppViewer::idleNetwork()
{
	pingMainloopTimeout("idleNetwork");

	gObjectList.mNumNewObjects = 0;
	S32 total_decoded = 0;

	if (!gSavedSettings.getBOOL("SpeedTest"))
	{
		LL_RECORD_BLOCK_TIME(FTM_IDLE_NETWORK); // decode

		LLTimer check_message_timer;
		//  Read all available packets from network
		const S64 frame_count = gFrameCount;  // U32->S64
		F32 total_time = 0.0f;

		while (gMessageSystem->checkAllMessages(frame_count, gServicePump))
		{
			if (gDoDisconnect)
			{
				// We're disconnecting, don't process any more messages from the server
				// We're usually disconnecting due to either network corruption or a
				// server going down, so this is OK.
				break;
			}

			total_decoded++;
			gPacketsIn++;

			if (total_decoded > MESSAGE_MAX_PER_FRAME)
			{
				break;
			}

#ifdef TIME_THROTTLE_MESSAGES
			// Prevent slow packets from completely destroying the frame rate.
			// This usually happens due to clumps of avatars taking huge amount
			// of network processing time (which needs to be fixed, but this is
			// a good limit anyway).
			total_time = check_message_timer.getElapsedTimeF32();
			if (total_time >= CheckMessagesMaxTime)
				break;
#endif
		}

		// Handle per-frame message system processing.
		gMessageSystem->processAcks(gSavedSettings.getF32("AckCollectTime"));

#ifdef TIME_THROTTLE_MESSAGES
		if (total_time >= CheckMessagesMaxTime)
		{
			// Increase CheckMessagesMaxTime so that we will eventually catch up
			CheckMessagesMaxTime *= 1.035f; // 3.5% ~= x2 in 20 frames, ~8x in 60 frames
		}
		else
		{
			// Reset CheckMessagesMaxTime to default value
			CheckMessagesMaxTime = CHECK_MESSAGES_DEFAULT_MAX_TIME;
		}
#endif



		// we want to clear the control after sending out all necessary agent updates
		gAgent.resetControlFlags();

		// Decode enqueued messages...
		S32 remaining_possible_decodes = MESSAGE_MAX_PER_FRAME - total_decoded;

		if( remaining_possible_decodes <= 0 )
		{
			LL_INFOS() << "Maxed out number of messages per frame at " << MESSAGE_MAX_PER_FRAME << LL_ENDL;
		}

		if (gPrintMessagesThisFrame)
		{
			LL_INFOS() << "Decoded " << total_decoded << " msgs this frame!" << LL_ENDL;
			gPrintMessagesThisFrame = FALSE;
		}
	}
	add(LLStatViewer::NUM_NEW_OBJECTS, gObjectList.mNumNewObjects);

	// Retransmit unacknowledged packets.
	gXferManager->retransmitUnackedPackets();
	gAssetStorage->checkForTimeouts();
	gViewerThrottle.updateDynamicThrottle();

	// Check that the circuit between the viewer and the agent's current
	// region is still alive
	LLViewerRegion *agent_region = gAgent.getRegion();
	if (agent_region && (LLStartUp::getStartupState()==STATE_STARTED))
	{
		LLUUID this_region_id = agent_region->getRegionID();
		bool this_region_alive = agent_region->isAlive();
		if ((mAgentRegionLastAlive && !this_region_alive) // newly dead
		    && (mAgentRegionLastID == this_region_id)) // same region
		{
			forceDisconnect(LLTrans::getString("AgentLostConnection"));
		}
		mAgentRegionLastID = this_region_id;
		mAgentRegionLastAlive = this_region_alive;
	}
}

void LLAppViewer::disconnectViewer()
{
	if (gDisconnected)
	{
		return;
	}
	//
	// Cleanup after quitting.
	//
	// Save snapshot for next time, if we made it through initialization

	LL_INFOS() << "Disconnecting viewer!" << LL_ENDL;

	// Dump our frame statistics

	// Remember if we were flying
	gSavedSettings.setBOOL("FlyingAtExit", gAgent.getFlying() );

	// Un-minimize all windows so they don't get saved minimized
	if (gFloaterView)
	{
		gFloaterView->restoreAll();
	}

	if (LLSelectMgr::getInstance())
	{
		LLSelectMgr::getInstance()->deselectAll();
	}

	// save inventory if appropriate
	gInventory.cache(gInventory.getRootFolderID(), gAgent.getID());
	if (gInventory.getLibraryRootFolderID().notNull()
		&& gInventory.getLibraryOwnerID().notNull())
	{
		gInventory.cache(
			gInventory.getLibraryRootFolderID(),
			gInventory.getLibraryOwnerID());
	}

	saveNameCache();
	if (LLExperienceCache::instanceExists())
	{
		// TODO: LLExperienceCache::cleanup() logic should be moved to
		// cleanupSingleton().
		LLExperienceCache::instance().cleanup();
	}

	// close inventory interface, close all windows
	LLSidepanelInventory::cleanup();

	gAgentWearables.cleanup();
	gAgentCamera.cleanup();
	// Also writes cached agent settings to gSavedSettings
	gAgent.cleanup();

	// This is where we used to call gObjectList.destroy() and then delete gWorldp.
	// Now we just ask the LLWorld singleton to cleanly shut down.
	if(LLWorld::instanceExists())
	{
		LLWorld::getInstance()->destroyClass();
	}
	LLVOCache::deleteSingleton();

	// call all self-registered classes
	LLDestroyClassList::instance().fireCallbacks();

	cleanup_xfer_manager();
	gDisconnected = TRUE;

	// Pass the connection state to LLUrlEntryParcel not to attempt
	// parcel info requests while disconnected.
	LLUrlEntryParcel::setDisconnected(gDisconnected);
}

bool LLAppViewer::onChangeFrameLimit(LLSD const & evt)
{
	if (evt.asInteger() > 0)
	{
		mMinMicroSecPerFrame = 1000000 / evt.asInteger();
	}
	else
	{
		mMinMicroSecPerFrame = 0;
	}
	return false;
}

void LLAppViewer::forceErrorLLError()
{
   	LL_ERRS() << "This is a deliberate llerror" << LL_ENDL;
}

void LLAppViewer::forceErrorBreakpoint()
{
   	LL_WARNS() << "Forcing a deliberate breakpoint" << LL_ENDL;
#ifdef LL_WINDOWS
    DebugBreak();
#else
    asm ("int $3");
#endif
    return;
}

void LLAppViewer::forceErrorBadMemoryAccess()
{
   	LL_WARNS() << "Forcing a deliberate bad memory access" << LL_ENDL;
    S32* crash = NULL;
    *crash = 0xDEADBEEF;
    return;
}

void LLAppViewer::forceErrorInfiniteLoop()
{
   	LL_WARNS() << "Forcing a deliberate infinite loop" << LL_ENDL;
    while(true)
    {
        ;
    }
    return;
}

void LLAppViewer::forceErrorSoftwareException()
{
   	LL_WARNS() << "Forcing a deliberate exception" << LL_ENDL;
    LLTHROW(LLException("User selected Force Software Exception"));
}

void LLAppViewer::forceErrorDriverCrash()
{
   	LL_WARNS() << "Forcing a deliberate driver crash" << LL_ENDL;
	glDeleteTextures(1, NULL);
}

void LLAppViewer::initMainloopTimeout(const std::string& state, F32 secs)
{
	if(!mMainloopTimeout)
	{
		mMainloopTimeout = new LLWatchdogTimeout();
		resumeMainloopTimeout(state, secs);
	}
}

void LLAppViewer::destroyMainloopTimeout()
{
	if(mMainloopTimeout)
	{
		delete mMainloopTimeout;
		mMainloopTimeout = NULL;
	}
}

void LLAppViewer::resumeMainloopTimeout(const std::string& state, F32 secs)
{
	if(mMainloopTimeout)
	{
		if(secs < 0.0f)
		{
			static LLCachedControl<F32> mainloop_timeout(gSavedSettings, "MainloopTimeoutDefault", 60);
			secs = mainloop_timeout;
		}

		mMainloopTimeout->setTimeout(secs);
		mMainloopTimeout->start(state);
	}
}

void LLAppViewer::pauseMainloopTimeout()
{
	if(mMainloopTimeout)
	{
		mMainloopTimeout->stop();
	}
}

void LLAppViewer::pingMainloopTimeout(const std::string& state, F32 secs)
{
//	if(!restoreErrorTrap())
//	{
//		LL_WARNS() << "!!!!!!!!!!!!! Its an error trap!!!!" << state << LL_ENDL;
//	}

	if(mMainloopTimeout)
	{
		if(secs < 0.0f)
		{
			static LLCachedControl<F32> mainloop_timeout(gSavedSettings, "MainloopTimeoutDefault", 60);
			secs = mainloop_timeout;
		}

		mMainloopTimeout->setTimeout(secs);
		mMainloopTimeout->ping(state);
	}
}

void LLAppViewer::handleLoginComplete()
{
	gLoggedInTime.start();
	initMainloopTimeout("Mainloop Init");

	// Store some data to DebugInfo in case of a freeze.
	gDebugInfo["ClientInfo"]["Name"] = LLVersionInfo::getChannel();

	gDebugInfo["ClientInfo"]["MajorVersion"] = LLVersionInfo::getMajor();
	gDebugInfo["ClientInfo"]["MinorVersion"] = LLVersionInfo::getMinor();
	gDebugInfo["ClientInfo"]["PatchVersion"] = LLVersionInfo::getPatch();
	gDebugInfo["ClientInfo"]["BuildVersion"] = LLVersionInfo::getBuild();

	LLParcel* parcel = LLViewerParcelMgr::getInstance()->getAgentParcel();
	if ( parcel && parcel->getMusicURL()[0])
	{
		gDebugInfo["ParcelMusicURL"] = parcel->getMusicURL();
	}
	if ( parcel && parcel->getMediaURL()[0])
	{
		gDebugInfo["ParcelMediaURL"] = parcel->getMediaURL();
	}

	gDebugInfo["SettingsFilename"] = gSavedSettings.getString("ClientSettingsFile");
	gDebugInfo["CAFilename"] = gDirUtilp->getCAFile();
	gDebugInfo["ViewerExePath"] = gDirUtilp->getExecutablePathAndName();
	gDebugInfo["CurrentPath"] = gDirUtilp->getCurPath();

	if(gAgent.getRegion())
	{
		gDebugInfo["CurrentSimHost"] = gAgent.getRegionHost().getHostName();
		gDebugInfo["CurrentRegion"] = gAgent.getRegion()->getName();
	}

	if(LLAppViewer::instance()->mMainloopTimeout)
	{
		gDebugInfo["MainloopTimeoutState"] = LLAppViewer::instance()->mMainloopTimeout->getState();
	}

	mOnLoginCompleted();

	writeDebugInfo();

	// we logged in successfully, so save settings on logout
	LL_INFOS() << "Login successful, per account settings will be saved on log out." << LL_ENDL;
	mSavePerAccountSettings=true;
}

//virtual
void LLAppViewer::setMasterSystemAudioMute(bool mute)
{
	gSavedSettings.setBOOL("MuteAudio", mute);
}

//virtual
bool LLAppViewer::getMasterSystemAudioMute()
{
	return gSavedSettings.getBOOL("MuteAudio");
}

//----------------------------------------------------------------------------
// Metrics-related methods (static and otherwise)
//----------------------------------------------------------------------------

/**
 * LLViewerAssetStats collects data on a per-region (as defined by the agent's
 * location) so we need to tell it about region changes which become a kind of
 * hidden variable/global state in the collectors.  For collectors not running
 * on the main thread, we need to send a message to move the data over safely
 * and cheaply (amortized over a run).
 */
void LLAppViewer::metricsUpdateRegion(U64 region_handle)
{
	if (0 != region_handle)
	{
		LLViewerAssetStatsFF::set_region(region_handle);
	}
}

/**
 * Attempts to start a multi-threaded metrics report to be sent back to
 * the grid for consumption.
 */
void LLAppViewer::metricsSend(bool enable_reporting)
{
	if (! gViewerAssetStats)
		return;

	if (LLAppViewer::sTextureFetch)
	{
		LLViewerRegion * regionp = gAgent.getRegion();

		if (enable_reporting && regionp)
		{
			std::string	caps_url = regionp->getCapability("ViewerMetrics");

            LLSD sd = gViewerAssetStats->asLLSD(true);

			// Send a report request into 'thread1' to get the rest of the data
			// and provide some additional parameters while here.
			LLAppViewer::sTextureFetch->commandSendMetrics(caps_url,
														   gAgentSessionID,
														   gAgentID,
														   sd);
		}
		else
		{
			LLAppViewer::sTextureFetch->commandDataBreak();
		}
	}

	// Reset even if we can't report.  Rather than gather up a huge chunk of
	// data, we'll keep to our sampling interval and retain the data
	// resolution in time.
	gViewerAssetStats->restart();
}
<|MERGE_RESOLUTION|>--- conflicted
+++ resolved
@@ -1159,7 +1159,6 @@
 #else
 		updater.executable = gDirUtilp->getExpandedFilename(LL_PATH_EXECUTABLE, "SLVersionChecker");
 #endif
-<<<<<<< HEAD
 		// add LEAP mode command-line argument to whichever of these we selected
 		updater.args.add("leap");
 		// UpdaterServiceSettings
@@ -1178,31 +1177,6 @@
 	{
 		LL_WARNS("InitInfo") << "Skipping updater check." << LL_ENDL;
 	}
-=======
-	// add LEAP mode command-line argument to whichever of these we selected
-	updater.args.add("leap");
-	// UpdaterServiceSettings
-	updater.args.add(stringize(gSavedSettings.getU32("UpdaterServiceSetting")));
-	// channel
-	updater.args.add(LLVersionInfo::getChannel());
-	// testok
-	updater.args.add(stringize(gSavedSettings.getBOOL("UpdaterWillingToTest")));
-	// ForceAddressSize
-	updater.args.add(stringize(gSavedSettings.getU32("ForceAddressSize")));
-
-#if LL_WINDOWS && !LL_RELEASE_FOR_DOWNLOAD && !LL_SEND_CRASH_REPORTS
-	// This is neither a release package, nor crash-reporting enabled test build
-	// try to run version updater, but don't bother if it fails (file might be missing)
-	LLLeap *leap_p = LLLeap::create(updater, false);
-	if (!leap_p)
-	{
-		LL_WARNS("LLLeap") << "Failed to run LLLeap" << LL_ENDL;
-	}
-#else
- 	// Run the updater. An exception from launching the updater should bother us.
-	LLLeap::create(updater, true);
-#endif
->>>>>>> 34322f8f
 
 	// Iterate over --leap command-line options. But this is a bit tricky: if
 	// there's only one, it won't be an array at all.
