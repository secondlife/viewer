--- conflicted
+++ resolved
@@ -567,19 +567,13 @@
 
 static void settings_modify()
 {
-<<<<<<< HEAD
     LLPipeline::sRenderTransparentWater = gSavedSettings.getBOOL("RenderTransparentWater");
     LLPipeline::sRenderBump = TRUE; // FALSE is deprecated --  gSavedSettings.getBOOL("RenderObjectBump");
     LLPipeline::sRenderDeferred = TRUE; // FALSE is deprecated --  LLPipeline::sRenderBump&& gSavedSettings.getBOOL("RenderDeferred");
-=======
-    LLPipeline::sRenderTransparentWater	= gSavedSettings.getBOOL("RenderTransparentWater");
-    LLPipeline::sRenderBump				= gSavedSettings.getBOOL("RenderObjectBump");
-    LLPipeline::sRenderDeferred         = LLPipeline::sRenderBump && gSavedSettings.getBOOL("RenderDeferred");
->>>>>>> 0b188ac0
     LLRenderTarget::sUseFBO             = LLPipeline::sRenderDeferred;
-    LLVOSurfacePatch::sLODFactor		= gSavedSettings.getF32("RenderTerrainLODFactor");
+    LLVOSurfacePatch::sLODFactor        = gSavedSettings.getF32("RenderTerrainLODFactor");
     LLVOSurfacePatch::sLODFactor *= LLVOSurfacePatch::sLODFactor; //square lod factor to get exponential range of [1,4]
-    gDebugGL = gDebugGLSession || gDebugSession;
+    gDebugGL       = gDebugGLSession || gDebugSession;
     gDebugPipeline = gSavedSettings.getBOOL("RenderDebugPipeline");
 }
 
@@ -965,8 +959,8 @@
 	if (!gGLManager.mHasRequirements)
 	{
         // already handled with a MBVideoDrvErr
-        return 0;
-    }
+		return 0;
+	}
 
 	// Without SSE2 support we will crash almost immediately, warn here.
 	if (!gSysCPU.hasSSE2())
@@ -1313,12 +1307,12 @@
 	//currently SL is built under 32-bit setting, we set its max heap size no more than 1.6 GB.
 
  #ifndef LL_X86_64
-	F32Gigabytes max_heap_size_gb = (F32Gigabytes)gSavedSettings.getF32("MaxHeapSize") ;
+    F32Gigabytes max_heap_size_gb = (F32Gigabytes)gSavedSettings.getF32("MaxHeapSize") ;
 #else
     F32Gigabytes max_heap_size_gb = (F32Gigabytes)gSavedSettings.getF32("MaxHeapSize64");
 #endif
 
-	LLMemory::initMaxHeapSizeGB(max_heap_size_gb);
+    LLMemory::initMaxHeapSizeGB(max_heap_size_gb);
 }
 
 
@@ -1469,23 +1463,18 @@
 			{
 				{
 					LL_PROFILE_ZONE_NAMED_CATEGORY_APP( "df pauseMainloopTimeout" )
-				pauseMainloopTimeout(); // *TODO: Remove. Messages shouldn't be stalling for 20+ seconds!
+					pauseMainloopTimeout(); // *TODO: Remove. Messages shouldn't be stalling for 20+ seconds!
 				}
 
 				{
-<<<<<<< HEAD
 					LL_PROFILE_ZONE_NAMED_CATEGORY_APP("df idle");
 					idle();
-=======
-					LL_PROFILE_ZONE_NAMED_CATEGORY_APP("df idle"); //LL_RECORD_BLOCK_TIME(FTM_IDLE);
-				idle();
->>>>>>> 0b188ac0
 				}
 
 				{
 					LL_PROFILE_ZONE_NAMED_CATEGORY_APP( "df resumeMainloopTimeout" )
-				resumeMainloopTimeout();
-			}
+					resumeMainloopTimeout();
+				}
 			}
 
 			if (gDoDisconnect && (LLStartUp::getStartupState() == STATE_STARTED))
@@ -2687,7 +2676,7 @@
                 const std::string& name = *itr;
                 const std::string& value = *(++itr);
                 if (!tempSetControl(name,value))
-				{
+                {
 					LL_WARNS() << "Failed --set " << name << ": setting name unknown." << LL_ENDL;
                 }
             }
@@ -4386,12 +4375,12 @@
         
         if (mPurgeCache)
 		{
-			LLSplashScreen::update(LLTrans::getString("StartupClearingCache"));
-			purgeCache();
+		LLSplashScreen::update(LLTrans::getString("StartupClearingCache"));
+		purgeCache();
 
 			// clear the new C++ file system based cache
 			LLDiskCache::getInstance()->clearCache();
-		}
+	}
 		else
 		{
 			// purge excessive files from the new file system based cache
@@ -5045,7 +5034,7 @@
 
 	{
 		LL_PROFILE_ZONE_NAMED_CATEGORY_APP("world update"); //LL_RECORD_BLOCK_TIME(FTM_WORLD_UPDATE);
-	gPipeline.updateMove();
+		gPipeline.updateMove();
 	}
 
 	LLWorld::getInstance()->updateParticles();
