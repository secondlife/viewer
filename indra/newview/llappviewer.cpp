--- conflicted
+++ resolved
@@ -1541,12 +1541,9 @@
 bool LLAppViewer::doFrame()
 {
     LL_RECORD_BLOCK_TIME(FTM_FRAME);
-<<<<<<< HEAD
+    LL_PROFILE_GPU_ZONE("Frame");
 
     if (gShaderProfileFrame)
-=======
-    LL_PROFILE_GPU_ZONE("Frame");
->>>>>>> de104e3f
     {
         LLGLSLShader::initProfile();
     }
