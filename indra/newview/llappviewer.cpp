/**
 * @file llappviewer.cpp
 * @brief The LLAppViewer class definitions
 *
 * $LicenseInfo:firstyear=2007&license=viewerlgpl$
 * Second Life Viewer Source Code
 * Copyright (C) 2012, Linden Research, Inc.
 *
 * This library is free software; you can redistribute it and/or
 * modify it under the terms of the GNU Lesser General Public
 * License as published by the Free Software Foundation;
 * version 2.1 of the License only.
 *
 * This library is distributed in the hope that it will be useful,
 * but WITHOUT ANY WARRANTY; without even the implied warranty of
 * MERCHANTABILITY or FITNESS FOR A PARTICULAR PURPOSE.  See the GNU
 * Lesser General Public License for more details.
 *
 * You should have received a copy of the GNU Lesser General Public
 * License along with this library; if not, write to the Free Software
 * Foundation, Inc., 51 Franklin Street, Fifth Floor, Boston, MA  02110-1301  USA
 *
 * Linden Research, Inc., 945 Battery Street, San Francisco, CA  94111  USA
 * $/LicenseInfo$
 */

#include "llviewerprecompiledheaders.h"

#include "llappviewer.h"

// Viewer includes
#include "llversioninfo.h"
#include "llfeaturemanager.h"
#include "lluictrlfactory.h"
#include "lltexteditor.h"
#include "llenvironment.h"
#include "llerrorcontrol.h"
#include "lleventtimer.h"
#include "llviewertexturelist.h"
#include "llgroupmgr.h"
#include "llagent.h"
#include "llagentcamera.h"
#include "llagentlanguage.h"
#include "llagentui.h"
#include "llagentwearables.h"
#include "lldirpicker.h"
#include "llfloaterimcontainer.h"
#include "llimprocessing.h"
#include "llwindow.h"
#include "llviewerstats.h"
#include "llviewerstatsrecorder.h"
#include "llkeyconflict.h" // for legacy keybinding support, remove later
#include "llmarketplacefunctions.h"
#include "llmarketplacenotifications.h"
#include "llmd5.h"
#include "llmeshrepository.h"
#include "llpumpio.h"
#include "llmimetypes.h"
#include "llslurl.h"
#include "llstartup.h"
#include "llfocusmgr.h"
#include "llurlfloaterdispatchhandler.h"
#include "llviewerjoystick.h"
#include "llallocator.h"
#include "llcalc.h"
#include "llconversationlog.h"
#if LL_WINDOWS
#include "lldxhardware.h"
#endif
#include "lltexturestats.h"
#include "lltrace.h"
#include "lltracethreadrecorder.h"
#include "llviewerwindow.h"
#include "llviewerdisplay.h"
#include "llviewermedia.h"
#include "llviewerparcelaskplay.h"
#include "llviewerparcelmedia.h"
#include "llviewershadermgr.h"
#include "llviewermediafocus.h"
#include "llviewermessage.h"
#include "llviewerobjectlist.h"
#include "llworldmap.h"
#include "llmutelist.h"
#include "llviewerhelp.h"
#include "lluicolortable.h"
#include "llurldispatcher.h"
#include "llurlhistory.h"
#include "llrender.h"
#include "llteleporthistory.h"
#include "lltoast.h"
#include "llsdutil_math.h"
#include "lllocationhistory.h"
#include "llfasttimerview.h"
#include "lltelemetry.h"
#include "llvector4a.h"
#include "llviewermenufile.h"
#include "llvoicechannel.h"
#include "llvoavatarself.h"
#include "llurlmatch.h"
#include "lltextutil.h"
#include "lllogininstance.h"
#include "llprogressview.h"
#include "llvocache.h"
#include "llvopartgroup.h"
#include "llweb.h"
#include "llfloatertexturefetchdebugger.h"
#include "llspellcheck.h"
#include "llscenemonitor.h"
#include "llavatarrenderinfoaccountant.h"
#include "lllocalbitmaps.h"
#include "llskinningutil.h"
#include "llhasheduniqueid.h"

// Linden library includes
#include "llavatarnamecache.h"
#include "lldiriterator.h"
#include "llexperiencecache.h"
#include "llimagej2c.h"
#include "llmemory.h"
#include "llprimitive.h"
#include "llurlaction.h"
#include "llurlentry.h"
#include "llvfile.h"
#include "llvfsthread.h"
#include "llvolumemgr.h"
#include "llxfermanager.h"
#include "llphysicsextensions.h"

#include "llnotificationmanager.h"
#include "llnotifications.h"
#include "llnotificationsutil.h"

#include "llleap.h"
#include "stringize.h"
#include "llcoros.h"
#include "llexception.h"
#if !LL_LINUX
#include "cef/dullahan_version.h"
#include "vlc/libvlc_version.h"
#endif // LL_LINUX

// Third party library includes
#include <boost/bind.hpp>
#include <boost/foreach.hpp>
#include <boost/algorithm/string.hpp>
#include <boost/regex.hpp>
#include <boost/throw_exception.hpp>

#if LL_WINDOWS
#	include <share.h> // For _SH_DENYWR in processMarkerFiles
#else
#   include <sys/file.h> // For processMarkerFiles
#endif

#include "llapr.h"
#include <boost/lexical_cast.hpp>

#include "llviewerinput.h"
#include "lllfsthread.h"
#include "llworkerthread.h"
#include "lltexturecache.h"
#include "lltexturefetch.h"
#include "llimageworker.h"
#include "llevents.h"

// The files below handle dependencies from cleanup.
#include "llkeyframemotion.h"
#include "llworldmap.h"
#include "llhudmanager.h"
#include "lltoolmgr.h"
#include "llassetstorage.h"
#include "llpolymesh.h"
#include "llproxy.h"
#include "llaudioengine.h"
#include "llstreamingaudio.h"
#include "llviewermenu.h"
#include "llselectmgr.h"
#include "lltrans.h"
#include "lltransutil.h"
#include "lltracker.h"
#include "llviewerparcelmgr.h"
#include "llworldmapview.h"
#include "llpostprocess.h"

#include "lldebugview.h"
#include "llconsole.h"
#include "llcontainerview.h"
#include "lltooltip.h"

#include "llsdutil.h"
#include "llsdserialize.h"

#include "llworld.h"
#include "llhudeffecttrail.h"
#include "llvectorperfoptions.h"
#include "llslurl.h"
#include "llwatchdog.h"

// Included so that constants/settings might be initialized
// in save_settings_to_globals()
#include "llbutton.h"
#include "llstatusbar.h"
#include "llsurface.h"
#include "llvosky.h"
#include "llvotree.h"
#include "llvoavatar.h"
#include "llfolderview.h"
#include "llagentpilot.h"
#include "llvovolume.h"
#include "llflexibleobject.h"
#include "llvosurfacepatch.h"
#include "llviewerfloaterreg.h"
#include "llcommandlineparser.h"
#include "llfloatermemleak.h"
#include "llfloaterreg.h"
#include "llfloateroutfitsnapshot.h"
#include "llfloatersnapshot.h"
#include "llsidepanelinventory.h"
#include "llatmosphere.h"

// includes for idle() idleShutdown()
#include "llviewercontrol.h"
#include "lleventnotifier.h"
#include "llcallbacklist.h"
#include "lldeferredsounds.h"
#include "pipeline.h"
#include "llgesturemgr.h"
#include "llsky.h"
#include "llvlmanager.h"
#include "llviewercamera.h"
#include "lldrawpoolbump.h"
#include "llvieweraudio.h"
#include "llimview.h"
#include "llviewerthrottle.h"
#include "llparcel.h"
#include "llavatariconctrl.h"
#include "llgroupiconctrl.h"
#include "llviewerassetstats.h"

// Include for security api initialization
#include "llsecapi.h"
#include "llmachineid.h"
#include "llmainlooprepeater.h"
#include "llcleanup.h"

#include "llcoproceduremanager.h"
#include "llviewereventrecorder.h"

// *FIX: These extern globals should be cleaned up.
// The globals either represent state/config/resource-storage of either
// this app, or another 'component' of the viewer. App globals should be
// moved into the app class, where as the other globals should be
// moved out of here.
// If a global symbol reference seems valid, it will be included
// via header files above.

//----------------------------------------------------------------------------
// llviewernetwork.h
#include "llviewernetwork.h"
// define a self-registering event API object
#include "llappviewerlistener.h"

#if LL_LINUX && LL_GTK
#include "glib.h"
#endif // (LL_LINUX) && LL_GTK

#if LL_MSVC
// disable boost::lexical_cast warning
#pragma warning (disable:4702)
#endif

static LLAppViewerListener sAppViewerListener(LLAppViewer::instance);

////// Windows-specific includes to the bottom - nasty defines in these pollute the preprocessor
//
//----------------------------------------------------------------------------
// viewer.cpp - these are only used in viewer, should be easily moved.

#if LL_DARWIN
extern void init_apple_menu(const char* product);
#endif // LL_DARWIN

extern BOOL gRandomizeFramerate;
extern BOOL gPeriodicSlowFrame;
extern BOOL gDebugGL;

#if LL_DARWIN
extern BOOL gHiDPISupport;
#endif

////////////////////////////////////////////////////////////
// All from the last globals push...

F32 gSimLastTime; // Used in LLAppViewer::init and send_viewer_stats()
F32 gSimFrames;

BOOL gShowObjectUpdates = FALSE;
BOOL gUseQuickTime = TRUE;

eLastExecEvent gLastExecEvent = LAST_EXEC_NORMAL;
S32 gLastExecDuration = -1; // (<0 indicates unknown)

#if LL_WINDOWS
#   define LL_PLATFORM_KEY "win"
#elif LL_DARWIN
#   define LL_PLATFORM_KEY "mac"
#elif LL_LINUX
#   define LL_PLATFORM_KEY "lnx"
else
#   error "Unknown Platform"
#endif
const char* gPlatform = LL_PLATFORM_KEY;

LLSD gDebugInfo;

U32	gFrameCount = 0;
U32 gForegroundFrameCount = 0; // number of frames that app window was in foreground
LLPumpIO* gServicePump = NULL;

U64MicrosecondsImplicit gFrameTime = 0;
F32SecondsImplicit gFrameTimeSeconds = 0.f;
F32SecondsImplicit gFrameIntervalSeconds = 0.f;
F32 gFPSClamped = 10.f;						// Pretend we start at target rate.
F32 gFrameDTClamped = 0.f;					// Time between adjacent checks to network for packets
U64MicrosecondsImplicit	gStartTime = 0; // gStartTime is "private", used only to calculate gFrameTimeSeconds

LLTimer gRenderStartTime;
LLFrameTimer gForegroundTime;
LLFrameTimer gLoggedInTime;
LLTimer gLogoutTimer;
static const F32 LOGOUT_REQUEST_TIME = 6.f;  // this will be cut short by the LogoutReply msg.
F32 gLogoutMaxTime = LOGOUT_REQUEST_TIME;


S32 gPendingMetricsUploads = 0;


BOOL				gDisconnected = FALSE;

// used to restore texture state after a mode switch
LLFrameTimer	gRestoreGLTimer;
BOOL			gRestoreGL = FALSE;
bool			gUseWireframe = FALSE;

//use for remember deferred mode in wireframe switch
bool			gInitialDeferredModeForWireframe = FALSE;

// VFS globals - see llappviewer.h
LLVFS* gStaticVFS = NULL;

LLMemoryInfo gSysMemory;
U64Bytes gMemoryAllocated(0); // updated in display_stats() in llviewerdisplay.cpp

std::string gLastVersionChannel;

LLVector3			gWindVec(3.0, 3.0, 0.0);
LLVector3			gRelativeWindVec(0.0, 0.0, 0.0);

U32		gPacketsIn = 0;

BOOL				gPrintMessagesThisFrame = FALSE;

BOOL gRandomizeFramerate = FALSE;
BOOL gPeriodicSlowFrame = FALSE;

BOOL gCrashOnStartup = FALSE;
BOOL gLLErrorActivated = FALSE;
BOOL gLogoutInProgress = FALSE;

BOOL gSimulateMemLeak = FALSE;

////////////////////////////////////////////////////////////
// Internal globals... that should be removed.
static std::string gArgs;
const int MAX_MARKER_LENGTH = 1024;
const std::string MARKER_FILE_NAME("SecondLife.exec_marker");
const std::string START_MARKER_FILE_NAME("SecondLife.start_marker");
const std::string ERROR_MARKER_FILE_NAME("SecondLife.error_marker");
const std::string LLERROR_MARKER_FILE_NAME("SecondLife.llerror_marker");
const std::string LOGOUT_MARKER_FILE_NAME("SecondLife.logout_marker");
static BOOL gDoDisconnect = FALSE;
static std::string gLaunchFileOnQuit;

// Used on Win32 for other apps to identify our window (eg, win_setup)
const char* const VIEWER_WINDOW_CLASSNAME = "Second Life";

//-- LLDeferredTaskList ------------------------------------------------------

/**
 * A list of deferred tasks.
 *
 * We sometimes need to defer execution of some code until the viewer gets idle,
 * e.g. removing an inventory item from within notifyObservers() may not work out.
 *
 * Tasks added to this list will be executed in the next LLAppViewer::idle() iteration.
 * All tasks are executed only once.
 */
class LLDeferredTaskList: public LLSingleton<LLDeferredTaskList>
{
	LLSINGLETON_EMPTY_CTOR(LLDeferredTaskList);
	LOG_CLASS(LLDeferredTaskList);

	friend class LLAppViewer;
	typedef boost::signals2::signal<void()> signal_t;

	void addTask(const signal_t::slot_type& cb)
	{
		mSignal.connect(cb);
	}

	void run()
	{
		if (!mSignal.empty())
		{
			mSignal();
			mSignal.disconnect_all_slots();
		}
	}

	signal_t mSignal;
};

//----------------------------------------------------------------------------

// List of entries from strings.xml to always replace
static std::set<std::string> default_trans_args;
void init_default_trans_args()
{
	default_trans_args.insert("SECOND_LIFE"); // World
	default_trans_args.insert("APP_NAME");
	default_trans_args.insert("CAPITALIZED_APP_NAME");
	default_trans_args.insert("SECOND_LIFE_GRID");
	default_trans_args.insert("SUPPORT_SITE");
	// This URL shows up in a surprising number of places in various skin
	// files. We really only want to have to maintain a single copy of it.
	default_trans_args.insert("create_account_url");
}

//----------------------------------------------------------------------------
// File scope definitons
const char *VFS_DATA_FILE_BASE = "data.db2.x.";
const char *VFS_INDEX_FILE_BASE = "index.db2.x.";


struct SettingsFile : public LLInitParam::Block<SettingsFile>
{
	Mandatory<std::string>	name;
	Optional<std::string>	file_name;
	Optional<bool>			required,
							persistent;
	Optional<std::string>	file_name_setting;

	SettingsFile()
	:	name("name"),
		file_name("file_name"),
		required("required", false),
		persistent("persistent", true),
		file_name_setting("file_name_setting")
	{}
};

struct SettingsGroup : public LLInitParam::Block<SettingsGroup>
{
	Mandatory<std::string>	name;
	Mandatory<S32>			path_index;
	Multiple<SettingsFile>	files;

	SettingsGroup()
	:	name("name"),
		path_index("path_index"),
		files("file")
	{}
};

struct SettingsFiles : public LLInitParam::Block<SettingsFiles>
{
	Multiple<SettingsGroup>	groups;

	SettingsFiles()
	: groups("group")
	{}
};

static std::string gWindowTitle;

//----------------------------------------------------------------------------
// Metrics logging control constants
//----------------------------------------------------------------------------
static const F32 METRICS_INTERVAL_DEFAULT = 600.0;
static const F32 METRICS_INTERVAL_QA = 30.0;
static F32 app_metrics_interval = METRICS_INTERVAL_DEFAULT;
static bool app_metrics_qa_mode = false;

void idle_afk_check()
{
	// check idle timers
	F32 current_idle = gAwayTriggerTimer.getElapsedTimeF32();
	F32 afk_timeout  = gSavedSettings.getS32("AFKTimeout");
	if (afk_timeout && (current_idle > afk_timeout) && ! gAgent.getAFK())
	{
		LL_INFOS("IdleAway") << "Idle more than " << afk_timeout << " seconds: automatically changing to Away status" << LL_ENDL;
		gAgent.setAFK();
	}
}

// A callback set in LLAppViewer::init()
static void ui_audio_callback(const LLUUID& uuid)
{
	if (gAudiop)
	{
		SoundData soundData(uuid, gAgent.getID(), 1.0f, LLAudioEngine::AUDIO_TYPE_UI);
		gAudiop->triggerSound(soundData);
	}
}

// A callback set in LLAppViewer::init()
static void deferred_ui_audio_callback(const LLUUID& uuid)
{
	if (gAudiop)
	{
		SoundData soundData(uuid, gAgent.getID(), 1.0f, LLAudioEngine::AUDIO_TYPE_UI);
		LLDeferredSounds::instance().deferSound(soundData);
	}
}

bool	create_text_segment_icon_from_url_match(LLUrlMatch* match,LLTextBase* base)
{
	if(!match || !base || base->getPlainText())
		return false;

	LLUUID match_id = match->getID();

	LLIconCtrl* icon;

	if( match->getMenuName() == "menu_url_group.xml" // See LLUrlEntryGroup constructor
		|| gAgent.isInGroup(match_id, TRUE)) //This check seems unfiting, urls are either /agent or /group
	{
		LLGroupIconCtrl::Params icon_params;
		icon_params.group_id = match_id;
		icon_params.rect = LLRect(0, 16, 16, 0);
		icon_params.visible = true;
		icon = LLUICtrlFactory::instance().create<LLGroupIconCtrl>(icon_params);
	}
	else
	{
		LLAvatarIconCtrl::Params icon_params;
		icon_params.avatar_id = match_id;
		icon_params.rect = LLRect(0, 16, 16, 0);
		icon_params.visible = true;
		icon = LLUICtrlFactory::instance().create<LLAvatarIconCtrl>(icon_params);
	}

	LLInlineViewSegment::Params params;
	params.force_newline = false;
	params.view = icon;
	params.left_pad = 4;
	params.right_pad = 4;
	params.top_pad = -2;
	params.bottom_pad = 2;

	base->appendWidget(params," ",false);

	return true;
}

// Use these strictly for things that are constructed at startup,
// or for things that are performance critical.  JC
static void settings_to_globals()
{
	LLBUTTON_H_PAD		= gSavedSettings.getS32("ButtonHPad");
	BTN_HEIGHT_SMALL	= gSavedSettings.getS32("ButtonHeightSmall");
	BTN_HEIGHT			= gSavedSettings.getS32("ButtonHeight");

	MENU_BAR_HEIGHT		= gSavedSettings.getS32("MenuBarHeight");
	MENU_BAR_WIDTH		= gSavedSettings.getS32("MenuBarWidth");

	LLSurface::setTextureSize(gSavedSettings.getU32("RegionTextureSize"));

	LLRender::sGLCoreProfile = gSavedSettings.getBOOL("RenderGLCoreProfile");
	LLRender::sNsightDebugSupport = gSavedSettings.getBOOL("RenderNsightDebugSupport");
	LLVertexBuffer::sUseVAO = gSavedSettings.getBOOL("RenderUseVAO");
	LLImageGL::sGlobalUseAnisotropic	= gSavedSettings.getBOOL("RenderAnisotropic");
	LLImageGL::sCompressTextures		= gSavedSettings.getBOOL("RenderCompressTextures");
	LLVOVolume::sLODFactor				= llclamp(gSavedSettings.getF32("RenderVolumeLODFactor"), 0.01f, MAX_LOD_FACTOR);
	LLVOVolume::sDistanceFactor			= 1.f-LLVOVolume::sLODFactor * 0.1f;
	LLVolumeImplFlexible::sUpdateFactor = gSavedSettings.getF32("RenderFlexTimeFactor");
	LLVOTree::sTreeFactor				= gSavedSettings.getF32("RenderTreeLODFactor");
	LLVOAvatar::sLODFactor				= llclamp(gSavedSettings.getF32("RenderAvatarLODFactor"), 0.f, MAX_AVATAR_LOD_FACTOR);
	LLVOAvatar::sPhysicsLODFactor		= llclamp(gSavedSettings.getF32("RenderAvatarPhysicsLODFactor"), 0.f, MAX_AVATAR_LOD_FACTOR);
	LLVOAvatar::updateImpostorRendering(gSavedSettings.getU32("RenderAvatarMaxNonImpostors"));
	LLVOAvatar::sVisibleInFirstPerson	= gSavedSettings.getBOOL("FirstPersonAvatarVisible");
	// clamp auto-open time to some minimum usable value
	LLFolderView::sAutoOpenTime			= llmax(0.25f, gSavedSettings.getF32("FolderAutoOpenDelay"));
	LLSelectMgr::sRectSelectInclusive	= gSavedSettings.getBOOL("RectangleSelectInclusive");
	LLSelectMgr::sRenderHiddenSelections = gSavedSettings.getBOOL("RenderHiddenSelections");
	LLSelectMgr::sRenderLightRadius = gSavedSettings.getBOOL("RenderLightRadius");

	gAgentPilot.setNumRuns(gSavedSettings.getS32("StatsNumRuns"));
	gAgentPilot.setQuitAfterRuns(gSavedSettings.getBOOL("StatsQuitAfterRuns"));
	gAgent.setHideGroupTitle(gSavedSettings.getBOOL("RenderHideGroupTitle"));

	gDebugWindowProc = gSavedSettings.getBOOL("DebugWindowProc");
	gShowObjectUpdates = gSavedSettings.getBOOL("ShowObjectUpdates");
	LLWorldMapView::sMapScale = gSavedSettings.getF32("MapScale");
	
#if LL_DARWIN
	gHiDPISupport = gSavedSettings.getBOOL("RenderHiDPI");
#endif
}

static void settings_modify()
{
	LLRenderTarget::sUseFBO				= gSavedSettings.getBOOL("RenderDeferred");
	LLPipeline::sRenderTransparentWater	= gSavedSettings.getBOOL("RenderTransparentWater");
	LLPipeline::sRenderBump				= gSavedSettings.getBOOL("RenderObjectBump");
	LLPipeline::sRenderDeferred		= LLPipeline::sRenderTransparentWater && LLPipeline::sRenderBump && gSavedSettings.getBOOL("RenderDeferred");
	LLVOSurfacePatch::sLODFactor		= gSavedSettings.getF32("RenderTerrainLODFactor");
	LLVOSurfacePatch::sLODFactor *= LLVOSurfacePatch::sLODFactor; //square lod factor to get exponential range of [1,4]
	gDebugGL = gSavedSettings.getBOOL("RenderDebugGL") || gDebugSession;
	gDebugPipeline = gSavedSettings.getBOOL("RenderDebugPipeline");
}

class LLFastTimerLogThread : public LLThread
{
public:
	std::string mFile;

	LLFastTimerLogThread(std::string& test_name) : LLThread("fast timer log")
 	{
		std::string file_name = test_name;
		mFile = gDirUtilp->getExpandedFilename(LL_PATH_LOGS, file_name);
	}

	void run()
	{
		std::ofstream os(mFile.c_str());

        LLTrace::BlockTimer::writeHeader(os);


		// FIXME ARC - why not use LLAppViewer::instance() as in main branch?
		while (!LLApp::isQuitting())
		{
			LLTrace::BlockTimer::writeLog(os);
			os.flush();
			ms_sleep(32);
		}
        LLTrace::BlockTimer::writeFooter(os);

		os.close();
	}
};

//virtual
bool LLAppViewer::initSLURLHandler()
{
	// does nothing unless subclassed
	return false;
}

//virtual
bool LLAppViewer::sendURLToOtherInstance(const std::string& url)
{
	// does nothing unless subclassed
	return false;
}

//----------------------------------------------------------------------------
// LLAppViewer definition

// Static members.
// The single viewer app.
LLAppViewer* LLAppViewer::sInstance = NULL;
LLTextureCache* LLAppViewer::sTextureCache = NULL;
LLImageDecodeThread* LLAppViewer::sImageDecodeThread = NULL;
LLTextureFetch* LLAppViewer::sTextureFetch = NULL;

std::string getRuntime()
{
	return llformat("%.4f", (F32)LLTimer::getElapsedSeconds().value());
}

LLAppViewer::LLAppViewer()
:	mMarkerFile(),
	mLogoutMarkerFile(),
	mReportedCrash(false),
	mNumSessions(0),
	mPurgeCache(false),
	mPurgeCacheOnExit(false),
	mPurgeUserDataOnExit(false),
	mSecondInstance(false),
	mUpdaterNotFound(false),
	mSavedFinalSnapshot(false),
	mSavePerAccountSettings(false),		// don't save settings on logout unless login succeeded.
	mQuitRequested(false),
	mLogoutRequestSent(false),
	mLastAgentControlFlags(0),
	mLastAgentForceUpdate(0),
	mMainloopTimeout(NULL),
	mAgentRegionLastAlive(false),
	mRandomizeFramerate(LLCachedControl<bool>(gSavedSettings,"Randomize Framerate", FALSE)),
	mPeriodicSlowFrame(LLCachedControl<bool>(gSavedSettings,"Periodic Slow Frame", FALSE)),
	mFastTimerLogThread(NULL),
	mSettingsLocationList(NULL),
	mIsFirstRun(false),
	mMinMicroSecPerFrame(0.f)
{
	if(NULL != sInstance)
	{
		LL_ERRS() << "Oh no! An instance of LLAppViewer already exists! LLAppViewer is sort of like a singleton." << LL_ENDL;
	}

    mDumpPath ="";

	// Need to do this initialization before we do anything else, since anything
	// that touches files should really go through the lldir API
	gDirUtilp->initAppDirs("SecondLife");
	//
	// IMPORTANT! Do NOT put anything that will write
	// into the log files during normal startup until AFTER
	// we run the "program crashed last time" error handler below.
	//
	sInstance = this;

	gLoggedInTime.stop();

	initLoggingAndGetLastDuration();

	processMarkerFiles();
	//
	// OK to write stuff to logs now, we've now crash reported if necessary
	//

	LLLoginInstance::instance().setPlatformInfo(gPlatform, LLOSInfo::instance().getOSVersionString(), LLOSInfo::instance().getOSStringSimple());

	// Under some circumstances we want to read the static_debug_info.log file
	// from the previous viewer run between this constructor call and the
	// init() call, which will overwrite the static_debug_info.log file for
	// THIS run. So setDebugFileNames() early.
#   ifdef LL_BUGSPLAT
	// MAINT-8917: don't create a dump directory just for the
	// static_debug_info.log file
	std::string logdir = gDirUtilp->getExpandedFilename(LL_PATH_LOGS, "");
#   else // ! LL_BUGSPLAT
	// write Google Breakpad minidump files to a per-run dump directory to avoid multiple viewer issues.
	std::string logdir = gDirUtilp->getExpandedFilename(LL_PATH_DUMP, "");
#   endif // ! LL_BUGSPLAT
	mDumpPath = logdir;
	setMiniDumpDir(logdir);
	setDebugFileNames(logdir);
}

LLAppViewer::~LLAppViewer()
{
	delete mSettingsLocationList;

	destroyMainloopTimeout();

	// If we got to this destructor somehow, the app didn't hang.
	removeMarkerFiles();
}

class LLUITranslationBridge : public LLTranslationBridge
{
public:
	virtual std::string getString(const std::string &xml_desc)
	{
		return LLTrans::getString(xml_desc);
	}
};


bool LLAppViewer::init()
{
	setupErrorHandling(mSecondInstance);

	//
	// Start of the application
	//

	// initialize LLWearableType translation bridge.
	// Memory will be cleaned up in ::cleanupClass()
	LLWearableType::initParamSingleton(new LLUITranslationBridge());

    // initialize the LLSettingsType translation bridge.
    LLTranslationBridge::ptr_t trans = std::make_shared<LLUITranslationBridge>();
    LLSettingsType::initParamSingleton(trans);

	// initialize SSE options
	LLVector4a::initClass();

	//initialize particle index pool
	LLVOPartGroup::initClass();

	// set skin search path to default, will be overridden later
	// this allows simple skinned file lookups to work
	gDirUtilp->setSkinFolder("default", "en");

//	initLoggingAndGetLastDuration();

	//
	// OK to write stuff to logs now, we've now crash reported if necessary
	//
	init_default_trans_args();

	if (!initConfiguration())
		return false;

	LL_INFOS("InitInfo") << "Configuration initialized." << LL_ENDL ;

	//set the max heap size.
	initMaxHeapSize() ;
	LLCoros::instance().setStackSize(gSavedSettings.getS32("CoroutineStackSize"));


	// Although initLoggingAndGetLastDuration() is the right place to mess with
	// setFatalFunction(), we can't query gSavedSettings until after
	// initConfiguration().
	S32 rc(gSavedSettings.getS32("QAModeTermCode"));
	if (rc >= 0)
	{
		// QAModeTermCode set, terminate with that rc on LL_ERRS. Use
		// _exit() rather than exit() because normal cleanup depends too
		// much on successful startup!
		LLError::setFatalFunction([rc](const std::string&){ _exit(rc); });
	}

	// Initialize the non-LLCurl libcurl library.  Should be called
	// before consumers (LLTextureFetch).
	mAppCoreHttp.init();

	LL_INFOS("InitInfo") << "LLCore::Http initialized." << LL_ENDL ;

    LLMachineID::init();

	{
		if (gSavedSettings.getBOOL("QAModeMetrics"))
		{
			app_metrics_qa_mode = true;
			app_metrics_interval = METRICS_INTERVAL_QA;
		}
		LLViewerAssetStatsFF::init();
	}

	initThreads();
	LL_INFOS("InitInfo") << "Threads initialized." << LL_ENDL ;

	// Initialize settings early so that the defaults for ignorable dialogs are
	// picked up and then correctly re-saved after launching the updater (STORM-1268).
	LLUI::settings_map_t settings_map;
	settings_map["config"] = &gSavedSettings;
	settings_map["ignores"] = &gWarningSettings;
	settings_map["floater"] = &gSavedSettings; // *TODO: New settings file
	settings_map["account"] = &gSavedPerAccountSettings;

	LLUI::initParamSingleton(settings_map,
		LLUIImageList::getInstance(),
		ui_audio_callback,
		deferred_ui_audio_callback);
	LL_INFOS("InitInfo") << "UI initialized." << LL_ENDL ;

	// NOW LLUI::getLanguage() should work. gDirUtilp must know the language
	// for this session ASAP so all the file-loading commands that follow,
	// that use findSkinnedFilenames(), will include the localized files.
	gDirUtilp->setSkinFolder(gDirUtilp->getSkinFolder(), LLUI::getLanguage());

	// Setup LLTrans after LLUI::initClass has been called.
	initStrings();

	// Setup notifications after LLUI::initClass() has been called.
	LLNotifications::instance();
	LL_INFOS("InitInfo") << "Notifications initialized." << LL_ENDL ;

    writeSystemInfo();

	//////////////////////////////////////////////////////////////////////////////
	//////////////////////////////////////////////////////////////////////////////
	//////////////////////////////////////////////////////////////////////////////
	//////////////////////////////////////////////////////////////////////////////
	// *FIX: The following code isn't grouped into functions yet.

	//
	// Various introspection concerning the libs we're using - particularly
	// the libs involved in getting to a full login screen.
	//
	LL_INFOS("InitInfo") << "J2C Engine is: " << LLImageJ2C::getEngineInfo() << LL_ENDL;
	LL_INFOS("InitInfo") << "libcurl version is: " << LLCore::LLHttp::getCURLVersion() << LL_ENDL;

	/////////////////////////////////////////////////
	// OS-specific login dialogs
	/////////////////////////////////////////////////

	//test_cached_control();

	// track number of times that app has run
	mNumSessions = gSavedSettings.getS32("NumSessions");
	mNumSessions++;
	gSavedSettings.setS32("NumSessions", mNumSessions);

	// LLKeyboard relies on LLUI to know what some accelerator keys are called.
	LLKeyboard::setStringTranslatorFunc( LLTrans::getKeyboardString );

	// Provide the text fields with callbacks for opening Urls
	LLUrlAction::setOpenURLCallback(boost::bind(&LLWeb::loadURL, _1, LLStringUtil::null, LLStringUtil::null));
	LLUrlAction::setOpenURLInternalCallback(boost::bind(&LLWeb::loadURLInternal, _1, LLStringUtil::null, LLStringUtil::null, false));
	LLUrlAction::setOpenURLExternalCallback(boost::bind(&LLWeb::loadURLExternal, _1, true, LLStringUtil::null));
	LLUrlAction::setExecuteSLURLCallback(&LLURLDispatcher::dispatchFromTextEditor);

	// Let code in llui access the viewer help floater
	LLUI::getInstance()->mHelpImpl = LLViewerHelp::getInstance();

	LL_INFOS("InitInfo") << "UI initialization is done." << LL_ENDL ;

	// Load translations for tooltips
	LLFloater::initClass();
	LLUrlFloaterDispatchHandler::registerInDispatcher();

	/////////////////////////////////////////////////

	LLToolMgr::getInstance(); // Initialize tool manager if not already instantiated

	LLViewerFloaterReg::registerFloaters();

	/////////////////////////////////////////////////
	//
	// Load settings files
	//
	//
	LLGroupMgr::parseRoleActions("role_actions.xml");

	LLAgent::parseTeleportMessages("teleport_strings.xml");

	// load MIME type -> media impl mappings
	std::string mime_types_name;
#if LL_DARWIN
	mime_types_name = "mime_types_mac.xml";
#elif LL_LINUX
	mime_types_name = "mime_types_linux.xml";
#else
	mime_types_name = "mime_types.xml";
#endif
	LLMIMETypes::parseMIMETypes( mime_types_name );

	// Copy settings to globals. *TODO: Remove or move to appropriage class initializers
	settings_to_globals();
	// Setup settings listeners
	settings_setup_listeners();
	// Modify settings based on system configuration and compile options
	settings_modify();

	// Find partition serial number (Windows) or hardware serial (Mac)
	mSerialNumber = generateSerialNumber();

	// do any necessary set-up for accepting incoming SLURLs from apps
	initSLURLHandler();

	if(false == initHardwareTest())
	{
		// Early out from user choice.
		return false;
	}
	LL_INFOS("InitInfo") << "Hardware test initialization done." << LL_ENDL ;

	// Prepare for out-of-memory situations, during which we will crash on
	// purpose and save a dump.
#if LL_WINDOWS && LL_RELEASE_FOR_DOWNLOAD && LL_USE_SMARTHEAP
	MemSetErrorHandler(first_mem_error_handler);
#endif // LL_WINDOWS && LL_RELEASE_FOR_DOWNLOAD && LL_USE_SMARTHEAP

	// *Note: this is where gViewerStats used to be created.

	//
	// Initialize the VFS, and gracefully handle initialization errors
	//

	if (!initCache())
	{
		LL_WARNS("InitInfo") << "Failed to init cache" << LL_ENDL;
		std::ostringstream msg;
		msg << LLTrans::getString("MBUnableToAccessFile");
		OSMessageBox(msg.str(),LLStringUtil::null,OSMB_OK);
		return 0;
	}
	LL_INFOS("InitInfo") << "Cache initialization is done." << LL_ENDL ;

	// Initialize the repeater service.
	LLMainLoopRepeater::instance().start();

	//
	// Initialize the window
	//
	gGLActive = TRUE;
	initWindow();
	LL_INFOS("InitInfo") << "Window is initialized." << LL_ENDL ;

	// initWindow also initializes the Feature List, so now we can initialize this global.
	LLCubeMap::sUseCubeMaps = LLFeatureManager::getInstance()->isFeatureAvailable("RenderCubeMap");

	// call all self-registered classes
	LLInitClassList::instance().fireCallbacks();

	LLFolderViewItem::initClass(); // SJB: Needs to happen after initWindow(), not sure why but related to fonts

	gGLManager.getGLInfo(gDebugInfo);
	gGLManager.printGLInfoString();

	// If we don't have the right GL requirements, exit.
	if (!gGLManager.mHasRequirements)
	{
		// can't use an alert here since we're exiting and
		// all hell breaks lose.
		LLUIString details = LLNotifications::instance().getGlobalString("UnsupportedGLRequirements");
		OSMessageBox(
			details.getString(),
			LLStringUtil::null,
			OSMB_OK);
		return 0;
	}

    // If we don't have the right shader requirements.
    if (!gGLManager.mHasShaderObjects
        || !gGLManager.mHasVertexShader
        || !gGLManager.mHasFragmentShader)
    {
        LLUIString details = LLNotifications::instance().getGlobalString("UnsupportedShaderRequirements");
        OSMessageBox(
            details.getString(),
            LLStringUtil::null,
            OSMB_OK);
        return 0;
    }

	// Without SSE2 support we will crash almost immediately, warn here.
	if (!gSysCPU.hasSSE2())
	{
		// can't use an alert here since we're exiting and
		// all hell breaks lose.
		OSMessageBox(
			LLNotifications::instance().getGlobalString("UnsupportedCPUSSE2"),
			LLStringUtil::null,
			OSMB_OK);
		return 0;
	}

	// alert the user if they are using unsupported hardware
	if(!gSavedSettings.getBOOL("AlertedUnsupportedHardware"))
	{
		bool unsupported = false;
		LLSD args;
		std::string minSpecs;

		// get cpu data from xml
		std::stringstream minCPUString(LLNotifications::instance().getGlobalString("UnsupportedCPUAmount"));
		S32 minCPU = 0;
		minCPUString >> minCPU;

		// get RAM data from XML
		std::stringstream minRAMString(LLNotifications::instance().getGlobalString("UnsupportedRAMAmount"));
		U64Bytes minRAM;
		minRAMString >> minRAM;

		if(!LLFeatureManager::getInstance()->isGPUSupported() && LLFeatureManager::getInstance()->getGPUClass() != GPU_CLASS_UNKNOWN)
		{
			minSpecs += LLNotifications::instance().getGlobalString("UnsupportedGPU");
			minSpecs += "\n";
			unsupported = true;
		}
		if(gSysCPU.getMHz() < minCPU)
		{
			minSpecs += LLNotifications::instance().getGlobalString("UnsupportedCPU");
			minSpecs += "\n";
			unsupported = true;
		}
		if(gSysMemory.getPhysicalMemoryKB() < minRAM)
		{
			minSpecs += LLNotifications::instance().getGlobalString("UnsupportedRAM");
			minSpecs += "\n";
			unsupported = true;
		}

		if (LLFeatureManager::getInstance()->getGPUClass() == GPU_CLASS_UNKNOWN)
		{
			LLNotificationsUtil::add("UnknownGPU");
		}

		if(unsupported)
		{
			if(!gSavedSettings.controlExists("WarnUnsupportedHardware")
				|| gSavedSettings.getBOOL("WarnUnsupportedHardware"))
			{
				args["MINSPECS"] = minSpecs;
				LLNotificationsUtil::add("UnsupportedHardware", args );
			}

		}
	}

#if LL_WINDOWS && ADDRESS_SIZE == 64
    if (gGLManager.mIsIntel)
    {
        // Check intel driver's version
        // Ex: "3.1.0 - Build 8.15.10.2559";
        std::string version = ll_safe_string((const char *)glGetString(GL_VERSION));

        const boost::regex is_intel_string("[0-9].[0-9].[0-9] - Build [0-9]{1,2}.[0-9]{2}.[0-9]{2}.[0-9]{4}");

        if (boost::regex_search(version, is_intel_string))
        {
            // Valid string, extract driver version
            std::size_t found = version.find("Build ");
            std::string driver = version.substr(found + 6);
            S32 v1, v2, v3, v4;
            S32 count = sscanf(driver.c_str(), "%d.%d.%d.%d", &v1, &v2, &v3, &v4);
            if (count > 0 && v1 <= 10)
            {
                LL_INFOS("AppInit") << "Detected obsolete intel driver: " << driver << LL_ENDL;
                LLUIString details = LLNotifications::instance().getGlobalString("UnsupportedIntelDriver");
                std::string gpu_name = ll_safe_string((const char *)glGetString(GL_RENDERER));
                details.setArg("[VERSION]", driver);
                details.setArg("[GPUNAME]", gpu_name);
                S32 button = OSMessageBox(details.getString(),
                                          LLStringUtil::null,
                                          OSMB_YESNO);
                if (OSBTN_YES == button && gViewerWindow)
                {
                    std::string url = LLWeb::escapeURL(LLTrans::getString("IntelDriverPage"));
                    if (gViewerWindow->getWindow())
                    {
                        gViewerWindow->getWindow()->spawnWebBrowser(url, false);
                    }
                }
            }
        }
    }
#endif

    // Obsolete? mExpectedGLVersion is always zero
#if LL_WINDOWS
	if (gGLManager.mGLVersion < LLFeatureManager::getInstance()->getExpectedGLVersion())
	{
		std::string url;
		if (gGLManager.mIsIntel)
		{
			url = LLTrans::getString("IntelDriverPage");
		}
		else if (gGLManager.mIsNVIDIA)
		{
			url = LLTrans::getString("NvidiaDriverPage");
		}
		else if (gGLManager.mIsATI)
		{
			url = LLTrans::getString("AMDDriverPage");
		}

		if (!url.empty())
		{
			LLNotificationsUtil::add("OldGPUDriver", LLSD().with("URL", url));
		}
	}
#endif


	// save the graphics card
	gDebugInfo["GraphicsCard"] = LLFeatureManager::getInstance()->getGPUString();

	// Save the current version to the prefs file
	gSavedSettings.setString("LastRunVersion",
							 LLVersionInfo::instance().getChannelAndVersion());

	gSimLastTime = gRenderStartTime.getElapsedTimeF32();
	gSimFrames = (F32)gFrameCount;

    if (gSavedSettings.getBOOL("JoystickEnabled"))
    {
        LLViewerJoystick::getInstance()->init(false);
    }

	try {
		initializeSecHandler();
	}
	catch (LLProtectedDataException&)
	{
	  LLNotificationsUtil::add("CorruptedProtectedDataStore");
	}

	gGLActive = FALSE;

#if LL_RELEASE_FOR_DOWNLOAD
    if (!gSavedSettings.getBOOL("CmdLineSkipUpdater"))
    {
	LLProcess::Params updater;
	updater.desc = "updater process";
	// Because it's the updater, it MUST persist beyond the lifespan of the
	// viewer itself.
	updater.autokill = false;
	std::string updater_file;
#if LL_WINDOWS
	updater_file = "SLVersionChecker.exe";
	updater.executable = gDirUtilp->getExpandedFilename(LL_PATH_EXECUTABLE, updater_file);
#elif LL_DARWIN
	// explicitly run the system Python interpreter on SLVersionChecker.py
	updater.executable = "python";
	updater_file = "SLVersionChecker.py";
	updater.args.add(gDirUtilp->add(gDirUtilp->getAppRODataDir(), "updater", updater_file));
#else
	updater_file = "SLVersionChecker";
	updater.executable = gDirUtilp->getExpandedFilename(LL_PATH_EXECUTABLE, updater_file);
#endif
	// add LEAP mode command-line argument to whichever of these we selected
	updater.args.add("leap");
	// UpdaterServiceSettings
    if (gSavedSettings.getBOOL("FirstLoginThisInstall"))
    {
        // Befor first login, treat this as 'manual' updates,
        // updater won't install anything, but required updates
        updater.args.add("0");
    }
    else
    {
        updater.args.add(stringize(gSavedSettings.getU32("UpdaterServiceSetting")));
    }
	// channel
	updater.args.add(LLVersionInfo::instance().getChannel());
	// testok
	updater.args.add(stringize(gSavedSettings.getBOOL("UpdaterWillingToTest")));
	// ForceAddressSize
	updater.args.add(stringize(gSavedSettings.getU32("ForceAddressSize")));

        try
        {
            // Run the updater. An exception from launching the updater should bother us.
            LLLeap::create(updater, true);
            mUpdaterNotFound = false;
        }
        catch (...)
        {
            LLUIString details = LLNotifications::instance().getGlobalString("LLLeapUpdaterFailure");
            details.setArg("[UPDATER_APP]", updater_file);
            OSMessageBox(
                details.getString(),
                LLStringUtil::null,
                OSMB_OK);
            mUpdaterNotFound = true;
        }
	}
	else
	{
		LL_WARNS("InitInfo") << "Skipping updater check." << LL_ENDL;
	}

    if (mUpdaterNotFound)
    {
        LL_WARNS("InitInfo") << "Failed to launch updater. Skipping Leap commands." << LL_ENDL;
    }
    else
    {
        // Iterate over --leap command-line options. But this is a bit tricky: if
        // there's only one, it won't be an array at all.
        LLSD LeapCommand(gSavedSettings.getLLSD("LeapCommand"));
        LL_DEBUGS("InitInfo") << "LeapCommand: " << LeapCommand << LL_ENDL;
        if (LeapCommand.isDefined() && !LeapCommand.isArray())
        {
            // If LeapCommand is actually a scalar value, make an array of it.
            // Have to do it in two steps because LeapCommand.append(LeapCommand)
            // trashes content! :-P
            LLSD item(LeapCommand);
            LeapCommand.append(item);
        }
        BOOST_FOREACH(const std::string& leap, llsd::inArray(LeapCommand))
        {
            LL_INFOS("InitInfo") << "processing --leap \"" << leap << '"' << LL_ENDL;
            // We don't have any better description of this plugin than the
            // user-specified command line. Passing "" causes LLLeap to derive a
            // description from the command line itself.
            // Suppress LLLeap::Error exception: trust LLLeap's own logging. We
            // don't consider any one --leap command mission-critical, so if one
            // fails, log it, shrug and carry on.
            LLLeap::create("", leap, false); // exception=false
        }
    }

	if (gSavedSettings.getBOOL("QAMode") && gSavedSettings.getS32("QAModeEventHostPort") > 0)
	{
		LL_WARNS("InitInfo") << "QAModeEventHostPort DEPRECATED: "
							 << "lleventhost no longer supported as a dynamic library"
							 << LL_ENDL;
	}
#endif //LL_RELEASE_FOR_DOWNLOAD

	LLTextUtil::TextHelpers::iconCallbackCreationFunction = create_text_segment_icon_from_url_match;

	//EXT-7013 - On windows for some locale (Japanese) standard
	//datetime formatting functions didn't support some parameters such as "weekday".
	//Names for days and months localized in xml are also useful for Polish locale(STORM-107).
	std::string language = gSavedSettings.getString("Language");
	if(language == "ja" || language == "pl")
	{
		LLStringOps::setupWeekDaysNames(LLTrans::getString("dateTimeWeekdaysNames"));
		LLStringOps::setupWeekDaysShortNames(LLTrans::getString("dateTimeWeekdaysShortNames"));
		LLStringOps::setupMonthNames(LLTrans::getString("dateTimeMonthNames"));
		LLStringOps::setupMonthShortNames(LLTrans::getString("dateTimeMonthShortNames"));
		LLStringOps::setupDayFormat(LLTrans::getString("dateTimeDayFormat"));

		LLStringOps::sAM = LLTrans::getString("dateTimeAM");
		LLStringOps::sPM = LLTrans::getString("dateTimePM");
	}

	LLAgentLanguage::init();

    /// Tell the Coprocedure manager how to discover and store the pool sizes
    // what I wanted
    LLCoprocedureManager::getInstance()->setPropertyMethods(
        boost::bind(&LLControlGroup::getU32, boost::ref(gSavedSettings), _1),
        boost::bind(&LLControlGroup::declareU32, boost::ref(gSavedSettings), _1, _2, _3, LLControlVariable::PERSIST_ALWAYS));

	// TODO: consider moving proxy initialization here or LLCopocedureManager after proxy initialization, may be implement
	// some other protection to make sure we don't use network before initializng proxy

	/*----------------------------------------------------------------------*/
	// nat 2016-06-29 moved the following here from the former mainLoop().
	mMainloopTimeout = new LLWatchdogTimeout();

	// Create IO Pump to use for HTTP Requests.
	gServicePump = new LLPumpIO(gAPRPoolp);

	// Note: this is where gLocalSpeakerMgr and gActiveSpeakerMgr used to be instantiated.

	LLVoiceChannel::initClass();
	LLVoiceClient::initParamSingleton(gServicePump);
	LLVoiceChannel::setCurrentVoiceChannelChangedCallback(boost::bind(&LLFloaterIMContainer::onCurrentChannelChanged, _1), true);

	joystick = LLViewerJoystick::getInstance();
	joystick->setNeedsReset(true);
	/*----------------------------------------------------------------------*/

	gSavedSettings.getControl("FramePerSecondLimit")->getSignal()->connect(boost::bind(&LLAppViewer::onChangeFrameLimit, this, _2));
	onChangeFrameLimit(gSavedSettings.getLLSD("FramePerSecondLimit"));

	// Load User's bindings
	loadKeyBindings();

	return true;
}

void LLAppViewer::initMaxHeapSize()
{
	//set the max heap size.
	//here is some info regarding to the max heap size:
	//------------------------------------------------------------------------------------------
	// OS       | setting | SL address bits | max manageable memory space | max heap size
	// Win 32   | default | 32-bit          | 2GB                         | < 1.7GB
	// Win 32   | /3G     | 32-bit          | 3GB                         | < 1.7GB or 2.7GB
	//Linux 32  | default | 32-bit          | 3GB                         | < 2.7GB
	//Linux 32  |HUGEMEM  | 32-bit          | 4GB                         | < 3.7GB
	//64-bit OS |default  | 32-bit          | 4GB                         | < 3.7GB
	//64-bit OS |default  | 64-bit          | N/A (> 4GB)                 | N/A (> 4GB)
	//------------------------------------------------------------------------------------------
	//currently SL is built under 32-bit setting, we set its max heap size no more than 1.6 GB.

	//F32 max_heap_size_gb = llmin(1.6f, (F32)gSavedSettings.getF32("MaxHeapSize")) ;
	F32Gigabytes max_heap_size_gb = (F32Gigabytes)gSavedSettings.getF32("MaxHeapSize") ;

	LLMemory::initMaxHeapSizeGB(max_heap_size_gb);
}

static LLTrace::BlockTimerStatHandle FTM_MESSAGES("System Messages");
static LLTrace::BlockTimerStatHandle FTM_SLEEP("Sleep");
static LLTrace::BlockTimerStatHandle FTM_SLEEP_NOT_FG("SleepNotFG");
static LLTrace::BlockTimerStatHandle FTM_SLEEP_RANDOM("SleepRandom");
static LLTrace::BlockTimerStatHandle FTM_SLEEP_PERIODIC_SLOW("SleepPeriodicSlow");
static LLTrace::BlockTimerStatHandle FTM_SLEEP_TEX_THRD("SleepTexThrd");
static LLTrace::BlockTimerStatHandle FTM_SLEEP_IO_PEND("SleepIOPend");
static LLTrace::BlockTimerStatHandle FTM_SLEEP_MESH_REPO("SleepMeshRepo");
static LLTrace::BlockTimerStatHandle FTM_SLEEP_OTHER("SleepOther");
static LLTrace::BlockTimerStatHandle FTM_SLEEP_TEX_FETCH_DEBUG("SleepTexFetchDebug");
static LLTrace::BlockTimerStatHandle FTM_YIELD("Yield");

static LLTrace::BlockTimerStatHandle FTM_TEXTURE_CACHE("Texture Cache");
static LLTrace::BlockTimerStatHandle FTM_DECODE("Image Decode");
static LLTrace::BlockTimerStatHandle FTM_FETCH("Image Fetch");

static LLTrace::BlockTimerStatHandle FTM_VFS("VFS Thread");
static LLTrace::BlockTimerStatHandle FTM_LFS("LFS Thread");
static LLTrace::BlockTimerStatHandle FTM_PAUSE_THREADS("Pause Threads");
static LLTrace::BlockTimerStatHandle FTM_IDLE("Idle");
static LLTrace::BlockTimerStatHandle FTM_PUMP("Pump");
static LLTrace::BlockTimerStatHandle FTM_PUMP_SERVICE("Service");
static LLTrace::BlockTimerStatHandle FTM_SERVICE_CALLBACK("Callback");
static LLTrace::BlockTimerStatHandle FTM_AGENT_AUTOPILOT("Autopilot");
static LLTrace::BlockTimerStatHandle FTM_AGENT_UPDATE("Update");
static LLTrace::BlockTimerStatHandle FTM_FRAME_DATA_LOGGING("FrameDataLogging");

// externally visible timers
LLTrace::BlockTimerStatHandle FTM_FRAME("Frame");

LLUUID g_unique_session_id;

// FIXME ARC - document
LLSD getPipelineLogData()
{
    LLSD pipeline_sd;

    LLTrace::Recording& last_frame_recording = LLTrace::get_frame_recording().getLastRecording();

    U32 drawcalls = (U32)last_frame_recording.getSampleCount(LLPipeline::sStatBatchSize);
    U32 batchMin  = (U32)last_frame_recording.getMin(LLPipeline::sStatBatchSize);
    U32 batchMean = (U32)last_frame_recording.getMax(LLPipeline::sStatBatchSize);
    U32 batchMax  = (U32)last_frame_recording.getMean(LLPipeline::sStatBatchSize);

    pipeline_sd["DrawCalls"]          = (LLSD::Integer)drawcalls;
    pipeline_sd["BatchMin"]           = (LLSD::Integer)batchMin;
    pipeline_sd["BatchMean"]          = (LLSD::Integer)batchMean;
    pipeline_sd["BatchMax"]           = (LLSD::Integer)batchMax;
    pipeline_sd["VertexBuffers"]      = (LLSD::Integer)LLVertexBuffer::sGLCount;
    pipeline_sd["VertexBufferMapped"] = (LLSD::Integer)LLVertexBuffer::sMappedCount;
    pipeline_sd["VertexBufferBinds"]  = (LLSD::Integer)LLVertexBuffer::sBindCount;
    pipeline_sd["VertexBufferSets"]   = (LLSD::Integer)LLVertexBuffer::sSetCount;
    pipeline_sd["TextureBinds"]       = (LLSD::Integer)LLImageGL::sBindCount;
    pipeline_sd["UniqueTextures"]     = (LLSD::Integer)LLImageGL::sUniqueCount;
    pipeline_sd["UniqueTextures"]     = (LLSD::Integer)LLImageGL::sUniqueCount;
    pipeline_sd["MatrixOps"]          = (LLSD::Integer)gPipeline.mMatrixOpCount;
    pipeline_sd["TexMatrixOps"]          = (LLSD::Integer)gPipeline.mTextureMatrixOps;

    return pipeline_sd;
}

LLSD getSessionLogData()
{
	LLSD session_sd;

	unsigned char unique_id[MD5HEX_STR_SIZE];
	if (!llHashedUniqueID(unique_id) )
	{
		LL_WARNS_ONCE() << "Failed to get a unique host id; cannot uniquely identify this machine." << LL_ENDL;
	}
	// Even if llHashedUniqueID fails, it zeroes the id string, so we have something.
	session_sd["UniqueHostID"] = (LLSD::String) (char*) unique_id; 
	session_sd["UniqueSessionUUID"] = (LLSD::String) g_unique_session_id.asString(); 
	session_sd["Platform"] = (LLSD::String) gPlatform;
	session_sd["OSVersion"] = (LLSD::String) LLOSInfo::instance().getOSVersionString();
	session_sd["DebugInfo"] = gDebugInfo;
	session_sd["StartTime"] = (LLSD::String) LLError::utcTime();

	return session_sd;
}

void LLAppViewer::doPerFrameStatsLogging()
{
    if (LLTrace::BlockTimer::sLog && LLStartUp::getStartupState() >= STATE_STARTED && !LLApp::isQuitting())
    {
        static bool first_frame = true;
        // Output per-frame performance data
        LL_RECORD_BLOCK_TIME(FTM_FRAME_DATA_LOGGING);
        if (LLTrace::BlockTimer::sArctanLogging)
        {
            LLSD pipeline_sd = getPipelineLogData();
            if (pipeline_sd.isMap())
            {
                LLTrace::BlockTimer::pushLogExtraRecord("Pipeline", pipeline_sd);
            }
            LLSD avatar_sd = LLVOAvatar::getAllAvatarsFrameData();
            if (avatar_sd.size()>0)
            {
                LLTrace::BlockTimer::pushLogExtraRecord("Avatars", avatar_sd);
            }
            LLSD objects_sd = gObjectList.getAllObjectsFrameData();
            if (objects_sd.size() > 0)
            {
                LLTrace::BlockTimer::pushLogExtraRecord("Objects", objects_sd);
            }
                
            if (first_frame)
            {
                LLSD session_sd = getSessionLogData();
                LLTrace::BlockTimer::pushLogExtraRecord("Session", session_sd);

                LLSD viewer_info_sd = getViewerInfo(); 
                LLTrace::BlockTimer::pushLogExtraRecord("ViewerInfo", viewer_info_sd);

                first_frame = false;
            }

            LLTrace::BlockTimer::logStatsArctan();
        }
        else
        {
            LLTrace::BlockTimer::logStats();
        }
    }
}

bool LLAppViewer::frame()
{
	bool ret = false;

	if (gSimulateMemLeak)
	{
		try
		{
			ret = doFrame();
		}
		catch (const LLContinueError&)
		{
			LOG_UNHANDLED_EXCEPTION("");
		}
		catch (std::bad_alloc&)
		{
			LLMemory::logMemoryInfo(TRUE);
			LLFloaterMemLeak* mem_leak_instance = LLFloaterReg::findTypedInstance<LLFloaterMemLeak>("mem_leaking");
			if (mem_leak_instance)
			{
				mem_leak_instance->stop();
			}
			LL_WARNS() << "Bad memory allocation in LLAppViewer::frame()!" << LL_ENDL;
		}
	}
	else
	{ 
		try
		{
			ret = doFrame();
		}
		catch (const LLContinueError&)
		{
			LOG_UNHANDLED_EXCEPTION("");
		}
	}

	return ret;
}

bool LLAppViewer::doFrame()
{
	LLEventPump& mainloop(LLEventPumps::instance().obtain("mainloop"));
	LLSD newFrame;

	LL_RECORD_BLOCK_TIME(FTM_FRAME);

	LL_INFOS() << "Start frame " << getRuntime() << " frame " << LL_ENDL;
    if (LLTrace::get_thread_recorder().notNull())
    {
		LLTrace::BlockTimer::processTimes();
		LLTrace::get_frame_recording().nextPeriod();
    }
	static LLTimer frame_counter;
	LL_INFOS() << "frame_counter " << frame_counter.getElapsedTimeF32() << LL_ENDL;
	frame_counter.reset();

    doPerFrameStatsLogging();
    
    if (LLTrace::get_thread_recorder().notNull())
    {
		LLTrace::get_thread_recorder()->pullFromChildren();
    }

	//clear call stack records
	LL_CLEAR_CALLSTACKS();

<<<<<<< HEAD
	//check memory availability information
	checkMemory() ;

	try
=======
>>>>>>> c40b8310
	{
		pingMainloopTimeout("Main:MiscNativeWindowEvents");

		if (gViewerWindow)
		{
			LL_RECORD_BLOCK_TIME(FTM_MESSAGES);
			gViewerWindow->getWindow()->processMiscNativeEvents();
		}

		pingMainloopTimeout("Main:GatherInput");

		if (gViewerWindow)
		{
			LL_RECORD_BLOCK_TIME(FTM_MESSAGES);
			if (!restoreErrorTrap())
			{
				LL_WARNS() << " Someone took over my signal/exception handler (post messagehandling)!" << LL_ENDL;
			}

			gViewerWindow->getWindow()->gatherInput();
		}

		//memory leaking simulation
		if (gSimulateMemLeak)
		{
			LLFloaterMemLeak* mem_leak_instance =
				LLFloaterReg::findTypedInstance<LLFloaterMemLeak>("mem_leaking");
			if (mem_leak_instance)
			{
				mem_leak_instance->idle();
			}
		}

		// canonical per-frame event
		mainloop.post(newFrame);
		// give listeners a chance to run
		llcoro::suspend();

		if (!LLApp::isExiting())
		{
			pingMainloopTimeout("Main:JoystickKeyboard");

			// Scan keyboard for movement keys.  Command keys and typing
			// are handled by windows callbacks.  Don't do this until we're
			// done initializing.  JC
			if ((gHeadlessClient || gViewerWindow->getWindow()->getVisible())
				&& gViewerWindow->getActive()
				&& !gViewerWindow->getWindow()->getMinimized()
				&& LLStartUp::getStartupState() == STATE_STARTED
				&& (gHeadlessClient || !gViewerWindow->getShowProgress())
				&& !gFocusMgr.focusLocked())
			{
				joystick->scanJoystick();
				gKeyboard->scanKeyboard();
                gViewerInput.scanMouse();
			}

			// Update state based on messages, user input, object idle.
			{
				pauseMainloopTimeout(); // *TODO: Remove. Messages shouldn't be stalling for 20+ seconds!

				LL_RECORD_BLOCK_TIME(FTM_IDLE);
				idle();

				resumeMainloopTimeout();
			}

			if (gDoDisconnect && (LLStartUp::getStartupState() == STATE_STARTED))
			{
				pauseMainloopTimeout();
				saveFinalSnapshot();
				disconnectViewer();
				resumeMainloopTimeout();
			}

			// Render scene.
			// *TODO: Should we run display() even during gHeadlessClient?  DK 2011-02-18
			if (!LLApp::isExiting() && !gHeadlessClient)
			{
				pingMainloopTimeout("Main:Display");
				gGLActive = TRUE;

				display();

				static U64 last_call = 0;
				if (!gTeleportDisplay)
				{
					// Frame/draw throttling, controlled by FramePerSecondLimit
					U64 elapsed_time = LLTimer::getTotalTime() - last_call;
					if (elapsed_time < mMinMicroSecPerFrame)
					{
						LL_RECORD_BLOCK_TIME(FTM_SLEEP);
						// llclamp for when time function gets funky
						U64 sleep_time = llclamp(mMinMicroSecPerFrame - elapsed_time, (U64)1, (U64)1e6);
						micro_sleep(sleep_time, 0);
					}
				}
				last_call = LLTimer::getTotalTime();

				pingMainloopTimeout("Main:Snapshot");
				LLFloaterSnapshot::update(); // take snapshots
					LLFloaterOutfitSnapshot::update();
				gGLActive = FALSE;
			}
		}

		pingMainloopTimeout("Main:Sleep");

		pauseMainloopTimeout();

		// Sleep and run background threads
		{
			LL_RECORD_BLOCK_TIME(FTM_SLEEP);

			// yield some time to the os based on command line option
			static LLCachedControl<S32> yield_time(gSavedSettings, "YieldTime", -1);
			if(yield_time >= 0)
			{
				LL_RECORD_BLOCK_TIME(FTM_YIELD);
				ms_sleep(yield_time);
			}

			// yield cooperatively when not running as foreground window
			// and when not quiting (causes trouble at mac's cleanup stage)
			if (!LLApp::isExiting()
				&& ((gViewerWindow && !gViewerWindow->getWindow()->getVisible())
					|| !gFocusMgr.getAppHasFocus()))
			{
				LL_RECORD_BLOCK_TIME(FTM_SLEEP_NOT_FG);
				// Sleep if we're not rendering, or the window is minimized.
				static LLCachedControl<S32> s_bacground_yeild_time(gSavedSettings, "BackgroundYieldTime", 40);
				S32 milliseconds_to_sleep = llclamp((S32)s_bacground_yeild_time, 0, 1000);
				// don't sleep when BackgroundYieldTime set to 0, since this will still yield to other threads
				// of equal priority on Windows
				if (milliseconds_to_sleep > 0)
				{
					ms_sleep(milliseconds_to_sleep);
					// also pause worker threads during this wait period
					LLAppViewer::getTextureCache()->pause();
					LLAppViewer::getImageDecodeThread()->pause();
				}
			}

			if (mRandomizeFramerate)
			{
				LL_RECORD_BLOCK_TIME(FTM_SLEEP_RANDOM);
				ms_sleep(rand() % 200);
			}

			if (mPeriodicSlowFrame
				&& (gFrameCount % 10 == 0))
			{
				LL_INFOS() << "Periodic slow frame - sleeping 500 ms" << LL_ENDL;
				LL_RECORD_BLOCK_TIME(FTM_SLEEP_PERIODIC_SLOW);
				ms_sleep(500);
			}

			S32 total_work_pending = 0;
			S32 total_io_pending = 0;
			{
				S32 work_pending = 0;
				S32 io_pending = 0;
				F32 max_time = llmin(gFrameIntervalSeconds.value() *10.f, 1.f);

				{
					LL_RECORD_BLOCK_TIME(FTM_SLEEP_TEX_THRD);
					work_pending += updateTextureThreads(max_time);
				}

				{
					LL_RECORD_BLOCK_TIME(FTM_VFS);
 					io_pending += LLVFSThread::updateClass(1);
				}
				{
					LL_RECORD_BLOCK_TIME(FTM_LFS);
 					io_pending += LLLFSThread::updateClass(1);
				}

				if (io_pending > 1000)
				{
					LL_RECORD_BLOCK_TIME(FTM_SLEEP_IO_PEND);
					ms_sleep(llmin(io_pending/100,100)); // give the vfs some time to catch up
				}

				total_work_pending += work_pending ;
				total_io_pending += io_pending ;

			}
			{
				LL_RECORD_BLOCK_TIME(FTM_SLEEP_MESH_REPO);
				gMeshRepo.update() ;
			}

			LL_RECORD_BLOCK_TIME(FTM_SLEEP_OTHER);
			if(!total_work_pending) //pause texture fetching threads if nothing to process.
			{
				LLAppViewer::getTextureCache()->pause();
				LLAppViewer::getImageDecodeThread()->pause();
				LLAppViewer::getTextureFetch()->pause();
			}
			if(!total_io_pending) //pause file threads if nothing to process.
			{
				LLVFSThread::sLocal->pause();
				LLLFSThread::sLocal->pause();
			}

			//texture fetching debugger
			if(LLTextureFetchDebugger::isEnabled())
			{
				LL_RECORD_BLOCK_TIME(FTM_SLEEP_TEX_FETCH_DEBUG);
				LLFloaterTextureFetchDebugger* tex_fetch_debugger_instance =
					LLFloaterReg::findTypedInstance<LLFloaterTextureFetchDebugger>("tex_fetch_debugger");
				if(tex_fetch_debugger_instance)
				{
					tex_fetch_debugger_instance->idle() ;
				}
			}

			resumeMainloopTimeout();

			pingMainloopTimeout("Main:End");
		}
	}
	// FIXME ARC - new memory error handling, need to review
	catch (const LLContinueError&)
	{
		LOG_UNHANDLED_EXCEPTION("");
	}
	catch(std::bad_alloc)
	{
		LLMemory::logMemoryInfo(TRUE) ;

		//stop memory leaking simulation
		LLFloaterMemLeak* mem_leak_instance =
			LLFloaterReg::findTypedInstance<LLFloaterMemLeak>("mem_leaking");
		if(mem_leak_instance)
		{
			mem_leak_instance->stop() ;
			LL_WARNS() << "Bad memory allocation in LLAppViewer::frame()!" << LL_ENDL ;
		}
		else
		{
			//output possible call stacks to log file.
			LLError::LLCallStacks::print() ;

			LL_ERRS() << "Bad memory allocation in LLAppViewer::frame()!" << LL_ENDL ;
		}
	}
	catch (...)
	{
		CRASH_ON_UNHANDLED_EXCEPTION("");
	}

	if (LLApp::isExiting())
	{
		// Save snapshot for next time, if we made it through initialization
		if (STATE_STARTED == LLStartUp::getStartupState())
		{
			try
			{
				saveFinalSnapshot();
			}
			catch(std::bad_alloc)
			{
				LL_WARNS() << "Bad memory allocation when saveFinalSnapshot() is called!" << LL_ENDL ;

				//stop memory leaking simulation
				LLFloaterMemLeak* mem_leak_instance =
				LLFloaterReg::findTypedInstance<LLFloaterMemLeak>("mem_leaking");
				if(mem_leak_instance)
				{
					mem_leak_instance->stop() ;
				}
			}
			catch (...)
			{
				CRASH_ON_UNHANDLED_EXCEPTION("saveFinalSnapshot()");
			}
		}

		if (LLVoiceClient::instanceExists())
		{
			LLVoiceClient::getInstance()->terminate();
		}

		delete gServicePump;
		gServicePump = NULL;

		destroyMainloopTimeout();

		LL_INFOS() << "Exiting main_loop" << LL_ENDL;
	}

    LLPROFILE_UPDATE();

	return ! LLApp::isRunning();
}

S32 LLAppViewer::updateTextureThreads(F32 max_time)
{
	S32 work_pending = 0;
	{
		LL_RECORD_BLOCK_TIME(FTM_TEXTURE_CACHE);
 		work_pending += LLAppViewer::getTextureCache()->update(max_time); // unpauses the texture cache thread
	}
	{
		LL_RECORD_BLOCK_TIME(FTM_DECODE);
	 	work_pending += LLAppViewer::getImageDecodeThread()->update(max_time); // unpauses the image thread
	}
	{
		LL_RECORD_BLOCK_TIME(FTM_FETCH);
	 	work_pending += LLAppViewer::getTextureFetch()->update(max_time); // unpauses the texture fetch thread
	}
	return work_pending;
}

void LLAppViewer::flushVFSIO()
{
	while (1)
	{
		S32 pending = LLVFSThread::updateClass(0);
		pending += LLLFSThread::updateClass(0);
		if (!pending)
		{
			break;
		}
		LL_INFOS() << "Waiting for pending IO to finish: " << pending << LL_ENDL;
		ms_sleep(100);
	}
}

bool LLAppViewer::cleanup()
{
    LLAtmosphere::cleanupClass();

	//ditch LLVOAvatarSelf instance
	gAgentAvatarp = NULL;

    LLNotifications::instance().clear();

	// workaround for DEV-35406 crash on shutdown
	LLEventPumps::instance().reset();

	//dump scene loading monitor results
	if (LLSceneMonitor::instanceExists())
	{
		if (!isSecondInstance())
		{
			LLSceneMonitor::instance().dumpToFile(gDirUtilp->getExpandedFilename(LL_PATH_LOGS, "scene_monitor_results.csv"));
		}
		LLSceneMonitor::deleteSingleton();
	}

	// There used to be an 'if (LLFastTimerView::sAnalyzePerformance)' block
	// here, completely redundant with the one that occurs later in this same
	// function. Presumably the duplication was due to an automated merge gone
	// bad. Not knowing which instance to prefer, we chose to retain the later
	// one because it happens just after mFastTimerLogThread is deleted. This
	// comment is in case we guessed wrong, so we can move it here instead.

	// remove any old breakpad minidump files from the log directory
	if (! isError())
	{
		std::string logdir = gDirUtilp->getExpandedFilename(LL_PATH_LOGS, "");
		gDirUtilp->deleteFilesInDir(logdir, "*-*-*-*-*.dmp");
	}

	// Kill off LLLeap objects. We can find them all because LLLeap is derived
	// from LLInstanceTracker.
	LLLeap::instance_snapshot().deleteAll();

	//flag all elements as needing to be destroyed immediately
	// to ensure shutdown order
	LLMortician::setZealous(TRUE);

    // Give any remaining SLPlugin instances a chance to exit cleanly.
    LLPluginProcessParent::shutdown();

	disconnectViewer();

	LL_INFOS() << "Viewer disconnected" << LL_ENDL;
	
	if (gKeyboard)
	{
		gKeyboard->resetKeys();
	}

	display_cleanup();

	release_start_screen(); // just in case

	LLError::logToFixedBuffer(NULL); // stop the fixed buffer recorder

	LL_INFOS() << "Cleaning Up" << LL_ENDL;

	// shut down mesh streamer
	gMeshRepo.shutdown();

	// shut down Havok
	LLPhysicsExtensions::quitSystem();

	// Must clean up texture references before viewer window is destroyed.
	if(LLHUDManager::instanceExists())
	{
		LLHUDManager::getInstance()->updateEffects();
		LLHUDObject::updateAll();
		LLHUDManager::getInstance()->cleanupEffects();
		LLHUDObject::cleanupHUDObjects();
		LL_INFOS() << "HUD Objects cleaned up" << LL_ENDL;
	}

	LLKeyframeDataCache::clear();

 	// End TransferManager before deleting systems it depends on (Audio, VFS, AssetStorage)
#if 0 // this seems to get us stuck in an infinite loop...
	gTransferManager.cleanup();
#endif

	// Note: this is where gWorldMap used to be deleted.

	// Note: this is where gHUDManager used to be deleted.
	if(LLHUDManager::instanceExists())
	{
		LLHUDManager::getInstance()->shutdownClass();
	}

	delete gAssetStorage;
	gAssetStorage = NULL;

	LLPolyMesh::freeAllMeshes();

	LLStartUp::cleanupNameCache();

	// Note: this is where gLocalSpeakerMgr and gActiveSpeakerMgr used to be deleted.

	if (LLWorldMap::instanceExists())
	{
	LLWorldMap::getInstance()->reset(); // release any images
	}

	LLCalc::cleanUp();

	LL_INFOS() << "Global stuff deleted" << LL_ENDL;

	if (gAudiop)
	{
        // be sure to stop the internet stream cleanly BEFORE destroying the interface to stop it.
        gAudiop->stopInternetStream();
        // shut down the streaming audio sub-subsystem first, in case it relies on not outliving the general audio subsystem.
        LLStreamingAudioInterface *sai = gAudiop->getStreamingAudioImpl();
		delete sai;
		gAudiop->setStreamingAudioImpl(NULL);

        // shut down the audio subsystem
        gAudiop->shutdown();

		delete gAudiop;
		gAudiop = NULL;
	}

	// Note: this is where LLFeatureManager::getInstance()-> used to be deleted.

	// Patch up settings for next time
	// Must do this before we delete the viewer window,
	// such that we can suck rectangle information out of
	// it.
	cleanupSavedSettings();
	LL_INFOS() << "Settings patched up" << LL_ENDL;

	// delete some of the files left around in the cache.
	removeCacheFiles("*.wav");
	removeCacheFiles("*.tmp");
	removeCacheFiles("*.lso");
	removeCacheFiles("*.out");
	removeCacheFiles("*.dsf");
	removeCacheFiles("*.bodypart");
	removeCacheFiles("*.clothing");

	LL_INFOS() << "Cache files removed" << LL_ENDL;

	// Wait for any pending VFS IO
	flushVFSIO();
	LL_INFOS() << "Shutting down Views" << LL_ENDL;

	// Destroy the UI
	if( gViewerWindow)
		gViewerWindow->shutdownViews();

	LL_INFOS() << "Cleaning up Inventory" << LL_ENDL;

	// Cleanup Inventory after the UI since it will delete any remaining observers
	// (Deleted observers should have already removed themselves)
	gInventory.cleanupInventory();

	LLCoros::getInstance()->printActiveCoroutines();

	LL_INFOS() << "Cleaning up Selections" << LL_ENDL;

	// Clean up selection managers after UI is destroyed, as UI may be observing them.
	// Clean up before GL is shut down because we might be holding on to objects with texture references
	LLSelectMgr::cleanupGlobals();

	LL_INFOS() << "Shutting down OpenGL" << LL_ENDL;

	// Shut down OpenGL
	if( gViewerWindow)
	{
		gViewerWindow->shutdownGL();

		// Destroy window, and make sure we're not fullscreen
		// This may generate window reshape and activation events.
		// Therefore must do this before destroying the message system.
		delete gViewerWindow;
		gViewerWindow = NULL;
		LL_INFOS() << "ViewerWindow deleted" << LL_ENDL;
	}

	LL_INFOS() << "Cleaning up Keyboard & Joystick" << LL_ENDL;

	// viewer UI relies on keyboard so keep it aound until viewer UI isa gone
	delete gKeyboard;
	gKeyboard = NULL;

    if (LLViewerJoystick::instanceExists())
    {
        // Turn off Space Navigator and similar devices
        LLViewerJoystick::getInstance()->terminate();
    }

	LL_INFOS() << "Cleaning up Objects" << LL_ENDL;

	LLViewerObject::cleanupVOClasses();

	SUBSYSTEM_CLEANUP(LLAvatarAppearance);

	SUBSYSTEM_CLEANUP(LLPostProcess);

	LLTracker::cleanupInstance();

	// *FIX: This is handled in LLAppViewerWin32::cleanup().
	// I'm keeping the comment to remember its order in cleanup,
	// in case of unforseen dependency.
	//#if LL_WINDOWS
	//	gDXHardware.cleanup();
	//#endif // LL_WINDOWS

	LLVolumeMgr* volume_manager = LLPrimitive::getVolumeManager();
	if (!volume_manager->cleanup())
	{
		LL_WARNS() << "Remaining references in the volume manager!" << LL_ENDL;
	}
	LLPrimitive::cleanupVolumeManager();

	LL_INFOS() << "Additional Cleanup..." << LL_ENDL;

	LLViewerParcelMgr::cleanupGlobals();

	// *Note: this is where gViewerStats used to be deleted.

 	//end_messaging_system();

	LLPrimitive::cleanupVolumeManager();
	SUBSYSTEM_CLEANUP(LLWorldMapView);
	SUBSYSTEM_CLEANUP(LLFolderViewItem);

	//
	// Shut down the VFS's AFTER the decode manager cleans up (since it cleans up vfiles).
	// Also after viewerwindow is deleted, since it may have image pointers (which have vfiles)
	// Also after shutting down the messaging system since it has VFS dependencies

	//
	LL_INFOS() << "Cleaning up VFS" << LL_ENDL;
	SUBSYSTEM_CLEANUP(LLVFile);

	LL_INFOS() << "Saving Data" << LL_ENDL;

	// Store the time of our current logoff
	gSavedPerAccountSettings.setU32("LastLogoff", time_corrected());

    if (LLEnvironment::instanceExists())
    {
        //Store environment settings if nessesary
        LLEnvironment::getInstance()->saveToSettings();
    }

	// Must do this after all panels have been deleted because panels that have persistent rects
	// save their rects on delete.
	gSavedSettings.saveToFile(gSavedSettings.getString("ClientSettingsFile"), TRUE);

	LLUIColorTable::instance().saveUserSettings();

	// PerAccountSettingsFile should be empty if no user has been logged on.
	// *FIX:Mani This should get really saved in a "logoff" mode.
	if (gSavedSettings.getString("PerAccountSettingsFile").empty())
	{
		LL_INFOS() << "Not saving per-account settings; don't know the account name yet." << LL_ENDL;
	}
	// Only save per account settings if the previous login succeeded, otherwise
	// we might end up with a cleared out settings file in case a previous login
	// failed after loading per account settings.
	else if (!mSavePerAccountSettings)
	{
		LL_INFOS() << "Not saving per-account settings; last login was not successful." << LL_ENDL;
	}
	else
	{
		gSavedPerAccountSettings.saveToFile(gSavedSettings.getString("PerAccountSettingsFile"), TRUE);
		LL_INFOS() << "Saved settings" << LL_ENDL;

		if (LLViewerParcelAskPlay::instanceExists())
		{
			LLViewerParcelAskPlay::getInstance()->saveSettings();
		}
	}

	std::string warnings_settings_filename = gDirUtilp->getExpandedFilename(LL_PATH_USER_SETTINGS, getSettingsFilename("Default", "Warnings"));
	gWarningSettings.saveToFile(warnings_settings_filename, TRUE);

	// Save URL history file
	LLURLHistory::saveFile("url_history.xml");

	// save mute list. gMuteList used to also be deleted here too.
	if (gAgent.isInitialized() && LLMuteList::instanceExists())
	{
	LLMuteList::getInstance()->cache(gAgent.getID());
	}

	//save call log list
	if (LLConversationLog::instanceExists())
	{
	LLConversationLog::instance().cache();
	}

	if (mPurgeCacheOnExit)
	{
		LL_INFOS() << "Purging all cache files on exit" << LL_ENDL;
		gDirUtilp->deleteFilesInDir(gDirUtilp->getExpandedFilename(LL_PATH_CACHE,""), "*.*");
	}

	writeDebugInfo();

	LLLocationHistory::getInstance()->save();

	LLAvatarIconIDCache::getInstance()->save();

	// Stop the plugin read thread if it's running.
	LLPluginProcessParent::setUseReadThread(false);

	LL_INFOS() << "Shutting down Threads" << LL_ENDL;

	// Let threads finish
	LLTimer idleTimer;
	idleTimer.reset();
	const F64 max_idle_time = 5.f; // 5 seconds
	while(1)
	{
		S32 pending = 0;
		pending += LLAppViewer::getTextureCache()->update(1); // unpauses the worker thread
		pending += LLAppViewer::getImageDecodeThread()->update(1); // unpauses the image thread
		pending += LLAppViewer::getTextureFetch()->update(1); // unpauses the texture fetch thread
		pending += LLVFSThread::updateClass(0);
		pending += LLLFSThread::updateClass(0);
		F64 idle_time = idleTimer.getElapsedTimeF64();
		if(!pending)
		{
			break ; //done
		}
		else if(idle_time >= max_idle_time)
		{
			LL_WARNS() << "Quitting with pending background tasks." << LL_ENDL;
			break;
		}
	}

    if (mPurgeUserDataOnExit)
    {
        // Ideally we should not save anything from this session since it is going to be purged now,
        // but this is a very 'rare' case (user deleting himself), not worth overcomplicating 'save&cleanup' code
        std::string user_path = gDirUtilp->getOSUserAppDir() + gDirUtilp->getDirDelimiter() + LLStartUp::getUserId();
        gDirUtilp->deleteDirAndContents(user_path);
    }

	// Delete workers first
	// shotdown all worker threads before deleting them in case of co-dependencies
	mAppCoreHttp.requestStop();
	sTextureFetch->shutdown();
	sTextureCache->shutdown();
	sImageDecodeThread->shutdown();

	sTextureFetch->shutDownTextureCacheThread() ;
	sTextureFetch->shutDownImageDecodeThread() ;

	LL_INFOS() << "Shutting down message system" << LL_ENDL;
	end_messaging_system();

	// Non-LLCurl libcurl library
	mAppCoreHttp.cleanup();

	SUBSYSTEM_CLEANUP(LLFilePickerThread);
	SUBSYSTEM_CLEANUP(LLDirPickerThread);

	//MUST happen AFTER SUBSYSTEM_CLEANUP(LLCurl)
	delete sTextureCache;
    sTextureCache = NULL;
	delete sTextureFetch;
    sTextureFetch = NULL;
	delete sImageDecodeThread;
    sImageDecodeThread = NULL;
	delete mFastTimerLogThread;
	mFastTimerLogThread = NULL;

	if (LLFastTimerView::sAnalyzePerformance)
	{
		LL_INFOS() << "Analyzing performance" << LL_ENDL;

		std::string baseline_name = LLTrace::BlockTimer::sLogName + "_baseline.slp";
		std::string current_name  = LLTrace::BlockTimer::sLogName + ".slp";
		std::string report_name   = LLTrace::BlockTimer::sLogName + "_report.csv";

		LLFastTimerView::doAnalysis(
			gDirUtilp->getExpandedFilename(LL_PATH_LOGS, baseline_name),
			gDirUtilp->getExpandedFilename(LL_PATH_LOGS, current_name),
			gDirUtilp->getExpandedFilename(LL_PATH_LOGS, report_name));
	}

	SUBSYSTEM_CLEANUP(LLMetricPerformanceTesterBasic) ;

	LL_INFOS() << "Cleaning up Media and Textures" << LL_ENDL;

	//Note:
	//SUBSYSTEM_CLEANUP(LLViewerMedia) has to be put before gTextureList.shutdown()
	//because some new image might be generated during cleaning up media. --bao
	gTextureList.shutdown(); // shutdown again in case a callback added something
	LLUIImageList::getInstance()->cleanUp();

	// This should eventually be done in LLAppViewer
	SUBSYSTEM_CLEANUP(LLImage);
	SUBSYSTEM_CLEANUP(LLVFSThread);
	SUBSYSTEM_CLEANUP(LLLFSThread);

#ifndef LL_RELEASE_FOR_DOWNLOAD
	LL_INFOS() << "Auditing VFS" << LL_ENDL;
	if(gVFS)
	{
		gVFS->audit();
	}
#endif

	LL_INFOS() << "Misc Cleanup" << LL_ENDL;

	// For safety, the LLVFS has to be deleted *after* LLVFSThread. This should be cleaned up.
	// (LLVFS doesn't know about LLVFSThread so can't kill pending requests) -Steve
	delete gStaticVFS;
	gStaticVFS = NULL;
	delete gVFS;
	gVFS = NULL;

	gSavedSettings.cleanup();
	LLUIColorTable::instance().clear();

	LLWatchdog::getInstance()->cleanup();

	LLViewerAssetStatsFF::cleanup();

	// If we're exiting to launch an URL, do that here so the screen
	// is at the right resolution before we launch IE.
	if (!gLaunchFileOnQuit.empty())
	{
		LL_INFOS() << "Launch file on quit." << LL_ENDL;
#if LL_WINDOWS
		// Indicate an application is starting.
		SetCursor(LoadCursor(NULL, IDC_WAIT));
#endif

		// HACK: Attempt to wait until the screen res. switch is complete.
		ms_sleep(1000);

		LLWeb::loadURLExternal( gLaunchFileOnQuit, false );
		LL_INFOS() << "File launched." << LL_ENDL;
	}
	// make sure nothing uses applyProxySettings by this point.
	LL_INFOS() << "Cleaning up LLProxy." << LL_ENDL;
	SUBSYSTEM_CLEANUP(LLProxy);
    LLCore::LLHttp::cleanup();

	LLMainLoopRepeater::instance().stop();

	ll_close_fail_log();

	LLError::LLCallStacks::cleanup();

	// It's not at first obvious where, in this long sequence, a generic cleanup
	// call OUGHT to go. So let's say this: as we migrate cleanup from
	// explicit hand-placed calls into the generic mechanism, eventually
	// all cleanup will get subsumed into the generic call. So the calls you
	// still see above are calls that MUST happen before the generic cleanup
	// kicks in.

	// This calls every remaining LLSingleton's cleanupSingleton() and
	// deleteSingleton() methods.
	LLSingletonBase::deleteAll();

    LL_INFOS() << "Goodbye!" << LL_ENDL;

	removeDumpDir();

	// return 0;
	return true;
}

bool LLAppViewer::initThreads()
{
	static const bool enable_threads = true;

	LLImage::initClass(gSavedSettings.getBOOL("TextureNewByteRange"),gSavedSettings.getS32("TextureReverseByteRange"));

	LLVFSThread::initClass(enable_threads && false);
	LLLFSThread::initClass(enable_threads && false);

	// Image decoding
	LLAppViewer::sImageDecodeThread = new LLImageDecodeThread(enable_threads && true);
	LLAppViewer::sTextureCache = new LLTextureCache(enable_threads && true);
	LLAppViewer::sTextureFetch = new LLTextureFetch(LLAppViewer::getTextureCache(),
													sImageDecodeThread,
													enable_threads && true,
													app_metrics_qa_mode);

	if (LLTrace::BlockTimer::sLog || LLTrace::BlockTimer::sMetricLog)
	{
		LLTrace::BlockTimer::setLogLock(new LLMutex());
		mFastTimerLogThread = new LLFastTimerLogThread(LLTrace::BlockTimer::sLogName);
		mFastTimerLogThread->start();
	}

	// Mesh streaming and caching
	gMeshRepo.init();

	LLFilePickerThread::initClass();
	LLDirPickerThread::initClass();

	// *FIX: no error handling here!
	return true;
}

void errorCallback(LLError::ELevel level, const std::string &error_string)
{
    if (level == LLError::LEVEL_ERROR)
    {
#ifndef LL_RELEASE_FOR_DOWNLOAD
        OSMessageBox(error_string, LLTrans::getString("MBFatalError"), OSMB_OK);
#endif

        //Set the ErrorActivated global so we know to create a marker file
        gLLErrorActivated = true;

        gDebugInfo["FatalMessage"] = error_string;
        // We're not already crashing -- we simply *intend* to crash. Since we
        // haven't actually trashed anything yet, we can afford to write the whole
        // static info file.
        LLAppViewer::instance()->writeDebugInfo();
    }
}

void LLAppViewer::initLoggingAndGetLastDuration()
{
	//
	// Set up logging defaults for the viewer
	//
	LLError::initForApplication( gDirUtilp->getExpandedFilename(LL_PATH_USER_SETTINGS, "")
                                ,gDirUtilp->getExpandedFilename(LL_PATH_APP_SETTINGS, "")
                                );
	LLError::addGenericRecorder(&errorCallback);
	//LLError::setTimeFunction(getRuntime);

	// Remove the last ".old" log file.
	std::string old_log_file = gDirUtilp->getExpandedFilename(LL_PATH_LOGS,
							     "SecondLife.old");
	LLFile::remove(old_log_file);

	// Get name of the log file
	std::string log_file = gDirUtilp->getExpandedFilename(LL_PATH_LOGS,
							     "SecondLife.log");
 	/*
	 * Before touching any log files, compute the duration of the last run
	 * by comparing the ctime of the previous start marker file with the ctime
	 * of the last log file.
	 */
	std::string start_marker_file_name = gDirUtilp->getExpandedFilename(LL_PATH_LOGS, START_MARKER_FILE_NAME);
	llstat start_marker_stat;
	llstat log_file_stat;
	std::ostringstream duration_log_stream; // can't log yet, so save any message for when we can below
	int start_stat_result = LLFile::stat(start_marker_file_name, &start_marker_stat);
	int log_stat_result = LLFile::stat(log_file, &log_file_stat);
	if ( 0 == start_stat_result && 0 == log_stat_result )
	{
		int elapsed_seconds = log_file_stat.st_ctime - start_marker_stat.st_ctime;
		// only report a last run time if the last viewer was the same version
		// because this stat will be counted against this version
		if ( markerIsSameVersion(start_marker_file_name) )
		{
			gLastExecDuration = elapsed_seconds;
		}
		else
		{
			duration_log_stream << "start marker from some other version; duration is not reported";
			gLastExecDuration = -1;
		}
	}
	else
	{
		// at least one of the LLFile::stat calls failed, so we can't compute the run time
		duration_log_stream << "duration stat failure; start: "<< start_stat_result << " log: " << log_stat_result;
		gLastExecDuration = -1; // unknown
	}
	std::string duration_log_msg(duration_log_stream.str());

	// Create a new start marker file for comparison with log file time for the next run
	LLAPRFile start_marker_file ;
	start_marker_file.open(start_marker_file_name, LL_APR_WB);
	if (start_marker_file.getFileHandle())
	{
		recordMarkerVersion(start_marker_file);
		start_marker_file.close();
	}

	// Rename current log file to ".old"
	LLFile::rename(log_file, old_log_file);

	// Set the log file to SecondLife.log
	LLError::logToFile(log_file);
	if (!duration_log_msg.empty())
	{
		LL_WARNS("MarkerFile") << duration_log_msg << LL_ENDL;
	}
}

bool LLAppViewer::loadSettingsFromDirectory(const std::string& location_key,
					    bool set_defaults)
{
	if (!mSettingsLocationList)
	{
		LL_ERRS() << "Invalid settings location list" << LL_ENDL;
	}

	BOOST_FOREACH(const SettingsGroup& group, mSettingsLocationList->groups)
	{
		// skip settings groups that aren't the one we requested
		if (group.name() != location_key) continue;

		ELLPath path_index = (ELLPath)group.path_index();
		if(path_index <= LL_PATH_NONE || path_index >= LL_PATH_LAST)
		{
			LL_ERRS() << "Out of range path index in app_settings/settings_files.xml" << LL_ENDL;
			return false;
		}

		BOOST_FOREACH(const SettingsFile& file, group.files)
		{
			LL_INFOS("Settings") << "Attempting to load settings for the group " << file.name()
			    << " - from location " << location_key << LL_ENDL;

			LLControlGroup* settings_group = LLControlGroup::getInstance(file.name);
			if(!settings_group)
			{
				LL_WARNS("Settings") << "No matching settings group for name " << file.name() << LL_ENDL;
				continue;
			}

			std::string full_settings_path;

			if (file.file_name_setting.isProvided()
				&& gSavedSettings.controlExists(file.file_name_setting))
			{
				// try to find filename stored in file_name_setting control
				full_settings_path = gSavedSettings.getString(file.file_name_setting);
				if (full_settings_path.empty())
				{
					continue;
				}
				else if (!gDirUtilp->fileExists(full_settings_path))
				{
					// search in default path
					full_settings_path = gDirUtilp->getExpandedFilename((ELLPath)path_index, full_settings_path);
				}
			}
			else
			{
				// by default, use specified file name
				full_settings_path = gDirUtilp->getExpandedFilename((ELLPath)path_index, file.file_name());
			}

			if(settings_group->loadFromFile(full_settings_path, set_defaults, file.persistent))
			{	// success!
				LL_INFOS("Settings") << "Loaded settings file " << full_settings_path << LL_ENDL;
			}
			else
			{	// failed to load
				if(file.required)
				{
					LL_ERRS() << "Error: Cannot load required settings file from: " << full_settings_path << LL_ENDL;
					return false;
				}
				else
				{
					// only complain if we actually have a filename at this point
					if (!full_settings_path.empty())
					{
						LL_INFOS("Settings") << "Cannot load " << full_settings_path << " - No settings found." << LL_ENDL;
					}
				}
			}
		}
	}

	return true;
}

std::string LLAppViewer::getSettingsFilename(const std::string& location_key,
											 const std::string& file)
{
	BOOST_FOREACH(const SettingsGroup& group, mSettingsLocationList->groups)
	{
		if (group.name() == location_key)
		{
			BOOST_FOREACH(const SettingsFile& settings_file, group.files)
			{
				if (settings_file.name() == file)
				{
					return settings_file.file_name;
				}
			}
		}
	}

	return std::string();
}

void LLAppViewer::loadColorSettings()
{
	LLUIColorTable::instance().loadFromSettings();
}

namespace
{
    void handleCommandLineError(LLControlGroupCLP& clp)
    {
		LL_WARNS() << "Error parsing command line options. Command Line options ignored."  << LL_ENDL;

		LL_INFOS() << "Command line usage:\n" << clp << LL_ENDL;

		OSMessageBox(STRINGIZE(LLTrans::getString("MBCmdLineError") << clp.getErrorMessage()),
					 LLStringUtil::null,
					 OSMB_OK);
    }
} // anonymous namespace

bool LLAppViewer::initConfiguration()
{
	//Load settings files list
	std::string settings_file_list = gDirUtilp->getExpandedFilename(LL_PATH_APP_SETTINGS, "settings_files.xml");
	LLXMLNodePtr root;
	BOOL success  = LLXMLNode::parseFile(settings_file_list, root, NULL);
	if (!success)
	{
        LL_ERRS() << "Cannot load default configuration file " << settings_file_list << LL_ENDL;
	}

	mSettingsLocationList = new SettingsFiles();

	LLXUIParser parser;
	parser.readXUI(root, *mSettingsLocationList, settings_file_list);

	if (!mSettingsLocationList->validateBlock())
	{
        LL_ERRS() << "Invalid settings file list " << settings_file_list << LL_ENDL;
	}

	// The settings and command line parsing have a fragile
	// order-of-operation:
	// - load defaults from app_settings
	// - set procedural settings values
	// - read command line settings
	// - selectively apply settings needed to load user settings.
    // - load overrides from user_settings
	// - apply command line settings (to override the overrides)
	// - load per account settings (happens in llstartup

	// - load defaults
	bool set_defaults = true;
	if(!loadSettingsFromDirectory("Default", set_defaults))
	{
		OSMessageBox(
			"Unable to load default settings file. The installation may be corrupted.",
			LLStringUtil::null,OSMB_OK);
		return false;
	}

	initStrings(); // setup paths for LLTrans based on settings files only
	// - set procedural settings
	// Note: can't use LL_PATH_PER_SL_ACCOUNT for any of these since we haven't logged in yet
	gSavedSettings.setString("ClientSettingsFile",
        gDirUtilp->getExpandedFilename(LL_PATH_USER_SETTINGS, getSettingsFilename("Default", "Global")));

#ifndef	LL_RELEASE_FOR_DOWNLOAD
	// provide developer build only overrides for these control variables that are not
	// persisted to settings.xml
	LLControlVariable* c = gSavedSettings.getControl("ShowConsoleWindow");
	if (c)
	{
		c->setValue(true, false);
	}
	c = gSavedSettings.getControl("AllowMultipleViewers");
	if (c)
	{
		c->setValue(true, false);
	}

	gSavedSettings.setBOOL("QAMode", TRUE );
	gSavedSettings.setS32("WatchdogEnabled", 0);
#endif

	// These are warnings that appear on the first experience of that condition.
	// They are already set in the settings_default.xml file, but still need to be added to LLFirstUse
	// for disable/reset ability
//	LLFirstUse::addConfigVariable("FirstBalanceIncrease");
//	LLFirstUse::addConfigVariable("FirstBalanceDecrease");
//	LLFirstUse::addConfigVariable("FirstSit");
//	LLFirstUse::addConfigVariable("FirstMap");
//	LLFirstUse::addConfigVariable("FirstGoTo");
//	LLFirstUse::addConfigVariable("FirstBuild");
//	LLFirstUse::addConfigVariable("FirstLeftClickNoHit");
//	LLFirstUse::addConfigVariable("FirstTeleport");
//	LLFirstUse::addConfigVariable("FirstOverrideKeys");
//	LLFirstUse::addConfigVariable("FirstAttach");
//	LLFirstUse::addConfigVariable("FirstAppearance");
//	LLFirstUse::addConfigVariable("FirstInventory");
//	LLFirstUse::addConfigVariable("FirstSandbox");
//	LLFirstUse::addConfigVariable("FirstFlexible");
//	LLFirstUse::addConfigVariable("FirstDebugMenus");
//	LLFirstUse::addConfigVariable("FirstSculptedPrim");
//	LLFirstUse::addConfigVariable("FirstVoice");
//	LLFirstUse::addConfigVariable("FirstMedia");

	// - read command line settings.
	LLControlGroupCLP clp;
	std::string	cmd_line_config	= gDirUtilp->getExpandedFilename(LL_PATH_APP_SETTINGS,
														  "cmd_line.xml");

	clp.configure(cmd_line_config, &gSavedSettings);

	if(!initParseCommandLine(clp))
	{
		handleCommandLineError(clp);
		return false;
	}

	// - selectively apply settings

	// If the user has specified a alternate settings file name.
	// Load	it now before loading the user_settings/settings.xml
	if(clp.hasOption("settings"))
	{
		std::string	user_settings_filename =
			gDirUtilp->getExpandedFilename(LL_PATH_USER_SETTINGS,
										   clp.getOption("settings")[0]);
		gSavedSettings.setString("ClientSettingsFile", user_settings_filename);
		LL_INFOS("Settings")	<< "Using command line specified settings filename: "
			<< user_settings_filename << LL_ENDL;
	}

	// - load overrides from user_settings
	loadSettingsFromDirectory("User");

	if (gSavedSettings.getBOOL("FirstRunThisInstall"))
	{
		// Set firstrun flag to indicate that some further init actiona should be taken
		// like determining screen DPI value and so on
		mIsFirstRun = true;

		gSavedSettings.setBOOL("FirstRunThisInstall", FALSE);
	}

	if (clp.hasOption("sessionsettings"))
	{
		std::string session_settings_filename = clp.getOption("sessionsettings")[0];
		gSavedSettings.setString("SessionSettingsFile", session_settings_filename);
		LL_INFOS("Settings")	<< "Using session settings filename: "
			<< session_settings_filename << LL_ENDL;
	}
	loadSettingsFromDirectory("Session");

	if (clp.hasOption("usersessionsettings"))
	{
		std::string user_session_settings_filename = clp.getOption("usersessionsettings")[0];
		gSavedSettings.setString("UserSessionSettingsFile", user_session_settings_filename);
		LL_INFOS("Settings") << "Using user session settings filename: "
			<< user_session_settings_filename << LL_ENDL;

	}
	loadSettingsFromDirectory("UserSession");

	// - apply command line settings
	if (! clp.notify())
	{
		handleCommandLineError(clp);
		return false;
	}

	// Register the core crash option as soon as we can
	// if we want gdb post-mortem on cores we need to be up and running
	// ASAP or we might miss init issue etc.
	if(gSavedSettings.getBOOL("DisableCrashLogger"))
	{
		LL_WARNS() << "Crashes will be handled by system, stack trace logs and crash logger are both disabled" << LL_ENDL;
		disableCrashlogger();
	}

	// Handle initialization from settings.
	// Start up the debugging console before handling other options.
	if (gSavedSettings.getBOOL("ShowConsoleWindow"))
	{
		initConsole();
	}

	if(clp.hasOption("help"))
	{
		std::ostringstream msg;
		msg << LLTrans::getString("MBCmdLineUsg") << "\n" << clp;
		LL_INFOS()	<< msg.str() << LL_ENDL;

		OSMessageBox(
			msg.str(),
			LLStringUtil::null,
			OSMB_OK);

		return false;
	}

    if(clp.hasOption("set"))
    {
        const LLCommandLineParser::token_vector_t& set_values = clp.getOption("set");
        if(0x1 & set_values.size())
        {
            LL_WARNS() << "Invalid '--set' parameter count." << LL_ENDL;
        }
        else
        {
            LLCommandLineParser::token_vector_t::const_iterator itr = set_values.begin();
            for(; itr != set_values.end(); ++itr)
            {
                const std::string& name = *itr;
                const std::string& value = *(++itr);
                std::string name_part;
                std::string group_part;
				LLControlVariable* control = NULL;

				// Name can be further split into ControlGroup.Name, with the default control group being Global
				size_t pos = name.find('.');
				if (pos != std::string::npos)
				{
					group_part = name.substr(0, pos);
					name_part = name.substr(pos+1);
					LL_INFOS() << "Setting " << group_part << "." << name_part << " to " << value << LL_ENDL;
					LLControlGroup* g = LLControlGroup::getInstance(group_part);
					if (g) control = g->getControl(name_part);
				}
				else
				{
					LL_INFOS() << "Setting Global." << name << " to " << value << LL_ENDL;
					control = gSavedSettings.getControl(name);
				}

                if (control)
                {
                    control->setValue(value, false);
                }
                else
                {
					LL_WARNS() << "Failed --set " << name << ": setting name unknown." << LL_ENDL;
                }
            }
        }
    }

    if  (clp.hasOption("logevents")) {
		LLViewerEventRecorder::instance().setEventLoggingOn();
    }

	std::string CmdLineChannel(gSavedSettings.getString("CmdLineChannel"));
	if(! CmdLineChannel.empty())
    {
		LLVersionInfo::instance().resetChannel(CmdLineChannel);
	}

	// If we have specified crash on startup, set the global so we'll trigger the crash at the right time
	gCrashOnStartup = gSavedSettings.getBOOL("CrashOnStartup");

	if (gSavedSettings.getBOOL("LogPerformance"))
	{
		LLTrace::BlockTimer::sLog = true;

		LLTrace::BlockTimer::sLogName = std::string("performance");		
        if (gSavedSettings.getString("PerformanceLogFormat")=="arctan")
        {
            LLTrace::BlockTimer::sArctanLogging = true;
            g_unique_session_id.generate();
            LLTrace::BlockTimer::sLogName += "_" + g_unique_session_id.asString();
			LLTrace::BlockTimer::sLogName += ".atp";
        }
		else
		{
            LLTrace::BlockTimer::sLogName += ".slp";
		}
	}
	
	std::string test_name(gSavedSettings.getString("LogMetrics"));
	if (! test_name.empty())
 	{
		LLTrace::BlockTimer::sMetricLog = TRUE;
		// '--logmetrics' is specified with a named test metric argument so the data gathering is done only on that test
		// In the absence of argument, every metric would be gathered (makes for a rather slow run and hard to decipher report...)
		LL_INFOS() << "'--logmetrics' argument : " << test_name << LL_ENDL;
		LLTrace::BlockTimer::sLogName = test_name;
	}

	if (clp.hasOption("graphicslevel"))
	{
		// User explicitly requested --graphicslevel on the command line. We
		// expect this switch has already set RenderQualityPerformance. Check
		// that value for validity.
		U32 graphicslevel = gSavedSettings.getU32("RenderQualityPerformance");
		if (LLFeatureManager::instance().isValidGraphicsLevel(graphicslevel))
        {
			// graphicslevel is valid: save it and engage it later. Capture
			// the requested value separately from the settings variable
			// because, if this is the first run, LLViewerWindow's constructor
			// will call LLFeatureManager::applyRecommendedSettings(), which
			// overwrites this settings variable!
			mForceGraphicsLevel = graphicslevel;
        }
	}

	LLFastTimerView::sAnalyzePerformance = gSavedSettings.getBOOL("AnalyzePerformance");
	gAgentPilot.setReplaySession(gSavedSettings.getBOOL("ReplaySession"));

	if (gSavedSettings.getBOOL("DebugSession"))
	{
		gDebugSession = TRUE;
		gDebugGL = TRUE;

		ll_init_fail_log(gDirUtilp->getExpandedFilename(LL_PATH_LOGS, "test_failures.log"));
	}

	const LLControlVariable* skinfolder = gSavedSettings.getControl("SkinCurrent");
	if(skinfolder && LLStringUtil::null != skinfolder->getValue().asString())
	{
		// Examining "Language" may not suffice -- see LLUI::getLanguage()
		// logic. Unfortunately LLUI::getLanguage() doesn't yet do us much
		// good because we haven't yet called LLUI::initClass().
		gDirUtilp->setSkinFolder(skinfolder->getValue().asString(),
								 gSavedSettings.getString("Language"));
	}

	if (gSavedSettings.getBOOL("SpellCheck"))
	{
		std::list<std::string> dict_list;
		std::string dict_setting = gSavedSettings.getString("SpellCheckDictionary");
		boost::split(dict_list, dict_setting, boost::is_any_of(std::string(",")));
		if (!dict_list.empty())
		{
			LLSpellChecker::setUseSpellCheck(dict_list.front());
			dict_list.pop_front();
			LLSpellChecker::instance().setSecondaryDictionaries(dict_list);
		}
	}

	// Handle slurl use. NOTE: Don't let SL-55321 reappear.
	// This initial-SLURL logic, up through the call to
	// sendURLToOtherInstance(), must precede LLSplashScreen::show() --
	// because if sendURLToOtherInstance() succeeds, we take a fast exit,
	// SKIPPING the splash screen and everything else.

    // *FIX: This init code should be made more robust to prevent
    // the issue SL-55321 from returning. One thought is to allow
    // only select options to be set from command line when a slurl
    // is specified. More work on the settings system is needed to
    // achieve this. For now...

    // *NOTE:Mani The command line parser parses tokens and is
    // setup to bail after parsing the '--url' option or the
    // first option specified without a '--option' flag (or
    // any other option that uses the 'last_option' setting -
    // see LLControlGroupCLP::configure())

    // What can happen is that someone can use IE (or potentially
    // other browsers) and do the rough equivalent of command
    // injection and steal passwords. Phoenix. SL-55321

	std::string starting_location;

	std::string cmd_line_login_location(gSavedSettings.getString("CmdLineLoginLocation"));
	if(! cmd_line_login_location.empty())
	{
		starting_location = cmd_line_login_location;
	}
	else
	{
		std::string default_login_location(gSavedSettings.getString("DefaultLoginLocation"));
		if (! default_login_location.empty())
		{
			starting_location = default_login_location;
		}
	}

	LLSLURL start_slurl;
	if (! starting_location.empty())
    {
		start_slurl = starting_location;
		LLStartUp::setStartSLURL(start_slurl);
		if(start_slurl.getType() == LLSLURL::LOCATION)
		{
			LLGridManager::getInstance()->setGridChoice(start_slurl.getGrid());
		}
	}

	// NextLoginLocation is set as a side effect of LLStartUp::setStartSLURL()
	std::string nextLoginLocation = gSavedSettings.getString( "NextLoginLocation" );
	if ( !nextLoginLocation.empty() )
	{
		LL_DEBUGS("AppInit")<<"set start from NextLoginLocation: "<<nextLoginLocation<<LL_ENDL;
		LLStartUp::setStartSLURL(LLSLURL(nextLoginLocation));
	}
	else if (   (   clp.hasOption("login") || clp.hasOption("autologin"))
			 && gSavedSettings.getString("CmdLineLoginLocation").empty())
	{
		// If automatic login from command line with --login switch
		// init StartSLURL location.
		std::string start_slurl_setting = gSavedSettings.getString("LoginLocation");
		LL_DEBUGS("AppInit") << "start slurl setting '" << start_slurl_setting << "'" << LL_ENDL;
		LLStartUp::setStartSLURL(LLSLURL(start_slurl_setting));
	}
	else
	{
		// the login location will be set by the login panel (see LLPanelLogin)
	}

	//RN: if we received a URL, hand it off to the existing instance.
	// don't call anotherInstanceRunning() when doing URL handoff, as
	// it relies on checking a marker file which will not work when running
	// out of different directories

	if (start_slurl.isValid() &&
		(gSavedSettings.getBOOL("SLURLPassToOtherInstance")))
	{
		if (sendURLToOtherInstance(start_slurl.getSLURLString()))
		{
			// successfully handed off URL to existing instance, exit
			return false;
		}
    }

	// Display splash screen.  Must be after above check for previous
	// crash as this dialog is always frontmost.
	std::string splash_msg;
	LLStringUtil::format_map_t args;
	args["[APP_NAME]"] = LLTrans::getString("SECOND_LIFE");
	splash_msg = LLTrans::getString("StartupLoading", args);
	LLSplashScreen::show();
	LLSplashScreen::update(splash_msg);

	//LLVolumeMgr::initClass();
	LLVolumeMgr* volume_manager = new LLVolumeMgr();
	volume_manager->useMutex();	// LLApp and LLMutex magic must be manually enabled
	LLPrimitive::setVolumeManager(volume_manager);

	// Note: this is where we used to initialize gFeatureManagerp.

	gStartTime = totalTime();

	//
	// Set the name of the window
	//
	gWindowTitle = LLTrans::getString("APP_NAME");
#if LL_DEBUG
	gWindowTitle += std::string(" [DEBUG]");
#endif
	if (!gArgs.empty())
	{
	gWindowTitle += std::string(" ") + gArgs;
	}
	LLStringUtil::truncate(gWindowTitle, 255);

	//
	// Check for another instance of the app running
	// This happens AFTER LLSplashScreen::show(). That may or may not be
	// important.
	//
	if (mSecondInstance && !gSavedSettings.getBOOL("AllowMultipleViewers"))
	{
		OSMessageBox(
			LLTrans::getString("MBAlreadyRunning"),
			LLStringUtil::null,
			OSMB_OK);
		return false;
	}

	if (mSecondInstance)
	{
		// This is the second instance of SL. Turn off voice support,
		// but make sure the setting is *not* persisted.
		LLControlVariable* disable_voice = gSavedSettings.getControl("CmdLineDisableVoice");
		if(disable_voice)
		{
			const BOOL DO_NOT_PERSIST = FALSE;
			disable_voice->setValue(LLSD(TRUE), DO_NOT_PERSIST);
		}
	}

	gLastRunVersion = gSavedSettings.getString("LastRunVersion");

	loadColorSettings();

	// Let anyone else who cares know that we've populated our settings
	// variables.
	for (const auto& key : LLControlGroup::key_snapshot())
	{
		// For each named instance of LLControlGroup, send an event saying
		// we've initialized an LLControlGroup instance by that name.
		LLEventPumps::instance().obtain("LLControlGroup").post(LLSDMap("init", key));
	}

	return true; // Config was successful.
}

// The following logic is replicated in initConfiguration() (to be able to get
// some initial strings before we've finished initializing enough to know the
// current language) and also in init() (to initialize for real). Somehow it
// keeps growing, necessitating a method all its own.
void LLAppViewer::initStrings()
{
	std::string strings_file = "strings.xml";
	std::string strings_path_full = gDirUtilp->findSkinnedFilenameBaseLang(LLDir::XUI, strings_file);
	if (strings_path_full.empty() || !LLFile::isfile(strings_path_full))
	{
		// initial check to make sure files are there failed
		gDirUtilp->dumpCurrentDirectories(LLError::LEVEL_WARN);
		LL_ERRS() << "Viewer failed to find localization and UI files. Please reinstall viewer from  https://secondlife.com/support/downloads/ and contact https://support.secondlife.com if issue persists after reinstall." << LL_ENDL;
	}
	LLTransUtil::parseStrings(strings_file, default_trans_args);
	LLTransUtil::parseLanguageStrings("language_settings.xml");

	// parseStrings() sets up the LLTrans substitution table. Add this one item.
	LLTrans::setDefaultArg("[sourceid]", gSavedSettings.getString("sourceid"));

	// Now that we've set "[sourceid]", have to go back through
	// default_trans_args and reinitialize all those other keys because some
	// of them, in turn, reference "[sourceid]".
	BOOST_FOREACH(std::string key, default_trans_args)
	{
		std::string brackets(key), nobrackets(key);
		// Invalid to inspect key[0] if key is empty(). But then, the entire
		// body of this loop is pointless if key is empty().
		if (key.empty())
			continue;

		if (key[0] != '[')
		{
			// key was passed without brackets. That means that 'nobrackets'
			// is correct but 'brackets' is not.
			brackets = STRINGIZE('[' << brackets << ']');
		}
		else
		{
			// key was passed with brackets. That means that 'brackets' is
			// correct but 'nobrackets' is not. Erase the left bracket.
			nobrackets.erase(0, 1);
			std::string::size_type length(nobrackets.length());
			if (length && nobrackets[length - 1] == ']')
			{
				nobrackets.erase(length - 1);
			}
		}
		// Calling LLTrans::getString() is what embeds the other default
		// translation strings into this one.
		LLTrans::setDefaultArg(brackets, LLTrans::getString(nobrackets));
	}
}

//
// This function decides whether the client machine meets the minimum requirements to
// run in a maximized window, per the consensus of davep, boa and nyx on 3/30/2011.
//
bool LLAppViewer::meetsRequirementsForMaximizedStart()
{
	bool maximizedOk = (LLFeatureManager::getInstance()->getGPUClass() >= GPU_CLASS_2);

	maximizedOk &= (gSysMemory.getPhysicalMemoryKB() >= U32Gigabytes(1));

	return maximizedOk;
}

bool LLAppViewer::initWindow()
{
	LL_INFOS("AppInit") << "Initializing window..." << LL_ENDL;

	// store setting in a global for easy access and modification
	gHeadlessClient = gSavedSettings.getBOOL("HeadlessClient");

	// always start windowed
	BOOL ignorePixelDepth = gSavedSettings.getBOOL("IgnorePixelDepth");

	LLViewerWindow::Params window_params;
	window_params
		.title(gWindowTitle)
		.name(VIEWER_WINDOW_CLASSNAME)
		.x(gSavedSettings.getS32("WindowX"))
		.y(gSavedSettings.getS32("WindowY"))
		.width(gSavedSettings.getU32("WindowWidth"))
		.height(gSavedSettings.getU32("WindowHeight"))
		.min_width(gSavedSettings.getU32("MinWindowWidth"))
		.min_height(gSavedSettings.getU32("MinWindowHeight"))
		.fullscreen(gSavedSettings.getBOOL("FullScreen"))
		.ignore_pixel_depth(ignorePixelDepth)
		.first_run(mIsFirstRun);

	gViewerWindow = new LLViewerWindow(window_params);

	LL_INFOS("AppInit") << "gViewerwindow created." << LL_ENDL;

	// Need to load feature table before cheking to start watchdog.
	bool use_watchdog = false;
	int watchdog_enabled_setting = gSavedSettings.getS32("WatchdogEnabled");
	if (watchdog_enabled_setting == -1)
	{
		use_watchdog = !LLFeatureManager::getInstance()->isFeatureAvailable("WatchdogDisabled");
	}
	else
	{
		// The user has explicitly set this setting; always use that value.
		use_watchdog = bool(watchdog_enabled_setting);
	}

	LL_INFOS("AppInit") << "watchdog"
						<< (use_watchdog ? " " : " NOT ")
						<< "enabled"
						<< " (setting = " << watchdog_enabled_setting << ")"
						<< LL_ENDL;

	if (use_watchdog)
	{
		LLWatchdog::getInstance()->init();
	}

	LLNotificationsUI::LLNotificationManager::getInstance();


#ifdef LL_DARWIN
	//Satisfy both MAINT-3135 (OSX 10.6 and earlier) MAINT-3288 (OSX 10.7 and later)
	LLOSInfo& os_info = LLOSInfo::instance();
	if (os_info.mMajorVer == 10 && os_info.mMinorVer < 7)
	{
		if ( os_info.mMinorVer == 6 && os_info.mBuild < 8 )
			gViewerWindow->getWindow()->setOldResize(true);
	}
#endif

	if (gSavedSettings.getBOOL("WindowMaximized"))
	{
		gViewerWindow->getWindow()->maximize();
	}

	//
	// Initialize GL stuff
	//

	if (mForceGraphicsLevel)
	{
		LLFeatureManager::getInstance()->setGraphicsLevel(*mForceGraphicsLevel, false);
		gSavedSettings.setU32("RenderQualityPerformance", *mForceGraphicsLevel);
	}

	// Set this flag in case we crash while initializing GL
	gSavedSettings.setBOOL("RenderInitError", TRUE);
	gSavedSettings.saveToFile( gSavedSettings.getString("ClientSettingsFile"), TRUE );

	gPipeline.init();
	LL_INFOS("AppInit") << "gPipeline Initialized" << LL_ENDL;

	stop_glerror();
	gViewerWindow->initGLDefaults();

	gSavedSettings.setBOOL("RenderInitError", FALSE);
	gSavedSettings.saveToFile( gSavedSettings.getString("ClientSettingsFile"), TRUE );

	//If we have a startup crash, it's usually near GL initialization, so simulate that.
	if(gCrashOnStartup)
	{
		LLAppViewer::instance()->forceErrorLLError();
	}

	//
	// Determine if the window should start maximized on initial run based
	// on graphics capability
	//
	if (gSavedSettings.getBOOL("FirstLoginThisInstall") && meetsRequirementsForMaximizedStart())
	{
		LL_INFOS("AppInit") << "This client met the requirements for a maximized initial screen." << LL_ENDL;
		gSavedSettings.setBOOL("WindowMaximized", TRUE);
	}

	if (gSavedSettings.getBOOL("WindowMaximized"))
	{
		gViewerWindow->getWindow()->maximize();
	}

	LLUI::getInstance()->mWindow = gViewerWindow->getWindow();

	// Show watch cursor
	gViewerWindow->setCursor(UI_CURSOR_WAIT);

	// Finish view initialization
	gViewerWindow->initBase();

	// show viewer window
	//gViewerWindow->getWindow()->show();

	LL_INFOS("AppInit") << "Window initialization done." << LL_ENDL;

	return true;
}

void LLAppViewer::writeDebugInfo(bool isStatic)
{
    //Try to do the minimum when writing data during a crash.
    std::string* debug_filename;
    debug_filename = ( isStatic
        ? getStaticDebugFile()
        : getDynamicDebugFile() );

    LL_INFOS() << "Writing debug file " << *debug_filename << LL_ENDL;
    llofstream out_file(debug_filename->c_str());

    isStatic ?  LLSDSerialize::toPrettyXML(gDebugInfo, out_file)
             :  LLSDSerialize::toPrettyXML(gDebugInfo["Dynamic"], out_file);
}

LLSD LLAppViewer::getViewerInfo() const
{
	// The point of having one method build an LLSD info block and the other
	// construct the user-visible About string is to ensure that the same info
	// is available to a getInfo() caller as to the user opening
	// LLFloaterAbout.
	LLSD info;
	auto& versionInfo(LLVersionInfo::instance());
	info["VIEWER_VERSION"] = LLSDArray(versionInfo.getMajor())(versionInfo.getMinor())(versionInfo.getPatch())(versionInfo.getBuild());
	info["VIEWER_VERSION_STR"] = versionInfo.getVersion();
	info["CHANNEL"] = versionInfo.getChannel();
    info["ADDRESS_SIZE"] = ADDRESS_SIZE;
    std::string build_config = versionInfo.getBuildConfig();
    if (build_config != "Release")
    {
        info["BUILD_CONFIG"] = build_config;
    }

	// return a URL to the release notes for this viewer, such as:
	// https://releasenotes.secondlife.com/viewer/2.1.0.123456.html
	std::string url = versionInfo.getReleaseNotes(); // VVM supplied
    if (url.empty())
    {
        url = LLTrans::getString("RELEASE_NOTES_BASE_URL");
        if (!LLStringUtil::endsWith(url, "/"))
            url += "/";
        url += LLURI::escape(versionInfo.getVersion()) + ".html";
    }
	info["VIEWER_RELEASE_NOTES_URL"] = url;

	// Position
	LLViewerRegion* region = gAgent.getRegion();
	if (region)
	{
		LLVector3d pos = gAgent.getPositionGlobal();
		info["POSITION"] = ll_sd_from_vector3d(pos);
		info["POSITION_LOCAL"] = ll_sd_from_vector3(gAgent.getPosAgentFromGlobal(pos));
		info["REGION"] = gAgent.getRegion()->getName();

		boost::regex regex("\\.(secondlife|lindenlab)\\..*");
		info["HOSTNAME"] = boost::regex_replace(gAgent.getRegion()->getSimHostName(), regex, "");
		info["SERVER_VERSION"] = gLastVersionChannel;
		LLSLURL slurl;
		LLAgentUI::buildSLURL(slurl);
		info["SLURL"] = slurl.getSLURLString();
	}

	// CPU
	info["CPU"] = gSysCPU.getCPUString();
	info["MEMORY_MB"] = LLSD::Integer(gSysMemory.getPhysicalMemoryKB().valueInUnits<LLUnits::Megabytes>());
	// Moved hack adjustment to Windows memory size into llsys.cpp
	info["OS_VERSION"] = LLOSInfo::instance().getOSString();
	info["GRAPHICS_CARD_VENDOR"] = ll_safe_string((const char*)(glGetString(GL_VENDOR)));
	info["GRAPHICS_CARD"] = ll_safe_string((const char*)(glGetString(GL_RENDERER)));

#if LL_WINDOWS
	std::string drvinfo = gDXHardware.getDriverVersionWMI();
	if (!drvinfo.empty())
	{
		info["GRAPHICS_DRIVER_VERSION"] = drvinfo;
	}
	else
	{
		LL_WARNS("DriverVersion")<< "Cannot get driver version from getDriverVersionWMI" << LL_ENDL;
		LLSD driver_info = gDXHardware.getDisplayInfo();
		if (driver_info.has("DriverVersion"))
		{
			info["GRAPHICS_DRIVER_VERSION"] = driver_info["DriverVersion"];
		}
	}
#endif

	info["OPENGL_VERSION"] = ll_safe_string((const char*)(glGetString(GL_VERSION)));

    // Settings

    LLRect window_rect = gViewerWindow->getWindowRectRaw();
    info["WINDOW_WIDTH"] = window_rect.getWidth();
    info["WINDOW_HEIGHT"] = window_rect.getHeight();
    info["FONT_SIZE_ADJUSTMENT"] = gSavedSettings.getF32("FontScreenDPI");
    info["UI_SCALE"] = gSavedSettings.getF32("UIScaleFactor");
    info["DRAW_DISTANCE"] = gSavedSettings.getF32("RenderFarClip");
    info["NET_BANDWITH"] = gSavedSettings.getF32("ThrottleBandwidthKBPS");
    info["LOD_FACTOR"] = gSavedSettings.getF32("RenderVolumeLODFactor");
    info["RENDER_QUALITY"] = (F32)gSavedSettings.getU32("RenderQualityPerformance");
    info["GPU_SHADERS"] = gSavedSettings.getBOOL("RenderDeferred") ? "Enabled" : "Disabled";
    info["TEXTURE_MEMORY"] = gSavedSettings.getS32("TextureMemory");

    LLSD substitution;
    substitution["datetime"] = (S32)(gVFS ? gVFS->creationTime() : 0);
    info["VFS_TIME"] = LLTrans::getString("AboutTime", substitution);

#if LL_DARWIN
    info["HIDPI"] = gHiDPISupport;
#endif

	// Libraries

	info["J2C_VERSION"] = LLImageJ2C::getEngineInfo();
	bool want_fullname = true;
	info["AUDIO_DRIVER_VERSION"] = gAudiop ? LLSD(gAudiop->getDriverName(want_fullname)) : "Undefined";
	if(LLVoiceClient::getInstance()->voiceEnabled())
	{
		LLVoiceVersionInfo version = LLVoiceClient::getInstance()->getVersion();
		std::ostringstream version_string;
		version_string << version.serverType << " " << version.serverVersion << std::endl;
		info["VOICE_VERSION"] = version_string.str();
	}
	else
	{
		info["VOICE_VERSION"] = LLTrans::getString("NotConnected");
	}

#if !LL_LINUX
	std::ostringstream cef_ver_codec;
	cef_ver_codec << "Dullahan: ";
	cef_ver_codec << DULLAHAN_VERSION_MAJOR;
	cef_ver_codec << ".";
	cef_ver_codec << DULLAHAN_VERSION_MINOR;
	cef_ver_codec << ".";
	cef_ver_codec << DULLAHAN_VERSION_POINT;
	cef_ver_codec << ".";
	cef_ver_codec << DULLAHAN_VERSION_BUILD;

	cef_ver_codec << std::endl;
	cef_ver_codec << "  CEF: ";
	cef_ver_codec << CEF_VERSION;

	cef_ver_codec << std::endl;
	cef_ver_codec << "  Chromium: ";
	cef_ver_codec << CHROME_VERSION_MAJOR;
	cef_ver_codec << ".";
	cef_ver_codec << CHROME_VERSION_MINOR;
	cef_ver_codec << ".";
	cef_ver_codec << CHROME_VERSION_BUILD;
	cef_ver_codec << ".";
	cef_ver_codec << CHROME_VERSION_PATCH;

	info["LIBCEF_VERSION"] = cef_ver_codec.str();
#else
	info["LIBCEF_VERSION"] = "Undefined";
#endif

#if !LL_LINUX
	std::ostringstream vlc_ver_codec;
	vlc_ver_codec << LIBVLC_VERSION_MAJOR;
	vlc_ver_codec << ".";
	vlc_ver_codec << LIBVLC_VERSION_MINOR;
	vlc_ver_codec << ".";
	vlc_ver_codec << LIBVLC_VERSION_REVISION;
	info["LIBVLC_VERSION"] = vlc_ver_codec.str();
#else
	info["LIBVLC_VERSION"] = "Undefined";
#endif

	S32 packets_in = LLViewerStats::instance().getRecording().getSum(LLStatViewer::PACKETS_IN);
	if (packets_in > 0)
	{
		info["PACKETS_LOST"] = LLViewerStats::instance().getRecording().getSum(LLStatViewer::PACKETS_LOST);
		info["PACKETS_IN"] = packets_in;
		info["PACKETS_PCT"] = 100.f*info["PACKETS_LOST"].asReal() / info["PACKETS_IN"].asReal();
	}

	if (mServerReleaseNotesURL.empty())
	{
		if (gAgent.getRegion())
		{
			info["SERVER_RELEASE_NOTES_URL"] = LLTrans::getString("RetrievingData");
		}
		else
		{
			info["SERVER_RELEASE_NOTES_URL"] = LLTrans::getString("NotConnected");
		}
	}
	else if (LLStringUtil::startsWith(mServerReleaseNotesURL, "http")) // it's an URL
	{
		info["SERVER_RELEASE_NOTES_URL"] = "[" + LLWeb::escapeURL(mServerReleaseNotesURL) + " " + LLTrans::getString("ReleaseNotes") + "]";
	}
	else
	{
		info["SERVER_RELEASE_NOTES_URL"] = mServerReleaseNotesURL;
	}

	return info;
}

std::string LLAppViewer::getViewerInfoString(bool default_string) const
{
	std::ostringstream support;

	LLSD info(getViewerInfo());

	// Render the LLSD from getInfo() as a format_map_t
	LLStringUtil::format_map_t args;

	// allow the "Release Notes" URL label to be localized
	args["ReleaseNotes"] = LLTrans::getString("ReleaseNotes", default_string);

	for (LLSD::map_const_iterator ii(info.beginMap()), iend(info.endMap());
		ii != iend; ++ii)
	{
		if (! ii->second.isArray())
		{
			// Scalar value
			if (ii->second.isUndefined())
			{
				args[ii->first] = LLTrans::getString("none_text", default_string);
			}
			else
			{
				// don't forget to render value asString()
				args[ii->first] = ii->second.asString();
			}
		}
		else
		{
			// array value: build KEY_0, KEY_1 etc. entries
			for (LLSD::Integer n(0), size(ii->second.size()); n < size; ++n)
			{
				args[STRINGIZE(ii->first << '_' << n)] = ii->second[n].asString();
			}
		}
	}

	// Now build the various pieces
	support << LLTrans::getString("AboutHeader", args, default_string);
	if (info.has("BUILD_CONFIG"))
	{
		support << "\n" << LLTrans::getString("BuildConfig", args, default_string);
	}
	if (info.has("REGION"))
	{
		support << "\n\n" << LLTrans::getString("AboutPosition", args, default_string);
	}
	support << "\n\n" << LLTrans::getString("AboutSystem", args, default_string);
	support << "\n";
	if (info.has("GRAPHICS_DRIVER_VERSION"))
	{
		support << "\n" << LLTrans::getString("AboutDriver", args, default_string);
	}
	support << "\n" << LLTrans::getString("AboutOGL", args, default_string);
	support << "\n\n" << LLTrans::getString("AboutSettings", args, default_string);
#if LL_DARWIN
	support << "\n" << LLTrans::getString("AboutOSXHiDPI", args, default_string);
#endif
	support << "\n\n" << LLTrans::getString("AboutLibs", args, default_string);
	if (info.has("COMPILER"))
	{
		support << "\n" << LLTrans::getString("AboutCompiler", args, default_string);
	}
	if (info.has("PACKETS_IN"))
	{
		support << '\n' << LLTrans::getString("AboutTraffic", args, default_string);
	}

	// SLT timestamp
	LLSD substitution;
	substitution["datetime"] = (S32)time(NULL);//(S32)time_corrected();
	support << "\n" << LLTrans::getString("AboutTime", substitution, default_string);

	return support.str();
}

void LLAppViewer::cleanupSavedSettings()
{
	gSavedSettings.setBOOL("MouseSun", FALSE);

	gSavedSettings.setBOOL("UseEnergy", TRUE);				// force toggle to turn off, since sends message to simulator

	gSavedSettings.setBOOL("DebugWindowProc", gDebugWindowProc);

	gSavedSettings.setBOOL("ShowObjectUpdates", gShowObjectUpdates);

	if (gDebugView)
	{
		gSavedSettings.setBOOL("ShowDebugConsole", gDebugView->mDebugConsolep->getVisible());
	}

	// save window position if not maximized
	// as we don't track it in callbacks
	if(NULL != gViewerWindow)
	{
		BOOL maximized = gViewerWindow->getWindow()->getMaximized();
		if (!maximized)
		{
			LLCoordScreen window_pos;

			if (gViewerWindow->getWindow()->getPosition(&window_pos))
			{
				gSavedSettings.setS32("WindowX", window_pos.mX);
				gSavedSettings.setS32("WindowY", window_pos.mY);
			}
		}
	}

	gSavedSettings.setF32("MapScale", LLWorldMapView::sMapScale );

	// Some things are cached in LLAgent.
	if (gAgent.isInitialized())
	{
		gSavedSettings.setF32("RenderFarClip", gAgentCamera.mDrawDistance);
	}
}

void LLAppViewer::removeCacheFiles(const std::string& file_mask)
{
	gDirUtilp->deleteFilesInDir(gDirUtilp->getExpandedFilename(LL_PATH_CACHE, ""), file_mask);
}

void LLAppViewer::writeSystemInfo()
{

    if (! gDebugInfo.has("Dynamic") )
        gDebugInfo["Dynamic"] = LLSD::emptyMap();

#if LL_WINDOWS
	gDebugInfo["SLLog"] = gDirUtilp->getExpandedFilename(LL_PATH_DUMP,"SecondLife.log");
#else
    //Not ideal but sufficient for good reporting.
    gDebugInfo["SLLog"] = gDirUtilp->getExpandedFilename(LL_PATH_LOGS,"SecondLife.old");  //LLError::logFileName();
#endif

	gDebugInfo["ClientInfo"]["Name"] = LLVersionInfo::instance().getChannel();
	gDebugInfo["ClientInfo"]["MajorVersion"] = LLVersionInfo::instance().getMajor();
	gDebugInfo["ClientInfo"]["MinorVersion"] = LLVersionInfo::instance().getMinor();
	gDebugInfo["ClientInfo"]["PatchVersion"] = LLVersionInfo::instance().getPatch();
	gDebugInfo["ClientInfo"]["BuildVersion"] = LLVersionInfo::instance().getBuild();
	gDebugInfo["ClientInfo"]["AddressSize"] = LLVersionInfo::instance().getAddressSize();

	gDebugInfo["CAFilename"] = gDirUtilp->getCAFile();

	gDebugInfo["CPUInfo"]["CPUString"] = gSysCPU.getCPUString();
	gDebugInfo["CPUInfo"]["CPUFamily"] = gSysCPU.getFamily();
	gDebugInfo["CPUInfo"]["CPUMhz"] = (S32)gSysCPU.getMHz();
	gDebugInfo["CPUInfo"]["CPUAltivec"] = gSysCPU.hasAltivec();
	gDebugInfo["CPUInfo"]["CPUSSE"] = gSysCPU.hasSSE();
	gDebugInfo["CPUInfo"]["CPUSSE2"] = gSysCPU.hasSSE2();

	gDebugInfo["RAMInfo"]["Physical"] = LLSD::Integer(gSysMemory.getPhysicalMemoryKB().value());
	gDebugInfo["RAMInfo"]["Allocated"] = LLSD::Integer(gMemoryAllocated.valueInUnits<LLUnits::Kilobytes>());
	gDebugInfo["OSInfo"] = LLOSInfo::instance().getOSStringSimple();

	// The user is not logged on yet, but record the current grid choice login url
	// which may have been the intended grid.
	gDebugInfo["GridName"] = LLGridManager::getInstance()->getGridId();

	// *FIX:Mani - move this down in llappviewerwin32
#ifdef LL_WINDOWS
	DWORD thread_id = GetCurrentThreadId();
	gDebugInfo["MainloopThreadID"] = (S32)thread_id;
#endif

#ifndef LL_BUGSPLAT
	// "CrashNotHandled" is set here, while things are running well,
	// in case of a freeze. If there is a freeze, the crash logger will be launched
	// and can read this value from the debug_info.log.
	// If the crash is handled by LLAppViewer::handleViewerCrash, ie not a freeze,
	// then the value of "CrashNotHandled" will be set to true.
	gDebugInfo["CrashNotHandled"] = LLSD::Boolean(true);
#else // LL_BUGSPLAT
	// "CrashNotHandled" is obsolete; it used (not very successsfully)
    // to try to distinguish crashes from freezes - the intent here to to avoid calling it a freeze
	gDebugInfo["CrashNotHandled"] = LLSD::Boolean(false);
#endif // ! LL_BUGSPLAT

	// Insert crash host url (url to post crash log to) if configured. This insures
	// that the crash report will go to the proper location in the case of a
	// prior freeze.
	std::string crashHostUrl = gSavedSettings.get<std::string>("CrashHostUrl");
	if(crashHostUrl != "")
	{
		gDebugInfo["CrashHostUrl"] = crashHostUrl;
	}

	// Dump some debugging info
	LL_INFOS("SystemInfo") << "Application: " << LLTrans::getString("APP_NAME") << LL_ENDL;
	LL_INFOS("SystemInfo") << "Version: " << LLVersionInfo::instance().getChannelAndVersion() << LL_ENDL;

	// Dump the local time and time zone
	time_t now;
	time(&now);
	char tbuffer[256];		/* Flawfinder: ignore */
	strftime(tbuffer, 256, "%Y-%m-%dT%H:%M:%S %Z", localtime(&now));
	LL_INFOS("SystemInfo") << "Local time: " << tbuffer << LL_ENDL;

	// query some system information
	LL_INFOS("SystemInfo") << "CPU info:\n" << gSysCPU << LL_ENDL;
	LL_INFOS("SystemInfo") << "Memory info:\n" << gSysMemory << LL_ENDL;
	LL_INFOS("SystemInfo") << "OS: " << LLOSInfo::instance().getOSStringSimple() << LL_ENDL;
	LL_INFOS("SystemInfo") << "OS info: " << LLOSInfo::instance() << LL_ENDL;

    gDebugInfo["SettingsFilename"] = gSavedSettings.getString("ClientSettingsFile");
	gDebugInfo["ViewerExePath"] = gDirUtilp->getExecutablePathAndName();
	gDebugInfo["CurrentPath"] = gDirUtilp->getCurPath();
	gDebugInfo["FirstLogin"] = LLSD::Boolean(gAgent.isFirstLogin());
	gDebugInfo["FirstRunThisInstall"] = gSavedSettings.getBOOL("FirstRunThisInstall");
    gDebugInfo["StartupState"] = LLStartUp::getStartupStateString();

	std::vector<std::string> resolutions = gViewerWindow->getWindow()->getDisplaysResolutionList();
	for (auto res_iter : resolutions)
	{
		gDebugInfo["DisplayInfo"].append(res_iter);
	}

	writeDebugInfo(); // Save out debug_info.log early, in case of crash.
}

#ifdef LL_WINDOWS
//For whatever reason, in Windows when using OOP server for breakpad, the callback to get the
//name of the dump file is not getting triggered by the breakpad library.   Unfortunately they
//also didn't see fit to provide a simple query request across the pipe to get this name either.
//Since we are putting our output in a runtime generated directory and we know the header data in
//the dump format, we can however use the following hack to identify our file.
// TODO make this a member function.
void getFileList()
{
	std::stringstream filenames;

	typedef std::vector<std::string> vec;
	std::string pathname = gDirUtilp->getExpandedFilename(LL_PATH_DUMP,"");
	vec file_vec = gDirUtilp->getFilesInDir(pathname);
	for(vec::const_iterator iter=file_vec.begin(); iter!=file_vec.end(); ++iter)
	{
		filenames << *iter << " ";
		if ( ( iter->length() > 30 ) && (iter->rfind(".dmp") == (iter->length()-4) ) )
		{
			std::string fullname = pathname + *iter;
			llifstream fdat( fullname.c_str(), std::ifstream::binary);
			if (fdat)
			{
				char buf[5];
				fdat.read(buf,4);
				fdat.close();
				if (!strncmp(buf,"MDMP",4))
				{
					gDebugInfo["Dynamic"]["MinidumpPath"] = fullname;
					break;
				}
			}
		}
	}
	filenames << std::endl;
	gDebugInfo["Dynamic"]["DumpDirContents"] = filenames.str();
}
#endif

void LLAppViewer::handleViewerCrash()
{
	LL_INFOS("CRASHREPORT") << "Handle viewer crash entry." << LL_ENDL;

	LL_INFOS("CRASHREPORT") << "Last render pool type: " << LLPipeline::sCurRenderPoolType << LL_ENDL ;

	LLMemory::logMemoryInfo(true) ;

	//print out recorded call stacks if there are any.
	LLError::LLCallStacks::print();

	LLAppViewer* pApp = LLAppViewer::instance();
	if (pApp->beingDebugged())
	{
		// This will drop us into the debugger.
		abort();
	}

	if (LLApp::isCrashloggerDisabled())
	{
		abort();
	}

	// Returns whether a dialog was shown.
	// Only do the logic in here once
	if (pApp->mReportedCrash)
	{
		return;
	}
	pApp->mReportedCrash = TRUE;

	// Insert crash host url (url to post crash log to) if configured.
	std::string crashHostUrl = gSavedSettings.get<std::string>("CrashHostUrl");
	if(crashHostUrl != "")
	{
		gDebugInfo["Dynamic"]["CrashHostUrl"] = crashHostUrl;
	}

	LLParcel* parcel = LLViewerParcelMgr::getInstance()->getAgentParcel();
	if ( parcel && parcel->getMusicURL()[0])
	{
		gDebugInfo["Dynamic"]["ParcelMusicURL"] = parcel->getMusicURL();
	}
	if ( parcel && parcel->getMediaURL()[0])
	{
		gDebugInfo["Dynamic"]["ParcelMediaURL"] = parcel->getMediaURL();
	}

	gDebugInfo["Dynamic"]["SessionLength"] = F32(LLFrameTimer::getElapsedSeconds());
	gDebugInfo["Dynamic"]["RAMInfo"]["Allocated"] = LLSD::Integer(LLMemory::getCurrentRSS() / 1024);

	if(gLogoutInProgress)
	{
		gDebugInfo["Dynamic"]["LastExecEvent"] = LAST_EXEC_LOGOUT_CRASH;
	}
	else
	{
		gDebugInfo["Dynamic"]["LastExecEvent"] = gLLErrorActivated ? LAST_EXEC_LLERROR_CRASH : LAST_EXEC_OTHER_CRASH;
	}

	if(gAgent.getRegion())
	{
		gDebugInfo["Dynamic"]["CurrentSimHost"] = gAgent.getRegion()->getSimHostName();
		gDebugInfo["Dynamic"]["CurrentRegion"] = gAgent.getRegion()->getName();

		const LLVector3& loc = gAgent.getPositionAgent();
		gDebugInfo["Dynamic"]["CurrentLocationX"] = loc.mV[0];
		gDebugInfo["Dynamic"]["CurrentLocationY"] = loc.mV[1];
		gDebugInfo["Dynamic"]["CurrentLocationZ"] = loc.mV[2];
	}

	if(LLAppViewer::instance()->mMainloopTimeout)
	{
		gDebugInfo["Dynamic"]["MainloopTimeoutState"] = LLAppViewer::instance()->mMainloopTimeout->getState();
	}

	// The crash is being handled here so set this value to false.
	// Otherwise the crash logger will think this crash was a freeze.
	gDebugInfo["Dynamic"]["CrashNotHandled"] = LLSD::Boolean(false);

	//Write out the crash status file
	//Use marker file style setup, as that's the simplest, especially since
	//we're already in a crash situation
	if (gDirUtilp)
	{
		std::string crash_marker_file_name = gDirUtilp->getExpandedFilename(LL_PATH_LOGS,
																			gLLErrorActivated
																			? LLERROR_MARKER_FILE_NAME
																			: ERROR_MARKER_FILE_NAME);
		LLAPRFile crash_marker_file ;
		crash_marker_file.open(crash_marker_file_name, LL_APR_WB);
		if (crash_marker_file.getFileHandle())
		{
			LL_INFOS("MarkerFile") << "Created crash marker file " << crash_marker_file_name << LL_ENDL;
			recordMarkerVersion(crash_marker_file);
		}
		else
		{
			LL_WARNS("MarkerFile") << "Cannot create error marker file " << crash_marker_file_name << LL_ENDL;
		}
	}
	else
	{
		LL_WARNS("MarkerFile") << "No gDirUtilp with which to create error marker file name" << LL_ENDL;
	}

#ifdef LL_WINDOWS
	Sleep(200);
#endif

	char *minidump_file = pApp->getMiniDumpFilename();
    LL_DEBUGS("CRASHREPORT") << "minidump file name " << minidump_file << LL_ENDL;
	if(minidump_file && minidump_file[0] != 0)
	{
		gDebugInfo["Dynamic"]["MinidumpPath"] = minidump_file;
	}
	else
	{
#ifdef LL_WINDOWS
		getFileList();
#else
        LL_WARNS("CRASHREPORT") << "no minidump file?" << LL_ENDL;
#endif
	}
    gDebugInfo["Dynamic"]["CrashType"]="crash";

	if (gMessageSystem && gDirUtilp)
	{
		std::string filename;
		filename = gDirUtilp->getExpandedFilename(LL_PATH_DUMP, "stats.log");
        LL_DEBUGS("CRASHREPORT") << "recording stats " << filename << LL_ENDL;
		llofstream file(filename.c_str(), std::ios_base::binary);
		if(file.good())
		{
			gMessageSystem->summarizeLogs(file);
			file.close();
		}
        else
        {
            LL_WARNS("CRASHREPORT") << "problem recording stats" << LL_ENDL;
        }
	}

	if (gMessageSystem)
	{
		gMessageSystem->getCircuitInfo(gDebugInfo["CircuitInfo"]);
		gMessageSystem->stopLogging();
	}

	if (LLWorld::instanceExists()) LLWorld::getInstance()->getInfo(gDebugInfo["Dynamic"]);

	gDebugInfo["FatalMessage"] = LLError::getFatalMessage();

	// Close the debug file
	pApp->writeDebugInfo(false);  //false answers the isStatic question with the least overhead.
}

// static
void LLAppViewer::recordMarkerVersion(LLAPRFile& marker_file)
{
	std::string marker_version(LLVersionInfo::instance().getChannelAndVersion());
	if ( marker_version.length() > MAX_MARKER_LENGTH )
	{
		LL_WARNS_ONCE("MarkerFile") << "Version length ("<< marker_version.length()<< ")"
									<< " greater than maximum (" << MAX_MARKER_LENGTH << ")"
									<< ": marker matching may be incorrect"
									<< LL_ENDL;
	}

	// record the viewer version in the marker file
	marker_file.write(marker_version.data(), marker_version.length());
}

bool LLAppViewer::markerIsSameVersion(const std::string& marker_name) const
{
	bool sameVersion = false;

	std::string my_version(LLVersionInfo::instance().getChannelAndVersion());
	char marker_version[MAX_MARKER_LENGTH];
	S32  marker_version_length;

	LLAPRFile marker_file;
	marker_file.open(marker_name, LL_APR_RB);
	if (marker_file.getFileHandle())
	{
		marker_version_length = marker_file.read(marker_version, sizeof(marker_version));
		std::string marker_string(marker_version, marker_version_length);
		if ( 0 == my_version.compare( 0, my_version.length(), marker_version, 0, marker_version_length ) )
		{
			sameVersion = true;
		}
		LL_DEBUGS("MarkerFile") << "Compare markers for '" << marker_name << "': "
								<< "\n   mine '" << my_version    << "'"
								<< "\n marker '" << marker_string << "'"
								<< "\n " << ( sameVersion ? "same" : "different" ) << " version"
								<< LL_ENDL;
		marker_file.close();
	}
	return sameVersion;
}

void LLAppViewer::processMarkerFiles()
{
	//We've got 4 things to test for here
	// - Other Process Running (SecondLife.exec_marker present, locked)
	// - Freeze (SecondLife.exec_marker present, not locked)
	// - LLError Crash (SecondLife.llerror_marker present)
	// - Other Crash (SecondLife.error_marker present)
	// These checks should also remove these files for the last 2 cases if they currently exist

	bool marker_is_same_version = true;
	// first, look for the marker created at startup and deleted on a clean exit
	mMarkerFileName = gDirUtilp->getExpandedFilename(LL_PATH_LOGS,MARKER_FILE_NAME);
	if (LLAPRFile::isExist(mMarkerFileName, NULL, LL_APR_RB))
	{
		// File exists...
		// first, read it to see if it was created by the same version (we need this later)
		marker_is_same_version = markerIsSameVersion(mMarkerFileName);

		// now test to see if this file is locked by a running process (try to open for write)
		LL_DEBUGS("MarkerFile") << "Checking exec marker file for lock..." << LL_ENDL;
		mMarkerFile.open(mMarkerFileName, LL_APR_WB);
		apr_file_t* fMarker = mMarkerFile.getFileHandle() ;
		if (!fMarker)
		{
			LL_INFOS("MarkerFile") << "Exec marker file open failed - assume it is locked." << LL_ENDL;
			mSecondInstance = true; // lock means that instance is running.
		}
		else
		{
			// We were able to open it, now try to lock it ourselves...
			if (apr_file_lock(fMarker, APR_FLOCK_NONBLOCK | APR_FLOCK_EXCLUSIVE) != APR_SUCCESS)
			{
				LL_WARNS_ONCE("MarkerFile") << "Locking exec marker failed." << LL_ENDL;
				mSecondInstance = true; // lost a race? be conservative
			}
			else
			{
				// No other instances; we've locked this file now, so record our version; delete on quit.
				recordMarkerVersion(mMarkerFile);
				LL_DEBUGS("MarkerFile") << "Exec marker file existed but was not locked; rewritten." << LL_ENDL;
			}
		}

		if (mSecondInstance)
		{
			LL_INFOS("MarkerFile") << "Exec marker '"<< mMarkerFileName << "' owned by another instance" << LL_ENDL;
		}
		else if (marker_is_same_version)
		{
			// the file existed, is ours, and matched our version, so we can report on what it says
			LL_INFOS("MarkerFile") << "Exec marker '"<< mMarkerFileName << "' found; last exec crashed" << LL_ENDL;
			gLastExecEvent = LAST_EXEC_OTHER_CRASH;
		}
		else
		{
			LL_INFOS("MarkerFile") << "Exec marker '"<< mMarkerFileName << "' found, but versions did not match" << LL_ENDL;
		}
	}
	else // marker did not exist... last exec (if any) did not freeze
	{
		// Create the marker file for this execution & lock it; it will be deleted on a clean exit
		apr_status_t s;
		s = mMarkerFile.open(mMarkerFileName, LL_APR_WB, TRUE);

		if (s == APR_SUCCESS && mMarkerFile.getFileHandle())
		{
			LL_DEBUGS("MarkerFile") << "Exec marker file '"<< mMarkerFileName << "' created." << LL_ENDL;
			if (APR_SUCCESS == apr_file_lock(mMarkerFile.getFileHandle(), APR_FLOCK_NONBLOCK | APR_FLOCK_EXCLUSIVE))
			{
				recordMarkerVersion(mMarkerFile);
				LL_DEBUGS("MarkerFile") << "Exec marker file locked." << LL_ENDL;
			}
			else
			{
				LL_WARNS("MarkerFile") << "Exec marker file cannot be locked." << LL_ENDL;
			}
		}
		else
		{
			LL_WARNS("MarkerFile") << "Failed to create exec marker file '"<< mMarkerFileName << "'." << LL_ENDL;
		}
	}

	// now check for cases in which the exec marker may have been cleaned up by crash handlers

	// check for any last exec event report based on whether or not it happened during logout
	// (the logout marker is created when logout begins)
	std::string logout_marker_file =  gDirUtilp->getExpandedFilename(LL_PATH_LOGS, LOGOUT_MARKER_FILE_NAME);
	if(LLAPRFile::isExist(logout_marker_file, NULL, LL_APR_RB))
	{
		if (markerIsSameVersion(logout_marker_file))
		{
			gLastExecEvent = LAST_EXEC_LOGOUT_FROZE;
			LL_INFOS("MarkerFile") << "Logout crash marker '"<< logout_marker_file << "', changing LastExecEvent to LOGOUT_FROZE" << LL_ENDL;
		}
		else
		{
			LL_INFOS("MarkerFile") << "Logout crash marker '"<< logout_marker_file << "' found, but versions did not match" << LL_ENDL;
		}
		LLAPRFile::remove(logout_marker_file);
	}
	// further refine based on whether or not a marker created during an llerr crash is found
	std::string llerror_marker_file = gDirUtilp->getExpandedFilename(LL_PATH_LOGS, LLERROR_MARKER_FILE_NAME);
	if(LLAPRFile::isExist(llerror_marker_file, NULL, LL_APR_RB))
	{
		if (markerIsSameVersion(llerror_marker_file))
		{
			if ( gLastExecEvent == LAST_EXEC_LOGOUT_FROZE )
			{
				gLastExecEvent = LAST_EXEC_LOGOUT_CRASH;
				LL_INFOS("MarkerFile") << "LLError marker '"<< llerror_marker_file << "' crashed, setting LastExecEvent to LOGOUT_CRASH" << LL_ENDL;
			}
			else
			{
				gLastExecEvent = LAST_EXEC_LLERROR_CRASH;
				LL_INFOS("MarkerFile") << "LLError marker '"<< llerror_marker_file << "' crashed, setting LastExecEvent to LLERROR_CRASH" << LL_ENDL;
			}
		}
		else
		{
			LL_INFOS("MarkerFile") << "LLError marker '"<< llerror_marker_file << "' found, but versions did not match" << LL_ENDL;
		}
		LLAPRFile::remove(llerror_marker_file);
	}
	// and last refine based on whether or not a marker created during a non-llerr crash is found
	std::string error_marker_file = gDirUtilp->getExpandedFilename(LL_PATH_LOGS, ERROR_MARKER_FILE_NAME);
	if(LLAPRFile::isExist(error_marker_file, NULL, LL_APR_RB))
	{
		if (markerIsSameVersion(error_marker_file))
		{
			if (gLastExecEvent == LAST_EXEC_LOGOUT_FROZE)
			{
				gLastExecEvent = LAST_EXEC_LOGOUT_CRASH;
				LL_INFOS("MarkerFile") << "Error marker '"<< error_marker_file << "' crashed, setting LastExecEvent to LOGOUT_CRASH" << LL_ENDL;
			}
			else
			{
				gLastExecEvent = LAST_EXEC_OTHER_CRASH;
				LL_INFOS("MarkerFile") << "Error marker '"<< error_marker_file << "' crashed, setting LastExecEvent to " << gLastExecEvent << LL_ENDL;
			}
		}
		else
		{
			LL_INFOS("MarkerFile") << "Error marker '"<< error_marker_file << "' marker found, but versions did not match" << LL_ENDL;
		}
		LLAPRFile::remove(error_marker_file);
	}
}

void LLAppViewer::removeMarkerFiles()
{
	if (!mSecondInstance)
	{
		if (mMarkerFile.getFileHandle())
		{
			mMarkerFile.close() ;
			LLAPRFile::remove( mMarkerFileName );
			LL_DEBUGS("MarkerFile") << "removed exec marker '"<<mMarkerFileName<<"'"<< LL_ENDL;
		}
		else
		{
			LL_WARNS("MarkerFile") << "marker '"<<mMarkerFileName<<"' not open"<< LL_ENDL;
 		}

		if (mLogoutMarkerFile.getFileHandle())
		{
			mLogoutMarkerFile.close();
			LLAPRFile::remove( mLogoutMarkerFileName );
			LL_DEBUGS("MarkerFile") << "removed logout marker '"<<mLogoutMarkerFileName<<"'"<< LL_ENDL;
		}
		else
		{
			LL_WARNS("MarkerFile") << "logout marker '"<<mLogoutMarkerFileName<<"' not open"<< LL_ENDL;
		}
	}
	else
	{
		LL_WARNS("MarkerFile") << "leaving markers because this is a second instance" << LL_ENDL;
	}
}

void LLAppViewer::removeDumpDir()
{
    //Call this routine only on clean exit.  Crash reporter will clean up
    //its locking table for us.
    std::string dump_dir = gDirUtilp->getExpandedFilename(LL_PATH_DUMP, "");
    gDirUtilp->deleteDirAndContents(dump_dir);
}

void LLAppViewer::forceQuit()
{
	LLApp::setQuitting();
}

//TODO: remove
void LLAppViewer::fastQuit(S32 error_code)
{
	// finish pending transfers
	flushVFSIO();
	// let sim know we're logging out
	sendLogoutRequest();
	// flush network buffers by shutting down messaging system
	end_messaging_system();
	// figure out the error code
	S32 final_error_code = error_code ? error_code : (S32)isError();
	// this isn't a crash
	removeMarkerFiles();
	// get outta here
	_exit(final_error_code);
}

void LLAppViewer::requestQuit()
{
	LL_INFOS() << "requestQuit" << LL_ENDL;

	LLViewerRegion* region = gAgent.getRegion();

	if( (LLStartUp::getStartupState() < STATE_STARTED) || !region )
	{
		// If we have a region, make some attempt to send a logout request first.
		// This prevents the halfway-logged-in avatar from hanging around inworld for a couple minutes.
		if(region)
		{
			sendLogoutRequest();
		}

		// Quit immediately
		forceQuit();
		return;
	}

	// Try to send metrics back to the grid
	metricsSend(!gDisconnected);

	// Try to send last batch of avatar rez metrics.
	if (!gDisconnected && isAgentAvatarValid())
	{
		gAgentAvatarp->updateAvatarRezMetrics(true); // force a last packet to be sent.
	}

	LLHUDEffectSpiral *effectp = (LLHUDEffectSpiral*)LLHUDManager::getInstance()->createViewerEffect(LLHUDObject::LL_HUD_EFFECT_POINT, TRUE);
	effectp->setPositionGlobal(gAgent.getPositionGlobal());
	effectp->setColor(LLColor4U(gAgent.getEffectColor()));
	LLHUDManager::getInstance()->sendEffects();
	effectp->markDead() ;//remove it.

	// Attempt to close all floaters that might be
	// editing things.
	if (gFloaterView)
	{
		// application is quitting
		gFloaterView->closeAllChildren(true);
	}

	// Send preferences once, when exiting
	bool include_preferences = true;
	send_viewer_stats(include_preferences);

	gLogoutTimer.reset();
	mQuitRequested = true;
}

static bool finish_quit(const LLSD& notification, const LLSD& response)
{
	S32 option = LLNotificationsUtil::getSelectedOption(notification, response);

	if (option == 0)
	{
		LLAppViewer::instance()->requestQuit();
	}
	return false;
}
static LLNotificationFunctorRegistration finish_quit_reg("ConfirmQuit", finish_quit);

void LLAppViewer::userQuit()
{
	LL_INFOS() << "User requested quit" << LL_ENDL;
	if (gDisconnected
		|| !gViewerWindow
		|| !gViewerWindow->getProgressView()
		|| gViewerWindow->getProgressView()->getVisible())
	{
		requestQuit();
	}
	else
	{
		LLNotificationsUtil::add("ConfirmQuit");
	}
}

static bool finish_early_exit(const LLSD& notification, const LLSD& response)
{
	LLAppViewer::instance()->forceQuit();
	return false;
}

void LLAppViewer::earlyExit(const std::string& name, const LLSD& substitutions)
{
   	LL_WARNS() << "app_early_exit: " << name << LL_ENDL;
	gDoDisconnect = TRUE;
	LLNotificationsUtil::add(name, substitutions, LLSD(), finish_early_exit);
}

// case where we need the viewer to exit without any need for notifications
void LLAppViewer::earlyExitNoNotify()
{
   	LL_WARNS() << "app_early_exit with no notification: " << LL_ENDL;
	gDoDisconnect = TRUE;
	finish_early_exit( LLSD(), LLSD() );
}

void LLAppViewer::abortQuit()
{
    LL_INFOS() << "abortQuit()" << LL_ENDL;
	mQuitRequested = false;
}

void LLAppViewer::migrateCacheDirectory()
{
#if LL_WINDOWS || LL_DARWIN
	// NOTE: (Nyx) as of 1.21, cache for mac is moving to /library/caches/SecondLife from
	// /library/application support/SecondLife/cache This should clear/delete the old dir.

	// As of 1.23 the Windows cache moved from
	//   C:\Documents and Settings\James\Application Support\SecondLife\cache
	// to
	//   C:\Documents and Settings\James\Local Settings\Application Support\SecondLife
	//
	// The Windows Vista equivalent is from
	//   C:\Users\James\AppData\Roaming\SecondLife\cache
	// to
	//   C:\Users\James\AppData\Local\SecondLife
	//
	// Note the absence of \cache on the second path.  James.

	// Only do this once per fresh install of this version.
	if (gSavedSettings.getBOOL("MigrateCacheDirectory"))
	{
		gSavedSettings.setBOOL("MigrateCacheDirectory", FALSE);

		std::string old_cache_dir = gDirUtilp->add(gDirUtilp->getOSUserAppDir(), "cache");
		std::string new_cache_dir = gDirUtilp->getCacheDir(true);

		if (gDirUtilp->fileExists(old_cache_dir))
		{
			LL_INFOS() << "Migrating cache from " << old_cache_dir << " to " << new_cache_dir << LL_ENDL;

			// Migrate inventory cache to avoid pain to inventory database after mass update
			S32 file_count = 0;
			std::string file_name;
			std::string mask = "*.*";

			LLDirIterator iter(old_cache_dir, mask);
			while (iter.next(file_name))
			{
				if (file_name == "." || file_name == "..") continue;
				std::string source_path = gDirUtilp->add(old_cache_dir, file_name);
				std::string dest_path = gDirUtilp->add(new_cache_dir, file_name);
				if (!LLFile::rename(source_path, dest_path))
				{
					file_count++;
				}
			}
			LL_INFOS() << "Moved " << file_count << " files" << LL_ENDL;

			// Nuke the old cache
			gDirUtilp->setCacheDir(old_cache_dir);
			purgeCache();
			gDirUtilp->setCacheDir(new_cache_dir);

#if LL_DARWIN
			// Clean up Mac files not deleted by removing *.*
			std::string ds_store = old_cache_dir + "/.DS_Store";
			if (gDirUtilp->fileExists(ds_store))
			{
				LLFile::remove(ds_store);
			}
#endif
			if (LLFile::rmdir(old_cache_dir) != 0)
			{
				LL_WARNS() << "could not delete old cache directory " << old_cache_dir << LL_ENDL;
			}
		}
	}
#endif // LL_WINDOWS || LL_DARWIN
}

void dumpVFSCaches()
{
	LL_INFOS() << "======= Static VFS ========" << LL_ENDL;
	gStaticVFS->listFiles();
#if LL_WINDOWS
	LL_INFOS() << "======= Dumping static VFS to StaticVFSDump ========" << LL_ENDL;
	WCHAR w_str[MAX_PATH];
	GetCurrentDirectory(MAX_PATH, w_str);
	S32 res = LLFile::mkdir("StaticVFSDump");
	if (res == -1)
	{
		LL_WARNS() << "Couldn't create dir StaticVFSDump" << LL_ENDL;
	}
	SetCurrentDirectory(utf8str_to_utf16str("StaticVFSDump").c_str());
	gStaticVFS->dumpFiles();
	SetCurrentDirectory(w_str);
#endif

	LL_INFOS() << "========= Dynamic VFS ====" << LL_ENDL;
	gVFS->listFiles();
#if LL_WINDOWS
	LL_INFOS() << "========= Dumping dynamic VFS to VFSDump ====" << LL_ENDL;
	res = LLFile::mkdir("VFSDump");
	if (res == -1)
	{
		LL_WARNS() << "Couldn't create dir VFSDump" << LL_ENDL;
	}
	SetCurrentDirectory(utf8str_to_utf16str("VFSDump").c_str());
	gVFS->dumpFiles();
	SetCurrentDirectory(w_str);
#endif
}

//static
U32 LLAppViewer::getTextureCacheVersion()
{
	//viewer texture cache version, change if the texture cache format changes.
	const U32 TEXTURE_CACHE_VERSION = 8;

	return TEXTURE_CACHE_VERSION ;
}

//static
U32 LLAppViewer::getObjectCacheVersion()
{
	// Viewer object cache version, change if object update
	// format changes. JC
	const U32 INDRA_OBJECT_CACHE_VERSION = 15;

	return INDRA_OBJECT_CACHE_VERSION;
}

bool LLAppViewer::initCache()
{
	mPurgeCache = false;
	BOOL read_only = mSecondInstance ? TRUE : FALSE;
	LLAppViewer::getTextureCache()->setReadOnly(read_only) ;
	LLVOCache::initParamSingleton(read_only);

	bool texture_cache_mismatch = false;
	if (gSavedSettings.getS32("LocalCacheVersion") != LLAppViewer::getTextureCacheVersion())
	{
		texture_cache_mismatch = true;
		if(!read_only)
		{
			gSavedSettings.setS32("LocalCacheVersion", LLAppViewer::getTextureCacheVersion());
		}
	}

	if(!read_only)
	{
		// Purge cache if user requested it
		if (gSavedSettings.getBOOL("PurgeCacheOnStartup") ||
			gSavedSettings.getBOOL("PurgeCacheOnNextStartup"))
		{
			LL_INFOS("AppCache") << "Startup cache purge requested: " << (gSavedSettings.getBOOL("PurgeCacheOnStartup") ? "ALWAYS" : "ONCE") << LL_ENDL;
			gSavedSettings.setBOOL("PurgeCacheOnNextStartup", false);
			mPurgeCache = true;
			// STORM-1141 force purgeAllTextures to get called to prevent a crash here. -brad
			texture_cache_mismatch = true;
		}

		// We have moved the location of the cache directory over time.
		migrateCacheDirectory();

		// Setup and verify the cache location
		std::string cache_location = gSavedSettings.getString("CacheLocation");
		std::string new_cache_location = gSavedSettings.getString("NewCacheLocation");
		if (new_cache_location != cache_location)
		{
			LL_INFOS("AppCache") << "Cache location changed, cache needs purging" << LL_ENDL;
			gDirUtilp->setCacheDir(gSavedSettings.getString("CacheLocation"));
			purgeCache(); // purge old cache
			gSavedSettings.setString("CacheLocation", new_cache_location);
			gSavedSettings.setString("CacheLocationTopFolder", gDirUtilp->getBaseFileName(new_cache_location));
		}
	}

	if (!gDirUtilp->setCacheDir(gSavedSettings.getString("CacheLocation")))
	{
		LL_WARNS("AppCache") << "Unable to set cache location" << LL_ENDL;
		gSavedSettings.setString("CacheLocation", "");
		gSavedSettings.setString("CacheLocationTopFolder", "");
	}

	if (mPurgeCache && !read_only)
	{
		LLSplashScreen::update(LLTrans::getString("StartupClearingCache"));
		purgeCache();
	}

	LLSplashScreen::update(LLTrans::getString("StartupInitializingTextureCache"));

	// Init the texture cache
	// Allocate 80% of the cache size for textures
	const S32 MB = 1024 * 1024;
	const S64 MIN_CACHE_SIZE = 256 * MB;
	const S64 MAX_CACHE_SIZE = 9984ll * MB;
	const S64 MAX_VFS_SIZE = 1024 * MB; // 1 GB

	S64 cache_size = (S64)(gSavedSettings.getU32("CacheSize")) * MB;
	cache_size = llclamp(cache_size, MIN_CACHE_SIZE, MAX_CACHE_SIZE);

	S64 vfs_size = llmin((S64)((cache_size * 2) / 10), MAX_VFS_SIZE);
	S64 texture_cache_size = cache_size - vfs_size;

	S64 extra = LLAppViewer::getTextureCache()->initCache(LL_PATH_CACHE, texture_cache_size, texture_cache_mismatch);
	texture_cache_size -= extra;


	LLVOCache::getInstance()->initCache(LL_PATH_CACHE, gSavedSettings.getU32("CacheNumberOfRegionsForObjects"), getObjectCacheVersion());

	LLSplashScreen::update(LLTrans::getString("StartupInitializingVFS"));

	// Init the VFS
	vfs_size = llmin(vfs_size + extra, MAX_VFS_SIZE);
	vfs_size = (vfs_size / MB) * MB; // make sure it is MB aligned
	U32 vfs_size_u32 = (U32)vfs_size;
	U32 old_vfs_size = gSavedSettings.getU32("VFSOldSize") * MB;
	bool resize_vfs = (vfs_size_u32 != old_vfs_size);
	if (resize_vfs)
	{
		gSavedSettings.setU32("VFSOldSize", vfs_size_u32 / MB);
	}
	LL_INFOS("AppCache") << "VFS CACHE SIZE: " << vfs_size / (1024*1024) << " MB" << LL_ENDL;

	// This has to happen BEFORE starting the vfs
	// time_t	ltime;
	srand(time(NULL));		// Flawfinder: ignore
	U32 old_salt = gSavedSettings.getU32("VFSSalt");
	U32 new_salt;
	std::string old_vfs_data_file;
	std::string old_vfs_index_file;
	std::string new_vfs_data_file;
	std::string new_vfs_index_file;
	std::string static_vfs_index_file;
	std::string static_vfs_data_file;

	if (gSavedSettings.getBOOL("AllowMultipleViewers"))
	{
		// don't mess with renaming the VFS in this case
		new_salt = old_salt;
	}
	else
	{
		do
		{
			new_salt = rand();
		} while(new_salt == old_salt);
	}

	old_vfs_data_file = gDirUtilp->getExpandedFilename(LL_PATH_CACHE, VFS_DATA_FILE_BASE) + llformat("%u", old_salt);

	// make sure this file exists
	llstat s;
	S32 stat_result = LLFile::stat(old_vfs_data_file, &s);
	if (stat_result)
	{
		// doesn't exist, look for a data file
		std::string mask;
		mask = VFS_DATA_FILE_BASE;
		mask += "*";

		std::string dir;
		dir = gDirUtilp->getExpandedFilename(LL_PATH_CACHE, "");

		std::string found_file;
		LLDirIterator iter(dir, mask);
		if (iter.next(found_file))
		{
			old_vfs_data_file = gDirUtilp->add(dir, found_file);

			S32 start_pos = found_file.find_last_of('.');
			if (start_pos > 0)
			{
				sscanf(found_file.substr(start_pos+1).c_str(), "%d", &old_salt);
			}
			LL_DEBUGS("AppCache") << "Default vfs data file not present, found: " << old_vfs_data_file << " Old salt: " << old_salt << LL_ENDL;
		}
	}

	old_vfs_index_file = gDirUtilp->getExpandedFilename(LL_PATH_CACHE, VFS_INDEX_FILE_BASE) + llformat("%u", old_salt);

	stat_result = LLFile::stat(old_vfs_index_file, &s);
	if (stat_result)
	{
		// We've got a bad/missing index file, nukem!
		LL_WARNS("AppCache") << "Bad or missing vfx index file " << old_vfs_index_file << LL_ENDL;
		LL_WARNS("AppCache") << "Removing old vfs data file " << old_vfs_data_file << LL_ENDL;
		LLFile::remove(old_vfs_data_file);
		LLFile::remove(old_vfs_index_file);

		// Just in case, nuke any other old cache files in the directory.
		std::string dir;
		dir = gDirUtilp->getExpandedFilename(LL_PATH_CACHE, "");

		std::string mask;
		mask = VFS_DATA_FILE_BASE;
		mask += "*";

		gDirUtilp->deleteFilesInDir(dir, mask);

		mask = VFS_INDEX_FILE_BASE;
		mask += "*";

		gDirUtilp->deleteFilesInDir(dir, mask);
	}

	new_vfs_data_file = gDirUtilp->getExpandedFilename(LL_PATH_CACHE, VFS_DATA_FILE_BASE) + llformat("%u", new_salt);
	new_vfs_index_file = gDirUtilp->getExpandedFilename(LL_PATH_CACHE, VFS_INDEX_FILE_BASE) + llformat("%u", new_salt);

	static_vfs_data_file = gDirUtilp->getExpandedFilename(LL_PATH_APP_SETTINGS, "static_data.db2");
	static_vfs_index_file = gDirUtilp->getExpandedFilename(LL_PATH_APP_SETTINGS, "static_index.db2");

	if (resize_vfs)
	{
		LL_DEBUGS("AppCache") << "Removing old vfs and re-sizing" << LL_ENDL;

		LLFile::remove(old_vfs_data_file);
		LLFile::remove(old_vfs_index_file);
	}
	else if (old_salt != new_salt)
	{
		// move the vfs files to a new name before opening
		LL_DEBUGS("AppCache") << "Renaming " << old_vfs_data_file << " to " << new_vfs_data_file << LL_ENDL;
		LL_DEBUGS("AppCache") << "Renaming " << old_vfs_index_file << " to " << new_vfs_index_file << LL_ENDL;
		LLFile::rename(old_vfs_data_file, new_vfs_data_file);
		LLFile::rename(old_vfs_index_file, new_vfs_index_file);
	}

	// Startup the VFS...
	gSavedSettings.setU32("VFSSalt", new_salt);

	// Don't remove VFS after viewer crashes.  If user has corrupt data, they can reinstall. JC
	gVFS = LLVFS::createLLVFS(new_vfs_index_file, new_vfs_data_file, false, vfs_size_u32, false);
	if (!gVFS)
	{
		return false;
	}

	gStaticVFS = LLVFS::createLLVFS(static_vfs_index_file, static_vfs_data_file, true, 0, false);
	if (!gStaticVFS)
	{
		return false;
	}

	BOOL success = gVFS->isValid() && gStaticVFS->isValid();
	if (!success)
	{
		return false;
	}
	else
	{
		LLVFile::initClass();

#ifndef LL_RELEASE_FOR_DOWNLOAD
		if (gSavedSettings.getBOOL("DumpVFSCaches"))
		{
			dumpVFSCaches();
		}
#endif

		return true;
	}
}

void LLAppViewer::addOnIdleCallback(const boost::function<void()>& cb)
{
	LLDeferredTaskList::instance().addTask(cb);
}

void LLAppViewer::loadKeyBindings()
{
	std::string key_bindings_file = gDirUtilp->getExpandedFilename(LL_PATH_USER_SETTINGS, "key_bindings.xml");
#if 1
	// Legacy support
	// Remove #if-#endif section half a year after DRTVWR-501 releases.
	// Mouse actions are part of keybinding file since DRTVWR-501 instead of being stored in
	// settings.xml. To support legacy viewers that were storing in  settings.xml we need to
	// transfer old variables to new format.
	// Also part of backward compatibility is present in LLKeyConflictHandler to modify
	// legacy variables on changes in new system (to make sure we won't enforce
	// legacy values again if user dropped to defaults in new system)
	if (LLVersionInfo::getInstance()->getChannelAndVersion() != gLastRunVersion
		|| !gDirUtilp->fileExists(key_bindings_file)) // if file is missing, assume that there were no changes by user yet
	{
		// copy mouse actions and voice key changes to new file
		LL_INFOS("InitInfo") << "Converting legacy mouse bindings to new format" << LL_ENDL;
		// Load settings from file
		LLKeyConflictHandler third_person_view(LLKeyConflictHandler::MODE_THIRD_PERSON);
		LLKeyConflictHandler sitting_view(LLKeyConflictHandler::MODE_SITTING);

		// Since we are only modifying keybindings if personal file doesn't exist yet,
		// it should be safe to just overwrite the value
		// If key is already in use somewhere by default, LLKeyConflictHandler should resolve it.
		BOOL value = gSavedSettings.getBOOL("DoubleClickAutoPilot");
		third_person_view.registerControl("walk_to",
			0,
			value ? EMouseClickType::CLICK_DOUBLELEFT : EMouseClickType::CLICK_NONE,
			KEY_NONE,
			MASK_NONE,
			value);

		U32 index = value ? 1 : 0; // we can store multiple combinations per action, so if first is in use by doubleclick, go to second
		value = gSavedSettings.getBOOL("ClickToWalk");
		third_person_view.registerControl("walk_to",
			index,
			value ? EMouseClickType::CLICK_LEFT : EMouseClickType::CLICK_NONE,
			KEY_NONE,
			MASK_NONE,
			value);

		value = gSavedSettings.getBOOL("DoubleClickTeleport");
		third_person_view.registerControl("teleport_to",
			0,
			value ? EMouseClickType::CLICK_DOUBLELEFT : EMouseClickType::CLICK_NONE,
			KEY_NONE,
			MASK_NONE,
			value);

		// sitting also supports teleport
		sitting_view.registerControl("teleport_to",
			0,
			value ? EMouseClickType::CLICK_DOUBLELEFT : EMouseClickType::CLICK_NONE,
			KEY_NONE,
			MASK_NONE,
			value);

		std::string key_string = gSavedSettings.getString("PushToTalkButton");
		EMouseClickType mouse = EMouseClickType::CLICK_NONE;
		KEY key = KEY_NONE;
		if (key_string == "MiddleMouse")
		{
			mouse = EMouseClickType::CLICK_MIDDLE;
		}
		else if (key_string == "MouseButton4")
		{
			mouse = EMouseClickType::CLICK_BUTTON4;
		}
		else if (key_string == "MouseButton5")
		{
			mouse = EMouseClickType::CLICK_BUTTON5;
		}
		else
		{
			LLKeyboard::keyFromString(key_string, &key);
		}

		value = gSavedSettings.getBOOL("PushToTalkToggle");
		std::string control_name = value ? "toggle_voice" : "voice_follow_key";
		third_person_view.registerControl(control_name, 0, mouse, key, MASK_NONE, true);
		sitting_view.registerControl(control_name, 0, mouse, key, MASK_NONE, true);

		if (third_person_view.hasUnsavedChanges())
		{
			// calls loadBindingsXML()
			third_person_view.saveToSettings();
		}

		if (sitting_view.hasUnsavedChanges())
		{
			// calls loadBindingsXML()
			sitting_view.saveToSettings();
		}

		// in case of voice we need to repeat this in other modes

		for (U32 i = 0; i < LLKeyConflictHandler::MODE_COUNT - 1; ++i)
		{
			// edit and first person modes; MODE_SAVED_SETTINGS not in use at the moment
			if (i != LLKeyConflictHandler::MODE_THIRD_PERSON && i != LLKeyConflictHandler::MODE_SITTING)
			{
				LLKeyConflictHandler handler((LLKeyConflictHandler::ESourceMode)i);

				handler.registerControl(control_name, 0, mouse, key, MASK_NONE, true);

				if (handler.hasUnsavedChanges())
				{
					// calls loadBindingsXML()
					handler.saveToSettings();
				}
			}
		}
	}
	// since something might have gone wrong or there might have been nothing to save
	// (and because otherwise following code will have to be encased in else{}),
	// load everything one last time
#endif
	if (!gDirUtilp->fileExists(key_bindings_file) || !gViewerInput.loadBindingsXML(key_bindings_file))
	{
		// Failed to load custom bindings, try default ones
		key_bindings_file = gDirUtilp->getExpandedFilename(LL_PATH_APP_SETTINGS, "key_bindings.xml");
		if (!gViewerInput.loadBindingsXML(key_bindings_file))
		{
			LL_ERRS("InitInfo") << "Unable to open default key bindings from " << key_bindings_file << LL_ENDL;
		}
	}
}

void LLAppViewer::purgeCache()
{
	LL_INFOS("AppCache") << "Purging Cache and Texture Cache..." << LL_ENDL;
	LLAppViewer::getTextureCache()->purgeCache(LL_PATH_CACHE);
	LLVOCache::getInstance()->removeCache(LL_PATH_CACHE);
	std::string browser_cache = gDirUtilp->getExpandedFilename(LL_PATH_CACHE, "cef_cache");
	if (LLFile::isdir(browser_cache))
	{
		// cef does not support clear_cache and clear_cookies, so clear what we can manually.
		gDirUtilp->deleteDirAndContents(browser_cache);
	}
	gDirUtilp->deleteFilesInDir(gDirUtilp->getExpandedFilename(LL_PATH_CACHE, ""), "*");
}

//purge cache immediately, do not wait until the next login.
void LLAppViewer::purgeCacheImmediate()
{
	LL_INFOS("AppCache") << "Purging Object Cache and Texture Cache immediately..." << LL_ENDL;
	LLAppViewer::getTextureCache()->purgeCache(LL_PATH_CACHE, false);
	LLVOCache::getInstance()->removeCache(LL_PATH_CACHE, true);
}

std::string LLAppViewer::getSecondLifeTitle() const
{
	return LLTrans::getString("APP_NAME");
}

std::string LLAppViewer::getWindowTitle() const
{
	return gWindowTitle;
}

// Callback from a dialog indicating user was logged out.
bool finish_disconnect(const LLSD& notification, const LLSD& response)
{
	S32 option = LLNotificationsUtil::getSelectedOption(notification, response);

	if (1 == option)
	{
        LLAppViewer::instance()->forceQuit();
	}
	return false;
}

// Callback from an early disconnect dialog, force an exit
bool finish_forced_disconnect(const LLSD& notification, const LLSD& response)
{
	LLAppViewer::instance()->forceQuit();
	return false;
}


void LLAppViewer::forceDisconnect(const std::string& mesg)
{
	if (gDoDisconnect)
    {
		// Already popped up one of these dialogs, don't
		// do this again.
		return;
    }

	// *TODO: Translate the message if possible
	std::string big_reason = LLAgent::sTeleportErrorMessages[mesg];
	if ( big_reason.size() == 0 )
	{
		big_reason = mesg;
	}

	LLSD args;
	gDoDisconnect = TRUE;

	if (LLStartUp::getStartupState() < STATE_STARTED)
	{
		// Tell users what happened
		args["ERROR_MESSAGE"] = big_reason;
		LLNotificationsUtil::add("ErrorMessage", args, LLSD(), &finish_forced_disconnect);
	}
	else
	{
		args["MESSAGE"] = big_reason;
		LLNotificationsUtil::add("YouHaveBeenLoggedOut", args, LLSD(), &finish_disconnect );
	}
}

void LLAppViewer::badNetworkHandler()
{
	// Dump the packet
	gMessageSystem->dumpPacketToLog();

	// Flush all of our caches on exit in the case of disconnect due to
	// invalid packets.

	mPurgeCacheOnExit = TRUE;

	std::ostringstream message;
	message <<
		"The viewer has detected mangled network data indicative\n"
		"of a bad upstream network connection or an incomplete\n"
		"local installation of " << LLAppViewer::instance()->getSecondLifeTitle() << ". \n"
		" \n"
		"Try uninstalling and reinstalling to see if this resolves \n"
		"the issue. \n"
		" \n"
		"If the problem continues, see the Tech Support FAQ at: \n"
		"www.secondlife.com/support";
	forceDisconnect(message.str());

	LLApp::instance()->writeMiniDump();
}

// This routine may get called more than once during the shutdown process.
// This can happen because we need to get the screenshot before the window
// is destroyed.
void LLAppViewer::saveFinalSnapshot()
{
	if (!mSavedFinalSnapshot)
	{
		gSavedSettings.setVector3d("FocusPosOnLogout", gAgentCamera.calcFocusPositionTargetGlobal());
		gSavedSettings.setVector3d("CameraPosOnLogout", gAgentCamera.calcCameraPositionTargetGlobal());
		gViewerWindow->setCursor(UI_CURSOR_WAIT);
		gAgentCamera.changeCameraToThirdPerson( FALSE );	// don't animate, need immediate switch
		gSavedSettings.setBOOL("ShowParcelOwners", FALSE);
		idle();

		std::string snap_filename = gDirUtilp->getLindenUserDir();
		snap_filename += gDirUtilp->getDirDelimiter();
		snap_filename += LLStartUp::getScreenLastFilename();
		// use full pixel dimensions of viewer window (not post-scale dimensions)
		gViewerWindow->saveSnapshot(snap_filename,
									gViewerWindow->getWindowWidthRaw(),
									gViewerWindow->getWindowHeightRaw(),
									FALSE,
									gSavedSettings.getBOOL("RenderHUDInSnapshot"),
									TRUE,
									LLSnapshotModel::SNAPSHOT_TYPE_COLOR,
									LLSnapshotModel::SNAPSHOT_FORMAT_PNG);
		mSavedFinalSnapshot = TRUE;

		if (gAgent.isInHomeRegion())
		{
			LLVector3d home;
			if (gAgent.getHomePosGlobal(&home) && dist_vec(home, gAgent.getPositionGlobal()) < 10)
			{
				// We are at home position or close to it, see if we need to create home screenshot
				// Notes:
				// 1. It might be beneficial to also replace home if file is too old
				// 2. This is far from best way/place to update screenshot since location might be not fully loaded,
				// but we don't have many options
				std::string snap_home = gDirUtilp->getLindenUserDir();
				snap_home += gDirUtilp->getDirDelimiter();
				snap_home += LLStartUp::getScreenHomeFilename();
				if (!gDirUtilp->fileExists(snap_home))
				{
					// We are at home position yet no home image exist, fix it
					LLFile::copy(snap_filename, snap_home);
				}
			}
		}
	}
}

void LLAppViewer::loadNameCache()
{
	// display names cache
	std::string filename =
		gDirUtilp->getExpandedFilename(LL_PATH_CACHE, "avatar_name_cache.xml");
	LL_INFOS("AvNameCache") << filename << LL_ENDL;
	llifstream name_cache_stream(filename.c_str());
	if(name_cache_stream.is_open())
	{
		if ( ! LLAvatarNameCache::getInstance()->importFile(name_cache_stream))
        {
            LL_WARNS("AppInit") << "removing invalid '" << filename << "'" << LL_ENDL;
            name_cache_stream.close();
            LLFile::remove(filename);
        }
	}

	if (!gCacheName) return;

	std::string name_cache;
	name_cache = gDirUtilp->getExpandedFilename(LL_PATH_CACHE, "name.cache");
	llifstream cache_file(name_cache.c_str());
	if(cache_file.is_open())
	{
		if(gCacheName->importFile(cache_file)) return;
	}
}

void LLAppViewer::saveNameCache()
{
	// display names cache
	std::string filename =
		gDirUtilp->getExpandedFilename(LL_PATH_CACHE, "avatar_name_cache.xml");
	llofstream name_cache_stream(filename.c_str());
	if(name_cache_stream.is_open())
	{
		LLAvatarNameCache::getInstance()->exportFile(name_cache_stream);
    }

    // real names cache
	if (gCacheName)
    {
        std::string name_cache;
        name_cache = gDirUtilp->getExpandedFilename(LL_PATH_CACHE, "name.cache");
        llofstream cache_file(name_cache.c_str());
        if(cache_file.is_open())
        {
            gCacheName->exportFile(cache_file);
        }
	}
}


/*!	@brief		This class is an LLFrameTimer that can be created with
				an elapsed time that starts counting up from the given value
				rather than 0.0.

				Otherwise it behaves the same way as LLFrameTimer.
*/
class LLFrameStatsTimer : public LLFrameTimer
{
public:
	LLFrameStatsTimer(F64 elapsed_already = 0.0)
		: LLFrameTimer()
		{
			mStartTime -= elapsed_already;
		}
};

static LLTrace::BlockTimerStatHandle FTM_AUDIO_UPDATE("Update Audio");
static LLTrace::BlockTimerStatHandle FTM_CLEANUP("Cleanup");
static LLTrace::BlockTimerStatHandle FTM_CLEANUP_DRAWABLES("Drawables");
static LLTrace::BlockTimerStatHandle FTM_CLEANUP_OBJECTS("Objects");
static LLTrace::BlockTimerStatHandle FTM_IDLE_CB("Idle Callbacks");
static LLTrace::BlockTimerStatHandle FTM_LOD_UPDATE("Update LOD");
static LLTrace::BlockTimerStatHandle FTM_OBJECTLIST_UPDATE("Update Objectlist");
static LLTrace::BlockTimerStatHandle FTM_REGION_UPDATE("Update Region");
static LLTrace::BlockTimerStatHandle FTM_WORLD_UPDATE("Update World");
static LLTrace::BlockTimerStatHandle FTM_NETWORK("Network");
static LLTrace::BlockTimerStatHandle FTM_AGENT_NETWORK("Agent Network");
static LLTrace::BlockTimerStatHandle FTM_VLMANAGER("VL Manager");
static LLTrace::BlockTimerStatHandle FTM_AGENT_POSITION("Agent Position");
static LLTrace::BlockTimerStatHandle FTM_HUD_EFFECTS("HUD Effects");

///////////////////////////////////////////////////////
// idle()
//
// Called every time the window is not doing anything.
// Receive packets, update statistics, and schedule a redisplay.
///////////////////////////////////////////////////////
void LLAppViewer::idle()
{
	pingMainloopTimeout("Main:Idle");

	// Update frame timers
	static LLTimer idle_timer;

	LLFrameTimer::updateFrameTime();
	LLFrameTimer::updateFrameCount();
	LLEventTimer::updateClass();
	// LLApp::stepFrame() performs the above three calls plus mRunner.run().
	// Not sure why we don't call stepFrame() here, except that LLRunner seems
	// completely redundant with LLEventTimer.
	LLNotificationsUI::LLToast::updateClass();
	LLSmoothInterpolation::updateInterpolants();
	LLMortician::updateClass();
	LLFilePickerThread::clearDead();  //calls LLFilePickerThread::notify()
	LLDirPickerThread::clearDead();
	F32 dt_raw = idle_timer.getElapsedTimeAndResetF32();

	// Cap out-of-control frame times
	// Too low because in menus, swapping, debugger, etc.
	// Too high because idle called with no objects in view, etc.
	const F32 MIN_FRAME_RATE = 1.f;
	const F32 MAX_FRAME_RATE = 200.f;

	F32 frame_rate_clamped = 1.f / dt_raw;
	frame_rate_clamped = llclamp(frame_rate_clamped, MIN_FRAME_RATE, MAX_FRAME_RATE);
	gFrameDTClamped = 1.f / frame_rate_clamped;

	// Global frame timer
	// Smoothly weight toward current frame
	gFPSClamped = (frame_rate_clamped + (4.f * gFPSClamped)) / 5.f;

	F32 qas = gSavedSettings.getF32("QuitAfterSeconds");
	if (qas > 0.f)
	{
		if (gRenderStartTime.getElapsedTimeF32() > qas)
		{
			LL_INFOS() << "Quitting after " << qas << " seconds. See setting \"QuitAfterSeconds\"." << LL_ENDL;
			LLAppViewer::instance()->forceQuit();
		}
	}

	// Must wait until both have avatar object and mute list, so poll
	// here.
	LLIMProcessing::requestOfflineMessages();

	///////////////////////////////////
	//
	// Special case idle if still starting up
	//
	if (LLStartUp::getStartupState() < STATE_STARTED)
	{
		// Skip rest if idle startup returns false (essentially, no world yet)
		gGLActive = TRUE;
		if (!idle_startup())
		{
			gGLActive = FALSE;
			return;
		}
		gGLActive = FALSE;
	}


    F32 yaw = 0.f;				// radians

	if (!gDisconnected)
	{
		LL_RECORD_BLOCK_TIME(FTM_NETWORK);
		// Update spaceserver timeinfo
	    LLWorld::getInstance()->setSpaceTimeUSec(LLWorld::getInstance()->getSpaceTimeUSec() + LLUnits::Seconds::fromValue(dt_raw));


	    //////////////////////////////////////
	    //
	    // Update simulator agent state
	    //

		if (gSavedSettings.getBOOL("RotateRight"))
		{
			gAgent.moveYaw(-1.f);
		}

		{
			LL_RECORD_BLOCK_TIME(FTM_AGENT_AUTOPILOT);
			// Handle automatic walking towards points
			gAgentPilot.updateTarget();
			gAgent.autoPilot(&yaw);
		}

		static LLFrameTimer agent_update_timer;

		// When appropriate, update agent location to the simulator.
		F32 agent_update_time = agent_update_timer.getElapsedTimeF32();
		F32 agent_force_update_time = mLastAgentForceUpdate + agent_update_time;
		BOOL force_update = gAgent.controlFlagsDirty()
							|| (mLastAgentControlFlags != gAgent.getControlFlags())
							|| (agent_force_update_time > (1.0f / (F32) AGENT_FORCE_UPDATES_PER_SECOND));
		if (force_update || (agent_update_time > (1.0f / (F32) AGENT_UPDATES_PER_SECOND)))
		{
			LL_RECORD_BLOCK_TIME(FTM_AGENT_UPDATE);
			// Send avatar and camera info
			mLastAgentControlFlags = gAgent.getControlFlags();
			mLastAgentForceUpdate = force_update ? 0 : agent_force_update_time;
			send_agent_update(force_update);
			agent_update_timer.reset();
		}
	}

	//////////////////////////////////////
	//
	// Manage statistics
	//
	//
	{
		// Initialize the viewer_stats_timer with an already elapsed time
		// of SEND_STATS_PERIOD so that the initial stats report will
		// be sent immediately.
		static LLFrameStatsTimer viewer_stats_timer(SEND_STATS_PERIOD);

		// Update session stats every large chunk of time
		// *FIX: (?) SAMANTHA
		if (viewer_stats_timer.getElapsedTimeF32() >= SEND_STATS_PERIOD && !gDisconnected)
		{
			LL_INFOS() << "Transmitting sessions stats" << LL_ENDL;
			bool include_preferences = false;
			send_viewer_stats(include_preferences);
			viewer_stats_timer.reset();
		}

		// Print the object debugging stats
		static LLFrameTimer object_debug_timer;
		if (object_debug_timer.getElapsedTimeF32() > 5.f)
		{
			object_debug_timer.reset();
			if (gObjectList.mNumDeadObjectUpdates)
			{
				LL_INFOS() << "Dead object updates: " << gObjectList.mNumDeadObjectUpdates << LL_ENDL;
				gObjectList.mNumDeadObjectUpdates = 0;
			}
			if (gObjectList.mNumUnknownUpdates)
			{
				LL_INFOS() << "Unknown object updates: " << gObjectList.mNumUnknownUpdates << LL_ENDL;
				gObjectList.mNumUnknownUpdates = 0;
			}

		}
	}

	if (!gDisconnected)
	{
		LL_RECORD_BLOCK_TIME(FTM_NETWORK);

	    ////////////////////////////////////////////////
	    //
	    // Network processing
	    //
	    // NOTE: Starting at this point, we may still have pointers to "dead" objects
	    // floating throughout the various object lists.
	    //
		idleNameCache();
		idleNetwork();


		// Check for away from keyboard, kick idle agents.
		idle_afk_check();

		//  Update statistics for this frame
		update_statistics();
	}

	////////////////////////////////////////
	//
	// Handle the regular UI idle callbacks as well as
	// hover callbacks
	//

#ifdef LL_DARWIN
	if (!mQuitRequested)  //MAINT-4243
#endif
	{
// 		LL_RECORD_BLOCK_TIME(FTM_IDLE_CB);

		// Do event notifications if necessary.  Yes, we may want to move this elsewhere.
		gEventNotifier.update();

		gIdleCallbacks.callFunctions();
		gInventory.idleNotifyObservers();
		LLAvatarTracker::instance().idleNotifyObservers();
	}

	// Metrics logging (LLViewerAssetStats, etc.)
	{
		static LLTimer report_interval;

		// *TODO:  Add configuration controls for this
		F32 seconds = report_interval.getElapsedTimeF32();
		if (seconds >= app_metrics_interval)
		{
			metricsSend(! gDisconnected);
			report_interval.reset();
		}
	}

	if (gDisconnected)
    {
		return;
    }

    gViewerWindow->updateUI();

	if (gTeleportDisplay)
    {
		return;
    }

	///////////////////////////////////////
	// Agent and camera movement
	//
	LLCoordGL current_mouse = gViewerWindow->getCurrentMouse();

	{
		// After agent and camera moved, figure out if we need to
		// deselect objects.
		LLSelectMgr::getInstance()->deselectAllIfTooFar();

	}

	{
		// Handle pending gesture processing
		LL_RECORD_BLOCK_TIME(FTM_AGENT_POSITION);
		LLGestureMgr::instance().update();

		gAgent.updateAgentPosition(gFrameDTClamped, yaw, current_mouse.mX, current_mouse.mY);
	}

	{
		LL_RECORD_BLOCK_TIME(FTM_OBJECTLIST_UPDATE);

        if (!(logoutRequestSent() && hasSavedFinalSnapshot()))
		{
			gObjectList.update(gAgent);
		}
	}

	//////////////////////////////////////
	//
	// Deletes objects...
	// Has to be done after doing idleUpdates (which can kill objects)
	//

	{
		LL_RECORD_BLOCK_TIME(FTM_CLEANUP);
		{
			LL_RECORD_BLOCK_TIME(FTM_CLEANUP_OBJECTS);
			gObjectList.cleanDeadObjects();
		}
		{
			LL_RECORD_BLOCK_TIME(FTM_CLEANUP_DRAWABLES);
			LLDrawable::cleanupDeadDrawables();
		}
	}

	//
	// After this point, in theory we should never see a dead object
	// in the various object/drawable lists.
	//

	//////////////////////////////////////
	//
	// Update/send HUD effects
	//
	// At this point, HUD effects may clean up some references to
	// dead objects.
	//

	{
		LL_RECORD_BLOCK_TIME(FTM_HUD_EFFECTS);
		LLSelectMgr::getInstance()->updateEffects();
		LLHUDManager::getInstance()->cleanupEffects();
		LLHUDManager::getInstance()->sendEffects();
	}

	////////////////////////////////////////
	//
	// Unpack layer data that we've received
	//

	{
		LL_RECORD_BLOCK_TIME(FTM_NETWORK);
		gVLManager.unpackData();
	}

	/////////////////////////
	//
	// Update surfaces, and surface textures as well.
	//

	LLWorld::getInstance()->updateVisibilities();
	{
		const F32 max_region_update_time = .001f; // 1ms
		LL_RECORD_BLOCK_TIME(FTM_REGION_UPDATE);
		LLWorld::getInstance()->updateRegions(max_region_update_time);
	}

	/////////////////////////
	//
	// Update weather effects
	//

	// Update wind vector
	LLVector3 wind_position_region;
	static LLVector3 average_wind;

	LLViewerRegion *regionp;
	regionp = LLWorld::getInstance()->resolveRegionGlobal(wind_position_region, gAgent.getPositionGlobal());	// puts agent's local coords into wind_position
	if (regionp)
	{
		gWindVec = regionp->mWind.getVelocity(wind_position_region);

		// Compute average wind and use to drive motion of water

		average_wind = regionp->mWind.getAverage();
		gSky.setWind(average_wind);
		//LLVOWater::setWind(average_wind);
	}
	else
	{
		gWindVec.setVec(0.0f, 0.0f, 0.0f);
	}

	//////////////////////////////////////
	//
	// Sort and cull in the new renderer are moved to pipeline.cpp
	// Here, particles are updated and drawables are moved.
	//

	LL_RECORD_BLOCK_TIME(FTM_WORLD_UPDATE);
	gPipeline.updateMove();

	LLWorld::getInstance()->updateParticles();

	if (gAgentPilot.isPlaying() && gAgentPilot.getOverrideCamera())
	{
		gAgentPilot.moveCamera();
	}
	else if (LLViewerJoystick::getInstance()->getOverrideCamera())
	{
		LLViewerJoystick::getInstance()->moveFlycam();
	}
	else
	{
		if (LLToolMgr::getInstance()->inBuildMode())
		{
			LLViewerJoystick::getInstance()->moveObjects();
		}

		gAgentCamera.updateCamera();
	}

	// update media focus
	LLViewerMediaFocus::getInstance()->update();

	// Update marketplace
	LLMarketplaceInventoryImporter::update();
	LLMarketplaceInventoryNotifications::update();

	// objects and camera should be in sync, do LOD calculations now
	{
		LL_RECORD_BLOCK_TIME(FTM_LOD_UPDATE);
		gObjectList.updateApparentAngles(gAgent);
	}

	// Update AV render info
	LLAvatarRenderInfoAccountant::getInstance()->idle();

	{
		LL_RECORD_BLOCK_TIME(FTM_AUDIO_UPDATE);

		if (gAudiop)
		{
		    audio_update_volume(false);
			audio_update_listener();
			audio_update_wind(false);

			// this line actually commits the changes we've made to source positions, etc.
			const F32 max_audio_decode_time = 0.002f; // 2 ms decode time
			gAudiop->idle(max_audio_decode_time);
		}
	}

	// Execute deferred tasks.
	LLDeferredTaskList::instance().run();

	// Handle shutdown process, for example,
	// wait for floaters to close, send quit message,
	// forcibly quit if it has taken too long
	if (mQuitRequested)
	{
		gGLActive = TRUE;
		idleShutdown();
	}
}

void LLAppViewer::idleShutdown()
{
	// Wait for all modal alerts to get resolved
	if (LLModalDialog::activeCount() > 0)
	{
		return;
	}

	// close IM interface
	if(gIMMgr)
	{
		gIMMgr->disconnectAllSessions();
	}

	// Wait for all floaters to get resolved
	if (gFloaterView
		&& !gFloaterView->allChildrenClosed())
	{
		return;
	}




	// ProductEngine: Try moving this code to where we shut down sTextureCache in cleanup()
	// *TODO: ugly
	static bool saved_teleport_history = false;
	if (!saved_teleport_history)
	{
		saved_teleport_history = true;
		LLTeleportHistory::getInstance()->dump();
		LLLocationHistory::getInstance()->save(); // *TODO: find a better place for doing this
		return;
	}

	static bool saved_snapshot = false;
	if (!saved_snapshot)
	{
		saved_snapshot = true;
		saveFinalSnapshot();
		return;
	}

	const F32 SHUTDOWN_UPLOAD_SAVE_TIME = 5.f;

	S32 pending_uploads = gAssetStorage->getNumPendingUploads();
	if (pending_uploads > 0
		&& gLogoutTimer.getElapsedTimeF32() < SHUTDOWN_UPLOAD_SAVE_TIME
		&& !logoutRequestSent())
	{
		static S32 total_uploads = 0;
		// Sometimes total upload count can change during logout.
		total_uploads = llmax(total_uploads, pending_uploads);
		gViewerWindow->setShowProgress(TRUE);
		S32 finished_uploads = total_uploads - pending_uploads;
		F32 percent = 100.f * finished_uploads / total_uploads;
		gViewerWindow->setProgressPercent(percent);
		gViewerWindow->setProgressString(LLTrans::getString("SavingSettings"));
		return;
	}

	if (gPendingMetricsUploads > 0
		&& gLogoutTimer.getElapsedTimeF32() < SHUTDOWN_UPLOAD_SAVE_TIME
		&& !logoutRequestSent())
	{
		return;
	}

	// All floaters are closed.  Tell server we want to quit.
	if( !logoutRequestSent() )
	{
		sendLogoutRequest();

		// Wait for a LogoutReply message
		gViewerWindow->setShowProgress(TRUE);
		gViewerWindow->setProgressPercent(100.f);
		gViewerWindow->setProgressString(LLTrans::getString("LoggingOut"));
		return;
	}

	// Make sure that we quit if we haven't received a reply from the server.
	if( logoutRequestSent()
		&& gLogoutTimer.getElapsedTimeF32() > gLogoutMaxTime )
	{
		forceQuit();
		return;
	}
}

void LLAppViewer::sendLogoutRequest()
{
	if(!mLogoutRequestSent && gMessageSystem)
	{
		//Set internal status variables and marker files before actually starting the logout process
		gLogoutInProgress = TRUE;
		if (!mSecondInstance)
		{
			mLogoutMarkerFileName = gDirUtilp->getExpandedFilename(LL_PATH_LOGS,LOGOUT_MARKER_FILE_NAME);

			mLogoutMarkerFile.open(mLogoutMarkerFileName, LL_APR_WB);
			if (mLogoutMarkerFile.getFileHandle())
			{
				LL_INFOS("MarkerFile") << "Created logout marker file '"<< mLogoutMarkerFileName << "' " << LL_ENDL;
				recordMarkerVersion(mLogoutMarkerFile);
			}
			else
			{
				LL_WARNS("MarkerFile") << "Cannot create logout marker file " << mLogoutMarkerFileName << LL_ENDL;
			}
		}
		else
		{
			LL_INFOS("MarkerFile") << "Did not logout marker file because this is a second instance" << LL_ENDL;
		}

		LLMessageSystem* msg = gMessageSystem;
		msg->newMessageFast(_PREHASH_LogoutRequest);
		msg->nextBlockFast(_PREHASH_AgentData);
		msg->addUUIDFast(_PREHASH_AgentID, gAgent.getID() );
		msg->addUUIDFast(_PREHASH_SessionID, gAgent.getSessionID());
		gAgent.sendReliableMessage();

		gLogoutTimer.reset();
		gLogoutMaxTime = LOGOUT_REQUEST_TIME;
		mLogoutRequestSent = TRUE;

		if(LLVoiceClient::instanceExists())
		{
			LLVoiceClient::getInstance()->leaveChannel();
		}
	}
}

void LLAppViewer::updateNameLookupUrl(const LLViewerRegion * regionp)
{
    if (!regionp || !regionp->capabilitiesReceived())
    {
        return;
    }

    LLAvatarNameCache *name_cache = LLAvatarNameCache::getInstance();
    bool had_capability = LLAvatarNameCache::getInstance()->hasNameLookupURL();
    std::string name_lookup_url;
    name_lookup_url.reserve(128); // avoid a memory allocation below
    name_lookup_url = regionp->getCapability("GetDisplayNames");
    bool have_capability = !name_lookup_url.empty();
    if (have_capability)
    {
        // we have support for display names, use it
        U32 url_size = name_lookup_url.size();
        // capabilities require URLs with slashes before query params:
        // https://<host>:<port>/cap/<uuid>/?ids=<blah>
        // but the caps are granted like:
        // https://<host>:<port>/cap/<uuid>
        if (url_size > 0 && name_lookup_url[url_size - 1] != '/')
        {
            name_lookup_url += '/';
        }
        name_cache->setNameLookupURL(name_lookup_url);
    }
    else
    {
        // Display names not available on this region
        name_cache->setNameLookupURL(std::string());
    }

    // Error recovery - did we change state?
    if (had_capability != have_capability)
    {
        // name tags are persistant on screen, so make sure they refresh
        LLVOAvatar::invalidateNameTags();
    }
}

void LLAppViewer::idleNameCache()
{
	// Neither old nor new name cache can function before agent has a region
	LLViewerRegion* region = gAgent.getRegion();
    if (!region)
    {
        return;
    }

	// deal with any queued name requests and replies.
	gCacheName->processPending();

	// Can't run the new cache until we have the list of capabilities
	// for the agent region, and can therefore decide whether to use
	// display names or fall back to the old name system.
    if (!region->capabilitiesReceived())
    {
        return;
    }

    LLAvatarNameCache::getInstance()->idle();
}

//
// Handle messages, and all message related stuff
//

#define TIME_THROTTLE_MESSAGES

#ifdef TIME_THROTTLE_MESSAGES
#define CHECK_MESSAGES_DEFAULT_MAX_TIME .020f // 50 ms = 50 fps (just for messages!)
static F32 CheckMessagesMaxTime = CHECK_MESSAGES_DEFAULT_MAX_TIME;
#endif

static LLTrace::BlockTimerStatHandle FTM_IDLE_NETWORK("Idle Network");
static LLTrace::BlockTimerStatHandle FTM_MESSAGE_ACKS("Message Acks");
static LLTrace::BlockTimerStatHandle FTM_RETRANSMIT("Retransmit");
static LLTrace::BlockTimerStatHandle FTM_TIMEOUT_CHECK("Timeout Check");
static LLTrace::BlockTimerStatHandle FTM_DYNAMIC_THROTTLE("Dynamic Throttle");
static LLTrace::BlockTimerStatHandle FTM_CHECK_REGION_CIRCUIT("Check Region Circuit");

void LLAppViewer::idleNetwork()
{
	pingMainloopTimeout("idleNetwork");

	gObjectList.mNumNewObjects = 0;
	S32 total_decoded = 0;

	if (!gSavedSettings.getBOOL("SpeedTest"))
	{
		LL_RECORD_BLOCK_TIME(FTM_IDLE_NETWORK); // decode

		LLTimer check_message_timer;
		//  Read all available packets from network
		const S64 frame_count = gFrameCount;  // U32->S64
		F32 total_time = 0.0f;

		{
			LockMessageChecker lmc(gMessageSystem);
			while (lmc.checkAllMessages(frame_count, gServicePump))
			{
				if (gDoDisconnect)
				{
					// We're disconnecting, don't process any more messages from the server
					// We're usually disconnecting due to either network corruption or a
					// server going down, so this is OK.
					break;
				}

				total_decoded++;
				gPacketsIn++;

				if (total_decoded > MESSAGE_MAX_PER_FRAME)
				{
					break;
				}

#ifdef TIME_THROTTLE_MESSAGES
				// Prevent slow packets from completely destroying the frame rate.
				// This usually happens due to clumps of avatars taking huge amount
				// of network processing time (which needs to be fixed, but this is
				// a good limit anyway).
				total_time = check_message_timer.getElapsedTimeF32();
				if (total_time >= CheckMessagesMaxTime)
					break;
#endif
			}

			// Handle per-frame message system processing.
			lmc.processAcks(gSavedSettings.getF32("AckCollectTime"));
		}

#ifdef TIME_THROTTLE_MESSAGES
		if (total_time >= CheckMessagesMaxTime)
		{
			// Increase CheckMessagesMaxTime so that we will eventually catch up
			CheckMessagesMaxTime *= 1.035f; // 3.5% ~= x2 in 20 frames, ~8x in 60 frames
		}
		else
		{
			// Reset CheckMessagesMaxTime to default value
			CheckMessagesMaxTime = CHECK_MESSAGES_DEFAULT_MAX_TIME;
		}
#endif



		// we want to clear the control after sending out all necessary agent updates
		gAgent.resetControlFlags();

		// Decode enqueued messages...
		S32 remaining_possible_decodes = MESSAGE_MAX_PER_FRAME - total_decoded;

		if( remaining_possible_decodes <= 0 )
		{
			LL_INFOS() << "Maxed out number of messages per frame at " << MESSAGE_MAX_PER_FRAME << LL_ENDL;
		}

		if (gPrintMessagesThisFrame)
		{
			LL_INFOS() << "Decoded " << total_decoded << " msgs this frame!" << LL_ENDL;
			gPrintMessagesThisFrame = FALSE;
		}
	}
	add(LLStatViewer::NUM_NEW_OBJECTS, gObjectList.mNumNewObjects);

	// Retransmit unacknowledged packets.
	gXferManager->retransmitUnackedPackets();
	gAssetStorage->checkForTimeouts();
	gViewerThrottle.updateDynamicThrottle();

	// Check that the circuit between the viewer and the agent's current
	// region is still alive
	LLViewerRegion *agent_region = gAgent.getRegion();
	if (agent_region && (LLStartUp::getStartupState()==STATE_STARTED))
	{
		LLUUID this_region_id = agent_region->getRegionID();
		bool this_region_alive = agent_region->isAlive();
		if ((mAgentRegionLastAlive && !this_region_alive) // newly dead
		    && (mAgentRegionLastID == this_region_id)) // same region
		{
			forceDisconnect(LLTrans::getString("AgentLostConnection"));
		}
		mAgentRegionLastID = this_region_id;
		mAgentRegionLastAlive = this_region_alive;
	}
}

void LLAppViewer::disconnectViewer()
{
	if (gDisconnected)
	{
		return;
	}
	//
	// Cleanup after quitting.
	//
	// Save snapshot for next time, if we made it through initialization

	LL_INFOS() << "Disconnecting viewer!" << LL_ENDL;

	// Dump our frame statistics

	// Remember if we were flying
	gSavedSettings.setBOOL("FlyingAtExit", gAgent.getFlying() );

	// Un-minimize all windows so they don't get saved minimized
	if (gFloaterView)
	{
		gFloaterView->restoreAll();
	}

	if (LLSelectMgr::getInstance())
	{
		LLSelectMgr::getInstance()->deselectAll();
	}

	// save inventory if appropriate
	gInventory.cache(gInventory.getRootFolderID(), gAgent.getID());
	if (gInventory.getLibraryRootFolderID().notNull()
		&& gInventory.getLibraryOwnerID().notNull())
	{
		gInventory.cache(
			gInventory.getLibraryRootFolderID(),
			gInventory.getLibraryOwnerID());
	}

	saveNameCache();
	if (LLExperienceCache::instanceExists())
	{
		// TODO: LLExperienceCache::cleanup() logic should be moved to
		// cleanupSingleton().
		LLExperienceCache::instance().cleanup();
	}

	// close inventory interface, close all windows
	LLSidepanelInventory::cleanup();

	gAgentWearables.cleanup();
	gAgentCamera.cleanup();
	// Also writes cached agent settings to gSavedSettings
	gAgent.cleanup();

	// This is where we used to call gObjectList.destroy() and then delete gWorldp.
	// Now we just ask the LLWorld singleton to cleanly shut down.
	if(LLWorld::instanceExists())
	{
		LLWorld::getInstance()->destroyClass();
	}
	LLVOCache::deleteSingleton();

	// call all self-registered classes
	LLDestroyClassList::instance().fireCallbacks();

	cleanup_xfer_manager();
	gDisconnected = TRUE;

	// Pass the connection state to LLUrlEntryParcel not to attempt
	// parcel info requests while disconnected.
	LLUrlEntryParcel::setDisconnected(gDisconnected);
}

bool LLAppViewer::onChangeFrameLimit(LLSD const & evt)
{
	if (evt.asInteger() > 0)
	{
		mMinMicroSecPerFrame = (U64)(1000000.0f / F32(evt.asInteger()));
	}
	else
	{
		mMinMicroSecPerFrame = 0;
	}
	return false;
}

void LLAppViewer::forceErrorLLError()
{
   	LL_ERRS() << "This is a deliberate llerror" << LL_ENDL;
}

void LLAppViewer::forceErrorBreakpoint()
{
   	LL_WARNS() << "Forcing a deliberate breakpoint" << LL_ENDL;
#ifdef LL_WINDOWS
    DebugBreak();
#else
    asm ("int $3");
#endif
    return;
}

void LLAppViewer::forceErrorBadMemoryAccess()
{
   	LL_WARNS() << "Forcing a deliberate bad memory access" << LL_ENDL;
    S32* crash = NULL;
    *crash = 0xDEADBEEF;
    return;
}

void LLAppViewer::forceErrorInfiniteLoop()
{
   	LL_WARNS() << "Forcing a deliberate infinite loop" << LL_ENDL;
    while(true)
    {
        ;
    }
    return;
}

void LLAppViewer::forceErrorSoftwareException()
{
   	LL_WARNS() << "Forcing a deliberate exception" << LL_ENDL;
    LLTHROW(LLException("User selected Force Software Exception"));
}

void LLAppViewer::forceErrorDriverCrash()
{
   	LL_WARNS() << "Forcing a deliberate driver crash" << LL_ENDL;
	glDeleteTextures(1, NULL);
}

void LLAppViewer::forceErrorCoroutineCrash()
{
    LL_WARNS() << "Forcing a crash in LLCoros" << LL_ENDL;
    LLCoros::instance().launch("LLAppViewer::crashyCoro", [] {throw LLException("A deliberate crash from LLCoros"); });
}

void LLAppViewer::forceErrorThreadCrash()
{
    class LLCrashTestThread : public LLThread
    {
    public:

        LLCrashTestThread() : LLThread("Crash logging test thread")
        {
        }

        void run()
        {
            LL_ERRS() << "This is a deliberate llerror in thread" << LL_ENDL;
        }
    };

    LL_WARNS() << "This is a deliberate crash in a thread" << LL_ENDL;
    LLCrashTestThread *thread = new LLCrashTestThread();
    thread->start();
}

void LLAppViewer::initMainloopTimeout(const std::string& state, F32 secs)
{
	if(!mMainloopTimeout)
	{
		mMainloopTimeout = new LLWatchdogTimeout();
		resumeMainloopTimeout(state, secs);
	}
}

void LLAppViewer::destroyMainloopTimeout()
{
	if(mMainloopTimeout)
	{
		delete mMainloopTimeout;
		mMainloopTimeout = NULL;
	}
}

void LLAppViewer::resumeMainloopTimeout(const std::string& state, F32 secs)
{
	if(mMainloopTimeout)
	{
		if(secs < 0.0f)
		{
			static LLCachedControl<F32> mainloop_timeout(gSavedSettings, "MainloopTimeoutDefault", 60);
			secs = mainloop_timeout;
		}

		mMainloopTimeout->setTimeout(secs);
		mMainloopTimeout->start(state);
	}
}

void LLAppViewer::pauseMainloopTimeout()
{
	if(mMainloopTimeout)
	{
		mMainloopTimeout->stop();
	}
}

void LLAppViewer::pingMainloopTimeout(const std::string& state, F32 secs)
{
	if(mMainloopTimeout)
	{
		if(secs < 0.0f)
		{
			static LLCachedControl<F32> mainloop_timeout(gSavedSettings, "MainloopTimeoutDefault", 60);
			secs = mainloop_timeout;
		}

		mMainloopTimeout->setTimeout(secs);
		mMainloopTimeout->ping(state);
	}
}

void LLAppViewer::handleLoginComplete()
{
	gLoggedInTime.start();
	initMainloopTimeout("Mainloop Init");

	// Store some data to DebugInfo in case of a freeze.
	gDebugInfo["ClientInfo"]["Name"] = LLVersionInfo::instance().getChannel();

	gDebugInfo["ClientInfo"]["MajorVersion"] = LLVersionInfo::instance().getMajor();
	gDebugInfo["ClientInfo"]["MinorVersion"] = LLVersionInfo::instance().getMinor();
	gDebugInfo["ClientInfo"]["PatchVersion"] = LLVersionInfo::instance().getPatch();
	gDebugInfo["ClientInfo"]["BuildVersion"] = LLVersionInfo::instance().getBuild();

	LLParcel* parcel = LLViewerParcelMgr::getInstance()->getAgentParcel();
	if ( parcel && parcel->getMusicURL()[0])
	{
		gDebugInfo["ParcelMusicURL"] = parcel->getMusicURL();
	}
	if ( parcel && parcel->getMediaURL()[0])
	{
		gDebugInfo["ParcelMediaURL"] = parcel->getMediaURL();
	}

	gDebugInfo["SettingsFilename"] = gSavedSettings.getString("ClientSettingsFile");
	gDebugInfo["CAFilename"] = gDirUtilp->getCAFile();
	gDebugInfo["ViewerExePath"] = gDirUtilp->getExecutablePathAndName();
	gDebugInfo["CurrentPath"] = gDirUtilp->getCurPath();

	if(gAgent.getRegion())
	{
		gDebugInfo["CurrentSimHost"] = gAgent.getRegion()->getSimHostName();
		gDebugInfo["CurrentRegion"] = gAgent.getRegion()->getName();
	}

	if(LLAppViewer::instance()->mMainloopTimeout)
	{
		gDebugInfo["MainloopTimeoutState"] = LLAppViewer::instance()->mMainloopTimeout->getState();
	}

	mOnLoginCompleted();

	writeDebugInfo();

	// we logged in successfully, so save settings on logout
	LL_INFOS() << "Login successful, per account settings will be saved on log out." << LL_ENDL;
	mSavePerAccountSettings=true;
}

//virtual
void LLAppViewer::setMasterSystemAudioMute(bool mute)
{
	gSavedSettings.setBOOL("MuteAudio", mute);
}

//virtual
bool LLAppViewer::getMasterSystemAudioMute()
{
	return gSavedSettings.getBOOL("MuteAudio");
}

//----------------------------------------------------------------------------
// Metrics-related methods (static and otherwise)
//----------------------------------------------------------------------------

/**
 * LLViewerAssetStats collects data on a per-region (as defined by the agent's
 * location) so we need to tell it about region changes which become a kind of
 * hidden variable/global state in the collectors.  For collectors not running
 * on the main thread, we need to send a message to move the data over safely
 * and cheaply (amortized over a run).
 */
void LLAppViewer::metricsUpdateRegion(U64 region_handle)
{
	if (0 != region_handle)
	{
		LLViewerAssetStatsFF::set_region(region_handle);
	}
}

/**
 * Attempts to start a multi-threaded metrics report to be sent back to
 * the grid for consumption.
 */
void LLAppViewer::metricsSend(bool enable_reporting)
{
	if (! gViewerAssetStats)
		return;

	if (LLAppViewer::sTextureFetch)
	{
		LLViewerRegion * regionp = gAgent.getRegion();

		if (enable_reporting && regionp)
		{
			std::string	caps_url = regionp->getCapability("ViewerMetrics");

            LLSD sd = gViewerAssetStats->asLLSD(true);

			// Send a report request into 'thread1' to get the rest of the data
			// and provide some additional parameters while here.
			LLAppViewer::sTextureFetch->commandSendMetrics(caps_url,
														   gAgentSessionID,
														   gAgentID,
														   sd);
		}
		else
		{
			LLAppViewer::sTextureFetch->commandDataBreak();
		}
	}

	// Reset even if we can't report.  Rather than gather up a huge chunk of
	// data, we'll keep to our sampling interval and retain the data
	// resolution in time.
	gViewerAssetStats->restart();
}
<|MERGE_RESOLUTION|>--- conflicted
+++ resolved
@@ -1556,13 +1556,7 @@
 	//clear call stack records
 	LL_CLEAR_CALLSTACKS();
 
-<<<<<<< HEAD
-	//check memory availability information
-	checkMemory() ;
-
 	try
-=======
->>>>>>> c40b8310
 	{
 		pingMainloopTimeout("Main:MiscNativeWindowEvents");
 
