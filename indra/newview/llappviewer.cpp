--- conflicted
+++ resolved
@@ -3206,18 +3206,8 @@
 	// LLFloaterAbout.
 	LLSD info;
 	auto& versionInfo(LLVersionInfo::instance());
-<<<<<<< HEAD
-    LLSD vvInfo = LLSD::emptyArray();
-    vvInfo.append(versionInfo.getMajor());
-	vvInfo.append(versionInfo.getMinor());
-	vvInfo.append(versionInfo.getPatch());
-	vvInfo.append(versionInfo.getBuild());
-	info["VIEWER_VERSION"] = vvInfo;
-
-=======
 	info["VIEWER_VERSION"] = llsd::array(versionInfo.getMajor(), versionInfo.getMinor(),
 										 versionInfo.getPatch(), versionInfo.getBuild());
->>>>>>> a92f08b2
 	info["VIEWER_VERSION_STR"] = versionInfo.getVersion();
 	info["CHANNEL"] = versionInfo.getChannel();
 	info["ADDRESS_SIZE"] = ADDRESS_SIZE;
