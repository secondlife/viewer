--- conflicted
+++ resolved
@@ -999,8 +999,6 @@
 
 	LLAgentLanguage::init();
 
-
-
 	return true;
 }
 
@@ -1128,7 +1126,7 @@
 	LLVoiceChannel::initClass();
 	LLVoiceClient::getInstance()->init(gServicePump);
 	LLTimer frameTimer,idleTimer;
-	LLTimer debugTime;	
+	LLTimer debugTime;
 	LLViewerJoystick* joystick(LLViewerJoystick::getInstance());
 	joystick->setNeedsReset(true);
 
@@ -1137,7 +1135,7 @@
     // with each frame, no need to instantiate a new LLSD event object each
     // time. Obviously, if that changes, just instantiate the LLSD at the
     // point of posting.
-    LLSD newFrame;	
+    LLSD newFrame;
 
 	//LLPrivateMemoryPoolTester::getInstance()->run(false) ;
 	//LLPrivateMemoryPoolTester::getInstance()->run(true) ;
@@ -1851,12 +1849,10 @@
 		llinfos << "File launched." << llendflush;
 	}
 
-<<<<<<< HEAD
+	LLMainLoopRepeater::instance().stop();
+
 	//release all private memory pools.
 	LLPrivateMemoryPoolManager::destroyClass() ;
-=======
-	LLMainLoopRepeater::instance().stop();
->>>>>>> ff5e3f5c
 
 	ll_close_fail_log();
 
