/** 
 * @file llappviewer.cpp
 * @brief The LLAppViewer class definitions
 *
 * $LicenseInfo:firstyear=2007&license=viewerlgpl$
 * Second Life Viewer Source Code
 * Copyright (C) 2012, Linden Research, Inc.
 * 
 * This library is free software; you can redistribute it and/or
 * modify it under the terms of the GNU Lesser General Public
 * License as published by the Free Software Foundation;
 * version 2.1 of the License only.
 * 
 * This library is distributed in the hope that it will be useful,
 * but WITHOUT ANY WARRANTY; without even the implied warranty of
 * MERCHANTABILITY or FITNESS FOR A PARTICULAR PURPOSE.  See the GNU
 * Lesser General Public License for more details.
 * 
 * You should have received a copy of the GNU Lesser General Public
 * License along with this library; if not, write to the Free Software
 * Foundation, Inc., 51 Franklin Street, Fifth Floor, Boston, MA  02110-1301  USA
 * 
 * Linden Research, Inc., 945 Battery Street, San Francisco, CA  94111  USA
 * $/LicenseInfo$
 */

#include "llviewerprecompiledheaders.h"

#include "llappviewer.h"

// Viewer includes
#include "llversioninfo.h"
#include "llfeaturemanager.h"
#include "lluictrlfactory.h"
#include "lltexteditor.h"
#include "llerrorcontrol.h"
#include "lleventtimer.h"
#include "llviewertexturelist.h"
#include "llgroupmgr.h"
#include "llagent.h"
#include "llagentcamera.h"
#include "llagentlanguage.h"
#include "llagentui.h"
#include "llagentwearables.h"
#include "llfloaterimcontainer.h"
#include "llwindow.h"
#include "llviewerstats.h"
#include "llviewerstatsrecorder.h"
#include "llmarketplacefunctions.h"
#include "llmarketplacenotifications.h"
#include "llmd5.h"
#include "llmeshrepository.h"
#include "llpumpio.h"
#include "llmimetypes.h"
#include "llslurl.h"
#include "llstartup.h"
#include "llfocusmgr.h"
#include "llviewerjoystick.h"
#include "llallocator.h"
#include "llares.h" 
#include "llcurl.h"
#include "llcalc.h"
#include "llconversationlog.h"
#include "lldxhardware.h"
#include "lltexturestats.h"
#include "lltexturestats.h"
#include "llviewerwindow.h"
#include "llviewerdisplay.h"
#include "llviewermedia.h"
#include "llviewerparcelmedia.h"
#include "llviewermediafocus.h"
#include "llviewermessage.h"
#include "llviewerobjectlist.h"
#include "llworldmap.h"
#include "llmutelist.h"
#include "llviewerhelp.h"
#include "lluicolortable.h"
#include "llurldispatcher.h"
#include "llurlhistory.h"
#include "llrender.h"
#include "llteleporthistory.h"
#include "lltoast.h"
#include "llsdutil_math.h"
#include "lllocationhistory.h"
#include "llfasttimerview.h"
#include "llvector4a.h"
#include "llviewermenufile.h"
#include "llvoicechannel.h"
#include "llvoavatarself.h"
#include "llurlmatch.h"
#include "lltextutil.h"
#include "lllogininstance.h"
#include "llprogressview.h"
#include "llvocache.h"
#include "llvopartgroup.h"
#include "llweb.h"
#include "llsecondlifeurls.h"
#include "llupdaterservice.h"
#include "llfloatertexturefetchdebugger.h"
#include "llspellcheck.h"
#include "llavatarrenderinfoaccountant.h"

// Linden library includes
#include "llavatarnamecache.h"
#include "lldiriterator.h"
#include "llimagej2c.h"
#include "llmemory.h"
#include "llprimitive.h"
#include "llurlaction.h"
#include "llurlentry.h"
#include "llvfile.h"
#include "llvfsthread.h"
#include "llvolumemgr.h"
#include "llxfermanager.h"
#include "llphysicsextensions.h"

#include "llnotificationmanager.h"
#include "llnotifications.h"
#include "llnotificationsutil.h"

#include "llleap.h"
#include "stringize.h"
#include "llcoros.h"

// Third party library includes
#include <boost/bind.hpp>
#include <boost/foreach.hpp>
#include <boost/algorithm/string.hpp>
#include <boost/regex.hpp>


#if LL_WINDOWS
#	include <share.h> // For _SH_DENYWR in processMarkerFiles
#else
#   include <sys/file.h> // For processMarkerFiles
#endif

#include "llapr.h"
#include <boost/lexical_cast.hpp>

#include "llviewerkeyboard.h"
#include "lllfsthread.h"
#include "llworkerthread.h"
#include "lltexturecache.h"
#include "lltexturefetch.h"
#include "llimageworker.h"
#include "llevents.h"

// The files below handle dependencies from cleanup.
#include "llkeyframemotion.h"
#include "llworldmap.h"
#include "llhudmanager.h"
#include "lltoolmgr.h"
#include "llassetstorage.h"
#include "llpolymesh.h"
#include "llproxy.h"
#include "llaudioengine.h"
#include "llstreamingaudio.h"
#include "llviewermenu.h"
#include "llselectmgr.h"
#include "lltrans.h"
#include "lltransutil.h"
#include "lltracker.h"
#include "llviewerparcelmgr.h"
#include "llworldmapview.h"
#include "llpostprocess.h"
#include "llwlparammanager.h"
#include "llwaterparammanager.h"

#include "lldebugview.h"
#include "llconsole.h"
#include "llcontainerview.h"
#include "lltooltip.h"

#include "llsdutil.h"
#include "llsdserialize.h"

#include "llworld.h"
#include "llhudeffecttrail.h"
#include "llvectorperfoptions.h"
#include "llslurl.h"
#include "llwatchdog.h"

// Included so that constants/settings might be initialized
// in save_settings_to_globals()
#include "llbutton.h"
#include "llstatusbar.h"
#include "llsurface.h"
#include "llvosky.h"
#include "llvotree.h"
#include "llvoavatar.h"
#include "llfolderview.h"
#include "llagentpilot.h"
#include "llvovolume.h"
#include "llflexibleobject.h" 
#include "llvosurfacepatch.h"
#include "llviewerfloaterreg.h"
#include "llcommandlineparser.h"
#include "llfloatermemleak.h"
#include "llfloaterreg.h"
#include "llfloatersnapshot.h"
#include "llfloaterinventory.h"

// includes for idle() idleShutdown()
#include "llviewercontrol.h"
#include "lleventnotifier.h"
#include "llcallbacklist.h"
#include "lldeferredsounds.h"
#include "pipeline.h"
#include "llgesturemgr.h"
#include "llsky.h"
#include "llvlmanager.h"
#include "llviewercamera.h"
#include "lldrawpoolbump.h"
#include "llvieweraudio.h"
#include "llimview.h"
#include "llviewerthrottle.h"
#include "llparcel.h"
#include "llavatariconctrl.h"
#include "llgroupiconctrl.h"
#include "llviewerassetstats.h"

// Include for security api initialization
#include "llsecapi.h"
#include "llmachineid.h"
#include "llmainlooprepeater.h"


#include "llviewereventrecorder.h"


// *FIX: These extern globals should be cleaned up.
// The globals either represent state/config/resource-storage of either 
// this app, or another 'component' of the viewer. App globals should be 
// moved into the app class, where as the other globals should be 
// moved out of here.
// If a global symbol reference seems valid, it will be included
// via header files above.

//----------------------------------------------------------------------------
// llviewernetwork.h
#include "llviewernetwork.h"
// define a self-registering event API object
#include "llappviewerlistener.h"

#if (LL_LINUX || LL_SOLARIS) && LL_GTK
#include "glib.h"
#endif // (LL_LINUX || LL_SOLARIS) && LL_GTK

#if LL_MSVC
// disable boost::lexical_cast warning
#pragma warning (disable:4702)
#endif

static LLAppViewerListener sAppViewerListener(LLAppViewer::instance);

////// Windows-specific includes to the bottom - nasty defines in these pollute the preprocessor
//
//----------------------------------------------------------------------------
// viewer.cpp - these are only used in viewer, should be easily moved.

#if LL_DARWIN
const char * const LL_VERSION_BUNDLE_ID = "com.secondlife.indra.viewer";
extern void init_apple_menu(const char* product);
#endif // LL_DARWIN

extern BOOL gRandomizeFramerate;
extern BOOL gPeriodicSlowFrame;
extern BOOL gDebugGL;

////////////////////////////////////////////////////////////
// All from the last globals push...

F32 gSimLastTime; // Used in LLAppViewer::init and send_stats()
F32 gSimFrames;

BOOL gShowObjectUpdates = FALSE;
BOOL gUseQuickTime = TRUE;

eLastExecEvent gLastExecEvent = LAST_EXEC_NORMAL;
S32 gLastExecDuration = -1; // (<0 indicates unknown) 

#if LL_WINDOWS  
#   define LL_PLATFORM_KEY "win"
#elif LL_DARWIN
#   define LL_PLATFORM_KEY "mac"
#elif LL_LINUX
#   define LL_PLATFORM_KEY "lnx"
#elif LL_SOLARIS
#   define LL_PLATFORM_KEY "sol"
#else
#   error "Unknown Platform"
#endif
const char* gPlatform = LL_PLATFORM_KEY;

LLSD gDebugInfo;

U32	gFrameCount = 0;
U32 gForegroundFrameCount = 0; // number of frames that app window was in foreground
LLPumpIO* gServicePump = NULL;

U64 gFrameTime = 0;
F32 gFrameTimeSeconds = 0.f;
F32 gFrameIntervalSeconds = 0.f;
F32 gFPSClamped = 10.f;						// Pretend we start at target rate.
F32 gFrameDTClamped = 0.f;					// Time between adjacent checks to network for packets
U64	gStartTime = 0; // gStartTime is "private", used only to calculate gFrameTimeSeconds
U32 gFrameStalls = 0;
const F64 FRAME_STALL_THRESHOLD = 1.0;

LLTimer gRenderStartTime;
LLFrameTimer gForegroundTime;
LLFrameTimer gLoggedInTime;
LLTimer gLogoutTimer;
static const F32 LOGOUT_REQUEST_TIME = 6.f;  // this will be cut short by the LogoutReply msg.
F32 gLogoutMaxTime = LOGOUT_REQUEST_TIME;


S32 gPendingMetricsUploads = 0;


BOOL				gDisconnected = FALSE;

// used to restore texture state after a mode switch
LLFrameTimer	gRestoreGLTimer;
BOOL			gRestoreGL = FALSE;
BOOL				gUseWireframe = FALSE;

// VFS globals - see llappviewer.h
LLVFS* gStaticVFS = NULL;

LLMemoryInfo gSysMemory;
U64 gMemoryAllocated = 0; // updated in display_stats() in llviewerdisplay.cpp

std::string gLastVersionChannel;

LLVector3			gWindVec(3.0, 3.0, 0.0);
LLVector3			gRelativeWindVec(0.0, 0.0, 0.0);

U32		gPacketsIn = 0;

BOOL				gPrintMessagesThisFrame = FALSE;

BOOL gRandomizeFramerate = FALSE;
BOOL gPeriodicSlowFrame = FALSE;

BOOL gCrashOnStartup = FALSE;
BOOL gLLErrorActivated = FALSE;
BOOL gLogoutInProgress = FALSE;

////////////////////////////////////////////////////////////
// Internal globals... that should be removed.
static std::string gArgs;
const int MAX_MARKER_LENGTH = 1024;
const std::string MARKER_FILE_NAME("SecondLife.exec_marker");
const std::string START_MARKER_FILE_NAME("SecondLife.start_marker");
const std::string ERROR_MARKER_FILE_NAME("SecondLife.error_marker");
const std::string LLERROR_MARKER_FILE_NAME("SecondLife.llerror_marker");
const std::string LOGOUT_MARKER_FILE_NAME("SecondLife.logout_marker");
static BOOL gDoDisconnect = FALSE;
static std::string gLaunchFileOnQuit;

// Used on Win32 for other apps to identify our window (eg, win_setup)
const char* const VIEWER_WINDOW_CLASSNAME = "Second Life";

//-- LLDeferredTaskList ------------------------------------------------------

/**
 * A list of deferred tasks.
 *
 * We sometimes need to defer execution of some code until the viewer gets idle,
 * e.g. removing an inventory item from within notifyObservers() may not work out.
 *
 * Tasks added to this list will be executed in the next LLAppViewer::idle() iteration.
 * All tasks are executed only once.
 */
class LLDeferredTaskList: public LLSingleton<LLDeferredTaskList>
{
	LOG_CLASS(LLDeferredTaskList);

	friend class LLAppViewer;
	typedef boost::signals2::signal<void()> signal_t;

	void addTask(const signal_t::slot_type& cb)
	{
		mSignal.connect(cb);
	}

	void run()
	{
		if (!mSignal.empty())
		{
			mSignal();
			mSignal.disconnect_all_slots();
		}
	}

	signal_t mSignal;
};

//----------------------------------------------------------------------------

// List of entries from strings.xml to always replace
static std::set<std::string> default_trans_args;
void init_default_trans_args()
{
	default_trans_args.insert("SECOND_LIFE"); // World
	default_trans_args.insert("APP_NAME");
	default_trans_args.insert("CAPITALIZED_APP_NAME");
	default_trans_args.insert("SECOND_LIFE_GRID");
	default_trans_args.insert("SUPPORT_SITE");
	// This URL shows up in a surprising number of places in various skin
	// files. We really only want to have to maintain a single copy of it.
	default_trans_args.insert("create_account_url");
}

//----------------------------------------------------------------------------
// File scope definitons
const char *VFS_DATA_FILE_BASE = "data.db2.x.";
const char *VFS_INDEX_FILE_BASE = "index.db2.x.";


struct SettingsFile : public LLInitParam::Block<SettingsFile>
{
	Mandatory<std::string>	name;
	Optional<std::string>	file_name;
	Optional<bool>			required,
							persistent;
	Optional<std::string>	file_name_setting;

	SettingsFile()
	:	name("name"),
		file_name("file_name"),
		required("required", false),
		persistent("persistent", true),
		file_name_setting("file_name_setting")
	{}
};

struct SettingsGroup : public LLInitParam::Block<SettingsGroup>
{
	Mandatory<std::string>	name;
	Mandatory<S32>			path_index;
	Multiple<SettingsFile>	files;

	SettingsGroup()
	:	name("name"),
		path_index("path_index"),
		files("file")
	{}
};

struct SettingsFiles : public LLInitParam::Block<SettingsFiles>
{
	Multiple<SettingsGroup>	groups;

	SettingsFiles()
	: groups("group")
	{}
};

static std::string gWindowTitle;

LLAppViewer::LLUpdaterInfo *LLAppViewer::sUpdaterInfo = NULL ;

//----------------------------------------------------------------------------
// Metrics logging control constants
//----------------------------------------------------------------------------
static const F32 METRICS_INTERVAL_DEFAULT = 600.0;
static const F32 METRICS_INTERVAL_QA = 30.0;
static F32 app_metrics_interval = METRICS_INTERVAL_DEFAULT;
static bool app_metrics_qa_mode = false;

void idle_afk_check()
{
	// check idle timers
	F32 current_idle = gAwayTriggerTimer.getElapsedTimeF32();
	F32 afk_timeout  = gSavedSettings.getS32("AFKTimeout");
	if (afk_timeout && (current_idle > afk_timeout) && ! gAgent.getAFK())
	{
		LL_INFOS("IdleAway") << "Idle more than " << afk_timeout << " seconds: automatically changing to Away status" << LL_ENDL;
		gAgent.setAFK();
	}
}

// A callback set in LLAppViewer::init()
static void ui_audio_callback(const LLUUID& uuid)
{
	if (gAudiop)
	{
		SoundData soundData(uuid, gAgent.getID(), 1.0f, LLAudioEngine::AUDIO_TYPE_UI);
		gAudiop->triggerSound(soundData);
	}
}

// A callback set in LLAppViewer::init()
static void deferred_ui_audio_callback(const LLUUID& uuid)
{
	if (gAudiop)
	{
		SoundData soundData(uuid, gAgent.getID(), 1.0f, LLAudioEngine::AUDIO_TYPE_UI);
		LLDeferredSounds::instance().deferSound(soundData);
	}
}

bool	create_text_segment_icon_from_url_match(LLUrlMatch* match,LLTextBase* base)
{
	if(!match || !base || base->getPlainText())
		return false;

	LLUUID match_id = match->getID();

	LLIconCtrl* icon;

	if(gAgent.isInGroup(match_id, TRUE))
	{
		LLGroupIconCtrl::Params icon_params;
		icon_params.group_id = match_id;
		icon_params.rect = LLRect(0, 16, 16, 0);
		icon_params.visible = true;
		icon = LLUICtrlFactory::instance().create<LLGroupIconCtrl>(icon_params);
	}
	else
	{
		LLAvatarIconCtrl::Params icon_params;
		icon_params.avatar_id = match_id;
		icon_params.rect = LLRect(0, 16, 16, 0);
		icon_params.visible = true;
		icon = LLUICtrlFactory::instance().create<LLAvatarIconCtrl>(icon_params);
	}

	LLInlineViewSegment::Params params;
	params.force_newline = false;
	params.view = icon;
	params.left_pad = 4;
	params.right_pad = 4;
	params.top_pad = -2;
	params.bottom_pad = 2;

	base->appendWidget(params," ",false);
	
	return true;
}

void request_initial_instant_messages()
{
	static BOOL requested = FALSE;
	if (!requested
		&& gMessageSystem
		&& LLMuteList::getInstance()->isLoaded()
		&& isAgentAvatarValid())
	{
		// Auto-accepted inventory items may require the avatar object
		// to build a correct name.  Likewise, inventory offers from
		// muted avatars require the mute list to properly mute.
		LLMessageSystem* msg = gMessageSystem;
		msg->newMessageFast(_PREHASH_RetrieveInstantMessages);
		msg->nextBlockFast(_PREHASH_AgentData);
		msg->addUUIDFast(_PREHASH_AgentID, gAgent.getID());
		msg->addUUIDFast(_PREHASH_SessionID, gAgent.getSessionID());
		gAgent.sendReliableMessage();
		requested = TRUE;
	}
}

// Use these strictly for things that are constructed at startup,
// or for things that are performance critical.  JC
static void settings_to_globals()
{
	LLBUTTON_H_PAD		= gSavedSettings.getS32("ButtonHPad");
	BTN_HEIGHT_SMALL	= gSavedSettings.getS32("ButtonHeightSmall");
	BTN_HEIGHT			= gSavedSettings.getS32("ButtonHeight");

	MENU_BAR_HEIGHT		= gSavedSettings.getS32("MenuBarHeight");
	MENU_BAR_WIDTH		= gSavedSettings.getS32("MenuBarWidth");

	LLSurface::setTextureSize(gSavedSettings.getU32("RegionTextureSize"));
	
	LLRender::sGLCoreProfile = gSavedSettings.getBOOL("RenderGLCoreProfile");
	LLVertexBuffer::sUseVAO = gSavedSettings.getBOOL("RenderUseVAO");
	LLImageGL::sGlobalUseAnisotropic	= gSavedSettings.getBOOL("RenderAnisotropic");
	LLImageGL::sCompressTextures		= gSavedSettings.getBOOL("RenderCompressTextures");
	LLVOVolume::sLODFactor				= gSavedSettings.getF32("RenderVolumeLODFactor");
	LLVOVolume::sDistanceFactor			= 1.f-LLVOVolume::sLODFactor * 0.1f;
	LLVolumeImplFlexible::sUpdateFactor = gSavedSettings.getF32("RenderFlexTimeFactor");
	LLVOTree::sTreeFactor				= gSavedSettings.getF32("RenderTreeLODFactor");
	LLVOAvatar::sLODFactor				= gSavedSettings.getF32("RenderAvatarLODFactor");
	LLVOAvatar::sPhysicsLODFactor		= gSavedSettings.getF32("RenderAvatarPhysicsLODFactor");
	LLVOAvatar::sMaxVisible				= (U32)gSavedSettings.getS32("RenderAvatarMaxVisible");
	LLVOAvatar::sVisibleInFirstPerson	= gSavedSettings.getBOOL("FirstPersonAvatarVisible");
	// clamp auto-open time to some minimum usable value
	LLFolderView::sAutoOpenTime			= llmax(0.25f, gSavedSettings.getF32("FolderAutoOpenDelay"));
	LLSelectMgr::sRectSelectInclusive	= gSavedSettings.getBOOL("RectangleSelectInclusive");
	LLSelectMgr::sRenderHiddenSelections = gSavedSettings.getBOOL("RenderHiddenSelections");
	LLSelectMgr::sRenderLightRadius = gSavedSettings.getBOOL("RenderLightRadius");

	gAgentPilot.setNumRuns(gSavedSettings.getS32("StatsNumRuns"));
	gAgentPilot.setQuitAfterRuns(gSavedSettings.getBOOL("StatsQuitAfterRuns"));
	gAgent.setHideGroupTitle(gSavedSettings.getBOOL("RenderHideGroupTitle"));
		
	gDebugWindowProc = gSavedSettings.getBOOL("DebugWindowProc");
	gShowObjectUpdates = gSavedSettings.getBOOL("ShowObjectUpdates");
	LLWorldMapView::sMapScale = gSavedSettings.getF32("MapScale");
}

static void settings_modify()
{
	LLRenderTarget::sUseFBO				= gSavedSettings.getBOOL("RenderDeferred");
	LLPipeline::sRenderBump				= gSavedSettings.getBOOL("RenderObjectBump");
	LLPipeline::sRenderDeferred		= LLPipeline::sRenderBump && gSavedSettings.getBOOL("RenderDeferred");
	LLVOAvatar::sUseImpostors			= gSavedSettings.getBOOL("RenderUseImpostors");
	LLVOSurfacePatch::sLODFactor		= gSavedSettings.getF32("RenderTerrainLODFactor");
	LLVOSurfacePatch::sLODFactor *= LLVOSurfacePatch::sLODFactor; //square lod factor to get exponential range of [1,4]
	gDebugGL = gSavedSettings.getBOOL("RenderDebugGL") || gDebugSession;
	gDebugPipeline = gSavedSettings.getBOOL("RenderDebugPipeline");
}

class LLFastTimerLogThread : public LLThread
{
public:
	std::string mFile;

	LLFastTimerLogThread(std::string& test_name) : LLThread("fast timer log")
 	{
		std::string file_name = test_name + std::string(".slp");
		mFile = gDirUtilp->getExpandedFilename(LL_PATH_LOGS, file_name);
	}

	void run()
	{
		std::ofstream os(mFile.c_str());
		
		while (!LLAppViewer::instance()->isQuitting())
		{
			LLFastTimer::writeLog(os);
			os.flush();
			ms_sleep(32);
		}

		os.close();
	}
};

//virtual
bool LLAppViewer::initSLURLHandler()
{
	// does nothing unless subclassed
	return false;
}

//virtual
bool LLAppViewer::sendURLToOtherInstance(const std::string& url)
{
	// does nothing unless subclassed
	return false;
}

//----------------------------------------------------------------------------
// LLAppViewer definition

// Static members.
// The single viewer app.
LLAppViewer* LLAppViewer::sInstance = NULL;
LLTextureCache* LLAppViewer::sTextureCache = NULL; 
LLImageDecodeThread* LLAppViewer::sImageDecodeThread = NULL; 
LLTextureFetch* LLAppViewer::sTextureFetch = NULL; 

LLAppViewer::LLAppViewer() : 
	mMarkerFile(),
	mLogoutMarkerFile(),
	mReportedCrash(false),
	mNumSessions(0),
	mPurgeCache(false),
	mPurgeOnExit(false),
	mSecondInstance(false),
	mSavedFinalSnapshot(false),
	mSavePerAccountSettings(false),		// don't save settings on logout unless login succeeded.
	mQuitRequested(false),
	mLogoutRequestSent(false),
	mYieldTime(-1),
	mMainloopTimeout(NULL),
	mAgentRegionLastAlive(false),
	mRandomizeFramerate(LLCachedControl<bool>(gSavedSettings,"Randomize Framerate", FALSE)),
	mPeriodicSlowFrame(LLCachedControl<bool>(gSavedSettings,"Periodic Slow Frame", FALSE)),
	mFastTimerLogThread(NULL),
	mUpdater(new LLUpdaterService()),
	mSettingsLocationList(NULL)
{
	if(NULL != sInstance)
	{
		llerrs << "Oh no! An instance of LLAppViewer already exists! LLAppViewer is sort of like a singleton." << llendl;
	}

    mDumpPath ="";

	// Need to do this initialization before we do anything else, since anything
	// that touches files should really go through the lldir API
	gDirUtilp->initAppDirs("SecondLife");
	//
	// IMPORTANT! Do NOT put anything that will write
	// into the log files during normal startup until AFTER
	// we run the "program crashed last time" error handler below.
	//
	sInstance = this;

	gLoggedInTime.stop();

	initLoggingAndGetLastDuration();
	
	processMarkerFiles();
	//
	// OK to write stuff to logs now, we've now crash reported if necessary
	//
	
	LLLoginInstance::instance().setUpdaterService(mUpdater.get());
	LLLoginInstance::instance().setPlatformInfo(gPlatform, getOSInfo().getOSVersionString());
}

LLAppViewer::~LLAppViewer()
{
	delete mSettingsLocationList;
	LLViewerEventRecorder::instance().~LLViewerEventRecorder();

	LLLoginInstance::instance().setUpdaterService(0);
	
	destroyMainloopTimeout();

	// If we got to this destructor somehow, the app didn't hang.
	removeMarkerFiles();
}

class LLUITranslationBridge : public LLTranslationBridge
{
public:
	virtual std::string getString(const std::string &xml_desc)
	{
		return LLTrans::getString(xml_desc);
	}
};

bool LLAppViewer::init()
{	
	setupErrorHandling();

	//
	// Start of the application
	//
	LLFastTimer::reset();
	
	
#ifdef LL_DARWIN
	mMainLoopInitialized = false;
#endif

	// initialize LLWearableType translation bridge.
	// Memory will be cleaned up in ::cleanupClass()
	LLWearableType::initClass(new LLUITranslationBridge());

	// initialize SSE options
	LLVector4a::initClass();

	//initialize particle index pool
	LLVOPartGroup::initClass();

	// set skin search path to default, will be overridden later
	// this allows simple skinned file lookups to work
	gDirUtilp->setSkinFolder("default", "en");

	initLoggingAndGetLastDuration();
	
<<<<<<< HEAD
=======
	processMarkerFiles();
	
>>>>>>> cb917083
	//
	// OK to write stuff to logs now, we've now crash reported if necessary
	//
	init_default_trans_args();
	
	if (!initConfiguration())
		return false;

	LL_INFOS("InitInfo") << "Configuration initialized." << LL_ENDL ;

	//set the max heap size.
	initMaxHeapSize() ;
	LLCoros::instance().setStackSize(gSavedSettings.getS32("CoroutineStackSize"));

	LLPrivateMemoryPoolManager::initClass((BOOL)gSavedSettings.getBOOL("MemoryPrivatePoolEnabled"), (U32)gSavedSettings.getU32("MemoryPrivatePoolSize")*1024*1024) ;
	// write Google Breakpad minidump files to a per-run dump directory to avoid multiple viewer issues.
	std::string logdir = gDirUtilp->getExpandedFilename(LL_PATH_DUMP, "");
	mDumpPath = logdir;
	setMiniDumpDir(logdir);
	logdir += gDirUtilp->getDirDelimiter();
    setDebugFileNames(logdir);


	// Although initLoggingAndGetLastDuration() is the right place to mess with
	// setFatalFunction(), we can't query gSavedSettings until after
	// initConfiguration().
	S32 rc(gSavedSettings.getS32("QAModeTermCode"));
	if (rc >= 0)
	{
		// QAModeTermCode set, terminate with that rc on LL_ERRS. Use _exit()
		// rather than exit() because normal cleanup depends too much on
		// successful startup!
		LLError::setFatalFunction(boost::bind(_exit, rc));
	}

    mAlloc.setProfilingEnabled(gSavedSettings.getBOOL("MemProfiling"));

	// Initialize the non-LLCurl libcurl library.  Should be called
	// before consumers (LLTextureFetch).
	mAppCoreHttp.init();
	
    // *NOTE:Mani - LLCurl::initClass is not thread safe. 
    // Called before threads are created.
    LLCurl::initClass(gSavedSettings.getF32("CurlRequestTimeOut"), 
						gSavedSettings.getS32("CurlMaximumNumberOfHandles"), 
						gSavedSettings.getBOOL("CurlUseMultipleThreads"));
	LL_INFOS("InitInfo") << "LLCurl initialized." << LL_ENDL ;

    LLMachineID::init();
	
	{
		// Viewer metrics initialization
		//static LLCachedControl<bool> metrics_submode(gSavedSettings,
		//											 "QAModeMetrics",
		//											 false,
		//											 "Enables QA features (logging, faster cycling) for metrics collector");

		if (gSavedSettings.getBOOL("QAModeMetrics"))
		{
			app_metrics_qa_mode = true;
			app_metrics_interval = METRICS_INTERVAL_QA;
		}
		LLViewerAssetStatsFF::init();
	}

	initThreads();
	LL_INFOS("InitInfo") << "Threads initialized." << LL_ENDL ;

	// Initialize settings early so that the defaults for ignorable dialogs are
	// picked up and then correctly re-saved after launching the updater (STORM-1268).
	LLUI::settings_map_t settings_map;
	settings_map["config"] = &gSavedSettings;
	settings_map["ignores"] = &gWarningSettings;
	settings_map["floater"] = &gSavedSettings; // *TODO: New settings file
	settings_map["account"] = &gSavedPerAccountSettings;

	LLUI::initClass(settings_map,
		LLUIImageList::getInstance(),
		ui_audio_callback,
		deferred_ui_audio_callback,
		&LLUI::getScaleFactor());
	LL_INFOS("InitInfo") << "UI initialized." << LL_ENDL ;

	// NOW LLUI::getLanguage() should work. gDirUtilp must know the language
	// for this session ASAP so all the file-loading commands that follow,
	// that use findSkinnedFilenames(), will include the localized files.
	gDirUtilp->setSkinFolder(gDirUtilp->getSkinFolder(), LLUI::getLanguage());

	// Setup LLTrans after LLUI::initClass has been called.
	initStrings();

	// Setup notifications after LLUI::initClass() has been called.
	LLNotifications::instance();
	LL_INFOS("InitInfo") << "Notifications initialized." << LL_ENDL ;

    writeSystemInfo();

	// Initialize updater service (now that we have an io pump)
	initUpdater();
	if(isQuitting())
	{
		// Early out here because updater set the quitting flag.
		return true;
	}

	//////////////////////////////////////////////////////////////////////////////
	//////////////////////////////////////////////////////////////////////////////
	//////////////////////////////////////////////////////////////////////////////
	//////////////////////////////////////////////////////////////////////////////
	// *FIX: The following code isn't grouped into functions yet.

	//
	// Various introspection concerning the libs we're using - particularly
	// the libs involved in getting to a full login screen.
	//
	LL_INFOS("InitInfo") << "J2C Engine is: " << LLImageJ2C::getEngineInfo() << LL_ENDL;
	LL_INFOS("InitInfo") << "libcurl version is: " << LLCurl::getVersionString() << LL_ENDL;

	/////////////////////////////////////////////////
	// OS-specific login dialogs
	/////////////////////////////////////////////////

	//test_cached_control();

	// track number of times that app has run
	mNumSessions = gSavedSettings.getS32("NumSessions");
	mNumSessions++;
	gSavedSettings.setS32("NumSessions", mNumSessions);

	if (gSavedSettings.getBOOL("VerboseLogs"))
	{
		LLError::setPrintLocation(true);
	}

	// LLKeyboard relies on LLUI to know what some accelerator keys are called.
	LLKeyboard::setStringTranslatorFunc( LLTrans::getKeyboardString );

	LLWeb::initClass();			  // do this after LLUI
	
	// Provide the text fields with callbacks for opening Urls
	LLUrlAction::setOpenURLCallback(boost::bind(&LLWeb::loadURL, _1, LLStringUtil::null, LLStringUtil::null));
	LLUrlAction::setOpenURLInternalCallback(boost::bind(&LLWeb::loadURLInternal, _1, LLStringUtil::null, LLStringUtil::null));
	LLUrlAction::setOpenURLExternalCallback(boost::bind(&LLWeb::loadURLExternal, _1, true, LLStringUtil::null));
	LLUrlAction::setExecuteSLURLCallback(&LLURLDispatcher::dispatchFromTextEditor);

	// Let code in llui access the viewer help floater
	LLUI::sHelpImpl = LLViewerHelp::getInstance();

	LL_INFOS("InitInfo") << "UI initialization is done." << LL_ENDL ;

	// Load translations for tooltips
	LLFloater::initClass();

	/////////////////////////////////////////////////
	
	LLToolMgr::getInstance(); // Initialize tool manager if not already instantiated
	
	LLViewerFloaterReg::registerFloaters();
	
	/////////////////////////////////////////////////
	//
	// Load settings files
	//
	//
	LLGroupMgr::parseRoleActions("role_actions.xml");

	LLAgent::parseTeleportMessages("teleport_strings.xml");

	// load MIME type -> media impl mappings
	std::string mime_types_name;
#if LL_DARWIN
	mime_types_name = "mime_types_mac.xml";
#elif LL_LINUX
	mime_types_name = "mime_types_linux.xml";
#else
	mime_types_name = "mime_types.xml";
#endif
	LLMIMETypes::parseMIMETypes( mime_types_name ); 

	// Copy settings to globals. *TODO: Remove or move to appropriage class initializers
	settings_to_globals();
	// Setup settings listeners
	settings_setup_listeners();
	// Modify settings based on system configuration and compile options
	settings_modify();

	// Find partition serial number (Windows) or hardware serial (Mac)
	mSerialNumber = generateSerialNumber();

	// do any necessary set-up for accepting incoming SLURLs from apps
	initSLURLHandler();

	if(false == initHardwareTest())
	{
		// Early out from user choice.
		return false;
	}
	LL_INFOS("InitInfo") << "Hardware test initialization done." << LL_ENDL ;

	// Prepare for out-of-memory situations, during which we will crash on
	// purpose and save a dump.
#if LL_WINDOWS && LL_RELEASE_FOR_DOWNLOAD && LL_USE_SMARTHEAP
	MemSetErrorHandler(first_mem_error_handler);
#endif // LL_WINDOWS && LL_RELEASE_FOR_DOWNLOAD && LL_USE_SMARTHEAP

	// *Note: this is where gViewerStats used to be created.

	//
	// Initialize the VFS, and gracefully handle initialization errors
	//

	if (!initCache())
	{
		std::ostringstream msg;
		msg << LLTrans::getString("MBUnableToAccessFile");
		OSMessageBox(msg.str(),LLStringUtil::null,OSMB_OK);
		return 1;
	}
	LL_INFOS("InitInfo") << "Cache initialization is done." << LL_ENDL ;

	// Initialize the repeater service.
	LLMainLoopRepeater::instance().start();

	//
	// Initialize the window
	//
	gGLActive = TRUE;
	initWindow();
	LL_INFOS("InitInfo") << "Window is initialized." << LL_ENDL ;

	// initWindow also initializes the Feature List, so now we can initialize this global.
	LLCubeMap::sUseCubeMaps = LLFeatureManager::getInstance()->isFeatureAvailable("RenderCubeMap");

	// call all self-registered classes
	LLInitClassList::instance().fireCallbacks();

	LLFolderViewItem::initClass(); // SJB: Needs to happen after initWindow(), not sure why but related to fonts
		
	gGLManager.getGLInfo(gDebugInfo);
	gGLManager.printGLInfoString();

	// Load Default bindings
	std::string key_bindings_file = gDirUtilp->findFile("keys.xml",
														gDirUtilp->getExpandedFilename(LL_PATH_USER_SETTINGS, ""),
														gDirUtilp->getExpandedFilename(LL_PATH_APP_SETTINGS, ""));


	if (!gViewerKeyboard.loadBindingsXML(key_bindings_file))
	{
		std::string key_bindings_file = gDirUtilp->findFile("keys.ini",
															gDirUtilp->getExpandedFilename(LL_PATH_USER_SETTINGS, ""),
															gDirUtilp->getExpandedFilename(LL_PATH_APP_SETTINGS, ""));
		if (!gViewerKeyboard.loadBindings(key_bindings_file))
		{
			LL_ERRS("InitInfo") << "Unable to open keys.ini" << LL_ENDL;
		}
	}

	// If we don't have the right GL requirements, exit.
	if (!gGLManager.mHasRequirements)
	{	
		// can't use an alert here since we're exiting and
		// all hell breaks lose.
		OSMessageBox(
			LLNotifications::instance().getGlobalString("UnsupportedGLRequirements"),
			LLStringUtil::null,
			OSMB_OK);
		return 0;
	}

	// Without SSE2 support we will crash almost immediately, warn here.
	if (!gSysCPU.hasSSE2())
	{	
		// can't use an alert here since we're exiting and
		// all hell breaks lose.
		OSMessageBox(
			LLNotifications::instance().getGlobalString("UnsupportedCPUSSE2"),
			LLStringUtil::null,
			OSMB_OK);
		return 0;
	}

	// alert the user if they are using unsupported hardware
	if(!gSavedSettings.getBOOL("AlertedUnsupportedHardware"))
	{
		bool unsupported = false;
		LLSD args;
		std::string minSpecs;
		
		// get cpu data from xml
		std::stringstream minCPUString(LLNotifications::instance().getGlobalString("UnsupportedCPUAmount"));
		S32 minCPU = 0;
		minCPUString >> minCPU;

		// get RAM data from XML
		std::stringstream minRAMString(LLNotifications::instance().getGlobalString("UnsupportedRAMAmount"));
		U64 minRAM = 0;
		minRAMString >> minRAM;
		minRAM = minRAM * 1024 * 1024;

		if(!LLFeatureManager::getInstance()->isGPUSupported() && LLFeatureManager::getInstance()->getGPUClass() != GPU_CLASS_UNKNOWN)
		{
			minSpecs += LLNotifications::instance().getGlobalString("UnsupportedGPU");
			minSpecs += "\n";
			unsupported = true;
		}
		if(gSysCPU.getMHz() < minCPU)
		{
			minSpecs += LLNotifications::instance().getGlobalString("UnsupportedCPU");
			minSpecs += "\n";
			unsupported = true;
		}
		if(gSysMemory.getPhysicalMemoryClamped() < minRAM)
		{
			minSpecs += LLNotifications::instance().getGlobalString("UnsupportedRAM");
			minSpecs += "\n";
			unsupported = true;
		}

		if (LLFeatureManager::getInstance()->getGPUClass() == GPU_CLASS_UNKNOWN)
		{
			LLNotificationsUtil::add("UnknownGPU");
		} 
			
		if(unsupported)
		{
			if(!gSavedSettings.controlExists("WarnUnsupportedHardware") 
				|| gSavedSettings.getBOOL("WarnUnsupportedHardware"))
			{
				args["MINSPECS"] = minSpecs;
				LLNotificationsUtil::add("UnsupportedHardware", args );
			}

		}
	}

#if LL_WINDOWS
	if (gGLManager.mGLVersion < LLFeatureManager::getInstance()->getExpectedGLVersion())
	{
		if (gGLManager.mIsIntel)
		{
			LLNotificationsUtil::add("IntelOldDriver");
		}
		else if (gGLManager.mIsNVIDIA)
		{
			LLNotificationsUtil::add("NVIDIAOldDriver");
		}
		else if (gGLManager.mIsATI)
		{
			LLNotificationsUtil::add("AMDOldDriver");
		}
	}
#endif


	// save the graphics card
	gDebugInfo["GraphicsCard"] = LLFeatureManager::getInstance()->getGPUString();

	// Save the current version to the prefs file
	gSavedSettings.setString("LastRunVersion",
							 LLVersionInfo::getChannelAndVersion());

	gSimLastTime = gRenderStartTime.getElapsedTimeF32();
	gSimFrames = (F32)gFrameCount;

	LLViewerJoystick::getInstance()->init(false);

	try {
		initializeSecHandler();
	}
	catch (LLProtectedDataException ex)
	{
	  LLNotificationsUtil::add("CorruptedProtectedDataStore");
	}
	LLHTTPClient::setCertVerifyCallback(secapiSSLCertVerifyCallback);


	gGLActive = FALSE;

	// Iterate over --leap command-line options. But this is a bit tricky: if
	// there's only one, it won't be an array at all.
	LLSD LeapCommand(gSavedSettings.getLLSD("LeapCommand"));
	LL_DEBUGS("InitInfo") << "LeapCommand: " << LeapCommand << LL_ENDL;
	if (LeapCommand.isDefined() && ! LeapCommand.isArray())
	{
		// If LeapCommand is actually a scalar value, make an array of it.
		// Have to do it in two steps because LeapCommand.append(LeapCommand)
		// trashes content! :-P
		LLSD item(LeapCommand);
		LeapCommand.append(item);
	}
	BOOST_FOREACH(const std::string& leap, llsd::inArray(LeapCommand))
	{
		LL_INFOS("InitInfo") << "processing --leap \"" << leap << '"' << LL_ENDL;
		// We don't have any better description of this plugin than the
		// user-specified command line. Passing "" causes LLLeap to derive a
		// description from the command line itself.
		// Suppress LLLeap::Error exception: trust LLLeap's own logging. We
		// don't consider any one --leap command mission-critical, so if one
		// fails, log it, shrug and carry on.
		LLLeap::create("", leap, false); // exception=false
	}

	if (gSavedSettings.getBOOL("QAMode") && gSavedSettings.getS32("QAModeEventHostPort") > 0)
	{
		LL_WARNS("InitInfo") << "QAModeEventHostPort DEPRECATED: "
							 << "lleventhost no longer supported as a dynamic library"
							 << LL_ENDL;
	}

	LLViewerMedia::initClass();
	LL_INFOS("InitInfo") << "Viewer media initialized." << LL_ENDL ;

	LLTextUtil::TextHelpers::iconCallbackCreationFunction = create_text_segment_icon_from_url_match;

	//EXT-7013 - On windows for some locale (Japanese) standard 
	//datetime formatting functions didn't support some parameters such as "weekday".
	//Names for days and months localized in xml are also useful for Polish locale(STORM-107).
	std::string language = gSavedSettings.getString("Language");
	if(language == "ja" || language == "pl")
	{
		LLStringOps::setupWeekDaysNames(LLTrans::getString("dateTimeWeekdaysNames"));
		LLStringOps::setupWeekDaysShortNames(LLTrans::getString("dateTimeWeekdaysShortNames"));
		LLStringOps::setupMonthNames(LLTrans::getString("dateTimeMonthNames"));
		LLStringOps::setupMonthShortNames(LLTrans::getString("dateTimeMonthShortNames"));
		LLStringOps::setupDayFormat(LLTrans::getString("dateTimeDayFormat"));

		LLStringOps::sAM = LLTrans::getString("dateTimeAM");
		LLStringOps::sPM = LLTrans::getString("dateTimePM");
	}

	LLAgentLanguage::init();

	return true;
}

void LLAppViewer::initMaxHeapSize()
{
	//set the max heap size.
	//here is some info regarding to the max heap size:
	//------------------------------------------------------------------------------------------
	// OS       | setting | SL address bits | max manageable memory space | max heap size
	// Win 32   | default | 32-bit          | 2GB                         | < 1.7GB
	// Win 32   | /3G     | 32-bit          | 3GB                         | < 1.7GB or 2.7GB
	//Linux 32  | default | 32-bit          | 3GB                         | < 2.7GB
	//Linux 32  |HUGEMEM  | 32-bit          | 4GB                         | < 3.7GB
	//64-bit OS |default  | 32-bit          | 4GB                         | < 3.7GB
	//64-bit OS |default  | 64-bit          | N/A (> 4GB)                 | N/A (> 4GB)
	//------------------------------------------------------------------------------------------
	//currently SL is built under 32-bit setting, we set its max heap size no more than 1.6 GB.

	//F32 max_heap_size_gb = llmin(1.6f, (F32)gSavedSettings.getF32("MaxHeapSize")) ;
	F32 max_heap_size_gb = gSavedSettings.getF32("MaxHeapSize") ;
	BOOL enable_mem_failure_prevention = (BOOL)gSavedSettings.getBOOL("MemoryFailurePreventionEnabled") ;

	LLMemory::initMaxHeapSizeGB(max_heap_size_gb, enable_mem_failure_prevention) ;
}

void LLAppViewer::checkMemory()
{
	const static F32 MEMORY_CHECK_INTERVAL = 1.0f ; //second
	//const static F32 MAX_QUIT_WAIT_TIME = 30.0f ; //seconds
	//static F32 force_quit_timer = MAX_QUIT_WAIT_TIME + MEMORY_CHECK_INTERVAL ;

	if(!gGLManager.mDebugGPU)
	{
		return ;
	}

	if(MEMORY_CHECK_INTERVAL > mMemCheckTimer.getElapsedTimeF32())
	{
		return ;
	}
	mMemCheckTimer.reset() ;

	//update the availability of memory
	LLMemory::updateMemoryInfo() ;

	bool is_low = LLMemory::isMemoryPoolLow() ;

	LLPipeline::throttleNewMemoryAllocation(is_low) ;		
	
	if(is_low)
	{
		LLMemory::logMemoryInfo() ;
	}
}

static LLFastTimer::DeclareTimer FTM_MESSAGES("System Messages");
static LLFastTimer::DeclareTimer FTM_SLEEP("Sleep");
static LLFastTimer::DeclareTimer FTM_YIELD("Yield");

static LLFastTimer::DeclareTimer FTM_TEXTURE_CACHE("Texture Cache");
static LLFastTimer::DeclareTimer FTM_DECODE("Image Decode");
static LLFastTimer::DeclareTimer FTM_VFS("VFS Thread");
static LLFastTimer::DeclareTimer FTM_LFS("LFS Thread");
static LLFastTimer::DeclareTimer FTM_PAUSE_THREADS("Pause Threads");
static LLFastTimer::DeclareTimer FTM_IDLE("Idle");
static LLFastTimer::DeclareTimer FTM_PUMP("Pump");
static LLFastTimer::DeclareTimer FTM_PUMP_ARES("Ares");
static LLFastTimer::DeclareTimer FTM_PUMP_SERVICE("Service");
static LLFastTimer::DeclareTimer FTM_SERVICE_CALLBACK("Callback");
static LLFastTimer::DeclareTimer FTM_AGENT_AUTOPILOT("Autopilot");
static LLFastTimer::DeclareTimer FTM_AGENT_UPDATE("Update");

LLFastTimer::DeclareTimer FTM_FRAME("Frame", true);

bool LLAppViewer::mainLoop()
{
#ifdef LL_DARWIN
	if (!mMainLoopInitialized)
#endif
	{
		mMainloopTimeout = new LLWatchdogTimeout();
		
		//-------------------------------------------
		// Run main loop until time to quit
		//-------------------------------------------
		
		// Create IO Pump to use for HTTP Requests.
		gServicePump = new LLPumpIO(gAPRPoolp);
		LLHTTPClient::setPump(*gServicePump);
		LLCurl::setCAFile(gDirUtilp->getCAFile());
		
		// Note: this is where gLocalSpeakerMgr and gActiveSpeakerMgr used to be instantiated.
		
		LLVoiceChannel::initClass();
		LLVoiceClient::getInstance()->init(gServicePump);
		LLVoiceChannel::setCurrentVoiceChannelChangedCallback(boost::bind(&LLFloaterIMContainer::onCurrentChannelChanged, _1), true);
		
		joystick = LLViewerJoystick::getInstance();
		joystick->setNeedsReset(true);
		
#ifdef LL_DARWIN
		// Ensure that this section of code never gets called again on OS X.
		mMainLoopInitialized = true;
#endif
	}
	// As we do not (yet) send data on the mainloop LLEventPump that varies
	// with each frame, no need to instantiate a new LLSD event object each
	// time. Obviously, if that changes, just instantiate the LLSD at the
	// point of posting.
	
	LLEventPump& mainloop(LLEventPumps::instance().obtain("mainloop"));
	
    LLSD newFrame;
	
	LLTimer frameTimer,idleTimer;
	LLTimer debugTime;
	
	//LLPrivateMemoryPoolTester::getInstance()->run(false) ;
	//LLPrivateMemoryPoolTester::getInstance()->run(true) ;
	//LLPrivateMemoryPoolTester::destroy() ;

	// Handle messages
#ifdef LL_DARWIN
	if (!LLApp::isExiting())
#else
	while (!LLApp::isExiting())
#endif
	{
		LLFastTimer _(FTM_FRAME);
		LLFastTimer::nextFrame(); 

		//clear call stack records
		llclearcallstacks;

		//check memory availability information
		checkMemory() ;
		
		try
		{
			pingMainloopTimeout("Main:MiscNativeWindowEvents");

			if (gViewerWindow)
			{
				LLFastTimer t2(FTM_MESSAGES);
				gViewerWindow->getWindow()->processMiscNativeEvents();
			}
		
			pingMainloopTimeout("Main:GatherInput");
			
			if (gViewerWindow)
			{
				LLFastTimer t2(FTM_MESSAGES);
				if (!restoreErrorTrap())
				{
					llwarns << " Someone took over my signal/exception handler (post messagehandling)!" << llendl;
				}

				gViewerWindow->getWindow()->gatherInput();
			}

#if 1 && !LL_RELEASE_FOR_DOWNLOAD
			// once per second debug info
			if (debugTime.getElapsedTimeF32() > 1.f)
			{
				debugTime.reset();
			}
			
#endif
			//memory leaking simulation
			LLFloaterMemLeak* mem_leak_instance =
				LLFloaterReg::findTypedInstance<LLFloaterMemLeak>("mem_leaking");
			if(mem_leak_instance)
			{
				mem_leak_instance->idle() ;				
			}							

            // canonical per-frame event
            mainloop.post(newFrame);

			if (!LLApp::isExiting())
			{
				pingMainloopTimeout("Main:JoystickKeyboard");
				
				// Scan keyboard for movement keys.  Command keys and typing
				// are handled by windows callbacks.  Don't do this until we're
				// done initializing.  JC
				if ((gHeadlessClient || gViewerWindow->getWindow()->getVisible())
					&& gViewerWindow->getActive()
					&& !gViewerWindow->getWindow()->getMinimized()
					&& LLStartUp::getStartupState() == STATE_STARTED
					&& (gHeadlessClient || !gViewerWindow->getShowProgress())
					&& !gFocusMgr.focusLocked())
				{
					joystick->scanJoystick();
					gKeyboard->scanKeyboard();
				}

				// Update state based on messages, user input, object idle.
				{
					pauseMainloopTimeout(); // *TODO: Remove. Messages shouldn't be stalling for 20+ seconds!
					
					LLFastTimer t3(FTM_IDLE);
					idle();

					if (gAres != NULL && gAres->isInitialized())
					{
						pingMainloopTimeout("Main:ServicePump");				
						LLFastTimer t4(FTM_PUMP);
						{
							LLFastTimer t(FTM_PUMP_ARES);
							gAres->process();
						}
						{
							LLFastTimer t(FTM_PUMP_SERVICE);
							// this pump is necessary to make the login screen show up
							gServicePump->pump();

							{
								LLFastTimer t(FTM_SERVICE_CALLBACK);
								gServicePump->callback();
							}
						}
					}
					
					resumeMainloopTimeout();
				}
 
				if (gDoDisconnect && (LLStartUp::getStartupState() == STATE_STARTED))
				{
					pauseMainloopTimeout();
					saveFinalSnapshot();
					disconnectViewer();
					resumeMainloopTimeout();
				}

				// Render scene.
				// *TODO: Should we run display() even during gHeadlessClient?  DK 2011-02-18
				if (!LLApp::isExiting() && !gHeadlessClient)
				{
					pingMainloopTimeout("Main:Display");
					gGLActive = TRUE;
					display();
					pingMainloopTimeout("Main:Snapshot");
					LLFloaterSnapshot::update(); // take snapshots
					gGLActive = FALSE;
				}

			}

			pingMainloopTimeout("Main:Sleep");
			
			pauseMainloopTimeout();

			// Sleep and run background threads
			{
				LLFastTimer t2(FTM_SLEEP);
				
				// yield some time to the os based on command line option
				if(mYieldTime >= 0)
				{
					LLFastTimer t(FTM_YIELD);
					ms_sleep(mYieldTime);
				}

				// yield cooperatively when not running as foreground window
				if (   (gViewerWindow && !gViewerWindow->getWindow()->getVisible())
						|| !gFocusMgr.getAppHasFocus())
				{
					// Sleep if we're not rendering, or the window is minimized.
					S32 milliseconds_to_sleep = llclamp(gSavedSettings.getS32("BackgroundYieldTime"), 0, 1000);
					// don't sleep when BackgroundYieldTime set to 0, since this will still yield to other threads
					// of equal priority on Windows
					if (milliseconds_to_sleep > 0)
					{
						ms_sleep(milliseconds_to_sleep);
						// also pause worker threads during this wait period
						LLAppViewer::getTextureCache()->pause();
						LLAppViewer::getImageDecodeThread()->pause();
					}
				}
				
				if (mRandomizeFramerate)
				{
					ms_sleep(rand() % 200);
				}

				if (mPeriodicSlowFrame
					&& (gFrameCount % 10 == 0))
				{
					llinfos << "Periodic slow frame - sleeping 500 ms" << llendl;
					ms_sleep(500);
				}

				const F64 max_idle_time = llmin(.005*10.0*gFrameTimeSeconds, 0.005); // 5 ms a second
				idleTimer.reset();
				S32 total_work_pending = 0;
				S32 total_io_pending = 0;	
				while(1)
				{
					S32 work_pending = 0;
					S32 io_pending = 0;
					F32 max_time = llmin(gFrameIntervalSeconds*10.f, 1.f);

					{
						LLFastTimer ftm(FTM_TEXTURE_CACHE);
 						work_pending += LLAppViewer::getTextureCache()->update(max_time); // unpauses the texture cache thread
					}
					{
						LLFastTimer ftm(FTM_DECODE);
	 					work_pending += LLAppViewer::getImageDecodeThread()->update(max_time); // unpauses the image thread
					}
					{
						LLFastTimer ftm(FTM_DECODE);
	 					work_pending += LLAppViewer::getTextureFetch()->update(max_time); // unpauses the texture fetch thread
					}

					{
						LLFastTimer ftm(FTM_VFS);
	 					io_pending += LLVFSThread::updateClass(1);
					}
					{
						LLFastTimer ftm(FTM_LFS);
	 					io_pending += LLLFSThread::updateClass(1);
					}

					if (io_pending > 1000)
					{
						ms_sleep(llmin(io_pending/100,100)); // give the vfs some time to catch up
					}

					total_work_pending += work_pending ;
					total_io_pending += io_pending ;
					
					if (!work_pending || idleTimer.getElapsedTimeF64() >= max_idle_time)
					{
						break;
					}
				}
				gMeshRepo.update() ;
				
				if(!LLCurl::getCurlThread()->update(1))
				{
					LLCurl::getCurlThread()->pause() ; //nothing in the curl thread.
				}

				if(!total_work_pending) //pause texture fetching threads if nothing to process.
				{
					LLAppViewer::getTextureCache()->pause();
					LLAppViewer::getImageDecodeThread()->pause();
					LLAppViewer::getTextureFetch()->pause(); 
				}
				if(!total_io_pending) //pause file threads if nothing to process.
				{
					LLVFSThread::sLocal->pause(); 
					LLLFSThread::sLocal->pause(); 
				}									

				//texture fetching debugger
				if(LLTextureFetchDebugger::isEnabled())
				{
					LLFloaterTextureFetchDebugger* tex_fetch_debugger_instance =
						LLFloaterReg::findTypedInstance<LLFloaterTextureFetchDebugger>("tex_fetch_debugger");
					if(tex_fetch_debugger_instance)
					{
						tex_fetch_debugger_instance->idle() ;				
					}
				}

				if ((LLStartUp::getStartupState() >= STATE_CLEANUP) &&
					(frameTimer.getElapsedTimeF64() > FRAME_STALL_THRESHOLD))
				{
					gFrameStalls++;
				}
				frameTimer.reset();

				resumeMainloopTimeout();
	
				pingMainloopTimeout("Main:End");
			}	
		}
		catch(std::bad_alloc)
		{			
			LLMemory::logMemoryInfo(TRUE) ;

			//stop memory leaking simulation
			LLFloaterMemLeak* mem_leak_instance =
				LLFloaterReg::findTypedInstance<LLFloaterMemLeak>("mem_leaking");
			if(mem_leak_instance)
			{
				mem_leak_instance->stop() ;				
				llwarns << "Bad memory allocation in LLAppViewer::mainLoop()!" << llendl ;
			}
			else
			{
				//output possible call stacks to log file.
				LLError::LLCallStacks::print() ;

				llerrs << "Bad memory allocation in LLAppViewer::mainLoop()!" << llendl ;
			}
		}
	}

	if (LLApp::isExiting())
	{
		// Save snapshot for next time, if we made it through initialization
		if (STATE_STARTED == LLStartUp::getStartupState())
		{
			try
			{
				saveFinalSnapshot();
			}
			catch(std::bad_alloc)
			{
				llwarns << "Bad memory allocation when saveFinalSnapshot() is called!" << llendl ;
				
				//stop memory leaking simulation
				LLFloaterMemLeak* mem_leak_instance =
				LLFloaterReg::findTypedInstance<LLFloaterMemLeak>("mem_leaking");
				if(mem_leak_instance)
				{
					mem_leak_instance->stop() ;
				}
			}
		}
		
		delete gServicePump;
		
		destroyMainloopTimeout();
		
		llinfos << "Exiting main_loop" << llendflush;
	}

	return LLApp::isExiting();
}

void LLAppViewer::flushVFSIO()
{
	while (1)
	{
		S32 pending = LLVFSThread::updateClass(0);
		pending += LLLFSThread::updateClass(0);
		if (!pending)
		{
			break;
		}
		llinfos << "Waiting for pending IO to finish: " << pending << llendflush;
		ms_sleep(100);
	}
}

bool LLAppViewer::cleanup()
{
	//ditch LLVOAvatarSelf instance
	gAgentAvatarp = NULL;

    LLNotifications::instance().clear();

	// workaround for DEV-35406 crash on shutdown
	LLEventPumps::instance().reset();

	if (LLFastTimerView::sAnalyzePerformance)
	{
		llinfos << "Analyzing performance" << llendl;
		std::string baseline_name = LLFastTimer::sLogName + "_baseline.slp";
		std::string current_name  = LLFastTimer::sLogName + ".slp"; 
		std::string report_name   = LLFastTimer::sLogName + "_report.csv";

		LLFastTimerView::doAnalysis(
			gDirUtilp->getExpandedFilename(LL_PATH_LOGS, baseline_name),
			gDirUtilp->getExpandedFilename(LL_PATH_LOGS, current_name),
			gDirUtilp->getExpandedFilename(LL_PATH_LOGS, report_name));		
	}
	LLMetricPerformanceTesterBasic::cleanClass();

	// remove any old breakpad minidump files from the log directory
	if (! isError())
	{
		std::string logdir = gDirUtilp->getExpandedFilename(LL_PATH_LOGS, "");
		gDirUtilp->deleteFilesInDir(logdir, "*-*-*-*-*.dmp");
	}

	{
		// Kill off LLLeap objects. We can find them all because LLLeap is derived
		// from LLInstanceTracker. But collect instances first: LLInstanceTracker
		// specifically forbids adding/deleting instances while iterating.
		std::vector<LLLeap*> leaps;
		leaps.reserve(LLLeap::instanceCount());
		for (LLLeap::instance_iter li(LLLeap::beginInstances()), lend(LLLeap::endInstances());
			 li != lend; ++li)
		{
			leaps.push_back(&*li);
		}
		// Okay, now trash them all. We don't have to NULL or erase the entry
		// in 'leaps' because the whole vector is going away momentarily.
		BOOST_FOREACH(LLLeap* leap, leaps)
		{
			delete leap;
		}
	} // destroy 'leaps'

	//flag all elements as needing to be destroyed immediately
	// to ensure shutdown order
	LLMortician::setZealous(TRUE);

	LLVoiceClient::getInstance()->terminate();
	
	disconnectViewer();

	llinfos << "Viewer disconnected" << llendflush;

	display_cleanup(); 

	release_start_screen(); // just in case

	LLError::logToFixedBuffer(NULL);

	llinfos << "Cleaning Up" << llendflush;

	// shut down mesh streamer
	gMeshRepo.shutdown();

	// shut down Havok
	LLPhysicsExtensions::quitSystem();

	// Must clean up texture references before viewer window is destroyed.
	if(LLHUDManager::instanceExists())
	{
		LLHUDManager::getInstance()->updateEffects();
		LLHUDObject::updateAll();
		LLHUDManager::getInstance()->cleanupEffects();
		LLHUDObject::cleanupHUDObjects();
		llinfos << "HUD Objects cleaned up" << llendflush;
	}

	LLKeyframeDataCache::clear();
	
 	// End TransferManager before deleting systems it depends on (Audio, VFS, AssetStorage)
#if 0 // this seems to get us stuck in an infinite loop...
	gTransferManager.cleanup();
#endif
	
	// Note: this is where gWorldMap used to be deleted.

	// Note: this is where gHUDManager used to be deleted.
	if(LLHUDManager::instanceExists())
	{
		LLHUDManager::getInstance()->shutdownClass();
	}

	delete gAssetStorage;
	gAssetStorage = NULL;

	LLPolyMesh::freeAllMeshes();

	LLStartUp::cleanupNameCache();

	// Note: this is where gLocalSpeakerMgr and gActiveSpeakerMgr used to be deleted.

	LLWorldMap::getInstance()->reset(); // release any images

	LLCalc::cleanUp();

	llinfos << "Global stuff deleted" << llendflush;

	if (gAudiop)
	{
		// shut down the streaming audio sub-subsystem first, in case it relies on not outliving the general audio subsystem.

		LLStreamingAudioInterface *sai = gAudiop->getStreamingAudioImpl();
		delete sai;
		gAudiop->setStreamingAudioImpl(NULL);

		// shut down the audio subsystem
        gAudiop->shutdown();

		delete gAudiop;
		gAudiop = NULL;
	}

	// Note: this is where LLFeatureManager::getInstance()-> used to be deleted.

	// Patch up settings for next time
	// Must do this before we delete the viewer window,
	// such that we can suck rectangle information out of
	// it.
	cleanupSavedSettings();
	llinfos << "Settings patched up" << llendflush;

	// delete some of the files left around in the cache.
	removeCacheFiles("*.wav");
	removeCacheFiles("*.tmp");
	removeCacheFiles("*.lso");
	removeCacheFiles("*.out");
	removeCacheFiles("*.dsf");
	removeCacheFiles("*.bodypart");
	removeCacheFiles("*.clothing");

	llinfos << "Cache files removed" << llendflush;

	// Wait for any pending VFS IO
	flushVFSIO();
	llinfos << "Shutting down Views" << llendflush;

	// Destroy the UI
	if( gViewerWindow)
		gViewerWindow->shutdownViews();

	llinfos << "Cleaning up Inventory" << llendflush;
	
	// Cleanup Inventory after the UI since it will delete any remaining observers
	// (Deleted observers should have already removed themselves)
	gInventory.cleanupInventory();

	llinfos << "Cleaning up Selections" << llendflush;
	
	// Clean up selection managers after UI is destroyed, as UI may be observing them.
	// Clean up before GL is shut down because we might be holding on to objects with texture references
	LLSelectMgr::cleanupGlobals();
	
	llinfos << "Shutting down OpenGL" << llendflush;

	// Shut down OpenGL
	if( gViewerWindow)
	{
		gViewerWindow->shutdownGL();
	
		// Destroy window, and make sure we're not fullscreen
		// This may generate window reshape and activation events.
		// Therefore must do this before destroying the message system.
		delete gViewerWindow;
		gViewerWindow = NULL;
		llinfos << "ViewerWindow deleted" << llendflush;
	}

	llinfos << "Cleaning up Keyboard & Joystick" << llendflush;
	
	// viewer UI relies on keyboard so keep it aound until viewer UI isa gone
	delete gKeyboard;
	gKeyboard = NULL;

	// Turn off Space Navigator and similar devices
	LLViewerJoystick::getInstance()->terminate();
	
	llinfos << "Cleaning up Objects" << llendflush;
	
	LLViewerObject::cleanupVOClasses();

	LLAvatarAppearance::cleanupClass();
	
	LLAvatarAppearance::cleanupClass();
	
	LLPostProcess::cleanupClass();

	LLTracker::cleanupInstance();
	
	// *FIX: This is handled in LLAppViewerWin32::cleanup().
	// I'm keeping the comment to remember its order in cleanup,
	// in case of unforseen dependency.
	//#if LL_WINDOWS
	//	gDXHardware.cleanup();
	//#endif // LL_WINDOWS

	LLVolumeMgr* volume_manager = LLPrimitive::getVolumeManager();
	if (!volume_manager->cleanup())
	{
		llwarns << "Remaining references in the volume manager!" << llendflush;
	}
	LLPrimitive::cleanupVolumeManager();

	llinfos << "Additional Cleanup..." << llendflush;	
	
	LLViewerParcelMgr::cleanupGlobals();

	// *Note: this is where gViewerStats used to be deleted.

 	//end_messaging_system();

	LLFollowCamMgr::cleanupClass();
	//LLVolumeMgr::cleanupClass();
	LLPrimitive::cleanupVolumeManager();
	LLWorldMapView::cleanupClass();
	LLFolderViewItem::cleanupClass();
	LLUI::cleanupClass();
	
	//
	// Shut down the VFS's AFTER the decode manager cleans up (since it cleans up vfiles).
	// Also after viewerwindow is deleted, since it may have image pointers (which have vfiles)
	// Also after shutting down the messaging system since it has VFS dependencies

	//
	llinfos << "Cleaning up VFS" << llendflush;
	LLVFile::cleanupClass();

	llinfos << "Saving Data" << llendflush;
	
	// Store the time of our current logoff
	gSavedPerAccountSettings.setU32("LastLogoff", time_corrected());

	// Must do this after all panels have been deleted because panels that have persistent rects
	// save their rects on delete.
	gSavedSettings.saveToFile(gSavedSettings.getString("ClientSettingsFile"), TRUE);
	
	LLUIColorTable::instance().saveUserSettings();

	// PerAccountSettingsFile should be empty if no user has been logged on.
	// *FIX:Mani This should get really saved in a "logoff" mode. 
	if (gSavedSettings.getString("PerAccountSettingsFile").empty())
	{
		llinfos << "Not saving per-account settings; don't know the account name yet." << llendl;
	}
	// Only save per account settings if the previous login succeeded, otherwise
	// we might end up with a cleared out settings file in case a previous login
	// failed after loading per account settings.
	else if (!mSavePerAccountSettings)
	{
		llinfos << "Not saving per-account settings; last login was not successful." << llendl;
	}
	else
	{
		gSavedPerAccountSettings.saveToFile(gSavedSettings.getString("PerAccountSettingsFile"), TRUE);
		llinfos << "Saved settings" << llendflush;
	}

	std::string warnings_settings_filename = gDirUtilp->getExpandedFilename(LL_PATH_USER_SETTINGS, getSettingsFilename("Default", "Warnings"));
	gWarningSettings.saveToFile(warnings_settings_filename, TRUE);

	// Save URL history file
	LLURLHistory::saveFile("url_history.xml");

	// save mute list. gMuteList used to also be deleted here too.
	LLMuteList::getInstance()->cache(gAgent.getID());

	//save call log list
	LLConversationLog::instance().cache();

	if (mPurgeOnExit)
	{
		llinfos << "Purging all cache files on exit" << llendflush;
		gDirUtilp->deleteFilesInDir(gDirUtilp->getExpandedFilename(LL_PATH_CACHE,""), "*.*");
	}
	
	writeDebugInfo();

	LLLocationHistory::getInstance()->save();

	LLAvatarIconIDCache::getInstance()->save();
	
	LLViewerMedia::saveCookieFile();

	// Stop the plugin read thread if it's running.
	LLPluginProcessParent::setUseReadThread(false);

	llinfos << "Shutting down Threads" << llendflush;

	// Let threads finish
	LLTimer idleTimer;
	idleTimer.reset();
	const F64 max_idle_time = 5.f; // 5 seconds
	while(1)
	{
		S32 pending = 0;
		pending += LLAppViewer::getTextureCache()->update(1); // unpauses the worker thread
		pending += LLAppViewer::getImageDecodeThread()->update(1); // unpauses the image thread
		pending += LLAppViewer::getTextureFetch()->update(1); // unpauses the texture fetch thread
		pending += LLVFSThread::updateClass(0);
		pending += LLLFSThread::updateClass(0);
		pending += LLCurl::getCurlThread()->update(1) ;
		F64 idle_time = idleTimer.getElapsedTimeF64();
		if(!pending)
		{
			break ; //done
		}
		else if(idle_time >= max_idle_time)
		{
			llwarns << "Quitting with pending background tasks." << llendl;
			break;
		}
	}
	LLCurl::getCurlThread()->pause() ;

	// Delete workers first
	// shotdown all worker threads before deleting them in case of co-dependencies
	mAppCoreHttp.requestStop();
	sTextureFetch->shutdown();
	sTextureCache->shutdown();	
	sImageDecodeThread->shutdown();
	
	sTextureFetch->shutDownTextureCacheThread() ;
	sTextureFetch->shutDownImageDecodeThread() ;

	llinfos << "Shutting down message system" << llendflush;
	end_messaging_system();

	// *NOTE:Mani - The following call is not thread safe. 
	LL_CHECK_MEMORY
	LLCurl::cleanupClass();
	LL_CHECK_MEMORY

	// Non-LLCurl libcurl library
	mAppCoreHttp.cleanup();

	LLFilePickerThread::cleanupClass();

	//MUST happen AFTER LLCurl::cleanupClass
	delete sTextureCache;
    sTextureCache = NULL;
	delete sTextureFetch;
    sTextureFetch = NULL;
	delete sImageDecodeThread;
    sImageDecodeThread = NULL;
	delete mFastTimerLogThread;
	mFastTimerLogThread = NULL;
	
	if (LLFastTimerView::sAnalyzePerformance)
	{
		llinfos << "Analyzing performance" << llendl;
		
		std::string baseline_name = LLFastTimer::sLogName + "_baseline.slp";
		std::string current_name  = LLFastTimer::sLogName + ".slp"; 
		std::string report_name   = LLFastTimer::sLogName + "_report.csv";

		LLFastTimerView::doAnalysis(
			gDirUtilp->getExpandedFilename(LL_PATH_LOGS, baseline_name),
			gDirUtilp->getExpandedFilename(LL_PATH_LOGS, current_name),
			gDirUtilp->getExpandedFilename(LL_PATH_LOGS, report_name));
	}	

	LLMetricPerformanceTesterBasic::cleanClass() ;

	llinfos << "Cleaning up Media and Textures" << llendflush;

	//Note:
	//LLViewerMedia::cleanupClass() has to be put before gTextureList.shutdown()
	//because some new image might be generated during cleaning up media. --bao
	LLViewerMedia::cleanupClass();
	LLViewerParcelMedia::cleanupClass();
	gTextureList.shutdown(); // shutdown again in case a callback added something
	LLUIImageList::getInstance()->cleanUp();
	
	// This should eventually be done in LLAppViewer
	LLImage::cleanupClass();
	LLVFSThread::cleanupClass();
	LLLFSThread::cleanupClass();

#ifndef LL_RELEASE_FOR_DOWNLOAD
	llinfos << "Auditing VFS" << llendl;
	if(gVFS)
	{
		gVFS->audit();
	}
#endif

	llinfos << "Misc Cleanup" << llendflush;
	
	// For safety, the LLVFS has to be deleted *after* LLVFSThread. This should be cleaned up.
	// (LLVFS doesn't know about LLVFSThread so can't kill pending requests) -Steve
	delete gStaticVFS;
	gStaticVFS = NULL;
	delete gVFS;
	gVFS = NULL;
	
	gSavedSettings.cleanup();
	LLUIColorTable::instance().clear();

	LLWatchdog::getInstance()->cleanup();

	LLViewerAssetStatsFF::cleanup();
	
	// If we're exiting to launch an URL, do that here so the screen
	// is at the right resolution before we launch IE.
	if (!gLaunchFileOnQuit.empty())
	{
		llinfos << "Launch file on quit." << llendflush;
#if LL_WINDOWS
		// Indicate an application is starting.
		SetCursor(LoadCursor(NULL, IDC_WAIT));
#endif

		// HACK: Attempt to wait until the screen res. switch is complete.
		ms_sleep(1000);

		LLWeb::loadURLExternal( gLaunchFileOnQuit, false );
		llinfos << "File launched." << llendflush;
	}
	llinfos << "Cleaning up LLProxy." << llendl;
	LLProxy::cleanupClass();

	LLWearableType::cleanupClass();

	LLMainLoopRepeater::instance().stop();

	//release all private memory pools.
	LLPrivateMemoryPoolManager::destroyClass() ;

	ll_close_fail_log();

	removeMarkerFiles();
	
	MEM_TRACK_RELEASE

    llinfos << "Goodbye!" << llendflush;

    //To preserve logfile on clean shutdown move to regular log dir.
    std::string curr_log = gDirUtilp->getExpandedFilename(LL_PATH_DUMP,"SecondLife.log");
    std::string last_log = gDirUtilp->getExpandedFilename(LL_PATH_LOGS,"SecondLife.log");
	LLError::logToFile(""); //Close Secondlife.log
    LLFile::remove(last_log);
    LLFile::copy(curr_log, last_log); 
    removeDumpDir();

	// return 0;
	return true;
}

// A callback for llerrs to call during the watchdog error.
void watchdog_llerrs_callback(const std::string &error_string)
{
	gLLErrorActivated = true;

#ifdef LL_WINDOWS
	RaiseException(0,0,0,0);
#else
	raise(SIGQUIT);
#endif
}

// A callback for the watchdog to call.
void watchdog_killer_callback()
{
	LLError::setFatalFunction(watchdog_llerrs_callback);
	llerrs << "Watchdog killer event" << llendl;
}

bool LLAppViewer::initThreads()
{
#if MEM_TRACK_MEM
	static const bool enable_threads = false;
#else
	static const bool enable_threads = true;
#endif

	LLImage::initClass(gSavedSettings.getBOOL("TextureNewByteRange"),gSavedSettings.getS32("TextureReverseByteRange"));

	LLVFSThread::initClass(enable_threads && false);
	LLLFSThread::initClass(enable_threads && false);

	// Image decoding
	LLAppViewer::sImageDecodeThread = new LLImageDecodeThread(enable_threads && true);
	LLAppViewer::sTextureCache = new LLTextureCache(enable_threads && true);
	LLAppViewer::sTextureFetch = new LLTextureFetch(LLAppViewer::getTextureCache(),
													sImageDecodeThread,
													enable_threads && true,
													app_metrics_qa_mode);	

	if (LLFastTimer::sLog || LLFastTimer::sMetricLog)
	{
		LLFastTimer::sLogLock = new LLMutex(NULL);
		mFastTimerLogThread = new LLFastTimerLogThread(LLFastTimer::sLogName);
		mFastTimerLogThread->start();
	}

	// Mesh streaming and caching
	gMeshRepo.init();

	LLFilePickerThread::initClass();

	// *FIX: no error handling here!
	return true;
}

void errorCallback(const std::string &error_string)
{
#ifndef LL_RELEASE_FOR_DOWNLOAD
	OSMessageBox(error_string, LLTrans::getString("MBFatalError"), OSMB_OK);
#endif

	//Set the ErrorActivated global so we know to create a marker file
	gLLErrorActivated = true;
	
	LLError::crashAndLoop(error_string);
}

void LLAppViewer::initLoggingAndGetLastDuration()
{
	//
	// Set up logging defaults for the viewer
	//
	LLError::initForApplication(
				gDirUtilp->getExpandedFilename(LL_PATH_APP_SETTINGS, ""));
	LLError::setFatalFunction(errorCallback);

	// Remove the last ".old" log file.
	std::string old_log_file = gDirUtilp->getExpandedFilename(LL_PATH_LOGS,
							     "SecondLife.old");
	LLFile::remove(old_log_file);

	// Get name of the log file
	std::string log_file = gDirUtilp->getExpandedFilename(LL_PATH_LOGS,
							     "SecondLife.log");
 	/*
	 * Before touching any log files, compute the duration of the last run
	 * by comparing the ctime of the previous start marker file with the ctime
	 * of the last log file.
	 */
	std::string start_marker_file_name = gDirUtilp->getExpandedFilename(LL_PATH_LOGS, START_MARKER_FILE_NAME);
	llstat start_marker_stat;
	llstat log_file_stat;
	std::ostringstream duration_log_stream; // can't log yet, so save any message for when we can below
	int start_stat_result = LLFile::stat(start_marker_file_name, &start_marker_stat);
	int log_stat_result = LLFile::stat(log_file, &log_file_stat);
	if ( 0 == start_stat_result && 0 == log_stat_result )
	{
		int elapsed_seconds = log_file_stat.st_ctime - start_marker_stat.st_ctime;
		// only report a last run time if the last viewer was the same version
		// because this stat will be counted against this version
		if ( markerIsSameVersion(start_marker_file_name) )
		{
			gLastExecDuration = elapsed_seconds;
		}
		else
		{
			duration_log_stream << "start marker from some other version; duration is not reported";
			gLastExecDuration = -1;
		}
	}
	else
	{
		// at least one of the LLFile::stat calls failed, so we can't compute the run time
		duration_log_stream << "duration stat failure; start: "<< start_stat_result << " log: " << log_stat_result;
		gLastExecDuration = -1; // unknown
	}
	std::string duration_log_msg(duration_log_stream.str());
	
	// Create a new start marker file for comparison with log file time for the next run
	LLAPRFile start_marker_file ;
	start_marker_file.open(start_marker_file_name, LL_APR_WB);
	if (start_marker_file.getFileHandle())
	{
		recordMarkerVersion(start_marker_file);
		start_marker_file.close();
	}

	// Rename current log file to ".old"
	LLFile::rename(log_file, old_log_file);

	log_file = gDirUtilp->getExpandedFilename(LL_PATH_DUMP,
							     "SecondLife.log");
	// Set the log file to SecondLife.log
	LLError::logToFile(log_file);
	if (!duration_log_msg.empty())
	{
		LL_WARNS("MarkerFile") << duration_log_msg << LL_ENDL;
	}
}

bool LLAppViewer::loadSettingsFromDirectory(const std::string& location_key,
					    bool set_defaults)
{	
	if (!mSettingsLocationList)
	{
		llerrs << "Invalid settings location list" << llendl;
	}

	BOOST_FOREACH(const SettingsGroup& group, mSettingsLocationList->groups)
	{
		// skip settings groups that aren't the one we requested
		if (group.name() != location_key) continue;

		ELLPath path_index = (ELLPath)group.path_index();
		if(path_index <= LL_PATH_NONE || path_index >= LL_PATH_LAST)
		{
			llerrs << "Out of range path index in app_settings/settings_files.xml" << llendl;
			return false;
		}

		BOOST_FOREACH(const SettingsFile& file, group.files)
		{
			LL_INFOS("Settings") << "Attempting to load settings for the group " << file.name()
			    << " - from location " << location_key << LL_ENDL;

			LLControlGroup* settings_group = LLControlGroup::getInstance(file.name);
			if(!settings_group)
			{
				LL_WARNS("Settings") << "No matching settings group for name " << file.name() << LL_ENDL;
				continue;
			}

			std::string full_settings_path;

			if (file.file_name_setting.isProvided() 
				&& gSavedSettings.controlExists(file.file_name_setting))
			{
				// try to find filename stored in file_name_setting control
				full_settings_path = gSavedSettings.getString(file.file_name_setting);
				if (full_settings_path.empty())
				{
					continue;
				}
				else if (!gDirUtilp->fileExists(full_settings_path))
				{
					// search in default path
					full_settings_path = gDirUtilp->getExpandedFilename((ELLPath)path_index, full_settings_path);
				}
			}
			else
			{
				// by default, use specified file name
				full_settings_path = gDirUtilp->getExpandedFilename((ELLPath)path_index, file.file_name());
			}

			if(settings_group->loadFromFile(full_settings_path, set_defaults, file.persistent))
			{	// success!
				LL_INFOS("Settings") << "Loaded settings file " << full_settings_path << LL_ENDL;
			}
			else
			{	// failed to load
				if(file.required)
				{
					llerrs << "Error: Cannot load required settings file from: " << full_settings_path << llendl;
					return false;
				}
				else
				{
					// only complain if we actually have a filename at this point
					if (!full_settings_path.empty())
					{
						LL_INFOS("Settings") << "Cannot load " << full_settings_path << " - No settings found." << LL_ENDL;
					}
				}
			}
		}
	}

	return true;
}

std::string LLAppViewer::getSettingsFilename(const std::string& location_key,
											 const std::string& file)
{
	BOOST_FOREACH(const SettingsGroup& group, mSettingsLocationList->groups)
	{
		if (group.name() == location_key)
		{
			BOOST_FOREACH(const SettingsFile& settings_file, group.files)
			{
				if (settings_file.name() == file)
				{
					return settings_file.file_name;
				}
			}
		}
	}

	return std::string();
}

void LLAppViewer::loadColorSettings()
{
	LLUIColorTable::instance().loadFromSettings();
}

namespace
{
    void handleCommandLineError(LLControlGroupCLP& clp)
    {
		llwarns << "Error parsing command line options. Command Line options ignored."  << llendl;

		llinfos << "Command line usage:\n" << clp << llendl;

		OSMessageBox(STRINGIZE(LLTrans::getString("MBCmdLineError") << clp.getErrorMessage()),
					 LLStringUtil::null,
					 OSMB_OK);
    }
} // anonymous namespace

bool LLAppViewer::initConfiguration()
{	
	//Load settings files list
	std::string settings_file_list = gDirUtilp->getExpandedFilename(LL_PATH_APP_SETTINGS, "settings_files.xml");
	LLXMLNodePtr root;
	BOOL success  = LLXMLNode::parseFile(settings_file_list, root, NULL);
	if (!success)
	{
        llerrs << "Cannot load default configuration file " << settings_file_list << llendl;
	}

	mSettingsLocationList = new SettingsFiles();

	LLXUIParser parser;
	parser.readXUI(root, *mSettingsLocationList, settings_file_list);

	if (!mSettingsLocationList->validateBlock())
	{
        llerrs << "Invalid settings file list " << settings_file_list << llendl;
	}
		
	// The settings and command line parsing have a fragile
	// order-of-operation:
	// - load defaults from app_settings
	// - set procedural settings values
	// - read command line settings
	// - selectively apply settings needed to load user settings.
    // - load overrides from user_settings 
	// - apply command line settings (to override the overrides)
	// - load per account settings (happens in llstartup
	
	// - load defaults
	bool set_defaults = true;
	if(!loadSettingsFromDirectory("Default", set_defaults))
	{
		std::ostringstream msg;
		msg << "Unable to load default settings file. The installation may be corrupted.";
		OSMessageBox(msg.str(),LLStringUtil::null,OSMB_OK);
		return false;
	}

	initStrings(); // setup paths for LLTrans based on settings files only
	// - set procedural settings
	// Note: can't use LL_PATH_PER_SL_ACCOUNT for any of these since we haven't logged in yet
	gSavedSettings.setString("ClientSettingsFile", 
        gDirUtilp->getExpandedFilename(LL_PATH_USER_SETTINGS, getSettingsFilename("Default", "Global")));

#ifndef	LL_RELEASE_FOR_DOWNLOAD
	// provide developer build only overrides for these control variables that are not
	// persisted to settings.xml
	LLControlVariable* c = gSavedSettings.getControl("ShowConsoleWindow");
	if (c)
	{
		c->setValue(true, false);
	}
	c = gSavedSettings.getControl("AllowMultipleViewers");
	if (c)
	{
		c->setValue(true, false);
	}

	gSavedSettings.setBOOL("QAMode", TRUE );
	gSavedSettings.setS32("WatchdogEnabled", 0);
#endif
	
	// These are warnings that appear on the first experience of that condition.
	// They are already set in the settings_default.xml file, but still need to be added to LLFirstUse
	// for disable/reset ability
//	LLFirstUse::addConfigVariable("FirstBalanceIncrease");
//	LLFirstUse::addConfigVariable("FirstBalanceDecrease");
//	LLFirstUse::addConfigVariable("FirstSit");
//	LLFirstUse::addConfigVariable("FirstMap");
//	LLFirstUse::addConfigVariable("FirstGoTo");
//	LLFirstUse::addConfigVariable("FirstBuild");
//	LLFirstUse::addConfigVariable("FirstLeftClickNoHit");
//	LLFirstUse::addConfigVariable("FirstTeleport");
//	LLFirstUse::addConfigVariable("FirstOverrideKeys");
//	LLFirstUse::addConfigVariable("FirstAttach");
//	LLFirstUse::addConfigVariable("FirstAppearance");
//	LLFirstUse::addConfigVariable("FirstInventory");
//	LLFirstUse::addConfigVariable("FirstSandbox");
//	LLFirstUse::addConfigVariable("FirstFlexible");
//	LLFirstUse::addConfigVariable("FirstDebugMenus");
//	LLFirstUse::addConfigVariable("FirstSculptedPrim");
//	LLFirstUse::addConfigVariable("FirstVoice");
//	LLFirstUse::addConfigVariable("FirstMedia");
		
	// - read command line settings.
	LLControlGroupCLP clp;
	std::string	cmd_line_config	= gDirUtilp->getExpandedFilename(LL_PATH_APP_SETTINGS,
														  "cmd_line.xml");

	clp.configure(cmd_line_config, &gSavedSettings);

	if(!initParseCommandLine(clp))
	{
		handleCommandLineError(clp);
		return false;
	}
	
	// - selectively apply settings 

	// If the user has specified a alternate settings file name.
	// Load	it now before loading the user_settings/settings.xml
	if(clp.hasOption("settings"))
	{
		std::string	user_settings_filename = 
			gDirUtilp->getExpandedFilename(LL_PATH_USER_SETTINGS, 
										   clp.getOption("settings")[0]);		
		gSavedSettings.setString("ClientSettingsFile", user_settings_filename);
		LL_INFOS("Settings")	<< "Using command line specified settings filename: " 
			<< user_settings_filename << LL_ENDL;
	}

	// - load overrides from user_settings 
	loadSettingsFromDirectory("User");

	if (gSavedSettings.getBOOL("FirstRunThisInstall"))
	{
		// Note that the "FirstRunThisInstall" settings is currently unused.
		gSavedSettings.setBOOL("FirstRunThisInstall", FALSE);
	}

	if (clp.hasOption("sessionsettings"))
	{
		std::string session_settings_filename = clp.getOption("sessionsettings")[0];		
		gSavedSettings.setString("SessionSettingsFile", session_settings_filename);
		LL_INFOS("Settings")	<< "Using session settings filename: " 
			<< session_settings_filename << LL_ENDL;
	}
	loadSettingsFromDirectory("Session");

	if (clp.hasOption("usersessionsettings"))
	{
		std::string user_session_settings_filename = clp.getOption("usersessionsettings")[0];		
		gSavedSettings.setString("UserSessionSettingsFile", user_session_settings_filename);
		LL_INFOS("Settings") << "Using user session settings filename: " 
			<< user_session_settings_filename << LL_ENDL;

	}
	loadSettingsFromDirectory("UserSession");

	// - apply command line settings 
	if (! clp.notify())
	{
		handleCommandLineError(clp);
		return false;
	}

	// Register the core crash option as soon as we can
	// if we want gdb post-mortem on cores we need to be up and running
	// ASAP or we might miss init issue etc.
	if(gSavedSettings.getBOOL("DisableCrashLogger"))
	{
		llwarns << "Crashes will be handled by system, stack trace logs and crash logger are both disabled" << llendl;
		LLAppViewer::instance()->disableCrashlogger();
	}

	// Handle initialization from settings.
	// Start up the debugging console before handling other options.
	if (gSavedSettings.getBOOL("ShowConsoleWindow"))
	{
		initConsole();
	}

	if(clp.hasOption("help"))
	{
		std::ostringstream msg;
		msg << LLTrans::getString("MBCmdLineUsg") << "\n" << clp;
		llinfos	<< msg.str() << llendl;

		OSMessageBox(
			msg.str().c_str(),
			LLStringUtil::null,
			OSMB_OK);

		return false;
	}

    if(clp.hasOption("set"))
    {
        const LLCommandLineParser::token_vector_t& set_values = clp.getOption("set");
        if(0x1 & set_values.size())
        {
            llwarns << "Invalid '--set' parameter count." << llendl;
        }
        else
        {
            LLCommandLineParser::token_vector_t::const_iterator itr = set_values.begin();
            for(; itr != set_values.end(); ++itr)
            {
                const std::string& name = *itr;
                const std::string& value = *(++itr);
                std::string name_part;
                std::string group_part;
				LLControlVariable* control = NULL;

				// Name can be further split into ControlGroup.Name, with the default control group being Global
				size_t pos = name.find('.');
				if (pos != std::string::npos)
				{
					group_part = name.substr(0, pos);
					name_part = name.substr(pos+1);
					llinfos << "Setting " << group_part << "." << name_part << " to " << value << llendl;
					LLControlGroup* g = LLControlGroup::getInstance(group_part);
					if (g) control = g->getControl(name_part);
				}
				else
				{
					llinfos << "Setting Global." << name << " to " << value << llendl;
					control = gSavedSettings.getControl(name);
				}

                if (control)
                {
                    control->setValue(value, false);
                }
                else
                {
					llwarns << "Failed --set " << name << ": setting name unknown." << llendl;
                }
                }
            }
        }

    if  (clp.hasOption("logevents")) {
		LLViewerEventRecorder::instance().setEventLoggingOn();
    }

	std::string CmdLineChannel(gSavedSettings.getString("CmdLineChannel"));
	if(! CmdLineChannel.empty())
	{
		LLVersionInfo::resetChannel(CmdLineChannel);
	}

	// If we have specified crash on startup, set the global so we'll trigger the crash at the right time
	gCrashOnStartup = gSavedSettings.getBOOL("CrashOnStartup");

	if (gSavedSettings.getBOOL("LogPerformance"))
	{
		LLFastTimer::sLog = TRUE;
		LLFastTimer::sLogName = std::string("performance");		
	}

	std::string test_name(gSavedSettings.getString("LogMetrics"));
	if (! test_name.empty())
	{
 		LLFastTimer::sMetricLog = TRUE ;
		// '--logmetrics' is specified with a named test metric argument so the data gathering is done only on that test
		// In the absence of argument, every metric would be gathered (makes for a rather slow run and hard to decipher report...)
		llinfos << "'--logmetrics' argument : " << test_name << llendl;
			LLFastTimer::sLogName = test_name;
 	}

	if (clp.hasOption("graphicslevel"))
	{
		// User explicitly requested --graphicslevel on the command line. We
		// expect this switch has already set RenderQualityPerformance. Check
		// that value for validity.
		U32 graphicslevel = gSavedSettings.getU32("RenderQualityPerformance");
		if (LLFeatureManager::instance().isValidGraphicsLevel(graphicslevel))
		{
			// graphicslevel is valid: save it and engage it later. Capture
			// the requested value separately from the settings variable
			// because, if this is the first run, LLViewerWindow's constructor
			// will call LLFeatureManager::applyRecommendedSettings(), which
			// overwrites this settings variable!
			mForceGraphicsLevel = graphicslevel;
		}
	}

	LLFastTimerView::sAnalyzePerformance = gSavedSettings.getBOOL("AnalyzePerformance");
	gAgentPilot.setReplaySession(gSavedSettings.getBOOL("ReplaySession"));

	if (gSavedSettings.getBOOL("DebugSession"))
	{
		gDebugSession = TRUE;
		gDebugGL = TRUE;

		ll_init_fail_log(gDirUtilp->getExpandedFilename(LL_PATH_LOGS, "test_failures.log"));
	}

	// Handle slurl use. NOTE: Don't let SL-55321 reappear.

    // *FIX: This init code should be made more robust to prevent 
    // the issue SL-55321 from returning. One thought is to allow 
    // only select options to be set from command line when a slurl 
    // is specified. More work on the settings system is needed to 
    // achieve this. For now...

    // *NOTE:Mani The command line parser parses tokens and is 
    // setup to bail after parsing the '--url' option or the 
    // first option specified without a '--option' flag (or
    // any other option that uses the 'last_option' setting - 
    // see LLControlGroupCLP::configure())

    // What can happen is that someone can use IE (or potentially 
    // other browsers) and do the rough equivalent of command 
    // injection and steal passwords. Phoenix. SL-55321
	LLSLURL start_slurl;
	std::string CmdLineLoginLocation(gSavedSettings.getString("CmdLineLoginLocation"));
	if(! CmdLineLoginLocation.empty())
	{
		start_slurl = CmdLineLoginLocation;
		LLStartUp::setStartSLURL(start_slurl);
		if(start_slurl.getType() == LLSLURL::LOCATION) 
	{
			LLGridManager::getInstance()->setGridChoice(start_slurl.getGrid());
		}
	}

	//RN: if we received a URL, hand it off to the existing instance.
	// don't call anotherInstanceRunning() when doing URL handoff, as
	// it relies on checking a marker file which will not work when running
	// out of different directories

	if (start_slurl.isValid() &&
		(gSavedSettings.getBOOL("SLURLPassToOtherInstance")))
	{
		if (sendURLToOtherInstance(start_slurl.getSLURLString()))
		{  
			// successfully handed off URL to existing instance, exit
			return false;
		}
	}

	const LLControlVariable* skinfolder = gSavedSettings.getControl("SkinCurrent");
	if(skinfolder && LLStringUtil::null != skinfolder->getValue().asString())
	{	
		// Examining "Language" may not suffice -- see LLUI::getLanguage()
		// logic. Unfortunately LLUI::getLanguage() doesn't yet do us much
		// good because we haven't yet called LLUI::initClass().
		gDirUtilp->setSkinFolder(skinfolder->getValue().asString(),
								 gSavedSettings.getString("Language"));
	}

	if (gSavedSettings.getBOOL("SpellCheck"))
	{
		std::list<std::string> dict_list;
		std::string dict_setting = gSavedSettings.getString("SpellCheckDictionary");
		boost::split(dict_list, dict_setting, boost::is_any_of(std::string(",")));
		if (!dict_list.empty())
		{
			LLSpellChecker::setUseSpellCheck(dict_list.front());
			dict_list.pop_front();
			LLSpellChecker::instance().setSecondaryDictionaries(dict_list);
		}
	}

    mYieldTime = gSavedSettings.getS32("YieldTime");


	// Display splash screen.  Must be after above check for previous
	// crash as this dialog is always frontmost.
	std::string splash_msg;
	LLStringUtil::format_map_t args;
	args["[APP_NAME]"] = LLTrans::getString("SECOND_LIFE");
	splash_msg = LLTrans::getString("StartupLoading", args);
	LLSplashScreen::show();
	LLSplashScreen::update(splash_msg);

	//LLVolumeMgr::initClass();
	LLVolumeMgr* volume_manager = new LLVolumeMgr();
	volume_manager->useMutex();	// LLApp and LLMutex magic must be manually enabled
	LLPrimitive::setVolumeManager(volume_manager);

	// Note: this is where we used to initialize gFeatureManagerp.

	gStartTime = totalTime();

	//
	// Set the name of the window
	//
	gWindowTitle = LLTrans::getString("APP_NAME");
#if LL_DEBUG
	gWindowTitle += std::string(" [DEBUG] ") + gArgs;
#else
	gWindowTitle += std::string(" ") + gArgs;
#endif
	LLStringUtil::truncate(gWindowTitle, 255);

	//RN: if we received a URL, hand it off to the existing instance.
	// don't call anotherInstanceRunning() when doing URL handoff, as
	// it relies on checking a marker file which will not work when running
	// out of different directories

	if (LLStartUp::getStartSLURL().isValid() &&
		(gSavedSettings.getBOOL("SLURLPassToOtherInstance")))
	{
		if (sendURLToOtherInstance(LLStartUp::getStartSLURL().getSLURLString()))
		{
			// successfully handed off URL to existing instance, exit
			return false;
		}
	}

	//
	// Check for another instance of the app running
	//
	if (mSecondInstance && !gSavedSettings.getBOOL("AllowMultipleViewers"))
	{
		std::ostringstream msg;
		msg << LLTrans::getString("MBAlreadyRunning");
		OSMessageBox(
			msg.str(),
			LLStringUtil::null,
			OSMB_OK);
		return false;
	}

	if (mSecondInstance)
	{
		// This is the second instance of SL. Turn off voice support,
		// but make sure the setting is *not* persisted.
		LLControlVariable* disable_voice = gSavedSettings.getControl("CmdLineDisableVoice");
		if(disable_voice)
		{
			const BOOL DO_NOT_PERSIST = FALSE;
			disable_voice->setValue(LLSD(TRUE), DO_NOT_PERSIST);
		}
	}

   	// NextLoginLocation is set from the command line option
	std::string nextLoginLocation = gSavedSettings.getString( "NextLoginLocation" );
	if ( !nextLoginLocation.empty() )
	{
		LL_DEBUGS("AppInit")<<"set start from NextLoginLocation: "<<nextLoginLocation<<LL_ENDL;
		LLStartUp::setStartSLURL(LLSLURL(nextLoginLocation));
	}
	else if (   (   clp.hasOption("login") || clp.hasOption("autologin"))
			 && gSavedSettings.getString("CmdLineLoginLocation").empty())
	{
		// If automatic login from command line with --login switch
		// init StartSLURL location.
		std::string start_slurl_setting = gSavedSettings.getString("LoginLocation");
		LL_DEBUGS("AppInit") << "start slurl setting '" << start_slurl_setting << "'" << LL_ENDL;
		LLStartUp::setStartSLURL(LLSLURL(start_slurl_setting));
	}
	else
	{
		// the login location will be set by the login panel (see LLPanelLogin)
	}

	gLastRunVersion = gSavedSettings.getString("LastRunVersion");

	loadColorSettings();

	// Let anyone else who cares know that we've populated our settings
	// variables.
	for (LLControlGroup::key_iter ki(LLControlGroup::beginKeys()), kend(LLControlGroup::endKeys());
		 ki != kend; ++ki)
	{
		// For each named instance of LLControlGroup, send an event saying
		// we've initialized an LLControlGroup instance by that name.
		LLEventPumps::instance().obtain("LLControlGroup").post(LLSDMap("init", *ki));
	}

	return true; // Config was successful.
}

// The following logic is replicated in initConfiguration() (to be able to get
// some initial strings before we've finished initializing enough to know the
// current language) and also in init() (to initialize for real). Somehow it
// keeps growing, necessitating a method all its own.
void LLAppViewer::initStrings()
{
	LLTransUtil::parseStrings("strings.xml", default_trans_args);
	LLTransUtil::parseLanguageStrings("language_settings.xml");

	// parseStrings() sets up the LLTrans substitution table. Add this one item.
	LLTrans::setDefaultArg("[sourceid]", gSavedSettings.getString("sourceid"));

	// Now that we've set "[sourceid]", have to go back through
	// default_trans_args and reinitialize all those other keys because some
	// of them, in turn, reference "[sourceid]".
	BOOST_FOREACH(std::string key, default_trans_args)
	{
		std::string brackets(key), nobrackets(key);
		// Invalid to inspect key[0] if key is empty(). But then, the entire
		// body of this loop is pointless if key is empty().
		if (key.empty())
			continue;

		if (key[0] != '[')
		{
			// key was passed without brackets. That means that 'nobrackets'
			// is correct but 'brackets' is not.
			brackets = STRINGIZE('[' << brackets << ']');
		}
		else
		{
			// key was passed with brackets. That means that 'brackets' is
			// correct but 'nobrackets' is not. Erase the left bracket.
			nobrackets.erase(0, 1);
			std::string::size_type length(nobrackets.length());
			if (length && nobrackets[length - 1] == ']')
			{
				nobrackets.erase(length - 1);
			}
		}
		// Calling LLTrans::getString() is what embeds the other default
		// translation strings into this one.
		LLTrans::setDefaultArg(brackets, LLTrans::getString(nobrackets));
	}
}

namespace {
    // *TODO - decide if there's a better place for these functions.
	// do we need a file llupdaterui.cpp or something? -brad

	void apply_update_callback(LLSD const & notification, LLSD const & response)
	{
		lldebugs << "LLUpdate user response: " << response << llendl;
		if(response["OK_okcancelbuttons"].asBoolean())
		{
			llinfos << "LLUpdate restarting viewer" << llendl;
			static const bool install_if_ready = true;
			// *HACK - this lets us launch the installer immediately for now
			LLUpdaterService().startChecking(install_if_ready);
		}
	}
	
	void apply_update_ok_callback(LLSD const & notification, LLSD const & response)
	{
		llinfos << "LLUpdate restarting viewer" << llendl;
		static const bool install_if_ready = true;
		// *HACK - this lets us launch the installer immediately for now
		LLUpdaterService().startChecking(install_if_ready);
	}
	
	void on_update_downloaded(LLSD const & data)
	{
		std::string notification_name;
		void (*apply_callback)(LLSD const &, LLSD const &) = NULL;

		/* Build up the notification name...
		 * it can be any of these, which are included here for the sake of grep:
		 *   RequiredUpdateDownloadedDialog
		 *   RequiredUpdateDownloadedVerboseDialog
		 *   OtherChannelRequiredUpdateDownloadedDialog
		 *   OtherChannelRequiredUpdateDownloadedVerbose
		 *   DownloadBackgroundTip
		 *   DownloadBackgroundDialog
		 *   OtherChannelDownloadBackgroundTip
		 *   OtherChannelDownloadBackgroundDialog
		 */
		{
			LL_DEBUGS("UpdaterService") << "data = ";
			std::ostringstream data_dump;
			LLSDSerialize::toNotation(data, data_dump);
			LL_CONT << data_dump.str() << LL_ENDL;
		}
		if(data["channel"].asString() != LLVersionInfo::getChannel())
		{
			notification_name.append("OtherChannel");
		}
		if(data["required"].asBoolean())
		{
			if(LLStartUp::getStartupState() <= STATE_LOGIN_WAIT)
			{
				// The user never saw the progress bar.
				apply_callback = &apply_update_ok_callback;
				notification_name += "RequiredUpdateDownloadedVerboseDialog";
			}
			else if(LLStartUp::getStartupState() < STATE_WORLD_INIT)
			{
				// The user is logging in but blocked.
				apply_callback = &apply_update_ok_callback;
				notification_name += "RequiredUpdateDownloadedDialog";
			}
			else
			{
				// The user is already logged in; treat like an optional update.
				apply_callback = &apply_update_callback;
				notification_name += "DownloadBackgroundTip";
			}
		}
		else
		{
			apply_callback = &apply_update_callback;
			if(LLStartUp::getStartupState() < STATE_STARTED)
			{
				// CHOP-262 we need to use a different notification
				// method prior to login.
				notification_name += "DownloadBackgroundDialog";
			}
			else
			{
				notification_name += "DownloadBackgroundTip";
			}
		}

		LLSD substitutions;
		substitutions["VERSION"] = data["version"];
		std::string new_channel = data["channel"].asString();
		substitutions["NEW_CHANNEL"] = new_channel;
		std::string info_url    = data["info_url"].asString();
		if ( !info_url.empty() )
		{
			substitutions["INFO_URL"] = info_url;
		}
		else
		{
			LL_WARNS("UpdaterService") << "no info url supplied - defaulting to hard coded release notes pattern" << LL_ENDL;

			// truncate version at the rightmost '.' 
			std::string version_short(data["version"]);
			size_t short_length = version_short.rfind('.');
			if (short_length != std::string::npos)
			{
				version_short.resize(short_length);
			}

			LLUIString relnotes_url("[RELEASE_NOTES_BASE_URL][CHANNEL_URL]/[VERSION_SHORT]");
			relnotes_url.setArg("[VERSION_SHORT]", version_short);

			// *TODO thread the update service's response through to this point
			std::string const & channel = LLVersionInfo::getChannel();
			boost::shared_ptr<char> channel_escaped(curl_escape(channel.c_str(), channel.size()), &curl_free);

			relnotes_url.setArg("[CHANNEL_URL]", channel_escaped.get());
			relnotes_url.setArg("[RELEASE_NOTES_BASE_URL]", LLTrans::getString("RELEASE_NOTES_BASE_URL"));
			substitutions["INFO_URL"] = relnotes_url.getString();
		}
		
		LLNotificationsUtil::add(notification_name, substitutions, LLSD(), apply_callback);
	}

	void install_error_callback(LLSD const & notification, LLSD const & response)
	{
		LLAppViewer::instance()->forceQuit();
	}
	
	bool notify_update(LLSD const & evt)
	{
		std::string notification_name;
		switch (evt["type"].asInteger())
		{
			case LLUpdaterService::DOWNLOAD_COMPLETE:
				on_update_downloaded(evt);
				break;
			case LLUpdaterService::INSTALL_ERROR:
				if(evt["required"].asBoolean()) {
					LLNotificationsUtil::add("FailedRequiredUpdateInstall", LLSD(), LLSD(), &install_error_callback);
				} else {
					LLNotificationsUtil::add("FailedUpdateInstall");
				}
				break;
			default:
				break;
		}

		// let others also handle this event by default
		return false;
	}
	
	bool on_bandwidth_throttle(LLUpdaterService * updater, LLSD const & evt)
	{
		updater->setBandwidthLimit(evt.asInteger() * (1024/8));
		return false; // Let others receive this event.
	};
};

void LLAppViewer::initUpdater()
{
	// Initialize the updater service.
	// Get Channel
	// Get Version

	/*****************************************************************
	 * Previously, the url was derived from the settings 
	 *    UpdaterServiceURL
	 *    UpdaterServicePath
	 * it is now obtained from the grid manager.  The settings above
	 * are no longer used.
	 *****************************************************************/
	std::string channel = LLVersionInfo::getChannel();
	std::string version = LLVersionInfo::getVersion();

	U32 check_period = gSavedSettings.getU32("UpdaterServiceCheckPeriod");
	bool willing_to_test;
	LL_DEBUGS("UpdaterService") << "channel " << channel << LL_ENDL;
	static const boost::regex is_test_channel("\\bTest$");
	if (boost::regex_search(channel, is_test_channel)) 
	{
		LL_INFOS("UpdaterService") << "Test build: overriding willing_to_test by sending testno" << LL_ENDL;
		willing_to_test = false;
	}
	else
	{
		willing_to_test = gSavedSettings.getBOOL("UpdaterWillingToTest");
	}
    unsigned char unique_id[MD5HEX_STR_SIZE];
	if ( ! llHashedUniqueID(unique_id) )
	{
		if ( willing_to_test )
		{
			LL_WARNS("UpdaterService") << "Unable to provide a unique id; overriding willing_to_test by sending testno" << LL_ENDL;
		}
		willing_to_test = false;
	}

	mUpdater->setAppExitCallback(boost::bind(&LLAppViewer::forceQuit, this));
	mUpdater->initialize(channel, 
						 version,
						 gPlatform,
						 getOSInfo().getOSVersionString(),
						 unique_id,
						 willing_to_test
						 );
 	mUpdater->setCheckPeriod(check_period);
	mUpdater->setBandwidthLimit((int)gSavedSettings.getF32("UpdaterMaximumBandwidth") * (1024/8));
	gSavedSettings.getControl("UpdaterMaximumBandwidth")->getSignal()->
		connect(boost::bind(&on_bandwidth_throttle, mUpdater.get(), _2));
	if(gSavedSettings.getU32("UpdaterServiceSetting"))
	{
		bool install_if_ready = true;
		mUpdater->startChecking(install_if_ready);
	}

    LLEventPump & updater_pump = LLEventPumps::instance().obtain(LLUpdaterService::pumpName());
    updater_pump.listen("notify_update", &notify_update);
}

//
// This function decides whether the client machine meets the minimum requirements to
// run in a maximized window, per the consensus of davep, boa and nyx on 3/30/2011.
//
bool LLAppViewer::meetsRequirementsForMaximizedStart()
{
	bool maximizedOk = (LLFeatureManager::getInstance()->getGPUClass() >= GPU_CLASS_2);

	const U32 one_gigabyte_kb = 1024 * 1024;
	maximizedOk &= (gSysMemory.getPhysicalMemoryKB() >= one_gigabyte_kb);

	return maximizedOk;
}

bool LLAppViewer::initWindow()
{
	LL_INFOS("AppInit") << "Initializing window..." << LL_ENDL;

	// store setting in a global for easy access and modification
	gHeadlessClient = gSavedSettings.getBOOL("HeadlessClient");

	// always start windowed
	BOOL ignorePixelDepth = gSavedSettings.getBOOL("IgnorePixelDepth");

	LLViewerWindow::Params window_params;
	window_params
		.title(gWindowTitle)
		.name(VIEWER_WINDOW_CLASSNAME)
		.x(gSavedSettings.getS32("WindowX"))
		.y(gSavedSettings.getS32("WindowY"))
		.width(gSavedSettings.getU32("WindowWidth"))
		.height(gSavedSettings.getU32("WindowHeight"))
		.min_width(gSavedSettings.getU32("MinWindowWidth"))
		.min_height(gSavedSettings.getU32("MinWindowHeight"))
		.fullscreen(gSavedSettings.getBOOL("FullScreen"))
		.ignore_pixel_depth(ignorePixelDepth);

	gViewerWindow = new LLViewerWindow(window_params);

	LL_INFOS("AppInit") << "gViewerwindow created." << LL_ENDL;

	// Need to load feature table before cheking to start watchdog.
	bool use_watchdog = false;
	int watchdog_enabled_setting = gSavedSettings.getS32("WatchdogEnabled");
	if (watchdog_enabled_setting == -1)
	{
		use_watchdog = !LLFeatureManager::getInstance()->isFeatureAvailable("WatchdogDisabled");
	}
	else
	{
		// The user has explicitly set this setting; always use that value.
		use_watchdog = bool(watchdog_enabled_setting);
	}

	if (use_watchdog)
	{
		LLWatchdog::getInstance()->init(watchdog_killer_callback);
	}
	LL_INFOS("AppInit") << "watchdog setting is done." << LL_ENDL;

	LLNotificationsUI::LLNotificationManager::getInstance();
		
	if (gSavedSettings.getBOOL("WindowMaximized"))
	{
		gViewerWindow->getWindow()->maximize();
	}

	//
	// Initialize GL stuff
	//

	if (mForceGraphicsLevel)
	{
		LLFeatureManager::getInstance()->setGraphicsLevel(*mForceGraphicsLevel, false);
		gSavedSettings.setU32("RenderQualityPerformance", *mForceGraphicsLevel);
	}

	// Set this flag in case we crash while initializing GL
	gSavedSettings.setBOOL("RenderInitError", TRUE);
	gSavedSettings.saveToFile( gSavedSettings.getString("ClientSettingsFile"), TRUE );

	gPipeline.init();
	LL_INFOS("AppInit") << "gPipeline Initialized" << LL_ENDL;

	stop_glerror();
	gViewerWindow->initGLDefaults();

	gSavedSettings.setBOOL("RenderInitError", FALSE);
	gSavedSettings.saveToFile( gSavedSettings.getString("ClientSettingsFile"), TRUE );

	//If we have a startup crash, it's usually near GL initialization, so simulate that.
	if(gCrashOnStartup)
	{
		LLAppViewer::instance()->forceErrorLLError();
	}

	//
	// Determine if the window should start maximized on initial run based
	// on graphics capability
	//
	if (gSavedSettings.getBOOL("FirstLoginThisInstall") && meetsRequirementsForMaximizedStart())
	{
		LL_INFOS("AppInit") << "This client met the requirements for a maximized initial screen." << LL_ENDL;
		gSavedSettings.setBOOL("WindowMaximized", TRUE);
	}

	if (gSavedSettings.getBOOL("WindowMaximized"))
	{
		gViewerWindow->getWindow()->maximize();
	}

	LLUI::sWindow = gViewerWindow->getWindow();

	// Show watch cursor
	gViewerWindow->setCursor(UI_CURSOR_WAIT);

	// Finish view initialization
	gViewerWindow->initBase();

	// show viewer window
	//gViewerWindow->getWindow()->show();

	LL_INFOS("AppInit") << "Window initialization done." << LL_ENDL;
	return true;
}

void LLAppViewer::writeDebugInfo(bool isStatic)
{
    //Try to do the minimum when writing data during a crash.
    std::string* debug_filename;
    debug_filename = ( isStatic
        ? getStaticDebugFile()
        : getDynamicDebugFile() );
    
	llinfos << "Opening debug file " << *debug_filename << llendl;
	llofstream out_file(*debug_filename);
    
    isStatic ?  LLSDSerialize::toPrettyXML(gDebugInfo, out_file)
             :  LLSDSerialize::toPrettyXML(gDebugInfo["Dynamic"], out_file);
    
        
	out_file.close();
}

LLSD LLAppViewer::getViewerInfo() const
{
	// The point of having one method build an LLSD info block and the other
	// construct the user-visible About string is to ensure that the same info
	// is available to a getInfo() caller as to the user opening
	// LLFloaterAbout.
	LLSD info;
	LLSD version;
	version.append(LLVersionInfo::getMajor());
	version.append(LLVersionInfo::getMinor());
	version.append(LLVersionInfo::getPatch());
	version.append(LLVersionInfo::getBuild());
	info["VIEWER_VERSION"] = version;
	info["VIEWER_VERSION_STR"] = LLVersionInfo::getVersion();
	info["BUILD_DATE"] = __DATE__;
	info["BUILD_TIME"] = __TIME__;
	info["CHANNEL"] = LLVersionInfo::getChannel();

	// return a URL to the release notes for this viewer, such as:
	// http://wiki.secondlife.com/wiki/Release_Notes/Second Life Beta Viewer/2.1.0.123456
	std::string url = LLTrans::getString("RELEASE_NOTES_BASE_URL");
	if (! LLStringUtil::endsWith(url, "/"))
		url += "/";
	url += LLURI::escape(LLVersionInfo::getChannel()) + "/";
	url += LLURI::escape(LLVersionInfo::getVersion());

	info["VIEWER_RELEASE_NOTES_URL"] = url;

#if LL_MSVC
	info["COMPILER"] = "MSVC";
	info["COMPILER_VERSION"] = _MSC_VER;
#elif LL_GNUC
	info["COMPILER"] = "GCC";
	info["COMPILER_VERSION"] = GCC_VERSION;
#endif

	// Position
	LLViewerRegion* region = gAgent.getRegion();
	if (region)
	{
		LLVector3d pos = gAgent.getPositionGlobal();
		info["POSITION"] = ll_sd_from_vector3d(pos);
		info["POSITION_LOCAL"] = ll_sd_from_vector3(gAgent.getPosAgentFromGlobal(pos));
		info["REGION"] = gAgent.getRegion()->getName();
		info["HOSTNAME"] = gAgent.getRegion()->getHost().getHostName();
		info["HOSTIP"] = gAgent.getRegion()->getHost().getString();
		info["SERVER_VERSION"] = gLastVersionChannel;
		LLSLURL slurl;
		LLAgentUI::buildSLURL(slurl);
		info["SLURL"] = slurl.getSLURLString();
	}

	// CPU
	info["CPU"] = gSysCPU.getCPUString();
	info["MEMORY_MB"] = LLSD::Integer(gSysMemory.getPhysicalMemoryKB() / 1024);
	// Moved hack adjustment to Windows memory size into llsys.cpp
	info["OS_VERSION"] = LLAppViewer::instance()->getOSInfo().getOSString();
	info["GRAPHICS_CARD_VENDOR"] = (const char*)(glGetString(GL_VENDOR));
	info["GRAPHICS_CARD"] = (const char*)(glGetString(GL_RENDERER));

#if LL_WINDOWS
	LLSD driver_info = gDXHardware.getDisplayInfo();
	if (driver_info.has("DriverVersion"))
	{
		info["GRAPHICS_DRIVER_VERSION"] = driver_info["DriverVersion"];
	}
#endif

	info["OPENGL_VERSION"] = (const char*)(glGetString(GL_VERSION));
	info["LIBCURL_VERSION"] = LLCurl::getVersionString();
	info["J2C_VERSION"] = LLImageJ2C::getEngineInfo();
	bool want_fullname = true;
	info["AUDIO_DRIVER_VERSION"] = gAudiop ? LLSD(gAudiop->getDriverName(want_fullname)) : LLSD();
	if(LLVoiceClient::getInstance()->voiceEnabled())
	{
		LLVoiceVersionInfo version = LLVoiceClient::getInstance()->getVersion();
		std::ostringstream version_string;
		version_string << version.serverType << " " << version.serverVersion << std::endl;
		info["VOICE_VERSION"] = version_string.str();
	}
	else 
	{
		info["VOICE_VERSION"] = LLTrans::getString("NotConnected");
	}

	// TODO: Implement media plugin version query
	info["QT_WEBKIT_VERSION"] = "4.7.1 (version number hard-coded)";

	if (gPacketsIn > 0)
	{
		info["PACKETS_LOST"] = LLViewerStats::getInstance()->mPacketsLostStat.getCurrent();
		info["PACKETS_IN"] = F32(gPacketsIn);  
		info["PACKETS_PCT"] = 100.f*info["PACKETS_LOST"].asReal() / info["PACKETS_IN"].asReal();
	}

	if (mServerReleaseNotesURL.empty())
	{
		if (gAgent.getRegion())
		{
			info["SERVER_RELEASE_NOTES_URL"] = LLTrans::getString("RetrievingData");
		}
	}
	else if (LLStringUtil::startsWith(mServerReleaseNotesURL, "http")) // it's an URL
	{
		info["SERVER_RELEASE_NOTES_URL"] = "[" + LLWeb::escapeURL(mServerReleaseNotesURL) + " " + LLTrans::getString("ReleaseNotes") + "]";
	}
	else
	{
		info["SERVER_RELEASE_NOTES_URL"] = mServerReleaseNotesURL;
	}

	return info;
}

std::string LLAppViewer::getViewerInfoString() const
{
	std::ostringstream support;

	LLSD info(getViewerInfo());

	// Render the LLSD from getInfo() as a format_map_t
	LLStringUtil::format_map_t args;

	// allow the "Release Notes" URL label to be localized
	args["ReleaseNotes"] = LLTrans::getString("ReleaseNotes");

	for (LLSD::map_const_iterator ii(info.beginMap()), iend(info.endMap());
		ii != iend; ++ii)
	{
		if (! ii->second.isArray())
		{
			// Scalar value
			if (ii->second.isUndefined())
			{
				args[ii->first] = LLTrans::getString("none_text");
			}
			else
			{
				// don't forget to render value asString()
				args[ii->first] = ii->second.asString();
			}
		}
		else
		{
			// array value: build KEY_0, KEY_1 etc. entries
			for (LLSD::Integer n(0), size(ii->second.size()); n < size; ++n)
			{
				args[STRINGIZE(ii->first << '_' << n)] = ii->second[n].asString();
			}
		}
	}

	// Now build the various pieces
	support << LLTrans::getString("AboutHeader", args);
	if (info.has("REGION"))
	{
		support << "\n\n" << LLTrans::getString("AboutPosition", args);
	}
	support << "\n\n" << LLTrans::getString("AboutSystem", args);
	support << "\n";
	if (info.has("GRAPHICS_DRIVER_VERSION"))
	{
		support << "\n" << LLTrans::getString("AboutDriver", args);
	}
	support << "\n" << LLTrans::getString("AboutLibs", args);
	if (info.has("COMPILER"))
	{
		support << "\n" << LLTrans::getString("AboutCompiler", args);
	}
	if (info.has("PACKETS_IN"))
	{
		support << '\n' << LLTrans::getString("AboutTraffic", args);
	}
	return support.str();
}


void LLAppViewer::cleanupSavedSettings()
{
	gSavedSettings.setBOOL("MouseSun", FALSE);

	gSavedSettings.setBOOL("UseEnergy", TRUE);				// force toggle to turn off, since sends message to simulator

	gSavedSettings.setBOOL("DebugWindowProc", gDebugWindowProc);
		
	gSavedSettings.setBOOL("ShowObjectUpdates", gShowObjectUpdates);
	
	if (gDebugView)
	{
		gSavedSettings.setBOOL("ShowDebugConsole", gDebugView->mDebugConsolep->getVisible());
	}

	// save window position if not maximized
	// as we don't track it in callbacks
	if(NULL != gViewerWindow)
	{
		BOOL maximized = gViewerWindow->getWindow()->getMaximized();
		if (!maximized)
		{
			LLCoordScreen window_pos;
			
			if (gViewerWindow->getWindow()->getPosition(&window_pos))
			{
				gSavedSettings.setS32("WindowX", window_pos.mX);
				gSavedSettings.setS32("WindowY", window_pos.mY);
			}
		}
	}

	gSavedSettings.setF32("MapScale", LLWorldMapView::sMapScale );

	// Some things are cached in LLAgent.
	if (gAgent.isInitialized())
	{
		gSavedSettings.setF32("RenderFarClip", gAgentCamera.mDrawDistance);
	}
}

void LLAppViewer::removeCacheFiles(const std::string& file_mask)
{
	gDirUtilp->deleteFilesInDir(gDirUtilp->getExpandedFilename(LL_PATH_CACHE, ""), file_mask);
}

void LLAppViewer::writeSystemInfo()
{
    
    if (! gDebugInfo.has("Dynamic") )
        gDebugInfo["Dynamic"] = LLSD::emptyMap();
    
	gDebugInfo["SLLog"] = LLError::logFileName();

	gDebugInfo["ClientInfo"]["Name"] = LLVersionInfo::getChannel();
	gDebugInfo["ClientInfo"]["MajorVersion"] = LLVersionInfo::getMajor();
	gDebugInfo["ClientInfo"]["MinorVersion"] = LLVersionInfo::getMinor();
	gDebugInfo["ClientInfo"]["PatchVersion"] = LLVersionInfo::getPatch();
	gDebugInfo["ClientInfo"]["BuildVersion"] = LLVersionInfo::getBuild();

	gDebugInfo["CAFilename"] = gDirUtilp->getCAFile();

	gDebugInfo["CPUInfo"]["CPUString"] = gSysCPU.getCPUString();
	gDebugInfo["CPUInfo"]["CPUFamily"] = gSysCPU.getFamily();
	gDebugInfo["CPUInfo"]["CPUMhz"] = (S32)gSysCPU.getMHz();
	gDebugInfo["CPUInfo"]["CPUAltivec"] = gSysCPU.hasAltivec();
	gDebugInfo["CPUInfo"]["CPUSSE"] = gSysCPU.hasSSE();
	gDebugInfo["CPUInfo"]["CPUSSE2"] = gSysCPU.hasSSE2();
	
	gDebugInfo["RAMInfo"]["Physical"] = (LLSD::Integer)(gSysMemory.getPhysicalMemoryKB());
	gDebugInfo["RAMInfo"]["Allocated"] = (LLSD::Integer)(gMemoryAllocated>>10); // MB -> KB
	gDebugInfo["OSInfo"] = getOSInfo().getOSStringSimple();

	// The user is not logged on yet, but record the current grid choice login url
	// which may have been the intended grid. 
	gDebugInfo["GridName"] = LLGridManager::getInstance()->getGridId();

	// *FIX:Mani - move this down in llappviewerwin32
#ifdef LL_WINDOWS
	DWORD thread_id = GetCurrentThreadId();
	gDebugInfo["MainloopThreadID"] = (S32)thread_id;
#endif

	// "CrashNotHandled" is set here, while things are running well,
	// in case of a freeze. If there is a freeze, the crash logger will be launched
	// and can read this value from the debug_info.log.
	// If the crash is handled by LLAppViewer::handleViewerCrash, ie not a freeze,
	// then the value of "CrashNotHandled" will be set to true.
	gDebugInfo["CrashNotHandled"] = (LLSD::Boolean)true;

	// Insert crash host url (url to post crash log to) if configured. This insures
	// that the crash report will go to the proper location in the case of a 
	// prior freeze.
	std::string crashHostUrl = gSavedSettings.get<std::string>("CrashHostUrl");
	if(crashHostUrl != "")
	{
		gDebugInfo["CrashHostUrl"] = crashHostUrl;
	}
	
	// Dump some debugging info
	LL_INFOS("SystemInfo") << "Application: " << LLTrans::getString("APP_NAME") << LL_ENDL;
	LL_INFOS("SystemInfo") << "Version: " << LLVersionInfo::getChannelAndVersion() << LL_ENDL;

	// Dump the local time and time zone
	time_t now;
	time(&now);
	char tbuffer[256];		/* Flawfinder: ignore */
	strftime(tbuffer, 256, "%Y-%m-%dT%H:%M:%S %Z", localtime(&now));
	LL_INFOS("SystemInfo") << "Local time: " << tbuffer << LL_ENDL;

	// query some system information
	LL_INFOS("SystemInfo") << "CPU info:\n" << gSysCPU << LL_ENDL;
	LL_INFOS("SystemInfo") << "Memory info:\n" << gSysMemory << LL_ENDL;
	LL_INFOS("SystemInfo") << "OS: " << getOSInfo().getOSStringSimple() << LL_ENDL;
	LL_INFOS("SystemInfo") << "OS info: " << getOSInfo() << LL_ENDL;

    gDebugInfo["SettingsFilename"] = gSavedSettings.getString("ClientSettingsFile");
	gDebugInfo["ViewerExePath"] = gDirUtilp->getExecutablePathAndName();
	gDebugInfo["CurrentPath"] = gDirUtilp->getCurPath();
	gDebugInfo["FirstLogin"] = (LLSD::Boolean) gAgent.isFirstLogin();
	gDebugInfo["FirstRunThisInstall"] = gSavedSettings.getBOOL("FirstRunThisInstall");
    gDebugInfo["StartupState"] = LLStartUp::getStartupStateString();
    
	writeDebugInfo(); // Save out debug_info.log early, in case of crash.
}

#ifdef LL_WINDOWS
//For whatever reason, in Windows when using OOP server for breakpad, the callback to get the 
//name of the dump file is not getting triggered by the breakpad library.   Unfortunately they 
//also didn't see fit to provide a simple query request across the pipe to get this name either.
//Since we are putting our output in a runtime generated directory and we know the header data in
//the dump format, we can however use the following hack to identify our file. 
// TODO make this a member function.
void getFileList()
{
	std::stringstream filenames;

	typedef std::vector<std::string> vec;
	std::string pathname = gDirUtilp->getExpandedFilename(LL_PATH_DUMP,"");
	vec file_vec = gDirUtilp->getFilesInDir(pathname);
	for(vec::const_iterator iter=file_vec.begin(); iter!=file_vec.end(); ++iter)
	{
		filenames << *iter << " ";
		if ( ( iter->length() > 30 ) && (iter->rfind(".dmp") == (iter->length()-4) ) )
		{
			std::string fullname = pathname + *iter;
			std::ifstream fdat( fullname.c_str(), std::ifstream::binary);
			if (fdat)
			{
				char buf[5];
				fdat.read(buf,4);
				fdat.close();
				if (!strncmp(buf,"MDMP",4))
				{
					gDebugInfo["Dynamic"]["MinidumpPath"] = fullname;
					break;
				}
			}
		}
	}
	filenames << std::endl;
	gDebugInfo["Dynamic"]["DumpDirContents"] = filenames.str();
}
#endif

void LLAppViewer::handleViewerCrash()
{
	llinfos << "Handle viewer crash entry." << llendl;

	llinfos << "Last render pool type: " << LLPipeline::sCurRenderPoolType << llendl ;

	LLMemory::logMemoryInfo(true) ;

	//print out recorded call stacks if there are any.
	LLError::LLCallStacks::print();

	LLAppViewer* pApp = LLAppViewer::instance();
	if (pApp->beingDebugged())
	{
		// This will drop us into the debugger.
		abort();
	}

	if (LLApp::isCrashloggerDisabled())
	{
		abort();
	}

	// Returns whether a dialog was shown.
	// Only do the logic in here once
	if (pApp->mReportedCrash)
	{
		return;
	}
	pApp->mReportedCrash = TRUE;
	
	// Insert crash host url (url to post crash log to) if configured.
	std::string crashHostUrl = gSavedSettings.get<std::string>("CrashHostUrl");
	if(crashHostUrl != "")
	{
		gDebugInfo["Dynamic"]["CrashHostUrl"] = crashHostUrl;
	}
	
	LLParcel* parcel = LLViewerParcelMgr::getInstance()->getAgentParcel();
	if ( parcel && parcel->getMusicURL()[0])
	{
		gDebugInfo["Dynamic"]["ParcelMusicURL"] = parcel->getMusicURL();
	}	
	if ( parcel && parcel->getMediaURL()[0])
	{
		gDebugInfo["Dynamic"]["ParcelMediaURL"] = parcel->getMediaURL();
	}
	
	
	gDebugInfo["Dynamic"]["SessionLength"] = F32(LLFrameTimer::getElapsedSeconds());
	gDebugInfo["Dynamic"]["RAMInfo"]["Allocated"] = (LLSD::Integer) LLMemory::getCurrentRSS() >> 10;
	
	if(gLogoutInProgress)
	{
		gDebugInfo["Dynamic"]["LastExecEvent"] = LAST_EXEC_LOGOUT_CRASH;
	}
	else
	{
		gDebugInfo["Dynamic"]["LastExecEvent"] = gLLErrorActivated ? LAST_EXEC_LLERROR_CRASH : LAST_EXEC_OTHER_CRASH;
	}

	if(gAgent.getRegion())
	{
		gDebugInfo["Dynamic"]["CurrentSimHost"] = gAgent.getRegionHost().getHostName();
		gDebugInfo["Dynamic"]["CurrentRegion"] = gAgent.getRegion()->getName();
		
		const LLVector3& loc = gAgent.getPositionAgent();
		gDebugInfo["Dynamic"]["CurrentLocationX"] = loc.mV[0];
		gDebugInfo["Dynamic"]["CurrentLocationY"] = loc.mV[1];
		gDebugInfo["Dynamic"]["CurrentLocationZ"] = loc.mV[2];
	}

	if(LLAppViewer::instance()->mMainloopTimeout)
	{
		gDebugInfo["Dynamic"]["MainloopTimeoutState"] = LLAppViewer::instance()->mMainloopTimeout->getState();
	}
	
	// The crash is being handled here so set this value to false.
	// Otherwise the crash logger will think this crash was a freeze.
	gDebugInfo["Dynamic"]["CrashNotHandled"] = (LLSD::Boolean)false;
    
	//Write out the crash status file
	//Use marker file style setup, as that's the simplest, especially since
	//we're already in a crash situation	
	if (gDirUtilp)
	{
		std::string crash_marker_file_name = gDirUtilp->getExpandedFilename(LL_PATH_LOGS,
																	 gLLErrorActivated
																	 ? LLERROR_MARKER_FILE_NAME
																	 : ERROR_MARKER_FILE_NAME);
		LLAPRFile crash_marker_file ;
		crash_marker_file.open(crash_marker_file_name, LL_APR_WB);
		if (crash_marker_file.getFileHandle())
		{
			LL_INFOS("MarkerFile") << "Created crash marker file " << crash_marker_file_name << LL_ENDL;
			recordMarkerVersion(crash_marker_file);
		}
		else
		{
			LL_WARNS("MarkerFile") << "Cannot create error marker file " << crash_marker_file_name << LL_ENDL;
		}		
	}
	else
	{
		LL_WARNS("MarkerFile") << "No gDirUtilp with which to create error marker file name" << LL_ENDL;
	}		
	
#ifdef LL_WINDOWS
	Sleep(2000);
#endif 

	char *minidump_file = pApp->getMiniDumpFilename();

	if(minidump_file && minidump_file[0] != 0)
	{
		gDebugInfo["Dynamic"]["MinidumpPath"] = minidump_file;
	}
#ifdef LL_WINDOWS
	else
	{
		getFileList();
	}
#endif
    gDebugInfo["Dynamic"]["CrashType"]="crash";
	
	if (gMessageSystem && gDirUtilp)
	{
		std::string filename;
		filename = gDirUtilp->getExpandedFilename(LL_PATH_DUMP, "stats.log");
		llofstream file(filename, llofstream::binary);
		if(file.good())
		{
			llinfos << "Handle viewer crash generating stats log." << llendl;
			gMessageSystem->summarizeLogs(file);
			file.close();
		}
	}

	if (gMessageSystem)
	{
		gMessageSystem->getCircuitInfo(gDebugInfo["CircuitInfo"]);
		gMessageSystem->stopLogging();
	}

	if (LLWorld::instanceExists()) LLWorld::getInstance()->getInfo(gDebugInfo["Dynamic"]);

	// Close the debug file
	pApp->writeDebugInfo(false);  //false answers the isStatic question with the least overhead.

	LLError::logToFile("");
	pApp->removeMarkerFiles();
}

// static
void LLAppViewer::recordMarkerVersion(LLAPRFile& marker_file) 
{		
	std::string marker_version(LLVersionInfo::getChannelAndVersion());
	if ( marker_version.length() > MAX_MARKER_LENGTH )
	{
		LL_WARNS_ONCE("MarkerFile") << "Version length ("<< marker_version.length()<< ")"
									<< " greater than maximum (" << MAX_MARKER_LENGTH << ")"
									<< ": marker matching may be incorrect"
									<< LL_ENDL;
	}

	// record the viewer version in the marker file
	marker_file.write(marker_version.data(), marker_version.length());
}

bool LLAppViewer::markerIsSameVersion(const std::string& marker_name) const
{
	bool sameVersion = false;

	std::string my_version(LLVersionInfo::getChannelAndVersion());
	char marker_version[MAX_MARKER_LENGTH];
	S32  marker_version_length;

	LLAPRFile marker_file;
	marker_file.open(marker_name, LL_APR_RB);
	if (marker_file.getFileHandle())
	{
		marker_version_length = marker_file.read(marker_version, sizeof(marker_version));
		std::string marker_string(marker_version, marker_version_length);
		if ( 0 == my_version.compare( 0, my_version.length(), marker_version, 0, marker_version_length ) )
		{
			sameVersion = true;
		}
		LL_DEBUGS("MarkerFile") << "Compare markers for '" << marker_name << "': "
								<< "\n   mine '" << my_version    << "'"
								<< "\n marker '" << marker_string << "'"
								<< "\n " << ( sameVersion ? "same" : "different" ) << " version"
								<< LL_ENDL;
		marker_file.close();
	}
	return sameVersion;
}

void LLAppViewer::processMarkerFiles()
{
	//We've got 4 things to test for here
	// - Other Process Running (SecondLife.exec_marker present, locked)
	// - Freeze (SecondLife.exec_marker present, not locked)
	// - LLError Crash (SecondLife.llerror_marker present)
	// - Other Crash (SecondLife.error_marker present)
	// These checks should also remove these files for the last 2 cases if they currently exist

	bool marker_is_same_version = true;
	// first, look for the marker created at startup and deleted on a clean exit
	mMarkerFileName = gDirUtilp->getExpandedFilename(LL_PATH_LOGS,MARKER_FILE_NAME);
	if (LLAPRFile::isExist(mMarkerFileName, NULL, LL_APR_RB))
	{
		// File exists...
		// first, read it to see if it was created by the same version (we need this later)
		marker_is_same_version = markerIsSameVersion(mMarkerFileName);

		// now test to see if this file is locked by a running process (try to open for write)
		LL_DEBUGS("MarkerFile") << "Checking exec marker file for lock..." << LL_ENDL;
		mMarkerFile.open(mMarkerFileName, LL_APR_WB);
		apr_file_t* fMarker = mMarkerFile.getFileHandle() ; 
		if (!fMarker)
		{
			LL_INFOS("MarkerFile") << "Exec marker file open failed - assume it is locked." << LL_ENDL;
			mSecondInstance = true; // lock means that instance is running.
		}
		else
		{
			// We were able to open it, now try to lock it ourselves...
			if (apr_file_lock(fMarker, APR_FLOCK_NONBLOCK | APR_FLOCK_EXCLUSIVE) != APR_SUCCESS)
			{
				LL_WARNS_ONCE("MarkerFile") << "Locking exec marker failed." << LL_ENDL;
				mSecondInstance = true; // lost a race? be conservative
			}
			else
			{
				// No other instances; we've locked this file now, so record our version; delete on quit.		
				recordMarkerVersion(mMarkerFile);
				LL_DEBUGS("MarkerFile") << "Exec marker file existed but was not locked; rewritten." << LL_ENDL;
			}
		}

		if (mSecondInstance)
	{
			LL_INFOS("MarkerFile") << "Exec marker '"<< mMarkerFileName << "' owned by another instance" << LL_ENDL;
		}
		else if (marker_is_same_version)
		{
			// the file existed, is ours, and matched our version, so we can report on what it says
			LL_INFOS("MarkerFile") << "Exec marker '"<< mMarkerFileName << "' found; last exec FROZE" << LL_ENDL;
			gLastExecEvent = LAST_EXEC_FROZE;
				
		}
		else
		{
			LL_INFOS("MarkerFile") << "Exec marker '"<< mMarkerFileName << "' found, but versions did not match" << LL_ENDL;
		}
	}    
	else // marker did not exist... last exec (if any) did not freeze
	{
		// Create the marker file for this execution & lock it; it will be deleted on a clean exit
		apr_status_t s;
		s = mMarkerFile.open(mMarkerFileName, LL_APR_WB, TRUE);	

		if (s == APR_SUCCESS && mMarkerFile.getFileHandle())
		{
			LL_DEBUGS("MarkerFile") << "Exec marker file '"<< mMarkerFileName << "' created." << LL_ENDL;
			if (APR_SUCCESS == apr_file_lock(mMarkerFile.getFileHandle(), APR_FLOCK_NONBLOCK | APR_FLOCK_EXCLUSIVE)) 
			{
				recordMarkerVersion(mMarkerFile);
				LL_DEBUGS("MarkerFile") << "Exec marker file locked." << LL_ENDL;
			}
			else
			{
				LL_WARNS("MarkerFile") << "Exec marker file cannot be locked." << LL_ENDL;
			}
		}
		else
		{
			LL_WARNS("MarkerFile") << "Failed to create exec marker file '"<< mMarkerFileName << "'." << LL_ENDL;
		}
	}

	// now check for cases in which the exec marker may have been cleaned up by crash handlers

	// check for any last exec event report based on whether or not it happened during logout
	// (the logout marker is created when logout begins)
	std::string logout_marker_file =  gDirUtilp->getExpandedFilename(LL_PATH_LOGS, LOGOUT_MARKER_FILE_NAME);
	if(LLAPRFile::isExist(logout_marker_file, NULL, LL_APR_RB))
	{
		if (markerIsSameVersion(logout_marker_file))
		{
			gLastExecEvent = LAST_EXEC_LOGOUT_FROZE;
			LL_INFOS("MarkerFile") << "Logout crash marker '"<< logout_marker_file << "', changing LastExecEvent to LOGOUT_FROZE" << LL_ENDL;
		}
		else
		{
			LL_INFOS("MarkerFile") << "Logout crash marker '"<< logout_marker_file << "' found, but versions did not match" << LL_ENDL;
		}
		LLAPRFile::remove(logout_marker_file);
	}
	// further refine based on whether or not a marker created during an llerr crash is found
	std::string llerror_marker_file = gDirUtilp->getExpandedFilename(LL_PATH_LOGS, LLERROR_MARKER_FILE_NAME);
	if(LLAPRFile::isExist(llerror_marker_file, NULL, LL_APR_RB))
	{
		if (markerIsSameVersion(llerror_marker_file))
		{
			if ( gLastExecEvent == LAST_EXEC_LOGOUT_FROZE )
			{
				gLastExecEvent = LAST_EXEC_LOGOUT_CRASH;
				LL_INFOS("MarkerFile") << "LLError marker '"<< llerror_marker_file << "' crashed, setting LastExecEvent to LOGOUT_CRASH" << LL_ENDL;
		}
		else
		{
				gLastExecEvent = LAST_EXEC_LLERROR_CRASH;
				LL_INFOS("MarkerFile") << "LLError marker '"<< llerror_marker_file << "' crashed, setting LastExecEvent to LLERROR_CRASH" << LL_ENDL;
		}
		}
		else
		{
			LL_INFOS("MarkerFile") << "LLError marker '"<< llerror_marker_file << "' found, but versions did not match" << LL_ENDL;
		}
		LLAPRFile::remove(llerror_marker_file);
	}
	// and last refine based on whether or not a marker created during a non-llerr crash is found
	std::string error_marker_file = gDirUtilp->getExpandedFilename(LL_PATH_LOGS, ERROR_MARKER_FILE_NAME);
	if(LLAPRFile::isExist(error_marker_file, NULL, LL_APR_RB))
	{
		if (markerIsSameVersion(error_marker_file))
	{
			if (gLastExecEvent == LAST_EXEC_LOGOUT_FROZE)
		{
				gLastExecEvent = LAST_EXEC_LOGOUT_CRASH;
				LL_INFOS("MarkerFile") << "Error marker '"<< error_marker_file << "' crashed, setting LastExecEvent to LOGOUT_CRASH" << LL_ENDL;
		}
		else
		{
				gLastExecEvent = LAST_EXEC_OTHER_CRASH;
				LL_INFOS("MarkerFile") << "Error marker '"<< error_marker_file << "' crashed, setting LastExecEvent to " << gLastExecEvent << LL_ENDL;
		}
	}
	else
	{
			LL_INFOS("MarkerFile") << "Error marker '"<< error_marker_file << "' marker found, but versions did not match" << LL_ENDL;
		}
		LLAPRFile::remove(error_marker_file);
	}
}

void LLAppViewer::removeMarkerFiles()
{
	if (!mSecondInstance)
	{		
<<<<<<< HEAD
		if (mMarkerFile.getFileHandle())
		{
			mMarkerFile.close() ;
			LLAPRFile::remove( mMarkerFileName );
			LL_DEBUGS("MarkerFile") << "removed exec marker '"<<mMarkerFileName<<"'"<< LL_ENDL;
		}
		else
		{
			LL_WARNS("MarkerFile") << "marker '"<<mMarkerFileName<<"' not open"<< LL_ENDL;
 		}

		if (mLogoutMarkerFile.getFileHandle())
		{
			mLogoutMarkerFile.close();
			LLAPRFile::remove( mLogoutMarkerFileName );
			LL_DEBUGS("MarkerFile") << "removed logout marker '"<<mLogoutMarkerFileName<<"'"<< LL_ENDL;
		}
		else
		{
			LL_WARNS("MarkerFile") << "logout marker '"<<mLogoutMarkerFileName<<"' not open"<< LL_ENDL;
=======
		LL_DEBUGS("MarkerFile") << (leave_logout_marker?"leave":"remove") <<" logout" << LL_ENDL;
	if (mMarkerFile.getFileHandle())
	{
			LL_DEBUGS("MarkerFile") << "removing exec marker '"<<mMarkerFileName<<"'"<< LL_ENDL;
			mMarkerFile.close() ;
		LLAPRFile::remove( mMarkerFileName );
	}
	else
	{
			LL_WARNS("MarkerFile") << "marker '"<<mMarkerFileName<<"' not open"<< LL_ENDL;
	}
	if (!leave_logout_marker)
	{
		if (mLogoutMarkerFile.getFileHandle())
		{
				LL_DEBUGS("MarkerFile") << "removing logout marker '"<<mLogoutMarkerFileName<<"'"<< LL_ENDL;
			mLogoutMarkerFile.close();
		}
		else
		{
				LL_WARNS("MarkerFile") << "logout marker '"<<mLogoutMarkerFileName<<"' not open"<< LL_ENDL;
>>>>>>> cb917083
		}
		LLAPRFile::remove( mLogoutMarkerFileName );
	}
	}
	else
	{
		LL_WARNS("MarkerFile") << "leaving markers because this is a second instance" << LL_ENDL;
	}
}

void LLAppViewer::removeDumpDir()
{
    //Call this routine only on clean exit.  Crash reporter will clean up
    //its locking table for us.
    std::string dump_dir = gDirUtilp->getExpandedFilename(LL_PATH_DUMP, "");
    gDirUtilp->deleteDirAndContents(dump_dir);
}

void LLAppViewer::forceQuit()
{ 
	LLApp::setQuitting(); 
}

//TODO: remove
void LLAppViewer::fastQuit(S32 error_code)
{
	// finish pending transfers
	flushVFSIO();
	// let sim know we're logging out
	sendLogoutRequest();
	// flush network buffers by shutting down messaging system
	end_messaging_system();
	// figure out the error code
	S32 final_error_code = error_code ? error_code : (S32)isError();
	// this isn't a crash	
	removeMarkerFiles();
	// get outta here
	_exit(final_error_code);	
}

void LLAppViewer::requestQuit()
{
	llinfos << "requestQuit" << llendl;

	LLViewerRegion* region = gAgent.getRegion();
	
	if( (LLStartUp::getStartupState() < STATE_STARTED) || !region )
	{
		// If we have a region, make some attempt to send a logout request first.
		// This prevents the halfway-logged-in avatar from hanging around inworld for a couple minutes.
		if(region)
		{
			sendLogoutRequest();
		}
		
		// Quit immediately
		forceQuit();
		return;
	}

	// Try to send metrics back to the grid
	metricsSend(!gDisconnected);

	// Try to send last batch of avatar rez metrics.
	if (!gDisconnected && isAgentAvatarValid())
	{
		gAgentAvatarp->updateAvatarRezMetrics(true); // force a last packet to be sent.
	}
	
	// Try to send last batch of avatar rez metrics.
	if (!gDisconnected && isAgentAvatarValid())
	{
		gAgentAvatarp->updateAvatarRezMetrics(true); // force a last packet to be sent.
	}
	
	LLHUDEffectSpiral *effectp = (LLHUDEffectSpiral*)LLHUDManager::getInstance()->createViewerEffect(LLHUDObject::LL_HUD_EFFECT_POINT, TRUE);
	effectp->setPositionGlobal(gAgent.getPositionGlobal());
	effectp->setColor(LLColor4U(gAgent.getEffectColor()));
	LLHUDManager::getInstance()->sendEffects();
	effectp->markDead() ;//remove it.

	// Attempt to close all floaters that might be
	// editing things.
	if (gFloaterView)
	{
		// application is quitting
		gFloaterView->closeAllChildren(true);
	}

	send_stats();

	gLogoutTimer.reset();
	mQuitRequested = true;
}

static bool finish_quit(const LLSD& notification, const LLSD& response)
{
	S32 option = LLNotificationsUtil::getSelectedOption(notification, response);

	if (option == 0)
	{
		LLAppViewer::instance()->requestQuit();
	}
	return false;
}
static LLNotificationFunctorRegistration finish_quit_reg("ConfirmQuit", finish_quit);

void LLAppViewer::userQuit()
{
	if (gDisconnected || gViewerWindow->getProgressView()->getVisible())
	{
		requestQuit();
	}
	else
	{
		LLNotificationsUtil::add("ConfirmQuit");
	}
}

static bool finish_early_exit(const LLSD& notification, const LLSD& response)
{
	LLAppViewer::instance()->forceQuit();
	return false;
}

void LLAppViewer::earlyExit(const std::string& name, const LLSD& substitutions)
{
   	llwarns << "app_early_exit: " << name << llendl;
	gDoDisconnect = TRUE;
	LLNotificationsUtil::add(name, substitutions, LLSD(), finish_early_exit);
}

// case where we need the viewer to exit without any need for notifications
void LLAppViewer::earlyExitNoNotify()
{
   	llwarns << "app_early_exit with no notification: " << llendl;
	gDoDisconnect = TRUE;
	finish_early_exit( LLSD(), LLSD() );
}

void LLAppViewer::abortQuit()
{
    llinfos << "abortQuit()" << llendl;
	mQuitRequested = false;
}

void LLAppViewer::migrateCacheDirectory()
{
#if LL_WINDOWS || LL_DARWIN
	// NOTE: (Nyx) as of 1.21, cache for mac is moving to /library/caches/SecondLife from
	// /library/application support/SecondLife/cache This should clear/delete the old dir.

	// As of 1.23 the Windows cache moved from
	//   C:\Documents and Settings\James\Application Support\SecondLife\cache
	// to
	//   C:\Documents and Settings\James\Local Settings\Application Support\SecondLife
	//
	// The Windows Vista equivalent is from
	//   C:\Users\James\AppData\Roaming\SecondLife\cache
	// to
	//   C:\Users\James\AppData\Local\SecondLife
	//
	// Note the absence of \cache on the second path.  James.

	// Only do this once per fresh install of this version.
	if (gSavedSettings.getBOOL("MigrateCacheDirectory"))
	{
		gSavedSettings.setBOOL("MigrateCacheDirectory", FALSE);

		std::string old_cache_dir = gDirUtilp->add(gDirUtilp->getOSUserAppDir(), "cache");
		std::string new_cache_dir = gDirUtilp->getCacheDir(true);

		if (gDirUtilp->fileExists(old_cache_dir))
		{
			llinfos << "Migrating cache from " << old_cache_dir << " to " << new_cache_dir << llendl;

			// Migrate inventory cache to avoid pain to inventory database after mass update
			S32 file_count = 0;
			std::string file_name;
			std::string mask = "*.*";

			LLDirIterator iter(old_cache_dir, mask);
			while (iter.next(file_name))
			{
				if (file_name == "." || file_name == "..") continue;
				std::string source_path = gDirUtilp->add(old_cache_dir, file_name);
				std::string dest_path = gDirUtilp->add(new_cache_dir, file_name);
				if (!LLFile::rename(source_path, dest_path))
				{
					file_count++;
				}
			}
			llinfos << "Moved " << file_count << " files" << llendl;

			// Nuke the old cache
			gDirUtilp->setCacheDir(old_cache_dir);
			purgeCache();
			gDirUtilp->setCacheDir(new_cache_dir);

#if LL_DARWIN
			// Clean up Mac files not deleted by removing *.*
			std::string ds_store = old_cache_dir + "/.DS_Store";
			if (gDirUtilp->fileExists(ds_store))
			{
				LLFile::remove(ds_store);
			}
#endif
			if (LLFile::rmdir(old_cache_dir) != 0)
			{
				llwarns << "could not delete old cache directory " << old_cache_dir << llendl;
			}
		}
	}
#endif // LL_WINDOWS || LL_DARWIN
}

void dumpVFSCaches()
{
	llinfos << "======= Static VFS ========" << llendl;
	gStaticVFS->listFiles();
#if LL_WINDOWS
	llinfos << "======= Dumping static VFS to StaticVFSDump ========" << llendl;
	WCHAR w_str[MAX_PATH];
	GetCurrentDirectory(MAX_PATH, w_str);
	S32 res = LLFile::mkdir("StaticVFSDump");
	if (res == -1)
	{
		if (errno != EEXIST)
		{
			llwarns << "Couldn't create dir StaticVFSDump" << llendl;
		}
	}
	SetCurrentDirectory(utf8str_to_utf16str("StaticVFSDump").c_str());
	gStaticVFS->dumpFiles();
	SetCurrentDirectory(w_str);
#endif
						
	llinfos << "========= Dynamic VFS ====" << llendl;
	gVFS->listFiles();
#if LL_WINDOWS
	llinfos << "========= Dumping dynamic VFS to VFSDump ====" << llendl;
	res = LLFile::mkdir("VFSDump");
	if (res == -1)
	{
		if (errno != EEXIST)
		{
			llwarns << "Couldn't create dir VFSDump" << llendl;
		}
	}
	SetCurrentDirectory(utf8str_to_utf16str("VFSDump").c_str());
	gVFS->dumpFiles();
	SetCurrentDirectory(w_str);
#endif
}

//static
U32 LLAppViewer::getTextureCacheVersion() 
{
	//viewer texture cache version, change if the texture cache format changes.
	const U32 TEXTURE_CACHE_VERSION = 7;

	return TEXTURE_CACHE_VERSION ;
}

//static
U32 LLAppViewer::getObjectCacheVersion() 
{
	// Viewer object cache version, change if object update
	// format changes. JC
	const U32 INDRA_OBJECT_CACHE_VERSION = 14;

	return INDRA_OBJECT_CACHE_VERSION;
}

bool LLAppViewer::initCache()
{
	mPurgeCache = false;
	BOOL read_only = mSecondInstance ? TRUE : FALSE;
	LLAppViewer::getTextureCache()->setReadOnly(read_only) ;
	LLVOCache::getInstance()->setReadOnly(read_only);

	bool texture_cache_mismatch = false;
	if (gSavedSettings.getS32("LocalCacheVersion") != LLAppViewer::getTextureCacheVersion()) 
	{
		texture_cache_mismatch = true;
		if(!read_only) 
		{
			gSavedSettings.setS32("LocalCacheVersion", LLAppViewer::getTextureCacheVersion());
		}
	}

	if(!read_only)
	{
		// Purge cache if user requested it
		if (gSavedSettings.getBOOL("PurgeCacheOnStartup") ||
			gSavedSettings.getBOOL("PurgeCacheOnNextStartup"))
		{
			gSavedSettings.setBOOL("PurgeCacheOnNextStartup", false);
			mPurgeCache = true;
			// STORM-1141 force purgeAllTextures to get called to prevent a crash here. -brad
			texture_cache_mismatch = true;
		}
	
		// We have moved the location of the cache directory over time.
		migrateCacheDirectory();
	
		// Setup and verify the cache location
		std::string cache_location = gSavedSettings.getString("CacheLocation");
		std::string new_cache_location = gSavedSettings.getString("NewCacheLocation");
		if (new_cache_location != cache_location)
		{
			gDirUtilp->setCacheDir(gSavedSettings.getString("CacheLocation"));
			purgeCache(); // purge old cache
			gSavedSettings.setString("CacheLocation", new_cache_location);
			gSavedSettings.setString("CacheLocationTopFolder", gDirUtilp->getBaseFileName(new_cache_location));
		}
	}

	if (!gDirUtilp->setCacheDir(gSavedSettings.getString("CacheLocation")))
	{
		LL_WARNS("AppCache") << "Unable to set cache location" << LL_ENDL;
		gSavedSettings.setString("CacheLocation", "");
		gSavedSettings.setString("CacheLocationTopFolder", "");
	}
	
	if (mPurgeCache && !read_only)
	{
		LLSplashScreen::update(LLTrans::getString("StartupClearingCache"));
		purgeCache();
	}

	LLSplashScreen::update(LLTrans::getString("StartupInitializingTextureCache"));
	
	// Init the texture cache
	// Allocate 80% of the cache size for textures	
	const S32 MB = 1024 * 1024;
	const S64 MIN_CACHE_SIZE = 64 * MB;
	const S64 MAX_CACHE_SIZE = 9984ll * MB;
	const S64 MAX_VFS_SIZE = 1024 * MB; // 1 GB

	S64 cache_size = (S64)(gSavedSettings.getU32("CacheSize")) * MB;
	cache_size = llclamp(cache_size, MIN_CACHE_SIZE, MAX_CACHE_SIZE);

	S64 texture_cache_size = ((cache_size * 8) / 10);
	S64 vfs_size = cache_size - texture_cache_size;

	if (vfs_size > MAX_VFS_SIZE)
	{
		// Give the texture cache more space, since the VFS can't be bigger than 1GB.
		// This happens when the user's CacheSize setting is greater than 5GB.
		vfs_size = MAX_VFS_SIZE;
		texture_cache_size = cache_size - MAX_VFS_SIZE;
	}

	S64 extra = LLAppViewer::getTextureCache()->initCache(LL_PATH_CACHE, texture_cache_size, texture_cache_mismatch);
	texture_cache_size -= extra;

	LLVOCache::getInstance()->initCache(LL_PATH_CACHE, gSavedSettings.getU32("CacheNumberOfRegionsForObjects"), getObjectCacheVersion()) ;

	LLSplashScreen::update(LLTrans::getString("StartupInitializingVFS"));
	
	// Init the VFS
	vfs_size = llmin(vfs_size + extra, MAX_VFS_SIZE);
	vfs_size = (vfs_size / MB) * MB; // make sure it is MB aligned
	U32 vfs_size_u32 = (U32)vfs_size;
	U32 old_vfs_size = gSavedSettings.getU32("VFSOldSize") * MB;
	bool resize_vfs = (vfs_size_u32 != old_vfs_size);
	if (resize_vfs)
	{
		gSavedSettings.setU32("VFSOldSize", vfs_size_u32 / MB);
	}
	LL_INFOS("AppCache") << "VFS CACHE SIZE: " << vfs_size / (1024*1024) << " MB" << LL_ENDL;
	
	// This has to happen BEFORE starting the vfs
	// time_t	ltime;
	srand(time(NULL));		// Flawfinder: ignore
	U32 old_salt = gSavedSettings.getU32("VFSSalt");
	U32 new_salt;
	std::string old_vfs_data_file;
	std::string old_vfs_index_file;
	std::string new_vfs_data_file;
	std::string new_vfs_index_file;
	std::string static_vfs_index_file;
	std::string static_vfs_data_file;

	if (gSavedSettings.getBOOL("AllowMultipleViewers"))
	{
		// don't mess with renaming the VFS in this case
		new_salt = old_salt;
	}
	else
	{
		do
		{
			new_salt = rand();
		} while(new_salt == old_salt);
	}

	old_vfs_data_file = gDirUtilp->getExpandedFilename(LL_PATH_CACHE, VFS_DATA_FILE_BASE) + llformat("%u", old_salt);

	// make sure this file exists
	llstat s;
	S32 stat_result = LLFile::stat(old_vfs_data_file, &s);
	if (stat_result)
	{
		// doesn't exist, look for a data file
		std::string mask;
		mask = VFS_DATA_FILE_BASE;
		mask += "*";

		std::string dir;
		dir = gDirUtilp->getExpandedFilename(LL_PATH_CACHE, "");

		std::string found_file;
		LLDirIterator iter(dir, mask);
		if (iter.next(found_file))
		{
			old_vfs_data_file = gDirUtilp->add(dir, found_file);

			S32 start_pos = found_file.find_last_of('.');
			if (start_pos > 0)
			{
				sscanf(found_file.substr(start_pos+1).c_str(), "%d", &old_salt);
			}
			LL_DEBUGS("AppCache") << "Default vfs data file not present, found: " << old_vfs_data_file << " Old salt: " << old_salt << llendl;
		}
	}

	old_vfs_index_file = gDirUtilp->getExpandedFilename(LL_PATH_CACHE, VFS_INDEX_FILE_BASE) + llformat("%u", old_salt);

	stat_result = LLFile::stat(old_vfs_index_file, &s);
	if (stat_result)
	{
		// We've got a bad/missing index file, nukem!
		LL_WARNS("AppCache") << "Bad or missing vfx index file " << old_vfs_index_file << LL_ENDL;
		LL_WARNS("AppCache") << "Removing old vfs data file " << old_vfs_data_file << LL_ENDL;
		LLFile::remove(old_vfs_data_file);
		LLFile::remove(old_vfs_index_file);
		
		// Just in case, nuke any other old cache files in the directory.
		std::string dir;
		dir = gDirUtilp->getExpandedFilename(LL_PATH_CACHE, "");

		std::string mask;
		mask = VFS_DATA_FILE_BASE;
		mask += "*";

		gDirUtilp->deleteFilesInDir(dir, mask);

		mask = VFS_INDEX_FILE_BASE;
		mask += "*";

		gDirUtilp->deleteFilesInDir(dir, mask);
	}

	new_vfs_data_file = gDirUtilp->getExpandedFilename(LL_PATH_CACHE, VFS_DATA_FILE_BASE) + llformat("%u", new_salt);
	new_vfs_index_file = gDirUtilp->getExpandedFilename(LL_PATH_CACHE, VFS_INDEX_FILE_BASE) + llformat("%u", new_salt);

	static_vfs_data_file = gDirUtilp->getExpandedFilename(LL_PATH_APP_SETTINGS, "static_data.db2");
	static_vfs_index_file = gDirUtilp->getExpandedFilename(LL_PATH_APP_SETTINGS, "static_index.db2");

	if (resize_vfs)
	{
		LL_DEBUGS("AppCache") << "Removing old vfs and re-sizing" << LL_ENDL;
		
		LLFile::remove(old_vfs_data_file);
		LLFile::remove(old_vfs_index_file);
	}
	else if (old_salt != new_salt)
	{
		// move the vfs files to a new name before opening
		LL_DEBUGS("AppCache") << "Renaming " << old_vfs_data_file << " to " << new_vfs_data_file << LL_ENDL;
		LL_DEBUGS("AppCache") << "Renaming " << old_vfs_index_file << " to " << new_vfs_index_file << LL_ENDL;
		LLFile::rename(old_vfs_data_file, new_vfs_data_file);
		LLFile::rename(old_vfs_index_file, new_vfs_index_file);
	}

	// Startup the VFS...
	gSavedSettings.setU32("VFSSalt", new_salt);

	// Don't remove VFS after viewer crashes.  If user has corrupt data, they can reinstall. JC
	gVFS = LLVFS::createLLVFS(new_vfs_index_file, new_vfs_data_file, false, vfs_size_u32, false);
	if (!gVFS)
	{
		return false;
	}

	gStaticVFS = LLVFS::createLLVFS(static_vfs_index_file, static_vfs_data_file, true, 0, false);
	if (!gStaticVFS)
	{
		return false;
	}

	BOOL success = gVFS->isValid() && gStaticVFS->isValid();
	if (!success)
	{
		return false;
	}
	else
	{
		LLVFile::initClass();

#ifndef LL_RELEASE_FOR_DOWNLOAD
		if (gSavedSettings.getBOOL("DumpVFSCaches"))
		{
			dumpVFSCaches();
		}
#endif
		
		return true;
	}
}

void LLAppViewer::addOnIdleCallback(const boost::function<void()>& cb)
{
	LLDeferredTaskList::instance().addTask(cb);
}

void LLAppViewer::purgeCache()
{
	LL_INFOS("AppCache") << "Purging Cache and Texture Cache..." << LL_ENDL;
	LLAppViewer::getTextureCache()->purgeCache(LL_PATH_CACHE);
	LLVOCache::getInstance()->removeCache(LL_PATH_CACHE);
	gDirUtilp->deleteFilesInDir(gDirUtilp->getExpandedFilename(LL_PATH_CACHE, ""), "*.*");
}

std::string LLAppViewer::getSecondLifeTitle() const
{
	return LLTrans::getString("APP_NAME");
}

std::string LLAppViewer::getWindowTitle() const 
{
	return gWindowTitle;
}

// Callback from a dialog indicating user was logged out.  
bool finish_disconnect(const LLSD& notification, const LLSD& response)
{
	S32 option = LLNotificationsUtil::getSelectedOption(notification, response);

	if (1 == option)
	{
        LLAppViewer::instance()->forceQuit();
	}
	return false;
}

// Callback from an early disconnect dialog, force an exit
bool finish_forced_disconnect(const LLSD& notification, const LLSD& response)
{
	LLAppViewer::instance()->forceQuit();
	return false;
}


void LLAppViewer::forceDisconnect(const std::string& mesg)
{
	if (gDoDisconnect)
    {
		// Already popped up one of these dialogs, don't
		// do this again.
		return;
    }
	
	// *TODO: Translate the message if possible
	std::string big_reason = LLAgent::sTeleportErrorMessages[mesg];
	if ( big_reason.size() == 0 )
	{
		big_reason = mesg;
	}

	LLSD args;
	gDoDisconnect = TRUE;

	if (LLStartUp::getStartupState() < STATE_STARTED)
	{
		// Tell users what happened
		args["ERROR_MESSAGE"] = big_reason;
		LLNotificationsUtil::add("ErrorMessage", args, LLSD(), &finish_forced_disconnect);
	}
	else
	{
		args["MESSAGE"] = big_reason;
		LLNotificationsUtil::add("YouHaveBeenLoggedOut", args, LLSD(), &finish_disconnect );
	}
}

void LLAppViewer::badNetworkHandler()
{
	// Dump the packet
	gMessageSystem->dumpPacketToLog();

	// Flush all of our caches on exit in the case of disconnect due to
	// invalid packets.

	mPurgeOnExit = TRUE;

	std::ostringstream message;
	message <<
		"The viewer has detected mangled network data indicative\n"
		"of a bad upstream network connection or an incomplete\n"
		"local installation of " << LLAppViewer::instance()->getSecondLifeTitle() << ". \n"
		" \n"
		"Try uninstalling and reinstalling to see if this resolves \n"
		"the issue. \n"
		" \n"
		"If the problem continues, see the Tech Support FAQ at: \n"
		"www.secondlife.com/support";
	forceDisconnect(message.str());
	
	LLApp::instance()->writeMiniDump();
}

// This routine may get called more than once during the shutdown process.
// This can happen because we need to get the screenshot before the window
// is destroyed.
void LLAppViewer::saveFinalSnapshot()
{
	if (!mSavedFinalSnapshot)
	{
		gSavedSettings.setVector3d("FocusPosOnLogout", gAgentCamera.calcFocusPositionTargetGlobal());
		gSavedSettings.setVector3d("CameraPosOnLogout", gAgentCamera.calcCameraPositionTargetGlobal());
		gViewerWindow->setCursor(UI_CURSOR_WAIT);
		gAgentCamera.changeCameraToThirdPerson( FALSE );	// don't animate, need immediate switch
		gSavedSettings.setBOOL("ShowParcelOwners", FALSE);
		idle();

		std::string snap_filename = gDirUtilp->getLindenUserDir();
		snap_filename += gDirUtilp->getDirDelimiter();
		snap_filename += SCREEN_LAST_FILENAME;
		// use full pixel dimensions of viewer window (not post-scale dimensions)
		gViewerWindow->saveSnapshot(snap_filename, gViewerWindow->getWindowWidthRaw(), gViewerWindow->getWindowHeightRaw(), FALSE, TRUE);
		mSavedFinalSnapshot = TRUE;
	}
}

void LLAppViewer::loadNameCache()
{
	// display names cache
	std::string filename =
		gDirUtilp->getExpandedFilename(LL_PATH_CACHE, "avatar_name_cache.xml");
	LL_INFOS("AvNameCache") << filename << LL_ENDL;
	llifstream name_cache_stream(filename);
	if(name_cache_stream.is_open())
	{
		LLAvatarNameCache::importFile(name_cache_stream);
	}

	if (!gCacheName) return;

	std::string name_cache;
	name_cache = gDirUtilp->getExpandedFilename(LL_PATH_CACHE, "name.cache");
	llifstream cache_file(name_cache);
	if(cache_file.is_open())
	{
		if(gCacheName->importFile(cache_file)) return;
	}
}

void LLAppViewer::saveNameCache()
	{
	// display names cache
	std::string filename =
		gDirUtilp->getExpandedFilename(LL_PATH_CACHE, "avatar_name_cache.xml");
	llofstream name_cache_stream(filename);
	if(name_cache_stream.is_open())
	{
		LLAvatarNameCache::exportFile(name_cache_stream);
}

	if (!gCacheName) return;

	std::string name_cache;
	name_cache = gDirUtilp->getExpandedFilename(LL_PATH_CACHE, "name.cache");
	llofstream cache_file(name_cache);
	if(cache_file.is_open())
	{
		gCacheName->exportFile(cache_file);
	}
}

/*!	@brief		This class is an LLFrameTimer that can be created with
				an elapsed time that starts counting up from the given value
				rather than 0.0.
				
				Otherwise it behaves the same way as LLFrameTimer.
*/
class LLFrameStatsTimer : public LLFrameTimer
{
public:
	LLFrameStatsTimer(F64 elapsed_already = 0.0)
		: LLFrameTimer()
		{
			mStartTime -= elapsed_already;
		}
};

static LLFastTimer::DeclareTimer FTM_AUDIO_UPDATE("Update Audio");
static LLFastTimer::DeclareTimer FTM_CLEANUP("Cleanup");
static LLFastTimer::DeclareTimer FTM_CLEANUP_DRAWABLES("Drawables");
static LLFastTimer::DeclareTimer FTM_CLEANUP_OBJECTS("Objects");
static LLFastTimer::DeclareTimer FTM_IDLE_CB("Idle Callbacks");
static LLFastTimer::DeclareTimer FTM_LOD_UPDATE("Update LOD");
static LLFastTimer::DeclareTimer FTM_OBJECTLIST_UPDATE("Update Objectlist");
static LLFastTimer::DeclareTimer FTM_REGION_UPDATE("Update Region");
static LLFastTimer::DeclareTimer FTM_WORLD_UPDATE("Update World");
static LLFastTimer::DeclareTimer FTM_NETWORK("Network");
static LLFastTimer::DeclareTimer FTM_AGENT_NETWORK("Agent Network");
static LLFastTimer::DeclareTimer FTM_VLMANAGER("VL Manager");

///////////////////////////////////////////////////////
// idle()
//
// Called every time the window is not doing anything.
// Receive packets, update statistics, and schedule a redisplay.
///////////////////////////////////////////////////////
void LLAppViewer::idle()
{
	pingMainloopTimeout("Main:Idle");
	
	// Update frame timers
	static LLTimer idle_timer;

	LLFrameTimer::updateFrameTime();
	LLFrameTimer::updateFrameCount();
	LLEventTimer::updateClass();
	LLNotificationsUI::LLToast::updateClass();
	LLCriticalDamp::updateInterpolants();
	LLMortician::updateClass();
	LLFilePickerThread::clearDead();  //calls LLFilePickerThread::notify()

	F32 dt_raw = idle_timer.getElapsedTimeAndResetF32();

	// Cap out-of-control frame times
	// Too low because in menus, swapping, debugger, etc.
	// Too high because idle called with no objects in view, etc.
	const F32 MIN_FRAME_RATE = 1.f;
	const F32 MAX_FRAME_RATE = 200.f;

	F32 frame_rate_clamped = 1.f / dt_raw;
	frame_rate_clamped = llclamp(frame_rate_clamped, MIN_FRAME_RATE, MAX_FRAME_RATE);
	gFrameDTClamped = 1.f / frame_rate_clamped;

	// Global frame timer
	// Smoothly weight toward current frame
	gFPSClamped = (frame_rate_clamped + (4.f * gFPSClamped)) / 5.f;

	F32 qas = gSavedSettings.getF32("QuitAfterSeconds");
	if (qas > 0.f)
	{
		if (gRenderStartTime.getElapsedTimeF32() > qas)
		{
			LLAppViewer::instance()->forceQuit();
		}
	}

	// Must wait until both have avatar object and mute list, so poll
	// here.
	request_initial_instant_messages();

	///////////////////////////////////
	//
	// Special case idle if still starting up
	//
	if (LLStartUp::getStartupState() < STATE_STARTED)
	{
		// Skip rest if idle startup returns false (essentially, no world yet)
		gGLActive = TRUE;
		if (!idle_startup())
		{
			gGLActive = FALSE;
			return;
		}
		gGLActive = FALSE;
	}

	
    F32 yaw = 0.f;				// radians

	if (!gDisconnected)
	{
		LLFastTimer t(FTM_NETWORK);
		// Update spaceserver timeinfo
	    LLWorld::getInstance()->setSpaceTimeUSec(LLWorld::getInstance()->getSpaceTimeUSec() + (U32)(dt_raw * SEC_TO_MICROSEC));
    
    
	    //////////////////////////////////////
	    //
	    // Update simulator agent state
	    //

		if (gSavedSettings.getBOOL("RotateRight"))
		{
			gAgent.moveYaw(-1.f);
		}

		{
			LLFastTimer t(FTM_AGENT_AUTOPILOT);
			// Handle automatic walking towards points
			gAgentPilot.updateTarget();
			gAgent.autoPilot(&yaw);
		}
    
	    static LLFrameTimer agent_update_timer;
	    static U32 				last_control_flags;
    
	    //	When appropriate, update agent location to the simulator.
	    F32 agent_update_time = agent_update_timer.getElapsedTimeF32();
	    BOOL flags_changed = gAgent.controlFlagsDirty() || (last_control_flags != gAgent.getControlFlags());
		    
	    if (flags_changed || (agent_update_time > (1.0f / (F32) AGENT_UPDATES_PER_SECOND)))
	    {
		    LLFastTimer t(FTM_AGENT_UPDATE);
		    // Send avatar and camera info
		    last_control_flags = gAgent.getControlFlags();
		    send_agent_update(TRUE);
		    agent_update_timer.reset();
	    }
	}

	//////////////////////////////////////
	//
	// Manage statistics
	//
	//
	{
		// Initialize the viewer_stats_timer with an already elapsed time
		// of SEND_STATS_PERIOD so that the initial stats report will
		// be sent immediately.
		static LLFrameStatsTimer viewer_stats_timer(SEND_STATS_PERIOD);

		// Update session stats every large chunk of time
		// *FIX: (???) SAMANTHA
		if (viewer_stats_timer.getElapsedTimeF32() >= SEND_STATS_PERIOD && !gDisconnected)
		{
			llinfos << "Transmitting sessions stats" << llendl;
			send_stats();
			viewer_stats_timer.reset();
		}

		// Print the object debugging stats
		static LLFrameTimer object_debug_timer;
		if (object_debug_timer.getElapsedTimeF32() > 5.f)
		{
			object_debug_timer.reset();
			if (gObjectList.mNumDeadObjectUpdates)
			{
				llinfos << "Dead object updates: " << gObjectList.mNumDeadObjectUpdates << llendl;
				gObjectList.mNumDeadObjectUpdates = 0;
			}
			if (gObjectList.mNumUnknownUpdates)
			{
				llinfos << "Unknown object updates: " << gObjectList.mNumUnknownUpdates << llendl;
				gObjectList.mNumUnknownUpdates = 0;
			}

			// ViewerMetrics FPS piggy-backing on the debug timer.
			// The 5-second interval is nice for this purpose.  If the object debug
			// bit moves or is disabled, please give this a suitable home.
			LLViewerAssetStatsFF::record_fps_main(gFPSClamped);
		}
	}

	if (!gDisconnected)
	{
		LLFastTimer t(FTM_NETWORK);
	
	    ////////////////////////////////////////////////
	    //
	    // Network processing
	    //
	    // NOTE: Starting at this point, we may still have pointers to "dead" objects
	    // floating throughout the various object lists.
	    //
		idleNameCache();
    
		idleNetwork();
	    	        

		// Check for away from keyboard, kick idle agents.
		idle_afk_check();

		//  Update statistics for this frame
		update_statistics();
	}

	////////////////////////////////////////
	//
	// Handle the regular UI idle callbacks as well as
	// hover callbacks
	//

	{
// 		LLFastTimer t(FTM_IDLE_CB);

		// Do event notifications if necessary.  Yes, we may want to move this elsewhere.
		gEventNotifier.update();
		
		gIdleCallbacks.callFunctions();
		gInventory.idleNotifyObservers();
	}
	
	// Metrics logging (LLViewerAssetStats, etc.)
	{
		static LLTimer report_interval;

		// *TODO:  Add configuration controls for this
		F32 seconds = report_interval.getElapsedTimeF32();
		if (seconds >= app_metrics_interval)
		{
			metricsSend(! gDisconnected);
			report_interval.reset();
		}
	}

	if (gDisconnected)
    {
		return;
    }
	if (gTeleportDisplay)
    {
		return;
    }

	gViewerWindow->updateUI();

	///////////////////////////////////////
	// Agent and camera movement
	//
	LLCoordGL current_mouse = gViewerWindow->getCurrentMouse();

	{
		// After agent and camera moved, figure out if we need to
		// deselect objects.
		LLSelectMgr::getInstance()->deselectAllIfTooFar();

	}

	{
		// Handle pending gesture processing
		static LLFastTimer::DeclareTimer ftm("Agent Position");
		LLFastTimer t(ftm);
		LLGestureMgr::instance().update();

		gAgent.updateAgentPosition(gFrameDTClamped, yaw, current_mouse.mX, current_mouse.mY);
	}

	{
		LLFastTimer t(FTM_OBJECTLIST_UPDATE); 
		
        if (!(logoutRequestSent() && hasSavedFinalSnapshot()))
		{
			gObjectList.update(gAgent);
		}
	}
	
	//////////////////////////////////////
	//
	// Deletes objects...
	// Has to be done after doing idleUpdates (which can kill objects)
	//

	{
		LLFastTimer t(FTM_CLEANUP);
		{
			LLFastTimer t(FTM_CLEANUP_OBJECTS);
			gObjectList.cleanDeadObjects();
		}
		{
			LLFastTimer t(FTM_CLEANUP_DRAWABLES);
			LLDrawable::cleanupDeadDrawables();
		}
	}
	
	//
	// After this point, in theory we should never see a dead object
	// in the various object/drawable lists.
	//

	//////////////////////////////////////
	//
	// Update/send HUD effects
	//
	// At this point, HUD effects may clean up some references to
	// dead objects.
	//

	{
		static LLFastTimer::DeclareTimer ftm("HUD Effects");
		LLFastTimer t(ftm);
		LLSelectMgr::getInstance()->updateEffects();
		LLHUDManager::getInstance()->cleanupEffects();
		LLHUDManager::getInstance()->sendEffects();
	}

	////////////////////////////////////////
	//
	// Unpack layer data that we've received
	//

	{
		LLFastTimer t(FTM_NETWORK);
		gVLManager.unpackData();
	}
	
	/////////////////////////
	//
	// Update surfaces, and surface textures as well.
	//

	LLWorld::getInstance()->updateVisibilities();
	{
		const F32 max_region_update_time = .001f; // 1ms
		LLFastTimer t(FTM_REGION_UPDATE);
		LLWorld::getInstance()->updateRegions(max_region_update_time);
	}
	
	/////////////////////////
	//
	// Update weather effects
	//
	gSky.propagateHeavenlyBodies(gFrameDTClamped);				// moves sun, moon, and planets

	// Update wind vector 
	LLVector3 wind_position_region;
	static LLVector3 average_wind;

	LLViewerRegion *regionp;
	regionp = LLWorld::getInstance()->resolveRegionGlobal(wind_position_region, gAgent.getPositionGlobal());	// puts agent's local coords into wind_position	
	if (regionp)
	{
		gWindVec = regionp->mWind.getVelocity(wind_position_region);

		// Compute average wind and use to drive motion of water
		
		average_wind = regionp->mWind.getAverage();
		gSky.setWind(average_wind);
		//LLVOWater::setWind(average_wind);
	}
	else
	{
		gWindVec.setVec(0.0f, 0.0f, 0.0f);
	}
	
	//////////////////////////////////////
	//
	// Sort and cull in the new renderer are moved to pipeline.cpp
	// Here, particles are updated and drawables are moved.
	//
	
	LLFastTimer t(FTM_WORLD_UPDATE);
	gPipeline.updateMove();

	LLWorld::getInstance()->updateParticles();

	if (gAgentPilot.isPlaying() && gAgentPilot.getOverrideCamera())
	{
		gAgentPilot.moveCamera();
	}
	else if (LLViewerJoystick::getInstance()->getOverrideCamera())
	{ 
		LLViewerJoystick::getInstance()->moveFlycam();
	}
	else
	{
		if (LLToolMgr::getInstance()->inBuildMode())
		{
			LLViewerJoystick::getInstance()->moveObjects();
		}

		gAgentCamera.updateCamera();
	}

	// update media focus
	LLViewerMediaFocus::getInstance()->update();
	
	// Update marketplace
	LLMarketplaceInventoryImporter::update();
	LLMarketplaceInventoryNotifications::update();

	// objects and camera should be in sync, do LOD calculations now
	{
		LLFastTimer t(FTM_LOD_UPDATE);
		gObjectList.updateApparentAngles(gAgent);
	}

	// Update AV render info
	LLAvatarRenderInfoAccountant::idle();

	{
		LLFastTimer t(FTM_AUDIO_UPDATE);
		
		if (gAudiop)
		{
		    audio_update_volume(false);
			audio_update_listener();
			audio_update_wind(false);

			// this line actually commits the changes we've made to source positions, etc.
			const F32 max_audio_decode_time = 0.002f; // 2 ms decode time
			gAudiop->idle(max_audio_decode_time);
		}
	}

	// Execute deferred tasks.
	LLDeferredTaskList::instance().run();
	
	// Handle shutdown process, for example, 
	// wait for floaters to close, send quit message,
	// forcibly quit if it has taken too long
	if (mQuitRequested)
	{
		gGLActive = TRUE;
		idleShutdown();
	}
}

void LLAppViewer::idleShutdown()
{
	// Wait for all modal alerts to get resolved
	if (LLModalDialog::activeCount() > 0)
	{
		return;
	}

	// close IM interface
	if(gIMMgr)
	{
		gIMMgr->disconnectAllSessions();
	}
	
	// Wait for all floaters to get resolved
	if (gFloaterView
		&& !gFloaterView->allChildrenClosed())
	{
		return;
	}



	
	// ProductEngine: Try moving this code to where we shut down sTextureCache in cleanup()
	// *TODO: ugly
	static bool saved_teleport_history = false;
	if (!saved_teleport_history)
	{
		saved_teleport_history = true;
		LLTeleportHistory::getInstance()->dump();
		LLLocationHistory::getInstance()->save(); // *TODO: find a better place for doing this
		return;
	}

	static bool saved_snapshot = false;
	if (!saved_snapshot)
	{
		saved_snapshot = true;
		saveFinalSnapshot();
		return;
	}

	const F32 SHUTDOWN_UPLOAD_SAVE_TIME = 5.f;

	S32 pending_uploads = gAssetStorage->getNumPendingUploads();
	if (pending_uploads > 0
		&& gLogoutTimer.getElapsedTimeF32() < SHUTDOWN_UPLOAD_SAVE_TIME
		&& !logoutRequestSent())
	{
		static S32 total_uploads = 0;
		// Sometimes total upload count can change during logout.
		total_uploads = llmax(total_uploads, pending_uploads);
		gViewerWindow->setShowProgress(TRUE);
		S32 finished_uploads = total_uploads - pending_uploads;
		F32 percent = 100.f * finished_uploads / total_uploads;
		gViewerWindow->setProgressPercent(percent);
		gViewerWindow->setProgressString(LLTrans::getString("SavingSettings"));
		return;
	}

	if (gPendingMetricsUploads > 0
		&& gLogoutTimer.getElapsedTimeF32() < SHUTDOWN_UPLOAD_SAVE_TIME
		&& !logoutRequestSent())
	{
		return;
	}

	// All floaters are closed.  Tell server we want to quit.
	if( !logoutRequestSent() )
	{
		sendLogoutRequest();

		// Wait for a LogoutReply message
		gViewerWindow->setShowProgress(TRUE);
		gViewerWindow->setProgressPercent(100.f);
		gViewerWindow->setProgressString(LLTrans::getString("LoggingOut"));
		return;
	}

	// Make sure that we quit if we haven't received a reply from the server.
	if( logoutRequestSent() 
		&& gLogoutTimer.getElapsedTimeF32() > gLogoutMaxTime )
	{
		forceQuit();
		return;
	}
}

void LLAppViewer::sendLogoutRequest()
{
	if(!mLogoutRequestSent && gMessageSystem)
	{
		//Set internal status variables and marker files before actually starting the logout process
		gLogoutInProgress = TRUE;
		if (!mSecondInstance)
		{
			mLogoutMarkerFileName = gDirUtilp->getExpandedFilename(LL_PATH_LOGS,LOGOUT_MARKER_FILE_NAME);
		
			mLogoutMarkerFile.open(mLogoutMarkerFileName, LL_APR_WB);
			if (mLogoutMarkerFile.getFileHandle())
			{
				LL_INFOS("MarkerFile") << "Created logout marker file '"<< mLogoutMarkerFileName << "' " << LL_ENDL;
				recordMarkerVersion(mLogoutMarkerFile);
			}
			else
			{
				LL_WARNS("MarkerFile") << "Cannot create logout marker file " << mLogoutMarkerFileName << LL_ENDL;
			}		
		}
		else
		{
			LL_INFOS("MarkerFile") << "Did not logout marker file because this is a second instance" << LL_ENDL;
		}
		
		LLMessageSystem* msg = gMessageSystem;
		msg->newMessageFast(_PREHASH_LogoutRequest);
		msg->nextBlockFast(_PREHASH_AgentData);
		msg->addUUIDFast(_PREHASH_AgentID, gAgent.getID() );
		msg->addUUIDFast(_PREHASH_SessionID, gAgent.getSessionID());
		gAgent.sendReliableMessage();

		gLogoutTimer.reset();
		gLogoutMaxTime = LOGOUT_REQUEST_TIME;
		mLogoutRequestSent = TRUE;
		
		if(LLVoiceClient::instanceExists())
		{
			LLVoiceClient::getInstance()->leaveChannel();
		}
	}
}

void LLAppViewer::idleNameCache()
{
	// Neither old nor new name cache can function before agent has a region
	LLViewerRegion* region = gAgent.getRegion();
	if (!region) return;

	// deal with any queued name requests and replies.
	gCacheName->processPending();

	// Can't run the new cache until we have the list of capabilities
	// for the agent region, and can therefore decide whether to use
	// display names or fall back to the old name system.
	if (!region->capabilitiesReceived()) return;

	// Agent may have moved to a different region, so need to update cap URL
	// for name lookups.  Can't do this in the cap grant code, as caps are
	// granted to neighbor regions before the main agent gets there.  Can't
	// do it in the move-into-region code because cap not guaranteed to be
	// granted yet, for example on teleport.
	bool had_capability = LLAvatarNameCache::hasNameLookupURL();
	std::string name_lookup_url;
	name_lookup_url.reserve(128); // avoid a memory allocation below
	name_lookup_url = region->getCapability("GetDisplayNames");
	bool have_capability = !name_lookup_url.empty();
	if (have_capability)
	{
		// we have support for display names, use it
	    U32 url_size = name_lookup_url.size();
	    // capabilities require URLs with slashes before query params:
	    // https://<host>:<port>/cap/<uuid>/?ids=<blah>
	    // but the caps are granted like:
	    // https://<host>:<port>/cap/<uuid>
	    if (url_size > 0 && name_lookup_url[url_size-1] != '/')
	    {
		    name_lookup_url += '/';
	    }
		LLAvatarNameCache::setNameLookupURL(name_lookup_url);
	}
	else
	{
		// Display names not available on this region
		LLAvatarNameCache::setNameLookupURL( std::string() );
	}

	// Error recovery - did we change state?
	if (had_capability != have_capability)
	{
		// name tags are persistant on screen, so make sure they refresh
		LLVOAvatar::invalidateNameTags();
	}

	LLAvatarNameCache::idle();
}

//
// Handle messages, and all message related stuff
//

#define TIME_THROTTLE_MESSAGES

#ifdef TIME_THROTTLE_MESSAGES
#define CHECK_MESSAGES_DEFAULT_MAX_TIME .020f // 50 ms = 50 fps (just for messages!)
static F32 CheckMessagesMaxTime = CHECK_MESSAGES_DEFAULT_MAX_TIME;
#endif

static LLFastTimer::DeclareTimer FTM_IDLE_NETWORK("Idle Network");
static LLFastTimer::DeclareTimer FTM_MESSAGE_ACKS("Message Acks");
static LLFastTimer::DeclareTimer FTM_RETRANSMIT("Retransmit");
static LLFastTimer::DeclareTimer FTM_TIMEOUT_CHECK("Timeout Check");
static LLFastTimer::DeclareTimer FTM_DYNAMIC_THROTTLE("Dynamic Throttle");
static LLFastTimer::DeclareTimer FTM_CHECK_REGION_CIRCUIT("Check Region Circuit");

void LLAppViewer::idleNetwork()
{
	pingMainloopTimeout("idleNetwork");
	
	gObjectList.mNumNewObjects = 0;
	S32 total_decoded = 0;

	if (!gSavedSettings.getBOOL("SpeedTest"))
	{
		LLFastTimer t(FTM_IDLE_NETWORK); // decode
		
		LLTimer check_message_timer;
		//  Read all available packets from network 
		const S64 frame_count = gFrameCount;  // U32->S64
		F32 total_time = 0.0f;

		while (gMessageSystem->checkAllMessages(frame_count, gServicePump)) 
		{
			if (gDoDisconnect)
			{
				// We're disconnecting, don't process any more messages from the server
				// We're usually disconnecting due to either network corruption or a
				// server going down, so this is OK.
				break;
			}
			
			total_decoded++;
			gPacketsIn++;

			if (total_decoded > MESSAGE_MAX_PER_FRAME)
			{
				break;
			}

#ifdef TIME_THROTTLE_MESSAGES
			// Prevent slow packets from completely destroying the frame rate.
			// This usually happens due to clumps of avatars taking huge amount
			// of network processing time (which needs to be fixed, but this is
			// a good limit anyway).
			total_time = check_message_timer.getElapsedTimeF32();
			if (total_time >= CheckMessagesMaxTime)
				break;
#endif
		}

		// Handle per-frame message system processing.
		gMessageSystem->processAcks();

#ifdef TIME_THROTTLE_MESSAGES
		if (total_time >= CheckMessagesMaxTime)
		{
			// Increase CheckMessagesMaxTime so that we will eventually catch up
			CheckMessagesMaxTime *= 1.035f; // 3.5% ~= x2 in 20 frames, ~8x in 60 frames
		}
		else
		{
			// Reset CheckMessagesMaxTime to default value
			CheckMessagesMaxTime = CHECK_MESSAGES_DEFAULT_MAX_TIME;
		}
#endif
		


		// we want to clear the control after sending out all necessary agent updates
		gAgent.resetControlFlags();
				
		// Decode enqueued messages...
		S32 remaining_possible_decodes = MESSAGE_MAX_PER_FRAME - total_decoded;

		if( remaining_possible_decodes <= 0 )
		{
			llinfos << "Maxed out number of messages per frame at " << MESSAGE_MAX_PER_FRAME << llendl;
		}

		if (gPrintMessagesThisFrame)
		{
			llinfos << "Decoded " << total_decoded << " msgs this frame!" << llendl;
			gPrintMessagesThisFrame = FALSE;
		}
	}
	LLViewerStats::getInstance()->mNumNewObjectsStat.addValue(gObjectList.mNumNewObjects);

	// Retransmit unacknowledged packets.
	gXferManager->retransmitUnackedPackets();
	gAssetStorage->checkForTimeouts();
	gViewerThrottle.updateDynamicThrottle();

	// Check that the circuit between the viewer and the agent's current
	// region is still alive
	LLViewerRegion *agent_region = gAgent.getRegion();
	if (agent_region && (LLStartUp::getStartupState()==STATE_STARTED))
	{
		LLUUID this_region_id = agent_region->getRegionID();
		bool this_region_alive = agent_region->isAlive();
		if ((mAgentRegionLastAlive && !this_region_alive) // newly dead
		    && (mAgentRegionLastID == this_region_id)) // same region
		{
			forceDisconnect(LLTrans::getString("AgentLostConnection"));
		}
		mAgentRegionLastID = this_region_id;
		mAgentRegionLastAlive = this_region_alive;
	}
}

void LLAppViewer::disconnectViewer()
{
	if (gDisconnected)
	{
		return;
	}
	//
	// Cleanup after quitting.
	//	
	// Save snapshot for next time, if we made it through initialization

	llinfos << "Disconnecting viewer!" << llendl;

	// Dump our frame statistics

	// Remember if we were flying
	gSavedSettings.setBOOL("FlyingAtExit", gAgent.getFlying() );

	// Un-minimize all windows so they don't get saved minimized
	if (gFloaterView)
	{
		gFloaterView->restoreAll();
	}

	if (LLSelectMgr::getInstance())
	{
		LLSelectMgr::getInstance()->deselectAll();
	}

	// save inventory if appropriate
	gInventory.cache(gInventory.getRootFolderID(), gAgent.getID());
	if (gInventory.getLibraryRootFolderID().notNull()
		&& gInventory.getLibraryOwnerID().notNull())
	{
		gInventory.cache(
			gInventory.getLibraryRootFolderID(),
			gInventory.getLibraryOwnerID());
	}

	saveNameCache();

	// close inventory interface, close all windows
	LLFloaterInventory::cleanup();

	gAgentWearables.cleanup();
	gAgentCamera.cleanup();
	// Also writes cached agent settings to gSavedSettings
	gAgent.cleanup();

	// This is where we used to call gObjectList.destroy() and then delete gWorldp.
	// Now we just ask the LLWorld singleton to cleanly shut down.
	if(LLWorld::instanceExists())
	{
		LLWorld::getInstance()->destroyClass();
	}

	// call all self-registered classes
	LLDestroyClassList::instance().fireCallbacks();

	cleanup_xfer_manager();
	gDisconnected = TRUE;

	// Pass the connection state to LLUrlEntryParcel not to attempt
	// parcel info requests while disconnected.
	LLUrlEntryParcel::setDisconnected(gDisconnected);
}

void LLAppViewer::forceErrorLLError()
{
   	llerrs << "This is a deliberate llerror" << llendl;
}

void LLAppViewer::forceErrorBreakpoint()
{
   	llwarns << "Forcing a deliberate breakpoint" << llendl;
#ifdef LL_WINDOWS
    DebugBreak();
#endif
    return;
}

void LLAppViewer::forceErrorBadMemoryAccess()
{
   	llwarns << "Forcing a deliberate bad memory access" << llendl;
    S32* crash = NULL;
    *crash = 0xDEADBEEF;  
    return;
}

void LLAppViewer::forceErrorInfiniteLoop()
{
   	llwarns << "Forcing a deliberate infinite loop" << llendl;
    while(true)
    {
        ;
    }
    return;
}
 
void LLAppViewer::forceErrorSoftwareException()
{
   	llwarns << "Forcing a deliberate exception" << llendl;
    // *FIX: Any way to insure it won't be handled?
    throw; 
}

void LLAppViewer::forceErrorDriverCrash()
{
   	llwarns << "Forcing a deliberate driver crash" << llendl;
	glDeleteTextures(1, NULL);
}

void LLAppViewer::initMainloopTimeout(const std::string& state, F32 secs)
{
	if(!mMainloopTimeout)
	{
		mMainloopTimeout = new LLWatchdogTimeout();
		resumeMainloopTimeout(state, secs);
	}
}

void LLAppViewer::destroyMainloopTimeout()
{
	if(mMainloopTimeout)
	{
		delete mMainloopTimeout;
		mMainloopTimeout = NULL;
	}
}

void LLAppViewer::resumeMainloopTimeout(const std::string& state, F32 secs)
{
	if(mMainloopTimeout)
	{
		if(secs < 0.0f)
		{
			secs = gSavedSettings.getF32("MainloopTimeoutDefault");
		}
		
		mMainloopTimeout->setTimeout(secs);
		mMainloopTimeout->start(state);
	}
}

void LLAppViewer::pauseMainloopTimeout()
{
	if(mMainloopTimeout)
	{
		mMainloopTimeout->stop();
	}
}

void LLAppViewer::pingMainloopTimeout(const std::string& state, F32 secs)
{
//	if(!restoreErrorTrap())
//	{
//		llwarns << "!!!!!!!!!!!!! Its an error trap!!!!" << state << llendl;
//	}
	
	if(mMainloopTimeout)
	{
		if(secs < 0.0f)
		{
			secs = gSavedSettings.getF32("MainloopTimeoutDefault");
		}

		mMainloopTimeout->setTimeout(secs);
		mMainloopTimeout->ping(state);
	}
}

void LLAppViewer::handleLoginComplete()
{
	gLoggedInTime.start();
	initMainloopTimeout("Mainloop Init");

	// Store some data to DebugInfo in case of a freeze.
	gDebugInfo["ClientInfo"]["Name"] = LLVersionInfo::getChannel();

	gDebugInfo["ClientInfo"]["MajorVersion"] = LLVersionInfo::getMajor();
	gDebugInfo["ClientInfo"]["MinorVersion"] = LLVersionInfo::getMinor();
	gDebugInfo["ClientInfo"]["PatchVersion"] = LLVersionInfo::getPatch();
	gDebugInfo["ClientInfo"]["BuildVersion"] = LLVersionInfo::getBuild();

	LLParcel* parcel = LLViewerParcelMgr::getInstance()->getAgentParcel();
	if ( parcel && parcel->getMusicURL()[0])
	{
		gDebugInfo["ParcelMusicURL"] = parcel->getMusicURL();
	}	
	if ( parcel && parcel->getMediaURL()[0])
	{
		gDebugInfo["ParcelMediaURL"] = parcel->getMediaURL();
	}
	
	gDebugInfo["SettingsFilename"] = gSavedSettings.getString("ClientSettingsFile");
	gDebugInfo["CAFilename"] = gDirUtilp->getCAFile();
	gDebugInfo["ViewerExePath"] = gDirUtilp->getExecutablePathAndName();
	gDebugInfo["CurrentPath"] = gDirUtilp->getCurPath();

	if(gAgent.getRegion())
	{
		gDebugInfo["CurrentSimHost"] = gAgent.getRegionHost().getHostName();
		gDebugInfo["CurrentRegion"] = gAgent.getRegion()->getName();
	}

	if(LLAppViewer::instance()->mMainloopTimeout)
	{
		gDebugInfo["MainloopTimeoutState"] = LLAppViewer::instance()->mMainloopTimeout->getState();
	}

	mOnLoginCompleted();

	writeDebugInfo();

	// we logged in successfully, so save settings on logout
	llinfos << "Login successful, per account settings will be saved on log out." << llendl;
	mSavePerAccountSettings=true;
}

void LLAppViewer::launchUpdater()
{
	LLSD query_map = LLSD::emptyMap();
	query_map["os"] = gPlatform;

	// *TODO change userserver to be grid on both viewer and sim, since
	// userserver no longer exists.
	query_map["userserver"] = LLGridManager::getInstance()->getGridId();
	query_map["channel"] = LLVersionInfo::getChannel();
	// *TODO constantize this guy
	// *NOTE: This URL is also used in win_setup/lldownloader.cpp
	LLURI update_url = LLURI::buildHTTP("secondlife.com", 80, "update.php", query_map);
	
	if(LLAppViewer::sUpdaterInfo)
	{
		delete LLAppViewer::sUpdaterInfo;
	}
	LLAppViewer::sUpdaterInfo = new LLAppViewer::LLUpdaterInfo() ;

	// if a sim name was passed in via command line parameter (typically through a SLURL)
	if ( LLStartUp::getStartSLURL().getType() == LLSLURL::LOCATION )
	{
		// record the location to start at next time
		gSavedSettings.setString( "NextLoginLocation", LLStartUp::getStartSLURL().getSLURLString()); 
	};

#if LL_WINDOWS
	LLAppViewer::sUpdaterInfo->mUpdateExePath = gDirUtilp->getTempFilename();
	if (LLAppViewer::sUpdaterInfo->mUpdateExePath.empty())
	{
		delete LLAppViewer::sUpdaterInfo ;
		LLAppViewer::sUpdaterInfo = NULL ;

		// We're hosed, bail
		LL_WARNS("AppInit") << "LLDir::getTempFilename() failed" << LL_ENDL;
		return;
	}

	LLAppViewer::sUpdaterInfo->mUpdateExePath += ".exe";

	std::string updater_source = gDirUtilp->getAppRODataDir();
	updater_source += gDirUtilp->getDirDelimiter();
	updater_source += "updater.exe";

	LL_DEBUGS("AppInit") << "Calling CopyFile source: " << updater_source
			<< " dest: " << LLAppViewer::sUpdaterInfo->mUpdateExePath
			<< LL_ENDL;


	if (!CopyFileA(updater_source.c_str(), LLAppViewer::sUpdaterInfo->mUpdateExePath.c_str(), FALSE))
	{
		delete LLAppViewer::sUpdaterInfo ;
		LLAppViewer::sUpdaterInfo = NULL ;

		LL_WARNS("AppInit") << "Unable to copy the updater!" << LL_ENDL;

		return;
	}

	LLAppViewer::sUpdaterInfo->mParams << "-url \"" << update_url.asString() << "\"";

	LL_DEBUGS("AppInit") << "Calling updater: " << LLAppViewer::sUpdaterInfo->mUpdateExePath << " " << LLAppViewer::sUpdaterInfo->mParams.str() << LL_ENDL;

	//Explicitly remove the marker file, otherwise we pass the lock onto the child process and things get weird.
	LLAppViewer::instance()->removeMarkerFiles(); // In case updater fails

	// *NOTE:Mani The updater is spawned as the last thing before the WinMain exit.
	// see LLAppViewerWin32.cpp
	
#elif LL_DARWIN
	LLAppViewer::sUpdaterInfo->mUpdateExePath = "'";
	LLAppViewer::sUpdaterInfo->mUpdateExePath += gDirUtilp->getAppRODataDir();
	LLAppViewer::sUpdaterInfo->mUpdateExePath += "/mac-updater.app/Contents/MacOS/mac-updater' -url \"";
	LLAppViewer::sUpdaterInfo->mUpdateExePath += update_url.asString();
	LLAppViewer::sUpdaterInfo->mUpdateExePath += "\" -name \"";
	LLAppViewer::sUpdaterInfo->mUpdateExePath += LLAppViewer::instance()->getSecondLifeTitle();
	LLAppViewer::sUpdaterInfo->mUpdateExePath += "\" -bundleid \"";
	LLAppViewer::sUpdaterInfo->mUpdateExePath += LL_VERSION_BUNDLE_ID;
	LLAppViewer::sUpdaterInfo->mUpdateExePath += "\" &";

	LL_DEBUGS("AppInit") << "Calling updater: " << LLAppViewer::sUpdaterInfo->mUpdateExePath << LL_ENDL;

	// Run the auto-updater.
	system(LLAppViewer::sUpdaterInfo->mUpdateExePath.c_str()); /* Flawfinder: ignore */

#elif (LL_LINUX || LL_SOLARIS) && LL_GTK
	// we tell the updater where to find the xml containing string
	// translations which it can use for its own UI
	std::string xml_strings_file = "strings.xml";
	std::vector<std::string> xui_path_vec =
		gDirUtilp->findSkinnedFilenames(LLDir::XUI, xml_strings_file);
	std::string xml_search_paths;
	const char* delim = "";
	// build comma-delimited list of xml paths to pass to updater
	BOOST_FOREACH(std::string this_skin_path, xui_path_vec)
	{
		// Although we already have the full set of paths with the filename
		// appended, the linux-updater.bin command-line switches require us to
		// snip the filename OFF and pass it as a separate switch argument. :-P
		llinfos << "Got a XUI path: " << this_skin_path << llendl;
		xml_search_paths.append(delim);
		xml_search_paths.append(gDirUtilp->getDirName(this_skin_path));
		delim = ",";
	}
	// build the overall command-line to run the updater correctly
	LLAppViewer::sUpdaterInfo->mUpdateExePath = 
		gDirUtilp->getExecutableDir() + "/" + "linux-updater.bin" + 
		" --url \"" + update_url.asString() + "\"" +
		" --name \"" + LLAppViewer::instance()->getSecondLifeTitle() + "\"" +
		" --dest \"" + gDirUtilp->getAppRODataDir() + "\"" +
		" --stringsdir \"" + xml_search_paths + "\"" +
		" --stringsfile \"" + xml_strings_file + "\"";

	LL_INFOS("AppInit") << "Calling updater: " 
			    << LLAppViewer::sUpdaterInfo->mUpdateExePath << LL_ENDL;

	// *TODO: we could use the gdk equivalent to ensure the updater
	// gets started on the same screen.
	GError *error = NULL;
	if (!g_spawn_command_line_async(LLAppViewer::sUpdaterInfo->mUpdateExePath.c_str(), &error))
	{
		llerrs << "Failed to launch updater: "
		       << error->message
		       << llendl;
	}
	if (error) {
		g_error_free(error);
	}
#else
	OSMessageBox(LLTrans::getString("MBNoAutoUpdate"), LLStringUtil::null, OSMB_OK);
#endif

	// *REMOVE:Mani - Saving for reference...
	// LLAppViewer::instance()->forceQuit();
}


//virtual
void LLAppViewer::setMasterSystemAudioMute(bool mute)
{
	gSavedSettings.setBOOL("MuteAudio", mute);
}

//virtual
bool LLAppViewer::getMasterSystemAudioMute()
{
	return gSavedSettings.getBOOL("MuteAudio");
}

//----------------------------------------------------------------------------
// Metrics-related methods (static and otherwise)
//----------------------------------------------------------------------------

/**
 * LLViewerAssetStats collects data on a per-region (as defined by the agent's
 * location) so we need to tell it about region changes which become a kind of
 * hidden variable/global state in the collectors.  For collectors not running
 * on the main thread, we need to send a message to move the data over safely
 * and cheaply (amortized over a run).
 */
void LLAppViewer::metricsUpdateRegion(U64 region_handle)
{
	if (0 != region_handle)
	{
		LLViewerAssetStatsFF::set_region_main(region_handle);
		if (LLAppViewer::sTextureFetch)
		{
			// Send a region update message into 'thread1' to get the new region.
			LLAppViewer::sTextureFetch->commandSetRegion(region_handle);
		}
		else
		{
			// No 'thread1', a.k.a. TextureFetch, so update directly
			LLViewerAssetStatsFF::set_region_thread1(region_handle);
		}
	}
}


/**
 * Attempts to start a multi-threaded metrics report to be sent back to
 * the grid for consumption.
 */
void LLAppViewer::metricsSend(bool enable_reporting)
{
	if (! gViewerAssetStatsMain)
		return;

	if (LLAppViewer::sTextureFetch)
	{
		LLViewerRegion * regionp = gAgent.getRegion();

		if (enable_reporting && regionp)
		{
			std::string	caps_url = regionp->getCapability("ViewerMetrics");

			// Make a copy of the main stats to send into another thread.
			// Receiving thread takes ownership.
			LLViewerAssetStats * main_stats(new LLViewerAssetStats(*gViewerAssetStatsMain));

			// Send a report request into 'thread1' to get the rest of the data
			// and provide some additional parameters while here.
			LLAppViewer::sTextureFetch->commandSendMetrics(caps_url,
														   gAgentSessionID,
														   gAgentID,
														   main_stats);
			main_stats = 0;		// Ownership transferred
		}
		else
		{
			LLAppViewer::sTextureFetch->commandDataBreak();
		}
	}

	// Reset even if we can't report.  Rather than gather up a huge chunk of
	// data, we'll keep to our sampling interval and retain the data
	// resolution in time.
	gViewerAssetStatsMain->reset();
}
<|MERGE_RESOLUTION|>--- conflicted
+++ resolved
@@ -768,11 +768,6 @@
 
 	initLoggingAndGetLastDuration();
 	
-<<<<<<< HEAD
-=======
-	processMarkerFiles();
-	
->>>>>>> cb917083
 	//
 	// OK to write stuff to logs now, we've now crash reported if necessary
 	//
@@ -1779,7 +1774,7 @@
 		gAudiop->setStreamingAudioImpl(NULL);
 
 		// shut down the audio subsystem
-        gAudiop->shutdown();
+		gAudiop->shutdown();
 
 		delete gAudiop;
 		gAudiop = NULL;
@@ -2602,9 +2597,9 @@
                 {
 					llwarns << "Failed --set " << name << ": setting name unknown." << llendl;
                 }
-                }
             }
         }
+    }
 
     if  (clp.hasOption("logevents")) {
 		LLViewerEventRecorder::instance().setEventLoggingOn();
@@ -2612,7 +2607,7 @@
 
 	std::string CmdLineChannel(gSavedSettings.getString("CmdLineChannel"));
 	if(! CmdLineChannel.empty())
-	{
+    {
 		LLVersionInfo::resetChannel(CmdLineChannel);
 	}
 
@@ -2624,16 +2619,16 @@
 		LLFastTimer::sLog = TRUE;
 		LLFastTimer::sLogName = std::string("performance");		
 	}
-
+	
 	std::string test_name(gSavedSettings.getString("LogMetrics"));
 	if (! test_name.empty())
-	{
+ 	{
  		LLFastTimer::sMetricLog = TRUE ;
 		// '--logmetrics' is specified with a named test metric argument so the data gathering is done only on that test
 		// In the absence of argument, every metric would be gathered (makes for a rather slow run and hard to decipher report...)
 		llinfos << "'--logmetrics' argument : " << test_name << llendl;
 			LLFastTimer::sLogName = test_name;
- 	}
+		}
 
 	if (clp.hasOption("graphicslevel"))
 	{
@@ -2642,14 +2637,14 @@
 		// that value for validity.
 		U32 graphicslevel = gSavedSettings.getU32("RenderQualityPerformance");
 		if (LLFeatureManager::instance().isValidGraphicsLevel(graphicslevel))
-		{
+        {
 			// graphicslevel is valid: save it and engage it later. Capture
 			// the requested value separately from the settings variable
 			// because, if this is the first run, LLViewerWindow's constructor
 			// will call LLFeatureManager::applyRecommendedSettings(), which
 			// overwrites this settings variable!
 			mForceGraphicsLevel = graphicslevel;
-		}
+        }
 	}
 
 	LLFastTimerView::sAnalyzePerformance = gSavedSettings.getBOOL("AnalyzePerformance");
@@ -2683,11 +2678,11 @@
 	LLSLURL start_slurl;
 	std::string CmdLineLoginLocation(gSavedSettings.getString("CmdLineLoginLocation"));
 	if(! CmdLineLoginLocation.empty())
-	{
+    {
 		start_slurl = CmdLineLoginLocation;
 		LLStartUp::setStartSLURL(start_slurl);
 		if(start_slurl.getType() == LLSLURL::LOCATION) 
-	{
+		{  
 			LLGridManager::getInstance()->setGridChoice(start_slurl.getGrid());
 		}
 	}
@@ -2701,11 +2696,11 @@
 		(gSavedSettings.getBOOL("SLURLPassToOtherInstance")))
 	{
 		if (sendURLToOtherInstance(start_slurl.getSLURLString()))
-		{  
+		{
 			// successfully handed off URL to existing instance, exit
 			return false;
 		}
-	}
+    }
 
 	const LLControlVariable* skinfolder = gSavedSettings.getControl("SkinCurrent");
 	if(skinfolder && LLStringUtil::null != skinfolder->getValue().asString())
@@ -2986,26 +2981,26 @@
 		{
 			LL_WARNS("UpdaterService") << "no info url supplied - defaulting to hard coded release notes pattern" << LL_ENDL;
 
-			// truncate version at the rightmost '.' 
-			std::string version_short(data["version"]);
-			size_t short_length = version_short.rfind('.');
-			if (short_length != std::string::npos)
-			{
-				version_short.resize(short_length);
-			}
-
-			LLUIString relnotes_url("[RELEASE_NOTES_BASE_URL][CHANNEL_URL]/[VERSION_SHORT]");
-			relnotes_url.setArg("[VERSION_SHORT]", version_short);
-
-			// *TODO thread the update service's response through to this point
-			std::string const & channel = LLVersionInfo::getChannel();
-			boost::shared_ptr<char> channel_escaped(curl_escape(channel.c_str(), channel.size()), &curl_free);
-
-			relnotes_url.setArg("[CHANNEL_URL]", channel_escaped.get());
-			relnotes_url.setArg("[RELEASE_NOTES_BASE_URL]", LLTrans::getString("RELEASE_NOTES_BASE_URL"));
+		// truncate version at the rightmost '.' 
+		std::string version_short(data["version"]);
+		size_t short_length = version_short.rfind('.');
+		if (short_length != std::string::npos)
+		{
+			version_short.resize(short_length);
+		}
+
+		LLUIString relnotes_url("[RELEASE_NOTES_BASE_URL][CHANNEL_URL]/[VERSION_SHORT]");
+		relnotes_url.setArg("[VERSION_SHORT]", version_short);
+
+		// *TODO thread the update service's response through to this point
+		std::string const & channel = LLVersionInfo::getChannel();
+		boost::shared_ptr<char> channel_escaped(curl_escape(channel.c_str(), channel.size()), &curl_free);
+
+		relnotes_url.setArg("[CHANNEL_URL]", channel_escaped.get());
+		relnotes_url.setArg("[RELEASE_NOTES_BASE_URL]", LLTrans::getString("RELEASE_NOTES_BASE_URL"));
 			substitutions["INFO_URL"] = relnotes_url.getString();
 		}
-		
+
 		LLNotificationsUtil::add(notification_name, substitutions, LLSD(), apply_callback);
 	}
 
@@ -3181,7 +3176,7 @@
 		LLFeatureManager::getInstance()->setGraphicsLevel(*mForceGraphicsLevel, false);
 		gSavedSettings.setU32("RenderQualityPerformance", *mForceGraphicsLevel);
 	}
-
+			
 	// Set this flag in case we crash while initializing GL
 	gSavedSettings.setBOOL("RenderInitError", TRUE);
 	gSavedSettings.saveToFile( gSavedSettings.getString("ClientSettingsFile"), TRUE );
@@ -3425,7 +3420,6 @@
 	return support.str();
 }
 
-
 void LLAppViewer::cleanupSavedSettings()
 {
 	gSavedSettings.setBOOL("MouseSun", FALSE);
@@ -3678,9 +3672,9 @@
 	if (gDirUtilp)
 	{
 		std::string crash_marker_file_name = gDirUtilp->getExpandedFilename(LL_PATH_LOGS,
-																	 gLLErrorActivated
-																	 ? LLERROR_MARKER_FILE_NAME
-																	 : ERROR_MARKER_FILE_NAME);
+																			gLLErrorActivated
+																			? LLERROR_MARKER_FILE_NAME
+																			: ERROR_MARKER_FILE_NAME);
 		LLAPRFile crash_marker_file ;
 		crash_marker_file.open(crash_marker_file_name, LL_APR_WB);
 		if (crash_marker_file.getFileHandle())
@@ -3691,7 +3685,7 @@
 		else
 		{
 			LL_WARNS("MarkerFile") << "Cannot create error marker file " << crash_marker_file_name << LL_ENDL;
-		}		
+		}
 	}
 	else
 	{
@@ -3699,7 +3693,7 @@
 	}		
 	
 #ifdef LL_WINDOWS
-	Sleep(2000);
+	Sleep(200);
 #endif 
 
 	char *minidump_file = pApp->getMiniDumpFilename();
@@ -3832,7 +3826,7 @@
 		}
 
 		if (mSecondInstance)
-	{
+		{
 			LL_INFOS("MarkerFile") << "Exec marker '"<< mMarkerFileName << "' owned by another instance" << LL_ENDL;
 		}
 		else if (marker_is_same_version)
@@ -3846,7 +3840,7 @@
 		{
 			LL_INFOS("MarkerFile") << "Exec marker '"<< mMarkerFileName << "' found, but versions did not match" << LL_ENDL;
 		}
-	}    
+	}
 	else // marker did not exist... last exec (if any) did not freeze
 	{
 		// Create the marker file for this execution & lock it; it will be deleted on a clean exit
@@ -3900,12 +3894,12 @@
 			{
 				gLastExecEvent = LAST_EXEC_LOGOUT_CRASH;
 				LL_INFOS("MarkerFile") << "LLError marker '"<< llerror_marker_file << "' crashed, setting LastExecEvent to LOGOUT_CRASH" << LL_ENDL;
-		}
-		else
-		{
+			}
+			else
+			{
 				gLastExecEvent = LAST_EXEC_LLERROR_CRASH;
 				LL_INFOS("MarkerFile") << "LLError marker '"<< llerror_marker_file << "' crashed, setting LastExecEvent to LLERROR_CRASH" << LL_ENDL;
-		}
+			}
 		}
 		else
 		{
@@ -3918,20 +3912,20 @@
 	if(LLAPRFile::isExist(error_marker_file, NULL, LL_APR_RB))
 	{
 		if (markerIsSameVersion(error_marker_file))
-	{
+		{
 			if (gLastExecEvent == LAST_EXEC_LOGOUT_FROZE)
-		{
+			{
 				gLastExecEvent = LAST_EXEC_LOGOUT_CRASH;
 				LL_INFOS("MarkerFile") << "Error marker '"<< error_marker_file << "' crashed, setting LastExecEvent to LOGOUT_CRASH" << LL_ENDL;
-		}
-		else
-		{
+			}
+			else
+			{
 				gLastExecEvent = LAST_EXEC_OTHER_CRASH;
 				LL_INFOS("MarkerFile") << "Error marker '"<< error_marker_file << "' crashed, setting LastExecEvent to " << gLastExecEvent << LL_ENDL;
-		}
-	}
-	else
-	{
+			}
+		}
+		else
+		{
 			LL_INFOS("MarkerFile") << "Error marker '"<< error_marker_file << "' marker found, but versions did not match" << LL_ENDL;
 		}
 		LLAPRFile::remove(error_marker_file);
@@ -3942,7 +3936,6 @@
 {
 	if (!mSecondInstance)
 	{		
-<<<<<<< HEAD
 		if (mMarkerFile.getFileHandle())
 		{
 			mMarkerFile.close() ;
@@ -3963,32 +3956,7 @@
 		else
 		{
 			LL_WARNS("MarkerFile") << "logout marker '"<<mLogoutMarkerFileName<<"' not open"<< LL_ENDL;
-=======
-		LL_DEBUGS("MarkerFile") << (leave_logout_marker?"leave":"remove") <<" logout" << LL_ENDL;
-	if (mMarkerFile.getFileHandle())
-	{
-			LL_DEBUGS("MarkerFile") << "removing exec marker '"<<mMarkerFileName<<"'"<< LL_ENDL;
-			mMarkerFile.close() ;
-		LLAPRFile::remove( mMarkerFileName );
-	}
-	else
-	{
-			LL_WARNS("MarkerFile") << "marker '"<<mMarkerFileName<<"' not open"<< LL_ENDL;
-	}
-	if (!leave_logout_marker)
-	{
-		if (mLogoutMarkerFile.getFileHandle())
-		{
-				LL_DEBUGS("MarkerFile") << "removing logout marker '"<<mLogoutMarkerFileName<<"'"<< LL_ENDL;
-			mLogoutMarkerFile.close();
-		}
-		else
-		{
-				LL_WARNS("MarkerFile") << "logout marker '"<<mLogoutMarkerFileName<<"' not open"<< LL_ENDL;
->>>>>>> cb917083
-		}
-		LLAPRFile::remove( mLogoutMarkerFileName );
-	}
+		}
 	}
 	else
 	{
