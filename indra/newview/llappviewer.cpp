/**
 * @file llappviewer.cpp
 * @brief The LLAppViewer class definitions
 *
 * $LicenseInfo:firstyear=2007&license=viewerlgpl$
 * Second Life Viewer Source Code
 * Copyright (C) 2012, Linden Research, Inc.
 *
 * This library is free software; you can redistribute it and/or
 * modify it under the terms of the GNU Lesser General Public
 * License as published by the Free Software Foundation;
 * version 2.1 of the License only.
 *
 * This library is distributed in the hope that it will be useful,
 * but WITHOUT ANY WARRANTY; without even the implied warranty of
 * MERCHANTABILITY or FITNESS FOR A PARTICULAR PURPOSE.  See the GNU
 * Lesser General Public License for more details.
 *
 * You should have received a copy of the GNU Lesser General Public
 * License along with this library; if not, write to the Free Software
 * Foundation, Inc., 51 Franklin Street, Fifth Floor, Boston, MA  02110-1301  USA
 *
 * Linden Research, Inc., 945 Battery Street, San Francisco, CA  94111  USA
 * $/LicenseInfo$
 */

#include "llviewerprecompiledheaders.h"

#include "llappviewer.h"

// Viewer includes
#include "coro_scheduler.h"
#include "llversioninfo.h"
#include "llfeaturemanager.h"
#include "lluictrlfactory.h"
#include "lltexteditor.h"
#include "llenvironment.h"
#include "llerrorcontrol.h"
#include "lleventtimer.h"
#include "llfile.h"
#include "llviewertexturelist.h"
#include "llgroupmgr.h"
#include "llagent.h"
#include "llagentcamera.h"
#include "llagentlanguage.h"
#include "llagentui.h"
#include "llagentwearables.h"
#include "lldirpicker.h"
#include "llfloaterimcontainer.h"
#include "llfloaterpreference.h"
#include "llimprocessing.h"
#include "llwindow.h"
#include "llviewerstats.h"
#include "llviewerstatsrecorder.h"
#include "llkeyconflict.h" // for legacy keybinding support, remove later
#include "lllandmarkactions.h"
#include "llmarketplacefunctions.h"
#include "llmarketplacenotifications.h"
#include "llmd5.h"
#include "llmeshrepository.h"
#include "llpumpio.h"
#include "llmimetypes.h"
#include "llslurl.h"
#include "llstartup.h"
#include "llfocusmgr.h"
#include "llluamanager.h"
#include "llurlfloaterdispatchhandler.h"
#include "llviewerjoystick.h"
#include "llgamecontrol.h"
#include "llcalc.h"
#include "llconversationlog.h"
#if LL_WINDOWS
#include "lldxhardware.h"
#endif
#include "lltexturestats.h"
#include "lltrace.h"
#include "lltracethreadrecorder.h"
#include "llviewerwindow.h"
#include "llviewerdisplay.h"
#include "llviewermedia.h"
#include "llviewerparcelaskplay.h"
#include "llviewerparcelmedia.h"
#include "llviewershadermgr.h"
#include "llviewermediafocus.h"
#include "llviewermessage.h"
#include "llviewerobjectlist.h"
#include "llworldmap.h"
#include "llmutelist.h"
#include "llviewerhelp.h"
#include "lluicolortable.h"
#include "llurldispatcher.h"
#include "llurlhistory.h"
#include "llrender.h"
#include "llteleporthistory.h"
#include "lltoast.h"
#include "llsdutil_math.h"
#include "lllocationhistory.h"
#include "llfasttimerview.h"
#include "llvector4a.h"
#include "llviewermenufile.h"
#include "llvoicechannel.h"
#include "llvoavatarself.h"
#include "llurlmatch.h"
#include "lltextutil.h"
#include "lllogininstance.h"
#include "llprogressview.h"
#include "llvocache.h"
#include "lldiskcache.h"
#include "llvopartgroup.h"
#include "llweb.h"
#include "llspellcheck.h"
#include "llscenemonitor.h"
#include "llavatarrenderinfoaccountant.h"
#include "lllocalbitmaps.h"
#include "llperfstats.h"
#include "llgltfmateriallist.h"
#include "llmaterialmgr.h"
#include "lltoolselectland.h"
#include "lltoolindividual.h"
#include "lltoolcomp.h"
#include "lltoolface.h"
#include "lltoolpipette.h"
#include "glworkqueue.h"
#include "llremoteparcelrequest.h"

// Linden library includes
#include "fsyspath.h"
#include "llavatarnamecache.h"
#include "lldiriterator.h"
#include "llexperiencecache.h"
#include "llimagej2c.h"
#include "llluamanager.h"
#include "llmemory.h"
#include "llprimitive.h"
#include "llurlaction.h"
#include "llurlentry.h"
#include "llvolumemgr.h"
#include "llxfermanager.h"
#include "llphysicsextensions.h"

#include "llnotificationmanager.h"
#include "llnotifications.h"
#include "llnotificationsutil.h"

#include "llleap.h"
#include "stringize.h"
#include "llcoros.h"
#include "llexception.h"
#include "cef/dullahan_version.h"
#if !LL_LINUX
#include "vlc/libvlc_version.h"
#endif // LL_LINUX

#if LL_DARWIN
#include "llwindowmacosx.h"
#endif

// Third party library includes
#include <boost/bind.hpp>
#include <boost/algorithm/string.hpp>
#include <boost/regex.hpp>
#include <boost/throw_exception.hpp>

#if LL_WINDOWS
#   include <share.h> // For _SH_DENYWR in processMarkerFiles
#else
#   include <sys/file.h> // For processMarkerFiles
#endif

#include "llapr.h"
#include <boost/lexical_cast.hpp>

#include "llviewerinput.h"
#include "lllfsthread.h"
#include "llworkerthread.h"
#include "lltexturecache.h"
#include "lltexturefetch.h"
#include "llimageworker.h"
#include "llevents.h"

// The files below handle dependencies from cleanup.
#include "llkeyframemotion.h"
#include "llworldmap.h"
#include "llhudmanager.h"
#include "lltoolmgr.h"
#include "llassetstorage.h"
#include "llpolymesh.h"
#include "llproxy.h"
#include "llaudioengine.h"
#include "llstreamingaudio.h"
#include "llviewermenu.h"
#include "llselectmgr.h"
#include "lltrans.h"
#include "lltransutil.h"
#include "lltracker.h"
#include "llviewerparcelmgr.h"
#include "llworldmapview.h"

#include "lldebugview.h"
#include "llconsole.h"
#include "llcontainerview.h"
#include "lltooltip.h"

#include "llsdutil.h"
#include "llsdserialize.h"

#include "llworld.h"
#include "llhudeffecttrail.h"
#include "llslurl.h"
#include "llurlregistry.h"
#include "llwatchdog.h"

// Included so that constants/settings might be initialized
// in save_settings_to_globals()
#include "llbutton.h"
#include "llstatusbar.h"
#include "llsurface.h"
#include "llvosky.h"
#include "llvotree.h"
#include "llvoavatar.h"
#include "llfolderview.h"
#include "llagentpilot.h"
#include "llvovolume.h"
#include "llflexibleobject.h"
#include "llvosurfacepatch.h"
#include "llviewerfloaterreg.h"
#include "llcommandlineparser.h"
#include "llfloaterpreference.h"
#include "llfloatermemleak.h"
#include "llfloaterreg.h"
#include "llfloatersimplesnapshot.h"
#include "llfloatersnapshot.h"
#include "llsidepanelinventory.h"

// includes for idle() idleShutdown()
#include "llviewercontrol.h"
#include "lleventnotifier.h"
#include "llcallbacklist.h"
#include "lldeferredsounds.h"
#include "pipeline.h"
#include "llgesturemgr.h"
#include "llsky.h"
#include "llvlcomposition.h"
#include "llvlmanager.h"
#include "llviewercamera.h"
#include "lldrawpoolbump.h"
#include "llvieweraudio.h"
#include "llimview.h"
#include "llviewerthrottle.h"
#include "llparcel.h"
#include "llavatariconctrl.h"
#include "llgroupiconctrl.h"
#include "llviewerassetstats.h"
#include "gltfscenemanager.h"

#include "workqueue.h"
using namespace LL;

// Include for security api initialization
#include "llsecapi.h"
#include "llmachineid.h"
#include "llcleanup.h"

#include "llcoproceduremanager.h"
#include "llviewereventrecorder.h"

#include "rlvactions.h"
#include "rlvcommon.h"
#include "rlvhandler.h"

// *FIX: These extern globals should be cleaned up.
// The globals either represent state/config/resource-storage of either
// this app, or another 'component' of the viewer. App globals should be
// moved into the app class, where as the other globals should be
// moved out of here.
// If a global symbol reference seems valid, it will be included
// via header files above.

//----------------------------------------------------------------------------
// llviewernetwork.h
#include "llviewernetwork.h"
// define a self-registering event API object
#include "llappviewerlistener.h"

static LLAppViewerListener sAppViewerListener(LLAppViewer::instance);

////// Windows-specific includes to the bottom - nasty defines in these pollute the preprocessor
//
//----------------------------------------------------------------------------
// viewer.cpp - these are only used in viewer, should be easily moved.

#if LL_DARWIN
extern void init_apple_menu(const char* product);
#endif // LL_DARWIN

extern bool gRandomizeFramerate;
extern bool gPeriodicSlowFrame;
extern bool gDebugGL;

#if LL_DARWIN
extern bool gHiDPISupport;
#endif

////////////////////////////////////////////////////////////
// All from the last globals push...

F32 gSimLastTime; // Used in LLAppViewer::init and send_viewer_stats()
F32 gSimFrames;

bool gShowObjectUpdates = false;
bool gUseQuickTime = true;

eLastExecEvent gLastExecEvent = LAST_EXEC_NORMAL;
S32 gLastExecDuration = -1; // (<0 indicates unknown)

#if LL_WINDOWS
#   define LL_PLATFORM_KEY "win"
#elif LL_DARWIN
#   define LL_PLATFORM_KEY "mac"
#elif LL_LINUX
#   define LL_PLATFORM_KEY "lnx"
#else
#   error "Unknown Platform"
#endif
const char* gPlatform = LL_PLATFORM_KEY;

LLSD gDebugInfo;

U32 gFrameCount = 0;
U32 gForegroundFrameCount = 0; // number of frames that app window was in foreground
LLPumpIO* gServicePump = NULL;

U64MicrosecondsImplicit gFrameTime = 0;
F32SecondsImplicit gFrameTimeSeconds = 0.f;
F32SecondsImplicit gFrameIntervalSeconds = 0.f;
F32 gFPSClamped = 10.f;                     // Pretend we start at target rate.
F32 gFrameDTClamped = 0.f;                  // Time between adjacent checks to network for packets
U64MicrosecondsImplicit gStartTime = 0; // gStartTime is "private", used only to calculate gFrameTimeSeconds

LLTimer gRenderStartTime;
LLFrameTimer gForegroundTime;
LLFrameTimer gLoggedInTime;
LLTimer gLogoutTimer;
static const F32 LOGOUT_REQUEST_TIME = 6.f;  // this will be cut short by the LogoutReply msg.
F32 gLogoutMaxTime = LOGOUT_REQUEST_TIME;


S32 gPendingMetricsUploads = 0;


bool gDisconnected = false;

// Used to restore texture state after a mode switch
LLFrameTimer gRestoreGLTimer;
bool gRestoreGL = false;
bool gUseWireframe = false;

U64Bytes gMemoryAllocated(0); // updated in display_stats() in llviewerdisplay.cpp

std::string gLastVersionChannel;

LLVector3 gWindVec(3.0, 3.0, 0.0);
LLVector3 gRelativeWindVec(0.0, 0.0, 0.0);

U32 gPacketsIn = 0;

bool gPrintMessagesThisFrame = false;

bool gRandomizeFramerate = false;
bool gPeriodicSlowFrame = false;

bool gCrashOnStartup = false;
bool gLLErrorActivated = false;
bool gLogoutInProgress = false;

bool gSimulateMemLeak = false;

// We don't want anyone, especially threads working on the graphics pipeline,
// to have to block due to this WorkQueue being full.
WorkQueue gMainloopWork("mainloop", 1024*1024);

////////////////////////////////////////////////////////////
// Internal globals... that should be removed.
static std::string gArgs;
const int MAX_MARKER_LENGTH = 1024;
const std::string MARKER_FILE_NAME("SecondLife.exec_marker");
const std::string START_MARKER_FILE_NAME("SecondLife.start_marker");
const std::string ERROR_MARKER_FILE_NAME("SecondLife.error_marker");
const std::string LLERROR_MARKER_FILE_NAME("SecondLife.llerror_marker");
const std::string LOGOUT_MARKER_FILE_NAME("SecondLife.logout_marker");
static bool gDoDisconnect = false;
static std::string gLaunchFileOnQuit;

// Used on Win32 for other apps to identify our window (eg, win_setup)
const char* const VIEWER_WINDOW_CLASSNAME = "Second Life";

void processComposeSwitch(const std::string&, const std::string&,
                          const std::function<void(const LLSD&)>&);

//----------------------------------------------------------------------------

// List of entries from strings.xml to always replace
static std::set<std::string> default_trans_args;
void init_default_trans_args()
{
    default_trans_args.insert("SECOND_LIFE"); // World
    default_trans_args.insert("APP_NAME");
    default_trans_args.insert("CAPITALIZED_APP_NAME");
    default_trans_args.insert("SECOND_LIFE_GRID");
    default_trans_args.insert("SUPPORT_SITE");
    // This URL shows up in a surprising number of places in various skin
    // files. We really only want to have to maintain a single copy of it.
    default_trans_args.insert("create_account_url");
}

struct SettingsFile : public LLInitParam::Block<SettingsFile>
{
    Mandatory<std::string>  name;
    Optional<std::string>   file_name;
    Optional<bool>          required,
                            persistent;
    Optional<std::string>   file_name_setting;

    SettingsFile()
    :   name("name"),
        file_name("file_name"),
        required("required", false),
        persistent("persistent", true),
        file_name_setting("file_name_setting")
    {}
};

struct SettingsGroup : public LLInitParam::Block<SettingsGroup>
{
    Mandatory<std::string>  name;
    Mandatory<S32>          path_index;
    Multiple<SettingsFile>  files;

    SettingsGroup()
    :   name("name"),
        path_index("path_index"),
        files("file")
    {}
};

struct SettingsFiles : public LLInitParam::Block<SettingsFiles>
{
    Multiple<SettingsGroup> groups;

    SettingsFiles()
    : groups("group")
    {}
};

static std::string gWindowTitle;

//----------------------------------------------------------------------------
// Metrics logging control constants
//----------------------------------------------------------------------------
static const F32 METRICS_INTERVAL_DEFAULT = 600.0;
static const F32 METRICS_INTERVAL_QA = 30.0;
static F32 app_metrics_interval = METRICS_INTERVAL_DEFAULT;
static bool app_metrics_qa_mode = false;

void idle_afk_check()
{
    // check idle timers
    F32 current_idle = gAwayTriggerTimer.getElapsedTimeF32();
    F32 afk_timeout  = (F32)gSavedSettings.getS32("AFKTimeout");
    if (afk_timeout && (current_idle > afk_timeout) && ! gAgent.getAFK())
    {
        LL_INFOS("IdleAway") << "Idle more than " << afk_timeout << " seconds: automatically changing to Away status" << LL_ENDL;
        gAgent.setAFK();
    }
}

// A callback set in LLAppViewer::init()
static void ui_audio_callback(const LLUUID& uuid)
{
    if (gAudiop)
    {
        SoundData soundData(uuid, gAgent.getID(), 1.0f, LLAudioEngine::AUDIO_TYPE_UI);
        gAudiop->triggerSound(soundData);
    }
}

// A callback set in LLAppViewer::init()
static void deferred_ui_audio_callback(const LLUUID& uuid)
{
    if (gAudiop)
    {
        SoundData soundData(uuid, gAgent.getID(), 1.0f, LLAudioEngine::AUDIO_TYPE_UI);
        LLDeferredSounds::instance().deferSound(soundData);
    }
}

bool    create_text_segment_icon_from_url_match(LLUrlMatch* match,LLTextBase* base)
{
    if(!match || !base || base->getPlainText())
        return false;

    LLUUID match_id = match->getID();

    LLIconCtrl* icon;

    if( match->getMenuName() == "menu_url_group.xml" // See LLUrlEntryGroup constructor
        || gAgent.isInGroup(match_id, true)) //This check seems unfiting, urls are either /agent or /group
    {
        LLGroupIconCtrl::Params icon_params;
        icon_params.group_id = match_id;
        icon_params.rect = LLRect(0, 16, 16, 0);
        icon_params.visible = true;
        icon = LLUICtrlFactory::instance().create<LLGroupIconCtrl>(icon_params);
    }
    else
    {
        LLAvatarIconCtrl::Params icon_params;
        icon_params.avatar_id = match_id;
        icon_params.rect = LLRect(0, 16, 16, 0);
        icon_params.visible = true;
        icon = LLUICtrlFactory::instance().create<LLAvatarIconCtrl>(icon_params);
    }

    LLInlineViewSegment::Params params;
    params.force_newline = false;
    params.view = icon;
    params.left_pad = 4;
    params.right_pad = 4;
    params.top_pad = -2;
    params.bottom_pad = 2;

    base->appendWidget(params," ",false);

    return true;
}

// Use these strictly for things that are constructed at startup,
// or for things that are performance critical.  JC
static void settings_to_globals()
{
    LLSurface::setTextureSize(gSavedSettings.getU32("RegionTextureSize"));

#if LL_DARWIN
    LLRender::sGLCoreProfile = true;
#else
    LLRender::sGLCoreProfile = gSavedSettings.getBOOL("RenderGLContextCoreProfile");
#endif
    LLRender::sNsightDebugSupport = gSavedSettings.getBOOL("RenderNsightDebugSupport");
    LLImageGL::sGlobalUseAnisotropic    = gSavedSettings.getBOOL("RenderAnisotropic");
    LLImageGL::sCompressTextures        = gSavedSettings.getBOOL("RenderCompressTextures");
    LLVOVolume::sLODFactor              = llclamp(gSavedSettings.getF32("RenderVolumeLODFactor"), 0.01f, MAX_LOD_FACTOR);
    LLVOVolume::sDistanceFactor         = 1.f-LLVOVolume::sLODFactor * 0.1f;
    LLVolumeImplFlexible::sUpdateFactor = gSavedSettings.getF32("RenderFlexTimeFactor");
    LLVOTree::sTreeFactor               = gSavedSettings.getF32("RenderTreeLODFactor");
    LLVOAvatar::sLODFactor              = llclamp(gSavedSettings.getF32("RenderAvatarLODFactor"), 0.f, MAX_AVATAR_LOD_FACTOR);
    LLVOAvatar::sPhysicsLODFactor       = llclamp(gSavedSettings.getF32("RenderAvatarPhysicsLODFactor"), 0.f, MAX_AVATAR_LOD_FACTOR);
    LLVOAvatar::updateImpostorRendering(gSavedSettings.getU32("RenderAvatarMaxNonImpostors"));
    LLVOAvatar::sVisibleInFirstPerson   = gSavedSettings.getBOOL("FirstPersonAvatarVisible");
    // clamp auto-open time to some minimum usable value
    LLFolderView::sAutoOpenTime         = llmax(0.25f, gSavedSettings.getF32("FolderAutoOpenDelay"));
    LLSelectMgr::sRectSelectInclusive   = gSavedSettings.getBOOL("RectangleSelectInclusive");
    LLSelectMgr::sRenderHiddenSelections = gSavedSettings.getBOOL("RenderHiddenSelections");
    LLSelectMgr::sRenderLightRadius = gSavedSettings.getBOOL("RenderLightRadius");

    gAgentPilot.setNumRuns(gSavedSettings.getS32("StatsNumRuns"));
    gAgentPilot.setQuitAfterRuns(gSavedSettings.getBOOL("StatsQuitAfterRuns"));
    gAgent.setHideGroupTitle(gSavedSettings.getBOOL("RenderHideGroupTitle"));

    gDebugWindowProc = gSavedSettings.getBOOL("DebugWindowProc");
    gShowObjectUpdates = gSavedSettings.getBOOL("ShowObjectUpdates");
    LLWorldMapView::setScaleSetting(gSavedSettings.getF32("MapScale"));

#if LL_DARWIN
    LLWindowMacOSX::sUseMultGL = gSavedSettings.getBOOL("RenderAppleUseMultGL");
    gHiDPISupport = gSavedSettings.getBOOL("RenderHiDPI");
#endif
}

static void settings_modify()
{
    LLPipeline::sRenderDeferred = true; // false is deprecated
    LLRenderTarget::sUseFBO             = LLPipeline::sRenderDeferred;
    LLVOSurfacePatch::sLODFactor        = gSavedSettings.getF32("RenderTerrainLODFactor");
    LLVOSurfacePatch::sLODFactor *= LLVOSurfacePatch::sLODFactor; //square lod factor to get exponential range of [1,4]
    gDebugGL       = gDebugGLSession || gDebugSession;
    gDebugPipeline = gSavedSettings.getBOOL("RenderDebugPipeline");
}

class LLFastTimerLogThread : public LLThread
{
public:
    std::string mFile;

    LLFastTimerLogThread(std::string& test_name) : LLThread("fast timer log")
    {
        std::string file_name = test_name + std::string(".slp");
        mFile = gDirUtilp->getExpandedFilename(LL_PATH_LOGS, file_name);
    }

    void run()
    {
        llofstream os(mFile.c_str());

        while (!LLAppViewer::instance()->isQuitting())
        {
            LLTrace::BlockTimer::writeLog(os);
            os.flush();
            ms_sleep(32);
        }

        os.close();
    }
};

//virtual
bool LLAppViewer::initSLURLHandler()
{
    // does nothing unless subclassed
    return false;
}

//virtual
bool LLAppViewer::sendURLToOtherInstance(const std::string& url)
{
    // does nothing unless subclassed
    return false;
}

//----------------------------------------------------------------------------
// LLAppViewer definition

// Static members.
// The single viewer app.
LLAppViewer* LLAppViewer::sInstance = NULL;
LLTextureCache* LLAppViewer::sTextureCache = NULL;
LLImageDecodeThread* LLAppViewer::sImageDecodeThread = NULL;
LLTextureFetch* LLAppViewer::sTextureFetch = NULL;
LLPurgeDiskCacheThread* LLAppViewer::sPurgeDiskCacheThread = NULL;

std::string getRuntime()
{
    return llformat("%.4f", (F32)LLTimer::getElapsedSeconds().value());
}

LLAppViewer::LLAppViewer()
:   mMarkerFile(),
    mLogoutMarkerFile(),
    mReportedCrash(false),
    mNumSessions(0),
    mGeneralThreadPool(nullptr),
    mPurgeCache(false),
    mPurgeCacheOnExit(false),
    mPurgeUserDataOnExit(false),
    mSecondInstance(false),
    mUpdaterNotFound(false),
    mSavedFinalSnapshot(false),
    mSavePerAccountSettings(false),     // don't save settings on logout unless login succeeded.
    mQuitRequested(false),
    mClosingFloaters(false),
    mLogoutRequestSent(false),
    mMainloopTimeout(NULL),
    mAgentRegionLastAlive(false),
    mRandomizeFramerate(LLCachedControl<bool>(gSavedSettings,"Randomize Framerate", false)),
    mPeriodicSlowFrame(LLCachedControl<bool>(gSavedSettings,"Periodic Slow Frame", false)),
    mFastTimerLogThread(NULL),
    mSettingsLocationList(NULL),
    mIsFirstRun(false)
{
    if(NULL != sInstance)
    {
        LL_ERRS() << "Oh no! An instance of LLAppViewer already exists! LLAppViewer is sort of like a singleton." << LL_ENDL;
    }

    mDumpPath ="";

    // Need to do this initialization before we do anything else, since anything
    // that touches files should really go through the lldir API
    gDirUtilp->initAppDirs("SecondLife");
    //
    // IMPORTANT! Do NOT put anything that will write
    // into the log files during normal startup until AFTER
    // we run the "program crashed last time" error handler below.
    //
    sInstance = this;

    gLoggedInTime.stop();

    processMarkerFiles();
    //
    // OK to write stuff to logs now, we've now crash reported if necessary
    //

    LLLoginInstance::instance().setPlatformInfo(gPlatform, LLOSInfo::instance().getOSVersionString(), LLOSInfo::instance().getOSStringSimple());

    // Under some circumstances we want to read the static_debug_info.log file
    // from the previous viewer run between this constructor call and the
    // init() call, which will overwrite the static_debug_info.log file for
    // THIS run. So setDebugFileNames() early.
#   ifdef LL_BUGSPLAT
    // MAINT-8917: don't create a dump directory just for the
    // static_debug_info.log file
    std::string logdir = gDirUtilp->getExpandedFilename(LL_PATH_LOGS, "");
#   else // ! LL_BUGSPLAT
    // write Google Breakpad minidump files to a per-run dump directory to avoid multiple viewer issues.
    std::string logdir = gDirUtilp->getExpandedFilename(LL_PATH_DUMP, "");
#   endif // ! LL_BUGSPLAT
    mDumpPath = logdir;

    setDebugFileNames(logdir);
}

LLAppViewer::~LLAppViewer()
{
    delete mSettingsLocationList;

    destroyMainloopTimeout();

    // If we got to this destructor somehow, the app didn't hang.
    removeMarkerFiles();
}

class LLUITranslationBridge : public LLTranslationBridge
{
public:
    virtual std::string getString(const std::string &xml_desc)
    {
        return LLTrans::getString(xml_desc);
    }
};

void create_simpletons()
{
    //LLSimpleton creations
    LLEnvironment::createInstance();
    LLWorld::createInstance();
    LLViewerStatsRecorder::createInstance();
    LLSelectMgr::createInstance();
    LLViewerCamera::createInstance();
    LL::GLTFSceneManager::createInstance();
    LLDeferredSounds::createInstance();
    LLSafeHandle<LLObjectSelection>::NullInstanceHolder::createInstance();
    LLSafeHandle<LLParcelSelection>::NullInstanceHolder::createInstance();
    LLMaterialMgr::createInstance();
    LLSpeakerVolumeStorage::createInstance();
    LLToolSelectLand::createInstance();
    LLToolIndividual::createInstance();
    LLToolCompInspect::createInstance();
    LLToolCompTranslate::createInstance();
    LLToolCompScale::createInstance();
    LLToolCompRotate::createInstance();
    LLToolCompCreate::createInstance();
    LLToolCompGun::createInstance();
    LLToolFace::createInstance();
    LLToolPipette::createInstance();
    LLToolMgr::createInstance();
    LLWorldMap::createInstance();
    LLHUDRenderNotifier::createInstance();
    LLRemoteParcelInfoProcessor::createInstance();

    if (gSavedSettings.getBOOL("IdleThread"))
    {
        LL::GLThreadPool::createInstance();
    }
}

void destroy_simpletons()
{
    // LLSimpleton deletions
    LL::GLTFSceneManager::deleteSingleton();
    LLEnvironment::deleteSingleton();
    LLSelectMgr::deleteSingleton();
    LLViewerStatsRecorder::deleteSingleton();
    LLViewerEventRecorder::deleteSingleton();
    LLWorld::deleteSingleton();
    LLVoiceClient::deleteSingleton();
    LLUI::deleteSingleton();
    LLDeferredSounds::deleteSingleton();
    LLSafeHandle<LLObjectSelection>::NullInstanceHolder::deleteSingleton();
    LLSafeHandle<LLParcelSelection>::NullInstanceHolder::deleteSingleton();
    LLMaterialMgr::deleteSingleton();
    LLSpeakerVolumeStorage::deleteSingleton();
    LLToolSelectLand::deleteSingleton();
    LLToolIndividual::deleteSingleton();
    LLToolCompInspect::deleteSingleton();
    LLToolCompTranslate::deleteSingleton();
    LLToolCompScale::deleteSingleton();
    LLToolCompRotate::deleteSingleton();
    LLToolCompCreate::deleteSingleton();
    LLToolCompGun::deleteSingleton();
    LLToolFace::deleteSingleton();
    LLToolPipette::deleteSingleton();
    LLToolMgr::deleteSingleton();
    LLWorldMap::deleteSingleton();
    LLHUDRenderNotifier::deleteSingleton();
    LLRemoteParcelInfoProcessor::deleteSingleton();

    LL::GLThreadPool::deleteSingleton();
}


bool LLAppViewer::init()
{
    setupErrorHandling(mSecondInstance);

    //
    // Start of the application
    //

    // initialize the LLSettingsType translation bridge.
    LLTranslationBridge::ptr_t trans = std::make_shared<LLUITranslationBridge>();
    LLSettingsType::initParamSingleton(trans);

    // initialize SSE options
    LLVector4a::initClass();

    //initialize particle index pool
    LLVOPartGroup::initClass();

    // set skin search path to default, will be overridden later
    // this allows simple skinned file lookups to work
    gDirUtilp->setSkinFolder("default", "en");

//  initLoggingAndGetLastDuration();

    //
    // OK to write stuff to logs now, we've now crash reported if necessary
    //
    init_default_trans_args();

    // inits from settings.xml and from strings.xml
    if (!initConfiguration())
    {
        LL_WARNS("InitInfo") << "initConfiguration() failed." << LL_ENDL;
        // quit immediately
        return false;
    }

    LL_INFOS("InitInfo") << "Configuration initialized." << LL_ENDL ;

    //set the max heap size.
    initMaxHeapSize() ;
    LLCoros::instance().setStackSize(gSavedSettings.getS32("CoroutineStackSize"));
    // Use our custom scheduler for coroutine scheduling.
    llcoro::scheduler::use();

    // Although initLoggingAndGetLastDuration() is the right place to mess with
    // setFatalFunction(), we can't query gSavedSettings until after
    // initConfiguration().
    S32 rc(gSavedSettings.getS32("QAModeTermCode"));
    if (rc >= 0)
    {
        // QAModeTermCode set, terminate with that rc on LL_ERRS. Use
        // _exit() rather than exit() because normal cleanup depends too
        // much on successful startup!
        LLError::setFatalFunction([rc](const std::string&){ _exit(rc); });
    }

    // Initialize the non-LLCurl libcurl library.  Should be called
    // before consumers (LLTextureFetch).
    mAppCoreHttp.init();

    LL_INFOS("InitInfo") << "LLCore::Http initialized." << LL_ENDL ;

    LLMachineID::init();

    if (gSavedSettings.getBOOL("QAModeMetrics"))
    {
        app_metrics_qa_mode = true;
        app_metrics_interval = METRICS_INTERVAL_QA;
    }
    LLViewerAssetStatsFF::init();

    initThreads();
    LL_INFOS("InitInfo") << "Threads initialized." << LL_ENDL ;

    // Initialize settings early so that the defaults for ignorable dialogs are
    // picked up and then correctly re-saved after launching the updater (STORM-1268).
    LLUI::settings_map_t settings_map;
    settings_map["config"] = &gSavedSettings;
    settings_map["ignores"] = &gWarningSettings;
    settings_map["floater"] = &gSavedSettings; // *TODO: New settings file
    settings_map["account"] = &gSavedPerAccountSettings;

    LLUI::createInstance(settings_map,
        LLUIImageList::getInstance(),
        ui_audio_callback,
        deferred_ui_audio_callback);

    if (gSavedSettings.getBOOL("SpellCheck"))
    {
        std::list<std::string> dict_list;
        std::string dict_setting = gSavedSettings.getString("SpellCheckDictionary");
        boost::split(dict_list, dict_setting, boost::is_any_of(std::string(",")));
        if (!dict_list.empty())
        {
            LLSpellChecker::setUseSpellCheck(dict_list.front());
            dict_list.pop_front();
            LLSpellChecker::instance().setSecondaryDictionaries(dict_list);
        }
    }

    LL_INFOS("InitInfo") << "UI initialized." << LL_ENDL ;

    // NOW LLUI::getLanguage() should work. gDirUtilp must know the language
    // for this session ASAP so all the file-loading commands that follow,
    // that use findSkinnedFilenames(), will include the localized files.
    gDirUtilp->setSkinFolder(gDirUtilp->getSkinFolder(), LLUI::getLanguage());

    // Setup LLTrans after LLUI::initClass has been called.
    initStrings();

    // initialize LLWearableType translation bridge.
    // Will immediately use LLTranslationBridge to init LLWearableDictionary
    LLWearableType::initParamSingleton(trans);

    // Setup notifications after LLUI::initClass() has been called.
    LLNotifications::instance();
    LL_INFOS("InitInfo") << "Notifications initialized." << LL_ENDL ;

    //////////////////////////////////////////////////////////////////////////////
    //////////////////////////////////////////////////////////////////////////////
    //////////////////////////////////////////////////////////////////////////////
    //////////////////////////////////////////////////////////////////////////////
    // *FIX: The following code isn't grouped into functions yet.

    //
    // Various introspection concerning the libs we're using - particularly
    // the libs involved in getting to a full login screen.
    //
    LL_INFOS("InitInfo") << "J2C Engine is: " << LLImageJ2C::getEngineInfo() << LL_ENDL;
    LL_INFOS("InitInfo") << "libcurl version is: " << LLCore::LLHttp::getCURLVersion() << LL_ENDL;

    /////////////////////////////////////////////////
    // OS-specific login dialogs
    /////////////////////////////////////////////////

    //test_cached_control();

    // track number of times that app has run
    mNumSessions = gSavedSettings.getS32("NumSessions");
    mNumSessions++;
    gSavedSettings.setS32("NumSessions", mNumSessions);

    // LLKeyboard relies on LLUI to know what some accelerator keys are called.
    LLKeyboard::setStringTranslatorFunc( LLTrans::getKeyboardString );

    // Provide the text fields with callbacks for opening Urls
    LLUrlAction::setOpenURLCallback(boost::bind(&LLWeb::loadURL, _1, LLStringUtil::null, LLStringUtil::null));
    LLUrlAction::setOpenURLInternalCallback(boost::bind(&LLWeb::loadURLInternal, _1, LLStringUtil::null, LLStringUtil::null, false));
    LLUrlAction::setOpenURLExternalCallback(boost::bind(&LLWeb::loadURLExternal, _1, true, LLStringUtil::null));
    LLUrlAction::setCreateLandmarkCallback(&LLLandmarkActions::showFloaterCreateLandmarkForUrl);
    LLUrlAction::setCanCreateLandmarkCallback(&LLLandmarkActions::canCreateLandmarkForUrl);
    LLUrlAction::setExecuteSLURLCallback(&LLURLDispatcher::dispatchFromTextEditor);

    // Let code in llui access the viewer help floater
    LLUI::getInstance()->mHelpImpl = LLViewerHelp::getInstance();

    LL_INFOS("InitInfo") << "UI initialization is done." << LL_ENDL ;

    // Load translations for tooltips
    LLFloater::initClass();
    LLUrlFloaterDispatchHandler::registerInDispatcher();

    /////////////////////////////////////////////////

    LLViewerFloaterReg::registerFloaters();

    /////////////////////////////////////////////////
    //
    // Load settings files
    //
    //
    LLGroupMgr::parseRoleActions("role_actions.xml");

    LLAgent::parseTeleportMessages("teleport_strings.xml");

    // load MIME type -> media impl mappings
    std::string mime_types_name;
#if LL_DARWIN
    mime_types_name = "mime_types_mac.xml";
#elif LL_LINUX
    mime_types_name = "mime_types_linux.xml";
#else
    mime_types_name = "mime_types.xml";
#endif
    LLMIMETypes::parseMIMETypes( mime_types_name );

    // Copy settings to globals. *TODO: Remove or move to appropriage class initializers
    settings_to_globals();
    // Setup settings listeners
    settings_setup_listeners();
    // Modify settings based on system configuration and compile options
    settings_modify();

    // Find partition serial number (Windows) or hardware serial (Mac)
    mSerialNumber = generateSerialNumber();

    // do any necessary set-up for accepting incoming SLURLs from apps
    initSLURLHandler();

    if (!initHardwareTest())
    {
        // Early out from user choice.
        LL_WARNS("InitInfo") << "initHardwareTest() failed." << LL_ENDL;
        // quit immediately
        return false;
    }
    LL_INFOS("InitInfo") << "Hardware test initialization done." << LL_ENDL ;

    // Prepare for out-of-memory situations, during which we will crash on
    // purpose and save a dump.
#if LL_WINDOWS && LL_RELEASE_FOR_DOWNLOAD && LL_USE_SMARTHEAP
    MemSetErrorHandler(first_mem_error_handler);
#endif // LL_WINDOWS && LL_RELEASE_FOR_DOWNLOAD && LL_USE_SMARTHEAP

    // *Note: this is where gViewerStats used to be created.

    if (!initCache())
    {
        std::string msg = LLTrans::getString("MBUnableToAccessFile");
        OSMessageBox(msg.c_str(), LLStringUtil::null, OSMB_OK);
        LL_WARNS("InitInfo") << "Failed to init cache" << LL_ENDL;
        // quit immediately
        return false;
    }
    LL_INFOS("InitInfo") << "Cache initialization is done." << LL_ENDL ;

    // Initialize event recorder
    LLViewerEventRecorder::createInstance();

    //
    // Initialize the window
    //
    gGLActive = true;
    initWindow();
    LL_INFOS("InitInfo") << "Window is initialized." << LL_ENDL ;

    // writeSystemInfo can be called after window is initialized (gViewerWindow non-null)
    writeSystemInfo();

    // initWindow also initializes the Feature List, so now we can initialize this global.
    LLCubeMap::sUseCubeMaps = LLFeatureManager::getInstance()->isFeatureAvailable("RenderCubeMap");

    // call all self-registered classes
    LLInitClassList::instance().fireCallbacks();

    LLFolderViewItem::initClass(); // SJB: Needs to happen after initWindow(), not sure why but related to fonts

    gGLManager.getGLInfo(gDebugInfo);
    gGLManager.printGLInfoString();

    // If we don't have the right GL requirements, exit.
    // ? AG: It seems we never set mHasRequirements to false
    if (!gGLManager.mHasRequirements)
    {
        // Already handled with a MBVideoDrvErr
        LL_WARNS("InitInfo") << "gGLManager.mHasRequirements is false." << LL_ENDL;
        // quit immediately
        return false;
    }

    // Without SSE2 support we will crash almost immediately, warn here.
    if (!gSysCPU.hasSSE2())
    {
        // can't use an alert here since we're exiting and
        // all hell breaks lose.
        std::string msg = LLNotifications::instance().getGlobalString("UnsupportedCPUSSE2");
        OSMessageBox(msg.c_str(), LLStringUtil::null, OSMB_OK);
        LL_WARNS("InitInfo") << "SSE2 is not supported" << LL_ENDL;
        // quit immediately
        return false;
    }

    // alert the user if they are using unsupported hardware
    if (!gSavedSettings.getBOOL("AlertedUnsupportedHardware"))
    {
        bool unsupported = false;
        LLSD args;
        std::string minSpecs;

        // get cpu data from xml
        std::stringstream minCPUString(LLNotifications::instance().getGlobalString("UnsupportedCPUAmount"));
        S32 minCPU = 0;
        minCPUString >> minCPU;

        // get RAM data from XML
        std::stringstream minRAMString(LLNotifications::instance().getGlobalString("UnsupportedRAMAmount"));
        U64Bytes minRAM;
        minRAMString >> minRAM;

        if (!LLFeatureManager::getInstance()->isGPUSupported() && LLFeatureManager::getInstance()->getGPUClass() != GPU_CLASS_UNKNOWN)
        {
            minSpecs += LLNotifications::instance().getGlobalString("UnsupportedGPU");
            minSpecs += "\n";
            unsupported = true;
        }

        if (gSysCPU.getMHz() < minCPU)
        {
            minSpecs += LLNotifications::instance().getGlobalString("UnsupportedCPU");
            minSpecs += "\n";
            unsupported = true;
        }

        if (gSysMemory.getPhysicalMemoryKB() < minRAM)
        {
            minSpecs += LLNotifications::instance().getGlobalString("UnsupportedRAM");
            minSpecs += "\n";
            unsupported = true;
        }

        if (LLFeatureManager::getInstance()->getGPUClass() == GPU_CLASS_UNKNOWN)
        {
            LLNotificationsUtil::add("UnknownGPU");
        }

        if (unsupported)
        {
            if (!gSavedSettings.controlExists("WarnUnsupportedHardware")
                || gSavedSettings.getBOOL("WarnUnsupportedHardware"))
            {
                args["MINSPECS"] = minSpecs;
                LLNotificationsUtil::add("UnsupportedHardware", args );
            }
        }
    }

<<<<<<< HEAD
#if 0 && LL_WINDOWS && ADDRESS_SIZE == 64
    if (gGLManager.mIsIntel)
    {
        // Check intel driver's version
        // Ex: "3.1.0 - Build 8.15.10.2559";
        std::string version = ll_safe_string((const char *)glGetString(GL_VERSION));

        const boost::regex is_intel_string("[0-9].[0-9].[0-9] - Build [0-9]{1,2}.[0-9]{2}.[0-9]{2}.[0-9]{4}");

        if (boost::regex_search(version, is_intel_string))
        {
            // Valid string, extract driver version
            std::size_t found = version.find("Build ");
            std::string driver = version.substr(found + 6);
            S32 v1, v2, v3, v4;
            S32 count = sscanf(driver.c_str(), "%d.%d.%d.%d", &v1, &v2, &v3, &v4);
            if (count > 0 && v1 <= 10)
            {
                LL_INFOS("AppInit") << "Detected obsolete intel driver: " << driver << LL_ENDL;

                if (!gViewerWindow->getInitAlert().empty() // graphic initialization crashed on last run
                    || LLVersionInfo::getInstance()->getChannelAndVersion() != gLastRunVersion // viewer was updated
                    || mNumSessions % 20 == 0 //periodically remind user to update driver
                    )
                {
                    LLUIString details = LLNotifications::instance().getGlobalString("UnsupportedIntelDriver");
                    std::string gpu_name = ll_safe_string((const char *)glGetString(GL_RENDERER));
                    LL_INFOS("AppInit") << "Notifying user about obsolete intel driver for " << gpu_name << LL_ENDL;
                    details.setArg("[VERSION]", driver);
                    details.setArg("[GPUNAME]", gpu_name);
                    S32 button = OSMessageBox(details.getString(),
                        LLStringUtil::null,
                        OSMB_YESNO);
                    if (OSBTN_YES == button && gViewerWindow)
                    {
                        std::string url = LLWeb::escapeURL(LLTrans::getString("IntelDriverPage"));
                        if (gViewerWindow->getWindow())
                        {
                            gViewerWindow->getWindow()->spawnWebBrowser(url, false);
                        }
                    }
                }
            }
        }
    }
#endif

=======
>>>>>>> 7ff7cc3a
    // Obsolete? mExpectedGLVersion is always zero
#if LL_WINDOWS
    if (gGLManager.mGLVersion < LLFeatureManager::getInstance()->getExpectedGLVersion())
    {
        std::string url;
        if (gGLManager.mIsIntel)
        {
            url = LLTrans::getString("IntelDriverPage");
        }
        else if (gGLManager.mIsNVIDIA)
        {
            url = LLTrans::getString("NvidiaDriverPage");
        }
        else if (gGLManager.mIsAMD)
        {
            url = LLTrans::getString("AMDDriverPage");
        }

        if (!url.empty())
        {
            LLNotificationsUtil::add("OldGPUDriver", LLSD().with("URL", url));
        }
    }
#endif


    // save the graphics card
    gDebugInfo["GraphicsCard"] = LLFeatureManager::getInstance()->getGPUString();

    // Save the current version to the prefs file
    gSavedSettings.setString("LastRunVersion",
                             LLVersionInfo::instance().getChannelAndVersion());

    gSimLastTime = gRenderStartTime.getElapsedTimeF32();
    gSimFrames = (F32)gFrameCount;

    if (gSavedSettings.getBOOL("JoystickEnabled"))
    {
        LLViewerJoystick::getInstance()->init(false);
    }

    LLGameControl::init(gDirUtilp->getExpandedFilename(LL_PATH_APP_SETTINGS, "gamecontrollerdb.txt"),
        [&](const std::string& name) -> bool { return gSavedSettings.getBOOL(name); },
        [&](const std::string& name, bool value) { gSavedSettings.setBOOL(name, value); },
        [&](const std::string& name) -> std::string { return gSavedSettings.getString(name); },
        [&](const std::string& name, const std::string& value) { gSavedSettings.setString(name, value); },
        [&](const std::string& name) -> LLSD { return gSavedSettings.getLLSD(name); },
        [&](const std::string& name, const LLSD& value) { gSavedSettings.setLLSD(name, value); },
        [&]() { LLPanelPreferenceGameControl::updateDeviceList(); });

    try
    {
        initializeSecHandler();
    }
    catch (LLProtectedDataException&)
    {
        LLNotificationsUtil::add("CorruptedProtectedDataStore");
    }

    gGLActive = false;

#if LL_RELEASE_FOR_DOWNLOAD && !LL_LINUX
    // Skip updater if this is a non-interactive instance
    if (!gSavedSettings.getBOOL("CmdLineSkipUpdater") && !gNonInteractive)
    {
        LLProcess::Params updater;
        updater.desc = "updater process";
        // Because it's the updater, it MUST persist beyond the lifespan of the
        // viewer itself.
        updater.autokill = false;
        std::string updater_file;
#if LL_WINDOWS
        updater_file = "SLVersionChecker.exe";
        updater.executable = gDirUtilp->getExpandedFilename(LL_PATH_EXECUTABLE, updater_file);
#elif LL_DARWIN
        updater_file = "SLVersionChecker";
        updater.executable = gDirUtilp->add(gDirUtilp->getAppRODataDir(), "updater", updater_file);
#else
        updater_file = "SLVersionChecker";
        updater.executable = gDirUtilp->getExpandedFilename(LL_PATH_EXECUTABLE, updater_file);
#endif
        // add LEAP mode command-line argument to whichever of these we selected
        updater.args.add("leap");
        // UpdaterServiceSettings
        if (gSavedSettings.getBOOL("FirstLoginThisInstall"))
        {
            // Befor first login, treat this as 'manual' updates,
            // updater won't install anything, but required updates
            updater.args.add("0");
        }
        else
        {
            updater.args.add(stringize(gSavedSettings.getU32("UpdaterServiceSetting")));
        }
        // channel
        updater.args.add(LLVersionInfo::instance().getChannel());
        // testok
        updater.args.add(stringize(gSavedSettings.getBOOL("UpdaterWillingToTest")));
        // ForceAddressSize
        updater.args.add(stringize(gSavedSettings.getU32("ForceAddressSize")));

        try
        {
            // Run the updater. An exception from launching the updater should bother us.
            LLLeap::create(updater, true);
            mUpdaterNotFound = false;
        }
        catch (...)
        {
            LLUIString details = LLNotifications::instance().getGlobalString("LLLeapUpdaterFailure");
            details.setArg("[UPDATER_APP]", updater_file);
            OSMessageBox(
                details.getString(),
                LLStringUtil::null,
                OSMB_OK);
            mUpdaterNotFound = true;
        }
    }
    else
    {
        LL_WARNS("InitInfo") << "Skipping updater check." << LL_ENDL;
    }
#endif //LL_RELEASE_FOR_DOWNLOAD

    processComposeSwitch(
        "--leap", "LeapCommand",
        [](const LLSD& leap)
        {
            // We don't have any better description of this plugin than the
            // user-specified command line. Passing "" causes LLLeap to derive a
            // description from the command line itself.
            // Suppress LLLeap::Error exception: trust LLLeap's own logging. We
            // don't consider any one --leap command mission-critical, so if one
            // fails, log it, shrug and carry on.
            LLLeap::create("", leap, false); // exception=false
        });
    processComposeSwitch(
        "--lua", "LuaChunk",
        [](const LLSD& chunk)
        {
            // no completion callback: we don't need to know
            LLLUAmanager::runScriptLine(chunk);
        });
    processComposeSwitch(
        "--luafile", "LuaScript",
        [](const LLSD& script)
        {
            // no completion callback: we don't need to know
            LLLUAmanager::runScriptFile(script);
        });
    processComposeSwitch(
        "LuaAutorunPath", "LuaAutorunPath",
        [](const LLSD& directory)
        {
            // each directory can be relative to the viewer's install
            // directory -- if directory is already absolute, operator/()
            // preserves it
            fsyspath abspath(fsyspath(gDirUtilp->getAppRODataDir()) /
                             fsyspath(directory.asString()));
            std::string absdir(fsyspath(abspath).string());
            LL_DEBUGS("InitInfo") << "LuaAutorunPath: " << absdir << LL_ENDL;
            LLDirIterator scripts(absdir, "*.lua");
            std::string script;
            while (scripts.next(script))
            {
                LL_DEBUGS("InitInfo") << "LuaAutorunPath: " << absdir << ": " << script << LL_ENDL;
                LLLUAmanager::runScriptFile(fsyspath(abspath / fsyspath(script)).string(), true);
            }
        });

    if (gSavedSettings.getBOOL("QAMode") && gSavedSettings.getS32("QAModeEventHostPort") > 0)
    {
        LL_WARNS("InitInfo") << "QAModeEventHostPort DEPRECATED: "
                             << "lleventhost no longer supported as a dynamic library"
                             << LL_ENDL;
    }

    LLTextUtil::TextHelpers::iconCallbackCreationFunction = create_text_segment_icon_from_url_match;

    //EXT-7013 - On windows for some locale (Japanese) standard
    //datetime formatting functions didn't support some parameters such as "weekday".
    //Names for days and months localized in xml are also useful for Polish locale(STORM-107).
    std::string language = gSavedSettings.getString("Language");
    if (language == "ja" || language == "pl")
    {
        LLStringOps::setupWeekDaysNames(LLTrans::getString("dateTimeWeekdaysNames"));
        LLStringOps::setupWeekDaysShortNames(LLTrans::getString("dateTimeWeekdaysShortNames"));
        LLStringOps::setupMonthNames(LLTrans::getString("dateTimeMonthNames"));
        LLStringOps::setupMonthShortNames(LLTrans::getString("dateTimeMonthShortNames"));
        LLStringOps::setupDayFormat(LLTrans::getString("dateTimeDayFormat"));

        LLStringOps::sAM = LLTrans::getString("dateTimeAM");
        LLStringOps::sPM = LLTrans::getString("dateTimePM");
    }

    LLAgentLanguage::init();

    /// Tell the Coprocedure manager how to discover and store the pool sizes
    // what I wanted
    LLCoprocedureManager::getInstance()->setPropertyMethods(
        boost::bind(&LLControlGroup::getU32, boost::ref(gSavedSettings), _1),
        boost::bind(&LLControlGroup::declareU32, boost::ref(gSavedSettings), _1, _2, _3, LLControlVariable::PERSIST_ALWAYS));

    // TODO: consider moving proxy initialization here or LLCopocedureManager after proxy initialization, may be implement
    // some other protection to make sure we don't use network before initializng proxy

    /*----------------------------------------------------------------------*/
    // nat 2016-06-29 moved the following here from the former mainLoop().
    mMainloopTimeout = new LLWatchdogTimeout();

    // Create IO Pump to use for HTTP Requests.
    gServicePump = new LLPumpIO(gAPRPoolp);

    // Note: this is where gLocalSpeakerMgr and gActiveSpeakerMgr used to be instantiated.

    LLVoiceChannel::initClass();
    LLVoiceClient::initParamSingleton(gServicePump);
    LLVoiceChannel::setCurrentVoiceChannelChangedCallback(boost::bind(&LLFloaterIMContainer::onCurrentChannelChanged, _1), true);

    joystick = LLViewerJoystick::getInstance();
    joystick->setNeedsReset(true);
    /*----------------------------------------------------------------------*/
    // Load User's bindings
    loadKeyBindings();

    create_simpletons();

#if LL_WINDOWS
    if (!mSecondInstance)
    {
        gDirUtilp->deleteDirAndContents(gDirUtilp->getDumpLogsDirPath());
    }
#endif

    return true;
}

void processComposeSwitch(const std::string& option,
                          const std::string& setting,
                          const std::function<void(const LLSD&)>& action)
{
    // Iterate over 'option' command-line options. But this is a bit tricky:
    // if there's only one, it won't be an array at all.
    LLSD args(gSavedSettings.getLLSD(setting));
    LL_DEBUGS("InitInfo") << option << ": " << args << LL_ENDL;
    if (args.isDefined() && ! args.isArray())
    {
        // If args is actually a scalar value, make an array of it. Have to do
        // it in two steps because args.append(args) trashes content! :-P
        args.append(LLSD(args));
    }
    for (const auto& arg : llsd::inArray(args))
    {
        LL_INFOS("InitInfo") << "processing " << option << ' ' << arg << LL_ENDL;
        action(arg);
    }
}

void LLAppViewer::initMaxHeapSize()
{
    //set the max heap size.
    //here is some info regarding to the max heap size:
    //------------------------------------------------------------------------------------------
    // OS       | setting | SL address bits | max manageable memory space | max heap size
    // Win 32   | default | 32-bit          | 2GB                         | < 1.7GB
    // Win 32   | /3G     | 32-bit          | 3GB                         | < 1.7GB or 2.7GB
    //Linux 32  | default | 32-bit          | 3GB                         | < 2.7GB
    //Linux 32  |HUGEMEM  | 32-bit          | 4GB                         | < 3.7GB
    //64-bit OS |default  | 32-bit          | 4GB                         | < 3.7GB
    //64-bit OS |default  | 64-bit          | N/A (> 4GB)                 | N/A (> 4GB)
    //------------------------------------------------------------------------------------------
    //currently SL is built under 32-bit setting, we set its max heap size no more than 1.6 GB.

 #ifndef LL_X86_64
    F32Gigabytes max_heap_size_gb = (F32Gigabytes)gSavedSettings.getF32("MaxHeapSize") ;
#else
    F32Gigabytes max_heap_size_gb = (F32Gigabytes)gSavedSettings.getF32("MaxHeapSize64");
#endif

    LLMemory::initMaxHeapSizeGB(max_heap_size_gb);
}


// externally visible timers
LLTrace::BlockTimerStatHandle FTM_FRAME("Frame");

bool LLAppViewer::frame()
{
    bool ret = false;

    if (gSimulateMemLeak)
    {
        try
        {
            ret = doFrame();
        }
        catch (const LLContinueError&)
        {
            LOG_UNHANDLED_EXCEPTION("");
        }
        catch (std::bad_alloc&)
        {
            LLMemory::logMemoryInfo(true);
            LLFloaterMemLeak* mem_leak_instance = LLFloaterReg::findTypedInstance<LLFloaterMemLeak>("mem_leaking");
            if (mem_leak_instance)
            {
                mem_leak_instance->stop();
            }
            LL_WARNS() << "Bad memory allocation in LLAppViewer::frame()!" << LL_ENDL;
        }
    }
    else
    {
        try
        {
            ret = doFrame();
        }
        catch (const LLContinueError&)
        {
            LOG_UNHANDLED_EXCEPTION("");
        }
    }

    return ret;
}

void sendGameControlInput()
{
    LLMessageSystem* msg = gMessageSystem;
    const LLGameControl::State& state = LLGameControl::getState();

    msg->newMessageFast(_PREHASH_GameControlInput);
    msg->nextBlock("AgentData");
    msg->addUUID("AgentID", gAgentID);
    msg->addUUID("SessionID", gAgentSessionID);

    size_t num_indices = state.mAxes.size();
    for (U8 i = 0; i < num_indices; ++i)
    {
        if (state.mAxes[i] != state.mPrevAxes[i])
        {
            // only pack an axis if it differs from previously packed value
            msg->nextBlockFast(_PREHASH_AxisData);
            msg->addU8Fast(_PREHASH_Index, i);
            msg->addS16Fast(_PREHASH_Value, state.mAxes[i]);
        }
    }

    U32 button_flags = state.mButtons;
    if (button_flags > 0)
    {
        std::vector<U8> buttons;
        for (U8 i = 0; i < 32; i++)
        {
            if (button_flags & (0x1 << i))
            {
                buttons.push_back(i);
            }
        }
        msg->nextBlockFast(_PREHASH_ButtonData);
        msg->addBinaryDataFast(_PREHASH_Data, (void*)(buttons.data()), (S32)(buttons.size()));
    }

    LLGameControl::updateResendPeriod();
    gAgent.sendMessage();
}

extern bool gShaderProfileFrame;

bool LLAppViewer::doFrame()
{
    LL_RECORD_BLOCK_TIME(FTM_FRAME);
    LL_PROFILE_GPU_ZONE("Frame");

    if (gShaderProfileFrame)
    {
        LLGLSLShader::initProfile();
    }

    {
        LLVertexBuffer::updateClass();

    // and now adjust the visuals from previous frame.
    if(LLPerfStats::tunables.userAutoTuneEnabled && LLPerfStats::tunables.tuningFlag != LLPerfStats::Tunables::Nothing)
    {
        LLPerfStats::tunables.applyUpdates();
    }

    LLPerfStats::RecordSceneTime T (LLPerfStats::StatType_t::RENDER_FRAME);
    if (!LLWorld::instanceExists())
    {
        LLWorld::createInstance();
    }

    LLEventPump& mainloop(LLEventPumps::instance().obtain("mainloop"));
    LLSD newFrame;
    {
        LLPerfStats::RecordSceneTime T (LLPerfStats::StatType_t::RENDER_IDLE); // perf stats
        {
            LL_PROFILE_ZONE_NAMED_CATEGORY_APP("df LLTrace");
            if (LLFloaterReg::instanceVisible("block_timers"))
            {
                LLTrace::BlockTimer::processTimes();
            }

            LLTrace::get_frame_recording().nextPeriod();
            LLTrace::BlockTimer::logStats();
        }

        LLTrace::get_thread_recorder()->pullFromChildren();

        //clear call stack records
        LL_CLEAR_CALLSTACKS();
    }
    {
        {
            LLPerfStats::RecordSceneTime T(LLPerfStats::StatType_t::RENDER_IDLE); // ensure we have the entire top scope of frame covered (input event and coro)
            LL_PROFILE_ZONE_NAMED_CATEGORY_APP("df processMiscNativeEvents")
            pingMainloopTimeout("Main:MiscNativeWindowEvents");

            if (gViewerWindow)
            {
                LL_PROFILE_ZONE_NAMED_CATEGORY_APP("System Messages");
                gViewerWindow->getWindow()->processMiscNativeEvents();
            }

            {
                LL_PROFILE_ZONE_NAMED_CATEGORY_APP("df gatherInput")
                pingMainloopTimeout("Main:GatherInput");
            }

            if (gViewerWindow)
            {
                LL_PROFILE_ZONE_NAMED_CATEGORY_APP("System Messages");
                if (!restoreErrorTrap())
                {
                    LL_WARNS() << " Someone took over my signal/exception handler (post messagehandling)!" << LL_ENDL;
                }

                gViewerWindow->getWindow()->gatherInput(gFocusMgr.getAppHasFocus());
            }

            //memory leaking simulation
            if (gSimulateMemLeak)
            {
                LLFloaterMemLeak* mem_leak_instance =
                    LLFloaterReg::findTypedInstance<LLFloaterMemLeak>("mem_leaking");
                if (mem_leak_instance)
                {
                    mem_leak_instance->idle();
                }
            }

            {
                LL_PROFILE_ZONE_NAMED_CATEGORY_APP("df mainloop");
                // canonical per-frame event
                mainloop.post(newFrame);
            }

            {
                LL_PROFILE_ZONE_NAMED_CATEGORY_APP("df suspend");
                // give listeners a chance to run
                llcoro::suspend();
                // if one of our coroutines threw an uncaught exception, rethrow it now
                LLCoros::instance().rethrow();
            }
        }

        if (!LLApp::isExiting())
        {
            {
                LL_PROFILE_ZONE_NAMED_CATEGORY_APP("df JoystickKeyboard");
                pingMainloopTimeout("Main:JoystickKeyboard");

                // Scan keyboard for movement keys.  Command keys and typing
                // are handled by windows callbacks.  Don't do this until we're
                // done initializing.  JC
                if (gViewerWindow
                    && (gHeadlessClient || gViewerWindow->getWindow()->getVisible())
                    && gViewerWindow->getActive()
                    && !gViewerWindow->getWindow()->getMinimized()
                    && LLStartUp::getStartupState() == STATE_STARTED
                    && (gHeadlessClient || !gViewerWindow->getShowProgress())
                    && !gFocusMgr.focusLocked())
                {
                    LLPerfStats::RecordSceneTime T(LLPerfStats::StatType_t::RENDER_IDLE);
                    joystick->scanJoystick();
                    gKeyboard->scanKeyboard();
                    gViewerInput.scanMouse();
                }
            }

            // Update state based on messages, user input, object idle.
            if (!LL::GLThreadPool::instanceExists() || (LLStartUp::getStartupState() != STATE_STARTED))
            {
                {
                    LL_PROFILE_ZONE_NAMED_CATEGORY_APP("df pauseMainloopTimeout");
                    pauseMainloopTimeout(); // *TODO: Remove. Messages shouldn't be stalling for 20+ seconds!
                }

                {
                    LLPerfStats::RecordSceneTime T (LLPerfStats::StatType_t::RENDER_IDLE);
                    LL_PROFILE_ZONE_NAMED_CATEGORY_APP("df idle");
                    idle();
                }

                {
                    LL_PROFILE_ZONE_NAMED_CATEGORY_APP("df resumeMainloopTimeout");
                    resumeMainloopTimeout();
                }
            }

            //  Update statistics for this frame
            update_statistics();

            // Metrics logging (LLViewerAssetStats, etc.)
            {
                static LLTimer report_interval;

                // *TODO:  Add configuration controls for this
                F32 seconds = report_interval.getElapsedTimeF32();
                if (seconds >= app_metrics_interval)
                {
                    metricsSend(!gDisconnected);
                    report_interval.reset();
                }
            }

            // update agent camera before display()
            gAgentCamera.updateCamera();

            gObjectList.updateGL();

            if (gDoDisconnect && (LLStartUp::getStartupState() == STATE_STARTED))
            {
                pauseMainloopTimeout();
                saveFinalSnapshot();

                if (LLVoiceClient::instanceExists())
                {
                    LLVoiceClient::getInstance()->terminate();
                }

                disconnectViewer();
                resumeMainloopTimeout();
            }

            // Render scene.
            // *TODO: Should we run display() even during gHeadlessClient?  DK 2011-02-18
            if (!LLApp::isExiting() && !gHeadlessClient && gViewerWindow)
            {
                LL_PROFILE_ZONE_NAMED_CATEGORY_APP("df Display");
                pingMainloopTimeout("Main:Display");
                gGLActive = true;

                display();

                {
                    LLPerfStats::RecordSceneTime T(LLPerfStats::StatType_t::RENDER_IDLE);
                    LL_PROFILE_ZONE_NAMED_CATEGORY_APP("df Snapshot");
                    pingMainloopTimeout("Main:Snapshot");
                    LLFloaterSnapshot::update(); // take snapshots
                    LLFloaterSimpleSnapshot::update();
                    gGLActive = false;
                }

                if (LLViewerStatsRecorder::instanceExists())
                {
                    LLViewerStatsRecorder::instance().idle();
                }
            }
        }

        {
            LL_PROFILE_ZONE_NAMED_CATEGORY_APP("df pauseMainloopTimeout");
        pingMainloopTimeout("Main:Sleep");

        pauseMainloopTimeout();
        }

        // Sleep and run background threads
        {
            //LL_RECORD_BLOCK_TIME(SLEEP2);
            LL_PROFILE_ZONE_WARN("Sleep2");

            // yield some time to the os based on command line option
            static LLCachedControl<S32> yield_time(gSavedSettings, "YieldTime", -1);
            if(yield_time >= 0)
            {
                LL_PROFILE_ZONE_NAMED_CATEGORY_APP("Yield");
                LL_PROFILE_ZONE_NUM(yield_time);
                ms_sleep(yield_time);
            }

            if (gNonInteractive)
            {
                S32 non_interactive_ms_sleep_time = 100;
                LLAppViewer::getTextureCache()->pause();
                ms_sleep(non_interactive_ms_sleep_time);
            }

            // yield cooperatively when not running as foreground window
            // and when not quiting (causes trouble at mac's cleanup stage)
            if (!LLApp::isExiting()
                && ((gViewerWindow && !gViewerWindow->getWindow()->getVisible())
                    || !gFocusMgr.getAppHasFocus()))
            {
                // Sleep if we're not rendering, or the window is minimized.
                static LLCachedControl<S32> s_background_yield_time(gSavedSettings, "BackgroundYieldTime", 40);
                S32 milliseconds_to_sleep = llclamp((S32)s_background_yield_time, 0, 1000);
                // don't sleep when BackgroundYieldTime set to 0, since this will still yield to other threads
                // of equal priority on Windows
                if (milliseconds_to_sleep > 0)
                {
                    LLPerfStats::RecordSceneTime T ( LLPerfStats::StatType_t::RENDER_SLEEP );
                    ms_sleep(milliseconds_to_sleep);
                    // also pause worker threads during this wait period
                    LLAppViewer::getTextureCache()->pause();
                }
            }

            if (mRandomizeFramerate)
            {
                ms_sleep(rand() % 200);
            }

            if (mPeriodicSlowFrame
                && (gFrameCount % 10 == 0))
            {
                LL_INFOS() << "Periodic slow frame - sleeping 500 ms" << LL_ENDL;
                ms_sleep(500);
            }

            S32 total_work_pending = 0;
            S32 total_io_pending = 0;
            {
                S32 work_pending = 0;
                S32 io_pending = 0;
                F32 max_time = llmin(gFrameIntervalSeconds.value() *10.f, 1.f);

                work_pending += updateTextureThreads(max_time);

                {
                    LL_PROFILE_ZONE_NAMED_CATEGORY_APP("LFS Thread");
                    io_pending += LLLFSThread::updateClass(1);
                }

                if (io_pending > 1000)
                {
                    ms_sleep(llmin(io_pending/100,100)); // give the lfs some time to catch up
                }

                total_work_pending += work_pending ;
                total_io_pending += io_pending ;

            }

            {
                LL_PROFILE_ZONE_NAMED_CATEGORY_APP("df gMeshRepo");
                gMeshRepo.update() ;
            }

            if(!total_work_pending) //pause texture fetching threads if nothing to process.
            {
                LL_PROFILE_ZONE_NAMED_CATEGORY_APP("df getTextureCache");
                LLAppViewer::getTextureCache()->pause();
                LLAppViewer::getTextureFetch()->pause();
            }
            if(!total_io_pending) //pause file threads if nothing to process.
            {
                LL_PROFILE_ZONE_NAMED_CATEGORY_APP("df LLVFSThread");
                LLLFSThread::sLocal->pause();
            }

            {
                LL_PROFILE_ZONE_NAMED_CATEGORY_APP("df resumeMainloopTimeout");
                resumeMainloopTimeout();
            }
            pingMainloopTimeout("Main:End");
        }
    }

    if (LLApp::isExiting())
    {
        // Save snapshot for next time, if we made it through initialization
        if (STATE_STARTED == LLStartUp::getStartupState())
        {
            saveFinalSnapshot();
        }

        if (LLVoiceClient::instanceExists())
        {
            LLVoiceClient::getInstance()->terminate();
        }

        delete gServicePump;
        gServicePump = NULL;

        destroyMainloopTimeout();

        LL_INFOS() << "Exiting main_loop" << LL_ENDL;
    }
    }LLPerfStats::StatsRecorder::endFrame();
    LL_PROFILER_FRAME_END;

    return ! LLApp::isRunning();
}

S32 LLAppViewer::updateTextureThreads(F32 max_time)
{
    size_t work_pending = 0;
    {
        LL_PROFILE_ZONE_NAMED_CATEGORY_APP("Texture Cache");
        work_pending += LLAppViewer::getTextureCache()->update(max_time); // unpauses the texture cache thread
    }
    {
        LL_PROFILE_ZONE_NAMED_CATEGORY_APP("Image Decode");
        work_pending += LLAppViewer::getImageDecodeThread()->update(max_time); // unpauses the image thread
    }
    {
        LL_PROFILE_ZONE_NAMED_CATEGORY_APP("Image Fetch");
        work_pending += LLAppViewer::getTextureFetch()->update(max_time); // unpauses the texture fetch thread
    }
    return static_cast<S32>(work_pending);
}

void LLAppViewer::flushLFSIO()
{
    S32 pending = LLLFSThread::updateClass(0);
    if (pending > 0)
    {
        LL_INFOS() << "Waiting for pending IO to finish: " << pending << LL_ENDL;
        while (1)
        {
            pending = LLLFSThread::updateClass(0);
            if (!pending)
            {
                break;
            }
            ms_sleep(100);
        }
    }
}

bool LLAppViewer::cleanup()
{
    //ditch LLVOAvatarSelf instance
    gAgentAvatarp = NULL;

    // Sanity check to catch cases where someone forgot to do an RlvActions::isRlvEnabled() check
    LL_ERRS_IF(!RlvHandler::isEnabled() && RlvHandler::instanceExists()) << "RLV handler instance exists even though RLVa is disabled" << LL_ENDL;

    LLNotifications::instance().clear();

    // workaround for DEV-35406 crash on shutdown
    LLEventPumps::instance().reset(true);

    //dump scene loading monitor results
    if (LLSceneMonitor::instanceExists())
    {
        if (!isSecondInstance())
        {
            std::string dump_path = gDirUtilp->getExpandedFilename(LL_PATH_LOGS, "scene_monitor_results.csv");
            LLSceneMonitor::instance().dumpToFile(dump_path);
        }
        LLSceneMonitor::deleteSingleton();
    }

    // There used to be an 'if (LLFastTimerView::sAnalyzePerformance)' block
    // here, completely redundant with the one that occurs later in this same
    // function. Presumably the duplication was due to an automated merge gone
    // bad. Not knowing which instance to prefer, we chose to retain the later
    // one because it happens just after mFastTimerLogThread is deleted. This
    // comment is in case we guessed wrong, so we can move it here instead.

#if LL_LINUX
    // remove any old breakpad minidump files from the log directory
    if (! isError())
    {
        std::string logdir = gDirUtilp->getExpandedFilename(LL_PATH_LOGS, "");
        gDirUtilp->deleteFilesInDir(logdir, "*-*-*-*-*.dmp");
    }
#endif

    // Kill off LLLeap objects. We can find them all because LLLeap is derived
    // from LLInstanceTracker.
    LLLeap::instance_snapshot().deleteAll();

    //flag all elements as needing to be destroyed immediately
    // to ensure shutdown order
    LLMortician::setZealous(true);

    // Give any remaining SLPlugin instances a chance to exit cleanly.
    LLPluginProcessParent::shutdown();

    disconnectViewer();
    LLViewerCamera::deleteSingleton();

    LL_INFOS() << "Viewer disconnected" << LL_ENDL;

    if (gKeyboard)
    {
        gKeyboard->resetKeys();
    }

    display_cleanup();

    release_start_screen(); // just in case

    LLError::logToFixedBuffer(NULL); // stop the fixed buffer recorder

    LL_INFOS() << "Cleaning Up" << LL_ENDL;

    // shut down mesh streamer
    gMeshRepo.shutdown();

    // shut down Havok
    LLPhysicsExtensions::quitSystem();

    // Must clean up texture references before viewer window is destroyed.
    if(LLHUDManager::instanceExists())
    {
        LLHUDManager::getInstance()->updateEffects();
        LLHUDObject::updateAll();
        LLHUDManager::getInstance()->cleanupEffects();
        LLHUDObject::cleanupHUDObjects();
        LL_INFOS() << "HUD Objects cleaned up" << LL_ENDL;
    }

    LLKeyframeDataCache::clear();

    // End TransferManager before deleting systems it depends on (Audio, AssetStorage)
#if 0 // this seems to get us stuck in an infinite loop...
    gTransferManager.cleanup();
#endif

    // Note: this is where gWorldMap used to be deleted.

    // Note: this is where gHUDManager used to be deleted.
    if(LLHUDManager::instanceExists())
    {
        LLHUDManager::getInstance()->shutdownClass();
    }

    delete gAssetStorage;
    gAssetStorage = NULL;

    LLPolyMesh::freeAllMeshes();

    LLStartUp::cleanupNameCache();

    // Note: this is where gLocalSpeakerMgr and gActiveSpeakerMgr used to be deleted.

    if (LLWorldMap::instanceExists())
    {
        LLWorldMap::getInstance()->reset(); // release any images
    }

    LLCalc::cleanUp();

    LL_INFOS() << "Global stuff deleted" << LL_ENDL;

    if (gAudiop)
    {
        LL_INFOS() << "Shutting down audio" << LL_ENDL;

        // be sure to stop the internet stream cleanly BEFORE destroying the interface to stop it.
        gAudiop->stopInternetStream();
        // shut down the streaming audio sub-subsystem first, in case it relies on not outliving the general audio subsystem.
        LLStreamingAudioInterface *sai = gAudiop->getStreamingAudioImpl();
        delete sai;
        gAudiop->setStreamingAudioImpl(NULL);

        // shut down the audio subsystem
        gAudiop->shutdown();

        delete gAudiop;
        gAudiop = NULL;
    }

    // Note: this is where LLFeatureManager::getInstance()-> used to be deleted.

    // Patch up settings for next time
    // Must do this before we delete the viewer window,
    // such that we can suck rectangle information out of
    // it.
    cleanupSavedSettings();
    LL_INFOS() << "Settings patched up" << LL_ENDL;

    // delete some of the files left around in the cache.
    removeCacheFiles("*.wav");
    removeCacheFiles("*.tmp");
    removeCacheFiles("*.lso");
    removeCacheFiles("*.out");
    removeCacheFiles("*.dsf");
    removeCacheFiles("*.bodypart");
    removeCacheFiles("*.clothing");

    LL_INFOS() << "Cache files removed" << LL_ENDL;

    LL_INFOS() << "Shutting down Views" << LL_ENDL;

    // Destroy the UI
    if( gViewerWindow)
        gViewerWindow->shutdownViews();

    LL_INFOS() << "Cleaning up Inventory" << LL_ENDL;

    // Cleanup Inventory after the UI since it will delete any remaining observers
    // (Deleted observers should have already removed themselves)
    gInventory.cleanupInventory();

    LLCoros::getInstance()->printActiveCoroutines();

    LL_INFOS() << "Cleaning up Selections" << LL_ENDL;

    // Clean up selection managers after UI is destroyed, as UI may be observing them.
    // Clean up before GL is shut down because we might be holding on to objects with texture references
    LLSelectMgr::cleanupGlobals();

    LL_INFOS() << "Shutting down OpenGL" << LL_ENDL;

    // Shut down OpenGL
    if( gViewerWindow)
    {
        gViewerWindow->shutdownGL();

        // Destroy window, and make sure we're not fullscreen
        // This may generate window reshape and activation events.
        // Therefore must do this before destroying the message system.
        delete gViewerWindow;
        gViewerWindow = NULL;
        LL_INFOS() << "ViewerWindow deleted" << LL_ENDL;
    }

    LLSplashScreen::show();
    LLSplashScreen::update(LLTrans::getString("ShuttingDown"));

    LL_INFOS() << "Cleaning up Keyboard & Joystick" << LL_ENDL;

    // viewer UI relies on keyboard so keep it aound until viewer UI isa gone
    delete gKeyboard;
    gKeyboard = NULL;

    if (LLViewerJoystick::instanceExists())
    {
        // Turn off Space Navigator and similar devices
        LLViewerJoystick::getInstance()->terminate();
    }
    LLGameControl::terminate();

    LL_INFOS() << "Cleaning up Objects" << LL_ENDL;

    LLViewerObject::cleanupVOClasses();

    SUBSYSTEM_CLEANUP(LLAvatarAppearance);

    LLTracker::cleanupInstance();

    // *FIX: This is handled in LLAppViewerWin32::cleanup().
    // I'm keeping the comment to remember its order in cleanup,
    // in case of unforseen dependency.
    //#if LL_WINDOWS
    //  gDXHardware.cleanup();
    //#endif // LL_WINDOWS

    LLVolumeMgr* volume_manager = LLPrimitive::getVolumeManager();
    if (!volume_manager->cleanup())
    {
        LL_WARNS() << "Remaining references in the volume manager!" << LL_ENDL;
    }
    LLPrimitive::cleanupVolumeManager();

    LL_INFOS() << "Additional Cleanup..." << LL_ENDL;

    LLViewerParcelMgr::cleanupGlobals();

    // *Note: this is where gViewerStats used to be deleted.

    //end_messaging_system();

    LLPrimitive::cleanupVolumeManager();
    SUBSYSTEM_CLEANUP(LLWorldMapView);
    SUBSYSTEM_CLEANUP(LLFolderViewItem);

    LL_INFOS() << "Saving Data" << LL_ENDL;

    // Store the time of our current logoff
    gSavedPerAccountSettings.setU32("LastLogoff", (U32)time_corrected());

    if (LLEnvironment::instanceExists())
    {
        //Store environment settings if necessary
        LLEnvironment::getInstance()->saveToSettings();
    }

    // Must do this after all panels have been deleted because panels that have persistent rects
    // save their rects on delete.
    gSavedSettings.saveToFile(gSavedSettings.getString("ClientSettingsFile"), true);

    LLUIColorTable::instance().saveUserSettings();

    // PerAccountSettingsFile should be empty if no user has been logged on.
    // *FIX:Mani This should get really saved in a "logoff" mode.
    if (gSavedSettings.getString("PerAccountSettingsFile").empty())
    {
        LL_INFOS() << "Not saving per-account settings; don't know the account name yet." << LL_ENDL;
    }
    // Only save per account settings if the previous login succeeded, otherwise
    // we might end up with a cleared out settings file in case a previous login
    // failed after loading per account settings.
    else if (!mSavePerAccountSettings)
    {
        LL_INFOS() << "Not saving per-account settings; last login was not successful." << LL_ENDL;
    }
    else
    {
        gSavedPerAccountSettings.saveToFile(gSavedSettings.getString("PerAccountSettingsFile"), true);
        LL_INFOS() << "Saved settings" << LL_ENDL;

        if (LLViewerParcelAskPlay::instanceExists())
        {
            LLViewerParcelAskPlay::getInstance()->saveSettings();
        }
    }

    std::string warnings_settings_filename = gDirUtilp->getExpandedFilename(LL_PATH_USER_SETTINGS, getSettingsFilename("Default", "Warnings"));
    gWarningSettings.saveToFile(warnings_settings_filename, true);

    // Save URL history file
    LLURLHistory::saveFile("url_history.xml");

    // save mute list. gMuteList used to also be deleted here too.
    if (gAgent.isInitialized() && LLMuteList::instanceExists())
    {
        LLMuteList::getInstance()->cache(gAgent.getID());
    }

    //save call log list
    if (LLConversationLog::instanceExists())
    {
        LLConversationLog::instance().cache();
    }

    clearSecHandler();

    if (mPurgeCacheOnExit)
    {
        LL_INFOS() << "Purging all cache files on exit" << LL_ENDL;
        gDirUtilp->deleteFilesInDir(gDirUtilp->getExpandedFilename(LL_PATH_CACHE,""), "*.*");
    }

    writeDebugInfo();

    LLLocationHistory::getInstance()->save();

    LLAvatarIconIDCache::getInstance()->save();

    // Stop the plugin read thread if it's running.
    LLPluginProcessParent::setUseReadThread(false);

    LL_INFOS() << "Shutting down Threads" << LL_ENDL;

    // Let threads finish
    LLTimer idleTimer;
    idleTimer.reset();
    const F64 max_idle_time = 5.f; // 5 seconds
    while(1)
    {
        S32 pending = 0;
        pending += static_cast<S32>(LLAppViewer::getTextureCache()->update(1)); // unpauses the worker thread
        pending += static_cast<S32>(LLAppViewer::getImageDecodeThread()->update(1)); // unpauses the image thread
        pending += static_cast<S32>(LLAppViewer::getTextureFetch()->update(1)); // unpauses the texture fetch thread
        pending += LLLFSThread::updateClass(0);
        F64 idle_time = idleTimer.getElapsedTimeF64();
        if(!pending)
        {
            break ; //done
        }
        else if(idle_time >= max_idle_time)
        {
            LL_WARNS() << "Quitting with pending background tasks." << LL_ENDL;
            break;
        }
    }

    if (mPurgeUserDataOnExit)
    {
        // Ideally we should not save anything from this session since it is going to be purged now,
        // but this is a very 'rare' case (user deleting himself), not worth overcomplicating 'save&cleanup' code
        std::string user_path = gDirUtilp->getOSUserAppDir() + gDirUtilp->getDirDelimiter() + LLStartUp::getUserId();
        gDirUtilp->deleteDirAndContents(user_path);
    }

    // Delete workers first
    // shotdown all worker threads before deleting them in case of co-dependencies
    mAppCoreHttp.requestStop();
    sTextureFetch->shutdown();
    sTextureCache->shutdown();
    sImageDecodeThread->shutdown();
    sPurgeDiskCacheThread->shutdown();
    if (mGeneralThreadPool)
    {
        mGeneralThreadPool->close();
    }

    sTextureFetch->shutDownTextureCacheThread() ;
    LLLFSThread::sLocal->shutdown();

    LL_INFOS() << "Shutting down message system" << LL_ENDL;
    end_messaging_system();

    // Non-LLCurl libcurl library
    mAppCoreHttp.cleanup();

    SUBSYSTEM_CLEANUP(LLFilePickerThread);
    SUBSYSTEM_CLEANUP(LLDirPickerThread);

    //MUST happen AFTER SUBSYSTEM_CLEANUP(LLCurl)
    delete sTextureCache;
    sTextureCache = NULL;
    if (sTextureFetch)
    {
        sTextureFetch->shutdown();
        sTextureFetch->waitOnPending();
        delete sTextureFetch;
        sTextureFetch = NULL;
    }
    delete sImageDecodeThread;
    sImageDecodeThread = NULL;
    delete mFastTimerLogThread;
    mFastTimerLogThread = NULL;
    delete sPurgeDiskCacheThread;
    sPurgeDiskCacheThread = NULL;
    delete mGeneralThreadPool;
    mGeneralThreadPool = NULL;

    if (LLFastTimerView::sAnalyzePerformance)
    {
        LL_INFOS() << "Analyzing performance" << LL_ENDL;

        std::string baseline_name = LLTrace::BlockTimer::sLogName + "_baseline.slp";
        std::string current_name  = LLTrace::BlockTimer::sLogName + ".slp";
        std::string report_name   = LLTrace::BlockTimer::sLogName + "_report.csv";

        LLFastTimerView::doAnalysis(
            gDirUtilp->getExpandedFilename(LL_PATH_LOGS, baseline_name),
            gDirUtilp->getExpandedFilename(LL_PATH_LOGS, current_name),
            gDirUtilp->getExpandedFilename(LL_PATH_LOGS, report_name));
    }

    SUBSYSTEM_CLEANUP(LLMetricPerformanceTesterBasic) ;

    LL_INFOS() << "Cleaning up Media and Textures" << LL_ENDL;

    //Note:
    //SUBSYSTEM_CLEANUP(LLViewerMedia) has to be put before gTextureList.shutdown()
    //because some new image might be generated during cleaning up media. --bao
    gTextureList.shutdown(); // shutdown again in case a callback added something
    LLUIImageList::getInstance()->cleanUp();

    SUBSYSTEM_CLEANUP(LLImage);
    SUBSYSTEM_CLEANUP(LLLFSThread);

    LL_INFOS() << "Misc Cleanup" << LL_ENDL;

    gSavedSettings.cleanup();
    LLUIColorTable::instance().clear();

    LLWatchdog::getInstance()->cleanup();

    LLViewerAssetStatsFF::cleanup();

    // If we're exiting to launch an URL, do that here so the screen
    // is at the right resolution before we launch IE.
    if (!gLaunchFileOnQuit.empty())
    {
        LL_INFOS() << "Launch file on quit." << LL_ENDL;
#if LL_WINDOWS
        // Indicate an application is starting.
        SetCursor(LoadCursor(NULL, IDC_WAIT));
#endif

        // HACK: Attempt to wait until the screen res. switch is complete.
        ms_sleep(1000);

        LLWeb::loadURLExternal( gLaunchFileOnQuit, false );
        LL_INFOS() << "File launched." << LL_ENDL;
    }
    // make sure nothing uses applyProxySettings by this point.
    LL_INFOS() << "Cleaning up LLProxy." << LL_ENDL;
    SUBSYSTEM_CLEANUP(LLProxy);
    LLCore::LLHttp::cleanup();

    ll_close_fail_log();

    LLError::LLCallStacks::cleanup();
    destroy_simpletons();

    // It's not at first obvious where, in this long sequence, a generic cleanup
    // call OUGHT to go. So let's say this: as we migrate cleanup from
    // explicit hand-placed calls into the generic mechanism, eventually
    // all cleanup will get subsumed into the generic call. So the calls you
    // still see above are calls that MUST happen before the generic cleanup
    // kicks in.

    // This calls every remaining LLSingleton's cleanupSingleton() and
    // deleteSingleton() methods.
    LLSingletonBase::deleteAll();

    LLSplashScreen::hide();

    LL_INFOS() << "Goodbye!" << LL_ENDL;

    removeDumpDir();

    // return 0;
    return true;
}

void LLAppViewer::initGeneralThread()
{
    if (mGeneralThreadPool)
    {
        return;
    }

    mGeneralThreadPool = new LL::ThreadPool("General", 3);
    mGeneralThreadPool->start();
}

bool LLAppViewer::initThreads()
{
    static const bool enable_threads = true;

    LLImage::initClass(gSavedSettings.getBOOL("TextureNewByteRange"),gSavedSettings.getS32("TextureReverseByteRange"));

    LLLFSThread::initClass(enable_threads && true); // TODO: fix crashes associated with this shutdo

    //auto configure thread count
    LLSD threadCounts = gSavedSettings.getLLSD("ThreadPoolSizes");

    // get the number of concurrent threads that can run
    S32 cores = std::thread::hardware_concurrency();
#if LL_DARWIN
    if (!gGLManager.mIsApple)
    {
        cores /= 2;
    }
#endif
    U32 max_cores = gSavedSettings.getU32("EmulateCoreCount");
    if (max_cores != 0)
    {
        cores = llmin(cores, (S32) max_cores);
    }

    // always use at least 2 threads for image decoding to prevent
    // a single texture blocking all other textures from decoding
    S32 image_decode_count = llclamp(cores - 6, 2, 16);

    threadCounts["ImageDecode"] = image_decode_count;
    gSavedSettings.setLLSD("ThreadPoolSizes", threadCounts);

    // Image decoding
    LLAppViewer::sImageDecodeThread = new LLImageDecodeThread(enable_threads && true);
    LLAppViewer::sTextureCache = new LLTextureCache(enable_threads && true);
    LLAppViewer::sTextureFetch = new LLTextureFetch(LLAppViewer::getTextureCache(),
                                                    enable_threads && true,
                                                    app_metrics_qa_mode);

    // general task background thread (LLPerfStats, etc)
    LLAppViewer::instance()->initGeneralThread();

    LLAppViewer::sPurgeDiskCacheThread = new LLPurgeDiskCacheThread();

    if (LLTrace::BlockTimer::sLog || LLTrace::BlockTimer::sMetricLog)
    {
        LLTrace::BlockTimer::setLogLock(new LLMutex());
        mFastTimerLogThread = new LLFastTimerLogThread(LLTrace::BlockTimer::sLogName);
        mFastTimerLogThread->start();
    }

    // Mesh streaming and caching
    gMeshRepo.init();

    LLFilePickerThread::initClass();
    LLDirPickerThread::initClass();

    // *FIX: no error handling here!
    return true;
}

void errorCallback(LLError::ELevel level, const std::string &error_string)
{
    if (level == LLError::LEVEL_ERROR)
    {
#ifndef LL_RELEASE_FOR_DOWNLOAD
        std::string message = error_string +
            "\n\n\nThis is a developer-only notification!\nThis notification won't be present in Release for download build";
        OSMessageBox(message, LLTrans::getString("MBFatalError"), OSMB_OK);
#endif

        gDebugInfo["FatalMessage"] = error_string;
        // We're not already crashing -- we simply *intend* to crash. Since we
        // haven't actually trashed anything yet, we can afford to write the whole
        // static info file.
        LLAppViewer::instance()->writeDebugInfo();
    }
}

void errorHandler(const std::string& title_string, const std::string& message_string, S32 code)
{
    if (!message_string.empty())
    {
        OSMessageBox(message_string, title_string.empty() ? LLTrans::getString("MBFatalError") : title_string, OSMB_OK);
    }
    switch (code)
    {
    case LLError::LLUserWarningMsg::ERROR_OTHER:
        LLAppViewer::instance()->createErrorMarker(LAST_EXEC_OTHER_CRASH);
        break;
    case LLError::LLUserWarningMsg::ERROR_BAD_ALLOC:
        LLAppViewer::instance()->createErrorMarker(LAST_EXEC_BAD_ALLOC);
        break;
    case LLError::LLUserWarningMsg::ERROR_MISSING_FILES:
        LLAppViewer::instance()->createErrorMarker(LAST_EXEC_MISSING_FILES);
        break;
    default:
        break;
    }
}

void LLAppViewer::initLoggingAndGetLastDuration()
{
    //
    // Set up logging defaults for the viewer
    //
    LLError::initForApplication( gDirUtilp->getExpandedFilename(LL_PATH_USER_SETTINGS, "")
                                ,gDirUtilp->getExpandedFilename(LL_PATH_APP_SETTINGS, "")
                                );
    LLError::addGenericRecorder(&errorCallback);
    //LLError::setTimeFunction(getRuntime);

    LLError::LLUserWarningMsg::setHandler(errorHandler);


    if (mSecondInstance)
    {
        LLFile::mkdir(gDirUtilp->getDumpLogsDirPath());

        LLUUID uid;
        uid.generate();
        LLError::logToFile(gDirUtilp->getDumpLogsDirPath(uid.asString() + ".log"));
    }
    else
    {
        // Remove the last ".old" log file.
        std::string old_log_file = gDirUtilp->getExpandedFilename(LL_PATH_LOGS,
            "SecondLife.old");
        LLFile::remove(old_log_file);

        // Get name of the log file
        std::string log_file = gDirUtilp->getExpandedFilename(LL_PATH_LOGS,
            "SecondLife.log");
        /*
        * Before touching any log files, compute the duration of the last run
        * by comparing the ctime of the previous start marker file with the ctime
        * of the last log file.
        */
        std::string start_marker_file_name = gDirUtilp->getExpandedFilename(LL_PATH_LOGS, START_MARKER_FILE_NAME);
        llstat start_marker_stat;
        llstat log_file_stat;
        std::ostringstream duration_log_stream; // can't log yet, so save any message for when we can below
        int start_stat_result = LLFile::stat(start_marker_file_name, &start_marker_stat);
        int log_stat_result = LLFile::stat(log_file, &log_file_stat);
        if (0 == start_stat_result && 0 == log_stat_result)
        {
            int elapsed_seconds = (int)(log_file_stat.st_ctime - start_marker_stat.st_ctime);
            // only report a last run time if the last viewer was the same version
            // because this stat will be counted against this version
            if (markerIsSameVersion(start_marker_file_name))
            {
                gLastExecDuration = elapsed_seconds;
            }
            else
            {
                duration_log_stream << "start marker from some other version; duration is not reported";
                gLastExecDuration = -1;
            }
        }
        else
        {
            // at least one of the LLFile::stat calls failed, so we can't compute the run time
            duration_log_stream << "duration stat failure; start: " << start_stat_result << " log: " << log_stat_result;
            gLastExecDuration = -1; // unknown
        }
        std::string duration_log_msg(duration_log_stream.str());

        // Create a new start marker file for comparison with log file time for the next run
        LLAPRFile start_marker_file;
        start_marker_file.open(start_marker_file_name, LL_APR_WB);
        if (start_marker_file.getFileHandle())
        {
            recordMarkerVersion(start_marker_file);
            start_marker_file.close();
        }

        // Rename current log file to ".old"
        LLFile::rename(log_file, old_log_file);

        // Set the log file to SecondLife.log
        LLError::logToFile(log_file);
        LL_INFOS() << "Started logging to " << log_file << LL_ENDL;
        if (!duration_log_msg.empty())
        {
            LL_WARNS("MarkerFile") << duration_log_msg << LL_ENDL;
        }

        std::string user_data_path_cef_log = gDirUtilp->getExpandedFilename(LL_PATH_LOGS, "cef.log");
        if (gDirUtilp->fileExists(user_data_path_cef_log))
        {
            std::string user_data_path_cef_old = gDirUtilp->getExpandedFilename(LL_PATH_LOGS, "cef.old");
            LLFile::remove(user_data_path_cef_old, ENOENT);
            LLFile::rename(user_data_path_cef_log, user_data_path_cef_old);
        }
    }
}

bool LLAppViewer::loadSettingsFromDirectory(const std::string& location_key,
                        bool set_defaults)
{
    if (!mSettingsLocationList)
    {
        LL_ERRS() << "Invalid settings location list" << LL_ENDL;
    }

    for (const SettingsGroup& group : mSettingsLocationList->groups)
    {
        // skip settings groups that aren't the one we requested
        if (group.name() != location_key) continue;

        ELLPath path_index = (ELLPath)group.path_index();
        if(path_index <= LL_PATH_NONE || path_index >= LL_PATH_LAST)
        {
            LL_ERRS() << "Out of range path index in app_settings/settings_files.xml" << LL_ENDL;
            return false;
        }

        for (const SettingsFile& file : group.files)
        {
            LL_INFOS("Settings") << "Attempting to load settings for the group " << file.name()
                << " - from location " << location_key << LL_ENDL;

            auto settings_group = LLControlGroup::getInstance(file.name);
            if(!settings_group)
            {
                LL_WARNS("Settings") << "No matching settings group for name " << file.name() << LL_ENDL;
                continue;
            }

            std::string full_settings_path;

            if (file.file_name_setting.isProvided()
                && gSavedSettings.controlExists(file.file_name_setting()))
            {
                // try to find filename stored in file_name_setting control
                full_settings_path = gSavedSettings.getString(file.file_name_setting());
                if (full_settings_path.empty())
                {
                    continue;
                }
                else if (!gDirUtilp->fileExists(full_settings_path))
                {
                    // search in default path
                    full_settings_path = gDirUtilp->getExpandedFilename((ELLPath)path_index, full_settings_path);
                }
            }
            else
            {
                // by default, use specified file name
                full_settings_path = gDirUtilp->getExpandedFilename((ELLPath)path_index, file.file_name());
            }

            if(settings_group->loadFromFile(full_settings_path, set_defaults, file.persistent))
            {   // success!
                LL_INFOS("Settings") << "Loaded settings file " << full_settings_path << LL_ENDL;
            }
            else
            {   // failed to load
                if(file.required)
                {
                    LLError::LLUserWarningMsg::showMissingFiles();
                    LL_ERRS() << "Error: Cannot load required settings file from: " << full_settings_path << LL_ENDL;
                    return false;
                }
                else
                {
                    // only complain if we actually have a filename at this point
                    if (!full_settings_path.empty())
                    {
                        LL_INFOS("Settings") << "Cannot load " << full_settings_path << " - No settings found." << LL_ENDL;
                    }
                }
            }
        }
    }

    return true;
}

std::string LLAppViewer::getSettingsFilename(const std::string& location_key,
                                             const std::string& file)
{
    for (const SettingsGroup& group : mSettingsLocationList->groups)
    {
        if (group.name() == location_key)
        {
            for (const SettingsFile& settings_file : group.files)
            {
                if (settings_file.name() == file)
                {
                    return settings_file.file_name;
                }
            }
        }
    }

    return std::string();
}

void LLAppViewer::loadColorSettings()
{
    LLUIColorTable::instance().loadFromSettings();
}

namespace
{
    void handleCommandLineError(LLControlGroupCLP& clp)
    {
        LL_WARNS() << "Error parsing command line options. Command Line options ignored."  << LL_ENDL;

        LL_INFOS() << "Command line usage:\n" << clp << LL_ENDL;

        OSMessageBox(STRINGIZE(LLTrans::getString("MBCmdLineError") << clp.getErrorMessage()),
                     LLStringUtil::null,
                     OSMB_OK);
    }
} // anonymous namespace

// Set a named control temporarily for this session, as when set via the command line --set option.
// Name can be specified as "<control_group>.<control_name>", with default group being Global.
bool tempSetControl(const std::string& name, const std::string& value)
{
    std::string name_part;
    std::string group_part;
    LLControlVariable* control = NULL;

    // Name can be further split into ControlGroup.Name, with the default control group being Global
    size_t pos = name.find('.');
    if (pos != std::string::npos)
    {
        group_part = name.substr(0, pos);
        name_part = name.substr(pos+1);
        LL_INFOS() << "Setting " << group_part << "." << name_part << " to " << value << LL_ENDL;
        auto g = LLControlGroup::getInstance(group_part);
        if (g) control = g->getControl(name_part);
    }
    else
    {
        LL_INFOS() << "Setting Global." << name << " to " << value << LL_ENDL;
        control = gSavedSettings.getControl(name);
    }

    if (control)
    {
        control->setValue(value, false);
        return true;
    }
    return false;
}

bool LLAppViewer::initConfiguration()
{
    // Load settings files list
    std::string settings_file_list = gDirUtilp->getExpandedFilename(LL_PATH_APP_SETTINGS, "settings_files.xml");
    LLXMLNodePtr root;
    bool success = LLXMLNode::parseFile(settings_file_list, root, NULL);
    if (!success)
    {
        LL_WARNS() << "Cannot load default configuration file " << settings_file_list << LL_ENDL;
        LLError::LLUserWarningMsg::showMissingFiles();
        if (gDirUtilp->fileExists(settings_file_list))
        {
            LL_ERRS() << "Cannot load default configuration file settings_files.xml. "
                << "Please reinstall viewer from https://secondlife.com/support/downloads/ "
                << "and contact https://support.secondlife.com if issue persists after reinstall."
                << LL_ENDL;
        }
        else
        {
            LL_ERRS() << "Default configuration file settings_files.xml not found. "
                << "Please reinstall viewer from https://secondlife.com/support/downloads/ "
                << "and contact https://support.secondlife.com if issue persists after reinstall."
                << LL_ENDL;
        }
    }

    mSettingsLocationList = new SettingsFiles();

    LLXUIParser parser;
    parser.readXUI(root, *mSettingsLocationList, settings_file_list);

    if (!mSettingsLocationList->validateBlock())
    {
        LLError::LLUserWarningMsg::showMissingFiles();
        LL_ERRS() << "Invalid settings file list " << settings_file_list << LL_ENDL;
    }

    // The settings and command line parsing have a fragile
    // order-of-operation:
    // - load defaults from app_settings
    // - set procedural settings values
    // - read command line settings
    // - selectively apply settings needed to load user settings.
    // - load overrides from user_settings
    // - apply command line settings (to override the overrides)
    // - load per account settings (happens in llstartup

    // - load defaults
    bool set_defaults = true;
    if (!loadSettingsFromDirectory("Default", set_defaults))
    {
        OSMessageBox(
            "Unable to load default settings file. The installation may be corrupted.",
            LLStringUtil::null,OSMB_OK);
        LLAppViewer::instance()->createErrorMarker(LAST_EXEC_MISSING_FILES);
        return false;
    }

    initStrings(); // setup paths for LLTrans based on settings files only
    // - set procedural settings
    // Note: can't use LL_PATH_PER_SL_ACCOUNT for any of these since we haven't logged in yet
    gSavedSettings.setString("ClientSettingsFile",
        gDirUtilp->getExpandedFilename(LL_PATH_USER_SETTINGS, getSettingsFilename("Default", "Global")));

#ifndef LL_RELEASE_FOR_DOWNLOAD
    // provide developer build only overrides for these control variables that are not
    // persisted to settings.xml
    if (LLControlVariable* c = gSavedSettings.getControl("AllowMultipleViewers"))
    {
        c->setValue(true, false);
    }

    gSavedSettings.setBOOL("QAMode", true);
    gSavedSettings.setS32("WatchdogEnabled", 0);
#endif

    // These are warnings that appear on the first experience of that condition.
    // They are already set in the settings_default.xml file, but still need to be added to LLFirstUse
    // for disable/reset ability
//  LLFirstUse::addConfigVariable("FirstBalanceIncrease");
//  LLFirstUse::addConfigVariable("FirstBalanceDecrease");
//  LLFirstUse::addConfigVariable("FirstSit");
//  LLFirstUse::addConfigVariable("FirstMap");
//  LLFirstUse::addConfigVariable("FirstGoTo");
//  LLFirstUse::addConfigVariable("FirstBuild");
//  LLFirstUse::addConfigVariable("FirstLeftClickNoHit");
//  LLFirstUse::addConfigVariable("FirstTeleport");
//  LLFirstUse::addConfigVariable("FirstOverrideKeys");
//  LLFirstUse::addConfigVariable("FirstAttach");
//  LLFirstUse::addConfigVariable("FirstAppearance");
//  LLFirstUse::addConfigVariable("FirstInventory");
//  LLFirstUse::addConfigVariable("FirstSandbox");
//  LLFirstUse::addConfigVariable("FirstFlexible");
//  LLFirstUse::addConfigVariable("FirstDebugMenus");
//  LLFirstUse::addConfigVariable("FirstSculptedPrim");
//  LLFirstUse::addConfigVariable("FirstVoice");
//  LLFirstUse::addConfigVariable("FirstMedia");

    // - read command line settings.
    LLControlGroupCLP clp;
    std::string cmd_line_config = gDirUtilp->getExpandedFilename(LL_PATH_APP_SETTINGS,
                                                          "cmd_line.xml");

    clp.configure(cmd_line_config, &gSavedSettings);

    if (!initParseCommandLine(clp))
    {
        handleCommandLineError(clp);
        return false;
    }

    // - selectively apply settings

    // If the user has specified a alternate settings file name.
    // Load it now before loading the user_settings/settings.xml
    if (clp.hasOption("settings"))
    {
        std::string user_settings_filename =
            gDirUtilp->getExpandedFilename(LL_PATH_USER_SETTINGS,
                                           clp.getOption("settings")[0]);
        gSavedSettings.setString("ClientSettingsFile", user_settings_filename);
        LL_INFOS("Settings")    << "Using command line specified settings filename: "
            << user_settings_filename << LL_ENDL;
    }

    // - load overrides from user_settings
    loadSettingsFromDirectory("User");

    if (gSavedSettings.getBOOL("FirstRunThisInstall"))
    {
        // Set firstrun flag to indicate that some further init actiona should be taken
        // like determining screen DPI value and so on
        mIsFirstRun = true;

        gSavedSettings.setBOOL("FirstRunThisInstall", false);
    }

    if (clp.hasOption("sessionsettings"))
    {
        std::string session_settings_filename = clp.getOption("sessionsettings")[0];
        gSavedSettings.setString("SessionSettingsFile", session_settings_filename);
        LL_INFOS("Settings")    << "Using session settings filename: "
            << session_settings_filename << LL_ENDL;
    }
    loadSettingsFromDirectory("Session");

    if (clp.hasOption("usersessionsettings"))
    {
        std::string user_session_settings_filename = clp.getOption("usersessionsettings")[0];
        gSavedSettings.setString("UserSessionSettingsFile", user_session_settings_filename);
        LL_INFOS("Settings") << "Using user session settings filename: "
            << user_session_settings_filename << LL_ENDL;

    }
    loadSettingsFromDirectory("UserSession");

    // - apply command line settings
    if (!clp.notify())
    {
        handleCommandLineError(clp);
        return false;
    }

    // Register the core crash option as soon as we can
    // if we want gdb post-mortem on cores we need to be up and running
    // ASAP or we might miss init issue etc.
    if (gSavedSettings.getBOOL("DisableCrashLogger"))
    {
        LL_WARNS() << "Crashes will be handled by system, stack trace logs and crash logger are both disabled" << LL_ENDL;
        disableCrashlogger();
    }

    gNonInteractive = gSavedSettings.getBOOL("NonInteractive");
    // Handle initialization from settings.
    // Start up the debugging console before handling other options.
    if (gSavedSettings.getBOOL("ShowConsoleWindow") && !gNonInteractive)
    {
        initConsole();
    }

    if (clp.hasOption("help"))
    {
        std::ostringstream msg;
        msg << LLTrans::getString("MBCmdLineUsg") << "\n" << clp;
        LL_INFOS()  << msg.str() << LL_ENDL;

        OSMessageBox(
            msg.str(),
            LLStringUtil::null,
            OSMB_OK);

        return false;
    }

    if (clp.hasOption("set"))
    {
        const LLCommandLineParser::token_vector_t& set_values = clp.getOption("set");
        if (0x1 & set_values.size())
        {
            LL_WARNS() << "Invalid '--set' parameter count." << LL_ENDL;
        }
        else
        {
            LLCommandLineParser::token_vector_t::const_iterator itr = set_values.begin();
            for (; itr != set_values.end(); ++itr)
            {
                const std::string& name = *itr;
                const std::string& value = *(++itr);
                if (!tempSetControl(name,value))
                {
                    LL_WARNS() << "Failed --set " << name << ": setting name unknown." << LL_ENDL;
                }
            }
        }
    }

    if (clp.hasOption("logevents"))
    {
        LLViewerEventRecorder::instance().setEventLoggingOn();
    }

    std::string CmdLineChannel(gSavedSettings.getString("CmdLineChannel"));
    if (!CmdLineChannel.empty())
    {
        LLVersionInfo::instance().resetChannel(CmdLineChannel);
    }

    // If we have specified crash on startup, set the global so we'll trigger the crash at the right time
    gCrashOnStartup = gSavedSettings.getBOOL("CrashOnStartup");

    if (gSavedSettings.getBOOL("LogPerformance"))
    {
        LLTrace::BlockTimer::sLog = true;
        LLTrace::BlockTimer::sLogName = std::string("performance");
    }

    std::string test_name(gSavedSettings.getString("LogMetrics"));
    if (!test_name.empty())
    {
        LLTrace::BlockTimer::sMetricLog = true;
        // '--logmetrics' is specified with a named test metric argument so the data gathering is done only on that test
        // In the absence of argument, every metric would be gathered (makes for a rather slow run and hard to decipher report...)
        LL_INFOS() << "'--logmetrics' argument : " << test_name << LL_ENDL;
        LLTrace::BlockTimer::sLogName = test_name;
    }

    if (clp.hasOption("graphicslevel"))
    {
        // User explicitly requested --graphicslevel on the command line. We
        // expect this switch has already set RenderQualityPerformance. Check
        // that value for validity later.
        // Capture the requested value separately from the settings variable
        // because, if this is the first run, LLViewerWindow's constructor
        // will call LLFeatureManager::applyRecommendedSettings(), which
        // overwrites this settings variable!
        mForceGraphicsLevel = gSavedSettings.getU32("RenderQualityPerformance");
    }

    LLFastTimerView::sAnalyzePerformance = gSavedSettings.getBOOL("AnalyzePerformance");
    gAgentPilot.setReplaySession(gSavedSettings.getBOOL("ReplaySession"));

    if (gSavedSettings.getBOOL("DebugSession"))
    {
        gDebugSession = true;
        gDebugGL = true;

        ll_init_fail_log(gDirUtilp->getExpandedFilename(LL_PATH_LOGS, "test_failures.log"));
    }

    if (gSavedSettings.getBOOL("RenderDebugGLSession"))
    {
        gDebugGLSession = true;
        gDebugGL = true;
        // gDebugGL can cause excessive logging
        // so it's limited to a single session
        gSavedSettings.setBOOL("RenderDebugGLSession", false);
    }

    if (gSavedSettings.getBOOL("RenderDebugTextureLabelLocalFilesSession"))
    {
        gDebugTextureLabelLocalFilesSession = true;
        // Texture label accounting for local files takes up memory in the
        // background, so don't persist.
        gSavedSettings.setBOOL("RenderDebugTextureLabelLocalFilesSession", false);
    }

    const LLControlVariable* skinfolder = gSavedSettings.getControl("SkinCurrent");
    if (skinfolder && LLStringUtil::null != skinfolder->getValue().asString())
    {
        // Examining "Language" may not suffice -- see LLUI::getLanguage()
        // logic. Unfortunately LLUI::getLanguage() doesn't yet do us much
        // good because we haven't yet called LLUI::initClass().
        gDirUtilp->setSkinFolder(skinfolder->getValue().asString(),
                                 gSavedSettings.getString("Language"));
    }

    if (gNonInteractive)
    {
        tempSetControl("AllowMultipleViewers", "true");
        tempSetControl("SLURLPassToOtherInstance", "false");
        tempSetControl("RenderWater", "false");
        tempSetControl("FlyingAtExit", "false");
        tempSetControl("WindowWidth", "1024");
        tempSetControl("WindowHeight", "200");
        LLError::setEnabledLogTypesMask(0);
        llassert_always(!gSavedSettings.getBOOL("SLURLPassToOtherInstance"));
    }

    // Handle slurl use. NOTE: Don't let SL-55321 reappear.
    // This initial-SLURL logic, up through the call to
    // sendURLToOtherInstance(), must precede LLSplashScreen::show() --
    // because if sendURLToOtherInstance() succeeds, we take a fast exit,
    // SKIPPING the splash screen and everything else.

    // *FIX: This init code should be made more robust to prevent
    // the issue SL-55321 from returning. One thought is to allow
    // only select options to be set from command line when a slurl
    // is specified. More work on the settings system is needed to
    // achieve this. For now...

    // *NOTE:Mani The command line parser parses tokens and is
    // setup to bail after parsing the '--url' option or the
    // first option specified without a '--option' flag (or
    // any other option that uses the 'last_option' setting -
    // see LLControlGroupCLP::configure())

    // What can happen is that someone can use IE (or potentially
    // other browsers) and do the rough equivalent of command
    // injection and steal passwords. Phoenix. SL-55321

    std::string starting_location;

    std::string cmd_line_login_location(gSavedSettings.getString("CmdLineLoginLocation"));
    if (!cmd_line_login_location.empty())
    {
        starting_location = cmd_line_login_location;
    }
    else
    {
        std::string default_login_location(gSavedSettings.getString("DefaultLoginLocation"));
        if (!default_login_location.empty())
        {
            starting_location = default_login_location;
        }
    }

    LLSLURL start_slurl;
    if (!starting_location.empty())
    {
        start_slurl = starting_location;
        LLStartUp::setStartSLURL(start_slurl);
        if(start_slurl.getType() == LLSLURL::LOCATION)
        {
            LLGridManager::getInstance()->setGridChoice(start_slurl.getGrid());
        }
    }

    // NextLoginLocation is set as a side effect of LLStartUp::setStartSLURL()
    std::string nextLoginLocation = gSavedSettings.getString( "NextLoginLocation" );
    if (!nextLoginLocation.empty())
    {
        LL_DEBUGS("AppInit")<<"set start from NextLoginLocation: "<<nextLoginLocation<<LL_ENDL;
        LLStartUp::setStartSLURL(LLSLURL(nextLoginLocation));
    }
    else if ((clp.hasOption("login") || clp.hasOption("autologin"))
             && gSavedSettings.getString("CmdLineLoginLocation").empty())
    {
        // If automatic login from command line with --login switch
        // init StartSLURL location.
        std::string start_slurl_setting = gSavedSettings.getString("LoginLocation");
        LL_DEBUGS("AppInit") << "start slurl setting '" << start_slurl_setting << "'" << LL_ENDL;
        LLStartUp::setStartSLURL(LLSLURL(start_slurl_setting));
    }
    else
    {
        // the login location will be set by the login panel (see LLPanelLogin)
    }

    //RN: if we received a URL, hand it off to the existing instance.
    // don't call anotherInstanceRunning() when doing URL handoff, as
    // it relies on checking a marker file which will not work when running
    // out of different directories

    if (start_slurl.isValid() &&
        (gSavedSettings.getBOOL("SLURLPassToOtherInstance")))
    {
        if (sendURLToOtherInstance(start_slurl.getSLURLString()))
        {
            // successfully handed off URL to existing instance, exit
            return false;
        }
    }

    // Display splash screen.  Must be after above check for previous
    // crash as this dialog is always frontmost.
    std::string splash_msg;
    LLStringUtil::format_map_t args;
    args["[APP_NAME]"] = LLTrans::getString("SECOND_LIFE");
    splash_msg = LLTrans::getString("StartupLoading", args);
    LLSplashScreen::show();
    LLSplashScreen::update(splash_msg);

    //LLVolumeMgr::initClass();
    LLVolumeMgr* volume_manager = new LLVolumeMgr();
    volume_manager->useMutex(); // LLApp and LLMutex magic must be manually enabled
    LLPrimitive::setVolumeManager(volume_manager);

    // Note: this is where we used to initialize gFeatureManagerp.

    gStartTime = totalTime();

    //
    // Set the name of the window
    //
    gWindowTitle = LLTrans::getString("APP_NAME");
#if LL_DEBUG
    gWindowTitle += std::string(" [DEBUG]");
#endif
    if (!gArgs.empty())
    {
        gWindowTitle += std::string(" ") + gArgs;
    }
    LLStringUtil::truncate(gWindowTitle, 255);

    //
    // Check for another instance of the app running
    // This happens AFTER LLSplashScreen::show(). That may or may not be
    // important.
    //
    if (mSecondInstance && !gSavedSettings.getBOOL("AllowMultipleViewers"))
    {
        OSMessageBox(
            LLTrans::getString("MBAlreadyRunning"),
            LLStringUtil::null,
            OSMB_OK);
        return false;
    }

    if (mSecondInstance)
    {
        // This is the second instance of SL. Mute voice,
        // but make sure the setting is *not* persisted.
        // Also see LLVivoxVoiceClient::voiceEnabled()
        LLControlVariable* enable_voice = gSavedSettings.getControl("EnableVoiceChat");
        if (enable_voice)
        {
            const bool DO_NOT_PERSIST = false;
            enable_voice->setValue(LLSD(false), DO_NOT_PERSIST);
        }
    }

    gLastRunVersion = gSavedSettings.getString("LastRunVersion");

    loadColorSettings();

    // Let anyone else who cares know that we've populated our settings
    // variables.
    for (const auto& key : LLControlGroup::key_snapshot())
    {
        // For each named instance of LLControlGroup, send an event saying
        // we've initialized an LLControlGroup instance by that name.
        LLEventPumps::instance().obtain("LLControlGroup").post(LLSDMap("init", key));
    }

    LLError::LLUserWarningMsg::setOutOfMemoryStrings(LLTrans::getString("MBOutOfMemoryTitle"), LLTrans::getString("MBOutOfMemoryErr"));

    return true; // Config was successful.
}

// The following logic is replicated in initConfiguration() (to be able to get
// some initial strings before we've finished initializing enough to know the
// current language) and also in init() (to initialize for real). Somehow it
// keeps growing, necessitating a method all its own.
void LLAppViewer::initStrings()
{
    std::string strings_file = "strings.xml";
    std::string strings_path_full = gDirUtilp->findSkinnedFilenameBaseLang(LLDir::XUI, strings_file);
    if (strings_path_full.empty() || !LLFile::isfile(strings_path_full))
    {
        std::string crash_reason;
        if (strings_path_full.empty())
        {
            crash_reason = "The file '" + strings_file + "' is not found";
        }
        else
        {
            llstat st;
            int rc = LLFile::stat(strings_path_full, &st);
            if (rc != 0)
            {
                crash_reason = "The file '" + strings_path_full + "' failed to get status. Error code: " + std::to_string(rc);
            }
            else if (S_ISDIR(st.st_mode))
            {
                crash_reason = "The filename '" + strings_path_full + "' is a directory name";
            }
            else
            {
                crash_reason = "The filename '" + strings_path_full + "' doesn't seem to be a regular file name";
            }
        }

        // initial check to make sure files are there failed
        gDirUtilp->dumpCurrentDirectories(LLError::LEVEL_WARN);
        LLError::LLUserWarningMsg::showMissingFiles();
        LL_ERRS() << "Viewer failed to open some of localization and UI files."
            << " " << crash_reason << "." << LL_ENDL;
    }
    LLTransUtil::parseStrings(strings_file, default_trans_args);
    LLTransUtil::parseLanguageStrings("language_settings.xml");

    // parseStrings() sets up the LLTrans substitution table. Add this one item.
    LLTrans::setDefaultArg("[sourceid]", gSavedSettings.getString("sourceid"));

    // Now that we've set "[sourceid]", have to go back through
    // default_trans_args and reinitialize all those other keys because some
    // of them, in turn, reference "[sourceid]".
    for (const std::string& key : default_trans_args)
    {
        std::string brackets(key), nobrackets(key);
        // Invalid to inspect key[0] if key is empty(). But then, the entire
        // body of this loop is pointless if key is empty().
        if (key.empty())
            continue;

        if (key[0] != '[')
        {
            // key was passed without brackets. That means that 'nobrackets'
            // is correct but 'brackets' is not.
            brackets = STRINGIZE('[' << brackets << ']');
        }
        else
        {
            // key was passed with brackets. That means that 'brackets' is
            // correct but 'nobrackets' is not. Erase the left bracket.
            nobrackets.erase(0, 1);
            std::string::size_type length(nobrackets.length());
            if (length && nobrackets[length - 1] == ']')
            {
                nobrackets.erase(length - 1);
            }
        }
        // Calling LLTrans::getString() is what embeds the other default
        // translation strings into this one.
        LLTrans::setDefaultArg(brackets, LLTrans::getString(nobrackets));
    }
}

bool LLAppViewer::meetsRequirementsForMaximizedStart()
{
    bool maximizedOk = (gSysMemory.getPhysicalMemoryKB() >= U32Gigabytes(1));

    return maximizedOk;
}

// virtual
void LLAppViewer::sendOutOfDiskSpaceNotification()
{
    LL_WARNS() << "Out of disk space notification requested" << LL_ENDL;
    LLNotificationsUtil::add("OutOfDiskSpace");
}

bool LLAppViewer::initWindow()
{
    LL_INFOS("AppInit") << "Initializing window..." << LL_ENDL;

    // store setting in a global for easy access and modification
    gHeadlessClient = gSavedSettings.getBOOL("HeadlessClient");

    // always start windowed
    bool ignorePixelDepth = gSavedSettings.getBOOL("IgnorePixelDepth");

    LLViewerWindow::Params window_params;
    window_params
        .title(gWindowTitle)
        .name(VIEWER_WINDOW_CLASSNAME)
        .x(gSavedSettings.getS32("WindowX"))
        .y(gSavedSettings.getS32("WindowY"))
        .width(gSavedSettings.getU32("WindowWidth"))
        .height(gSavedSettings.getU32("WindowHeight"))
        .min_width(gSavedSettings.getU32("MinWindowWidth"))
        .min_height(gSavedSettings.getU32("MinWindowHeight"))
        .fullscreen(gSavedSettings.getBOOL("FullScreen"))
        .ignore_pixel_depth(ignorePixelDepth)
        .first_run(mIsFirstRun);

    gViewerWindow = new LLViewerWindow(window_params);

    LL_INFOS("AppInit") << "gViewerwindow created." << LL_ENDL;

    // Need to load feature table before cheking to start watchdog.
    bool use_watchdog = false;
    int watchdog_enabled_setting = gSavedSettings.getS32("WatchdogEnabled");
    if (watchdog_enabled_setting == -1)
    {
        use_watchdog = !LLFeatureManager::getInstance()->isFeatureAvailable("WatchdogDisabled");
    }
    else
    {
        // The user has explicitly set this setting; always use that value.
        use_watchdog = bool(watchdog_enabled_setting);
    }

    LL_INFOS("AppInit") << "watchdog"
                        << (use_watchdog ? " " : " NOT ")
                        << "enabled"
                        << " (setting = " << watchdog_enabled_setting << ")"
                        << LL_ENDL;

    if (use_watchdog)
    {
        LLWatchdog::getInstance()->init();
    }

    LLNotificationsUI::LLNotificationManager::getInstance();


#ifdef LL_DARWIN
    //Satisfy both MAINT-3135 (OSX 10.6 and earlier) MAINT-3288 (OSX 10.7 and later)
    LLOSInfo& os_info = LLOSInfo::instance();
    if (os_info.mMajorVer == 10 && os_info.mMinorVer < 7)
    {
        if ( os_info.mMinorVer == 6 && os_info.mBuild < 8 )
            gViewerWindow->getWindow()->setOldResize(true);
    }
#endif

    if (gSavedSettings.getBOOL("WindowMaximized"))
    {
        gViewerWindow->getWindow()->maximize();
    }

    //
    // Initialize GL stuff
    //

    if (mForceGraphicsLevel && (LLFeatureManager::instance().isValidGraphicsLevel(*mForceGraphicsLevel)))
    {
        LLFeatureManager::getInstance()->setGraphicsLevel(*mForceGraphicsLevel, false);
        gSavedSettings.setU32("RenderQualityPerformance", *mForceGraphicsLevel);
    }

    // Set this flag in case we crash while initializing GL
    gSavedSettings.setBOOL("RenderInitError", true);
    gSavedSettings.saveToFile( gSavedSettings.getString("ClientSettingsFile"), true );

    gPipeline.init();
    LL_INFOS("AppInit") << "gPipeline Initialized" << LL_ENDL;

    stop_glerror();
    gViewerWindow->initGLDefaults();

    gSavedSettings.setBOOL("RenderInitError", false);
    gSavedSettings.saveToFile( gSavedSettings.getString("ClientSettingsFile"), true );

    // If we have a startup crash, it's usually near GL initialization, so simulate that.
    if (gCrashOnStartup)
    {
        LLAppViewer::instance()->forceErrorLLError();
    }

    //
    // Determine if the window should start maximized on initial run based
    // on graphics capability
    //
    if (gSavedSettings.getBOOL("FirstLoginThisInstall") && meetsRequirementsForMaximizedStart())
    {
        LL_INFOS("AppInit") << "This client met the requirements for a maximized initial screen." << LL_ENDL;
        gSavedSettings.setBOOL("WindowMaximized", true);
    }

    if (gSavedSettings.getBOOL("WindowMaximized"))
    {
        gViewerWindow->getWindow()->maximize();
    }

    LLUI::getInstance()->mWindow = gViewerWindow->getWindow();

    // Show watch cursor
    gViewerWindow->setCursor(UI_CURSOR_WAIT);

    // Finish view initialization
    gViewerWindow->initBase();

    // show viewer window
    //gViewerWindow->getWindow()->show();

    LL_INFOS("AppInit") << "Window initialization done." << LL_ENDL;

    return true;
}

bool LLAppViewer::isUpdaterMissing()
{
    return mUpdaterNotFound;
}

bool LLAppViewer::waitForUpdater()
{
    return !gSavedSettings.getBOOL("CmdLineSkipUpdater") && !mUpdaterNotFound && !gNonInteractive;
}

void LLAppViewer::writeDebugInfo(bool isStatic)
{
#if LL_WINDOWS && LL_BUGSPLAT
    // bugsplat does not create dump folder and debug logs are written directly
    // to logs folder, so it conflicts with main instance
    if (mSecondInstance)
    {
        return;
    }
#endif

    //Try to do the minimum when writing data during a crash.
    std::string* debug_filename;
    debug_filename = ( isStatic
        ? getStaticDebugFile()
        : getDynamicDebugFile() );

    LL_INFOS() << "Writing debug file " << *debug_filename << LL_ENDL;
    llofstream out_file(debug_filename->c_str());

    isStatic ?  LLSDSerialize::toPrettyXML(gDebugInfo, out_file)
             :  LLSDSerialize::toPrettyXML(gDebugInfo["Dynamic"], out_file);
}

LLSD LLAppViewer::getViewerInfo() const
{
    // The point of having one method build an LLSD info block and the other
    // construct the user-visible About string is to ensure that the same info
    // is available to a getInfo() caller as to the user opening
    // LLFloaterAbout.
    LLSD info;
    auto& versionInfo(LLVersionInfo::instance());
    // With GitHub builds, the build number is too big to fit in a 32-bit int,
    // and LLSD doesn't deal with integers wider than int. Use string.
    info["VIEWER_VERSION"] = llsd::array(versionInfo.getMajor(), versionInfo.getMinor(),
                                         versionInfo.getPatch(), stringize(versionInfo.getBuild()));
    info["VIEWER_VERSION_STR"] = versionInfo.getVersion();
    info["CHANNEL"] = versionInfo.getChannel();
    info["ADDRESS_SIZE"] = ADDRESS_SIZE;
    std::string build_config = versionInfo.getBuildConfig();
    if (build_config != "Release")
    {
        info["BUILD_CONFIG"] = build_config;
    }

    // return a URL to the release notes for this viewer, such as:
    // https://releasenotes.secondlife.com/viewer/2.1.0.123456.html
    std::string url = versionInfo.getReleaseNotes(); // VVM supplied
    if (url.empty())
    {
        url = LLTrans::getString("RELEASE_NOTES_BASE_URL");
        if (!LLStringUtil::endsWith(url, "/"))
            url += "/";
        url += LLURI::escape(versionInfo.getVersion()) + ".html";
    }
    info["VIEWER_RELEASE_NOTES_URL"] = url;

    // Position
    LLViewerRegion* region = gAgent.getRegion();
    if (region)
    {
        LLVector3d pos = gAgent.getPositionGlobal();
        info["POSITION"] = ll_sd_from_vector3d(pos);
        info["POSITION_LOCAL"] = ll_sd_from_vector3(gAgent.getPosAgentFromGlobal(pos));
        info["REGION"] = region->getName();

        boost::regex regex("\\.(secondlife|lindenlab)\\..*");
        info["HOSTNAME"] = boost::regex_replace(region->getSimHostName(), regex, "");
        info["SERVER_VERSION"] = gLastVersionChannel;
        LLSLURL slurl;
        LLAgentUI::buildSLURL(slurl);
        info["SLURL"] = slurl.getSLURLString();
    }

    // CPU
    info["CPU"] = gSysCPU.getCPUString();
    info["MEMORY_MB"] = LLSD::Integer(gSysMemory.getPhysicalMemoryKB().valueInUnits<LLUnits::Megabytes>());
    // Moved hack adjustment to Windows memory size into llsys.cpp
    info["OS_VERSION"] = LLOSInfo::instance().getOSString();
    info["GRAPHICS_CARD_VENDOR"] = ll_safe_string((const char*)(glGetString(GL_VENDOR)));
    info["GRAPHICS_CARD"] = ll_safe_string((const char*)(glGetString(GL_RENDERER)));

#if LL_WINDOWS
    std::string drvinfo;

    if (gGLManager.mIsIntel)
    {
        drvinfo = gDXHardware.getDriverVersionWMI(LLDXHardware::GPU_INTEL);
    }
    else if (gGLManager.mIsNVIDIA)
    {
        drvinfo = gDXHardware.getDriverVersionWMI(LLDXHardware::GPU_NVIDIA);
    }
    else if (gGLManager.mIsAMD)
    {
        drvinfo = gDXHardware.getDriverVersionWMI(LLDXHardware::GPU_AMD);
    }

    if (drvinfo.empty())
    {
        // Generic/substitute windows driver? Unknown vendor?
        LL_WARNS("DriverVersion") << "Vendor based driver search failed, searching for any driver" << LL_ENDL;
        drvinfo = gDXHardware.getDriverVersionWMI(LLDXHardware::GPU_ANY);
    }

    if (!drvinfo.empty())
    {
        info["GRAPHICS_DRIVER_VERSION"] = drvinfo;
    }
    else
    {
        LL_WARNS("DriverVersion")<< "Cannot get driver version from getDriverVersionWMI" << LL_ENDL;
        LLSD driver_info = gDXHardware.getDisplayInfo();
        if (driver_info.has("DriverVersion"))
        {
            info["GRAPHICS_DRIVER_VERSION"] = driver_info["DriverVersion"];
        }
    }
#endif

    info["RLV_VERSION"] = RlvActions::isRlvEnabled() ? Rlv::Strings::getVersionAbout() : "(disabled)";
    info["OPENGL_VERSION"] = ll_safe_string((const char*)(glGetString(GL_VERSION)));

    // Settings

    LLRect window_rect = gViewerWindow->getWindowRectRaw();
    info["WINDOW_WIDTH"] = window_rect.getWidth();
    info["WINDOW_HEIGHT"] = window_rect.getHeight();
    info["FONT_SIZE_ADJUSTMENT"] = gSavedSettings.getF32("FontScreenDPI");
    info["UI_SCALE"] = gSavedSettings.getF32("UIScaleFactor");
    info["DRAW_DISTANCE"] = gSavedSettings.getF32("RenderFarClip");
    info["NET_BANDWITH"] = gSavedSettings.getF32("ThrottleBandwidthKBPS");
    info["LOD_FACTOR"] = gSavedSettings.getF32("RenderVolumeLODFactor");
    info["RENDER_QUALITY"] = (F32)gSavedSettings.getU32("RenderQualityPerformance");
    info["TEXTURE_MEMORY"] = LLSD::Integer(gGLManager.mVRAM);

#if LL_DARWIN
    info["HIDPI"] = gHiDPISupport;
#endif

    // Libraries

    info["J2C_VERSION"] = LLImageJ2C::getEngineInfo();
    bool want_fullname = true;
    info["AUDIO_DRIVER_VERSION"] = gAudiop ? LLSD(gAudiop->getDriverName(want_fullname)) : "Undefined";
    if(LLVoiceClient::getInstance()->voiceEnabled())
    {
        LLVoiceVersionInfo version = LLVoiceClient::getInstance()->getVersion();
        const std::string build_version = version.mBuildVersion;
        std::ostringstream version_string;
        if (std::equal(version.mBuildVersion.begin(), version.mBuildVersion.begin() + version.serverVersion.size(),
                       version.serverVersion.begin()))
        {  // Normal case: Show type and build version.
            version_string << version.voiceServerType << " " << version.mBuildVersion << std::endl;
        }
        else
        {  // Mismatch: Show both versions.
            version_string << version.voiceServerType << " " << version.serverVersion << "/" << version.mBuildVersion << std::endl;
        }
        info["VOICE_VERSION"] = version_string.str();
    }
    else
    {
        info["VOICE_VERSION"] = LLTrans::getString("NotConnected");
    }

    std::ostringstream cef_ver_codec;
    cef_ver_codec << "Dullahan: ";
    cef_ver_codec << DULLAHAN_VERSION_MAJOR;
    cef_ver_codec << ".";
    cef_ver_codec << DULLAHAN_VERSION_MINOR;
    cef_ver_codec << ".";
    cef_ver_codec << DULLAHAN_VERSION_POINT;
    cef_ver_codec << ".";
    cef_ver_codec << DULLAHAN_VERSION_BUILD;

    cef_ver_codec << std::endl;
    cef_ver_codec << "  CEF: ";
    cef_ver_codec << CEF_VERSION;

    cef_ver_codec << std::endl;
    cef_ver_codec << "  Chromium: ";
    cef_ver_codec << CHROME_VERSION_MAJOR;
    cef_ver_codec << ".";
    cef_ver_codec << CHROME_VERSION_MINOR;
    cef_ver_codec << ".";
    cef_ver_codec << CHROME_VERSION_BUILD;
    cef_ver_codec << ".";
    cef_ver_codec << CHROME_VERSION_PATCH;

    info["LIBCEF_VERSION"] = cef_ver_codec.str();

#if !LL_LINUX
    std::ostringstream vlc_ver_codec;
    vlc_ver_codec << LIBVLC_VERSION_MAJOR;
    vlc_ver_codec << ".";
    vlc_ver_codec << LIBVLC_VERSION_MINOR;
    vlc_ver_codec << ".";
    vlc_ver_codec << LIBVLC_VERSION_REVISION;
    info["LIBVLC_VERSION"] = vlc_ver_codec.str();
#else
    info["LIBVLC_VERSION"] = "Undefined";
#endif

    S32 packets_in = (S32)LLViewerStats::instance().getRecording().getSum(LLStatViewer::PACKETS_IN);
    if (packets_in > 0)
    {
        info["PACKETS_LOST"] = LLViewerStats::instance().getRecording().getSum(LLStatViewer::PACKETS_LOST);
        info["PACKETS_IN"] = packets_in;
        info["PACKETS_PCT"] = 100.f*info["PACKETS_LOST"].asReal() / info["PACKETS_IN"].asReal();
    }

    if (mServerReleaseNotesURL.empty())
    {
        if (gAgent.getRegion())
        {
            info["SERVER_RELEASE_NOTES_URL"] = LLTrans::getString("RetrievingData");
        }
        else
        {
            info["SERVER_RELEASE_NOTES_URL"] = LLTrans::getString("NotConnected");
        }
    }
    else if (LLStringUtil::startsWith(mServerReleaseNotesURL, "http")) // it's an URL
    {
        info["SERVER_RELEASE_NOTES_URL"] = "[" + LLWeb::escapeURL(mServerReleaseNotesURL) + " " + LLTrans::getString("ReleaseNotes") + "]";
    }
    else
    {
        info["SERVER_RELEASE_NOTES_URL"] = mServerReleaseNotesURL;
    }

    // populate field for new local disk cache with some details
    info["DISK_CACHE_INFO"] = LLDiskCache::getInstance()->getCacheInfo();

    return info;
}

std::string LLAppViewer::getViewerInfoString(bool default_string) const
{
    std::ostringstream support;

    LLSD info(getViewerInfo());

    // Render the LLSD from getInfo() as a format_map_t
    LLStringUtil::format_map_t args;

    // allow the "Release Notes" URL label to be localized
    args["ReleaseNotes"] = LLTrans::getString("ReleaseNotes", default_string);

    for (LLSD::map_const_iterator ii(info.beginMap()), iend(info.endMap());
        ii != iend; ++ii)
    {
        if (! ii->second.isArray())
        {
            // Scalar value
            if (ii->second.isUndefined())
            {
                args[ii->first] = LLTrans::getString("none_text", default_string);
            }
            else
            {
                // don't forget to render value asString()
                args[ii->first] = ii->second.asString();
            }
        }
        else
        {
            // array value: build KEY_0, KEY_1 etc. entries
            for (LLSD::Integer n(0), size(static_cast<LLSD::Integer>(ii->second.size())); n < size; ++n)
            {
                args[STRINGIZE(ii->first << '_' << n)] = ii->second[n].asString();
            }
        }
    }

    // Now build the various pieces
    support << LLTrans::getString("AboutHeader", args, default_string);
    if (info.has("BUILD_CONFIG"))
    {
        support << "\n" << LLTrans::getString("BuildConfig", args, default_string);
    }
    if (info.has("REGION"))
    {
        support << "\n\n" << LLTrans::getString("AboutPosition", args, default_string);
    }
    support << "\n\n" << LLTrans::getString("AboutSystem", args, default_string);
    support << "\n";
    if (info.has("GRAPHICS_DRIVER_VERSION"))
    {
        support << "\n" << LLTrans::getString("AboutDriver", args, default_string);
    }
    support << "\n" << LLTrans::getString("AboutOGL", args, default_string);
    support << "\n\n" << LLTrans::getString("AboutSettings", args, default_string);
#if LL_DARWIN
    support << "\n" << LLTrans::getString("AboutOSXHiDPI", args, default_string);
#endif
    support << "\n\n" << LLTrans::getString("AboutLibs", args, default_string);
    if (info.has("COMPILER"))
    {
        support << "\n" << LLTrans::getString("AboutCompiler", args, default_string);
    }
    if (info.has("PACKETS_IN"))
    {
        support << '\n' << LLTrans::getString("AboutTraffic", args, default_string);
    }

    // SLT timestamp
    LLSD substitution;
    substitution["datetime"] = (S32)time(NULL);//(S32)time_corrected();
    support << "\n" << LLTrans::getString("AboutTime", substitution, default_string);

    return support.str();
}

void LLAppViewer::cleanupSavedSettings()
{
    gSavedSettings.setBOOL("MouseSun", false);

    gSavedSettings.setBOOL("UseEnergy", true);              // force toggle to turn off, since sends message to simulator

    gSavedSettings.setBOOL("DebugWindowProc", gDebugWindowProc);

    gSavedSettings.setBOOL("ShowObjectUpdates", gShowObjectUpdates);

    if (gDebugView)
    {
        gSavedSettings.setBOOL("ShowDebugConsole", gDebugView->mDebugConsolep->getVisible());
    }

    // save window position if not maximized
    // as we don't track it in callbacks
    if(NULL != gViewerWindow)
    {
        bool maximized = gViewerWindow->getWindow()->getMaximized();
        if (!maximized)
        {
            LLCoordScreen window_pos;

            if (gViewerWindow->getWindow()->getPosition(&window_pos))
            {
                gSavedSettings.setS32("WindowX", window_pos.mX);
                gSavedSettings.setS32("WindowY", window_pos.mY);
            }
        }
    }

    gSavedSettings.setF32("MapScale", LLWorldMapView::getScaleSetting());

    // Some things are cached in LLAgent.
    if (gAgent.isInitialized())
    {
        gSavedSettings.setF32("RenderFarClip", gAgentCamera.mDrawDistance);
    }
}

void LLAppViewer::removeCacheFiles(const std::string& file_mask)
{
    gDirUtilp->deleteFilesInDir(gDirUtilp->getExpandedFilename(LL_PATH_CACHE, ""), file_mask);
}

void LLAppViewer::writeSystemInfo()
{

    if (! gDebugInfo.has("Dynamic") )
        gDebugInfo["Dynamic"] = LLSD::emptyMap();

#if LL_WINDOWS && !LL_BUGSPLAT
    gDebugInfo["SLLog"] = gDirUtilp->getExpandedFilename(LL_PATH_DUMP,"SecondLife.log");
#else
    //Not ideal but sufficient for good reporting.
    gDebugInfo["SLLog"] = gDirUtilp->getExpandedFilename(LL_PATH_LOGS,"SecondLife.old");  //LLError::logFileName();
#endif

    gDebugInfo["ClientInfo"]["Name"] = LLVersionInfo::instance().getChannel();
    gDebugInfo["ClientInfo"]["MajorVersion"] = LLVersionInfo::instance().getMajor();
    gDebugInfo["ClientInfo"]["MinorVersion"] = LLVersionInfo::instance().getMinor();
    gDebugInfo["ClientInfo"]["PatchVersion"] = LLVersionInfo::instance().getPatch();
    gDebugInfo["ClientInfo"]["BuildVersion"] = std::to_string(LLVersionInfo::instance().getBuild());
    gDebugInfo["ClientInfo"]["AddressSize"] = LLVersionInfo::instance().getAddressSize();

    gDebugInfo["CAFilename"] = gDirUtilp->getCAFile();

    gDebugInfo["CPUInfo"]["CPUString"] = gSysCPU.getCPUString();
    gDebugInfo["CPUInfo"]["CPUFamily"] = gSysCPU.getFamily();
    gDebugInfo["CPUInfo"]["CPUMhz"] = (S32)gSysCPU.getMHz();
    gDebugInfo["CPUInfo"]["CPUAltivec"] = gSysCPU.hasAltivec();
    gDebugInfo["CPUInfo"]["CPUSSE"] = gSysCPU.hasSSE();
    gDebugInfo["CPUInfo"]["CPUSSE2"] = gSysCPU.hasSSE2();

    gDebugInfo["RAMInfo"]["Physical"] = LLSD::Integer(gSysMemory.getPhysicalMemoryKB().value());
    gDebugInfo["RAMInfo"]["Allocated"] = LLSD::Integer(gMemoryAllocated.valueInUnits<LLUnits::Kilobytes>());
    gDebugInfo["OSInfo"] = LLOSInfo::instance().getOSStringSimple();

    // The user is not logged on yet, but record the current grid choice login url
    // which may have been the intended grid.
    gDebugInfo["GridName"] = LLGridManager::getInstance()->getGridId();

    // *FIX:Mani - move this down in llappviewerwin32
#ifdef LL_WINDOWS
    DWORD thread_id = GetCurrentThreadId();
    gDebugInfo["MainloopThreadID"] = (S32)thread_id;
#endif

#ifndef LL_BUGSPLAT
    // "CrashNotHandled" is set here, while things are running well,
    // in case of a freeze. If there is a freeze, the crash logger will be launched
    // and can read this value from the debug_info.log.
    gDebugInfo["CrashNotHandled"] = LLSD::Boolean(true);
#else // LL_BUGSPLAT
    // "CrashNotHandled" is obsolete; it used (not very successsfully)
    // to try to distinguish crashes from freezes - the intent here to to avoid calling it a freeze
    gDebugInfo["CrashNotHandled"] = LLSD::Boolean(false);
#endif // ! LL_BUGSPLAT

    // Insert crash host url (url to post crash log to) if configured. This insures
    // that the crash report will go to the proper location in the case of a
    // prior freeze.
    std::string crashHostUrl = gSavedSettings.get<std::string>("CrashHostUrl");
    if(crashHostUrl != "")
    {
        gDebugInfo["CrashHostUrl"] = crashHostUrl;
    }

    // Dump some debugging info
    LL_INFOS("SystemInfo") << "Application: " << LLTrans::getString("APP_NAME") << LL_ENDL;
    LL_INFOS("SystemInfo") << "Version: " << LLVersionInfo::instance().getChannelAndVersion() << LL_ENDL;

    // Dump the local time and time zone
    time_t now;
    time(&now);
    char tbuffer[256];      /* Flawfinder: ignore */
    strftime(tbuffer, 256, "%Y-%m-%dT%H:%M:%S %Z", localtime(&now));
    LL_INFOS("SystemInfo") << "Local time: " << tbuffer << LL_ENDL;

    // query some system information
    LL_INFOS("SystemInfo") << "CPU info:\n" << gSysCPU << LL_ENDL;
    LL_INFOS("SystemInfo") << "Memory info:\n" << gSysMemory << LL_ENDL;
    LL_INFOS("SystemInfo") << "OS: " << LLOSInfo::instance().getOSStringSimple() << LL_ENDL;
    LL_INFOS("SystemInfo") << "OS info: " << LLOSInfo::instance() << LL_ENDL;

    gDebugInfo["SettingsFilename"] = gSavedSettings.getString("ClientSettingsFile");
    gDebugInfo["ViewerExePath"] = gDirUtilp->getExecutablePathAndName();
    gDebugInfo["CurrentPath"] = gDirUtilp->getCurPath();
    gDebugInfo["FirstLogin"] = LLSD::Boolean(gAgent.isFirstLogin());
    gDebugInfo["FirstRunThisInstall"] = gSavedSettings.getBOOL("FirstRunThisInstall");
    gDebugInfo["StartupState"] = LLStartUp::getStartupStateString();

    if (gViewerWindow)
    {
    std::vector<std::string> resolutions = gViewerWindow->getWindow()->getDisplaysResolutionList();
    for (auto res_iter : resolutions)
    {
        gDebugInfo["DisplayInfo"].append(res_iter);
    }
    }

    writeDebugInfo(); // Save out debug_info.log early, in case of crash.
}

#ifdef LL_WINDOWS
//For whatever reason, in Windows when using OOP server for breakpad, the callback to get the
//name of the dump file is not getting triggered by the breakpad library.   Unfortunately they
//also didn't see fit to provide a simple query request across the pipe to get this name either.
//Since we are putting our output in a runtime generated directory and we know the header data in
//the dump format, we can however use the following hack to identify our file.
// TODO make this a member function.
void getFileList()
{
    std::stringstream filenames;

    typedef std::vector<std::string> vec;
    std::string pathname = gDirUtilp->getExpandedFilename(LL_PATH_DUMP,"");
    vec file_vec = gDirUtilp->getFilesInDir(pathname);
    for(vec::const_iterator iter=file_vec.begin(); iter!=file_vec.end(); ++iter)
    {
        filenames << *iter << " ";
        if ( ( iter->length() > 30 ) && (iter->rfind(".dmp") == (iter->length()-4) ) )
        {
            std::string fullname = pathname + *iter;
            llifstream fdat( fullname.c_str(), std::ifstream::binary);
            if (fdat)
            {
                char buf[5];
                fdat.read(buf,4);
                fdat.close();
                if (!strncmp(buf,"MDMP",4))
                {
                    gDebugInfo["Dynamic"]["MinidumpPath"] = fullname;
                    break;
                }
            }
        }
    }
    filenames << std::endl;
    gDebugInfo["Dynamic"]["DumpDirContents"] = filenames.str();
}
#endif

// static
void LLAppViewer::recordMarkerVersion(LLAPRFile& marker_file)
{
    std::string marker_version(LLVersionInfo::instance().getChannelAndVersion());
    if ( marker_version.length() > MAX_MARKER_LENGTH )
    {
        LL_WARNS_ONCE("MarkerFile") << "Version length ("<< marker_version.length()<< ")"
                                    << " greater than maximum (" << MAX_MARKER_LENGTH << ")"
                                    << ": marker matching may be incorrect"
                                    << LL_ENDL;
    }

    // record the viewer version in the marker file
    marker_file.write(marker_version.data(), static_cast<S32>(marker_version.length()));
}

bool LLAppViewer::markerIsSameVersion(const std::string& marker_name) const
{
    bool sameVersion = false;

    std::string my_version(LLVersionInfo::instance().getChannelAndVersion());
    char marker_data[MAX_MARKER_LENGTH];
    S32  marker_version_length;

    LLAPRFile marker_file;
    marker_file.open(marker_name, LL_APR_RB);
    if (marker_file.getFileHandle())
    {
        marker_version_length = marker_file.read(marker_data, sizeof(marker_data));
        std::string marker_string(marker_data, marker_version_length);
        size_t pos = marker_string.find('\n');
        if (pos != std::string::npos)
        {
            marker_string = marker_string.substr(0, pos);
        }
        if ( 0 == my_version.compare( 0, my_version.length(), marker_string, 0, marker_string.length()) )
        {
            sameVersion = true;
        }
        LL_DEBUGS("MarkerFile") << "Compare markers for '" << marker_name << "': "
                                << "\n   mine '" << my_version    << "'"
                                << "\n marker '" << marker_string << "'"
                                << "\n " << ( sameVersion ? "same" : "different" ) << " version"
                                << LL_ENDL;
        marker_file.close();
    }
    return sameVersion;
}

S32 LLAppViewer::getMarkerData(const std::string& marker_name) const
{
    bool sameVersion = false;

    std::string my_version(LLVersionInfo::instance().getChannelAndVersion());
    char marker_data[MAX_MARKER_LENGTH];
    S32  marker_version_length;

    LLAPRFile marker_file;
    marker_file.open(marker_name, LL_APR_RB);
    if (marker_file.getFileHandle())
    {
        marker_version_length = marker_file.read(marker_data, sizeof(marker_data));
        marker_file.close();
        std::string marker_string(marker_data, marker_version_length);
        std::string data;
        size_t pos = marker_string.find('\n');
        if (pos != std::string::npos)
        {
            data = marker_string.substr(pos + 1, marker_version_length - pos - 1);
            marker_string = marker_string.substr(0, pos);
        }
        if (0 == my_version.compare(0, my_version.length(), marker_string, 0, marker_string.length()))
        {
            sameVersion = true;
        }
        else
        {
            return -1;
        }
        LL_DEBUGS("MarkerFile") << "Compare markers for '" << marker_name << "': "
            << "\n   mine '" << my_version << "'"
            << "\n marker '" << marker_string << "'"
            << "\n " << (sameVersion ? "same" : "different") << " version"
            << LL_ENDL;
        if (data.length() == 0)
        {
            return 0;
        }
        return std::stoi(data);
    }
    return -1;
}

void LLAppViewer::processMarkerFiles()
{
    //We've got 4 things to test for here
    // - Other Process Running (SecondLife.exec_marker present, locked)
    // - Freeze (SecondLife.exec_marker present, not locked)
    // - LLError Crash (SecondLife.llerror_marker present)
    // - Other Crash (SecondLife.error_marker present)
    // These checks should also remove these files for the last 2 cases if they currently exist

    std::ostringstream marker_log_stream;
    bool marker_is_same_version = true;
    // first, look for the marker created at startup and deleted on a clean exit
    mMarkerFileName = gDirUtilp->getExpandedFilename(LL_PATH_LOGS,MARKER_FILE_NAME);
    if (LLAPRFile::isExist(mMarkerFileName, NULL, LL_APR_RB))
    {
        // File exists...
        // first, read it to see if it was created by the same version (we need this later)
        marker_is_same_version = markerIsSameVersion(mMarkerFileName);

        // now test to see if this file is locked by a running process (try to open for write)
        marker_log_stream << "Checking exec marker file for lock...";
        mMarkerFile.open(mMarkerFileName, LL_APR_WB);
        apr_file_t* fMarker = mMarkerFile.getFileHandle() ;
        if (!fMarker)
        {
            marker_log_stream << "Exec marker file open failed - assume it is locked.";
            mSecondInstance = true; // lock means that instance is running.
        }
        else
        {
            // We were able to open it, now try to lock it ourselves...
            if (apr_file_lock(fMarker, APR_FLOCK_NONBLOCK | APR_FLOCK_EXCLUSIVE) != APR_SUCCESS)
            {
                marker_log_stream << "Locking exec marker failed.";
                mSecondInstance = true; // lost a race? be conservative
            }
            else
            {
                // No other instances; we've locked this file now, so record our version; delete on quit.
                recordMarkerVersion(mMarkerFile);
                marker_log_stream << "Exec marker file existed but was not locked; rewritten.";
            }
        }
        initLoggingAndGetLastDuration();

        std::string marker_log_msg(marker_log_stream.str());
        LL_INFOS("MarkerFile") << marker_log_msg << LL_ENDL;

        if (mSecondInstance)
        {
            LL_INFOS("MarkerFile") << "Exec marker '"<< mMarkerFileName << "' owned by another instance" << LL_ENDL;
        }
        else if (marker_is_same_version)
        {
            // the file existed, is ours, and matched our version, so we can report on what it says
            LL_INFOS("MarkerFile") << "Exec marker '"<< mMarkerFileName << "' found; last exec crashed" << LL_ENDL;
            gLastExecEvent = LAST_EXEC_OTHER_CRASH;
        }
        else
        {
            LL_INFOS("MarkerFile") << "Exec marker '"<< mMarkerFileName << "' found, but versions did not match" << LL_ENDL;
        }
    }
    else // marker did not exist... last exec (if any) did not freeze
    {
        initLoggingAndGetLastDuration();
        // Create the marker file for this execution & lock it; it will be deleted on a clean exit
        apr_status_t s;
        s = mMarkerFile.open(mMarkerFileName, LL_APR_WB, true);

        if (s == APR_SUCCESS && mMarkerFile.getFileHandle())
        {
            LL_DEBUGS("MarkerFile") << "Exec marker file '"<< mMarkerFileName << "' created." << LL_ENDL;
            if (APR_SUCCESS == apr_file_lock(mMarkerFile.getFileHandle(), APR_FLOCK_NONBLOCK | APR_FLOCK_EXCLUSIVE))
            {
                recordMarkerVersion(mMarkerFile);
                LL_DEBUGS("MarkerFile") << "Exec marker file locked." << LL_ENDL;
            }
            else
            {
                LL_WARNS("MarkerFile") << "Exec marker file cannot be locked." << LL_ENDL;
            }
        }
        else
        {
            LL_WARNS("MarkerFile") << "Failed to create exec marker file '"<< mMarkerFileName << "'." << LL_ENDL;
        }
    }

    // now check for cases in which the exec marker may have been cleaned up by crash handlers

    // check for any last exec event report based on whether or not it happened during logout
    // (the logout marker is created when logout begins)
    std::string logout_marker_file =  gDirUtilp->getExpandedFilename(LL_PATH_LOGS, LOGOUT_MARKER_FILE_NAME);
    if(LLAPRFile::isExist(logout_marker_file, NULL, LL_APR_RB))
    {
        if (markerIsSameVersion(logout_marker_file))
        {
            gLastExecEvent = LAST_EXEC_LOGOUT_FROZE;
            LL_INFOS("MarkerFile") << "Logout crash marker '"<< logout_marker_file << "', changing LastExecEvent to LOGOUT_FROZE" << LL_ENDL;
        }
        else
        {
            LL_INFOS("MarkerFile") << "Logout crash marker '"<< logout_marker_file << "' found, but versions did not match" << LL_ENDL;
        }
        LLAPRFile::remove(logout_marker_file);
    }
    // further refine based on whether or not a marker created during an llerr crash is found
    std::string llerror_marker_file = gDirUtilp->getExpandedFilename(LL_PATH_LOGS, LLERROR_MARKER_FILE_NAME);
    if(LLAPRFile::isExist(llerror_marker_file, NULL, LL_APR_RB))
    {
        if (markerIsSameVersion(llerror_marker_file))
        {
            if ( gLastExecEvent == LAST_EXEC_LOGOUT_FROZE )
            {
                gLastExecEvent = LAST_EXEC_LOGOUT_CRASH;
                LL_INFOS("MarkerFile") << "LLError marker '"<< llerror_marker_file << "' crashed, setting LastExecEvent to LOGOUT_CRASH" << LL_ENDL;
            }
            else
            {
                gLastExecEvent = LAST_EXEC_LLERROR_CRASH;
                LL_INFOS("MarkerFile") << "LLError marker '"<< llerror_marker_file << "' crashed, setting LastExecEvent to LLERROR_CRASH" << LL_ENDL;
            }
        }
        else
        {
            LL_INFOS("MarkerFile") << "LLError marker '"<< llerror_marker_file << "' found, but versions did not match" << LL_ENDL;
        }
        LLAPRFile::remove(llerror_marker_file);
    }
    // and last refine based on whether or not a marker created during a non-llerr crash is found
    std::string error_marker_file = gDirUtilp->getExpandedFilename(LL_PATH_LOGS, ERROR_MARKER_FILE_NAME);
    if(LLAPRFile::isExist(error_marker_file, NULL, LL_APR_RB))
    {
        S32 marker_code = getMarkerData(error_marker_file);
        if (marker_code >= 0)
        {
            if (gLastExecEvent == LAST_EXEC_LOGOUT_FROZE)
            {
                gLastExecEvent = LAST_EXEC_LOGOUT_CRASH;
                LL_INFOS("MarkerFile") << "Error marker '"<< error_marker_file << "' crashed, setting LastExecEvent to LOGOUT_CRASH" << LL_ENDL;
            }
            else if (marker_code > 0 && marker_code < (S32)LAST_EXEC_COUNT)
            {
                gLastExecEvent = (eLastExecEvent)marker_code;
                LL_INFOS("MarkerFile") << "Error marker '"<< error_marker_file << "' crashed, setting LastExecEvent to " << gLastExecEvent << LL_ENDL;
            }
            else
            {
                gLastExecEvent = LAST_EXEC_OTHER_CRASH;
                LL_INFOS("MarkerFile") << "Error marker '" << error_marker_file << "' crashed, setting LastExecEvent to " << gLastExecEvent << LL_ENDL;
            }
        }
        else
        {
            LL_INFOS("MarkerFile") << "Error marker '"<< error_marker_file << "' marker found, but versions did not match" << LL_ENDL;
        }
        LLAPRFile::remove(error_marker_file);
    }
}

void LLAppViewer::removeMarkerFiles()
{
    if (!mSecondInstance)
    {
        if (mMarkerFile.getFileHandle())
        {
            mMarkerFile.close() ;
            LLAPRFile::remove( mMarkerFileName );
            LL_DEBUGS("MarkerFile") << "removed exec marker '"<<mMarkerFileName<<"'"<< LL_ENDL;
        }
        else
        {
            LL_WARNS("MarkerFile") << "marker '"<<mMarkerFileName<<"' not open"<< LL_ENDL;
        }

        if (mLogoutMarkerFile.getFileHandle())
        {
            mLogoutMarkerFile.close();
            LLAPRFile::remove( mLogoutMarkerFileName );
            LL_DEBUGS("MarkerFile") << "removed logout marker '"<<mLogoutMarkerFileName<<"'"<< LL_ENDL;
        }
        else
        {
            LL_WARNS("MarkerFile") << "logout marker '"<<mLogoutMarkerFileName<<"' not open"<< LL_ENDL;
        }
    }
    else
    {
        LL_WARNS("MarkerFile") << "leaving markers because this is a second instance" << LL_ENDL;
    }
}

void LLAppViewer::removeDumpDir()
{
    //Call this routine only on clean exit.  Crash reporter will clean up
    //its locking table for us.
    if (gDirUtilp->dumpDirExists()) // Check if dump dir was created this run
    {
        std::string dump_dir = gDirUtilp->getExpandedFilename(LL_PATH_DUMP, "");
        gDirUtilp->deleteDirAndContents(dump_dir);
    }

    if (mSecondInstance && !isError())
    {
        std::string log_filename = LLError::logFileName();
        LLError::logToFile("");
        LLFile::remove(log_filename);
    }
}

void LLAppViewer::forceQuit()
{
    LLApp::setQuitting();
}

void LLAppViewer::fastQuit(S32 error_code)
{
    // finish pending transfers
    flushLFSIO();
    // let sim know we're logging out
    sendLogoutRequest();
    // flush network buffers by shutting down messaging system
    end_messaging_system();
    // figure out the error code
    S32 final_error_code = error_code ? error_code : (S32)isError();
    // this isn't a crash
    removeMarkerFiles();
    // get outta here
    _exit(final_error_code);
}

void LLAppViewer::requestQuit()
{
    LL_INFOS() << "requestQuit" << LL_ENDL;

    LLViewerRegion* region = gAgent.getRegion();

    if ((LLStartUp::getStartupState() < STATE_STARTED) || !region)
    {
        // If we have a region, make some attempt to send a logout request first.
        // This prevents the halfway-logged-in avatar from hanging around inworld for a couple minutes.
        if (region)
        {
            sendLogoutRequest();
        }

        // Quit immediately
        forceQuit();
        return;
    }

    // Try to send metrics back to the grid
    metricsSend(!gDisconnected);

    // Try to send last batch of avatar rez metrics.
    if (!gDisconnected && isAgentAvatarValid())
    {
        gAgentAvatarp->updateAvatarRezMetrics(true); // force a last packet to be sent.
    }

    LLHUDEffectSpiral *effectp = (LLHUDEffectSpiral*)LLHUDManager::getInstance()->createViewerEffect(LLHUDObject::LL_HUD_EFFECT_POINT, true);
    effectp->setPositionGlobal(gAgent.getPositionGlobal());
    effectp->setColor(LLColor4U(gAgent.getEffectColor()));
    LLHUDManager::getInstance()->sendEffects();
    effectp->markDead() ;//remove it.

    // Attempt to close all floaters that might be
    // editing things.
    if (gFloaterView)
    {
        // application is quitting
        gFloaterView->closeAllChildren(true);
        mClosingFloaters = true;
    }

    // Send preferences once, when exiting
    bool include_preferences = true;
    send_viewer_stats(include_preferences);

    gLogoutTimer.reset();
    mQuitRequested = true;
}

static bool finish_quit(const LLSD& notification, const LLSD& response)
{
    S32 option = LLNotificationsUtil::getSelectedOption(notification, response);

    if (option == 0)
    {
        LLAppViewer::instance()->requestQuit();
    }
    return false;
}
static LLNotificationFunctorRegistration finish_quit_reg("ConfirmQuit", finish_quit);

void LLAppViewer::userQuit()
{
    LL_INFOS() << "User requested quit" << LL_ENDL;
    if (gDisconnected
        || !gViewerWindow
        || !gViewerWindow->getProgressView()
        || gViewerWindow->getProgressView()->getVisible())
    {
        requestQuit();
    }
    else
    {
        LLNotificationsUtil::add("ConfirmQuit");
    }
}

static bool finish_early_exit(const LLSD& notification, const LLSD& response)
{
    LLAppViewer::instance()->forceQuit();
    return false;
}

void LLAppViewer::earlyExit(const std::string& name, const LLSD& substitutions)
{
    LL_WARNS() << "app_early_exit: " << name << LL_ENDL;
    gDoDisconnect = true;
    LLNotificationsUtil::add(name, substitutions, LLSD(), finish_early_exit);
}

// case where we need the viewer to exit without any need for notifications
void LLAppViewer::earlyExitNoNotify()
{
    LL_WARNS() << "app_early_exit with no notification: " << LL_ENDL;
    gDoDisconnect = true;
    finish_early_exit( LLSD(), LLSD() );
}

void LLAppViewer::abortQuit()
{
    LL_INFOS() << "abortQuit()" << LL_ENDL;
    mQuitRequested = false;
    mClosingFloaters = false;
}

void LLAppViewer::migrateCacheDirectory()
{
#if LL_WINDOWS || LL_DARWIN
    // NOTE: (Nyx) as of 1.21, cache for mac is moving to /library/caches/SecondLife from
    // /library/application support/SecondLife/cache This should clear/delete the old dir.

    // As of 1.23 the Windows cache moved from
    //   C:\Documents and Settings\James\Application Support\SecondLife\cache
    // to
    //   C:\Documents and Settings\James\Local Settings\Application Support\SecondLife
    //
    // The Windows Vista equivalent is from
    //   C:\Users\James\AppData\Roaming\SecondLife\cache
    // to
    //   C:\Users\James\AppData\Local\SecondLife
    //
    // Note the absence of \cache on the second path.  James.

    // Only do this once per fresh install of this version.
    if (gSavedSettings.getBOOL("MigrateCacheDirectory"))
    {
        gSavedSettings.setBOOL("MigrateCacheDirectory", false);

        std::string old_cache_dir = gDirUtilp->add(gDirUtilp->getOSUserAppDir(), "cache");
        std::string new_cache_dir = gDirUtilp->getCacheDir(true);

        if (gDirUtilp->fileExists(old_cache_dir))
        {
            LL_INFOS() << "Migrating cache from " << old_cache_dir << " to " << new_cache_dir << LL_ENDL;

            // Migrate inventory cache to avoid pain to inventory database after mass update
            S32 file_count = 0;
            std::string file_name;
            std::string mask = "*.*";

            LLDirIterator iter(old_cache_dir, mask);
            while (iter.next(file_name))
            {
                if (file_name == "." || file_name == "..") continue;
                std::string source_path = gDirUtilp->add(old_cache_dir, file_name);
                std::string dest_path = gDirUtilp->add(new_cache_dir, file_name);
                if (!LLFile::rename(source_path, dest_path))
                {
                    file_count++;
                }
            }
            LL_INFOS() << "Moved " << file_count << " files" << LL_ENDL;

            // Nuke the old cache
            gDirUtilp->setCacheDir(old_cache_dir);
            purgeCache();
            gDirUtilp->setCacheDir(new_cache_dir);

#if LL_DARWIN
            // Clean up Mac files not deleted by removing *.*
            std::string ds_store = old_cache_dir + "/.DS_Store";
            if (gDirUtilp->fileExists(ds_store))
            {
                LLFile::remove(ds_store);
            }
#endif
            if (LLFile::rmdir(old_cache_dir) != 0)
            {
                LL_WARNS() << "could not delete old cache directory " << old_cache_dir << LL_ENDL;
            }
        }
    }
#endif // LL_WINDOWS || LL_DARWIN
}

//static
U32 LLAppViewer::getTextureCacheVersion()
{
    // Viewer texture cache version, change if the texture cache format changes.
    // 2021-03-10 Bumping up by one to help obviate texture cache issues with
    //            Simple Cache Viewer - see SL-14985 for more information
    //const U32 TEXTURE_CACHE_VERSION = 8;
    const U32 TEXTURE_CACHE_VERSION = 9;

    return TEXTURE_CACHE_VERSION ;
}

//static
U32 LLAppViewer::getDiskCacheVersion()
{
    // Viewer disk cache version intorduced in Simple Cache Viewer, change if the cache format changes.
    const U32 DISK_CACHE_VERSION = 1;

    return DISK_CACHE_VERSION ;
}

//static
U32 LLAppViewer::getObjectCacheVersion()
{
    // Viewer object cache version, change if object update
    // format changes. JC
    const U32 INDRA_OBJECT_CACHE_VERSION = 17;

    return INDRA_OBJECT_CACHE_VERSION;
}

bool LLAppViewer::initCache()
{
    mPurgeCache = false;
    bool read_only = mSecondInstance;
    LLAppViewer::getTextureCache()->setReadOnly(read_only) ;
    LLVOCache::initParamSingleton(read_only);

    // initialize the new disk cache using saved settings
    const std::string cache_dir_name = gSavedSettings.getString("DiskCacheDirName");

    const U32 MB = 1024 * 1024;
    const uintmax_t MIN_CACHE_SIZE = 256 * MB;
    const uintmax_t MAX_CACHE_SIZE = 9984ll * MB;
    const uintmax_t setting_cache_total_size = uintmax_t(gSavedSettings.getU32("CacheSize")) * MB;
    const uintmax_t cache_total_size = llclamp(setting_cache_total_size, MIN_CACHE_SIZE, MAX_CACHE_SIZE);
    const F64 disk_cache_percent = gSavedSettings.getF32("DiskCachePercentOfTotal");
    const F64 texture_cache_percent = 100.0 - disk_cache_percent;

    // note that the maximum size of this cache is defined as a percentage of the
    // total cache size - the 'CacheSize' pref - for all caches.
    const uintmax_t disk_cache_size = uintmax_t(cache_total_size * disk_cache_percent / 100);
    const bool enable_cache_debug_info = gSavedSettings.getBOOL("EnableDiskCacheDebugInfo");

    bool texture_cache_mismatch = false;
    bool remove_vfs_files = false;
    if (gSavedSettings.getS32("LocalCacheVersion") != LLAppViewer::getTextureCacheVersion())
    {
        texture_cache_mismatch = true;
        if (!read_only)
        {
            gSavedSettings.setS32("LocalCacheVersion", LLAppViewer::getTextureCacheVersion());

            //texture cache version was bumped up in Simple Cache Viewer, and at this point old vfs files are not needed
            remove_vfs_files = true;
        }
    }

    if (!read_only)
    {
        // Purge cache if user requested it
        if (gSavedSettings.getBOOL("PurgeCacheOnStartup") ||
            gSavedSettings.getBOOL("PurgeCacheOnNextStartup"))
        {
            LL_INFOS("AppCache") << "Startup cache purge requested: " << (gSavedSettings.getBOOL("PurgeCacheOnStartup") ? "ALWAYS" : "ONCE") << LL_ENDL;
            gSavedSettings.setBOOL("PurgeCacheOnNextStartup", false);
            mPurgeCache = true;
            // STORM-1141 force purgeAllTextures to get called to prevent a crash here. -brad
            texture_cache_mismatch = true;
        }

        // We have moved the location of the cache directory over time.
        migrateCacheDirectory();

        // Setup and verify the cache location
        std::string cache_location = gSavedSettings.getString("CacheLocation");
        std::string new_cache_location = gSavedSettings.getString("NewCacheLocation");
        if (new_cache_location != cache_location)
        {
            LL_INFOS("AppCache") << "Cache location changed, cache needs purging" << LL_ENDL;
            gDirUtilp->setCacheDir(gSavedSettings.getString("CacheLocation"));
            purgeCache(); // purge old cache
            gDirUtilp->deleteDirAndContents(gDirUtilp->getExpandedFilename(LL_PATH_CACHE, cache_dir_name));
            gSavedSettings.setString("CacheLocation", new_cache_location);
            gSavedSettings.setString("CacheLocationTopFolder", gDirUtilp->getBaseFileName(new_cache_location));
        }
    }

    if (!gDirUtilp->setCacheDir(gSavedSettings.getString("CacheLocation")))
    {
        LL_WARNS("AppCache") << "Unable to set cache location" << LL_ENDL;
        gSavedSettings.setString("CacheLocation", "");
        gSavedSettings.setString("CacheLocationTopFolder", "");
    }

    const std::string cache_dir = gDirUtilp->getExpandedFilename(LL_PATH_CACHE, cache_dir_name);
    LLDiskCache::initParamSingleton(cache_dir, disk_cache_size, enable_cache_debug_info);

    if (!read_only)
    {
        if (gSavedSettings.getS32("DiskCacheVersion") != LLAppViewer::getDiskCacheVersion())
        {
            LLDiskCache::getInstance()->clearCache();
            remove_vfs_files = true;
            gSavedSettings.setS32("DiskCacheVersion", LLAppViewer::getDiskCacheVersion());
        }

        if (remove_vfs_files)
        {
            LLDiskCache::getInstance()->removeOldVFSFiles();
        }

        if (mPurgeCache)
        {
        LLSplashScreen::update(LLTrans::getString("StartupClearingCache"));
        purgeCache();

            // clear the new C++ file system based cache
            LLDiskCache::getInstance()->clearCache();
    }
        else
        {
            // purge excessive files from the new file system based cache
            LLDiskCache::getInstance()->purge();
        }
    }
    LLAppViewer::getPurgeDiskCacheThread()->start();

    LLSplashScreen::update(LLTrans::getString("StartupInitializingTextureCache"));

    // Init the texture cache
    // Allocate the remaining percent which is not allocated to the disk cache
    const S64 texture_cache_size = S64(cache_total_size * texture_cache_percent / 100);

    LLAppViewer::getTextureCache()->initCache(LL_PATH_CACHE, texture_cache_size, texture_cache_mismatch);

    const U32 CACHE_NUMBER_OF_REGIONS_FOR_OBJECTS = 128;
    LLVOCache::getInstance()->initCache(LL_PATH_CACHE, CACHE_NUMBER_OF_REGIONS_FOR_OBJECTS, getObjectCacheVersion());

    return true;
}

void LLAppViewer::addOnIdleCallback(const boost::function<void()>& cb)
{
    gMainloopWork.post(cb);
}

void LLAppViewer::loadKeyBindings()
{
    std::string key_bindings_file = gDirUtilp->getExpandedFilename(LL_PATH_USER_SETTINGS, "key_bindings.xml");
    if (!gDirUtilp->fileExists(key_bindings_file) || !gViewerInput.loadBindingsXML(key_bindings_file))
    {
        // Failed to load custom bindings, try default ones
        key_bindings_file = gDirUtilp->getExpandedFilename(LL_PATH_APP_SETTINGS, "key_bindings.xml");
        if (!gViewerInput.loadBindingsXML(key_bindings_file))
        {
            LLError::LLUserWarningMsg::showMissingFiles();
            LL_ERRS("InitInfo") << "Unable to open default key bindings from " << key_bindings_file << LL_ENDL;
        }
    }
    LLUrlRegistry::instance().setKeybindingHandler(&gViewerInput);
}

void LLAppViewer::purgeCache()
{
    LL_INFOS("AppCache") << "Purging Cache and Texture Cache..." << LL_ENDL;
    LLAppViewer::getTextureCache()->purgeCache(LL_PATH_CACHE);
    LLVOCache::getInstance()->removeCache(LL_PATH_CACHE);
    LLViewerShaderMgr::instance()->clearShaderCache();
    std::string browser_cache = gDirUtilp->getExpandedFilename(LL_PATH_CACHE, "cef_cache");
    if (LLFile::isdir(browser_cache))
    {
        // cef does not support clear_cache and clear_cookies, so clear what we can manually.
        gDirUtilp->deleteDirAndContents(browser_cache);
    }
    gDirUtilp->deleteFilesInDir(gDirUtilp->getExpandedFilename(LL_PATH_CACHE, ""), "*");
}

//purge cache immediately, do not wait until the next login.
void LLAppViewer::purgeCacheImmediate()
{
    LL_INFOS("AppCache") << "Purging Object Cache and Texture Cache immediately..." << LL_ENDL;
    LLAppViewer::getTextureCache()->purgeCache(LL_PATH_CACHE, false);
    LLVOCache::getInstance()->removeCache(LL_PATH_CACHE, true);
}

std::string LLAppViewer::getSecondLifeTitle() const
{
    return LLTrans::getString("APP_NAME");
}

std::string LLAppViewer::getWindowTitle() const
{
    return gWindowTitle;
}

// Callback from a dialog indicating user was logged out.
bool finish_disconnect(const LLSD& notification, const LLSD& response)
{
    S32 option = LLNotificationsUtil::getSelectedOption(notification, response);

    if (1 == option)
    {
        LLAppViewer::instance()->forceQuit();
    }
    return false;
}

// Callback from an early disconnect dialog, force an exit
bool finish_forced_disconnect(const LLSD& notification, const LLSD& response)
{
    LLAppViewer::instance()->forceQuit();
    return false;
}


void LLAppViewer::forceDisconnect(const std::string& mesg)
{
    if (gDoDisconnect)
    {
        // Already popped up one of these dialogs, don't
        // do this again.
        return;
    }

    // *TODO: Translate the message if possible
    std::string big_reason = LLAgent::sTeleportErrorMessages[mesg];
    if ( big_reason.size() == 0 )
    {
        big_reason = mesg;
    }

    LLSD args;
    gDoDisconnect = true;

    if (LLStartUp::getStartupState() < STATE_STARTED)
    {
        // Tell users what happened
        args["ERROR_MESSAGE"] = big_reason;
        LLNotificationsUtil::add("ErrorMessage", args, LLSD(), &finish_forced_disconnect);
    }
    else
    {
        args["MESSAGE"] = big_reason;
        LLNotificationsUtil::add("YouHaveBeenLoggedOut", args, LLSD(), &finish_disconnect );
    }
}

void LLAppViewer::badNetworkHandler()
{
    // Dump the packet
    gMessageSystem->dumpPacketToLog();

    // Flush all of our caches on exit in the case of disconnect due to
    // invalid packets.

    mPurgeCacheOnExit = true;

    std::ostringstream message;
    message <<
        "The viewer has detected mangled network data indicative\n"
        "of a bad upstream network connection or an incomplete\n"
        "local installation of " << LLAppViewer::instance()->getSecondLifeTitle() << ". \n"
        " \n"
        "Try uninstalling and reinstalling to see if this resolves \n"
        "the issue. \n"
        " \n"
        "If the problem continues, see the Tech Support FAQ at: \n"
        "www.secondlife.com/support";
    forceDisconnect(message.str());

    LLApp::instance()->writeMiniDump();
}

// This routine may get called more than once during the shutdown process.
// This can happen because we need to get the screenshot before the window
// is destroyed.
void LLAppViewer::saveFinalSnapshot()
{
    if (!mSavedFinalSnapshot)
    {
        gSavedSettings.setVector3d("FocusPosOnLogout", gAgentCamera.calcFocusPositionTargetGlobal());
        gSavedSettings.setVector3d("CameraPosOnLogout", gAgentCamera.calcCameraPositionTargetGlobal());
        gViewerWindow->setCursor(UI_CURSOR_WAIT);
        gAgentCamera.changeCameraToThirdPerson( false );    // don't animate, need immediate switch
        gSavedSettings.setBOOL("ShowParcelOwners", false);
        idle();

        std::string snap_filename = gDirUtilp->getLindenUserDir();
        snap_filename += gDirUtilp->getDirDelimiter();
        snap_filename += LLStartUp::getScreenLastFilename();
        // use full pixel dimensions of viewer window (not post-scale dimensions)
        gViewerWindow->saveSnapshot(snap_filename,
                                    gViewerWindow->getWindowWidthRaw(),
                                    gViewerWindow->getWindowHeightRaw(),
                                    false,
                                    gSavedSettings.getBOOL("RenderHUDInSnapshot"),
                                    true,
                                    LLSnapshotModel::SNAPSHOT_TYPE_COLOR,
                                    LLSnapshotModel::SNAPSHOT_FORMAT_PNG);
        mSavedFinalSnapshot = true;

        if (gAgent.isInHomeRegion())
        {
            LLVector3d home;
            if (gAgent.getHomePosGlobal(&home) && dist_vec(home, gAgent.getPositionGlobal()) < 10)
            {
                // We are at home position or close to it, see if we need to create home screenshot
                // Notes:
                // 1. It might be beneficial to also replace home if file is too old
                // 2. This is far from best way/place to update screenshot since location might be not fully loaded,
                // but we don't have many options
                std::string snap_home = gDirUtilp->getLindenUserDir();
                snap_home += gDirUtilp->getDirDelimiter();
                snap_home += LLStartUp::getScreenHomeFilename();
                if (!gDirUtilp->fileExists(snap_home))
                {
                    // We are at home position yet no home image exist, fix it
                    LLFile::copy(snap_filename, snap_home);
                }
            }
        }
    }
}

void LLAppViewer::loadNameCache()
{
    // display names cache
    std::string filename =
        gDirUtilp->getExpandedFilename(LL_PATH_CACHE, "avatar_name_cache.xml");
    LL_INFOS("AvNameCache") << filename << LL_ENDL;
    llifstream name_cache_stream(filename.c_str());
    if(name_cache_stream.is_open())
    {
        if ( ! LLAvatarNameCache::getInstance()->importFile(name_cache_stream))
        {
            LL_WARNS("AppInit") << "removing invalid '" << filename << "'" << LL_ENDL;
            name_cache_stream.close();
            LLFile::remove(filename);
        }
    }

    if (!gCacheName) return;

    std::string name_cache;
    name_cache = gDirUtilp->getExpandedFilename(LL_PATH_CACHE, "name.cache");
    llifstream cache_file(name_cache.c_str());
    if(cache_file.is_open())
    {
        if(gCacheName->importFile(cache_file)) return;
    }
}

void LLAppViewer::saveNameCache()
{
    // display names cache
    std::string filename =
        gDirUtilp->getExpandedFilename(LL_PATH_CACHE, "avatar_name_cache.xml");
    llofstream name_cache_stream(filename.c_str());
    if(name_cache_stream.is_open())
    {
        LLAvatarNameCache::getInstance()->exportFile(name_cache_stream);
    }

    // real names cache
    if (gCacheName)
    {
        std::string name_cache;
        name_cache = gDirUtilp->getExpandedFilename(LL_PATH_CACHE, "name.cache");
        llofstream cache_file(name_cache.c_str());
        if(cache_file.is_open())
        {
            gCacheName->exportFile(cache_file);
        }
    }
}

static LLTrace::BlockTimerStatHandle FTM_AUDIO_UPDATE("Update Audio");
static LLTrace::BlockTimerStatHandle FTM_CLEANUP("Cleanup");
static LLTrace::BlockTimerStatHandle FTM_CLEANUP_DRAWABLES("Drawables");
static LLTrace::BlockTimerStatHandle FTM_IDLE_CB("Idle Callbacks");
static LLTrace::BlockTimerStatHandle FTM_LOD_UPDATE("Update LOD");
static LLTrace::BlockTimerStatHandle FTM_OBJECTLIST_UPDATE("Update Objectlist");
static LLTrace::BlockTimerStatHandle FTM_REGION_UPDATE("Update Region");
static LLTrace::BlockTimerStatHandle FTM_WORLD_UPDATE("Update World");
static LLTrace::BlockTimerStatHandle FTM_NETWORK("Network");
static LLTrace::BlockTimerStatHandle FTM_AGENT_NETWORK("Agent Network");
static LLTrace::BlockTimerStatHandle FTM_VLMANAGER("VL Manager");
static LLTrace::BlockTimerStatHandle FTM_AGENT_POSITION("Agent Position");
static LLTrace::BlockTimerStatHandle FTM_HUD_EFFECTS("HUD Effects");

///////////////////////////////////////////////////////
// idle()
//
// Called every time the window is not doing anything.
// Receive packets, update statistics, and schedule a redisplay.
///////////////////////////////////////////////////////
void LLAppViewer::idle()
{
    LL_PROFILE_ZONE_SCOPED_CATEGORY_APP;
    pingMainloopTimeout("Main:Idle");

    // Update frame timers
    static LLTimer idle_timer;

    LLFrameTimer::updateFrameTime();
    LLFrameTimer::updateFrameCount();
    LLPerfStats::updateClass();

    // LLApp::stepFrame() performs the above three calls plus mRunner.run().
    // Not sure why we don't call stepFrame() here, except that LLRunner seems
    // completely redundant with LLEventTimer.
    LLNotificationsUI::LLToast::updateClass();
    LLSmoothInterpolation::updateInterpolants();
    LLMortician::updateClass();
    LLFilePickerThread::clearDead();  //calls LLFilePickerThread::notify()
    LLDirPickerThread::clearDead();
    F32 dt_raw = idle_timer.getElapsedTimeAndResetF32();

    LLGLTFMaterialList::flushUpdates();

    static LLCachedControl<U32> downscale_method(gSavedSettings, "RenderDownScaleMethod");
    gGLManager.mDownScaleMethod = downscale_method;
    LLImageGL::updateClass();

    // Service the WorkQueue we use for replies from worker threads.
    // Use function statics for the timeslice setting so we only have to fetch
    // and convert MainWorkTime once.
    static F32 MainWorkTimeRaw = gSavedSettings.getF32("MainWorkTime");
    static F32Milliseconds MainWorkTimeMs(MainWorkTimeRaw);
    // MainWorkTime is specified in fractional milliseconds, but std::chrono
    // uses integer representations. What if we want less than a microsecond?
    // Use nanoseconds. We're very sure we will never need to specify a
    // MainWorkTime that would be larger than we could express in
    // std::chrono::nanoseconds.
    static std::chrono::nanoseconds MainWorkTimeNanoSec{
        std::chrono::nanoseconds::rep(MainWorkTimeMs.value() * 1000000)};
    gMainloopWork.runFor(MainWorkTimeNanoSec);

    // Cap out-of-control frame times
    // Too low because in menus, swapping, debugger, etc.
    // Too high because idle called with no objects in view, etc.
    const F32 MIN_FRAME_RATE = 1.f;
    const F32 MAX_FRAME_RATE = 200.f;

    F32 frame_rate_clamped = 1.f / dt_raw;
    frame_rate_clamped = llclamp(frame_rate_clamped, MIN_FRAME_RATE, MAX_FRAME_RATE);
    gFrameDTClamped = 1.f / frame_rate_clamped;

    // Global frame timer
    // Smoothly weight toward current frame
    gFPSClamped = (frame_rate_clamped + (4.f * gFPSClamped)) / 5.f;

    F32 qas = gSavedSettings.getF32("QuitAfterSeconds");
    if (qas > 0.f)
    {
        if (gRenderStartTime.getElapsedTimeF32() > qas)
        {
            LL_INFOS() << "Quitting after " << qas << " seconds. See setting \"QuitAfterSeconds\"." << LL_ENDL;
            LLAppViewer::instance()->forceQuit();
        }
    }

    // Must wait until both have avatar object and mute list, so poll
    // here.
    LLIMProcessing::requestOfflineMessages();

    ///////////////////////////////////
    //
    // Special case idle if still starting up
    //
    if (LLStartUp::getStartupState() < STATE_STARTED)
    {
        // Skip rest if idle startup returns false (essentially, no world yet)
        gGLActive = true;
        if (!idle_startup())
        {
            gGLActive = false;
            return;
        }
        gGLActive = false;
    }


    F32 yaw = 0.f;              // radians

    if (!gDisconnected)
    {
        LL_PROFILE_ZONE_NAMED_CATEGORY_NETWORK("network"); //LL_RECORD_BLOCK_TIME(FTM_NETWORK);
        // Update spaceserver timeinfo
        LLWorld::getInstance()->setSpaceTimeUSec(LLWorld::getInstance()->getSpaceTimeUSec() + LLUnits::Seconds::fromValue(dt_raw));


        //////////////////////////////////////
        //
        // Update simulator agent state
        //

        if (gSavedSettings.getBOOL("RotateRight"))
        {
            gAgent.moveYaw(-1.f);
        }

        {
            LL_PROFILE_ZONE_NAMED_CATEGORY_APP("Autopilot");
            // Handle automatic walking towards points
            gAgentPilot.updateTarget();
            gAgent.autoPilot(&yaw);
        }

        // get control flags from each side
        U32 control_flags = gAgent.getControlFlags();
        U32 game_control_action_flags = LLGameControl::computeInternalActionFlags();

        // apply to GameControl
        LLGameControl::setExternalInput(control_flags, gAgent.getGameControlButtonsFromKeys());
        bool should_send_game_control = LLGameControl::computeFinalStateAndCheckForChanges();
        if (LLPanelPreferenceGameControl::isWaitingForInputChannel())
        {
            LLPanelPreferenceGameControl::applyGameControlInput();
            // skip this send because input is being used to set preferences
            should_send_game_control = false;
        }
        if (should_send_game_control)
        {
            sendGameControlInput();
        }

        // apply to AvatarControl
        if (LLGameControl::isEnabled() && LLGameControl::willControlAvatar())
        {
            gAgent.applyExternalActionFlags(game_control_action_flags);
        }

        send_agent_update(false);

        // After calling send_agent_update() in the mainloop we always clear
        // the agent's ephemeral ControlFlags (whether an AgentUpdate was
        // actually sent or not) because these will be recomputed based on
        // real-time key/controller input and resubmitted next frame.
        gAgent.resetControlFlags();
    }

    // Print the object debugging stats
    static LLFrameTimer object_debug_timer;
    if (object_debug_timer.getElapsedTimeF32() > 5.f)
    {
        object_debug_timer.reset();
        if (gObjectList.mNumDeadObjectUpdates)
        {
            LL_INFOS() << "Dead object updates: " << gObjectList.mNumDeadObjectUpdates << LL_ENDL;
            gObjectList.mNumDeadObjectUpdates = 0;
        }
        if (gObjectList.mNumUnknownUpdates)
        {
            LL_INFOS() << "Unknown object updates: " << gObjectList.mNumUnknownUpdates << LL_ENDL;
            gObjectList.mNumUnknownUpdates = 0;
        }
    }

    if (!gDisconnected)
    {
        LL_PROFILE_ZONE_NAMED_CATEGORY_DISPLAY("Network");

        ////////////////////////////////////////////////
        //
        // Network processing
        //
        // NOTE: Starting at this point, we may still have pointers to "dead" objects
        // floating throughout the various object lists.
        //
        idleNameCache();
        idleNetwork();

        // Check for away from keyboard, kick idle agents.
        idle_afk_check();
    }

    ////////////////////////////////////////
    //
    // Handle the regular UI idle callbacks as well as
    // hover callbacks
    //

#ifdef LL_DARWIN
    if (!mQuitRequested)  //MAINT-4243
#endif
    {
        // Do event notifications if necessary.  Yes, we may want to move this elsewhere.
        gEventNotifier.update();

        gInventory.idleNotifyObservers();
        LLAvatarTracker::instance().idleNotifyObservers();
    }

    // Update layonts, handle mouse events, tooltips, e t c
    // updateUI() needs to be called even in case viewer disconected
    // since related notification still needs handling and allows
    // opening chat.
    gViewerWindow->updateUI();

    if (gDisconnected)
    {
        return;
    }

    if (gTeleportDisplay)
    {
        if (gAgent.getTeleportState() == LLAgent::TELEPORT_ARRIVING)
        {
            // Teleported, but waiting for things to load, start processing surface data
            {
                LL_RECORD_BLOCK_TIME(FTM_NETWORK);
                gVLManager.unpackData();
            }
            {
                LL_RECORD_BLOCK_TIME(FTM_REGION_UPDATE);
                const F32 max_region_update_time = .001f; // 1ms
                LLWorld::getInstance()->updateRegions(max_region_update_time);
            }
        }

        return;
    }

    ///////////////////////////////////////
    // Agent and camera movement
    //
    LLCoordGL current_mouse = gViewerWindow->getCurrentMouse();

    {
        // After agent and camera moved, figure out if we need to
        // deselect objects.
        LLSelectMgr::getInstance()->deselectAllIfTooFar();

    }

    {
        // Handle pending gesture processing
        LL_RECORD_BLOCK_TIME(FTM_AGENT_POSITION);
        LLGestureMgr::instance().update();

        gAgent.updateAgentPosition(gFrameDTClamped, yaw, current_mouse.mX, current_mouse.mY);
    }

    {
        LL_RECORD_BLOCK_TIME(FTM_OBJECTLIST_UPDATE);

        if (!(logoutRequestSent() && hasSavedFinalSnapshot()))
        {
            gObjectList.update(gAgent);
            LL::GLTFSceneManager::instance().update();
        }
    }

    //////////////////////////////////////
    //
    // Deletes objects...
    // Has to be done after doing idleUpdates (which can kill objects)
    //

    {
        LL_RECORD_BLOCK_TIME(FTM_CLEANUP);
        {
            gObjectList.cleanDeadObjects();
        }
        {
            LL_RECORD_BLOCK_TIME(FTM_CLEANUP_DRAWABLES);
            LLDrawable::cleanupDeadDrawables();
        }
    }

    //
    // After this point, in theory we should never see a dead object
    // in the various object/drawable lists.
    //

    //////////////////////////////////////
    //
    // Update/send HUD effects
    //
    // At this point, HUD effects may clean up some references to
    // dead objects.
    //

    {
        LL_RECORD_BLOCK_TIME(FTM_HUD_EFFECTS);
        LLSelectMgr::getInstance()->updateEffects();
        LLHUDManager::getInstance()->cleanupEffects();
        LLHUDManager::getInstance()->sendEffects();
    }

    ////////////////////////////////////////
    //
    // Unpack layer data that we've received
    //

    {
        LL_RECORD_BLOCK_TIME(FTM_NETWORK);
        gVLManager.unpackData();
    }

    /////////////////////////
    //
    // Update surfaces, and surface textures as well.
    //

    LLWorld::getInstance()->updateVisibilities();
    {
        const F32 max_region_update_time = .001f; // 1ms
        LL_RECORD_BLOCK_TIME(FTM_REGION_UPDATE);
        LLWorld::getInstance()->updateRegions(max_region_update_time);
    }

    /////////////////////////
    //
    // Update weather effects
    //

    // Update wind vector
    LLVector3 wind_position_region;
    static LLVector3 average_wind;

    LLViewerRegion *regionp;
    regionp = LLWorld::getInstance()->resolveRegionGlobal(wind_position_region, gAgent.getPositionGlobal());    // puts agent's local coords into wind_position
    if (regionp)
    {
        gWindVec = regionp->mWind.getVelocity(wind_position_region);

        // Compute average wind and use to drive motion of water

        average_wind = regionp->mWind.getAverage();
        gSky.setWind(average_wind);
        //LLVOWater::setWind(average_wind);
    }
    else
    {
        gWindVec.setVec(0.0f, 0.0f, 0.0f);
    }

    //////////////////////////////////////
    //
    // Sort and cull in the new renderer are moved to pipeline.cpp
    // Here, particles are updated and drawables are moved.
    //

    {
        LL_PROFILE_ZONE_NAMED_CATEGORY_APP("world update"); //LL_RECORD_BLOCK_TIME(FTM_WORLD_UPDATE);
        gPipeline.updateMove();
    }

    LLWorld::getInstance()->updateParticles();

    if (gAgentPilot.isPlaying() && gAgentPilot.getOverrideCamera())
    {
        gAgentPilot.moveCamera();
    }
    else if (LLViewerJoystick::getInstance()->getOverrideCamera())
    {
        LLViewerJoystick::getInstance()->moveFlycam();
    }
    else if (gAgent.isUsingFlycam())
    {
        gAgent.updateFlycam();
    }
    else
    {
        if (LLToolMgr::getInstance()->inBuildMode())
        {
            LLViewerJoystick::getInstance()->moveObjects();
        }
    }

    //////////////////////////////////////
    //
    // Update images, using the image stats generated during object update/culling
    //
    // Can put objects onto the retextured list.
    //
    // Doing this here gives hardware occlusion queries extra time to complete
    LLAppViewer::instance()->pingMainloopTimeout("Display:UpdateImages");

    {
        LL_PROFILE_ZONE_NAMED("Update Images");

        {
            LL_PROFILE_ZONE_NAMED_CATEGORY_DISPLAY("Class");
            LLViewerTexture::updateClass();
        }

        {
            LL_PROFILE_ZONE_NAMED_CATEGORY_DISPLAY("List");
            F32 max_image_decode_time = 0.050f * gFrameIntervalSeconds.value(); // 50 ms/second decode time
            max_image_decode_time = llclamp(max_image_decode_time, 0.002f, 0.005f); // min 2ms/frame, max 5ms/frame)
            gTextureList.updateImages(max_image_decode_time);
        }

        {
            LL_PROFILE_ZONE_NAMED_CATEGORY_DISPLAY("GLTF Materials Cleanup");
            //remove dead gltf materials
            gGLTFMaterialList.flushMaterials();
        }
    }

    // update nearby lights to main camera
    gPipeline.calcNearbyLights(LLViewerCamera::instance());

    // update media focus
    LLViewerMediaFocus::getInstance()->update();

    // Update marketplace
    LLMarketplaceInventoryImporter::update();
    LLMarketplaceInventoryNotifications::update();

    // objects and camera should be in sync, do LOD calculations now
    {
        LL_RECORD_BLOCK_TIME(FTM_LOD_UPDATE);
        gObjectList.updateApparentAngles(gAgent);
    }

    // Update AV render info
    LLAvatarRenderInfoAccountant::getInstance()->idle();

    {
        LL_PROFILE_ZONE_NAMED_CATEGORY_APP("audio update"); //LL_RECORD_BLOCK_TIME(FTM_AUDIO_UPDATE);

        if (gAudiop)
        {
            audio_update_volume(false);
            audio_update_listener();
            audio_update_wind(false);

            // this line actually commits the changes we've made to source positions, etc.
            gAudiop->idle();
        }
    }

    // Handle shutdown process, for example,
    // wait for floaters to close, send quit message,
    // forcibly quit if it has taken too long
    if (mQuitRequested)
    {
        gGLActive = true;
        idleShutdown();
    }
}

void LLAppViewer::idleShutdown()
{
    // Wait for all modal alerts to get resolved
    if (LLModalDialog::activeCount() > 0)
    {
        return;
    }

    // close IM interface
    if(gIMMgr)
    {
        gIMMgr->disconnectAllSessions();
    }

    // Wait for all floaters to get resolved
    if (gFloaterView)
    {
        if (!mClosingFloaters)
        {
            // application is quitting
            gFloaterView->closeAllChildren(true);
            mClosingFloaters = true;
            return;
        }
        if (!gFloaterView->allChildrenClosed())
        {
            return;
        }
    }

    // ProductEngine: Try moving this code to where we shut down sTextureCache in cleanup()
    // *TODO: ugly
    static bool saved_teleport_history = false;
    if (!saved_teleport_history)
    {
        saved_teleport_history = true;
        LLTeleportHistory::getInstance()->dump();
        LLLocationHistory::getInstance()->save(); // *TODO: find a better place for doing this
        return;
    }

    static bool saved_snapshot = false;
    if (!saved_snapshot)
    {
        saved_snapshot = true;
        saveFinalSnapshot();
        return;
    }

    const F32 SHUTDOWN_UPLOAD_SAVE_TIME = 5.f;

    S32 pending_uploads = gAssetStorage->getNumPendingUploads();
    if (pending_uploads > 0
        && gLogoutTimer.getElapsedTimeF32() < SHUTDOWN_UPLOAD_SAVE_TIME
        && !logoutRequestSent())
    {
        static S32 total_uploads = 0;
        // Sometimes total upload count can change during logout.
        total_uploads = llmax(total_uploads, pending_uploads);
        gViewerWindow->setShowProgress(true);
        S32 finished_uploads = total_uploads - pending_uploads;
        F32 percent = 100.f * finished_uploads / total_uploads;
        gViewerWindow->setProgressPercent(percent);
        gViewerWindow->setProgressString(LLTrans::getString("SavingSettings"));
        return;
    }

    if (gPendingMetricsUploads > 0
        && gLogoutTimer.getElapsedTimeF32() < SHUTDOWN_UPLOAD_SAVE_TIME
        && !logoutRequestSent())
    {
        gViewerWindow->setShowProgress(true);
        gViewerWindow->setProgressPercent(100.f);
        gViewerWindow->setProgressString(LLTrans::getString("LoggingOut"));
        return;
    }

    // All floaters are closed.  Tell server we want to quit.
    if (!logoutRequestSent())
    {
        sendLogoutRequest();

        // Wait for a LogoutReply message
        gViewerWindow->setShowProgress(true);
        gViewerWindow->setProgressPercent(100.f);
        gViewerWindow->setProgressString(LLTrans::getString("LoggingOut"));
        return;
    }

    // Make sure that we quit if we haven't received a reply from the server.
    if (logoutRequestSent()
        && gLogoutTimer.getElapsedTimeF32() > gLogoutMaxTime)
    {
        forceQuit();
        return;
    }
}

void LLAppViewer::sendLogoutRequest()
{
    if(!mLogoutRequestSent && gMessageSystem)
    {
        //Set internal status variables and marker files before actually starting the logout process
        gLogoutInProgress = true;
        if (!mSecondInstance)
        {
            mLogoutMarkerFileName = gDirUtilp->getExpandedFilename(LL_PATH_LOGS,LOGOUT_MARKER_FILE_NAME);

            mLogoutMarkerFile.open(mLogoutMarkerFileName, LL_APR_WB);
            if (mLogoutMarkerFile.getFileHandle())
            {
                LL_INFOS("MarkerFile") << "Created logout marker file '"<< mLogoutMarkerFileName << "' " << LL_ENDL;
                recordMarkerVersion(mLogoutMarkerFile);
            }
            else
            {
                LL_WARNS("MarkerFile") << "Cannot create logout marker file " << mLogoutMarkerFileName << LL_ENDL;
            }
        }
        else
        {
            LL_INFOS("MarkerFile") << "Did not logout marker file because this is a second instance" << LL_ENDL;
        }

        LLMessageSystem* msg = gMessageSystem;
        msg->newMessageFast(_PREHASH_LogoutRequest);
        msg->nextBlockFast(_PREHASH_AgentData);
        msg->addUUIDFast(_PREHASH_AgentID, gAgent.getID() );
        msg->addUUIDFast(_PREHASH_SessionID, gAgent.getSessionID());
        gAgent.sendReliableMessage();

        gLogoutTimer.reset();
        gLogoutMaxTime = LOGOUT_REQUEST_TIME;
        mLogoutRequestSent = true;

        LLVoiceClient::setVoiceEnabled(false);
    }
}

void LLAppViewer::updateNameLookupUrl(const LLViewerRegion * regionp)
{
    if (!regionp || !regionp->capabilitiesReceived())
    {
        return;
    }

    LLAvatarNameCache *name_cache = LLAvatarNameCache::getInstance();
    bool had_capability = LLAvatarNameCache::getInstance()->hasNameLookupURL();
    std::string name_lookup_url;
    name_lookup_url.reserve(128); // avoid a memory allocation below
    name_lookup_url = regionp->getCapability("GetDisplayNames");
    bool have_capability = !name_lookup_url.empty();
    if (have_capability)
    {
        // we have support for display names, use it
        auto url_size = name_lookup_url.size();
        // capabilities require URLs with slashes before query params:
        // https://<host>:<port>/cap/<uuid>/?ids=<blah>
        // but the caps are granted like:
        // https://<host>:<port>/cap/<uuid>
        if (url_size > 0 && name_lookup_url[url_size - 1] != '/')
        {
            name_lookup_url += '/';
        }
        name_cache->setNameLookupURL(name_lookup_url);
    }
    else
    {
        // Display names not available on this region
        name_cache->setNameLookupURL(std::string());
    }

    // Error recovery - did we change state?
    if (had_capability != have_capability)
    {
        // name tags are persistant on screen, so make sure they refresh
        LLVOAvatar::invalidateNameTags();
    }
}

void LLAppViewer::postToMainCoro(const LL::WorkQueue::Work& work)
{
    gMainloopWork.post(work);
}

void LLAppViewer::createErrorMarker(eLastExecEvent error_code) const
{
    if (!mSecondInstance)
    {
        std::string error_marker = gDirUtilp->getExpandedFilename(LL_PATH_LOGS, ERROR_MARKER_FILE_NAME);

        LLAPRFile file;
        file.open(error_marker, LL_APR_WB);
        if (file.getFileHandle())
        {
            recordMarkerVersion(file);
            std::string data = "\n" + std::to_string((S32)error_code);
            file.write(data.data(), static_cast<S32>(data.length()));
            file.close();
        }
    }
}

void LLAppViewer::outOfMemorySoftQuit()
{
    if (!mQuitRequested)
    {
        // Todo:
        // Find a way to free at least some memory to make it safer
        // Pause decoding and mesh repositorie
        getTextureCache()->pause();
        getTextureFetch()->pause();
        LLLFSThread::sLocal->pause();
        gLogoutTimer.reset();
        mQuitRequested = true;

        LLError::LLUserWarningMsg::showOutOfMemory();
    }
}

void LLAppViewer::idleNameCache()
{
    // Neither old nor new name cache can function before agent has a region
    LLViewerRegion* region = gAgent.getRegion();
    if (!region)
    {
        return;
    }

    // deal with any queued name requests and replies.
    gCacheName->processPending();

    // Can't run the new cache until we have the list of capabilities
    // for the agent region, and can therefore decide whether to use
    // display names or fall back to the old name system.
    if (!region->capabilitiesReceived())
    {
        return;
    }

    LLAvatarNameCache::getInstance()->idle();
}

//
// Handle messages, and all message related stuff
//

#define TIME_THROTTLE_MESSAGES

#ifdef TIME_THROTTLE_MESSAGES
#define CHECK_MESSAGES_DEFAULT_MAX_TIME .020f // 50 ms = 50 fps (just for messages!)
static F32 CheckMessagesMaxTime = CHECK_MESSAGES_DEFAULT_MAX_TIME;
#endif

static LLTrace::BlockTimerStatHandle FTM_IDLE_NETWORK("Idle Network");
static LLTrace::BlockTimerStatHandle FTM_MESSAGE_ACKS("Message Acks");
static LLTrace::BlockTimerStatHandle FTM_RETRANSMIT("Retransmit");
static LLTrace::BlockTimerStatHandle FTM_TIMEOUT_CHECK("Timeout Check");
static LLTrace::BlockTimerStatHandle FTM_DYNAMIC_THROTTLE("Dynamic Throttle");
static LLTrace::BlockTimerStatHandle FTM_CHECK_REGION_CIRCUIT("Check Region Circuit");

void LLAppViewer::idleNetwork()
{
    LL_PROFILE_ZONE_SCOPED_CATEGORY_NETWORK;
    pingMainloopTimeout("idleNetwork");

    gObjectList.mNumNewObjects = 0;
    S32 total_decoded = 0;

    if (!gSavedSettings.getBOOL("SpeedTest"))
    {
        LL_PROFILE_ZONE_NAMED_CATEGORY_NETWORK("idle network"); //LL_RECORD_BLOCK_TIME(FTM_IDLE_NETWORK); // decode

        LLTimer check_message_timer;
        //  Read all available packets from network
        const S64 frame_count = gFrameCount;  // U32->S64
        F32 total_time = 0.0f;

        {
            LockMessageChecker lmc(gMessageSystem);
            while (lmc.checkAllMessages(frame_count, gServicePump))
            {
                if (gDoDisconnect)
                {
                    // We're disconnecting, don't process any more messages from the server
                    // We're usually disconnecting due to either network corruption or a
                    // server going down, so this is OK.
                    break;
                }

                total_decoded++;
                gPacketsIn++;

                if (total_decoded > MESSAGE_MAX_PER_FRAME)
                {
                    break;
                }

#ifdef TIME_THROTTLE_MESSAGES
                // Prevent slow packets from completely destroying the frame rate.
                // This usually happens due to clumps of avatars taking huge amount
                // of network processing time (which needs to be fixed, but this is
                // a good limit anyway).
                total_time = check_message_timer.getElapsedTimeF32();
                if (total_time >= CheckMessagesMaxTime)
                    break;
#endif
            }

            // Handle per-frame message system processing.
            lmc.processAcks(gSavedSettings.getF32("AckCollectTime"));
        }

#ifdef TIME_THROTTLE_MESSAGES
        if (total_time >= CheckMessagesMaxTime)
        {
            // Increase CheckMessagesMaxTime so that we will eventually catch up
            CheckMessagesMaxTime *= 1.035f; // 3.5% ~= x2 in 20 frames, ~8x in 60 frames
        }
        else
        {
            // Reset CheckMessagesMaxTime to default value
            CheckMessagesMaxTime = CHECK_MESSAGES_DEFAULT_MAX_TIME;
        }
#endif

        // Decode enqueued messages...
        S32 remaining_possible_decodes = MESSAGE_MAX_PER_FRAME - total_decoded;

        if( remaining_possible_decodes <= 0 )
        {
            LL_INFOS() << "Maxed out number of messages per frame at " << MESSAGE_MAX_PER_FRAME << LL_ENDL;
        }

        if (gPrintMessagesThisFrame)
        {
            LL_INFOS() << "Decoded " << total_decoded << " msgs this frame!" << LL_ENDL;
            gPrintMessagesThisFrame = false;
        }
    }
    add(LLStatViewer::NUM_NEW_OBJECTS, gObjectList.mNumNewObjects);

    // Retransmit unacknowledged packets.
    gXferManager->retransmitUnackedPackets();
    gAssetStorage->checkForTimeouts();

    // Check that the circuit between the viewer and the agent's current
    // region is still alive
    LLViewerRegion *agent_region = gAgent.getRegion();
    if (agent_region && (LLStartUp::getStartupState()==STATE_STARTED))
    {
        LLUUID this_region_id = agent_region->getRegionID();
        bool this_region_alive = agent_region->isAlive();
        if ((mAgentRegionLastAlive && !this_region_alive) // newly dead
            && (mAgentRegionLastID == this_region_id)) // same region
        {
            forceDisconnect(LLTrans::getString("AgentLostConnection"));
        }
        mAgentRegionLastID = this_region_id;
        mAgentRegionLastAlive = this_region_alive;
    }
}

void LLAppViewer::disconnectViewer()
{
    if (gDisconnected)
    {
        return;
    }
    //
    // Cleanup after quitting.
    //
    // Save snapshot for next time, if we made it through initialization

    LL_INFOS() << "Disconnecting viewer!" << LL_ENDL;

    // Dump our frame statistics

    // Remember if we were flying
    gSavedSettings.setBOOL("FlyingAtExit", gAgent.getFlying() );

    // Un-minimize all windows so they don't get saved minimized
    if (gFloaterView)
    {
        gFloaterView->restoreAll();
    }

    if (LLSelectMgr::instanceExists())
    {
        LLSelectMgr::getInstance()->deselectAll();
    }

    // save inventory if appropriate
    if (gInventory.isInventoryUsable()
        && gAgent.getID().notNull()) // Shouldn't be null at this stage
    {
        gInventory.cache(gInventory.getRootFolderID(), gAgent.getID());
        if (gInventory.getLibraryRootFolderID().notNull()
            && gInventory.getLibraryOwnerID().notNull()
            && !mSecondInstance) // agent is unique, library isn't
        {
            gInventory.cache(
                gInventory.getLibraryRootFolderID(),
                gInventory.getLibraryOwnerID());
        }
    }

    saveNameCache();
    if (LLExperienceCache::instanceExists())
    {
        // TODO: LLExperienceCache::cleanup() logic should be moved to
        // cleanupSingleton().
        LLExperienceCache::instance().cleanup();
    }

    // close inventory interface, close all windows
    LLSidepanelInventory::cleanup();

    gAgentWearables.cleanup();
    gAgentCamera.cleanup();
    // Also writes cached agent settings to gSavedSettings
    gAgent.cleanup();

    // This is where we used to call gObjectList.destroy() and then delete gWorldp.
    // Now we just ask the LLWorld singleton to cleanly shut down.
    if(LLWorld::instanceExists())
    {
        LLWorld::getInstance()->resetClass();
    }
    LLVOCache::deleteSingleton();

    // call all self-registered classes
    LLDestroyClassList::instance().fireCallbacks();

    cleanup_xfer_manager();
    gDisconnected = true;

    // Pass the connection state to LLUrlEntryParcel not to attempt
    // parcel info requests while disconnected.
    LLUrlEntryParcel::setDisconnected(gDisconnected);
}

void LLAppViewer::forceErrorLLError()
{
    LL_ERRS() << "This is a deliberate llerror" << LL_ENDL;
}

void LLAppViewer::forceErrorLLErrorMsg()
{
    LLError::LLUserWarningMsg::show("Deliberate error");
    // Note: under debug this will show a message as well,
    // but release won't show anything and will quit silently
    LL_ERRS() << "This is a deliberate llerror with a message" << LL_ENDL;
}

void LLAppViewer::forceErrorBreakpoint()
{
    LL_WARNS() << "Forcing a deliberate breakpoint" << LL_ENDL;
#ifdef LL_WINDOWS
    DebugBreak();
#else
    asm ("int $3");
#endif
    return;
}

void LLAppViewer::forceErrorBadMemoryAccess()
{
    LL_WARNS() << "Forcing a deliberate bad memory access" << LL_ENDL;
    S32* crash = NULL;
    *crash = 0xDEADBEEF;
    return;
}

void LLAppViewer::forceErrorInfiniteLoop()
{
    LL_WARNS() << "Forcing a deliberate infinite loop" << LL_ENDL;
    // Loop is intentionally complicated to fool basic loop detection
    LLTimer timer_total;
    LLTimer timer_expiry;
    const S32 report_frequency = 10;
    timer_expiry.setTimerExpirySec(report_frequency);
    while(true)
    {
        if (timer_expiry.hasExpired())
        {
            LL_INFOS() << "Infinite loop time : " << timer_total.getElapsedSeconds() << LL_ENDL;
            timer_expiry.setTimerExpirySec(report_frequency);
        }
    }
    return;
}

void LLAppViewer::forceErrorSoftwareException()
{
    LL_WARNS() << "Forcing a deliberate exception" << LL_ENDL;
    LLTHROW(LLException("User selected Force Software Exception"));
}

void LLAppViewer::forceErrorOSSpecificException()
{
    // Virtual, MacOS only
    const std::string exception_text = "User selected Force OS Exception, Not implemented on this OS";
    throw std::runtime_error(exception_text);
}

void LLAppViewer::forceErrorDriverCrash()
{
    LL_WARNS() << "Forcing a deliberate driver crash" << LL_ENDL;
    glDeleteTextures(1, NULL);
}

void LLAppViewer::forceErrorCoroutineCrash()
{
    LL_WARNS() << "Forcing a crash in LLCoros" << LL_ENDL;
    LLCoros::instance().launch("LLAppViewer::crashyCoro", [] {throw LLException("A deliberate crash from LLCoros"); });
}

void LLAppViewer::forceErrorThreadCrash()
{
    class LLCrashTestThread : public LLThread
    {
    public:

        LLCrashTestThread() : LLThread("Crash logging test thread")
        {
        }

        void run()
        {
            LL_ERRS() << "This is a deliberate llerror in thread" << LL_ENDL;
        }
    };

    LL_WARNS() << "This is a deliberate crash in a thread" << LL_ENDL;
    LLCrashTestThread *thread = new LLCrashTestThread();
    thread->start();
}

void LLAppViewer::initMainloopTimeout(std::string_view state, F32 secs)
{
    if (!mMainloopTimeout)
    {
        mMainloopTimeout = new LLWatchdogTimeout();
        resumeMainloopTimeout(state, secs);
    }
}

void LLAppViewer::destroyMainloopTimeout()
{
    if (mMainloopTimeout)
    {
        delete mMainloopTimeout;
        mMainloopTimeout = nullptr;
    }
}

void LLAppViewer::resumeMainloopTimeout(std::string_view state, F32 secs)
{
    if (mMainloopTimeout)
    {
        if (secs < 0.0f)
        {
            static LLCachedControl<F32> mainloop_timeout(gSavedSettings, "MainloopTimeoutDefault", 60.f);
            secs = mainloop_timeout;
        }

        mMainloopTimeout->setTimeout(secs);
        mMainloopTimeout->start(state);
    }
}

void LLAppViewer::pauseMainloopTimeout()
{
    if (mMainloopTimeout)
    {
        mMainloopTimeout->stop();
    }
}

void LLAppViewer::pingMainloopTimeout(std::string_view state, F32 secs)
{
    LL_PROFILE_ZONE_SCOPED_CATEGORY_APP;

    if (mMainloopTimeout)
    {
        if (secs < 0.0f)
        {
            static LLCachedControl<F32> mainloop_timeout(gSavedSettings, "MainloopTimeoutDefault", 60);
            secs = mainloop_timeout;
        }

        mMainloopTimeout->setTimeout(secs);
        mMainloopTimeout->ping(state);
    }
}

void LLAppViewer::handleLoginComplete()
{
    gLoggedInTime.start();
    initMainloopTimeout("Mainloop Init");

    // Store some data to DebugInfo in case of a freeze.
    gDebugInfo["ClientInfo"]["Name"] = LLVersionInfo::instance().getChannel();

    gDebugInfo["ClientInfo"]["MajorVersion"] = LLVersionInfo::instance().getMajor();
    gDebugInfo["ClientInfo"]["MinorVersion"] = LLVersionInfo::instance().getMinor();
    gDebugInfo["ClientInfo"]["PatchVersion"] = LLVersionInfo::instance().getPatch();
    gDebugInfo["ClientInfo"]["BuildVersion"] = std::to_string(LLVersionInfo::instance().getBuild());

    LLParcel* parcel = LLViewerParcelMgr::getInstance()->getAgentParcel();
    if ( parcel && parcel->getMusicURL()[0])
    {
        gDebugInfo["ParcelMusicURL"] = parcel->getMusicURL();
    }
    if ( parcel && parcel->getMediaURL()[0])
    {
        gDebugInfo["ParcelMediaURL"] = parcel->getMediaURL();
    }

    gDebugInfo["SettingsFilename"] = gSavedSettings.getString("ClientSettingsFile");
    gDebugInfo["CAFilename"] = gDirUtilp->getCAFile();
    gDebugInfo["ViewerExePath"] = gDirUtilp->getExecutablePathAndName();
    gDebugInfo["CurrentPath"] = gDirUtilp->getCurPath();

    if(gAgent.getRegion())
    {
        gDebugInfo["CurrentSimHost"] = gAgent.getRegion()->getSimHostName();
        gDebugInfo["CurrentRegion"] = gAgent.getRegion()->getName();
    }

    if(LLAppViewer::instance()->mMainloopTimeout)
    {
        gDebugInfo["MainloopTimeoutState"] = LLAppViewer::instance()->mMainloopTimeout->getState();
    }

    mOnLoginCompleted();

    writeDebugInfo();

    // we logged in successfully, so save settings on logout
    LL_INFOS() << "Login successful, per account settings will be saved on log out." << LL_ENDL;
    mSavePerAccountSettings=true;
}

//virtual
void LLAppViewer::setMasterSystemAudioMute(bool mute)
{
    gSavedSettings.setBOOL("MuteAudio", mute);
}

//virtual
bool LLAppViewer::getMasterSystemAudioMute()
{
    return gSavedSettings.getBOOL("MuteAudio");
}

//----------------------------------------------------------------------------
// Metrics-related methods (static and otherwise)
//----------------------------------------------------------------------------

/**
 * LLViewerAssetStats collects data on a per-region (as defined by the agent's
 * location) so we need to tell it about region changes which become a kind of
 * hidden variable/global state in the collectors.  For collectors not running
 * on the main thread, we need to send a message to move the data over safely
 * and cheaply (amortized over a run).
 */
void LLAppViewer::metricsUpdateRegion(U64 region_handle)
{
    if (0 != region_handle)
    {
        LLViewerAssetStatsFF::set_region(region_handle);
    }
}

/**
 * Attempts to start a multi-threaded metrics report to be sent back to
 * the grid for consumption.
 */
void LLAppViewer::metricsSend(bool enable_reporting)
{
    if (! gViewerAssetStats)
        return;

    if (LLAppViewer::sTextureFetch)
    {
        LLViewerRegion * regionp = gAgent.getRegion();

        if (enable_reporting && regionp)
        {
            std::string caps_url = regionp->getCapability("ViewerMetrics");

            LLSD sd = gViewerAssetStats->asLLSD(true);

            // Send a report request into 'thread1' to get the rest of the data
            // and provide some additional parameters while here.
            LLAppViewer::sTextureFetch->commandSendMetrics(caps_url,
                                                           gAgentSessionID,
                                                           gAgentID,
                                                           sd);
        }
        else
        {
            LLAppViewer::sTextureFetch->commandDataBreak();
        }
    }

    // Reset even if we can't report.  Rather than gather up a huge chunk of
    // data, we'll keep to our sampling interval and retain the data
    // resolution in time.
    gViewerAssetStats->restart();
}<|MERGE_RESOLUTION|>--- conflicted
+++ resolved
@@ -1125,56 +1125,6 @@
         }
     }
 
-<<<<<<< HEAD
-#if 0 && LL_WINDOWS && ADDRESS_SIZE == 64
-    if (gGLManager.mIsIntel)
-    {
-        // Check intel driver's version
-        // Ex: "3.1.0 - Build 8.15.10.2559";
-        std::string version = ll_safe_string((const char *)glGetString(GL_VERSION));
-
-        const boost::regex is_intel_string("[0-9].[0-9].[0-9] - Build [0-9]{1,2}.[0-9]{2}.[0-9]{2}.[0-9]{4}");
-
-        if (boost::regex_search(version, is_intel_string))
-        {
-            // Valid string, extract driver version
-            std::size_t found = version.find("Build ");
-            std::string driver = version.substr(found + 6);
-            S32 v1, v2, v3, v4;
-            S32 count = sscanf(driver.c_str(), "%d.%d.%d.%d", &v1, &v2, &v3, &v4);
-            if (count > 0 && v1 <= 10)
-            {
-                LL_INFOS("AppInit") << "Detected obsolete intel driver: " << driver << LL_ENDL;
-
-                if (!gViewerWindow->getInitAlert().empty() // graphic initialization crashed on last run
-                    || LLVersionInfo::getInstance()->getChannelAndVersion() != gLastRunVersion // viewer was updated
-                    || mNumSessions % 20 == 0 //periodically remind user to update driver
-                    )
-                {
-                    LLUIString details = LLNotifications::instance().getGlobalString("UnsupportedIntelDriver");
-                    std::string gpu_name = ll_safe_string((const char *)glGetString(GL_RENDERER));
-                    LL_INFOS("AppInit") << "Notifying user about obsolete intel driver for " << gpu_name << LL_ENDL;
-                    details.setArg("[VERSION]", driver);
-                    details.setArg("[GPUNAME]", gpu_name);
-                    S32 button = OSMessageBox(details.getString(),
-                        LLStringUtil::null,
-                        OSMB_YESNO);
-                    if (OSBTN_YES == button && gViewerWindow)
-                    {
-                        std::string url = LLWeb::escapeURL(LLTrans::getString("IntelDriverPage"));
-                        if (gViewerWindow->getWindow())
-                        {
-                            gViewerWindow->getWindow()->spawnWebBrowser(url, false);
-                        }
-                    }
-                }
-            }
-        }
-    }
-#endif
-
-=======
->>>>>>> 7ff7cc3a
     // Obsolete? mExpectedGLVersion is always zero
 #if LL_WINDOWS
     if (gGLManager.mGLVersion < LLFeatureManager::getInstance()->getExpectedGLVersion())
