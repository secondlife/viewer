--- conflicted
+++ resolved
@@ -451,13 +451,8 @@
 
     // check idle timers
     F32 current_idle = gAwayTriggerTimer.getElapsedTimeF32();
-<<<<<<< HEAD
-    LLCachedControl<S32> afk_timeout(gSavedSettings, "AFKTimeout", 300);
+    static LLCachedControl<S32> afk_timeout(gSavedSettings, "AFKTimeout", 300);
     if (afk_timeout() && (current_idle > afk_timeout()))
-=======
-    static LLCachedControl<S32> afk_timeout(gSavedSettings, "AFKTimeout", 300);
-    if (afk_timeout() && (current_idle > (F32)afk_timeout()) && !gAgent.getAFK())
->>>>>>> cf2b4dbf
     {
         if (!gAgent.getAFK())
         {
