--- conflicted
+++ resolved
@@ -1164,44 +1164,26 @@
 
 	gGLActive = FALSE;
 
-<<<<<<< HEAD
-	if (!gSavedSettings.getBOOL("CmdLineSkipUpdater"))
-	{
-		LLProcess::Params updater;
-		updater.desc = "updater process";
-		// Because it's the updater, it MUST persist beyond the lifespan of the
-		// viewer itself.
-		updater.autokill = false;
-#if LL_WINDOWS
-		updater.executable = gDirUtilp->getExpandedFilename(LL_PATH_EXECUTABLE, "SLVersionChecker.exe");
-#elif LL_DARWIN
-		// explicitly run the system Python interpreter on SLVersionChecker.py
-		updater.executable = "python";
-		updater.args.add(gDirUtilp->add(gDirUtilp->getAppRODataDir(), "updater", "SLVersionChecker.py"));
-#else
-		updater.executable = gDirUtilp->getExpandedFilename(LL_PATH_EXECUTABLE, "SLVersionChecker");
-=======
 #if LL_RELEASE_FOR_DOWNLOAD
     if (!gSavedSettings.getBOOL("CmdLineSkipUpdater"))
     {
-	LLProcess::Params updater;
-	updater.desc = "updater process";
-	// Because it's the updater, it MUST persist beyond the lifespan of the
-	// viewer itself.
-	updater.autokill = false;
-	std::string updater_file;
+	   LLProcess::Params updater;
+	   updater.desc = "updater process";
+	   // Because it's the updater, it MUST persist beyond the lifespan of the
+	   // viewer itself.
+	   updater.autokill = false;
+	   std::string updater_file;
 #if LL_WINDOWS
-	updater_file = "SLVersionChecker.exe";
-	updater.executable = gDirUtilp->getExpandedFilename(LL_PATH_EXECUTABLE, updater_file);
+	   updater_file = "SLVersionChecker.exe";
+	   updater.executable = gDirUtilp->getExpandedFilename(LL_PATH_EXECUTABLE, updater_file);
 #elif LL_DARWIN
-	// explicitly run the system Python interpreter on SLVersionChecker.py
-	updater.executable = "python";
-	updater_file = "SLVersionChecker.py";
-	updater.args.add(gDirUtilp->add(gDirUtilp->getAppRODataDir(), "updater", updater_file));
+	   // explicitly run the system Python interpreter on SLVersionChecker.py
+	   updater.executable = "python";
+	   updater_file = "SLVersionChecker.py";
+	   updater.args.add(gDirUtilp->add(gDirUtilp->getAppRODataDir(), "updater", updater_file));
 #else
-	updater_file = "SLVersionChecker";
-	updater.executable = gDirUtilp->getExpandedFilename(LL_PATH_EXECUTABLE, updater_file);
->>>>>>> 21565a1f
+	   updater_file = "SLVersionChecker";
+    	updater.executable = gDirUtilp->getExpandedFilename(LL_PATH_EXECUTABLE, updater_file);
 #endif
 		// add LEAP mode command-line argument to whichever of these we selected
 		updater.args.add("leap");
@@ -1273,10 +1255,7 @@
 							 << "lleventhost no longer supported as a dynamic library"
 							 << LL_ENDL;
 	}
-<<<<<<< HEAD
-=======
 #endif //LL_RELEASE_FOR_DOWNLOAD
->>>>>>> 21565a1f
 
 	LLTextUtil::TextHelpers::iconCallbackCreationFunction = create_text_segment_icon_from_url_match;
 
