/** 
 * @file llappviewer.cpp
 * @brief The LLAppViewer class definitions
 *
 * $LicenseInfo:firstyear=2007&license=viewergpl$
 * 
 * Copyright (c) 2007-2009, Linden Research, Inc.
 * 
 * Second Life Viewer Source Code
 * The source code in this file ("Source Code") is provided by Linden Lab
 * to you under the terms of the GNU General Public License, version 2.0
 * ("GPL"), unless you have obtained a separate licensing agreement
 * ("Other License"), formally executed by you and Linden Lab.  Terms of
 * the GPL can be found in doc/GPL-license.txt in this distribution, or
 * online at http://secondlifegrid.net/programs/open_source/licensing/gplv2
 * 
 * There are special exceptions to the terms and conditions of the GPL as
 * it is applied to this Source Code. View the full text of the exception
 * in the file doc/FLOSS-exception.txt in this software distribution, or
 * online at
 * http://secondlifegrid.net/programs/open_source/licensing/flossexception
 * 
 * By copying, modifying or distributing this software, you acknowledge
 * that you have read and understood your obligations described above,
 * and agree to abide by those obligations.
 * 
 * ALL LINDEN LAB SOURCE CODE IS PROVIDED "AS IS." LINDEN LAB MAKES NO
 * WARRANTIES, EXPRESS, IMPLIED OR OTHERWISE, REGARDING ITS ACCURACY,
 * COMPLETENESS OR PERFORMANCE.
 * $/LicenseInfo$
 */

#include "llviewerprecompiledheaders.h"

#include "llappviewer.h"

// Viewer includes
#include "llversionviewer.h"
#include "llfeaturemanager.h"
#include "lluictrlfactory.h"
#include "lltexteditor.h"
#include "llalertdialog.h"
#include "llerrorcontrol.h"
#include "llviewertexturelist.h"
#include "llgroupmgr.h"
#include "llagent.h"
#include "llagentwearables.h"
#include "llwindow.h"
#include "llviewerstats.h"
#include "llmd5.h"
#include "llpumpio.h"
#include "llmimetypes.h"
#include "llslurl.h"
#include "llstartup.h"
#include "llfocusmgr.h"
#include "llviewerjoystick.h"
#include "llallocator.h"
#include "llares.h" 
#include "llcurl.h"
#include "lltexturestats.h"
#include "lltexturestats.h"
#include "llviewerwindow.h"
#include "llviewerdisplay.h"
#include "llviewermedia.h"
#include "llviewerparcelmedia.h"
#include "llviewermediafocus.h"
#include "llviewermessage.h"
#include "llviewerobjectlist.h"
#include "llworldmap.h"
#include "llmutelist.h"
#include "llviewerhelp.h"
#include "lluicolortable.h"
#include "llurldispatcher.h"
#include "llurlhistory.h"
#include "llfirstuse.h"
#include "llrender.h"
#include "llteleporthistory.h"
#include "lllocationhistory.h"
#include "llfasttimerview.h"
#include "llvoicechannel.h"

#include "llweb.h"
#include "llsecondlifeurls.h"

// Linden library includes
#include "llmemory.h"
#include "llprimitive.h"
#include "llurlaction.h"
#include "llvfsthread.h"
#include "llvolumemgr.h"

// Third party library includes
#include <boost/bind.hpp>

#if LL_WINDOWS
	#include "llwindebug.h"
#	include <share.h> // For _SH_DENYWR in initMarkerFile
#else
#   include <sys/file.h> // For initMarkerFile support
#endif

#include "llapr.h"
#include "apr_dso.h"
#include <boost/lexical_cast.hpp>

#include "llnotify.h"
#include "llviewerkeyboard.h"
#include "lllfsthread.h"
#include "llworkerthread.h"
#include "lltexturecache.h"
#include "lltexturefetch.h"
#include "llimageworker.h"
#include "llevents.h"

// The files below handle dependencies from cleanup.
#include "llkeyframemotion.h"
#include "llworldmap.h"
#include "llhudmanager.h"
#include "lltoolmgr.h"
#include "llassetstorage.h"
#include "llpolymesh.h"
#include "llcachename.h"
#include "llaudioengine.h"
#include "llstreamingaudio.h"
#include "llviewermenu.h"
#include "llselectmgr.h"
#include "lltrans.h"
#include "lltransutil.h"
#include "lltracker.h"
#include "llviewerparcelmgr.h"
#include "llworldmapview.h"
#include "llpostprocess.h"
#include "llwlparammanager.h"
#include "llwaterparammanager.h"

#include "lldebugview.h"
#include "llconsole.h"
#include "llcontainerview.h"
#include "lltooltip.h"

#include "llsdserialize.h"

#include "llworld.h"
#include "llhudeffecttrail.h"
#include "llvectorperfoptions.h"
#include "llurlsimstring.h"
#include "llwatchdog.h"

// Included so that constants/settings might be initialized
// in save_settings_to_globals()
#include "llbutton.h"
#include "llcombobox.h"
#include "llstatusbar.h"
#include "llsurface.h"
#include "llvosky.h"
#include "llvotree.h"
#include "llvoavatar.h"
#include "llfolderview.h"
#include "lltoolbar.h"
#include "llagentpilot.h"
#include "llvovolume.h"
#include "llflexibleobject.h" 
#include "llvosurfacepatch.h"
#include "llviewerfloaterreg.h"
#include "llcommandlineparser.h"
#include "llfloatermemleak.h"
#include "llfloaterreg.h"
#include "llfloatersnapshot.h"
#include "llfloaterinventory.h"

// includes for idle() idleShutdown()
#include "llviewercontrol.h"
#include "lleventnotifier.h"
#include "llcallbacklist.h"
#include "pipeline.h"
#include "llgesturemgr.h"
#include "llsky.h"
#include "llvlmanager.h"
#include "llviewercamera.h"
#include "lldrawpoolbump.h"
#include "llvieweraudio.h"
#include "llimview.h"
#include "llviewerthrottle.h"
#include "llparcel.h"
#include "llavatariconctrl.h"

// *FIX: These extern globals should be cleaned up.
// The globals either represent state/config/resource-storage of either 
// this app, or another 'component' of the viewer. App globals should be 
// moved into the app class, where as the other globals should be 
// moved out of here.
// If a global symbol reference seems valid, it will be included
// via header files above.

//----------------------------------------------------------------------------
// llviewernetwork.h
#include "llviewernetwork.h"
// define a self-registering event API object
#include "llappviewerlistener.h"

#if (LL_LINUX || LL_SOLARIS) && LL_GTK
#include "glib.h"
#endif // (LL_LINUX || LL_SOLARIS) && LL_GTK

#if LL_MSVC
// disable boost::lexical_cast warning
#pragma warning (disable:4702)
#endif

static LLAppViewerListener sAppViewerListener("LLAppViewer", LLAppViewer::instance);

////// Windows-specific includes to the bottom - nasty defines in these pollute the preprocessor
//
//----------------------------------------------------------------------------
// viewer.cpp - these are only used in viewer, should be easily moved.

#if LL_DARWIN
extern void init_apple_menu(const char* product);
#endif // LL_DARWIN

extern BOOL gRandomizeFramerate;
extern BOOL gPeriodicSlowFrame;
extern BOOL gDebugGL;

////////////////////////////////////////////////////////////
// All from the last globals push...
const F32 DEFAULT_AFK_TIMEOUT = 5.f * 60.f; // time with no input before user flagged as Away From Keyboard

F32 gSimLastTime; // Used in LLAppViewer::init and send_stats()
F32 gSimFrames;

BOOL gShowObjectUpdates = FALSE;
BOOL gUseQuickTime = TRUE;

eLastExecEvent gLastExecEvent = LAST_EXEC_NORMAL;

LLSD gDebugInfo;

U32	gFrameCount = 0;
U32 gForegroundFrameCount = 0; // number of frames that app window was in foreground
LLPumpIO* gServicePump = NULL;

U64 gFrameTime = 0;
F32 gFrameTimeSeconds = 0.f;
F32 gFrameIntervalSeconds = 0.f;
F32 gFPSClamped = 10.f;						// Pretend we start at target rate.
F32 gFrameDTClamped = 0.f;					// Time between adjacent checks to network for packets
U64	gStartTime = 0; // gStartTime is "private", used only to calculate gFrameTimeSeconds
U32 gFrameStalls = 0;
const F64 FRAME_STALL_THRESHOLD = 1.0;

LLTimer gRenderStartTime;
LLFrameTimer gForegroundTime;
LLTimer gLogoutTimer;
static const F32 LOGOUT_REQUEST_TIME = 6.f;  // this will be cut short by the LogoutReply msg.
F32 gLogoutMaxTime = LOGOUT_REQUEST_TIME;

BOOL				gDisconnected = FALSE;

// used to restore texture state after a mode switch
LLFrameTimer	gRestoreGLTimer;
BOOL			gRestoreGL = FALSE;
BOOL				gUseWireframe = FALSE;

// VFS globals - see llappviewer.h
LLVFS* gStaticVFS = NULL;

LLMemoryInfo gSysMemory;
U64 gMemoryAllocated = 0; // updated in display_stats() in llviewerdisplay.cpp

std::string gLastVersionChannel;

LLVector3			gWindVec(3.0, 3.0, 0.0);
LLVector3			gRelativeWindVec(0.0, 0.0, 0.0);

U32		gPacketsIn = 0;

BOOL				gPrintMessagesThisFrame = FALSE;

BOOL gRandomizeFramerate = FALSE;
BOOL gPeriodicSlowFrame = FALSE;

BOOL gCrashOnStartup = FALSE;
BOOL gLLErrorActivated = FALSE;
BOOL gLogoutInProgress = FALSE;

////////////////////////////////////////////////////////////
// Internal globals... that should be removed.
static std::string gArgs;

const std::string MARKER_FILE_NAME("SecondLife.exec_marker");
const std::string ERROR_MARKER_FILE_NAME("SecondLife.error_marker");
const std::string LLERROR_MARKER_FILE_NAME("SecondLife.llerror_marker");
const std::string LOGOUT_MARKER_FILE_NAME("SecondLife.logout_marker");
static BOOL gDoDisconnect = FALSE;
static std::string gLaunchFileOnQuit;

// Used on Win32 for other apps to identify our window (eg, win_setup)
const char* const VIEWER_WINDOW_CLASSNAME = "Second Life";

//----------------------------------------------------------------------------

// List of entries from strings.xml to always replace
static std::set<std::string> default_trans_args;
void init_default_trans_args()
{
	default_trans_args.insert("SECOND_LIFE"); // World
	default_trans_args.insert("APP_NAME");
	default_trans_args.insert("SECOND_LIFE_GRID");
	default_trans_args.insert("SUPPORT_SITE");
}

//----------------------------------------------------------------------------
// File scope definitons
const char *VFS_DATA_FILE_BASE = "data.db2.x.";
const char *VFS_INDEX_FILE_BASE = "index.db2.x.";

static std::string gWindowTitle;

std::string gLoginPage;
std::vector<std::string> gLoginURIs;
static std::string gHelperURI;

LLAppViewer::LLUpdaterInfo *LLAppViewer::sUpdaterInfo = NULL ;

void idle_afk_check()
{
	// check idle timers
	if (gSavedSettings.getBOOL("AllowIdleAFK") && (gAwayTriggerTimer.getElapsedTimeF32() > gSavedSettings.getF32("AFKTimeout")))
	{
		gAgent.setAFK();
	}
}

// A callback set in LLAppViewer::init()
static void ui_audio_callback(const LLUUID& uuid)
{
	if (gAudiop)
	{
		gAudiop->triggerSound(uuid, gAgent.getID(), 1.0f, LLAudioEngine::AUDIO_TYPE_UI);
	}
}

void request_initial_instant_messages()
{
	static BOOL requested = FALSE;
	if (!requested
		&& gMessageSystem
		&& LLMuteList::getInstance()->isLoaded()
		&& gAgent.getAvatarObject())
	{
		// Auto-accepted inventory items may require the avatar object
		// to build a correct name.  Likewise, inventory offers from
		// muted avatars require the mute list to properly mute.
		LLMessageSystem* msg = gMessageSystem;
		msg->newMessageFast(_PREHASH_RetrieveInstantMessages);
		msg->nextBlockFast(_PREHASH_AgentData);
		msg->addUUIDFast(_PREHASH_AgentID, gAgent.getID());
		msg->addUUIDFast(_PREHASH_SessionID, gAgent.getSessionID());
		gAgent.sendReliableMessage();
		requested = TRUE;
	}
}

// A settings system callback for CrashSubmitBehavior
bool handleCrashSubmitBehaviorChanged(const LLSD& newvalue)
{
	S32 cb = newvalue.asInteger();
	const S32 NEVER_SUBMIT_REPORT = 2;
	if(cb == NEVER_SUBMIT_REPORT)
	{
// 		LLWatchdog::getInstance()->cleanup(); // SJB: cleaning up a running watchdog thread is unsafe
		LLAppViewer::instance()->destroyMainloopTimeout();
	}
	else if(gSavedSettings.getBOOL("WatchdogEnabled") == TRUE)
	{
		// Don't re-enable the watchdog when we change the setting; this may get called before it's started
// 		LLWatchdog::getInstance()->init();
	}
	return true;
}

// Use these strictly for things that are constructed at startup,
// or for things that are performance critical.  JC
static void settings_to_globals()
{
	LLBUTTON_H_PAD		= gSavedSettings.getS32("ButtonHPad");
	LLBUTTON_V_PAD		= gSavedSettings.getS32("ButtonVPad");
	BTN_HEIGHT_SMALL	= gSavedSettings.getS32("ButtonHeightSmall");
	BTN_HEIGHT			= gSavedSettings.getS32("ButtonHeight");

	MENU_BAR_HEIGHT		= gSavedSettings.getS32("MenuBarHeight");
	MENU_BAR_WIDTH		= gSavedSettings.getS32("MenuBarWidth");

	LLCOMBOBOX_HEIGHT	= BTN_HEIGHT - 2;
	LLCOMBOBOX_WIDTH	= 128;

	LLSurface::setTextureSize(gSavedSettings.getU32("RegionTextureSize"));
	
	LLImageGL::sGlobalUseAnisotropic	= gSavedSettings.getBOOL("RenderAnisotropic");
	LLVOVolume::sLODFactor				= gSavedSettings.getF32("RenderVolumeLODFactor");
	LLVOVolume::sDistanceFactor			= 1.f-LLVOVolume::sLODFactor * 0.1f;
	LLVolumeImplFlexible::sUpdateFactor = gSavedSettings.getF32("RenderFlexTimeFactor");
	LLVOTree::sTreeFactor				= gSavedSettings.getF32("RenderTreeLODFactor");
	LLVOAvatar::sLODFactor				= gSavedSettings.getF32("RenderAvatarLODFactor");
	LLVOAvatar::sMaxVisible				= gSavedSettings.getS32("RenderAvatarMaxVisible");
	LLVOAvatar::sVisibleInFirstPerson	= gSavedSettings.getBOOL("FirstPersonAvatarVisible");
	// clamp auto-open time to some minimum usable value
	LLFolderView::sAutoOpenTime			= llmax(0.25f, gSavedSettings.getF32("FolderAutoOpenDelay"));
	LLToolBar::sInventoryAutoOpenTime	= gSavedSettings.getF32("InventoryAutoOpenDelay");
	LLSelectMgr::sRectSelectInclusive	= gSavedSettings.getBOOL("RectangleSelectInclusive");
	LLSelectMgr::sRenderHiddenSelections = gSavedSettings.getBOOL("RenderHiddenSelections");
	LLSelectMgr::sRenderLightRadius = gSavedSettings.getBOOL("RenderLightRadius");

	gAgentPilot.mNumRuns		= gSavedSettings.getS32("StatsNumRuns");
	gAgentPilot.mQuitAfterRuns	= gSavedSettings.getBOOL("StatsQuitAfterRuns");
	gAgent.setHideGroupTitle(gSavedSettings.getBOOL("RenderHideGroupTitle"));

	gDebugWindowProc = gSavedSettings.getBOOL("DebugWindowProc");
	gShowObjectUpdates = gSavedSettings.getBOOL("ShowObjectUpdates");
	LLWorldMapView::sMapScale = gSavedSettings.getF32("MapScale");

	LLCubeMap::sUseCubeMaps = LLFeatureManager::getInstance()->isFeatureAvailable("RenderCubeMap");
}

static void settings_modify()
{
	LLRenderTarget::sUseFBO				= gSavedSettings.getBOOL("RenderUseFBO");
	LLVOAvatar::sUseImpostors			= gSavedSettings.getBOOL("RenderUseImpostors");
	LLVOSurfacePatch::sLODFactor		= gSavedSettings.getF32("RenderTerrainLODFactor");
	LLVOSurfacePatch::sLODFactor *= LLVOSurfacePatch::sLODFactor; //square lod factor to get exponential range of [1,4]
	gDebugGL = gSavedSettings.getBOOL("RenderDebugGL") || gDebugSession;
	gDebugPipeline = gSavedSettings.getBOOL("RenderDebugPipeline");
	gAuditTexture = gSavedSettings.getBOOL("AuditTexture");
#if LL_VECTORIZE
	if (gSysCPU.hasAltivec())
	{
		gSavedSettings.setBOOL("VectorizeEnable", TRUE );
		gSavedSettings.setU32("VectorizeProcessor", 0 );
	}
	else
	if (gSysCPU.hasSSE2())
	{
		gSavedSettings.setBOOL("VectorizeEnable", TRUE );
		gSavedSettings.setU32("VectorizeProcessor", 2 );
	}
	else
	if (gSysCPU.hasSSE())
	{
		gSavedSettings.setBOOL("VectorizeEnable", TRUE );
		gSavedSettings.setU32("VectorizeProcessor", 1 );
	}
	else
	{
		// Don't bother testing or running if CPU doesn't support it. JC
		gSavedSettings.setBOOL("VectorizePerfTest", FALSE );
		gSavedSettings.setBOOL("VectorizeEnable", FALSE );
		gSavedSettings.setU32("VectorizeProcessor", 0 );
		gSavedSettings.setBOOL("VectorizeSkin", FALSE);
	}
#else
	// This build target doesn't support SSE, don't test/run.
	gSavedSettings.setBOOL("VectorizePerfTest", FALSE );
	gSavedSettings.setBOOL("VectorizeEnable", FALSE );
	gSavedSettings.setU32("VectorizeProcessor", 0 );
	gSavedSettings.setBOOL("VectorizeSkin", FALSE);
#endif
}

class LLFastTimerLogThread : public LLThread
{
public:
	std::string mFile;

	LLFastTimerLogThread() : LLThread("fast timer log")
	{
		if(LLFastTimer::sLog)
		{
			mFile = gDirUtilp->getExpandedFilename(LL_PATH_LOGS, "performance.slp");
		}
		if(LLFastTimer::sMetricLog)
		{
			mFile = gDirUtilp->getExpandedFilename(LL_PATH_LOGS, "metric.slp");
		}
	}

	void run()
	{
		std::ofstream os(mFile.c_str());
		
		while (!LLAppViewer::instance()->isQuitting())
		{
			LLFastTimer::writeLog(os);
			os.flush();
			ms_sleep(32);
		}

		os.close();
	}
};

void LLAppViewer::initGridChoice()
{
	// Load	up the initial grid	choice from:
	//	- hard coded defaults...
	//	- command line settings...
	//	- if dev build,	persisted settings...

	// Set the "grid choice", this is specified	by command line.
	std::string	grid_choice	= gSavedSettings.getString("CmdLineGridChoice");
	LLViewerLogin::getInstance()->setGridChoice(grid_choice);

	// Load last server choice by default 
	// ignored if the command line grid	choice has been	set
	if(grid_choice.empty())
	{
		S32	server = gSavedSettings.getS32("ServerChoice");
		server = llclamp(server, 0,	(S32)GRID_INFO_COUNT - 1);
		if(server == GRID_INFO_OTHER)
		{
			std::string custom_server = gSavedSettings.getString("CustomServer");
			LLViewerLogin::getInstance()->setGridChoice(custom_server);
		}
		else if(server != (S32)GRID_INFO_NONE)
		{
			LLViewerLogin::getInstance()->setGridChoice((EGridInfo)server);
		}
	}
}

//virtual
bool LLAppViewer::initSLURLHandler()
{
	// does nothing unless subclassed
	return false;
}

//virtual
bool LLAppViewer::sendURLToOtherInstance(const std::string& url)
{
	// does nothing unless subclassed
	return false;
}

//----------------------------------------------------------------------------
// LLAppViewer definition

// Static members.
// The single viewer app.
LLAppViewer* LLAppViewer::sInstance = NULL;

const std::string LLAppViewer::sGlobalSettingsName = "Global"; 

LLTextureCache* LLAppViewer::sTextureCache = NULL; 
LLImageDecodeThread* LLAppViewer::sImageDecodeThread = NULL; 
LLTextureFetch* LLAppViewer::sTextureFetch = NULL; 

LLAppViewer::LLAppViewer() : 
	mMarkerFile(),
	mLogoutMarkerFile(NULL),
	mReportedCrash(false),
	mNumSessions(0),
	mPurgeCache(false),
	mPurgeOnExit(false),
	mSecondInstance(false),
	mSavedFinalSnapshot(false),
	mForceGraphicsDetail(false),
	mQuitRequested(false),
	mLogoutRequestSent(false),
	mYieldTime(-1),
	mMainloopTimeout(NULL),
	mAgentRegionLastAlive(false),
	mRandomizeFramerate(LLCachedControl<bool>(gSavedSettings,"Randomize Framerate", FALSE)),
	mPeriodicSlowFrame(LLCachedControl<bool>(gSavedSettings,"Periodic Slow Frame", FALSE)),
	mFastTimerLogThread(NULL)
{
	if(NULL != sInstance)
	{
		llerrs << "Oh no! An instance of LLAppViewer already exists! LLAppViewer is sort of like a singleton." << llendl;
	}

	setupErrorHandling();
	sInstance = this;
}

LLAppViewer::~LLAppViewer()
{
	destroyMainloopTimeout();

	// If we got to this destructor somehow, the app didn't hang.
	removeMarkerFile();
}

bool LLAppViewer::init()
{
	//
	// Start of the application
	//
	// IMPORTANT! Do NOT put anything that will write
	// into the log files during normal startup until AFTER
	// we run the "program crashed last time" error handler below.
	//
	LLFastTimer::reset();

	// Need to do this initialization before we do anything else, since anything
	// that touches files should really go through the lldir API
	gDirUtilp->initAppDirs("SecondLife");
	// set skin search path to default, will be overridden later
	// this allows simple skinned file lookups to work
	gDirUtilp->setSkinFolder("default");

	initLogging();
	
	//
	// OK to write stuff to logs now, we've now crash reported if necessary
	//
	
	init_default_trans_args();
	
	if (!initConfiguration())
		return false;

	// Although initLogging() is the right place to mess with
	// setFatalFunction(), we can't query gSavedSettings until after
	// initConfiguration().
	S32 rc(gSavedSettings.getS32("QAModeTermCode"));
	if (rc >= 0)
	{
		// QAModeTermCode set, terminate with that rc on LL_ERRS. Use _exit()
		// rather than exit() because normal cleanup depends too much on
		// successful startup!
		LLError::setFatalFunction(boost::bind(_exit, rc));
	}

    mAlloc.setProfilingEnabled(gSavedSettings.getBOOL("MemProfiling"));

    // *NOTE:Mani - LLCurl::initClass is not thread safe. 
    // Called before threads are created.
    LLCurl::initClass();

    initThreads();

    writeSystemInfo();

	// Build a string representing the current version number.
    gCurrentVersion = llformat("%s %d.%d.%d.%d", 
        gSavedSettings.getString("VersionChannelName").c_str(), 
        LL_VERSION_MAJOR, 
        LL_VERSION_MINOR, 
        LL_VERSION_PATCH, 
        LL_VERSION_BUILD );

	//////////////////////////////////////////////////////////////////////////////
	//////////////////////////////////////////////////////////////////////////////
	//////////////////////////////////////////////////////////////////////////////
	//////////////////////////////////////////////////////////////////////////////
	// *FIX: The following code isn't grouped into functions yet.

	// Statistics / debug timer initialization
	init_statistics();
	
	//
	// Various introspection concerning the libs we're using - particularly
        // the libs involved in getting to a full login screen.
	//
	LL_INFOS("InitInfo") << "J2C Engine is: " << LLImageJ2C::getEngineInfo() << LL_ENDL;
	LL_INFOS("InitInfo") << "libcurl version is: " << LLCurl::getVersionString() << LL_ENDL;

	// Get the single value from the crash settings file, if it exists
	std::string crash_settings_filename = gDirUtilp->getExpandedFilename(LL_PATH_USER_SETTINGS, CRASH_SETTINGS_FILE);
	gCrashSettings.loadFromFile(crash_settings_filename);
	if(gSavedSettings.getBOOL("IgnoreAllNotifications"))
	{
		gCrashSettings.setS32(CRASH_BEHAVIOR_SETTING, CRASH_BEHAVIOR_ALWAYS_SEND);
		gCrashSettings.saveToFile(crash_settings_filename, FALSE);
	}

	/////////////////////////////////////////////////
	// OS-specific login dialogs
	/////////////////////////////////////////////////

	//test_cached_control();

	// track number of times that app has run
	mNumSessions = gSavedSettings.getS32("NumSessions");
	mNumSessions++;
	gSavedSettings.setS32("NumSessions", mNumSessions);

	if (gSavedSettings.getBOOL("VerboseLogs"))
	{
		LLError::setPrintLocation(true);
	}
	
	// Widget construction depends on LLUI being initialized
	LLUI::settings_map_t settings_map;
	settings_map["config"] = &gSavedSettings;
	settings_map["ignores"] = &gWarningSettings;
	settings_map["floater"] = &gSavedSettings; // *TODO: New settings file
	settings_map["account"] = &gSavedPerAccountSettings;

	LLUI::initClass(settings_map,
					LLUIImageList::getInstance(),
					ui_audio_callback,
					&LLUI::sGLScaleFactor);
	
	// Setup paths and LLTrans after LLUI::initClass has been called
	LLUI::setupPaths();
	LLTransUtil::parseStrings("strings.xml", default_trans_args);		
	LLTransUtil::parseLanguageStrings("language_settings.xml");
	
	// LLKeyboard relies on LLUI to know what some accelerator keys are called.
	LLKeyboard::setStringTranslatorFunc( LLTrans::getKeyboardString );

	LLWeb::initClass();			  // do this after LLUI
	
	// Provide the text fields with callbacks for opening Urls
	LLUrlAction::setOpenURLCallback(&LLWeb::loadURL);
	LLUrlAction::setOpenURLInternalCallback(&LLWeb::loadURLInternal);
	LLUrlAction::setOpenURLExternalCallback(&LLWeb::loadURLExternal);
	LLUrlAction::setExecuteSLURLCallback(&LLURLDispatcher::dispatchFromTextEditor);

	// Let code in llui access the viewer help floater
	LLUI::sHelpImpl = LLViewerHelp::getInstance();

	// Load translations for tooltips
	LLFloater::initClass();

	/////////////////////////////////////////////////
	
	LLToolMgr::getInstance(); // Initialize tool manager if not already instantiated
	
	LLViewerFloaterReg::registerFloaters();
	
	/////////////////////////////////////////////////
	//
	// Load settings files
	//
	//
	LLGroupMgr::parseRoleActions("role_actions.xml");

	LLAgent::parseTeleportMessages("teleport_strings.xml");

	LLViewerJointMesh::updateVectorize();

	// load MIME type -> media impl mappings
	LLMIMETypes::parseMIMETypes( std::string("mime_types.xml") ); 

	// Copy settings to globals. *TODO: Remove or move to appropriage class initializers
	settings_to_globals();
	// Setup settings listeners
	settings_setup_listeners();
	// Modify settings based on system configuration and compile options
	settings_modify();

	// Find partition serial number (Windows) or hardware serial (Mac)
	mSerialNumber = generateSerialNumber();

	// do any necessary set-up for accepting incoming SLURLs from apps
	initSLURLHandler();

	if(false == initHardwareTest())
	{
		// Early out from user choice.
		return false;
	}

	// Always fetch the Ethernet MAC address, needed both for login
	// and password load.
	LLUUID::getNodeID(gMACAddress);

	// Prepare for out-of-memory situations, during which we will crash on
	// purpose and save a dump.
#if LL_WINDOWS && LL_RELEASE_FOR_DOWNLOAD && LL_USE_SMARTHEAP
	MemSetErrorHandler(first_mem_error_handler);
#endif // LL_WINDOWS && LL_RELEASE_FOR_DOWNLOAD && LL_USE_SMARTHEAP

	// *Note: this is where gViewerStats used to be created.

	//
	// Initialize the VFS, and gracefully handle initialization errors
	//

	if (!initCache())
	{
		std::ostringstream msg;
		msg << LLTrans::getString("MBUnableToAccessFile");
		OSMessageBox(msg.str(),LLStringUtil::null,OSMB_OK);
		return 1;
	}
	
	//
	// Initialize the window
	//
	gGLActive = TRUE;
	initWindow();

	// call all self-registered classes
	LLInitClassList::instance().fireCallbacks();

	#if LL_LCD_COMPILE
		// start up an LCD window on a logitech keyboard, if there is one
		HINSTANCE hInstance = GetModuleHandle(NULL);
		gLcdScreen = new LLLCD(hInstance);
		CreateLCDDebugWindows();
#endif

	LLFolderViewItem::initClass(); // SJB: Needs to happen after initWindow(), not sure why but related to fonts
		
	gGLManager.getGLInfo(gDebugInfo);
	gGLManager.printGLInfoString();

	//load key settings
	bind_keyboard_functions();

	// Load Default bindings
	if (!gViewerKeyboard.loadBindings(gDirUtilp->getExpandedFilename(LL_PATH_APP_SETTINGS,"keys.ini")))
	{
		LL_ERRS("InitInfo") << "Unable to open keys.ini" << LL_ENDL;
	}
	// Load Custom bindings (override defaults)
	gViewerKeyboard.loadBindings(gDirUtilp->getExpandedFilename(LL_PATH_APP_SETTINGS,"custom_keys.ini"));

	// If we don't have the right GL requirements, exit.
	if (!gGLManager.mHasRequirements && !gNoRender)
	{	
		// can't use an alert here since we're exiting and
		// all hell breaks lose.
		OSMessageBox(
			LLNotifications::instance().getGlobalString("UnsupportedGLRequirements"),
			LLStringUtil::null,
			OSMB_OK);
		return 0;
	}

	// alert the user if they are using unsupported hardware
	if(!gSavedSettings.getBOOL("AlertedUnsupportedHardware"))
	{
		bool unsupported = false;
		LLSD args;
		std::string minSpecs;
		
		// get cpu data from xml
		std::stringstream minCPUString(LLNotifications::instance().getGlobalString("UnsupportedCPUAmount"));
		S32 minCPU = 0;
		minCPUString >> minCPU;

		// get RAM data from XML
		std::stringstream minRAMString(LLNotifications::instance().getGlobalString("UnsupportedRAMAmount"));
		U64 minRAM = 0;
		minRAMString >> minRAM;
		minRAM = minRAM * 1024 * 1024;

		if(!LLFeatureManager::getInstance()->isGPUSupported() && LLFeatureManager::getInstance()->getGPUClass() != GPU_CLASS_UNKNOWN)
		{
			minSpecs += LLNotifications::instance().getGlobalString("UnsupportedGPU");
			minSpecs += "\n";
			unsupported = true;
		}
		if(gSysCPU.getMhz() < minCPU)
		{
			minSpecs += LLNotifications::instance().getGlobalString("UnsupportedCPU");
			minSpecs += "\n";
			unsupported = true;
		}
		if(gSysMemory.getPhysicalMemoryClamped() < minRAM)
		{
			minSpecs += LLNotifications::instance().getGlobalString("UnsupportedRAM");
			minSpecs += "\n";
			unsupported = true;
		}

		if (LLFeatureManager::getInstance()->getGPUClass() == GPU_CLASS_UNKNOWN)
		{
			LLNotifications::instance().add("UnknownGPU");
		} 
			
		if(unsupported)
		{
			if(!gSavedSettings.controlExists("WarnUnsupportedHardware") 
				|| gSavedSettings.getBOOL("WarnUnsupportedHardware"))
			{
				args["MINSPECS"] = minSpecs;
				LLNotifications::instance().add("UnsupportedHardware", args );
			}

		}
	}

	// save the graphics card
	gDebugInfo["GraphicsCard"] = LLFeatureManager::getInstance()->getGPUString();

	// Save the current version to the prefs file
	gSavedSettings.setString("LastRunVersion", gCurrentVersion);

	gSimLastTime = gRenderStartTime.getElapsedTimeF32();
	gSimFrames = (F32)gFrameCount;

	LLViewerJoystick::getInstance()->init(false);
	gGLActive = FALSE;
	if (gSavedSettings.getBOOL("QAMode") && gSavedSettings.getS32("QAModeEventHostPort") > 0)
	{
		loadEventHostModule(gSavedSettings.getS32("QAModeEventHostPort"));
	}
	
	return true;
}

static LLFastTimer::DeclareTimer FTM_MESSAGES("System Messages");
static LLFastTimer::DeclareTimer FTM_SLEEP("Sleep");
static LLFastTimer::DeclareTimer FTM_TEXTURE_CACHE("Texture Cache");
static LLFastTimer::DeclareTimer FTM_DECODE("Image Decode");
static LLFastTimer::DeclareTimer FTM_VFS("VFS Thread");
static LLFastTimer::DeclareTimer FTM_PAUSE_THREADS("Pause Threads");
static LLFastTimer::DeclareTimer FTM_IDLE("Idle");
static LLFastTimer::DeclareTimer FTM_PUMP("Pump");

bool LLAppViewer::mainLoop()
{
	LLMemType mt1(LLMemType::MTYPE_MAIN);
	mMainloopTimeout = new LLWatchdogTimeout();
	// *FIX:Mani - Make this a setting, once new settings exist in this branch.
	
	//-------------------------------------------
	// Run main loop until time to quit
	//-------------------------------------------

	// Create IO Pump to use for HTTP Requests.
	gServicePump = new LLPumpIO(gAPRPoolp);
	LLHTTPClient::setPump(*gServicePump);
	LLCurl::setCAFile(gDirUtilp->getCAFile());
	
	// Note: this is where gLocalSpeakerMgr and gActiveSpeakerMgr used to be instantiated.

	LLVoiceChannel::initClass();
	LLVoiceClient::init(gServicePump);
				
	LLTimer frameTimer,idleTimer;
	LLTimer debugTime;
	LLViewerJoystick* joystick(LLViewerJoystick::getInstance());
	joystick->setNeedsReset(true);

    LLEventPump& mainloop(LLEventPumps::instance().obtain("mainloop"));
    // As we do not (yet) send data on the mainloop LLEventPump that varies
    // with each frame, no need to instantiate a new LLSD event object each
    // time. Obviously, if that changes, just instantiate the LLSD at the
    // point of posting.
    LLSD newFrame;

	// Handle messages
	while (!LLApp::isExiting())
	{
		LLFastTimer::nextFrame(); // Should be outside of any timer instances

		try
		{
			pingMainloopTimeout("Main:MiscNativeWindowEvents");

			if (gViewerWindow)
			{
				LLFastTimer t2(FTM_MESSAGES);
				gViewerWindow->mWindow->processMiscNativeEvents();
			}
		
			pingMainloopTimeout("Main:GatherInput");
			
			if (gViewerWindow)
			{
				LLFastTimer t2(FTM_MESSAGES);
				if (!restoreErrorTrap())
				{
					llwarns << " Someone took over my signal/exception handler (post messagehandling)!" << llendl;
				}

				gViewerWindow->mWindow->gatherInput();
			}

#if 1 && !LL_RELEASE_FOR_DOWNLOAD
			// once per second debug info
			if (debugTime.getElapsedTimeF32() > 1.f)
			{
				debugTime.reset();
			}
			
#endif
			//memory leaking simulation
			LLFloaterMemLeak* mem_leak_instance = LLFloaterReg::getTypedInstance<LLFloaterMemLeak>("mem_leaking");
			if(mem_leak_instance)
			{
				mem_leak_instance->idle() ;				
			}			

            // canonical per-frame event
            mainloop.post(newFrame);

			if (!LLApp::isExiting())
			{
				pingMainloopTimeout("Main:JoystickKeyboard");
				
				// Scan keyboard for movement keys.  Command keys and typing
				// are handled by windows callbacks.  Don't do this until we're
				// done initializing.  JC
				if (gViewerWindow->mWindow->getVisible() 
					&& gViewerWindow->getActive()
					&& !gViewerWindow->mWindow->getMinimized()
					&& LLStartUp::getStartupState() == STATE_STARTED
					&& !gViewerWindow->getShowProgress()
					&& !gFocusMgr.focusLocked())
				{
					LLMemType mjk(LLMemType::MTYPE_JOY_KEY);
					joystick->scanJoystick();
					gKeyboard->scanKeyboard();
				}

				// Update state based on messages, user input, object idle.
				{
					pauseMainloopTimeout(); // *TODO: Remove. Messages shouldn't be stalling for 20+ seconds!
					
					LLFastTimer t3(FTM_IDLE);
					idle();

					if (gAres != NULL && gAres->isInitialized())
					{
						LLMemType mt_ip(LLMemType::MTYPE_IDLE_PUMP);
						pingMainloopTimeout("Main:ServicePump");				
						LLFastTimer t4(FTM_PUMP);
						gAres->process();
						// this pump is necessary to make the login screen show up
						gServicePump->pump();
						gServicePump->callback();
					}
					
					resumeMainloopTimeout();
				}
 
				if (gDoDisconnect && (LLStartUp::getStartupState() == STATE_STARTED))
				{
					pauseMainloopTimeout();
					saveFinalSnapshot();
					disconnectViewer();
					resumeMainloopTimeout();
				}

				// Render scene.
				if (!LLApp::isExiting())
				{
					pingMainloopTimeout("Main:Display");
					gGLActive = TRUE;
					display();
					pingMainloopTimeout("Main:Snapshot");
					LLFloaterSnapshot::update(); // take snapshots
					gGLActive = FALSE;
				}

			}

			pingMainloopTimeout("Main:Sleep");
			
			pauseMainloopTimeout();

			// Sleep and run background threads
			{
				LLMemType mt_sleep(LLMemType::MTYPE_SLEEP);
				LLFastTimer t2(FTM_SLEEP);
				bool run_multiple_threads = gSavedSettings.getBOOL("RunMultipleThreads");

				// yield some time to the os based on command line option
				if(mYieldTime >= 0)
				{
					ms_sleep(mYieldTime);
				}

				// yield cooperatively when not running as foreground window
				if (   gNoRender
					   || (gViewerWindow && !gViewerWindow->mWindow->getVisible())
						|| !gFocusMgr.getAppHasFocus())
				{
					// Sleep if we're not rendering, or the window is minimized.
					S32 milliseconds_to_sleep = llclamp(gSavedSettings.getS32("BackgroundYieldTime"), 0, 1000);
					// don't sleep when BackgroundYieldTime set to 0, since this will still yield to other threads
					// of equal priority on Windows
					if (milliseconds_to_sleep > 0)
					{
						ms_sleep(milliseconds_to_sleep);
						// also pause worker threads during this wait period
						LLAppViewer::getTextureCache()->pause();
						LLAppViewer::getImageDecodeThread()->pause();
					}
				}
				
				if (mRandomizeFramerate)
				{
					ms_sleep(rand() % 200);
				}

				if (mPeriodicSlowFrame
					&& (gFrameCount % 10 == 0))
				{
					llinfos << "Periodic slow frame - sleeping 500 ms" << llendl;
					ms_sleep(500);
				}


				const F64 min_frame_time = 0.0; //(.0333 - .0010); // max video frame rate = 30 fps
				const F64 min_idle_time = 0.0; //(.0010); // min idle time = 1 ms
				const F64 max_idle_time = run_multiple_threads ? min_idle_time : llmin(.005*10.0*gFrameTimeSeconds, 0.005); // 5 ms a second
				idleTimer.reset();
				while(1)
				{
					S32 work_pending = 0;
					S32 io_pending = 0;
					{
						LLFastTimer ftm(FTM_TEXTURE_CACHE);
 						work_pending += LLAppViewer::getTextureCache()->update(1); // unpauses the texture cache thread
					}
					{
						LLFastTimer ftm(FTM_DECODE);
	 					work_pending += LLAppViewer::getImageDecodeThread()->update(1); // unpauses the image thread
					}
					{
						LLFastTimer ftm(FTM_DECODE);
	 					work_pending += LLAppViewer::getTextureFetch()->update(1); // unpauses the texture fetch thread
					}

					{
						LLFastTimer ftm(FTM_VFS);
	 					io_pending += LLVFSThread::updateClass(1);
					}

					if (io_pending > 1000)
					{
						ms_sleep(llmin(io_pending/100,100)); // give the vfs some time to catch up
					}

					F64 frame_time = frameTimer.getElapsedTimeF64();
					F64 idle_time = idleTimer.getElapsedTimeF64();
					if (frame_time >= min_frame_time &&
						idle_time >= min_idle_time &&
						(!work_pending || idle_time >= max_idle_time))
					{
						break;
					}
				}
				if ((LLStartUp::getStartupState() >= STATE_CLEANUP) &&
					(frameTimer.getElapsedTimeF64() > FRAME_STALL_THRESHOLD))
				{
					gFrameStalls++;
				}
				frameTimer.reset();

				 // Prevent the worker threads from running while rendering.
				// if (LLThread::processorCount()==1) //pause() should only be required when on a single processor client...
				if (run_multiple_threads == FALSE)
				{
					LLFastTimer ftm(FTM_PAUSE_THREADS);
	 					
					LLAppViewer::getTextureCache()->pause();
					LLAppViewer::getImageDecodeThread()->pause();
					// LLAppViewer::getTextureFetch()->pause(); // Don't pause the fetch (IO) thread
				}
				//LLVFSThread::sLocal->pause(); // Prevent the VFS thread from running while rendering.
				//LLLFSThread::sLocal->pause(); // Prevent the LFS thread from running while rendering.

				resumeMainloopTimeout();
	
				pingMainloopTimeout("Main:End");
			}
						
		}
		catch(std::bad_alloc)
		{			
			//stop memory leaking simulation
			LLFloaterMemLeak* mem_leak_instance = LLFloaterReg::getTypedInstance<LLFloaterMemLeak>("mem_leaking");
			if(mem_leak_instance)
			{
				mem_leak_instance->stop() ;				
				llwarns << "Bad memory allocation in LLAppViewer::mainLoop()!" << llendl ;
			}
			else
			{
				//output possible call stacks to log file.
				LLError::LLCallStacks::print() ;

				llerrs << "Bad memory allocation in LLAppViewer::mainLoop()!" << llendl ;
			}
		}
	}

	// Save snapshot for next time, if we made it through initialization
	if (STATE_STARTED == LLStartUp::getStartupState())
	{
		try
		{
			saveFinalSnapshot();
		}
		catch(std::bad_alloc)
		{
			llwarns << "Bad memory allocation when saveFinalSnapshot() is called!" << llendl ;

			//stop memory leaking simulation
			LLFloaterMemLeak* mem_leak_instance = LLFloaterReg::getTypedInstance<LLFloaterMemLeak>("mem_leaking");
			if(mem_leak_instance)
			{
				mem_leak_instance->stop() ;				
			}	
		}
	}
	
	delete gServicePump;

	destroyMainloopTimeout();

	llinfos << "Exiting main_loop" << llendflush;

	return true;
}

bool LLAppViewer::cleanup()
{
	// workaround for DEV-35406 crash on shutdown
	LLEventPumps::instance().reset();

	// *TODO - generalize this and move DSO wrangling to a helper class -brad
	std::set<struct apr_dso_handle_t *>::const_iterator i;
	for(i = mPlugins.begin(); i != mPlugins.end(); ++i)
	{
		int (*ll_plugin_stop_func)(void) = NULL;
		apr_status_t rv = apr_dso_sym((apr_dso_handle_sym_t*)&ll_plugin_stop_func, *i, "ll_plugin_stop");
		ll_plugin_stop_func();

		rv = apr_dso_unload(*i);
	}
	mPlugins.clear();

	//----------------------------------------------
	//this test code will be removed after the test
	//test manual call stack tracer
	if(gSavedSettings.getBOOL("QAMode"))
	{
		LLError::LLCallStacks::print() ;
	}
	//end of the test code
	//----------------------------------------------

	//flag all elements as needing to be destroyed immediately
	// to ensure shutdown order
	LLMortician::setZealous(TRUE);

	LLVoiceClient::terminate();
	
	disconnectViewer();

	llinfos << "Viewer disconnected" << llendflush;

	display_cleanup(); 

	release_start_screen(); // just in case

	LLError::logToFixedBuffer(NULL);

	llinfos << "Cleaning Up" << llendflush;

	// Must clean up texture references before viewer window is destroyed.
	LLHUDManager::getInstance()->updateEffects();
	LLHUDObject::updateAll();
	LLHUDManager::getInstance()->cleanupEffects();
	LLHUDObject::cleanupHUDObjects();
	llinfos << "HUD Objects cleaned up" << llendflush;

	LLKeyframeDataCache::clear();
	
 	// End TransferManager before deleting systems it depends on (Audio, VFS, AssetStorage)
#if 0 // this seems to get us stuck in an infinite loop...
	gTransferManager.cleanup();
#endif
	
	// Note: this is where gWorldMap used to be deleted.

	// Note: this is where gHUDManager used to be deleted.
	LLHUDManager::getInstance()->shutdownClass();
	

	delete gAssetStorage;
	gAssetStorage = NULL;

	LLPolyMesh::freeAllMeshes();

	delete gCacheName;
	gCacheName = NULL;

	// Note: this is where gLocalSpeakerMgr and gActiveSpeakerMgr used to be deleted.

	LLWorldMap::getInstance()->reset(); // release any images
	
	llinfos << "Global stuff deleted" << llendflush;

	if (gAudiop)
	{
		// shut down the streaming audio sub-subsystem first, in case it relies on not outliving the general audio subsystem.

		LLStreamingAudioInterface *sai = gAudiop->getStreamingAudioImpl();
		delete sai;
		gAudiop->setStreamingAudioImpl(NULL);

		// shut down the audio subsystem

		bool want_longname = false;
		if (gAudiop->getDriverName(want_longname) == "FMOD")
		{
			// This hack exists because fmod likes to occasionally
			// crash or hang forever when shutting down, for no
			// apparent reason.
			llwarns << "Hack, skipping FMOD audio engine cleanup" << llendflush;
		}
		else
		{
			gAudiop->shutdown();
		}

		delete gAudiop;
		gAudiop = NULL;
	}

	// Note: this is where LLFeatureManager::getInstance()-> used to be deleted.

	// Patch up settings for next time
	// Must do this before we delete the viewer window,
	// such that we can suck rectangle information out of
	// it.
	cleanupSavedSettings();
	llinfos << "Settings patched up" << llendflush;

	// delete some of the files left around in the cache.
	removeCacheFiles("*.wav");
	removeCacheFiles("*.tmp");
	removeCacheFiles("*.lso");
	removeCacheFiles("*.out");
	removeCacheFiles("*.dsf");
	removeCacheFiles("*.bodypart");
	removeCacheFiles("*.clothing");

	llinfos << "Cache files removed" << llendflush;


	cleanup_menus();

	// Wait for any pending VFS IO
	while (1)
	{
		S32 pending = LLVFSThread::updateClass(0);
		pending += LLLFSThread::updateClass(0);
		if (!pending)
		{
			break;
		}
		llinfos << "Waiting for pending IO to finish: " << pending << llendflush;
		ms_sleep(100);
	}
	llinfos << "Shutting down." << llendflush;

	// Destroy the UI
	if( gViewerWindow)
		gViewerWindow->shutdownViews();
	
	// Cleanup Inventory after the UI since it will delete any remaining observers
	// (Deleted observers should have already removed themselves)
	gInventory.cleanupInventory();
	
	// Clean up selection managers after UI is destroyed, as UI may be observing them.
	// Clean up before GL is shut down because we might be holding on to objects with texture references
	LLSelectMgr::cleanupGlobals();

	// Shut down OpenGL
	if( gViewerWindow)
	{
		gViewerWindow->shutdownGL();
	
		// Destroy window, and make sure we're not fullscreen
		// This may generate window reshape and activation events.
		// Therefore must do this before destroying the message system.
		delete gViewerWindow;
		gViewerWindow = NULL;
		llinfos << "ViewerWindow deleted" << llendflush;
	}
	
	// viewer UI relies on keyboard so keep it aound until viewer UI isa gone
	delete gKeyboard;
	gKeyboard = NULL;

	LLViewerObject::cleanupVOClasses();

	LLWaterParamManager::cleanupClass();
	LLWLParamManager::cleanupClass();
	LLPostProcess::cleanupClass();

	LLTracker::cleanupInstance();
	
	// *FIX: This is handled in LLAppViewerWin32::cleanup().
	// I'm keeping the comment to remember its order in cleanup,
	// in case of unforseen dependency.
	//#if LL_WINDOWS
	//	gDXHardware.cleanup();
	//#endif // LL_WINDOWS

	LLVolumeMgr* volume_manager = LLPrimitive::getVolumeManager();
	if (!volume_manager->cleanup())
	{
		llwarns << "Remaining references in the volume manager!" << llendflush;
	}
	LLPrimitive::cleanupVolumeManager();

	LLViewerParcelMgr::cleanupGlobals();

	// *Note: this is where gViewerStats used to be deleted.

 	//end_messaging_system();

	LLFollowCamMgr::cleanupClass();
	//LLVolumeMgr::cleanupClass();
	LLPrimitive::cleanupVolumeManager();
	LLWorldMapView::cleanupClass();
	LLFolderViewItem::cleanupClass();
	LLUI::cleanupClass();
	
	//
	// Shut down the VFS's AFTER the decode manager cleans up (since it cleans up vfiles).
	// Also after viewerwindow is deleted, since it may have image pointers (which have vfiles)
	// Also after shutting down the messaging system since it has VFS dependencies

	//
	LLVFile::cleanupClass();
	llinfos << "VFS cleaned up" << llendflush;

	// Quitting with "Remember Password" turned off should always stomp your
	// saved password, whether or not you successfully logged in.  JC
	if (!gSavedSettings.getBOOL("RememberPassword"))
	{
		LLStartUp::deletePasswordFromDisk();
	}
	
	// Store the time of our current logoff
	gSavedPerAccountSettings.setU32("LastLogoff", time_corrected());

	// Must do this after all panels have been deleted because panels that have persistent rects
	// save their rects on delete.
	gSavedSettings.saveToFile(gSavedSettings.getString("ClientSettingsFile"), TRUE);
	
	LLUIColorTable::instance().saveUserSettings();

	// PerAccountSettingsFile should be empty if no use has been logged on.
	// *FIX:Mani This should get really saved in a "logoff" mode. 
	gSavedPerAccountSettings.saveToFile(gSavedSettings.getString("PerAccountSettingsFile"), TRUE);
	llinfos << "Saved settings" << llendflush;

	std::string crash_settings_filename = gDirUtilp->getExpandedFilename(LL_PATH_USER_SETTINGS, CRASH_SETTINGS_FILE);
	// save all settings, even if equals defaults
	gCrashSettings.saveToFile(crash_settings_filename, FALSE);

	std::string warnings_settings_filename = gDirUtilp->getExpandedFilename(LL_PATH_USER_SETTINGS, getSettingsFilename("Default", "Warnings"));
	gWarningSettings.saveToFile(warnings_settings_filename, TRUE);

	// Save URL history file
	LLURLHistory::saveFile("url_history.xml");

	// save mute list. gMuteList used to also be deleted here too.
	LLMuteList::getInstance()->cache(gAgent.getID());

	if (mPurgeOnExit)
	{
		llinfos << "Purging all cache files on exit" << llendflush;
		std::string mask = gDirUtilp->getDirDelimiter() + "*.*";
		gDirUtilp->deleteFilesInDir(gDirUtilp->getExpandedFilename(LL_PATH_CACHE,""),mask);
	}

	// Turn off Space Navigator and similar devices
	LLViewerJoystick::getInstance()->terminate();

	removeMarkerFile(); // Any crashes from here on we'll just have to ignore
	
	writeDebugInfo();

	// Let threads finish
	LLTimer idleTimer;
	idleTimer.reset();
	const F64 max_idle_time = 5.f; // 5 seconds
	while(1)
	{
		S32 pending = 0;
		pending += LLAppViewer::getTextureCache()->update(1); // unpauses the worker thread
		pending += LLAppViewer::getImageDecodeThread()->update(1); // unpauses the image thread
		pending += LLAppViewer::getTextureFetch()->update(1); // unpauses the texture fetch thread
		pending += LLVFSThread::updateClass(0);
		pending += LLLFSThread::updateClass(0);
		F64 idle_time = idleTimer.getElapsedTimeF64();
		if (!pending || idle_time >= max_idle_time)
		{
			llwarns << "Quitting with pending background tasks." << llendl;
			break;
		}
	}
	
	// Delete workers first
	// shotdown all worker threads before deleting them in case of co-dependencies
	sTextureCache->shutdown();
	sTextureFetch->shutdown();
	sImageDecodeThread->shutdown();
	
	delete sTextureCache;
    sTextureCache = NULL;
	delete sTextureFetch;
    sTextureFetch = NULL;
	delete sImageDecodeThread;
    sImageDecodeThread = NULL;

	LLLocationHistory::getInstance()->save();

	LLAvatarIconIDCache::getInstance()->save();

	delete mFastTimerLogThread;
	mFastTimerLogThread = NULL;

	if (LLFastTimerView::sAnalyzePerformance)
	{
		llinfos << "Analyzing performance" << llendl;
		
		if(LLFastTimer::sLog)
		{
			LLFastTimerView::doAnalysis(
				gDirUtilp->getExpandedFilename(LL_PATH_LOGS, "performance_baseline.slp"),
				gDirUtilp->getExpandedFilename(LL_PATH_LOGS, "performance.slp"),
				gDirUtilp->getExpandedFilename(LL_PATH_LOGS, "performance_report.csv"));
		}
		if(LLFastTimer::sMetricLog)
		{
			LLFastTimerView::doAnalysis(
				gDirUtilp->getExpandedFilename(LL_PATH_LOGS, "metric_baseline.slp"),
				gDirUtilp->getExpandedFilename(LL_PATH_LOGS, "metric.slp"),
				gDirUtilp->getExpandedFilename(LL_PATH_LOGS, "metric_report.csv"));
		}
	}
	LLMetricPerformanceTester::cleanClass() ;

	//Note:
	//LLViewerMedia::cleanupClass() has to be put before gTextureList.shutdown()
	//because some new image might be generated during cleaning up media. --bao
	LLViewerMedia::cleanupClass();
	LLViewerParcelMedia::cleanupClass();
	gTextureList.shutdown(); // shutdown again in case a callback added something
	LLUIImageList::getInstance()->cleanUp();
	
	// This should eventually be done in LLAppViewer
	LLImage::cleanupClass();
	LLVFSThread::cleanupClass();
	LLLFSThread::cleanupClass();

	llinfos << "VFS Thread finished" << llendflush;

#ifndef LL_RELEASE_FOR_DOWNLOAD
	llinfos << "Auditing VFS" << llendl;
	gVFS->audit();
#endif

	// For safety, the LLVFS has to be deleted *after* LLVFSThread. This should be cleaned up.
	// (LLVFS doesn't know about LLVFSThread so can't kill pending requests) -Steve
	delete gStaticVFS;
	gStaticVFS = NULL;
	delete gVFS;
	gVFS = NULL;
	
	gSavedSettings.cleanup();
	LLUIColorTable::instance().clear();
	gCrashSettings.cleanup();

	LLWatchdog::getInstance()->cleanup();

	end_messaging_system();
	llinfos << "Message system deleted." << llendflush;

	// *NOTE:Mani - The following call is not thread safe. 
	LLCurl::cleanupClass();
	llinfos << "LLCurl cleaned up." << llendflush;

	// If we're exiting to launch an URL, do that here so the screen
	// is at the right resolution before we launch IE.
	if (!gLaunchFileOnQuit.empty())
	{
		llinfos << "Launch file on quit." << llendflush;
#if LL_WINDOWS
		// Indicate an application is starting.
		SetCursor(LoadCursor(NULL, IDC_WAIT));
#endif

		// HACK: Attempt to wait until the screen res. switch is complete.
		ms_sleep(1000);

		LLWeb::loadURLExternal( gLaunchFileOnQuit );
		llinfos << "File launched." << llendflush;
	}

	ll_close_fail_log();

    llinfos << "Goodbye" << llendflush;

	// return 0;
	return true;
}

// A callback for llerrs to call during the watchdog error.
void watchdog_llerrs_callback(const std::string &error_string)
{
	gLLErrorActivated = true;

#ifdef LL_WINDOWS
	RaiseException(0,0,0,0);
#else
	raise(SIGQUIT);
#endif
}

// A callback for the watchdog to call.
void watchdog_killer_callback()
{
	LLError::setFatalFunction(watchdog_llerrs_callback);
	llerrs << "Watchdog killer event" << llendl;
}

bool LLAppViewer::initThreads()
{
#if MEM_TRACK_MEM
	static const bool enable_threads = false;
#else
	static const bool enable_threads = true;
#endif

	const S32 NEVER_SUBMIT_REPORT = 2;
	bool use_watchdog = gSavedSettings.getBOOL("WatchdogEnabled");
	bool send_reports = gCrashSettings.getS32(CRASH_BEHAVIOR_SETTING) != NEVER_SUBMIT_REPORT;
	if(use_watchdog && send_reports)
	{
		LLWatchdog::getInstance()->init(watchdog_killer_callback);
	}

	LLVFSThread::initClass(enable_threads && false);
	LLLFSThread::initClass(enable_threads && false);

	// Image decoding
	LLAppViewer::sImageDecodeThread = new LLImageDecodeThread(enable_threads && true);
	LLAppViewer::sTextureCache = new LLTextureCache(enable_threads && true);
	LLAppViewer::sTextureFetch = new LLTextureFetch(LLAppViewer::getTextureCache(), sImageDecodeThread, enable_threads && true);
	LLImage::initClass();

	if (LLFastTimer::sLog || LLFastTimer::sMetricLog)
	{
		LLFastTimer::sLogLock = new LLMutex(NULL);
		mFastTimerLogThread = new LLFastTimerLogThread();
		mFastTimerLogThread->start();
	}

	// *FIX: no error handling here!
	return true;
}

void errorCallback(const std::string &error_string)
{
#ifndef LL_RELEASE_FOR_DOWNLOAD
	OSMessageBox(error_string, LLTrans::getString("MBFatalError"), OSMB_OK);
#endif

	//Set the ErrorActivated global so we know to create a marker file
	gLLErrorActivated = true;
	
	LLError::crashAndLoop(error_string);
}

bool LLAppViewer::initLogging()
{
	//
	// Set up logging defaults for the viewer
	//
	LLError::initForApplication(
				gDirUtilp->getExpandedFilename(LL_PATH_APP_SETTINGS, ""));
	LLError::setFatalFunction(errorCallback);

	// Remove the last ".old" log file.
	std::string old_log_file = gDirUtilp->getExpandedFilename(LL_PATH_LOGS,
							     "SecondLife.old");
	LLFile::remove(old_log_file);

	// Rename current log file to ".old"
	std::string log_file = gDirUtilp->getExpandedFilename(LL_PATH_LOGS,
							     "SecondLife.log");
	LLFile::rename(log_file, old_log_file);

	// Set the log file to SecondLife.log

	LLError::logToFile(log_file);

	// *FIX:Mani no error handling here!
	return true;
}

bool LLAppViewer::loadSettingsFromDirectory(const std::string& location_key,
					    bool set_defaults)
{	
	// Find and vet the location key.
	if(!mSettingsLocationList.has(location_key))
	{
		llerrs << "Requested unknown location: " << location_key << llendl;
		return false;
	}

	LLSD location = mSettingsLocationList.get(location_key);

	if(!location.has("PathIndex"))
	{
		llerrs << "Settings location is missing PathIndex value. Settings cannot be loaded." << llendl;
		return false;
	}
	ELLPath path_index = (ELLPath)(location.get("PathIndex").asInteger());
	if(path_index <= LL_PATH_NONE || path_index >= LL_PATH_LAST)
	{
		llerrs << "Out of range path index in app_settings/settings_files.xml" << llendl;
		return false;
	}

	// Iterate through the locations list of files.
	LLSD files = location.get("Files");
	for(LLSD::map_iterator itr = files.beginMap(); itr != files.endMap(); ++itr)
	{
		std::string settings_group = (*itr).first;
		llinfos << "Attempting to load settings for the group " << settings_group 
			    << " - from location " << location_key << llendl;

		if(!LLControlGroup::getInstance(settings_group))
		{
			llwarns << "No matching settings group for name " << settings_group << llendl;
			continue;
		}

		LLSD file = (*itr).second;

		std::string full_settings_path;
		if(file.has("NameFromSetting"))
		{
			std::string custom_name_setting = file.get("NameFromSetting");
			// *NOTE: Regardless of the group currently being lodaed,
			// this setting is always read from the Global settings.
			if(LLControlGroup::getInstance(sGlobalSettingsName)->controlExists(custom_name_setting))
			{
				std::string file_name = 
					LLControlGroup::getInstance(sGlobalSettingsName)->getString(custom_name_setting);
				full_settings_path = file_name;
			}
		}

		if(full_settings_path.empty())
		{
			std::string file_name = file.get("Name");
			full_settings_path = gDirUtilp->getExpandedFilename(path_index, file_name);
		}

		int requirement = 0;
		if(file.has("Requirement"))
		{
			requirement = file.get("Requirement").asInteger();
		}
		
		if(!LLControlGroup::getInstance(settings_group)->loadFromFile(full_settings_path, set_defaults))
		{
			if(requirement == 1)
			{
				llwarns << "Error: Cannot load required settings file from: " 
						<< full_settings_path << llendl;
				return false;
			}
			else
			{
				llwarns << "Cannot load " << full_settings_path << " - No settings found." << llendl;
			}
		}
		else
		{
			llinfos << "Loaded settings file " << full_settings_path << llendl;
		}
	}

	return true;
}

std::string LLAppViewer::getSettingsFilename(const std::string& location_key,
											 const std::string& file)
{
	if(mSettingsLocationList.has(location_key))
	{
		LLSD location = mSettingsLocationList.get(location_key);
		if(location.has("Files"))
		{
			LLSD files = location.get("Files");
			if(files.has(file) && files[file].has("Name"))
			{
				return files.get(file).get("Name").asString();
			}
		}
	}
	return std::string();
}

void LLAppViewer::loadColorSettings()
{
	LLUIColorTable::instance().loadFromSettings();
}

bool LLAppViewer::initConfiguration()
{	
	//Load settings files list
	std::string settings_file_list = gDirUtilp->getExpandedFilename(LL_PATH_APP_SETTINGS, "settings_files.xml");
	LLControlGroup settings_control("SettingsFiles");
	llinfos << "Loading settings file list " << settings_file_list << llendl;
	if (0 == settings_control.loadFromFile(settings_file_list))
	{
        llerrs << "Cannot load default configuration file " << settings_file_list << llendl;
	}

	mSettingsLocationList = settings_control.getLLSD("Locations");
		
	// The settings and command line parsing have a fragile
	// order-of-operation:
	// - load defaults from app_settings
	// - set procedural settings values
	// - read command line settings
	// - selectively apply settings needed to load user settings.
    // - load overrides from user_settings 
	// - apply command line settings (to override the overrides)
	// - load per account settings (happens in llstartup
	
	// - load defaults
	bool set_defaults = true;
	if(!loadSettingsFromDirectory("Default", set_defaults))
	{
		std::ostringstream msg;
		msg << "Unable to load default settings file. The installation may be corrupted.";
		OSMessageBox(msg.str(),LLStringUtil::null,OSMB_OK);
		return false;
	}
	
	LLUI::setupPaths(); // setup paths for LLTrans based on settings files only
	LLTransUtil::parseStrings("strings.xml", default_trans_args);
	LLTransUtil::parseLanguageStrings("language_settings.xml");
	// - set procedural settings
	// Note: can't use LL_PATH_PER_SL_ACCOUNT for any of these since we haven't logged in yet
	gSavedSettings.setString("ClientSettingsFile", 
        gDirUtilp->getExpandedFilename(LL_PATH_USER_SETTINGS, getSettingsFilename("Default", "Global")));

	gSavedSettings.setString("VersionChannelName", LL_CHANNEL);

#ifndef	LL_RELEASE_FOR_DOWNLOAD
	// provide developer build only overrides for these control variables that are not
	// persisted to settings.xml
	LLControlVariable* c = gSavedSettings.getControl("ShowConsoleWindow");
	if (c)
	{
		c->setValue(true, false);
	}
	c = gSavedSettings.getControl("AllowMultipleViewers");
	if (c)
	{
		c->setValue(true, false);
	}
#endif

	//*FIX:Mani - Set default to disabling watchdog mainloop 
	// timeout for mac and linux. There is no call stack info 
	// on these platform to help debug.
#ifndef	LL_RELEASE_FOR_DOWNLOAD
	gSavedSettings.setBOOL("WatchdogEnabled", FALSE);
	gSavedSettings.setBOOL("QAMode", TRUE );
#endif

#ifndef LL_WINDOWS
	gSavedSettings.setBOOL("WatchdogEnabled", FALSE);
#endif

	gCrashSettings.getControl(CRASH_BEHAVIOR_SETTING)->getSignal()->connect(boost::bind(&handleCrashSubmitBehaviorChanged, _2));	

	// These are warnings that appear on the first experience of that condition.
	// They are already set in the settings_default.xml file, but still need to be added to LLFirstUse
	// for disable/reset ability
	LLFirstUse::addConfigVariable("FirstBalanceIncrease");
	LLFirstUse::addConfigVariable("FirstBalanceDecrease");
	LLFirstUse::addConfigVariable("FirstSit");
	LLFirstUse::addConfigVariable("FirstMap");
	LLFirstUse::addConfigVariable("FirstGoTo");
	LLFirstUse::addConfigVariable("FirstBuild");
//	LLFirstUse::addConfigVariable("FirstLeftClickNoHit");
	LLFirstUse::addConfigVariable("FirstTeleport");
	LLFirstUse::addConfigVariable("FirstOverrideKeys");
	LLFirstUse::addConfigVariable("FirstAttach");
	LLFirstUse::addConfigVariable("FirstAppearance");
	LLFirstUse::addConfigVariable("FirstInventory");
	LLFirstUse::addConfigVariable("FirstSandbox");
	LLFirstUse::addConfigVariable("FirstFlexible");
	LLFirstUse::addConfigVariable("FirstDebugMenus");
	LLFirstUse::addConfigVariable("FirstStreamingMusic");
	LLFirstUse::addConfigVariable("FirstStreamingVideo");
	LLFirstUse::addConfigVariable("FirstSculptedPrim");
	LLFirstUse::addConfigVariable("FirstVoice");
	LLFirstUse::addConfigVariable("FirstMedia");
		
	// - read command line settings.
	LLControlGroupCLP clp;
	std::string	cmd_line_config	= gDirUtilp->getExpandedFilename(LL_PATH_APP_SETTINGS,
														  "cmd_line.xml");

	clp.configure(cmd_line_config, &gSavedSettings);

	if(!initParseCommandLine(clp))
	{
		llwarns	<< "Error parsing command line options.	Command	Line options ignored."  << llendl;
		
		llinfos	<< "Command	line usage:\n" << clp << llendl;

		std::ostringstream msg;
		msg << LLTrans::getString("MBCmdLineError") << clp.getErrorMessage();
		OSMessageBox(msg.str(),LLStringUtil::null,OSMB_OK);
		return false;
	}
	
	// - selectively apply settings 

	// If the user has specified a alternate settings file name.
	// Load	it now before loading the user_settings/settings.xml
	if(clp.hasOption("settings"))
	{
		std::string	user_settings_filename = 
			gDirUtilp->getExpandedFilename(LL_PATH_USER_SETTINGS, 
										   clp.getOption("settings")[0]);		
		gSavedSettings.setString("ClientSettingsFile", user_settings_filename);
		llinfos	<< "Using command line specified settings filename: " 
			<< user_settings_filename << llendl;
	}

	// - load overrides from user_settings 
	loadSettingsFromDirectory("User");
	// - apply command line settings 
	clp.notify(); 

	// Handle initialization from settings.
	// Start up the debugging console before handling other options.
	if (gSavedSettings.getBOOL("ShowConsoleWindow"))
	{
		initConsole();
	}

	if(clp.hasOption("help"))
	{
		std::ostringstream msg;
		msg << LLTrans::getString("MBCmdLineUsg") << "\n" << clp;
		llinfos	<< msg.str() << llendl;

		OSMessageBox(
			msg.str().c_str(),
			LLStringUtil::null,
			OSMB_OK);

		return false;
	}

    if(clp.hasOption("set"))
    {
        const LLCommandLineParser::token_vector_t& set_values = clp.getOption("set");
        if(0x1 & set_values.size())
        {
            llwarns << "Invalid '--set' parameter count." << llendl;
        }
        else
        {
            LLCommandLineParser::token_vector_t::const_iterator itr = set_values.begin();
            for(; itr != set_values.end(); ++itr)
            {
                const std::string& name = *itr;
                const std::string& value = *(++itr);
				LLControlVariable* c = LLControlGroup::getInstance(sGlobalSettingsName)->getControl(name);
                if(c)
                {
                    c->setValue(value, false);
                }
                else
                {
                    llwarns << "'--set' specified with unknown setting: '"
                        << name << "'." << llendl;
                }
            }
        }
    }

    initGridChoice();

	// If we have specified crash on startup, set the global so we'll trigger the crash at the right time
	if(clp.hasOption("crashonstartup"))
	{
		gCrashOnStartup = TRUE;
	}

	if (clp.hasOption("logperformance"))
	{
		LLFastTimer::sLog = TRUE;
	}
	
	if(clp.hasOption("logmetrics"))
	{
		LLFastTimer::sMetricLog = TRUE ;
	}

	if (clp.hasOption("graphicslevel"))
	{
		const LLCommandLineParser::token_vector_t& value = clp.getOption("graphicslevel");
        if(value.size() != 1)
        {
			llwarns << "Usage: -graphicslevel <0-3>" << llendl;
        }
        else
        {
			std::string detail = value.front();
			mForceGraphicsDetail = TRUE;
			
			switch (detail.c_str()[0])
			{
				case '0': 
					gSavedSettings.setU32("RenderQualityPerformance", 0);		
					break;
				case '1': 
					gSavedSettings.setU32("RenderQualityPerformance", 1);		
					break;
				case '2': 
					gSavedSettings.setU32("RenderQualityPerformance", 2);		
					break;
				case '3': 
					gSavedSettings.setU32("RenderQualityPerformance", 3);		
					break;
				default:
					mForceGraphicsDetail = FALSE;
					llwarns << "Usage: -graphicslevel <0-3>" << llendl;
					break;
			}
        }
	}

	if (clp.hasOption("analyzeperformance"))
	{
		LLFastTimerView::sAnalyzePerformance = TRUE;
	}

	if (clp.hasOption("replaysession"))
	{
		LLAgentPilot::sReplaySession = TRUE;
	}

	if (clp.hasOption("nonotifications"))
	{
		gSavedSettings.setBOOL("IgnoreAllNotifications", TRUE);
	}
	
	if (clp.hasOption("debugsession"))
	{
		gDebugSession = TRUE;
		gDebugGL = TRUE;

		ll_init_fail_log(gDirUtilp->getExpandedFilename(LL_PATH_LOGS, "test_failures.log"));
	}

	// Handle slurl use. NOTE: Don't let SL-55321 reappear.

    // *FIX: This init code should be made more robust to prevent 
    // the issue SL-55321 from returning. One thought is to allow 
    // only select options to be set from command line when a slurl 
    // is specified. More work on the settings system is needed to 
    // achieve this. For now...

    // *NOTE:Mani The command line parser parses tokens and is 
    // setup to bail after parsing the '--url' option or the 
    // first option specified without a '--option' flag (or
    // any other option that uses the 'last_option' setting - 
    // see LLControlGroupCLP::configure())

    // What can happen is that someone can use IE (or potentially 
    // other browsers) and do the rough equivalent of command 
    // injection and steal passwords. Phoenix. SL-55321
    if(clp.hasOption("url"))
    {
        std::string slurl = clp.getOption("url")[0];
        if (LLSLURL::isSLURLCommand(slurl))
        {
	        LLStartUp::sSLURLCommand = slurl;
        }
        else
        {
	        LLURLSimString::setString(slurl);
        }
    }
    else if(clp.hasOption("slurl"))
    {
        std::string slurl = clp.getOption("slurl")[0];
        if(LLSLURL::isSLURL(slurl))
        {
            if (LLSLURL::isSLURLCommand(slurl))
            {
	            LLStartUp::sSLURLCommand = slurl;
            }
            else
            {
	            LLURLSimString::setString(slurl);
            }
        }
    }

    const LLControlVariable* skinfolder = gSavedSettings.getControl("SkinCurrent");
    if(skinfolder && LLStringUtil::null != skinfolder->getValue().asString())
    {   
		// hack to force the skin to default.
        //gDirUtilp->setSkinFolder(skinfolder->getValue().asString());
		gDirUtilp->setSkinFolder("default");
    }

    mYieldTime = gSavedSettings.getS32("YieldTime");

	// Read skin/branding settings if specified.
	//if (! gDirUtilp->getSkinDir().empty() )
	//{
	//	std::string skin_def_file = gDirUtilp->findSkinnedFilename("skin.xml");
	//	LLXmlTree skin_def_tree;

	//	if (!skin_def_tree.parseFile(skin_def_file))
	//	{
	//		llerrs << "Failed to parse skin definition." << llendl;
	//	}

	//}

#if LL_DARWIN
	// Initialize apple menubar and various callbacks
	init_apple_menu(LLTrans::getString("APP_NAME").c_str());

#if __ppc__
	// If the CPU doesn't have Altivec (i.e. it's not at least a G4), don't go any further.
	// Only test PowerPC - all Intel Macs have SSE.
	if(!gSysCPU.hasAltivec())
	{
		std::ostringstream msg;
		msg << LLTrans::getString("MBRequiresAltiVec");
		OSMessageBox(
			msg.str(),
			LLStringUtil::null,
			OSMB_OK);
		removeMarkerFile();
		return false;
	}
#endif
	
#endif // LL_DARWIN

	// Display splash screen.  Must be after above check for previous
	// crash as this dialog is always frontmost.
	std::ostringstream splash_msg;
	splash_msg << "Loading " << LLTrans::getString("SECOND_LIFE") << "...";
	LLSplashScreen::show();
	LLSplashScreen::update(splash_msg.str());

	//LLVolumeMgr::initClass();
	LLVolumeMgr* volume_manager = new LLVolumeMgr();
	volume_manager->useMutex();	// LLApp and LLMutex magic must be manually enabled
	LLPrimitive::setVolumeManager(volume_manager);

	// Note: this is where we used to initialize gFeatureManagerp.

	gStartTime = totalTime();

	//
	// Set the name of the window
	//
	gWindowTitle = LLTrans::getString("APP_NAME");
#if LL_DEBUG
	gWindowTitle += std::string(" [DEBUG] ") + gArgs;
#else
	gWindowTitle += std::string(" ") + gArgs;
#endif
	LLStringUtil::truncate(gWindowTitle, 255);

	//RN: if we received a URL, hand it off to the existing instance.
	// don't call anotherInstanceRunning() when doing URL handoff, as
	// it relies on checking a marker file which will not work when running
	// out of different directories
	std::string slurl;
	if (!LLStartUp::sSLURLCommand.empty())
	{
		slurl = LLStartUp::sSLURLCommand;
	}
	else if (LLURLSimString::parse())
	{
		slurl = LLURLSimString::getURL();
	}
	if (!slurl.empty())
	{
		if (sendURLToOtherInstance(slurl))
		{
			// successfully handed off URL to existing instance, exit
			return false;
		}
	}

	if (!gSavedSettings.getBOOL("AllowMultipleViewers"))
	{
	    //
	    // Check for another instance of the app running
	    //

		mSecondInstance = anotherInstanceRunning();
		
		if (mSecondInstance)
		{
			std::ostringstream msg;
			msg << LLTrans::getString("MBAlreadyRunning");
			OSMessageBox(
				msg.str(),
				LLStringUtil::null,
				OSMB_OK);
			return false;
		}

		initMarkerFile();
        
        checkForCrash();
    }
	else
	{
		mSecondInstance = anotherInstanceRunning();
		
		if (mSecondInstance)
		{
			// This is the second instance of SL. Turn off voice support,
			// but make sure the setting is *not* persisted.
			LLControlVariable* disable_voice = gSavedSettings.getControl("CmdLineDisableVoice");
			if(disable_voice)
			{
				const BOOL DO_NOT_PERSIST = FALSE;
				disable_voice->setValue(LLSD(TRUE), DO_NOT_PERSIST);
			}
		}

		initMarkerFile();
        
        if(!mSecondInstance)
        {
            checkForCrash();
        }
	}

   	// need to do this here - need to have initialized global settings first
	std::string nextLoginLocation = gSavedSettings.getString( "NextLoginLocation" );
	if ( nextLoginLocation.length() )
	{
		LLURLSimString::setString( nextLoginLocation );
	};

	gLastRunVersion = gSavedSettings.getString("LastRunVersion");

	loadColorSettings();

	return true; // Config was successful.
}


void LLAppViewer::checkForCrash(void)
{
    
#if LL_SEND_CRASH_REPORTS
	//*NOTE:Mani The current state of the crash handler has the MacOSX
	// sending all crash reports as freezes, in order to let 
	// the MacOSX CrashRepoter generate stacks before spawning the 
	// SL crash logger.
	// The Linux and Windows clients generate their own stacks and
	// spawn the SL crash logger immediately. This may change in the future. 
#if LL_DARWIN
	if(gLastExecEvent != LAST_EXEC_NORMAL)
#else		
	if (gLastExecEvent == LAST_EXEC_FROZE)
#endif
    {
        llinfos << "Last execution froze, requesting to send crash report." << llendl;
        //
        // Pop up a freeze or crash warning dialog
        //
        S32 choice;
        if(gCrashSettings.getS32(CRASH_BEHAVIOR_SETTING) == CRASH_BEHAVIOR_ASK)
        {
            std::ostringstream msg;
			msg << LLTrans::getString("MBFrozenCrashed");
			std::string alert = LLTrans::getString("APP_NAME") + " " + LLTrans::getString("MBAlert");
            choice = OSMessageBox(msg.str(),
                                  alert,
                                  OSMB_YESNO);
        } 
        else if(gCrashSettings.getS32(CRASH_BEHAVIOR_SETTING) == CRASH_BEHAVIOR_NEVER_SEND)
        {
            choice = OSBTN_NO;
        }
        else
        {
            choice = OSBTN_YES;
        }

        if (OSBTN_YES == choice)
        {
            llinfos << "Sending crash report." << llendl;
            
            bool report_freeze = true;
            handleCrashReporting(report_freeze);
        }
        else
        {
            llinfos << "Not sending crash report." << llendl;
        }
    }
#endif // LL_SEND_CRASH_REPORTS    
    
}

bool LLAppViewer::initWindow()
{
	LL_INFOS("AppInit") << "Initializing window..." << LL_ENDL;

	// store setting in a global for easy access and modification
	gNoRender = gSavedSettings.getBOOL("DisableRendering");

	// Hide the splash screen
	LLSplashScreen::hide();

	// always start windowed
	BOOL ignorePixelDepth = gSavedSettings.getBOOL("IgnorePixelDepth");
	gViewerWindow = new LLViewerWindow(gWindowTitle, 
		VIEWER_WINDOW_CLASSNAME,
		gSavedSettings.getS32("WindowX"), gSavedSettings.getS32("WindowY"),
		gSavedSettings.getS32("WindowWidth"), gSavedSettings.getS32("WindowHeight"),
		FALSE, ignorePixelDepth);
		
	if (gSavedSettings.getBOOL("WindowFullScreen"))
	{
		// request to go full screen... which will be delayed until login
		gViewerWindow->toggleFullscreen(FALSE);
	}
	
	if (gSavedSettings.getBOOL("WindowMaximized"))
	{
		gViewerWindow->mWindow->maximize();
		gViewerWindow->getWindow()->setNativeAspectRatio(gSavedSettings.getF32("FullScreenAspectRatio"));
	}

	if (!gNoRender)
	{
		//
		// Initialize GL stuff
		//

		if (mForceGraphicsDetail)
		{
			LLFeatureManager::getInstance()->setGraphicsLevel(gSavedSettings.getU32("RenderQualityPerformance"), false);
		}
				
		// Set this flag in case we crash while initializing GL
		gSavedSettings.setBOOL("RenderInitError", TRUE);
		gSavedSettings.saveToFile( gSavedSettings.getString("ClientSettingsFile"), TRUE );
	
		gPipeline.init();
		stop_glerror();
		gViewerWindow->initGLDefaults();

		gSavedSettings.setBOOL("RenderInitError", FALSE);
		gSavedSettings.saveToFile( gSavedSettings.getString("ClientSettingsFile"), TRUE );
	}

	//If we have a startup crash, it's usually near GL initialization, so simulate that.
	if(gCrashOnStartup)
	{
		LLAppViewer::instance()->forceErrorLLError();
	}

	LLUI::sWindow = gViewerWindow->getWindow();

	// Show watch cursor
	gViewerWindow->setCursor(UI_CURSOR_WAIT);

	// Finish view initialization
	gViewerWindow->initBase();

	// show viewer window
	//gViewerWindow->mWindow->show();

	
	return true;
}

void LLAppViewer::writeDebugInfo()
{
	std::string debug_filename = gDirUtilp->getExpandedFilename(LL_PATH_LOGS,"debug_info.log");
	llinfos << "Opening debug file " << debug_filename << llendl;
	llofstream out_file(debug_filename);
	LLSDSerialize::toPrettyXML(gDebugInfo, out_file);
	out_file.close();
}

void LLAppViewer::cleanupSavedSettings()
{
	gSavedSettings.setBOOL("MouseSun", FALSE);

	gSavedSettings.setBOOL("UseEnergy", TRUE);				// force toggle to turn off, since sends message to simulator

	gSavedSettings.setBOOL("DebugWindowProc", gDebugWindowProc);
		
	gSavedSettings.setBOOL("ShowObjectUpdates", gShowObjectUpdates);
	
	if (!gNoRender)
	{
		if (gDebugView)
		{
			gSavedSettings.setBOOL("ShowDebugConsole", gDebugView->mDebugConsolep->getVisible());
		}
	}

	// save window position if not fullscreen
	// as we don't track it in callbacks
	BOOL fullscreen = gViewerWindow->mWindow->getFullscreen();
	BOOL maximized = gViewerWindow->mWindow->getMaximized();
	if (!fullscreen && !maximized)
	{
		LLCoordScreen window_pos;

		if (gViewerWindow->mWindow->getPosition(&window_pos))
		{
			gSavedSettings.setS32("WindowX", window_pos.mX);
			gSavedSettings.setS32("WindowY", window_pos.mY);
		}
	}

	gSavedSettings.setF32("MapScale", LLWorldMapView::sMapScale );

	// Some things are cached in LLAgent.
	if (gAgent.mInitialized)
	{
		gSavedSettings.setF32("RenderFarClip", gAgent.mDrawDistance);
	}
}

void LLAppViewer::removeCacheFiles(const std::string& file_mask)
{
	std::string mask = gDirUtilp->getDirDelimiter() + file_mask;
	gDirUtilp->deleteFilesInDir(gDirUtilp->getExpandedFilename(LL_PATH_CACHE, ""), mask);
}

void LLAppViewer::writeSystemInfo()
{
	gDebugInfo["SLLog"] = LLError::logFileName();

	gDebugInfo["ClientInfo"]["Name"] = gSavedSettings.getString("VersionChannelName");
	gDebugInfo["ClientInfo"]["MajorVersion"] = LL_VERSION_MAJOR;
	gDebugInfo["ClientInfo"]["MinorVersion"] = LL_VERSION_MINOR;
	gDebugInfo["ClientInfo"]["PatchVersion"] = LL_VERSION_PATCH;
	gDebugInfo["ClientInfo"]["BuildVersion"] = LL_VERSION_BUILD;

	gDebugInfo["CAFilename"] = gDirUtilp->getCAFile();

	gDebugInfo["CPUInfo"]["CPUString"] = gSysCPU.getCPUString();
	gDebugInfo["CPUInfo"]["CPUFamily"] = gSysCPU.getFamily();
	gDebugInfo["CPUInfo"]["CPUMhz"] = gSysCPU.getMhz();
	gDebugInfo["CPUInfo"]["CPUAltivec"] = gSysCPU.hasAltivec();
	gDebugInfo["CPUInfo"]["CPUSSE"] = gSysCPU.hasSSE();
	gDebugInfo["CPUInfo"]["CPUSSE2"] = gSysCPU.hasSSE2();
	
	gDebugInfo["RAMInfo"]["Physical"] = (LLSD::Integer)(gSysMemory.getPhysicalMemoryKB());
	gDebugInfo["RAMInfo"]["Allocated"] = (LLSD::Integer)(gMemoryAllocated>>10); // MB -> KB
	gDebugInfo["OSInfo"] = getOSInfo().getOSStringSimple();

	// The user is not logged on yet, but record the current grid choice login url
	// which may have been the intended grid. This can b
	gDebugInfo["GridName"] = LLViewerLogin::getInstance()->getGridLabel();

	// *FIX:Mani - move this ddown in llappviewerwin32
#ifdef LL_WINDOWS
	DWORD thread_id = GetCurrentThreadId();
	gDebugInfo["MainloopThreadID"] = (S32)thread_id;
#endif

	// "CrashNotHandled" is set here, while things are running well,
	// in case of a freeze. If there is a freeze, the crash logger will be launched
	// and can read this value from the debug_info.log.
	// If the crash is handled by LLAppViewer::handleViewerCrash, ie not a freeze,
	// then the value of "CrashNotHandled" will be set to true.
	gDebugInfo["CrashNotHandled"] = (LLSD::Boolean)true;
	
	// Dump some debugging info
	LL_INFOS("SystemInfo") << LLTrans::getString("APP_NAME")
			<< " version " << LL_VERSION_MAJOR << "." << LL_VERSION_MINOR << "." << LL_VERSION_PATCH
			<< LL_ENDL;

	// Dump the local time and time zone
	time_t now;
	time(&now);
	char tbuffer[256];		/* Flawfinder: ignore */
	strftime(tbuffer, 256, "%Y-%m-%dT%H:%M:%S %Z", localtime(&now));
	LL_INFOS("SystemInfo") << "Local time: " << tbuffer << LL_ENDL;

	// query some system information
	LL_INFOS("SystemInfo") << "CPU info:\n" << gSysCPU << LL_ENDL;
	LL_INFOS("SystemInfo") << "Memory info:\n" << gSysMemory << LL_ENDL;
	LL_INFOS("SystemInfo") << "OS: " << getOSInfo().getOSStringSimple() << LL_ENDL;
	LL_INFOS("SystemInfo") << "OS info: " << getOSInfo() << LL_ENDL;

	writeDebugInfo(); // Save out debug_info.log early, in case of crash.
}

void LLAppViewer::handleSyncViewerCrash()
{
	LLAppViewer* pApp = LLAppViewer::instance();
	// Call to pure virtual, handled by platform specific llappviewer instance.
	pApp->handleSyncCrashTrace(); 
}

void LLAppViewer::handleViewerCrash()
{
	llinfos << "Handle viewer crash entry." << llendl;

	//print out recorded call stacks if there are any.
	LLError::LLCallStacks::print();

	LLAppViewer* pApp = LLAppViewer::instance();
	if (pApp->beingDebugged())
	{
		// This will drop us into the debugger.
		abort();
	}

	// Returns whether a dialog was shown.
	// Only do the logic in here once
	if (pApp->mReportedCrash)
	{
		return;
	}
	pApp->mReportedCrash = TRUE;

	// Make sure the watchdog gets turned off...
// 	pApp->destroyMainloopTimeout(); // SJB: Bah. This causes the crash handler to hang, not sure why.
	
	//We already do this in writeSystemInfo(), but we do it again here to make /sure/ we have a version
	//to check against no matter what
	gDebugInfo["ClientInfo"]["Name"] = gSavedSettings.getString("VersionChannelName");

	gDebugInfo["ClientInfo"]["MajorVersion"] = LL_VERSION_MAJOR;
	gDebugInfo["ClientInfo"]["MinorVersion"] = LL_VERSION_MINOR;
	gDebugInfo["ClientInfo"]["PatchVersion"] = LL_VERSION_PATCH;
	gDebugInfo["ClientInfo"]["BuildVersion"] = LL_VERSION_BUILD;

	LLParcel* parcel = LLViewerParcelMgr::getInstance()->getAgentParcel();
	if ( parcel && parcel->getMusicURL()[0])
	{
		gDebugInfo["ParcelMusicURL"] = parcel->getMusicURL();
	}	
	if ( parcel && parcel->getMediaURL()[0])
	{
		gDebugInfo["ParcelMediaURL"] = parcel->getMediaURL();
	}
	
	
	gDebugInfo["SettingsFilename"] = gSavedSettings.getString("ClientSettingsFile");
	gDebugInfo["CAFilename"] = gDirUtilp->getCAFile();
	gDebugInfo["ViewerExePath"] = gDirUtilp->getExecutablePathAndName();
	gDebugInfo["CurrentPath"] = gDirUtilp->getCurPath();
	gDebugInfo["SessionLength"] = F32(LLFrameTimer::getElapsedSeconds());
	gDebugInfo["StartupState"] = LLStartUp::getStartupStateString();
	gDebugInfo["RAMInfo"]["Allocated"] = (LLSD::Integer) LLMemory::getCurrentRSS() >> 10;
	gDebugInfo["FirstLogin"] = (LLSD::Boolean) gAgent.isFirstLogin();
	gDebugInfo["FirstRunThisInstall"] = gSavedSettings.getBOOL("FirstRunThisInstall");

	if(gLogoutInProgress)
	{
		gDebugInfo["LastExecEvent"] = LAST_EXEC_LOGOUT_CRASH;
	}
	else
	{
		gDebugInfo["LastExecEvent"] = gLLErrorActivated ? LAST_EXEC_LLERROR_CRASH : LAST_EXEC_OTHER_CRASH;
	}

	if(gAgent.getRegion())
	{
		gDebugInfo["CurrentSimHost"] = gAgent.getRegionHost().getHostName();
		gDebugInfo["CurrentRegion"] = gAgent.getRegion()->getName();
		
		const LLVector3& loc = gAgent.getPositionAgent();
		gDebugInfo["CurrentLocationX"] = loc.mV[0];
		gDebugInfo["CurrentLocationY"] = loc.mV[1];
		gDebugInfo["CurrentLocationZ"] = loc.mV[2];
	}

	if(LLAppViewer::instance()->mMainloopTimeout)
	{
		gDebugInfo["MainloopTimeoutState"] = LLAppViewer::instance()->mMainloopTimeout->getState();
	}
	
	// The crash is being handled here so set this value to false.
	// Otherwise the crash logger will think this crash was a freeze.
	gDebugInfo["CrashNotHandled"] = (LLSD::Boolean)false;
    
	//Write out the crash status file
	//Use marker file style setup, as that's the simplest, especially since
	//we're already in a crash situation	
	if (gDirUtilp)
	{
		std::string crash_file_name;
		if(gLLErrorActivated) crash_file_name = gDirUtilp->getExpandedFilename(LL_PATH_LOGS,LLERROR_MARKER_FILE_NAME);
		else crash_file_name = gDirUtilp->getExpandedFilename(LL_PATH_LOGS,ERROR_MARKER_FILE_NAME);
		llinfos << "Creating crash marker file " << crash_file_name << llendl;
		
		LLAPRFile crash_file ;
		crash_file.open(crash_file_name, LL_APR_W);
		if (crash_file.getFileHandle())
		{
			LL_INFOS("MarkerFile") << "Created crash marker file " << crash_file_name << LL_ENDL;
		}
		else
		{
			LL_WARNS("MarkerFile") << "Cannot create error marker file " << crash_file_name << LL_ENDL;
		}		
	}
	
	if (gMessageSystem && gDirUtilp)
	{
		std::string filename;
		filename = gDirUtilp->getExpandedFilename(LL_PATH_LOGS, "stats.log");
		llofstream file(filename, llofstream::binary);
		if(file.good())
		{
			llinfos << "Handle viewer crash generating stats log." << llendl;
			gMessageSystem->summarizeLogs(file);
			file.close();
		}
	}

	if (gMessageSystem)
	{
		gMessageSystem->getCircuitInfo(gDebugInfo["CircuitInfo"]);
		gMessageSystem->stopLogging();
	}

	LLWorld::getInstance()->getInfo(gDebugInfo);

	// Close the debug file
	pApp->writeDebugInfo();

	LLError::logToFile("");

// On Mac, we send the report on the next run, since we need macs crash report
// for a stack trace, so we have to let it the app fail.
#if !LL_DARWIN

	// Remove the marker file, since otherwise we'll spawn a process that'll keep it locked
	if(gDebugInfo["LastExecEvent"].asInteger() == LAST_EXEC_LOGOUT_CRASH)
	{
		pApp->removeMarkerFile(true);
	}
	else
	{
		pApp->removeMarkerFile(false);
	}
	
	// Call to pure virtual, handled by platform specific llappviewer instance.
	pApp->handleCrashReporting(); 

#endif //!LL_DARWIN
    
	return;
}

bool LLAppViewer::anotherInstanceRunning()
{
	// We create a marker file when the program starts and remove the file when it finishes.
	// If the file is currently locked, that means another process is already running.

	std::string marker_file = gDirUtilp->getExpandedFilename(LL_PATH_LOGS, MARKER_FILE_NAME);
	LL_DEBUGS("MarkerFile") << "Checking marker file for lock..." << LL_ENDL;

	//Freeze case checks
	if (LLAPRFile::isExist(marker_file, NULL, LL_APR_RB))
	{
		// File exists, try opening with write permissions
		LLAPRFile outfile ;
		outfile.open(marker_file, LL_APR_WB);
		apr_file_t* fMarker = outfile.getFileHandle() ; 
		if (!fMarker)
		{
			// Another instance is running. Skip the rest of these operations.
			LL_INFOS("MarkerFile") << "Marker file is locked." << LL_ENDL;
			return true;
		}
		if (apr_file_lock(fMarker, APR_FLOCK_NONBLOCK | APR_FLOCK_EXCLUSIVE) != APR_SUCCESS) //flock(fileno(fMarker), LOCK_EX | LOCK_NB) == -1)
		{
			LL_INFOS("MarkerFile") << "Marker file is locked." << LL_ENDL;
			return true;
		}
		// No other instances; we'll lock this file now & delete on quit.		
	}
	LL_DEBUGS("MarkerFile") << "Marker file isn't locked." << LL_ENDL;
	return false;
}

void LLAppViewer::initMarkerFile()
{
	//First, check for the existence of other files.
	//There are marker files for two different types of crashes
	
	mMarkerFileName = gDirUtilp->getExpandedFilename(LL_PATH_LOGS,MARKER_FILE_NAME);
	LL_DEBUGS("MarkerFile") << "Checking marker file for lock..." << LL_ENDL;

	//We've got 4 things to test for here
	// - Other Process Running (SecondLife.exec_marker present, locked)
	// - Freeze (SecondLife.exec_marker present, not locked)
	// - LLError Crash (SecondLife.llerror_marker present)
	// - Other Crash (SecondLife.error_marker present)
	// These checks should also remove these files for the last 2 cases if they currently exist

	//LLError/Error checks. Only one of these should ever happen at a time.
	std::string logout_marker_file =  gDirUtilp->getExpandedFilename(LL_PATH_LOGS, LOGOUT_MARKER_FILE_NAME);
	std::string llerror_marker_file = gDirUtilp->getExpandedFilename(LL_PATH_LOGS, LLERROR_MARKER_FILE_NAME);
	std::string error_marker_file = gDirUtilp->getExpandedFilename(LL_PATH_LOGS, ERROR_MARKER_FILE_NAME);

	
	if (LLAPRFile::isExist(mMarkerFileName, NULL, LL_APR_RB) && !anotherInstanceRunning())
	{
		gLastExecEvent = LAST_EXEC_FROZE;
		LL_INFOS("MarkerFile") << "Exec marker found: program froze on previous execution" << LL_ENDL;
	}    
    
	if(LLAPRFile::isExist(logout_marker_file, NULL, LL_APR_RB))
	{
		LL_INFOS("MarkerFile") << "Last exec LLError crashed, setting LastExecEvent to " << LAST_EXEC_LLERROR_CRASH << LL_ENDL;
		gLastExecEvent = LAST_EXEC_LOGOUT_FROZE;
	}
	if(LLAPRFile::isExist(llerror_marker_file, NULL, LL_APR_RB))
	{
		llinfos << "Last exec LLError crashed, setting LastExecEvent to " << LAST_EXEC_LLERROR_CRASH << llendl;
		if(gLastExecEvent == LAST_EXEC_LOGOUT_FROZE) gLastExecEvent = LAST_EXEC_LOGOUT_CRASH;
		else gLastExecEvent = LAST_EXEC_LLERROR_CRASH;
	}
	if(LLAPRFile::isExist(error_marker_file, NULL, LL_APR_RB))
	{
		LL_INFOS("MarkerFile") << "Last exec crashed, setting LastExecEvent to " << LAST_EXEC_OTHER_CRASH << LL_ENDL;
		if(gLastExecEvent == LAST_EXEC_LOGOUT_FROZE) gLastExecEvent = LAST_EXEC_LOGOUT_CRASH;
		else gLastExecEvent = LAST_EXEC_OTHER_CRASH;
	}
	
	LLAPRFile::remove(logout_marker_file);
	LLAPRFile::remove(llerror_marker_file);
	LLAPRFile::remove(error_marker_file);
	
	// No new markers if another instance is running.
	if(anotherInstanceRunning()) 
	{
		return;
	}
	
	// Create the marker file for this execution & lock it
	apr_status_t s;
	s = mMarkerFile.open(mMarkerFileName, LL_APR_W, TRUE);	

	if (s == APR_SUCCESS && mMarkerFile.getFileHandle())
	{
		LL_DEBUGS("MarkerFile") << "Marker file created." << LL_ENDL;
	}
	else
	{
		LL_INFOS("MarkerFile") << "Failed to create marker file." << LL_ENDL;
		return;
	}
	if (apr_file_lock(mMarkerFile.getFileHandle(), APR_FLOCK_NONBLOCK | APR_FLOCK_EXCLUSIVE) != APR_SUCCESS) 
	{
		mMarkerFile.close() ;
		LL_INFOS("MarkerFile") << "Marker file cannot be locked." << LL_ENDL;
		return;
	}

	LL_DEBUGS("MarkerFile") << "Marker file locked." << LL_ENDL;
}

void LLAppViewer::removeMarkerFile(bool leave_logout_marker)
{
	LL_DEBUGS("MarkerFile") << "removeMarkerFile()" << LL_ENDL;
	if (mMarkerFile.getFileHandle())
	{
		mMarkerFile.close() ;
		LLAPRFile::remove( mMarkerFileName );
	}
	if (mLogoutMarkerFile != NULL && !leave_logout_marker)
	{
		LLAPRFile::remove( mLogoutMarkerFileName );
		mLogoutMarkerFile = NULL;
	}
}

void LLAppViewer::forceQuit()
{ 
	LLApp::setQuitting(); 
}

void LLAppViewer::requestQuit()
{
	llinfos << "requestQuit" << llendl;

	LLViewerRegion* region = gAgent.getRegion();
	
	if( (LLStartUp::getStartupState() < STATE_STARTED) || !region )
	{
		// Quit immediately
		forceQuit();
		return;
	}

	LLHUDEffectSpiral *effectp = (LLHUDEffectSpiral*)LLHUDManager::getInstance()->createViewerEffect(LLHUDObject::LL_HUD_EFFECT_POINT, TRUE);
	effectp->setPositionGlobal(gAgent.getPositionGlobal());
	effectp->setColor(LLColor4U(gAgent.getEffectColor()));
	LLHUDManager::getInstance()->sendEffects();
	effectp->markDead() ;//remove it.

	// Attempt to close all floaters that might be
	// editing things.
	if (gFloaterView)
	{
		// application is quitting
		gFloaterView->closeAllChildren(true);
	}

	send_stats();

	gLogoutTimer.reset();
	mQuitRequested = true;
}

static bool finish_quit(const LLSD& notification, const LLSD& response)
{
	S32 option = LLNotification::getSelectedOption(notification, response);

	if (option == 0)
	{
		LLAppViewer::instance()->requestQuit();
	}
	return false;
}
static LLNotificationFunctorRegistration finish_quit_reg("ConfirmQuit", finish_quit);

void LLAppViewer::userQuit()
{
	LLNotifications::instance().add("ConfirmQuit");
}

static bool finish_early_exit(const LLSD& notification, const LLSD& response)
{
	LLAppViewer::instance()->forceQuit();
	return false;
}

void LLAppViewer::earlyExit(const std::string& name, const LLSD& substitutions)
{
   	llwarns << "app_early_exit: " << name << llendl;
	gDoDisconnect = TRUE;
	LLNotifications::instance().add(name, substitutions, LLSD(), finish_early_exit);
}

void LLAppViewer::forceExit(S32 arg)
{
    removeMarkerFile();
    
    // *FIX:Mani - This kind of exit hardly seems appropriate.
    exit(arg);
}

void LLAppViewer::abortQuit()
{
    llinfos << "abortQuit()" << llendl;
	mQuitRequested = false;
}

void LLAppViewer::migrateCacheDirectory()
{
#if LL_WINDOWS || LL_DARWIN
	// NOTE: (Nyx) as of 1.21, cache for mac is moving to /library/caches/SecondLife from
	// /library/application support/SecondLife/cache This should clear/delete the old dir.

	// As of 1.23 the Windows cache moved from
	//   C:\Documents and Settings\James\Application Support\SecondLife\cache
	// to
	//   C:\Documents and Settings\James\Local Settings\Application Support\SecondLife
	//
	// The Windows Vista equivalent is from
	//   C:\Users\James\AppData\Roaming\SecondLife\cache
	// to
	//   C:\Users\James\AppData\Local\SecondLife
	//
	// Note the absence of \cache on the second path.  James.

	// Only do this once per fresh install of this version.
	if (gSavedSettings.getBOOL("MigrateCacheDirectory"))
	{
		gSavedSettings.setBOOL("MigrateCacheDirectory", FALSE);

		std::string delimiter = gDirUtilp->getDirDelimiter();
		std::string old_cache_dir = gDirUtilp->getOSUserAppDir() + delimiter + "cache";
		std::string new_cache_dir = gDirUtilp->getCacheDir(true);

		if (gDirUtilp->fileExists(old_cache_dir))
		{
			llinfos << "Migrating cache from " << old_cache_dir << " to " << new_cache_dir << llendl;

			// Migrate inventory cache to avoid pain to inventory database after mass update
			S32 file_count = 0;
			std::string file_name;
			std::string mask = delimiter + "*.*";
			while (gDirUtilp->getNextFileInDir(old_cache_dir, mask, file_name, false))
			{
				if (file_name == "." || file_name == "..") continue;
				std::string source_path = old_cache_dir + delimiter + file_name;
				std::string dest_path = new_cache_dir + delimiter + file_name;
				if (!LLFile::rename(source_path, dest_path))
				{
					file_count++;
				}
			}
			llinfos << "Moved " << file_count << " files" << llendl;

			// Nuke the old cache
			gDirUtilp->setCacheDir(old_cache_dir);
			purgeCache();
			gDirUtilp->setCacheDir(new_cache_dir);

#if LL_DARWIN
			// Clean up Mac files not deleted by removing *.*
			std::string ds_store = old_cache_dir + "/.DS_Store";
			if (gDirUtilp->fileExists(ds_store))
			{
				LLFile::remove(ds_store);
			}
#endif
			if (LLFile::rmdir(old_cache_dir) != 0)
			{
				llwarns << "could not delete old cache directory " << old_cache_dir << llendl;
			}
		}
	}
#endif // LL_WINDOWS || LL_DARWIN
}

bool LLAppViewer::initCache()
{
	mPurgeCache = false;
	// Purge cache if user requested it
	if (gSavedSettings.getBOOL("PurgeCacheOnStartup") ||
		gSavedSettings.getBOOL("PurgeCacheOnNextStartup"))
	{
		gSavedSettings.setBOOL("PurgeCacheOnNextStartup", false);
		mPurgeCache = true;
	}
	// Purge cache if it belongs to an old version
	else
	{
		static const S32 cache_version = 5;
		if (gSavedSettings.getS32("LocalCacheVersion") != cache_version)
		{
			mPurgeCache = true;
			gSavedSettings.setS32("LocalCacheVersion", cache_version);
		}
	}
	
	// We have moved the location of the cache directory over time.
	migrateCacheDirectory();

	// Setup and verify the cache location
	std::string cache_location = gSavedSettings.getString("CacheLocation");
	std::string new_cache_location = gSavedSettings.getString("NewCacheLocation");
	if (new_cache_location != cache_location)
	{
		gDirUtilp->setCacheDir(gSavedSettings.getString("CacheLocation"));
		purgeCache(); // purge old cache
		gSavedSettings.setString("CacheLocation", new_cache_location);
		gSavedSettings.setString("CacheLocationTopFolder", gDirUtilp->getBaseFileName(new_cache_location));
	}
	
	if (!gDirUtilp->setCacheDir(gSavedSettings.getString("CacheLocation")))
	{
		LL_WARNS("AppCache") << "Unable to set cache location" << LL_ENDL;
		gSavedSettings.setString("CacheLocation", "");
		gSavedSettings.setString("CacheLocationTopFolder", "");
	}
	
	if (mPurgeCache)
	{
		LLSplashScreen::update("Clearing cache...");
		purgeCache();
	}

	LLSplashScreen::update("Initializing Texture Cache...");
	
	// Init the texture cache
	// Allocate 80% of the cache size for textures
	BOOL read_only = mSecondInstance ? TRUE : FALSE;
	const S32 MB = 1024*1024;
	S64 cache_size = (S64)(gSavedSettings.getU32("CacheSize")) * MB;
	const S64 MAX_CACHE_SIZE = 1024*MB;
	cache_size = llmin(cache_size, MAX_CACHE_SIZE);
	S64 texture_cache_size = ((cache_size * 8)/10);
	S64 extra = LLAppViewer::getTextureCache()->initCache(LL_PATH_CACHE, texture_cache_size, read_only);
	texture_cache_size -= extra;

	LLSplashScreen::update("Initializing VFS...");
	
	// Init the VFS
	S64 vfs_size = cache_size - texture_cache_size;
	const S64 MAX_VFS_SIZE = 1024 * MB; // 1 GB
	vfs_size = llmin(vfs_size, MAX_VFS_SIZE);
	vfs_size = (vfs_size / MB) * MB; // make sure it is MB aligned
	U32 vfs_size_u32 = (U32)vfs_size;
	U32 old_vfs_size = gSavedSettings.getU32("VFSOldSize") * MB;
	bool resize_vfs = (vfs_size_u32 != old_vfs_size);
	if (resize_vfs)
	{
		gSavedSettings.setU32("VFSOldSize", vfs_size_u32/MB);
	}
	LL_INFOS("AppCache") << "VFS CACHE SIZE: " << vfs_size/(1024*1024) << " MB" << LL_ENDL;
	
	// This has to happen BEFORE starting the vfs
	//time_t	ltime;
	srand(time(NULL));		// Flawfinder: ignore
	U32 old_salt = gSavedSettings.getU32("VFSSalt");
	U32 new_salt;
	std::string old_vfs_data_file;
	std::string old_vfs_index_file;
	std::string new_vfs_data_file;
	std::string new_vfs_index_file;
	std::string static_vfs_index_file;
	std::string static_vfs_data_file;

	if (gSavedSettings.getBOOL("AllowMultipleViewers"))
	{
		// don't mess with renaming the VFS in this case
		new_salt = old_salt;
	}
	else
	{
		do
		{
			new_salt = rand();
		} while( new_salt == old_salt );
	}

	old_vfs_data_file = gDirUtilp->getExpandedFilename(LL_PATH_CACHE,VFS_DATA_FILE_BASE) + llformat("%u",old_salt);

	// make sure this file exists
	llstat s;
	S32 stat_result = LLFile::stat(old_vfs_data_file, &s);
	if (stat_result)
	{
		// doesn't exist, look for a data file
		std::string mask;
		mask = gDirUtilp->getDirDelimiter();
		mask += VFS_DATA_FILE_BASE;
		mask += "*";

		std::string dir;
		dir = gDirUtilp->getExpandedFilename(LL_PATH_CACHE,"");

		std::string found_file;
		if (gDirUtilp->getNextFileInDir(dir, mask, found_file, false))
		{
			old_vfs_data_file = dir + gDirUtilp->getDirDelimiter() + found_file;

			S32 start_pos = found_file.find_last_of('.');
			if (start_pos > 0)
			{
				sscanf(found_file.substr(start_pos+1).c_str(), "%d", &old_salt);
			}
			LL_DEBUGS("AppCache") << "Default vfs data file not present, found: " << old_vfs_data_file << " Old salt: " << old_salt << llendl;
		}
	}

	old_vfs_index_file = gDirUtilp->getExpandedFilename(LL_PATH_CACHE,VFS_INDEX_FILE_BASE) + llformat("%u",old_salt);

	stat_result = LLFile::stat(old_vfs_index_file, &s);
	if (stat_result)
	{
		// We've got a bad/missing index file, nukem!
		LL_WARNS("AppCache") << "Bad or missing vfx index file " << old_vfs_index_file << LL_ENDL;
		LL_WARNS("AppCache") << "Removing old vfs data file " << old_vfs_data_file << LL_ENDL;
		LLFile::remove(old_vfs_data_file);
		LLFile::remove(old_vfs_index_file);
		
		// Just in case, nuke any other old cache files in the directory.
		std::string dir;
		dir = gDirUtilp->getExpandedFilename(LL_PATH_CACHE,"");

		std::string mask;
		mask = gDirUtilp->getDirDelimiter();
		mask += VFS_DATA_FILE_BASE;
		mask += "*";

		gDirUtilp->deleteFilesInDir(dir, mask);

		mask = gDirUtilp->getDirDelimiter();
		mask += VFS_INDEX_FILE_BASE;
		mask += "*";

		gDirUtilp->deleteFilesInDir(dir, mask);
	}

	new_vfs_data_file = gDirUtilp->getExpandedFilename(LL_PATH_CACHE,VFS_DATA_FILE_BASE) + llformat("%u",new_salt);
	new_vfs_index_file = gDirUtilp->getExpandedFilename(LL_PATH_CACHE, VFS_INDEX_FILE_BASE) + llformat("%u",new_salt);

	static_vfs_data_file = gDirUtilp->getExpandedFilename(LL_PATH_APP_SETTINGS,"static_data.db2");
	static_vfs_index_file = gDirUtilp->getExpandedFilename(LL_PATH_APP_SETTINGS,"static_index.db2");

	if (resize_vfs)
	{
		LL_DEBUGS("AppCache") << "Removing old vfs and re-sizing" << LL_ENDL;
		
		LLFile::remove(old_vfs_data_file);
		LLFile::remove(old_vfs_index_file);
	}
	else if (old_salt != new_salt)
	{
		// move the vfs files to a new name before opening
		LL_DEBUGS("AppCache") << "Renaming " << old_vfs_data_file << " to " << new_vfs_data_file << LL_ENDL;
		LL_DEBUGS("AppCache") << "Renaming " << old_vfs_index_file << " to " << new_vfs_index_file << LL_ENDL;
		LLFile::rename(old_vfs_data_file, new_vfs_data_file);
		LLFile::rename(old_vfs_index_file, new_vfs_index_file);
	}

	// Startup the VFS...
	gSavedSettings.setU32("VFSSalt", new_salt);

	// Don't remove VFS after viewer crashes.  If user has corrupt data, they can reinstall. JC
	gVFS = LLVFS::createLLVFS(new_vfs_index_file, new_vfs_data_file, false, vfs_size_u32, false);
	if( !gVFS )
	{
		return false;
	}

	gStaticVFS = LLVFS::createLLVFS(static_vfs_index_file, static_vfs_data_file, true, 0, false);
	if( !gStaticVFS )
	{
		return false;
	}

	BOOL success = gVFS->isValid() && gStaticVFS->isValid();
	if( !success )
	{
		return false;
	}
	else
	{
		LLVFile::initClass();
		return true;
	}
}

void LLAppViewer::purgeCache()
{
	LL_INFOS("AppCache") << "Purging Cache and Texture Cache..." << llendl;
	LLAppViewer::getTextureCache()->purgeCache(LL_PATH_CACHE);
	std::string mask = gDirUtilp->getDirDelimiter() + "*.*";
	gDirUtilp->deleteFilesInDir(gDirUtilp->getExpandedFilename(LL_PATH_CACHE,""),mask);
}

std::string LLAppViewer::getSecondLifeTitle() const
{
	return LLTrans::getString("APP_NAME");
}

std::string LLAppViewer::getWindowTitle() const 
{
	return gWindowTitle;
}

// Callback from a dialog indicating user was logged out.  
bool finish_disconnect(const LLSD& notification, const LLSD& response)
{
	S32 option = LLNotification::getSelectedOption(notification, response);

	if (1 == option)
	{
        LLAppViewer::instance()->forceQuit();
	}
	return false;
}

// Callback from an early disconnect dialog, force an exit
bool finish_forced_disconnect(const LLSD& notification, const LLSD& response)
{
	LLAppViewer::instance()->forceQuit();
	return false;
}


void LLAppViewer::forceDisconnect(const std::string& mesg)
{
	if (gDoDisconnect)
    {
		// Already popped up one of these dialogs, don't
		// do this again.
		return;
    }
	
	// *TODO: Translate the message if possible
	std::string big_reason = LLAgent::sTeleportErrorMessages[mesg];
	if ( big_reason.size() == 0 )
	{
		big_reason = mesg;
	}

	LLSD args;
	gDoDisconnect = TRUE;

	if (LLStartUp::getStartupState() < STATE_STARTED)
	{
		// Tell users what happened
		args["ERROR_MESSAGE"] = big_reason;
		LLNotifications::instance().add("ErrorMessage", args, LLSD(), &finish_forced_disconnect);
	}
	else
	{
		args["MESSAGE"] = big_reason;
		LLNotifications::instance().add("YouHaveBeenLoggedOut", args, LLSD(), &finish_disconnect );
	}
}

void LLAppViewer::badNetworkHandler()
{
	// Dump the packet
	gMessageSystem->dumpPacketToLog();

	// Flush all of our caches on exit in the case of disconnect due to
	// invalid packets.

	mPurgeOnExit = TRUE;

#if LL_WINDOWS
	// Generates the minidump.
	LLWinDebug::generateCrashStacks(NULL);
#endif
	LLAppViewer::handleSyncViewerCrash();
	LLAppViewer::handleViewerCrash();

	std::ostringstream message;
	message <<
		"The viewer has detected mangled network data indicative\n"
		"of a bad upstream network connection or an incomplete\n"
		"local installation of " << LLAppViewer::instance()->getSecondLifeTitle() << ". \n"
		" \n"
		"Try uninstalling and reinstalling to see if this resolves \n"
		"the issue. \n"
		" \n"
		"If the problem continues, see the Tech Support FAQ at: \n"
		"www.secondlife.com/support";
	forceDisconnect(message.str());
}

// This routine may get called more than once during the shutdown process.
// This can happen because we need to get the screenshot before the window
// is destroyed.
void LLAppViewer::saveFinalSnapshot()
{
	if (!mSavedFinalSnapshot && !gNoRender)
	{
		gSavedSettings.setVector3d("FocusPosOnLogout", gAgent.calcFocusPositionTargetGlobal());
		gSavedSettings.setVector3d("CameraPosOnLogout", gAgent.calcCameraPositionTargetGlobal());
		gViewerWindow->setCursor(UI_CURSOR_WAIT);
		gAgent.changeCameraToThirdPerson( FALSE );	// don't animate, need immediate switch
		gSavedSettings.setBOOL("ShowParcelOwners", FALSE);
		idle();

		std::string snap_filename = gDirUtilp->getLindenUserDir();
		snap_filename += gDirUtilp->getDirDelimiter();
		snap_filename += SCREEN_LAST_FILENAME;
		// use full pixel dimensions of viewer window (not post-scale dimensions)
		gViewerWindow->saveSnapshot(snap_filename, gViewerWindow->getWindowDisplayWidth(), gViewerWindow->getWindowDisplayHeight(), FALSE, TRUE);
		mSavedFinalSnapshot = TRUE;
	}
}

void LLAppViewer::loadNameCache()
{
	if (!gCacheName) return;

	std::string name_cache;
	name_cache = gDirUtilp->getExpandedFilename(LL_PATH_CACHE, "name.cache");
	llifstream cache_file(name_cache);
	if(cache_file.is_open())
	{
		if(gCacheName->importFile(cache_file)) return;
	}

	// Try to load from the legacy format. This should go away after a
	// while. Phoenix 2008-01-30
	LLFILE* name_cache_fp = LLFile::fopen(name_cache, "r");		// Flawfinder: ignore
	if (name_cache_fp)
	{
		gCacheName->importFile(name_cache_fp);
		fclose(name_cache_fp);
	}
}

void LLAppViewer::saveNameCache()
{
	if (!gCacheName) return;

	std::string name_cache;
	name_cache = gDirUtilp->getExpandedFilename(LL_PATH_CACHE, "name.cache");
	llofstream cache_file(name_cache);
	if(cache_file.is_open())
	{
		gCacheName->exportFile(cache_file);
	}
}

/*!	@brief		This class is an LLFrameTimer that can be created with
				an elapsed time that starts counting up from the given value
				rather than 0.0.
				
				Otherwise it behaves the same way as LLFrameTimer.
*/
class LLFrameStatsTimer : public LLFrameTimer
{
public:
	LLFrameStatsTimer(F64 elapsed_already = 0.0)
		: LLFrameTimer()
		{
			mStartTime -= elapsed_already;
		}
};

static LLFastTimer::DeclareTimer FTM_AUDIO_UPDATE("Update Audio");
static LLFastTimer::DeclareTimer FTM_CLEANUP("Cleanup");
static LLFastTimer::DeclareTimer FTM_IDLE_CB("Idle Callbacks");
static LLFastTimer::DeclareTimer FTM_LOD_UPDATE("Update LOD");
static LLFastTimer::DeclareTimer FTM_OBJECTLIST_UPDATE("Update Objectlist");
static LLFastTimer::DeclareTimer FTM_REGION_UPDATE("Update Region");
static LLFastTimer::DeclareTimer FTM_WORLD_UPDATE("Update World");
static LLFastTimer::DeclareTimer FTM_NETWORK("Network");

///////////////////////////////////////////////////////
// idle()
//
// Called every time the window is not doing anything.
// Receive packets, update statistics, and schedule a redisplay.
///////////////////////////////////////////////////////
void LLAppViewer::idle()
{
	LLMemType mt_idle(LLMemType::MTYPE_IDLE);
	pingMainloopTimeout("Main:Idle");
	
	// Update frame timers
	static LLTimer idle_timer;

	LLFrameTimer::updateFrameTime();
	LLFrameTimer::updateFrameCount();
	LLEventTimer::updateClass();
	LLCriticalDamp::updateInterpolants();
	LLMortician::updateClass();
	F32 dt_raw = idle_timer.getElapsedTimeAndResetF32();

	// Cap out-of-control frame times
	// Too low because in menus, swapping, debugger, etc.
	// Too high because idle called with no objects in view, etc.
	const F32 MIN_FRAME_RATE = 1.f;
	const F32 MAX_FRAME_RATE = 200.f;

	F32 frame_rate_clamped = 1.f / dt_raw;
	frame_rate_clamped = llclamp(frame_rate_clamped, MIN_FRAME_RATE, MAX_FRAME_RATE);
	gFrameDTClamped = 1.f / frame_rate_clamped;

	// Global frame timer
	// Smoothly weight toward current frame
	gFPSClamped = (frame_rate_clamped + (4.f * gFPSClamped)) / 5.f;

	F32 qas = gSavedSettings.getF32("QuitAfterSeconds");
	if (qas > 0.f)
	{
		if (gRenderStartTime.getElapsedTimeF32() > qas)
		{
			LLAppViewer::instance()->forceQuit();
		}
	}

	// Must wait until both have avatar object and mute list, so poll
	// here.
	request_initial_instant_messages();

	///////////////////////////////////
	//
	// Special case idle if still starting up
	//
	if (LLStartUp::getStartupState() < STATE_STARTED)
	{
		// Skip rest if idle startup returns false (essentially, no world yet)
		gGLActive = TRUE;
		if (!idle_startup())
		{
			gGLActive = FALSE;
			return;
		}
		gGLActive = FALSE;
	}

	
    F32 yaw = 0.f;				// radians

	if (!gDisconnected)
	{
		LLFastTimer t(FTM_NETWORK);
		// Update spaceserver timeinfo
	    LLWorld::getInstance()->setSpaceTimeUSec(LLWorld::getInstance()->getSpaceTimeUSec() + (U32)(dt_raw * SEC_TO_MICROSEC));
    
    
	    //////////////////////////////////////
	    //
	    // Update simulator agent state
	    //

		if (gSavedSettings.getBOOL("RotateRight"))
		{
			gAgent.moveYaw(-1.f);
		}

	    // Handle automatic walking towards points
	    gAgentPilot.updateTarget();
	    gAgent.autoPilot(&yaw);
    
	    static LLFrameTimer agent_update_timer;
	    static U32 				last_control_flags;
    
	    //	When appropriate, update agent location to the simulator.
	    F32 agent_update_time = agent_update_timer.getElapsedTimeF32();
	    BOOL flags_changed = gAgent.controlFlagsDirty() || (last_control_flags != gAgent.getControlFlags());
		    
	    if (flags_changed || (agent_update_time > (1.0f / (F32) AGENT_UPDATES_PER_SECOND)))
	    {
		    // Send avatar and camera info
		    last_control_flags = gAgent.getControlFlags();
		    send_agent_update(TRUE);
		    agent_update_timer.reset();
	    }
	}

	//////////////////////////////////////
	//
	// Manage statistics
	//
	//
	{
		// Initialize the viewer_stats_timer with an already elapsed time
		// of SEND_STATS_PERIOD so that the initial stats report will
		// be sent immediately.
		static LLFrameStatsTimer viewer_stats_timer(SEND_STATS_PERIOD);
		reset_statistics();

		// Update session stats every large chunk of time
		// *FIX: (???) SAMANTHA
		if (viewer_stats_timer.getElapsedTimeF32() >= SEND_STATS_PERIOD && !gDisconnected)
		{
			llinfos << "Transmitting sessions stats" << llendl;
			send_stats();
			viewer_stats_timer.reset();
		}

		// Print the object debugging stats
		static LLFrameTimer object_debug_timer;
		if (object_debug_timer.getElapsedTimeF32() > 5.f)
		{
			object_debug_timer.reset();
			if (gObjectList.mNumDeadObjectUpdates)
			{
				llinfos << "Dead object updates: " << gObjectList.mNumDeadObjectUpdates << llendl;
				gObjectList.mNumDeadObjectUpdates = 0;
			}
			if (gObjectList.mNumUnknownKills)
			{
				llinfos << "Kills on unknown objects: " << gObjectList.mNumUnknownKills << llendl;
				gObjectList.mNumUnknownKills = 0;
			}
			if (gObjectList.mNumUnknownUpdates)
			{
				llinfos << "Unknown object updates: " << gObjectList.mNumUnknownUpdates << llendl;
				gObjectList.mNumUnknownUpdates = 0;
			}
		}
	}

	if (!gDisconnected)
	{
		LLFastTimer t(FTM_NETWORK);
	
	    ////////////////////////////////////////////////
	    //
	    // Network processing
	    //
	    // NOTE: Starting at this point, we may still have pointers to "dead" objects
	    // floating throughout the various object lists.
	    //
    
		idleNetwork();
	    	        

		// Check for away from keyboard, kick idle agents.
		idle_afk_check();

		//  Update statistics for this frame
		update_statistics(gFrameCount);
	}

	////////////////////////////////////////
	//
	// Handle the regular UI idle callbacks as well as
	// hover callbacks
	//

	{
// 		LLFastTimer t(FTM_IDLE_CB);

		// Do event notifications if necessary.  Yes, we may want to move this elsewhere.
		gEventNotifier.update();
		
		gIdleCallbacks.callFunctions();
	}
	
	if (gDisconnected)
    {
		return;
    }

	gViewerWindow->updateUI();

	///////////////////////////////////////
	// Agent and camera movement
	//
		LLCoordGL current_mouse = gViewerWindow->getCurrentMouse();

	{
		// After agent and camera moved, figure out if we need to
		// deselect objects.
		LLSelectMgr::getInstance()->deselectAllIfTooFar();

	}

	{
		// Handle pending gesture processing
		LLGestureManager::instance().update();

		gAgent.updateAgentPosition(gFrameDTClamped, yaw, current_mouse.mX, current_mouse.mY);
	}

	{
		LLFastTimer t(FTM_OBJECTLIST_UPDATE); // Actually "object update"
		
        if (!(logoutRequestSent() && hasSavedFinalSnapshot()))
		{
			gObjectList.update(gAgent, *LLWorld::getInstance());
		}
	}
	
	//////////////////////////////////////
	//
	// Deletes objects...
	// Has to be done after doing idleUpdates (which can kill objects)
	//

	{
		LLFastTimer t(FTM_CLEANUP);
		gObjectList.cleanDeadObjects();
		LLDrawable::cleanupDeadDrawables();
	}
	
	//
	// After this point, in theory we should never see a dead object
	// in the various object/drawable lists.
	//

	//////////////////////////////////////
	//
	// Update/send HUD effects
	//
	// At this point, HUD effects may clean up some references to
	// dead objects.
	//

	{
		LLSelectMgr::getInstance()->updateEffects();
		LLHUDManager::getInstance()->cleanupEffects();
		LLHUDManager::getInstance()->sendEffects();
	}

	////////////////////////////////////////
	//
	// Unpack layer data that we've received
	//

	{
		LLFastTimer t(FTM_NETWORK);
		gVLManager.unpackData();
	}
	
	/////////////////////////
	//
	// Update surfaces, and surface textures as well.
	//

	LLWorld::getInstance()->updateVisibilities();
	{
		const F32 max_region_update_time = .001f; // 1ms
		LLFastTimer t(FTM_REGION_UPDATE);
		LLWorld::getInstance()->updateRegions(max_region_update_time);
	}
	
	/////////////////////////
	//
	// Update weather effects
	//
	if (!gNoRender)
	{
		LLWorld::getInstance()->updateClouds(gFrameDTClamped);
		gSky.propagateHeavenlyBodies(gFrameDTClamped);				// moves sun, moon, and planets

		// Update wind vector 
		LLVector3 wind_position_region;
		static LLVector3 average_wind;

		LLViewerRegion *regionp;
		regionp = LLWorld::getInstance()->resolveRegionGlobal(wind_position_region, gAgent.getPositionGlobal());	// puts agent's local coords into wind_position	
		if (regionp)
		{
			gWindVec = regionp->mWind.getVelocity(wind_position_region);

			// Compute average wind and use to drive motion of water
			
			average_wind = regionp->mWind.getAverage();
			F32 cloud_density = regionp->mCloudLayer.getDensityRegion(wind_position_region);
			
			gSky.setCloudDensityAtAgent(cloud_density);
			gSky.setWind(average_wind);
			//LLVOWater::setWind(average_wind);
		}
		else
		{
			gWindVec.setVec(0.0f, 0.0f, 0.0f);
		}
	}
	
	//////////////////////////////////////
	//
	// Sort and cull in the new renderer are moved to pipeline.cpp
	// Here, particles are updated and drawables are moved.
	//
	
	if (!gNoRender)
	{
		LLFastTimer t(FTM_WORLD_UPDATE);
		gPipeline.updateMove();

		LLWorld::getInstance()->updateParticles();
	}

	if (LLViewerJoystick::getInstance()->getOverrideCamera())
	{
		LLViewerJoystick::getInstance()->moveFlycam();
	}
	else
	{
		if (LLToolMgr::getInstance()->inBuildMode())
		{
			LLViewerJoystick::getInstance()->moveObjects();
		}

		gAgent.updateCamera();
	}

	// update media focus
	LLViewerMediaFocus::getInstance()->update();

	// objects and camera should be in sync, do LOD calculations now
	{
		LLFastTimer t(FTM_LOD_UPDATE);
		gObjectList.updateApparentAngles(gAgent);
	}

	{
		LLFastTimer t(FTM_AUDIO_UPDATE);
		
		if (gAudiop)
		{
		    audio_update_volume(false);
			audio_update_listener();
			audio_update_wind(false);

			// this line actually commits the changes we've made to source positions, etc.
			const F32 max_audio_decode_time = 0.002f; // 2 ms decode time
			gAudiop->idle(max_audio_decode_time);
		}
	}
	
	// Handle shutdown process, for example, 
	// wait for floaters to close, send quit message,
	// forcibly quit if it has taken too long
	if (mQuitRequested)
	{
		gGLActive = TRUE;
		idleShutdown();
	}
}

void LLAppViewer::idleShutdown()
{
	// Wait for all modal alerts to get resolved
	if (LLModalDialog::activeCount() > 0)
	{
		return;
	}

	// close IM interface
	if(gIMMgr)
	{
		gIMMgr->disconnectAllSessions();
	}
	
	// Wait for all floaters to get resolved
	if (gFloaterView
		&& !gFloaterView->allChildrenClosed())
	{
		return;
	}
	
	// ProductEngine: Try moving this code to where we shut down sTextureCache in cleanup()
	// *TODO: ugly
	static bool saved_teleport_history = false;
	if (!saved_teleport_history)
	{
		saved_teleport_history = true;
		LLTeleportHistory::getInstance()->dump();
		LLLocationHistory::getInstance()->save(); // *TODO: find a better place for doing this
		return;
	}

	static bool saved_snapshot = false;
	if (!saved_snapshot)
	{
		saved_snapshot = true;
		saveFinalSnapshot();
		return;
	}

	const F32 SHUTDOWN_UPLOAD_SAVE_TIME = 5.f;

	S32 pending_uploads = gAssetStorage->getNumPendingUploads();
	if (pending_uploads > 0
		&& gLogoutTimer.getElapsedTimeF32() < SHUTDOWN_UPLOAD_SAVE_TIME
		&& !logoutRequestSent())
	{
		static S32 total_uploads = 0;
		// Sometimes total upload count can change during logout.
		total_uploads = llmax(total_uploads, pending_uploads);
		gViewerWindow->setShowProgress(TRUE);
		S32 finished_uploads = total_uploads - pending_uploads;
		F32 percent = 100.f * finished_uploads / total_uploads;
		gViewerWindow->setProgressPercent(percent);
		gViewerWindow->setProgressString("Saving your settings...");
		return;
	}

	// All floaters are closed.  Tell server we want to quit.
	if( !logoutRequestSent() )
	{
		sendLogoutRequest();

		// Wait for a LogoutReply message
		gViewerWindow->setShowProgress(TRUE);
		gViewerWindow->setProgressPercent(100.f);
		gViewerWindow->setProgressString("Logging out...");
		return;
	}

	// Make sure that we quit if we haven't received a reply from the server.
	if( logoutRequestSent() 
		&& gLogoutTimer.getElapsedTimeF32() > gLogoutMaxTime )
	{
		forceQuit();
		return;
	}
}

void LLAppViewer::sendLogoutRequest()
{
	if(!mLogoutRequestSent)
	{
		LLMessageSystem* msg = gMessageSystem;
		msg->newMessageFast(_PREHASH_LogoutRequest);
		msg->nextBlockFast(_PREHASH_AgentData);
		msg->addUUIDFast(_PREHASH_AgentID, gAgent.getID() );
		msg->addUUIDFast(_PREHASH_SessionID, gAgent.getSessionID());
		gAgent.sendReliableMessage();

		gLogoutTimer.reset();
		gLogoutMaxTime = LOGOUT_REQUEST_TIME;
		mLogoutRequestSent = TRUE;
		
		gVoiceClient->leaveChannel();

		//Set internal status variables and marker files
		gLogoutInProgress = TRUE;
		mLogoutMarkerFileName = gDirUtilp->getExpandedFilename(LL_PATH_LOGS,LOGOUT_MARKER_FILE_NAME);
		
		LLAPRFile outfile ;
		outfile.open(mLogoutMarkerFileName, LL_APR_W);
		mLogoutMarkerFile =  outfile.getFileHandle() ;
		if (mLogoutMarkerFile)
		{
			llinfos << "Created logout marker file " << mLogoutMarkerFileName << llendl;
    		apr_file_close(mLogoutMarkerFile);
		}
		else
		{
			llwarns << "Cannot create logout marker file " << mLogoutMarkerFileName << llendl;
		}		
	}
}

//
// Handle messages, and all message related stuff
//

#define TIME_THROTTLE_MESSAGES

#ifdef TIME_THROTTLE_MESSAGES
#define CHECK_MESSAGES_DEFAULT_MAX_TIME .020f // 50 ms = 50 fps (just for messages!)
static F32 CheckMessagesMaxTime = CHECK_MESSAGES_DEFAULT_MAX_TIME;
#endif

static LLFastTimer::DeclareTimer FTM_IDLE_NETWORK("Network");

void LLAppViewer::idleNetwork()
{
	LLMemType mt_in(LLMemType::MTYPE_IDLE_NETWORK);
	pingMainloopTimeout("idleNetwork");
	LLError::LLCallStacks::clear() ;
	llpushcallstacks ;

	gObjectList.mNumNewObjects = 0;
	S32 total_decoded = 0;

	if (!gSavedSettings.getBOOL("SpeedTest"))
	{
		LLFastTimer t(FTM_IDLE_NETWORK); // decode
		
		// deal with any queued name requests and replies.
		gCacheName->processPending();
		llpushcallstacks ;
		LLTimer check_message_timer;
		//  Read all available packets from network 
		const S64 frame_count = gFrameCount;  // U32->S64
		F32 total_time = 0.0f;

		while (gMessageSystem->checkAllMessages(frame_count, gServicePump)) 
		{
			if (gDoDisconnect)
			{
				// We're disconnecting, don't process any more messages from the server
				// We're usually disconnecting due to either network corruption or a
				// server going down, so this is OK.
				break;
			}
			
			total_decoded++;
			gPacketsIn++;

			if (total_decoded > MESSAGE_MAX_PER_FRAME)
			{
				break;
			}

#ifdef TIME_THROTTLE_MESSAGES
			// Prevent slow packets from completely destroying the frame rate.
			// This usually happens due to clumps of avatars taking huge amount
			// of network processing time (which needs to be fixed, but this is
			// a good limit anyway).
			total_time = check_message_timer.getElapsedTimeF32();
			if (total_time >= CheckMessagesMaxTime)
				break;
#endif
		}

		// Handle per-frame message system processing.
		gMessageSystem->processAcks();

#ifdef TIME_THROTTLE_MESSAGES
		if (total_time >= CheckMessagesMaxTime)
		{
			// Increase CheckMessagesMaxTime so that we will eventually catch up
			CheckMessagesMaxTime *= 1.035f; // 3.5% ~= x2 in 20 frames, ~8x in 60 frames
		}
		else
		{
			// Reset CheckMessagesMaxTime to default value
			CheckMessagesMaxTime = CHECK_MESSAGES_DEFAULT_MAX_TIME;
		}
#endif
		


		// we want to clear the control after sending out all necessary agent updates
		gAgent.resetControlFlags();
				
		// Decode enqueued messages...
		S32 remaining_possible_decodes = MESSAGE_MAX_PER_FRAME - total_decoded;

		if( remaining_possible_decodes <= 0 )
		{
			llinfos << "Maxed out number of messages per frame at " << MESSAGE_MAX_PER_FRAME << llendl;
		}

		if (gPrintMessagesThisFrame)
		{
			llinfos << "Decoded " << total_decoded << " msgs this frame!" << llendl;
			gPrintMessagesThisFrame = FALSE;
		}
	}
	llpushcallstacks ;
	LLViewerStats::getInstance()->mNumNewObjectsStat.addValue(gObjectList.mNumNewObjects);

	// Retransmit unacknowledged packets.
	gXferManager->retransmitUnackedPackets();
	gAssetStorage->checkForTimeouts();
	llpushcallstacks ;
	gViewerThrottle.updateDynamicThrottle();

	llpushcallstacks ;
	// Check that the circuit between the viewer and the agent's current
	// region is still alive
	LLViewerRegion *agent_region = gAgent.getRegion();
	if (agent_region && (LLStartUp::getStartupState()==STATE_STARTED))
	{
		LLUUID this_region_id = agent_region->getRegionID();
		bool this_region_alive = agent_region->isAlive();
		if ((mAgentRegionLastAlive && !this_region_alive) // newly dead
		    && (mAgentRegionLastID == this_region_id)) // same region
		{
			forceDisconnect(LLTrans::getString("AgentLostConnection"));
		}
		mAgentRegionLastID = this_region_id;
		mAgentRegionLastAlive = this_region_alive;
	}
	llpushcallstacks ;
}

void LLAppViewer::disconnectViewer()
{
	if (gDisconnected)
	{
		return;
	}
	//
	// Cleanup after quitting.
	//	
	// Save snapshot for next time, if we made it through initialization

	llinfos << "Disconnecting viewer!" << llendl;

	// Dump our frame statistics

	// Remember if we were flying
	gSavedSettings.setBOOL("FlyingAtExit", gAgent.getFlying() );

	// Un-minimize all windows so they don't get saved minimized
	if (!gNoRender)
	{
		if (gFloaterView)
		{
			gFloaterView->restoreAll();
		}
	}

	if (LLSelectMgr::getInstance())
	{
		LLSelectMgr::getInstance()->deselectAll();
	}

	// save inventory if appropriate
	gInventory.cache(gInventory.getRootFolderID(), gAgent.getID());
	if (gInventory.getLibraryRootFolderID().notNull()
		&& gInventory.getLibraryOwnerID().notNull())
	{
		gInventory.cache(
			gInventory.getLibraryRootFolderID(),
			gInventory.getLibraryOwnerID());
	}

	saveNameCache();

	// close inventory interface, close all windows
	LLFloaterInventory::cleanup();

	gAgentWearables.cleanup();

	// Also writes cached agent settings to gSavedSettings
	gAgent.cleanup();

	// This is where we used to call gObjectList.destroy() and then delete gWorldp.
	// Now we just ask the LLWorld singleton to cleanly shut down.
	LLWorld::getInstance()->destroyClass();

	// call all self-registered classes
	LLDestroyClassList::instance().fireCallbacks();

	cleanup_xfer_manager();
	gDisconnected = TRUE;
}

void LLAppViewer::forceErrorLLError()
{
   	llerrs << "This is an llerror" << llendl;
}

void LLAppViewer::forceErrorBreakpoint()
{
#ifdef LL_WINDOWS
    DebugBreak();
#endif
    return;
}

void LLAppViewer::forceErrorBadMemoryAccess()
{
    S32* crash = NULL;
    *crash = 0xDEADBEEF;
    return;
}

void LLAppViewer::forceErrorInfiniteLoop()
{
    while(true)
    {
        ;
    }
    return;
}
 
void LLAppViewer::forceErrorSoftwareException()
{
    // *FIX: Any way to insure it won't be handled?
    throw; 
}

void LLAppViewer::forceErrorDriverCrash()
{
	glDeleteTextures(1, NULL);
}

void LLAppViewer::initMainloopTimeout(const std::string& state, F32 secs)
{
	if(!mMainloopTimeout)
	{
		mMainloopTimeout = new LLWatchdogTimeout();
		resumeMainloopTimeout(state, secs);
	}
}

void LLAppViewer::destroyMainloopTimeout()
{
	if(mMainloopTimeout)
	{
		delete mMainloopTimeout;
		mMainloopTimeout = NULL;
	}
}

void LLAppViewer::resumeMainloopTimeout(const std::string& state, F32 secs)
{
	if(mMainloopTimeout)
	{
		if(secs < 0.0f)
		{
			secs = gSavedSettings.getF32("MainloopTimeoutDefault");
		}
		
		mMainloopTimeout->setTimeout(secs);
		mMainloopTimeout->start(state);
	}
}

void LLAppViewer::pauseMainloopTimeout()
{
	if(mMainloopTimeout)
	{
		mMainloopTimeout->stop();
	}
}

void LLAppViewer::pingMainloopTimeout(const std::string& state, F32 secs)
{
//	if(!restoreErrorTrap())
//	{
//		llwarns << "!!!!!!!!!!!!! Its an error trap!!!!" << state << llendl;
//	}
	
	if(mMainloopTimeout)
	{
		if(secs < 0.0f)
		{
			secs = gSavedSettings.getF32("MainloopTimeoutDefault");
		}

		mMainloopTimeout->setTimeout(secs);
		mMainloopTimeout->ping(state);
	}
}

void LLAppViewer::handleLoginComplete()
{
	initMainloopTimeout("Mainloop Init");

	// Store some data to DebugInfo in case of a freeze.
	gDebugInfo["ClientInfo"]["Name"] = gSavedSettings.getString("VersionChannelName");

	gDebugInfo["ClientInfo"]["MajorVersion"] = LL_VERSION_MAJOR;
	gDebugInfo["ClientInfo"]["MinorVersion"] = LL_VERSION_MINOR;
	gDebugInfo["ClientInfo"]["PatchVersion"] = LL_VERSION_PATCH;
	gDebugInfo["ClientInfo"]["BuildVersion"] = LL_VERSION_BUILD;

	LLParcel* parcel = LLViewerParcelMgr::getInstance()->getAgentParcel();
	if ( parcel && parcel->getMusicURL()[0])
	{
		gDebugInfo["ParcelMusicURL"] = parcel->getMusicURL();
	}	
	if ( parcel && parcel->getMediaURL()[0])
	{
		gDebugInfo["ParcelMediaURL"] = parcel->getMediaURL();
	}
	
	gDebugInfo["SettingsFilename"] = gSavedSettings.getString("ClientSettingsFile");
	gDebugInfo["CAFilename"] = gDirUtilp->getCAFile();
	gDebugInfo["ViewerExePath"] = gDirUtilp->getExecutablePathAndName();
	gDebugInfo["CurrentPath"] = gDirUtilp->getCurPath();

	if(gAgent.getRegion())
	{
		gDebugInfo["CurrentSimHost"] = gAgent.getRegionHost().getHostName();
		gDebugInfo["CurrentRegion"] = gAgent.getRegion()->getName();
	}

	if(LLAppViewer::instance()->mMainloopTimeout)
	{
		gDebugInfo["MainloopTimeoutState"] = LLAppViewer::instance()->mMainloopTimeout->getState();
	}

	mOnLoginCompleted();

	writeDebugInfo();
}
<<<<<<< HEAD

// *TODO - generalize this and move DSO wrangling to a helper class -brad
void LLAppViewer::loadEventHostModule(S32 listen_port)
{
	std::string dso_name =
#if LL_WINDOWS
	    "lleventhost.dll";
#elif LL_DARWIN
	    "liblleventhost.dylib";
#else
	    "liblleventhost.so";
#endif

	std::string dso_path = gDirUtilp->findFile(dso_name,
		gDirUtilp->getAppRODataDir(),
		gDirUtilp->getExecutableDir());

	if(dso_path == "")
	{
		llwarns << "QAModeEventHost requested but module \"" << dso_name << "\" not found!" << llendl;
		return;
	}

	apr_dso_handle_t * eventhost_dso_handle = NULL;
	apr_pool_t * eventhost_dso_memory_pool = NULL;

	//attempt to load the shared library
	apr_pool_create(&eventhost_dso_memory_pool, NULL);
	apr_status_t rv = apr_dso_load(&eventhost_dso_handle,
		dso_path.c_str(),
		eventhost_dso_memory_pool);
	ll_apr_assert_status(rv);
	llassert_always(eventhost_dso_handle != NULL);

	int (*ll_plugin_start_func)(LLSD const &) = NULL;
	rv = apr_dso_sym((apr_dso_handle_sym_t*)&ll_plugin_start_func, eventhost_dso_handle, "ll_plugin_start");

	ll_apr_assert_status(rv);
	llassert_always(ll_plugin_start_func != NULL);

	LLSD args;
	args["listen_port"] = listen_port;

	int status = ll_plugin_start_func(args);

	if(status != 0)
	{
		llwarns << "problem loading eventhost plugin, status: " << status << llendl;
	}

	mPlugins.insert(eventhost_dso_handle);
}

void LLAppViewer::launchUpdater()
{
		LLSD query_map = LLSD::emptyMap();
	// *TODO place os string in a global constant
#if LL_WINDOWS  
	query_map["os"] = "win";
#elif LL_DARWIN
	query_map["os"] = "mac";
#elif LL_LINUX
	query_map["os"] = "lnx";
#elif LL_SOLARIS
	query_map["os"] = "sol";
#endif
	// *TODO change userserver to be grid on both viewer and sim, since
	// userserver no longer exists.
	query_map["userserver"] = LLViewerLogin::getInstance()->getGridLabel();
	query_map["channel"] = gSavedSettings.getString("VersionChannelName");
	// *TODO constantize this guy
	// *NOTE: This URL is also used in win_setup/lldownloader.cpp
	LLURI update_url = LLURI::buildHTTP("secondlife.com", 80, "update.php", query_map);
	
	if(LLAppViewer::sUpdaterInfo)
	{
		delete LLAppViewer::sUpdaterInfo;
	}
	LLAppViewer::sUpdaterInfo = new LLAppViewer::LLUpdaterInfo() ;

	// if a sim name was passed in via command line parameter (typically through a SLURL)
	if ( LLURLSimString::sInstance.mSimString.length() )
	{
		// record the location to start at next time
		gSavedSettings.setString( "NextLoginLocation", LLURLSimString::sInstance.mSimString ); 
	};

#if LL_WINDOWS
	LLAppViewer::sUpdaterInfo->mUpdateExePath = gDirUtilp->getTempFilename();
	if (LLAppViewer::sUpdaterInfo->mUpdateExePath.empty())
	{
		delete LLAppViewer::sUpdaterInfo ;
		LLAppViewer::sUpdaterInfo = NULL ;

		// We're hosed, bail
		LL_WARNS("AppInit") << "LLDir::getTempFilename() failed" << LL_ENDL;
		return;
	}

	LLAppViewer::sUpdaterInfo->mUpdateExePath += ".exe";

	std::string updater_source = gDirUtilp->getAppRODataDir();
	updater_source += gDirUtilp->getDirDelimiter();
	updater_source += "updater.exe";

	LL_DEBUGS("AppInit") << "Calling CopyFile source: " << updater_source
			<< " dest: " << LLAppViewer::sUpdaterInfo->mUpdateExePath
			<< LL_ENDL;


	if (!CopyFileA(updater_source.c_str(), LLAppViewer::sUpdaterInfo->mUpdateExePath.c_str(), FALSE))
	{
		delete LLAppViewer::sUpdaterInfo ;
		LLAppViewer::sUpdaterInfo = NULL ;

		LL_WARNS("AppInit") << "Unable to copy the updater!" << LL_ENDL;

		return;
	}

	LLAppViewer::sUpdaterInfo->mParams << "-url \"" << update_url.asString() << "\"";

	LL_DEBUGS("AppInit") << "Calling updater: " << LLAppViewer::sUpdaterInfo->mUpdateExePath << " " << LLAppViewer::sUpdaterInfo->mParams.str() << LL_ENDL;

	//Explicitly remove the marker file, otherwise we pass the lock onto the child process and things get weird.
	LLAppViewer::instance()->removeMarkerFile(); // In case updater fails

	// *NOTE:Mani The updater is spawned as the last thing before the WinMain exit.
	// see LLAppViewerWin32.cpp
	
#elif LL_DARWIN
	LLAppViewer::sUpdaterInfo->mUpdateExePath = "'";
	LLAppViewer::sUpdaterInfo->mUpdateExePath += gDirUtilp->getAppRODataDir();
	LLAppViewer::sUpdaterInfo->mUpdateExePath += "/mac-updater.app/Contents/MacOS/mac-updater' -url \"";
	LLAppViewer::sUpdaterInfo->mUpdateExePath += update_url.asString();
	LLAppViewer::sUpdaterInfo->mUpdateExePath += "\" -name \"";
	LLAppViewer::sUpdaterInfo->mUpdateExePath += LLAppViewer::instance()->getSecondLifeTitle();
	LLAppViewer::sUpdaterInfo->mUpdateExePath += "\" &";

	LL_DEBUGS("AppInit") << "Calling updater: " << LLAppViewer::sUpdaterInfo->mUpdateExePath << LL_ENDL;

	// Run the auto-updater.
	system(LLAppViewer::sUpdaterInfo->mUpdateExePath.c_str()); /* Flawfinder: ignore */

#elif (LL_LINUX || LL_SOLARIS) && LL_GTK
	// we tell the updater where to find the xml containing string
	// translations which it can use for its own UI
	std::string xml_strings_file = "strings.xml";
	std::vector<std::string> xui_path_vec = LLUI::getXUIPaths();
	std::string xml_search_paths;
	std::vector<std::string>::const_iterator iter;
	// build comma-delimited list of xml paths to pass to updater
	for (iter = xui_path_vec.begin(); iter != xui_path_vec.end(); )
	{
		std::string this_skin_dir = gDirUtilp->getDefaultSkinDir()
			+ gDirUtilp->getDirDelimiter()
			+ (*iter);
		llinfos << "Got a XUI path: " << this_skin_dir << llendl;
		xml_search_paths.append(this_skin_dir);
		++iter;
		if (iter != xui_path_vec.end())
			xml_search_paths.append(","); // comma-delimit
	}
	// build the overall command-line to run the updater correctly
	LLAppViewer::sUpdaterInfo->mUpdateExePath = 
		gDirUtilp->getExecutableDir() + "/" + "linux-updater.bin" + 
		" --url \"" + update_url.asString() + "\"" +
		" --name \"" + LLAppViewer::instance()->getSecondLifeTitle() + "\"" +
		" --dest \"" + gDirUtilp->getAppRODataDir() + "\"" +
		" --stringsdir \"" + xml_search_paths + "\"" +
		" --stringsfile \"" + xml_strings_file + "\"";

	LL_INFOS("AppInit") << "Calling updater: " 
			    << LLAppViewer::sUpdaterInfo->mUpdateExePath << LL_ENDL;

	// *TODO: we could use the gdk equivalent to ensure the updater
	// gets started on the same screen.
	GError *error = NULL;
	if (!g_spawn_command_line_async(LLAppViewer::sUpdaterInfo->mUpdateExePath.c_str(), &error))
	{
		llerrs << "Failed to launch updater: "
		       << error->message
		       << llendl;
	}
	if (error) {
		g_error_free(error);
	}
#else
	OSMessageBox(LLTrans::getString("MBNoAutoUpdate"), LLStringUtil::null, OSMB_OK);
#endif

	// *REMOVE:Mani - Saving for reference...
	// LLAppViewer::instance()->forceQuit();
}
=======
>>>>>>> 35e20088
<|MERGE_RESOLUTION|>--- conflicted
+++ resolved
@@ -4162,7 +4162,6 @@
 
 	writeDebugInfo();
 }
-<<<<<<< HEAD
 
 // *TODO - generalize this and move DSO wrangling to a helper class -brad
 void LLAppViewer::loadEventHostModule(S32 listen_port)
@@ -4357,5 +4356,3 @@
 	// *REMOVE:Mani - Saving for reference...
 	// LLAppViewer::instance()->forceQuit();
 }
-=======
->>>>>>> 35e20088
