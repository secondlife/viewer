--- conflicted
+++ resolved
@@ -159,11 +159,7 @@
      *
      * If action callback is not specified returns true. Instance will be deleted by LLEventTimer::updateClass().
      */
-<<<<<<< HEAD
     bool tick() override;
-=======
-    virtual bool tick();
->>>>>>> 35efadf7
 
     /**
      * Clears the callback.
