/**
 * @file llfloaterpreferencesgraphicsadvanced.h
 *
 * $LicenseInfo:firstyear=2021&license=viewerlgpl$
 * Second Life Viewer Source Code
 * Copyright (C) 2021, Linden Research, Inc.
 *
 * This library is free software; you can redistribute it and/or
 * modify it under the terms of the GNU Lesser General Public
 * License as published by the Free Software Foundation;
 * version 2.1 of the License only.
 *
 * This library is distributed in the hope that it will be useful,
 * but WITHOUT ANY WARRANTY; without even the implied warranty of
 * MERCHANTABILITY or FITNESS FOR A PARTICULAR PURPOSE.  See the GNU
 * Lesser General Public License for more details.
 *
 * You should have received a copy of the GNU Lesser General Public
 * License along with this library; if not, write to the Free Software
 * Foundation, Inc., 51 Franklin Street, Fifth Floor, Boston, MA  02110-1301  USA
 *
 * Linden Research, Inc., 945 Battery Street, San Francisco, CA  94111  USA
 * $/LicenseInfo$
 */

#ifndef LLFLOATERPREFERENCEGRAPHICSADVANCED_H
#define LLFLOATERPREFERENCEGRAPHICSADVANCED_H

#include "llcontrol.h"
#include "llfloater.h"

class LLSliderCtrl;
class LLTextBox;

class LLFloaterPreferenceGraphicsAdvanced : public LLFloater
{
public:
    LLFloaterPreferenceGraphicsAdvanced(const LLSD& key);
    ~LLFloaterPreferenceGraphicsAdvanced();
    /*virtual*/ BOOL postBuild();
    void onOpen(const LLSD& key);
    void onClickCloseBtn(bool app_quitting);
    void disableUnavailableSettings();
    void refreshEnabledGraphics();
    void refreshEnabledState();
    void updateSliderText(LLSliderCtrl* ctrl, LLTextBox* text_box);
    void updateMaxNonImpostors();
    void updateIndirectMaxNonImpostors(const LLSD& newvalue);
    void setMaxNonImpostorsText(U32 value, LLTextBox* text_box);
    void updateMaxComplexity();
    void updateComplexityText();
    void updateObjectMeshDetailText();
    void refresh();
    // callback for when client modifies a render option
    void onRenderOptionEnable();
    void onAdvancedAtmosphericsEnable();
    LOG_CLASS(LLFloaterPreferenceGraphicsAdvanced);

protected:
    void        onBtnOK(const LLSD& userdata);
    void        onBtnCancel(const LLSD& userdata);

<<<<<<< HEAD
    boost::signals2::connection	mImpostorsChangedSignal;
    boost::signals2::connection	mComplexityChangedSignal;
    boost::signals2::connection	mLODFactorChangedSignal;
=======
    boost::signals2::connection mImpostorsChangedSignal;
    boost::signals2::connection mComplexityChangedSignal;
    boost::signals2::connection mLODFactorChangedSignal;
>>>>>>> b31789c1
};

#endif //LLFLOATERPREFERENCEGRAPHICSADVANCED_H
<|MERGE_RESOLUTION|>--- conflicted
+++ resolved
@@ -60,15 +60,9 @@
     void        onBtnOK(const LLSD& userdata);
     void        onBtnCancel(const LLSD& userdata);
 
-<<<<<<< HEAD
-    boost::signals2::connection	mImpostorsChangedSignal;
-    boost::signals2::connection	mComplexityChangedSignal;
-    boost::signals2::connection	mLODFactorChangedSignal;
-=======
     boost::signals2::connection mImpostorsChangedSignal;
     boost::signals2::connection mComplexityChangedSignal;
     boost::signals2::connection mLODFactorChangedSignal;
->>>>>>> b31789c1
 };
 
 #endif //LLFLOATERPREFERENCEGRAPHICSADVANCED_H
