--- conflicted
+++ resolved
@@ -75,13 +75,13 @@
 
 class LLConversationViewParticipant : public LLFolderViewItem
 {
-<<<<<<< HEAD
 
 public:
 
     struct Params : public LLInitParam::Block<Params, LLFolderViewItem::Params>
     {
         Optional<LLIMFloaterContainer*>			container;
+        Optional<LLUUID>	participant_id;
 		Optional<LLButton::Params>				info_button;
         Optional<LLOutputMonitorCtrl::Params>   output_monitor;
         
@@ -90,9 +90,11 @@
 
     virtual ~LLConversationViewParticipant( void ) { }
     virtual void draw();
+    bool hasSameValue(const LLUUID& uuid) { return (uuid == mUUID); }
+    virtual void refresh();
     
 protected:
-    friend class LLUICtrlFactory;
+	friend class LLUICtrlFactory;
     LLConversationViewParticipant( const Params& p );
 	void initFromParams(const Params& params);
 	BOOL postBuild();
@@ -102,30 +104,7 @@
 private:
 	LLButton* createProfileButton();
 	LLButton * mInfoBtn;
-	
-
-=======
-public:
-	struct Params : public LLInitParam::Block<Params, LLFolderViewItem::Params>
-	{
-		Optional<LLUUID>	participant_id;
-		
-		Params();
-	};
-	
-protected:
-	friend class LLUICtrlFactory;
-	LLConversationViewParticipant( const Params& p );
-	
-public:
-	virtual ~LLConversationViewParticipant( void ) { }
-
-	bool hasSameValue(const LLUUID& uuid) { return (uuid == mUUID); }
-
-	virtual void refresh();
-private:
-	LLUUID mUUID;		// UUID of the participant
->>>>>>> cb8ce114
+    LLUUID mUUID;		// UUID of the participant	
 };
 
 #endif // LL_LLCONVERSATIONVIEW_H