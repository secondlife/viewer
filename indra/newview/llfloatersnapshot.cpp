/**
 * @file llfloatersnapshot.cpp
 * @brief Snapshot preview window, allowing saving, e-mailing, etc.
 *
 * $LicenseInfo:firstyear=2004&license=viewerlgpl$
 * Second Life Viewer Source Code
 * Copyright (C) 2016, Linden Research, Inc.
 *
 * This library is free software; you can redistribute it and/or
 * modify it under the terms of the GNU Lesser General Public
 * License as published by the Free Software Foundation;
 * version 2.1 of the License only.
 *
 * This library is distributed in the hope that it will be useful,
 * but WITHOUT ANY WARRANTY; without even the implied warranty of
 * MERCHANTABILITY or FITNESS FOR A PARTICULAR PURPOSE.  See the GNU
 * Lesser General Public License for more details.
 *
 * You should have received a copy of the GNU Lesser General Public
 * License along with this library; if not, write to the Free Software
 * Foundation, Inc., 51 Franklin Street, Fifth Floor, Boston, MA  02110-1301  USA
 *
 * Linden Research, Inc., 945 Battery Street, San Francisco, CA  94111  USA
 * $/LicenseInfo$
 */

#include "llviewerprecompiledheaders.h"

#include "llfloatersnapshot.h"

#include "llfloaterreg.h"
#include "llimagefiltersmanager.h"
#include "llcheckboxctrl.h"
#include "llcombobox.h"
#include "llpostcard.h"
#include "llresmgr.h"       // LLLocale
#include "llsdserialize.h"
#include "llsidetraypanelcontainer.h"
#include "llsnapshotlivepreview.h"
#include "llspinctrl.h"
#include "llviewercontrol.h"
#include "lltoolfocus.h"
#include "lltoolmgr.h"
#include "llwebprofile.h"

///----------------------------------------------------------------------------
/// Local function declarations, constants, enums, and typedefs
///----------------------------------------------------------------------------
LLSnapshotFloaterView* gSnapshotFloaterView = NULL;

const F32 AUTO_SNAPSHOT_TIME_DELAY = 1.f;

const S32 MAX_POSTCARD_DATASIZE = 1572864; // 1.5 megabyte, similar to simulator limit
const S32 MAX_TEXTURE_SIZE = 512 ; //max upload texture size 512 * 512

static LLDefaultChildRegistry::Register<LLSnapshotFloaterView> r("snapshot_floater_view");

// virtual
LLPanelSnapshot* LLFloaterSnapshot::Impl::getActivePanel(LLFloaterSnapshotBase* floater, bool ok_if_not_found)
{
    LLSideTrayPanelContainer* panel_container = floater->getChild<LLSideTrayPanelContainer>("panel_container");
    LLPanelSnapshot* active_panel = dynamic_cast<LLPanelSnapshot*>(panel_container->getCurrentPanel());
    if (!ok_if_not_found)
    {
        llassert_always(active_panel != NULL);
    }
    return active_panel;
}

// virtual
LLSnapshotModel::ESnapshotType LLFloaterSnapshotBase::ImplBase::getActiveSnapshotType(LLFloaterSnapshotBase* floater)
{
    LLPanelSnapshot* spanel = getActivePanel(floater);

    //return type;
    if (spanel)
    {
        return spanel->getSnapshotType();
    }
    return LLSnapshotModel::SNAPSHOT_WEB;
}

// virtual
LLSnapshotModel::ESnapshotFormat LLFloaterSnapshot::Impl::getImageFormat(LLFloaterSnapshotBase* floater)
{
    LLPanelSnapshot* active_panel = getActivePanel(floater);
    // FIXME: if the default is not PNG, profile uploads may fail.
    return active_panel ? active_panel->getImageFormat() : LLSnapshotModel::SNAPSHOT_FORMAT_PNG;
}

LLSpinCtrl* LLFloaterSnapshot::Impl::getWidthSpinner(LLFloaterSnapshotBase* floater)
{
    LLPanelSnapshot* active_panel = getActivePanel(floater);
    return active_panel ? active_panel->getWidthSpinner() : floater->getChild<LLSpinCtrl>("snapshot_width");
}

LLSpinCtrl* LLFloaterSnapshot::Impl::getHeightSpinner(LLFloaterSnapshotBase* floater)
{
    LLPanelSnapshot* active_panel = getActivePanel(floater);
    return active_panel ? active_panel->getHeightSpinner() : floater->getChild<LLSpinCtrl>("snapshot_height");
}

void LLFloaterSnapshot::Impl::enableAspectRatioCheckbox(LLFloaterSnapshotBase* floater, bool enable)
{
    LLPanelSnapshot* active_panel = getActivePanel(floater);
    if (active_panel)
    {
        active_panel->enableAspectRatioCheckbox(enable);
    }
}

void LLFloaterSnapshot::Impl::setAspectRatioCheckboxValue(LLFloaterSnapshotBase* floater, bool checked)
{
    LLPanelSnapshot* active_panel = getActivePanel(floater);
    if (active_panel)
    {
        active_panel->getChild<LLUICtrl>(active_panel->getAspectRatioCBName())->setValue(checked);
    }
}

LLSnapshotLivePreview* LLFloaterSnapshotBase::getPreviewView()
{
    return impl->getPreviewView();
}

LLSnapshotLivePreview* LLFloaterSnapshotBase::ImplBase::getPreviewView()
{
    LLSnapshotLivePreview* previewp = (LLSnapshotLivePreview*)mPreviewHandle.get();
    return previewp;
}

// virtual
LLSnapshotModel::ESnapshotLayerType LLFloaterSnapshot::Impl::getLayerType(LLFloaterSnapshotBase* floater)
{
    LLSnapshotModel::ESnapshotLayerType type = LLSnapshotModel::SNAPSHOT_TYPE_COLOR;
    LLSD value = floater->getChild<LLUICtrl>("layer_types")->getValue();
    const std::string id = value.asString();
    if (id == "colors")
        type = LLSnapshotModel::SNAPSHOT_TYPE_COLOR;
    else if (id == "depth")
        type = LLSnapshotModel::SNAPSHOT_TYPE_DEPTH;
    return type;
}

void LLFloaterSnapshot::Impl::setResolution(LLFloaterSnapshotBase* floater, const std::string& comboname)
{
<<<<<<< HEAD
	LLComboBox* combo = floater->getChild<LLComboBox>(comboname);
		combo->setVisible(true);
	updateResolution(combo, floater, false); // to sync spinners with combo
=======
    LLComboBox* combo = floater->getChild<LLComboBox>(comboname);
        combo->setVisible(TRUE);
    updateResolution(combo, floater, FALSE); // to sync spinners with combo
>>>>>>> e1623bb2
}

//virtual
void LLFloaterSnapshotBase::ImplBase::updateLayout(LLFloaterSnapshotBase* floaterp)
{
<<<<<<< HEAD
	LLSnapshotLivePreview* previewp = getPreviewView();

	//BD - Automatically calculate the size of our snapshot window to enlarge
	//     the snapshot preview to its maximum size, this is especially helpfull
	//     for pretty much every aspect ratio other than 1:1.
	F32 panel_width = 400.f * gViewerWindow->getWorldViewAspectRatio();

	//BD - Make sure we clamp at 700 here because 700 would be for 16:9 which we
	//     consider the maximum. Everything bigger will be clamped and will have
	//     a slightly smaller preview window which most likely won't fill up the
	//     whole snapshot floater as it should.
	if(panel_width > 700.f)
	{
		panel_width = 700.f;
	}

	S32 floater_width = 224.f;
	if(mAdvanced)
	{
		floater_width = floater_width + panel_width;
	}

	LLUICtrl* thumbnail_placeholder = floaterp->getChild<LLUICtrl>("thumbnail_placeholder");
	thumbnail_placeholder->setVisible(mAdvanced);

	floaterp->getChild<LLUICtrl>("image_res_text")->setVisible(mAdvanced);
	floaterp->getChild<LLUICtrl>("file_size_label")->setVisible(mAdvanced);
    if (floaterp->hasChild("360_label", true))
    { 
=======
    LLSnapshotLivePreview* previewp = getPreviewView();

    //BD - Automatically calculate the size of our snapshot window to enlarge
    //     the snapshot preview to its maximum size, this is especially helpfull
    //     for pretty much every aspect ratio other than 1:1.
    F32 panel_width = 400.f * gViewerWindow->getWorldViewAspectRatio();

    //BD - Make sure we clamp at 700 here because 700 would be for 16:9 which we
    //     consider the maximum. Everything bigger will be clamped and will have
    //     a slightly smaller preview window which most likely won't fill up the
    //     whole snapshot floater as it should.
    if(panel_width > 700.f)
    {
        panel_width = 700.f;
    }

    S32 floater_width = 224.f;
    if(mAdvanced)
    {
        floater_width = floater_width + panel_width;
    }

    LLUICtrl* thumbnail_placeholder = floaterp->getChild<LLUICtrl>("thumbnail_placeholder");
    thumbnail_placeholder->setVisible(mAdvanced);

    floaterp->getChild<LLUICtrl>("image_res_text")->setVisible(mAdvanced);
    floaterp->getChild<LLUICtrl>("file_size_label")->setVisible(mAdvanced);
    if (floaterp->hasChild("360_label", TRUE))
    {
>>>>>>> e1623bb2
        floaterp->getChild<LLUICtrl>("360_label")->setVisible(mAdvanced);
    }
    if (!mSkipReshaping)
    {
        thumbnail_placeholder->reshape(panel_width, thumbnail_placeholder->getRect().getHeight());
        if (!floaterp->isMinimized())
        {
            floaterp->reshape(floater_width, floaterp->getRect().getHeight());
        }
<<<<<<< HEAD
	}

	bool use_freeze_frame = floaterp->getChild<LLUICtrl>("freeze_frame_check")->getValue().asBoolean();

	if (use_freeze_frame)
	{
		// stop all mouse events at fullscreen preview layer
		floaterp->getParent()->setMouseOpaque(true);
		
		// shrink to smaller layout
		// *TODO: unneeded?
		floaterp->reshape(floaterp->getRect().getWidth(), floaterp->getRect().getHeight());

		// can see and interact with fullscreen preview now
		if (previewp)
		{
			previewp->setVisible(true);
			previewp->setEnabled(true);
		}

		//RN: freeze all avatars
		LLCharacter* avatarp;
		for (std::vector<LLCharacter*>::iterator iter = LLCharacter::sInstances.begin();
			iter != LLCharacter::sInstances.end(); ++iter)
		{
			avatarp = *iter;
			floaterp->impl->mAvatarPauseHandles.push_back(avatarp->requestPause());
		}

		// freeze everything else
		gSavedSettings.setBOOL("FreezeTime", true);

		if (LLToolMgr::getInstance()->getCurrentToolset() != gCameraToolset)
		{
			floaterp->impl->mLastToolset = LLToolMgr::getInstance()->getCurrentToolset();
			LLToolMgr::getInstance()->setCurrentToolset(gCameraToolset);
		}
	}
	else // turning off freeze frame mode
	{
		floaterp->getParent()->setMouseOpaque(false);
		// *TODO: unneeded?
		floaterp->reshape(floaterp->getRect().getWidth(), floaterp->getRect().getHeight());
		if (previewp)
		{
			previewp->setVisible(false);
			previewp->setEnabled(false);
		}

		//RN: thaw all avatars
		floaterp->impl->mAvatarPauseHandles.clear();

		// thaw everything else
		gSavedSettings.setBOOL("FreezeTime", false);

		// restore last tool (e.g. pie menu, etc)
		if (floaterp->impl->mLastToolset)
		{
			LLToolMgr::getInstance()->setCurrentToolset(floaterp->impl->mLastToolset);
		}
	}
=======
    }

    bool use_freeze_frame = floaterp->getChild<LLUICtrl>("freeze_frame_check")->getValue().asBoolean();

    if (use_freeze_frame)
    {
        // stop all mouse events at fullscreen preview layer
        floaterp->getParent()->setMouseOpaque(TRUE);

        // shrink to smaller layout
        // *TODO: unneeded?
        floaterp->reshape(floaterp->getRect().getWidth(), floaterp->getRect().getHeight());

        // can see and interact with fullscreen preview now
        if (previewp)
        {
            previewp->setVisible(TRUE);
            previewp->setEnabled(TRUE);
        }

        //RN: freeze all avatars
        LLCharacter* avatarp;
        for (std::vector<LLCharacter*>::iterator iter = LLCharacter::sInstances.begin();
            iter != LLCharacter::sInstances.end(); ++iter)
        {
            avatarp = *iter;
            floaterp->impl->mAvatarPauseHandles.push_back(avatarp->requestPause());
        }

        // freeze everything else
        gSavedSettings.setBOOL("FreezeTime", TRUE);

        if (LLToolMgr::getInstance()->getCurrentToolset() != gCameraToolset)
        {
            floaterp->impl->mLastToolset = LLToolMgr::getInstance()->getCurrentToolset();
            LLToolMgr::getInstance()->setCurrentToolset(gCameraToolset);
        }
    }
    else // turning off freeze frame mode
    {
        floaterp->getParent()->setMouseOpaque(FALSE);
        // *TODO: unneeded?
        floaterp->reshape(floaterp->getRect().getWidth(), floaterp->getRect().getHeight());
        if (previewp)
        {
            previewp->setVisible(FALSE);
            previewp->setEnabled(FALSE);
        }

        //RN: thaw all avatars
        floaterp->impl->mAvatarPauseHandles.clear();

        // thaw everything else
        gSavedSettings.setBOOL("FreezeTime", FALSE);

        // restore last tool (e.g. pie menu, etc)
        if (floaterp->impl->mLastToolset)
        {
            LLToolMgr::getInstance()->setCurrentToolset(floaterp->impl->mLastToolset);
        }
    }
>>>>>>> e1623bb2
}

// This is the main function that keeps all the GUI controls in sync with the saved settings.
// It should be called anytime a setting is changed that could affect the controls.
// No other methods should be changing any of the controls directly except for helpers called by this method.
// The basic pattern for programmatically changing the GUI settings is to first set the
// appropriate saved settings and then call this method to sync the GUI with them.
// FIXME: The above comment seems obsolete now.
// virtual
void LLFloaterSnapshot::Impl::updateControls(LLFloaterSnapshotBase* floater)
{
<<<<<<< HEAD
	LLSnapshotModel::ESnapshotType shot_type = getActiveSnapshotType(floater);
	LLSnapshotModel::ESnapshotFormat shot_format = (LLSnapshotModel::ESnapshotFormat)gSavedSettings.getS32("SnapshotFormat");
	LLSnapshotModel::ESnapshotLayerType layer_type = getLayerType(floater);

	floater->getChild<LLComboBox>("local_format_combo")->selectNthItem(gSavedSettings.getS32("SnapshotFormat"));
	floater->getChildView("layer_types")->setEnabled(shot_type == LLSnapshotModel::SNAPSHOT_LOCAL);

	LLPanelSnapshot* active_panel = getActivePanel(floater);
	if (active_panel)
	{
		LLSpinCtrl* width_ctrl = getWidthSpinner(floater);
		LLSpinCtrl* height_ctrl = getHeightSpinner(floater);

		// Initialize spinners.
		if (width_ctrl->getValue().asInteger() == 0)
		{
			S32 w = gViewerWindow->getWindowWidthRaw();
			LL_DEBUGS() << "Initializing width spinner (" << width_ctrl->getName() << "): " << w << LL_ENDL;
			width_ctrl->setValue(w);
			if (getActiveSnapshotType(floater) == LLSnapshotModel::SNAPSHOT_TEXTURE)
			{
				width_ctrl->setIncrement(w >> 1);
			}
		}
		if (height_ctrl->getValue().asInteger() == 0)
		{
			S32 h = gViewerWindow->getWindowHeightRaw();
			LL_DEBUGS() << "Initializing height spinner (" << height_ctrl->getName() << "): " << h << LL_ENDL;
			height_ctrl->setValue(h);
			if (getActiveSnapshotType(floater) == LLSnapshotModel::SNAPSHOT_TEXTURE)
			{
				height_ctrl->setIncrement(h >> 1);
			}
		}

		// Clamp snapshot resolution to window size when showing UI or HUD in snapshot.
		if (gSavedSettings.getBOOL("RenderUIInSnapshot") || gSavedSettings.getBOOL("RenderHUDInSnapshot"))
		{
			S32 width = gViewerWindow->getWindowWidthRaw();
			S32 height = gViewerWindow->getWindowHeightRaw();

			width_ctrl->setMaxValue(width);

			height_ctrl->setMaxValue(height);

			if (width_ctrl->getValue().asInteger() > width)
			{
				width_ctrl->forceSetValue(width);
			}
			if (height_ctrl->getValue().asInteger() > height)
			{
				height_ctrl->forceSetValue(height);
			}
		}
		else
		{
			width_ctrl->setMaxValue(MAX_SNAPSHOT_IMAGE_SIZE);
			height_ctrl->setMaxValue(MAX_SNAPSHOT_IMAGE_SIZE);
		}
	}
		
	LLSnapshotLivePreview* previewp = getPreviewView();
	bool got_bytes = previewp && previewp->getDataSize() > 0;
	bool got_snap = previewp && previewp->getSnapshotUpToDate();

	// *TODO: Separate maximum size for Web images from postcards
	LL_DEBUGS() << "Is snapshot up-to-date? " << got_snap << LL_ENDL;

	LLLocale locale(LLLocale::USER_LOCALE);
	std::string bytes_string;
	if (got_snap)
	{
		LLResMgr::getInstance()->getIntegerString(bytes_string, (previewp->getDataSize()) >> 10 );
	}

	// Update displayed image resolution.
	LLTextBox* image_res_tb = floater->getChild<LLTextBox>("image_res_text");
	image_res_tb->setVisible(got_snap);
	if (got_snap)
	{
		image_res_tb->setTextArg("[WIDTH]", llformat("%d", previewp->getEncodedImageWidth()));
		image_res_tb->setTextArg("[HEIGHT]", llformat("%d", previewp->getEncodedImageHeight()));
	}

	floater->getChild<LLUICtrl>("file_size_label")->setTextArg("[SIZE]", got_snap ? bytes_string : floater->getString("unknown"));
	floater->getChild<LLUICtrl>("file_size_label")->setColor(
			shot_type == LLSnapshotModel::SNAPSHOT_POSTCARD
			&& got_bytes
			&& previewp->getDataSize() > MAX_POSTCARD_DATASIZE ? LLUIColor(LLColor4::red) : LLUIColorTable::instance().getColor( "LabelTextColor" ));

	// Update the width and height spinners based on the corresponding resolution combos. (?)
	switch(shot_type)
	{
	  case LLSnapshotModel::SNAPSHOT_WEB:
		layer_type = LLSnapshotModel::SNAPSHOT_TYPE_COLOR;
		floater->getChild<LLUICtrl>("layer_types")->setValue("colors");
		setResolution(floater, "profile_size_combo");
		break;
	  case LLSnapshotModel::SNAPSHOT_POSTCARD:
		layer_type = LLSnapshotModel::SNAPSHOT_TYPE_COLOR;
		floater->getChild<LLUICtrl>("layer_types")->setValue("colors");
		setResolution(floater, "postcard_size_combo");
		break;
	  case LLSnapshotModel::SNAPSHOT_TEXTURE:
		layer_type = LLSnapshotModel::SNAPSHOT_TYPE_COLOR;
		floater->getChild<LLUICtrl>("layer_types")->setValue("colors");
		setResolution(floater, "texture_size_combo");
		break;
	  case  LLSnapshotModel::SNAPSHOT_LOCAL:
		setResolution(floater, "local_size_combo");
		break;
	  default:
		break;
	}
	setAspectRatioCheckboxValue(floater, !floater->impl->mAspectRatioCheckOff && gSavedSettings.getBOOL("KeepAspectForSnapshot"));

	if (previewp)
	{
		previewp->setSnapshotType(shot_type);
		previewp->setSnapshotFormat(shot_format);
		previewp->setSnapshotBufferType(layer_type);
	}

	LLPanelSnapshot* current_panel = Impl::getActivePanel(floater);
	if (current_panel)
	{
		LLSD info;
		info["have-snapshot"] = got_snap;
		current_panel->updateControls(info);
	}
	LL_DEBUGS() << "finished updating controls" << LL_ENDL;
=======
    LLSnapshotModel::ESnapshotType shot_type = getActiveSnapshotType(floater);
    LLSnapshotModel::ESnapshotFormat shot_format = (LLSnapshotModel::ESnapshotFormat)gSavedSettings.getS32("SnapshotFormat");
    LLSnapshotModel::ESnapshotLayerType layer_type = getLayerType(floater);

    floater->getChild<LLComboBox>("local_format_combo")->selectNthItem(gSavedSettings.getS32("SnapshotFormat"));
    floater->getChildView("layer_types")->setEnabled(shot_type == LLSnapshotModel::SNAPSHOT_LOCAL);

    LLPanelSnapshot* active_panel = getActivePanel(floater);
    if (active_panel)
    {
        LLSpinCtrl* width_ctrl = getWidthSpinner(floater);
        LLSpinCtrl* height_ctrl = getHeightSpinner(floater);

        // Initialize spinners.
        if (width_ctrl->getValue().asInteger() == 0)
        {
            S32 w = gViewerWindow->getWindowWidthRaw();
            LL_DEBUGS() << "Initializing width spinner (" << width_ctrl->getName() << "): " << w << LL_ENDL;
            width_ctrl->setValue(w);
            if (getActiveSnapshotType(floater) == LLSnapshotModel::SNAPSHOT_TEXTURE)
            {
                width_ctrl->setIncrement(w >> 1);
            }
        }
        if (height_ctrl->getValue().asInteger() == 0)
        {
            S32 h = gViewerWindow->getWindowHeightRaw();
            LL_DEBUGS() << "Initializing height spinner (" << height_ctrl->getName() << "): " << h << LL_ENDL;
            height_ctrl->setValue(h);
            if (getActiveSnapshotType(floater) == LLSnapshotModel::SNAPSHOT_TEXTURE)
            {
                height_ctrl->setIncrement(h >> 1);
            }
        }

        // Clamp snapshot resolution to window size when showing UI or HUD in snapshot.
        if (gSavedSettings.getBOOL("RenderUIInSnapshot") || gSavedSettings.getBOOL("RenderHUDInSnapshot"))
        {
            S32 width = gViewerWindow->getWindowWidthRaw();
            S32 height = gViewerWindow->getWindowHeightRaw();

            width_ctrl->setMaxValue(width);

            height_ctrl->setMaxValue(height);

            if (width_ctrl->getValue().asInteger() > width)
            {
                width_ctrl->forceSetValue(width);
            }
            if (height_ctrl->getValue().asInteger() > height)
            {
                height_ctrl->forceSetValue(height);
            }
        }
        else
        {
            width_ctrl->setMaxValue(MAX_SNAPSHOT_IMAGE_SIZE);
            height_ctrl->setMaxValue(MAX_SNAPSHOT_IMAGE_SIZE);
        }
    }

    LLSnapshotLivePreview* previewp = getPreviewView();
    BOOL got_bytes = previewp && previewp->getDataSize() > 0;
    BOOL got_snap = previewp && previewp->getSnapshotUpToDate();

    // *TODO: Separate maximum size for Web images from postcards
    LL_DEBUGS() << "Is snapshot up-to-date? " << got_snap << LL_ENDL;

    LLLocale locale(LLLocale::USER_LOCALE);
    std::string bytes_string;
    if (got_snap)
    {
        LLResMgr::getInstance()->getIntegerString(bytes_string, (previewp->getDataSize()) >> 10 );
    }

    // Update displayed image resolution.
    LLTextBox* image_res_tb = floater->getChild<LLTextBox>("image_res_text");
    image_res_tb->setVisible(got_snap);
    if (got_snap)
    {
        image_res_tb->setTextArg("[WIDTH]", llformat("%d", previewp->getEncodedImageWidth()));
        image_res_tb->setTextArg("[HEIGHT]", llformat("%d", previewp->getEncodedImageHeight()));
    }

    floater->getChild<LLUICtrl>("file_size_label")->setTextArg("[SIZE]", got_snap ? bytes_string : floater->getString("unknown"));
    floater->getChild<LLUICtrl>("file_size_label")->setColor(
            shot_type == LLSnapshotModel::SNAPSHOT_POSTCARD
            && got_bytes
            && previewp->getDataSize() > MAX_POSTCARD_DATASIZE ? LLUIColor(LLColor4::red) : LLUIColorTable::instance().getColor( "LabelTextColor" ));

    // Update the width and height spinners based on the corresponding resolution combos. (?)
    switch(shot_type)
    {
      case LLSnapshotModel::SNAPSHOT_WEB:
        layer_type = LLSnapshotModel::SNAPSHOT_TYPE_COLOR;
        floater->getChild<LLUICtrl>("layer_types")->setValue("colors");
        setResolution(floater, "profile_size_combo");
        break;
      case LLSnapshotModel::SNAPSHOT_POSTCARD:
        layer_type = LLSnapshotModel::SNAPSHOT_TYPE_COLOR;
        floater->getChild<LLUICtrl>("layer_types")->setValue("colors");
        setResolution(floater, "postcard_size_combo");
        break;
      case LLSnapshotModel::SNAPSHOT_TEXTURE:
        layer_type = LLSnapshotModel::SNAPSHOT_TYPE_COLOR;
        floater->getChild<LLUICtrl>("layer_types")->setValue("colors");
        setResolution(floater, "texture_size_combo");
        break;
      case  LLSnapshotModel::SNAPSHOT_LOCAL:
        setResolution(floater, "local_size_combo");
        break;
      default:
        break;
    }
    setAspectRatioCheckboxValue(floater, !floater->impl->mAspectRatioCheckOff && gSavedSettings.getBOOL("KeepAspectForSnapshot"));

    if (previewp)
    {
        previewp->setSnapshotType(shot_type);
        previewp->setSnapshotFormat(shot_format);
        previewp->setSnapshotBufferType(layer_type);
    }

    LLPanelSnapshot* current_panel = Impl::getActivePanel(floater);
    if (current_panel)
    {
        LLSD info;
        info["have-snapshot"] = got_snap;
        current_panel->updateControls(info);
    }
    LL_DEBUGS() << "finished updating controls" << LL_ENDL;
>>>>>>> e1623bb2
}

//virtual
void LLFloaterSnapshotBase::ImplBase::setStatus(EStatus status, bool ok, const std::string& msg)
{
    switch (status)
    {
    case STATUS_READY:
        setWorking(false);
        setFinished(false);
        break;
    case STATUS_WORKING:
        setWorking(true);
        setFinished(false);
        break;
    case STATUS_FINISHED:
        setWorking(false);
        setFinished(true, ok, msg);
        break;
    }

    mStatus = status;
}

// virtual
void LLFloaterSnapshotBase::ImplBase::setNeedRefresh(bool need)
{
    if (!mFloater) return;

    // Don't display the "Refresh to save" message if we're in auto-refresh mode.
    if (gSavedSettings.getBOOL("AutoSnapshot"))
    {
        need = false;
    }

    mFloater->setRefreshLabelVisible(need);
    mNeedRefresh = need;
}

// virtual
void LLFloaterSnapshotBase::ImplBase::checkAutoSnapshot(LLSnapshotLivePreview* previewp, bool update_thumbnail)
{
<<<<<<< HEAD
	if (previewp)
	{
		bool autosnap = gSavedSettings.getBOOL("AutoSnapshot");
		LL_DEBUGS() << "updating " << (autosnap ? "snapshot" : "thumbnail") << LL_ENDL;
		previewp->updateSnapshot(autosnap, update_thumbnail, autosnap ? AUTO_SNAPSHOT_TIME_DELAY : 0.f);
	}
=======
    if (previewp)
    {
        BOOL autosnap = gSavedSettings.getBOOL("AutoSnapshot");
        LL_DEBUGS() << "updating " << (autosnap ? "snapshot" : "thumbnail") << LL_ENDL;
        previewp->updateSnapshot(autosnap, update_thumbnail, autosnap ? AUTO_SNAPSHOT_TIME_DELAY : 0.f);
    }
>>>>>>> e1623bb2
}

// static
void LLFloaterSnapshotBase::ImplBase::onClickNewSnapshot(void* data)
{
<<<<<<< HEAD
	LLFloaterSnapshotBase* floater = (LLFloaterSnapshotBase *)data;
	LLSnapshotLivePreview* previewp = floater->getPreviewView();
	if (previewp)
	{
		floater->impl->setStatus(ImplBase::STATUS_READY);
		LL_DEBUGS() << "updating snapshot" << LL_ENDL;
		previewp->mForceUpdateSnapshot = true;
	}
=======
    LLFloaterSnapshotBase* floater = (LLFloaterSnapshotBase *)data;
    LLSnapshotLivePreview* previewp = floater->getPreviewView();
    if (previewp)
    {
        floater->impl->setStatus(ImplBase::STATUS_READY);
        LL_DEBUGS() << "updating snapshot" << LL_ENDL;
        previewp->mForceUpdateSnapshot = TRUE;
    }
>>>>>>> e1623bb2
}

// static
void LLFloaterSnapshotBase::ImplBase::onClickAutoSnap(LLUICtrl *ctrl, void* data)
{
    LLCheckBoxCtrl *check = (LLCheckBoxCtrl *)ctrl;
    gSavedSettings.setBOOL( "AutoSnapshot", check->get() );

    LLFloaterSnapshotBase *view = (LLFloaterSnapshotBase *)data;
    if (view)
    {
        view->impl->checkAutoSnapshot(view->getPreviewView());
        view->impl->updateControls(view);
    }
}

// static
void LLFloaterSnapshotBase::ImplBase::onClickNoPost(LLUICtrl *ctrl, void* data)
{
    bool no_post = ((LLCheckBoxCtrl*)ctrl)->get();
    gSavedSettings.setBOOL("RenderSnapshotNoPost", no_post);

    LLFloaterSnapshotBase* view = (LLFloaterSnapshotBase*)data;
    view->getPreviewView()->updateSnapshot(true, true);
    view->impl->updateControls(view);
}

// static
void LLFloaterSnapshotBase::ImplBase::onClickFilter(LLUICtrl *ctrl, void* data)
{
    LLFloaterSnapshotBase *view = (LLFloaterSnapshotBase *)data;
    if (view)
    {
        view->impl->updateControls(view);
        LLSnapshotLivePreview* previewp = view->getPreviewView();
        if (previewp)
        {
            view->impl->checkAutoSnapshot(previewp);
            // Note : index 0 of the filter drop down is assumed to be "No filter" in whichever locale
            LLComboBox* filterbox = static_cast<LLComboBox *>(view->getChild<LLComboBox>("filters_combobox"));
            std::string filter_name = (filterbox->getCurrentIndex() ? filterbox->getSimple() : "");
            previewp->setFilter(filter_name);
            previewp->updateSnapshot(true);
        }
    }
}

// static
void LLFloaterSnapshotBase::ImplBase::onClickUICheck(LLUICtrl *ctrl, void* data)
{
<<<<<<< HEAD
	LLCheckBoxCtrl *check = (LLCheckBoxCtrl *)ctrl;
	gSavedSettings.setBOOL( "RenderUIInSnapshot", check->get() );
	
	LLFloaterSnapshot *view = (LLFloaterSnapshot *)data;
	if (view)
	{
		LLSnapshotLivePreview* previewp = view->getPreviewView();
		if(previewp)
		{
			previewp->updateSnapshot(true, true);
		}
		view->impl->updateControls(view);
	}
=======
    LLCheckBoxCtrl *check = (LLCheckBoxCtrl *)ctrl;
    gSavedSettings.setBOOL( "RenderUIInSnapshot", check->get() );

    LLFloaterSnapshot *view = (LLFloaterSnapshot *)data;
    if (view)
    {
        LLSnapshotLivePreview* previewp = view->getPreviewView();
        if(previewp)
        {
            previewp->updateSnapshot(TRUE, TRUE);
        }
        view->impl->updateControls(view);
    }
>>>>>>> e1623bb2
}

// static
void LLFloaterSnapshotBase::ImplBase::onClickHUDCheck(LLUICtrl *ctrl, void* data)
{
<<<<<<< HEAD
	LLCheckBoxCtrl *check = (LLCheckBoxCtrl *)ctrl;
	gSavedSettings.setBOOL( "RenderHUDInSnapshot", check->get() );
	
	LLFloaterSnapshot *view = (LLFloaterSnapshot *)data;
	if (view)
	{
		LLSnapshotLivePreview* previewp = view->getPreviewView();
		if(previewp)
		{
			previewp->updateSnapshot(true, true);
		}
		view->impl->updateControls(view);
	}
=======
    LLCheckBoxCtrl *check = (LLCheckBoxCtrl *)ctrl;
    gSavedSettings.setBOOL( "RenderHUDInSnapshot", check->get() );

    LLFloaterSnapshot *view = (LLFloaterSnapshot *)data;
    if (view)
    {
        LLSnapshotLivePreview* previewp = view->getPreviewView();
        if(previewp)
        {
            previewp->updateSnapshot(TRUE, TRUE);
        }
        view->impl->updateControls(view);
    }
>>>>>>> e1623bb2
}

void LLFloaterSnapshot::Impl::applyKeepAspectCheck(LLFloaterSnapshotBase* view, bool checked)
{
    gSavedSettings.setBOOL("KeepAspectForSnapshot", checked);

    if (view)
    {
        LLPanelSnapshot* active_panel = getActivePanel(view);
        if (checked && active_panel)
        {
            LLComboBox* combo = view->getChild<LLComboBox>(active_panel->getImageSizeComboName());
            combo->setCurrentByIndex(combo->getItemCount() - 1); // "custom" is always the last index
        }

        LLSnapshotLivePreview* previewp = getPreviewView() ;
        if(previewp)
        {
            previewp->mKeepAspectRatio = gSavedSettings.getBOOL("KeepAspectForSnapshot") ;

<<<<<<< HEAD
			S32 w, h ;
			previewp->getSize(w, h) ;
			updateSpinners(view, previewp, w, h, true); // may change w and h

			LL_DEBUGS() << "updating thumbnail" << LL_ENDL;
			previewp->setSize(w, h) ;
			previewp->updateSnapshot(true);
			checkAutoSnapshot(previewp, true);
		}
	}
=======
            S32 w, h ;
            previewp->getSize(w, h) ;
            updateSpinners(view, previewp, w, h, TRUE); // may change w and h

            LL_DEBUGS() << "updating thumbnail" << LL_ENDL;
            previewp->setSize(w, h) ;
            previewp->updateSnapshot(TRUE);
            checkAutoSnapshot(previewp, TRUE);
        }
    }
>>>>>>> e1623bb2
}

// static
void LLFloaterSnapshotBase::ImplBase::onCommitFreezeFrame(LLUICtrl* ctrl, void* data)
{
    LLCheckBoxCtrl* check_box = (LLCheckBoxCtrl*)ctrl;
    LLFloaterSnapshotBase *view = (LLFloaterSnapshotBase *)data;
    LLSnapshotLivePreview* previewp = view->getPreviewView();

    if (!view || !check_box || !previewp)
    {
        return;
    }

    gSavedSettings.setBOOL("UseFreezeFrame", check_box->get());

    if (check_box->get())
    {
        previewp->prepareFreezeFrame();
    }

    view->impl->updateLayout(view);
}

void LLFloaterSnapshot::Impl::checkAspectRatio(LLFloaterSnapshotBase *view, S32 index)
{
<<<<<<< HEAD
	LLSnapshotLivePreview *previewp = getPreviewView() ;

	// Don't round texture sizes; textures are commonly stretched in world, profiles, etc and need to be "squashed" during upload, not cropped here
	if (LLSnapshotModel::SNAPSHOT_TEXTURE == getActiveSnapshotType(view))
	{
		previewp->mKeepAspectRatio = false ;
		return ;
	}

	bool keep_aspect = false, enable_cb = false;

	if (0 == index) // current window size
	{
		enable_cb = false;
		keep_aspect = true;
	}
	else if (-1 == index) // custom
	{
		enable_cb = true;
		keep_aspect = gSavedSettings.getBOOL("KeepAspectForSnapshot");
	}
	else // predefined resolution
	{
		enable_cb = false;
		keep_aspect = false;
	}

	view->impl->mAspectRatioCheckOff = !enable_cb;

	if (previewp)
	{
		previewp->mKeepAspectRatio = keep_aspect;
	}
=======
    LLSnapshotLivePreview *previewp = getPreviewView() ;

    // Don't round texture sizes; textures are commonly stretched in world, profiles, etc and need to be "squashed" during upload, not cropped here
    if (LLSnapshotModel::SNAPSHOT_TEXTURE == getActiveSnapshotType(view))
    {
        previewp->mKeepAspectRatio = FALSE ;
        return ;
    }

    BOOL keep_aspect = FALSE, enable_cb = FALSE;

    if (0 == index) // current window size
    {
        enable_cb = FALSE;
        keep_aspect = TRUE;
    }
    else if (-1 == index) // custom
    {
        enable_cb = TRUE;
        keep_aspect = gSavedSettings.getBOOL("KeepAspectForSnapshot");
    }
    else // predefined resolution
    {
        enable_cb = FALSE;
        keep_aspect = FALSE;
    }

    view->impl->mAspectRatioCheckOff = !enable_cb;

    if (previewp)
    {
        previewp->mKeepAspectRatio = keep_aspect;
    }
>>>>>>> e1623bb2
}

// Show/hide upload progress indicators.
void LLFloaterSnapshotBase::ImplBase::setWorking(bool working)
{
    LLUICtrl* working_lbl = mFloater->getChild<LLUICtrl>("working_lbl");
    working_lbl->setVisible(working);
    mFloater->getChild<LLUICtrl>("working_indicator")->setVisible(working);

    if (working)
    {
        const std::string panel_name = getActivePanel(mFloater, false)->getName();
        const std::string prefix = panel_name.substr(getSnapshotPanelPrefix().size());
        std::string progress_text = mFloater->getString(prefix + "_" + "progress_str");
        working_lbl->setValue(progress_text);
    }

    // All controls should be disabled while posting.
    mFloater->setCtrlsEnabled(!working);
    LLPanelSnapshot* active_panel = getActivePanel(mFloater);
    if (active_panel)
    {
        active_panel->enableControls(!working);
    }
}

//virtual
std::string LLFloaterSnapshot::Impl::getSnapshotPanelPrefix()
{
    return "panel_snapshot_";
}

// Show/hide upload status message.
// virtual
void LLFloaterSnapshot::Impl::setFinished(bool finished, bool ok, const std::string& msg)
{
    mFloater->setSuccessLabelPanelVisible(finished && ok);
    mFloater->setFailureLabelPanelVisible(finished && !ok);

    if (finished)
    {
        LLUICtrl* finished_lbl = mFloater->getChild<LLUICtrl>(ok ? "succeeded_lbl" : "failed_lbl");
        std::string result_text = mFloater->getString(msg + "_" + (ok ? "succeeded_str" : "failed_str"));
        finished_lbl->setValue(result_text);
    }
}

// Apply a new resolution selected from the given combobox.
void LLFloaterSnapshot::Impl::updateResolution(LLUICtrl* ctrl, void* data, bool do_update)
{
<<<<<<< HEAD
	LLComboBox* combobox = (LLComboBox*)ctrl;
	LLFloaterSnapshot *view = (LLFloaterSnapshot *)data;
		
	if (!view || !combobox)
	{
		llassert(view && combobox);
		return;
	}

	std::string sdstring = combobox->getSelectedValue();
	LLSD sdres;
	std::stringstream sstream(sdstring);
	LLSDSerialize::fromNotation(sdres, sstream, sdstring.size());
		
	S32 width = sdres[0];
	S32 height = sdres[1];
	
	LLSnapshotLivePreview* previewp = getPreviewView();
	if (previewp && combobox->getCurrentIndex() >= 0)
	{
		S32 original_width = 0 , original_height = 0 ;
		previewp->getSize(original_width, original_height) ;
		
		if (gSavedSettings.getBOOL("RenderUIInSnapshot") || gSavedSettings.getBOOL("RenderHUDInSnapshot"))
		{ //clamp snapshot resolution to window size when showing UI or HUD in snapshot
			width = llmin(width, gViewerWindow->getWindowWidthRaw());
			height = llmin(height, gViewerWindow->getWindowHeightRaw());
		}

		if (width == 0 || height == 0)
		{
			// take resolution from current window size
			LL_DEBUGS() << "Setting preview res from window: " << gViewerWindow->getWindowWidthRaw() << "x" << gViewerWindow->getWindowHeightRaw() << LL_ENDL;
			previewp->setSize(gViewerWindow->getWindowWidthRaw(), gViewerWindow->getWindowHeightRaw());
		}
		else if (width == -1 || height == -1)
		{
			// load last custom value
			S32 new_width = 0, new_height = 0;
			LLPanelSnapshot* spanel = getActivePanel(view);
			if (spanel)
			{
				LL_DEBUGS() << "Loading typed res from panel " << spanel->getName() << LL_ENDL;
				new_width = spanel->getTypedPreviewWidth();
				new_height = spanel->getTypedPreviewHeight();

				// Limit custom size for inventory snapshots to 512x512 px.
				if (getActiveSnapshotType(view) == LLSnapshotModel::SNAPSHOT_TEXTURE)
				{
					new_width = llmin(new_width, MAX_TEXTURE_SIZE);
					new_height = llmin(new_height, MAX_TEXTURE_SIZE);
				}
			}
			else
			{
				LL_DEBUGS() << "No custom res chosen, setting preview res from window: "
					<< gViewerWindow->getWindowWidthRaw() << "x" << gViewerWindow->getWindowHeightRaw() << LL_ENDL;
				new_width = gViewerWindow->getWindowWidthRaw();
				new_height = gViewerWindow->getWindowHeightRaw();
			}

			llassert(new_width > 0 && new_height > 0);
			previewp->setSize(new_width, new_height);
		}
		else
		{
			// use the resolution from the selected pre-canned drop-down choice
			LL_DEBUGS() << "Setting preview res selected from combo: " << width << "x" << height << LL_ENDL;
			previewp->setSize(width, height);
		}

		checkAspectRatio(view, width) ;

		previewp->getSize(width, height);

		// We use the height spinner here because we come here via the aspect ratio
		// checkbox as well and we want height always changing to width by default.
		// If we use the width spinner we would change width according to height by
		// default, that is not what we want.
		updateSpinners(view, previewp, width, height, !getHeightSpinner(view)->isDirty()); // may change width and height
		
		if(getWidthSpinner(view)->getValue().asInteger() != width || getHeightSpinner(view)->getValue().asInteger() != height)
		{
			getWidthSpinner(view)->setValue(width);
			getHeightSpinner(view)->setValue(height);
			if (getActiveSnapshotType(view) == LLSnapshotModel::SNAPSHOT_TEXTURE)
			{
				getWidthSpinner(view)->setIncrement(width >> 1);
				getHeightSpinner(view)->setIncrement(height >> 1);
			}
		}

		if(original_width != width || original_height != height)
		{
			previewp->setSize(width, height);

			// hide old preview as the aspect ratio could be wrong
			checkAutoSnapshot(previewp, false);
			LL_DEBUGS() << "updating thumbnail" << LL_ENDL;
			// Don't update immediately, give window chance to redraw
			getPreviewView()->updateSnapshot(true, false, 1.f);
			if(do_update)
			{
				LL_DEBUGS() << "Will update controls" << LL_ENDL;
				updateControls(view);
			}
		}
	}
=======
    LLComboBox* combobox = (LLComboBox*)ctrl;
    LLFloaterSnapshot *view = (LLFloaterSnapshot *)data;

    if (!view || !combobox)
    {
        llassert(view && combobox);
        return;
    }

    std::string sdstring = combobox->getSelectedValue();
    LLSD sdres;
    std::stringstream sstream(sdstring);
    LLSDSerialize::fromNotation(sdres, sstream, sdstring.size());

    S32 width = sdres[0];
    S32 height = sdres[1];

    LLSnapshotLivePreview* previewp = getPreviewView();
    if (previewp && combobox->getCurrentIndex() >= 0)
    {
        S32 original_width = 0 , original_height = 0 ;
        previewp->getSize(original_width, original_height) ;

        if (gSavedSettings.getBOOL("RenderUIInSnapshot") || gSavedSettings.getBOOL("RenderHUDInSnapshot"))
        { //clamp snapshot resolution to window size when showing UI or HUD in snapshot
            width = llmin(width, gViewerWindow->getWindowWidthRaw());
            height = llmin(height, gViewerWindow->getWindowHeightRaw());
        }

        if (width == 0 || height == 0)
        {
            // take resolution from current window size
            LL_DEBUGS() << "Setting preview res from window: " << gViewerWindow->getWindowWidthRaw() << "x" << gViewerWindow->getWindowHeightRaw() << LL_ENDL;
            previewp->setSize(gViewerWindow->getWindowWidthRaw(), gViewerWindow->getWindowHeightRaw());
        }
        else if (width == -1 || height == -1)
        {
            // load last custom value
            S32 new_width = 0, new_height = 0;
            LLPanelSnapshot* spanel = getActivePanel(view);
            if (spanel)
            {
                LL_DEBUGS() << "Loading typed res from panel " << spanel->getName() << LL_ENDL;
                new_width = spanel->getTypedPreviewWidth();
                new_height = spanel->getTypedPreviewHeight();

                // Limit custom size for inventory snapshots to 512x512 px.
                if (getActiveSnapshotType(view) == LLSnapshotModel::SNAPSHOT_TEXTURE)
                {
                    new_width = llmin(new_width, MAX_TEXTURE_SIZE);
                    new_height = llmin(new_height, MAX_TEXTURE_SIZE);
                }
            }
            else
            {
                LL_DEBUGS() << "No custom res chosen, setting preview res from window: "
                    << gViewerWindow->getWindowWidthRaw() << "x" << gViewerWindow->getWindowHeightRaw() << LL_ENDL;
                new_width = gViewerWindow->getWindowWidthRaw();
                new_height = gViewerWindow->getWindowHeightRaw();
            }

            llassert(new_width > 0 && new_height > 0);
            previewp->setSize(new_width, new_height);
        }
        else
        {
            // use the resolution from the selected pre-canned drop-down choice
            LL_DEBUGS() << "Setting preview res selected from combo: " << width << "x" << height << LL_ENDL;
            previewp->setSize(width, height);
        }

        checkAspectRatio(view, width) ;

        previewp->getSize(width, height);

        // We use the height spinner here because we come here via the aspect ratio
        // checkbox as well and we want height always changing to width by default.
        // If we use the width spinner we would change width according to height by
        // default, that is not what we want.
        updateSpinners(view, previewp, width, height, !getHeightSpinner(view)->isDirty()); // may change width and height

        if(getWidthSpinner(view)->getValue().asInteger() != width || getHeightSpinner(view)->getValue().asInteger() != height)
        {
            getWidthSpinner(view)->setValue(width);
            getHeightSpinner(view)->setValue(height);
            if (getActiveSnapshotType(view) == LLSnapshotModel::SNAPSHOT_TEXTURE)
            {
                getWidthSpinner(view)->setIncrement(width >> 1);
                getHeightSpinner(view)->setIncrement(height >> 1);
            }
        }

        if(original_width != width || original_height != height)
        {
            previewp->setSize(width, height);

            // hide old preview as the aspect ratio could be wrong
            checkAutoSnapshot(previewp, FALSE);
            LL_DEBUGS() << "updating thumbnail" << LL_ENDL;
            // Don't update immediately, give window chance to redraw
            getPreviewView()->updateSnapshot(TRUE, FALSE, 1.f);
            if(do_update)
            {
                LL_DEBUGS() << "Will update controls" << LL_ENDL;
                updateControls(view);
            }
        }
    }
>>>>>>> e1623bb2
}

// static
void LLFloaterSnapshot::Impl::onCommitLayerTypes(LLUICtrl* ctrl, void*data)
{
    LLComboBox* combobox = (LLComboBox*)ctrl;

<<<<<<< HEAD
	LLFloaterSnapshot *view = (LLFloaterSnapshot *)data;
		
	if (view)
	{
		LLSnapshotLivePreview* previewp = view->getPreviewView();
		if (previewp)
		{
			previewp->setSnapshotBufferType((LLSnapshotModel::ESnapshotLayerType)combobox->getCurrentIndex());
		}
		view->impl->checkAutoSnapshot(previewp, true);
		previewp->updateSnapshot(true, true);
	}
=======
    LLFloaterSnapshot *view = (LLFloaterSnapshot *)data;

    if (view)
    {
        LLSnapshotLivePreview* previewp = view->getPreviewView();
        if (previewp)
        {
            previewp->setSnapshotBufferType((LLSnapshotModel::ESnapshotLayerType)combobox->getCurrentIndex());
        }
        view->impl->checkAutoSnapshot(previewp, TRUE);
        previewp->updateSnapshot(TRUE, TRUE);
    }
>>>>>>> e1623bb2
}

void LLFloaterSnapshot::Impl::onImageQualityChange(LLFloaterSnapshotBase* view, S32 quality_val)
{
    LLSnapshotLivePreview* previewp = getPreviewView();
    if (previewp)
    {
        previewp->setSnapshotQuality(quality_val);
    }
}

void LLFloaterSnapshot::Impl::onImageFormatChange(LLFloaterSnapshotBase* view)
{
<<<<<<< HEAD
	if (view)
	{
		gSavedSettings.setS32("SnapshotFormat", getImageFormat(view));
		LL_DEBUGS() << "image format changed, updating snapshot" << LL_ENDL;
		getPreviewView()->updateSnapshot(true);
		updateControls(view);
	}
=======
    if (view)
    {
        gSavedSettings.setS32("SnapshotFormat", getImageFormat(view));
        LL_DEBUGS() << "image format changed, updating snapshot" << LL_ENDL;
        getPreviewView()->updateSnapshot(TRUE);
        updateControls(view);
    }
>>>>>>> e1623bb2
}

// Sets the named size combo to "custom" mode.
void LLFloaterSnapshot::Impl::comboSetCustom(LLFloaterSnapshotBase* floater, const std::string& comboname)
{
    LLComboBox* combo = floater->getChild<LLComboBox>(comboname);
    combo->setCurrentByIndex(combo->getItemCount() - 1); // "custom" is always the last index
    checkAspectRatio(floater, -1); // -1 means custom
}

// Update supplied width and height according to the constrain proportions flag; limit them by max_val.
bool LLFloaterSnapshot::Impl::checkImageSize(LLSnapshotLivePreview* previewp, S32& width, S32& height, bool isWidthChanged, S32 max_value)
{
<<<<<<< HEAD
	S32 w = width ;
	S32 h = height ;

	if(previewp && previewp->mKeepAspectRatio)
	{
		if(gViewerWindow->getWindowWidthRaw() < 1 || gViewerWindow->getWindowHeightRaw() < 1)
		{
			return false ;
		}

		//aspect ratio of the current window
		F32 aspect_ratio = (F32)gViewerWindow->getWindowWidthRaw() / gViewerWindow->getWindowHeightRaw() ;

		//change another value proportionally
		if(isWidthChanged)
		{
			height = ll_round(width / aspect_ratio) ;
		}
		else
		{
			width = ll_round(height * aspect_ratio) ;
		}

		//bound w/h by the max_value
		if(width > max_value || height > max_value)
		{
			if(width > height)
			{
				width = max_value ;
				height = (S32)(width / aspect_ratio) ;
			}
			else
			{
				height = max_value ;
				width = (S32)(height * aspect_ratio) ;
			}
		}
	}

	return (w != width || h != height) ;
=======
    S32 w = width ;
    S32 h = height ;

    if(previewp && previewp->mKeepAspectRatio)
    {
        if(gViewerWindow->getWindowWidthRaw() < 1 || gViewerWindow->getWindowHeightRaw() < 1)
        {
            return FALSE ;
        }

        //aspect ratio of the current window
        F32 aspect_ratio = (F32)gViewerWindow->getWindowWidthRaw() / gViewerWindow->getWindowHeightRaw() ;

        //change another value proportionally
        if(isWidthChanged)
        {
            height = ll_round(width / aspect_ratio) ;
        }
        else
        {
            width = ll_round(height * aspect_ratio) ;
        }

        //bound w/h by the max_value
        if(width > max_value || height > max_value)
        {
            if(width > height)
            {
                width = max_value ;
                height = (S32)(width / aspect_ratio) ;
            }
            else
            {
                height = max_value ;
                width = (S32)(height * aspect_ratio) ;
            }
        }
    }

    return (w != width || h != height) ;
>>>>>>> e1623bb2
}

void LLFloaterSnapshot::Impl::setImageSizeSpinnersValues(LLFloaterSnapshotBase* view, S32 width, S32 height)
{
    getWidthSpinner(view)->forceSetValue(width);
    getHeightSpinner(view)->forceSetValue(height);
    if (getActiveSnapshotType(view) == LLSnapshotModel::SNAPSHOT_TEXTURE)
    {
        getWidthSpinner(view)->setIncrement(width >> 1);
        getHeightSpinner(view)->setIncrement(height >> 1);
    }
}

void LLFloaterSnapshot::Impl::updateSpinners(LLFloaterSnapshotBase* view, LLSnapshotLivePreview* previewp, S32& width, S32& height, bool is_width_changed)
{
    getWidthSpinner(view)->resetDirty();
    getHeightSpinner(view)->resetDirty();
    if (checkImageSize(previewp, width, height, is_width_changed, previewp->getMaxImageSize()))
    {
        setImageSizeSpinnersValues(view, width, height);
    }
}

void LLFloaterSnapshot::Impl::applyCustomResolution(LLFloaterSnapshotBase* view, S32 w, S32 h)
{
    LL_DEBUGS() << "applyCustomResolution(" << w << ", " << h << ")" << LL_ENDL;
    if (!view) return;

    LLSnapshotLivePreview* previewp = getPreviewView();
    if (previewp)
    {
        S32 curw,curh;
        previewp->getSize(curw, curh);

<<<<<<< HEAD
			previewp->setSize(w,h);
			checkAutoSnapshot(previewp, false);
			comboSetCustom(view, "profile_size_combo");
			comboSetCustom(view, "postcard_size_combo");
			comboSetCustom(view, "texture_size_combo");
			comboSetCustom(view, "local_size_combo");
			LL_DEBUGS() << "applied custom resolution, updating thumbnail" << LL_ENDL;
			previewp->updateSnapshot(true);
		}
	}
=======
        if (w != curw || h != curh)
        {
            //if to upload a snapshot, process spinner input in a special way.
            previewp->setMaxImageSize((S32) getWidthSpinner(view)->getMaxValue()) ;

            previewp->setSize(w,h);
            checkAutoSnapshot(previewp, FALSE);
            comboSetCustom(view, "profile_size_combo");
            comboSetCustom(view, "postcard_size_combo");
            comboSetCustom(view, "texture_size_combo");
            comboSetCustom(view, "local_size_combo");
            LL_DEBUGS() << "applied custom resolution, updating thumbnail" << LL_ENDL;
            previewp->updateSnapshot(TRUE);
        }
    }
>>>>>>> e1623bb2
}

// static
void LLFloaterSnapshot::Impl::onSnapshotUploadFinished(LLFloaterSnapshotBase* floater, bool status)
{
    floater->impl->setStatus(STATUS_FINISHED, status, "profile");
}

// static
void LLFloaterSnapshot::Impl::onSendingPostcardFinished(LLFloaterSnapshotBase* floater, bool status)
{
    floater->impl->setStatus(STATUS_FINISHED, status, "postcard");
}

///----------------------------------------------------------------------------
/// Class LLFloaterSnapshotBase
///----------------------------------------------------------------------------

// Default constructor
LLFloaterSnapshotBase::LLFloaterSnapshotBase(const LLSD& key)
    : LLFloater(key),
      mRefreshBtn(NULL),
      mRefreshLabel(NULL),
      mSucceessLblPanel(NULL),
      mFailureLblPanel(NULL)
{
}

LLFloaterSnapshotBase::~LLFloaterSnapshotBase()
{
    if (impl->mPreviewHandle.get()) impl->mPreviewHandle.get()->die();

<<<<<<< HEAD
	//unfreeze everything else
	gSavedSettings.setBOOL("FreezeTime", false);
=======
    //unfreeze everything else
    gSavedSettings.setBOOL("FreezeTime", FALSE);
>>>>>>> e1623bb2

    if (impl->mLastToolset)
    {
        LLToolMgr::getInstance()->setCurrentToolset(impl->mLastToolset);
    }

    delete impl;
}

///----------------------------------------------------------------------------
/// Class LLFloaterSnapshot
///----------------------------------------------------------------------------

// Default constructor
LLFloaterSnapshot::LLFloaterSnapshot(const LLSD& key)
    : LLFloaterSnapshotBase(key)
{
    impl = new Impl(this);
}

LLFloaterSnapshot::~LLFloaterSnapshot()
{
}

// virtual
bool LLFloaterSnapshot::postBuild()
{
    mRefreshBtn = getChild<LLUICtrl>("new_snapshot_btn");
    childSetAction("new_snapshot_btn", ImplBase::onClickNewSnapshot, this);
    mRefreshLabel = getChild<LLUICtrl>("refresh_lbl");
    mSucceessLblPanel = getChild<LLUICtrl>("succeeded_panel");
    mFailureLblPanel = getChild<LLUICtrl>("failed_panel");

    childSetCommitCallback("ui_check", ImplBase::onClickUICheck, this);
    getChild<LLUICtrl>("ui_check")->setValue(gSavedSettings.getBOOL("RenderUIInSnapshot"));

    childSetCommitCallback("hud_check", ImplBase::onClickHUDCheck, this);
    getChild<LLUICtrl>("hud_check")->setValue(gSavedSettings.getBOOL("RenderHUDInSnapshot"));

    ((Impl*)impl)->setAspectRatioCheckboxValue(this, gSavedSettings.getBOOL("KeepAspectForSnapshot"));

<<<<<<< HEAD
	childSetCommitCallback("layer_types", Impl::onCommitLayerTypes, this);
	getChild<LLUICtrl>("layer_types")->setValue("colors");
	getChildView("layer_types")->setEnabled(false);
=======
    childSetCommitCallback("layer_types", Impl::onCommitLayerTypes, this);
    getChild<LLUICtrl>("layer_types")->setValue("colors");
    getChildView("layer_types")->setEnabled(FALSE);
>>>>>>> e1623bb2

    getChild<LLUICtrl>("freeze_frame_check")->setValue(gSavedSettings.getBOOL("UseFreezeFrame"));
    childSetCommitCallback("freeze_frame_check", ImplBase::onCommitFreezeFrame, this);

    getChild<LLUICtrl>("auto_snapshot_check")->setValue(gSavedSettings.getBOOL("AutoSnapshot"));
    childSetCommitCallback("auto_snapshot_check", ImplBase::onClickAutoSnap, this);

    getChild<LLUICtrl>("no_post_check")->setValue(gSavedSettings.getBOOL("RenderSnapshotNoPost"));
    childSetCommitCallback("no_post_check", ImplBase::onClickNoPost, this);

    getChild<LLButton>("retract_btn")->setCommitCallback(boost::bind(&LLFloaterSnapshot::onExtendFloater, this));
    getChild<LLButton>("extend_btn")->setCommitCallback(boost::bind(&LLFloaterSnapshot::onExtendFloater, this));

    getChild<LLTextBox>("360_label")->setSoundFlags(LLView::MOUSE_UP);
    getChild<LLTextBox>("360_label")->setShowCursorHand(false);
    getChild<LLTextBox>("360_label")->setClickedCallback(boost::bind(&LLFloaterSnapshot::on360Snapshot, this));

    // Filters
    LLComboBox* filterbox = getChild<LLComboBox>("filters_combobox");
    std::vector<std::string> filter_list = LLImageFiltersManager::getInstance()->getFiltersList();
    for (U32 i = 0; i < filter_list.size(); i++)
    {
        filterbox->add(filter_list[i]);
    }
    childSetCommitCallback("filters_combobox", ImplBase::onClickFilter, this);

    LLWebProfile::setImageUploadResultCallback(boost::bind(&Impl::onSnapshotUploadFinished, this, _1));
    LLPostCard::setPostResultCallback(boost::bind(&Impl::onSendingPostcardFinished, this, _1));

<<<<<<< HEAD
	return true;
}
=======
    mThumbnailPlaceholder = getChild<LLUICtrl>("thumbnail_placeholder");
>>>>>>> e1623bb2

    // create preview window
    LLRect full_screen_rect = getRootView()->getRect();
    LLSnapshotLivePreview::Params p;
    p.rect(full_screen_rect);
    LLSnapshotLivePreview* previewp = new LLSnapshotLivePreview(p);
    LLView* parent_view = gSnapshotFloaterView->getParent();

    parent_view->removeChild(gSnapshotFloaterView);
    // make sure preview is below snapshot floater
    parent_view->addChild(previewp);
    parent_view->addChild(gSnapshotFloaterView);

    //move snapshot floater to special purpose snapshotfloaterview
    gFloaterView->removeChild(this);
    gSnapshotFloaterView->addChild(this);

    // Pre-select "Current Window" resolution.
    getChild<LLComboBox>("profile_size_combo")->selectNthItem(0);
    getChild<LLComboBox>("postcard_size_combo")->selectNthItem(0);
    getChild<LLComboBox>("texture_size_combo")->selectNthItem(0);
    getChild<LLComboBox>("local_size_combo")->selectNthItem(8);
    getChild<LLComboBox>("local_format_combo")->selectNthItem(0);

    impl->mPreviewHandle = previewp->getHandle();
    previewp->setContainer(this);
    impl->updateControls(this);
    impl->setAdvanced(gSavedSettings.getBOOL("AdvanceSnapshot"));
    impl->updateLayout(this);


    previewp->setThumbnailPlaceholderRect(getThumbnailPlaceholderRect());

    return TRUE;
}

// virtual
void LLFloaterSnapshotBase::draw()
{
    LLSnapshotLivePreview* previewp = getPreviewView();

    if (previewp && (previewp->isSnapshotActive() || previewp->getThumbnailLock()))
    {
        // don't render snapshot window in snapshot, even if "show ui" is turned on
        return;
    }

    LLFloater::draw();

    if (previewp && !isMinimized() && mThumbnailPlaceholder->getVisible())
    {
        if(previewp->getThumbnailImage())
        {
            bool working = impl->getStatus() == ImplBase::STATUS_WORKING;
            const LLRect& thumbnail_rect = getThumbnailPlaceholderRect();
            const S32 thumbnail_w = previewp->getThumbnailWidth();
            const S32 thumbnail_h = previewp->getThumbnailHeight();

            // calc preview offset within the preview rect
            const S32 local_offset_x = (thumbnail_rect.getWidth() - thumbnail_w) / 2 ;
            const S32 local_offset_y = (thumbnail_rect.getHeight() - thumbnail_h) / 2 ; // preview y pos within the preview rect

            // calc preview offset within the floater rect
            S32 offset_x = thumbnail_rect.mLeft + local_offset_x;
            S32 offset_y = thumbnail_rect.mBottom + local_offset_y;

            gGL.matrixMode(LLRender::MM_MODELVIEW);
            // Apply floater transparency to the texture unless the floater is focused.
            F32 alpha = getTransparencyType() == TT_ACTIVE ? 1.0f : getCurrentTransparency();
            LLColor4 color = working ? LLColor4::grey4 : LLColor4::white;
            gl_draw_scaled_image(offset_x, offset_y,
                    thumbnail_w, thumbnail_h,
                    previewp->getThumbnailImage(), color % alpha);

            previewp->drawPreviewRect(offset_x, offset_y) ;

            gGL.pushUIMatrix();
            LLUI::translate((F32) thumbnail_rect.mLeft, (F32) thumbnail_rect.mBottom);
            mThumbnailPlaceholder->draw();
            gGL.popUIMatrix();
        }
    }
    impl->updateLayout(this);
}

//virtual
void LLFloaterSnapshot::onOpen(const LLSD& key)
{
<<<<<<< HEAD
	LLSnapshotLivePreview* preview = getPreviewView();
	if(preview)
	{
		LL_DEBUGS() << "opened, updating snapshot" << LL_ENDL;
		preview->setAllowFullScreenPreview(true);
		preview->updateSnapshot(true);
	}
	focusFirstItem(false);
	gSnapshotFloaterView->setEnabled(true);
	gSnapshotFloaterView->setVisible(true);
	gSnapshotFloaterView->adjustToFitScreen(this, false);
=======
    LLSnapshotLivePreview* preview = getPreviewView();
    if(preview)
    {
        LL_DEBUGS() << "opened, updating snapshot" << LL_ENDL;
        preview->setAllowFullScreenPreview(TRUE);
        preview->updateSnapshot(TRUE);
    }
    focusFirstItem(FALSE);
    gSnapshotFloaterView->setEnabled(TRUE);
    gSnapshotFloaterView->setVisible(TRUE);
    gSnapshotFloaterView->adjustToFitScreen(this, FALSE);
>>>>>>> e1623bb2

    impl->updateControls(this);
    impl->setAdvanced(gSavedSettings.getBOOL("AdvanceSnapshot"));
    impl->updateLayout(this);

    // Initialize default tab.
    getChild<LLSideTrayPanelContainer>("panel_container")->getCurrentPanel()->onOpen(LLSD());
}

void LLFloaterSnapshot::onExtendFloater()
{
    impl->setAdvanced(gSavedSettings.getBOOL("AdvanceSnapshot"));
}

void LLFloaterSnapshot::on360Snapshot()
{
    LLFloaterReg::showInstance("360capture");
    closeFloater();
}

//virtual
void LLFloaterSnapshotBase::onClose(bool app_quitting)
{
<<<<<<< HEAD
	getParent()->setMouseOpaque(false);

	//unfreeze everything, hide fullscreen preview
	LLSnapshotLivePreview* previewp = getPreviewView();
	if (previewp)
	{
		previewp->setAllowFullScreenPreview(false);
		previewp->setVisible(false);
		previewp->setEnabled(false);
	}

	gSavedSettings.setBOOL("FreezeTime", false);
	impl->mAvatarPauseHandles.clear();
=======
    getParent()->setMouseOpaque(FALSE);

    //unfreeze everything, hide fullscreen preview
    LLSnapshotLivePreview* previewp = getPreviewView();
    if (previewp)
    {
        previewp->setAllowFullScreenPreview(FALSE);
        previewp->setVisible(FALSE);
        previewp->setEnabled(FALSE);
    }

    gSavedSettings.setBOOL("FreezeTime", FALSE);
    impl->mAvatarPauseHandles.clear();
>>>>>>> e1623bb2

    if (impl->mLastToolset)
    {
        LLToolMgr::getInstance()->setCurrentToolset(impl->mLastToolset);
    }
}

// virtual
S32 LLFloaterSnapshotBase::notify(const LLSD& info)
{
    if (info.has("set-ready"))
    {
        impl->setStatus(ImplBase::STATUS_READY);
        return 1;
    }

    if (info.has("set-working"))
    {
        impl->setStatus(ImplBase::STATUS_WORKING);
        return 1;
    }

    if (info.has("set-finished"))
    {
        LLSD data = info["set-finished"];
        impl->setStatus(ImplBase::STATUS_FINISHED, data["ok"].asBoolean(), data["msg"].asString());
        return 1;
    }

    if (info.has("snapshot-updating"))
    {
        // Disable the send/post/save buttons until snapshot is ready.
        impl->updateControls(this);
        return 1;
    }

    if (info.has("snapshot-updated"))
    {
        // Enable the send/post/save buttons.
        impl->updateControls(this);
        // We've just done refresh.
        impl->setNeedRefresh(false);

        // The refresh button is initially hidden. We show it after the first update,
        // i.e. when preview appears.
        if (mRefreshBtn && !mRefreshBtn->getVisible())
        {
            mRefreshBtn->setVisible(true);
        }
        return 1;
    }

    return 0;
}

// virtual
S32 LLFloaterSnapshot::notify(const LLSD& info)
{
    bool res = LLFloaterSnapshotBase::notify(info);
    if (res)
        return res;
    // A child panel wants to change snapshot resolution.
    if (info.has("combo-res-change"))
    {
        std::string combo_name = info["combo-res-change"]["control-name"].asString();
        ((Impl*)impl)->updateResolution(getChild<LLUICtrl>(combo_name), this);
        return 1;
    }

    if (info.has("custom-res-change"))
    {
        LLSD res = info["custom-res-change"];
        ((Impl*)impl)->applyCustomResolution(this, res["w"].asInteger(), res["h"].asInteger());
        return 1;
    }

    if (info.has("keep-aspect-change"))
    {
        ((Impl*)impl)->applyKeepAspectCheck(this, info["keep-aspect-change"].asBoolean());
        return 1;
    }

    if (info.has("image-quality-change"))
    {
        ((Impl*)impl)->onImageQualityChange(this, info["image-quality-change"].asInteger());
        return 1;
    }

    if (info.has("image-format-change"))
    {
        ((Impl*)impl)->onImageFormatChange(this);
        return 1;
    }

    return 0;
}

bool LLFloaterSnapshot::isWaitingState()
{
    return (impl->getStatus() == ImplBase::STATUS_WORKING);
}

bool LLFloaterSnapshotBase::ImplBase::updatePreviewList(bool initialized)
{
<<<<<<< HEAD
	if (!initialized)
		return false;

	bool changed = false;
	LL_DEBUGS() << "npreviews: " << LLSnapshotLivePreview::sList.size() << LL_ENDL;
	for (std::set<LLSnapshotLivePreview*>::iterator iter = LLSnapshotLivePreview::sList.begin();
		iter != LLSnapshotLivePreview::sList.end(); ++iter)
	{
		changed |= LLSnapshotLivePreview::onIdle(*iter);
	}
	return changed;
=======
    if (!initialized)
        return FALSE;

    BOOL changed = FALSE;
    LL_DEBUGS() << "npreviews: " << LLSnapshotLivePreview::sList.size() << LL_ENDL;
    for (std::set<LLSnapshotLivePreview*>::iterator iter = LLSnapshotLivePreview::sList.begin();
        iter != LLSnapshotLivePreview::sList.end(); ++iter)
    {
        changed |= LLSnapshotLivePreview::onIdle(*iter);
    }
    return changed;
>>>>>>> e1623bb2
}


void LLFloaterSnapshotBase::ImplBase::updateLivePreview()
{
    if (ImplBase::updatePreviewList(true) && mFloater)
    {
        LL_DEBUGS() << "changed" << LL_ENDL;
        updateControls(mFloater);
    }
}

//static
void LLFloaterSnapshot::update()
{
    LLFloaterSnapshot* inst = findInstance();
    if (inst != NULL)
    {
        inst->impl->updateLivePreview();
    }
    else
    {
        ImplBase::updatePreviewList(false);
    }
}

// static
LLFloaterSnapshot* LLFloaterSnapshot::findInstance()
{
    return LLFloaterReg::findTypedInstance<LLFloaterSnapshot>("snapshot");
}

// static
LLFloaterSnapshot* LLFloaterSnapshot::getInstance()
{
    return LLFloaterReg::getTypedInstance<LLFloaterSnapshot>("snapshot");
}

// virtual
void LLFloaterSnapshot::saveTexture()
{
    LL_DEBUGS() << "saveTexture" << LL_ENDL;

    LLSnapshotLivePreview* previewp = getPreviewView();
    if (!previewp)
    {
        llassert(previewp != NULL);
        return;
    }

    previewp->saveTexture();
}

void LLFloaterSnapshot::saveLocal(const snapshot_saved_signal_t::slot_type& success_cb, const snapshot_saved_signal_t::slot_type& failure_cb)
{
    LL_DEBUGS() << "saveLocal" << LL_ENDL;
    LLSnapshotLivePreview* previewp = getPreviewView();
    llassert(previewp != NULL);
    if (previewp)
    {
        previewp->saveLocal(success_cb, failure_cb);
    }
}

void LLFloaterSnapshotBase::postSave()
{
    impl->updateControls(this);
    impl->setStatus(ImplBase::STATUS_WORKING);
}

// virtual
void LLFloaterSnapshotBase::postPanelSwitch()
{
    impl->updateControls(this);

    // Remove the success/failure indicator whenever user presses a snapshot option button.
    impl->setStatus(ImplBase::STATUS_READY);
}

void LLFloaterSnapshotBase::inventorySaveFailed()
{
    impl->updateControls(this);
    impl->setStatus(ImplBase::STATUS_FINISHED, false, "inventory");
}

LLPointer<LLImageFormatted> LLFloaterSnapshotBase::getImageData()
{
    // FIXME: May not work for textures.

    LLSnapshotLivePreview* previewp = getPreviewView();
    if (!previewp)
    {
        llassert(previewp != NULL);
        return NULL;
    }

    LLPointer<LLImageFormatted> img = previewp->getFormattedImage();
    if (!img.get())
    {
        LL_WARNS() << "Empty snapshot image data" << LL_ENDL;
        llassert(img.get() != NULL);
    }

    return img;
}

const LLVector3d& LLFloaterSnapshotBase::getPosTakenGlobal()
{
    LLSnapshotLivePreview* previewp = getPreviewView();
    if (!previewp)
    {
        llassert(previewp != NULL);
        return LLVector3d::zero;
    }

    return previewp->getPosTakenGlobal();
}

// static
void LLFloaterSnapshot::setAgentEmail(const std::string& email)
{
    LLFloaterSnapshot* instance = findInstance();
    if (instance)
    {
        LLSideTrayPanelContainer* panel_container = instance->getChild<LLSideTrayPanelContainer>("panel_container");
        LLPanel* postcard_panel = panel_container->getPanelByName("panel_snapshot_postcard");
        postcard_panel->notify(LLSD().with("agent-email", email));
    }
}

///----------------------------------------------------------------------------
/// Class LLSnapshotFloaterView
///----------------------------------------------------------------------------

LLSnapshotFloaterView::LLSnapshotFloaterView (const Params& p) : LLFloaterView (p)
{
}

LLSnapshotFloaterView::~LLSnapshotFloaterView()
{
}

// virtual
bool LLSnapshotFloaterView::handleKey(KEY key, MASK mask, bool called_from_parent)
{
<<<<<<< HEAD
	// use default handler when not in freeze-frame mode
	if(!gSavedSettings.getBOOL("FreezeTime"))
	{
		return LLFloaterView::handleKey(key, mask, called_from_parent);
	}

	if (called_from_parent)
	{
		// pass all keystrokes down
		LLFloaterView::handleKey(key, mask, called_from_parent);
	}
	else
	{
		// bounce keystrokes back down
		LLFloaterView::handleKey(key, mask, true);
	}
	return true;
=======
    // use default handler when not in freeze-frame mode
    if(!gSavedSettings.getBOOL("FreezeTime"))
    {
        return LLFloaterView::handleKey(key, mask, called_from_parent);
    }

    if (called_from_parent)
    {
        // pass all keystrokes down
        LLFloaterView::handleKey(key, mask, called_from_parent);
    }
    else
    {
        // bounce keystrokes back down
        LLFloaterView::handleKey(key, mask, TRUE);
    }
    return TRUE;
>>>>>>> e1623bb2
}

// virtual
bool LLSnapshotFloaterView::handleMouseDown(S32 x, S32 y, MASK mask)
{
<<<<<<< HEAD
	// use default handler when not in freeze-frame mode
	if(!gSavedSettings.getBOOL("FreezeTime"))
	{
		return LLFloaterView::handleMouseDown(x, y, mask);
	}
	// give floater a change to handle mouse, else camera tool
	if (childrenHandleMouseDown(x, y, mask) == NULL)
	{
		LLToolMgr::getInstance()->getCurrentTool()->handleMouseDown( x, y, mask );
	}
	return true;
=======
    // use default handler when not in freeze-frame mode
    if(!gSavedSettings.getBOOL("FreezeTime"))
    {
        return LLFloaterView::handleMouseDown(x, y, mask);
    }
    // give floater a change to handle mouse, else camera tool
    if (childrenHandleMouseDown(x, y, mask) == NULL)
    {
        LLToolMgr::getInstance()->getCurrentTool()->handleMouseDown( x, y, mask );
    }
    return TRUE;
>>>>>>> e1623bb2
}

// virtual
bool LLSnapshotFloaterView::handleMouseUp(S32 x, S32 y, MASK mask)
{
<<<<<<< HEAD
	// use default handler when not in freeze-frame mode
	if(!gSavedSettings.getBOOL("FreezeTime"))
	{
		return LLFloaterView::handleMouseUp(x, y, mask);
	}
	// give floater a change to handle mouse, else camera tool
	if (childrenHandleMouseUp(x, y, mask) == NULL)
	{
		LLToolMgr::getInstance()->getCurrentTool()->handleMouseUp( x, y, mask );
	}
	return true;
=======
    // use default handler when not in freeze-frame mode
    if(!gSavedSettings.getBOOL("FreezeTime"))
    {
        return LLFloaterView::handleMouseUp(x, y, mask);
    }
    // give floater a change to handle mouse, else camera tool
    if (childrenHandleMouseUp(x, y, mask) == NULL)
    {
        LLToolMgr::getInstance()->getCurrentTool()->handleMouseUp( x, y, mask );
    }
    return TRUE;
>>>>>>> e1623bb2
}

// virtual
bool LLSnapshotFloaterView::handleHover(S32 x, S32 y, MASK mask)
{
<<<<<<< HEAD
	// use default handler when not in freeze-frame mode
	if(!gSavedSettings.getBOOL("FreezeTime"))
	{
		return LLFloaterView::handleHover(x, y, mask);
	}	
	// give floater a change to handle mouse, else camera tool
	if (childrenHandleHover(x, y, mask) == NULL)
	{
		LLToolMgr::getInstance()->getCurrentTool()->handleHover( x, y, mask );
	}
	return true;
=======
    // use default handler when not in freeze-frame mode
    if(!gSavedSettings.getBOOL("FreezeTime"))
    {
        return LLFloaterView::handleHover(x, y, mask);
    }
    // give floater a change to handle mouse, else camera tool
    if (childrenHandleHover(x, y, mask) == NULL)
    {
        LLToolMgr::getInstance()->getCurrentTool()->handleHover( x, y, mask );
    }
    return TRUE;
>>>>>>> e1623bb2
}<|MERGE_RESOLUTION|>--- conflicted
+++ resolved
@@ -1,2145 +1,1494 @@
-/**
- * @file llfloatersnapshot.cpp
- * @brief Snapshot preview window, allowing saving, e-mailing, etc.
- *
- * $LicenseInfo:firstyear=2004&license=viewerlgpl$
- * Second Life Viewer Source Code
- * Copyright (C) 2016, Linden Research, Inc.
- *
- * This library is free software; you can redistribute it and/or
- * modify it under the terms of the GNU Lesser General Public
- * License as published by the Free Software Foundation;
- * version 2.1 of the License only.
- *
- * This library is distributed in the hope that it will be useful,
- * but WITHOUT ANY WARRANTY; without even the implied warranty of
- * MERCHANTABILITY or FITNESS FOR A PARTICULAR PURPOSE.  See the GNU
- * Lesser General Public License for more details.
- *
- * You should have received a copy of the GNU Lesser General Public
- * License along with this library; if not, write to the Free Software
- * Foundation, Inc., 51 Franklin Street, Fifth Floor, Boston, MA  02110-1301  USA
- *
- * Linden Research, Inc., 945 Battery Street, San Francisco, CA  94111  USA
- * $/LicenseInfo$
- */
-
-#include "llviewerprecompiledheaders.h"
-
-#include "llfloatersnapshot.h"
-
-#include "llfloaterreg.h"
-#include "llimagefiltersmanager.h"
-#include "llcheckboxctrl.h"
-#include "llcombobox.h"
-#include "llpostcard.h"
-#include "llresmgr.h"       // LLLocale
-#include "llsdserialize.h"
-#include "llsidetraypanelcontainer.h"
-#include "llsnapshotlivepreview.h"
-#include "llspinctrl.h"
-#include "llviewercontrol.h"
-#include "lltoolfocus.h"
-#include "lltoolmgr.h"
-#include "llwebprofile.h"
-
-///----------------------------------------------------------------------------
-/// Local function declarations, constants, enums, and typedefs
-///----------------------------------------------------------------------------
-LLSnapshotFloaterView* gSnapshotFloaterView = NULL;
-
-const F32 AUTO_SNAPSHOT_TIME_DELAY = 1.f;
-
-const S32 MAX_POSTCARD_DATASIZE = 1572864; // 1.5 megabyte, similar to simulator limit
-const S32 MAX_TEXTURE_SIZE = 512 ; //max upload texture size 512 * 512
-
-static LLDefaultChildRegistry::Register<LLSnapshotFloaterView> r("snapshot_floater_view");
-
-// virtual
-LLPanelSnapshot* LLFloaterSnapshot::Impl::getActivePanel(LLFloaterSnapshotBase* floater, bool ok_if_not_found)
-{
-    LLSideTrayPanelContainer* panel_container = floater->getChild<LLSideTrayPanelContainer>("panel_container");
-    LLPanelSnapshot* active_panel = dynamic_cast<LLPanelSnapshot*>(panel_container->getCurrentPanel());
-    if (!ok_if_not_found)
-    {
-        llassert_always(active_panel != NULL);
-    }
-    return active_panel;
-}
-
-// virtual
-LLSnapshotModel::ESnapshotType LLFloaterSnapshotBase::ImplBase::getActiveSnapshotType(LLFloaterSnapshotBase* floater)
-{
-    LLPanelSnapshot* spanel = getActivePanel(floater);
-
-    //return type;
-    if (spanel)
-    {
-        return spanel->getSnapshotType();
-    }
-    return LLSnapshotModel::SNAPSHOT_WEB;
-}
-
-// virtual
-LLSnapshotModel::ESnapshotFormat LLFloaterSnapshot::Impl::getImageFormat(LLFloaterSnapshotBase* floater)
-{
-    LLPanelSnapshot* active_panel = getActivePanel(floater);
-    // FIXME: if the default is not PNG, profile uploads may fail.
-    return active_panel ? active_panel->getImageFormat() : LLSnapshotModel::SNAPSHOT_FORMAT_PNG;
-}
-
-LLSpinCtrl* LLFloaterSnapshot::Impl::getWidthSpinner(LLFloaterSnapshotBase* floater)
-{
-    LLPanelSnapshot* active_panel = getActivePanel(floater);
-    return active_panel ? active_panel->getWidthSpinner() : floater->getChild<LLSpinCtrl>("snapshot_width");
-}
-
-LLSpinCtrl* LLFloaterSnapshot::Impl::getHeightSpinner(LLFloaterSnapshotBase* floater)
-{
-    LLPanelSnapshot* active_panel = getActivePanel(floater);
-    return active_panel ? active_panel->getHeightSpinner() : floater->getChild<LLSpinCtrl>("snapshot_height");
-}
-
-void LLFloaterSnapshot::Impl::enableAspectRatioCheckbox(LLFloaterSnapshotBase* floater, bool enable)
-{
-    LLPanelSnapshot* active_panel = getActivePanel(floater);
-    if (active_panel)
-    {
-        active_panel->enableAspectRatioCheckbox(enable);
-    }
-}
-
-void LLFloaterSnapshot::Impl::setAspectRatioCheckboxValue(LLFloaterSnapshotBase* floater, bool checked)
-{
-    LLPanelSnapshot* active_panel = getActivePanel(floater);
-    if (active_panel)
-    {
-        active_panel->getChild<LLUICtrl>(active_panel->getAspectRatioCBName())->setValue(checked);
-    }
-}
-
-LLSnapshotLivePreview* LLFloaterSnapshotBase::getPreviewView()
-{
-    return impl->getPreviewView();
-}
-
-LLSnapshotLivePreview* LLFloaterSnapshotBase::ImplBase::getPreviewView()
-{
-    LLSnapshotLivePreview* previewp = (LLSnapshotLivePreview*)mPreviewHandle.get();
-    return previewp;
-}
-
-// virtual
-LLSnapshotModel::ESnapshotLayerType LLFloaterSnapshot::Impl::getLayerType(LLFloaterSnapshotBase* floater)
-{
-    LLSnapshotModel::ESnapshotLayerType type = LLSnapshotModel::SNAPSHOT_TYPE_COLOR;
-    LLSD value = floater->getChild<LLUICtrl>("layer_types")->getValue();
-    const std::string id = value.asString();
-    if (id == "colors")
-        type = LLSnapshotModel::SNAPSHOT_TYPE_COLOR;
-    else if (id == "depth")
-        type = LLSnapshotModel::SNAPSHOT_TYPE_DEPTH;
-    return type;
-}
-
-void LLFloaterSnapshot::Impl::setResolution(LLFloaterSnapshotBase* floater, const std::string& comboname)
-{
-<<<<<<< HEAD
-	LLComboBox* combo = floater->getChild<LLComboBox>(comboname);
-		combo->setVisible(true);
-	updateResolution(combo, floater, false); // to sync spinners with combo
-=======
-    LLComboBox* combo = floater->getChild<LLComboBox>(comboname);
-        combo->setVisible(TRUE);
-    updateResolution(combo, floater, FALSE); // to sync spinners with combo
->>>>>>> e1623bb2
-}
-
-//virtual
-void LLFloaterSnapshotBase::ImplBase::updateLayout(LLFloaterSnapshotBase* floaterp)
-{
-<<<<<<< HEAD
-	LLSnapshotLivePreview* previewp = getPreviewView();
-
-	//BD - Automatically calculate the size of our snapshot window to enlarge
-	//     the snapshot preview to its maximum size, this is especially helpfull
-	//     for pretty much every aspect ratio other than 1:1.
-	F32 panel_width = 400.f * gViewerWindow->getWorldViewAspectRatio();
-
-	//BD - Make sure we clamp at 700 here because 700 would be for 16:9 which we
-	//     consider the maximum. Everything bigger will be clamped and will have
-	//     a slightly smaller preview window which most likely won't fill up the
-	//     whole snapshot floater as it should.
-	if(panel_width > 700.f)
-	{
-		panel_width = 700.f;
-	}
-
-	S32 floater_width = 224.f;
-	if(mAdvanced)
-	{
-		floater_width = floater_width + panel_width;
-	}
-
-	LLUICtrl* thumbnail_placeholder = floaterp->getChild<LLUICtrl>("thumbnail_placeholder");
-	thumbnail_placeholder->setVisible(mAdvanced);
-
-	floaterp->getChild<LLUICtrl>("image_res_text")->setVisible(mAdvanced);
-	floaterp->getChild<LLUICtrl>("file_size_label")->setVisible(mAdvanced);
-    if (floaterp->hasChild("360_label", true))
-    { 
-=======
-    LLSnapshotLivePreview* previewp = getPreviewView();
-
-    //BD - Automatically calculate the size of our snapshot window to enlarge
-    //     the snapshot preview to its maximum size, this is especially helpfull
-    //     for pretty much every aspect ratio other than 1:1.
-    F32 panel_width = 400.f * gViewerWindow->getWorldViewAspectRatio();
-
-    //BD - Make sure we clamp at 700 here because 700 would be for 16:9 which we
-    //     consider the maximum. Everything bigger will be clamped and will have
-    //     a slightly smaller preview window which most likely won't fill up the
-    //     whole snapshot floater as it should.
-    if(panel_width > 700.f)
-    {
-        panel_width = 700.f;
-    }
-
-    S32 floater_width = 224.f;
-    if(mAdvanced)
-    {
-        floater_width = floater_width + panel_width;
-    }
-
-    LLUICtrl* thumbnail_placeholder = floaterp->getChild<LLUICtrl>("thumbnail_placeholder");
-    thumbnail_placeholder->setVisible(mAdvanced);
-
-    floaterp->getChild<LLUICtrl>("image_res_text")->setVisible(mAdvanced);
-    floaterp->getChild<LLUICtrl>("file_size_label")->setVisible(mAdvanced);
-    if (floaterp->hasChild("360_label", TRUE))
-    {
->>>>>>> e1623bb2
-        floaterp->getChild<LLUICtrl>("360_label")->setVisible(mAdvanced);
-    }
-    if (!mSkipReshaping)
-    {
-        thumbnail_placeholder->reshape(panel_width, thumbnail_placeholder->getRect().getHeight());
-        if (!floaterp->isMinimized())
-        {
-            floaterp->reshape(floater_width, floaterp->getRect().getHeight());
-        }
-<<<<<<< HEAD
-	}
-
-	bool use_freeze_frame = floaterp->getChild<LLUICtrl>("freeze_frame_check")->getValue().asBoolean();
-
-	if (use_freeze_frame)
-	{
-		// stop all mouse events at fullscreen preview layer
-		floaterp->getParent()->setMouseOpaque(true);
-		
-		// shrink to smaller layout
-		// *TODO: unneeded?
-		floaterp->reshape(floaterp->getRect().getWidth(), floaterp->getRect().getHeight());
-
-		// can see and interact with fullscreen preview now
-		if (previewp)
-		{
-			previewp->setVisible(true);
-			previewp->setEnabled(true);
-		}
-
-		//RN: freeze all avatars
-		LLCharacter* avatarp;
-		for (std::vector<LLCharacter*>::iterator iter = LLCharacter::sInstances.begin();
-			iter != LLCharacter::sInstances.end(); ++iter)
-		{
-			avatarp = *iter;
-			floaterp->impl->mAvatarPauseHandles.push_back(avatarp->requestPause());
-		}
-
-		// freeze everything else
-		gSavedSettings.setBOOL("FreezeTime", true);
-
-		if (LLToolMgr::getInstance()->getCurrentToolset() != gCameraToolset)
-		{
-			floaterp->impl->mLastToolset = LLToolMgr::getInstance()->getCurrentToolset();
-			LLToolMgr::getInstance()->setCurrentToolset(gCameraToolset);
-		}
-	}
-	else // turning off freeze frame mode
-	{
-		floaterp->getParent()->setMouseOpaque(false);
-		// *TODO: unneeded?
-		floaterp->reshape(floaterp->getRect().getWidth(), floaterp->getRect().getHeight());
-		if (previewp)
-		{
-			previewp->setVisible(false);
-			previewp->setEnabled(false);
-		}
-
-		//RN: thaw all avatars
-		floaterp->impl->mAvatarPauseHandles.clear();
-
-		// thaw everything else
-		gSavedSettings.setBOOL("FreezeTime", false);
-
-		// restore last tool (e.g. pie menu, etc)
-		if (floaterp->impl->mLastToolset)
-		{
-			LLToolMgr::getInstance()->setCurrentToolset(floaterp->impl->mLastToolset);
-		}
-	}
-=======
-    }
-
-    bool use_freeze_frame = floaterp->getChild<LLUICtrl>("freeze_frame_check")->getValue().asBoolean();
-
-    if (use_freeze_frame)
-    {
-        // stop all mouse events at fullscreen preview layer
-        floaterp->getParent()->setMouseOpaque(TRUE);
-
-        // shrink to smaller layout
-        // *TODO: unneeded?
-        floaterp->reshape(floaterp->getRect().getWidth(), floaterp->getRect().getHeight());
-
-        // can see and interact with fullscreen preview now
-        if (previewp)
-        {
-            previewp->setVisible(TRUE);
-            previewp->setEnabled(TRUE);
-        }
-
-        //RN: freeze all avatars
-        LLCharacter* avatarp;
-        for (std::vector<LLCharacter*>::iterator iter = LLCharacter::sInstances.begin();
-            iter != LLCharacter::sInstances.end(); ++iter)
-        {
-            avatarp = *iter;
-            floaterp->impl->mAvatarPauseHandles.push_back(avatarp->requestPause());
-        }
-
-        // freeze everything else
-        gSavedSettings.setBOOL("FreezeTime", TRUE);
-
-        if (LLToolMgr::getInstance()->getCurrentToolset() != gCameraToolset)
-        {
-            floaterp->impl->mLastToolset = LLToolMgr::getInstance()->getCurrentToolset();
-            LLToolMgr::getInstance()->setCurrentToolset(gCameraToolset);
-        }
-    }
-    else // turning off freeze frame mode
-    {
-        floaterp->getParent()->setMouseOpaque(FALSE);
-        // *TODO: unneeded?
-        floaterp->reshape(floaterp->getRect().getWidth(), floaterp->getRect().getHeight());
-        if (previewp)
-        {
-            previewp->setVisible(FALSE);
-            previewp->setEnabled(FALSE);
-        }
-
-        //RN: thaw all avatars
-        floaterp->impl->mAvatarPauseHandles.clear();
-
-        // thaw everything else
-        gSavedSettings.setBOOL("FreezeTime", FALSE);
-
-        // restore last tool (e.g. pie menu, etc)
-        if (floaterp->impl->mLastToolset)
-        {
-            LLToolMgr::getInstance()->setCurrentToolset(floaterp->impl->mLastToolset);
-        }
-    }
->>>>>>> e1623bb2
-}
-
-// This is the main function that keeps all the GUI controls in sync with the saved settings.
-// It should be called anytime a setting is changed that could affect the controls.
-// No other methods should be changing any of the controls directly except for helpers called by this method.
-// The basic pattern for programmatically changing the GUI settings is to first set the
-// appropriate saved settings and then call this method to sync the GUI with them.
-// FIXME: The above comment seems obsolete now.
-// virtual
-void LLFloaterSnapshot::Impl::updateControls(LLFloaterSnapshotBase* floater)
-{
-<<<<<<< HEAD
-	LLSnapshotModel::ESnapshotType shot_type = getActiveSnapshotType(floater);
-	LLSnapshotModel::ESnapshotFormat shot_format = (LLSnapshotModel::ESnapshotFormat)gSavedSettings.getS32("SnapshotFormat");
-	LLSnapshotModel::ESnapshotLayerType layer_type = getLayerType(floater);
-
-	floater->getChild<LLComboBox>("local_format_combo")->selectNthItem(gSavedSettings.getS32("SnapshotFormat"));
-	floater->getChildView("layer_types")->setEnabled(shot_type == LLSnapshotModel::SNAPSHOT_LOCAL);
-
-	LLPanelSnapshot* active_panel = getActivePanel(floater);
-	if (active_panel)
-	{
-		LLSpinCtrl* width_ctrl = getWidthSpinner(floater);
-		LLSpinCtrl* height_ctrl = getHeightSpinner(floater);
-
-		// Initialize spinners.
-		if (width_ctrl->getValue().asInteger() == 0)
-		{
-			S32 w = gViewerWindow->getWindowWidthRaw();
-			LL_DEBUGS() << "Initializing width spinner (" << width_ctrl->getName() << "): " << w << LL_ENDL;
-			width_ctrl->setValue(w);
-			if (getActiveSnapshotType(floater) == LLSnapshotModel::SNAPSHOT_TEXTURE)
-			{
-				width_ctrl->setIncrement(w >> 1);
-			}
-		}
-		if (height_ctrl->getValue().asInteger() == 0)
-		{
-			S32 h = gViewerWindow->getWindowHeightRaw();
-			LL_DEBUGS() << "Initializing height spinner (" << height_ctrl->getName() << "): " << h << LL_ENDL;
-			height_ctrl->setValue(h);
-			if (getActiveSnapshotType(floater) == LLSnapshotModel::SNAPSHOT_TEXTURE)
-			{
-				height_ctrl->setIncrement(h >> 1);
-			}
-		}
-
-		// Clamp snapshot resolution to window size when showing UI or HUD in snapshot.
-		if (gSavedSettings.getBOOL("RenderUIInSnapshot") || gSavedSettings.getBOOL("RenderHUDInSnapshot"))
-		{
-			S32 width = gViewerWindow->getWindowWidthRaw();
-			S32 height = gViewerWindow->getWindowHeightRaw();
-
-			width_ctrl->setMaxValue(width);
-
-			height_ctrl->setMaxValue(height);
-
-			if (width_ctrl->getValue().asInteger() > width)
-			{
-				width_ctrl->forceSetValue(width);
-			}
-			if (height_ctrl->getValue().asInteger() > height)
-			{
-				height_ctrl->forceSetValue(height);
-			}
-		}
-		else
-		{
-			width_ctrl->setMaxValue(MAX_SNAPSHOT_IMAGE_SIZE);
-			height_ctrl->setMaxValue(MAX_SNAPSHOT_IMAGE_SIZE);
-		}
-	}
-		
-	LLSnapshotLivePreview* previewp = getPreviewView();
-	bool got_bytes = previewp && previewp->getDataSize() > 0;
-	bool got_snap = previewp && previewp->getSnapshotUpToDate();
-
-	// *TODO: Separate maximum size for Web images from postcards
-	LL_DEBUGS() << "Is snapshot up-to-date? " << got_snap << LL_ENDL;
-
-	LLLocale locale(LLLocale::USER_LOCALE);
-	std::string bytes_string;
-	if (got_snap)
-	{
-		LLResMgr::getInstance()->getIntegerString(bytes_string, (previewp->getDataSize()) >> 10 );
-	}
-
-	// Update displayed image resolution.
-	LLTextBox* image_res_tb = floater->getChild<LLTextBox>("image_res_text");
-	image_res_tb->setVisible(got_snap);
-	if (got_snap)
-	{
-		image_res_tb->setTextArg("[WIDTH]", llformat("%d", previewp->getEncodedImageWidth()));
-		image_res_tb->setTextArg("[HEIGHT]", llformat("%d", previewp->getEncodedImageHeight()));
-	}
-
-	floater->getChild<LLUICtrl>("file_size_label")->setTextArg("[SIZE]", got_snap ? bytes_string : floater->getString("unknown"));
-	floater->getChild<LLUICtrl>("file_size_label")->setColor(
-			shot_type == LLSnapshotModel::SNAPSHOT_POSTCARD
-			&& got_bytes
-			&& previewp->getDataSize() > MAX_POSTCARD_DATASIZE ? LLUIColor(LLColor4::red) : LLUIColorTable::instance().getColor( "LabelTextColor" ));
-
-	// Update the width and height spinners based on the corresponding resolution combos. (?)
-	switch(shot_type)
-	{
-	  case LLSnapshotModel::SNAPSHOT_WEB:
-		layer_type = LLSnapshotModel::SNAPSHOT_TYPE_COLOR;
-		floater->getChild<LLUICtrl>("layer_types")->setValue("colors");
-		setResolution(floater, "profile_size_combo");
-		break;
-	  case LLSnapshotModel::SNAPSHOT_POSTCARD:
-		layer_type = LLSnapshotModel::SNAPSHOT_TYPE_COLOR;
-		floater->getChild<LLUICtrl>("layer_types")->setValue("colors");
-		setResolution(floater, "postcard_size_combo");
-		break;
-	  case LLSnapshotModel::SNAPSHOT_TEXTURE:
-		layer_type = LLSnapshotModel::SNAPSHOT_TYPE_COLOR;
-		floater->getChild<LLUICtrl>("layer_types")->setValue("colors");
-		setResolution(floater, "texture_size_combo");
-		break;
-	  case  LLSnapshotModel::SNAPSHOT_LOCAL:
-		setResolution(floater, "local_size_combo");
-		break;
-	  default:
-		break;
-	}
-	setAspectRatioCheckboxValue(floater, !floater->impl->mAspectRatioCheckOff && gSavedSettings.getBOOL("KeepAspectForSnapshot"));
-
-	if (previewp)
-	{
-		previewp->setSnapshotType(shot_type);
-		previewp->setSnapshotFormat(shot_format);
-		previewp->setSnapshotBufferType(layer_type);
-	}
-
-	LLPanelSnapshot* current_panel = Impl::getActivePanel(floater);
-	if (current_panel)
-	{
-		LLSD info;
-		info["have-snapshot"] = got_snap;
-		current_panel->updateControls(info);
-	}
-	LL_DEBUGS() << "finished updating controls" << LL_ENDL;
-=======
-    LLSnapshotModel::ESnapshotType shot_type = getActiveSnapshotType(floater);
-    LLSnapshotModel::ESnapshotFormat shot_format = (LLSnapshotModel::ESnapshotFormat)gSavedSettings.getS32("SnapshotFormat");
-    LLSnapshotModel::ESnapshotLayerType layer_type = getLayerType(floater);
-
-    floater->getChild<LLComboBox>("local_format_combo")->selectNthItem(gSavedSettings.getS32("SnapshotFormat"));
-    floater->getChildView("layer_types")->setEnabled(shot_type == LLSnapshotModel::SNAPSHOT_LOCAL);
-
-    LLPanelSnapshot* active_panel = getActivePanel(floater);
-    if (active_panel)
-    {
-        LLSpinCtrl* width_ctrl = getWidthSpinner(floater);
-        LLSpinCtrl* height_ctrl = getHeightSpinner(floater);
-
-        // Initialize spinners.
-        if (width_ctrl->getValue().asInteger() == 0)
-        {
-            S32 w = gViewerWindow->getWindowWidthRaw();
-            LL_DEBUGS() << "Initializing width spinner (" << width_ctrl->getName() << "): " << w << LL_ENDL;
-            width_ctrl->setValue(w);
-            if (getActiveSnapshotType(floater) == LLSnapshotModel::SNAPSHOT_TEXTURE)
-            {
-                width_ctrl->setIncrement(w >> 1);
-            }
-        }
-        if (height_ctrl->getValue().asInteger() == 0)
-        {
-            S32 h = gViewerWindow->getWindowHeightRaw();
-            LL_DEBUGS() << "Initializing height spinner (" << height_ctrl->getName() << "): " << h << LL_ENDL;
-            height_ctrl->setValue(h);
-            if (getActiveSnapshotType(floater) == LLSnapshotModel::SNAPSHOT_TEXTURE)
-            {
-                height_ctrl->setIncrement(h >> 1);
-            }
-        }
-
-        // Clamp snapshot resolution to window size when showing UI or HUD in snapshot.
-        if (gSavedSettings.getBOOL("RenderUIInSnapshot") || gSavedSettings.getBOOL("RenderHUDInSnapshot"))
-        {
-            S32 width = gViewerWindow->getWindowWidthRaw();
-            S32 height = gViewerWindow->getWindowHeightRaw();
-
-            width_ctrl->setMaxValue(width);
-
-            height_ctrl->setMaxValue(height);
-
-            if (width_ctrl->getValue().asInteger() > width)
-            {
-                width_ctrl->forceSetValue(width);
-            }
-            if (height_ctrl->getValue().asInteger() > height)
-            {
-                height_ctrl->forceSetValue(height);
-            }
-        }
-        else
-        {
-            width_ctrl->setMaxValue(MAX_SNAPSHOT_IMAGE_SIZE);
-            height_ctrl->setMaxValue(MAX_SNAPSHOT_IMAGE_SIZE);
-        }
-    }
-
-    LLSnapshotLivePreview* previewp = getPreviewView();
-    BOOL got_bytes = previewp && previewp->getDataSize() > 0;
-    BOOL got_snap = previewp && previewp->getSnapshotUpToDate();
-
-    // *TODO: Separate maximum size for Web images from postcards
-    LL_DEBUGS() << "Is snapshot up-to-date? " << got_snap << LL_ENDL;
-
-    LLLocale locale(LLLocale::USER_LOCALE);
-    std::string bytes_string;
-    if (got_snap)
-    {
-        LLResMgr::getInstance()->getIntegerString(bytes_string, (previewp->getDataSize()) >> 10 );
-    }
-
-    // Update displayed image resolution.
-    LLTextBox* image_res_tb = floater->getChild<LLTextBox>("image_res_text");
-    image_res_tb->setVisible(got_snap);
-    if (got_snap)
-    {
-        image_res_tb->setTextArg("[WIDTH]", llformat("%d", previewp->getEncodedImageWidth()));
-        image_res_tb->setTextArg("[HEIGHT]", llformat("%d", previewp->getEncodedImageHeight()));
-    }
-
-    floater->getChild<LLUICtrl>("file_size_label")->setTextArg("[SIZE]", got_snap ? bytes_string : floater->getString("unknown"));
-    floater->getChild<LLUICtrl>("file_size_label")->setColor(
-            shot_type == LLSnapshotModel::SNAPSHOT_POSTCARD
-            && got_bytes
-            && previewp->getDataSize() > MAX_POSTCARD_DATASIZE ? LLUIColor(LLColor4::red) : LLUIColorTable::instance().getColor( "LabelTextColor" ));
-
-    // Update the width and height spinners based on the corresponding resolution combos. (?)
-    switch(shot_type)
-    {
-      case LLSnapshotModel::SNAPSHOT_WEB:
-        layer_type = LLSnapshotModel::SNAPSHOT_TYPE_COLOR;
-        floater->getChild<LLUICtrl>("layer_types")->setValue("colors");
-        setResolution(floater, "profile_size_combo");
-        break;
-      case LLSnapshotModel::SNAPSHOT_POSTCARD:
-        layer_type = LLSnapshotModel::SNAPSHOT_TYPE_COLOR;
-        floater->getChild<LLUICtrl>("layer_types")->setValue("colors");
-        setResolution(floater, "postcard_size_combo");
-        break;
-      case LLSnapshotModel::SNAPSHOT_TEXTURE:
-        layer_type = LLSnapshotModel::SNAPSHOT_TYPE_COLOR;
-        floater->getChild<LLUICtrl>("layer_types")->setValue("colors");
-        setResolution(floater, "texture_size_combo");
-        break;
-      case  LLSnapshotModel::SNAPSHOT_LOCAL:
-        setResolution(floater, "local_size_combo");
-        break;
-      default:
-        break;
-    }
-    setAspectRatioCheckboxValue(floater, !floater->impl->mAspectRatioCheckOff && gSavedSettings.getBOOL("KeepAspectForSnapshot"));
-
-    if (previewp)
-    {
-        previewp->setSnapshotType(shot_type);
-        previewp->setSnapshotFormat(shot_format);
-        previewp->setSnapshotBufferType(layer_type);
-    }
-
-    LLPanelSnapshot* current_panel = Impl::getActivePanel(floater);
-    if (current_panel)
-    {
-        LLSD info;
-        info["have-snapshot"] = got_snap;
-        current_panel->updateControls(info);
-    }
-    LL_DEBUGS() << "finished updating controls" << LL_ENDL;
->>>>>>> e1623bb2
-}
-
-//virtual
-void LLFloaterSnapshotBase::ImplBase::setStatus(EStatus status, bool ok, const std::string& msg)
-{
-    switch (status)
-    {
-    case STATUS_READY:
-        setWorking(false);
-        setFinished(false);
-        break;
-    case STATUS_WORKING:
-        setWorking(true);
-        setFinished(false);
-        break;
-    case STATUS_FINISHED:
-        setWorking(false);
-        setFinished(true, ok, msg);
-        break;
-    }
-
-    mStatus = status;
-}
-
-// virtual
-void LLFloaterSnapshotBase::ImplBase::setNeedRefresh(bool need)
-{
-    if (!mFloater) return;
-
-    // Don't display the "Refresh to save" message if we're in auto-refresh mode.
-    if (gSavedSettings.getBOOL("AutoSnapshot"))
-    {
-        need = false;
-    }
-
-    mFloater->setRefreshLabelVisible(need);
-    mNeedRefresh = need;
-}
-
-// virtual
-void LLFloaterSnapshotBase::ImplBase::checkAutoSnapshot(LLSnapshotLivePreview* previewp, bool update_thumbnail)
-{
-<<<<<<< HEAD
-	if (previewp)
-	{
-		bool autosnap = gSavedSettings.getBOOL("AutoSnapshot");
-		LL_DEBUGS() << "updating " << (autosnap ? "snapshot" : "thumbnail") << LL_ENDL;
-		previewp->updateSnapshot(autosnap, update_thumbnail, autosnap ? AUTO_SNAPSHOT_TIME_DELAY : 0.f);
-	}
-=======
-    if (previewp)
-    {
-        BOOL autosnap = gSavedSettings.getBOOL("AutoSnapshot");
-        LL_DEBUGS() << "updating " << (autosnap ? "snapshot" : "thumbnail") << LL_ENDL;
-        previewp->updateSnapshot(autosnap, update_thumbnail, autosnap ? AUTO_SNAPSHOT_TIME_DELAY : 0.f);
-    }
->>>>>>> e1623bb2
-}
-
-// static
-void LLFloaterSnapshotBase::ImplBase::onClickNewSnapshot(void* data)
-{
-<<<<<<< HEAD
-	LLFloaterSnapshotBase* floater = (LLFloaterSnapshotBase *)data;
-	LLSnapshotLivePreview* previewp = floater->getPreviewView();
-	if (previewp)
-	{
-		floater->impl->setStatus(ImplBase::STATUS_READY);
-		LL_DEBUGS() << "updating snapshot" << LL_ENDL;
-		previewp->mForceUpdateSnapshot = true;
-	}
-=======
-    LLFloaterSnapshotBase* floater = (LLFloaterSnapshotBase *)data;
-    LLSnapshotLivePreview* previewp = floater->getPreviewView();
-    if (previewp)
-    {
-        floater->impl->setStatus(ImplBase::STATUS_READY);
-        LL_DEBUGS() << "updating snapshot" << LL_ENDL;
-        previewp->mForceUpdateSnapshot = TRUE;
-    }
->>>>>>> e1623bb2
-}
-
-// static
-void LLFloaterSnapshotBase::ImplBase::onClickAutoSnap(LLUICtrl *ctrl, void* data)
-{
-    LLCheckBoxCtrl *check = (LLCheckBoxCtrl *)ctrl;
-    gSavedSettings.setBOOL( "AutoSnapshot", check->get() );
-
-    LLFloaterSnapshotBase *view = (LLFloaterSnapshotBase *)data;
-    if (view)
-    {
-        view->impl->checkAutoSnapshot(view->getPreviewView());
-        view->impl->updateControls(view);
-    }
-}
-
-// static
-void LLFloaterSnapshotBase::ImplBase::onClickNoPost(LLUICtrl *ctrl, void* data)
-{
-    bool no_post = ((LLCheckBoxCtrl*)ctrl)->get();
-    gSavedSettings.setBOOL("RenderSnapshotNoPost", no_post);
-
-    LLFloaterSnapshotBase* view = (LLFloaterSnapshotBase*)data;
-    view->getPreviewView()->updateSnapshot(true, true);
-    view->impl->updateControls(view);
-}
-
-// static
-void LLFloaterSnapshotBase::ImplBase::onClickFilter(LLUICtrl *ctrl, void* data)
-{
-    LLFloaterSnapshotBase *view = (LLFloaterSnapshotBase *)data;
-    if (view)
-    {
-        view->impl->updateControls(view);
-        LLSnapshotLivePreview* previewp = view->getPreviewView();
-        if (previewp)
-        {
-            view->impl->checkAutoSnapshot(previewp);
-            // Note : index 0 of the filter drop down is assumed to be "No filter" in whichever locale
-            LLComboBox* filterbox = static_cast<LLComboBox *>(view->getChild<LLComboBox>("filters_combobox"));
-            std::string filter_name = (filterbox->getCurrentIndex() ? filterbox->getSimple() : "");
-            previewp->setFilter(filter_name);
-            previewp->updateSnapshot(true);
-        }
-    }
-}
-
-// static
-void LLFloaterSnapshotBase::ImplBase::onClickUICheck(LLUICtrl *ctrl, void* data)
-{
-<<<<<<< HEAD
-	LLCheckBoxCtrl *check = (LLCheckBoxCtrl *)ctrl;
-	gSavedSettings.setBOOL( "RenderUIInSnapshot", check->get() );
-	
-	LLFloaterSnapshot *view = (LLFloaterSnapshot *)data;
-	if (view)
-	{
-		LLSnapshotLivePreview* previewp = view->getPreviewView();
-		if(previewp)
-		{
-			previewp->updateSnapshot(true, true);
-		}
-		view->impl->updateControls(view);
-	}
-=======
-    LLCheckBoxCtrl *check = (LLCheckBoxCtrl *)ctrl;
-    gSavedSettings.setBOOL( "RenderUIInSnapshot", check->get() );
-
-    LLFloaterSnapshot *view = (LLFloaterSnapshot *)data;
-    if (view)
-    {
-        LLSnapshotLivePreview* previewp = view->getPreviewView();
-        if(previewp)
-        {
-            previewp->updateSnapshot(TRUE, TRUE);
-        }
-        view->impl->updateControls(view);
-    }
->>>>>>> e1623bb2
-}
-
-// static
-void LLFloaterSnapshotBase::ImplBase::onClickHUDCheck(LLUICtrl *ctrl, void* data)
-{
-<<<<<<< HEAD
-	LLCheckBoxCtrl *check = (LLCheckBoxCtrl *)ctrl;
-	gSavedSettings.setBOOL( "RenderHUDInSnapshot", check->get() );
-	
-	LLFloaterSnapshot *view = (LLFloaterSnapshot *)data;
-	if (view)
-	{
-		LLSnapshotLivePreview* previewp = view->getPreviewView();
-		if(previewp)
-		{
-			previewp->updateSnapshot(true, true);
-		}
-		view->impl->updateControls(view);
-	}
-=======
-    LLCheckBoxCtrl *check = (LLCheckBoxCtrl *)ctrl;
-    gSavedSettings.setBOOL( "RenderHUDInSnapshot", check->get() );
-
-    LLFloaterSnapshot *view = (LLFloaterSnapshot *)data;
-    if (view)
-    {
-        LLSnapshotLivePreview* previewp = view->getPreviewView();
-        if(previewp)
-        {
-            previewp->updateSnapshot(TRUE, TRUE);
-        }
-        view->impl->updateControls(view);
-    }
->>>>>>> e1623bb2
-}
-
-void LLFloaterSnapshot::Impl::applyKeepAspectCheck(LLFloaterSnapshotBase* view, bool checked)
-{
-    gSavedSettings.setBOOL("KeepAspectForSnapshot", checked);
-
-    if (view)
-    {
-        LLPanelSnapshot* active_panel = getActivePanel(view);
-        if (checked && active_panel)
-        {
-            LLComboBox* combo = view->getChild<LLComboBox>(active_panel->getImageSizeComboName());
-            combo->setCurrentByIndex(combo->getItemCount() - 1); // "custom" is always the last index
-        }
-
-        LLSnapshotLivePreview* previewp = getPreviewView() ;
-        if(previewp)
-        {
-            previewp->mKeepAspectRatio = gSavedSettings.getBOOL("KeepAspectForSnapshot") ;
-
-<<<<<<< HEAD
-			S32 w, h ;
-			previewp->getSize(w, h) ;
-			updateSpinners(view, previewp, w, h, true); // may change w and h
-
-			LL_DEBUGS() << "updating thumbnail" << LL_ENDL;
-			previewp->setSize(w, h) ;
-			previewp->updateSnapshot(true);
-			checkAutoSnapshot(previewp, true);
-		}
-	}
-=======
-            S32 w, h ;
-            previewp->getSize(w, h) ;
-            updateSpinners(view, previewp, w, h, TRUE); // may change w and h
-
-            LL_DEBUGS() << "updating thumbnail" << LL_ENDL;
-            previewp->setSize(w, h) ;
-            previewp->updateSnapshot(TRUE);
-            checkAutoSnapshot(previewp, TRUE);
-        }
-    }
->>>>>>> e1623bb2
-}
-
-// static
-void LLFloaterSnapshotBase::ImplBase::onCommitFreezeFrame(LLUICtrl* ctrl, void* data)
-{
-    LLCheckBoxCtrl* check_box = (LLCheckBoxCtrl*)ctrl;
-    LLFloaterSnapshotBase *view = (LLFloaterSnapshotBase *)data;
-    LLSnapshotLivePreview* previewp = view->getPreviewView();
-
-    if (!view || !check_box || !previewp)
-    {
-        return;
-    }
-
-    gSavedSettings.setBOOL("UseFreezeFrame", check_box->get());
-
-    if (check_box->get())
-    {
-        previewp->prepareFreezeFrame();
-    }
-
-    view->impl->updateLayout(view);
-}
-
-void LLFloaterSnapshot::Impl::checkAspectRatio(LLFloaterSnapshotBase *view, S32 index)
-{
-<<<<<<< HEAD
-	LLSnapshotLivePreview *previewp = getPreviewView() ;
-
-	// Don't round texture sizes; textures are commonly stretched in world, profiles, etc and need to be "squashed" during upload, not cropped here
-	if (LLSnapshotModel::SNAPSHOT_TEXTURE == getActiveSnapshotType(view))
-	{
-		previewp->mKeepAspectRatio = false ;
-		return ;
-	}
-
-	bool keep_aspect = false, enable_cb = false;
-
-	if (0 == index) // current window size
-	{
-		enable_cb = false;
-		keep_aspect = true;
-	}
-	else if (-1 == index) // custom
-	{
-		enable_cb = true;
-		keep_aspect = gSavedSettings.getBOOL("KeepAspectForSnapshot");
-	}
-	else // predefined resolution
-	{
-		enable_cb = false;
-		keep_aspect = false;
-	}
-
-	view->impl->mAspectRatioCheckOff = !enable_cb;
-
-	if (previewp)
-	{
-		previewp->mKeepAspectRatio = keep_aspect;
-	}
-=======
-    LLSnapshotLivePreview *previewp = getPreviewView() ;
-
-    // Don't round texture sizes; textures are commonly stretched in world, profiles, etc and need to be "squashed" during upload, not cropped here
-    if (LLSnapshotModel::SNAPSHOT_TEXTURE == getActiveSnapshotType(view))
-    {
-        previewp->mKeepAspectRatio = FALSE ;
-        return ;
-    }
-
-    BOOL keep_aspect = FALSE, enable_cb = FALSE;
-
-    if (0 == index) // current window size
-    {
-        enable_cb = FALSE;
-        keep_aspect = TRUE;
-    }
-    else if (-1 == index) // custom
-    {
-        enable_cb = TRUE;
-        keep_aspect = gSavedSettings.getBOOL("KeepAspectForSnapshot");
-    }
-    else // predefined resolution
-    {
-        enable_cb = FALSE;
-        keep_aspect = FALSE;
-    }
-
-    view->impl->mAspectRatioCheckOff = !enable_cb;
-
-    if (previewp)
-    {
-        previewp->mKeepAspectRatio = keep_aspect;
-    }
->>>>>>> e1623bb2
-}
-
-// Show/hide upload progress indicators.
-void LLFloaterSnapshotBase::ImplBase::setWorking(bool working)
-{
-    LLUICtrl* working_lbl = mFloater->getChild<LLUICtrl>("working_lbl");
-    working_lbl->setVisible(working);
-    mFloater->getChild<LLUICtrl>("working_indicator")->setVisible(working);
-
-    if (working)
-    {
-        const std::string panel_name = getActivePanel(mFloater, false)->getName();
-        const std::string prefix = panel_name.substr(getSnapshotPanelPrefix().size());
-        std::string progress_text = mFloater->getString(prefix + "_" + "progress_str");
-        working_lbl->setValue(progress_text);
-    }
-
-    // All controls should be disabled while posting.
-    mFloater->setCtrlsEnabled(!working);
-    LLPanelSnapshot* active_panel = getActivePanel(mFloater);
-    if (active_panel)
-    {
-        active_panel->enableControls(!working);
-    }
-}
-
-//virtual
-std::string LLFloaterSnapshot::Impl::getSnapshotPanelPrefix()
-{
-    return "panel_snapshot_";
-}
-
-// Show/hide upload status message.
-// virtual
-void LLFloaterSnapshot::Impl::setFinished(bool finished, bool ok, const std::string& msg)
-{
-    mFloater->setSuccessLabelPanelVisible(finished && ok);
-    mFloater->setFailureLabelPanelVisible(finished && !ok);
-
-    if (finished)
-    {
-        LLUICtrl* finished_lbl = mFloater->getChild<LLUICtrl>(ok ? "succeeded_lbl" : "failed_lbl");
-        std::string result_text = mFloater->getString(msg + "_" + (ok ? "succeeded_str" : "failed_str"));
-        finished_lbl->setValue(result_text);
-    }
-}
-
-// Apply a new resolution selected from the given combobox.
-void LLFloaterSnapshot::Impl::updateResolution(LLUICtrl* ctrl, void* data, bool do_update)
-{
-<<<<<<< HEAD
-	LLComboBox* combobox = (LLComboBox*)ctrl;
-	LLFloaterSnapshot *view = (LLFloaterSnapshot *)data;
-		
-	if (!view || !combobox)
-	{
-		llassert(view && combobox);
-		return;
-	}
-
-	std::string sdstring = combobox->getSelectedValue();
-	LLSD sdres;
-	std::stringstream sstream(sdstring);
-	LLSDSerialize::fromNotation(sdres, sstream, sdstring.size());
-		
-	S32 width = sdres[0];
-	S32 height = sdres[1];
-	
-	LLSnapshotLivePreview* previewp = getPreviewView();
-	if (previewp && combobox->getCurrentIndex() >= 0)
-	{
-		S32 original_width = 0 , original_height = 0 ;
-		previewp->getSize(original_width, original_height) ;
-		
-		if (gSavedSettings.getBOOL("RenderUIInSnapshot") || gSavedSettings.getBOOL("RenderHUDInSnapshot"))
-		{ //clamp snapshot resolution to window size when showing UI or HUD in snapshot
-			width = llmin(width, gViewerWindow->getWindowWidthRaw());
-			height = llmin(height, gViewerWindow->getWindowHeightRaw());
-		}
-
-		if (width == 0 || height == 0)
-		{
-			// take resolution from current window size
-			LL_DEBUGS() << "Setting preview res from window: " << gViewerWindow->getWindowWidthRaw() << "x" << gViewerWindow->getWindowHeightRaw() << LL_ENDL;
-			previewp->setSize(gViewerWindow->getWindowWidthRaw(), gViewerWindow->getWindowHeightRaw());
-		}
-		else if (width == -1 || height == -1)
-		{
-			// load last custom value
-			S32 new_width = 0, new_height = 0;
-			LLPanelSnapshot* spanel = getActivePanel(view);
-			if (spanel)
-			{
-				LL_DEBUGS() << "Loading typed res from panel " << spanel->getName() << LL_ENDL;
-				new_width = spanel->getTypedPreviewWidth();
-				new_height = spanel->getTypedPreviewHeight();
-
-				// Limit custom size for inventory snapshots to 512x512 px.
-				if (getActiveSnapshotType(view) == LLSnapshotModel::SNAPSHOT_TEXTURE)
-				{
-					new_width = llmin(new_width, MAX_TEXTURE_SIZE);
-					new_height = llmin(new_height, MAX_TEXTURE_SIZE);
-				}
-			}
-			else
-			{
-				LL_DEBUGS() << "No custom res chosen, setting preview res from window: "
-					<< gViewerWindow->getWindowWidthRaw() << "x" << gViewerWindow->getWindowHeightRaw() << LL_ENDL;
-				new_width = gViewerWindow->getWindowWidthRaw();
-				new_height = gViewerWindow->getWindowHeightRaw();
-			}
-
-			llassert(new_width > 0 && new_height > 0);
-			previewp->setSize(new_width, new_height);
-		}
-		else
-		{
-			// use the resolution from the selected pre-canned drop-down choice
-			LL_DEBUGS() << "Setting preview res selected from combo: " << width << "x" << height << LL_ENDL;
-			previewp->setSize(width, height);
-		}
-
-		checkAspectRatio(view, width) ;
-
-		previewp->getSize(width, height);
-
-		// We use the height spinner here because we come here via the aspect ratio
-		// checkbox as well and we want height always changing to width by default.
-		// If we use the width spinner we would change width according to height by
-		// default, that is not what we want.
-		updateSpinners(view, previewp, width, height, !getHeightSpinner(view)->isDirty()); // may change width and height
-		
-		if(getWidthSpinner(view)->getValue().asInteger() != width || getHeightSpinner(view)->getValue().asInteger() != height)
-		{
-			getWidthSpinner(view)->setValue(width);
-			getHeightSpinner(view)->setValue(height);
-			if (getActiveSnapshotType(view) == LLSnapshotModel::SNAPSHOT_TEXTURE)
-			{
-				getWidthSpinner(view)->setIncrement(width >> 1);
-				getHeightSpinner(view)->setIncrement(height >> 1);
-			}
-		}
-
-		if(original_width != width || original_height != height)
-		{
-			previewp->setSize(width, height);
-
-			// hide old preview as the aspect ratio could be wrong
-			checkAutoSnapshot(previewp, false);
-			LL_DEBUGS() << "updating thumbnail" << LL_ENDL;
-			// Don't update immediately, give window chance to redraw
-			getPreviewView()->updateSnapshot(true, false, 1.f);
-			if(do_update)
-			{
-				LL_DEBUGS() << "Will update controls" << LL_ENDL;
-				updateControls(view);
-			}
-		}
-	}
-=======
-    LLComboBox* combobox = (LLComboBox*)ctrl;
-    LLFloaterSnapshot *view = (LLFloaterSnapshot *)data;
-
-    if (!view || !combobox)
-    {
-        llassert(view && combobox);
-        return;
-    }
-
-    std::string sdstring = combobox->getSelectedValue();
-    LLSD sdres;
-    std::stringstream sstream(sdstring);
-    LLSDSerialize::fromNotation(sdres, sstream, sdstring.size());
-
-    S32 width = sdres[0];
-    S32 height = sdres[1];
-
-    LLSnapshotLivePreview* previewp = getPreviewView();
-    if (previewp && combobox->getCurrentIndex() >= 0)
-    {
-        S32 original_width = 0 , original_height = 0 ;
-        previewp->getSize(original_width, original_height) ;
-
-        if (gSavedSettings.getBOOL("RenderUIInSnapshot") || gSavedSettings.getBOOL("RenderHUDInSnapshot"))
-        { //clamp snapshot resolution to window size when showing UI or HUD in snapshot
-            width = llmin(width, gViewerWindow->getWindowWidthRaw());
-            height = llmin(height, gViewerWindow->getWindowHeightRaw());
-        }
-
-        if (width == 0 || height == 0)
-        {
-            // take resolution from current window size
-            LL_DEBUGS() << "Setting preview res from window: " << gViewerWindow->getWindowWidthRaw() << "x" << gViewerWindow->getWindowHeightRaw() << LL_ENDL;
-            previewp->setSize(gViewerWindow->getWindowWidthRaw(), gViewerWindow->getWindowHeightRaw());
-        }
-        else if (width == -1 || height == -1)
-        {
-            // load last custom value
-            S32 new_width = 0, new_height = 0;
-            LLPanelSnapshot* spanel = getActivePanel(view);
-            if (spanel)
-            {
-                LL_DEBUGS() << "Loading typed res from panel " << spanel->getName() << LL_ENDL;
-                new_width = spanel->getTypedPreviewWidth();
-                new_height = spanel->getTypedPreviewHeight();
-
-                // Limit custom size for inventory snapshots to 512x512 px.
-                if (getActiveSnapshotType(view) == LLSnapshotModel::SNAPSHOT_TEXTURE)
-                {
-                    new_width = llmin(new_width, MAX_TEXTURE_SIZE);
-                    new_height = llmin(new_height, MAX_TEXTURE_SIZE);
-                }
-            }
-            else
-            {
-                LL_DEBUGS() << "No custom res chosen, setting preview res from window: "
-                    << gViewerWindow->getWindowWidthRaw() << "x" << gViewerWindow->getWindowHeightRaw() << LL_ENDL;
-                new_width = gViewerWindow->getWindowWidthRaw();
-                new_height = gViewerWindow->getWindowHeightRaw();
-            }
-
-            llassert(new_width > 0 && new_height > 0);
-            previewp->setSize(new_width, new_height);
-        }
-        else
-        {
-            // use the resolution from the selected pre-canned drop-down choice
-            LL_DEBUGS() << "Setting preview res selected from combo: " << width << "x" << height << LL_ENDL;
-            previewp->setSize(width, height);
-        }
-
-        checkAspectRatio(view, width) ;
-
-        previewp->getSize(width, height);
-
-        // We use the height spinner here because we come here via the aspect ratio
-        // checkbox as well and we want height always changing to width by default.
-        // If we use the width spinner we would change width according to height by
-        // default, that is not what we want.
-        updateSpinners(view, previewp, width, height, !getHeightSpinner(view)->isDirty()); // may change width and height
-
-        if(getWidthSpinner(view)->getValue().asInteger() != width || getHeightSpinner(view)->getValue().asInteger() != height)
-        {
-            getWidthSpinner(view)->setValue(width);
-            getHeightSpinner(view)->setValue(height);
-            if (getActiveSnapshotType(view) == LLSnapshotModel::SNAPSHOT_TEXTURE)
-            {
-                getWidthSpinner(view)->setIncrement(width >> 1);
-                getHeightSpinner(view)->setIncrement(height >> 1);
-            }
-        }
-
-        if(original_width != width || original_height != height)
-        {
-            previewp->setSize(width, height);
-
-            // hide old preview as the aspect ratio could be wrong
-            checkAutoSnapshot(previewp, FALSE);
-            LL_DEBUGS() << "updating thumbnail" << LL_ENDL;
-            // Don't update immediately, give window chance to redraw
-            getPreviewView()->updateSnapshot(TRUE, FALSE, 1.f);
-            if(do_update)
-            {
-                LL_DEBUGS() << "Will update controls" << LL_ENDL;
-                updateControls(view);
-            }
-        }
-    }
->>>>>>> e1623bb2
-}
-
-// static
-void LLFloaterSnapshot::Impl::onCommitLayerTypes(LLUICtrl* ctrl, void*data)
-{
-    LLComboBox* combobox = (LLComboBox*)ctrl;
-
-<<<<<<< HEAD
-	LLFloaterSnapshot *view = (LLFloaterSnapshot *)data;
-		
-	if (view)
-	{
-		LLSnapshotLivePreview* previewp = view->getPreviewView();
-		if (previewp)
-		{
-			previewp->setSnapshotBufferType((LLSnapshotModel::ESnapshotLayerType)combobox->getCurrentIndex());
-		}
-		view->impl->checkAutoSnapshot(previewp, true);
-		previewp->updateSnapshot(true, true);
-	}
-=======
-    LLFloaterSnapshot *view = (LLFloaterSnapshot *)data;
-
-    if (view)
-    {
-        LLSnapshotLivePreview* previewp = view->getPreviewView();
-        if (previewp)
-        {
-            previewp->setSnapshotBufferType((LLSnapshotModel::ESnapshotLayerType)combobox->getCurrentIndex());
-        }
-        view->impl->checkAutoSnapshot(previewp, TRUE);
-        previewp->updateSnapshot(TRUE, TRUE);
-    }
->>>>>>> e1623bb2
-}
-
-void LLFloaterSnapshot::Impl::onImageQualityChange(LLFloaterSnapshotBase* view, S32 quality_val)
-{
-    LLSnapshotLivePreview* previewp = getPreviewView();
-    if (previewp)
-    {
-        previewp->setSnapshotQuality(quality_val);
-    }
-}
-
-void LLFloaterSnapshot::Impl::onImageFormatChange(LLFloaterSnapshotBase* view)
-{
-<<<<<<< HEAD
-	if (view)
-	{
-		gSavedSettings.setS32("SnapshotFormat", getImageFormat(view));
-		LL_DEBUGS() << "image format changed, updating snapshot" << LL_ENDL;
-		getPreviewView()->updateSnapshot(true);
-		updateControls(view);
-	}
-=======
-    if (view)
-    {
-        gSavedSettings.setS32("SnapshotFormat", getImageFormat(view));
-        LL_DEBUGS() << "image format changed, updating snapshot" << LL_ENDL;
-        getPreviewView()->updateSnapshot(TRUE);
-        updateControls(view);
-    }
->>>>>>> e1623bb2
-}
-
-// Sets the named size combo to "custom" mode.
-void LLFloaterSnapshot::Impl::comboSetCustom(LLFloaterSnapshotBase* floater, const std::string& comboname)
-{
-    LLComboBox* combo = floater->getChild<LLComboBox>(comboname);
-    combo->setCurrentByIndex(combo->getItemCount() - 1); // "custom" is always the last index
-    checkAspectRatio(floater, -1); // -1 means custom
-}
-
-// Update supplied width and height according to the constrain proportions flag; limit them by max_val.
-bool LLFloaterSnapshot::Impl::checkImageSize(LLSnapshotLivePreview* previewp, S32& width, S32& height, bool isWidthChanged, S32 max_value)
-{
-<<<<<<< HEAD
-	S32 w = width ;
-	S32 h = height ;
-
-	if(previewp && previewp->mKeepAspectRatio)
-	{
-		if(gViewerWindow->getWindowWidthRaw() < 1 || gViewerWindow->getWindowHeightRaw() < 1)
-		{
-			return false ;
-		}
-
-		//aspect ratio of the current window
-		F32 aspect_ratio = (F32)gViewerWindow->getWindowWidthRaw() / gViewerWindow->getWindowHeightRaw() ;
-
-		//change another value proportionally
-		if(isWidthChanged)
-		{
-			height = ll_round(width / aspect_ratio) ;
-		}
-		else
-		{
-			width = ll_round(height * aspect_ratio) ;
-		}
-
-		//bound w/h by the max_value
-		if(width > max_value || height > max_value)
-		{
-			if(width > height)
-			{
-				width = max_value ;
-				height = (S32)(width / aspect_ratio) ;
-			}
-			else
-			{
-				height = max_value ;
-				width = (S32)(height * aspect_ratio) ;
-			}
-		}
-	}
-
-	return (w != width || h != height) ;
-=======
-    S32 w = width ;
-    S32 h = height ;
-
-    if(previewp && previewp->mKeepAspectRatio)
-    {
-        if(gViewerWindow->getWindowWidthRaw() < 1 || gViewerWindow->getWindowHeightRaw() < 1)
-        {
-            return FALSE ;
-        }
-
-        //aspect ratio of the current window
-        F32 aspect_ratio = (F32)gViewerWindow->getWindowWidthRaw() / gViewerWindow->getWindowHeightRaw() ;
-
-        //change another value proportionally
-        if(isWidthChanged)
-        {
-            height = ll_round(width / aspect_ratio) ;
-        }
-        else
-        {
-            width = ll_round(height * aspect_ratio) ;
-        }
-
-        //bound w/h by the max_value
-        if(width > max_value || height > max_value)
-        {
-            if(width > height)
-            {
-                width = max_value ;
-                height = (S32)(width / aspect_ratio) ;
-            }
-            else
-            {
-                height = max_value ;
-                width = (S32)(height * aspect_ratio) ;
-            }
-        }
-    }
-
-    return (w != width || h != height) ;
->>>>>>> e1623bb2
-}
-
-void LLFloaterSnapshot::Impl::setImageSizeSpinnersValues(LLFloaterSnapshotBase* view, S32 width, S32 height)
-{
-    getWidthSpinner(view)->forceSetValue(width);
-    getHeightSpinner(view)->forceSetValue(height);
-    if (getActiveSnapshotType(view) == LLSnapshotModel::SNAPSHOT_TEXTURE)
-    {
-        getWidthSpinner(view)->setIncrement(width >> 1);
-        getHeightSpinner(view)->setIncrement(height >> 1);
-    }
-}
-
-void LLFloaterSnapshot::Impl::updateSpinners(LLFloaterSnapshotBase* view, LLSnapshotLivePreview* previewp, S32& width, S32& height, bool is_width_changed)
-{
-    getWidthSpinner(view)->resetDirty();
-    getHeightSpinner(view)->resetDirty();
-    if (checkImageSize(previewp, width, height, is_width_changed, previewp->getMaxImageSize()))
-    {
-        setImageSizeSpinnersValues(view, width, height);
-    }
-}
-
-void LLFloaterSnapshot::Impl::applyCustomResolution(LLFloaterSnapshotBase* view, S32 w, S32 h)
-{
-    LL_DEBUGS() << "applyCustomResolution(" << w << ", " << h << ")" << LL_ENDL;
-    if (!view) return;
-
-    LLSnapshotLivePreview* previewp = getPreviewView();
-    if (previewp)
-    {
-        S32 curw,curh;
-        previewp->getSize(curw, curh);
-
-<<<<<<< HEAD
-			previewp->setSize(w,h);
-			checkAutoSnapshot(previewp, false);
-			comboSetCustom(view, "profile_size_combo");
-			comboSetCustom(view, "postcard_size_combo");
-			comboSetCustom(view, "texture_size_combo");
-			comboSetCustom(view, "local_size_combo");
-			LL_DEBUGS() << "applied custom resolution, updating thumbnail" << LL_ENDL;
-			previewp->updateSnapshot(true);
-		}
-	}
-=======
-        if (w != curw || h != curh)
-        {
-            //if to upload a snapshot, process spinner input in a special way.
-            previewp->setMaxImageSize((S32) getWidthSpinner(view)->getMaxValue()) ;
-
-            previewp->setSize(w,h);
-            checkAutoSnapshot(previewp, FALSE);
-            comboSetCustom(view, "profile_size_combo");
-            comboSetCustom(view, "postcard_size_combo");
-            comboSetCustom(view, "texture_size_combo");
-            comboSetCustom(view, "local_size_combo");
-            LL_DEBUGS() << "applied custom resolution, updating thumbnail" << LL_ENDL;
-            previewp->updateSnapshot(TRUE);
-        }
-    }
->>>>>>> e1623bb2
-}
-
-// static
-void LLFloaterSnapshot::Impl::onSnapshotUploadFinished(LLFloaterSnapshotBase* floater, bool status)
-{
-    floater->impl->setStatus(STATUS_FINISHED, status, "profile");
-}
-
-// static
-void LLFloaterSnapshot::Impl::onSendingPostcardFinished(LLFloaterSnapshotBase* floater, bool status)
-{
-    floater->impl->setStatus(STATUS_FINISHED, status, "postcard");
-}
-
-///----------------------------------------------------------------------------
-/// Class LLFloaterSnapshotBase
-///----------------------------------------------------------------------------
-
-// Default constructor
-LLFloaterSnapshotBase::LLFloaterSnapshotBase(const LLSD& key)
-    : LLFloater(key),
-      mRefreshBtn(NULL),
-      mRefreshLabel(NULL),
-      mSucceessLblPanel(NULL),
-      mFailureLblPanel(NULL)
-{
-}
-
-LLFloaterSnapshotBase::~LLFloaterSnapshotBase()
-{
-    if (impl->mPreviewHandle.get()) impl->mPreviewHandle.get()->die();
-
-<<<<<<< HEAD
-	//unfreeze everything else
-	gSavedSettings.setBOOL("FreezeTime", false);
-=======
-    //unfreeze everything else
-    gSavedSettings.setBOOL("FreezeTime", FALSE);
->>>>>>> e1623bb2
-
-    if (impl->mLastToolset)
-    {
-        LLToolMgr::getInstance()->setCurrentToolset(impl->mLastToolset);
-    }
-
-    delete impl;
-}
-
-///----------------------------------------------------------------------------
-/// Class LLFloaterSnapshot
-///----------------------------------------------------------------------------
-
-// Default constructor
-LLFloaterSnapshot::LLFloaterSnapshot(const LLSD& key)
-    : LLFloaterSnapshotBase(key)
-{
-    impl = new Impl(this);
-}
-
-LLFloaterSnapshot::~LLFloaterSnapshot()
-{
-}
-
-// virtual
-bool LLFloaterSnapshot::postBuild()
-{
-    mRefreshBtn = getChild<LLUICtrl>("new_snapshot_btn");
-    childSetAction("new_snapshot_btn", ImplBase::onClickNewSnapshot, this);
-    mRefreshLabel = getChild<LLUICtrl>("refresh_lbl");
-    mSucceessLblPanel = getChild<LLUICtrl>("succeeded_panel");
-    mFailureLblPanel = getChild<LLUICtrl>("failed_panel");
-
-    childSetCommitCallback("ui_check", ImplBase::onClickUICheck, this);
-    getChild<LLUICtrl>("ui_check")->setValue(gSavedSettings.getBOOL("RenderUIInSnapshot"));
-
-    childSetCommitCallback("hud_check", ImplBase::onClickHUDCheck, this);
-    getChild<LLUICtrl>("hud_check")->setValue(gSavedSettings.getBOOL("RenderHUDInSnapshot"));
-
-    ((Impl*)impl)->setAspectRatioCheckboxValue(this, gSavedSettings.getBOOL("KeepAspectForSnapshot"));
-
-<<<<<<< HEAD
-	childSetCommitCallback("layer_types", Impl::onCommitLayerTypes, this);
-	getChild<LLUICtrl>("layer_types")->setValue("colors");
-	getChildView("layer_types")->setEnabled(false);
-=======
-    childSetCommitCallback("layer_types", Impl::onCommitLayerTypes, this);
-    getChild<LLUICtrl>("layer_types")->setValue("colors");
-    getChildView("layer_types")->setEnabled(FALSE);
->>>>>>> e1623bb2
-
-    getChild<LLUICtrl>("freeze_frame_check")->setValue(gSavedSettings.getBOOL("UseFreezeFrame"));
-    childSetCommitCallback("freeze_frame_check", ImplBase::onCommitFreezeFrame, this);
-
-    getChild<LLUICtrl>("auto_snapshot_check")->setValue(gSavedSettings.getBOOL("AutoSnapshot"));
-    childSetCommitCallback("auto_snapshot_check", ImplBase::onClickAutoSnap, this);
-
-    getChild<LLUICtrl>("no_post_check")->setValue(gSavedSettings.getBOOL("RenderSnapshotNoPost"));
-    childSetCommitCallback("no_post_check", ImplBase::onClickNoPost, this);
-
-    getChild<LLButton>("retract_btn")->setCommitCallback(boost::bind(&LLFloaterSnapshot::onExtendFloater, this));
-    getChild<LLButton>("extend_btn")->setCommitCallback(boost::bind(&LLFloaterSnapshot::onExtendFloater, this));
-
-    getChild<LLTextBox>("360_label")->setSoundFlags(LLView::MOUSE_UP);
-    getChild<LLTextBox>("360_label")->setShowCursorHand(false);
-    getChild<LLTextBox>("360_label")->setClickedCallback(boost::bind(&LLFloaterSnapshot::on360Snapshot, this));
-
-    // Filters
-    LLComboBox* filterbox = getChild<LLComboBox>("filters_combobox");
-    std::vector<std::string> filter_list = LLImageFiltersManager::getInstance()->getFiltersList();
-    for (U32 i = 0; i < filter_list.size(); i++)
-    {
-        filterbox->add(filter_list[i]);
-    }
-    childSetCommitCallback("filters_combobox", ImplBase::onClickFilter, this);
-
-    LLWebProfile::setImageUploadResultCallback(boost::bind(&Impl::onSnapshotUploadFinished, this, _1));
-    LLPostCard::setPostResultCallback(boost::bind(&Impl::onSendingPostcardFinished, this, _1));
-
-<<<<<<< HEAD
-	return true;
-}
-=======
-    mThumbnailPlaceholder = getChild<LLUICtrl>("thumbnail_placeholder");
->>>>>>> e1623bb2
-
-    // create preview window
-    LLRect full_screen_rect = getRootView()->getRect();
-    LLSnapshotLivePreview::Params p;
-    p.rect(full_screen_rect);
-    LLSnapshotLivePreview* previewp = new LLSnapshotLivePreview(p);
-    LLView* parent_view = gSnapshotFloaterView->getParent();
-
-    parent_view->removeChild(gSnapshotFloaterView);
-    // make sure preview is below snapshot floater
-    parent_view->addChild(previewp);
-    parent_view->addChild(gSnapshotFloaterView);
-
-    //move snapshot floater to special purpose snapshotfloaterview
-    gFloaterView->removeChild(this);
-    gSnapshotFloaterView->addChild(this);
-
-    // Pre-select "Current Window" resolution.
-    getChild<LLComboBox>("profile_size_combo")->selectNthItem(0);
-    getChild<LLComboBox>("postcard_size_combo")->selectNthItem(0);
-    getChild<LLComboBox>("texture_size_combo")->selectNthItem(0);
-    getChild<LLComboBox>("local_size_combo")->selectNthItem(8);
-    getChild<LLComboBox>("local_format_combo")->selectNthItem(0);
-
-    impl->mPreviewHandle = previewp->getHandle();
-    previewp->setContainer(this);
-    impl->updateControls(this);
-    impl->setAdvanced(gSavedSettings.getBOOL("AdvanceSnapshot"));
-    impl->updateLayout(this);
-
-
-    previewp->setThumbnailPlaceholderRect(getThumbnailPlaceholderRect());
-
-    return TRUE;
-}
-
-// virtual
-void LLFloaterSnapshotBase::draw()
-{
-    LLSnapshotLivePreview* previewp = getPreviewView();
-
-    if (previewp && (previewp->isSnapshotActive() || previewp->getThumbnailLock()))
-    {
-        // don't render snapshot window in snapshot, even if "show ui" is turned on
-        return;
-    }
-
-    LLFloater::draw();
-
-    if (previewp && !isMinimized() && mThumbnailPlaceholder->getVisible())
-    {
-        if(previewp->getThumbnailImage())
-        {
-            bool working = impl->getStatus() == ImplBase::STATUS_WORKING;
-            const LLRect& thumbnail_rect = getThumbnailPlaceholderRect();
-            const S32 thumbnail_w = previewp->getThumbnailWidth();
-            const S32 thumbnail_h = previewp->getThumbnailHeight();
-
-            // calc preview offset within the preview rect
-            const S32 local_offset_x = (thumbnail_rect.getWidth() - thumbnail_w) / 2 ;
-            const S32 local_offset_y = (thumbnail_rect.getHeight() - thumbnail_h) / 2 ; // preview y pos within the preview rect
-
-            // calc preview offset within the floater rect
-            S32 offset_x = thumbnail_rect.mLeft + local_offset_x;
-            S32 offset_y = thumbnail_rect.mBottom + local_offset_y;
-
-            gGL.matrixMode(LLRender::MM_MODELVIEW);
-            // Apply floater transparency to the texture unless the floater is focused.
-            F32 alpha = getTransparencyType() == TT_ACTIVE ? 1.0f : getCurrentTransparency();
-            LLColor4 color = working ? LLColor4::grey4 : LLColor4::white;
-            gl_draw_scaled_image(offset_x, offset_y,
-                    thumbnail_w, thumbnail_h,
-                    previewp->getThumbnailImage(), color % alpha);
-
-            previewp->drawPreviewRect(offset_x, offset_y) ;
-
-            gGL.pushUIMatrix();
-            LLUI::translate((F32) thumbnail_rect.mLeft, (F32) thumbnail_rect.mBottom);
-            mThumbnailPlaceholder->draw();
-            gGL.popUIMatrix();
-        }
-    }
-    impl->updateLayout(this);
-}
-
-//virtual
-void LLFloaterSnapshot::onOpen(const LLSD& key)
-{
-<<<<<<< HEAD
-	LLSnapshotLivePreview* preview = getPreviewView();
-	if(preview)
-	{
-		LL_DEBUGS() << "opened, updating snapshot" << LL_ENDL;
-		preview->setAllowFullScreenPreview(true);
-		preview->updateSnapshot(true);
-	}
-	focusFirstItem(false);
-	gSnapshotFloaterView->setEnabled(true);
-	gSnapshotFloaterView->setVisible(true);
-	gSnapshotFloaterView->adjustToFitScreen(this, false);
-=======
-    LLSnapshotLivePreview* preview = getPreviewView();
-    if(preview)
-    {
-        LL_DEBUGS() << "opened, updating snapshot" << LL_ENDL;
-        preview->setAllowFullScreenPreview(TRUE);
-        preview->updateSnapshot(TRUE);
-    }
-    focusFirstItem(FALSE);
-    gSnapshotFloaterView->setEnabled(TRUE);
-    gSnapshotFloaterView->setVisible(TRUE);
-    gSnapshotFloaterView->adjustToFitScreen(this, FALSE);
->>>>>>> e1623bb2
-
-    impl->updateControls(this);
-    impl->setAdvanced(gSavedSettings.getBOOL("AdvanceSnapshot"));
-    impl->updateLayout(this);
-
-    // Initialize default tab.
-    getChild<LLSideTrayPanelContainer>("panel_container")->getCurrentPanel()->onOpen(LLSD());
-}
-
-void LLFloaterSnapshot::onExtendFloater()
-{
-    impl->setAdvanced(gSavedSettings.getBOOL("AdvanceSnapshot"));
-}
-
-void LLFloaterSnapshot::on360Snapshot()
-{
-    LLFloaterReg::showInstance("360capture");
-    closeFloater();
-}
-
-//virtual
-void LLFloaterSnapshotBase::onClose(bool app_quitting)
-{
-<<<<<<< HEAD
-	getParent()->setMouseOpaque(false);
-
-	//unfreeze everything, hide fullscreen preview
-	LLSnapshotLivePreview* previewp = getPreviewView();
-	if (previewp)
-	{
-		previewp->setAllowFullScreenPreview(false);
-		previewp->setVisible(false);
-		previewp->setEnabled(false);
-	}
-
-	gSavedSettings.setBOOL("FreezeTime", false);
-	impl->mAvatarPauseHandles.clear();
-=======
-    getParent()->setMouseOpaque(FALSE);
-
-    //unfreeze everything, hide fullscreen preview
-    LLSnapshotLivePreview* previewp = getPreviewView();
-    if (previewp)
-    {
-        previewp->setAllowFullScreenPreview(FALSE);
-        previewp->setVisible(FALSE);
-        previewp->setEnabled(FALSE);
-    }
-
-    gSavedSettings.setBOOL("FreezeTime", FALSE);
-    impl->mAvatarPauseHandles.clear();
->>>>>>> e1623bb2
-
-    if (impl->mLastToolset)
-    {
-        LLToolMgr::getInstance()->setCurrentToolset(impl->mLastToolset);
-    }
-}
-
-// virtual
-S32 LLFloaterSnapshotBase::notify(const LLSD& info)
-{
-    if (info.has("set-ready"))
-    {
-        impl->setStatus(ImplBase::STATUS_READY);
-        return 1;
-    }
-
-    if (info.has("set-working"))
-    {
-        impl->setStatus(ImplBase::STATUS_WORKING);
-        return 1;
-    }
-
-    if (info.has("set-finished"))
-    {
-        LLSD data = info["set-finished"];
-        impl->setStatus(ImplBase::STATUS_FINISHED, data["ok"].asBoolean(), data["msg"].asString());
-        return 1;
-    }
-
-    if (info.has("snapshot-updating"))
-    {
-        // Disable the send/post/save buttons until snapshot is ready.
-        impl->updateControls(this);
-        return 1;
-    }
-
-    if (info.has("snapshot-updated"))
-    {
-        // Enable the send/post/save buttons.
-        impl->updateControls(this);
-        // We've just done refresh.
-        impl->setNeedRefresh(false);
-
-        // The refresh button is initially hidden. We show it after the first update,
-        // i.e. when preview appears.
-        if (mRefreshBtn && !mRefreshBtn->getVisible())
-        {
-            mRefreshBtn->setVisible(true);
-        }
-        return 1;
-    }
-
-    return 0;
-}
-
-// virtual
-S32 LLFloaterSnapshot::notify(const LLSD& info)
-{
-    bool res = LLFloaterSnapshotBase::notify(info);
-    if (res)
-        return res;
-    // A child panel wants to change snapshot resolution.
-    if (info.has("combo-res-change"))
-    {
-        std::string combo_name = info["combo-res-change"]["control-name"].asString();
-        ((Impl*)impl)->updateResolution(getChild<LLUICtrl>(combo_name), this);
-        return 1;
-    }
-
-    if (info.has("custom-res-change"))
-    {
-        LLSD res = info["custom-res-change"];
-        ((Impl*)impl)->applyCustomResolution(this, res["w"].asInteger(), res["h"].asInteger());
-        return 1;
-    }
-
-    if (info.has("keep-aspect-change"))
-    {
-        ((Impl*)impl)->applyKeepAspectCheck(this, info["keep-aspect-change"].asBoolean());
-        return 1;
-    }
-
-    if (info.has("image-quality-change"))
-    {
-        ((Impl*)impl)->onImageQualityChange(this, info["image-quality-change"].asInteger());
-        return 1;
-    }
-
-    if (info.has("image-format-change"))
-    {
-        ((Impl*)impl)->onImageFormatChange(this);
-        return 1;
-    }
-
-    return 0;
-}
-
-bool LLFloaterSnapshot::isWaitingState()
-{
-    return (impl->getStatus() == ImplBase::STATUS_WORKING);
-}
-
-bool LLFloaterSnapshotBase::ImplBase::updatePreviewList(bool initialized)
-{
-<<<<<<< HEAD
-	if (!initialized)
-		return false;
-
-	bool changed = false;
-	LL_DEBUGS() << "npreviews: " << LLSnapshotLivePreview::sList.size() << LL_ENDL;
-	for (std::set<LLSnapshotLivePreview*>::iterator iter = LLSnapshotLivePreview::sList.begin();
-		iter != LLSnapshotLivePreview::sList.end(); ++iter)
-	{
-		changed |= LLSnapshotLivePreview::onIdle(*iter);
-	}
-	return changed;
-=======
-    if (!initialized)
-        return FALSE;
-
-    BOOL changed = FALSE;
-    LL_DEBUGS() << "npreviews: " << LLSnapshotLivePreview::sList.size() << LL_ENDL;
-    for (std::set<LLSnapshotLivePreview*>::iterator iter = LLSnapshotLivePreview::sList.begin();
-        iter != LLSnapshotLivePreview::sList.end(); ++iter)
-    {
-        changed |= LLSnapshotLivePreview::onIdle(*iter);
-    }
-    return changed;
->>>>>>> e1623bb2
-}
-
-
-void LLFloaterSnapshotBase::ImplBase::updateLivePreview()
-{
-    if (ImplBase::updatePreviewList(true) && mFloater)
-    {
-        LL_DEBUGS() << "changed" << LL_ENDL;
-        updateControls(mFloater);
-    }
-}
-
-//static
-void LLFloaterSnapshot::update()
-{
-    LLFloaterSnapshot* inst = findInstance();
-    if (inst != NULL)
-    {
-        inst->impl->updateLivePreview();
-    }
-    else
-    {
-        ImplBase::updatePreviewList(false);
-    }
-}
-
-// static
-LLFloaterSnapshot* LLFloaterSnapshot::findInstance()
-{
-    return LLFloaterReg::findTypedInstance<LLFloaterSnapshot>("snapshot");
-}
-
-// static
-LLFloaterSnapshot* LLFloaterSnapshot::getInstance()
-{
-    return LLFloaterReg::getTypedInstance<LLFloaterSnapshot>("snapshot");
-}
-
-// virtual
-void LLFloaterSnapshot::saveTexture()
-{
-    LL_DEBUGS() << "saveTexture" << LL_ENDL;
-
-    LLSnapshotLivePreview* previewp = getPreviewView();
-    if (!previewp)
-    {
-        llassert(previewp != NULL);
-        return;
-    }
-
-    previewp->saveTexture();
-}
-
-void LLFloaterSnapshot::saveLocal(const snapshot_saved_signal_t::slot_type& success_cb, const snapshot_saved_signal_t::slot_type& failure_cb)
-{
-    LL_DEBUGS() << "saveLocal" << LL_ENDL;
-    LLSnapshotLivePreview* previewp = getPreviewView();
-    llassert(previewp != NULL);
-    if (previewp)
-    {
-        previewp->saveLocal(success_cb, failure_cb);
-    }
-}
-
-void LLFloaterSnapshotBase::postSave()
-{
-    impl->updateControls(this);
-    impl->setStatus(ImplBase::STATUS_WORKING);
-}
-
-// virtual
-void LLFloaterSnapshotBase::postPanelSwitch()
-{
-    impl->updateControls(this);
-
-    // Remove the success/failure indicator whenever user presses a snapshot option button.
-    impl->setStatus(ImplBase::STATUS_READY);
-}
-
-void LLFloaterSnapshotBase::inventorySaveFailed()
-{
-    impl->updateControls(this);
-    impl->setStatus(ImplBase::STATUS_FINISHED, false, "inventory");
-}
-
-LLPointer<LLImageFormatted> LLFloaterSnapshotBase::getImageData()
-{
-    // FIXME: May not work for textures.
-
-    LLSnapshotLivePreview* previewp = getPreviewView();
-    if (!previewp)
-    {
-        llassert(previewp != NULL);
-        return NULL;
-    }
-
-    LLPointer<LLImageFormatted> img = previewp->getFormattedImage();
-    if (!img.get())
-    {
-        LL_WARNS() << "Empty snapshot image data" << LL_ENDL;
-        llassert(img.get() != NULL);
-    }
-
-    return img;
-}
-
-const LLVector3d& LLFloaterSnapshotBase::getPosTakenGlobal()
-{
-    LLSnapshotLivePreview* previewp = getPreviewView();
-    if (!previewp)
-    {
-        llassert(previewp != NULL);
-        return LLVector3d::zero;
-    }
-
-    return previewp->getPosTakenGlobal();
-}
-
-// static
-void LLFloaterSnapshot::setAgentEmail(const std::string& email)
-{
-    LLFloaterSnapshot* instance = findInstance();
-    if (instance)
-    {
-        LLSideTrayPanelContainer* panel_container = instance->getChild<LLSideTrayPanelContainer>("panel_container");
-        LLPanel* postcard_panel = panel_container->getPanelByName("panel_snapshot_postcard");
-        postcard_panel->notify(LLSD().with("agent-email", email));
-    }
-}
-
-///----------------------------------------------------------------------------
-/// Class LLSnapshotFloaterView
-///----------------------------------------------------------------------------
-
-LLSnapshotFloaterView::LLSnapshotFloaterView (const Params& p) : LLFloaterView (p)
-{
-}
-
-LLSnapshotFloaterView::~LLSnapshotFloaterView()
-{
-}
-
-// virtual
-bool LLSnapshotFloaterView::handleKey(KEY key, MASK mask, bool called_from_parent)
-{
-<<<<<<< HEAD
-	// use default handler when not in freeze-frame mode
-	if(!gSavedSettings.getBOOL("FreezeTime"))
-	{
-		return LLFloaterView::handleKey(key, mask, called_from_parent);
-	}
-
-	if (called_from_parent)
-	{
-		// pass all keystrokes down
-		LLFloaterView::handleKey(key, mask, called_from_parent);
-	}
-	else
-	{
-		// bounce keystrokes back down
-		LLFloaterView::handleKey(key, mask, true);
-	}
-	return true;
-=======
-    // use default handler when not in freeze-frame mode
-    if(!gSavedSettings.getBOOL("FreezeTime"))
-    {
-        return LLFloaterView::handleKey(key, mask, called_from_parent);
-    }
-
-    if (called_from_parent)
-    {
-        // pass all keystrokes down
-        LLFloaterView::handleKey(key, mask, called_from_parent);
-    }
-    else
-    {
-        // bounce keystrokes back down
-        LLFloaterView::handleKey(key, mask, TRUE);
-    }
-    return TRUE;
->>>>>>> e1623bb2
-}
-
-// virtual
-bool LLSnapshotFloaterView::handleMouseDown(S32 x, S32 y, MASK mask)
-{
-<<<<<<< HEAD
-	// use default handler when not in freeze-frame mode
-	if(!gSavedSettings.getBOOL("FreezeTime"))
-	{
-		return LLFloaterView::handleMouseDown(x, y, mask);
-	}
-	// give floater a change to handle mouse, else camera tool
-	if (childrenHandleMouseDown(x, y, mask) == NULL)
-	{
-		LLToolMgr::getInstance()->getCurrentTool()->handleMouseDown( x, y, mask );
-	}
-	return true;
-=======
-    // use default handler when not in freeze-frame mode
-    if(!gSavedSettings.getBOOL("FreezeTime"))
-    {
-        return LLFloaterView::handleMouseDown(x, y, mask);
-    }
-    // give floater a change to handle mouse, else camera tool
-    if (childrenHandleMouseDown(x, y, mask) == NULL)
-    {
-        LLToolMgr::getInstance()->getCurrentTool()->handleMouseDown( x, y, mask );
-    }
-    return TRUE;
->>>>>>> e1623bb2
-}
-
-// virtual
-bool LLSnapshotFloaterView::handleMouseUp(S32 x, S32 y, MASK mask)
-{
-<<<<<<< HEAD
-	// use default handler when not in freeze-frame mode
-	if(!gSavedSettings.getBOOL("FreezeTime"))
-	{
-		return LLFloaterView::handleMouseUp(x, y, mask);
-	}
-	// give floater a change to handle mouse, else camera tool
-	if (childrenHandleMouseUp(x, y, mask) == NULL)
-	{
-		LLToolMgr::getInstance()->getCurrentTool()->handleMouseUp( x, y, mask );
-	}
-	return true;
-=======
-    // use default handler when not in freeze-frame mode
-    if(!gSavedSettings.getBOOL("FreezeTime"))
-    {
-        return LLFloaterView::handleMouseUp(x, y, mask);
-    }
-    // give floater a change to handle mouse, else camera tool
-    if (childrenHandleMouseUp(x, y, mask) == NULL)
-    {
-        LLToolMgr::getInstance()->getCurrentTool()->handleMouseUp( x, y, mask );
-    }
-    return TRUE;
->>>>>>> e1623bb2
-}
-
-// virtual
-bool LLSnapshotFloaterView::handleHover(S32 x, S32 y, MASK mask)
-{
-<<<<<<< HEAD
-	// use default handler when not in freeze-frame mode
-	if(!gSavedSettings.getBOOL("FreezeTime"))
-	{
-		return LLFloaterView::handleHover(x, y, mask);
-	}	
-	// give floater a change to handle mouse, else camera tool
-	if (childrenHandleHover(x, y, mask) == NULL)
-	{
-		LLToolMgr::getInstance()->getCurrentTool()->handleHover( x, y, mask );
-	}
-	return true;
-=======
-    // use default handler when not in freeze-frame mode
-    if(!gSavedSettings.getBOOL("FreezeTime"))
-    {
-        return LLFloaterView::handleHover(x, y, mask);
-    }
-    // give floater a change to handle mouse, else camera tool
-    if (childrenHandleHover(x, y, mask) == NULL)
-    {
-        LLToolMgr::getInstance()->getCurrentTool()->handleHover( x, y, mask );
-    }
-    return TRUE;
->>>>>>> e1623bb2
-}+/**
+ * @file llfloatersnapshot.cpp
+ * @brief Snapshot preview window, allowing saving, e-mailing, etc.
+ *
+ * $LicenseInfo:firstyear=2004&license=viewerlgpl$
+ * Second Life Viewer Source Code
+ * Copyright (C) 2016, Linden Research, Inc.
+ *
+ * This library is free software; you can redistribute it and/or
+ * modify it under the terms of the GNU Lesser General Public
+ * License as published by the Free Software Foundation;
+ * version 2.1 of the License only.
+ *
+ * This library is distributed in the hope that it will be useful,
+ * but WITHOUT ANY WARRANTY; without even the implied warranty of
+ * MERCHANTABILITY or FITNESS FOR A PARTICULAR PURPOSE.  See the GNU
+ * Lesser General Public License for more details.
+ *
+ * You should have received a copy of the GNU Lesser General Public
+ * License along with this library; if not, write to the Free Software
+ * Foundation, Inc., 51 Franklin Street, Fifth Floor, Boston, MA  02110-1301  USA
+ *
+ * Linden Research, Inc., 945 Battery Street, San Francisco, CA  94111  USA
+ * $/LicenseInfo$
+ */
+
+#include "llviewerprecompiledheaders.h"
+
+#include "llfloatersnapshot.h"
+
+#include "llfloaterreg.h"
+#include "llimagefiltersmanager.h"
+#include "llcheckboxctrl.h"
+#include "llcombobox.h"
+#include "llpostcard.h"
+#include "llresmgr.h"       // LLLocale
+#include "llsdserialize.h"
+#include "llsidetraypanelcontainer.h"
+#include "llsnapshotlivepreview.h"
+#include "llspinctrl.h"
+#include "llviewercontrol.h"
+#include "lltoolfocus.h"
+#include "lltoolmgr.h"
+#include "llwebprofile.h"
+
+///----------------------------------------------------------------------------
+/// Local function declarations, constants, enums, and typedefs
+///----------------------------------------------------------------------------
+LLSnapshotFloaterView* gSnapshotFloaterView = NULL;
+
+const F32 AUTO_SNAPSHOT_TIME_DELAY = 1.f;
+
+const S32 MAX_POSTCARD_DATASIZE = 1572864; // 1.5 megabyte, similar to simulator limit
+const S32 MAX_TEXTURE_SIZE = 512 ; //max upload texture size 512 * 512
+
+static LLDefaultChildRegistry::Register<LLSnapshotFloaterView> r("snapshot_floater_view");
+
+// virtual
+LLPanelSnapshot* LLFloaterSnapshot::Impl::getActivePanel(LLFloaterSnapshotBase* floater, bool ok_if_not_found)
+{
+    LLSideTrayPanelContainer* panel_container = floater->getChild<LLSideTrayPanelContainer>("panel_container");
+    LLPanelSnapshot* active_panel = dynamic_cast<LLPanelSnapshot*>(panel_container->getCurrentPanel());
+    if (!ok_if_not_found)
+    {
+        llassert_always(active_panel != NULL);
+    }
+    return active_panel;
+}
+
+// virtual
+LLSnapshotModel::ESnapshotType LLFloaterSnapshotBase::ImplBase::getActiveSnapshotType(LLFloaterSnapshotBase* floater)
+{
+    LLPanelSnapshot* spanel = getActivePanel(floater);
+
+    //return type;
+    if (spanel)
+    {
+        return spanel->getSnapshotType();
+    }
+    return LLSnapshotModel::SNAPSHOT_WEB;
+}
+
+// virtual
+LLSnapshotModel::ESnapshotFormat LLFloaterSnapshot::Impl::getImageFormat(LLFloaterSnapshotBase* floater)
+{
+    LLPanelSnapshot* active_panel = getActivePanel(floater);
+    // FIXME: if the default is not PNG, profile uploads may fail.
+    return active_panel ? active_panel->getImageFormat() : LLSnapshotModel::SNAPSHOT_FORMAT_PNG;
+}
+
+LLSpinCtrl* LLFloaterSnapshot::Impl::getWidthSpinner(LLFloaterSnapshotBase* floater)
+{
+    LLPanelSnapshot* active_panel = getActivePanel(floater);
+    return active_panel ? active_panel->getWidthSpinner() : floater->getChild<LLSpinCtrl>("snapshot_width");
+}
+
+LLSpinCtrl* LLFloaterSnapshot::Impl::getHeightSpinner(LLFloaterSnapshotBase* floater)
+{
+    LLPanelSnapshot* active_panel = getActivePanel(floater);
+    return active_panel ? active_panel->getHeightSpinner() : floater->getChild<LLSpinCtrl>("snapshot_height");
+}
+
+void LLFloaterSnapshot::Impl::enableAspectRatioCheckbox(LLFloaterSnapshotBase* floater, bool enable)
+{
+    LLPanelSnapshot* active_panel = getActivePanel(floater);
+    if (active_panel)
+    {
+        active_panel->enableAspectRatioCheckbox(enable);
+    }
+}
+
+void LLFloaterSnapshot::Impl::setAspectRatioCheckboxValue(LLFloaterSnapshotBase* floater, bool checked)
+{
+    LLPanelSnapshot* active_panel = getActivePanel(floater);
+    if (active_panel)
+    {
+        active_panel->getChild<LLUICtrl>(active_panel->getAspectRatioCBName())->setValue(checked);
+    }
+}
+
+LLSnapshotLivePreview* LLFloaterSnapshotBase::getPreviewView()
+{
+    return impl->getPreviewView();
+}
+
+LLSnapshotLivePreview* LLFloaterSnapshotBase::ImplBase::getPreviewView()
+{
+    LLSnapshotLivePreview* previewp = (LLSnapshotLivePreview*)mPreviewHandle.get();
+    return previewp;
+}
+
+// virtual
+LLSnapshotModel::ESnapshotLayerType LLFloaterSnapshot::Impl::getLayerType(LLFloaterSnapshotBase* floater)
+{
+    LLSnapshotModel::ESnapshotLayerType type = LLSnapshotModel::SNAPSHOT_TYPE_COLOR;
+    LLSD value = floater->getChild<LLUICtrl>("layer_types")->getValue();
+    const std::string id = value.asString();
+    if (id == "colors")
+        type = LLSnapshotModel::SNAPSHOT_TYPE_COLOR;
+    else if (id == "depth")
+        type = LLSnapshotModel::SNAPSHOT_TYPE_DEPTH;
+    return type;
+}
+
+void LLFloaterSnapshot::Impl::setResolution(LLFloaterSnapshotBase* floater, const std::string& comboname)
+{
+    LLComboBox* combo = floater->getChild<LLComboBox>(comboname);
+        combo->setVisible(true);
+    updateResolution(combo, floater, false); // to sync spinners with combo
+}
+
+//virtual
+void LLFloaterSnapshotBase::ImplBase::updateLayout(LLFloaterSnapshotBase* floaterp)
+{
+    LLSnapshotLivePreview* previewp = getPreviewView();
+
+    //BD - Automatically calculate the size of our snapshot window to enlarge
+    //     the snapshot preview to its maximum size, this is especially helpfull
+    //     for pretty much every aspect ratio other than 1:1.
+    F32 panel_width = 400.f * gViewerWindow->getWorldViewAspectRatio();
+
+    //BD - Make sure we clamp at 700 here because 700 would be for 16:9 which we
+    //     consider the maximum. Everything bigger will be clamped and will have
+    //     a slightly smaller preview window which most likely won't fill up the
+    //     whole snapshot floater as it should.
+    if(panel_width > 700.f)
+    {
+        panel_width = 700.f;
+    }
+
+    S32 floater_width = 224.f;
+    if(mAdvanced)
+    {
+        floater_width = floater_width + panel_width;
+    }
+
+    LLUICtrl* thumbnail_placeholder = floaterp->getChild<LLUICtrl>("thumbnail_placeholder");
+    thumbnail_placeholder->setVisible(mAdvanced);
+
+    floaterp->getChild<LLUICtrl>("image_res_text")->setVisible(mAdvanced);
+    floaterp->getChild<LLUICtrl>("file_size_label")->setVisible(mAdvanced);
+    if (floaterp->hasChild("360_label", true))
+    {
+        floaterp->getChild<LLUICtrl>("360_label")->setVisible(mAdvanced);
+    }
+    if (!mSkipReshaping)
+    {
+        thumbnail_placeholder->reshape(panel_width, thumbnail_placeholder->getRect().getHeight());
+        if (!floaterp->isMinimized())
+        {
+            floaterp->reshape(floater_width, floaterp->getRect().getHeight());
+        }
+    }
+
+    bool use_freeze_frame = floaterp->getChild<LLUICtrl>("freeze_frame_check")->getValue().asBoolean();
+
+    if (use_freeze_frame)
+    {
+        // stop all mouse events at fullscreen preview layer
+        floaterp->getParent()->setMouseOpaque(true);
+
+        // shrink to smaller layout
+        // *TODO: unneeded?
+        floaterp->reshape(floaterp->getRect().getWidth(), floaterp->getRect().getHeight());
+
+        // can see and interact with fullscreen preview now
+        if (previewp)
+        {
+            previewp->setVisible(true);
+            previewp->setEnabled(true);
+        }
+
+        //RN: freeze all avatars
+        LLCharacter* avatarp;
+        for (std::vector<LLCharacter*>::iterator iter = LLCharacter::sInstances.begin();
+            iter != LLCharacter::sInstances.end(); ++iter)
+        {
+            avatarp = *iter;
+            floaterp->impl->mAvatarPauseHandles.push_back(avatarp->requestPause());
+        }
+
+        // freeze everything else
+        gSavedSettings.setBOOL("FreezeTime", true);
+
+        if (LLToolMgr::getInstance()->getCurrentToolset() != gCameraToolset)
+        {
+            floaterp->impl->mLastToolset = LLToolMgr::getInstance()->getCurrentToolset();
+            LLToolMgr::getInstance()->setCurrentToolset(gCameraToolset);
+        }
+    }
+    else // turning off freeze frame mode
+    {
+        floaterp->getParent()->setMouseOpaque(false);
+        // *TODO: unneeded?
+        floaterp->reshape(floaterp->getRect().getWidth(), floaterp->getRect().getHeight());
+        if (previewp)
+        {
+            previewp->setVisible(false);
+            previewp->setEnabled(false);
+        }
+
+        //RN: thaw all avatars
+        floaterp->impl->mAvatarPauseHandles.clear();
+
+        // thaw everything else
+        gSavedSettings.setBOOL("FreezeTime", false);
+
+        // restore last tool (e.g. pie menu, etc)
+        if (floaterp->impl->mLastToolset)
+        {
+            LLToolMgr::getInstance()->setCurrentToolset(floaterp->impl->mLastToolset);
+        }
+    }
+}
+
+// This is the main function that keeps all the GUI controls in sync with the saved settings.
+// It should be called anytime a setting is changed that could affect the controls.
+// No other methods should be changing any of the controls directly except for helpers called by this method.
+// The basic pattern for programmatically changing the GUI settings is to first set the
+// appropriate saved settings and then call this method to sync the GUI with them.
+// FIXME: The above comment seems obsolete now.
+// virtual
+void LLFloaterSnapshot::Impl::updateControls(LLFloaterSnapshotBase* floater)
+{
+    LLSnapshotModel::ESnapshotType shot_type = getActiveSnapshotType(floater);
+    LLSnapshotModel::ESnapshotFormat shot_format = (LLSnapshotModel::ESnapshotFormat)gSavedSettings.getS32("SnapshotFormat");
+    LLSnapshotModel::ESnapshotLayerType layer_type = getLayerType(floater);
+
+    floater->getChild<LLComboBox>("local_format_combo")->selectNthItem(gSavedSettings.getS32("SnapshotFormat"));
+    floater->getChildView("layer_types")->setEnabled(shot_type == LLSnapshotModel::SNAPSHOT_LOCAL);
+
+    LLPanelSnapshot* active_panel = getActivePanel(floater);
+    if (active_panel)
+    {
+        LLSpinCtrl* width_ctrl = getWidthSpinner(floater);
+        LLSpinCtrl* height_ctrl = getHeightSpinner(floater);
+
+        // Initialize spinners.
+        if (width_ctrl->getValue().asInteger() == 0)
+        {
+            S32 w = gViewerWindow->getWindowWidthRaw();
+            LL_DEBUGS() << "Initializing width spinner (" << width_ctrl->getName() << "): " << w << LL_ENDL;
+            width_ctrl->setValue(w);
+            if (getActiveSnapshotType(floater) == LLSnapshotModel::SNAPSHOT_TEXTURE)
+            {
+                width_ctrl->setIncrement(w >> 1);
+            }
+        }
+        if (height_ctrl->getValue().asInteger() == 0)
+        {
+            S32 h = gViewerWindow->getWindowHeightRaw();
+            LL_DEBUGS() << "Initializing height spinner (" << height_ctrl->getName() << "): " << h << LL_ENDL;
+            height_ctrl->setValue(h);
+            if (getActiveSnapshotType(floater) == LLSnapshotModel::SNAPSHOT_TEXTURE)
+            {
+                height_ctrl->setIncrement(h >> 1);
+            }
+        }
+
+        // Clamp snapshot resolution to window size when showing UI or HUD in snapshot.
+        if (gSavedSettings.getBOOL("RenderUIInSnapshot") || gSavedSettings.getBOOL("RenderHUDInSnapshot"))
+        {
+            S32 width = gViewerWindow->getWindowWidthRaw();
+            S32 height = gViewerWindow->getWindowHeightRaw();
+
+            width_ctrl->setMaxValue(width);
+
+            height_ctrl->setMaxValue(height);
+
+            if (width_ctrl->getValue().asInteger() > width)
+            {
+                width_ctrl->forceSetValue(width);
+            }
+            if (height_ctrl->getValue().asInteger() > height)
+            {
+                height_ctrl->forceSetValue(height);
+            }
+        }
+        else
+        {
+            width_ctrl->setMaxValue(MAX_SNAPSHOT_IMAGE_SIZE);
+            height_ctrl->setMaxValue(MAX_SNAPSHOT_IMAGE_SIZE);
+        }
+    }
+
+    LLSnapshotLivePreview* previewp = getPreviewView();
+    bool got_bytes = previewp && previewp->getDataSize() > 0;
+    bool got_snap = previewp && previewp->getSnapshotUpToDate();
+
+    // *TODO: Separate maximum size for Web images from postcards
+    LL_DEBUGS() << "Is snapshot up-to-date? " << got_snap << LL_ENDL;
+
+    LLLocale locale(LLLocale::USER_LOCALE);
+    std::string bytes_string;
+    if (got_snap)
+    {
+        LLResMgr::getInstance()->getIntegerString(bytes_string, (previewp->getDataSize()) >> 10 );
+    }
+
+    // Update displayed image resolution.
+    LLTextBox* image_res_tb = floater->getChild<LLTextBox>("image_res_text");
+    image_res_tb->setVisible(got_snap);
+    if (got_snap)
+    {
+        image_res_tb->setTextArg("[WIDTH]", llformat("%d", previewp->getEncodedImageWidth()));
+        image_res_tb->setTextArg("[HEIGHT]", llformat("%d", previewp->getEncodedImageHeight()));
+    }
+
+    floater->getChild<LLUICtrl>("file_size_label")->setTextArg("[SIZE]", got_snap ? bytes_string : floater->getString("unknown"));
+    floater->getChild<LLUICtrl>("file_size_label")->setColor(
+            shot_type == LLSnapshotModel::SNAPSHOT_POSTCARD
+            && got_bytes
+            && previewp->getDataSize() > MAX_POSTCARD_DATASIZE ? LLUIColor(LLColor4::red) : LLUIColorTable::instance().getColor( "LabelTextColor" ));
+
+    // Update the width and height spinners based on the corresponding resolution combos. (?)
+    switch(shot_type)
+    {
+      case LLSnapshotModel::SNAPSHOT_WEB:
+        layer_type = LLSnapshotModel::SNAPSHOT_TYPE_COLOR;
+        floater->getChild<LLUICtrl>("layer_types")->setValue("colors");
+        setResolution(floater, "profile_size_combo");
+        break;
+      case LLSnapshotModel::SNAPSHOT_POSTCARD:
+        layer_type = LLSnapshotModel::SNAPSHOT_TYPE_COLOR;
+        floater->getChild<LLUICtrl>("layer_types")->setValue("colors");
+        setResolution(floater, "postcard_size_combo");
+        break;
+      case LLSnapshotModel::SNAPSHOT_TEXTURE:
+        layer_type = LLSnapshotModel::SNAPSHOT_TYPE_COLOR;
+        floater->getChild<LLUICtrl>("layer_types")->setValue("colors");
+        setResolution(floater, "texture_size_combo");
+        break;
+      case  LLSnapshotModel::SNAPSHOT_LOCAL:
+        setResolution(floater, "local_size_combo");
+        break;
+      default:
+        break;
+    }
+    setAspectRatioCheckboxValue(floater, !floater->impl->mAspectRatioCheckOff && gSavedSettings.getBOOL("KeepAspectForSnapshot"));
+
+    if (previewp)
+    {
+        previewp->setSnapshotType(shot_type);
+        previewp->setSnapshotFormat(shot_format);
+        previewp->setSnapshotBufferType(layer_type);
+    }
+
+    LLPanelSnapshot* current_panel = Impl::getActivePanel(floater);
+    if (current_panel)
+    {
+        LLSD info;
+        info["have-snapshot"] = got_snap;
+        current_panel->updateControls(info);
+    }
+    LL_DEBUGS() << "finished updating controls" << LL_ENDL;
+}
+
+//virtual
+void LLFloaterSnapshotBase::ImplBase::setStatus(EStatus status, bool ok, const std::string& msg)
+{
+    switch (status)
+    {
+    case STATUS_READY:
+        setWorking(false);
+        setFinished(false);
+        break;
+    case STATUS_WORKING:
+        setWorking(true);
+        setFinished(false);
+        break;
+    case STATUS_FINISHED:
+        setWorking(false);
+        setFinished(true, ok, msg);
+        break;
+    }
+
+    mStatus = status;
+}
+
+// virtual
+void LLFloaterSnapshotBase::ImplBase::setNeedRefresh(bool need)
+{
+    if (!mFloater) return;
+
+    // Don't display the "Refresh to save" message if we're in auto-refresh mode.
+    if (gSavedSettings.getBOOL("AutoSnapshot"))
+    {
+        need = false;
+    }
+
+    mFloater->setRefreshLabelVisible(need);
+    mNeedRefresh = need;
+}
+
+// virtual
+void LLFloaterSnapshotBase::ImplBase::checkAutoSnapshot(LLSnapshotLivePreview* previewp, bool update_thumbnail)
+{
+    if (previewp)
+    {
+        bool autosnap = gSavedSettings.getBOOL("AutoSnapshot");
+        LL_DEBUGS() << "updating " << (autosnap ? "snapshot" : "thumbnail") << LL_ENDL;
+        previewp->updateSnapshot(autosnap, update_thumbnail, autosnap ? AUTO_SNAPSHOT_TIME_DELAY : 0.f);
+    }
+}
+
+// static
+void LLFloaterSnapshotBase::ImplBase::onClickNewSnapshot(void* data)
+{
+    LLFloaterSnapshotBase* floater = (LLFloaterSnapshotBase *)data;
+    LLSnapshotLivePreview* previewp = floater->getPreviewView();
+    if (previewp)
+    {
+        floater->impl->setStatus(ImplBase::STATUS_READY);
+        LL_DEBUGS() << "updating snapshot" << LL_ENDL;
+        previewp->mForceUpdateSnapshot = true;
+    }
+}
+
+// static
+void LLFloaterSnapshotBase::ImplBase::onClickAutoSnap(LLUICtrl *ctrl, void* data)
+{
+    LLCheckBoxCtrl *check = (LLCheckBoxCtrl *)ctrl;
+    gSavedSettings.setBOOL( "AutoSnapshot", check->get() );
+
+    LLFloaterSnapshotBase *view = (LLFloaterSnapshotBase *)data;
+    if (view)
+    {
+        view->impl->checkAutoSnapshot(view->getPreviewView());
+        view->impl->updateControls(view);
+    }
+}
+
+// static
+void LLFloaterSnapshotBase::ImplBase::onClickNoPost(LLUICtrl *ctrl, void* data)
+{
+    bool no_post = ((LLCheckBoxCtrl*)ctrl)->get();
+    gSavedSettings.setBOOL("RenderSnapshotNoPost", no_post);
+
+    LLFloaterSnapshotBase* view = (LLFloaterSnapshotBase*)data;
+    view->getPreviewView()->updateSnapshot(true, true);
+    view->impl->updateControls(view);
+}
+
+// static
+void LLFloaterSnapshotBase::ImplBase::onClickFilter(LLUICtrl *ctrl, void* data)
+{
+    LLFloaterSnapshotBase *view = (LLFloaterSnapshotBase *)data;
+    if (view)
+    {
+        view->impl->updateControls(view);
+        LLSnapshotLivePreview* previewp = view->getPreviewView();
+        if (previewp)
+        {
+            view->impl->checkAutoSnapshot(previewp);
+            // Note : index 0 of the filter drop down is assumed to be "No filter" in whichever locale
+            LLComboBox* filterbox = static_cast<LLComboBox *>(view->getChild<LLComboBox>("filters_combobox"));
+            std::string filter_name = (filterbox->getCurrentIndex() ? filterbox->getSimple() : "");
+            previewp->setFilter(filter_name);
+            previewp->updateSnapshot(true);
+        }
+    }
+}
+
+// static
+void LLFloaterSnapshotBase::ImplBase::onClickUICheck(LLUICtrl *ctrl, void* data)
+{
+    LLCheckBoxCtrl *check = (LLCheckBoxCtrl *)ctrl;
+    gSavedSettings.setBOOL( "RenderUIInSnapshot", check->get() );
+
+    LLFloaterSnapshot *view = (LLFloaterSnapshot *)data;
+    if (view)
+    {
+        LLSnapshotLivePreview* previewp = view->getPreviewView();
+        if(previewp)
+        {
+            previewp->updateSnapshot(true, true);
+        }
+        view->impl->updateControls(view);
+    }
+}
+
+// static
+void LLFloaterSnapshotBase::ImplBase::onClickHUDCheck(LLUICtrl *ctrl, void* data)
+{
+    LLCheckBoxCtrl *check = (LLCheckBoxCtrl *)ctrl;
+    gSavedSettings.setBOOL( "RenderHUDInSnapshot", check->get() );
+
+    LLFloaterSnapshot *view = (LLFloaterSnapshot *)data;
+    if (view)
+    {
+        LLSnapshotLivePreview* previewp = view->getPreviewView();
+        if(previewp)
+        {
+            previewp->updateSnapshot(true, true);
+        }
+        view->impl->updateControls(view);
+    }
+}
+
+void LLFloaterSnapshot::Impl::applyKeepAspectCheck(LLFloaterSnapshotBase* view, bool checked)
+{
+    gSavedSettings.setBOOL("KeepAspectForSnapshot", checked);
+
+    if (view)
+    {
+        LLPanelSnapshot* active_panel = getActivePanel(view);
+        if (checked && active_panel)
+        {
+            LLComboBox* combo = view->getChild<LLComboBox>(active_panel->getImageSizeComboName());
+            combo->setCurrentByIndex(combo->getItemCount() - 1); // "custom" is always the last index
+        }
+
+        LLSnapshotLivePreview* previewp = getPreviewView() ;
+        if(previewp)
+        {
+            previewp->mKeepAspectRatio = gSavedSettings.getBOOL("KeepAspectForSnapshot") ;
+
+            S32 w, h ;
+            previewp->getSize(w, h) ;
+            updateSpinners(view, previewp, w, h, true); // may change w and h
+
+            LL_DEBUGS() << "updating thumbnail" << LL_ENDL;
+            previewp->setSize(w, h) ;
+            previewp->updateSnapshot(true);
+            checkAutoSnapshot(previewp, true);
+        }
+    }
+}
+
+// static
+void LLFloaterSnapshotBase::ImplBase::onCommitFreezeFrame(LLUICtrl* ctrl, void* data)
+{
+    LLCheckBoxCtrl* check_box = (LLCheckBoxCtrl*)ctrl;
+    LLFloaterSnapshotBase *view = (LLFloaterSnapshotBase *)data;
+    LLSnapshotLivePreview* previewp = view->getPreviewView();
+
+    if (!view || !check_box || !previewp)
+    {
+        return;
+    }
+
+    gSavedSettings.setBOOL("UseFreezeFrame", check_box->get());
+
+    if (check_box->get())
+    {
+        previewp->prepareFreezeFrame();
+    }
+
+    view->impl->updateLayout(view);
+}
+
+void LLFloaterSnapshot::Impl::checkAspectRatio(LLFloaterSnapshotBase *view, S32 index)
+{
+    LLSnapshotLivePreview *previewp = getPreviewView() ;
+
+    // Don't round texture sizes; textures are commonly stretched in world, profiles, etc and need to be "squashed" during upload, not cropped here
+    if (LLSnapshotModel::SNAPSHOT_TEXTURE == getActiveSnapshotType(view))
+    {
+        previewp->mKeepAspectRatio = false ;
+        return ;
+    }
+
+    bool keep_aspect = false, enable_cb = false;
+
+    if (0 == index) // current window size
+    {
+        enable_cb = false;
+        keep_aspect = true;
+    }
+    else if (-1 == index) // custom
+    {
+        enable_cb = true;
+        keep_aspect = gSavedSettings.getBOOL("KeepAspectForSnapshot");
+    }
+    else // predefined resolution
+    {
+        enable_cb = false;
+        keep_aspect = false;
+    }
+
+    view->impl->mAspectRatioCheckOff = !enable_cb;
+
+    if (previewp)
+    {
+        previewp->mKeepAspectRatio = keep_aspect;
+    }
+}
+
+// Show/hide upload progress indicators.
+void LLFloaterSnapshotBase::ImplBase::setWorking(bool working)
+{
+    LLUICtrl* working_lbl = mFloater->getChild<LLUICtrl>("working_lbl");
+    working_lbl->setVisible(working);
+    mFloater->getChild<LLUICtrl>("working_indicator")->setVisible(working);
+
+    if (working)
+    {
+        const std::string panel_name = getActivePanel(mFloater, false)->getName();
+        const std::string prefix = panel_name.substr(getSnapshotPanelPrefix().size());
+        std::string progress_text = mFloater->getString(prefix + "_" + "progress_str");
+        working_lbl->setValue(progress_text);
+    }
+
+    // All controls should be disabled while posting.
+    mFloater->setCtrlsEnabled(!working);
+    LLPanelSnapshot* active_panel = getActivePanel(mFloater);
+    if (active_panel)
+    {
+        active_panel->enableControls(!working);
+    }
+}
+
+//virtual
+std::string LLFloaterSnapshot::Impl::getSnapshotPanelPrefix()
+{
+    return "panel_snapshot_";
+}
+
+// Show/hide upload status message.
+// virtual
+void LLFloaterSnapshot::Impl::setFinished(bool finished, bool ok, const std::string& msg)
+{
+    mFloater->setSuccessLabelPanelVisible(finished && ok);
+    mFloater->setFailureLabelPanelVisible(finished && !ok);
+
+    if (finished)
+    {
+        LLUICtrl* finished_lbl = mFloater->getChild<LLUICtrl>(ok ? "succeeded_lbl" : "failed_lbl");
+        std::string result_text = mFloater->getString(msg + "_" + (ok ? "succeeded_str" : "failed_str"));
+        finished_lbl->setValue(result_text);
+    }
+}
+
+// Apply a new resolution selected from the given combobox.
+void LLFloaterSnapshot::Impl::updateResolution(LLUICtrl* ctrl, void* data, bool do_update)
+{
+    LLComboBox* combobox = (LLComboBox*)ctrl;
+    LLFloaterSnapshot *view = (LLFloaterSnapshot *)data;
+
+    if (!view || !combobox)
+    {
+        llassert(view && combobox);
+        return;
+    }
+
+    std::string sdstring = combobox->getSelectedValue();
+    LLSD sdres;
+    std::stringstream sstream(sdstring);
+    LLSDSerialize::fromNotation(sdres, sstream, sdstring.size());
+
+    S32 width = sdres[0];
+    S32 height = sdres[1];
+
+    LLSnapshotLivePreview* previewp = getPreviewView();
+    if (previewp && combobox->getCurrentIndex() >= 0)
+    {
+        S32 original_width = 0 , original_height = 0 ;
+        previewp->getSize(original_width, original_height) ;
+
+        if (gSavedSettings.getBOOL("RenderUIInSnapshot") || gSavedSettings.getBOOL("RenderHUDInSnapshot"))
+        { //clamp snapshot resolution to window size when showing UI or HUD in snapshot
+            width = llmin(width, gViewerWindow->getWindowWidthRaw());
+            height = llmin(height, gViewerWindow->getWindowHeightRaw());
+        }
+
+        if (width == 0 || height == 0)
+        {
+            // take resolution from current window size
+            LL_DEBUGS() << "Setting preview res from window: " << gViewerWindow->getWindowWidthRaw() << "x" << gViewerWindow->getWindowHeightRaw() << LL_ENDL;
+            previewp->setSize(gViewerWindow->getWindowWidthRaw(), gViewerWindow->getWindowHeightRaw());
+        }
+        else if (width == -1 || height == -1)
+        {
+            // load last custom value
+            S32 new_width = 0, new_height = 0;
+            LLPanelSnapshot* spanel = getActivePanel(view);
+            if (spanel)
+            {
+                LL_DEBUGS() << "Loading typed res from panel " << spanel->getName() << LL_ENDL;
+                new_width = spanel->getTypedPreviewWidth();
+                new_height = spanel->getTypedPreviewHeight();
+
+                // Limit custom size for inventory snapshots to 512x512 px.
+                if (getActiveSnapshotType(view) == LLSnapshotModel::SNAPSHOT_TEXTURE)
+                {
+                    new_width = llmin(new_width, MAX_TEXTURE_SIZE);
+                    new_height = llmin(new_height, MAX_TEXTURE_SIZE);
+                }
+            }
+            else
+            {
+                LL_DEBUGS() << "No custom res chosen, setting preview res from window: "
+                    << gViewerWindow->getWindowWidthRaw() << "x" << gViewerWindow->getWindowHeightRaw() << LL_ENDL;
+                new_width = gViewerWindow->getWindowWidthRaw();
+                new_height = gViewerWindow->getWindowHeightRaw();
+            }
+
+            llassert(new_width > 0 && new_height > 0);
+            previewp->setSize(new_width, new_height);
+        }
+        else
+        {
+            // use the resolution from the selected pre-canned drop-down choice
+            LL_DEBUGS() << "Setting preview res selected from combo: " << width << "x" << height << LL_ENDL;
+            previewp->setSize(width, height);
+        }
+
+        checkAspectRatio(view, width) ;
+
+        previewp->getSize(width, height);
+
+        // We use the height spinner here because we come here via the aspect ratio
+        // checkbox as well and we want height always changing to width by default.
+        // If we use the width spinner we would change width according to height by
+        // default, that is not what we want.
+        updateSpinners(view, previewp, width, height, !getHeightSpinner(view)->isDirty()); // may change width and height
+
+        if(getWidthSpinner(view)->getValue().asInteger() != width || getHeightSpinner(view)->getValue().asInteger() != height)
+        {
+            getWidthSpinner(view)->setValue(width);
+            getHeightSpinner(view)->setValue(height);
+            if (getActiveSnapshotType(view) == LLSnapshotModel::SNAPSHOT_TEXTURE)
+            {
+                getWidthSpinner(view)->setIncrement(width >> 1);
+                getHeightSpinner(view)->setIncrement(height >> 1);
+            }
+        }
+
+        if(original_width != width || original_height != height)
+        {
+            previewp->setSize(width, height);
+
+            // hide old preview as the aspect ratio could be wrong
+            checkAutoSnapshot(previewp, false);
+            LL_DEBUGS() << "updating thumbnail" << LL_ENDL;
+            // Don't update immediately, give window chance to redraw
+            getPreviewView()->updateSnapshot(true, false, 1.f);
+            if(do_update)
+            {
+                LL_DEBUGS() << "Will update controls" << LL_ENDL;
+                updateControls(view);
+            }
+        }
+    }
+}
+
+// static
+void LLFloaterSnapshot::Impl::onCommitLayerTypes(LLUICtrl* ctrl, void*data)
+{
+    LLComboBox* combobox = (LLComboBox*)ctrl;
+
+    LLFloaterSnapshot *view = (LLFloaterSnapshot *)data;
+
+    if (view)
+    {
+        LLSnapshotLivePreview* previewp = view->getPreviewView();
+        if (previewp)
+        {
+            previewp->setSnapshotBufferType((LLSnapshotModel::ESnapshotLayerType)combobox->getCurrentIndex());
+        }
+        view->impl->checkAutoSnapshot(previewp, true);
+        previewp->updateSnapshot(true, true);
+    }
+}
+
+void LLFloaterSnapshot::Impl::onImageQualityChange(LLFloaterSnapshotBase* view, S32 quality_val)
+{
+    LLSnapshotLivePreview* previewp = getPreviewView();
+    if (previewp)
+    {
+        previewp->setSnapshotQuality(quality_val);
+    }
+}
+
+void LLFloaterSnapshot::Impl::onImageFormatChange(LLFloaterSnapshotBase* view)
+{
+    if (view)
+    {
+        gSavedSettings.setS32("SnapshotFormat", getImageFormat(view));
+        LL_DEBUGS() << "image format changed, updating snapshot" << LL_ENDL;
+        getPreviewView()->updateSnapshot(true);
+        updateControls(view);
+    }
+}
+
+// Sets the named size combo to "custom" mode.
+void LLFloaterSnapshot::Impl::comboSetCustom(LLFloaterSnapshotBase* floater, const std::string& comboname)
+{
+    LLComboBox* combo = floater->getChild<LLComboBox>(comboname);
+    combo->setCurrentByIndex(combo->getItemCount() - 1); // "custom" is always the last index
+    checkAspectRatio(floater, -1); // -1 means custom
+}
+
+// Update supplied width and height according to the constrain proportions flag; limit them by max_val.
+bool LLFloaterSnapshot::Impl::checkImageSize(LLSnapshotLivePreview* previewp, S32& width, S32& height, bool isWidthChanged, S32 max_value)
+{
+    S32 w = width ;
+    S32 h = height ;
+
+    if(previewp && previewp->mKeepAspectRatio)
+    {
+        if(gViewerWindow->getWindowWidthRaw() < 1 || gViewerWindow->getWindowHeightRaw() < 1)
+        {
+            return false ;
+        }
+
+        //aspect ratio of the current window
+        F32 aspect_ratio = (F32)gViewerWindow->getWindowWidthRaw() / gViewerWindow->getWindowHeightRaw() ;
+
+        //change another value proportionally
+        if(isWidthChanged)
+        {
+            height = ll_round(width / aspect_ratio) ;
+        }
+        else
+        {
+            width = ll_round(height * aspect_ratio) ;
+        }
+
+        //bound w/h by the max_value
+        if(width > max_value || height > max_value)
+        {
+            if(width > height)
+            {
+                width = max_value ;
+                height = (S32)(width / aspect_ratio) ;
+            }
+            else
+            {
+                height = max_value ;
+                width = (S32)(height * aspect_ratio) ;
+            }
+        }
+    }
+
+    return (w != width || h != height) ;
+}
+
+void LLFloaterSnapshot::Impl::setImageSizeSpinnersValues(LLFloaterSnapshotBase* view, S32 width, S32 height)
+{
+    getWidthSpinner(view)->forceSetValue(width);
+    getHeightSpinner(view)->forceSetValue(height);
+    if (getActiveSnapshotType(view) == LLSnapshotModel::SNAPSHOT_TEXTURE)
+    {
+        getWidthSpinner(view)->setIncrement(width >> 1);
+        getHeightSpinner(view)->setIncrement(height >> 1);
+    }
+}
+
+void LLFloaterSnapshot::Impl::updateSpinners(LLFloaterSnapshotBase* view, LLSnapshotLivePreview* previewp, S32& width, S32& height, bool is_width_changed)
+{
+    getWidthSpinner(view)->resetDirty();
+    getHeightSpinner(view)->resetDirty();
+    if (checkImageSize(previewp, width, height, is_width_changed, previewp->getMaxImageSize()))
+    {
+        setImageSizeSpinnersValues(view, width, height);
+    }
+}
+
+void LLFloaterSnapshot::Impl::applyCustomResolution(LLFloaterSnapshotBase* view, S32 w, S32 h)
+{
+    LL_DEBUGS() << "applyCustomResolution(" << w << ", " << h << ")" << LL_ENDL;
+    if (!view) return;
+
+    LLSnapshotLivePreview* previewp = getPreviewView();
+    if (previewp)
+    {
+        S32 curw,curh;
+        previewp->getSize(curw, curh);
+
+        if (w != curw || h != curh)
+        {
+            //if to upload a snapshot, process spinner input in a special way.
+            previewp->setMaxImageSize((S32) getWidthSpinner(view)->getMaxValue()) ;
+
+            previewp->setSize(w,h);
+            checkAutoSnapshot(previewp, false);
+            comboSetCustom(view, "profile_size_combo");
+            comboSetCustom(view, "postcard_size_combo");
+            comboSetCustom(view, "texture_size_combo");
+            comboSetCustom(view, "local_size_combo");
+            LL_DEBUGS() << "applied custom resolution, updating thumbnail" << LL_ENDL;
+            previewp->updateSnapshot(true);
+        }
+    }
+}
+
+// static
+void LLFloaterSnapshot::Impl::onSnapshotUploadFinished(LLFloaterSnapshotBase* floater, bool status)
+{
+    floater->impl->setStatus(STATUS_FINISHED, status, "profile");
+}
+
+// static
+void LLFloaterSnapshot::Impl::onSendingPostcardFinished(LLFloaterSnapshotBase* floater, bool status)
+{
+    floater->impl->setStatus(STATUS_FINISHED, status, "postcard");
+}
+
+///----------------------------------------------------------------------------
+/// Class LLFloaterSnapshotBase
+///----------------------------------------------------------------------------
+
+// Default constructor
+LLFloaterSnapshotBase::LLFloaterSnapshotBase(const LLSD& key)
+    : LLFloater(key),
+      mRefreshBtn(NULL),
+      mRefreshLabel(NULL),
+      mSucceessLblPanel(NULL),
+      mFailureLblPanel(NULL)
+{
+}
+
+LLFloaterSnapshotBase::~LLFloaterSnapshotBase()
+{
+    if (impl->mPreviewHandle.get()) impl->mPreviewHandle.get()->die();
+
+    //unfreeze everything else
+    gSavedSettings.setBOOL("FreezeTime", false);
+
+    if (impl->mLastToolset)
+    {
+        LLToolMgr::getInstance()->setCurrentToolset(impl->mLastToolset);
+    }
+
+    delete impl;
+}
+
+///----------------------------------------------------------------------------
+/// Class LLFloaterSnapshot
+///----------------------------------------------------------------------------
+
+// Default constructor
+LLFloaterSnapshot::LLFloaterSnapshot(const LLSD& key)
+    : LLFloaterSnapshotBase(key)
+{
+    impl = new Impl(this);
+}
+
+LLFloaterSnapshot::~LLFloaterSnapshot()
+{
+}
+
+// virtual
+bool LLFloaterSnapshot::postBuild()
+{
+    mRefreshBtn = getChild<LLUICtrl>("new_snapshot_btn");
+    childSetAction("new_snapshot_btn", ImplBase::onClickNewSnapshot, this);
+    mRefreshLabel = getChild<LLUICtrl>("refresh_lbl");
+    mSucceessLblPanel = getChild<LLUICtrl>("succeeded_panel");
+    mFailureLblPanel = getChild<LLUICtrl>("failed_panel");
+
+    childSetCommitCallback("ui_check", ImplBase::onClickUICheck, this);
+    getChild<LLUICtrl>("ui_check")->setValue(gSavedSettings.getBOOL("RenderUIInSnapshot"));
+
+    childSetCommitCallback("hud_check", ImplBase::onClickHUDCheck, this);
+    getChild<LLUICtrl>("hud_check")->setValue(gSavedSettings.getBOOL("RenderHUDInSnapshot"));
+
+    ((Impl*)impl)->setAspectRatioCheckboxValue(this, gSavedSettings.getBOOL("KeepAspectForSnapshot"));
+
+    childSetCommitCallback("layer_types", Impl::onCommitLayerTypes, this);
+    getChild<LLUICtrl>("layer_types")->setValue("colors");
+    getChildView("layer_types")->setEnabled(false);
+
+    getChild<LLUICtrl>("freeze_frame_check")->setValue(gSavedSettings.getBOOL("UseFreezeFrame"));
+    childSetCommitCallback("freeze_frame_check", ImplBase::onCommitFreezeFrame, this);
+
+    getChild<LLUICtrl>("auto_snapshot_check")->setValue(gSavedSettings.getBOOL("AutoSnapshot"));
+    childSetCommitCallback("auto_snapshot_check", ImplBase::onClickAutoSnap, this);
+
+    getChild<LLUICtrl>("no_post_check")->setValue(gSavedSettings.getBOOL("RenderSnapshotNoPost"));
+    childSetCommitCallback("no_post_check", ImplBase::onClickNoPost, this);
+
+    getChild<LLButton>("retract_btn")->setCommitCallback(boost::bind(&LLFloaterSnapshot::onExtendFloater, this));
+    getChild<LLButton>("extend_btn")->setCommitCallback(boost::bind(&LLFloaterSnapshot::onExtendFloater, this));
+
+    getChild<LLTextBox>("360_label")->setSoundFlags(LLView::MOUSE_UP);
+    getChild<LLTextBox>("360_label")->setShowCursorHand(false);
+    getChild<LLTextBox>("360_label")->setClickedCallback(boost::bind(&LLFloaterSnapshot::on360Snapshot, this));
+
+    // Filters
+    LLComboBox* filterbox = getChild<LLComboBox>("filters_combobox");
+    std::vector<std::string> filter_list = LLImageFiltersManager::getInstance()->getFiltersList();
+    for (U32 i = 0; i < filter_list.size(); i++)
+    {
+        filterbox->add(filter_list[i]);
+    }
+    childSetCommitCallback("filters_combobox", ImplBase::onClickFilter, this);
+
+    LLWebProfile::setImageUploadResultCallback(boost::bind(&Impl::onSnapshotUploadFinished, this, _1));
+    LLPostCard::setPostResultCallback(boost::bind(&Impl::onSendingPostcardFinished, this, _1));
+
+    mThumbnailPlaceholder = getChild<LLUICtrl>("thumbnail_placeholder");
+
+    // create preview window
+    LLRect full_screen_rect = getRootView()->getRect();
+    LLSnapshotLivePreview::Params p;
+    p.rect(full_screen_rect);
+    LLSnapshotLivePreview* previewp = new LLSnapshotLivePreview(p);
+    LLView* parent_view = gSnapshotFloaterView->getParent();
+
+    parent_view->removeChild(gSnapshotFloaterView);
+    // make sure preview is below snapshot floater
+    parent_view->addChild(previewp);
+    parent_view->addChild(gSnapshotFloaterView);
+
+    //move snapshot floater to special purpose snapshotfloaterview
+    gFloaterView->removeChild(this);
+    gSnapshotFloaterView->addChild(this);
+
+    // Pre-select "Current Window" resolution.
+    getChild<LLComboBox>("profile_size_combo")->selectNthItem(0);
+    getChild<LLComboBox>("postcard_size_combo")->selectNthItem(0);
+    getChild<LLComboBox>("texture_size_combo")->selectNthItem(0);
+    getChild<LLComboBox>("local_size_combo")->selectNthItem(8);
+    getChild<LLComboBox>("local_format_combo")->selectNthItem(0);
+
+    impl->mPreviewHandle = previewp->getHandle();
+    previewp->setContainer(this);
+    impl->updateControls(this);
+    impl->setAdvanced(gSavedSettings.getBOOL("AdvanceSnapshot"));
+    impl->updateLayout(this);
+
+
+    previewp->setThumbnailPlaceholderRect(getThumbnailPlaceholderRect());
+
+    return true;
+}
+
+// virtual
+void LLFloaterSnapshotBase::draw()
+{
+    LLSnapshotLivePreview* previewp = getPreviewView();
+
+    if (previewp && (previewp->isSnapshotActive() || previewp->getThumbnailLock()))
+    {
+        // don't render snapshot window in snapshot, even if "show ui" is turned on
+        return;
+    }
+
+    LLFloater::draw();
+
+    if (previewp && !isMinimized() && mThumbnailPlaceholder->getVisible())
+    {
+        if(previewp->getThumbnailImage())
+        {
+            bool working = impl->getStatus() == ImplBase::STATUS_WORKING;
+            const LLRect& thumbnail_rect = getThumbnailPlaceholderRect();
+            const S32 thumbnail_w = previewp->getThumbnailWidth();
+            const S32 thumbnail_h = previewp->getThumbnailHeight();
+
+            // calc preview offset within the preview rect
+            const S32 local_offset_x = (thumbnail_rect.getWidth() - thumbnail_w) / 2 ;
+            const S32 local_offset_y = (thumbnail_rect.getHeight() - thumbnail_h) / 2 ; // preview y pos within the preview rect
+
+            // calc preview offset within the floater rect
+            S32 offset_x = thumbnail_rect.mLeft + local_offset_x;
+            S32 offset_y = thumbnail_rect.mBottom + local_offset_y;
+
+            gGL.matrixMode(LLRender::MM_MODELVIEW);
+            // Apply floater transparency to the texture unless the floater is focused.
+            F32 alpha = getTransparencyType() == TT_ACTIVE ? 1.0f : getCurrentTransparency();
+            LLColor4 color = working ? LLColor4::grey4 : LLColor4::white;
+            gl_draw_scaled_image(offset_x, offset_y,
+                    thumbnail_w, thumbnail_h,
+                    previewp->getThumbnailImage(), color % alpha);
+
+            previewp->drawPreviewRect(offset_x, offset_y) ;
+
+            gGL.pushUIMatrix();
+            LLUI::translate((F32) thumbnail_rect.mLeft, (F32) thumbnail_rect.mBottom);
+            mThumbnailPlaceholder->draw();
+            gGL.popUIMatrix();
+        }
+    }
+    impl->updateLayout(this);
+}
+
+//virtual
+void LLFloaterSnapshot::onOpen(const LLSD& key)
+{
+    LLSnapshotLivePreview* preview = getPreviewView();
+    if(preview)
+    {
+        LL_DEBUGS() << "opened, updating snapshot" << LL_ENDL;
+        preview->setAllowFullScreenPreview(true);
+        preview->updateSnapshot(true);
+    }
+    focusFirstItem(false);
+    gSnapshotFloaterView->setEnabled(true);
+    gSnapshotFloaterView->setVisible(true);
+    gSnapshotFloaterView->adjustToFitScreen(this, false);
+
+    impl->updateControls(this);
+    impl->setAdvanced(gSavedSettings.getBOOL("AdvanceSnapshot"));
+    impl->updateLayout(this);
+
+    // Initialize default tab.
+    getChild<LLSideTrayPanelContainer>("panel_container")->getCurrentPanel()->onOpen(LLSD());
+}
+
+void LLFloaterSnapshot::onExtendFloater()
+{
+    impl->setAdvanced(gSavedSettings.getBOOL("AdvanceSnapshot"));
+}
+
+void LLFloaterSnapshot::on360Snapshot()
+{
+    LLFloaterReg::showInstance("360capture");
+    closeFloater();
+}
+
+//virtual
+void LLFloaterSnapshotBase::onClose(bool app_quitting)
+{
+    getParent()->setMouseOpaque(false);
+
+    //unfreeze everything, hide fullscreen preview
+    LLSnapshotLivePreview* previewp = getPreviewView();
+    if (previewp)
+    {
+        previewp->setAllowFullScreenPreview(false);
+        previewp->setVisible(false);
+        previewp->setEnabled(false);
+    }
+
+    gSavedSettings.setBOOL("FreezeTime", false);
+    impl->mAvatarPauseHandles.clear();
+
+    if (impl->mLastToolset)
+    {
+        LLToolMgr::getInstance()->setCurrentToolset(impl->mLastToolset);
+    }
+}
+
+// virtual
+S32 LLFloaterSnapshotBase::notify(const LLSD& info)
+{
+    if (info.has("set-ready"))
+    {
+        impl->setStatus(ImplBase::STATUS_READY);
+        return 1;
+    }
+
+    if (info.has("set-working"))
+    {
+        impl->setStatus(ImplBase::STATUS_WORKING);
+        return 1;
+    }
+
+    if (info.has("set-finished"))
+    {
+        LLSD data = info["set-finished"];
+        impl->setStatus(ImplBase::STATUS_FINISHED, data["ok"].asBoolean(), data["msg"].asString());
+        return 1;
+    }
+
+    if (info.has("snapshot-updating"))
+    {
+        // Disable the send/post/save buttons until snapshot is ready.
+        impl->updateControls(this);
+        return 1;
+    }
+
+    if (info.has("snapshot-updated"))
+    {
+        // Enable the send/post/save buttons.
+        impl->updateControls(this);
+        // We've just done refresh.
+        impl->setNeedRefresh(false);
+
+        // The refresh button is initially hidden. We show it after the first update,
+        // i.e. when preview appears.
+        if (mRefreshBtn && !mRefreshBtn->getVisible())
+        {
+            mRefreshBtn->setVisible(true);
+        }
+        return 1;
+    }
+
+    return 0;
+}
+
+// virtual
+S32 LLFloaterSnapshot::notify(const LLSD& info)
+{
+    bool res = LLFloaterSnapshotBase::notify(info);
+    if (res)
+        return res;
+    // A child panel wants to change snapshot resolution.
+    if (info.has("combo-res-change"))
+    {
+        std::string combo_name = info["combo-res-change"]["control-name"].asString();
+        ((Impl*)impl)->updateResolution(getChild<LLUICtrl>(combo_name), this);
+        return 1;
+    }
+
+    if (info.has("custom-res-change"))
+    {
+        LLSD res = info["custom-res-change"];
+        ((Impl*)impl)->applyCustomResolution(this, res["w"].asInteger(), res["h"].asInteger());
+        return 1;
+    }
+
+    if (info.has("keep-aspect-change"))
+    {
+        ((Impl*)impl)->applyKeepAspectCheck(this, info["keep-aspect-change"].asBoolean());
+        return 1;
+    }
+
+    if (info.has("image-quality-change"))
+    {
+        ((Impl*)impl)->onImageQualityChange(this, info["image-quality-change"].asInteger());
+        return 1;
+    }
+
+    if (info.has("image-format-change"))
+    {
+        ((Impl*)impl)->onImageFormatChange(this);
+        return 1;
+    }
+
+    return 0;
+}
+
+bool LLFloaterSnapshot::isWaitingState()
+{
+    return (impl->getStatus() == ImplBase::STATUS_WORKING);
+}
+
+bool LLFloaterSnapshotBase::ImplBase::updatePreviewList(bool initialized)
+{
+    if (!initialized)
+        return false;
+
+    bool changed = false;
+    LL_DEBUGS() << "npreviews: " << LLSnapshotLivePreview::sList.size() << LL_ENDL;
+    for (std::set<LLSnapshotLivePreview*>::iterator iter = LLSnapshotLivePreview::sList.begin();
+        iter != LLSnapshotLivePreview::sList.end(); ++iter)
+    {
+        changed |= LLSnapshotLivePreview::onIdle(*iter);
+    }
+    return changed;
+}
+
+
+void LLFloaterSnapshotBase::ImplBase::updateLivePreview()
+{
+    if (ImplBase::updatePreviewList(true) && mFloater)
+    {
+        LL_DEBUGS() << "changed" << LL_ENDL;
+        updateControls(mFloater);
+    }
+}
+
+//static
+void LLFloaterSnapshot::update()
+{
+    LLFloaterSnapshot* inst = findInstance();
+    if (inst != NULL)
+    {
+        inst->impl->updateLivePreview();
+    }
+    else
+    {
+        ImplBase::updatePreviewList(false);
+    }
+}
+
+// static
+LLFloaterSnapshot* LLFloaterSnapshot::findInstance()
+{
+    return LLFloaterReg::findTypedInstance<LLFloaterSnapshot>("snapshot");
+}
+
+// static
+LLFloaterSnapshot* LLFloaterSnapshot::getInstance()
+{
+    return LLFloaterReg::getTypedInstance<LLFloaterSnapshot>("snapshot");
+}
+
+// virtual
+void LLFloaterSnapshot::saveTexture()
+{
+    LL_DEBUGS() << "saveTexture" << LL_ENDL;
+
+    LLSnapshotLivePreview* previewp = getPreviewView();
+    if (!previewp)
+    {
+        llassert(previewp != NULL);
+        return;
+    }
+
+    previewp->saveTexture();
+}
+
+void LLFloaterSnapshot::saveLocal(const snapshot_saved_signal_t::slot_type& success_cb, const snapshot_saved_signal_t::slot_type& failure_cb)
+{
+    LL_DEBUGS() << "saveLocal" << LL_ENDL;
+    LLSnapshotLivePreview* previewp = getPreviewView();
+    llassert(previewp != NULL);
+    if (previewp)
+    {
+        previewp->saveLocal(success_cb, failure_cb);
+    }
+}
+
+void LLFloaterSnapshotBase::postSave()
+{
+    impl->updateControls(this);
+    impl->setStatus(ImplBase::STATUS_WORKING);
+}
+
+// virtual
+void LLFloaterSnapshotBase::postPanelSwitch()
+{
+    impl->updateControls(this);
+
+    // Remove the success/failure indicator whenever user presses a snapshot option button.
+    impl->setStatus(ImplBase::STATUS_READY);
+}
+
+void LLFloaterSnapshotBase::inventorySaveFailed()
+{
+    impl->updateControls(this);
+    impl->setStatus(ImplBase::STATUS_FINISHED, false, "inventory");
+}
+
+LLPointer<LLImageFormatted> LLFloaterSnapshotBase::getImageData()
+{
+    // FIXME: May not work for textures.
+
+    LLSnapshotLivePreview* previewp = getPreviewView();
+    if (!previewp)
+    {
+        llassert(previewp != NULL);
+        return NULL;
+    }
+
+    LLPointer<LLImageFormatted> img = previewp->getFormattedImage();
+    if (!img.get())
+    {
+        LL_WARNS() << "Empty snapshot image data" << LL_ENDL;
+        llassert(img.get() != NULL);
+    }
+
+    return img;
+}
+
+const LLVector3d& LLFloaterSnapshotBase::getPosTakenGlobal()
+{
+    LLSnapshotLivePreview* previewp = getPreviewView();
+    if (!previewp)
+    {
+        llassert(previewp != NULL);
+        return LLVector3d::zero;
+    }
+
+    return previewp->getPosTakenGlobal();
+}
+
+// static
+void LLFloaterSnapshot::setAgentEmail(const std::string& email)
+{
+    LLFloaterSnapshot* instance = findInstance();
+    if (instance)
+    {
+        LLSideTrayPanelContainer* panel_container = instance->getChild<LLSideTrayPanelContainer>("panel_container");
+        LLPanel* postcard_panel = panel_container->getPanelByName("panel_snapshot_postcard");
+        postcard_panel->notify(LLSD().with("agent-email", email));
+    }
+}
+
+///----------------------------------------------------------------------------
+/// Class LLSnapshotFloaterView
+///----------------------------------------------------------------------------
+
+LLSnapshotFloaterView::LLSnapshotFloaterView (const Params& p) : LLFloaterView (p)
+{
+}
+
+LLSnapshotFloaterView::~LLSnapshotFloaterView()
+{
+}
+
+// virtual
+bool LLSnapshotFloaterView::handleKey(KEY key, MASK mask, bool called_from_parent)
+{
+    // use default handler when not in freeze-frame mode
+    if(!gSavedSettings.getBOOL("FreezeTime"))
+    {
+        return LLFloaterView::handleKey(key, mask, called_from_parent);
+    }
+
+    if (called_from_parent)
+    {
+        // pass all keystrokes down
+        LLFloaterView::handleKey(key, mask, called_from_parent);
+    }
+    else
+    {
+        // bounce keystrokes back down
+        LLFloaterView::handleKey(key, mask, true);
+    }
+    return true;
+}
+
+// virtual
+bool LLSnapshotFloaterView::handleMouseDown(S32 x, S32 y, MASK mask)
+{
+    // use default handler when not in freeze-frame mode
+    if(!gSavedSettings.getBOOL("FreezeTime"))
+    {
+        return LLFloaterView::handleMouseDown(x, y, mask);
+    }
+    // give floater a change to handle mouse, else camera tool
+    if (childrenHandleMouseDown(x, y, mask) == NULL)
+    {
+        LLToolMgr::getInstance()->getCurrentTool()->handleMouseDown( x, y, mask );
+    }
+    return true;
+}
+
+// virtual
+bool LLSnapshotFloaterView::handleMouseUp(S32 x, S32 y, MASK mask)
+{
+    // use default handler when not in freeze-frame mode
+    if(!gSavedSettings.getBOOL("FreezeTime"))
+    {
+        return LLFloaterView::handleMouseUp(x, y, mask);
+    }
+    // give floater a change to handle mouse, else camera tool
+    if (childrenHandleMouseUp(x, y, mask) == NULL)
+    {
+        LLToolMgr::getInstance()->getCurrentTool()->handleMouseUp( x, y, mask );
+    }
+    return true;
+}
+
+// virtual
+bool LLSnapshotFloaterView::handleHover(S32 x, S32 y, MASK mask)
+{
+    // use default handler when not in freeze-frame mode
+    if(!gSavedSettings.getBOOL("FreezeTime"))
+    {
+        return LLFloaterView::handleHover(x, y, mask);
+    }
+    // give floater a change to handle mouse, else camera tool
+    if (childrenHandleHover(x, y, mask) == NULL)
+    {
+        LLToolMgr::getInstance()->getCurrentTool()->handleHover( x, y, mask );
+    }
+    return true;
+}