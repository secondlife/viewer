--- conflicted
+++ resolved
@@ -128,11 +128,7 @@
 
     std::vector<LLPointer<LLViewerTexture> > mTextureList;
 
-<<<<<<< HEAD
     size_t mMaterialID; // result of getBatchHash of LLGLTFMaterial or LLMaterial (plus diffuse texture id) applied to this draw info
-=======
-    LLUUID mMaterialHash; // hash of LLGLTFMaterial or LLMaterial applied to this draw info
->>>>>>> de104e3f
 
     U32 mShaderMask = 0;
     F32  mEnvIntensity = 0.f;
