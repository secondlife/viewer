/**
 * @file llspatialpartition.h
 * @brief LLSpatialGroup header file including definitions for supporting functions
 *
 * $LicenseInfo:firstyear=2003&license=viewerlgpl$
 * Second Life Viewer Source Code
 * Copyright (C) 2010, Linden Research, Inc.
 *
 * This library is free software; you can redistribute it and/or
 * modify it under the terms of the GNU Lesser General Public
 * License as published by the Free Software Foundation;
 * version 2.1 of the License only.
 *
 * This library is distributed in the hope that it will be useful,
 * but WITHOUT ANY WARRANTY; without even the implied warranty of
 * MERCHANTABILITY or FITNESS FOR A PARTICULAR PURPOSE.  See the GNU
 * Lesser General Public License for more details.
 *
 * You should have received a copy of the GNU Lesser General Public
 * License along with this library; if not, write to the Free Software
 * Foundation, Inc., 51 Franklin Street, Fifth Floor, Boston, MA  02110-1301  USA
 *
 * Linden Research, Inc., 945 Battery Street, San Francisco, CA  94111  USA
 * $/LicenseInfo$
 */

#ifndef LL_LLSPATIALPARTITION_H
#define LL_LLSPATIALPARTITION_H

#define SG_MIN_DIST_RATIO 0.00001f

#include "lldrawable.h"
#include "lloctree.h"
#include "llpointer.h"
#include "llrefcount.h"
#include "llvertexbuffer.h"
#include "llgltypes.h"
#include "llcubemap.h"
#include "lldrawpool.h"
#include "llface.h"
#include "llviewercamera.h"
#include "llvector4a.h"
#include "llvoavatar.h"
#include "llfetchedgltfmaterial.h"

#include <queue>
#include <unordered_map>

#define SG_STATE_INHERIT_MASK (OCCLUDED)
#define SG_INITIAL_STATE_MASK (DIRTY | GEOM_DIRTY)

class LLViewerOctreePartition;
class LLSpatialPartition;
class LLSpatialBridge;
class LLSpatialGroup;
class LLViewerRegion;
class LLReflectionMap;

void pushVerts(LLFace* face);

/*
    Class that represents a single Draw Call

    Make every effort to keep size minimal.
    Member ordering is important for cache coherency
*/
class LLDrawInfo final : public LLRefCount
{
    LL_ALIGN_NEW;
protected:
    ~LLDrawInfo();

public:
    LLDrawInfo(const LLDrawInfo& rhs)
    {
        *this = rhs;
    }

    const LLDrawInfo& operator=(const LLDrawInfo& rhs)
    {
        LL_ERRS() << "Illegal operation!" << LL_ENDL;
        return *this;
    }

    // return a hash of this LLDrawInfo as a debug color
    LLColor4U getDebugColor() const;

    LLDrawInfo(U16 start, U16 end, U32 count, U32 offset,
                LLViewerTexture* image, LLVertexBuffer* buffer,
                bool fullbright = false, U8 bump = 0);


    void validate();

    // return mSkinHash->mHash, or 0 if mSkinHash is null
    U64 getSkinHash();

    LLPointer<LLVertexBuffer> mVertexBuffer;
    U16 mStart = 0;
    U16 mEnd = 0;
    U32 mCount = 0;
    U32 mOffset = 0;

    LLPointer<LLViewerTexture>     mTexture;
    LLPointer<LLViewerTexture> mSpecularMap;
    LLPointer<LLViewerTexture> mNormalMap;

    const LLMatrix4* mSpecularMapMatrix = nullptr;
    const LLMatrix4* mNormalMapMatrix = nullptr;
    const LLMatrix4* mTextureMatrix = nullptr;
    const LLMatrix4* mModelMatrix = nullptr;

    LLPointer<LLVOAvatar> mAvatar = nullptr;
    LLMeshSkinInfo* mSkinInfo = nullptr;

    // Material pointer here is likely for debugging only and are immaterial (zing!)
    LLPointer<LLMaterial> mMaterial;

    // PBR material parameters
    LLPointer<LLFetchedGLTFMaterial> mGLTFMaterial;

    LLVector4 mSpecColor = LLVector4(1.f, 1.f, 1.f, 0.5f); // XYZ = Specular RGB, W = Specular Exponent

    std::vector<LLPointer<LLViewerTexture> > mTextureList;

    LLUUID mMaterialID; // id of LLGLTFMaterial or LLMaterial applied to this draw info

    U32 mShaderMask = 0;
    F32  mEnvIntensity = 0.f;
    F32  mAlphaMaskCutoff = 0.5f;

    LLRender::eBlendFactor mBlendFuncSrc = LLRender::BF_SOURCE_ALPHA;
    LLRender::eBlendFactor  mBlendFuncDst = LLRender::BF_ONE_MINUS_SOURCE_ALPHA;
    U8   mDiffuseAlphaMode = 0;
    U8   mBump = 0;
    U8   mShiny = 0;
    bool mFullbright = false;
    bool mHasGlow = false;

    struct CompareTexture
    {
        bool operator()(const LLDrawInfo& lhs, const LLDrawInfo& rhs)
        {
            return lhs.mTexture > rhs.mTexture;
        }
    };

    struct CompareTexturePtr
    { //sort by texture
        bool operator()(const LLPointer<LLDrawInfo>& lhs, const LLPointer<LLDrawInfo>& rhs)
        {
            // sort by pointer, sort NULL down to the end
            return lhs.get() != rhs.get()
                        && (lhs.isNull() || (rhs.notNull() && lhs->mTexture.get() > rhs->mTexture.get()));
        }
    };

    struct CompareVertexBuffer
    { //sort by texture
        bool operator()(const LLPointer<LLDrawInfo>& lhs, const LLPointer<LLDrawInfo>& rhs)
        {
            // sort by pointer, sort NULL down to the end
            return lhs.get() != rhs.get()
                    && (lhs.isNull() || (rhs.notNull() && lhs->mVertexBuffer.get() > rhs->mVertexBuffer.get()));
        }
    };

    struct CompareTexturePtrMatrix
    {
        bool operator()(const LLPointer<LLDrawInfo>& lhs, const LLPointer<LLDrawInfo>& rhs)
        {
            return lhs.get() != rhs.get()
                        && (lhs.isNull() || (rhs.notNull() && (lhs->mTexture.get() > rhs->mTexture.get() ||
                                                               (lhs->mTexture.get() == rhs->mTexture.get() && lhs->mModelMatrix > rhs->mModelMatrix))));
        }

    };

    struct CompareMatrixTexturePtr
    {
        bool operator()(const LLPointer<LLDrawInfo>& lhs, const LLPointer<LLDrawInfo>& rhs)
        {
            return lhs.get() != rhs.get()
                && (lhs.isNull() || (rhs.notNull() && (lhs->mModelMatrix > rhs->mModelMatrix ||
                                                       (lhs->mModelMatrix == rhs->mModelMatrix && lhs->mTexture.get() > rhs->mTexture.get()))));
        }

    };

    struct CompareBump
    {
        bool operator()(const LLPointer<LLDrawInfo>& lhs, const LLPointer<LLDrawInfo>& rhs)
        {
            // sort by mBump value, sort NULL down to the end
            return lhs.get() != rhs.get()
                        && (lhs.isNull() || (rhs.notNull() && lhs->mBump > rhs->mBump));
        }
    };
};

LL_ALIGN_PREFIX(16)
class LLSpatialGroup : public LLOcclusionCullingGroup
{
    using super = LLOcclusionCullingGroup;
    friend class LLSpatialPartition;
    friend class LLOctreeStateCheck;
public:

<<<<<<< HEAD
	LLSpatialGroup(const LLSpatialGroup& rhs) : LLOcclusionCullingGroup(rhs)
	{
		*this = rhs;
	}

	const LLSpatialGroup& operator=(const LLSpatialGroup& rhs)
	{
		LL_ERRS() << "Illegal operation!" << LL_ENDL;
		return *this;
	}

	static U32 sNodeCount;
	static bool sNoDelete; //deletion of spatial groups and draw info not allowed if true

	typedef std::vector<LLPointer<LLSpatialGroup> > sg_vector_t;
	typedef std::vector<LLPointer<LLSpatialBridge> > bridge_list_t;
	typedef std::vector<LLPointer<LLDrawInfo> > drawmap_elem_t; 
	typedef std::unordered_map<U32, drawmap_elem_t > draw_map_t;	
	typedef std::vector<LLPointer<LLVertexBuffer> > buffer_list_t;
	typedef std::unordered_map<LLFace*, buffer_list_t> buffer_texture_map_t;
	typedef std::unordered_map<U32, buffer_texture_map_t> buffer_map_t;

	struct CompareDistanceGreater
	{
		bool operator()(const LLSpatialGroup* const& lhs, const LLSpatialGroup* const& rhs)
		{
			return lhs->mDistance > rhs->mDistance;
		}
	};

	struct CompareUpdateUrgency
	{
		bool operator()(const LLPointer<LLSpatialGroup> lhs, const LLPointer<LLSpatialGroup> rhs)
		{
			return lhs->getUpdateUrgency() > rhs->getUpdateUrgency();
		}
	};

	struct CompareDepthGreater
	{
		bool operator()(const LLSpatialGroup* const& lhs, const LLSpatialGroup* const& rhs)
		{
			return lhs->mDepth > rhs->mDepth;
		}
	};
=======
    LLSpatialGroup(const LLSpatialGroup& rhs) : LLOcclusionCullingGroup(rhs)
    {
        *this = rhs;
    }

    const LLSpatialGroup& operator=(const LLSpatialGroup& rhs)
    {
        LL_ERRS() << "Illegal operation!" << LL_ENDL;
        return *this;
    }

    static U32 sNodeCount;
    static bool sNoDelete; //deletion of spatial groups and draw info not allowed if TRUE

    typedef std::vector<LLPointer<LLSpatialGroup> > sg_vector_t;
    typedef std::vector<LLPointer<LLSpatialBridge> > bridge_list_t;
    typedef std::vector<LLPointer<LLDrawInfo> > drawmap_elem_t;
    typedef std::unordered_map<U32, drawmap_elem_t > draw_map_t;
    typedef std::vector<LLPointer<LLVertexBuffer> > buffer_list_t;
    typedef std::unordered_map<LLFace*, buffer_list_t> buffer_texture_map_t;
    typedef std::unordered_map<U32, buffer_texture_map_t> buffer_map_t;

    struct CompareDistanceGreater
    {
        bool operator()(const LLSpatialGroup* const& lhs, const LLSpatialGroup* const& rhs)
        {
            return lhs->mDistance > rhs->mDistance;
        }
    };

    struct CompareUpdateUrgency
    {
        bool operator()(const LLPointer<LLSpatialGroup> lhs, const LLPointer<LLSpatialGroup> rhs)
        {
            return lhs->getUpdateUrgency() > rhs->getUpdateUrgency();
        }
    };

    struct CompareDepthGreater
    {
        bool operator()(const LLSpatialGroup* const& lhs, const LLSpatialGroup* const& rhs)
        {
            return lhs->mDepth > rhs->mDepth;
        }
    };
>>>>>>> e7eced3c

    struct CompareRenderOrder
    {
        bool operator()(const LLSpatialGroup* const& lhs, const LLSpatialGroup* const& rhs)
        {
            if (lhs->mAvatarp != rhs->mAvatarp)
            {
                return lhs->mAvatarp < rhs->mAvatarp;
            }

            return lhs->mRenderOrder > rhs->mRenderOrder;
        }
    };

<<<<<<< HEAD
	typedef enum
	{
		GEOM_DIRTY				= LLViewerOctreeGroup::INVALID_STATE,
		ALPHA_DIRTY				= (GEOM_DIRTY << 1),
		IN_IMAGE_QUEUE			= (ALPHA_DIRTY << 1),
		IMAGE_DIRTY				= (IN_IMAGE_QUEUE << 1),
		MESH_DIRTY				= (IMAGE_DIRTY << 1),
		NEW_DRAWINFO			= (MESH_DIRTY << 1),
		IN_BUILD_Q1				= (NEW_DRAWINFO << 1),
		IN_BUILD_Q2				= (IN_BUILD_Q1 << 1),
		STATE_MASK				= 0x0000FFFF,
	} eSpatialState;

	LLSpatialGroup(OctreeNode* node, LLSpatialPartition* part);

	bool isHUDGroup() ;
	
	void clearDrawMap();
	void validate();
	void validateDrawMap();
	
	void setState(U32 state, S32 mode);
	void clearState(U32 state, S32 mode);
	void clearState(U32 state)     {mState &= ~state;}		

	LLSpatialGroup* getParent();

	bool addObject(LLDrawable *drawablep);
	bool removeObject(LLDrawable *drawablep, bool from_octree = false);
	bool updateInGroup(LLDrawable *drawablep, bool immediate = false); // Update position if it's in the group
	void expandExtents(const LLVector4a* addingExtents, const LLXformMatrix& currentTransform);
	void shift(const LLVector4a &offset);

    // TODO: this no longer appears to be called, figure out if it's important and if not remove it
	void destroyGLState(bool keep_occlusion = false);
	
	void updateDistance(LLCamera& camera);
	F32 getUpdateUrgency() const;
	bool changeLOD();
	void rebuildGeom();
	void rebuildMesh();
=======
    typedef enum
    {
        GEOM_DIRTY              = LLViewerOctreeGroup::INVALID_STATE,
        ALPHA_DIRTY             = (GEOM_DIRTY << 1),
        IN_IMAGE_QUEUE          = (ALPHA_DIRTY << 1),
        IMAGE_DIRTY             = (IN_IMAGE_QUEUE << 1),
        MESH_DIRTY              = (IMAGE_DIRTY << 1),
        NEW_DRAWINFO            = (MESH_DIRTY << 1),
        IN_BUILD_Q1             = (NEW_DRAWINFO << 1),
        IN_BUILD_Q2             = (IN_BUILD_Q1 << 1),
        STATE_MASK              = 0x0000FFFF,
    } eSpatialState;

    LLSpatialGroup(OctreeNode* node, LLSpatialPartition* part);

    BOOL isHUDGroup() ;

    void clearDrawMap();
    void validate();
    void validateDrawMap();

    void setState(U32 state, S32 mode);
    void clearState(U32 state, S32 mode);
    void clearState(U32 state)     {mState &= ~state;}

    LLSpatialGroup* getParent();

    BOOL addObject(LLDrawable *drawablep);
    BOOL removeObject(LLDrawable *drawablep, BOOL from_octree = FALSE);
    BOOL updateInGroup(LLDrawable *drawablep, BOOL immediate = FALSE); // Update position if it's in the group
    void expandExtents(const LLVector4a* addingExtents, const LLXformMatrix& currentTransform);
    void shift(const LLVector4a &offset);

    // TODO: this no longer appears to be called, figure out if it's important and if not remove it
    void destroyGLState(bool keep_occlusion = false);

    void updateDistance(LLCamera& camera);
    F32 getUpdateUrgency() const;
    BOOL changeLOD();
    void rebuildGeom();
    void rebuildMesh();
>>>>>>> e7eced3c

    void setState(U32 state)       {mState |= state;}
    void dirtyGeom() { setState(GEOM_DIRTY); }
    void dirtyMesh() { setState(MESH_DIRTY); }

    void drawObjectBox(LLColor4 col);

    LLDrawable* lineSegmentIntersect(const LLVector4a& start, const LLVector4a& end,
        bool pick_transparent,
        bool pick_rigged,
        bool pick_unselectable,
        bool pick_reflection_probe,
        S32* face_hit,                          // return the face hit
        LLVector4a* intersection = NULL,         // return the intersection point
        LLVector2* tex_coord = NULL,            // return the texture coordinates of the intersection point
        LLVector4a* normal = NULL,               // return the surface normal at the intersection point
        LLVector4a* tangent = NULL             // return the surface tangent at the intersection point
    );


    LLSpatialPartition* getSpatialPartition() {return (LLSpatialPartition*)mSpatialPartition;}

     //LISTENER FUNCTIONS
    virtual void handleInsertion(const TreeNode* node, LLViewerOctreeEntry* face);
    virtual void handleRemoval(const TreeNode* node, LLViewerOctreeEntry* face);
    virtual void handleDestruction(const TreeNode* node);
    virtual void handleChildAddition(const OctreeNode* parent, OctreeNode* child);

    // LLViewerOctreeGroup
    virtual void rebound();

public:
    LL_ALIGN_16(LLVector4a mViewAngle);
    LL_ALIGN_16(LLVector4a mLastUpdateViewAngle);

protected:
    virtual ~LLSpatialGroup();

public:
    LLPointer<LLVertexBuffer> mVertexBuffer;
    draw_map_t mDrawMap;

    bridge_list_t mBridgeList;
    buffer_map_t mBufferMap; //used by volume buffers to attempt to reuse vertex buffers

    F32 mObjectBoxSize; //cached mObjectBounds[1].getLength3()
    U32 mGeometryBytes; //used by volumes to track how many bytes of geometry data are in this node
    F32 mSurfaceArea; //used by volumes to track estimated surface area of geometry in this node
    F32 mBuilt;

    F32 mDistance;
    F32 mDepth;
    F32 mLastUpdateDistance;
    F32 mLastUpdateTime;

    F32 mPixelArea;
    F32 mRadius;

    //used by LLVOAVatar to set render order in alpha draw pool to preserve legacy render order behavior
    LLVOAvatar* mAvatarp = nullptr;
    U32 mRenderOrder = 0;
    // Reflection Probe associated with this node (if any)
    LLPointer<LLReflectionMap> mReflectionProbe = nullptr;
} LL_ALIGN_POSTFIX(16);

class LLGeometryManager
{
public:
    std::vector<LLFace*> mFaceList;
    virtual ~LLGeometryManager() { }
    virtual void rebuildGeom(LLSpatialGroup* group) = 0;
    virtual void rebuildMesh(LLSpatialGroup* group) = 0;
    virtual void getGeometry(LLSpatialGroup* group) = 0;
    virtual void addGeometryCount(LLSpatialGroup* group, U32 &vertex_count, U32 &index_count);
};

class LLSpatialPartition: public LLViewerOctreePartition, public LLGeometryManager
{
public:
<<<<<<< HEAD
	LLSpatialPartition(U32 data_mask,  bool render_by_group, LLViewerRegion* regionp);
	virtual ~LLSpatialPartition();

	LLSpatialGroup *put(LLDrawable *drawablep, bool was_visible = false);
	bool remove(LLDrawable *drawablep, LLSpatialGroup *curp);
	
	LLDrawable* lineSegmentIntersect(const LLVector4a& start, const LLVector4a& end,
									 bool pick_transparent, 
									 bool pick_rigged,
                                     bool pick_unselectable,
                                     bool pick_reflection_probe,
									 S32* face_hit,                          // return the face hit
									 LLVector4a* intersection = NULL,         // return the intersection point
									 LLVector2* tex_coord = NULL,            // return the texture coordinates of the intersection point
									 LLVector4a* normal = NULL,               // return the surface normal at the intersection point
									 LLVector4a* tangent = NULL             // return the surface tangent at the intersection point
		);
	
	
	// If the drawable moves, move it here.
	virtual void move(LLDrawable *drawablep, LLSpatialGroup *curp, bool immediate = false);
	virtual void shift(const LLVector4a &offset);

	virtual F32 calcDistance(LLSpatialGroup* group, LLCamera& camera);
	virtual F32 calcPixelArea(LLSpatialGroup* group, LLCamera& camera);

	virtual void rebuildGeom(LLSpatialGroup* group);
	virtual void rebuildMesh(LLSpatialGroup* group);

	bool visibleObjectsInFrustum(LLCamera& camera);
	/*virtual*/ S32 cull(LLCamera &camera, bool do_occlusion=false); // Cull on arbitrary frustum
	S32 cull(LLCamera &camera, std::vector<LLDrawable *>* results, bool for_select); // Cull on arbitrary frustum
	
	bool isVisible(const LLVector3& v);
	bool isHUDPartition() ;
	
	LLSpatialBridge* asBridge() { return mBridge; }
	bool isBridge() { return asBridge() != NULL; }

	void renderPhysicsShapes(bool depth_only);
	void renderDebug();
	void renderIntersectingBBoxes(LLCamera* camera);
	void restoreGL();

	bool getVisibleExtents(LLCamera& camera, LLVector3& visMin, LLVector3& visMax);

public:
	LLSpatialBridge* mBridge; // NULL for non-LLSpatialBridge instances, otherwise, mBridge == this
							// use a pointer instead of making "isBridge" and "asBridge" virtual so it's safe
							// to call asBridge() from the destructor
	
	bool mInfiniteFarClip; // if true, frustum culling ignores far clip plane
	const bool mRenderByGroup;
	U32 mVertexDataMask;
	F32 mSlopRatio; //percentage distance must change before drawables receive LOD update (default is 0.25);
    bool mDepthMask; //if true, objects in this partition will be written to depth during alpha rendering
=======
    LLSpatialPartition(U32 data_mask,  BOOL render_by_group, LLViewerRegion* regionp);
    virtual ~LLSpatialPartition();

    LLSpatialGroup *put(LLDrawable *drawablep, BOOL was_visible = FALSE);
    BOOL remove(LLDrawable *drawablep, LLSpatialGroup *curp);

    LLDrawable* lineSegmentIntersect(const LLVector4a& start, const LLVector4a& end,
                                     BOOL pick_transparent,
                                     BOOL pick_rigged,
                                     BOOL pick_unselectable,
                                     BOOL pick_reflection_probe,
                                     S32* face_hit,                          // return the face hit
                                     LLVector4a* intersection = NULL,         // return the intersection point
                                     LLVector2* tex_coord = NULL,            // return the texture coordinates of the intersection point
                                     LLVector4a* normal = NULL,               // return the surface normal at the intersection point
                                     LLVector4a* tangent = NULL             // return the surface tangent at the intersection point
        );


    // If the drawable moves, move it here.
    virtual void move(LLDrawable *drawablep, LLSpatialGroup *curp, BOOL immediate = FALSE);
    virtual void shift(const LLVector4a &offset);

    virtual F32 calcDistance(LLSpatialGroup* group, LLCamera& camera);
    virtual F32 calcPixelArea(LLSpatialGroup* group, LLCamera& camera);

    virtual void rebuildGeom(LLSpatialGroup* group);
    virtual void rebuildMesh(LLSpatialGroup* group);

    BOOL visibleObjectsInFrustum(LLCamera& camera);
    /*virtual*/ S32 cull(LLCamera &camera, bool do_occlusion=false); // Cull on arbitrary frustum
    S32 cull(LLCamera &camera, std::vector<LLDrawable *>* results, BOOL for_select); // Cull on arbitrary frustum

    BOOL isVisible(const LLVector3& v);
    bool isHUDPartition() ;

    LLSpatialBridge* asBridge() { return mBridge; }
    BOOL isBridge() { return asBridge() != NULL; }

    void renderPhysicsShapes(bool depth_only);
    void renderDebug();
    void renderIntersectingBBoxes(LLCamera* camera);
    void restoreGL();

    BOOL getVisibleExtents(LLCamera& camera, LLVector3& visMin, LLVector3& visMax);

public:
    LLSpatialBridge* mBridge; // NULL for non-LLSpatialBridge instances, otherwise, mBridge == this
                            // use a pointer instead of making "isBridge" and "asBridge" virtual so it's safe
                            // to call asBridge() from the destructor

    bool mInfiniteFarClip; // if TRUE, frustum culling ignores far clip plane
    const bool mRenderByGroup;
    U32 mVertexDataMask;
    F32 mSlopRatio; //percentage distance must change before drawables receive LOD update (default is 0.25);
    bool mDepthMask; //if TRUE, objects in this partition will be written to depth during alpha rendering
>>>>>>> e7eced3c
};

// class for creating bridges between spatial partitions
class LLSpatialBridge : public LLDrawable, public LLSpatialPartition
{
protected:
    ~LLSpatialBridge();

public:
<<<<<<< HEAD
	typedef std::vector<LLPointer<LLSpatialBridge> > bridge_vector_t;
	
	LLSpatialBridge(LLDrawable* root, bool render_by_group, U32 data_mask, LLViewerRegion* regionp);
	
	void destroyTree();

	virtual bool isSpatialBridge() const		{ return true; }
	virtual void updateSpatialExtents();
	virtual void updateBinRadius();
	virtual void setVisible(LLCamera& camera_in, std::vector<LLDrawable*>* results = NULL, bool for_select = false);
	virtual void updateDistance(LLCamera& camera_in, bool force_update);
	virtual void makeActive();
	virtual void move(LLDrawable *drawablep, LLSpatialGroup *curp, bool immediate = false);
	virtual bool updateMove();
	virtual void shiftPos(const LLVector4a& vec);
	virtual void cleanupReferences();
	virtual LLSpatialPartition* asPartition()		{ return this; }
		
=======
    typedef std::vector<LLPointer<LLSpatialBridge> > bridge_vector_t;

    LLSpatialBridge(LLDrawable* root, BOOL render_by_group, U32 data_mask, LLViewerRegion* regionp);

    void destroyTree();

    virtual BOOL isSpatialBridge() const        { return TRUE; }
    virtual void updateSpatialExtents();
    virtual void updateBinRadius();
    virtual void setVisible(LLCamera& camera_in, std::vector<LLDrawable*>* results = NULL, BOOL for_select = FALSE);
    virtual void updateDistance(LLCamera& camera_in, bool force_update);
    virtual void makeActive();
    virtual void move(LLDrawable *drawablep, LLSpatialGroup *curp, BOOL immediate = FALSE);
    virtual BOOL updateMove();
    virtual void shiftPos(const LLVector4a& vec);
    virtual void cleanupReferences();
    virtual LLSpatialPartition* asPartition()       { return this; }

>>>>>>> e7eced3c
    //transform agent space camera into this Spatial Bridge's coordinate frame
    virtual LLCamera transformCamera(LLCamera& camera);

    //transform agent space bounding box into this Spatial Bridge's coordinate frame
    void transformExtents(const LLVector4a* src, LLVector4a* dst);
    LLDrawable* mDrawable;
};

class LLCullResult
{
public:
    LLCullResult();

    typedef std::vector<LLSpatialGroup*> sg_list_t;
    typedef std::vector<LLDrawable*> drawable_list_t;
    typedef std::vector<LLSpatialBridge*> bridge_list_t;
    typedef std::vector<LLDrawInfo*> drawinfo_list_t;

    typedef LLSpatialGroup** sg_iterator;
    typedef LLSpatialBridge** bridge_iterator;
    typedef LLDrawInfo** drawinfo_iterator;
    typedef LLDrawable** drawable_iterator;

    // Helper function for taking advantage of _mm_prefetch when iterating over cull results
    static inline void increment_iterator(LLCullResult::drawinfo_iterator& i, const LLCullResult::drawinfo_iterator& end)
    {
        ++i;

        if (i != end)
        {
            _mm_prefetch((char*)(*i)->mVertexBuffer.get(), _MM_HINT_NTA);

            auto* ni = i + 1;
            if (ni != end)
            {
                _mm_prefetch((char*)*ni, _MM_HINT_NTA);
            }
        }
    }

    void clear();

    sg_iterator beginVisibleGroups();
    sg_iterator endVisibleGroups();

    sg_iterator beginAlphaGroups();
    sg_iterator endAlphaGroups();

    sg_iterator beginRiggedAlphaGroups();
    sg_iterator endRiggedAlphaGroups();

    bool hasOcclusionGroups() { return mOcclusionGroupsSize > 0; }
    sg_iterator beginOcclusionGroups();
    sg_iterator endOcclusionGroups();

    sg_iterator beginDrawableGroups();
    sg_iterator endDrawableGroups();

    drawable_iterator beginVisibleList();
    drawable_iterator endVisibleList();

    bridge_iterator beginVisibleBridge();
    bridge_iterator endVisibleBridge();

    drawinfo_iterator beginRenderMap(U32 type);
    drawinfo_iterator endRenderMap(U32 type);

    void pushVisibleGroup(LLSpatialGroup* group);
    void pushAlphaGroup(LLSpatialGroup* group);
    void pushRiggedAlphaGroup(LLSpatialGroup* group);
    void pushOcclusionGroup(LLSpatialGroup* group);
    void pushDrawableGroup(LLSpatialGroup* group);
    void pushDrawable(LLDrawable* drawable);
    void pushBridge(LLSpatialBridge* bridge);
    void pushDrawInfo(U32 type, LLDrawInfo* draw_info);

    U32 getVisibleGroupsSize()      { return mVisibleGroupsSize; }
    U32 getAlphaGroupsSize()        { return mAlphaGroupsSize; }
    U32 getRiggedAlphaGroupsSize() { return mRiggedAlphaGroupsSize; }
    U32 getDrawableGroupsSize()     { return mDrawableGroupsSize; }
    U32 getVisibleListSize()        { return mVisibleListSize; }
    U32 getVisibleBridgeSize()      { return mVisibleBridgeSize; }
    U32 getRenderMapSize(U32 type)  { return mRenderMapSize[type]; }

    void assertDrawMapsEmpty();

private:

    template <class T, class V> void pushBack(T &head, U32& count, V* val);

    U32                 mVisibleGroupsSize;
    U32                 mAlphaGroupsSize;
    U32                 mRiggedAlphaGroupsSize;
    U32                 mOcclusionGroupsSize;
    U32                 mDrawableGroupsSize;
    U32                 mVisibleListSize;
    U32                 mVisibleBridgeSize;

    U32                 mVisibleGroupsAllocated;
    U32                 mAlphaGroupsAllocated;
    U32                 mRiggedAlphaGroupsAllocated;
    U32                 mOcclusionGroupsAllocated;
    U32                 mDrawableGroupsAllocated;
    U32                 mVisibleListAllocated;
    U32                 mVisibleBridgeAllocated;

    U32                 mRenderMapSize[LLRenderPass::NUM_RENDER_TYPES];

    sg_list_t           mVisibleGroups;
    sg_iterator         mVisibleGroupsEnd;
    sg_list_t           mAlphaGroups;
    sg_iterator         mAlphaGroupsEnd;
    sg_list_t           mRiggedAlphaGroups;
    sg_iterator         mRiggedAlphaGroupsEnd;
    sg_list_t           mOcclusionGroups;
    sg_iterator         mOcclusionGroupsEnd;
    sg_list_t           mDrawableGroups;
    sg_iterator         mDrawableGroupsEnd;
    drawable_list_t     mVisibleList;
    drawable_iterator   mVisibleListEnd;
    bridge_list_t       mVisibleBridge;
    bridge_iterator     mVisibleBridgeEnd;
    drawinfo_list_t     mRenderMap[LLRenderPass::NUM_RENDER_TYPES];
    U32                 mRenderMapAllocated[LLRenderPass::NUM_RENDER_TYPES];
    drawinfo_iterator mRenderMapEnd[LLRenderPass::NUM_RENDER_TYPES];

};


//spatial partition for water (implemented in LLVOWater.cpp)
class LLWaterPartition : public LLSpatialPartition
{
public:
    LLWaterPartition(LLViewerRegion* regionp);
    virtual void getGeometry(LLSpatialGroup* group) {  }
    virtual void addGeometryCount(LLSpatialGroup* group, U32 &vertex_count, U32& index_count) { }
};

//spatial partition for hole and edge water (implemented in LLVOWater.cpp)
class LLVoidWaterPartition : public LLWaterPartition
{
public:
    LLVoidWaterPartition(LLViewerRegion* regionp);
};

//spatial partition for terrain (impelmented in LLVOSurfacePatch.cpp)
class LLTerrainPartition : public LLSpatialPartition
{
public:
    LLTerrainPartition(LLViewerRegion* regionp);
    virtual void getGeometry(LLSpatialGroup* group);
};

//spatial partition for trees
class LLTreePartition : public LLSpatialPartition
{
public:
    LLTreePartition(LLViewerRegion* regionp);
    virtual void getGeometry(LLSpatialGroup* group) { }
    virtual void addGeometryCount(LLSpatialGroup* group, U32 &vertex_count, U32& index_count) { }

};

//spatial partition for particles (implemented in LLVOPartGroup.cpp)
class LLParticlePartition : public LLSpatialPartition
{
public:
    LLParticlePartition(LLViewerRegion* regionp);
    virtual void rebuildGeom(LLSpatialGroup* group);
    virtual void getGeometry(LLSpatialGroup* group);
    virtual void addGeometryCount(LLSpatialGroup* group, U32 &vertex_count, U32& index_count);
    virtual F32 calcPixelArea(LLSpatialGroup* group, LLCamera& camera);
protected:
    U32 mRenderPass;
};

class LLHUDParticlePartition : public LLParticlePartition
{
public:
    LLHUDParticlePartition(LLViewerRegion* regionp);
};

//spatial partition for grass (implemented in LLVOGrass.cpp)
class LLGrassPartition : public LLSpatialPartition
{
public:
    LLGrassPartition(LLViewerRegion* regionp);
    virtual void getGeometry(LLSpatialGroup* group);
    virtual void addGeometryCount(LLSpatialGroup* group, U32 &vertex_count, U32& index_count);
protected:
    U32 mRenderPass;
};

//class for wrangling geometry out of volumes (implemented in LLVOVolume.cpp)
class LLVolumeGeometryManager: public LLGeometryManager
{
 public:
    typedef enum
    {
        NONE = 0,
        BATCH_SORT,
        DISTANCE_SORT
    } eSortType;

    LLVolumeGeometryManager();
    virtual ~LLVolumeGeometryManager();
    virtual void rebuildGeom(LLSpatialGroup* group);
    virtual void rebuildMesh(LLSpatialGroup* group);
    virtual void getGeometry(LLSpatialGroup* group);
    virtual void addGeometryCount(LLSpatialGroup* group, U32& vertex_count, U32& index_count);
<<<<<<< HEAD
	U32 genDrawInfo(LLSpatialGroup* group, U32 mask, LLFace** faces, U32 face_count, bool distance_sort = false, bool batch_textures = false, bool rigged = false);
	void registerFace(LLSpatialGroup* group, LLFace* facep, U32 type);
=======
    U32 genDrawInfo(LLSpatialGroup* group, U32 mask, LLFace** faces, U32 face_count, BOOL distance_sort = FALSE, BOOL batch_textures = FALSE, BOOL rigged = FALSE);
    void registerFace(LLSpatialGroup* group, LLFace* facep, U32 type);
>>>>>>> e7eced3c

private:
    void allocateFaces(U32 pMaxFaceCount);
    void freeFaces();

    static int32_t sInstanceCount;
    static LLFace** sFullbrightFaces[2];
    static LLFace** sBumpFaces[2];
    static LLFace** sSimpleFaces[2];
    static LLFace** sNormFaces[2];
    static LLFace** sSpecFaces[2];
    static LLFace** sNormSpecFaces[2];
    static LLFace** sPbrFaces[2];
    static LLFace** sAlphaFaces[2];
};

//spatial partition that uses volume geometry manager (implemented in LLVOVolume.cpp)
class LLVolumePartition : public LLSpatialPartition, public LLVolumeGeometryManager
{
public:
    LLVolumePartition(LLViewerRegion* regionp);
    virtual void rebuildGeom(LLSpatialGroup* group) { LLVolumeGeometryManager::rebuildGeom(group); }
    virtual void getGeometry(LLSpatialGroup* group) { LLVolumeGeometryManager::getGeometry(group); }
    virtual void rebuildMesh(LLSpatialGroup* group) { LLVolumeGeometryManager::rebuildMesh(group); }
    virtual void addGeometryCount(LLSpatialGroup* group, U32 &vertex_count, U32& index_count) { LLVolumeGeometryManager::addGeometryCount(group, vertex_count, index_count); }
};

//spatial bridge that uses volume geometry manager (implemented in LLVOVolume.cpp)
class LLVolumeBridge : public LLSpatialBridge, public LLVolumeGeometryManager
{
public:
    LLVolumeBridge(LLDrawable* drawable, LLViewerRegion* regionp);
    virtual void rebuildGeom(LLSpatialGroup* group) { LLVolumeGeometryManager::rebuildGeom(group); }
    virtual void getGeometry(LLSpatialGroup* group) { LLVolumeGeometryManager::getGeometry(group); }
    virtual void rebuildMesh(LLSpatialGroup* group) { LLVolumeGeometryManager::rebuildMesh(group); }
    virtual void addGeometryCount(LLSpatialGroup* group, U32 &vertex_count, U32& index_count) { LLVolumeGeometryManager::addGeometryCount(group, vertex_count, index_count); }
};

class LLAvatarBridge : public LLVolumeBridge
{
public:
    LLAvatarBridge(LLDrawable* drawablep, LLViewerRegion* regionp);
};

class LLControlAVBridge : public LLVolumeBridge
{
    using super = LLVolumeBridge;
public:
<<<<<<< HEAD
	LLControlAVBridge(LLDrawable* drawablep, LLViewerRegion* regionp);
=======
    LLControlAVBridge(LLDrawable* drawablep, LLViewerRegion* regionp);
    virtual void updateSpatialExtents();
>>>>>>> e7eced3c
};

class LLHUDBridge : public LLVolumeBridge
{
public:
    LLHUDBridge(LLDrawable* drawablep, LLViewerRegion* regionp);
    virtual void shiftPos(const LLVector4a& vec);
    virtual F32 calcPixelArea(LLSpatialGroup* group, LLCamera& camera);
};

//spatial partition that holds nothing but spatial bridges
class LLBridgePartition : public LLSpatialPartition
{
public:
    LLBridgePartition(LLViewerRegion* regionp);
    virtual void getGeometry(LLSpatialGroup* group) { }
    virtual void addGeometryCount(LLSpatialGroup* group, U32 &vertex_count, U32& index_count) {  }
};

class LLAvatarPartition : public LLBridgePartition
{
public:
    LLAvatarPartition(LLViewerRegion* regionp);
};

class LLControlAVPartition : public LLBridgePartition
{
public:
    LLControlAVPartition(LLViewerRegion* regionp);
};

class LLHUDPartition : public LLBridgePartition
{
public:
    LLHUDPartition(LLViewerRegion* regionp);
    virtual void shift(const LLVector4a &offset);
};

extern const F32 SG_BOX_SIDE;
extern const F32 SG_BOX_OFFSET;
extern const F32 SG_BOX_RAD;

extern const F32 SG_OBJ_SIDE;
extern const F32 SG_MAX_OBJ_RAD;


#endif //LL_LLSPATIALPARTITION_H
<|MERGE_RESOLUTION|>--- conflicted
+++ resolved
@@ -206,53 +206,6 @@
     friend class LLOctreeStateCheck;
 public:
 
-<<<<<<< HEAD
-	LLSpatialGroup(const LLSpatialGroup& rhs) : LLOcclusionCullingGroup(rhs)
-	{
-		*this = rhs;
-	}
-
-	const LLSpatialGroup& operator=(const LLSpatialGroup& rhs)
-	{
-		LL_ERRS() << "Illegal operation!" << LL_ENDL;
-		return *this;
-	}
-
-	static U32 sNodeCount;
-	static bool sNoDelete; //deletion of spatial groups and draw info not allowed if true
-
-	typedef std::vector<LLPointer<LLSpatialGroup> > sg_vector_t;
-	typedef std::vector<LLPointer<LLSpatialBridge> > bridge_list_t;
-	typedef std::vector<LLPointer<LLDrawInfo> > drawmap_elem_t; 
-	typedef std::unordered_map<U32, drawmap_elem_t > draw_map_t;	
-	typedef std::vector<LLPointer<LLVertexBuffer> > buffer_list_t;
-	typedef std::unordered_map<LLFace*, buffer_list_t> buffer_texture_map_t;
-	typedef std::unordered_map<U32, buffer_texture_map_t> buffer_map_t;
-
-	struct CompareDistanceGreater
-	{
-		bool operator()(const LLSpatialGroup* const& lhs, const LLSpatialGroup* const& rhs)
-		{
-			return lhs->mDistance > rhs->mDistance;
-		}
-	};
-
-	struct CompareUpdateUrgency
-	{
-		bool operator()(const LLPointer<LLSpatialGroup> lhs, const LLPointer<LLSpatialGroup> rhs)
-		{
-			return lhs->getUpdateUrgency() > rhs->getUpdateUrgency();
-		}
-	};
-
-	struct CompareDepthGreater
-	{
-		bool operator()(const LLSpatialGroup* const& lhs, const LLSpatialGroup* const& rhs)
-		{
-			return lhs->mDepth > rhs->mDepth;
-		}
-	};
-=======
     LLSpatialGroup(const LLSpatialGroup& rhs) : LLOcclusionCullingGroup(rhs)
     {
         *this = rhs;
@@ -265,7 +218,7 @@
     }
 
     static U32 sNodeCount;
-    static bool sNoDelete; //deletion of spatial groups and draw info not allowed if TRUE
+    static bool sNoDelete; //deletion of spatial groups and draw info not allowed if true
 
     typedef std::vector<LLPointer<LLSpatialGroup> > sg_vector_t;
     typedef std::vector<LLPointer<LLSpatialBridge> > bridge_list_t;
@@ -298,7 +251,6 @@
             return lhs->mDepth > rhs->mDepth;
         }
     };
->>>>>>> e7eced3c
 
     struct CompareRenderOrder
     {
@@ -313,49 +265,6 @@
         }
     };
 
-<<<<<<< HEAD
-	typedef enum
-	{
-		GEOM_DIRTY				= LLViewerOctreeGroup::INVALID_STATE,
-		ALPHA_DIRTY				= (GEOM_DIRTY << 1),
-		IN_IMAGE_QUEUE			= (ALPHA_DIRTY << 1),
-		IMAGE_DIRTY				= (IN_IMAGE_QUEUE << 1),
-		MESH_DIRTY				= (IMAGE_DIRTY << 1),
-		NEW_DRAWINFO			= (MESH_DIRTY << 1),
-		IN_BUILD_Q1				= (NEW_DRAWINFO << 1),
-		IN_BUILD_Q2				= (IN_BUILD_Q1 << 1),
-		STATE_MASK				= 0x0000FFFF,
-	} eSpatialState;
-
-	LLSpatialGroup(OctreeNode* node, LLSpatialPartition* part);
-
-	bool isHUDGroup() ;
-	
-	void clearDrawMap();
-	void validate();
-	void validateDrawMap();
-	
-	void setState(U32 state, S32 mode);
-	void clearState(U32 state, S32 mode);
-	void clearState(U32 state)     {mState &= ~state;}		
-
-	LLSpatialGroup* getParent();
-
-	bool addObject(LLDrawable *drawablep);
-	bool removeObject(LLDrawable *drawablep, bool from_octree = false);
-	bool updateInGroup(LLDrawable *drawablep, bool immediate = false); // Update position if it's in the group
-	void expandExtents(const LLVector4a* addingExtents, const LLXformMatrix& currentTransform);
-	void shift(const LLVector4a &offset);
-
-    // TODO: this no longer appears to be called, figure out if it's important and if not remove it
-	void destroyGLState(bool keep_occlusion = false);
-	
-	void updateDistance(LLCamera& camera);
-	F32 getUpdateUrgency() const;
-	bool changeLOD();
-	void rebuildGeom();
-	void rebuildMesh();
-=======
     typedef enum
     {
         GEOM_DIRTY              = LLViewerOctreeGroup::INVALID_STATE,
@@ -371,7 +280,7 @@
 
     LLSpatialGroup(OctreeNode* node, LLSpatialPartition* part);
 
-    BOOL isHUDGroup() ;
+    bool isHUDGroup() ;
 
     void clearDrawMap();
     void validate();
@@ -383,9 +292,9 @@
 
     LLSpatialGroup* getParent();
 
-    BOOL addObject(LLDrawable *drawablep);
-    BOOL removeObject(LLDrawable *drawablep, BOOL from_octree = FALSE);
-    BOOL updateInGroup(LLDrawable *drawablep, BOOL immediate = FALSE); // Update position if it's in the group
+    bool addObject(LLDrawable *drawablep);
+    bool removeObject(LLDrawable *drawablep, bool from_octree = false);
+    bool updateInGroup(LLDrawable *drawablep, bool immediate = false); // Update position if it's in the group
     void expandExtents(const LLVector4a* addingExtents, const LLXformMatrix& currentTransform);
     void shift(const LLVector4a &offset);
 
@@ -394,10 +303,9 @@
 
     void updateDistance(LLCamera& camera);
     F32 getUpdateUrgency() const;
-    BOOL changeLOD();
+    bool changeLOD();
     void rebuildGeom();
     void rebuildMesh();
->>>>>>> e7eced3c
 
     void setState(U32 state)       {mState |= state;}
     void dirtyGeom() { setState(GEOM_DIRTY); }
@@ -477,75 +385,17 @@
 class LLSpatialPartition: public LLViewerOctreePartition, public LLGeometryManager
 {
 public:
-<<<<<<< HEAD
-	LLSpatialPartition(U32 data_mask,  bool render_by_group, LLViewerRegion* regionp);
-	virtual ~LLSpatialPartition();
-
-	LLSpatialGroup *put(LLDrawable *drawablep, bool was_visible = false);
-	bool remove(LLDrawable *drawablep, LLSpatialGroup *curp);
-	
-	LLDrawable* lineSegmentIntersect(const LLVector4a& start, const LLVector4a& end,
-									 bool pick_transparent, 
-									 bool pick_rigged,
+    LLSpatialPartition(U32 data_mask,  bool render_by_group, LLViewerRegion* regionp);
+    virtual ~LLSpatialPartition();
+
+    LLSpatialGroup *put(LLDrawable *drawablep, bool was_visible = false);
+    bool remove(LLDrawable *drawablep, LLSpatialGroup *curp);
+
+    LLDrawable* lineSegmentIntersect(const LLVector4a& start, const LLVector4a& end,
+                                     bool pick_transparent,
+                                     bool pick_rigged,
                                      bool pick_unselectable,
                                      bool pick_reflection_probe,
-									 S32* face_hit,                          // return the face hit
-									 LLVector4a* intersection = NULL,         // return the intersection point
-									 LLVector2* tex_coord = NULL,            // return the texture coordinates of the intersection point
-									 LLVector4a* normal = NULL,               // return the surface normal at the intersection point
-									 LLVector4a* tangent = NULL             // return the surface tangent at the intersection point
-		);
-	
-	
-	// If the drawable moves, move it here.
-	virtual void move(LLDrawable *drawablep, LLSpatialGroup *curp, bool immediate = false);
-	virtual void shift(const LLVector4a &offset);
-
-	virtual F32 calcDistance(LLSpatialGroup* group, LLCamera& camera);
-	virtual F32 calcPixelArea(LLSpatialGroup* group, LLCamera& camera);
-
-	virtual void rebuildGeom(LLSpatialGroup* group);
-	virtual void rebuildMesh(LLSpatialGroup* group);
-
-	bool visibleObjectsInFrustum(LLCamera& camera);
-	/*virtual*/ S32 cull(LLCamera &camera, bool do_occlusion=false); // Cull on arbitrary frustum
-	S32 cull(LLCamera &camera, std::vector<LLDrawable *>* results, bool for_select); // Cull on arbitrary frustum
-	
-	bool isVisible(const LLVector3& v);
-	bool isHUDPartition() ;
-	
-	LLSpatialBridge* asBridge() { return mBridge; }
-	bool isBridge() { return asBridge() != NULL; }
-
-	void renderPhysicsShapes(bool depth_only);
-	void renderDebug();
-	void renderIntersectingBBoxes(LLCamera* camera);
-	void restoreGL();
-
-	bool getVisibleExtents(LLCamera& camera, LLVector3& visMin, LLVector3& visMax);
-
-public:
-	LLSpatialBridge* mBridge; // NULL for non-LLSpatialBridge instances, otherwise, mBridge == this
-							// use a pointer instead of making "isBridge" and "asBridge" virtual so it's safe
-							// to call asBridge() from the destructor
-	
-	bool mInfiniteFarClip; // if true, frustum culling ignores far clip plane
-	const bool mRenderByGroup;
-	U32 mVertexDataMask;
-	F32 mSlopRatio; //percentage distance must change before drawables receive LOD update (default is 0.25);
-    bool mDepthMask; //if true, objects in this partition will be written to depth during alpha rendering
-=======
-    LLSpatialPartition(U32 data_mask,  BOOL render_by_group, LLViewerRegion* regionp);
-    virtual ~LLSpatialPartition();
-
-    LLSpatialGroup *put(LLDrawable *drawablep, BOOL was_visible = FALSE);
-    BOOL remove(LLDrawable *drawablep, LLSpatialGroup *curp);
-
-    LLDrawable* lineSegmentIntersect(const LLVector4a& start, const LLVector4a& end,
-                                     BOOL pick_transparent,
-                                     BOOL pick_rigged,
-                                     BOOL pick_unselectable,
-                                     BOOL pick_reflection_probe,
                                      S32* face_hit,                          // return the face hit
                                      LLVector4a* intersection = NULL,         // return the intersection point
                                      LLVector2* tex_coord = NULL,            // return the texture coordinates of the intersection point
@@ -555,7 +405,7 @@
 
 
     // If the drawable moves, move it here.
-    virtual void move(LLDrawable *drawablep, LLSpatialGroup *curp, BOOL immediate = FALSE);
+    virtual void move(LLDrawable *drawablep, LLSpatialGroup *curp, bool immediate = false);
     virtual void shift(const LLVector4a &offset);
 
     virtual F32 calcDistance(LLSpatialGroup* group, LLCamera& camera);
@@ -564,34 +414,33 @@
     virtual void rebuildGeom(LLSpatialGroup* group);
     virtual void rebuildMesh(LLSpatialGroup* group);
 
-    BOOL visibleObjectsInFrustum(LLCamera& camera);
+    bool visibleObjectsInFrustum(LLCamera& camera);
     /*virtual*/ S32 cull(LLCamera &camera, bool do_occlusion=false); // Cull on arbitrary frustum
-    S32 cull(LLCamera &camera, std::vector<LLDrawable *>* results, BOOL for_select); // Cull on arbitrary frustum
-
-    BOOL isVisible(const LLVector3& v);
+    S32 cull(LLCamera &camera, std::vector<LLDrawable *>* results, bool for_select); // Cull on arbitrary frustum
+
+    bool isVisible(const LLVector3& v);
     bool isHUDPartition() ;
 
     LLSpatialBridge* asBridge() { return mBridge; }
-    BOOL isBridge() { return asBridge() != NULL; }
+    bool isBridge() { return asBridge() != NULL; }
 
     void renderPhysicsShapes(bool depth_only);
     void renderDebug();
     void renderIntersectingBBoxes(LLCamera* camera);
     void restoreGL();
 
-    BOOL getVisibleExtents(LLCamera& camera, LLVector3& visMin, LLVector3& visMax);
+    bool getVisibleExtents(LLCamera& camera, LLVector3& visMin, LLVector3& visMax);
 
 public:
     LLSpatialBridge* mBridge; // NULL for non-LLSpatialBridge instances, otherwise, mBridge == this
                             // use a pointer instead of making "isBridge" and "asBridge" virtual so it's safe
                             // to call asBridge() from the destructor
 
-    bool mInfiniteFarClip; // if TRUE, frustum culling ignores far clip plane
+    bool mInfiniteFarClip; // if true, frustum culling ignores far clip plane
     const bool mRenderByGroup;
     U32 mVertexDataMask;
     F32 mSlopRatio; //percentage distance must change before drawables receive LOD update (default is 0.25);
-    bool mDepthMask; //if TRUE, objects in this partition will be written to depth during alpha rendering
->>>>>>> e7eced3c
+    bool mDepthMask; //if true, objects in this partition will be written to depth during alpha rendering
 };
 
 // class for creating bridges between spatial partitions
@@ -601,45 +450,24 @@
     ~LLSpatialBridge();
 
 public:
-<<<<<<< HEAD
-	typedef std::vector<LLPointer<LLSpatialBridge> > bridge_vector_t;
-	
-	LLSpatialBridge(LLDrawable* root, bool render_by_group, U32 data_mask, LLViewerRegion* regionp);
-	
-	void destroyTree();
-
-	virtual bool isSpatialBridge() const		{ return true; }
-	virtual void updateSpatialExtents();
-	virtual void updateBinRadius();
-	virtual void setVisible(LLCamera& camera_in, std::vector<LLDrawable*>* results = NULL, bool for_select = false);
-	virtual void updateDistance(LLCamera& camera_in, bool force_update);
-	virtual void makeActive();
-	virtual void move(LLDrawable *drawablep, LLSpatialGroup *curp, bool immediate = false);
-	virtual bool updateMove();
-	virtual void shiftPos(const LLVector4a& vec);
-	virtual void cleanupReferences();
-	virtual LLSpatialPartition* asPartition()		{ return this; }
-		
-=======
     typedef std::vector<LLPointer<LLSpatialBridge> > bridge_vector_t;
 
-    LLSpatialBridge(LLDrawable* root, BOOL render_by_group, U32 data_mask, LLViewerRegion* regionp);
+    LLSpatialBridge(LLDrawable* root, bool render_by_group, U32 data_mask, LLViewerRegion* regionp);
 
     void destroyTree();
 
-    virtual BOOL isSpatialBridge() const        { return TRUE; }
+    virtual bool isSpatialBridge() const        { return true; }
     virtual void updateSpatialExtents();
     virtual void updateBinRadius();
-    virtual void setVisible(LLCamera& camera_in, std::vector<LLDrawable*>* results = NULL, BOOL for_select = FALSE);
+    virtual void setVisible(LLCamera& camera_in, std::vector<LLDrawable*>* results = NULL, bool for_select = false);
     virtual void updateDistance(LLCamera& camera_in, bool force_update);
     virtual void makeActive();
-    virtual void move(LLDrawable *drawablep, LLSpatialGroup *curp, BOOL immediate = FALSE);
-    virtual BOOL updateMove();
+    virtual void move(LLDrawable *drawablep, LLSpatialGroup *curp, bool immediate = false);
+    virtual bool updateMove();
     virtual void shiftPos(const LLVector4a& vec);
     virtual void cleanupReferences();
     virtual LLSpatialPartition* asPartition()       { return this; }
 
->>>>>>> e7eced3c
     //transform agent space camera into this Spatial Bridge's coordinate frame
     virtual LLCamera transformCamera(LLCamera& camera);
 
@@ -850,13 +678,8 @@
     virtual void rebuildMesh(LLSpatialGroup* group);
     virtual void getGeometry(LLSpatialGroup* group);
     virtual void addGeometryCount(LLSpatialGroup* group, U32& vertex_count, U32& index_count);
-<<<<<<< HEAD
-	U32 genDrawInfo(LLSpatialGroup* group, U32 mask, LLFace** faces, U32 face_count, bool distance_sort = false, bool batch_textures = false, bool rigged = false);
-	void registerFace(LLSpatialGroup* group, LLFace* facep, U32 type);
-=======
-    U32 genDrawInfo(LLSpatialGroup* group, U32 mask, LLFace** faces, U32 face_count, BOOL distance_sort = FALSE, BOOL batch_textures = FALSE, BOOL rigged = FALSE);
+    U32 genDrawInfo(LLSpatialGroup* group, U32 mask, LLFace** faces, U32 face_count, bool distance_sort = false, bool batch_textures = false, bool rigged = false);
     void registerFace(LLSpatialGroup* group, LLFace* facep, U32 type);
->>>>>>> e7eced3c
 
 private:
     void allocateFaces(U32 pMaxFaceCount);
@@ -905,12 +728,7 @@
 {
     using super = LLVolumeBridge;
 public:
-<<<<<<< HEAD
-	LLControlAVBridge(LLDrawable* drawablep, LLViewerRegion* regionp);
-=======
     LLControlAVBridge(LLDrawable* drawablep, LLViewerRegion* regionp);
-    virtual void updateSpatialExtents();
->>>>>>> e7eced3c
 };
 
 class LLHUDBridge : public LLVolumeBridge
