/**
 * @file llvosurfacepatch.h
 * @brief Description of LLVOSurfacePatch class
 *
 * $LicenseInfo:firstyear=2001&license=viewerlgpl$
 * Second Life Viewer Source Code
 * Copyright (C) 2010, Linden Research, Inc.
 *
 * This library is free software; you can redistribute it and/or
 * modify it under the terms of the GNU Lesser General Public
 * License as published by the Free Software Foundation;
 * version 2.1 of the License only.
 *
 * This library is distributed in the hope that it will be useful,
 * but WITHOUT ANY WARRANTY; without even the implied warranty of
 * MERCHANTABILITY or FITNESS FOR A PARTICULAR PURPOSE.  See the GNU
 * Lesser General Public License for more details.
 *
 * You should have received a copy of the GNU Lesser General Public
 * License along with this library; if not, write to the Free Software
 * Foundation, Inc., 51 Franklin Street, Fifth Floor, Boston, MA  02110-1301  USA
 *
 * Linden Research, Inc., 945 Battery Street, San Francisco, CA  94111  USA
 * $/LicenseInfo$
 */

#ifndef LL_VOSURFACEPATCH_H
#define LL_VOSURFACEPATCH_H

#include "llviewerobject.h"
#include "llstrider.h"

class LLSurfacePatch;
class LLDrawPool;
class LLVector2;
class LLFacePool;
class LLFace;

class LLVOSurfacePatch : public LLStaticViewerObject
{
public:
    static F32 sLODFactor;

    enum
    {
        VERTEX_DATA_MASK =  (1 << LLVertexBuffer::TYPE_VERTEX) |
                            (1 << LLVertexBuffer::TYPE_NORMAL) |
                            (1 << LLVertexBuffer::TYPE_TEXCOORD0) |
                            (1 << LLVertexBuffer::TYPE_TEXCOORD1)
    };

    LLVOSurfacePatch(const LLUUID &id, const LLPCode pcode, LLViewerRegion *regionp);

    /*virtual*/ void markDead();

    // Initialize data that's only inited once per class.
    static void initClass();

    virtual U32 getPartitionType() const;

<<<<<<< HEAD
	/*virtual*/ LLDrawable* createDrawable(LLPipeline *pipeline);
	/*virtual*/ void		updateGL();
	/*virtual*/ bool        updateGeometry(LLDrawable *drawable);
	/*virtual*/ bool		updateLOD();
	/*virtual*/ void		updateFaceSize(S32 idx);
    void getTerrainGeometry(LLStrider<LLVector3> &verticesp,
=======
    /*virtual*/ LLDrawable* createDrawable(LLPipeline *pipeline);
    /*virtual*/ void        updateGL();
    /*virtual*/ bool        updateGeometry(LLDrawable *drawable);
    /*virtual*/ bool        updateLOD();
    /*virtual*/ void        updateFaceSize(S32 idx);
    void getGeometry(LLStrider<LLVector3> &verticesp,
>>>>>>> 6377610f
                                LLStrider<LLVector3> &normalsp,
                                LLStrider<LLVector2> &texCoords0p,
                                LLStrider<LLVector2> &texCoords1p,
                                LLStrider<U16> &indicesp);

    /*virtual*/ void updateTextures();
    /*virtual*/ void setPixelAreaAndAngle(LLAgent &agent); // generate accurate apparent angle and area

    /*virtual*/ void updateSpatialExtents(LLVector4a& newMin, LLVector4a& newMax);
    /*virtual*/ bool isActive() const; // Whether this object needs to do an idleUpdate.

    void setPatch(LLSurfacePatch *patchp);
    LLSurfacePatch  *getPatch() const       { return mPatchp; }

    void dirtyPatch();
    void dirtyGeom();

    /*virtual*/ bool lineSegmentIntersect(const LLVector4a& start, const LLVector4a& end,
                                          S32 face = -1,                        // which face to check, -1 = ALL_SIDES
                                          bool pick_transparent = false,
                                          bool pick_rigged = false,
                                          bool pick_unselectable = true,
                                          S32* face_hit = NULL,                 // which face was hit
                                          LLVector4a* intersection = NULL,       // return the intersection point
                                          LLVector2* tex_coord = NULL,          // return the texture coordinates of the intersection point
                                          LLVector4a* normal = NULL,             // return the surface normal at the intersection point
                                          LLVector4a* tangent = NULL           // return the surface tangent at the intersection point
        );

    bool            mDirtiedPatch;
protected:
    ~LLVOSurfacePatch();

    LLFacePool      *mPool;
    LLFacePool      *getPool();
    S32             mBaseComp;
    LLSurfacePatch  *mPatchp;
    bool            mDirtyTexture;
    bool            mDirtyTerrain;

    S32             mLastNorthStride;
    S32             mLastEastStride;
    S32             mLastStride;
    S32             mLastLength;

    void getGeomSizesMain(const S32 stride, S32 &num_vertices, S32 &num_indices);
    void getGeomSizesNorth(const S32 stride, const S32 north_stride,
                                  S32 &num_vertices, S32 &num_indices);
    void getGeomSizesEast(const S32 stride, const S32 east_stride,
                                 S32 &num_vertices, S32 &num_indices);

    void updateMainGeometry(LLFace *facep,
                       LLStrider<LLVector3> &verticesp,
                       LLStrider<LLVector3> &normalsp,
                       LLStrider<LLVector2> &texCoords0p,
                       LLStrider<LLVector2> &texCoords1p,
                       LLStrider<U16> &indicesp,
                       U32 &index_offset);
    void updateNorthGeometry(LLFace *facep,
                       LLStrider<LLVector3> &verticesp,
                       LLStrider<LLVector3> &normalsp,
                       LLStrider<LLVector2> &texCoords0p,
                       LLStrider<LLVector2> &texCoords1p,
                       LLStrider<U16> &indicesp,
                       U32 &index_offset);
    void updateEastGeometry(LLFace *facep,
                       LLStrider<LLVector3> &verticesp,
                       LLStrider<LLVector3> &normalsp,
                       LLStrider<LLVector2> &texCoords0p,
                       LLStrider<LLVector2> &texCoords1p,
                       LLStrider<U16> &indicesp,
                       U32 &index_offset);
};

#endif // LL_VOSURFACEPATCH_H<|MERGE_RESOLUTION|>--- conflicted
+++ resolved
@@ -58,21 +58,12 @@
 
     virtual U32 getPartitionType() const;
 
-<<<<<<< HEAD
-	/*virtual*/ LLDrawable* createDrawable(LLPipeline *pipeline);
-	/*virtual*/ void		updateGL();
-	/*virtual*/ bool        updateGeometry(LLDrawable *drawable);
-	/*virtual*/ bool		updateLOD();
-	/*virtual*/ void		updateFaceSize(S32 idx);
-    void getTerrainGeometry(LLStrider<LLVector3> &verticesp,
-=======
     /*virtual*/ LLDrawable* createDrawable(LLPipeline *pipeline);
     /*virtual*/ void        updateGL();
     /*virtual*/ bool        updateGeometry(LLDrawable *drawable);
     /*virtual*/ bool        updateLOD();
     /*virtual*/ void        updateFaceSize(S32 idx);
-    void getGeometry(LLStrider<LLVector3> &verticesp,
->>>>>>> 6377610f
+    void getTerrainGeometry(LLStrider<LLVector3> &verticesp,
                                 LLStrider<LLVector3> &normalsp,
                                 LLStrider<LLVector2> &texCoords0p,
                                 LLStrider<LLVector2> &texCoords1p,
