--- conflicted
+++ resolved
@@ -263,12 +263,8 @@
 	{
 		id_array.push_back(*it);
 	}
-<<<<<<< HEAD
 	const std::string title = LLTrans::getString("conference-title");
 	LLUUID session_id = gIMMgr->addSession(title, IM_SESSION_CONFERENCE_START, ids[0], id_array);
-=======
-	LLUUID session_id = gIMMgr->addSession(LLTrans::getString("IM_adhoc_title"), IM_SESSION_CONFERENCE_START, ids[0], id_array);
->>>>>>> 196e3506
 	if (session_id != LLUUID::null)
 	{
 		LLIMFloater::show(session_id);
