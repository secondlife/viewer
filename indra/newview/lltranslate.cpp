--- conflicted
+++ resolved
@@ -2,29 +2,6 @@
 * @file lltranslate.cpp
 * @brief Functions for translating text via Google Translate.
 *
-<<<<<<< HEAD
-* $LicenseInfo:firstyear=2009&license=viewerlgpl$
-* Second Life Viewer Source Code
-* Copyright (C) 2010, Linden Research, Inc.
-* 
-* This library is free software; you can redistribute it and/or
-* modify it under the terms of the GNU Lesser General Public
-* License as published by the Free Software Foundation;
-* version 2.1 of the License only.
-* 
-* This library is distributed in the hope that it will be useful,
-* but WITHOUT ANY WARRANTY; without even the implied warranty of
-* MERCHANTABILITY or FITNESS FOR A PARTICULAR PURPOSE.  See the GNU
-* Lesser General Public License for more details.
-* 
-* You should have received a copy of the GNU Lesser General Public
-* License along with this library; if not, write to the Free Software
-* Foundation, Inc., 51 Franklin Street, Fifth Floor, Boston, MA  02110-1301  USA
-* 
-* Linden Research, Inc., 945 Battery Street, San Francisco, CA  94111  USA
-* $/LicenseInfo$
-*/
-=======
  * $LicenseInfo:firstyear=2009&license=viewerlgpl$
  * Second Life Viewer Source Code
  * Copyright (C) 2010, Linden Research, Inc.
@@ -46,7 +23,6 @@
  * Linden Research, Inc., 945 Battery Street, San Francisco, CA  94111  USA
  * $/LicenseInfo$
  */
->>>>>>> 09b009fc
 
 #include "llviewerprecompiledheaders.h"
 
