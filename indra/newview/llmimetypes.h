/**
 * @file llmimetypes.h
 * @brief Translates a MIME type like "video/quicktime" into a
 * localizable user-friendly string like "QuickTime Movie"
 *
 * $LicenseInfo:firstyear=2007&license=viewerlgpl$
 * Second Life Viewer Source Code
 * Copyright (C) 2010, Linden Research, Inc.
 *
 * This library is free software; you can redistribute it and/or
 * modify it under the terms of the GNU Lesser General Public
 * License as published by the Free Software Foundation;
 * version 2.1 of the License only.
 *
 * This library is distributed in the hope that it will be useful,
 * but WITHOUT ANY WARRANTY; without even the implied warranty of
 * MERCHANTABILITY or FITNESS FOR A PARTICULAR PURPOSE.  See the GNU
 * Lesser General Public License for more details.
 *
 * You should have received a copy of the GNU Lesser General Public
 * License along with this library; if not, write to the Free Software
 * Foundation, Inc., 51 Franklin Street, Fifth Floor, Boston, MA  02110-1301  USA
 *
 * Linden Research, Inc., 945 Battery Street, San Francisco, CA  94111  USA
 * $/LicenseInfo$
 */

#ifndef LLMIMETYPES_H
#define LLMIMETYPES_H

#include <string>
#include <map>

class LLMIMETypes
{
public:
    static bool parseMIMETypes(const std::string& xml_file_path);
        // Loads the MIME string definition XML file, usually
        // from the application skins directory

    static std::string translate(const std::string& mime_type);
        // Returns "QuickTime Movie" from "video/quicktime"

    static std::string widgetType(const std::string& mime_type);
        // Type of control widgets for this MIME type
        // Returns "movie" from "video/quicktime"

    static std::string implType(const std::string& mime_type);
        // Type of Impl to use for decoding media.

    static std::string findIcon(const std::string& mime_type);
        // Icon from control widget type for this MIME type

    static std::string findToolTip(const std::string& mime_type);
        // Tool tip from control widget type for this MIME type

    static std::string findPlayTip(const std::string& mime_type);
        // Play button tool tip from control widget type for this MIME type

    static std::string findDefaultMimeType(const std::string& widget_type);
        // Canonical mime type associated with this widget set

    static const std::string& getDefaultMimeType();

    static const std::string& getDefaultMimeTypeTranslation();

    static bool findAllowResize(const std::string& mime_type);
        // accessor for flag to enable/disable media size edit fields

    static bool findAllowLooping(const std::string& mime_type);
        // accessor for flag to enable/disable media looping checkbox

    static bool isTypeHandled(const std::string& mime_type);
        // determines if the specific mime type is handled by the media system

    static void reload(void*);
        // re-loads the MIME types file from the file path last passed into parseMIMETypes

public:
<<<<<<< HEAD
	struct LLMIMEInfo
	{
		std::string mLabel;
			// friendly label like "QuickTime Movie"

		std::string mWidgetType;
			// "web" means use web media UI widgets

		std::string mImpl;
			// which impl to use with this mime type
	};
	struct LLMIMEWidgetSet
	{
		std::string mLabel;
			// friendly label like "QuickTime Movie"

		std::string mIcon;
			// Name of icon asset to display in toolbar

		std::string mDefaultMimeType;
			// Mime type string to use in absence of a specific one

		std::string mToolTip;
			// custom tool tip for this mime type

		std::string mPlayTip;
			// custom tool tip to display for Play button

		bool mAllowResize;
			// enable/disable media size edit fields

		bool mAllowLooping;
			// enable/disable media looping checkbox
	};
	typedef std::map< std::string, LLMIMEInfo > mime_info_map_t;
	typedef std::map< std::string, LLMIMEWidgetSet > mime_widget_set_map_t;

	// Public so users can iterate over it
	static mime_info_map_t sMap;
	static mime_widget_set_map_t sWidgetMap;
=======
    struct LLMIMEInfo
    {
        std::string mLabel;
            // friendly label like "QuickTime Movie"

        std::string mWidgetType;
            // "web" means use web media UI widgets

        std::string mImpl;
            // which impl to use with this mime type
    };
    struct LLMIMEWidgetSet
    {
        std::string mLabel;
            // friendly label like "QuickTime Movie"

        std::string mIcon;
            // Name of icon asset to display in toolbar

        std::string mDefaultMimeType;
            // Mime type string to use in absence of a specific one

        std::string mToolTip;
            // custom tool tip for this mime type

        std::string mPlayTip;
            // custom tool tip to display for Play button

        BOOL mAllowResize;
            // enable/disable media size edit fields

        BOOL mAllowLooping;
            // enable/disable media looping checkbox
    };
    typedef std::map< std::string, LLMIMEInfo > mime_info_map_t;
    typedef std::map< std::string, LLMIMEWidgetSet > mime_widget_set_map_t;

    // Public so users can iterate over it
    static mime_info_map_t sMap;
    static mime_widget_set_map_t sWidgetMap;
>>>>>>> e7eced3c
private:
};

#endif<|MERGE_RESOLUTION|>--- conflicted
+++ resolved
@@ -77,48 +77,6 @@
         // re-loads the MIME types file from the file path last passed into parseMIMETypes
 
 public:
-<<<<<<< HEAD
-	struct LLMIMEInfo
-	{
-		std::string mLabel;
-			// friendly label like "QuickTime Movie"
-
-		std::string mWidgetType;
-			// "web" means use web media UI widgets
-
-		std::string mImpl;
-			// which impl to use with this mime type
-	};
-	struct LLMIMEWidgetSet
-	{
-		std::string mLabel;
-			// friendly label like "QuickTime Movie"
-
-		std::string mIcon;
-			// Name of icon asset to display in toolbar
-
-		std::string mDefaultMimeType;
-			// Mime type string to use in absence of a specific one
-
-		std::string mToolTip;
-			// custom tool tip for this mime type
-
-		std::string mPlayTip;
-			// custom tool tip to display for Play button
-
-		bool mAllowResize;
-			// enable/disable media size edit fields
-
-		bool mAllowLooping;
-			// enable/disable media looping checkbox
-	};
-	typedef std::map< std::string, LLMIMEInfo > mime_info_map_t;
-	typedef std::map< std::string, LLMIMEWidgetSet > mime_widget_set_map_t;
-
-	// Public so users can iterate over it
-	static mime_info_map_t sMap;
-	static mime_widget_set_map_t sWidgetMap;
-=======
     struct LLMIMEInfo
     {
         std::string mLabel;
@@ -147,10 +105,10 @@
         std::string mPlayTip;
             // custom tool tip to display for Play button
 
-        BOOL mAllowResize;
+        bool mAllowResize;
             // enable/disable media size edit fields
 
-        BOOL mAllowLooping;
+        bool mAllowLooping;
             // enable/disable media looping checkbox
     };
     typedef std::map< std::string, LLMIMEInfo > mime_info_map_t;
@@ -159,7 +117,6 @@
     // Public so users can iterate over it
     static mime_info_map_t sMap;
     static mime_widget_set_map_t sWidgetMap;
->>>>>>> e7eced3c
 private:
 };
 
