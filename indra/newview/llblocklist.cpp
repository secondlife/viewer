/**
 * @file llblocklist.cpp
 * @brief List of the blocked avatars and objects.
 *
 * $LicenseInfo:firstyear=2012&license=viewerlgpl$
 * Second Life Viewer Source Code
 * Copyright (C) 2012, Linden Research, Inc.
 *
 * This library is free software; you can redistribute it and/or
 * modify it under the terms of the GNU Lesser General Public
 * License as published by the Free Software Foundation;
 * version 2.1 of the License only.
 *
 * This library is distributed in the hope that it will be useful,
 * but WITHOUT ANY WARRANTY; without even the implied warranty of
 * MERCHANTABILITY or FITNESS FOR A PARTICULAR PURPOSE.  See the GNU
 * Lesser General Public License for more details.
 *
 * You should have received a copy of the GNU Lesser General Public
 * License along with this library; if not, write to the Free Software
 * Foundation, Inc., 51 Franklin Street, Fifth Floor, Boston, MA  02110-1301  USA
 *
 * Linden Research, Inc., 945 Battery Street, San Francisco, CA  94111  USA
 * $/LicenseInfo$
 */

#include "llviewerprecompiledheaders.h"

#include "llblocklist.h"

#include "llavataractions.h"
#include "llblockedlistitem.h"
#include "llfloatersidepanelcontainer.h"
#include "llviewermenu.h"

static LLDefaultChildRegistry::Register<LLBlockList> r("block_list");

static const LLBlockListNameComparator      NAME_COMPARATOR;
static const LLBlockListNameTypeComparator  NAME_TYPE_COMPARATOR;

LLBlockList::LLBlockList(const Params& p)
:   LLFlatListViewEx(p),
    mDirty(true),
    mShouldAddAll(true),
    mActionType(NONE),
    mMuteListSize(0)
{

<<<<<<< HEAD
	LLMuteList::getInstance()->addObserver(this);
	mMuteListSize = LLMuteList::getInstance()->getMutes().size();

	// Set up context menu.
	LLUICtrl::CommitCallbackRegistry::ScopedRegistrar registrar;
	LLUICtrl::EnableCallbackRegistry::ScopedRegistrar enable_registrar;

	registrar.add		("Block.Action",	boost::bind(&LLBlockList::onCustomAction,	this, _2));
	enable_registrar.add("Block.Enable",	boost::bind(&LLBlockList::isActionEnabled,	this, _2));
	enable_registrar.add("Block.Check",     boost::bind(&LLBlockList::isMenuItemChecked, this, _2));
	enable_registrar.add("Block.Visible",   boost::bind(&LLBlockList::isMenuItemVisible, this, _2));
	
	LLToggleableMenu* context_menu = LLUICtrlFactory::getInstance()->createFromFile<LLToggleableMenu>(
									"menu_people_blocked_gear.xml",
									gMenuHolder,
									LLViewerMenuHolderGL::child_registry_t::instance(),
									true);
	if (context_menu)
	{
		mContextMenu = context_menu->getHandle();
	}
=======
    LLMuteList::getInstance()->addObserver(this);
    mMuteListSize = LLMuteList::getInstance()->getMutes().size();

    // Set up context menu.
    LLUICtrl::CommitCallbackRegistry::ScopedRegistrar registrar;
    LLUICtrl::EnableCallbackRegistry::ScopedRegistrar enable_registrar;

    registrar.add       ("Block.Action",    boost::bind(&LLBlockList::onCustomAction,   this, _2));
    enable_registrar.add("Block.Enable",    boost::bind(&LLBlockList::isActionEnabled,  this, _2));
    enable_registrar.add("Block.Check",     boost::bind(&LLBlockList::isMenuItemChecked, this, _2));
    enable_registrar.add("Block.Visible",   boost::bind(&LLBlockList::isMenuItemVisible, this, _2));

    LLToggleableMenu* context_menu = LLUICtrlFactory::getInstance()->createFromFile<LLToggleableMenu>(
                                    "menu_people_blocked_gear.xml",
                                    gMenuHolder,
                                    LLViewerMenuHolderGL::child_registry_t::instance());
    if(context_menu)
    {
        mContextMenu = context_menu->getHandle();
    }
>>>>>>> e7eced3c
}

LLBlockList::~LLBlockList()
{
    if (mContextMenu.get())
    {
        mContextMenu.get()->die();
    }

    LLMuteList::getInstance()->removeObserver(this);
}

void LLBlockList::createList()
{
    std::vector<LLMute> mutes = LLMuteList::instance().getMutes();
    std::vector<LLMute>::const_iterator mute_it = mutes.begin();

    for (; mute_it != mutes.end(); ++mute_it)
    {
        addNewItem(&*mute_it);
    }
}

BlockListActionType LLBlockList::getCurrentMuteListActionType()
{
    BlockListActionType type = NONE;
    U32 curSize = LLMuteList::getInstance()->getMutes().size();
    if( curSize > mMuteListSize)
        type = ADD;
    else if(curSize < mMuteListSize)
        type = REMOVE;

    return type;
}

void LLBlockList::onChangeDetailed(const LLMute &mute)
{
    mActionType = getCurrentMuteListActionType();

    mCurItemId = mute.mID;
    mCurItemName = mute.mName;
    mCurItemType = mute.mType;
    mCurItemFlags = mute.mFlags;

    refresh();
}

bool LLBlockList::handleRightMouseDown(S32 x, S32 y, MASK mask)
{
<<<<<<< HEAD
	bool handled = LLUICtrl::handleRightMouseDown(x, y, mask);
=======
    BOOL handled = LLUICtrl::handleRightMouseDown(x, y, mask);
>>>>>>> e7eced3c

    LLToggleableMenu* context_menu = mContextMenu.get();
    if (context_menu && size())
    {
        context_menu->buildDrawLabels();
        context_menu->updateParent(LLMenuGL::sMenuContainer);
        LLMenuGL::showPopup(this, context_menu, x, y);
    }

    return handled;
}

void LLBlockList::removeListItem(const LLMute* mute)
{
    if (mute->mID.notNull())
    {
        removeItemByUUID(mute->mID);
    }
    else
    {
        removeItemByValue(mute->mName);
    }
}

void LLBlockList::hideListItem(LLBlockedListItem* item, bool show)
{
    item->setVisible(show);
}

void LLBlockList::setNameFilter(const std::string& filter)
{
    std::string filter_upper = filter;
    LLStringUtil::toUpper(filter_upper);
    if (mNameFilter != filter_upper)
    {
        mNameFilter = filter_upper;
        setDirty();
    }
}

void LLBlockList::sortByName()
{
    setComparator(&NAME_COMPARATOR);
    sort();
}

void LLBlockList::sortByType()
{
    setComparator(&NAME_TYPE_COMPARATOR);
    sort();
}

void LLBlockList::draw()
{
    if (mDirty)
    {
        refresh();
    }

    LLFlatListView::draw();
}

void LLBlockList::addNewItem(const LLMute* mute)
{
    LLBlockedListItem* item = new LLBlockedListItem(mute);
    if (!mNameFilter.empty())
    {
        item->highlightName(mNameFilter);
    }
    if (item->getUUID().notNull())
    {
        addItem(item, item->getUUID(), ADD_BOTTOM);
    }
    else
    {
        addItem(item, item->getName(), ADD_BOTTOM);
    }
}

void LLBlockList::refresh()
{
    bool have_filter = !mNameFilter.empty();

    // save selection to restore it after list rebuilt
    LLSD selected = getSelectedValue();
    LLSD next_selected;

    if(mShouldAddAll)   // creating list of blockers
    {
        clear();
        createList();
        mShouldAddAll = false;
    }
    else
    {
        // handle remove/add functionality
        LLMute mute(mCurItemId, mCurItemName, mCurItemType, mCurItemFlags);
        if(mActionType == ADD)
        {
            addNewItem(&mute);
        }
        else if(mActionType == REMOVE)
        {
            if ((mute.mID.notNull() && selected.isUUID() && selected.asUUID() == mute.mID)
                || (mute.mID.isNull() && selected.isString() && selected.asString() == mute.mName))
            {
                // we are going to remove currently selected item, so select next item and save the selection to restore it
                if (!selectNextItemPair(false, true))
                {
                    selectNextItemPair(true, true);
                }
                next_selected = getSelectedValue();
            }
            removeListItem(&mute);
        }
        mActionType = NONE;
    }

    // handle filter functionality
    if(have_filter || (!have_filter && !mPrevNameFilter.empty()))
    {
        // we should update visibility of our items if previous filter was not empty
        std::vector < LLPanel* > allItems;
        getItems(allItems);
        std::vector < LLPanel* >::iterator it = allItems.begin();

        for(; it != allItems.end() ; ++it)
        {
            LLBlockedListItem * curItem = dynamic_cast<LLBlockedListItem *> (*it);
            if(curItem)
    {
                hideListItem(curItem, findInsensitive(curItem->getName(), mNameFilter));
            }
        }
    }
    mPrevNameFilter = mNameFilter;

    if (selected.isDefined())
    {
        if (getItemPair(selected))
        {
            // restore previously selected item
            selectItemPair(getItemPair(selected), true);
        }
        else if (next_selected.isDefined() && getItemPair(next_selected))
        {
            // previously selected item was removed, so select next item
            selectItemPair(getItemPair(next_selected), true);
        }
    }
    mMuteListSize = LLMuteList::getInstance()->getMutes().size();

    // Sort the list.
    sort();

    setDirty(false);
}

bool LLBlockList::findInsensitive(std::string haystack, const std::string& needle_upper)
{
    LLStringUtil::toUpper(haystack);
    return haystack.find(needle_upper) != std::string::npos;
}

LLBlockedListItem* LLBlockList::getBlockedItem() const
{
    LLPanel* panel = LLFlatListView::getSelectedItem();
    LLBlockedListItem* item = dynamic_cast<LLBlockedListItem*>(panel);
    return item;
}

bool LLBlockList::isActionEnabled(const LLSD& userdata)
{
    bool action_enabled = true;

    const std::string command_name = userdata.asString();

    if ("profile_item" == command_name
        || "block_voice" == command_name
        || "block_text" == command_name
        || "block_particles" == command_name
        || "block_obj_sounds" == command_name)
    {
        LLBlockedListItem* item = getBlockedItem();
        action_enabled = item && (LLMute::AGENT == item->getType());
    }

    if ("unblock_item" == command_name)
    {
        action_enabled = getSelectedItem() != NULL;
    }

    return action_enabled;
}

void LLBlockList::onCustomAction(const LLSD& userdata)
{
    if (!isActionEnabled(userdata))
    {
        return;
    }

    LLBlockedListItem* item = getBlockedItem();
    const std::string command_name = userdata.asString();

    if ("unblock_item" == command_name)
    {
        LLMute mute(item->getUUID(), item->getName());
        LLMuteList::getInstance()->remove(mute);
    }
    else if ("profile_item" == command_name)
    {
        switch(item->getType())
        {

        case LLMute::AGENT:
            LLAvatarActions::showProfile(item->getUUID());
            break;

        default:
            break;
        }
    }
    else if ("block_voice" == command_name)
    {
        toggleMute(LLMute::flagVoiceChat);
    }
    else if ("block_text" == command_name)
    {
        toggleMute(LLMute::flagTextChat);
    }
    else if ("block_particles" == command_name)
    {
        toggleMute(LLMute::flagParticles);
    }
    else if ("block_obj_sounds" == command_name)
    {
        toggleMute(LLMute::flagObjectSounds);
    }
}

bool LLBlockList::isMenuItemChecked(const LLSD& userdata)
{
    LLBlockedListItem* item = getBlockedItem();
    if (!item)
    {
        return false;
    }

    const std::string command_name = userdata.asString();

    if ("block_voice" == command_name)
    {
        return LLMuteList::getInstance()->isMuted(item->getUUID(), LLMute::flagVoiceChat);
    }
    else if ("block_text" == command_name)
    {
        return LLMuteList::getInstance()->isMuted(item->getUUID(), LLMute::flagTextChat);
    }
    else if ("block_particles" == command_name)
    {
        return LLMuteList::getInstance()->isMuted(item->getUUID(), LLMute::flagParticles);
    }
    else if ("block_obj_sounds" == command_name)
    {
        return LLMuteList::getInstance()->isMuted(item->getUUID(), LLMute::flagObjectSounds);
    }

    return false;
}

bool LLBlockList::isMenuItemVisible(const LLSD& userdata)
{
    LLBlockedListItem* item = getBlockedItem();
    const std::string command_name = userdata.asString();

    if ("block_voice" == command_name
        || "block_text" == command_name
        || "block_particles" == command_name
        || "block_obj_sounds" == command_name)
    {
        return item && (LLMute::AGENT == item->getType());
    }

    return false;
}

void LLBlockList::toggleMute(U32 flags)
{
    LLBlockedListItem* item = getBlockedItem();
    LLMute mute(item->getUUID(), item->getName(), item->getType());

    if (!LLMuteList::getInstance()->isMuted(item->getUUID(), flags))
    {
        LLMuteList::getInstance()->add(mute, flags);
    }
    else
    {
        LLMuteList::getInstance()->remove(mute, flags);
    }
}

bool LLBlockListItemComparator::compare(const LLPanel* item1, const LLPanel* item2) const
{
    const LLBlockedListItem* blocked_item1 = dynamic_cast<const LLBlockedListItem*>(item1);
    const LLBlockedListItem* blocked_item2 = dynamic_cast<const LLBlockedListItem*>(item2);

    if (!blocked_item1 || !blocked_item2)
    {
        LL_ERRS() << "blocked_item1 and blocked_item2 cannot be null" << LL_ENDL;
        return true;
    }

    return doCompare(blocked_item1, blocked_item2);
}

bool LLBlockListNameComparator::doCompare(const LLBlockedListItem* blocked_item1, const LLBlockedListItem* blocked_item2) const
{
    std::string name1 = blocked_item1->getName();
    std::string name2 = blocked_item2->getName();

    LLStringUtil::toUpper(name1);
    LLStringUtil::toUpper(name2);

    return name1 < name2;
}

bool LLBlockListNameTypeComparator::doCompare(const LLBlockedListItem* blocked_item1, const LLBlockedListItem* blocked_item2) const
{
    LLMute::EType type1 = blocked_item1->getType();
    LLMute::EType type2 = blocked_item2->getType();

    // if mute type is LLMute::BY_NAME or LLMute::OBJECT it means that this mute is an object
    bool both_mutes_are_objects = (LLMute::OBJECT == type1 || LLMute::BY_NAME == type1) && (LLMute::OBJECT == type2 || LLMute::BY_NAME == type2);

    // mute types may be different, but since both LLMute::BY_NAME and LLMute::OBJECT types represent objects
    // it's needed to perform additional checking of both_mutes_are_objects variable
    if (type1 != type2 && !both_mutes_are_objects)
    {
        // objects in block list go first, so return true if mute type is not an avatar
        return LLMute::AGENT != type1;
    }

    return NAME_COMPARATOR.compare(blocked_item1, blocked_item2);
}<|MERGE_RESOLUTION|>--- conflicted
+++ resolved
@@ -46,29 +46,6 @@
     mMuteListSize(0)
 {
 
-<<<<<<< HEAD
-	LLMuteList::getInstance()->addObserver(this);
-	mMuteListSize = LLMuteList::getInstance()->getMutes().size();
-
-	// Set up context menu.
-	LLUICtrl::CommitCallbackRegistry::ScopedRegistrar registrar;
-	LLUICtrl::EnableCallbackRegistry::ScopedRegistrar enable_registrar;
-
-	registrar.add		("Block.Action",	boost::bind(&LLBlockList::onCustomAction,	this, _2));
-	enable_registrar.add("Block.Enable",	boost::bind(&LLBlockList::isActionEnabled,	this, _2));
-	enable_registrar.add("Block.Check",     boost::bind(&LLBlockList::isMenuItemChecked, this, _2));
-	enable_registrar.add("Block.Visible",   boost::bind(&LLBlockList::isMenuItemVisible, this, _2));
-	
-	LLToggleableMenu* context_menu = LLUICtrlFactory::getInstance()->createFromFile<LLToggleableMenu>(
-									"menu_people_blocked_gear.xml",
-									gMenuHolder,
-									LLViewerMenuHolderGL::child_registry_t::instance(),
-									true);
-	if (context_menu)
-	{
-		mContextMenu = context_menu->getHandle();
-	}
-=======
     LLMuteList::getInstance()->addObserver(this);
     mMuteListSize = LLMuteList::getInstance()->getMutes().size();
 
@@ -84,12 +61,12 @@
     LLToggleableMenu* context_menu = LLUICtrlFactory::getInstance()->createFromFile<LLToggleableMenu>(
                                     "menu_people_blocked_gear.xml",
                                     gMenuHolder,
-                                    LLViewerMenuHolderGL::child_registry_t::instance());
-    if(context_menu)
+                                    LLViewerMenuHolderGL::child_registry_t::instance(),
+                                    true);
+    if (context_menu)
     {
         mContextMenu = context_menu->getHandle();
     }
->>>>>>> e7eced3c
 }
 
 LLBlockList::~LLBlockList()
@@ -139,11 +116,7 @@
 
 bool LLBlockList::handleRightMouseDown(S32 x, S32 y, MASK mask)
 {
-<<<<<<< HEAD
-	bool handled = LLUICtrl::handleRightMouseDown(x, y, mask);
-=======
-    BOOL handled = LLUICtrl::handleRightMouseDown(x, y, mask);
->>>>>>> e7eced3c
+    bool handled = LLUICtrl::handleRightMouseDown(x, y, mask);
 
     LLToggleableMenu* context_menu = mContextMenu.get();
     if (context_menu && size())
