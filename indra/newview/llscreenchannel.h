--- conflicted
+++ resolved
@@ -1,382 +1,313 @@
-/**
- * @file llscreenchannel.h
- * @brief Class implements a channel on a screen in which appropriate toasts may appear.
- *
- * $LicenseInfo:firstyear=2003&license=viewerlgpl$
- * Second Life Viewer Source Code
- * Copyright (C) 2010, Linden Research, Inc.
- *
- * This library is free software; you can redistribute it and/or
- * modify it under the terms of the GNU Lesser General Public
- * License as published by the Free Software Foundation;
- * version 2.1 of the License only.
- *
- * This library is distributed in the hope that it will be useful,
- * but WITHOUT ANY WARRANTY; without even the implied warranty of
- * MERCHANTABILITY or FITNESS FOR A PARTICULAR PURPOSE.  See the GNU
- * Lesser General Public License for more details.
- *
- * You should have received a copy of the GNU Lesser General Public
- * License along with this library; if not, write to the Free Software
- * Foundation, Inc., 51 Franklin Street, Fifth Floor, Boston, MA  02110-1301  USA
- *
- * Linden Research, Inc., 945 Battery Street, San Francisco, CA  94111  USA
- * $/LicenseInfo$
- */
-
-#ifndef LL_LLSCREENCHANNEL_H
-#define LL_LLSCREENCHANNEL_H
-
-#include "lltoast.h"
-
-#include <map>
-#include <boost/shared_ptr.hpp>
-
-namespace LLNotificationsUI
-{
-    const LLUUID ALERT_CHANNEL_UUID("F3E07BC8-A973-476D-8C7F-F3B7293975D1");
-    const LLUUID NOTIFICATION_CHANNEL_UUID("AEED3193-8709-4693-8558-7452CCA97AE5");
-    const LLUUID NEARBY_CHAT_CHANNEL_UUID("E1158BD6-661C-4981-9DAD-4DCBFF062502");
-    const LLUUID STARTUP_CHANNEL_UUID("B56AF90D-6684-48E4-B1E4-722D3DEB2CB6");
-
-    const S32 NOTIFY_BOX_WIDTH = 305;
-
-typedef enum e_notification_toast_alignment
-{
-    NA_TOP,
-    NA_CENTRE,
-    NA_BOTTOM,
-} EToastAlignment;
-
-typedef enum e_channel_alignment
-{
-    CA_LEFT,
-    CA_CENTRE,
-    CA_RIGHT,
-} EChannelAlignment;
-
-class LLScreenChannelBase : public LLUICtrl
-{
-    friend class LLChannelManager;
-public:
-<<<<<<< HEAD
-	struct Params : public LLInitParam::Block<Params, LLUICtrl::Params>
-	{
-		Mandatory<LLUUID>			id;
-		Optional<bool>				display_toasts_always;
-		Optional<EToastAlignment>	toast_align;
-		Optional<EChannelAlignment>	channel_align;
-
-		Params()
-		:	id("id", LLUUID("")), 
-			display_toasts_always("display_toasts_always", false), 
-			toast_align("toast_align", NA_BOTTOM), 
-			channel_align("channel_align", CA_LEFT)
-		{}
-	};
-
-	LLScreenChannelBase(const Params&);
-	
-	bool postBuild();
-
-	void reshape(S32 width, S32 height, bool called_from_parent = true);
-
-	// Channel's outfit-functions
-	// update channel's size and position in the World View
-	virtual void		updatePositionAndSize(LLRect rect);
-
-	// initialization of channel's shape and position
-	virtual void		init(S32 channel_left, S32 channel_right);
-
-	// kill or modify a toast by its ID
-	virtual void		killToastByNotificationID(LLUUID id) {};
-	virtual void		modifyToastNotificationByID(LLUUID id, LLSD data) {};
-	virtual void		removeToastByNotificationID(LLUUID id){};
-	
-	// hide all toasts from screen, but not remove them from a channel
-	virtual void		hideToastsFromScreen() {};
-	// removes all toasts from a channel
-	virtual void		removeToastsFromChannel() {};
-	
-	// show all toasts in a channel
-	virtual void		redrawToasts() {};
-
-	
-	// Channel's behavior-functions
-	// set whether a channel will control hovering inside itself or not
-	virtual void setControlHovering(bool control) { mControlHovering = control; }
-	
-
-	bool isHovering();
-
-	void setCanStoreToasts(bool store) { mCanStoreToasts = store; }
-
-	bool getDisplayToastsAlways() { return mDisplayToastsAlways; }
-
-	// get number of hidden notifications from a channel
-	S32	 getNumberOfHiddenToasts() { return mHiddenToastsNum;}
-
-	
-	void setShowToasts(bool show) { mShowToasts = show; }
-	bool getShowToasts() { return mShowToasts; }
-
-	// get toast allignment preset for a channel
-	e_notification_toast_alignment getToastAlignment() {return mToastAlignment;}
-	
-	// get ID of a channel
-	LLUUID	getChannelID() { return mID; }
-	LLHandle<LLScreenChannelBase> getHandle() { return getDerivedHandle<LLScreenChannelBase>(); }
-=======
-    struct Params : public LLInitParam::Block<Params, LLUICtrl::Params>
-    {
-        Mandatory<LLUUID>           id;
-        Optional<bool>              display_toasts_always;
-        Optional<EToastAlignment>   toast_align;
-        Optional<EChannelAlignment> channel_align;
-
-        Params()
-        :   id("id", LLUUID("")),
-            display_toasts_always("display_toasts_always", false),
-            toast_align("toast_align", NA_BOTTOM),
-            channel_align("channel_align", CA_LEFT)
-        {}
-    };
-
-    LLScreenChannelBase(const Params&);
-
-    BOOL postBuild();
-
-    void reshape(S32 width, S32 height, BOOL called_from_parent = TRUE);
-
-    // Channel's outfit-functions
-    // update channel's size and position in the World View
-    virtual void        updatePositionAndSize(LLRect rect);
-
-    // initialization of channel's shape and position
-    virtual void        init(S32 channel_left, S32 channel_right);
-
-    // kill or modify a toast by its ID
-    virtual void        killToastByNotificationID(LLUUID id) {};
-    virtual void        modifyToastNotificationByID(LLUUID id, LLSD data) {};
-    virtual void        removeToastByNotificationID(LLUUID id){};
-
-    // hide all toasts from screen, but not remove them from a channel
-    virtual void        hideToastsFromScreen() {};
-    // removes all toasts from a channel
-    virtual void        removeToastsFromChannel() {};
-
-    // show all toasts in a channel
-    virtual void        redrawToasts() {};
-
-
-    // Channel's behavior-functions
-    // set whether a channel will control hovering inside itself or not
-    virtual void setControlHovering(bool control) { mControlHovering = control; }
-
-
-    bool isHovering();
-
-    void setCanStoreToasts(bool store) { mCanStoreToasts = store; }
-
-    bool getDisplayToastsAlways() { return mDisplayToastsAlways; }
-
-    // get number of hidden notifications from a channel
-    S32  getNumberOfHiddenToasts() { return mHiddenToastsNum;}
-
-
-    void setShowToasts(bool show) { mShowToasts = show; }
-    bool getShowToasts() { return mShowToasts; }
-
-    // get toast allignment preset for a channel
-    e_notification_toast_alignment getToastAlignment() {return mToastAlignment;}
-
-    // get ID of a channel
-    LLUUID  getChannelID() { return mID; }
-    LLHandle<LLScreenChannelBase> getHandle() { return getDerivedHandle<LLScreenChannelBase>(); }
->>>>>>> e1623bb2
-
-protected:
-    void    updateRect();
-    LLRect  getChannelRect();
-
-    // Channel's flags
-    bool        mControlHovering;
-    LLToast*    mHoveredToast;
-    bool        mCanStoreToasts;
-    bool        mDisplayToastsAlways;
-    // controls whether a channel shows toasts or not
-    bool        mShowToasts;
-    //
-    EToastAlignment     mToastAlignment;
-    EChannelAlignment   mChannelAlignment;
-
-    S32         mHiddenToastsNum;
-
-    // channel's ID
-    LLUUID  mID;
-
-    LLView* mFloaterSnapRegion;
-    LLView* mChicletRegion;
-};
-
-
-/**
- * Screen channel manages toasts visibility and positioning on the screen.
- */
-class LLScreenChannel : public LLScreenChannelBase
-{
-    friend class LLChannelManager;
-public:
-    LLScreenChannel(const Params&);
-    virtual ~LLScreenChannel();
-
-    class Matcher
-    {
-    public:
-        Matcher(){}
-        virtual ~Matcher() {}
-        virtual bool matches(const LLNotificationPtr) const = 0;
-    };
-
-    std::list<const LLToast*> findToasts(const Matcher& matcher);
-
-    // Channel's outfit-functions
-    // update channel's size and position in the World View
-    void        updatePositionAndSize(LLRect new_rect);
-    // initialization of channel's shape and position
-    void        init(S32 channel_left, S32 channel_right);
-
-    // Operating with toasts
-    // add a toast to a channel
-    void        addToast(const LLToast::Params& p);
-    // kill or modify a toast by its ID
-    void        killToastByNotificationID(LLUUID id);
-    void        removeToastByNotificationID(LLUUID id);
-    void        killMatchedToasts(const Matcher& matcher);
-    void        modifyToastByNotificationID(LLUUID id, LLPanel* panel);
-    // hide all toasts from screen, but not remove them from a channel
-    void        hideToastsFromScreen();
-    // hide toast by notification id
-    void        hideToast(const LLUUID& notification_id);
-
-    /**
-     * Closes hidden matched toasts from channel.
-     */
-    void closeHiddenToasts(const Matcher& matcher);
-
-    // removes all toasts from a channel
-    void        removeToastsFromChannel();
-    // show all toasts in a channel
-    void        redrawToasts();
-    //
-    void        loadStoredToastsToChannel();
-    // finds a toast among stored by its Notification ID and throws it on a screen to a channel
-    void        loadStoredToastByNotificationIDToChannel(LLUUID id);
-    // removes from channel all toasts that belongs to the certain IM session
-    void        removeToastsBySessionID(LLUUID id);
-    // remove all storable toasts from screen and store them
-    void        removeAndStoreAllStorableToasts();
-    // close the StartUp Toast
-    void        closeStartUpToast();
-
-
-    /** Stop fading given toast */
-    virtual void stopToastTimer(LLToast* toast);
-
-    /** Start fading given toast */
-    virtual void startToastTimer(LLToast* toast);
-
-    // get StartUp Toast's state
-    static bool getStartUpToastShown() { return mWasStartUpToastShown; }
-    // tell all channels that the StartUp toast was shown and allow them showing of toasts
-    static void setStartUpToastShown() { mWasStartUpToastShown = true; }
-    // let a channel update its ShowToast flag
-    void updateShowToastsState();
-
-
-    // Channel's other interface functions functions
-    // update number of notifications in the StartUp Toast
-    void    updateStartUpString(S32 num);
-
-    LLToast* getToastByNotificationID(LLUUID id);
-
-    // Channel's signals
-    // signal on storing of faded toasts event
-    typedef boost::signals2::signal<void (LLPanel* info_panel, const LLUUID id)> store_toast_signal_t;
-    boost::signals2::connection addOnStoreToastCallback(store_toast_signal_t::slot_type cb) { return mOnStoreToast.connect(cb); }
-
-private:
-    store_toast_signal_t mOnStoreToast;
-
-    class ToastElem
-    {
-    public:
-        ToastElem(const LLHandle<LLToast>& toast) : mToast(toast)
-        {
-        }
-
-        ToastElem(const ToastElem& toast_elem) : mToast(toast_elem.mToast)
-        {
-        }
-
-        LLToast* getToast() const
-        {
-            return mToast.get();
-        }
-
-        LLUUID getID() const
-        {
-            return mToast.isDead() ? LLUUID() : mToast.get()->getNotificationID();
-        }
-
-        bool operator == (const LLUUID &id_op) const
-        {
-            return (getID() == id_op);
-        }
-
-        bool operator == (LLPanel* panel_op) const
-        {
-            return (mToast.get() == panel_op);
-        }
-
-    private:
-        LLHandle<LLToast>   mToast;
-    };
-
-    // Channel's handlers
-    void    onToastHover(LLToast* toast, bool mouse_enter);
-    void    onToastFade(LLToast* toast);
-    void    onToastDestroyed(LLToast* toast);
-    void    onStartUpToastHide();
-
-    //
-    void    storeToast(ToastElem& toast_elem);
-    // send signal to observers about destroying of a toast, update channel's Hovering state, close the toast
-    void    deleteToast(LLToast* toast);
-
-    // show-functions depending on allignment of toasts
-    void    showToastsBottom();
-    void    showToastsCentre();
-    void    showToastsTop();
-
-    // create the StartUp Toast
-    void    createStartUpToast(S32 notif_num, F32 timer);
-
-    /**
-     * Notification channel and World View ratio(0.0 - always show 1 notification, 1.0 - max ratio).
-     */
-    static F32 getHeightRatio();
-
-    // Channel's flags
-    static bool mWasStartUpToastShown;
-
-    // attributes for the StartUp Toast
-    LLToast* mStartUpToastPanel;
-
-
-    std::vector<ToastElem>      mToastList;
-    std::vector<ToastElem>      mStoredToastList;
-};
-
-}
-#endif+/**
+ * @file llscreenchannel.h
+ * @brief Class implements a channel on a screen in which appropriate toasts may appear.
+ *
+ * $LicenseInfo:firstyear=2003&license=viewerlgpl$
+ * Second Life Viewer Source Code
+ * Copyright (C) 2010, Linden Research, Inc.
+ *
+ * This library is free software; you can redistribute it and/or
+ * modify it under the terms of the GNU Lesser General Public
+ * License as published by the Free Software Foundation;
+ * version 2.1 of the License only.
+ *
+ * This library is distributed in the hope that it will be useful,
+ * but WITHOUT ANY WARRANTY; without even the implied warranty of
+ * MERCHANTABILITY or FITNESS FOR A PARTICULAR PURPOSE.  See the GNU
+ * Lesser General Public License for more details.
+ *
+ * You should have received a copy of the GNU Lesser General Public
+ * License along with this library; if not, write to the Free Software
+ * Foundation, Inc., 51 Franklin Street, Fifth Floor, Boston, MA  02110-1301  USA
+ *
+ * Linden Research, Inc., 945 Battery Street, San Francisco, CA  94111  USA
+ * $/LicenseInfo$
+ */
+
+#ifndef LL_LLSCREENCHANNEL_H
+#define LL_LLSCREENCHANNEL_H
+
+#include "lltoast.h"
+
+#include <map>
+#include <boost/shared_ptr.hpp>
+
+namespace LLNotificationsUI
+{
+    const LLUUID ALERT_CHANNEL_UUID("F3E07BC8-A973-476D-8C7F-F3B7293975D1");
+    const LLUUID NOTIFICATION_CHANNEL_UUID("AEED3193-8709-4693-8558-7452CCA97AE5");
+    const LLUUID NEARBY_CHAT_CHANNEL_UUID("E1158BD6-661C-4981-9DAD-4DCBFF062502");
+    const LLUUID STARTUP_CHANNEL_UUID("B56AF90D-6684-48E4-B1E4-722D3DEB2CB6");
+
+    const S32 NOTIFY_BOX_WIDTH = 305;
+
+typedef enum e_notification_toast_alignment
+{
+    NA_TOP,
+    NA_CENTRE,
+    NA_BOTTOM,
+} EToastAlignment;
+
+typedef enum e_channel_alignment
+{
+    CA_LEFT,
+    CA_CENTRE,
+    CA_RIGHT,
+} EChannelAlignment;
+
+class LLScreenChannelBase : public LLUICtrl
+{
+    friend class LLChannelManager;
+public:
+    struct Params : public LLInitParam::Block<Params, LLUICtrl::Params>
+    {
+        Mandatory<LLUUID>           id;
+        Optional<bool>              display_toasts_always;
+        Optional<EToastAlignment>   toast_align;
+        Optional<EChannelAlignment> channel_align;
+
+        Params()
+        :   id("id", LLUUID("")),
+            display_toasts_always("display_toasts_always", false),
+            toast_align("toast_align", NA_BOTTOM),
+            channel_align("channel_align", CA_LEFT)
+        {}
+    };
+
+    LLScreenChannelBase(const Params&);
+
+    bool postBuild();
+
+    void reshape(S32 width, S32 height, bool called_from_parent = true);
+
+    // Channel's outfit-functions
+    // update channel's size and position in the World View
+    virtual void        updatePositionAndSize(LLRect rect);
+
+    // initialization of channel's shape and position
+    virtual void        init(S32 channel_left, S32 channel_right);
+
+    // kill or modify a toast by its ID
+    virtual void        killToastByNotificationID(LLUUID id) {};
+    virtual void        modifyToastNotificationByID(LLUUID id, LLSD data) {};
+    virtual void        removeToastByNotificationID(LLUUID id){};
+
+    // hide all toasts from screen, but not remove them from a channel
+    virtual void        hideToastsFromScreen() {};
+    // removes all toasts from a channel
+    virtual void        removeToastsFromChannel() {};
+
+    // show all toasts in a channel
+    virtual void        redrawToasts() {};
+
+
+    // Channel's behavior-functions
+    // set whether a channel will control hovering inside itself or not
+    virtual void setControlHovering(bool control) { mControlHovering = control; }
+
+
+    bool isHovering();
+
+    void setCanStoreToasts(bool store) { mCanStoreToasts = store; }
+
+    bool getDisplayToastsAlways() { return mDisplayToastsAlways; }
+
+    // get number of hidden notifications from a channel
+    S32  getNumberOfHiddenToasts() { return mHiddenToastsNum;}
+
+
+    void setShowToasts(bool show) { mShowToasts = show; }
+    bool getShowToasts() { return mShowToasts; }
+
+    // get toast allignment preset for a channel
+    e_notification_toast_alignment getToastAlignment() {return mToastAlignment;}
+
+    // get ID of a channel
+    LLUUID  getChannelID() { return mID; }
+    LLHandle<LLScreenChannelBase> getHandle() { return getDerivedHandle<LLScreenChannelBase>(); }
+
+protected:
+    void    updateRect();
+    LLRect  getChannelRect();
+
+    // Channel's flags
+    bool        mControlHovering;
+    LLToast*    mHoveredToast;
+    bool        mCanStoreToasts;
+    bool        mDisplayToastsAlways;
+    // controls whether a channel shows toasts or not
+    bool        mShowToasts;
+    //
+    EToastAlignment     mToastAlignment;
+    EChannelAlignment   mChannelAlignment;
+
+    S32         mHiddenToastsNum;
+
+    // channel's ID
+    LLUUID  mID;
+
+    LLView* mFloaterSnapRegion;
+    LLView* mChicletRegion;
+};
+
+
+/**
+ * Screen channel manages toasts visibility and positioning on the screen.
+ */
+class LLScreenChannel : public LLScreenChannelBase
+{
+    friend class LLChannelManager;
+public:
+    LLScreenChannel(const Params&);
+    virtual ~LLScreenChannel();
+
+    class Matcher
+    {
+    public:
+        Matcher(){}
+        virtual ~Matcher() {}
+        virtual bool matches(const LLNotificationPtr) const = 0;
+    };
+
+    std::list<const LLToast*> findToasts(const Matcher& matcher);
+
+    // Channel's outfit-functions
+    // update channel's size and position in the World View
+    void        updatePositionAndSize(LLRect new_rect);
+    // initialization of channel's shape and position
+    void        init(S32 channel_left, S32 channel_right);
+
+    // Operating with toasts
+    // add a toast to a channel
+    void        addToast(const LLToast::Params& p);
+    // kill or modify a toast by its ID
+    void        killToastByNotificationID(LLUUID id);
+    void        removeToastByNotificationID(LLUUID id);
+    void        killMatchedToasts(const Matcher& matcher);
+    void        modifyToastByNotificationID(LLUUID id, LLPanel* panel);
+    // hide all toasts from screen, but not remove them from a channel
+    void        hideToastsFromScreen();
+    // hide toast by notification id
+    void        hideToast(const LLUUID& notification_id);
+
+    /**
+     * Closes hidden matched toasts from channel.
+     */
+    void closeHiddenToasts(const Matcher& matcher);
+
+    // removes all toasts from a channel
+    void        removeToastsFromChannel();
+    // show all toasts in a channel
+    void        redrawToasts();
+    //
+    void        loadStoredToastsToChannel();
+    // finds a toast among stored by its Notification ID and throws it on a screen to a channel
+    void        loadStoredToastByNotificationIDToChannel(LLUUID id);
+    // removes from channel all toasts that belongs to the certain IM session
+    void        removeToastsBySessionID(LLUUID id);
+    // remove all storable toasts from screen and store them
+    void        removeAndStoreAllStorableToasts();
+    // close the StartUp Toast
+    void        closeStartUpToast();
+
+
+    /** Stop fading given toast */
+    virtual void stopToastTimer(LLToast* toast);
+
+    /** Start fading given toast */
+    virtual void startToastTimer(LLToast* toast);
+
+    // get StartUp Toast's state
+    static bool getStartUpToastShown() { return mWasStartUpToastShown; }
+    // tell all channels that the StartUp toast was shown and allow them showing of toasts
+    static void setStartUpToastShown() { mWasStartUpToastShown = true; }
+    // let a channel update its ShowToast flag
+    void updateShowToastsState();
+
+
+    // Channel's other interface functions functions
+    // update number of notifications in the StartUp Toast
+    void    updateStartUpString(S32 num);
+
+    LLToast* getToastByNotificationID(LLUUID id);
+
+    // Channel's signals
+    // signal on storing of faded toasts event
+    typedef boost::signals2::signal<void (LLPanel* info_panel, const LLUUID id)> store_toast_signal_t;
+    boost::signals2::connection addOnStoreToastCallback(store_toast_signal_t::slot_type cb) { return mOnStoreToast.connect(cb); }
+
+private:
+    store_toast_signal_t mOnStoreToast;
+
+    class ToastElem
+    {
+    public:
+        ToastElem(const LLHandle<LLToast>& toast) : mToast(toast)
+        {
+        }
+
+        ToastElem(const ToastElem& toast_elem) : mToast(toast_elem.mToast)
+        {
+        }
+
+        LLToast* getToast() const
+        {
+            return mToast.get();
+        }
+
+        LLUUID getID() const
+        {
+            return mToast.isDead() ? LLUUID() : mToast.get()->getNotificationID();
+        }
+
+        bool operator == (const LLUUID &id_op) const
+        {
+            return (getID() == id_op);
+        }
+
+        bool operator == (LLPanel* panel_op) const
+        {
+            return (mToast.get() == panel_op);
+        }
+
+    private:
+        LLHandle<LLToast>   mToast;
+    };
+
+    // Channel's handlers
+    void    onToastHover(LLToast* toast, bool mouse_enter);
+    void    onToastFade(LLToast* toast);
+    void    onToastDestroyed(LLToast* toast);
+    void    onStartUpToastHide();
+
+    //
+    void    storeToast(ToastElem& toast_elem);
+    // send signal to observers about destroying of a toast, update channel's Hovering state, close the toast
+    void    deleteToast(LLToast* toast);
+
+    // show-functions depending on allignment of toasts
+    void    showToastsBottom();
+    void    showToastsCentre();
+    void    showToastsTop();
+
+    // create the StartUp Toast
+    void    createStartUpToast(S32 notif_num, F32 timer);
+
+    /**
+     * Notification channel and World View ratio(0.0 - always show 1 notification, 1.0 - max ratio).
+     */
+    static F32 getHeightRatio();
+
+    // Channel's flags
+    static bool mWasStartUpToastShown;
+
+    // attributes for the StartUp Toast
+    LLToast* mStartUpToastPanel;
+
+
+    std::vector<ToastElem>      mToastList;
+    std::vector<ToastElem>      mStoredToastList;
+};
+
+}
+#endif