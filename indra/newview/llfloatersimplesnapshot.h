--- conflicted
+++ resolved
@@ -94,12 +94,8 @@
     LLUUID mTaskId;
 
     LLView* mOwner;
-<<<<<<< HEAD
-    F32	 mContextConeOpacity;
+    F32  mContextConeOpacity;
     completion_t mUploadCompletionCallback;
-=======
-    F32  mContextConeOpacity;
->>>>>>> e7eced3c
 };
 
 ///----------------------------------------------------------------------------
