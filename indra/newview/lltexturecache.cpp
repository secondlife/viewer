/** 
 * @file lltexturecache.cpp
 * @brief Object which handles local texture caching
 *
 * $LicenseInfo:firstyear=2000&license=viewerlgpl$
 * Second Life Viewer Source Code
 * Copyright (C) 2010, Linden Research, Inc.
 * 
 * This library is free software; you can redistribute it and/or
 * modify it under the terms of the GNU Lesser General Public
 * License as published by the Free Software Foundation;
 * version 2.1 of the License only.
 * 
 * This library is distributed in the hope that it will be useful,
 * but WITHOUT ANY WARRANTY; without even the implied warranty of
 * MERCHANTABILITY or FITNESS FOR A PARTICULAR PURPOSE.  See the GNU
 * Lesser General Public License for more details.
 * 
 * You should have received a copy of the GNU Lesser General Public
 * License along with this library; if not, write to the Free Software
 * Foundation, Inc., 51 Franklin Street, Fifth Floor, Boston, MA  02110-1301  USA
 * 
 * Linden Research, Inc., 945 Battery Street, San Francisco, CA  94111  USA
 * $/LicenseInfo$
 */

#include "llviewerprecompiledheaders.h"

#include "lltexturecache.h"

#include "llapr.h"
#include "lldir.h"
#include "llimage.h"
#include "llimagej2c.h" // for version control
#include "lllfsthread.h"
#include "llviewercontrol.h"

// Included to allow LLTextureCache::purgeTextures() to pause watchdog timeout
#include "llappviewer.h" 
#include "llmemory.h"

// Cache organization:
// cache/texture.entries
//  Unordered array of Entry structs
// cache/texture.cache
//  First TEXTURE_CACHE_ENTRY_SIZE bytes of each texture in texture.entries in same order
// cache/textures/[0-F]/UUID.texture
//  Actual texture body files

//note: there is no good to define 1024 for TEXTURE_CACHE_ENTRY_SIZE while FIRST_PACKET_SIZE is 600 on sim side.
const S32 TEXTURE_CACHE_ENTRY_SIZE = 4096; // disk's sector size is 4096
const F32 TEXTURE_CACHE_PURGE_AMOUNT = .20f; // % amount to reduce the cache by when it exceeds its limit
const F32 TEXTURE_CACHE_LRU_SIZE = .10f; // % amount for LRU list (low overhead to regenerate)
const S32 TEXTURE_FAST_CACHE_ENTRY_OVERHEAD = sizeof(S32) * 4; //w, h, c, level
const S32 TEXTURE_FAST_CACHE_ENTRY_SIZE = 4096; // disk's sector size is 4096
const S32 TEXTURE_FAST_CACHE_DATA_SIZE = TEXTURE_FAST_CACHE_ENTRY_SIZE - TEXTURE_FAST_CACHE_ENTRY_OVERHEAD;
const F32 TEXTURE_LAZY_PURGE_TIME_LIMIT = .004f; // 4ms. Would be better to autoadjust, but there is a major cache rework in progress.

class LLTextureCacheWorker : public LLWorkerClass
{
	friend class LLTextureCache;

private:
	class ReadResponder : public LLLFSThread::Responder
	{
	public:
		ReadResponder(LLTextureCache* cache, handle_t handle) : mCache(cache), mHandle(handle) {}
		~ReadResponder() {}
		void completed(S32 bytes)
		{
			mCache->lockWorkers();
			LLTextureCacheWorker* reader = mCache->getReader(mHandle);
			if (reader) reader->ioComplete(bytes);
			mCache->unlockWorkers();
		}
		LLTextureCache* mCache;
		LLTextureCacheWorker::handle_t mHandle;
	};

	class WriteResponder : public LLLFSThread::Responder
	{
	public:
		WriteResponder(LLTextureCache* cache, handle_t handle) : mCache(cache), mHandle(handle) {}
		~WriteResponder() {}
		void completed(S32 bytes)
		{
			mCache->lockWorkers();
			LLTextureCacheWorker* writer = mCache->getWriter(mHandle);
			if (writer) writer->ioComplete(bytes);
			mCache->unlockWorkers();
		}
		LLTextureCache* mCache;
		LLTextureCacheWorker::handle_t mHandle;
	};
	
public:
	LLTextureCacheWorker(LLTextureCache* cache, U32 priority, const LLUUID& id,
						 U8* data, S32 datasize, S32 offset,
						 S32 imagesize, // for writes
						 LLTextureCache::Responder* responder)
		: LLWorkerClass(cache, "LLTextureCacheWorker"),
		  mID(id),
		  mCache(cache),
		  mPriority(priority),
		  mReadData(NULL),
		  mWriteData(data),
		  mDataSize(datasize),
		  mOffset(offset),
		  mImageSize(imagesize),
		  mImageFormat(IMG_CODEC_J2C),
		  mImageLocal(FALSE),
		  mResponder(responder),
		  mFileHandle(LLLFSThread::nullHandle()),
		  mBytesToRead(0),
		  mBytesRead(0)
	{
		mPriority &= LLWorkerThread::PRIORITY_LOWBITS;
	}
	~LLTextureCacheWorker()
	{
		llassert_always(!haveWork());
		ll_aligned_free_16(mReadData);
	}

	// override this interface
	virtual bool doRead() = 0;
	virtual bool doWrite() = 0;

	virtual bool doWork(S32 param); // Called from LLWorkerThread::processRequest()

	handle_t read() { addWork(0, LLWorkerThread::PRIORITY_HIGH | mPriority); return mRequestHandle; }
	handle_t write() { addWork(1, LLWorkerThread::PRIORITY_HIGH | mPriority); return mRequestHandle; }
	bool complete() { return checkWork(); }
	void ioComplete(S32 bytes)
	{
		mBytesRead = bytes;
		setPriority(LLWorkerThread::PRIORITY_HIGH | mPriority);
	}

private:
	virtual void startWork(S32 param); // called from addWork() (MAIN THREAD)
	virtual void finishWork(S32 param, bool completed); // called from finishRequest() (WORK THREAD)
	virtual void endWork(S32 param, bool aborted); // called from doWork() (MAIN THREAD)

protected:
	LLTextureCache* mCache;
	U32 mPriority;
	LLUUID	mID;
	
	U8* mReadData;
	U8* mWriteData;
	S32 mDataSize;
	S32 mOffset;
	S32 mImageSize;
	EImageCodec mImageFormat;
	BOOL mImageLocal;
	LLPointer<LLTextureCache::Responder> mResponder;
	LLLFSThread::handle_t mFileHandle;
	S32 mBytesToRead;
	LLAtomicS32 mBytesRead;
};

class LLTextureCacheLocalFileWorker : public LLTextureCacheWorker
{
public:
	LLTextureCacheLocalFileWorker(LLTextureCache* cache, U32 priority, const std::string& filename, const LLUUID& id,
						 U8* data, S32 datasize, S32 offset,
						 S32 imagesize, // for writes
						 LLTextureCache::Responder* responder) 
			: LLTextureCacheWorker(cache, priority, id, data, datasize, offset, imagesize, responder),
			mFileName(filename)

	{
	}

	virtual bool doRead();
	virtual bool doWrite();
	
private:
	std::string	mFileName;
};

bool LLTextureCacheLocalFileWorker::doRead()
{
	S32 local_size = LLAPRFile::size(mFileName, mCache->getLocalAPRFilePool());

	if (local_size > 0 && mFileName.size() > 4)
	{
		mDataSize = local_size; // Only a complete file is valid

		std::string extension = mFileName.substr(mFileName.size() - 3, 3);

		mImageFormat = LLImageBase::getCodecFromExtension(extension);

		if (mImageFormat == IMG_CODEC_INVALID)
		{
// 			LL_WARNS() << "Unrecognized file extension " << extension << " for local texture " << mFileName << LL_ENDL;
			mDataSize = 0; // no data
			return true;
		}
	}
	else
	{
		// file doesn't exist
		mDataSize = 0; // no data
		return true;
	}

#if USE_LFS_READ
	if (mFileHandle == LLLFSThread::nullHandle())
	{
		mImageLocal = TRUE;
		mImageSize = local_size;
		if (!mDataSize || mDataSize + mOffset > local_size)
		{
			mDataSize = local_size - mOffset;
		}
		if (mDataSize <= 0)
		{
			// no more data to read
			mDataSize = 0;
			return true;
		}
		mReadData = (U8*)ALLOCATE_MEM(LLImageBase::getPrivatePool(), mDataSize);
		mBytesRead = -1;
		mBytesToRead = mDataSize;
		setPriority(LLWorkerThread::PRIORITY_LOW | mPriority);
		mFileHandle = LLLFSThread::sLocal->read(local_filename, mReadData, mOffset, mDataSize,
												new ReadResponder(mCache, mRequestHandle));
		return false;
	}
	else
	{
		if (mBytesRead >= 0)
		{
			if (mBytesRead != mBytesToRead)
			{
// 				LL_WARNS() << "Error reading file from local cache: " << local_filename
// 						<< " Bytes: " << mDataSize << " Offset: " << mOffset
// 						<< " / " << mDataSize << LL_ENDL;
				mDataSize = 0; // failed
				ll_aligned_free_16(mReadData);
				mReadData = NULL;
			}
			return true;
		}
		else
		{
			return false;
		}
	}
#else
	if (!mDataSize || mDataSize > local_size)
	{
		mDataSize = local_size;
	}
	mReadData = (U8*)ll_aligned_malloc_16(mDataSize);
	
	S32 bytes_read = LLAPRFile::readEx(mFileName, mReadData, mOffset, mDataSize, mCache->getLocalAPRFilePool());	

	if (bytes_read != mDataSize)
	{
// 		LL_WARNS() << "Error reading file from local cache: " << mFileName
// 				<< " Bytes: " << mDataSize << " Offset: " << mOffset
// 				<< " / " << mDataSize << LL_ENDL;
		mDataSize = 0;
		ll_aligned_free_16(mReadData);
		mReadData = NULL;
	}
	else
	{
		mImageSize = local_size;
		mImageLocal = TRUE;
	}
	return true;
#endif
}

bool LLTextureCacheLocalFileWorker::doWrite()
{
	// no writes for local files
	return false;
}

class LLTextureCacheRemoteWorker : public LLTextureCacheWorker
{
public:
	LLTextureCacheRemoteWorker(LLTextureCache* cache, U32 priority, const LLUUID& id,
						 U8* data, S32 datasize, S32 offset,
						 S32 imagesize, // for writes
						 LLPointer<LLImageRaw> raw, S32 discardlevel,
						 LLTextureCache::Responder* responder) 
			: LLTextureCacheWorker(cache, priority, id, data, datasize, offset, imagesize, responder),
			mState(INIT),
			mRawImage(raw),
			mRawDiscardLevel(discardlevel)
	{
	}

	virtual bool doRead();
	virtual bool doWrite();

private:
	enum e_state
	{
		INIT = 0,
		LOCAL = 1,
		CACHE = 2,
		HEADER = 3,
		BODY = 4
	};

	e_state mState;
	LLPointer<LLImageRaw> mRawImage;
	S32 mRawDiscardLevel;
};


//virtual
void LLTextureCacheWorker::startWork(S32 param)
{
}

// This is where a texture is read from the cache system (header and body)
// Current assumption are:
// - the whole data are in a raw form, will be stored at mReadData
// - the size of this raw data is mDataSize and can be smaller than TEXTURE_CACHE_ENTRY_SIZE (the size of a record in the header cache)
// - the code supports offset reading but this is actually never exercised in the viewer
bool LLTextureCacheRemoteWorker::doRead()
{
	bool done = false;
	S32 idx = -1;

	S32 local_size = 0;
	std::string local_filename;
	
	// First state / stage : find out if the file is local
	if (mState == INIT)
	{
#if 0
		std::string filename = mCache->getLocalFileName(mID);	
		// Is it a JPEG2000 file? 
		{
			local_filename = filename + ".j2c";
			local_size = LLAPRFile::size(local_filename, mCache->getLocalAPRFilePool());
			if (local_size > 0)
			{
				mImageFormat = IMG_CODEC_J2C;
			}
		}
		// If not, is it a jpeg file?
		if (local_size == 0)
		{
			local_filename = filename + ".jpg";
			local_size = LLAPRFile::size(local_filename, mCache->getLocalAPRFilePool());
			if (local_size > 0)
			{
				mImageFormat = IMG_CODEC_JPEG;
				mDataSize = local_size; // Only a complete .jpg file is valid
			}
		}
		// Hmm... What about a targa file? (used for UI texture mostly)
		if (local_size == 0)
		{
			local_filename = filename + ".tga";
			local_size = LLAPRFile::size(local_filename, mCache->getLocalAPRFilePool());
			if (local_size > 0)
			{
				mImageFormat = IMG_CODEC_TGA;
				mDataSize = local_size; // Only a complete .tga file is valid
			}
		}
		// Determine the next stage: if we found a file, then LOCAL else CACHE
		mState = (local_size > 0 ? LOCAL : CACHE);

		llassert_always(mState == CACHE) ;
#else
		mState = CACHE;
#endif
	}

	// Second state / stage : if the file is local, load it and leave
	if (!done && (mState == LOCAL))
	{
		llassert(local_size != 0);	// we're assuming there is a non empty local file here...
		if (!mDataSize || mDataSize > local_size)
		{
			mDataSize = local_size;
		}
		// Allocate read buffer
		mReadData = (U8*)ll_aligned_malloc_16(mDataSize);

		if (mReadData)
		{
			S32 bytes_read = LLAPRFile::readEx( local_filename,
												mReadData,
												mOffset,
												mDataSize,
												mCache->getLocalAPRFilePool());

			if (bytes_read != mDataSize)
			{
 				LL_WARNS() << "Error reading file from local cache: " << local_filename
 						<< " Bytes: " << mDataSize << " Offset: " << mOffset
 					<< " / " << mDataSize << LL_ENDL;
				mDataSize = 0;
				ll_aligned_free_16(mReadData);
				mReadData = NULL;
			}
			else
			{
				mImageSize = local_size;
				mImageLocal = TRUE;
			}
		}
		else
		{
 			LL_WARNS() << "Error allocating memory for cache: " << local_filename
 					<< " of size: " << mDataSize << LL_ENDL;
			mDataSize = 0;
		}
		// We're done...
		done = true;
	}

	// Second state / stage : identify the cache or not...
	if (!done && (mState == CACHE))
	{
		LLTextureCache::Entry entry ;
		idx = mCache->getHeaderCacheEntry(mID, entry);
		if (idx < 0)
		{
			// The texture is *not* cached. We're done here...
			mDataSize = 0; // no data 
			done = true;
		}
		else
		{
			mImageSize = entry.mImageSize ;
			// If the read offset is bigger than the header cache, we read directly from the body
			// Note that currently, we *never* read with offset from the cache, so the result is *always* HEADER
			mState = mOffset < TEXTURE_CACHE_ENTRY_SIZE ? HEADER : BODY;
		}
	}

	// Third state / stage : read data from the header cache (texture.entries) file
	if (!done && (mState == HEADER))
	{
		llassert_always(idx >= 0);	// we need an entry here or reading the header makes no sense
		llassert_always(mOffset < TEXTURE_CACHE_ENTRY_SIZE);
		S32 offset = idx * TEXTURE_CACHE_ENTRY_SIZE + mOffset;
		// Compute the size we need to read (in bytes)
		S32 size = TEXTURE_CACHE_ENTRY_SIZE - mOffset;
		size = llmin(size, mDataSize);
		// Allocate the read buffer
		mReadData = (U8*)ll_aligned_malloc_16(size);
		if (mReadData)
		{
			S32 bytes_read = LLAPRFile::readEx(mCache->mHeaderDataFileName, 
												 mReadData, offset, size, mCache->getLocalAPRFilePool());
			if (bytes_read != size)
			{
				LL_WARNS() << "LLTextureCacheWorker: "  << mID
						<< " incorrect number of bytes read from header: " << bytes_read
						<< " / " << size << LL_ENDL;
				ll_aligned_free_16(mReadData);
				mReadData = NULL;
				mDataSize = -1; // failed
				done = true;
			}
			// If we already read all we expected, we're actually done
			if (mDataSize <= bytes_read)
			{
				done = true;
			}
			else
			{
				mState = BODY;
			}
		}
		else
		{
			LL_WARNS() << "LLTextureCacheWorker: "  << mID
				<< " failed to allocate memory for reading: " << mDataSize << LL_ENDL;
			mReadData = NULL;
			mDataSize = -1; // failed
			done = true;
		}
	}

	// Fourth state / stage : read the rest of the data from the UUID based cached file
	if (!done && (mState == BODY))
	{
		std::string filename = mCache->getTextureFileName(mID);
		S32 filesize = LLAPRFile::size(filename, mCache->getLocalAPRFilePool());

		if (filesize && (filesize + TEXTURE_CACHE_ENTRY_SIZE) > mOffset)
		{
			S32 max_datasize = TEXTURE_CACHE_ENTRY_SIZE + filesize - mOffset;
			mDataSize = llmin(max_datasize, mDataSize);

			S32 data_offset, file_size, file_offset;
			
			// Reserve the whole data buffer first
			U8* data = (U8*)ll_aligned_malloc_16(mDataSize);
			if (data)
			{
				// Set the data file pointers taking the read offset into account. 2 cases:
				if (mOffset < TEXTURE_CACHE_ENTRY_SIZE)
				{
					// Offset within the header record. That means we read something from the header cache.
					// Note: most common case is (mOffset = 0), so this is the "normal" code path.
					data_offset = TEXTURE_CACHE_ENTRY_SIZE - mOffset;	// i.e. TEXTURE_CACHE_ENTRY_SIZE if mOffset nul (common case)
					file_offset = 0;
					file_size = mDataSize - data_offset;
					// Copy the raw data we've been holding from the header cache into the new sized buffer
					llassert_always(mReadData);
					memcpy(data, mReadData, data_offset);
					ll_aligned_free_16(mReadData);
					mReadData = NULL;
				}
				else
				{
					// Offset bigger than the header record. That means we haven't read anything yet.
					data_offset = 0;
					file_offset = mOffset - TEXTURE_CACHE_ENTRY_SIZE;
					file_size = mDataSize;
					// No data from header cache to copy in that case, we skipped it all
				}

				// Now use that buffer as the object read buffer
				llassert_always(mReadData == NULL);
				mReadData = data;

				// Read the data at last
				S32 bytes_read = LLAPRFile::readEx(filename, 
												 mReadData + data_offset,
												 file_offset, file_size,
												 mCache->getLocalAPRFilePool());
				if (bytes_read != file_size)
				{
					LL_WARNS() << "LLTextureCacheWorker: "  << mID
							<< " incorrect number of bytes read from body: " << bytes_read
							<< " / " << file_size << LL_ENDL;
					ll_aligned_free_16(mReadData);
					mReadData = NULL;
					mDataSize = -1; // failed
					done = true;
				}
			}
			else
			{
				LL_WARNS() << "LLTextureCacheWorker: "  << mID
					<< " failed to allocate memory for reading: " << mDataSize << LL_ENDL;
				ll_aligned_free_16(mReadData);
				mReadData = NULL;
				mDataSize = -1; // failed
				done = true;
			}
		}
		else
		{
			// No body, we're done.
			mDataSize = llmax(TEXTURE_CACHE_ENTRY_SIZE - mOffset, 0);
			LL_DEBUGS() << "No body file for: " << filename << LL_ENDL;
		}	
		// Nothing else to do at that point...
		done = true;
	}

	// Clean up and exit
	return done;
}

// This is where *everything* about a texture is written down in the cache system (entry map, header and body)
// Current assumption are:
// - the whole data are in a raw form, starting at mWriteData
// - the size of this raw data is mDataSize and can be smaller than TEXTURE_CACHE_ENTRY_SIZE (the size of a record in the header cache)
// - the code *does not* support offset writing so there are no difference between buffer addresses and start of data
bool LLTextureCacheRemoteWorker::doWrite()
{
	bool done = false;
	S32 idx = -1;	

	// First state / stage : check that what we're trying to cache is in an OK shape
	if (mState == INIT)
	{
		if ((mOffset != 0) // We currently do not support write offsets
			|| (mDataSize <= 0) // Things will go badly wrong if mDataSize is nul or negative...
			|| (mImageSize < mDataSize)
			|| (mRawDiscardLevel < 0)
			|| (mRawImage->isBufferInvalid())) // decode failed or malfunctioned, don't write
		{
			LL_WARNS() << "INIT state check failed for image: " << mID << " Size: " << mImageSize << " DataSize: " << mDataSize << " Discard:" << mRawDiscardLevel << LL_ENDL;
			mDataSize = -1; // failed
			done = true;
		}
		else
		{
			mState = CACHE;
		}
	}
	
	// No LOCAL state for write(): because it doesn't make much sense to cache a local file...

	// Second state / stage : set an entry in the headers entry (texture.entries) file
	if (!done && (mState == CACHE))
	{
		bool alreadyCached = false;
		LLTextureCache::Entry entry;

		// Checks if this image is already in the entry list
		idx = mCache->getHeaderCacheEntry(mID, entry);
		if(idx < 0)
		{
			idx = mCache->setHeaderCacheEntry(mID, entry, mImageSize, mDataSize); // create the new entry.
			if(idx >= 0)
			{
				// write to the fast cache.
                // mRawImage is not entirely safe here since it is a pointer to one owned by cache worker,
                // it could have been retrieved via getRequestFinished() and then modified.
                // If writeToFastCache crashes, something is wrong around fetch worker.
				if(!mCache->writeToFastCache(mID, idx, mRawImage, mRawDiscardLevel))
				{
					LL_WARNS() << "writeToFastCache failed" << LL_ENDL;
					mDataSize = -1; // failed
					done = true;
				}
			}
		}
		else
		{
			alreadyCached = mCache->updateEntry(idx, entry, mImageSize, mDataSize); // update the existing entry.
		}

		if (!done)
		{
			if (idx < 0)
			{
				LL_WARNS() << "LLTextureCacheWorker: " << mID
					<< " Unable to create header entry for writing!" << LL_ENDL;
				mDataSize = -1; // failed
				done = true;
			}
			else
			{
				if (alreadyCached && (mDataSize <= TEXTURE_CACHE_ENTRY_SIZE))
				{
					// Small texture already cached case: we're done with writing
					done = true;
				}
				else
				{
					// If the texture has already been cached, we don't resave the header and go directly to the body part
					mState = alreadyCached ? BODY : HEADER;
				}
			}
		}
	}


	// Third stage / state : write the header record in the header file (texture.cache)
	if (!done && (mState == HEADER))
	{
		if (idx < 0) // we need an entry here or storing the header makes no sense
		{
			LL_WARNS() << "index check failed" << LL_ENDL;
			mDataSize = -1; // failed
			done = true;
		}
		else
		{
			S32 offset = idx * TEXTURE_CACHE_ENTRY_SIZE;	// skip to the correct spot in the header file
			S32 size = TEXTURE_CACHE_ENTRY_SIZE;			// record size is fixed for the header
			S32 bytes_written;

			if (mDataSize < TEXTURE_CACHE_ENTRY_SIZE)
			{
				// We need to write a full record in the header cache so, if the amount of data is smaller
				// than a record, we need to transfer the data to a buffer padded with 0 and write that
				U8* padBuffer = (U8*)ll_aligned_malloc_16(TEXTURE_CACHE_ENTRY_SIZE);
				memset(padBuffer, 0, TEXTURE_CACHE_ENTRY_SIZE);		// Init with zeros
				memcpy(padBuffer, mWriteData, mDataSize);			// Copy the write buffer
				bytes_written = LLAPRFile::writeEx(mCache->mHeaderDataFileName, padBuffer, offset, size, mCache->getLocalAPRFilePool());
				ll_aligned_free_16(padBuffer);
			}
			else
			{
				// Write the header record (== first TEXTURE_CACHE_ENTRY_SIZE bytes of the raw file) in the header file
				bytes_written = LLAPRFile::writeEx(mCache->mHeaderDataFileName, mWriteData, offset, size, mCache->getLocalAPRFilePool());
			}

			if (bytes_written <= 0)
			{
				LL_WARNS() << "LLTextureCacheWorker: " << mID
					<< " Unable to write header entry!" << LL_ENDL;
				mDataSize = -1; // failed
				done = true;
			}

			// If we wrote everything (may be more with padding) in the header cache, 
			// we're done so we don't have a body to store
			if (mDataSize <= bytes_written)
			{
				done = true;
			}
			else
			{
				mState = BODY;
			}
		}
	}
	
	// Fourth stage / state : write the body file, i.e. the rest of the texture in a "UUID" file name
	if (!done && (mState == BODY))
	{
		if (mDataSize <= TEXTURE_CACHE_ENTRY_SIZE) // wouldn't make sense to be here otherwise...
		{
			LL_WARNS() << "mDataSize check failed" << LL_ENDL;
			mDataSize = -1; // failed
			done = true;
		}
		else
		{
			S32 file_size = mDataSize - TEXTURE_CACHE_ENTRY_SIZE;

			{
				// build the cache file name from the UUID
				std::string filename = mCache->getTextureFileName(mID);
				// 			LL_INFOS() << "Writing Body: " << filename << " Bytes: " << file_offset+file_size << LL_ENDL;
				S32 bytes_written = LLAPRFile::writeEx(filename,
													   mWriteData + TEXTURE_CACHE_ENTRY_SIZE,
													   0, file_size,
													   mCache->getLocalAPRFilePool());
				if (bytes_written <= 0)
				{
					LL_WARNS() << "LLTextureCacheWorker: " << mID
						<< " incorrect number of bytes written to body: " << bytes_written
						<< " / " << file_size << LL_ENDL;
					mDataSize = -1; // failed
					done = true;
				}
			}

			// Nothing else to do at that point...
			done = true;
		}
	}
	mRawImage = NULL;

	// Clean up and exit
	return done;
}

//virtual
bool LLTextureCacheWorker::doWork(S32 param)
{
	bool res = false;
	if (param == 0) // read
	{
		res = doRead();
	}
	else if (param == 1) // write
	{
		res = doWrite();
	}
	else
	{
		llassert_always(0);
	}
	return res;
}

//virtual (WORKER THREAD)
void LLTextureCacheWorker::finishWork(S32 param, bool completed)
{
	if (mResponder.notNull())
	{
		bool success = (completed && mDataSize > 0);
		if (param == 0)
		{
			// read
			if (success)
			{
				mResponder->setData(mReadData, mDataSize, mImageSize, mImageFormat, mImageLocal);
				mReadData = NULL; // responder owns data
				mDataSize = 0;
			}
			else
			{
				ll_aligned_free_16(mReadData);
				mReadData = NULL;
			}
		}
		else
		{
			// write
			mWriteData = NULL; // we never owned data
			mDataSize = 0;
		}
		mCache->addCompleted(mResponder, success);
	}
}

//virtual (MAIN THREAD)
void LLTextureCacheWorker::endWork(S32 param, bool aborted)
{
	if (aborted)
	{
		// Let the destructor handle any cleanup
		return;
	}
	switch(param)
	{
	  default:
	  case 0: // read
	  case 1: // write
	  {
		  if (mDataSize < 0)
		  {
			  // failed
			  mCache->removeFromCache(mID);
		  }
		  break;
	  }
	}
}

//////////////////////////////////////////////////////////////////////////////
typedef boost::unique_lock<shared_mutex> unique_lock;
typedef boost::shared_lock<shared_mutex> shared_lock;
typedef boost::upgrade_lock<shared_mutex> upgrade_lock;
typedef boost::upgrade_to_unique_lock<shared_mutex> upgrade_to_unique_lock;

LLTextureCache::LLTextureCache(bool threaded)
	: LLWorkerThread("TextureCache", threaded),
	  mWorkersMutex(),
	  mHeaderMutex(),
	  mListMutex(),
	  mFastCacheMutex(),
	  mLRUMutex(),
	  mHeaderAPRFile(NULL),
	  mReadOnly(TRUE), //do not allow to change the texture cache until setReadOnly() is called.
	  mTexturesSizeTotal(0),
	  mDoPurge(FALSE),
	  mFastCachep(NULL),
	  mFastCachePoolp(NULL),
	  mFastCachePadBuffer(NULL)
{
    mHeaderAPRFilePoolp = new LLVolatileAPRPool(); // is_local = true, because this pool is for headers, headers are under own mutex
}

LLTextureCache::~LLTextureCache()
{
	clearDeleteList() ;
	writeUpdatedEntries() ;
	delete mFastCachep;
	delete mFastCachePoolp;
	delete mHeaderAPRFilePoolp;
	ll_aligned_free_16(mFastCachePadBuffer);
}

//////////////////////////////////////////////////////////////////////////////

//virtual
S32 LLTextureCache::update(F32 max_time_ms)
{
	static LLFrameTimer timer ;
	static const F32 MAX_TIME_INTERVAL = 300.f ; //seconds.

	S32 res;
	res = LLWorkerThread::update(max_time_ms);

	mListMutex.lock();
	handle_list_t priorty_list = mPrioritizeWriteList; // copy list
	mPrioritizeWriteList.clear();
	responder_list_t completed_list = mCompletedList; // copy list
	mCompletedList.clear();
	mListMutex.unlock();
	
	lockWorkers();
	
	for (handle_list_t::iterator iter1 = priorty_list.begin();
		 iter1 != priorty_list.end(); ++iter1)
	{
		handle_t handle = *iter1;
		handle_map_t::iterator iter2 = mWriters.find(handle);
		if(iter2 != mWriters.end())
		{
			LLTextureCacheWorker* worker = iter2->second;
			worker->setPriority(LLWorkerThread::PRIORITY_HIGH | worker->mPriority);
		}
	}

	unlockWorkers(); 
	
	// call 'completed' with workers list unlocked (may call readComplete() or writeComplete()
	for (responder_list_t::iterator iter1 = completed_list.begin();
		 iter1 != completed_list.end(); ++iter1)
	{
		Responder *responder = iter1->first;
		bool success = iter1->second;
		responder->completed(success);
	}
	
	if(!res && timer.getElapsedTimeF32() > MAX_TIME_INTERVAL)
	{
		timer.reset() ;
		writeUpdatedEntries() ;
	}

	return res;
}

//////////////////////////////////////////////////////////////////////////////
// search for local copy of UUID-based image file
std::string LLTextureCache::getLocalFileName(const LLUUID& id)
{
	// Does not include extension
	std::string idstr = id.asString();
	// TODO: should we be storing cached textures in skin directory?
	std::string filename = gDirUtilp->getExpandedFilename(LL_PATH_LOCAL_ASSETS, idstr);
	return filename;
}

std::string LLTextureCache::getTextureFileName(const LLUUID& id)
{
	std::string idstr = id.asString();
	std::string delem = gDirUtilp->getDirDelimiter();
	std::string filename = mTexturesDirName + delem + idstr[0] + delem + idstr + ".texture";
	return filename;
}

//debug
BOOL LLTextureCache::isInCache(const LLUUID& id) 
{
	shared_lock lock(mHeaderMutex);
	id_map_t::const_iterator iter = mHeaderIDMap.find(id);
	
	return (iter != mHeaderIDMap.end()) ;
}

//debug
BOOL LLTextureCache::isInLocal(const LLUUID& id) 
{
	S32 local_size = 0;
	std::string local_filename;
	
	std::string filename = getLocalFileName(id);	
	// Is it a JPEG2000 file? 
	{
		local_filename = filename + ".j2c";
		local_size = LLAPRFile::size(local_filename, getLocalAPRFilePool());
		if (local_size > 0)
		{
			return TRUE ;
		}
	}
		
	// If not, is it a jpeg file?		
	{
		local_filename = filename + ".jpg";
		local_size = LLAPRFile::size(local_filename, getLocalAPRFilePool());
		if (local_size > 0)
		{
			return TRUE ;
		}
	}
		
	// Hmm... What about a targa file? (used for UI texture mostly)		
	{
		local_filename = filename + ".tga";
		local_size = LLAPRFile::size(local_filename, getLocalAPRFilePool());
		if (local_size > 0)
		{
			return TRUE ;
		}
	}
		
	return FALSE ;
}
//////////////////////////////////////////////////////////////////////////////

//static
F32 LLTextureCache::sHeaderCacheVersion = 1.72f;
U32 LLTextureCache::sCacheMaxEntries = 1024 * 1024; //~1 million textures.
S64 LLTextureCache::sCacheMaxTexturesSize = 0; // no limit
std::string LLTextureCache::sHeaderCacheEncoderVersion = LLImageJ2C::getEngineInfo();

#if defined(ADDRESS_SIZE)
U32 LLTextureCache::sHeaderCacheAddressSize = ADDRESS_SIZE;
#else
U32 LLTextureCache::sHeaderCacheAddressSize = 32;
#endif

const char* entries_filename = "texture.entries";
const char* cache_filename = "texture.cache";
const char* old_textures_dirname = "textures";
//change the location of the texture cache to prevent from being deleted by old version viewers.
const char* textures_dirname = "texturecache";
const char* fast_cache_filename = "FastCache.cache";

void LLTextureCache::setDirNames(ELLPath location)
{
	std::string delem = gDirUtilp->getDirDelimiter();

	mHeaderEntriesFileName = gDirUtilp->getExpandedFilename(location, textures_dirname, entries_filename);
	mHeaderDataFileName = gDirUtilp->getExpandedFilename(location, textures_dirname, cache_filename);
	mTexturesDirName = gDirUtilp->getExpandedFilename(location, textures_dirname);
	mFastCacheFileName =  gDirUtilp->getExpandedFilename(location, textures_dirname, fast_cache_filename);
}

void LLTextureCache::purgeCache(ELLPath location, bool remove_dir)
{
	unique_lock lock(mHeaderMutex); 
	if (!mReadOnly)
	{
		setDirNames(location);
		llassert_always(mHeaderAPRFile == NULL);

		//remove the legacy cache if exists
		std::string texture_dir = mTexturesDirName ;
		mTexturesDirName = gDirUtilp->getExpandedFilename(location, old_textures_dirname);
		if(LLFile::isdir(mTexturesDirName))
		{
			std::string file_name = gDirUtilp->getExpandedFilename(location, entries_filename);
			// mHeaderAPRFilePoolp because we are under header mutex, and can be in main thread
			LLAPRFile::remove(file_name, mHeaderAPRFilePoolp);

			file_name = gDirUtilp->getExpandedFilename(location, cache_filename);
			LLAPRFile::remove(file_name, mHeaderAPRFilePoolp);

			purgeAllTextures(true);
		}
		mTexturesDirName = texture_dir ;
	}

	//remove the current texture cache.
	purgeAllTextures(remove_dir);
}

//is called in the main thread before initCache(...) is called.
void LLTextureCache::setReadOnly(BOOL read_only)
{
	mReadOnly = read_only ;
}

//called in the main thread.
S64 LLTextureCache::initCache(ELLPath location, S64 max_size, BOOL texture_cache_mismatch)
{
	llassert_always(getPending() == 0) ; //should not start accessing the texture cache before initialized.

	S64 entries_size = (max_size * 36) / 100; //0.36 * max_size
	S64 max_entries = entries_size / (TEXTURE_CACHE_ENTRY_SIZE + TEXTURE_FAST_CACHE_ENTRY_SIZE);
	sCacheMaxEntries = (S32)(llmin((S64)sCacheMaxEntries, max_entries));
	entries_size = sCacheMaxEntries * (TEXTURE_CACHE_ENTRY_SIZE + TEXTURE_FAST_CACHE_ENTRY_SIZE);
	max_size -= entries_size;
	if (sCacheMaxTexturesSize > 0)
		sCacheMaxTexturesSize = llmin(sCacheMaxTexturesSize, max_size);
	else
		sCacheMaxTexturesSize = max_size;
	max_size -= sCacheMaxTexturesSize;
	
	LL_INFOS("TextureCache") << "Headers: " << sCacheMaxEntries
			<< " Textures size: " << sCacheMaxTexturesSize / (1024 * 1024) << " MB" << LL_ENDL;

	setDirNames(location);
	
	if(texture_cache_mismatch) 
	{
		//if readonly, disable the texture cache,
		//otherwise wipe out the texture cache.
		purgeAllTextures(true); 

		if(mReadOnly)
		{
			return max_size ;
		}
	}

	if (!mReadOnly)
	{
		LLFile::mkdir(mTexturesDirName);

		const char* subdirs = "0123456789abcdef";
		for (S32 i=0; i<16; i++)
		{
			std::string dirname = mTexturesDirName + gDirUtilp->getDirDelimiter() + subdirs[i];
			LLFile::mkdir(dirname);
		}
	}
	readHeaderCache();
	purgeTextures(true); // calc mTexturesSize and make some room in the texture cache if we need it

	llassert_always(getPending() == 0) ; //should not start accessing the texture cache before initialized.
	openFastCache(true);

	return max_size; // unused cache space
}

//----------------------------------------------------------------------------
// mHeaderMutex must be locked for the following functions!

LLAPRFile* LLTextureCache::openHeaderEntriesFile(bool readonly, S32 offset)
{
	llassert_always(mHeaderAPRFile == NULL);
	apr_int32_t flags = readonly ? APR_READ|APR_BINARY : APR_READ|APR_WRITE|APR_BINARY;
	mHeaderAPRFile = new LLAPRFile(mHeaderEntriesFileName, flags, mHeaderAPRFilePoolp);
	if(offset > 0)
	{
		mHeaderAPRFile->seek(APR_SET, offset);
	}
	return mHeaderAPRFile;
}

void LLTextureCache::closeHeaderEntriesFile()
{
	if(!mHeaderAPRFile)
	{
		return ;
	}

	delete mHeaderAPRFile;
	mHeaderAPRFile = NULL;
}

void LLTextureCache::readEntriesHeader()
{
	// mHeaderEntriesInfo initializes to default values so safe not to read it
	llassert_always(mHeaderAPRFile == NULL);
	if (LLAPRFile::isExist(mHeaderEntriesFileName, mHeaderAPRFilePoolp))
	{
		LLAPRFile::readEx(mHeaderEntriesFileName, (U8*)&mHeaderEntriesInfo, 0, sizeof(EntriesInfo),
						  mHeaderAPRFilePoolp);
	}
	else //create an empty entries header.
	{
		setEntriesHeader();
		writeEntriesHeader() ;
	}
}

void LLTextureCache::setEntriesHeader()
{
	if (sHeaderEncoderStringSize < sHeaderCacheEncoderVersion.size() + 1)
	{
		// For simplicity we use predefined size of header, so if version string
		// doesn't fit, either getEngineInfo() returned malformed string or 
		// sHeaderEncoderStringSize need to be increased.
		// Also take into accout that c_str() returns additional null character
		LL_ERRS() << "Version string doesn't fit in header" << LL_ENDL;
	}

	mHeaderEntriesInfo.mVersion = sHeaderCacheVersion;
	mHeaderEntriesInfo.mAdressSize = sHeaderCacheAddressSize;
	strcpy(mHeaderEntriesInfo.mEncoderVersion, sHeaderCacheEncoderVersion.c_str());
	mHeaderEntriesInfo.mEntries = 0;
}

void LLTextureCache::writeEntriesHeader()
{
	llassert_always(mHeaderAPRFile == NULL);
	if (!mReadOnly)
	{
		LLAPRFile::writeEx(mHeaderEntriesFileName, (U8*)&mHeaderEntriesInfo, 0, sizeof(EntriesInfo),
						   mHeaderAPRFilePoolp);
	}
}

S32 LLTextureCache::openAndReadEntry(const LLUUID& id, Entry& entry, bool create)
{
	{
		LLMutexLock lock(&mLRUMutex);
		mLRU.erase(id);
	}
	
	upgrade_lock lock(mHeaderMutex);
	S32 idx = -1;
	
	id_map_t::iterator iter1 = mHeaderIDMap.find(id);
	if (iter1 != mHeaderIDMap.end())
	{
		idx = iter1->second;
	}

	if (idx < 0)
	{
		if (create && !mReadOnly)
		{
			upgrade_to_unique_lock uniqueLock(lock);
			if (mHeaderEntriesInfo.mEntries < sCacheMaxEntries)
			{
				// Add an entry to the end of the list
				idx = mHeaderEntriesInfo.mEntries++;

			}
			else if (!mFreeList.empty())
			{
				idx = *(mFreeList.begin());
				mFreeList.erase(mFreeList.begin());
			}
			else
			{
				LLMutexLock lock(&mLRUMutex);
				// Look for a still valid entry in the LRU
				for (std::set<LLUUID>::iterator iter2 = mLRU.begin(); iter2 != mLRU.end();)
				{
					std::set<LLUUID>::iterator curiter2 = iter2++;
					LLUUID oldid = *curiter2;
					// Erase entry from LRU regardless
					mLRU.erase(curiter2);
					// Look up entry and use it if it is valid
					id_map_t::iterator iter3 = mHeaderIDMap.find(oldid);
					if (iter3 != mHeaderIDMap.end() && iter3->second >= 0)
					{
						idx = iter3->second;
						removeCachedTexture(oldid) ;//remove the existing cached texture to release the entry index.
						break;
					}
				}
				// if (idx < 0) at this point, we will rebuild the LRU 
				//  and retry if called from setHeaderCacheEntry(),
				//  otherwise this shouldn't happen and will trigger an error
			}
			if (idx >= 0)
			{
				entry.mID = id ;
				entry.mImageSize = -1 ; //mark it is a brand-new entry.					
				entry.mBodySize = 0 ;
			}
		}
	}
	else
	{
		// Read the entry
		S32 bytes_read = sizeof(Entry);
		idx_entry_map_t::iterator iter = mUpdatedEntryMap.find(idx) ;
		if(iter != mUpdatedEntryMap.end())
		{
			entry = iter->second ;
		}
		else
		{
			bytes_read = readEntryFromHeaderImmediatelyShared(idx, entry);
		}
		if(bytes_read != sizeof(Entry))
		{
			upgrade_to_unique_lock uniqueLock(lock);
			clearCorruptedCache() ; //clear the cache.
			idx = -1 ;//mark the idx invalid.
		}
		else if(entry.mImageSize <= entry.mBodySize)//it happens on 64-bit systems, do not know why
		{
			upgrade_to_unique_lock uniqueLock(lock);
			LL_WARNS() << "corrupted entry: " << id << " entry image size: " << entry.mImageSize << " entry body size: " << entry.mBodySize << LL_ENDL ;

			//erase this entry and the cached texture from the cache.
			std::string tex_filename = getTextureFileName(id);
			removeEntry(idx, entry, tex_filename) ;
			mUpdatedEntryMap.erase(idx) ;
			idx = -1 ;
		}
	}
	return idx;
}

//mHeaderMutex is locked before calling this.
void LLTextureCache::writeEntryToHeaderImmediately(S32& idx, Entry& entry, bool write_header)
{	
	LLAPRFile* aprfile ;
	S32 bytes_written ;
	S32 offset = sizeof(EntriesInfo) + idx * sizeof(Entry);
	if(write_header)
	{
		aprfile = openHeaderEntriesFile(false, 0);		
		bytes_written = aprfile->write((U8*)&mHeaderEntriesInfo, sizeof(EntriesInfo)) ;
		if(bytes_written != sizeof(EntriesInfo))
		{
			clearCorruptedCache() ; //clear the cache.
			idx = -1 ;//mark the idx invalid.
			return ;
		}

		mHeaderAPRFile->seek(APR_SET, offset);
	}
	else
	{
		aprfile = openHeaderEntriesFile(false, offset);
	}
	bytes_written = aprfile->write((void*)&entry, (S32)sizeof(Entry));
	if(bytes_written != sizeof(Entry))
	{
		clearCorruptedCache() ; //clear the cache.
		idx = -1 ;//mark the idx invalid.

		return ;
	}

	closeHeaderEntriesFile();
	mUpdatedEntryMap.erase(idx) ;
}

//mHeaderMutex is locked before calling this.
void LLTextureCache::readEntryFromHeaderImmediately(S32& idx, Entry& entry)
{
	S32 offset = sizeof(EntriesInfo) + idx * sizeof(Entry);
	LLAPRFile* aprfile = openHeaderEntriesFile(true, offset);
	S32 bytes_read = aprfile->read((void*)&entry, (S32)sizeof(Entry));
	closeHeaderEntriesFile();

	if(bytes_read != sizeof(Entry))
	{
		clearCorruptedCache() ; //clear the cache.
		idx = -1 ;//mark the idx invalid.
	}
}

S32 LLTextureCache::readEntryFromHeaderImmediatelyShared(S32& idx, Entry& entry)
{
	S32 offset = sizeof(EntriesInfo) + idx * sizeof(Entry);
	LLAPRFile* aprfile = new LLAPRFile(mHeaderEntriesFileName, APR_READ|APR_BINARY, mHeaderAPRFilePoolp);
	if(offset > 0)
	{
		aprfile->seek(APR_SET, offset);
	}

	S32 bytes_read = aprfile->read((void*)&entry, (S32)sizeof(Entry));

	delete aprfile;
	aprfile = NULL;

	return bytes_read;
}

//mHeaderMutex is locked before calling this.
//update an existing entry time stamp, delay writing.
void LLTextureCache::updateEntryTimeStamp(S32 idx, Entry& entry)
{
	static const U32 MAX_ENTRIES_WITHOUT_TIME_STAMP = (U32)(LLTextureCache::sCacheMaxEntries * 0.75f) ;

	if(mHeaderEntriesInfo.mEntries < MAX_ENTRIES_WITHOUT_TIME_STAMP)
	{
		return ; //there are enough empty entry index space, no need to stamp time.
	}

	if (idx >= 0)
	{
		if (!mReadOnly)
		{
			entry.mTime = time(NULL);			
			mUpdatedEntryMap[idx] = entry ;
		}
	}
}

//update an existing entry, write to header file immediately.
bool LLTextureCache::updateEntry(S32& idx, Entry& entry, S32 new_image_size, S32 new_data_size)
{
	S32 new_body_size = llmax(0, new_data_size - TEXTURE_CACHE_ENTRY_SIZE) ;
	
	if(new_image_size == entry.mImageSize && new_body_size == entry.mBodySize)
	{
		return true ; //nothing changed.
	}
	else 
	{
		bool purge = false ;

		unique_lock lock(mHeaderMutex); 

		bool update_header = false ;
		if(entry.mImageSize < 0) //is a brand-new entry
		{
			mHeaderIDMap[entry.mID] = idx;
			mTexturesSizeMap[entry.mID] = new_body_size ;
			mTexturesSizeTotal += new_body_size ;
			
			// Update Header
			update_header = true ;
		}				
		else if (entry.mBodySize != new_body_size)
		{
			//already in mHeaderIDMap.
			mTexturesSizeMap[entry.mID] = new_body_size ;
			mTexturesSizeTotal -= entry.mBodySize ;
			mTexturesSizeTotal += new_body_size ;
		}
		entry.mTime = time(NULL);
		entry.mImageSize = new_image_size ; 
		entry.mBodySize = new_body_size ;
		
		writeEntryToHeaderImmediately(idx, entry, update_header) ;
	
		if (mTexturesSizeTotal > sCacheMaxTexturesSize)
		{
			purge = true;
		}
		
		lock.unlock();

		if (purge)
		{
			mDoPurge = TRUE;
		}
	}

	return false ;
}

U32 LLTextureCache::openAndReadEntries(std::vector<Entry>& entries)
{
	U32 num_entries = mHeaderEntriesInfo.mEntries;

	mHeaderIDMap.clear();
	mTexturesSizeMap.clear();
	mFreeList.clear();
	mTexturesSizeTotal = 0;

	LLAPRFile* aprfile = NULL; 
	if(mUpdatedEntryMap.empty())
	{
		aprfile = openHeaderEntriesFile(true, (S32)sizeof(EntriesInfo));
	}
	else //update the header file first.
	{
		aprfile = openHeaderEntriesFile(false, 0);
		updatedHeaderEntriesFile() ;
		if(!aprfile)
		{
			return 0;
		}
		aprfile->seek(APR_SET, (S32)sizeof(EntriesInfo));
	}
	for (U32 idx=0; idx<num_entries; idx++)
	{
		Entry entry;
		S32 bytes_read = aprfile->read((void*)(&entry), (S32)sizeof(Entry));
		if (bytes_read < sizeof(Entry))
		{
			LL_WARNS() << "Corrupted header entries, failed at " << idx << " / " << num_entries << LL_ENDL;
			closeHeaderEntriesFile();
			purgeAllTextures(false);
			return 0;
		}
		entries.push_back(entry);
// 		LL_INFOS() << "ENTRY: " << entry.mTime << " TEX: " << entry.mID << " IDX: " << idx << " Size: " << entry.mImageSize << LL_ENDL;
		if(entry.mImageSize > entry.mBodySize)
		{
			mHeaderIDMap[entry.mID] = idx;
			mTexturesSizeMap[entry.mID] = entry.mBodySize;
			mTexturesSizeTotal += entry.mBodySize;
		}
		else
		{
			mFreeList.insert(idx);
		}
	}
	closeHeaderEntriesFile();
	return num_entries;
}

void LLTextureCache::writeEntriesAndClose(const std::vector<Entry>& entries)
{
	S32 num_entries = entries.size();
	llassert_always(num_entries == mHeaderEntriesInfo.mEntries);
	
	if (!mReadOnly)
	{
		LLAPRFile* aprfile = openHeaderEntriesFile(false, (S32)sizeof(EntriesInfo));
		for (S32 idx=0; idx<num_entries; idx++)
		{
			S32 bytes_written = aprfile->write((void*)(&entries[idx]), (S32)sizeof(Entry));
			if(bytes_written != sizeof(Entry))
			{
				clearCorruptedCache() ; //clear the cache.
				return ;
			}
		}
		closeHeaderEntriesFile();
	}
}

void LLTextureCache::writeUpdatedEntries()
{
	unique_lock lock(mHeaderMutex); 
	if (!mReadOnly && !mUpdatedEntryMap.empty())
	{
		openHeaderEntriesFile(false, 0);
		updatedHeaderEntriesFile() ;
		closeHeaderEntriesFile();
	}
}

//mHeaderMutex is locked and mHeaderAPRFile is created before calling this.
void LLTextureCache::updatedHeaderEntriesFile()
{
	if (!mReadOnly && !mUpdatedEntryMap.empty() && mHeaderAPRFile)
	{
		//entriesInfo
		mHeaderAPRFile->seek(APR_SET, 0);
		S32 bytes_written = mHeaderAPRFile->write((U8*)&mHeaderEntriesInfo, sizeof(EntriesInfo)) ;
		if(bytes_written != sizeof(EntriesInfo))
		{
			clearCorruptedCache() ; //clear the cache.
			return ;
		}
		
		//write each updated entry
		S32 entry_size = (S32)sizeof(Entry) ;
		S32 prev_idx = -1 ;
		S32 delta_idx ;
		for (idx_entry_map_t::iterator iter = mUpdatedEntryMap.begin(); iter != mUpdatedEntryMap.end(); ++iter)
		{
			delta_idx = iter->first - prev_idx - 1;
			prev_idx = iter->first ;
			if(delta_idx)
			{
				mHeaderAPRFile->seek(APR_CUR, delta_idx * entry_size);
			}
			
			bytes_written = mHeaderAPRFile->write((void*)(&iter->second), entry_size);
			if(bytes_written != entry_size)
			{
				clearCorruptedCache() ; //clear the cache.
				return ;
			}
		}
		mUpdatedEntryMap.clear() ;
	}
}
//----------------------------------------------------------------------------

// Called from either the main thread or the worker thread
void LLTextureCache::readHeaderCache()
{
	{
		LLMutexLock lock(&mLRUMutex);
		mLRU.clear(); // always clear the LRU
	}

	bool repeat_reading = false;
	{
		unique_lock lock(mHeaderMutex);
		readEntriesHeader();
		if (mHeaderEntriesInfo.mVersion != sHeaderCacheVersion
			|| mHeaderEntriesInfo.mAdressSize != sHeaderCacheAddressSize
			|| strcmp(mHeaderEntriesInfo.mEncoderVersion, sHeaderCacheEncoderVersion.c_str()) != 0)
		{
			if (!mReadOnly)
			{
				LL_INFOS() << "Texture Cache version mismatch, Purging." << LL_ENDL;
				purgeAllTextures(false);
			}
		}
		else
		{
			std::vector<Entry> entries;
			U32 num_entries = openAndReadEntries(entries);
			if (num_entries)
			{
				U32 empty_entries = 0;
				typedef std::pair<U32, S32> lru_data_t;
				std::set<lru_data_t> lru;
				std::set<U32> purge_list;
				for (U32 i = 0; i < num_entries; i++)
				{
					Entry& entry = entries[i];
					if (entry.mImageSize <= 0)
					{
						// This will be in the Free List, don't put it in the LRU
						++empty_entries;
					}
					else
					{
						lru.insert(std::make_pair(entry.mTime, i));
						if (entry.mBodySize > 0)
						{
							if (entry.mBodySize > entry.mImageSize)
							{
								// Shouldn't happen, failsafe only
								LL_WARNS() << "Bad entry: " << i << ": " << entry.mID << ": BodySize: " << entry.mBodySize << LL_ENDL;
								purge_list.insert(i);
							}
						}
					}
				}
<<<<<<< HEAD
				if (num_entries - empty_entries > sCacheMaxEntries)
=======
			}
			if (num_entries - empty_entries > sCacheMaxEntries)
			{
				// Special case: cache size was reduced, need to remove entries
				// Note: After we prune entries, we will call this again and create the LRU
				U32 entries_to_purge = (num_entries - empty_entries) - sCacheMaxEntries;
				LL_INFOS() << "Texture Cache Entries: " << num_entries << " Max: " << sCacheMaxEntries << " Empty: " << empty_entries << " Purging: " << entries_to_purge << LL_ENDL;
				// We can exit the following loop with the given condition, since if we'd reach the end of the lru set we'd have:
				// purge_list.size() = lru.size() = num_entries - empty_entries = entries_to_purge + sCacheMaxEntries >= entries_to_purge
				// So, it's certain that iter will never reach lru.end() first.
				std::set<lru_data_t>::iterator iter = lru.begin();
				while (purge_list.size() < entries_to_purge)
>>>>>>> 88d837c1
				{
					// Special case: cache size was reduced, need to remove entries
					// Note: After we prune entries, we will call this again and create the LRU
					U32 entries_to_purge = (num_entries - empty_entries) - sCacheMaxEntries;
					LL_INFOS() << "Texture Cache Entries: " << num_entries << " Max: " << sCacheMaxEntries << " Empty: " << empty_entries << " Purging: " << entries_to_purge << LL_ENDL;
					// We can exit the following loop with the given condition, since if we'd reach the end of the lru set we'd have:
					// purge_list.size() = lru.size() = num_entries - empty_entries = entries_to_purge + sCacheMaxEntries >= entries_to_purge
					// So, it's certain that iter will never reach lru.end() first.
					std::set<lru_data_t>::iterator iter = lru.begin();
					while (purge_list.size() < entries_to_purge)
					{
						purge_list.insert(iter->second);
						++iter;
					}
				}
<<<<<<< HEAD
				else
=======
			}
			else
			{
				S32 lru_entries = (S32)((F32)sCacheMaxEntries * TEXTURE_CACHE_LRU_SIZE);
				for (std::set<lru_data_t>::iterator iter = lru.begin(); iter != lru.end(); ++iter)
>>>>>>> 88d837c1
				{
					LLMutexLock lock(&mLRUMutex);
					S32 lru_entries = (S32)((F32)sCacheMaxEntries * TEXTURE_CACHE_LRU_SIZE);
					for (std::set<lru_data_t>::iterator iter = lru.begin(); iter != lru.end(); ++iter)
					{
						mLRU.insert(entries[iter->second].mID);
						// 					LL_INFOS() << "LRU: " << iter->first << " : " << iter->second << LL_ENDL;
						if (--lru_entries <= 0)
							break;
					}
				}
<<<<<<< HEAD

				if (purge_list.size() > 0)
				{
					for (std::set<U32>::iterator iter = purge_list.begin(); iter != purge_list.end(); ++iter)
					{
						std::string tex_filename = getTextureFileName(entries[*iter].mID);
						removeEntry((S32)*iter, entries[*iter], tex_filename);
					}
					// If we removed any entries, we need to rebuild the entries list,
					// write the header, and call this again
					std::vector<Entry> new_entries;
					for (U32 i = 0; i < num_entries; i++)
					{
						const Entry& entry = entries[i];
						if (entry.mImageSize > 0)
						{
							new_entries.push_back(entry);
						}
=======
			}
			
			if (purge_list.size() > 0)
			{
				for (std::set<U32>::iterator iter = purge_list.begin(); iter != purge_list.end(); ++iter)
				{
					std::string tex_filename = getTextureFileName(entries[*iter].mID);
					removeEntry((S32)*iter, entries[*iter], tex_filename);
				}
				// If we removed any entries, we need to rebuild the entries list,
				// write the header, and call this again
				std::vector<Entry> new_entries;
				for (U32 i=0; i<num_entries; i++)
				{
					const Entry& entry = entries[i];
					if (entry.mImageSize > 0)
					{
						new_entries.push_back(entry);
>>>>>>> 88d837c1
					}
					mFreeList.clear(); // recreating list, no longer valid.
					llassert_always(new_entries.size() <= sCacheMaxEntries);
					mHeaderEntriesInfo.mEntries = new_entries.size();
					writeEntriesHeader();
					writeEntriesAndClose(new_entries);
					repeat_reading = true;
				}
				else
				{
					//entries are not changed, nothing here.
				}
<<<<<<< HEAD
=======
                mFreeList.clear(); // recreating list, no longer valid.
				llassert_always(new_entries.size() <= sCacheMaxEntries);
				mHeaderEntriesInfo.mEntries = new_entries.size();
				writeEntriesHeader();
				writeEntriesAndClose(new_entries);
				mHeaderMutex.unlock(); // unlock the mutex before calling again
				readHeaderCache(); // repeat with new entries file
				mHeaderMutex.lock();
			}
			else
			{
				//entries are not changed, nothing here.
>>>>>>> 88d837c1
			}
		}
	}

	// repeat with new entries file
	if (repeat_reading)
	{
		readHeaderCache();
	}
}

//////////////////////////////////////////////////////////////////////////////

//the header mutex is locked before calling this.
void LLTextureCache::clearCorruptedCache()
{
	LL_WARNS() << "the texture cache is corrupted, need to be cleared." << LL_ENDL ;

	closeHeaderEntriesFile();//close possible file handler
	purgeAllTextures(false) ; //clear the cache.

	if (!mReadOnly) //regenerate the directory tree if not exists.
	{
		LLFile::mkdir(mTexturesDirName);

		const char* subdirs = "0123456789abcdef";
		for (S32 i=0; i<16; i++)
		{
			std::string dirname = mTexturesDirName + gDirUtilp->getDirDelimiter() + subdirs[i];
			LLFile::mkdir(dirname);
		}
	}

	return ;
}

void LLTextureCache::purgeAllTextures(bool purge_directories)
{
	if (!mReadOnly)
	{
		const char* subdirs = "0123456789abcdef";
		std::string delem = gDirUtilp->getDirDelimiter();
		std::string mask = "*";
		for (S32 i=0; i<16; i++)
		{
			std::string dirname = mTexturesDirName + delem + subdirs[i];
			LL_INFOS() << "Deleting files in directory: " << dirname << LL_ENDL;
			if (purge_directories)
			{
				gDirUtilp->deleteDirAndContents(dirname);
			}
			else
			{
				gDirUtilp->deleteFilesInDir(dirname, mask);
			}
		}
		gDirUtilp->deleteFilesInDir(mTexturesDirName, mask); // headers, fast cache
		if (purge_directories)
		{
			LLFile::rmdir(mTexturesDirName);
		}
	}
	mHeaderIDMap.clear();
	mTexturesSizeMap.clear();
	mTexturesSizeTotal = 0;
	mFreeList.clear();
	mTexturesSizeTotal = 0;
	mUpdatedEntryMap.clear();

	// Info with 0 entries
	setEntriesHeader();
	writeEntriesHeader();

	LL_INFOS() << "The entire texture cache is cleared." << LL_ENDL ;
}

void LLTextureCache::purgeTexturesLazy(F32 time_limit_sec)
{
	if (mReadOnly)
	{
		return;
	}

	if (!mThreaded)
	{
		LLAppViewer::instance()->pauseMainloopTimeout();
	}

	// time_limit doesn't account for lock time
	unique_lock lock(mHeaderMutex); 

	if (mPurgeEntryList.empty())
	{
		// Read the entries list and form list of textures to purge
		std::vector<Entry> entries;
		U32 num_entries = openAndReadEntries(entries);
		if (!num_entries)
		{
			return; // nothing to purge
		}

		// Use mTexturesSizeMap to collect UUIDs of textures with bodies
		typedef std::set<std::pair<U32, S32> > time_idx_set_t;
		std::set<std::pair<U32, S32> > time_idx_set;
		for (size_map_t::iterator iter1 = mTexturesSizeMap.begin();
			iter1 != mTexturesSizeMap.end(); ++iter1)
		{
			if (iter1->second > 0)
			{
				id_map_t::iterator iter2 = mHeaderIDMap.find(iter1->first);
				if (iter2 != mHeaderIDMap.end())
				{
					S32 idx = iter2->second;
					time_idx_set.insert(std::make_pair(entries[idx].mTime, idx));
				}
				else
				{
					LL_ERRS("TextureCache") << "mTexturesSizeMap / mHeaderIDMap corrupted." << LL_ENDL;
				}
			}
		}

		S64 cache_size = mTexturesSizeTotal;
		S64 purged_cache_size = (sCacheMaxTexturesSize * (S64)((1.f - TEXTURE_CACHE_PURGE_AMOUNT) * 100)) / 100;
		for (time_idx_set_t::iterator iter = time_idx_set.begin();
			iter != time_idx_set.end(); ++iter)
		{
			S32 idx = iter->second;
			if (cache_size >= purged_cache_size)
			{
				cache_size -= entries[idx].mBodySize;
				mPurgeEntryList.push_back(std::pair<S32, Entry>(idx, entries[idx]));
			}
			else
			{
				break;
			}
		}
		LL_DEBUGS("TextureCache") << "Formed Purge list of " << mPurgeEntryList.size() << " entries" << LL_ENDL;
	}
	else
	{
		// Remove collected entried
		LLTimer timer;
		while (!mPurgeEntryList.empty() && timer.getElapsedTimeF32() < time_limit_sec)
		{
			S32 idx = mPurgeEntryList.back().first;
			Entry entry = mPurgeEntryList.back().second;
			mPurgeEntryList.pop_back();
			// make sure record is still valid
			id_map_t::iterator iter_header = mHeaderIDMap.find(entry.mID);
			if (iter_header != mHeaderIDMap.end() && iter_header->second == idx)
			{
				std::string tex_filename = getTextureFileName(entry.mID);
				removeEntry(idx, entry, tex_filename);
				writeEntryToHeaderImmediately(idx, entry);
			}
		}
	}
}

void LLTextureCache::purgeTextures(bool validate)
{
	if (mReadOnly)
	{
		return;
	}

	if (!mThreaded)
	{
		// *FIX:Mani - watchdog off.
		LLAppViewer::instance()->pauseMainloopTimeout();
	}
	
	unique_lock lock(mHeaderMutex); 
	LL_INFOS() << "TEXTURE CACHE: Purging." << LL_ENDL;

	// Read the entries list
	std::vector<Entry> entries;
	U32 num_entries = openAndReadEntries(entries);
	if (!num_entries)
	{
		return; // nothing to purge
	}
	
	// Use mTexturesSizeMap to collect UUIDs of textures with bodies
	typedef std::set<std::pair<U32,S32> > time_idx_set_t;
	std::set<std::pair<U32,S32> > time_idx_set;
	for (size_map_t::iterator iter1 = mTexturesSizeMap.begin();
		 iter1 != mTexturesSizeMap.end(); ++iter1)
	{
		if (iter1->second > 0)
		{
			id_map_t::iterator iter2 = mHeaderIDMap.find(iter1->first);
			if (iter2 != mHeaderIDMap.end())
			{
				S32 idx = iter2->second;
				time_idx_set.insert(std::make_pair(entries[idx].mTime, idx));
// 				LL_INFOS() << "TIME: " << entries[idx].mTime << " TEX: " << entries[idx].mID << " IDX: " << idx << " Size: " << entries[idx].mImageSize << LL_ENDL;
			}
			else
			{
				LL_ERRS() << "mTexturesSizeMap / mHeaderIDMap corrupted." << LL_ENDL ;
			}
		}
	}
	
	// Validate 1/256th of the files on startup
	U32 validate_idx = 0;
	if (validate)
	{
		validate_idx = gSavedSettings.getU32("CacheValidateCounter");
		U32 next_idx = (validate_idx + 1) % 256;
		gSavedSettings.setU32("CacheValidateCounter", next_idx);
		LL_DEBUGS("TextureCache") << "TEXTURE CACHE: Validating: " << validate_idx << LL_ENDL;
	}

	S64 cache_size = mTexturesSizeTotal;
	S64 purged_cache_size = (sCacheMaxTexturesSize * (S64)((1.f-TEXTURE_CACHE_PURGE_AMOUNT)*100)) / 100;
	S32 purge_count = 0;
	for (time_idx_set_t::iterator iter = time_idx_set.begin();
		 iter != time_idx_set.end(); ++iter)
	{
		S32 idx = iter->second;
		bool purge_entry = false;		
        if (validate)
		{
			// make sure file exists and is the correct size
			U32 uuididx = entries[idx].mID.mData[0];
			if (uuididx == validate_idx)
			{
                std::string filename = getTextureFileName(entries[idx].mID);
 				LL_DEBUGS("TextureCache") << "Validating: " << filename << "Size: " << entries[idx].mBodySize << LL_ENDL;
				// mHeaderAPRFilePoolp because this is under header mutex in main thread
				S32 bodysize = LLAPRFile::size(filename, mHeaderAPRFilePoolp);
				if (bodysize != entries[idx].mBodySize)
				{
					LL_WARNS("TextureCache") << "TEXTURE CACHE BODY HAS BAD SIZE: " << bodysize << " != " << entries[idx].mBodySize << filename << LL_ENDL;
					purge_entry = true;
				}
			}
		}
		else if (cache_size >= purged_cache_size)
		{
			purge_entry = true;
		}
		else
		{
			break;
		}
		
		if (purge_entry)
		{
			purge_count++;
            std::string filename = getTextureFileName(entries[idx].mID);
	 		LL_DEBUGS("TextureCache") << "PURGING: " << filename << LL_ENDL;
			cache_size -= entries[idx].mBodySize;
			removeEntry(idx, entries[idx], filename) ;			
		}
	}

	LL_DEBUGS("TextureCache") << "TEXTURE CACHE: Writing Entries: " << num_entries << LL_ENDL;

	writeEntriesAndClose(entries);
	
	// *FIX:Mani - watchdog back on.
	LLAppViewer::instance()->resumeMainloopTimeout();
	
	LL_INFOS("TextureCache") << "TEXTURE CACHE:"
			<< " PURGED: " << purge_count
			<< " ENTRIES: " << num_entries
			<< " CACHE SIZE: " << mTexturesSizeTotal / (1024 * 1024) << " MB"
			<< LL_ENDL;
}

//////////////////////////////////////////////////////////////////////////////

// call lockWorkers() first!
LLTextureCacheWorker* LLTextureCache::getReader(handle_t handle)
{
	LLTextureCacheWorker* res = NULL;
	handle_map_t::iterator iter = mReaders.find(handle);
	if (iter != mReaders.end())
	{
		res = iter->second;
	}
	return res;
}

LLTextureCacheWorker* LLTextureCache::getWriter(handle_t handle)
{
	LLTextureCacheWorker* res = NULL;
	handle_map_t::iterator iter = mWriters.find(handle);
	if (iter != mWriters.end())
	{
		res = iter->second;
	}
	return res;
}

//////////////////////////////////////////////////////////////////////////////
// Called from work thread

// Reads imagesize from the header, updates timestamp
S32 LLTextureCache::getHeaderCacheEntry(const LLUUID& id, Entry& entry)
{
	S32 idx = openAndReadEntry(id, entry, false);
	if (idx >= 0)
	{		
		unique_lock lock(mHeaderMutex); 
		updateEntryTimeStamp(idx, entry); // updates time
	}
	return idx;
}

// Writes imagesize to the header, updates timestamp
S32 LLTextureCache::setHeaderCacheEntry(const LLUUID& id, Entry& entry, S32 imagesize, S32 datasize)
{
	S32 idx = openAndReadEntry(id, entry, true); // read or create

	if(idx < 0) // retry once
	{
		readHeaderCache(); // We couldn't write an entry, so refresh the LRU

		idx = openAndReadEntry(id, entry, true);
	}

	if (idx >= 0)
	{
		updateEntry(idx, entry, imagesize, datasize);				
	}
	else
	{
		LL_WARNS() << "Failed to set cache entry for image: " << id << LL_ENDL;
		// We couldn't write to file, switch to read only mode and clear data
		setReadOnly(true);
		clearCorruptedCache(); // won't remove files due to "read only"
	}

	return idx;
}

//////////////////////////////////////////////////////////////////////////////

// Calls from texture pipeline thread (i.e. LLTextureFetch)

LLTextureCache::handle_t LLTextureCache::readFromCache(const std::string& filename, const LLUUID& id, U32 priority,
													   S32 offset, S32 size, ReadResponder* responder)
{
	// Note: checking to see if an entry exists can cause a stall,
	//  so let the thread handle it
	LLMutexLock lock(&mWorkersMutex);
	LLTextureCacheWorker* worker = new LLTextureCacheLocalFileWorker(this, priority, filename, id,
																	 NULL, size, offset, 0,
																	 responder);
	handle_t handle = worker->read();
	mReaders[handle] = worker;
	return handle;
}

LLTextureCache::handle_t LLTextureCache::readFromCache(const LLUUID& id, U32 priority,
													   S32 offset, S32 size, ReadResponder* responder)
{
	// Note: checking to see if an entry exists can cause a stall,
	//  so let the thread handle it
	LLMutexLock lock(&mWorkersMutex);
	LLTextureCacheWorker* worker = new LLTextureCacheRemoteWorker(this, priority, id,
																  NULL, size, offset,
																  0, NULL, 0, responder);
	handle_t handle = worker->read();
	mReaders[handle] = worker;
	return handle;
}


bool LLTextureCache::readComplete(handle_t handle, bool abort)
{
	lockWorkers();
	handle_map_t::iterator iter = mReaders.find(handle);
	LLTextureCacheWorker* worker = NULL;
	bool complete = false;
	if (iter != mReaders.end())
	{
		worker = iter->second;
		complete = worker->complete();

		if(!complete && abort)
		{
			abortRequest(handle, true) ;
		}
	}
	if (worker && (complete || abort))
	{
		mReaders.erase(iter);
		unlockWorkers();
		worker->scheduleDelete();
	}
	else
	{
		unlockWorkers();
	}
	return (complete || abort);
}

LLTextureCache::handle_t LLTextureCache::writeToCache(const LLUUID& id, U32 priority,
													  U8* data, S32 datasize, S32 imagesize,
													  LLPointer<LLImageRaw> rawimage, S32 discardlevel,
													  WriteResponder* responder)
{
	if (mReadOnly)
	{
		delete responder;
		return LLWorkerThread::nullHandle();
	}
	if (mDoPurge)
	{
		// NOTE: Needs to be done on the control thread
		//  (i.e. here)
		purgeTexturesLazy(TEXTURE_LAZY_PURGE_TIME_LIMIT);
		mDoPurge = !mPurgeEntryList.empty();
	}
	LLMutexLock lock(&mWorkersMutex);
	LLTextureCacheWorker* worker = new LLTextureCacheRemoteWorker(this, priority, id,
																  data, datasize, 0,
																  imagesize, rawimage, discardlevel, responder);
	handle_t handle = worker->write();
	mWriters[handle] = worker;
	return handle;
}

//called in the main thread
LLPointer<LLImageRaw> LLTextureCache::readFromFastCache(const LLUUID& id, S32& discardlevel)
{
	U32 offset;
	{
		shared_lock lock(mHeaderMutex); 
		id_map_t::const_iterator iter = mHeaderIDMap.find(id);
		if(iter == mHeaderIDMap.end())
		{
			return NULL; //not in the cache
		}

		offset = iter->second;
	}
	offset *= TEXTURE_FAST_CACHE_ENTRY_SIZE;

	U8* data;
	S32 head[4];
	{
		LLMutexLock lock(&mFastCacheMutex);

		openFastCache();

		mFastCachep->seek(APR_SET, offset);		
	
		if(mFastCachep->read(head, TEXTURE_FAST_CACHE_ENTRY_OVERHEAD) != TEXTURE_FAST_CACHE_ENTRY_OVERHEAD)
		{
			//cache corrupted or under thread race condition
			closeFastCache(); 
			return NULL;
		}
		
		S32 image_size = head[0] * head[1] * head[2];
        if(image_size <= 0
           || image_size > TEXTURE_FAST_CACHE_DATA_SIZE
           || head[3] < 0) //invalid
		{
			closeFastCache();
			return NULL;
		}
		discardlevel = head[3];
		
		data = (U8*)ll_aligned_malloc_16(image_size);
		if(mFastCachep->read(data, image_size) != image_size)
		{
			ll_aligned_free_16(data);
			closeFastCache();
			return NULL;
		}

		closeFastCache();
	}
	LLPointer<LLImageRaw> raw = new LLImageRaw(data, head[0], head[1], head[2], true);

	return raw;
}

//return the fast cache location
bool LLTextureCache::writeToFastCache(LLUUID image_id, S32 id, LLPointer<LLImageRaw> raw, S32 discardlevel)
{
	//rescale image if needed
	if (raw.isNull() || raw->isBufferInvalid() || !raw->getData())
	{
		LL_ERRS() << "Attempted to write NULL raw image to fastcache" << LL_ENDL;
		return false;
	}

	S32 w, h, c;
	w = raw->getWidth();
	h = raw->getHeight();
	c = raw->getComponents();

	S32 i = 0 ;

	// Search for a discard level that will fit into fast cache
	while(((w >> i) * (h >> i) * c) > TEXTURE_FAST_CACHE_DATA_SIZE)
	{
		++i ;
	}
		
	if(i)
	{
		w >>= i;
		h >>= i;
		if(w * h *c > 0) //valid
		{
            // Make a duplicate to keep the original raw image untouched.
            raw = raw->duplicate();

			if (raw->isBufferInvalid())
			{
				LL_WARNS() << "Invalid image duplicate buffer" << LL_ENDL;
				return false;
			}

			raw->scale(w, h);

			discardlevel += i ;
		}
	}
	
	//copy data
	memcpy(mFastCachePadBuffer, &w, sizeof(S32));
	memcpy(mFastCachePadBuffer + sizeof(S32), &h, sizeof(S32));
	memcpy(mFastCachePadBuffer + sizeof(S32) * 2, &c, sizeof(S32));
	memcpy(mFastCachePadBuffer + sizeof(S32) * 3, &discardlevel, sizeof(S32));

	S32 copy_size = w * h * c;
	if(copy_size > 0) //valid
	{
		copy_size = llmin(copy_size, TEXTURE_FAST_CACHE_ENTRY_SIZE - TEXTURE_FAST_CACHE_ENTRY_OVERHEAD);
		memcpy(mFastCachePadBuffer + TEXTURE_FAST_CACHE_ENTRY_OVERHEAD, raw->getData(), copy_size);
	}
	S32 offset = id * TEXTURE_FAST_CACHE_ENTRY_SIZE;

	{
		LLMutexLock lock(&mFastCacheMutex);

		openFastCache();

		mFastCachep->seek(APR_SET, offset);	
		
		//no need to do this assertion check. When it fails, let it fail quietly.
		//this failure could happen because other viewer removes the fast cache file when clearing cache.
		//--> llassert_always(mFastCachep->write(mFastCachePadBuffer, TEXTURE_FAST_CACHE_ENTRY_SIZE) == TEXTURE_FAST_CACHE_ENTRY_SIZE);
		mFastCachep->write(mFastCachePadBuffer, TEXTURE_FAST_CACHE_ENTRY_SIZE);

		closeFastCache(true);
	}

	return true;
}

void LLTextureCache::openFastCache(bool first_time)
{
	if(!mFastCachep)
	{
		if(first_time)
		{
			if(!mFastCachePadBuffer)
			{
				mFastCachePadBuffer = (U8*)ll_aligned_malloc_16(TEXTURE_FAST_CACHE_ENTRY_SIZE);
			}
			mFastCachePoolp = new LLVolatileAPRPool(); // is_local= true by default, so not thread safe by default
			if (LLAPRFile::isExist(mFastCacheFileName, mFastCachePoolp))
			{
				mFastCachep = new LLAPRFile(mFastCacheFileName, APR_READ|APR_WRITE|APR_BINARY, mFastCachePoolp) ;				
			}
			else
			{
				mFastCachep = new LLAPRFile(mFastCacheFileName, APR_CREATE|APR_READ|APR_WRITE|APR_BINARY, mFastCachePoolp) ;
			}
		}
		else
		{
			mFastCachep = new LLAPRFile(mFastCacheFileName, APR_READ|APR_WRITE|APR_BINARY, mFastCachePoolp) ;
		}

		mFastCacheTimer.reset();
	}
	return;
}
	
void LLTextureCache::closeFastCache(bool forced)
{	
	static const F32 timeout = 10.f ; //seconds

	if(!mFastCachep)
	{
		return ;
	}

	if(!forced && mFastCacheTimer.getElapsedTimeF32() < timeout)
	{
		return ;
	}

	delete mFastCachep;
	mFastCachep = NULL;
	return;
}
	
bool LLTextureCache::writeComplete(handle_t handle, bool abort)
{
	lockWorkers();
	handle_map_t::iterator iter = mWriters.find(handle);
	llassert(iter != mWriters.end());
	if (iter != mWriters.end())
	{
		LLTextureCacheWorker* worker = iter->second;
		if (worker->complete() || abort)
		{
			mWriters.erase(handle);
			unlockWorkers();
			worker->scheduleDelete();
			return true;
		}
	}
	unlockWorkers();
	return false;
}

void LLTextureCache::prioritizeWrite(handle_t handle)
{
	// Don't prioritize yet, we might be working on this now
	//   which could create a deadlock
	LLMutexLock lock(&mListMutex);	
	mPrioritizeWriteList.push_back(handle);
}

void LLTextureCache::addCompleted(Responder* responder, bool success)
{
	LLMutexLock lock(&mListMutex);
	mCompletedList.push_back(std::make_pair(responder,success));
}

//////////////////////////////////////////////////////////////////////////////

//called after mHeaderMutex is locked.
void LLTextureCache::removeCachedTexture(const LLUUID& id)
{
	if(mTexturesSizeMap.find(id) != mTexturesSizeMap.end())
	{
		mTexturesSizeTotal -= mTexturesSizeMap[id] ;
		mTexturesSizeMap.erase(id);
	}
	mHeaderIDMap.erase(id);
	// We are inside header's mutex so mHeaderAPRFilePoolp is safe to use,
	// but getLocalAPRFilePool() is not safe, it might be in use by worker
	LLAPRFile::remove(getTextureFileName(id), mHeaderAPRFilePoolp);
}

//called after mHeaderMutex is locked.
void LLTextureCache::removeEntry(S32 idx, Entry& entry, std::string& filename)
{
 	bool file_maybe_exists = true;	// Always attempt to remove when idx is invalid.

	if(idx >= 0) //valid entry
	{
		if (entry.mBodySize == 0)	// Always attempt to remove when mBodySize > 0.
		{
		  // Sanity check. Shouldn't exist when body size is 0.
		  // We are inside header's mutex so mHeaderAPRFilePoolp is safe to use,
		  // but getLocalAPRFilePool() is not safe, it might be in use by worker
		  if (LLAPRFile::isExist(filename, mHeaderAPRFilePoolp))
		  {
			  LL_WARNS("TextureCache") << "Entry has body size of zero but file " << filename << " exists. Deleting this file, too." << LL_ENDL;
		  }
		  else
		  {
			  file_maybe_exists = false;
		  }
		}
		mTexturesSizeTotal -= entry.mBodySize;

		entry.mImageSize = -1;
		entry.mBodySize = 0;
		mHeaderIDMap.erase(entry.mID);
		mTexturesSizeMap.erase(entry.mID);		
		mFreeList.insert(idx);	
	}

	if (file_maybe_exists)
	{
		LLAPRFile::remove(filename, mHeaderAPRFilePoolp);		
	}
}

bool LLTextureCache::removeFromCache(const LLUUID& id)
{
	//LL_WARNS() << "Removing texture from cache: " << id << LL_ENDL;
	bool ret = false ;
	if (!mReadOnly)
	{
		Entry entry;
		S32 idx = openAndReadEntry(id, entry, false);
		std::string tex_filename = getTextureFileName(id);

		unique_lock lock(mHeaderMutex); 
		removeEntry(idx, entry, tex_filename) ;
		if (idx >= 0)
		{			
			writeEntryToHeaderImmediately(idx, entry);					
			ret = true;
		}
	}
	return ret ;
}

//////////////////////////////////////////////////////////////////////////////

LLTextureCache::ReadResponder::ReadResponder()
	: mImageSize(0),
	  mImageLocal(FALSE)
{
}

void LLTextureCache::ReadResponder::setData(U8* data, S32 datasize, S32 imagesize, S32 imageformat, BOOL imagelocal)
{
	if (mFormattedImage.notNull())
	{
		llassert_always(mFormattedImage->getCodec() == imageformat);
		mFormattedImage->appendData(data, datasize);
	}
	else
	{
		mFormattedImage = LLImageFormatted::createFromType(imageformat);
		mFormattedImage->setData(data,datasize);
	}
	mImageSize = imagesize;
	mImageLocal = imagelocal;
}

//////////////////////////////////////////////////////////////////////////////<|MERGE_RESOLUTION|>--- conflicted
+++ resolved
@@ -1584,22 +1584,7 @@
 						}
 					}
 				}
-<<<<<<< HEAD
 				if (num_entries - empty_entries > sCacheMaxEntries)
-=======
-			}
-			if (num_entries - empty_entries > sCacheMaxEntries)
-			{
-				// Special case: cache size was reduced, need to remove entries
-				// Note: After we prune entries, we will call this again and create the LRU
-				U32 entries_to_purge = (num_entries - empty_entries) - sCacheMaxEntries;
-				LL_INFOS() << "Texture Cache Entries: " << num_entries << " Max: " << sCacheMaxEntries << " Empty: " << empty_entries << " Purging: " << entries_to_purge << LL_ENDL;
-				// We can exit the following loop with the given condition, since if we'd reach the end of the lru set we'd have:
-				// purge_list.size() = lru.size() = num_entries - empty_entries = entries_to_purge + sCacheMaxEntries >= entries_to_purge
-				// So, it's certain that iter will never reach lru.end() first.
-				std::set<lru_data_t>::iterator iter = lru.begin();
-				while (purge_list.size() < entries_to_purge)
->>>>>>> 88d837c1
 				{
 					// Special case: cache size was reduced, need to remove entries
 					// Note: After we prune entries, we will call this again and create the LRU
@@ -1615,15 +1600,7 @@
 						++iter;
 					}
 				}
-<<<<<<< HEAD
 				else
-=======
-			}
-			else
-			{
-				S32 lru_entries = (S32)((F32)sCacheMaxEntries * TEXTURE_CACHE_LRU_SIZE);
-				for (std::set<lru_data_t>::iterator iter = lru.begin(); iter != lru.end(); ++iter)
->>>>>>> 88d837c1
 				{
 					LLMutexLock lock(&mLRUMutex);
 					S32 lru_entries = (S32)((F32)sCacheMaxEntries * TEXTURE_CACHE_LRU_SIZE);
@@ -1635,7 +1612,6 @@
 							break;
 					}
 				}
-<<<<<<< HEAD
 
 				if (purge_list.size() > 0)
 				{
@@ -1654,26 +1630,6 @@
 						{
 							new_entries.push_back(entry);
 						}
-=======
-			}
-			
-			if (purge_list.size() > 0)
-			{
-				for (std::set<U32>::iterator iter = purge_list.begin(); iter != purge_list.end(); ++iter)
-				{
-					std::string tex_filename = getTextureFileName(entries[*iter].mID);
-					removeEntry((S32)*iter, entries[*iter], tex_filename);
-				}
-				// If we removed any entries, we need to rebuild the entries list,
-				// write the header, and call this again
-				std::vector<Entry> new_entries;
-				for (U32 i=0; i<num_entries; i++)
-				{
-					const Entry& entry = entries[i];
-					if (entry.mImageSize > 0)
-					{
-						new_entries.push_back(entry);
->>>>>>> 88d837c1
 					}
 					mFreeList.clear(); // recreating list, no longer valid.
 					llassert_always(new_entries.size() <= sCacheMaxEntries);
@@ -1686,21 +1642,6 @@
 				{
 					//entries are not changed, nothing here.
 				}
-<<<<<<< HEAD
-=======
-                mFreeList.clear(); // recreating list, no longer valid.
-				llassert_always(new_entries.size() <= sCacheMaxEntries);
-				mHeaderEntriesInfo.mEntries = new_entries.size();
-				writeEntriesHeader();
-				writeEntriesAndClose(new_entries);
-				mHeaderMutex.unlock(); // unlock the mutex before calling again
-				readHeaderCache(); // repeat with new entries file
-				mHeaderMutex.lock();
-			}
-			else
-			{
-				//entries are not changed, nothing here.
->>>>>>> 88d837c1
 			}
 		}
 	}
