/** 
 * @file lltexturecache.cpp
 * @brief Object which handles local texture caching
 *
 * $LicenseInfo:firstyear=2000&license=viewerlgpl$
 * Second Life Viewer Source Code
 * Copyright (C) 2010, Linden Research, Inc.
 * 
 * This library is free software; you can redistribute it and/or
 * modify it under the terms of the GNU Lesser General Public
 * License as published by the Free Software Foundation;
 * version 2.1 of the License only.
 * 
 * This library is distributed in the hope that it will be useful,
 * but WITHOUT ANY WARRANTY; without even the implied warranty of
 * MERCHANTABILITY or FITNESS FOR A PARTICULAR PURPOSE.  See the GNU
 * Lesser General Public License for more details.
 * 
 * You should have received a copy of the GNU Lesser General Public
 * License along with this library; if not, write to the Free Software
 * Foundation, Inc., 51 Franklin Street, Fifth Floor, Boston, MA  02110-1301  USA
 * 
 * Linden Research, Inc., 945 Battery Street, San Francisco, CA  94111  USA
 * $/LicenseInfo$
 */

#include "llviewerprecompiledheaders.h"

#include "lltexturecache.h"

#include "llapr.h"
#include "lldir.h"
#include "llimage.h"
#include "lllfsthread.h"
#include "llviewercontrol.h"

// Included to allow LLTextureCache::purgeTextures() to pause watchdog timeout
#include "llappviewer.h" 

// Cache organization:
// cache/texture.entries
//  Unordered array of Entry structs
// cache/texture.cache
//  First TEXTURE_CACHE_ENTRY_SIZE bytes of each texture in texture.entries in same order
// cache/textures/[0-F]/UUID.texture
//  Actual texture body files

//note: there is no good to define 1024 for TEXTURE_CACHE_ENTRY_SIZE while FIRST_PACKET_SIZE is 600 on sim side.
const S32 TEXTURE_CACHE_ENTRY_SIZE = FIRST_PACKET_SIZE;//1024;
const F32 TEXTURE_CACHE_PURGE_AMOUNT = .20f; // % amount to reduce the cache by when it exceeds its limit
const F32 TEXTURE_CACHE_LRU_SIZE = .10f; // % amount for LRU list (low overhead to regenerate)

class LLTextureCacheWorker : public LLWorkerClass
{
	friend class LLTextureCache;

private:
	class ReadResponder : public LLLFSThread::Responder
	{
	public:
		ReadResponder(LLTextureCache* cache, handle_t handle) : mCache(cache), mHandle(handle) {}
		~ReadResponder() {}
		void completed(S32 bytes)
		{
			mCache->lockWorkers();
			LLTextureCacheWorker* reader = mCache->getReader(mHandle);
			if (reader) reader->ioComplete(bytes);
			mCache->unlockWorkers();
		}
		LLTextureCache* mCache;
		LLTextureCacheWorker::handle_t mHandle;
	};

	class WriteResponder : public LLLFSThread::Responder
	{
	public:
		WriteResponder(LLTextureCache* cache, handle_t handle) : mCache(cache), mHandle(handle) {}
		~WriteResponder() {}
		void completed(S32 bytes)
		{
			mCache->lockWorkers();
			LLTextureCacheWorker* writer = mCache->getWriter(mHandle);
			if (writer) writer->ioComplete(bytes);
			mCache->unlockWorkers();
		}
		LLTextureCache* mCache;
		LLTextureCacheWorker::handle_t mHandle;
	};
	
public:
	LLTextureCacheWorker(LLTextureCache* cache, U32 priority, const LLUUID& id,
						 U8* data, S32 datasize, S32 offset,
						 S32 imagesize, // for writes
						 LLTextureCache::Responder* responder)
		: LLWorkerClass(cache, "LLTextureCacheWorker"),
		  mID(id),
		  mCache(cache),
		  mPriority(priority),
		  mReadData(NULL),
		  mWriteData(data),
		  mDataSize(datasize),
		  mOffset(offset),
		  mImageSize(imagesize),
		  mImageFormat(IMG_CODEC_J2C),
		  mImageLocal(FALSE),
		  mResponder(responder),
		  mFileHandle(LLLFSThread::nullHandle()),
		  mBytesToRead(0),
		  mBytesRead(0)
	{
		mPriority &= LLWorkerThread::PRIORITY_LOWBITS;
	}
	~LLTextureCacheWorker()
	{
		llassert_always(!haveWork());
		LLImageBase::deleteMemory(mReadData);
	}

	// override this interface
	virtual bool doRead() = 0;
	virtual bool doWrite() = 0;

	virtual bool doWork(S32 param); // Called from LLWorkerThread::processRequest()

	handle_t read() { addWork(0, LLWorkerThread::PRIORITY_HIGH | mPriority); return mRequestHandle; }
	handle_t write() { addWork(1, LLWorkerThread::PRIORITY_HIGH | mPriority); return mRequestHandle; }
	bool complete() { return checkWork(); }
	void ioComplete(S32 bytes)
	{
		mBytesRead = bytes;
		setPriority(LLWorkerThread::PRIORITY_HIGH | mPriority);
	}

private:
	virtual void startWork(S32 param); // called from addWork() (MAIN THREAD)
	virtual void finishWork(S32 param, bool completed); // called from finishRequest() (WORK THREAD)
	virtual void endWork(S32 param, bool aborted); // called from doWork() (MAIN THREAD)

protected:
	LLTextureCache* mCache;
	U32 mPriority;
	LLUUID	mID;
	
	U8* mReadData;
	U8* mWriteData;
	S32 mDataSize;
	S32 mOffset;
	S32 mImageSize;
	EImageCodec mImageFormat;
	BOOL mImageLocal;
	LLPointer<LLTextureCache::Responder> mResponder;
	LLLFSThread::handle_t mFileHandle;
	S32 mBytesToRead;
	LLAtomicS32 mBytesRead;
};

class LLTextureCacheLocalFileWorker : public LLTextureCacheWorker
{
public:
	LLTextureCacheLocalFileWorker(LLTextureCache* cache, U32 priority, const std::string& filename, const LLUUID& id,
						 U8* data, S32 datasize, S32 offset,
						 S32 imagesize, // for writes
						 LLTextureCache::Responder* responder) 
			: LLTextureCacheWorker(cache, priority, id, data, datasize, offset, imagesize, responder),
			mFileName(filename)

	{
	}

	virtual bool doRead();
	virtual bool doWrite();
	
private:
	std::string	mFileName;
};

bool LLTextureCacheLocalFileWorker::doRead()
{
	S32 local_size = LLAPRFile::size(mFileName);

	if (local_size > 0 && mFileName.size() > 4)
	{
		mDataSize = local_size; // Only a complete file is valid

		std::string extension = mFileName.substr(mFileName.size() - 3, 3);

		mImageFormat = LLImageBase::getCodecFromExtension(extension);

		if (mImageFormat == IMG_CODEC_INVALID)
		{
// 			llwarns << "Unrecognized file extension " << extension << " for local texture " << mFileName << llendl;
			mDataSize = 0; // no data
			return true;
		}
	}
	else
	{
		// file doesn't exist
		mDataSize = 0; // no data
		return true;
	}

#if USE_LFS_READ
	if (mFileHandle == LLLFSThread::nullHandle())
	{
		mImageLocal = TRUE;
		mImageSize = local_size;
		if (!mDataSize || mDataSize + mOffset > local_size)
		{
			mDataSize = local_size - mOffset;
		}
		if (mDataSize <= 0)
		{
			// no more data to read
			mDataSize = 0;
			return true;
		}
		mReadData = (U8*)LLImageBase::allocateMemory(mDataSize);
		mBytesRead = -1;
		mBytesToRead = mDataSize;
		setPriority(LLWorkerThread::PRIORITY_LOW | mPriority);
		mFileHandle = LLLFSThread::sLocal->read(local_filename, mReadData, mOffset, mDataSize,
												new ReadResponder(mCache, mRequestHandle));
		return false;
	}
	else
	{
		if (mBytesRead >= 0)
		{
			if (mBytesRead != mBytesToRead)
			{
// 				llwarns << "Error reading file from local cache: " << local_filename
// 						<< " Bytes: " << mDataSize << " Offset: " << mOffset
// 						<< " / " << mDataSize << llendl;
				mDataSize = 0; // failed
				LLImageBase::deleteMemory(mReadData);
				mReadData = NULL;
			}
			return true;
		}
		else
		{
			return false;
		}
	}
#else
	if (!mDataSize || mDataSize > local_size)
	{
		mDataSize = local_size;
	}
	mReadData = (U8*)LLImageBase::allocateMemory(mDataSize);
	
	S32 bytes_read = LLAPRFile::readEx(mFileName, mReadData, mOffset, mDataSize);

	if (bytes_read != mDataSize)
	{
// 		llwarns << "Error reading file from local cache: " << mFileName
// 				<< " Bytes: " << mDataSize << " Offset: " << mOffset
// 				<< " / " << mDataSize << llendl;
		mDataSize = 0;
		LLImageBase::deleteMemory(mReadData);
		mReadData = NULL;
	}
	else
	{
		mImageSize = local_size;
		mImageLocal = TRUE;
	}
	return true;
#endif
}

bool LLTextureCacheLocalFileWorker::doWrite()
{
	// no writes for local files
	return false;
}

class LLTextureCacheRemoteWorker : public LLTextureCacheWorker
{
public:
	LLTextureCacheRemoteWorker(LLTextureCache* cache, U32 priority, const LLUUID& id,
						 U8* data, S32 datasize, S32 offset,
						 S32 imagesize, // for writes
						 LLTextureCache::Responder* responder) 
			: LLTextureCacheWorker(cache, priority, id, data, datasize, offset, imagesize, responder),
			mState(INIT)
	{
	}

	virtual bool doRead();
	virtual bool doWrite();

private:
	enum e_state
	{
		INIT = 0,
		LOCAL = 1,
		CACHE = 2,
		HEADER = 3,
		BODY = 4
	};

	e_state mState;
};


//virtual
void LLTextureCacheWorker::startWork(S32 param)
{
}

// This is where a texture is read from the cache system (header and body)
// Current assumption are:
// - the whole data are in a raw form, will be stored at mReadData
// - the size of this raw data is mDataSize and can be smaller than TEXTURE_CACHE_ENTRY_SIZE (the size of a record in the header cache)
// - the code supports offset reading but this is actually never exercised in the viewer
bool LLTextureCacheRemoteWorker::doRead()
{
	bool done = false;
	S32 idx = -1;

	S32 local_size = 0;
	std::string local_filename;
	
	// First state / stage : find out if the file is local
	if (mState == INIT)
	{
#if 0
		std::string filename = mCache->getLocalFileName(mID);	
		// Is it a JPEG2000 file? 
		{
			local_filename = filename + ".j2c";
			local_size = LLAPRFile::size(local_filename);
			if (local_size > 0)
			{
				mImageFormat = IMG_CODEC_J2C;
			}
		}
		// If not, is it a jpeg file?
		if (local_size == 0)
		{
			local_filename = filename + ".jpg";
			local_size = LLAPRFile::size(local_filename);
			if (local_size > 0)
			{
				mImageFormat = IMG_CODEC_JPEG;
				mDataSize = local_size; // Only a complete .jpg file is valid
			}
		}
		// Hmm... What about a targa file? (used for UI texture mostly)
		if (local_size == 0)
		{
			local_filename = filename + ".tga";
			local_size = LLAPRFile::size(local_filename);
			if (local_size > 0)
			{
				mImageFormat = IMG_CODEC_TGA;
				mDataSize = local_size; // Only a complete .tga file is valid
			}
		}
		// Determine the next stage: if we found a file, then LOCAL else CACHE
		mState = (local_size > 0 ? LOCAL : CACHE);

		llassert_always(mState == CACHE) ;
#else
		mState = CACHE;
#endif
	}

	// Second state / stage : if the file is local, load it and leave
	if (!done && (mState == LOCAL))
	{
		llassert(local_size != 0);	// we're assuming there is a non empty local file here...
		if (!mDataSize || mDataSize > local_size)
		{
			mDataSize = local_size;
		}
		// Allocate read buffer
<<<<<<< HEAD
		mReadData = (U8*)LLImageBase::allocateMemory(mDataSize);
		S32 bytes_read = LLAPRFile::readEx(local_filename, 
											 mReadData, mOffset, mDataSize, mCache->getLocalAPRFilePool());
=======
		mReadData = new U8[mDataSize];
		S32 bytes_read = LLAPRFile::readEx(local_filename, mReadData, mOffset, mDataSize);
>>>>>>> ef490e30
		if (bytes_read != mDataSize)
		{
 			llwarns << "Error reading file from local cache: " << local_filename
 					<< " Bytes: " << mDataSize << " Offset: " << mOffset
 					<< " / " << mDataSize << llendl;
			mDataSize = 0;
			LLImageBase::deleteMemory(mReadData);
			mReadData = NULL;
		}
		else
		{
			//llinfos << "texture " << mID.asString() << " found in local_assets" << llendl;
			mImageSize = local_size;
			mImageLocal = TRUE;
		}
		// We're done...
		done = true;
	}

	// Second state / stage : identify the cache or not...
	if (!done && (mState == CACHE))
	{
		LLTextureCache::Entry entry ;
		idx = mCache->getHeaderCacheEntry(mID, entry);
		if (idx < 0)
		{
			// The texture is *not* cached. We're done here...
			mDataSize = 0; // no data 
			done = true;
		}
		else
		{
			mImageSize = entry.mImageSize ;
			// If the read offset is bigger than the header cache, we read directly from the body
			// Note that currently, we *never* read with offset from the cache, so the result is *always* HEADER
			mState = mOffset < TEXTURE_CACHE_ENTRY_SIZE ? HEADER : BODY;
		}
	}

	// Third state / stage : read data from the header cache (texture.entries) file
	if (!done && (mState == HEADER))
	{
		llassert_always(idx >= 0);	// we need an entry here or reading the header makes no sense
		llassert_always(mOffset < TEXTURE_CACHE_ENTRY_SIZE);
		S32 offset = idx * TEXTURE_CACHE_ENTRY_SIZE + mOffset;
		// Compute the size we need to read (in bytes)
		S32 size = TEXTURE_CACHE_ENTRY_SIZE - mOffset;
		size = llmin(size, mDataSize);
		// Allocate the read buffer
<<<<<<< HEAD
		mReadData = (U8*)LLImageBase::allocateMemory(size);
		S32 bytes_read = LLAPRFile::readEx(mCache->mHeaderDataFileName, 
											 mReadData, offset, size, mCache->getLocalAPRFilePool());
=======
		mReadData = new U8[size];
		S32 bytes_read = LLAPRFile::readEx(mCache->mHeaderDataFileName, mReadData, offset, size);
>>>>>>> ef490e30
		if (bytes_read != size)
		{
			llwarns << "LLTextureCacheWorker: "  << mID
					<< " incorrect number of bytes read from header: " << bytes_read
					<< " / " << size << llendl;
			LLImageBase::deleteMemory(mReadData);
			mReadData = NULL;
			mDataSize = -1; // failed
			done = true;
		}
		// If we already read all we expected, we're actually done
		if (mDataSize <= bytes_read)
		{
			done = true;
		}
		else
		{
			mState = BODY;
		}
	}

	// Fourth state / stage : read the rest of the data from the UUID based cached file
	if (!done && (mState == BODY))
	{
		std::string filename = mCache->getTextureFileName(mID);
		S32 filesize = LLAPRFile::size(filename);

		if (filesize && (filesize + TEXTURE_CACHE_ENTRY_SIZE) > mOffset)
		{
			S32 max_datasize = TEXTURE_CACHE_ENTRY_SIZE + filesize - mOffset;
			mDataSize = llmin(max_datasize, mDataSize);

			S32 data_offset, file_size, file_offset;
			
			// Reserve the whole data buffer first
			U8* data = (U8*)LLImageBase::allocateMemory(mDataSize);

			// Set the data file pointers taking the read offset into account. 2 cases:
			if (mOffset < TEXTURE_CACHE_ENTRY_SIZE)
			{
				// Offset within the header record. That means we read something from the header cache.
				// Note: most common case is (mOffset = 0), so this is the "normal" code path.
				data_offset = TEXTURE_CACHE_ENTRY_SIZE - mOffset;	// i.e. TEXTURE_CACHE_ENTRY_SIZE if mOffset nul (common case)
				file_offset = 0;
				file_size = mDataSize - data_offset;
				// Copy the raw data we've been holding from the header cache into the new sized buffer
				llassert_always(mReadData);
				memcpy(data, mReadData, data_offset);
				LLImageBase::deleteMemory(mReadData);
				mReadData = NULL;
			}
			else
			{
				// Offset bigger than the header record. That means we haven't read anything yet.
				data_offset = 0;
				file_offset = mOffset - TEXTURE_CACHE_ENTRY_SIZE;
				file_size = mDataSize;
				// No data from header cache to copy in that case, we skipped it all
			}

			// Now use that buffer as the object read buffer
			llassert_always(mReadData == NULL);
			mReadData = data;

			// Read the data at last
			S32 bytes_read = LLAPRFile::readEx(filename, 
											 mReadData + data_offset,
											 file_offset, file_size);
			if (bytes_read != file_size)
			{
				llwarns << "LLTextureCacheWorker: "  << mID
						<< " incorrect number of bytes read from body: " << bytes_read
						<< " / " << file_size << llendl;
				LLImageBase::deleteMemory(mReadData);
				mReadData = NULL;
				mDataSize = -1; // failed
				done = true;
			}
		}
		else
		{
			// No body, we're done.
			mDataSize = llmax(TEXTURE_CACHE_ENTRY_SIZE - mOffset, 0);
			lldebugs << "No body file for: " << filename << llendl;
		}	
		// Nothing else to do at that point...
		done = true;
	}

	// Clean up and exit
	return done;
}

// This is where *everything* about a texture is written down in the cache system (entry map, header and body)
// Current assumption are:
// - the whole data are in a raw form, starting at mWriteData
// - the size of this raw data is mDataSize and can be smaller than TEXTURE_CACHE_ENTRY_SIZE (the size of a record in the header cache)
// - the code *does not* support offset writing so there are no difference between buffer addresses and start of data
bool LLTextureCacheRemoteWorker::doWrite()
{
	bool done = false;
	S32 idx = -1;	

	// First state / stage : check that what we're trying to cache is in an OK shape
	if (mState == INIT)
	{
		llassert_always(mOffset == 0);	// We currently do not support write offsets
		llassert_always(mDataSize > 0); // Things will go badly wrong if mDataSize is nul or negative...
		llassert_always(mImageSize >= mDataSize);
		mState = CACHE;
	}
	
	// No LOCAL state for write(): because it doesn't make much sense to cache a local file...

	// Second state / stage : set an entry in the headers entry (texture.entries) file
	if (!done && (mState == CACHE))
	{
		bool alreadyCached = false;
		LLTextureCache::Entry entry ;

		// Checks if this image is already in the entry list
		idx = mCache->getHeaderCacheEntry(mID, entry);
		if(idx < 0)
		{
			idx = mCache->setHeaderCacheEntry(mID, entry, mImageSize, mDataSize); // create the new entry.
		}
		else
		{
			alreadyCached = mCache->updateEntry(idx, entry, mImageSize, mDataSize); // update the existing entry.
		}

		if (idx < 0)
		{
			llwarns << "LLTextureCacheWorker: "  << mID
					<< " Unable to create header entry for writing!" << llendl;
			mDataSize = -1; // failed
			done = true;
		}
		else
		{
			if (alreadyCached && (mDataSize <= TEXTURE_CACHE_ENTRY_SIZE))
			{
				// Small texture already cached case: we're done with writing
				done = true;
			}
			else
			{
				// If the texture has already been cached, we don't resave the header and go directly to the body part
				mState = alreadyCached ? BODY : HEADER;
			}
		}
	}

	// Third stage / state : write the header record in the header file (texture.cache)
	if (!done && (mState == HEADER))
	{
		llassert_always(idx >= 0);	// we need an entry here or storing the header makes no sense
		S32 offset = idx * TEXTURE_CACHE_ENTRY_SIZE;	// skip to the correct spot in the header file
		S32 size = TEXTURE_CACHE_ENTRY_SIZE;			// record size is fixed for the header
		S32 bytes_written;

		if (mDataSize < TEXTURE_CACHE_ENTRY_SIZE)
		{
			// We need to write a full record in the header cache so, if the amount of data is smaller
			// than a record, we need to transfer the data to a buffer padded with 0 and write that
			U8* padBuffer = (U8*)LLImageBase::allocateMemory(TEXTURE_CACHE_ENTRY_SIZE);
			memset(padBuffer, 0, TEXTURE_CACHE_ENTRY_SIZE);		// Init with zeros
			memcpy(padBuffer, mWriteData, mDataSize);			// Copy the write buffer
<<<<<<< HEAD
			bytes_written = LLAPRFile::writeEx(mCache->mHeaderDataFileName, padBuffer, offset, size, mCache->getLocalAPRFilePool());
			LLImageBase::deleteMemory(padBuffer);
=======
			bytes_written = LLAPRFile::writeEx(mCache->mHeaderDataFileName, padBuffer, offset, size);
			delete [] padBuffer;
>>>>>>> ef490e30
		}
		else
		{
			// Write the header record (== first TEXTURE_CACHE_ENTRY_SIZE bytes of the raw file) in the header file
			bytes_written = LLAPRFile::writeEx(mCache->mHeaderDataFileName, mWriteData, offset, size);
		}

		if (bytes_written <= 0)
		{
			llwarns << "LLTextureCacheWorker: "  << mID
					<< " Unable to write header entry!" << llendl;
			mDataSize = -1; // failed
			done = true;
		}

		// If we wrote everything (may be more with padding) in the header cache, 
		// we're done so we don't have a body to store
		if (mDataSize <= bytes_written)
		{
			done = true;
		}
		else
		{
			mState = BODY;
		}
	}
	
	// Fourth stage / state : write the body file, i.e. the rest of the texture in a "UUID" file name
	if (!done && (mState == BODY))
	{
		llassert(mDataSize > TEXTURE_CACHE_ENTRY_SIZE);	// wouldn't make sense to be here otherwise...
		S32 file_size = mDataSize - TEXTURE_CACHE_ENTRY_SIZE;
		
		{
			// build the cache file name from the UUID
			std::string filename = mCache->getTextureFileName(mID);			
// 			llinfos << "Writing Body: " << filename << " Bytes: " << file_offset+file_size << llendl;
			S32 bytes_written = LLAPRFile::writeEx(	filename, 
													mWriteData + TEXTURE_CACHE_ENTRY_SIZE,
													0, file_size);
			if (bytes_written <= 0)
			{
				llwarns << "LLTextureCacheWorker: "  << mID
						<< " incorrect number of bytes written to body: " << bytes_written
						<< " / " << file_size << llendl;
				mDataSize = -1; // failed
				done = true;
			}
		}
		
		// Nothing else to do at that point...
		done = true;
	}

	// Clean up and exit
	return done;
}

//virtual
bool LLTextureCacheWorker::doWork(S32 param)
{
	bool res = false;
	if (param == 0) // read
	{
		res = doRead();
	}
	else if (param == 1) // write
	{
		res = doWrite();
	}
	else
	{
		llassert_always(0);
	}
	return res;
}

//virtual (WORKER THREAD)
void LLTextureCacheWorker::finishWork(S32 param, bool completed)
{
	if (mResponder.notNull())
	{
		bool success = (completed && mDataSize > 0);
		if (param == 0)
		{
			// read
			if (success)
			{
				mResponder->setData(mReadData, mDataSize, mImageSize, mImageFormat, mImageLocal);
				mReadData = NULL; // responder owns data
				mDataSize = 0;
			}
			else
			{
				LLImageBase::deleteMemory(mReadData);
				mReadData = NULL;
			}
		}
		else
		{
			// write
			mWriteData = NULL; // we never owned data
			mDataSize = 0;
		}
		mCache->addCompleted(mResponder, success);
	}
}

//virtual (MAIN THREAD)
void LLTextureCacheWorker::endWork(S32 param, bool aborted)
{
	if (aborted)
	{
		// Let the destructor handle any cleanup
		return;
	}
	switch(param)
	{
	  default:
	  case 0: // read
	  case 1: // write
	  {
		  if (mDataSize < 0)
		  {
			  // failed
			  mCache->removeFromCache(mID);
		  }
		  break;
	  }
	}
}

//////////////////////////////////////////////////////////////////////////////

LLTextureCache::LLTextureCache(bool threaded)
	: LLWorkerThread("TextureCache", threaded),
	  mHeaderAPRFile(NULL),
	  mReadOnly(TRUE), //do not allow to change the texture cache until setReadOnly() is called.
	  mTexturesSizeTotal(0),
	  mDoPurge(FALSE)
{
}

LLTextureCache::~LLTextureCache()
{
	clearDeleteList() ;
	writeUpdatedEntries() ;
}

//////////////////////////////////////////////////////////////////////////////

//virtual
S32 LLTextureCache::update(U32 max_time_ms)
{
	static LLFrameTimer timer ;
	static const F32 MAX_TIME_INTERVAL = 300.f ; //seconds.

	S32 res;
	res = LLWorkerThread::update(max_time_ms);

	mListMutex.lock();
	handle_list_t priorty_list = mPrioritizeWriteList; // copy list
	mPrioritizeWriteList.clear();
	responder_list_t completed_list = mCompletedList; // copy list
	mCompletedList.clear();
	mListMutex.unlock();
	
	lockWorkers();
	
	for (handle_list_t::iterator iter1 = priorty_list.begin();
		 iter1 != priorty_list.end(); ++iter1)
	{
		handle_t handle = *iter1;
		handle_map_t::iterator iter2 = mWriters.find(handle);
		if(iter2 != mWriters.end())
		{
			LLTextureCacheWorker* worker = iter2->second;
			worker->setPriority(LLWorkerThread::PRIORITY_HIGH | worker->mPriority);
		}
	}

	unlockWorkers(); 
	
	// call 'completed' with workers list unlocked (may call readComplete() or writeComplete()
	for (responder_list_t::iterator iter1 = completed_list.begin();
		 iter1 != completed_list.end(); ++iter1)
	{
		Responder *responder = iter1->first;
		bool success = iter1->second;
		responder->completed(success);
	}
	
	if(!res && timer.getElapsedTimeF32() > MAX_TIME_INTERVAL)
	{
		timer.reset() ;
		writeUpdatedEntries() ;
	}

	return res;
}

//////////////////////////////////////////////////////////////////////////////
// search for local copy of UUID-based image file
std::string LLTextureCache::getLocalFileName(const LLUUID& id)
{
	// Does not include extension
	std::string idstr = id.asString();
	// TODO: should we be storing cached textures in skin directory?
	std::string filename = gDirUtilp->getExpandedFilename(LL_PATH_LOCAL_ASSETS, idstr);
	return filename;
}

std::string LLTextureCache::getTextureFileName(const LLUUID& id)
{
	std::string idstr = id.asString();
	std::string delem = gDirUtilp->getDirDelimiter();
	std::string filename = mTexturesDirName + delem + idstr[0] + delem + idstr + ".texture";
	return filename;
}

//debug
BOOL LLTextureCache::isInCache(const LLUUID& id) 
{
	LLMutexLock lock(&mHeaderMutex);
	id_map_t::const_iterator iter = mHeaderIDMap.find(id);
	
	return (iter != mHeaderIDMap.end()) ;
}

//debug
BOOL LLTextureCache::isInLocal(const LLUUID& id) 
{
	S32 local_size = 0;
	std::string local_filename;
	
	std::string filename = getLocalFileName(id);	
	// Is it a JPEG2000 file? 
	{
		local_filename = filename + ".j2c";
		local_size = LLAPRFile::size(local_filename);
		if (local_size > 0)
		{
			return TRUE ;
		}
	}
		
	// If not, is it a jpeg file?		
	{
		local_filename = filename + ".jpg";
		local_size = LLAPRFile::size(local_filename);
		if (local_size > 0)
		{
			return TRUE ;
		}
	}
		
	// Hmm... What about a targa file? (used for UI texture mostly)		
	{
		local_filename = filename + ".tga";
		local_size = LLAPRFile::size(local_filename);
		if (local_size > 0)
		{
			return TRUE ;
		}
	}
		
	return FALSE ;
}
//////////////////////////////////////////////////////////////////////////////

//static
const S32 MAX_REASONABLE_FILE_SIZE = 512*1024*1024; // 512 MB
F32 LLTextureCache::sHeaderCacheVersion = 1.4f;
U32 LLTextureCache::sCacheMaxEntries = MAX_REASONABLE_FILE_SIZE / TEXTURE_CACHE_ENTRY_SIZE;
S64 LLTextureCache::sCacheMaxTexturesSize = 0; // no limit
const char* entries_filename = "texture.entries";
const char* cache_filename = "texture.cache";
const char* old_textures_dirname = "textures";
//change the location of the texture cache to prevent from being deleted by old version viewers.
const char* textures_dirname = "texturecache";

void LLTextureCache::setDirNames(ELLPath location)
{
	std::string delem = gDirUtilp->getDirDelimiter();

	mHeaderEntriesFileName = gDirUtilp->getExpandedFilename(location, textures_dirname, entries_filename);
	mHeaderDataFileName = gDirUtilp->getExpandedFilename(location, textures_dirname, cache_filename);
	mTexturesDirName = gDirUtilp->getExpandedFilename(location, textures_dirname);
}

void LLTextureCache::purgeCache(ELLPath location)
{
	LLMutexLock lock(&mHeaderMutex);

	if (!mReadOnly)
	{
		setDirNames(location);
		llassert_always(mHeaderAPRFile == NULL);

		//remove the legacy cache if exists
		std::string texture_dir = mTexturesDirName ;
		mTexturesDirName = gDirUtilp->getExpandedFilename(location, old_textures_dirname);
		if(LLFile::isdir(mTexturesDirName))
		{
			std::string file_name = gDirUtilp->getExpandedFilename(location, entries_filename);
			LLAPRFile::remove(file_name);

			file_name = gDirUtilp->getExpandedFilename(location, cache_filename);
			LLAPRFile::remove(file_name);

			purgeAllTextures(true);
		}
		mTexturesDirName = texture_dir ;
	}

	//remove the current texture cache.
	purgeAllTextures(true);
}

//is called in the main thread before initCache(...) is called.
void LLTextureCache::setReadOnly(BOOL read_only)
{
	mReadOnly = read_only ;
}

//called in the main thread.
S64 LLTextureCache::initCache(ELLPath location, S64 max_size, BOOL texture_cache_mismatch)
{
	llassert_always(getPending() == 0) ; //should not start accessing the texture cache before initialized.

	S64 header_size = (max_size * 2) / 10;
	S64 max_entries = header_size / TEXTURE_CACHE_ENTRY_SIZE;
	sCacheMaxEntries = (S32)(llmin((S64)sCacheMaxEntries, max_entries));
	header_size = sCacheMaxEntries * TEXTURE_CACHE_ENTRY_SIZE;
	max_size -= header_size;
	if (sCacheMaxTexturesSize > 0)
		sCacheMaxTexturesSize = llmin(sCacheMaxTexturesSize, max_size);
	else
		sCacheMaxTexturesSize = max_size;
	max_size -= sCacheMaxTexturesSize;
	
	LL_INFOS("TextureCache") << "Headers: " << sCacheMaxEntries
			<< " Textures size: " << sCacheMaxTexturesSize/(1024*1024) << " MB" << LL_ENDL;

	setDirNames(location);
	
	if(texture_cache_mismatch) 
	{
		//if readonly, disable the texture cache,
		//otherwise wipe out the texture cache.
		purgeAllTextures(true); 

		if(mReadOnly)
		{
			return max_size ;
		}
	}
	
	if (!mReadOnly)
	{
		LLFile::mkdir(mTexturesDirName);
		
		const char* subdirs = "0123456789abcdef";
		for (S32 i=0; i<16; i++)
		{
			std::string dirname = mTexturesDirName + gDirUtilp->getDirDelimiter() + subdirs[i];
			LLFile::mkdir(dirname);
		}
	}
	readHeaderCache();
	purgeTextures(true); // calc mTexturesSize and make some room in the texture cache if we need it

	llassert_always(getPending() == 0) ; //should not start accessing the texture cache before initialized.

	return max_size; // unused cache space
}

//----------------------------------------------------------------------------
// mHeaderMutex must be locked for the following functions!

LLAPRFile* LLTextureCache::openHeaderEntriesFile(bool readonly, S32 offset)
{
	llassert_always(mHeaderAPRFile == NULL);
	apr_int32_t flags = readonly ? APR_READ|APR_BINARY : APR_READ|APR_WRITE|APR_BINARY;
	// All code calling openHeaderEntriesFile, immediately calls closeHeaderEntriesFile,
	// so this file is very short-lived.
	mHeaderAPRFile = new LLAPRFile(mHeaderEntriesFileName, flags);
	if(offset > 0)
	{
		mHeaderAPRFile->seek(APR_SET, offset);
	}
	return mHeaderAPRFile;
}

void LLTextureCache::closeHeaderEntriesFile()
{
	if(!mHeaderAPRFile)
	{
		return ;
	}

	delete mHeaderAPRFile;
	mHeaderAPRFile = NULL;
}

void LLTextureCache::readEntriesHeader()
{
	// mHeaderEntriesInfo initializes to default values so safe not to read it
	llassert_always(mHeaderAPRFile == NULL);
	if (LLAPRFile::isExist(mHeaderEntriesFileName))
	{
		LLAPRFile::readEx(mHeaderEntriesFileName, (U8*)&mHeaderEntriesInfo, 0, sizeof(EntriesInfo));
	}
	else //create an empty entries header.
	{
		mHeaderEntriesInfo.mVersion = sHeaderCacheVersion ;
		mHeaderEntriesInfo.mEntries = 0 ;
		writeEntriesHeader() ;
	}
}

void LLTextureCache::writeEntriesHeader()
{
	llassert_always(mHeaderAPRFile == NULL);
	if (!mReadOnly)
	{
		LLAPRFile::writeEx(mHeaderEntriesFileName, (U8*)&mHeaderEntriesInfo, 0, sizeof(EntriesInfo));
	}
}

//mHeaderMutex is locked before calling this.
S32 LLTextureCache::openAndReadEntry(const LLUUID& id, Entry& entry, bool create)
{
	S32 idx = -1;
	
	id_map_t::iterator iter1 = mHeaderIDMap.find(id);
	if (iter1 != mHeaderIDMap.end())
	{
		idx = iter1->second;
	}

	if (idx < 0)
	{
		if (create && !mReadOnly)
		{
			if (mHeaderEntriesInfo.mEntries < sCacheMaxEntries)
			{
				// Add an entry to the end of the list
				idx = mHeaderEntriesInfo.mEntries++;

			}
			else if (!mFreeList.empty())
			{
				idx = *(mFreeList.begin());
				mFreeList.erase(mFreeList.begin());
			}
			else
			{
				// Look for a still valid entry in the LRU
				for (std::set<LLUUID>::iterator iter2 = mLRU.begin(); iter2 != mLRU.end();)
				{
					std::set<LLUUID>::iterator curiter2 = iter2++;
					LLUUID oldid = *curiter2;
					// Erase entry from LRU regardless
					mLRU.erase(curiter2);
					// Look up entry and use it if it is valid
					id_map_t::iterator iter3 = mHeaderIDMap.find(oldid);
					if (iter3 != mHeaderIDMap.end() && iter3->second >= 0)
					{
						idx = iter3->second;
						removeCachedTexture(oldid) ;//remove the existing cached texture to release the entry index.
						break;
					}
				}
				// if (idx < 0) at this point, we will rebuild the LRU 
				//  and retry if called from setHeaderCacheEntry(),
				//  otherwise this shouldn't happen and will trigger an error
			}
			if (idx >= 0)
			{
				entry.mID = id ;
				entry.mImageSize = -1 ; //mark it is a brand-new entry.					
				entry.mBodySize = 0 ;
			}
		}
	}
	else
	{
		// Remove this entry from the LRU if it exists
		mLRU.erase(id);
		// Read the entry
		idx_entry_map_t::iterator iter = mUpdatedEntryMap.find(idx) ;
		if(iter != mUpdatedEntryMap.end())
		{
			entry = iter->second ;
		}
		else
		{
			readEntryFromHeaderImmediately(idx, entry) ;
		}
		if(entry.mImageSize <= entry.mBodySize)//it happens on 64-bit systems, do not know why
		{
			llwarns << "corrupted entry: " << id << " entry image size: " << entry.mImageSize << " entry body size: " << entry.mBodySize << llendl ;

			//erase this entry and the cached texture from the cache.
			std::string tex_filename = getTextureFileName(id);
			removeEntry(idx, entry, tex_filename) ;
			mUpdatedEntryMap.erase(idx) ;
			idx = -1 ;
		}
	}
	return idx;
}

//mHeaderMutex is locked before calling this.
void LLTextureCache::writeEntryToHeaderImmediately(S32& idx, Entry& entry, bool write_header)
{	
	LLAPRFile* aprfile ;
	S32 bytes_written ;
	S32 offset = sizeof(EntriesInfo) + idx * sizeof(Entry);
	if(write_header)
	{
		aprfile = openHeaderEntriesFile(false, 0);		
		bytes_written = aprfile->write((U8*)&mHeaderEntriesInfo, sizeof(EntriesInfo)) ;
		if(bytes_written != sizeof(EntriesInfo))
		{
			clearCorruptedCache() ; //clear the cache.
			idx = -1 ;//mark the idx invalid.
			return ;
		}

		mHeaderAPRFile->seek(APR_SET, offset);
	}
	else
	{
		aprfile = openHeaderEntriesFile(false, offset);
	}
	bytes_written = aprfile->write((void*)&entry, (S32)sizeof(Entry));
	if(bytes_written != sizeof(Entry))
	{
		clearCorruptedCache() ; //clear the cache.
		idx = -1 ;//mark the idx invalid.

		return ;
	}

	closeHeaderEntriesFile();
	mUpdatedEntryMap.erase(idx) ;
}

//mHeaderMutex is locked before calling this.
void LLTextureCache::readEntryFromHeaderImmediately(S32& idx, Entry& entry)
{
	S32 offset = sizeof(EntriesInfo) + idx * sizeof(Entry);
	LLAPRFile* aprfile = openHeaderEntriesFile(true, offset);
	S32 bytes_read = aprfile->read((void*)&entry, (S32)sizeof(Entry));
	closeHeaderEntriesFile();

	if(bytes_read != sizeof(Entry))
	{
		clearCorruptedCache() ; //clear the cache.
		idx = -1 ;//mark the idx invalid.
	}
}

//mHeaderMutex is locked before calling this.
//update an existing entry time stamp, delay writing.
void LLTextureCache::updateEntryTimeStamp(S32 idx, Entry& entry)
{
	static const U32 MAX_ENTRIES_WITHOUT_TIME_STAMP = (U32)(LLTextureCache::sCacheMaxEntries * 0.75f) ;

	if(mHeaderEntriesInfo.mEntries < MAX_ENTRIES_WITHOUT_TIME_STAMP)
	{
		return ; //there are enough empty entry index space, no need to stamp time.
	}

	if (idx >= 0)
	{
		if (!mReadOnly)
		{
			entry.mTime = time(NULL);			
			mUpdatedEntryMap[idx] = entry ;
		}
	}
}

//update an existing entry, write to header file immediately.
bool LLTextureCache::updateEntry(S32& idx, Entry& entry, S32 new_image_size, S32 new_data_size)
{
	S32 new_body_size = llmax(0, new_data_size - TEXTURE_CACHE_ENTRY_SIZE) ;
	
	if(new_image_size == entry.mImageSize && new_body_size == entry.mBodySize)
	{
		return true ; //nothing changed.
	}
	else 
	{
		bool purge = false ;

		lockHeaders() ;

		bool update_header = false ;
		if(entry.mImageSize < 0) //is a brand-new entry
		{
			mHeaderIDMap[entry.mID] = idx;
			mTexturesSizeMap[entry.mID] = new_body_size ;
			mTexturesSizeTotal += new_body_size ;
			
			// Update Header
			update_header = true ;
		}				
		else if (entry.mBodySize != new_body_size)
		{
			//already in mHeaderIDMap.
			mTexturesSizeMap[entry.mID] = new_body_size ;
			mTexturesSizeTotal -= entry.mBodySize ;
			mTexturesSizeTotal += new_body_size ;
		}
		entry.mTime = time(NULL);
		entry.mImageSize = new_image_size ; 
		entry.mBodySize = new_body_size ;
		
		writeEntryToHeaderImmediately(idx, entry, update_header) ;
	
		if (mTexturesSizeTotal > sCacheMaxTexturesSize)
		{
			purge = true;
		}
		
		unlockHeaders() ;

		if (purge)
		{
			mDoPurge = TRUE;
		}
	}

	return false ;
}

U32 LLTextureCache::openAndReadEntries(std::vector<Entry>& entries)
{
	U32 num_entries = mHeaderEntriesInfo.mEntries;

	mHeaderIDMap.clear();
	mTexturesSizeMap.clear();
	mFreeList.clear();
	mTexturesSizeTotal = 0;

	LLAPRFile* aprfile = NULL; 
	if(mUpdatedEntryMap.empty())
	{
		aprfile = openHeaderEntriesFile(true, (S32)sizeof(EntriesInfo));
	}
	else //update the header file first.
	{
		aprfile = openHeaderEntriesFile(false, 0);
		updatedHeaderEntriesFile() ;
		if(!aprfile)
		{
			return 0;
		}
		aprfile->seek(APR_SET, (S32)sizeof(EntriesInfo));
	}
	for (U32 idx=0; idx<num_entries; idx++)
	{
		Entry entry;
		S32 bytes_read = aprfile->read((void*)(&entry), (S32)sizeof(Entry));
		if (bytes_read < sizeof(Entry))
		{
			llwarns << "Corrupted header entries, failed at " << idx << " / " << num_entries << llendl;
			closeHeaderEntriesFile();
			purgeAllTextures(false);
			return 0;
		}
		entries.push_back(entry);
// 		llinfos << "ENTRY: " << entry.mTime << " TEX: " << entry.mID << " IDX: " << idx << " Size: " << entry.mImageSize << llendl;
		if(entry.mImageSize > entry.mBodySize)
		{
			mHeaderIDMap[entry.mID] = idx;
			mTexturesSizeMap[entry.mID] = entry.mBodySize;
			mTexturesSizeTotal += entry.mBodySize;
		}
		else
		{
			mFreeList.insert(idx);
		}
	}
	closeHeaderEntriesFile();
	return num_entries;
}

void LLTextureCache::writeEntriesAndClose(const std::vector<Entry>& entries)
{
	S32 num_entries = entries.size();
	llassert_always(num_entries == mHeaderEntriesInfo.mEntries);
	
	if (!mReadOnly)
	{
		LLAPRFile* aprfile = openHeaderEntriesFile(false, (S32)sizeof(EntriesInfo));
		for (S32 idx=0; idx<num_entries; idx++)
		{
			S32 bytes_written = aprfile->write((void*)(&entries[idx]), (S32)sizeof(Entry));
			if(bytes_written != sizeof(Entry))
			{
				clearCorruptedCache() ; //clear the cache.
				return ;
			}
		}
		closeHeaderEntriesFile();
	}
}

void LLTextureCache::writeUpdatedEntries()
{
	lockHeaders() ;
	if (!mReadOnly && !mUpdatedEntryMap.empty())
	{
		openHeaderEntriesFile(false, 0);
		updatedHeaderEntriesFile() ;
		closeHeaderEntriesFile();
	}
	unlockHeaders() ;
}

//mHeaderMutex is locked and mHeaderAPRFile is created before calling this.
void LLTextureCache::updatedHeaderEntriesFile()
{
	if (!mReadOnly && !mUpdatedEntryMap.empty() && mHeaderAPRFile)
	{
		//entriesInfo
		mHeaderAPRFile->seek(APR_SET, 0);
		S32 bytes_written = mHeaderAPRFile->write((U8*)&mHeaderEntriesInfo, sizeof(EntriesInfo)) ;
		if(bytes_written != sizeof(EntriesInfo))
		{
			clearCorruptedCache() ; //clear the cache.
			return ;
		}
		
		//write each updated entry
		S32 entry_size = (S32)sizeof(Entry) ;
		S32 prev_idx = -1 ;
		S32 delta_idx ;
		for (idx_entry_map_t::iterator iter = mUpdatedEntryMap.begin(); iter != mUpdatedEntryMap.end(); ++iter)
		{
			delta_idx = iter->first - prev_idx - 1;
			prev_idx = iter->first ;
			if(delta_idx)
			{
				mHeaderAPRFile->seek(APR_CUR, delta_idx * entry_size);
			}
			
			bytes_written = mHeaderAPRFile->write((void*)(&iter->second), entry_size);
			if(bytes_written != entry_size)
			{
				clearCorruptedCache() ; //clear the cache.
				return ;
			}
		}
		mUpdatedEntryMap.clear() ;
	}
}
//----------------------------------------------------------------------------

// Called from either the main thread or the worker thread
void LLTextureCache::readHeaderCache()
{
	mHeaderMutex.lock();

	mLRU.clear(); // always clear the LRU

	readEntriesHeader();
	
	if (mHeaderEntriesInfo.mVersion != sHeaderCacheVersion)
	{
		if (!mReadOnly)
		{
			purgeAllTextures(false);
		}
	}
	else
	{
		std::vector<Entry> entries;
		U32 num_entries = openAndReadEntries(entries);
		if (num_entries)
		{
			U32 empty_entries = 0;
			typedef std::pair<U32, S32> lru_data_t;
			std::set<lru_data_t> lru;
			std::set<U32> purge_list;
			for (U32 i=0; i<num_entries; i++)
			{
				Entry& entry = entries[i];
				if (entry.mImageSize <= 0)
				{
					// This will be in the Free List, don't put it in the LRU
					++empty_entries;
				}
				else
				{
					lru.insert(std::make_pair(entry.mTime, i));
					if (entry.mBodySize > 0)
					{
						if (entry.mBodySize > entry.mImageSize)
						{
							// Shouldn't happen, failsafe only
							llwarns << "Bad entry: " << i << ": " << entry.mID << ": BodySize: " << entry.mBodySize << llendl;
							purge_list.insert(i);
						}
					}
				}
			}
			if (num_entries > sCacheMaxEntries)
			{
				// Special case: cache size was reduced, need to remove entries
				// Note: After we prune entries, we will call this again and create the LRU
				U32 entries_to_purge = (num_entries-empty_entries) - sCacheMaxEntries;
				llinfos << "Texture Cache Entries: " << num_entries << " Max: " << sCacheMaxEntries << " Empty: " << empty_entries << " Purging: " << entries_to_purge << llendl;
				if (entries_to_purge > 0)
				{
					for (std::set<lru_data_t>::iterator iter = lru.begin(); iter != lru.end(); ++iter)
					{
						purge_list.insert(iter->second);
						if (purge_list.size() >= entries_to_purge)
							break;
					}
				}
				llassert_always(purge_list.size() >= entries_to_purge);
			}
			else
			{
				S32 lru_entries = (S32)((F32)sCacheMaxEntries * TEXTURE_CACHE_LRU_SIZE);
				for (std::set<lru_data_t>::iterator iter = lru.begin(); iter != lru.end(); ++iter)
				{
					mLRU.insert(entries[iter->second].mID);
// 					llinfos << "LRU: " << iter->first << " : " << iter->second << llendl;
					if (--lru_entries <= 0)
						break;
				}
			}
			
			if (purge_list.size() > 0)
			{
				for (std::set<U32>::iterator iter = purge_list.begin(); iter != purge_list.end(); ++iter)
				{
					std::string tex_filename = getTextureFileName(entries[*iter].mID);
					removeEntry((S32)*iter, entries[*iter], tex_filename);
				}
				// If we removed any entries, we need to rebuild the entries list,
				// write the header, and call this again
				std::vector<Entry> new_entries;
				for (U32 i=0; i<num_entries; i++)
				{
					const Entry& entry = entries[i];
					if (entry.mImageSize > 0)
					{
						new_entries.push_back(entry);
					}
				}
				llassert_always(new_entries.size() <= sCacheMaxEntries);
				mHeaderEntriesInfo.mEntries = new_entries.size();
				writeEntriesHeader();
				writeEntriesAndClose(new_entries);
				mHeaderMutex.unlock(); // unlock the mutex before calling again
				readHeaderCache(); // repeat with new entries file
				mHeaderMutex.lock();
			}
			else
			{
				//entries are not changed, nothing here.
			}
		}
	}
	mHeaderMutex.unlock();
}

//////////////////////////////////////////////////////////////////////////////

//the header mutex is locked before calling this.
void LLTextureCache::clearCorruptedCache()
{
	llwarns << "the texture cache is corrupted, need to be cleared." << llendl ;

	closeHeaderEntriesFile();//close possible file handler
	purgeAllTextures(false) ; //clear the cache.
	
	if (!mReadOnly) //regenerate the directory tree if not exists.
	{
		LLFile::mkdir(mTexturesDirName);
		
		const char* subdirs = "0123456789abcdef";
		for (S32 i=0; i<16; i++)
		{
			std::string dirname = mTexturesDirName + gDirUtilp->getDirDelimiter() + subdirs[i];
			LLFile::mkdir(dirname);
		}
	}

	return ;
}

void LLTextureCache::purgeAllTextures(bool purge_directories)
{
	if (!mReadOnly)
	{
		const char* subdirs = "0123456789abcdef";
		std::string delem = gDirUtilp->getDirDelimiter();
		std::string mask = delem + "*";
		for (S32 i=0; i<16; i++)
		{
			std::string dirname = mTexturesDirName + delem + subdirs[i];
			llinfos << "Deleting files in directory: " << dirname << llendl;
			gDirUtilp->deleteFilesInDir(dirname,mask);
			if (purge_directories)
			{
				LLFile::rmdir(dirname);
			}
		}
		if (purge_directories)
		{
			gDirUtilp->deleteFilesInDir(mTexturesDirName, mask);
			LLFile::rmdir(mTexturesDirName);
		}		
	}
	mHeaderIDMap.clear();
	mTexturesSizeMap.clear();
	mTexturesSizeTotal = 0;
	mFreeList.clear();
	mTexturesSizeTotal = 0;
	mUpdatedEntryMap.clear();

	// Info with 0 entries
	mHeaderEntriesInfo.mVersion = sHeaderCacheVersion;
	mHeaderEntriesInfo.mEntries = 0;
	writeEntriesHeader();

	llinfos << "The entire texture cache is cleared." << llendl ;
}

void LLTextureCache::purgeTextures(bool validate)
{
	if (mReadOnly)
	{
		return;
	}

	if (!mThreaded)
	{
		// *FIX:Mani - watchdog off.
		LLAppViewer::instance()->pauseMainloopTimeout();
	}
	
	LLMutexLock lock(&mHeaderMutex);

	llinfos << "TEXTURE CACHE: Purging." << llendl;

	// Read the entries list
	std::vector<Entry> entries;
	U32 num_entries = openAndReadEntries(entries);
	if (!num_entries)
	{
		return; // nothing to purge
	}
	
	// Use mTexturesSizeMap to collect UUIDs of textures with bodies
	typedef std::set<std::pair<U32,S32> > time_idx_set_t;
	std::set<std::pair<U32,S32> > time_idx_set;
	for (size_map_t::iterator iter1 = mTexturesSizeMap.begin();
		 iter1 != mTexturesSizeMap.end(); ++iter1)
	{
		if (iter1->second > 0)
		{
			id_map_t::iterator iter2 = mHeaderIDMap.find(iter1->first);
			if (iter2 != mHeaderIDMap.end())
			{
				S32 idx = iter2->second;
				time_idx_set.insert(std::make_pair(entries[idx].mTime, idx));
// 				llinfos << "TIME: " << entries[idx].mTime << " TEX: " << entries[idx].mID << " IDX: " << idx << " Size: " << entries[idx].mImageSize << llendl;
			}
			else
			{
				llerrs << "mTexturesSizeMap / mHeaderIDMap corrupted." << llendl ;
			}
		}
	}
	
	// Validate 1/256th of the files on startup
	U32 validate_idx = 0;
	if (validate)
	{
		validate_idx = gSavedSettings.getU32("CacheValidateCounter");
		U32 next_idx = (validate_idx + 1) % 256;
		gSavedSettings.setU32("CacheValidateCounter", next_idx);
		LL_DEBUGS("TextureCache") << "TEXTURE CACHE: Validating: " << validate_idx << LL_ENDL;
	}

	S64 cache_size = mTexturesSizeTotal;
	S64 purged_cache_size = (sCacheMaxTexturesSize * (S64)((1.f-TEXTURE_CACHE_PURGE_AMOUNT)*100)) / 100;
	S32 purge_count = 0;
	for (time_idx_set_t::iterator iter = time_idx_set.begin();
		 iter != time_idx_set.end(); ++iter)
	{
		S32 idx = iter->second;
		bool purge_entry = false;
		std::string filename = getTextureFileName(entries[idx].mID);
		if (cache_size >= purged_cache_size)
		{
			purge_entry = true;
		}
		else if (validate)
		{
			// make sure file exists and is the correct size
			U32 uuididx = entries[idx].mID.mData[0];
			if (uuididx == validate_idx)
			{
 				LL_DEBUGS("TextureCache") << "Validating: " << filename << "Size: " << entries[idx].mBodySize << LL_ENDL;
				S32 bodysize = LLAPRFile::size(filename);
				if (bodysize != entries[idx].mBodySize)
				{
					LL_WARNS("TextureCache") << "TEXTURE CACHE BODY HAS BAD SIZE: " << bodysize << " != " << entries[idx].mBodySize
							<< filename << LL_ENDL;
					purge_entry = true;
				}
			}
		}
		else
		{
			break;
		}
		
		if (purge_entry)
		{
			purge_count++;
	 		LL_DEBUGS("TextureCache") << "PURGING: " << filename << LL_ENDL;
			removeEntry(idx, entries[idx], filename) ;
			cache_size -= entries[idx].mBodySize;
		}
	}

	LL_DEBUGS("TextureCache") << "TEXTURE CACHE: Writing Entries: " << num_entries << LL_ENDL;

	writeEntriesAndClose(entries);
	
	// *FIX:Mani - watchdog back on.
	LLAppViewer::instance()->resumeMainloopTimeout();
	
	LL_INFOS("TextureCache") << "TEXTURE CACHE:"
			<< " PURGED: " << purge_count
			<< " ENTRIES: " << num_entries
			<< " CACHE SIZE: " << mTexturesSizeTotal / 1024*1024 << " MB"
			<< llendl;
}

//////////////////////////////////////////////////////////////////////////////

// call lockWorkers() first!
LLTextureCacheWorker* LLTextureCache::getReader(handle_t handle)
{
	LLTextureCacheWorker* res = NULL;
	handle_map_t::iterator iter = mReaders.find(handle);
	if (iter != mReaders.end())
	{
		res = iter->second;
	}
	return res;
}

LLTextureCacheWorker* LLTextureCache::getWriter(handle_t handle)
{
	LLTextureCacheWorker* res = NULL;
	handle_map_t::iterator iter = mWriters.find(handle);
	if (iter != mWriters.end())
	{
		res = iter->second;
	}
	return res;
}

//////////////////////////////////////////////////////////////////////////////
// Called from work thread

// Reads imagesize from the header, updates timestamp
S32 LLTextureCache::getHeaderCacheEntry(const LLUUID& id, Entry& entry)
{
	LLMutexLock lock(&mHeaderMutex);	
	S32 idx = openAndReadEntry(id, entry, false);
	if (idx >= 0)
	{		
		updateEntryTimeStamp(idx, entry); // updates time
	}
	return idx;
}

// Writes imagesize to the header, updates timestamp
S32 LLTextureCache::setHeaderCacheEntry(const LLUUID& id, Entry& entry, S32 imagesize, S32 datasize)
{
	mHeaderMutex.lock();
	S32 idx = openAndReadEntry(id, entry, true);
	mHeaderMutex.unlock();

	if (idx >= 0)
	{
		updateEntry(idx, entry, imagesize, datasize);				
	}

	if(idx < 0) // retry
	{
		readHeaderCache(); // We couldn't write an entry, so refresh the LRU
	
		mHeaderMutex.lock();
		llassert_always(!mLRU.empty() || mHeaderEntriesInfo.mEntries < sCacheMaxEntries);
		mHeaderMutex.unlock();

		idx = setHeaderCacheEntry(id, entry, imagesize, datasize); // assert above ensures no inf. recursion
	}
	return idx;
}

//////////////////////////////////////////////////////////////////////////////

// Calls from texture pipeline thread (i.e. LLTextureFetch)

LLTextureCache::handle_t LLTextureCache::readFromCache(const std::string& filename, const LLUUID& id, U32 priority,
													   S32 offset, S32 size, ReadResponder* responder)
{
	// Note: checking to see if an entry exists can cause a stall,
	//  so let the thread handle it
	LLMutexLock lock(&mWorkersMutex);
	LLTextureCacheWorker* worker = new LLTextureCacheLocalFileWorker(this, priority, filename, id,
																	 NULL, size, offset, 0,
																	 responder);
	handle_t handle = worker->read();
	mReaders[handle] = worker;
	return handle;
}

LLTextureCache::handle_t LLTextureCache::readFromCache(const LLUUID& id, U32 priority,
													   S32 offset, S32 size, ReadResponder* responder)
{
	// Note: checking to see if an entry exists can cause a stall,
	//  so let the thread handle it
	LLMutexLock lock(&mWorkersMutex);
	LLTextureCacheWorker* worker = new LLTextureCacheRemoteWorker(this, priority, id,
																  NULL, size, offset,
																  0, responder);
	handle_t handle = worker->read();
	mReaders[handle] = worker;
	return handle;
}


bool LLTextureCache::readComplete(handle_t handle, bool abort)
{
	lockWorkers();
	handle_map_t::iterator iter = mReaders.find(handle);
	LLTextureCacheWorker* worker = NULL;
	bool complete = false;
	if (iter != mReaders.end())
	{
		worker = iter->second;
		complete = worker->complete();

		if(!complete && abort)
		{
			abortRequest(handle, true) ;
		}
	}
	if (worker && (complete || abort))
	{
		mReaders.erase(iter);
		unlockWorkers();
		worker->scheduleDelete();
	}
	else
	{
		unlockWorkers();
	}
	return (complete || abort);
}

LLTextureCache::handle_t LLTextureCache::writeToCache(const LLUUID& id, U32 priority,
													  U8* data, S32 datasize, S32 imagesize,
													  WriteResponder* responder)
{
	if (mReadOnly)
	{
		delete responder;
		return LLWorkerThread::nullHandle();
	}
	if (mDoPurge)
	{
		// NOTE: This may cause an occasional hiccup,
		//  but it really needs to be done on the control thread
		//  (i.e. here)		
		purgeTextures(false);
		mDoPurge = FALSE;
	}
	LLMutexLock lock(&mWorkersMutex);
	LLTextureCacheWorker* worker = new LLTextureCacheRemoteWorker(this, priority, id,
																  data, datasize, 0,
																  imagesize, responder);
	handle_t handle = worker->write();
	mWriters[handle] = worker;
	return handle;
}

bool LLTextureCache::writeComplete(handle_t handle, bool abort)
{
	lockWorkers();
	handle_map_t::iterator iter = mWriters.find(handle);
	llassert(iter != mWriters.end());
	if (iter != mWriters.end())
	{
		LLTextureCacheWorker* worker = iter->second;
		if (worker->complete() || abort)
		{
			mWriters.erase(handle);
			unlockWorkers();
			worker->scheduleDelete();
			return true;
		}
	}
	unlockWorkers();
	return false;
}

void LLTextureCache::prioritizeWrite(handle_t handle)
{
	// Don't prioritize yet, we might be working on this now
	//   which could create a deadlock
	LLMutexLock lock(&mListMutex);	
	mPrioritizeWriteList.push_back(handle);
}

void LLTextureCache::addCompleted(Responder* responder, bool success)
{
	LLMutexLock lock(&mListMutex);
	mCompletedList.push_back(std::make_pair(responder,success));
}

//////////////////////////////////////////////////////////////////////////////

//called after mHeaderMutex is locked.
void LLTextureCache::removeCachedTexture(const LLUUID& id)
{
	if(mTexturesSizeMap.find(id) != mTexturesSizeMap.end())
	{
		mTexturesSizeTotal -= mTexturesSizeMap[id] ;
		mTexturesSizeMap.erase(id);
	}
	mHeaderIDMap.erase(id);
	LLAPRFile::remove(getTextureFileName(id));		
}

//called after mHeaderMutex is locked.
void LLTextureCache::removeEntry(S32 idx, Entry& entry, std::string& filename)
{
 	bool file_maybe_exists = true;	// Always attempt to remove when idx is invalid.

	if(idx >= 0) //valid entry
	{
		if (entry.mBodySize == 0)	// Always attempt to remove when mBodySize > 0.
		{
		  if (LLAPRFile::isExist(filename))		// Sanity check. Shouldn't exist when body size is 0.
		  {
			  LL_WARNS("TextureCache") << "Entry has body size of zero but file " << filename << " exists. Deleting this file, too." << LL_ENDL;
		  }
		  else
		  {
			  file_maybe_exists = false;
		  }
		}

		entry.mImageSize = -1;
		entry.mBodySize = 0;
		mHeaderIDMap.erase(entry.mID);
		mTexturesSizeMap.erase(entry.mID);

		mTexturesSizeTotal -= entry.mBodySize;
		mFreeList.insert(idx);	
	}

	if (file_maybe_exists)
	{
		LLAPRFile::remove(filename);
	}
}

bool LLTextureCache::removeFromCache(const LLUUID& id)
{
	//llwarns << "Removing texture from cache: " << id << llendl;
	bool ret = false ;
	if (!mReadOnly)
	{
		lockHeaders() ;

		Entry entry;
		S32 idx = openAndReadEntry(id, entry, false);
		std::string tex_filename = getTextureFileName(id);
		removeEntry(idx, entry, tex_filename) ;
		if (idx >= 0)
		{			
			writeEntryToHeaderImmediately(idx, entry);					
			ret = true;
		}

		unlockHeaders() ;
	}
	return ret ;
}

//////////////////////////////////////////////////////////////////////////////

LLTextureCache::ReadResponder::ReadResponder()
	: mImageSize(0),
	  mImageLocal(FALSE)
{
}

void LLTextureCache::ReadResponder::setData(U8* data, S32 datasize, S32 imagesize, S32 imageformat, BOOL imagelocal)
{
	if (mFormattedImage.notNull())
	{
		llassert_always(mFormattedImage->getCodec() == imageformat);
		mFormattedImage->appendData(data, datasize);
	}
	else
	{
		mFormattedImage = LLImageFormatted::createFromType(imageformat);
		mFormattedImage->setData(data,datasize);
	}
	mImageSize = imagesize;
	mImageLocal = imagelocal;
}

//////////////////////////////////////////////////////////////////////////////<|MERGE_RESOLUTION|>--- conflicted
+++ resolved
@@ -377,14 +377,8 @@
 			mDataSize = local_size;
 		}
 		// Allocate read buffer
-<<<<<<< HEAD
 		mReadData = (U8*)LLImageBase::allocateMemory(mDataSize);
-		S32 bytes_read = LLAPRFile::readEx(local_filename, 
-											 mReadData, mOffset, mDataSize, mCache->getLocalAPRFilePool());
-=======
-		mReadData = new U8[mDataSize];
 		S32 bytes_read = LLAPRFile::readEx(local_filename, mReadData, mOffset, mDataSize);
->>>>>>> ef490e30
 		if (bytes_read != mDataSize)
 		{
  			llwarns << "Error reading file from local cache: " << local_filename
@@ -434,14 +428,8 @@
 		S32 size = TEXTURE_CACHE_ENTRY_SIZE - mOffset;
 		size = llmin(size, mDataSize);
 		// Allocate the read buffer
-<<<<<<< HEAD
 		mReadData = (U8*)LLImageBase::allocateMemory(size);
-		S32 bytes_read = LLAPRFile::readEx(mCache->mHeaderDataFileName, 
-											 mReadData, offset, size, mCache->getLocalAPRFilePool());
-=======
-		mReadData = new U8[size];
 		S32 bytes_read = LLAPRFile::readEx(mCache->mHeaderDataFileName, mReadData, offset, size);
->>>>>>> ef490e30
 		if (bytes_read != size)
 		{
 			llwarns << "LLTextureCacheWorker: "  << mID
@@ -610,13 +598,8 @@
 			U8* padBuffer = (U8*)LLImageBase::allocateMemory(TEXTURE_CACHE_ENTRY_SIZE);
 			memset(padBuffer, 0, TEXTURE_CACHE_ENTRY_SIZE);		// Init with zeros
 			memcpy(padBuffer, mWriteData, mDataSize);			// Copy the write buffer
-<<<<<<< HEAD
-			bytes_written = LLAPRFile::writeEx(mCache->mHeaderDataFileName, padBuffer, offset, size, mCache->getLocalAPRFilePool());
+			bytes_written = LLAPRFile::writeEx(mCache->mHeaderDataFileName, padBuffer, offset, size);
 			LLImageBase::deleteMemory(padBuffer);
-=======
-			bytes_written = LLAPRFile::writeEx(mCache->mHeaderDataFileName, padBuffer, offset, size);
-			delete [] padBuffer;
->>>>>>> ef490e30
 		}
 		else
 		{
