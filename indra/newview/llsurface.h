--- conflicted
+++ resolved
@@ -84,16 +84,11 @@
     void disconnectNeighbor(LLSurface *neighborp);
     void disconnectAllNeighbors();
 
-    virtual void decompressDCTPatch(LLBitPack &bitpack, LLGroupHeader *gopp, BOOL b_large_patch);
+    virtual void decompressDCTPatch(LLBitPack &bitpack, LLGroupHeader *gopp, bool b_large_patch);
     virtual void updatePatchVisibilities(LLAgent &agent);
 
-<<<<<<< HEAD
-	virtual void decompressDCTPatch(LLBitPack &bitpack, LLGroupHeader *gopp, bool b_large_patch);
-	virtual void updatePatchVisibilities(LLAgent &agent);
-=======
     inline F32 getZ(const U32 k) const              { return mSurfaceZ[k]; }
     inline F32 getZ(const S32 i, const S32 j) const { return mSurfaceZ[i + j*mGridsPerEdge]; }
->>>>>>> e7eced3c
 
     LLVector3 getOriginAgent() const;
     const LLVector3d &getOriginGlobal() const;
@@ -117,19 +112,12 @@
     LLSurfacePatch *resolvePatchGlobal(const LLVector3d &position_global) const;
 
     // Update methods (called during idle, normally)
-    BOOL idleUpdate(F32 max_update_time);
-
-<<<<<<< HEAD
-	// Update methods (called during idle, normally)
     template<bool PBR>
-	bool idleUpdate(F32 max_update_time);
-
-	bool containsPosition(const LLVector3 &position);
-=======
-    BOOL containsPosition(const LLVector3 &position);
+    bool idleUpdate(F32 max_update_time);
+
+    bool containsPosition(const LLVector3 &position);
 
     void moveZ(const S32 x, const S32 y, const F32 delta);
->>>>>>> e7eced3c
 
     LLViewerRegion *getRegion() const               { return mRegionp; }
 
@@ -141,15 +129,9 @@
 
     LLViewerTexture *getSTexture();
     LLViewerTexture *getWaterTexture();
-    BOOL hasZData() const                           { return mHasZData; }
-
-<<<<<<< HEAD
-	LLViewerTexture *getSTexture();
-	LLViewerTexture *getWaterTexture();
-	bool hasZData() const							{ return mHasZData; }
-=======
+    bool hasZData() const                           { return mHasZData; }
+
     void dirtyAllPatches(); // Use this to dirty all patches when changing terrain parameters
->>>>>>> e7eced3c
 
     void dirtySurfacePatch(LLSurfacePatch *patchp);
     LLVOWater *getWaterObj()                        { return mWaterObjp; }
@@ -197,13 +179,8 @@
     void createPatchData();     // Allocates memory for patches.
     void destroyPatchData();    // Deallocates memory for patches.
 
-<<<<<<< HEAD
-	bool generateWaterTexture(const F32 x, const F32 y,
-						const F32 width, const F32 height);		// Generate texture from composition values.
-=======
-    BOOL generateWaterTexture(const F32 x, const F32 y,
+    bool generateWaterTexture(const F32 x, const F32 y,
                         const F32 width, const F32 height);     // Generate texture from composition values.
->>>>>>> e7eced3c
 
     //F32 updateTexture(LLSurfacePatch *ppatch);
 
@@ -237,15 +214,9 @@
 
     LLPatchVertexArray mPVArray;
 
-<<<<<<< HEAD
-	bool		mHasZData;				// We've received any patch data for this surface.
-	F32			mMinZ;					// min z for this region (during the session)
-	F32			mMaxZ;					// max z for this region (during the session)
-=======
-    BOOL        mHasZData;              // We've received any patch data for this surface.
+    bool        mHasZData;              // We've received any patch data for this surface.
     F32         mMinZ;                  // min z for this region (during the session)
     F32         mMaxZ;                  // max z for this region (during the session)
->>>>>>> e7eced3c
 
     S32         mSurfacePatchUpdateCount;                   // Number of frames since last update.
 
