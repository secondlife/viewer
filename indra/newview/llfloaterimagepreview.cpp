/**
 * @file llfloaterimagepreview.cpp
 * @brief LLFloaterImagePreview class implementation
 *
 * $LicenseInfo:firstyear=2004&license=viewerlgpl$
 * Second Life Viewer Source Code
 * Copyright (C) 2010, Linden Research, Inc.
 *
 * This library is free software; you can redistribute it and/or
 * modify it under the terms of the GNU Lesser General Public
 * License as published by the Free Software Foundation;
 * version 2.1 of the License only.
 *
 * This library is distributed in the hope that it will be useful,
 * but WITHOUT ANY WARRANTY; without even the implied warranty of
 * MERCHANTABILITY or FITNESS FOR A PARTICULAR PURPOSE.  See the GNU
 * Lesser General Public License for more details.
 *
 * You should have received a copy of the GNU Lesser General Public
 * License along with this library; if not, write to the Free Software
 * Foundation, Inc., 51 Franklin Street, Fifth Floor, Boston, MA  02110-1301  USA
 *
 * Linden Research, Inc., 945 Battery Street, San Francisco, CA  94111  USA
 * $/LicenseInfo$
 */

#include "llviewerprecompiledheaders.h"

#include "llfloaterimagepreview.h"

#include "llimagebmp.h"
#include "llimagetga.h"
#include "llimagejpeg.h"
#include "llimagepng.h"

#include "llagent.h"
#include "llagentbenefits.h"
#include "llbutton.h"
#include "llcheckboxctrl.h"
#include "llcombobox.h"
#include "lldrawable.h"
#include "lldrawpoolavatar.h"
#include "llrender.h"
#include "llface.h"
#include "llfocusmgr.h"
#include "lltextbox.h"
#include "lltoolmgr.h"
#include "llui.h"
#include "llviewercamera.h"
#include "llviewerwindow.h"
#include "llviewerobjectlist.h"
#include "llvoavatar.h"
#include "pipeline.h"
#include "lluictrlfactory.h"
#include "llviewershadermgr.h"
#include "llviewertexturelist.h"
#include "llstring.h"

#include "llendianswizzle.h"

#include "llviewercontrol.h"
#include "lltrans.h"
#include "llimagedimensionsinfo.h"

const S32 PREVIEW_BORDER_WIDTH = 2;
const S32 PREVIEW_RESIZE_HANDLE_SIZE = S32(RESIZE_HANDLE_WIDTH * OO_SQRT2) + PREVIEW_BORDER_WIDTH;
const S32 PREVIEW_HPAD = PREVIEW_RESIZE_HANDLE_SIZE;
const S32 PREVIEW_VPAD = -24 + 35;  // yuk, hard coded
const S32 PREF_BUTTON_HEIGHT = 16 + 7 + 16 + 35;
const S32 PREVIEW_TEXTURE_HEIGHT = 320;

//-----------------------------------------------------------------------------
// LLFloaterImagePreview()
//-----------------------------------------------------------------------------
LLFloaterImagePreview::LLFloaterImagePreview(const std::string& filename) :
    LLFloaterNameDesc(filename),

    mAvatarPreview(NULL),
    mSculptedPreview(NULL),
    mLastMouseX(0),
    mLastMouseY(0),
    mImagep(NULL)
{
    loadImage(mFilenameAndPath);
}

//-----------------------------------------------------------------------------
// postBuild()
//-----------------------------------------------------------------------------
bool LLFloaterImagePreview::postBuild()
{
<<<<<<< HEAD
	if (!LLFloaterNameDesc::postBuild())
	{
		return false;
	}
	
	LLCtrlSelectionInterface* iface = childGetSelectionInterface("clothing_type_combo");
	if (iface)
	{
		iface->selectFirstItem();
	}
	childSetCommitCallback("clothing_type_combo", onPreviewTypeCommit, this);

	mPreviewRect.set(PREVIEW_HPAD, 
		PREVIEW_TEXTURE_HEIGHT + PREVIEW_VPAD,
		getRect().getWidth() - PREVIEW_HPAD, 
		PREVIEW_HPAD + PREF_BUTTON_HEIGHT + PREVIEW_HPAD);
	mPreviewImageRect.set(0.f, 1.f, 1.f, 0.f);

	getChildView("bad_image_text")->setVisible(false);

	if (mRawImagep.notNull() && gAgent.getRegion() != NULL)
	{
		mAvatarPreview = new LLImagePreviewAvatar(256, 256);
		mAvatarPreview->setPreviewTarget("mPelvis", "mUpperBodyMesh0", mRawImagep, 2.f, false);

		mSculptedPreview = new LLImagePreviewSculpted(256, 256);
		mSculptedPreview->setPreviewTarget(mRawImagep, 2.0f);
=======
    if (!LLFloaterNameDesc::postBuild())
    {
        return FALSE;
    }

    LLCtrlSelectionInterface* iface = childGetSelectionInterface("clothing_type_combo");
    if (iface)
    {
        iface->selectFirstItem();
    }
    childSetCommitCallback("clothing_type_combo", onPreviewTypeCommit, this);

    mPreviewRect.set(PREVIEW_HPAD,
        PREVIEW_TEXTURE_HEIGHT + PREVIEW_VPAD,
        getRect().getWidth() - PREVIEW_HPAD,
        PREVIEW_HPAD + PREF_BUTTON_HEIGHT + PREVIEW_HPAD);
    mPreviewImageRect.set(0.f, 1.f, 1.f, 0.f);

    getChildView("bad_image_text")->setVisible(FALSE);

    if (mRawImagep.notNull() && gAgent.getRegion() != NULL)
    {
        mAvatarPreview = new LLImagePreviewAvatar(256, 256);
        mAvatarPreview->setPreviewTarget("mPelvis", "mUpperBodyMesh0", mRawImagep, 2.f, FALSE);

        mSculptedPreview = new LLImagePreviewSculpted(256, 256);
        mSculptedPreview->setPreviewTarget(mRawImagep, 2.0f);
>>>>>>> e7eced3c

        if (mRawImagep->getWidth() * mRawImagep->getHeight() <= LL_IMAGE_REZ_LOSSLESS_CUTOFF * LL_IMAGE_REZ_LOSSLESS_CUTOFF)
        {
            // We want "lossless_check" to be unchecked when it is disabled, regardless of
            // LosslessJ2CUpload state, so only assign control when enabling checkbox
            LLCheckBoxCtrl* check_box = getChild<LLCheckBoxCtrl>("lossless_check");
            check_box->setEnabled(true);
            check_box->setControlVariable(gSavedSettings.getControl("LosslessJ2CUpload"));
        }
<<<<<<< HEAD
	}
	else
	{
		mAvatarPreview = NULL;
		mSculptedPreview = NULL;
		getChildView("bad_image_text")->setVisible(true);
		getChildView("clothing_type_combo")->setEnabled(false);
		getChildView("ok_btn")->setEnabled(false);

		if(!mImageLoadError.empty())
		{
			getChild<LLUICtrl>("bad_image_text")->setValue(mImageLoadError.c_str());
		}
	}
	
	getChild<LLUICtrl>("ok_btn")->setCommitCallback(boost::bind(&LLFloaterNameDesc::onBtnOK, this));
	
	return true;
}


//-----------------------------------------------------------------------------
// getExpectedUploadCost()
//-----------------------------------------------------------------------------
S32 LLFloaterImagePreview::getExpectedUploadCost() const
{
    return LLAgentBenefitsMgr::current().getTextureUploadCost(mRawImagep);
=======
    }
    else
    {
        mAvatarPreview = NULL;
        mSculptedPreview = NULL;
        getChildView("bad_image_text")->setVisible(TRUE);
        getChildView("clothing_type_combo")->setEnabled(FALSE);
        getChildView("ok_btn")->setEnabled(FALSE);

        if(!mImageLoadError.empty())
        {
            getChild<LLUICtrl>("bad_image_text")->setValue(mImageLoadError.c_str());
        }
    }

    getChild<LLUICtrl>("ok_btn")->setCommitCallback(boost::bind(&LLFloaterNameDesc::onBtnOK, this));

    return TRUE;
>>>>>>> e7eced3c
}

//-----------------------------------------------------------------------------
// LLFloaterImagePreview()
//-----------------------------------------------------------------------------
LLFloaterImagePreview::~LLFloaterImagePreview()
{
    clearAllPreviewTextures();

    mRawImagep = NULL;
    mImagep = NULL ;
}

//static
//-----------------------------------------------------------------------------
// onPreviewTypeCommit()
//-----------------------------------------------------------------------------
void    LLFloaterImagePreview::onPreviewTypeCommit(LLUICtrl* ctrl, void* userdata)
{
<<<<<<< HEAD
	LLFloaterImagePreview *fp =(LLFloaterImagePreview *)userdata;
	
	if (!fp->mAvatarPreview || !fp->mSculptedPreview)
	{
		return;
	}

	S32 which_mode = 0;

	LLCtrlSelectionInterface* iface = fp->childGetSelectionInterface("clothing_type_combo");
	if (iface)
	{
		which_mode = iface->getFirstSelectedIndex();
	}

	switch(which_mode)
	{
	case 0:
		break;
	case 1:
		fp->mAvatarPreview->setPreviewTarget("mSkull", "mHairMesh0", fp->mRawImagep, 0.4f, false);
		break;
	case 2:
		fp->mAvatarPreview->setPreviewTarget("mSkull", "mHeadMesh0", fp->mRawImagep, 0.4f, false);
		break;
	case 3:
		fp->mAvatarPreview->setPreviewTarget("mChest", "mUpperBodyMesh0", fp->mRawImagep, 1.0f, false);
		break;
	case 4:
		fp->mAvatarPreview->setPreviewTarget("mKneeLeft", "mLowerBodyMesh0", fp->mRawImagep, 1.2f, false);
		break;
	case 5:
		fp->mAvatarPreview->setPreviewTarget("mSkull", "mHeadMesh0", fp->mRawImagep, 0.4f, true);
		break;
	case 6:
		fp->mAvatarPreview->setPreviewTarget("mChest", "mUpperBodyMesh0", fp->mRawImagep, 1.2f, true);
		break;
	case 7:
		fp->mAvatarPreview->setPreviewTarget("mKneeLeft", "mLowerBodyMesh0", fp->mRawImagep, 1.2f, true);
		break;
	case 8:
		fp->mAvatarPreview->setPreviewTarget("mKneeLeft", "mSkirtMesh0", fp->mRawImagep, 1.3f, false);
		break;
	case 9:
		fp->mSculptedPreview->setPreviewTarget(fp->mRawImagep, 2.0f);
		break;
	default:
		break;
	}
	
	fp->mAvatarPreview->refresh();
	fp->mSculptedPreview->refresh();
=======
    LLFloaterImagePreview *fp =(LLFloaterImagePreview *)userdata;

    if (!fp->mAvatarPreview || !fp->mSculptedPreview)
    {
        return;
    }

    S32 which_mode = 0;

    LLCtrlSelectionInterface* iface = fp->childGetSelectionInterface("clothing_type_combo");
    if (iface)
    {
        which_mode = iface->getFirstSelectedIndex();
    }

    switch(which_mode)
    {
    case 0:
        break;
    case 1:
        fp->mAvatarPreview->setPreviewTarget("mSkull", "mHairMesh0", fp->mRawImagep, 0.4f, FALSE);
        break;
    case 2:
        fp->mAvatarPreview->setPreviewTarget("mSkull", "mHeadMesh0", fp->mRawImagep, 0.4f, FALSE);
        break;
    case 3:
        fp->mAvatarPreview->setPreviewTarget("mChest", "mUpperBodyMesh0", fp->mRawImagep, 1.0f, FALSE);
        break;
    case 4:
        fp->mAvatarPreview->setPreviewTarget("mKneeLeft", "mLowerBodyMesh0", fp->mRawImagep, 1.2f, FALSE);
        break;
    case 5:
        fp->mAvatarPreview->setPreviewTarget("mSkull", "mHeadMesh0", fp->mRawImagep, 0.4f, TRUE);
        break;
    case 6:
        fp->mAvatarPreview->setPreviewTarget("mChest", "mUpperBodyMesh0", fp->mRawImagep, 1.2f, TRUE);
        break;
    case 7:
        fp->mAvatarPreview->setPreviewTarget("mKneeLeft", "mLowerBodyMesh0", fp->mRawImagep, 1.2f, TRUE);
        break;
    case 8:
        fp->mAvatarPreview->setPreviewTarget("mKneeLeft", "mSkirtMesh0", fp->mRawImagep, 1.3f, FALSE);
        break;
    case 9:
        fp->mSculptedPreview->setPreviewTarget(fp->mRawImagep, 2.0f);
        break;
    default:
        break;
    }

    fp->mAvatarPreview->refresh();
    fp->mSculptedPreview->refresh();
>>>>>>> e7eced3c
}


//-----------------------------------------------------------------------------
// clearAllPreviewTextures()
//-----------------------------------------------------------------------------
void LLFloaterImagePreview::clearAllPreviewTextures()
{
    if (mAvatarPreview)
    {
        mAvatarPreview->clearPreviewTexture("mHairMesh0");
        mAvatarPreview->clearPreviewTexture("mUpperBodyMesh0");
        mAvatarPreview->clearPreviewTexture("mLowerBodyMesh0");
        mAvatarPreview->clearPreviewTexture("mHeadMesh0");
        mAvatarPreview->clearPreviewTexture("mUpperBodyMesh0");
        mAvatarPreview->clearPreviewTexture("mLowerBodyMesh0");
        mAvatarPreview->clearPreviewTexture("mSkirtMesh0");
    }
}

//-----------------------------------------------------------------------------
// draw()
//-----------------------------------------------------------------------------
void LLFloaterImagePreview::draw()
{
<<<<<<< HEAD
	LLFloater::draw();
	LLRect r = getRect();

	if (mRawImagep.notNull())
	{
		LLCtrlSelectionInterface* iface = childGetSelectionInterface("clothing_type_combo");
		U32 selected = 0;
		if (iface)
			selected = iface->getFirstSelectedIndex();
		
		if (selected <= 0)
		{
			gl_rect_2d_checkerboard(mPreviewRect);

			if(mImagep.notNull())
			{
				gGL.getTexUnit(0)->bindManual(LLTexUnit::TT_TEXTURE, mImagep->getTexName());
			}
			else
			{
				mImagep = LLViewerTextureManager::getLocalTexture(mRawImagep.get(), false) ;
				
				gGL.getTexUnit(0)->unbind(mImagep->getTarget()) ;
				gGL.getTexUnit(0)->bindManual(LLTexUnit::TT_TEXTURE, mImagep->getTexName());
				stop_glerror();

				gGL.getTexUnit(0)->setTextureFilteringOption(LLTexUnit::TFO_BILINEAR);
				
				gGL.getTexUnit(0)->setTextureAddressMode(LLTexUnit::TAM_CLAMP);
				if (mAvatarPreview)
				{
					mAvatarPreview->setTexture(mImagep->getTexName());
					mSculptedPreview->setTexture(mImagep->getTexName());
				}
			}

			gGL.color3f(1.f, 1.f, 1.f);
			gGL.begin( LLRender::QUADS );
			{
				gGL.texCoord2f(mPreviewImageRect.mLeft, mPreviewImageRect.mTop);
				gGL.vertex2i(PREVIEW_HPAD, PREVIEW_TEXTURE_HEIGHT + PREVIEW_VPAD);
				gGL.texCoord2f(mPreviewImageRect.mLeft, mPreviewImageRect.mBottom);
				gGL.vertex2i(PREVIEW_HPAD, PREVIEW_HPAD + PREF_BUTTON_HEIGHT + PREVIEW_HPAD);
				gGL.texCoord2f(mPreviewImageRect.mRight, mPreviewImageRect.mBottom);
				gGL.vertex2i(r.getWidth() - PREVIEW_HPAD, PREVIEW_HPAD + PREF_BUTTON_HEIGHT + PREVIEW_HPAD);
				gGL.texCoord2f(mPreviewImageRect.mRight, mPreviewImageRect.mTop);
				gGL.vertex2i(r.getWidth() - PREVIEW_HPAD, PREVIEW_TEXTURE_HEIGHT + PREVIEW_VPAD);
			}
			gGL.end();

			gGL.getTexUnit(0)->unbind(LLTexUnit::TT_TEXTURE);

			stop_glerror();
		}
		else
		{
			if ((mAvatarPreview) && (mSculptedPreview))
			{
				gGL.color3f(1.f, 1.f, 1.f);

				if (selected == 9)
				{
					gGL.getTexUnit(0)->bind(mSculptedPreview);
				}
				else
				{
					gGL.getTexUnit(0)->bind(mAvatarPreview);
				}

				gGL.begin( LLRender::QUADS );
				{
					gGL.texCoord2f(0.f, 1.f);
					gGL.vertex2i(PREVIEW_HPAD, PREVIEW_TEXTURE_HEIGHT + PREVIEW_VPAD);
					gGL.texCoord2f(0.f, 0.f);
					gGL.vertex2i(PREVIEW_HPAD, PREVIEW_HPAD + PREF_BUTTON_HEIGHT + PREVIEW_HPAD);
					gGL.texCoord2f(1.f, 0.f);
					gGL.vertex2i(r.getWidth() - PREVIEW_HPAD, PREVIEW_HPAD + PREF_BUTTON_HEIGHT + PREVIEW_HPAD);
					gGL.texCoord2f(1.f, 1.f);
					gGL.vertex2i(r.getWidth() - PREVIEW_HPAD, PREVIEW_TEXTURE_HEIGHT + PREVIEW_VPAD);
				}
				gGL.end();

				gGL.getTexUnit(0)->unbind(LLTexUnit::TT_TEXTURE);
			}
		}
	}
=======
    LLFloater::draw();
    LLRect r = getRect();

    if (mRawImagep.notNull())
    {
        LLCtrlSelectionInterface* iface = childGetSelectionInterface("clothing_type_combo");
        U32 selected = 0;
        if (iface)
            selected = iface->getFirstSelectedIndex();

        if (selected <= 0)
        {
            gl_rect_2d_checkerboard(mPreviewRect);

            if(mImagep.notNull())
            {
                gGL.getTexUnit(0)->bindManual(LLTexUnit::TT_TEXTURE, mImagep->getTexName());
            }
            else
            {
                mImagep = LLViewerTextureManager::getLocalTexture(mRawImagep.get(), FALSE) ;

                gGL.getTexUnit(0)->unbind(mImagep->getTarget()) ;
                gGL.getTexUnit(0)->bindManual(LLTexUnit::TT_TEXTURE, mImagep->getTexName());
                stop_glerror();

                gGL.getTexUnit(0)->setTextureFilteringOption(LLTexUnit::TFO_BILINEAR);

                gGL.getTexUnit(0)->setTextureAddressMode(LLTexUnit::TAM_CLAMP);
                if (mAvatarPreview)
                {
                    mAvatarPreview->setTexture(mImagep->getTexName());
                    mSculptedPreview->setTexture(mImagep->getTexName());
                }
            }

            gGL.color3f(1.f, 1.f, 1.f);
            gGL.begin( LLRender::QUADS );
            {
                gGL.texCoord2f(mPreviewImageRect.mLeft, mPreviewImageRect.mTop);
                gGL.vertex2i(PREVIEW_HPAD, PREVIEW_TEXTURE_HEIGHT + PREVIEW_VPAD);
                gGL.texCoord2f(mPreviewImageRect.mLeft, mPreviewImageRect.mBottom);
                gGL.vertex2i(PREVIEW_HPAD, PREVIEW_HPAD + PREF_BUTTON_HEIGHT + PREVIEW_HPAD);
                gGL.texCoord2f(mPreviewImageRect.mRight, mPreviewImageRect.mBottom);
                gGL.vertex2i(r.getWidth() - PREVIEW_HPAD, PREVIEW_HPAD + PREF_BUTTON_HEIGHT + PREVIEW_HPAD);
                gGL.texCoord2f(mPreviewImageRect.mRight, mPreviewImageRect.mTop);
                gGL.vertex2i(r.getWidth() - PREVIEW_HPAD, PREVIEW_TEXTURE_HEIGHT + PREVIEW_VPAD);
            }
            gGL.end();

            gGL.getTexUnit(0)->unbind(LLTexUnit::TT_TEXTURE);

            stop_glerror();
        }
        else
        {
            if ((mAvatarPreview) && (mSculptedPreview))
            {
                gGL.color3f(1.f, 1.f, 1.f);

                if (selected == 9)
                {
                    gGL.getTexUnit(0)->bind(mSculptedPreview);
                }
                else
                {
                    gGL.getTexUnit(0)->bind(mAvatarPreview);
                }

                gGL.begin( LLRender::QUADS );
                {
                    gGL.texCoord2f(0.f, 1.f);
                    gGL.vertex2i(PREVIEW_HPAD, PREVIEW_TEXTURE_HEIGHT + PREVIEW_VPAD);
                    gGL.texCoord2f(0.f, 0.f);
                    gGL.vertex2i(PREVIEW_HPAD, PREVIEW_HPAD + PREF_BUTTON_HEIGHT + PREVIEW_HPAD);
                    gGL.texCoord2f(1.f, 0.f);
                    gGL.vertex2i(r.getWidth() - PREVIEW_HPAD, PREVIEW_HPAD + PREF_BUTTON_HEIGHT + PREVIEW_HPAD);
                    gGL.texCoord2f(1.f, 1.f);
                    gGL.vertex2i(r.getWidth() - PREVIEW_HPAD, PREVIEW_TEXTURE_HEIGHT + PREVIEW_VPAD);
                }
                gGL.end();

                gGL.getTexUnit(0)->unbind(LLTexUnit::TT_TEXTURE);
            }
        }
    }
>>>>>>> e7eced3c
}


//-----------------------------------------------------------------------------
// loadImage()
//-----------------------------------------------------------------------------
bool LLFloaterImagePreview::loadImage(const std::string& src_filename)
{
<<<<<<< HEAD
	std::string exten = gDirUtilp->getExtension(src_filename);
	U32 codec = LLImageBase::getCodecFromExtension(exten);

	LLImageDimensionsInfo image_info;
	if (!image_info.load(src_filename,codec))
	{
		mImageLoadError = image_info.getLastError();
		return false;
	}

	S32 max_width = gSavedSettings.getS32("max_texture_dimension_X");
	S32 max_height = gSavedSettings.getS32("max_texture_dimension_Y");

	if ((image_info.getWidth() > max_width) || (image_info.getHeight() > max_height))
	{
		LLStringUtil::format_map_t args;
		args["WIDTH"] = llformat("%d", max_width);
		args["HEIGHT"] = llformat("%d", max_height);

		mImageLoadError = LLTrans::getString("texture_load_dimensions_error", args);
		return false;
	}
	
	// Load the image
	LLPointer<LLImageFormatted> image = LLImageFormatted::createFromType(codec);
	if (image.isNull())
	{
		return false;
	}
	if (!image->load(src_filename))
	{
		return false;
	}
	// Decompress or expand it in a raw image structure
	LLPointer<LLImageRaw> raw_image = new LLImageRaw;
	if (!image->decode(raw_image, 0.0f))
	{
		return false;
	}
	// Check the image constraints
	if ((image->getComponents() != 3) && (image->getComponents() != 4))
	{
		image->setLastError("Image files with less than 3 or more than 4 components are not supported.");
		return false;
	}
	
	raw_image->biasedScaleToPowerOfTwo(LLViewerFetchedTexture::MAX_IMAGE_SIZE_DEFAULT);
	mRawImagep = raw_image;
	
	return true;
=======
    std::string exten = gDirUtilp->getExtension(src_filename);
    U32 codec = LLImageBase::getCodecFromExtension(exten);

    LLImageDimensionsInfo image_info;
    if (!image_info.load(src_filename,codec))
    {
        mImageLoadError = image_info.getLastError();
        return false;
    }

    S32 max_width = gSavedSettings.getS32("max_texture_dimension_X");
    S32 max_height = gSavedSettings.getS32("max_texture_dimension_Y");

    if ((image_info.getWidth() > max_width) || (image_info.getHeight() > max_height))
    {
        LLStringUtil::format_map_t args;
        args["WIDTH"] = llformat("%d", max_width);
        args["HEIGHT"] = llformat("%d", max_height);

        mImageLoadError = LLTrans::getString("texture_load_dimensions_error", args);
        return false;
    }

    // Load the image
    LLPointer<LLImageFormatted> image = LLImageFormatted::createFromType(codec);
    if (image.isNull())
    {
        return false;
    }
    if (!image->load(src_filename))
    {
        return false;
    }
    // Decompress or expand it in a raw image structure
    LLPointer<LLImageRaw> raw_image = new LLImageRaw;
    if (!image->decode(raw_image, 0.0f))
    {
        return false;
    }
    // Check the image constraints
    if ((image->getComponents() != 3) && (image->getComponents() != 4))
    {
        image->setLastError("Image files with less than 3 or more than 4 components are not supported.");
        return false;
    }

    raw_image->biasedScaleToPowerOfTwo(1024);
    mRawImagep = raw_image;

    return true;
>>>>>>> e7eced3c
}

//-----------------------------------------------------------------------------
// handleMouseDown()
//-----------------------------------------------------------------------------
bool LLFloaterImagePreview::handleMouseDown(S32 x, S32 y, MASK mask)
{
<<<<<<< HEAD
	if (mPreviewRect.pointInRect(x, y))
	{
		bringToFront( x, y );
		gFocusMgr.setMouseCapture(this);
		gViewerWindow->hideCursor();
		mLastMouseX = x;
		mLastMouseY = y;
		return true;
	}

	return LLFloater::handleMouseDown(x, y, mask);
=======
    if (mPreviewRect.pointInRect(x, y))
    {
        bringToFront( x, y );
        gFocusMgr.setMouseCapture(this);
        gViewerWindow->hideCursor();
        mLastMouseX = x;
        mLastMouseY = y;
        return TRUE;
    }

    return LLFloater::handleMouseDown(x, y, mask);
>>>>>>> e7eced3c
}

//-----------------------------------------------------------------------------
// handleMouseUp()
//-----------------------------------------------------------------------------
bool LLFloaterImagePreview::handleMouseUp(S32 x, S32 y, MASK mask)
{
<<<<<<< HEAD
	gFocusMgr.setMouseCapture(nullptr);
	gViewerWindow->showCursor();
	return LLFloater::handleMouseUp(x, y, mask);
=======
    gFocusMgr.setMouseCapture(FALSE);
    gViewerWindow->showCursor();
    return LLFloater::handleMouseUp(x, y, mask);
>>>>>>> e7eced3c
}

//-----------------------------------------------------------------------------
// handleHover()
//-----------------------------------------------------------------------------
bool LLFloaterImagePreview::handleHover(S32 x, S32 y, MASK mask)
{
<<<<<<< HEAD
	MASK local_mask = mask & ~MASK_ALT;

	if (mAvatarPreview && hasMouseCapture())
	{
		if (local_mask == MASK_PAN)
		{
			// pan here
			LLCtrlSelectionInterface* iface = childGetSelectionInterface("clothing_type_combo");
			if (iface && iface->getFirstSelectedIndex() <= 0)
			{
				mPreviewImageRect.translate((F32)(x - mLastMouseX) * -0.005f * mPreviewImageRect.getWidth(), 
					(F32)(y - mLastMouseY) * -0.005f * mPreviewImageRect.getHeight());
			}
			else
			{
				mAvatarPreview->pan((F32)(x - mLastMouseX) * -0.005f, (F32)(y - mLastMouseY) * -0.005f);
				mSculptedPreview->pan((F32)(x - mLastMouseX) * -0.005f, (F32)(y - mLastMouseY) * -0.005f);
			}
		}
		else if (local_mask == MASK_ORBIT)
		{
			F32 yaw_radians = (F32)(x - mLastMouseX) * -0.01f;
			F32 pitch_radians = (F32)(y - mLastMouseY) * 0.02f;
			
			mAvatarPreview->rotate(yaw_radians, pitch_radians);
			mSculptedPreview->rotate(yaw_radians, pitch_radians);
		}
		else 
		{
			LLCtrlSelectionInterface* iface = childGetSelectionInterface("clothing_type_combo");
			if (iface && iface->getFirstSelectedIndex() <= 0)
			{
				F32 zoom_amt = (F32)(y - mLastMouseY) * -0.002f;
				mPreviewImageRect.stretch(zoom_amt);
			}
			else
			{
				F32 yaw_radians = (F32)(x - mLastMouseX) * -0.01f;
				F32 zoom_amt = (F32)(y - mLastMouseY) * 0.02f;
				
				mAvatarPreview->rotate(yaw_radians, 0.f);
				mAvatarPreview->zoom(zoom_amt);
				mSculptedPreview->rotate(yaw_radians, 0.f);
				mSculptedPreview->zoom(zoom_amt);
			}
		}

		LLCtrlSelectionInterface* iface = childGetSelectionInterface("clothing_type_combo");
		if (iface && iface->getFirstSelectedIndex() <= 0)
		{
			if (mPreviewImageRect.getWidth() > 1.f)
			{
				mPreviewImageRect.stretch((1.f - mPreviewImageRect.getWidth()) * 0.5f);
			}
			else if (mPreviewImageRect.getWidth() < 0.1f)
			{
				mPreviewImageRect.stretch((0.1f - mPreviewImageRect.getWidth()) * 0.5f);
			}

			if (mPreviewImageRect.getHeight() > 1.f)
			{
				mPreviewImageRect.stretch((1.f - mPreviewImageRect.getHeight()) * 0.5f);
			}
			else if (mPreviewImageRect.getHeight() < 0.1f)
			{
				mPreviewImageRect.stretch((0.1f - mPreviewImageRect.getHeight()) * 0.5f);
			}

			if (mPreviewImageRect.mLeft < 0.f)
			{
				mPreviewImageRect.translate(-mPreviewImageRect.mLeft, 0.f);
			}
			else if (mPreviewImageRect.mRight > 1.f)
			{
				mPreviewImageRect.translate(1.f - mPreviewImageRect.mRight, 0.f);
			}

			if (mPreviewImageRect.mBottom < 0.f)
			{
				mPreviewImageRect.translate(0.f, -mPreviewImageRect.mBottom);
			}
			else if (mPreviewImageRect.mTop > 1.f)
			{
				mPreviewImageRect.translate(0.f, 1.f - mPreviewImageRect.mTop);
			}
		}
		else
		{
			mAvatarPreview->refresh();
			mSculptedPreview->refresh();
		}

		LLUI::getInstance()->setMousePositionLocal(this, mLastMouseX, mLastMouseY);
	}

	if (!mPreviewRect.pointInRect(x, y) || !mAvatarPreview || !mSculptedPreview)
	{
		return LLFloater::handleHover(x, y, mask);
	}
	else if (local_mask == MASK_ORBIT)
	{
		gViewerWindow->setCursor(UI_CURSOR_TOOLCAMERA);
	}
	else if (local_mask == MASK_PAN)
	{
		gViewerWindow->setCursor(UI_CURSOR_TOOLPAN);
	}
	else
	{
		gViewerWindow->setCursor(UI_CURSOR_TOOLZOOMIN);
	}

	return true;
=======
    MASK local_mask = mask & ~MASK_ALT;

    if (mAvatarPreview && hasMouseCapture())
    {
        if (local_mask == MASK_PAN)
        {
            // pan here
            LLCtrlSelectionInterface* iface = childGetSelectionInterface("clothing_type_combo");
            if (iface && iface->getFirstSelectedIndex() <= 0)
            {
                mPreviewImageRect.translate((F32)(x - mLastMouseX) * -0.005f * mPreviewImageRect.getWidth(),
                    (F32)(y - mLastMouseY) * -0.005f * mPreviewImageRect.getHeight());
            }
            else
            {
                mAvatarPreview->pan((F32)(x - mLastMouseX) * -0.005f, (F32)(y - mLastMouseY) * -0.005f);
                mSculptedPreview->pan((F32)(x - mLastMouseX) * -0.005f, (F32)(y - mLastMouseY) * -0.005f);
            }
        }
        else if (local_mask == MASK_ORBIT)
        {
            F32 yaw_radians = (F32)(x - mLastMouseX) * -0.01f;
            F32 pitch_radians = (F32)(y - mLastMouseY) * 0.02f;

            mAvatarPreview->rotate(yaw_radians, pitch_radians);
            mSculptedPreview->rotate(yaw_radians, pitch_radians);
        }
        else
        {
            LLCtrlSelectionInterface* iface = childGetSelectionInterface("clothing_type_combo");
            if (iface && iface->getFirstSelectedIndex() <= 0)
            {
                F32 zoom_amt = (F32)(y - mLastMouseY) * -0.002f;
                mPreviewImageRect.stretch(zoom_amt);
            }
            else
            {
                F32 yaw_radians = (F32)(x - mLastMouseX) * -0.01f;
                F32 zoom_amt = (F32)(y - mLastMouseY) * 0.02f;

                mAvatarPreview->rotate(yaw_radians, 0.f);
                mAvatarPreview->zoom(zoom_amt);
                mSculptedPreview->rotate(yaw_radians, 0.f);
                mSculptedPreview->zoom(zoom_amt);
            }
        }

        LLCtrlSelectionInterface* iface = childGetSelectionInterface("clothing_type_combo");
        if (iface && iface->getFirstSelectedIndex() <= 0)
        {
            if (mPreviewImageRect.getWidth() > 1.f)
            {
                mPreviewImageRect.stretch((1.f - mPreviewImageRect.getWidth()) * 0.5f);
            }
            else if (mPreviewImageRect.getWidth() < 0.1f)
            {
                mPreviewImageRect.stretch((0.1f - mPreviewImageRect.getWidth()) * 0.5f);
            }

            if (mPreviewImageRect.getHeight() > 1.f)
            {
                mPreviewImageRect.stretch((1.f - mPreviewImageRect.getHeight()) * 0.5f);
            }
            else if (mPreviewImageRect.getHeight() < 0.1f)
            {
                mPreviewImageRect.stretch((0.1f - mPreviewImageRect.getHeight()) * 0.5f);
            }

            if (mPreviewImageRect.mLeft < 0.f)
            {
                mPreviewImageRect.translate(-mPreviewImageRect.mLeft, 0.f);
            }
            else if (mPreviewImageRect.mRight > 1.f)
            {
                mPreviewImageRect.translate(1.f - mPreviewImageRect.mRight, 0.f);
            }

            if (mPreviewImageRect.mBottom < 0.f)
            {
                mPreviewImageRect.translate(0.f, -mPreviewImageRect.mBottom);
            }
            else if (mPreviewImageRect.mTop > 1.f)
            {
                mPreviewImageRect.translate(0.f, 1.f - mPreviewImageRect.mTop);
            }
        }
        else
        {
            mAvatarPreview->refresh();
            mSculptedPreview->refresh();
        }

        LLUI::getInstance()->setMousePositionLocal(this, mLastMouseX, mLastMouseY);
    }

    if (!mPreviewRect.pointInRect(x, y) || !mAvatarPreview || !mSculptedPreview)
    {
        return LLFloater::handleHover(x, y, mask);
    }
    else if (local_mask == MASK_ORBIT)
    {
        gViewerWindow->setCursor(UI_CURSOR_TOOLCAMERA);
    }
    else if (local_mask == MASK_PAN)
    {
        gViewerWindow->setCursor(UI_CURSOR_TOOLPAN);
    }
    else
    {
        gViewerWindow->setCursor(UI_CURSOR_TOOLZOOMIN);
    }

    return TRUE;
>>>>>>> e7eced3c
}

//-----------------------------------------------------------------------------
// handleScrollWheel()
//-----------------------------------------------------------------------------
bool LLFloaterImagePreview::handleScrollWheel(S32 x, S32 y, S32 clicks)
{
    if (mPreviewRect.pointInRect(x, y) && mAvatarPreview)
    {
        mAvatarPreview->zoom((F32)clicks * -0.2f);
        mAvatarPreview->refresh();

        mSculptedPreview->zoom((F32)clicks * -0.2f);
        mSculptedPreview->refresh();
    }

<<<<<<< HEAD
	return true;
=======
    return TRUE;
>>>>>>> e7eced3c
}

//-----------------------------------------------------------------------------
// onMouseCaptureLost()
//-----------------------------------------------------------------------------
// static
void LLFloaterImagePreview::onMouseCaptureLostImagePreview(LLMouseHandler* handler)
{
    gViewerWindow->showCursor();
}


//-----------------------------------------------------------------------------
// LLImagePreviewAvatar
//-----------------------------------------------------------------------------
LLImagePreviewAvatar::LLImagePreviewAvatar(S32 width, S32 height) : LLViewerDynamicTexture(width, height, 3, ORDER_MIDDLE, false)
{
<<<<<<< HEAD
	mNeedsUpdate = true;
	mTargetJoint = NULL;
	mTargetMesh = NULL;
	mCameraDistance = 0.f;
	mCameraYaw = 0.f;
	mCameraPitch = 0.f;
	mCameraZoom = 1.f;

	mDummyAvatar = (LLVOAvatar*)gObjectList.createObjectViewer(LL_PCODE_LEGACY_AVATAR, gAgent.getRegion(), LLViewerObject::CO_FLAG_UI_AVATAR);
	mDummyAvatar->mSpecialRenderMode = 2;

	mTextureName = 0;
=======
    mNeedsUpdate = TRUE;
    mTargetJoint = NULL;
    mTargetMesh = NULL;
    mCameraDistance = 0.f;
    mCameraYaw = 0.f;
    mCameraPitch = 0.f;
    mCameraZoom = 1.f;

    mDummyAvatar = (LLVOAvatar*)gObjectList.createObjectViewer(LL_PCODE_LEGACY_AVATAR, gAgent.getRegion(), LLViewerObject::CO_FLAG_UI_AVATAR);
    mDummyAvatar->mSpecialRenderMode = 2;

    mTextureName = 0;
>>>>>>> e7eced3c
}


LLImagePreviewAvatar::~LLImagePreviewAvatar()
{
    mDummyAvatar->markDead();
}

//virtual
S8 LLImagePreviewAvatar::getType() const
{
    return LLViewerDynamicTexture::LL_IMAGE_PREVIEW_AVATAR ;
}

<<<<<<< HEAD
void LLImagePreviewAvatar::setPreviewTarget(const std::string& joint_name, const std::string& mesh_name, LLImageRaw* imagep, F32 distance, bool male) 
{ 
	mTargetJoint = mDummyAvatar->mRoot->findJoint(joint_name);
	// clear out existing test mesh
	if (mTargetMesh)
	{
		mTargetMesh->setTestTexture(0);
	}

	if (male)
	{
		mDummyAvatar->setVisualParamWeight( "male", 1.f );
		mDummyAvatar->updateVisualParams();
		mDummyAvatar->updateGeometry(mDummyAvatar->mDrawable);
	}
	else
	{
		mDummyAvatar->setVisualParamWeight( "male", 0.f );
		mDummyAvatar->updateVisualParams();
		mDummyAvatar->updateGeometry(mDummyAvatar->mDrawable);
	}
	mDummyAvatar->mRoot->setVisible(false, true);

	mTargetMesh = dynamic_cast<LLViewerJointMesh*>(mDummyAvatar->mRoot->findJoint(mesh_name));
	mTargetMesh->setTestTexture(mTextureName);
	mTargetMesh->setVisible(true, false);
	mCameraDistance = distance;
	mCameraZoom = 1.f;
	mCameraPitch = 0.f;
	mCameraYaw = 0.f;
	mCameraOffset.clearVec();
=======
void LLImagePreviewAvatar::setPreviewTarget(const std::string& joint_name, const std::string& mesh_name, LLImageRaw* imagep, F32 distance, BOOL male)
{
    mTargetJoint = mDummyAvatar->mRoot->findJoint(joint_name);
    // clear out existing test mesh
    if (mTargetMesh)
    {
        mTargetMesh->setTestTexture(0);
    }

    if (male)
    {
        mDummyAvatar->setVisualParamWeight( "male", 1.f );
        mDummyAvatar->updateVisualParams();
        mDummyAvatar->updateGeometry(mDummyAvatar->mDrawable);
    }
    else
    {
        mDummyAvatar->setVisualParamWeight( "male", 0.f );
        mDummyAvatar->updateVisualParams();
        mDummyAvatar->updateGeometry(mDummyAvatar->mDrawable);
    }
    mDummyAvatar->mRoot->setVisible(FALSE, TRUE);

    mTargetMesh = dynamic_cast<LLViewerJointMesh*>(mDummyAvatar->mRoot->findJoint(mesh_name));
    mTargetMesh->setTestTexture(mTextureName);
    mTargetMesh->setVisible(TRUE, FALSE);
    mCameraDistance = distance;
    mCameraZoom = 1.f;
    mCameraPitch = 0.f;
    mCameraYaw = 0.f;
    mCameraOffset.clearVec();
>>>>>>> e7eced3c
}

//-----------------------------------------------------------------------------
// clearPreviewTexture()
//-----------------------------------------------------------------------------
void LLImagePreviewAvatar::clearPreviewTexture(const std::string& mesh_name)
{
    if (mDummyAvatar)
    {
        LLViewerJointMesh *mesh = dynamic_cast<LLViewerJointMesh*>(mDummyAvatar->mRoot->findJoint(mesh_name));
        // clear out existing test mesh
        if (mesh)
        {
            mesh->setTestTexture(0);
        }
    }
}

//-----------------------------------------------------------------------------
// update()
//-----------------------------------------------------------------------------
bool LLImagePreviewAvatar::render()
{
<<<<<<< HEAD
	mNeedsUpdate = false;
	LLVOAvatar* avatarp = mDummyAvatar;

	gGL.pushUIMatrix();
	gGL.loadUIIdentity();

	gGL.matrixMode(LLRender::MM_PROJECTION);
	gGL.pushMatrix();
	gGL.loadIdentity();
	gGL.ortho(0.0f, mFullWidth, 0.0f, mFullHeight, -1.0f, 1.0f);

	gGL.matrixMode(LLRender::MM_MODELVIEW);
	gGL.pushMatrix();
	gGL.loadIdentity();
	

	LLGLSUIDefault def;
	gGL.color4f(0.15f, 0.2f, 0.3f, 1.f);

	gUIProgram.bind();

	gl_rect_2d_simple( mFullWidth, mFullHeight );

	gGL.matrixMode(LLRender::MM_PROJECTION);
	gGL.popMatrix();

	gGL.matrixMode(LLRender::MM_MODELVIEW);
	gGL.popMatrix();

	gGL.flush();
	LLVector3 target_pos = mTargetJoint->getWorldPosition();

	LLQuaternion camera_rot = LLQuaternion(mCameraPitch, LLVector3::y_axis) * 
		LLQuaternion(mCameraYaw, LLVector3::z_axis);

	LLQuaternion av_rot = avatarp->mPelvisp->getWorldRotation() * camera_rot;
	LLViewerCamera::getInstance()->setOriginAndLookAt(
		target_pos + ((LLVector3(mCameraDistance, 0.f, 0.f) + mCameraOffset) * av_rot),		// camera
		LLVector3::z_axis,																	// up
		target_pos + (mCameraOffset  * av_rot) );											// point of interest

	stop_glerror();

	LLViewerCamera::getInstance()->setAspect((F32)mFullWidth / mFullHeight);
	LLViewerCamera::getInstance()->setView(LLViewerCamera::getInstance()->getDefaultFOV() / mCameraZoom);
	LLViewerCamera::getInstance()->setPerspective(false, mOrigin.mX, mOrigin.mY, mFullWidth, mFullHeight, false);

	LLVertexBuffer::unbind();
	avatarp->updateLOD();
		
	if (avatarp->mDrawable.notNull())
	{
		LLGLDepthTest gls_depth(GL_TRUE, GL_TRUE);
		// make sure alpha=0 shows avatar material color
		LLGLDisable no_blend(GL_BLEND);

		LLFace* face = avatarp->mDrawable->getFace(0);
		if (face)
		{
			LLDrawPoolAvatar *avatarPoolp = (LLDrawPoolAvatar *)face->getPool();
			gPipeline.enableLightsPreview();
			avatarPoolp->renderAvatars(avatarp);  // renders only one avatar
		}
	}

	gGL.popUIMatrix();
	gGL.color4f(1,1,1,1);
	return true;
=======
    mNeedsUpdate = FALSE;
    LLVOAvatar* avatarp = mDummyAvatar;

    gGL.pushUIMatrix();
    gGL.loadUIIdentity();

    gGL.matrixMode(LLRender::MM_PROJECTION);
    gGL.pushMatrix();
    gGL.loadIdentity();
    gGL.ortho(0.0f, mFullWidth, 0.0f, mFullHeight, -1.0f, 1.0f);

    gGL.matrixMode(LLRender::MM_MODELVIEW);
    gGL.pushMatrix();
    gGL.loadIdentity();


    LLGLSUIDefault def;
    gGL.color4f(0.15f, 0.2f, 0.3f, 1.f);

    gUIProgram.bind();

    gl_rect_2d_simple( mFullWidth, mFullHeight );

    gGL.matrixMode(LLRender::MM_PROJECTION);
    gGL.popMatrix();

    gGL.matrixMode(LLRender::MM_MODELVIEW);
    gGL.popMatrix();

    gGL.flush();
    LLVector3 target_pos = mTargetJoint->getWorldPosition();

    LLQuaternion camera_rot = LLQuaternion(mCameraPitch, LLVector3::y_axis) *
        LLQuaternion(mCameraYaw, LLVector3::z_axis);

    LLQuaternion av_rot = avatarp->mPelvisp->getWorldRotation() * camera_rot;
    LLViewerCamera::getInstance()->setOriginAndLookAt(
        target_pos + ((LLVector3(mCameraDistance, 0.f, 0.f) + mCameraOffset) * av_rot),     // camera
        LLVector3::z_axis,                                                                  // up
        target_pos + (mCameraOffset  * av_rot) );                                           // point of interest

    stop_glerror();

    LLViewerCamera::getInstance()->setAspect((F32)mFullWidth / mFullHeight);
    LLViewerCamera::getInstance()->setView(LLViewerCamera::getInstance()->getDefaultFOV() / mCameraZoom);
    LLViewerCamera::getInstance()->setPerspective(FALSE, mOrigin.mX, mOrigin.mY, mFullWidth, mFullHeight, FALSE);

    LLVertexBuffer::unbind();
    avatarp->updateLOD();

    if (avatarp->mDrawable.notNull())
    {
        LLGLDepthTest gls_depth(GL_TRUE, GL_TRUE);
        // make sure alpha=0 shows avatar material color
        LLGLDisable no_blend(GL_BLEND);

        LLFace* face = avatarp->mDrawable->getFace(0);
        if (face)
        {
            LLDrawPoolAvatar *avatarPoolp = (LLDrawPoolAvatar *)face->getPool();
            gPipeline.enableLightsPreview();
            avatarPoolp->renderAvatars(avatarp);  // renders only one avatar
        }
    }

    gGL.popUIMatrix();
    gGL.color4f(1,1,1,1);
    return TRUE;
>>>>>>> e7eced3c
}

//-----------------------------------------------------------------------------
// refresh()
//-----------------------------------------------------------------------------
void LLImagePreviewAvatar::refresh()
<<<<<<< HEAD
{ 
	mNeedsUpdate = true; 
=======
{
    mNeedsUpdate = TRUE;
>>>>>>> e7eced3c
}

//-----------------------------------------------------------------------------
// rotate()
//-----------------------------------------------------------------------------
void LLImagePreviewAvatar::rotate(F32 yaw_radians, F32 pitch_radians)
{
    mCameraYaw = mCameraYaw + yaw_radians;

    mCameraPitch = llclamp(mCameraPitch + pitch_radians, F_PI_BY_TWO * -0.8f, F_PI_BY_TWO * 0.8f);
}

//-----------------------------------------------------------------------------
// zoom()
//-----------------------------------------------------------------------------
void LLImagePreviewAvatar::zoom(F32 zoom_amt)
{
    mCameraZoom = llclamp(mCameraZoom + zoom_amt, 1.f, 10.f);
}

void LLImagePreviewAvatar::pan(F32 right, F32 up)
{
    mCameraOffset.mV[VY] = llclamp(mCameraOffset.mV[VY] + right * mCameraDistance / mCameraZoom, -1.f, 1.f);
    mCameraOffset.mV[VZ] = llclamp(mCameraOffset.mV[VZ] + up * mCameraDistance / mCameraZoom, -1.f, 1.f);
}


//-----------------------------------------------------------------------------
// LLImagePreviewSculpted
//-----------------------------------------------------------------------------

LLImagePreviewSculpted::LLImagePreviewSculpted(S32 width, S32 height) : LLViewerDynamicTexture(width, height, 3, ORDER_MIDDLE, false)
{
<<<<<<< HEAD
	mNeedsUpdate = true;
	mCameraDistance = 0.f;
	mCameraYaw = 0.f;
	mCameraPitch = 0.f;
	mCameraZoom = 1.f;
	mTextureName = 0;

	LLVolumeParams volume_params;
	volume_params.setType(LL_PCODE_PROFILE_CIRCLE, LL_PCODE_PATH_CIRCLE);
	volume_params.setSculptID(LLUUID::null, LL_SCULPT_TYPE_SPHERE);
	
	F32 const HIGHEST_LOD = 4.0f;
	mVolume = new LLVolume(volume_params,  HIGHEST_LOD);
=======
    mNeedsUpdate = TRUE;
    mCameraDistance = 0.f;
    mCameraYaw = 0.f;
    mCameraPitch = 0.f;
    mCameraZoom = 1.f;
    mTextureName = 0;

    LLVolumeParams volume_params;
    volume_params.setType(LL_PCODE_PROFILE_CIRCLE, LL_PCODE_PATH_CIRCLE);
    volume_params.setSculptID(LLUUID::null, LL_SCULPT_TYPE_SPHERE);

    F32 const HIGHEST_LOD = 4.0f;
    mVolume = new LLVolume(volume_params,  HIGHEST_LOD);
>>>>>>> e7eced3c
}


LLImagePreviewSculpted::~LLImagePreviewSculpted()
{
}

//virtual
S8 LLImagePreviewSculpted::getType() const
{
    return LLViewerDynamicTexture::LL_IMAGE_PREVIEW_SCULPTED ;
}

void LLImagePreviewSculpted::setPreviewTarget(LLImageRaw* imagep, F32 distance)
<<<<<<< HEAD
{ 
	mCameraDistance = distance;
	mCameraZoom = 1.f;
	mCameraPitch = 0.f;
	mCameraYaw = 0.f;
	mCameraOffset.clearVec();

	if (imagep)
	{
		LLImageDataSharedLock lock(imagep);
		mVolume->sculpt(imagep->getWidth(), imagep->getHeight(), imagep->getComponents(), imagep->getData(), 0, false);
	}

	const LLVolumeFace &vf = mVolume->getVolumeFace(0);
	U32 num_indices = vf.mNumIndices;
	U32 num_vertices = vf.mNumVertices;

	mVertexBuffer = new LLVertexBuffer(LLVertexBuffer::MAP_VERTEX | LLVertexBuffer::MAP_NORMAL | LLVertexBuffer::MAP_TEXCOORD0);
	if (!mVertexBuffer->allocateBuffer(num_vertices, num_indices))
	{
		LL_WARNS() << "Failed to allocate Vertex Buffer for image preview to"
			<< num_vertices << " vertices and "
			<< num_indices << " indices" << LL_ENDL;
		// We are likely to crash on getTexCoord0Strider()
	}

	LLStrider<LLVector3> vertex_strider;
	LLStrider<LLVector3> normal_strider;
	LLStrider<LLVector2> tc_strider;
	LLStrider<U16> index_strider;

	mVertexBuffer->getVertexStrider(vertex_strider);
	mVertexBuffer->getNormalStrider(normal_strider);
	mVertexBuffer->getTexCoord0Strider(tc_strider);
	mVertexBuffer->getIndexStrider(index_strider);

	// build vertices and normals
	LLStrider<LLVector3> pos;
	pos = (LLVector3*) vf.mPositions; pos.setStride(16);
	LLStrider<LLVector3> norm;
	norm = (LLVector3*) vf.mNormals; norm.setStride(16);
	LLStrider<LLVector2> tc;
	tc = (LLVector2*) vf.mTexCoords; tc.setStride(8);

	for (U32 i = 0; i < num_vertices; i++)
	{
		*(vertex_strider++) = *pos++;
		LLVector3 normal = *norm++;
		normal.normalize();
		*(normal_strider++) = normal;
		*(tc_strider++) = *tc++;
	}

	// build indices
	for (U16 i = 0; i < num_indices; i++)
	{
		*(index_strider++) = vf.mIndices[i];
	}
=======
{
    mCameraDistance = distance;
    mCameraZoom = 1.f;
    mCameraPitch = 0.f;
    mCameraYaw = 0.f;
    mCameraOffset.clearVec();

    if (imagep)
    {
        mVolume->sculpt(imagep->getWidth(), imagep->getHeight(), imagep->getComponents(), imagep->getData(), 0, false);
    }

    const LLVolumeFace &vf = mVolume->getVolumeFace(0);
    U32 num_indices = vf.mNumIndices;
    U32 num_vertices = vf.mNumVertices;

    mVertexBuffer = new LLVertexBuffer(LLVertexBuffer::MAP_VERTEX | LLVertexBuffer::MAP_NORMAL | LLVertexBuffer::MAP_TEXCOORD0);
    if (!mVertexBuffer->allocateBuffer(num_vertices, num_indices))
    {
        LL_WARNS() << "Failed to allocate Vertex Buffer for image preview to"
            << num_vertices << " vertices and "
            << num_indices << " indices" << LL_ENDL;
        // We are likely to crash on getTexCoord0Strider()
    }

    LLStrider<LLVector3> vertex_strider;
    LLStrider<LLVector3> normal_strider;
    LLStrider<LLVector2> tc_strider;
    LLStrider<U16> index_strider;

    mVertexBuffer->getVertexStrider(vertex_strider);
    mVertexBuffer->getNormalStrider(normal_strider);
    mVertexBuffer->getTexCoord0Strider(tc_strider);
    mVertexBuffer->getIndexStrider(index_strider);

    // build vertices and normals
    LLStrider<LLVector3> pos;
    pos = (LLVector3*) vf.mPositions; pos.setStride(16);
    LLStrider<LLVector3> norm;
    norm = (LLVector3*) vf.mNormals; norm.setStride(16);
    LLStrider<LLVector2> tc;
    tc = (LLVector2*) vf.mTexCoords; tc.setStride(8);

    for (U32 i = 0; i < num_vertices; i++)
    {
        *(vertex_strider++) = *pos++;
        LLVector3 normal = *norm++;
        normal.normalize();
        *(normal_strider++) = normal;
        *(tc_strider++) = *tc++;
    }

    // build indices
    for (U16 i = 0; i < num_indices; i++)
    {
        *(index_strider++) = vf.mIndices[i];
    }
>>>>>>> e7eced3c

    mVertexBuffer->unmapBuffer();
}


//-----------------------------------------------------------------------------
// render()
//-----------------------------------------------------------------------------
bool LLImagePreviewSculpted::render()
{
<<<<<<< HEAD
	mNeedsUpdate = false;
	LLGLSUIDefault def;
	LLGLDisable no_blend(GL_BLEND);
	LLGLEnable cull(GL_CULL_FACE);
	LLGLDepthTest depth(GL_TRUE);
=======
    mNeedsUpdate = FALSE;
    LLGLSUIDefault def;
    LLGLDisable no_blend(GL_BLEND);
    LLGLEnable cull(GL_CULL_FACE);
    LLGLDepthTest depth(GL_TRUE);

    gGL.matrixMode(LLRender::MM_PROJECTION);
    gGL.pushMatrix();
    gGL.loadIdentity();
    gGL.ortho(0.0f, mFullWidth, 0.0f, mFullHeight, -1.0f, 1.0f);

    gGL.matrixMode(LLRender::MM_MODELVIEW);
    gGL.pushMatrix();
    gGL.loadIdentity();
>>>>>>> e7eced3c

    gGL.color4f(0.15f, 0.2f, 0.3f, 1.f);

    gUIProgram.bind();

    gl_rect_2d_simple( mFullWidth, mFullHeight );

    gGL.matrixMode(LLRender::MM_PROJECTION);
    gGL.popMatrix();

    gGL.matrixMode(LLRender::MM_MODELVIEW);
    gGL.popMatrix();

    glClear(GL_DEPTH_BUFFER_BIT);

    LLVector3 target_pos(0, 0, 0);

    LLQuaternion camera_rot = LLQuaternion(mCameraPitch, LLVector3::y_axis) *
        LLQuaternion(mCameraYaw, LLVector3::z_axis);

    LLQuaternion av_rot = camera_rot;
    LLViewerCamera::getInstance()->setOriginAndLookAt(
        target_pos + ((LLVector3(mCameraDistance, 0.f, 0.f) + mCameraOffset) * av_rot),     // camera
        LLVector3::z_axis,                                                                  // up
        target_pos + (mCameraOffset  * av_rot) );                                           // point of interest

<<<<<<< HEAD
	LLViewerCamera::getInstance()->setAspect((F32) mFullWidth / mFullHeight);
	LLViewerCamera::getInstance()->setView(LLViewerCamera::getInstance()->getDefaultFOV() / mCameraZoom);
	LLViewerCamera::getInstance()->setPerspective(false, mOrigin.mX, mOrigin.mY, mFullWidth, mFullHeight, false);
=======
    stop_glerror();
>>>>>>> e7eced3c

    LLViewerCamera::getInstance()->setAspect((F32) mFullWidth / mFullHeight);
    LLViewerCamera::getInstance()->setView(LLViewerCamera::getInstance()->getDefaultFOV() / mCameraZoom);
    LLViewerCamera::getInstance()->setPerspective(FALSE, mOrigin.mX, mOrigin.mY, mFullWidth, mFullHeight, FALSE);

    const LLVolumeFace &vf = mVolume->getVolumeFace(0);
    U32 num_indices = vf.mNumIndices;

    gPipeline.enableLightsAvatar();

    gObjectPreviewProgram.bind();
    gPipeline.enableLightsPreview();

    gGL.pushMatrix();
    const F32 SCALE = 1.25f;
    gGL.scalef(SCALE, SCALE, SCALE);
    const F32 BRIGHTNESS = 0.9f;
    gGL.diffuseColor3f(BRIGHTNESS, BRIGHTNESS, BRIGHTNESS);

    mVertexBuffer->setBuffer();
    mVertexBuffer->draw(LLRender::TRIANGLES, num_indices, 0);

<<<<<<< HEAD
	return true;
=======
    gGL.popMatrix();

    gObjectPreviewProgram.unbind();

    return TRUE;
>>>>>>> e7eced3c
}

//-----------------------------------------------------------------------------
// refresh()
//-----------------------------------------------------------------------------
void LLImagePreviewSculpted::refresh()
<<<<<<< HEAD
{ 
	mNeedsUpdate = true; 
=======
{
    mNeedsUpdate = TRUE;
>>>>>>> e7eced3c
}

//-----------------------------------------------------------------------------
// rotate()
//-----------------------------------------------------------------------------
void LLImagePreviewSculpted::rotate(F32 yaw_radians, F32 pitch_radians)
{
    mCameraYaw = mCameraYaw + yaw_radians;

    mCameraPitch = llclamp(mCameraPitch + pitch_radians, F_PI_BY_TWO * -0.8f, F_PI_BY_TWO * 0.8f);
}

//-----------------------------------------------------------------------------
// zoom()
//-----------------------------------------------------------------------------
void LLImagePreviewSculpted::zoom(F32 zoom_amt)
{
    mCameraZoom = llclamp(mCameraZoom + zoom_amt, 1.f, 10.f);
}

void LLImagePreviewSculpted::pan(F32 right, F32 up)
{
    mCameraOffset.mV[VY] = llclamp(mCameraOffset.mV[VY] + right * mCameraDistance / mCameraZoom, -1.f, 1.f);
    mCameraOffset.mV[VZ] = llclamp(mCameraOffset.mV[VZ] + up * mCameraDistance / mCameraZoom, -1.f, 1.f);
}<|MERGE_RESOLUTION|>--- conflicted
+++ resolved
@@ -89,38 +89,9 @@
 //-----------------------------------------------------------------------------
 bool LLFloaterImagePreview::postBuild()
 {
-<<<<<<< HEAD
-	if (!LLFloaterNameDesc::postBuild())
-	{
-		return false;
-	}
-	
-	LLCtrlSelectionInterface* iface = childGetSelectionInterface("clothing_type_combo");
-	if (iface)
-	{
-		iface->selectFirstItem();
-	}
-	childSetCommitCallback("clothing_type_combo", onPreviewTypeCommit, this);
-
-	mPreviewRect.set(PREVIEW_HPAD, 
-		PREVIEW_TEXTURE_HEIGHT + PREVIEW_VPAD,
-		getRect().getWidth() - PREVIEW_HPAD, 
-		PREVIEW_HPAD + PREF_BUTTON_HEIGHT + PREVIEW_HPAD);
-	mPreviewImageRect.set(0.f, 1.f, 1.f, 0.f);
-
-	getChildView("bad_image_text")->setVisible(false);
-
-	if (mRawImagep.notNull() && gAgent.getRegion() != NULL)
-	{
-		mAvatarPreview = new LLImagePreviewAvatar(256, 256);
-		mAvatarPreview->setPreviewTarget("mPelvis", "mUpperBodyMesh0", mRawImagep, 2.f, false);
-
-		mSculptedPreview = new LLImagePreviewSculpted(256, 256);
-		mSculptedPreview->setPreviewTarget(mRawImagep, 2.0f);
-=======
     if (!LLFloaterNameDesc::postBuild())
     {
-        return FALSE;
+        return false;
     }
 
     LLCtrlSelectionInterface* iface = childGetSelectionInterface("clothing_type_combo");
@@ -136,16 +107,15 @@
         PREVIEW_HPAD + PREF_BUTTON_HEIGHT + PREVIEW_HPAD);
     mPreviewImageRect.set(0.f, 1.f, 1.f, 0.f);
 
-    getChildView("bad_image_text")->setVisible(FALSE);
+    getChildView("bad_image_text")->setVisible(false);
 
     if (mRawImagep.notNull() && gAgent.getRegion() != NULL)
     {
         mAvatarPreview = new LLImagePreviewAvatar(256, 256);
-        mAvatarPreview->setPreviewTarget("mPelvis", "mUpperBodyMesh0", mRawImagep, 2.f, FALSE);
+        mAvatarPreview->setPreviewTarget("mPelvis", "mUpperBodyMesh0", mRawImagep, 2.f, false);
 
         mSculptedPreview = new LLImagePreviewSculpted(256, 256);
         mSculptedPreview->setPreviewTarget(mRawImagep, 2.0f);
->>>>>>> e7eced3c
 
         if (mRawImagep->getWidth() * mRawImagep->getHeight() <= LL_IMAGE_REZ_LOSSLESS_CUTOFF * LL_IMAGE_REZ_LOSSLESS_CUTOFF)
         {
@@ -155,43 +125,14 @@
             check_box->setEnabled(true);
             check_box->setControlVariable(gSavedSettings.getControl("LosslessJ2CUpload"));
         }
-<<<<<<< HEAD
-	}
-	else
-	{
-		mAvatarPreview = NULL;
-		mSculptedPreview = NULL;
-		getChildView("bad_image_text")->setVisible(true);
-		getChildView("clothing_type_combo")->setEnabled(false);
-		getChildView("ok_btn")->setEnabled(false);
-
-		if(!mImageLoadError.empty())
-		{
-			getChild<LLUICtrl>("bad_image_text")->setValue(mImageLoadError.c_str());
-		}
-	}
-	
-	getChild<LLUICtrl>("ok_btn")->setCommitCallback(boost::bind(&LLFloaterNameDesc::onBtnOK, this));
-	
-	return true;
-}
-
-
-//-----------------------------------------------------------------------------
-// getExpectedUploadCost()
-//-----------------------------------------------------------------------------
-S32 LLFloaterImagePreview::getExpectedUploadCost() const
-{
-    return LLAgentBenefitsMgr::current().getTextureUploadCost(mRawImagep);
-=======
     }
     else
     {
         mAvatarPreview = NULL;
         mSculptedPreview = NULL;
-        getChildView("bad_image_text")->setVisible(TRUE);
-        getChildView("clothing_type_combo")->setEnabled(FALSE);
-        getChildView("ok_btn")->setEnabled(FALSE);
+        getChildView("bad_image_text")->setVisible(true);
+        getChildView("clothing_type_combo")->setEnabled(false);
+        getChildView("ok_btn")->setEnabled(false);
 
         if(!mImageLoadError.empty())
         {
@@ -201,8 +142,16 @@
 
     getChild<LLUICtrl>("ok_btn")->setCommitCallback(boost::bind(&LLFloaterNameDesc::onBtnOK, this));
 
-    return TRUE;
->>>>>>> e7eced3c
+    return true;
+}
+
+
+//-----------------------------------------------------------------------------
+// getExpectedUploadCost()
+//-----------------------------------------------------------------------------
+S32 LLFloaterImagePreview::getExpectedUploadCost() const
+{
+    return LLAgentBenefitsMgr::current().getTextureUploadCost(mRawImagep);
 }
 
 //-----------------------------------------------------------------------------
@@ -222,60 +171,6 @@
 //-----------------------------------------------------------------------------
 void    LLFloaterImagePreview::onPreviewTypeCommit(LLUICtrl* ctrl, void* userdata)
 {
-<<<<<<< HEAD
-	LLFloaterImagePreview *fp =(LLFloaterImagePreview *)userdata;
-	
-	if (!fp->mAvatarPreview || !fp->mSculptedPreview)
-	{
-		return;
-	}
-
-	S32 which_mode = 0;
-
-	LLCtrlSelectionInterface* iface = fp->childGetSelectionInterface("clothing_type_combo");
-	if (iface)
-	{
-		which_mode = iface->getFirstSelectedIndex();
-	}
-
-	switch(which_mode)
-	{
-	case 0:
-		break;
-	case 1:
-		fp->mAvatarPreview->setPreviewTarget("mSkull", "mHairMesh0", fp->mRawImagep, 0.4f, false);
-		break;
-	case 2:
-		fp->mAvatarPreview->setPreviewTarget("mSkull", "mHeadMesh0", fp->mRawImagep, 0.4f, false);
-		break;
-	case 3:
-		fp->mAvatarPreview->setPreviewTarget("mChest", "mUpperBodyMesh0", fp->mRawImagep, 1.0f, false);
-		break;
-	case 4:
-		fp->mAvatarPreview->setPreviewTarget("mKneeLeft", "mLowerBodyMesh0", fp->mRawImagep, 1.2f, false);
-		break;
-	case 5:
-		fp->mAvatarPreview->setPreviewTarget("mSkull", "mHeadMesh0", fp->mRawImagep, 0.4f, true);
-		break;
-	case 6:
-		fp->mAvatarPreview->setPreviewTarget("mChest", "mUpperBodyMesh0", fp->mRawImagep, 1.2f, true);
-		break;
-	case 7:
-		fp->mAvatarPreview->setPreviewTarget("mKneeLeft", "mLowerBodyMesh0", fp->mRawImagep, 1.2f, true);
-		break;
-	case 8:
-		fp->mAvatarPreview->setPreviewTarget("mKneeLeft", "mSkirtMesh0", fp->mRawImagep, 1.3f, false);
-		break;
-	case 9:
-		fp->mSculptedPreview->setPreviewTarget(fp->mRawImagep, 2.0f);
-		break;
-	default:
-		break;
-	}
-	
-	fp->mAvatarPreview->refresh();
-	fp->mSculptedPreview->refresh();
-=======
     LLFloaterImagePreview *fp =(LLFloaterImagePreview *)userdata;
 
     if (!fp->mAvatarPreview || !fp->mSculptedPreview)
@@ -296,28 +191,28 @@
     case 0:
         break;
     case 1:
-        fp->mAvatarPreview->setPreviewTarget("mSkull", "mHairMesh0", fp->mRawImagep, 0.4f, FALSE);
+        fp->mAvatarPreview->setPreviewTarget("mSkull", "mHairMesh0", fp->mRawImagep, 0.4f, false);
         break;
     case 2:
-        fp->mAvatarPreview->setPreviewTarget("mSkull", "mHeadMesh0", fp->mRawImagep, 0.4f, FALSE);
+        fp->mAvatarPreview->setPreviewTarget("mSkull", "mHeadMesh0", fp->mRawImagep, 0.4f, false);
         break;
     case 3:
-        fp->mAvatarPreview->setPreviewTarget("mChest", "mUpperBodyMesh0", fp->mRawImagep, 1.0f, FALSE);
+        fp->mAvatarPreview->setPreviewTarget("mChest", "mUpperBodyMesh0", fp->mRawImagep, 1.0f, false);
         break;
     case 4:
-        fp->mAvatarPreview->setPreviewTarget("mKneeLeft", "mLowerBodyMesh0", fp->mRawImagep, 1.2f, FALSE);
+        fp->mAvatarPreview->setPreviewTarget("mKneeLeft", "mLowerBodyMesh0", fp->mRawImagep, 1.2f, false);
         break;
     case 5:
-        fp->mAvatarPreview->setPreviewTarget("mSkull", "mHeadMesh0", fp->mRawImagep, 0.4f, TRUE);
+        fp->mAvatarPreview->setPreviewTarget("mSkull", "mHeadMesh0", fp->mRawImagep, 0.4f, true);
         break;
     case 6:
-        fp->mAvatarPreview->setPreviewTarget("mChest", "mUpperBodyMesh0", fp->mRawImagep, 1.2f, TRUE);
+        fp->mAvatarPreview->setPreviewTarget("mChest", "mUpperBodyMesh0", fp->mRawImagep, 1.2f, true);
         break;
     case 7:
-        fp->mAvatarPreview->setPreviewTarget("mKneeLeft", "mLowerBodyMesh0", fp->mRawImagep, 1.2f, TRUE);
+        fp->mAvatarPreview->setPreviewTarget("mKneeLeft", "mLowerBodyMesh0", fp->mRawImagep, 1.2f, true);
         break;
     case 8:
-        fp->mAvatarPreview->setPreviewTarget("mKneeLeft", "mSkirtMesh0", fp->mRawImagep, 1.3f, FALSE);
+        fp->mAvatarPreview->setPreviewTarget("mKneeLeft", "mSkirtMesh0", fp->mRawImagep, 1.3f, false);
         break;
     case 9:
         fp->mSculptedPreview->setPreviewTarget(fp->mRawImagep, 2.0f);
@@ -328,7 +223,6 @@
 
     fp->mAvatarPreview->refresh();
     fp->mSculptedPreview->refresh();
->>>>>>> e7eced3c
 }
 
 
@@ -354,94 +248,6 @@
 //-----------------------------------------------------------------------------
 void LLFloaterImagePreview::draw()
 {
-<<<<<<< HEAD
-	LLFloater::draw();
-	LLRect r = getRect();
-
-	if (mRawImagep.notNull())
-	{
-		LLCtrlSelectionInterface* iface = childGetSelectionInterface("clothing_type_combo");
-		U32 selected = 0;
-		if (iface)
-			selected = iface->getFirstSelectedIndex();
-		
-		if (selected <= 0)
-		{
-			gl_rect_2d_checkerboard(mPreviewRect);
-
-			if(mImagep.notNull())
-			{
-				gGL.getTexUnit(0)->bindManual(LLTexUnit::TT_TEXTURE, mImagep->getTexName());
-			}
-			else
-			{
-				mImagep = LLViewerTextureManager::getLocalTexture(mRawImagep.get(), false) ;
-				
-				gGL.getTexUnit(0)->unbind(mImagep->getTarget()) ;
-				gGL.getTexUnit(0)->bindManual(LLTexUnit::TT_TEXTURE, mImagep->getTexName());
-				stop_glerror();
-
-				gGL.getTexUnit(0)->setTextureFilteringOption(LLTexUnit::TFO_BILINEAR);
-				
-				gGL.getTexUnit(0)->setTextureAddressMode(LLTexUnit::TAM_CLAMP);
-				if (mAvatarPreview)
-				{
-					mAvatarPreview->setTexture(mImagep->getTexName());
-					mSculptedPreview->setTexture(mImagep->getTexName());
-				}
-			}
-
-			gGL.color3f(1.f, 1.f, 1.f);
-			gGL.begin( LLRender::QUADS );
-			{
-				gGL.texCoord2f(mPreviewImageRect.mLeft, mPreviewImageRect.mTop);
-				gGL.vertex2i(PREVIEW_HPAD, PREVIEW_TEXTURE_HEIGHT + PREVIEW_VPAD);
-				gGL.texCoord2f(mPreviewImageRect.mLeft, mPreviewImageRect.mBottom);
-				gGL.vertex2i(PREVIEW_HPAD, PREVIEW_HPAD + PREF_BUTTON_HEIGHT + PREVIEW_HPAD);
-				gGL.texCoord2f(mPreviewImageRect.mRight, mPreviewImageRect.mBottom);
-				gGL.vertex2i(r.getWidth() - PREVIEW_HPAD, PREVIEW_HPAD + PREF_BUTTON_HEIGHT + PREVIEW_HPAD);
-				gGL.texCoord2f(mPreviewImageRect.mRight, mPreviewImageRect.mTop);
-				gGL.vertex2i(r.getWidth() - PREVIEW_HPAD, PREVIEW_TEXTURE_HEIGHT + PREVIEW_VPAD);
-			}
-			gGL.end();
-
-			gGL.getTexUnit(0)->unbind(LLTexUnit::TT_TEXTURE);
-
-			stop_glerror();
-		}
-		else
-		{
-			if ((mAvatarPreview) && (mSculptedPreview))
-			{
-				gGL.color3f(1.f, 1.f, 1.f);
-
-				if (selected == 9)
-				{
-					gGL.getTexUnit(0)->bind(mSculptedPreview);
-				}
-				else
-				{
-					gGL.getTexUnit(0)->bind(mAvatarPreview);
-				}
-
-				gGL.begin( LLRender::QUADS );
-				{
-					gGL.texCoord2f(0.f, 1.f);
-					gGL.vertex2i(PREVIEW_HPAD, PREVIEW_TEXTURE_HEIGHT + PREVIEW_VPAD);
-					gGL.texCoord2f(0.f, 0.f);
-					gGL.vertex2i(PREVIEW_HPAD, PREVIEW_HPAD + PREF_BUTTON_HEIGHT + PREVIEW_HPAD);
-					gGL.texCoord2f(1.f, 0.f);
-					gGL.vertex2i(r.getWidth() - PREVIEW_HPAD, PREVIEW_HPAD + PREF_BUTTON_HEIGHT + PREVIEW_HPAD);
-					gGL.texCoord2f(1.f, 1.f);
-					gGL.vertex2i(r.getWidth() - PREVIEW_HPAD, PREVIEW_TEXTURE_HEIGHT + PREVIEW_VPAD);
-				}
-				gGL.end();
-
-				gGL.getTexUnit(0)->unbind(LLTexUnit::TT_TEXTURE);
-			}
-		}
-	}
-=======
     LLFloater::draw();
     LLRect r = getRect();
 
@@ -462,7 +268,7 @@
             }
             else
             {
-                mImagep = LLViewerTextureManager::getLocalTexture(mRawImagep.get(), FALSE) ;
+                mImagep = LLViewerTextureManager::getLocalTexture(mRawImagep.get(), false) ;
 
                 gGL.getTexUnit(0)->unbind(mImagep->getTarget()) ;
                 gGL.getTexUnit(0)->bindManual(LLTexUnit::TT_TEXTURE, mImagep->getTexName());
@@ -528,7 +334,6 @@
             }
         }
     }
->>>>>>> e7eced3c
 }
 
 
@@ -537,58 +342,6 @@
 //-----------------------------------------------------------------------------
 bool LLFloaterImagePreview::loadImage(const std::string& src_filename)
 {
-<<<<<<< HEAD
-	std::string exten = gDirUtilp->getExtension(src_filename);
-	U32 codec = LLImageBase::getCodecFromExtension(exten);
-
-	LLImageDimensionsInfo image_info;
-	if (!image_info.load(src_filename,codec))
-	{
-		mImageLoadError = image_info.getLastError();
-		return false;
-	}
-
-	S32 max_width = gSavedSettings.getS32("max_texture_dimension_X");
-	S32 max_height = gSavedSettings.getS32("max_texture_dimension_Y");
-
-	if ((image_info.getWidth() > max_width) || (image_info.getHeight() > max_height))
-	{
-		LLStringUtil::format_map_t args;
-		args["WIDTH"] = llformat("%d", max_width);
-		args["HEIGHT"] = llformat("%d", max_height);
-
-		mImageLoadError = LLTrans::getString("texture_load_dimensions_error", args);
-		return false;
-	}
-	
-	// Load the image
-	LLPointer<LLImageFormatted> image = LLImageFormatted::createFromType(codec);
-	if (image.isNull())
-	{
-		return false;
-	}
-	if (!image->load(src_filename))
-	{
-		return false;
-	}
-	// Decompress or expand it in a raw image structure
-	LLPointer<LLImageRaw> raw_image = new LLImageRaw;
-	if (!image->decode(raw_image, 0.0f))
-	{
-		return false;
-	}
-	// Check the image constraints
-	if ((image->getComponents() != 3) && (image->getComponents() != 4))
-	{
-		image->setLastError("Image files with less than 3 or more than 4 components are not supported.");
-		return false;
-	}
-	
-	raw_image->biasedScaleToPowerOfTwo(LLViewerFetchedTexture::MAX_IMAGE_SIZE_DEFAULT);
-	mRawImagep = raw_image;
-	
-	return true;
-=======
     std::string exten = gDirUtilp->getExtension(src_filename);
     U32 codec = LLImageBase::getCodecFromExtension(exten);
 
@@ -635,11 +388,10 @@
         return false;
     }
 
-    raw_image->biasedScaleToPowerOfTwo(1024);
+    raw_image->biasedScaleToPowerOfTwo(LLViewerFetchedTexture::MAX_IMAGE_SIZE_DEFAULT);
     mRawImagep = raw_image;
 
     return true;
->>>>>>> e7eced3c
 }
 
 //-----------------------------------------------------------------------------
@@ -647,19 +399,6 @@
 //-----------------------------------------------------------------------------
 bool LLFloaterImagePreview::handleMouseDown(S32 x, S32 y, MASK mask)
 {
-<<<<<<< HEAD
-	if (mPreviewRect.pointInRect(x, y))
-	{
-		bringToFront( x, y );
-		gFocusMgr.setMouseCapture(this);
-		gViewerWindow->hideCursor();
-		mLastMouseX = x;
-		mLastMouseY = y;
-		return true;
-	}
-
-	return LLFloater::handleMouseDown(x, y, mask);
-=======
     if (mPreviewRect.pointInRect(x, y))
     {
         bringToFront( x, y );
@@ -667,11 +406,10 @@
         gViewerWindow->hideCursor();
         mLastMouseX = x;
         mLastMouseY = y;
-        return TRUE;
+        return true;
     }
 
     return LLFloater::handleMouseDown(x, y, mask);
->>>>>>> e7eced3c
 }
 
 //-----------------------------------------------------------------------------
@@ -679,15 +417,9 @@
 //-----------------------------------------------------------------------------
 bool LLFloaterImagePreview::handleMouseUp(S32 x, S32 y, MASK mask)
 {
-<<<<<<< HEAD
-	gFocusMgr.setMouseCapture(nullptr);
-	gViewerWindow->showCursor();
-	return LLFloater::handleMouseUp(x, y, mask);
-=======
-    gFocusMgr.setMouseCapture(FALSE);
+    gFocusMgr.setMouseCapture(nullptr);
     gViewerWindow->showCursor();
     return LLFloater::handleMouseUp(x, y, mask);
->>>>>>> e7eced3c
 }
 
 //-----------------------------------------------------------------------------
@@ -695,121 +427,6 @@
 //-----------------------------------------------------------------------------
 bool LLFloaterImagePreview::handleHover(S32 x, S32 y, MASK mask)
 {
-<<<<<<< HEAD
-	MASK local_mask = mask & ~MASK_ALT;
-
-	if (mAvatarPreview && hasMouseCapture())
-	{
-		if (local_mask == MASK_PAN)
-		{
-			// pan here
-			LLCtrlSelectionInterface* iface = childGetSelectionInterface("clothing_type_combo");
-			if (iface && iface->getFirstSelectedIndex() <= 0)
-			{
-				mPreviewImageRect.translate((F32)(x - mLastMouseX) * -0.005f * mPreviewImageRect.getWidth(), 
-					(F32)(y - mLastMouseY) * -0.005f * mPreviewImageRect.getHeight());
-			}
-			else
-			{
-				mAvatarPreview->pan((F32)(x - mLastMouseX) * -0.005f, (F32)(y - mLastMouseY) * -0.005f);
-				mSculptedPreview->pan((F32)(x - mLastMouseX) * -0.005f, (F32)(y - mLastMouseY) * -0.005f);
-			}
-		}
-		else if (local_mask == MASK_ORBIT)
-		{
-			F32 yaw_radians = (F32)(x - mLastMouseX) * -0.01f;
-			F32 pitch_radians = (F32)(y - mLastMouseY) * 0.02f;
-			
-			mAvatarPreview->rotate(yaw_radians, pitch_radians);
-			mSculptedPreview->rotate(yaw_radians, pitch_radians);
-		}
-		else 
-		{
-			LLCtrlSelectionInterface* iface = childGetSelectionInterface("clothing_type_combo");
-			if (iface && iface->getFirstSelectedIndex() <= 0)
-			{
-				F32 zoom_amt = (F32)(y - mLastMouseY) * -0.002f;
-				mPreviewImageRect.stretch(zoom_amt);
-			}
-			else
-			{
-				F32 yaw_radians = (F32)(x - mLastMouseX) * -0.01f;
-				F32 zoom_amt = (F32)(y - mLastMouseY) * 0.02f;
-				
-				mAvatarPreview->rotate(yaw_radians, 0.f);
-				mAvatarPreview->zoom(zoom_amt);
-				mSculptedPreview->rotate(yaw_radians, 0.f);
-				mSculptedPreview->zoom(zoom_amt);
-			}
-		}
-
-		LLCtrlSelectionInterface* iface = childGetSelectionInterface("clothing_type_combo");
-		if (iface && iface->getFirstSelectedIndex() <= 0)
-		{
-			if (mPreviewImageRect.getWidth() > 1.f)
-			{
-				mPreviewImageRect.stretch((1.f - mPreviewImageRect.getWidth()) * 0.5f);
-			}
-			else if (mPreviewImageRect.getWidth() < 0.1f)
-			{
-				mPreviewImageRect.stretch((0.1f - mPreviewImageRect.getWidth()) * 0.5f);
-			}
-
-			if (mPreviewImageRect.getHeight() > 1.f)
-			{
-				mPreviewImageRect.stretch((1.f - mPreviewImageRect.getHeight()) * 0.5f);
-			}
-			else if (mPreviewImageRect.getHeight() < 0.1f)
-			{
-				mPreviewImageRect.stretch((0.1f - mPreviewImageRect.getHeight()) * 0.5f);
-			}
-
-			if (mPreviewImageRect.mLeft < 0.f)
-			{
-				mPreviewImageRect.translate(-mPreviewImageRect.mLeft, 0.f);
-			}
-			else if (mPreviewImageRect.mRight > 1.f)
-			{
-				mPreviewImageRect.translate(1.f - mPreviewImageRect.mRight, 0.f);
-			}
-
-			if (mPreviewImageRect.mBottom < 0.f)
-			{
-				mPreviewImageRect.translate(0.f, -mPreviewImageRect.mBottom);
-			}
-			else if (mPreviewImageRect.mTop > 1.f)
-			{
-				mPreviewImageRect.translate(0.f, 1.f - mPreviewImageRect.mTop);
-			}
-		}
-		else
-		{
-			mAvatarPreview->refresh();
-			mSculptedPreview->refresh();
-		}
-
-		LLUI::getInstance()->setMousePositionLocal(this, mLastMouseX, mLastMouseY);
-	}
-
-	if (!mPreviewRect.pointInRect(x, y) || !mAvatarPreview || !mSculptedPreview)
-	{
-		return LLFloater::handleHover(x, y, mask);
-	}
-	else if (local_mask == MASK_ORBIT)
-	{
-		gViewerWindow->setCursor(UI_CURSOR_TOOLCAMERA);
-	}
-	else if (local_mask == MASK_PAN)
-	{
-		gViewerWindow->setCursor(UI_CURSOR_TOOLPAN);
-	}
-	else
-	{
-		gViewerWindow->setCursor(UI_CURSOR_TOOLZOOMIN);
-	}
-
-	return true;
-=======
     MASK local_mask = mask & ~MASK_ALT;
 
     if (mAvatarPreview && hasMouseCapture())
@@ -922,8 +539,7 @@
         gViewerWindow->setCursor(UI_CURSOR_TOOLZOOMIN);
     }
 
-    return TRUE;
->>>>>>> e7eced3c
+    return true;
 }
 
 //-----------------------------------------------------------------------------
@@ -940,11 +556,7 @@
         mSculptedPreview->refresh();
     }
 
-<<<<<<< HEAD
-	return true;
-=======
-    return TRUE;
->>>>>>> e7eced3c
+    return true;
 }
 
 //-----------------------------------------------------------------------------
@@ -962,21 +574,7 @@
 //-----------------------------------------------------------------------------
 LLImagePreviewAvatar::LLImagePreviewAvatar(S32 width, S32 height) : LLViewerDynamicTexture(width, height, 3, ORDER_MIDDLE, false)
 {
-<<<<<<< HEAD
-	mNeedsUpdate = true;
-	mTargetJoint = NULL;
-	mTargetMesh = NULL;
-	mCameraDistance = 0.f;
-	mCameraYaw = 0.f;
-	mCameraPitch = 0.f;
-	mCameraZoom = 1.f;
-
-	mDummyAvatar = (LLVOAvatar*)gObjectList.createObjectViewer(LL_PCODE_LEGACY_AVATAR, gAgent.getRegion(), LLViewerObject::CO_FLAG_UI_AVATAR);
-	mDummyAvatar->mSpecialRenderMode = 2;
-
-	mTextureName = 0;
-=======
-    mNeedsUpdate = TRUE;
+    mNeedsUpdate = true;
     mTargetJoint = NULL;
     mTargetMesh = NULL;
     mCameraDistance = 0.f;
@@ -988,7 +586,6 @@
     mDummyAvatar->mSpecialRenderMode = 2;
 
     mTextureName = 0;
->>>>>>> e7eced3c
 }
 
 
@@ -1003,40 +600,7 @@
     return LLViewerDynamicTexture::LL_IMAGE_PREVIEW_AVATAR ;
 }
 
-<<<<<<< HEAD
-void LLImagePreviewAvatar::setPreviewTarget(const std::string& joint_name, const std::string& mesh_name, LLImageRaw* imagep, F32 distance, bool male) 
-{ 
-	mTargetJoint = mDummyAvatar->mRoot->findJoint(joint_name);
-	// clear out existing test mesh
-	if (mTargetMesh)
-	{
-		mTargetMesh->setTestTexture(0);
-	}
-
-	if (male)
-	{
-		mDummyAvatar->setVisualParamWeight( "male", 1.f );
-		mDummyAvatar->updateVisualParams();
-		mDummyAvatar->updateGeometry(mDummyAvatar->mDrawable);
-	}
-	else
-	{
-		mDummyAvatar->setVisualParamWeight( "male", 0.f );
-		mDummyAvatar->updateVisualParams();
-		mDummyAvatar->updateGeometry(mDummyAvatar->mDrawable);
-	}
-	mDummyAvatar->mRoot->setVisible(false, true);
-
-	mTargetMesh = dynamic_cast<LLViewerJointMesh*>(mDummyAvatar->mRoot->findJoint(mesh_name));
-	mTargetMesh->setTestTexture(mTextureName);
-	mTargetMesh->setVisible(true, false);
-	mCameraDistance = distance;
-	mCameraZoom = 1.f;
-	mCameraPitch = 0.f;
-	mCameraYaw = 0.f;
-	mCameraOffset.clearVec();
-=======
-void LLImagePreviewAvatar::setPreviewTarget(const std::string& joint_name, const std::string& mesh_name, LLImageRaw* imagep, F32 distance, BOOL male)
+void LLImagePreviewAvatar::setPreviewTarget(const std::string& joint_name, const std::string& mesh_name, LLImageRaw* imagep, F32 distance, bool male)
 {
     mTargetJoint = mDummyAvatar->mRoot->findJoint(joint_name);
     // clear out existing test mesh
@@ -1057,17 +621,16 @@
         mDummyAvatar->updateVisualParams();
         mDummyAvatar->updateGeometry(mDummyAvatar->mDrawable);
     }
-    mDummyAvatar->mRoot->setVisible(FALSE, TRUE);
+    mDummyAvatar->mRoot->setVisible(false, true);
 
     mTargetMesh = dynamic_cast<LLViewerJointMesh*>(mDummyAvatar->mRoot->findJoint(mesh_name));
     mTargetMesh->setTestTexture(mTextureName);
-    mTargetMesh->setVisible(TRUE, FALSE);
+    mTargetMesh->setVisible(true, false);
     mCameraDistance = distance;
     mCameraZoom = 1.f;
     mCameraPitch = 0.f;
     mCameraYaw = 0.f;
     mCameraOffset.clearVec();
->>>>>>> e7eced3c
 }
 
 //-----------------------------------------------------------------------------
@@ -1091,77 +654,7 @@
 //-----------------------------------------------------------------------------
 bool LLImagePreviewAvatar::render()
 {
-<<<<<<< HEAD
-	mNeedsUpdate = false;
-	LLVOAvatar* avatarp = mDummyAvatar;
-
-	gGL.pushUIMatrix();
-	gGL.loadUIIdentity();
-
-	gGL.matrixMode(LLRender::MM_PROJECTION);
-	gGL.pushMatrix();
-	gGL.loadIdentity();
-	gGL.ortho(0.0f, mFullWidth, 0.0f, mFullHeight, -1.0f, 1.0f);
-
-	gGL.matrixMode(LLRender::MM_MODELVIEW);
-	gGL.pushMatrix();
-	gGL.loadIdentity();
-	
-
-	LLGLSUIDefault def;
-	gGL.color4f(0.15f, 0.2f, 0.3f, 1.f);
-
-	gUIProgram.bind();
-
-	gl_rect_2d_simple( mFullWidth, mFullHeight );
-
-	gGL.matrixMode(LLRender::MM_PROJECTION);
-	gGL.popMatrix();
-
-	gGL.matrixMode(LLRender::MM_MODELVIEW);
-	gGL.popMatrix();
-
-	gGL.flush();
-	LLVector3 target_pos = mTargetJoint->getWorldPosition();
-
-	LLQuaternion camera_rot = LLQuaternion(mCameraPitch, LLVector3::y_axis) * 
-		LLQuaternion(mCameraYaw, LLVector3::z_axis);
-
-	LLQuaternion av_rot = avatarp->mPelvisp->getWorldRotation() * camera_rot;
-	LLViewerCamera::getInstance()->setOriginAndLookAt(
-		target_pos + ((LLVector3(mCameraDistance, 0.f, 0.f) + mCameraOffset) * av_rot),		// camera
-		LLVector3::z_axis,																	// up
-		target_pos + (mCameraOffset  * av_rot) );											// point of interest
-
-	stop_glerror();
-
-	LLViewerCamera::getInstance()->setAspect((F32)mFullWidth / mFullHeight);
-	LLViewerCamera::getInstance()->setView(LLViewerCamera::getInstance()->getDefaultFOV() / mCameraZoom);
-	LLViewerCamera::getInstance()->setPerspective(false, mOrigin.mX, mOrigin.mY, mFullWidth, mFullHeight, false);
-
-	LLVertexBuffer::unbind();
-	avatarp->updateLOD();
-		
-	if (avatarp->mDrawable.notNull())
-	{
-		LLGLDepthTest gls_depth(GL_TRUE, GL_TRUE);
-		// make sure alpha=0 shows avatar material color
-		LLGLDisable no_blend(GL_BLEND);
-
-		LLFace* face = avatarp->mDrawable->getFace(0);
-		if (face)
-		{
-			LLDrawPoolAvatar *avatarPoolp = (LLDrawPoolAvatar *)face->getPool();
-			gPipeline.enableLightsPreview();
-			avatarPoolp->renderAvatars(avatarp);  // renders only one avatar
-		}
-	}
-
-	gGL.popUIMatrix();
-	gGL.color4f(1,1,1,1);
-	return true;
-=======
-    mNeedsUpdate = FALSE;
+    mNeedsUpdate = false;
     LLVOAvatar* avatarp = mDummyAvatar;
 
     gGL.pushUIMatrix();
@@ -1206,7 +699,7 @@
 
     LLViewerCamera::getInstance()->setAspect((F32)mFullWidth / mFullHeight);
     LLViewerCamera::getInstance()->setView(LLViewerCamera::getInstance()->getDefaultFOV() / mCameraZoom);
-    LLViewerCamera::getInstance()->setPerspective(FALSE, mOrigin.mX, mOrigin.mY, mFullWidth, mFullHeight, FALSE);
+    LLViewerCamera::getInstance()->setPerspective(false, mOrigin.mX, mOrigin.mY, mFullWidth, mFullHeight, false);
 
     LLVertexBuffer::unbind();
     avatarp->updateLOD();
@@ -1228,21 +721,15 @@
 
     gGL.popUIMatrix();
     gGL.color4f(1,1,1,1);
-    return TRUE;
->>>>>>> e7eced3c
+    return true;
 }
 
 //-----------------------------------------------------------------------------
 // refresh()
 //-----------------------------------------------------------------------------
 void LLImagePreviewAvatar::refresh()
-<<<<<<< HEAD
-{ 
-	mNeedsUpdate = true; 
-=======
-{
-    mNeedsUpdate = TRUE;
->>>>>>> e7eced3c
+{
+    mNeedsUpdate = true;
 }
 
 //-----------------------------------------------------------------------------
@@ -1276,22 +763,7 @@
 
 LLImagePreviewSculpted::LLImagePreviewSculpted(S32 width, S32 height) : LLViewerDynamicTexture(width, height, 3, ORDER_MIDDLE, false)
 {
-<<<<<<< HEAD
-	mNeedsUpdate = true;
-	mCameraDistance = 0.f;
-	mCameraYaw = 0.f;
-	mCameraPitch = 0.f;
-	mCameraZoom = 1.f;
-	mTextureName = 0;
-
-	LLVolumeParams volume_params;
-	volume_params.setType(LL_PCODE_PROFILE_CIRCLE, LL_PCODE_PATH_CIRCLE);
-	volume_params.setSculptID(LLUUID::null, LL_SCULPT_TYPE_SPHERE);
-	
-	F32 const HIGHEST_LOD = 4.0f;
-	mVolume = new LLVolume(volume_params,  HIGHEST_LOD);
-=======
-    mNeedsUpdate = TRUE;
+    mNeedsUpdate = true;
     mCameraDistance = 0.f;
     mCameraYaw = 0.f;
     mCameraPitch = 0.f;
@@ -1304,7 +776,6 @@
 
     F32 const HIGHEST_LOD = 4.0f;
     mVolume = new LLVolume(volume_params,  HIGHEST_LOD);
->>>>>>> e7eced3c
 }
 
 
@@ -1319,66 +790,6 @@
 }
 
 void LLImagePreviewSculpted::setPreviewTarget(LLImageRaw* imagep, F32 distance)
-<<<<<<< HEAD
-{ 
-	mCameraDistance = distance;
-	mCameraZoom = 1.f;
-	mCameraPitch = 0.f;
-	mCameraYaw = 0.f;
-	mCameraOffset.clearVec();
-
-	if (imagep)
-	{
-		LLImageDataSharedLock lock(imagep);
-		mVolume->sculpt(imagep->getWidth(), imagep->getHeight(), imagep->getComponents(), imagep->getData(), 0, false);
-	}
-
-	const LLVolumeFace &vf = mVolume->getVolumeFace(0);
-	U32 num_indices = vf.mNumIndices;
-	U32 num_vertices = vf.mNumVertices;
-
-	mVertexBuffer = new LLVertexBuffer(LLVertexBuffer::MAP_VERTEX | LLVertexBuffer::MAP_NORMAL | LLVertexBuffer::MAP_TEXCOORD0);
-	if (!mVertexBuffer->allocateBuffer(num_vertices, num_indices))
-	{
-		LL_WARNS() << "Failed to allocate Vertex Buffer for image preview to"
-			<< num_vertices << " vertices and "
-			<< num_indices << " indices" << LL_ENDL;
-		// We are likely to crash on getTexCoord0Strider()
-	}
-
-	LLStrider<LLVector3> vertex_strider;
-	LLStrider<LLVector3> normal_strider;
-	LLStrider<LLVector2> tc_strider;
-	LLStrider<U16> index_strider;
-
-	mVertexBuffer->getVertexStrider(vertex_strider);
-	mVertexBuffer->getNormalStrider(normal_strider);
-	mVertexBuffer->getTexCoord0Strider(tc_strider);
-	mVertexBuffer->getIndexStrider(index_strider);
-
-	// build vertices and normals
-	LLStrider<LLVector3> pos;
-	pos = (LLVector3*) vf.mPositions; pos.setStride(16);
-	LLStrider<LLVector3> norm;
-	norm = (LLVector3*) vf.mNormals; norm.setStride(16);
-	LLStrider<LLVector2> tc;
-	tc = (LLVector2*) vf.mTexCoords; tc.setStride(8);
-
-	for (U32 i = 0; i < num_vertices; i++)
-	{
-		*(vertex_strider++) = *pos++;
-		LLVector3 normal = *norm++;
-		normal.normalize();
-		*(normal_strider++) = normal;
-		*(tc_strider++) = *tc++;
-	}
-
-	// build indices
-	for (U16 i = 0; i < num_indices; i++)
-	{
-		*(index_strider++) = vf.mIndices[i];
-	}
-=======
 {
     mCameraDistance = distance;
     mCameraZoom = 1.f;
@@ -1388,6 +799,7 @@
 
     if (imagep)
     {
+        LLImageDataSharedLock lock(imagep);
         mVolume->sculpt(imagep->getWidth(), imagep->getHeight(), imagep->getComponents(), imagep->getData(), 0, false);
     }
 
@@ -1436,7 +848,6 @@
     {
         *(index_strider++) = vf.mIndices[i];
     }
->>>>>>> e7eced3c
 
     mVertexBuffer->unmapBuffer();
 }
@@ -1447,14 +858,7 @@
 //-----------------------------------------------------------------------------
 bool LLImagePreviewSculpted::render()
 {
-<<<<<<< HEAD
-	mNeedsUpdate = false;
-	LLGLSUIDefault def;
-	LLGLDisable no_blend(GL_BLEND);
-	LLGLEnable cull(GL_CULL_FACE);
-	LLGLDepthTest depth(GL_TRUE);
-=======
-    mNeedsUpdate = FALSE;
+    mNeedsUpdate = false;
     LLGLSUIDefault def;
     LLGLDisable no_blend(GL_BLEND);
     LLGLEnable cull(GL_CULL_FACE);
@@ -1468,7 +872,6 @@
     gGL.matrixMode(LLRender::MM_MODELVIEW);
     gGL.pushMatrix();
     gGL.loadIdentity();
->>>>>>> e7eced3c
 
     gGL.color4f(0.15f, 0.2f, 0.3f, 1.f);
 
@@ -1495,17 +898,11 @@
         LLVector3::z_axis,                                                                  // up
         target_pos + (mCameraOffset  * av_rot) );                                           // point of interest
 
-<<<<<<< HEAD
-	LLViewerCamera::getInstance()->setAspect((F32) mFullWidth / mFullHeight);
-	LLViewerCamera::getInstance()->setView(LLViewerCamera::getInstance()->getDefaultFOV() / mCameraZoom);
-	LLViewerCamera::getInstance()->setPerspective(false, mOrigin.mX, mOrigin.mY, mFullWidth, mFullHeight, false);
-=======
     stop_glerror();
->>>>>>> e7eced3c
 
     LLViewerCamera::getInstance()->setAspect((F32) mFullWidth / mFullHeight);
     LLViewerCamera::getInstance()->setView(LLViewerCamera::getInstance()->getDefaultFOV() / mCameraZoom);
-    LLViewerCamera::getInstance()->setPerspective(FALSE, mOrigin.mX, mOrigin.mY, mFullWidth, mFullHeight, FALSE);
+    LLViewerCamera::getInstance()->setPerspective(false, mOrigin.mX, mOrigin.mY, mFullWidth, mFullHeight, false);
 
     const LLVolumeFace &vf = mVolume->getVolumeFace(0);
     U32 num_indices = vf.mNumIndices;
@@ -1524,28 +921,19 @@
     mVertexBuffer->setBuffer();
     mVertexBuffer->draw(LLRender::TRIANGLES, num_indices, 0);
 
-<<<<<<< HEAD
-	return true;
-=======
     gGL.popMatrix();
 
     gObjectPreviewProgram.unbind();
 
-    return TRUE;
->>>>>>> e7eced3c
+    return true;
 }
 
 //-----------------------------------------------------------------------------
 // refresh()
 //-----------------------------------------------------------------------------
 void LLImagePreviewSculpted::refresh()
-<<<<<<< HEAD
-{ 
-	mNeedsUpdate = true; 
-=======
-{
-    mNeedsUpdate = TRUE;
->>>>>>> e7eced3c
+{
+    mNeedsUpdate = true;
 }
 
 //-----------------------------------------------------------------------------
