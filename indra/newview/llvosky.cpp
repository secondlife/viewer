--- conflicted
+++ resolved
@@ -103,19 +103,11 @@
     mSkyData = new LLColor4[(U32)(SKYTEX_RESOLUTION * SKYTEX_RESOLUTION)];
     mSkyDirs = new LLVector3[(U32)(SKYTEX_RESOLUTION * SKYTEX_RESOLUTION)];
 
-<<<<<<< HEAD
-	for (S32 i = 0; i < 2; ++i)
-	{
-		mTexture[i] = LLViewerTextureManager::getLocalTexture(false);
-		mTexture[i]->setAddressMode(LLTexUnit::TAM_CLAMP);
-		mImageRaw[i] = new LLImageRaw(SKYTEX_RESOLUTION, SKYTEX_RESOLUTION, SKYTEX_COMPONENTS);
-=======
     for (S32 i = 0; i < 2; ++i)
     {
-        mTexture[i] = LLViewerTextureManager::getLocalTexture(FALSE);
+        mTexture[i] = LLViewerTextureManager::getLocalTexture(false);
         mTexture[i]->setAddressMode(LLTexUnit::TAM_CLAMP);
         mImageRaw[i] = new LLImageRaw(SKYTEX_RESOLUTION, SKYTEX_RESOLUTION, SKYTEX_COMPONENTS);
->>>>>>> e7eced3c
 
         initEmpty(i);
     }
@@ -129,19 +121,11 @@
 
 void LLSkyTex::restoreGL()
 {
-<<<<<<< HEAD
-	for (S32 i = 0; i < 2; i++)
-	{
-		mTexture[i] = LLViewerTextureManager::getLocalTexture(false);
-		mTexture[i]->setAddressMode(LLTexUnit::TAM_CLAMP);
-	}
-=======
     for (S32 i = 0; i < 2; i++)
     {
-        mTexture[i] = LLViewerTextureManager::getLocalTexture(FALSE);
+        mTexture[i] = LLViewerTextureManager::getLocalTexture(false);
         mTexture[i]->setAddressMode(LLTexUnit::TAM_CLAMP);
     }
->>>>>>> e7eced3c
 }
 
 LLSkyTex::~LLSkyTex()
@@ -182,24 +166,7 @@
 
 void LLSkyTex::initEmpty(const S32 tex)
 {
-<<<<<<< HEAD
-	LLImageDataLock lock(mImageRaw[tex]);
-	U8* data = mImageRaw[tex]->getData();
-	for (S32 i = 0; i < SKYTEX_RESOLUTION; ++i)
-	{
-		for (S32 j = 0; j < SKYTEX_RESOLUTION; ++j)
-		{
-			const S32 basic_offset = (i * SKYTEX_RESOLUTION + j);
-			S32 offset = basic_offset * SKYTEX_COMPONENTS;
-			data[offset] = 0;
-			data[offset+1] = 0;
-			data[offset+2] = 0;
-			data[offset+3] = 255;
-
-			mSkyData[basic_offset].setToBlack();
-		}
-	}
-=======
+    LLImageDataLock lock(mImageRaw[tex]);
     U8* data = mImageRaw[tex]->getData();
     for (S32 i = 0; i < SKYTEX_RESOLUTION; ++i)
     {
@@ -215,30 +182,14 @@
             mSkyData[basic_offset].setToBlack();
         }
     }
->>>>>>> e7eced3c
 
     createGLImage(tex);
 }
 
 void LLSkyTex::create()
 {
-<<<<<<< HEAD
-	LLImageDataSharedLock lock(mImageRaw[sCurrent]);
-	const U8* data = mImageRaw[sCurrent]->getData();
-	for (S32 i = 0; i < SKYTEX_RESOLUTION; ++i)
-	{
-		for (S32 j = 0; j < SKYTEX_RESOLUTION; ++j)
-		{
-			const S32 basic_offset = (i * SKYTEX_RESOLUTION + j);
-			S32 offset = basic_offset * SKYTEX_COMPONENTS;
-			U32* pix = (U32*)(data + offset);
-			LLColor4U temp = LLColor4U(mSkyData[basic_offset]);
-			*pix = temp.asRGBA();
-		}
-	}
-	createGLImage(sCurrent);
-=======
-    U8* data = mImageRaw[sCurrent]->getData();
+    LLImageDataSharedLock lock(mImageRaw[sCurrent]);
+    const U8* data = mImageRaw[sCurrent]->getData();
     for (S32 i = 0; i < SKYTEX_RESOLUTION; ++i)
     {
         for (S32 j = 0; j < SKYTEX_RESOLUTION; ++j)
@@ -251,20 +202,13 @@
         }
     }
     createGLImage(sCurrent);
->>>>>>> e7eced3c
 }
 
 void LLSkyTex::createGLImage(S32 which)
 {
-<<<<<<< HEAD
-	mTexture[which]->setExplicitFormat(GL_RGBA8, GL_RGBA);
-	mTexture[which]->createGLTexture(0, mImageRaw[which], 0, true, LLGLTexture::LOCAL);
-	mTexture[which]->setAddressMode(LLTexUnit::TAM_CLAMP);
-=======
     mTexture[which]->setExplicitFormat(GL_RGBA8, GL_RGBA);
-    mTexture[which]->createGLTexture(0, mImageRaw[which], 0, TRUE, LLGLTexture::LOCAL);
+    mTexture[which]->createGLTexture(0, mImageRaw[which], 0, true, LLGLTexture::LOCAL);
     mTexture[which]->setAddressMode(LLTexUnit::TAM_CLAMP);
->>>>>>> e7eced3c
 }
 
 void LLSkyTex::bindTexture(bool curr)
@@ -452,44 +396,25 @@
 const S32 SKYTEX_TILE_RES_Y = SKYTEX_RESOLUTION / NUM_TILES_Y;
 
 LLVOSky::LLVOSky(const LLUUID &id, const LLPCode pcode, LLViewerRegion *regionp)
-<<<<<<< HEAD
-:	LLStaticViewerObject(id, pcode, regionp, true),
-	mSun(SUN_DISK_RADIUS), mMoon(MOON_DISK_RADIUS),
-	mBrightnessScale(1.f),
-	mBrightnessScaleNew(0.f),
-	mBrightnessScaleGuess(1.f),
-	mWeatherChange(false),
-	mCloudDensity(0.2f),
-	mWind(0.f),
-	mForceUpdate(false),
-    mNeedUpdate(true),
-=======
-:   LLStaticViewerObject(id, pcode, regionp, TRUE),
+:   LLStaticViewerObject(id, pcode, regionp, true),
     mSun(SUN_DISK_RADIUS), mMoon(MOON_DISK_RADIUS),
     mBrightnessScale(1.f),
     mBrightnessScaleNew(0.f),
     mBrightnessScaleGuess(1.f),
-    mWeatherChange(FALSE),
+    mWeatherChange(false),
     mCloudDensity(0.2f),
     mWind(0.f),
-    mForceUpdate(FALSE),
-    mNeedUpdate(TRUE),
->>>>>>> e7eced3c
+    mForceUpdate(false),
+    mNeedUpdate(true),
     mCubeMapUpdateStage(-1),
     mWorldScale(1.f),
     mBumpSunDir(0.f, 0.f, 1.f)
 {
     /// WL PARAMS
 
-<<<<<<< HEAD
-	mInitialized = false;
-	mbCanSelect = false;
-	mUpdateTimer.reset();
-=======
-    mInitialized = FALSE;
-    mbCanSelect = FALSE;
+    mInitialized = false;
+    mbCanSelect = false;
     mUpdateTimer.reset();
->>>>>>> e7eced3c
 
     mForceUpdateThrottle.setTimerExpirySec(UPDATE_EXPRY);
     mForceUpdateThrottle.reset();
@@ -511,11 +436,7 @@
     mSun.setIntensity(SUN_INTENSITY);
     mMoon.setIntensity(0.1f * SUN_INTENSITY);
 
-<<<<<<< HEAD
-	mHeavenlyBodyUpdated = false ;
-=======
-    mHeavenlyBodyUpdated = FALSE ;
->>>>>>> e7eced3c
+    mHeavenlyBodyUpdated = false ;
 
     mDrawRefl = 0;
     mInterpVal = 0.f;
@@ -558,11 +479,7 @@
 
     mInitialized = true;
 
-<<<<<<< HEAD
-	mHeavenlyBodyUpdated = false ;
-=======
-    mHeavenlyBodyUpdated = FALSE ;
->>>>>>> e7eced3c
+    mHeavenlyBodyUpdated = false ;
 
     mRainbowMap = LLViewerTextureManager::getFetchedTexture(psky->getRainbowTextureId(), FTT_DEFAULT, true, LLGLTexture::BOOST_UI);
     mHaloMap    = LLViewerTextureManager::getFetchedTexture(psky->getHaloTextureId(),  FTT_DEFAULT, true, LLGLTexture::BOOST_UI);
@@ -753,29 +670,16 @@
 {
     LLSettingsSky::ptr_t psky = LLEnvironment::instance().getCurrentSky();
 
-<<<<<<< HEAD
-	if (mDead || !(gPipeline.hasRenderType(LLPipeline::RENDER_TYPE_SKY)))
-	{
-		// It's dead.  Don't update it.
-		return true;
-	}
-
-	if (gGLManager.mIsDisabled)
-	{
-		return true;
-	}
-=======
     if (mDead || !(gPipeline.hasRenderType(LLPipeline::RENDER_TYPE_SKY)))
     {
         // It's dead.  Don't update it.
-        return TRUE;
+        return true;
     }
 
     if (gGLManager.mIsDisabled)
     {
-        return TRUE;
-    }
->>>>>>> e7eced3c
+        return true;
+    }
 
     LL_PROFILE_ZONE_SCOPED_CATEGORY_ENVIRONMENT;
 
@@ -793,15 +697,9 @@
     if (!mCubeMap || LLPipeline::sReflectionProbesEnabled)
     {
         mCubeMapUpdateStage = NUM_CUBEMAP_FACES;
-<<<<<<< HEAD
         mForceUpdate = false;
         return true;
-	}
-=======
-        mForceUpdate = FALSE;
-        return TRUE;
-    }
->>>>>>> e7eced3c
+    }
 
     if (mCubeMapUpdateStage < 0)
     {
@@ -816,15 +714,9 @@
             // start updating cube map sides
             updateFog(LLViewerCamera::getInstance()->getFar());
             mCubeMapUpdateStage = 0;
-<<<<<<< HEAD
             mForceUpdate = false;
-		}
-	}
-=======
-            mForceUpdate = FALSE;
-        }
-    }
->>>>>>> e7eced3c
+        }
+    }
     else if (mCubeMapUpdateStage == NUM_CUBEMAP_FACES && !LLPipeline::sReflectionProbesEnabled)
     {
         LL_PROFILE_ZONE_NAMED("updateSky - forced");
@@ -901,11 +793,7 @@
         mCubeMapUpdateStage++;
     }
 
-<<<<<<< HEAD
-	return true;
-=======
-    return TRUE;
->>>>>>> e7eced3c
+    return true;
 }
 
 void LLVOSky::updateTextures()
@@ -943,13 +831,8 @@
 
 LLDrawable *LLVOSky::createDrawable(LLPipeline *pipeline)
 {
-<<<<<<< HEAD
-	pipeline->allocDrawable(this);
-	mDrawable->setLit(false);
-=======
     pipeline->allocDrawable(this);
-    mDrawable->setLit(FALSE);
->>>>>>> e7eced3c
+    mDrawable->setLit(false);
 
     LLDrawPoolSky *poolp = (LLDrawPoolSky*) gPipeline.getPool(LLDrawPool::POOL_SKY);
     poolp->setSkyTex(mSkyTex);
@@ -1188,15 +1071,9 @@
     const F32 camera_height = mCameraPosAgent.mV[2];
     const F32 height_above_water = camera_height - water_height;
 
-<<<<<<< HEAD
-	bool sun_flag = false;
-	if (mSun.isVisible())
-	{
-=======
-    bool sun_flag = FALSE;
+    bool sun_flag = false;
     if (mSun.isVisible())
     {
->>>>>>> e7eced3c
         sun_flag = !mMoon.isVisible() || ((look_at * mSun.getDirection()) > 0);
         }
 
@@ -1208,22 +1085,13 @@
                 updateReflectionGeometry(drawable, height_above_water, mSun);
             }
 
-<<<<<<< HEAD
-	LLPipeline::sCompiles++;
-	return true;
-=======
     LLPipeline::sCompiles++;
-    return TRUE;
->>>>>>> e7eced3c
+    return true;
 }
 
 bool LLVOSky::updateHeavenlyBodyGeometry(LLDrawable *drawable, F32 scale, const S32 f, LLHeavenBody& hb, const LLVector3 &up, const LLVector3 &right)
 {
-<<<<<<< HEAD
-	mHeavenlyBodyUpdated = true ;
-=======
-    mHeavenlyBodyUpdated = TRUE ;
->>>>>>> e7eced3c
+    mHeavenlyBodyUpdated = true ;
 
     LLStrider<LLVector3> verticesp;
     LLStrider<LLVector3> normalsp;
@@ -1265,11 +1133,7 @@
     v_clipped[2] = draw_pos + scaled_right + scaled_up;
     v_clipped[3] = draw_pos + scaled_right - scaled_up;
 
-<<<<<<< HEAD
-	hb.setVisible(true);
-=======
-    hb.setVisible(TRUE);
->>>>>>> e7eced3c
+    hb.setVisible(true);
 
     facep = mFace[f];
 
@@ -1292,17 +1156,10 @@
 
     index_offset = facep->getGeometry(verticesp,normalsp,texCoordsp, indicesp);
 
-<<<<<<< HEAD
-	if (-1 == index_offset)
-	{
-		return true;
-	}
-=======
     if (-1 == index_offset)
     {
-        return TRUE;
-    }
->>>>>>> e7eced3c
+        return true;
+    }
 
     for (S32 vtx = 0; vtx < 4; ++vtx)
     {
@@ -1325,11 +1182,7 @@
 
     facep->getVertexBuffer()->unmapBuffer();
 
-<<<<<<< HEAD
-	return true;
-=======
-    return TRUE;
->>>>>>> e7eced3c
+    return true;
 }
 
 F32 dtReflection(const LLVector3& p, F32 cos_dir_from_top, F32 sin_dir_from_top, F32 diff_angl_dir)
