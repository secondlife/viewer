/**
 * @file llfloatermarketplacelistings.h
 * @brief Implementation of the marketplace listings floater and panels
 * @author merov@lindenlab.com
 *
 * $LicenseInfo:firstyear=2001&license=viewerlgpl$
 * Second Life Viewer Source Code
 * Copyright (C) 2010, Linden Research, Inc.
 *
 * This library is free software; you can redistribute it and/or
 * modify it under the terms of the GNU Lesser General Public
 * License as published by the Free Software Foundation;
 * version 2.1 of the License only.
 *
 * This library is distributed in the hope that it will be useful,
 * but WITHOUT ANY WARRANTY; without even the implied warranty of
 * ABILITY or FITNESS FOR A PARTICULAR PURPOSE.  See the GNU
 * Lesser General Public License for more details.
 *
 * You should have received a copy of the GNU Lesser General Public
 * License along with this library; if not, write to the Free Software
 * Foundation, Inc., 51 Franklin Street, Fifth Floor, Boston, MA  02110-1301  USA
 *
 * Linden Research, Inc., 945 Battery Street, San Francisco, CA  94111  USA
 * $/LicenseInfo$
 */

#ifndef LL_LLFLOATERMARKETPLACELISTINGS_H
#define LL_LLFLOATERMARKETPLACELISTINGS_H

#include "llfloater.h"
#include "llinventoryfilter.h"
#include "llinventorypanel.h"
#include "llnotificationptr.h"
#include "llmodaldialog.h"
#include "llmultifloater.h"
#include "lltexteditor.h"

class LLInventoryCategoriesObserver;
class LLInventoryCategoryAddedObserver;
class LLTextBox;
class LLView;
class LLFilterEditor;

class LLFloaterMarketplaceListings;

//~~~~~~~~~~~~~~~~~~~~~~~~~~~~~~~~~~~~~~~~~~~~~~~~~~~~~~~~~~~~~~~~~~~~~~~~~~~~~
// Class LLPanelMarketplaceListings
//~~~~~~~~~~~~~~~~~~~~~~~~~~~~~~~~~~~~~~~~~~~~~~~~~~~~~~~~~~~~~~~~~~~~~~~~~~~~~

class LLPanelMarketplaceListings : public LLPanel
{
public:
    LLPanelMarketplaceListings();
<<<<<<< HEAD
	bool postBuild();
	bool handleDragAndDrop(S32 x, S32 y, MASK mask, bool drop,
						   EDragAndDropType cargo_type,
						   void* cargo_data,
						   EAcceptance* accept,
						   std::string& tooltip_msg);
	void draw();
	LLFolderView* getRootFolder() { return mRootFolder; }
=======
    BOOL postBuild();
    BOOL handleDragAndDrop(S32 x, S32 y, MASK mask, BOOL drop,
                           EDragAndDropType cargo_type,
                           void* cargo_data,
                           EAcceptance* accept,
                           std::string& tooltip_msg);
    void draw();
    LLFolderView* getRootFolder() { return mRootFolder; }
>>>>>>> e7eced3c
    bool allowDropOnRoot();

    void buildAllPanels();

private:
    LLInventoryPanel* buildInventoryPanel(const std::string& childname, const std::string& filename);

    // UI callbacks
    void onViewSortMenuItemClicked(const LLSD& userdata);
    bool onViewSortMenuItemCheck(const LLSD& userdata);
    void onAddButtonClicked();
    void onAuditButtonClicked();
<<<<<<< HEAD
	void onSelectionChange(LLInventoryPanel *panel, const std::deque<LLFolderViewItem*>& items, bool user_action);
=======
    void onSelectionChange(LLInventoryPanel *panel, const std::deque<LLFolderViewItem*>& items, BOOL user_action);
>>>>>>> e7eced3c
    void onTabChange();
    void onFilterEdit(const std::string& search_string);

    void setSortOrder(U32 sort_order);

    LLFolderView*     mRootFolder;
    LLButton*         mAuditBtn;
    LLFilterEditor*   mFilterEditor;
    std::string       mFilterSubString;
    bool              mFilterListingFoldersOnly;
    U32               mSortOrder;
};

//~~~~~~~~~~~~~~~~~~~~~~~~~~~~~~~~~~~~~~~~~~~~~~~~~~~~~~~~~~~~~~~~~~~~~~~~~~~~~
// Class LLFloaterMarketplaceListings
//~~~~~~~~~~~~~~~~~~~~~~~~~~~~~~~~~~~~~~~~~~~~~~~~~~~~~~~~~~~~~~~~~~~~~~~~~~~~~

class LLFloaterMarketplaceListings : public LLFloater
{
public:
<<<<<<< HEAD
	LLFloaterMarketplaceListings(const LLSD& key);
	~LLFloaterMarketplaceListings();
	
	void initializeMarketPlace();
    
	// virtuals
	bool postBuild();
	bool handleDragAndDrop(S32 x, S32 y, MASK mask, bool drop,
						   EDragAndDropType cargo_type,
						   void* cargo_data,
						   EAcceptance* accept,
						   std::string& tooltip_msg);
	
	void showNotification(const LLNotificationPtr& notification);
    
	bool handleHover(S32 x, S32 y, MASK mask);
	void onMouseLeave(S32 x, S32 y, MASK mask);
    
=======
    LLFloaterMarketplaceListings(const LLSD& key);
    ~LLFloaterMarketplaceListings();

    void initializeMarketPlace();

    // virtuals
    BOOL postBuild();
    BOOL handleDragAndDrop(S32 x, S32 y, MASK mask, BOOL drop,
                           EDragAndDropType cargo_type,
                           void* cargo_data,
                           EAcceptance* accept,
                           std::string& tooltip_msg);

    void showNotification(const LLNotificationPtr& notification);

    BOOL handleHover(S32 x, S32 y, MASK mask);
    void onMouseLeave(S32 x, S32 y, MASK mask);

>>>>>>> e7eced3c
protected:
    void setRootFolder();
    void setPanels();
    bool fetchContents();

    void setStatusString(const std::string& statusString);

    void onClose(bool app_quitting);
    void onOpen(const LLSD& key);
    void onFocusReceived();
    void onChanged();

    bool isAccepted(EAcceptance accept);

    void updateView();

private:
    S32 getFolderCount();

    LLInventoryCategoriesObserver *     mCategoriesObserver;
    LLInventoryCategoryAddedObserver *  mCategoryAddedObserver;

    LLTextBox *     mInventoryStatus;
    LLView *        mInventoryInitializationInProgress;
    LLView *        mInventoryPlaceholder;
    LLTextBox *     mInventoryText;
    LLTextBox *     mInventoryTitle;

    LLUUID          mRootFolderId;
    bool            mRootFolderCreating;
    LLPanelMarketplaceListings * mPanelListings;
    bool            mPanelListingsSet;
};

//-----------------------------------------------------------------------------
// LLFloaterAssociateListing
//-----------------------------------------------------------------------------
class LLFloaterAssociateListing : public LLFloater
{
    friend class LLFloaterReg;
public:
<<<<<<< HEAD
	virtual bool postBuild();
	virtual bool handleKeyHere(KEY key, MASK mask);
    
	static LLFloaterAssociateListing* show(const LLUUID& folder_id);
    
private:
	LLFloaterAssociateListing(const LLSD& key);
	virtual ~LLFloaterAssociateListing();
    
	// UI Callbacks
	void apply(bool user_confirm = true);
	void cancel();
=======
    virtual BOOL postBuild();
    virtual BOOL handleKeyHere(KEY key, MASK mask);

    static LLFloaterAssociateListing* show(const LLUUID& folder_id);

private:
    LLFloaterAssociateListing(const LLSD& key);
    virtual ~LLFloaterAssociateListing();

    // UI Callbacks
    void apply(BOOL user_confirm = TRUE);
    void cancel();
>>>>>>> e7eced3c
    void callback_apply(const LLSD& notification, const LLSD& response);

    LLUUID mUUID;
};

//-----------------------------------------------------------------------------
// LLFloaterMarketplaceValidation
//-----------------------------------------------------------------------------
// Note: The key is the UUID of the folder to validate. Validates the whole
// marketplace listings content if UUID is null.
// Note: For the moment, we just display the validation text. Eventually, we should
// get the validation triggered on the server and display the html report.
// *TODO : morph into an html/text window using the pattern in llfloatertos

class LLFloaterMarketplaceValidation : public LLFloater
{
public:
<<<<<<< HEAD
	LLFloaterMarketplaceValidation(const LLSD& key);
	virtual ~LLFloaterMarketplaceValidation();
    
	virtual bool postBuild();
	virtual void draw();
	virtual void onOpen(const LLSD& key);
    
=======
    LLFloaterMarketplaceValidation(const LLSD& key);
    virtual ~LLFloaterMarketplaceValidation();

    virtual BOOL postBuild();
    virtual void draw();
    virtual void onOpen(const LLSD& key);

>>>>>>> e7eced3c
    void clearMessages();
    void appendMessage(std::string& message, S32 depth, LLError::ELevel log_level);
    static void onOK( void* userdata );

private:
    struct Message {
        LLError::ELevel mErrorLevel;
        std::string mMessage;
    };
    typedef std::vector<Message> message_list_t;

    void handleCurrentListing();

    message_list_t mCurrentListingMessages;
    LLError::ELevel mCurrentListingErrorLevel;

    message_list_t mMessages;

    LLTextEditor*   mEditor;
};

//-----------------------------------------------------------------------------
// LLFloaterItemProperties
//-----------------------------------------------------------------------------

class LLFloaterItemProperties : public LLFloater
{
public:
<<<<<<< HEAD
	LLFloaterItemProperties(const LLSD& key);
	virtual ~LLFloaterItemProperties();
    
	bool postBuild();
	virtual void onOpen(const LLSD& key);
    
=======
    LLFloaterItemProperties(const LLSD& key);
    virtual ~LLFloaterItemProperties();

    BOOL postBuild();
    virtual void onOpen(const LLSD& key);

>>>>>>> e7eced3c
private:
};

class LLMultiItemProperties : public LLMultiFloater
{
public:
    LLMultiItemProperties(const LLSD& key);
};

#endif // LL_LLFLOATERMARKETPLACELISTINGS_H<|MERGE_RESOLUTION|>--- conflicted
+++ resolved
@@ -52,25 +52,14 @@
 {
 public:
     LLPanelMarketplaceListings();
-<<<<<<< HEAD
-	bool postBuild();
-	bool handleDragAndDrop(S32 x, S32 y, MASK mask, bool drop,
-						   EDragAndDropType cargo_type,
-						   void* cargo_data,
-						   EAcceptance* accept,
-						   std::string& tooltip_msg);
-	void draw();
-	LLFolderView* getRootFolder() { return mRootFolder; }
-=======
-    BOOL postBuild();
-    BOOL handleDragAndDrop(S32 x, S32 y, MASK mask, BOOL drop,
+    bool postBuild();
+    bool handleDragAndDrop(S32 x, S32 y, MASK mask, bool drop,
                            EDragAndDropType cargo_type,
                            void* cargo_data,
                            EAcceptance* accept,
                            std::string& tooltip_msg);
     void draw();
     LLFolderView* getRootFolder() { return mRootFolder; }
->>>>>>> e7eced3c
     bool allowDropOnRoot();
 
     void buildAllPanels();
@@ -83,11 +72,7 @@
     bool onViewSortMenuItemCheck(const LLSD& userdata);
     void onAddButtonClicked();
     void onAuditButtonClicked();
-<<<<<<< HEAD
-	void onSelectionChange(LLInventoryPanel *panel, const std::deque<LLFolderViewItem*>& items, bool user_action);
-=======
-    void onSelectionChange(LLInventoryPanel *panel, const std::deque<LLFolderViewItem*>& items, BOOL user_action);
->>>>>>> e7eced3c
+    void onSelectionChange(LLInventoryPanel *panel, const std::deque<LLFolderViewItem*>& items, bool user_action);
     void onTabChange();
     void onFilterEdit(const std::string& search_string);
 
@@ -108,34 +93,14 @@
 class LLFloaterMarketplaceListings : public LLFloater
 {
 public:
-<<<<<<< HEAD
-	LLFloaterMarketplaceListings(const LLSD& key);
-	~LLFloaterMarketplaceListings();
-	
-	void initializeMarketPlace();
-    
-	// virtuals
-	bool postBuild();
-	bool handleDragAndDrop(S32 x, S32 y, MASK mask, bool drop,
-						   EDragAndDropType cargo_type,
-						   void* cargo_data,
-						   EAcceptance* accept,
-						   std::string& tooltip_msg);
-	
-	void showNotification(const LLNotificationPtr& notification);
-    
-	bool handleHover(S32 x, S32 y, MASK mask);
-	void onMouseLeave(S32 x, S32 y, MASK mask);
-    
-=======
     LLFloaterMarketplaceListings(const LLSD& key);
     ~LLFloaterMarketplaceListings();
 
     void initializeMarketPlace();
 
     // virtuals
-    BOOL postBuild();
-    BOOL handleDragAndDrop(S32 x, S32 y, MASK mask, BOOL drop,
+    bool postBuild();
+    bool handleDragAndDrop(S32 x, S32 y, MASK mask, bool drop,
                            EDragAndDropType cargo_type,
                            void* cargo_data,
                            EAcceptance* accept,
@@ -143,10 +108,9 @@
 
     void showNotification(const LLNotificationPtr& notification);
 
-    BOOL handleHover(S32 x, S32 y, MASK mask);
+    bool handleHover(S32 x, S32 y, MASK mask);
     void onMouseLeave(S32 x, S32 y, MASK mask);
 
->>>>>>> e7eced3c
 protected:
     void setRootFolder();
     void setPanels();
@@ -188,22 +152,8 @@
 {
     friend class LLFloaterReg;
 public:
-<<<<<<< HEAD
-	virtual bool postBuild();
-	virtual bool handleKeyHere(KEY key, MASK mask);
-    
-	static LLFloaterAssociateListing* show(const LLUUID& folder_id);
-    
-private:
-	LLFloaterAssociateListing(const LLSD& key);
-	virtual ~LLFloaterAssociateListing();
-    
-	// UI Callbacks
-	void apply(bool user_confirm = true);
-	void cancel();
-=======
-    virtual BOOL postBuild();
-    virtual BOOL handleKeyHere(KEY key, MASK mask);
+    virtual bool postBuild();
+    virtual bool handleKeyHere(KEY key, MASK mask);
 
     static LLFloaterAssociateListing* show(const LLUUID& folder_id);
 
@@ -212,9 +162,8 @@
     virtual ~LLFloaterAssociateListing();
 
     // UI Callbacks
-    void apply(BOOL user_confirm = TRUE);
+    void apply(bool user_confirm = true);
     void cancel();
->>>>>>> e7eced3c
     void callback_apply(const LLSD& notification, const LLSD& response);
 
     LLUUID mUUID;
@@ -232,23 +181,13 @@
 class LLFloaterMarketplaceValidation : public LLFloater
 {
 public:
-<<<<<<< HEAD
-	LLFloaterMarketplaceValidation(const LLSD& key);
-	virtual ~LLFloaterMarketplaceValidation();
-    
-	virtual bool postBuild();
-	virtual void draw();
-	virtual void onOpen(const LLSD& key);
-    
-=======
     LLFloaterMarketplaceValidation(const LLSD& key);
     virtual ~LLFloaterMarketplaceValidation();
 
-    virtual BOOL postBuild();
+    virtual bool postBuild();
     virtual void draw();
     virtual void onOpen(const LLSD& key);
 
->>>>>>> e7eced3c
     void clearMessages();
     void appendMessage(std::string& message, S32 depth, LLError::ELevel log_level);
     static void onOK( void* userdata );
@@ -277,21 +216,12 @@
 class LLFloaterItemProperties : public LLFloater
 {
 public:
-<<<<<<< HEAD
-	LLFloaterItemProperties(const LLSD& key);
-	virtual ~LLFloaterItemProperties();
-    
-	bool postBuild();
-	virtual void onOpen(const LLSD& key);
-    
-=======
     LLFloaterItemProperties(const LLSD& key);
     virtual ~LLFloaterItemProperties();
 
-    BOOL postBuild();
+    bool postBuild();
     virtual void onOpen(const LLSD& key);
 
->>>>>>> e7eced3c
 private:
 };
 
