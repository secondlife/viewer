--- conflicted
+++ resolved
@@ -1,442 +1,435 @@
-/**
- * @file llsceneview.cpp
- * @brief LLSceneView class implementation
- *
- * $LicenseInfo:firstyear=2001&license=viewerlgpl$
- * Second Life Viewer Source Code
- * Copyright (C) 2010, Linden Research, Inc.
- *
- * This library is free software; you can redistribute it and/or
- * modify it under the terms of the GNU Lesser General Public
- * License as published by the Free Software Foundation;
- * version 2.1 of the License only.
- *
- * This library is distributed in the hope that it will be useful,
- * but WITHOUT ANY WARRANTY; without even the implied warranty of
- * MERCHANTABILITY or FITNESS FOR A PARTICULAR PURPOSE.  See the GNU
- * Lesser General Public License for more details.
- *
- * You should have received a copy of the GNU Lesser General Public
- * License along with this library; if not, write to the Free Software
- * Foundation, Inc., 51 Franklin Street, Fifth Floor, Boston, MA  02110-1301  USA
- *
- * Linden Research, Inc., 945 Battery Street, San Francisco, CA  94111  USA
- * $/LicenseInfo$
- */
-
-#include "llviewerprecompiledheaders.h"
-
-#include "llsceneview.h"
-#include "llviewerwindow.h"
-#include "pipeline.h"
-#include "llviewerobjectlist.h"
-#include "llviewerregion.h"
-#include "llagent.h"
-#include "llvolumemgr.h"
-#include "llmeshrepository.h"
-
-LLSceneView* gSceneView = NULL;
-
-//borrow this helper function from llfasttimerview.cpp
-template <class VEC_TYPE>
-void removeOutliers(std::vector<VEC_TYPE>& data, F32 k);
-
-
-LLSceneView::LLSceneView(const LLRect& rect)
-    :   LLFloater(LLSD())
-{
-<<<<<<< HEAD
-	setRect(rect);
-	setVisible(false);
-	
-	setCanMinimize(false);
-	setCanClose(true);
-=======
-    setRect(rect);
-    setVisible(FALSE);
-
-    setCanMinimize(false);
-    setCanClose(true);
->>>>>>> e1623bb2
-}
-
-void LLSceneView::onClose(bool)
-{
-    setVisible(false);
-}
-
-void LLSceneView::onClickCloseBtn(bool)
-{
-    setVisible(false);
-}
-
-void LLSceneView::draw()
-{
-    S32 margin = 10;
-    S32 height = (S32) (gViewerWindow->getWindowRectScaled().getHeight()*0.75f);
-    S32 width = (S32) (gViewerWindow->getWindowRectScaled().getWidth() * 0.75f);
-
-    LLRect new_rect;
-    new_rect.setLeftTopAndSize(getRect().mLeft, getRect().mTop, width, height);
-    setRect(new_rect);
-
-    // Draw the window background
-    gGL.getTexUnit(0)->unbind(LLTexUnit::TT_TEXTURE);
-    gl_rect_2d(0, getRect().getHeight(), getRect().getWidth(), 0, LLColor4(0.f, 0.f, 0.f, 0.25f));
-
-
-    //aggregate some statistics
-
-    //object sizes
-    std::vector<F32> size[2];
-
-    //triangle counts
-    std::vector<S32> triangles[2];
-    std::vector<S32> visible_triangles[2];
-    S32 total_visible_triangles[] = {0, 0};
-    S32 total_triangles[] = {0, 0};
-
-    S32 total_visible_bytes[] = {0, 0};
-    S32 total_bytes[] = {0, 0};
-
-    //streaming cost
-    std::vector<F32> streaming_cost[2];
-    F32 total_streaming[] = { 0.f, 0.f };
-
-    //physics cost
-    std::vector<F32> physics_cost[2];
-    F32 total_physics[] = { 0.f, 0.f };
-
-    LLViewerRegion* region = gAgent.getRegion();
-    if (region)
-    {
-        for (U32 i = 0; i < gObjectList.getNumObjects(); ++i)
-        {
-            LLViewerObject* object = gObjectList.getObject(i);
-
-            if (object &&
-                object->getVolume()&&
-                object->getRegion() == region)
-            {
-                U32 idx = object->isAttachment() ? 1 : 0;
-
-                LLVolume* volume = object->getVolume();
-
-                F32 radius = object->getScale().magVec();
-                size[idx].push_back(radius);
-
-                S32 visible = volume->getNumTriangles();
-                S32 high_triangles = object->getHighLODTriangleCount();
-
-                total_visible_triangles[idx] += visible;
-                total_triangles[idx] += high_triangles;
-
-                visible_triangles[idx].push_back(visible);
-                triangles[idx].push_back(high_triangles);
-
-                F32 streaming = object->getStreamingCost();
-                total_streaming[idx] += streaming;
-                streaming_cost[idx].push_back(streaming);
-
-                F32 physics = object->getPhysicsCost();
-                total_physics[idx] += physics;
-                physics_cost[idx].push_back(physics);
-
-                S32 bytes = 0;
-                S32 visible_bytes = 0;
-                LLMeshCostData costs;
-                if (object->getCostData(costs))
-                {
-                    bytes = costs.getSizeTotal();
-                    visible_bytes = costs.getSizeByLOD(object->getLOD());
-                }
-
-                total_bytes[idx] += bytes;
-                total_visible_bytes[idx] += visible_bytes;
-            }
-        }
-    }
-
-    const char* category[] =
-    {
-        "Region",
-        "Attachment"
-    };
-
-    S32 graph_pos[4];
-
-    for (U32 i = 0; i < 4; ++i)
-    {
-        graph_pos[i] = new_rect.getHeight()/4*(i+1);
-    }
-
-    for (U32 idx = 0; idx < 2; idx++)
-    {
-        if (!size[idx].empty())
-        { //display graph of object sizes
-            std::sort(size[idx].begin(), size[idx].end());
-
-            ll_remove_outliers(size[idx], 1.f);
-
-            LLRect size_rect;
-
-            if (idx == 0)
-            {
-                size_rect = LLRect(margin, graph_pos[0]-margin, new_rect.getWidth()/2-margin, margin*2);
-            }
-            else
-            {
-                size_rect = LLRect(margin+new_rect.getWidth()/2, graph_pos[0]-margin, new_rect.getWidth()-margin, margin*2);
-            }
-
-            gl_rect_2d(size_rect, LLColor4::white, false);
-
-            F32 size_domain[] = { 128.f, 0.f };
-
-            //get domain of sizes
-            for (U32 i = 0; i < size[idx].size(); ++i)
-            {
-                size_domain[0] = llmin(size_domain[0], size[idx][i]);
-                size_domain[1] = llmax(size_domain[1], size[idx][i]);
-            }
-
-            F32 size_range = size_domain[1]-size_domain[0];
-
-            U32 count = size[idx].size();
-
-            F32 total = 0.f;
-
-            gGL.begin(LLRender::LINE_STRIP);
-
-            for (U32 i = 0; i < count; ++i)
-            {
-                F32 rad = size[idx][i];
-                total += rad;
-                F32 y = (rad-size_domain[0])/size_range*size_rect.getHeight()+size_rect.mBottom;
-                F32 x = (F32) i / count * size_rect.getWidth() + size_rect.mLeft;
-
-                gGL.vertex2f(x,y);
-
-                if (i%4096 == 0)
-                {
-                    gGL.end();
-                    gGL.flush();
-                    gGL.begin(LLRender::LINE_STRIP);
-                }
-            }
-
-            gGL.end();
-            gGL.flush();
-
-            std::string label = llformat("%s Object Sizes (m) -- [%.1f, %.1f] Mean: %.1f  Median: %.1f -- %d samples",
-                                            category[idx], size_domain[0], size_domain[1], total/count, size[idx][count/2], count);
-
-            LLFontGL::getFontMonospace()->renderUTF8(label,
-                                            0 , size_rect.mLeft, size_rect.mTop+margin, LLColor4::white, LLFontGL::LEFT, LLFontGL::TOP);
-
-        }
-    }
-
-    for (U32 idx = 0; idx < 2; ++idx)
-    {
-        if (!triangles[idx].empty())
-        { //plot graph of visible/total triangles
-            std::sort(triangles[idx].begin(), triangles[idx].end());
-
-            ll_remove_outliers(triangles[idx], 1.f);
-
-            LLRect tri_rect;
-            if (idx == 0)
-            {
-                tri_rect = LLRect(margin, graph_pos[1]-margin, new_rect.getWidth()/2-margin, graph_pos[0]+margin);
-            }
-            else
-            {
-                tri_rect = LLRect(new_rect.getWidth()/2+margin, graph_pos[1]-margin, new_rect.getWidth()-margin, graph_pos[0]+margin);
-            }
-
-            gl_rect_2d(tri_rect, LLColor4::white, false);
-
-            S32 tri_domain[] = { 65536, 0 };
-
-            //get domain of triangle counts
-            for (U32 i = 0; i < triangles[idx].size(); ++i)
-            {
-                tri_domain[0] = llmin(tri_domain[0], triangles[idx][i]);
-                tri_domain[1] = llmax(tri_domain[1], triangles[idx][i]);
-            }
-
-            U32 triangle_range = tri_domain[1]-tri_domain[0];
-
-            U32 count = triangles[idx].size();
-
-            gGL.begin(LLRender::LINE_STRIP);
-            //plot triangles
-            for (U32 i = 0; i < count; ++i)
-            {
-                U32 tri_count = triangles[idx][i];
-                F32 y = (F32) (tri_count-tri_domain[0])/triangle_range*tri_rect.getHeight()+tri_rect.mBottom;
-                F32 x = (F32) i / count * tri_rect.getWidth() + tri_rect.mLeft;
-
-                gGL.vertex2f(x,y);
-
-                if (i%4096 == 0)
-                {
-                    gGL.end();
-                    gGL.flush();
-                    gGL.begin(LLRender::LINE_STRIP);
-                }
-            }
-
-            gGL.end();
-            gGL.flush();
-
-            count = visible_triangles[idx].size();
-
-            std::string label = llformat("%s Object Triangle Counts (Ktris) -- Visible: %.2f/%.2f (%.2f KB Visible)",
-                category[idx], total_visible_triangles[idx]/1024.f, total_triangles[idx]/1024.f, total_visible_bytes[idx]/1024.f);
-
-            LLFontGL::getFontMonospace()->renderUTF8(label,
-                                            0 , tri_rect.mLeft, tri_rect.mTop+margin, LLColor4::white, LLFontGL::LEFT, LLFontGL::TOP);
-
-        }
-    }
-
-    for (U32 idx = 0; idx < 2; ++idx)
-    {
-        if (!streaming_cost[idx].empty())
-        { //plot graph of streaming cost
-            std::sort(streaming_cost[idx].begin(), streaming_cost[idx].end());
-
-            ll_remove_outliers(streaming_cost[idx], 1.f);
-
-            LLRect tri_rect;
-            if (idx == 0)
-            {
-                tri_rect = LLRect(margin, graph_pos[2]-margin, new_rect.getWidth()/2-margin, graph_pos[1]+margin);
-            }
-            else
-            {
-                tri_rect = LLRect(new_rect.getWidth()/2+margin, graph_pos[2]-margin, new_rect.getWidth()-margin, graph_pos[1]+margin);
-            }
-
-            gl_rect_2d(tri_rect, LLColor4::white, false);
-
-            F32 streaming_domain[] = { 65536, 0 };
-
-            //get domain of triangle counts
-            for (U32 i = 0; i < streaming_cost[idx].size(); ++i)
-            {
-                streaming_domain[0] = llmin(streaming_domain[0], streaming_cost[idx][i]);
-                streaming_domain[1] = llmax(streaming_domain[1], streaming_cost[idx][i]);
-            }
-
-            F32 cost_range = streaming_domain[1]-streaming_domain[0];
-
-            U32 count = streaming_cost[idx].size();
-
-            F32 total = 0;
-
-            gGL.begin(LLRender::LINE_STRIP);
-            //plot triangles
-            for (U32 i = 0; i < count; ++i)
-            {
-                F32 sc = streaming_cost[idx][i];
-                total += sc;
-                F32 y = (F32) (sc-streaming_domain[0])/cost_range*tri_rect.getHeight()+tri_rect.mBottom;
-                F32 x = (F32) i / count * tri_rect.getWidth() + tri_rect.mLeft;
-
-                gGL.vertex2f(x,y);
-
-                if (i%4096 == 0)
-                {
-                    gGL.end();
-                    gGL.flush();
-                    gGL.begin(LLRender::LINE_STRIP);
-                }
-            }
-
-            gGL.end();
-            gGL.flush();
-
-            std::string label = llformat("%s Object Streaming Cost -- [%.2f, %.2f] Mean: %.2f  Total: %.2f",
-                                            category[idx], streaming_domain[0], streaming_domain[1], total/count, total_streaming[idx]);
-
-            LLFontGL::getFontMonospace()->renderUTF8(label,
-                                            0 , tri_rect.mLeft, tri_rect.mTop+margin, LLColor4::white, LLFontGL::LEFT, LLFontGL::TOP);
-
-        }
-    }
-
-    for (U32 idx = 0; idx < 2; ++idx)
-    {
-        if (!physics_cost[idx].empty())
-        { //plot graph of physics cost
-            std::sort(physics_cost[idx].begin(), physics_cost[idx].end());
-
-            ll_remove_outliers(physics_cost[idx], 1.f);
-
-            LLRect tri_rect;
-            if (idx == 0)
-            {
-                tri_rect = LLRect(margin, graph_pos[3]-margin, new_rect.getWidth()/2-margin, graph_pos[2]+margin);
-            }
-            else
-            {
-                tri_rect = LLRect(new_rect.getWidth()/2+margin, graph_pos[3]-margin, new_rect.getWidth()-margin, graph_pos[2]+margin);
-            }
-
-            gl_rect_2d(tri_rect, LLColor4::white, false);
-
-            F32 physics_domain[] = { 65536, 0 };
-
-            //get domain of triangle counts
-            for (U32 i = 0; i < physics_cost[idx].size(); ++i)
-            {
-                physics_domain[0] = llmin(physics_domain[0], physics_cost[idx][i]);
-                physics_domain[1] = llmax(physics_domain[1], physics_cost[idx][i]);
-            }
-
-            F32 cost_range = physics_domain[1]-physics_domain[0];
-
-            U32 count = physics_cost[idx].size();
-
-            F32 total = 0;
-
-            gGL.begin(LLRender::LINE_STRIP);
-            //plot triangles
-            for (U32 i = 0; i < count; ++i)
-            {
-                F32 pc = physics_cost[idx][i];
-                total += pc;
-                F32 y = (F32) (pc-physics_domain[0])/cost_range*tri_rect.getHeight()+tri_rect.mBottom;
-                F32 x = (F32) i / count * tri_rect.getWidth() + tri_rect.mLeft;
-
-                gGL.vertex2f(x,y);
-
-                if (i%4096 == 0)
-                {
-                    gGL.end();
-                    gGL.flush();
-                    gGL.begin(LLRender::LINE_STRIP);
-                }
-            }
-
-            gGL.end();
-            gGL.flush();
-
-            std::string label = llformat("%s Object Physics Cost -- [%.2f, %.2f] Mean: %.2f  Total: %.2f",
-                                            category[idx], physics_domain[0], physics_domain[1], total/count, total_physics[idx]);
-
-            LLFontGL::getFontMonospace()->renderUTF8(label,
-                                            0 , tri_rect.mLeft, tri_rect.mTop+margin, LLColor4::white, LLFontGL::LEFT, LLFontGL::TOP);
-
-        }
-    }
-
-
-
-
-    LLView::draw();
-}
-
+/**
+ * @file llsceneview.cpp
+ * @brief LLSceneView class implementation
+ *
+ * $LicenseInfo:firstyear=2001&license=viewerlgpl$
+ * Second Life Viewer Source Code
+ * Copyright (C) 2010, Linden Research, Inc.
+ *
+ * This library is free software; you can redistribute it and/or
+ * modify it under the terms of the GNU Lesser General Public
+ * License as published by the Free Software Foundation;
+ * version 2.1 of the License only.
+ *
+ * This library is distributed in the hope that it will be useful,
+ * but WITHOUT ANY WARRANTY; without even the implied warranty of
+ * MERCHANTABILITY or FITNESS FOR A PARTICULAR PURPOSE.  See the GNU
+ * Lesser General Public License for more details.
+ *
+ * You should have received a copy of the GNU Lesser General Public
+ * License along with this library; if not, write to the Free Software
+ * Foundation, Inc., 51 Franklin Street, Fifth Floor, Boston, MA  02110-1301  USA
+ *
+ * Linden Research, Inc., 945 Battery Street, San Francisco, CA  94111  USA
+ * $/LicenseInfo$
+ */
+
+#include "llviewerprecompiledheaders.h"
+
+#include "llsceneview.h"
+#include "llviewerwindow.h"
+#include "pipeline.h"
+#include "llviewerobjectlist.h"
+#include "llviewerregion.h"
+#include "llagent.h"
+#include "llvolumemgr.h"
+#include "llmeshrepository.h"
+
+LLSceneView* gSceneView = NULL;
+
+//borrow this helper function from llfasttimerview.cpp
+template <class VEC_TYPE>
+void removeOutliers(std::vector<VEC_TYPE>& data, F32 k);
+
+
+LLSceneView::LLSceneView(const LLRect& rect)
+    :   LLFloater(LLSD())
+{
+    setRect(rect);
+    setVisible(false);
+
+    setCanMinimize(false);
+    setCanClose(true);
+}
+
+void LLSceneView::onClose(bool)
+{
+    setVisible(false);
+}
+
+void LLSceneView::onClickCloseBtn(bool)
+{
+    setVisible(false);
+}
+
+void LLSceneView::draw()
+{
+    S32 margin = 10;
+    S32 height = (S32) (gViewerWindow->getWindowRectScaled().getHeight()*0.75f);
+    S32 width = (S32) (gViewerWindow->getWindowRectScaled().getWidth() * 0.75f);
+
+    LLRect new_rect;
+    new_rect.setLeftTopAndSize(getRect().mLeft, getRect().mTop, width, height);
+    setRect(new_rect);
+
+    // Draw the window background
+    gGL.getTexUnit(0)->unbind(LLTexUnit::TT_TEXTURE);
+    gl_rect_2d(0, getRect().getHeight(), getRect().getWidth(), 0, LLColor4(0.f, 0.f, 0.f, 0.25f));
+
+
+    //aggregate some statistics
+
+    //object sizes
+    std::vector<F32> size[2];
+
+    //triangle counts
+    std::vector<S32> triangles[2];
+    std::vector<S32> visible_triangles[2];
+    S32 total_visible_triangles[] = {0, 0};
+    S32 total_triangles[] = {0, 0};
+
+    S32 total_visible_bytes[] = {0, 0};
+    S32 total_bytes[] = {0, 0};
+
+    //streaming cost
+    std::vector<F32> streaming_cost[2];
+    F32 total_streaming[] = { 0.f, 0.f };
+
+    //physics cost
+    std::vector<F32> physics_cost[2];
+    F32 total_physics[] = { 0.f, 0.f };
+
+    LLViewerRegion* region = gAgent.getRegion();
+    if (region)
+    {
+        for (U32 i = 0; i < gObjectList.getNumObjects(); ++i)
+        {
+            LLViewerObject* object = gObjectList.getObject(i);
+
+            if (object &&
+                object->getVolume()&&
+                object->getRegion() == region)
+            {
+                U32 idx = object->isAttachment() ? 1 : 0;
+
+                LLVolume* volume = object->getVolume();
+
+                F32 radius = object->getScale().magVec();
+                size[idx].push_back(radius);
+
+                S32 visible = volume->getNumTriangles();
+                S32 high_triangles = object->getHighLODTriangleCount();
+
+                total_visible_triangles[idx] += visible;
+                total_triangles[idx] += high_triangles;
+
+                visible_triangles[idx].push_back(visible);
+                triangles[idx].push_back(high_triangles);
+
+                F32 streaming = object->getStreamingCost();
+                total_streaming[idx] += streaming;
+                streaming_cost[idx].push_back(streaming);
+
+                F32 physics = object->getPhysicsCost();
+                total_physics[idx] += physics;
+                physics_cost[idx].push_back(physics);
+
+                S32 bytes = 0;
+                S32 visible_bytes = 0;
+                LLMeshCostData costs;
+                if (object->getCostData(costs))
+                {
+                    bytes = costs.getSizeTotal();
+                    visible_bytes = costs.getSizeByLOD(object->getLOD());
+                }
+
+                total_bytes[idx] += bytes;
+                total_visible_bytes[idx] += visible_bytes;
+            }
+        }
+    }
+
+    const char* category[] =
+    {
+        "Region",
+        "Attachment"
+    };
+
+    S32 graph_pos[4];
+
+    for (U32 i = 0; i < 4; ++i)
+    {
+        graph_pos[i] = new_rect.getHeight()/4*(i+1);
+    }
+
+    for (U32 idx = 0; idx < 2; idx++)
+    {
+        if (!size[idx].empty())
+        { //display graph of object sizes
+            std::sort(size[idx].begin(), size[idx].end());
+
+            ll_remove_outliers(size[idx], 1.f);
+
+            LLRect size_rect;
+
+            if (idx == 0)
+            {
+                size_rect = LLRect(margin, graph_pos[0]-margin, new_rect.getWidth()/2-margin, margin*2);
+            }
+            else
+            {
+                size_rect = LLRect(margin+new_rect.getWidth()/2, graph_pos[0]-margin, new_rect.getWidth()-margin, margin*2);
+            }
+
+            gl_rect_2d(size_rect, LLColor4::white, false);
+
+            F32 size_domain[] = { 128.f, 0.f };
+
+            //get domain of sizes
+            for (U32 i = 0; i < size[idx].size(); ++i)
+            {
+                size_domain[0] = llmin(size_domain[0], size[idx][i]);
+                size_domain[1] = llmax(size_domain[1], size[idx][i]);
+            }
+
+            F32 size_range = size_domain[1]-size_domain[0];
+
+            U32 count = size[idx].size();
+
+            F32 total = 0.f;
+
+            gGL.begin(LLRender::LINE_STRIP);
+
+            for (U32 i = 0; i < count; ++i)
+            {
+                F32 rad = size[idx][i];
+                total += rad;
+                F32 y = (rad-size_domain[0])/size_range*size_rect.getHeight()+size_rect.mBottom;
+                F32 x = (F32) i / count * size_rect.getWidth() + size_rect.mLeft;
+
+                gGL.vertex2f(x,y);
+
+                if (i%4096 == 0)
+                {
+                    gGL.end();
+                    gGL.flush();
+                    gGL.begin(LLRender::LINE_STRIP);
+                }
+            }
+
+            gGL.end();
+            gGL.flush();
+
+            std::string label = llformat("%s Object Sizes (m) -- [%.1f, %.1f] Mean: %.1f  Median: %.1f -- %d samples",
+                                            category[idx], size_domain[0], size_domain[1], total/count, size[idx][count/2], count);
+
+            LLFontGL::getFontMonospace()->renderUTF8(label,
+                                            0 , size_rect.mLeft, size_rect.mTop+margin, LLColor4::white, LLFontGL::LEFT, LLFontGL::TOP);
+
+        }
+    }
+
+    for (U32 idx = 0; idx < 2; ++idx)
+    {
+        if (!triangles[idx].empty())
+        { //plot graph of visible/total triangles
+            std::sort(triangles[idx].begin(), triangles[idx].end());
+
+            ll_remove_outliers(triangles[idx], 1.f);
+
+            LLRect tri_rect;
+            if (idx == 0)
+            {
+                tri_rect = LLRect(margin, graph_pos[1]-margin, new_rect.getWidth()/2-margin, graph_pos[0]+margin);
+            }
+            else
+            {
+                tri_rect = LLRect(new_rect.getWidth()/2+margin, graph_pos[1]-margin, new_rect.getWidth()-margin, graph_pos[0]+margin);
+            }
+
+            gl_rect_2d(tri_rect, LLColor4::white, false);
+
+            S32 tri_domain[] = { 65536, 0 };
+
+            //get domain of triangle counts
+            for (U32 i = 0; i < triangles[idx].size(); ++i)
+            {
+                tri_domain[0] = llmin(tri_domain[0], triangles[idx][i]);
+                tri_domain[1] = llmax(tri_domain[1], triangles[idx][i]);
+            }
+
+            U32 triangle_range = tri_domain[1]-tri_domain[0];
+
+            U32 count = triangles[idx].size();
+
+            gGL.begin(LLRender::LINE_STRIP);
+            //plot triangles
+            for (U32 i = 0; i < count; ++i)
+            {
+                U32 tri_count = triangles[idx][i];
+                F32 y = (F32) (tri_count-tri_domain[0])/triangle_range*tri_rect.getHeight()+tri_rect.mBottom;
+                F32 x = (F32) i / count * tri_rect.getWidth() + tri_rect.mLeft;
+
+                gGL.vertex2f(x,y);
+
+                if (i%4096 == 0)
+                {
+                    gGL.end();
+                    gGL.flush();
+                    gGL.begin(LLRender::LINE_STRIP);
+                }
+            }
+
+            gGL.end();
+            gGL.flush();
+
+            count = visible_triangles[idx].size();
+
+            std::string label = llformat("%s Object Triangle Counts (Ktris) -- Visible: %.2f/%.2f (%.2f KB Visible)",
+                category[idx], total_visible_triangles[idx]/1024.f, total_triangles[idx]/1024.f, total_visible_bytes[idx]/1024.f);
+
+            LLFontGL::getFontMonospace()->renderUTF8(label,
+                                            0 , tri_rect.mLeft, tri_rect.mTop+margin, LLColor4::white, LLFontGL::LEFT, LLFontGL::TOP);
+
+        }
+    }
+
+    for (U32 idx = 0; idx < 2; ++idx)
+    {
+        if (!streaming_cost[idx].empty())
+        { //plot graph of streaming cost
+            std::sort(streaming_cost[idx].begin(), streaming_cost[idx].end());
+
+            ll_remove_outliers(streaming_cost[idx], 1.f);
+
+            LLRect tri_rect;
+            if (idx == 0)
+            {
+                tri_rect = LLRect(margin, graph_pos[2]-margin, new_rect.getWidth()/2-margin, graph_pos[1]+margin);
+            }
+            else
+            {
+                tri_rect = LLRect(new_rect.getWidth()/2+margin, graph_pos[2]-margin, new_rect.getWidth()-margin, graph_pos[1]+margin);
+            }
+
+            gl_rect_2d(tri_rect, LLColor4::white, false);
+
+            F32 streaming_domain[] = { 65536, 0 };
+
+            //get domain of triangle counts
+            for (U32 i = 0; i < streaming_cost[idx].size(); ++i)
+            {
+                streaming_domain[0] = llmin(streaming_domain[0], streaming_cost[idx][i]);
+                streaming_domain[1] = llmax(streaming_domain[1], streaming_cost[idx][i]);
+            }
+
+            F32 cost_range = streaming_domain[1]-streaming_domain[0];
+
+            U32 count = streaming_cost[idx].size();
+
+            F32 total = 0;
+
+            gGL.begin(LLRender::LINE_STRIP);
+            //plot triangles
+            for (U32 i = 0; i < count; ++i)
+            {
+                F32 sc = streaming_cost[idx][i];
+                total += sc;
+                F32 y = (F32) (sc-streaming_domain[0])/cost_range*tri_rect.getHeight()+tri_rect.mBottom;
+                F32 x = (F32) i / count * tri_rect.getWidth() + tri_rect.mLeft;
+
+                gGL.vertex2f(x,y);
+
+                if (i%4096 == 0)
+                {
+                    gGL.end();
+                    gGL.flush();
+                    gGL.begin(LLRender::LINE_STRIP);
+                }
+            }
+
+            gGL.end();
+            gGL.flush();
+
+            std::string label = llformat("%s Object Streaming Cost -- [%.2f, %.2f] Mean: %.2f  Total: %.2f",
+                                            category[idx], streaming_domain[0], streaming_domain[1], total/count, total_streaming[idx]);
+
+            LLFontGL::getFontMonospace()->renderUTF8(label,
+                                            0 , tri_rect.mLeft, tri_rect.mTop+margin, LLColor4::white, LLFontGL::LEFT, LLFontGL::TOP);
+
+        }
+    }
+
+    for (U32 idx = 0; idx < 2; ++idx)
+    {
+        if (!physics_cost[idx].empty())
+        { //plot graph of physics cost
+            std::sort(physics_cost[idx].begin(), physics_cost[idx].end());
+
+            ll_remove_outliers(physics_cost[idx], 1.f);
+
+            LLRect tri_rect;
+            if (idx == 0)
+            {
+                tri_rect = LLRect(margin, graph_pos[3]-margin, new_rect.getWidth()/2-margin, graph_pos[2]+margin);
+            }
+            else
+            {
+                tri_rect = LLRect(new_rect.getWidth()/2+margin, graph_pos[3]-margin, new_rect.getWidth()-margin, graph_pos[2]+margin);
+            }
+
+            gl_rect_2d(tri_rect, LLColor4::white, false);
+
+            F32 physics_domain[] = { 65536, 0 };
+
+            //get domain of triangle counts
+            for (U32 i = 0; i < physics_cost[idx].size(); ++i)
+            {
+                physics_domain[0] = llmin(physics_domain[0], physics_cost[idx][i]);
+                physics_domain[1] = llmax(physics_domain[1], physics_cost[idx][i]);
+            }
+
+            F32 cost_range = physics_domain[1]-physics_domain[0];
+
+            U32 count = physics_cost[idx].size();
+
+            F32 total = 0;
+
+            gGL.begin(LLRender::LINE_STRIP);
+            //plot triangles
+            for (U32 i = 0; i < count; ++i)
+            {
+                F32 pc = physics_cost[idx][i];
+                total += pc;
+                F32 y = (F32) (pc-physics_domain[0])/cost_range*tri_rect.getHeight()+tri_rect.mBottom;
+                F32 x = (F32) i / count * tri_rect.getWidth() + tri_rect.mLeft;
+
+                gGL.vertex2f(x,y);
+
+                if (i%4096 == 0)
+                {
+                    gGL.end();
+                    gGL.flush();
+                    gGL.begin(LLRender::LINE_STRIP);
+                }
+            }
+
+            gGL.end();
+            gGL.flush();
+
+            std::string label = llformat("%s Object Physics Cost -- [%.2f, %.2f] Mean: %.2f  Total: %.2f",
+                                            category[idx], physics_domain[0], physics_domain[1], total/count, total_physics[idx]);
+
+            LLFontGL::getFontMonospace()->renderUTF8(label,
+                                            0 , tri_rect.mLeft, tri_rect.mTop+margin, LLColor4::white, LLFontGL::LEFT, LLFontGL::TOP);
+
+        }
+    }
+
+
+
+
+    LLView::draw();
+}
+
+