/** 
 * @file llfloatersettingsdebug.h
 * @brief floater for debugging internal viewer settings
 *
 * $LicenseInfo:firstyear=2001&license=viewergpl$
 * 
 * Copyright (c) 2001-2009, Linden Research, Inc.
 * 
 * Second Life Viewer Source Code
 * The source code in this file ("Source Code") is provided by Linden Lab
 * to you under the terms of the GNU General Public License, version 2.0
 * ("GPL"), unless you have obtained a separate licensing agreement
 * ("Other License"), formally executed by you and Linden Lab.  Terms of
 * the GPL can be found in doc/GPL-license.txt in this distribution, or
 * online at http://secondlifegrid.net/programs/open_source/licensing/gplv2
 * 
 * There are special exceptions to the terms and conditions of the GPL as
 * it is applied to this Source Code. View the full text of the exception
 * in the file doc/FLOSS-exception.txt in this software distribution, or
 * online at
 * http://secondlifegrid.net/programs/open_source/licensing/flossexception
 * 
 * By copying, modifying or distributing this software, you acknowledge
 * that you have read and understood your obligations described above,
 * and agree to abide by those obligations.
 * 
 * ALL LINDEN LAB SOURCE CODE IS PROVIDED "AS IS." LINDEN LAB MAKES NO
 * WARRANTIES, EXPRESS, IMPLIED OR OTHERWISE, REGARDING ITS ACCURACY,
 * COMPLETENESS OR PERFORMANCE.
 * $/LicenseInfo$
 */

#ifndef LLFLOATERDEBUGSETTINGS_H
#define LLFLOATERDEBUGSETTINGS_H

#include "llcontrol.h"
#include "llfloater.h"
#include "lltexteditor.h"

class LLFloaterSettingsDebug 
:	public LLFloater, 
	public LLFloaterSingleton<LLFloaterSettingsDebug>
{
public:
<<<<<<< HEAD
=======
	// key - selects which settings to show, one of:
	// "all", "base", "account", "skin"
>>>>>>> fcaa1ad4
	LLFloaterSettingsDebug(const LLSD& key);
	virtual ~LLFloaterSettingsDebug();

	virtual BOOL postBuild();
	virtual void draw();

	void updateControl(LLControlVariable* control);

<<<<<<< HEAD
	static void onSettingSelect(LLUICtrl* ctrl, void* user_data);
	static void onCommitSettings(LLUICtrl* ctrl, void* user_data);
	static void onClickDefault(void* user_data);
=======
	void onSettingSelect(LLUICtrl* ctrl);
	void onCommitSettings();
	void onClickDefault();
>>>>>>> fcaa1ad4

protected:
	LLTextEditor* mComment;
};

#endif //LLFLOATERDEBUGSETTINGS_H
<|MERGE_RESOLUTION|>--- conflicted
+++ resolved
@@ -42,11 +42,8 @@
 	public LLFloaterSingleton<LLFloaterSettingsDebug>
 {
 public:
-<<<<<<< HEAD
-=======
 	// key - selects which settings to show, one of:
 	// "all", "base", "account", "skin"
->>>>>>> fcaa1ad4
 	LLFloaterSettingsDebug(const LLSD& key);
 	virtual ~LLFloaterSettingsDebug();
 
@@ -55,15 +52,9 @@
 
 	void updateControl(LLControlVariable* control);
 
-<<<<<<< HEAD
-	static void onSettingSelect(LLUICtrl* ctrl, void* user_data);
-	static void onCommitSettings(LLUICtrl* ctrl, void* user_data);
-	static void onClickDefault(void* user_data);
-=======
 	void onSettingSelect(LLUICtrl* ctrl);
 	void onCommitSettings();
 	void onClickDefault();
->>>>>>> fcaa1ad4
 
 protected:
 	LLTextEditor* mComment;
