--- conflicted
+++ resolved
@@ -85,68 +85,6 @@
     LLFace(LLDrawable* drawablep, LLViewerObject* objp)
     {
         LL_PROFILE_ZONE_SCOPED;
-<<<<<<< HEAD
-		init(drawablep, objp);
-	}
-	~LLFace()  { destroy(); }
-
-	const LLMatrix4& getWorldMatrix()	const	{ return mVObjp->getWorldMatrix(mXform); }
-	const LLMatrix4& getRenderMatrix() const;
-	U32				getIndicesCount()	const	{ return mIndicesCount; };
-	S32				getIndicesStart()	const	{ return mIndicesIndex; };
-	U16				getGeomCount()		const	{ return mGeomCount; }		// vertex count for this face
-	U16				getGeomIndex()		const	{ return mGeomIndex; }		// index into draw pool
-	U16				getGeomStart()		const	{ return mGeomIndex; }		// index into draw pool
-	void			setTextureIndex(U8 index);
-	U8				getTextureIndex() const		{ return mTextureIndex; }
-	void			setTexture(U32 ch, LLViewerTexture* tex);
-	void			setTexture(LLViewerTexture* tex) ;
-	void			setDiffuseMap(LLViewerTexture* tex);
-	void			setNormalMap(LLViewerTexture* tex);
-	void			setSpecularMap(LLViewerTexture* tex);
-    void			setAlternateDiffuseMap(LLViewerTexture* tex);
-	void            switchTexture(U32 ch, LLViewerTexture* new_texture);
-	void            dirtyTexture();
-	LLXformMatrix*	getXform()			const	{ return mXform; }
-	bool			hasGeometry()		const	{ return mGeomCount > 0; }
-	LLVector3		getPositionAgent()	const;
-	LLVector2       surfaceToTexture(LLVector2 surface_coord, const LLVector4a& position, const LLVector4a& normal);
-	void 			getPlanarProjectedParams(LLQuaternion* face_rot, LLVector3* face_pos, F32* scale) const;
-	bool			calcAlignedPlanarTE(const LLFace* align_to, LLVector2* st_offset,
-										LLVector2* st_scale, F32* st_rot, LLRender::eTexIndex map = LLRender::DIFFUSE_MAP) const;
-	
-	U32				getState()			const	{ return mState; }
-	void			setState(U32 state)			{ mState |= state; }
-	void			clearState(U32 state)		{ mState &= ~state; }
-	bool			isState(U32 state)	const	{ return (mState & state) != 0; }
-	void			setVirtualSize(F32 size) { mVSize = size; }
-	void			setPixelArea(F32 area)	{ mPixelArea = area; }
-	F32				getVirtualSize() const { return mVSize; }
-	F32				getPixelArea() const { return mPixelArea; }
-
-	S32             getIndexInTex(U32 ch) const      { llassert(ch < LLRender::NUM_TEXTURE_CHANNELS); return mIndexInTex[ch]; }
-	void            setIndexInTex(U32 ch, S32 index) { llassert(ch < LLRender::NUM_TEXTURE_CHANNELS); mIndexInTex[ch] = index; }
-	
-	void			setWorldMatrix(const LLMatrix4& mat);
-	const LLTextureEntry* getTextureEntry()	const { return mVObjp->getTE(mTEOffset); }
-
-	LLFacePool*		getPool()			const	{ return mDrawPoolp; }
-	U32				getPoolType()		const	{ return mPoolType; }
-	LLDrawable*		getDrawable()		const	{ return mDrawablep; }
-	LLViewerObject*	getViewerObject()	const	{ return mVObjp; }
-	S32				getLOD()			const	{ return mVObjp.notNull() ? mVObjp->getLOD() : 0; }
-	void			setPoolType(U32 type)		{ mPoolType = type; }
-	S32				getTEOffset()       const   { return mTEOffset; }
-	LLViewerTexture*	getTexture(U32 ch = LLRender::DIFFUSE_MAP) const;
-
-	void			setViewerObject(LLViewerObject* object);
-	void			setPool(LLFacePool *pool, LLViewerTexture *texturep);
-	void			setPool(LLFacePool* pool);
-
-	void			setDrawable(LLDrawable *drawable);
-	void			setTEOffset(const S32 te_offset);
-	
-=======
         init(drawablep, objp);
     }
     ~LLFace()  { destroy(); }
@@ -169,7 +107,7 @@
     void            switchTexture(U32 ch, LLViewerTexture* new_texture);
     void            dirtyTexture();
     LLXformMatrix*  getXform()          const   { return mXform; }
-    BOOL            hasGeometry()       const   { return mGeomCount > 0; }
+    bool            hasGeometry()       const   { return mGeomCount > 0; }
     LLVector3       getPositionAgent()  const;
     LLVector2       surfaceToTexture(LLVector2 surface_coord, const LLVector4a& position, const LLVector4a& normal);
     void            getPlanarProjectedParams(LLQuaternion* face_rot, LLVector3* face_pos, F32* scale) const;
@@ -179,14 +117,14 @@
     U32             getState()          const   { return mState; }
     void            setState(U32 state)         { mState |= state; }
     void            clearState(U32 state)       { mState &= ~state; }
-    BOOL            isState(U32 state)  const   { return ((mState & state) != 0) ? TRUE : FALSE; }
+    bool            isState(U32 state)  const   { return (mState & state) != 0; }
     void            setVirtualSize(F32 size) { mVSize = size; }
     void            setPixelArea(F32 area)  { mPixelArea = area; }
     F32             getVirtualSize() const { return mVSize; }
     F32             getPixelArea() const { return mPixelArea; }
 
-    S32             getIndexInTex(U32 ch) const {llassert(ch < LLRender::NUM_TEXTURE_CHANNELS); return mIndexInTex[ch];}
-    void            setIndexInTex(U32 ch, S32 index) { llassert(ch < LLRender::NUM_TEXTURE_CHANNELS);  mIndexInTex[ch] = index ;}
+    S32             getIndexInTex(U32 ch) const      { llassert(ch < LLRender::NUM_TEXTURE_CHANNELS); return mIndexInTex[ch]; }
+    void            setIndexInTex(U32 ch, S32 index) { llassert(ch < LLRender::NUM_TEXTURE_CHANNELS); mIndexInTex[ch] = index; }
 
     void            setWorldMatrix(const LLMatrix4& mat);
     const LLTextureEntry* getTextureEntry() const { return mVObjp->getTE(mTEOffset); }
@@ -207,7 +145,6 @@
     void            setDrawable(LLDrawable *drawable);
     void            setTEOffset(const S32 te_offset);
 
->>>>>>> e7eced3c
     void            renderIndexed();
 
     void            setFaceColor(const LLColor4& color); // override material color
@@ -215,17 +152,10 @@
     const LLColor4& getFaceColor() const { return mFaceColor; }
 
 
-<<<<<<< HEAD
-	//for volumes
-	void updateRebuildFlags();
-	bool canRenderAsMask(); // logic helper
-	bool getGeometryVolume(const LLVolume& volume,
-=======
     //for volumes
     void updateRebuildFlags();
     bool canRenderAsMask(); // logic helper
-    BOOL getGeometryVolume(const LLVolume& volume,
->>>>>>> e7eced3c
+    bool getGeometryVolume(const LLVolume& volume,
                             S32 face_index,
                             const LLMatrix4& mat_vert,
                             const LLMatrix3& mat_normal,
@@ -250,21 +180,10 @@
     S32 getColors(LLStrider<LLColor4U> &colors);
     S32 getIndices(LLStrider<U16> &indices);
 
-<<<<<<< HEAD
-	void		setSize(S32 numVertices, S32 num_indices = 0, bool align = false);
-	
-	bool		genVolumeBBoxes(const LLVolume &volume, S32 f,
-									const LLMatrix4& mat_vert_in, bool global_volume = false);
-	
-	void		init(LLDrawable* drawablep, LLViewerObject* objp);
-	void		destroy();
-	void		update();
-=======
     void        setSize(S32 numVertices, S32 num_indices = 0, bool align = false);
->>>>>>> e7eced3c
-
-    BOOL        genVolumeBBoxes(const LLVolume &volume, S32 f,
-                                    const LLMatrix4& mat_vert_in, BOOL global_volume = FALSE);
+
+    bool        genVolumeBBoxes(const LLVolume &volume, S32 f,
+                                    const LLMatrix4& mat_vert_in, bool global_volume = false);
 
     void        init(LLDrawable* drawablep, LLViewerObject* objp);
     void        destroy();
@@ -276,23 +195,14 @@
     void        renderSelected(LLViewerTexture *image, const LLColor4 &color);
     void        renderOneWireframe(const LLColor4 &color, F32 fogCfx, bool wireframe_selection, bool bRenderHiddenSelections, bool shader);
 
-<<<<<<< HEAD
-	bool		verify(const U32* indices_array = NULL) const;
-	void		printDebugInfo() const;
-=======
     F32         getKey()                    const   { return mDistance; }
->>>>>>> e7eced3c
 
     S32         getReferenceIndex()         const   { return mReferenceIndex; }
     void        setReferenceIndex(const S32 index)  { mReferenceIndex = index; }
 
-    BOOL        verify(const U32* indices_array = NULL) const;
+    bool        verify(const U32* indices_array = NULL) const;
     void        printDebugInfo() const;
 
-<<<<<<< HEAD
-	void        setHasMedia(bool has_media)  { mHasMedia = has_media ;}
-	bool        hasMedia() const ;
-=======
     void        setGeomIndex(U16 idx);
     void        setIndicesIndex(S32 idx);
     void        setDrawInfo(LLDrawInfo* draw_info);
@@ -302,17 +212,12 @@
     void        resetVirtualSize();
 
     void        setHasMedia(bool has_media)  { mHasMedia = has_media ;}
-    BOOL        hasMedia() const ;
->>>>>>> e7eced3c
+    bool        hasMedia() const ;
 
     void        setMediaAllowed(bool is_media_allowed)  { mIsMediaAllowed = is_media_allowed; }
     bool        isMediaAllowed() const { return mIsMediaAllowed; }
 
-<<<<<<< HEAD
-	bool		switchTexture() ;
-=======
-    BOOL        switchTexture() ;
->>>>>>> e7eced3c
+    bool        switchTexture() ;
 
     //vertex buffer tracking
     void setVertexBuffer(LLVertexBuffer* buffer);
@@ -333,13 +238,8 @@
 
 private:
     friend class LLViewerTextureList;
-<<<<<<< HEAD
-	F32         adjustPartialOverlapPixelArea(F32 cos_angle_to_view_dir, F32 radius );
-	bool        calcPixelArea(F32& cos_angle_to_view_dir, F32& radius) ;
-=======
     F32         adjustPartialOverlapPixelArea(F32 cos_angle_to_view_dir, F32 radius );
-    BOOL        calcPixelArea(F32& cos_angle_to_view_dir, F32& radius) ;
->>>>>>> e7eced3c
+    bool        calcPixelArea(F32& cos_angle_to_view_dir, F32& radius) ;
 public:
     static F32 calcImportanceToCamera(F32 to_view_dir, F32 dist);
     static F32 adjustPixelArea(F32 importance, F32 pixel_area) ;
@@ -409,13 +309,8 @@
     U32 mDrawOrderIndex = 0; // see setDrawOrderIndex
 
 protected:
-<<<<<<< HEAD
-	static bool	sSafeRenderSelect;
-	
-=======
-    static BOOL sSafeRenderSelect;
-
->>>>>>> e7eced3c
+    static bool sSafeRenderSelect;
+
 public:
     struct CompareDistanceGreater
     {
