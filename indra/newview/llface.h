/**
 * @file llface.h
 * @brief LLFace class definition
 *
 * $LicenseInfo:firstyear=2001&license=viewerlgpl$
 * Second Life Viewer Source Code
 * Copyright (C) 2010, Linden Research, Inc.
 *
 * This library is free software; you can redistribute it and/or
 * modify it under the terms of the GNU Lesser General Public
 * License as published by the Free Software Foundation;
 * version 2.1 of the License only.
 *
 * This library is distributed in the hope that it will be useful,
 * but WITHOUT ANY WARRANTY; without even the implied warranty of
 * MERCHANTABILITY or FITNESS FOR A PARTICULAR PURPOSE.  See the GNU
 * Lesser General Public License for more details.
 *
 * You should have received a copy of the GNU Lesser General Public
 * License along with this library; if not, write to the Free Software
 * Foundation, Inc., 51 Franklin Street, Fifth Floor, Boston, MA  02110-1301  USA
 *
 * Linden Research, Inc., 945 Battery Street, San Francisco, CA  94111  USA
 * $/LicenseInfo$
 */

#ifndef LL_LLFACE_H
#define LL_LLFACE_H

#include "llstrider.h"
#include "llrender.h"
#include "v2math.h"
#include "v3math.h"
#include "v4math.h"
#include "m4math.h"
#include "v4coloru.h"
#include "llquaternion.h"
#include "xform.h"
#include "llvertexbuffer.h"
#include "llviewertexture.h"
#include "lldrawable.h"

class LLFacePool;
class LLVolume;
class LLViewerTexture;
class LLTextureEntry;
class LLVertexProgram;
class LLViewerTexture;
class LLGeometryManager;
class LLDrawInfo;
class LLMeshSkinInfo;

const F32 MIN_ALPHA_SIZE = 1024.f;
const F32 MIN_TEX_ANIM_SIZE = 512.f;
const U8 FACE_DO_NOT_BATCH_TEXTURES = 255;

class alignas(16) LLFace
{
    LL_ALIGN_NEW
public:
    LLFace(const LLFace& rhs)
    {
        *this = rhs;
    }

    const LLFace& operator=(const LLFace& rhs)
    {
        LL_ERRS() << "Illegal operation!" << LL_ENDL;
        return *this;
    }

    enum EMasks
    {
        LIGHT           = 0x0001,
        GLOBAL          = 0x0002,
        FULLBRIGHT      = 0x0004,
        HUD_RENDER      = 0x0008,
        USE_FACE_COLOR  = 0x0010,
        TEXTURE_ANIM    = 0x0020,
        RIGGED          = 0x0040,
        PARTICLE        = 0x0080,
    };

public:
    LLFace(LLDrawable* drawablep, LLViewerObject* objp)
    {
        LL_PROFILE_ZONE_SCOPED;
<<<<<<< HEAD
		init(drawablep, objp);
	}
	~LLFace()  { destroy(); }

	const LLMatrix4& getWorldMatrix()	const	{ return mVObjp->getWorldMatrix(mXform); }
	const LLMatrix4& getRenderMatrix() const;
	U32				getIndicesCount()	const	{ return mIndicesCount; };
	S32				getIndicesStart()	const	{ return mIndicesIndex; };
	U16				getGeomCount()		const	{ return mGeomCount; }		// vertex count for this face
	U16				getGeomIndex()		const	{ return mGeomIndex; }		// index into draw pool
	U16				getGeomStart()		const	{ return mGeomIndex; }		// index into draw pool
	void			setTextureIndex(U8 index);
	U8				getTextureIndex() const		{ return mTextureIndex; }
	void			setTexture(U32 ch, LLViewerTexture* tex);
	void			setTexture(LLViewerTexture* tex) ;
	void			setDiffuseMap(LLViewerTexture* tex);
	void			setNormalMap(LLViewerTexture* tex);
	void			setSpecularMap(LLViewerTexture* tex);
    void			setAlternateDiffuseMap(LLViewerTexture* tex);
	void            switchTexture(U32 ch, LLViewerTexture* new_texture);
	void            dirtyTexture();
	LLXformMatrix*	getXform()			const	{ return mXform; }
	bool			hasGeometry()		const	{ return mGeomCount > 0; }
	LLVector3		getPositionAgent()	const;
	LLVector2       surfaceToTexture(LLVector2 surface_coord, const LLVector4a& position, const LLVector4a& normal);
	void 			getPlanarProjectedParams(LLQuaternion* face_rot, LLVector3* face_pos, F32* scale) const;
	bool			calcAlignedPlanarTE(const LLFace* align_to, LLVector2* st_offset,
										LLVector2* st_scale, F32* st_rot, LLRender::eTexIndex map = LLRender::DIFFUSE_MAP) const;
	
	U32				getState()			const	{ return mState; }
	void			setState(U32 state)			{ mState |= state; }
	void			clearState(U32 state)		{ mState &= ~state; }
	bool			isState(U32 state)	const	{ return (mState & state) != 0; }
	void			setVirtualSize(F32 size) { mVSize = size; }
	void			setPixelArea(F32 area)	{ mPixelArea = area; }
	F32				getVirtualSize() const { return mVSize; }
	F32				getPixelArea() const { return mPixelArea; }

	S32             getIndexInTex(U32 ch) const      { llassert(ch < LLRender::NUM_TEXTURE_CHANNELS); return mIndexInTex[ch]; }
	void            setIndexInTex(U32 ch, S32 index) { llassert(ch < LLRender::NUM_TEXTURE_CHANNELS); mIndexInTex[ch] = index; }
	
	void			setWorldMatrix(const LLMatrix4& mat);
	const LLTextureEntry* getTextureEntry()	const { return mVObjp->getTE(mTEOffset); }

	LLFacePool*		getPool()			const	{ return mDrawPoolp; }
	U32				getPoolType()		const	{ return mPoolType; }
	LLDrawable*		getDrawable()		const	{ return mDrawablep; }
	LLViewerObject*	getViewerObject()	const	{ return mVObjp; }
	S32				getLOD()			const	{ return mVObjp.notNull() ? mVObjp->getLOD() : 0; }
	void			setPoolType(U32 type)		{ mPoolType = type; }
	S32				getTEOffset()       const   { return mTEOffset; }
	LLViewerTexture*	getTexture(U32 ch = LLRender::DIFFUSE_MAP) const;

	void			setViewerObject(LLViewerObject* object);
	void			setPool(LLFacePool *pool, LLViewerTexture *texturep);
	void			setPool(LLFacePool* pool);

	void			setDrawable(LLDrawable *drawable);
	void			setTEOffset(const S32 te_offset);
	
=======
        init(drawablep, objp);
    }
    ~LLFace()  { destroy(); }

    const LLMatrix4& getWorldMatrix()   const   { return mVObjp->getWorldMatrix(mXform); }
    const LLMatrix4& getRenderMatrix() const;
    U32             getIndicesCount()   const   { return mIndicesCount; };
    S32             getIndicesStart()   const   { return mIndicesIndex; };
    U16             getGeomCount()      const   { return mGeomCount; }      // vertex count for this face
    U16             getGeomIndex()      const   { return mGeomIndex; }      // index into draw pool
    U16             getGeomStart()      const   { return mGeomIndex; }      // index into draw pool
    void            setTextureIndex(U8 index);
    U8              getTextureIndex() const     { return mTextureIndex; }
    void            setTexture(U32 ch, LLViewerTexture* tex);
    void            setTexture(LLViewerTexture* tex) ;
    void            setDiffuseMap(LLViewerTexture* tex);
    void            setNormalMap(LLViewerTexture* tex);
    void            setSpecularMap(LLViewerTexture* tex);
    void            setAlternateDiffuseMap(LLViewerTexture* tex);
    void            switchTexture(U32 ch, LLViewerTexture* new_texture);
    void            dirtyTexture();
    LLXformMatrix*  getXform()          const   { return mXform; }
    BOOL            hasGeometry()       const   { return mGeomCount > 0; }
    LLVector3       getPositionAgent()  const;
    LLVector2       surfaceToTexture(LLVector2 surface_coord, const LLVector4a& position, const LLVector4a& normal);
    void            getPlanarProjectedParams(LLQuaternion* face_rot, LLVector3* face_pos, F32* scale) const;
    bool            calcAlignedPlanarTE(const LLFace* align_to, LLVector2* st_offset,
                                        LLVector2* st_scale, F32* st_rot, LLRender::eTexIndex map = LLRender::DIFFUSE_MAP) const;

    U32             getState()          const   { return mState; }
    void            setState(U32 state)         { mState |= state; }
    void            clearState(U32 state)       { mState &= ~state; }
    BOOL            isState(U32 state)  const   { return ((mState & state) != 0) ? TRUE : FALSE; }
    void            setVirtualSize(F32 size) { mVSize = size; }
    void            setPixelArea(F32 area)  { mPixelArea = area; }
    F32             getVirtualSize() const { return mVSize; }
    F32             getPixelArea() const { return mPixelArea; }

    S32             getIndexInTex(U32 ch) const {llassert(ch < LLRender::NUM_TEXTURE_CHANNELS); return mIndexInTex[ch];}
    void            setIndexInTex(U32 ch, S32 index) { llassert(ch < LLRender::NUM_TEXTURE_CHANNELS);  mIndexInTex[ch] = index ;}

    void            setWorldMatrix(const LLMatrix4& mat);
    const LLTextureEntry* getTextureEntry() const { return mVObjp->getTE(mTEOffset); }

    LLFacePool*     getPool()           const   { return mDrawPoolp; }
    U32             getPoolType()       const   { return mPoolType; }
    LLDrawable*     getDrawable()       const   { return mDrawablep; }
    LLViewerObject* getViewerObject()   const   { return mVObjp; }
    S32             getLOD()            const   { return mVObjp.notNull() ? mVObjp->getLOD() : 0; }
    void            setPoolType(U32 type)       { mPoolType = type; }
    S32             getTEOffset()       const   { return mTEOffset; }
    LLViewerTexture*    getTexture(U32 ch = LLRender::DIFFUSE_MAP) const;

    void            setViewerObject(LLViewerObject* object);
    void            setPool(LLFacePool *pool, LLViewerTexture *texturep);
    void            setPool(LLFacePool* pool);

    void            setDrawable(LLDrawable *drawable);
    void            setTEOffset(const S32 te_offset);

>>>>>>> e1623bb2
    void            renderIndexed();

    void            setFaceColor(const LLColor4& color); // override material color
    void            unsetFaceColor(); // switch back to material color
    const LLColor4& getFaceColor() const { return mFaceColor; }


<<<<<<< HEAD
	//for volumes
	void updateRebuildFlags();
	bool canRenderAsMask(); // logic helper
	bool getGeometryVolume(const LLVolume& volume,
=======
    //for volumes
    void updateRebuildFlags();
    bool canRenderAsMask(); // logic helper
    BOOL getGeometryVolume(const LLVolume& volume,
>>>>>>> e1623bb2
                            S32 face_index,
                            const LLMatrix4& mat_vert,
                            const LLMatrix3& mat_normal,
                            U16 index_offset,
                            bool force_rebuild = false,
                            bool no_debug_assert = false);

    // For avatar
    U16          getGeometryAvatar(
                                    LLStrider<LLVector3> &vertices,
                                    LLStrider<LLVector3> &normals,
                                    LLStrider<LLVector2> &texCoords,
                                    LLStrider<F32>       &vertex_weights,
                                    LLStrider<LLVector4> &clothing_weights);

    // For volumes, etc.
    U16             getGeometry(LLStrider<LLVector3> &vertices,
                                LLStrider<LLVector3> &normals,
                                LLStrider<LLVector2> &texCoords,
                                LLStrider<U16>  &indices);

    S32 getColors(LLStrider<LLColor4U> &colors);
    S32 getIndices(LLStrider<U16> &indices);

<<<<<<< HEAD
	void		setSize(S32 numVertices, S32 num_indices = 0, bool align = false);
	
	bool		genVolumeBBoxes(const LLVolume &volume, S32 f,
									const LLMatrix4& mat_vert_in, bool global_volume = false);
	
	void		init(LLDrawable* drawablep, LLViewerObject* objp);
	void		destroy();
	void		update();
=======
    void        setSize(S32 numVertices, S32 num_indices = 0, bool align = false);
>>>>>>> e1623bb2

    BOOL        genVolumeBBoxes(const LLVolume &volume, S32 f,
                                    const LLMatrix4& mat_vert_in, BOOL global_volume = FALSE);

    void        init(LLDrawable* drawablep, LLViewerObject* objp);
    void        destroy();
    void        update();

    void        updateCenterAgent(); // Update center when xform has changed.
    void        renderSelectedUV();

    void        renderSelected(LLViewerTexture *image, const LLColor4 &color);
    void        renderOneWireframe(const LLColor4 &color, F32 fogCfx, bool wireframe_selection, bool bRenderHiddenSelections, bool shader);

<<<<<<< HEAD
	bool		verify(const U32* indices_array = NULL) const;
	void		printDebugInfo() const;
=======
    F32         getKey()                    const   { return mDistance; }
>>>>>>> e1623bb2

    S32         getReferenceIndex()         const   { return mReferenceIndex; }
    void        setReferenceIndex(const S32 index)  { mReferenceIndex = index; }

    BOOL        verify(const U32* indices_array = NULL) const;
    void        printDebugInfo() const;

<<<<<<< HEAD
	void        setHasMedia(bool has_media)  { mHasMedia = has_media ;}
	bool        hasMedia() const ;
=======
    void        setGeomIndex(U16 idx);
    void        setIndicesIndex(S32 idx);
    void        setDrawInfo(LLDrawInfo* draw_info);

    F32         getTextureVirtualSize() ;
    F32         getImportanceToCamera()const {return mImportanceToCamera ;}
    void        resetVirtualSize();

    void        setHasMedia(bool has_media)  { mHasMedia = has_media ;}
    BOOL        hasMedia() const ;
>>>>>>> e1623bb2

    void        setMediaAllowed(bool is_media_allowed)  { mIsMediaAllowed = is_media_allowed; }
    bool        isMediaAllowed() const { return mIsMediaAllowed; }

<<<<<<< HEAD
	bool		switchTexture() ;
=======
    BOOL        switchTexture() ;
>>>>>>> e1623bb2

    //vertex buffer tracking
    void setVertexBuffer(LLVertexBuffer* buffer);
    void clearVertexBuffer(); //sets mVertexBuffer to NULL
    LLVertexBuffer* getVertexBuffer()   const   { return mVertexBuffer; }
    S32 getRiggedIndex(U32 type) const;

    // used to preserve draw order of faces that are batched together.
    // Allows content creators to manipulate linked sets and face ordering
    // for consistent alpha sorting results, particularly for rigged attachments
    void setDrawOrderIndex(U32 index) { mDrawOrderIndex = index; }
    U32 getDrawOrderIndex() const { return mDrawOrderIndex; }

    // return true if this face is in an alpha draw pool
    bool isInAlphaPool() const;
public: //aligned members
    LLVector4a      mExtents[2];

private:
    friend class LLViewerTextureList;
<<<<<<< HEAD
	F32         adjustPartialOverlapPixelArea(F32 cos_angle_to_view_dir, F32 radius );
	bool        calcPixelArea(F32& cos_angle_to_view_dir, F32& radius) ;
=======
    F32         adjustPartialOverlapPixelArea(F32 cos_angle_to_view_dir, F32 radius );
    BOOL        calcPixelArea(F32& cos_angle_to_view_dir, F32& radius) ;
>>>>>>> e1623bb2
public:
    static F32 calcImportanceToCamera(F32 to_view_dir, F32 dist);
    static F32 adjustPixelArea(F32 importance, F32 pixel_area) ;

public:

    LLVector3       mCenterLocal;
    LLVector3       mCenterAgent;

    LLVector2       mTexExtents[2];
    F32             mDistance;
    F32         mLastUpdateTime;
    F32         mLastSkinTime;
    F32         mLastMoveTime;
    LLMatrix4*  mTextureMatrix;
    LLMatrix4*  mSpecMapMatrix;
    LLMatrix4*  mNormalMapMatrix;
    LLDrawInfo* mDrawInfo;
    LLVOAvatar* mAvatar = nullptr;
    LLMeshSkinInfo* mSkinInfo = nullptr;

    // return mSkinInfo->mHash or 0 if mSkinInfo is null
    U64 getSkinHash();

private:
    LLPointer<LLVertexBuffer> mVertexBuffer;

    U32         mState;
    LLFacePool* mDrawPoolp;
    U32         mPoolType;
    LLColor4    mFaceColor;         // overrides material color if state |= USE_FACE_COLOR

    U16         mGeomCount;         // vertex count for this face
    U16         mGeomIndex;         // starting index into mVertexBuffer's vertex array
    U8          mTextureIndex;      // index of texture channel to use for pseudo-atlasing
    U32         mIndicesCount;
    U32         mIndicesIndex;      // index into mVertexBuffer's index array
    S32         mIndexInTex[LLRender::NUM_TEXTURE_CHANNELS];

    LLXformMatrix* mXform;

    LLPointer<LLViewerTexture> mTexture[LLRender::NUM_TEXTURE_CHANNELS];

    // mDrawablep is not supposed to be null, don't use LLPointer because
    // mDrawablep owns LLFace and LLPointer is a good way to either cause a
    // memory leak or a 'delete each other' situation if something deletes
    // drawable wrongly.
    LLDrawable* mDrawablep;
    // LLViewerObject technically owns drawable, but also it should be strictly managed
    LLPointer<LLViewerObject> mVObjp;
    S32         mTEOffset;

    S32         mReferenceIndex;
    std::vector<S32> mRiggedIndex;

    F32         mVSize;
    F32         mPixelArea;

    //importance factor, in the range [0, 1.0].
    //1.0: the most important.
    //based on the distance from the face to the view point and the angle from the face center to the view direction.
    F32         mImportanceToCamera ;
    F32         mBoundingSphereRadius ;
    bool        mHasMedia ;
    bool        mIsMediaAllowed;

    U32 mDrawOrderIndex = 0; // see setDrawOrderIndex

protected:
<<<<<<< HEAD
	static bool	sSafeRenderSelect;
	
=======
    static BOOL sSafeRenderSelect;

>>>>>>> e1623bb2
public:
    struct CompareDistanceGreater
    {
        bool operator()(const LLFace* const& lhs, const LLFace* const& rhs)
        {
            return !lhs || (rhs && (lhs->mDistance > rhs->mDistance)); // farthest = first
        }
    };

    struct CompareTexture
    {
        bool operator()(const LLFace* const& lhs, const LLFace* const& rhs)
        {
            return lhs->getTexture() < rhs->getTexture();
        }
    };

    struct CompareBatchBreaker
    {
        bool operator()(const LLFace* const& lhs, const LLFace* const& rhs)
        {
            const LLTextureEntry* lte = lhs->getTextureEntry();
            const LLTextureEntry* rte = rhs->getTextureEntry();

            if(lhs->getTexture() != rhs->getTexture())
            {
                return lhs->getTexture() < rhs->getTexture();
            }
            else
            {
                return lte->getBumpShinyFullbright() < rte->getBumpShinyFullbright();
            }
        }
    };

    struct CompareTextureAndGeomCount
    {
        bool operator()(const LLFace* const& lhs, const LLFace* const& rhs)
        {
            return lhs->getTexture() == rhs->getTexture() ?
                lhs->getGeomCount() < rhs->getGeomCount() :  //smallest = first
                lhs->getTexture() > rhs->getTexture();
        }
    };

    struct CompareTextureAndLOD
    {
        bool operator()(const LLFace* const& lhs, const LLFace* const& rhs)
        {
            return lhs->getTexture() == rhs->getTexture() ?
                lhs->getLOD() < rhs->getLOD() :
                lhs->getTexture() < rhs->getTexture();
        }
    };

    struct CompareTextureAndTime
    {
        bool operator()(const LLFace* const& lhs, const LLFace* const& rhs)
        {
            return lhs->getTexture() == rhs->getTexture() ?
                lhs->mLastUpdateTime < rhs->mLastUpdateTime :
                lhs->getTexture() < rhs->getTexture();
        }
    };
};

#endif // LL_LLFACE_H<|MERGE_RESOLUTION|>--- conflicted
+++ resolved
@@ -1,485 +1,380 @@
-/**
- * @file llface.h
- * @brief LLFace class definition
- *
- * $LicenseInfo:firstyear=2001&license=viewerlgpl$
- * Second Life Viewer Source Code
- * Copyright (C) 2010, Linden Research, Inc.
- *
- * This library is free software; you can redistribute it and/or
- * modify it under the terms of the GNU Lesser General Public
- * License as published by the Free Software Foundation;
- * version 2.1 of the License only.
- *
- * This library is distributed in the hope that it will be useful,
- * but WITHOUT ANY WARRANTY; without even the implied warranty of
- * MERCHANTABILITY or FITNESS FOR A PARTICULAR PURPOSE.  See the GNU
- * Lesser General Public License for more details.
- *
- * You should have received a copy of the GNU Lesser General Public
- * License along with this library; if not, write to the Free Software
- * Foundation, Inc., 51 Franklin Street, Fifth Floor, Boston, MA  02110-1301  USA
- *
- * Linden Research, Inc., 945 Battery Street, San Francisco, CA  94111  USA
- * $/LicenseInfo$
- */
-
-#ifndef LL_LLFACE_H
-#define LL_LLFACE_H
-
-#include "llstrider.h"
-#include "llrender.h"
-#include "v2math.h"
-#include "v3math.h"
-#include "v4math.h"
-#include "m4math.h"
-#include "v4coloru.h"
-#include "llquaternion.h"
-#include "xform.h"
-#include "llvertexbuffer.h"
-#include "llviewertexture.h"
-#include "lldrawable.h"
-
-class LLFacePool;
-class LLVolume;
-class LLViewerTexture;
-class LLTextureEntry;
-class LLVertexProgram;
-class LLViewerTexture;
-class LLGeometryManager;
-class LLDrawInfo;
-class LLMeshSkinInfo;
-
-const F32 MIN_ALPHA_SIZE = 1024.f;
-const F32 MIN_TEX_ANIM_SIZE = 512.f;
-const U8 FACE_DO_NOT_BATCH_TEXTURES = 255;
-
-class alignas(16) LLFace
-{
-    LL_ALIGN_NEW
-public:
-    LLFace(const LLFace& rhs)
-    {
-        *this = rhs;
-    }
-
-    const LLFace& operator=(const LLFace& rhs)
-    {
-        LL_ERRS() << "Illegal operation!" << LL_ENDL;
-        return *this;
-    }
-
-    enum EMasks
-    {
-        LIGHT           = 0x0001,
-        GLOBAL          = 0x0002,
-        FULLBRIGHT      = 0x0004,
-        HUD_RENDER      = 0x0008,
-        USE_FACE_COLOR  = 0x0010,
-        TEXTURE_ANIM    = 0x0020,
-        RIGGED          = 0x0040,
-        PARTICLE        = 0x0080,
-    };
-
-public:
-    LLFace(LLDrawable* drawablep, LLViewerObject* objp)
-    {
-        LL_PROFILE_ZONE_SCOPED;
-<<<<<<< HEAD
-		init(drawablep, objp);
-	}
-	~LLFace()  { destroy(); }
-
-	const LLMatrix4& getWorldMatrix()	const	{ return mVObjp->getWorldMatrix(mXform); }
-	const LLMatrix4& getRenderMatrix() const;
-	U32				getIndicesCount()	const	{ return mIndicesCount; };
-	S32				getIndicesStart()	const	{ return mIndicesIndex; };
-	U16				getGeomCount()		const	{ return mGeomCount; }		// vertex count for this face
-	U16				getGeomIndex()		const	{ return mGeomIndex; }		// index into draw pool
-	U16				getGeomStart()		const	{ return mGeomIndex; }		// index into draw pool
-	void			setTextureIndex(U8 index);
-	U8				getTextureIndex() const		{ return mTextureIndex; }
-	void			setTexture(U32 ch, LLViewerTexture* tex);
-	void			setTexture(LLViewerTexture* tex) ;
-	void			setDiffuseMap(LLViewerTexture* tex);
-	void			setNormalMap(LLViewerTexture* tex);
-	void			setSpecularMap(LLViewerTexture* tex);
-    void			setAlternateDiffuseMap(LLViewerTexture* tex);
-	void            switchTexture(U32 ch, LLViewerTexture* new_texture);
-	void            dirtyTexture();
-	LLXformMatrix*	getXform()			const	{ return mXform; }
-	bool			hasGeometry()		const	{ return mGeomCount > 0; }
-	LLVector3		getPositionAgent()	const;
-	LLVector2       surfaceToTexture(LLVector2 surface_coord, const LLVector4a& position, const LLVector4a& normal);
-	void 			getPlanarProjectedParams(LLQuaternion* face_rot, LLVector3* face_pos, F32* scale) const;
-	bool			calcAlignedPlanarTE(const LLFace* align_to, LLVector2* st_offset,
-										LLVector2* st_scale, F32* st_rot, LLRender::eTexIndex map = LLRender::DIFFUSE_MAP) const;
-	
-	U32				getState()			const	{ return mState; }
-	void			setState(U32 state)			{ mState |= state; }
-	void			clearState(U32 state)		{ mState &= ~state; }
-	bool			isState(U32 state)	const	{ return (mState & state) != 0; }
-	void			setVirtualSize(F32 size) { mVSize = size; }
-	void			setPixelArea(F32 area)	{ mPixelArea = area; }
-	F32				getVirtualSize() const { return mVSize; }
-	F32				getPixelArea() const { return mPixelArea; }
-
-	S32             getIndexInTex(U32 ch) const      { llassert(ch < LLRender::NUM_TEXTURE_CHANNELS); return mIndexInTex[ch]; }
-	void            setIndexInTex(U32 ch, S32 index) { llassert(ch < LLRender::NUM_TEXTURE_CHANNELS); mIndexInTex[ch] = index; }
-	
-	void			setWorldMatrix(const LLMatrix4& mat);
-	const LLTextureEntry* getTextureEntry()	const { return mVObjp->getTE(mTEOffset); }
-
-	LLFacePool*		getPool()			const	{ return mDrawPoolp; }
-	U32				getPoolType()		const	{ return mPoolType; }
-	LLDrawable*		getDrawable()		const	{ return mDrawablep; }
-	LLViewerObject*	getViewerObject()	const	{ return mVObjp; }
-	S32				getLOD()			const	{ return mVObjp.notNull() ? mVObjp->getLOD() : 0; }
-	void			setPoolType(U32 type)		{ mPoolType = type; }
-	S32				getTEOffset()       const   { return mTEOffset; }
-	LLViewerTexture*	getTexture(U32 ch = LLRender::DIFFUSE_MAP) const;
-
-	void			setViewerObject(LLViewerObject* object);
-	void			setPool(LLFacePool *pool, LLViewerTexture *texturep);
-	void			setPool(LLFacePool* pool);
-
-	void			setDrawable(LLDrawable *drawable);
-	void			setTEOffset(const S32 te_offset);
-	
-=======
-        init(drawablep, objp);
-    }
-    ~LLFace()  { destroy(); }
-
-    const LLMatrix4& getWorldMatrix()   const   { return mVObjp->getWorldMatrix(mXform); }
-    const LLMatrix4& getRenderMatrix() const;
-    U32             getIndicesCount()   const   { return mIndicesCount; };
-    S32             getIndicesStart()   const   { return mIndicesIndex; };
-    U16             getGeomCount()      const   { return mGeomCount; }      // vertex count for this face
-    U16             getGeomIndex()      const   { return mGeomIndex; }      // index into draw pool
-    U16             getGeomStart()      const   { return mGeomIndex; }      // index into draw pool
-    void            setTextureIndex(U8 index);
-    U8              getTextureIndex() const     { return mTextureIndex; }
-    void            setTexture(U32 ch, LLViewerTexture* tex);
-    void            setTexture(LLViewerTexture* tex) ;
-    void            setDiffuseMap(LLViewerTexture* tex);
-    void            setNormalMap(LLViewerTexture* tex);
-    void            setSpecularMap(LLViewerTexture* tex);
-    void            setAlternateDiffuseMap(LLViewerTexture* tex);
-    void            switchTexture(U32 ch, LLViewerTexture* new_texture);
-    void            dirtyTexture();
-    LLXformMatrix*  getXform()          const   { return mXform; }
-    BOOL            hasGeometry()       const   { return mGeomCount > 0; }
-    LLVector3       getPositionAgent()  const;
-    LLVector2       surfaceToTexture(LLVector2 surface_coord, const LLVector4a& position, const LLVector4a& normal);
-    void            getPlanarProjectedParams(LLQuaternion* face_rot, LLVector3* face_pos, F32* scale) const;
-    bool            calcAlignedPlanarTE(const LLFace* align_to, LLVector2* st_offset,
-                                        LLVector2* st_scale, F32* st_rot, LLRender::eTexIndex map = LLRender::DIFFUSE_MAP) const;
-
-    U32             getState()          const   { return mState; }
-    void            setState(U32 state)         { mState |= state; }
-    void            clearState(U32 state)       { mState &= ~state; }
-    BOOL            isState(U32 state)  const   { return ((mState & state) != 0) ? TRUE : FALSE; }
-    void            setVirtualSize(F32 size) { mVSize = size; }
-    void            setPixelArea(F32 area)  { mPixelArea = area; }
-    F32             getVirtualSize() const { return mVSize; }
-    F32             getPixelArea() const { return mPixelArea; }
-
-    S32             getIndexInTex(U32 ch) const {llassert(ch < LLRender::NUM_TEXTURE_CHANNELS); return mIndexInTex[ch];}
-    void            setIndexInTex(U32 ch, S32 index) { llassert(ch < LLRender::NUM_TEXTURE_CHANNELS);  mIndexInTex[ch] = index ;}
-
-    void            setWorldMatrix(const LLMatrix4& mat);
-    const LLTextureEntry* getTextureEntry() const { return mVObjp->getTE(mTEOffset); }
-
-    LLFacePool*     getPool()           const   { return mDrawPoolp; }
-    U32             getPoolType()       const   { return mPoolType; }
-    LLDrawable*     getDrawable()       const   { return mDrawablep; }
-    LLViewerObject* getViewerObject()   const   { return mVObjp; }
-    S32             getLOD()            const   { return mVObjp.notNull() ? mVObjp->getLOD() : 0; }
-    void            setPoolType(U32 type)       { mPoolType = type; }
-    S32             getTEOffset()       const   { return mTEOffset; }
-    LLViewerTexture*    getTexture(U32 ch = LLRender::DIFFUSE_MAP) const;
-
-    void            setViewerObject(LLViewerObject* object);
-    void            setPool(LLFacePool *pool, LLViewerTexture *texturep);
-    void            setPool(LLFacePool* pool);
-
-    void            setDrawable(LLDrawable *drawable);
-    void            setTEOffset(const S32 te_offset);
-
->>>>>>> e1623bb2
-    void            renderIndexed();
-
-    void            setFaceColor(const LLColor4& color); // override material color
-    void            unsetFaceColor(); // switch back to material color
-    const LLColor4& getFaceColor() const { return mFaceColor; }
-
-
-<<<<<<< HEAD
-	//for volumes
-	void updateRebuildFlags();
-	bool canRenderAsMask(); // logic helper
-	bool getGeometryVolume(const LLVolume& volume,
-=======
-    //for volumes
-    void updateRebuildFlags();
-    bool canRenderAsMask(); // logic helper
-    BOOL getGeometryVolume(const LLVolume& volume,
->>>>>>> e1623bb2
-                            S32 face_index,
-                            const LLMatrix4& mat_vert,
-                            const LLMatrix3& mat_normal,
-                            U16 index_offset,
-                            bool force_rebuild = false,
-                            bool no_debug_assert = false);
-
-    // For avatar
-    U16          getGeometryAvatar(
-                                    LLStrider<LLVector3> &vertices,
-                                    LLStrider<LLVector3> &normals,
-                                    LLStrider<LLVector2> &texCoords,
-                                    LLStrider<F32>       &vertex_weights,
-                                    LLStrider<LLVector4> &clothing_weights);
-
-    // For volumes, etc.
-    U16             getGeometry(LLStrider<LLVector3> &vertices,
-                                LLStrider<LLVector3> &normals,
-                                LLStrider<LLVector2> &texCoords,
-                                LLStrider<U16>  &indices);
-
-    S32 getColors(LLStrider<LLColor4U> &colors);
-    S32 getIndices(LLStrider<U16> &indices);
-
-<<<<<<< HEAD
-	void		setSize(S32 numVertices, S32 num_indices = 0, bool align = false);
-	
-	bool		genVolumeBBoxes(const LLVolume &volume, S32 f,
-									const LLMatrix4& mat_vert_in, bool global_volume = false);
-	
-	void		init(LLDrawable* drawablep, LLViewerObject* objp);
-	void		destroy();
-	void		update();
-=======
-    void        setSize(S32 numVertices, S32 num_indices = 0, bool align = false);
->>>>>>> e1623bb2
-
-    BOOL        genVolumeBBoxes(const LLVolume &volume, S32 f,
-                                    const LLMatrix4& mat_vert_in, BOOL global_volume = FALSE);
-
-    void        init(LLDrawable* drawablep, LLViewerObject* objp);
-    void        destroy();
-    void        update();
-
-    void        updateCenterAgent(); // Update center when xform has changed.
-    void        renderSelectedUV();
-
-    void        renderSelected(LLViewerTexture *image, const LLColor4 &color);
-    void        renderOneWireframe(const LLColor4 &color, F32 fogCfx, bool wireframe_selection, bool bRenderHiddenSelections, bool shader);
-
-<<<<<<< HEAD
-	bool		verify(const U32* indices_array = NULL) const;
-	void		printDebugInfo() const;
-=======
-    F32         getKey()                    const   { return mDistance; }
->>>>>>> e1623bb2
-
-    S32         getReferenceIndex()         const   { return mReferenceIndex; }
-    void        setReferenceIndex(const S32 index)  { mReferenceIndex = index; }
-
-    BOOL        verify(const U32* indices_array = NULL) const;
-    void        printDebugInfo() const;
-
-<<<<<<< HEAD
-	void        setHasMedia(bool has_media)  { mHasMedia = has_media ;}
-	bool        hasMedia() const ;
-=======
-    void        setGeomIndex(U16 idx);
-    void        setIndicesIndex(S32 idx);
-    void        setDrawInfo(LLDrawInfo* draw_info);
-
-    F32         getTextureVirtualSize() ;
-    F32         getImportanceToCamera()const {return mImportanceToCamera ;}
-    void        resetVirtualSize();
-
-    void        setHasMedia(bool has_media)  { mHasMedia = has_media ;}
-    BOOL        hasMedia() const ;
->>>>>>> e1623bb2
-
-    void        setMediaAllowed(bool is_media_allowed)  { mIsMediaAllowed = is_media_allowed; }
-    bool        isMediaAllowed() const { return mIsMediaAllowed; }
-
-<<<<<<< HEAD
-	bool		switchTexture() ;
-=======
-    BOOL        switchTexture() ;
->>>>>>> e1623bb2
-
-    //vertex buffer tracking
-    void setVertexBuffer(LLVertexBuffer* buffer);
-    void clearVertexBuffer(); //sets mVertexBuffer to NULL
-    LLVertexBuffer* getVertexBuffer()   const   { return mVertexBuffer; }
-    S32 getRiggedIndex(U32 type) const;
-
-    // used to preserve draw order of faces that are batched together.
-    // Allows content creators to manipulate linked sets and face ordering
-    // for consistent alpha sorting results, particularly for rigged attachments
-    void setDrawOrderIndex(U32 index) { mDrawOrderIndex = index; }
-    U32 getDrawOrderIndex() const { return mDrawOrderIndex; }
-
-    // return true if this face is in an alpha draw pool
-    bool isInAlphaPool() const;
-public: //aligned members
-    LLVector4a      mExtents[2];
-
-private:
-    friend class LLViewerTextureList;
-<<<<<<< HEAD
-	F32         adjustPartialOverlapPixelArea(F32 cos_angle_to_view_dir, F32 radius );
-	bool        calcPixelArea(F32& cos_angle_to_view_dir, F32& radius) ;
-=======
-    F32         adjustPartialOverlapPixelArea(F32 cos_angle_to_view_dir, F32 radius );
-    BOOL        calcPixelArea(F32& cos_angle_to_view_dir, F32& radius) ;
->>>>>>> e1623bb2
-public:
-    static F32 calcImportanceToCamera(F32 to_view_dir, F32 dist);
-    static F32 adjustPixelArea(F32 importance, F32 pixel_area) ;
-
-public:
-
-    LLVector3       mCenterLocal;
-    LLVector3       mCenterAgent;
-
-    LLVector2       mTexExtents[2];
-    F32             mDistance;
-    F32         mLastUpdateTime;
-    F32         mLastSkinTime;
-    F32         mLastMoveTime;
-    LLMatrix4*  mTextureMatrix;
-    LLMatrix4*  mSpecMapMatrix;
-    LLMatrix4*  mNormalMapMatrix;
-    LLDrawInfo* mDrawInfo;
-    LLVOAvatar* mAvatar = nullptr;
-    LLMeshSkinInfo* mSkinInfo = nullptr;
-
-    // return mSkinInfo->mHash or 0 if mSkinInfo is null
-    U64 getSkinHash();
-
-private:
-    LLPointer<LLVertexBuffer> mVertexBuffer;
-
-    U32         mState;
-    LLFacePool* mDrawPoolp;
-    U32         mPoolType;
-    LLColor4    mFaceColor;         // overrides material color if state |= USE_FACE_COLOR
-
-    U16         mGeomCount;         // vertex count for this face
-    U16         mGeomIndex;         // starting index into mVertexBuffer's vertex array
-    U8          mTextureIndex;      // index of texture channel to use for pseudo-atlasing
-    U32         mIndicesCount;
-    U32         mIndicesIndex;      // index into mVertexBuffer's index array
-    S32         mIndexInTex[LLRender::NUM_TEXTURE_CHANNELS];
-
-    LLXformMatrix* mXform;
-
-    LLPointer<LLViewerTexture> mTexture[LLRender::NUM_TEXTURE_CHANNELS];
-
-    // mDrawablep is not supposed to be null, don't use LLPointer because
-    // mDrawablep owns LLFace and LLPointer is a good way to either cause a
-    // memory leak or a 'delete each other' situation if something deletes
-    // drawable wrongly.
-    LLDrawable* mDrawablep;
-    // LLViewerObject technically owns drawable, but also it should be strictly managed
-    LLPointer<LLViewerObject> mVObjp;
-    S32         mTEOffset;
-
-    S32         mReferenceIndex;
-    std::vector<S32> mRiggedIndex;
-
-    F32         mVSize;
-    F32         mPixelArea;
-
-    //importance factor, in the range [0, 1.0].
-    //1.0: the most important.
-    //based on the distance from the face to the view point and the angle from the face center to the view direction.
-    F32         mImportanceToCamera ;
-    F32         mBoundingSphereRadius ;
-    bool        mHasMedia ;
-    bool        mIsMediaAllowed;
-
-    U32 mDrawOrderIndex = 0; // see setDrawOrderIndex
-
-protected:
-<<<<<<< HEAD
-	static bool	sSafeRenderSelect;
-	
-=======
-    static BOOL sSafeRenderSelect;
-
->>>>>>> e1623bb2
-public:
-    struct CompareDistanceGreater
-    {
-        bool operator()(const LLFace* const& lhs, const LLFace* const& rhs)
-        {
-            return !lhs || (rhs && (lhs->mDistance > rhs->mDistance)); // farthest = first
-        }
-    };
-
-    struct CompareTexture
-    {
-        bool operator()(const LLFace* const& lhs, const LLFace* const& rhs)
-        {
-            return lhs->getTexture() < rhs->getTexture();
-        }
-    };
-
-    struct CompareBatchBreaker
-    {
-        bool operator()(const LLFace* const& lhs, const LLFace* const& rhs)
-        {
-            const LLTextureEntry* lte = lhs->getTextureEntry();
-            const LLTextureEntry* rte = rhs->getTextureEntry();
-
-            if(lhs->getTexture() != rhs->getTexture())
-            {
-                return lhs->getTexture() < rhs->getTexture();
-            }
-            else
-            {
-                return lte->getBumpShinyFullbright() < rte->getBumpShinyFullbright();
-            }
-        }
-    };
-
-    struct CompareTextureAndGeomCount
-    {
-        bool operator()(const LLFace* const& lhs, const LLFace* const& rhs)
-        {
-            return lhs->getTexture() == rhs->getTexture() ?
-                lhs->getGeomCount() < rhs->getGeomCount() :  //smallest = first
-                lhs->getTexture() > rhs->getTexture();
-        }
-    };
-
-    struct CompareTextureAndLOD
-    {
-        bool operator()(const LLFace* const& lhs, const LLFace* const& rhs)
-        {
-            return lhs->getTexture() == rhs->getTexture() ?
-                lhs->getLOD() < rhs->getLOD() :
-                lhs->getTexture() < rhs->getTexture();
-        }
-    };
-
-    struct CompareTextureAndTime
-    {
-        bool operator()(const LLFace* const& lhs, const LLFace* const& rhs)
-        {
-            return lhs->getTexture() == rhs->getTexture() ?
-                lhs->mLastUpdateTime < rhs->mLastUpdateTime :
-                lhs->getTexture() < rhs->getTexture();
-        }
-    };
-};
-
-#endif // LL_LLFACE_H+/**
+ * @file llface.h
+ * @brief LLFace class definition
+ *
+ * $LicenseInfo:firstyear=2001&license=viewerlgpl$
+ * Second Life Viewer Source Code
+ * Copyright (C) 2010, Linden Research, Inc.
+ *
+ * This library is free software; you can redistribute it and/or
+ * modify it under the terms of the GNU Lesser General Public
+ * License as published by the Free Software Foundation;
+ * version 2.1 of the License only.
+ *
+ * This library is distributed in the hope that it will be useful,
+ * but WITHOUT ANY WARRANTY; without even the implied warranty of
+ * MERCHANTABILITY or FITNESS FOR A PARTICULAR PURPOSE.  See the GNU
+ * Lesser General Public License for more details.
+ *
+ * You should have received a copy of the GNU Lesser General Public
+ * License along with this library; if not, write to the Free Software
+ * Foundation, Inc., 51 Franklin Street, Fifth Floor, Boston, MA  02110-1301  USA
+ *
+ * Linden Research, Inc., 945 Battery Street, San Francisco, CA  94111  USA
+ * $/LicenseInfo$
+ */
+
+#ifndef LL_LLFACE_H
+#define LL_LLFACE_H
+
+#include "llstrider.h"
+#include "llrender.h"
+#include "v2math.h"
+#include "v3math.h"
+#include "v4math.h"
+#include "m4math.h"
+#include "v4coloru.h"
+#include "llquaternion.h"
+#include "xform.h"
+#include "llvertexbuffer.h"
+#include "llviewertexture.h"
+#include "lldrawable.h"
+
+class LLFacePool;
+class LLVolume;
+class LLViewerTexture;
+class LLTextureEntry;
+class LLVertexProgram;
+class LLViewerTexture;
+class LLGeometryManager;
+class LLDrawInfo;
+class LLMeshSkinInfo;
+
+const F32 MIN_ALPHA_SIZE = 1024.f;
+const F32 MIN_TEX_ANIM_SIZE = 512.f;
+const U8 FACE_DO_NOT_BATCH_TEXTURES = 255;
+
+class alignas(16) LLFace
+{
+    LL_ALIGN_NEW
+public:
+    LLFace(const LLFace& rhs)
+    {
+        *this = rhs;
+    }
+
+    const LLFace& operator=(const LLFace& rhs)
+    {
+        LL_ERRS() << "Illegal operation!" << LL_ENDL;
+        return *this;
+    }
+
+    enum EMasks
+    {
+        LIGHT           = 0x0001,
+        GLOBAL          = 0x0002,
+        FULLBRIGHT      = 0x0004,
+        HUD_RENDER      = 0x0008,
+        USE_FACE_COLOR  = 0x0010,
+        TEXTURE_ANIM    = 0x0020,
+        RIGGED          = 0x0040,
+        PARTICLE        = 0x0080,
+    };
+
+public:
+    LLFace(LLDrawable* drawablep, LLViewerObject* objp)
+    {
+        LL_PROFILE_ZONE_SCOPED;
+        init(drawablep, objp);
+    }
+    ~LLFace()  { destroy(); }
+
+    const LLMatrix4& getWorldMatrix()   const   { return mVObjp->getWorldMatrix(mXform); }
+    const LLMatrix4& getRenderMatrix() const;
+    U32             getIndicesCount()   const   { return mIndicesCount; };
+    S32             getIndicesStart()   const   { return mIndicesIndex; };
+    U16             getGeomCount()      const   { return mGeomCount; }      // vertex count for this face
+    U16             getGeomIndex()      const   { return mGeomIndex; }      // index into draw pool
+    U16             getGeomStart()      const   { return mGeomIndex; }      // index into draw pool
+    void            setTextureIndex(U8 index);
+    U8              getTextureIndex() const     { return mTextureIndex; }
+    void            setTexture(U32 ch, LLViewerTexture* tex);
+    void            setTexture(LLViewerTexture* tex) ;
+    void            setDiffuseMap(LLViewerTexture* tex);
+    void            setNormalMap(LLViewerTexture* tex);
+    void            setSpecularMap(LLViewerTexture* tex);
+    void            setAlternateDiffuseMap(LLViewerTexture* tex);
+    void            switchTexture(U32 ch, LLViewerTexture* new_texture);
+    void            dirtyTexture();
+    LLXformMatrix*  getXform()          const   { return mXform; }
+    bool            hasGeometry()       const   { return mGeomCount > 0; }
+    LLVector3       getPositionAgent()  const;
+    LLVector2       surfaceToTexture(LLVector2 surface_coord, const LLVector4a& position, const LLVector4a& normal);
+    void            getPlanarProjectedParams(LLQuaternion* face_rot, LLVector3* face_pos, F32* scale) const;
+    bool            calcAlignedPlanarTE(const LLFace* align_to, LLVector2* st_offset,
+                                        LLVector2* st_scale, F32* st_rot, LLRender::eTexIndex map = LLRender::DIFFUSE_MAP) const;
+
+    U32             getState()          const   { return mState; }
+    void            setState(U32 state)         { mState |= state; }
+    void            clearState(U32 state)       { mState &= ~state; }
+    bool            isState(U32 state)  const   { return (mState & state) != 0; }
+    void            setVirtualSize(F32 size) { mVSize = size; }
+    void            setPixelArea(F32 area)  { mPixelArea = area; }
+    F32             getVirtualSize() const { return mVSize; }
+    F32             getPixelArea() const { return mPixelArea; }
+
+    S32             getIndexInTex(U32 ch) const      { llassert(ch < LLRender::NUM_TEXTURE_CHANNELS); return mIndexInTex[ch]; }
+    void            setIndexInTex(U32 ch, S32 index) { llassert(ch < LLRender::NUM_TEXTURE_CHANNELS); mIndexInTex[ch] = index; }
+
+    void            setWorldMatrix(const LLMatrix4& mat);
+    const LLTextureEntry* getTextureEntry() const { return mVObjp->getTE(mTEOffset); }
+
+    LLFacePool*     getPool()           const   { return mDrawPoolp; }
+    U32             getPoolType()       const   { return mPoolType; }
+    LLDrawable*     getDrawable()       const   { return mDrawablep; }
+    LLViewerObject* getViewerObject()   const   { return mVObjp; }
+    S32             getLOD()            const   { return mVObjp.notNull() ? mVObjp->getLOD() : 0; }
+    void            setPoolType(U32 type)       { mPoolType = type; }
+    S32             getTEOffset()       const   { return mTEOffset; }
+    LLViewerTexture*    getTexture(U32 ch = LLRender::DIFFUSE_MAP) const;
+
+    void            setViewerObject(LLViewerObject* object);
+    void            setPool(LLFacePool *pool, LLViewerTexture *texturep);
+    void            setPool(LLFacePool* pool);
+
+    void            setDrawable(LLDrawable *drawable);
+    void            setTEOffset(const S32 te_offset);
+
+    void            renderIndexed();
+
+    void            setFaceColor(const LLColor4& color); // override material color
+    void            unsetFaceColor(); // switch back to material color
+    const LLColor4& getFaceColor() const { return mFaceColor; }
+
+
+    //for volumes
+    void updateRebuildFlags();
+    bool canRenderAsMask(); // logic helper
+    bool getGeometryVolume(const LLVolume& volume,
+                            S32 face_index,
+                            const LLMatrix4& mat_vert,
+                            const LLMatrix3& mat_normal,
+                            U16 index_offset,
+                            bool force_rebuild = false,
+                            bool no_debug_assert = false);
+
+    // For avatar
+    U16          getGeometryAvatar(
+                                    LLStrider<LLVector3> &vertices,
+                                    LLStrider<LLVector3> &normals,
+                                    LLStrider<LLVector2> &texCoords,
+                                    LLStrider<F32>       &vertex_weights,
+                                    LLStrider<LLVector4> &clothing_weights);
+
+    // For volumes, etc.
+    U16             getGeometry(LLStrider<LLVector3> &vertices,
+                                LLStrider<LLVector3> &normals,
+                                LLStrider<LLVector2> &texCoords,
+                                LLStrider<U16>  &indices);
+
+    S32 getColors(LLStrider<LLColor4U> &colors);
+    S32 getIndices(LLStrider<U16> &indices);
+
+    void        setSize(S32 numVertices, S32 num_indices = 0, bool align = false);
+
+    bool        genVolumeBBoxes(const LLVolume &volume, S32 f,
+                                    const LLMatrix4& mat_vert_in, bool global_volume = false);
+
+    void        init(LLDrawable* drawablep, LLViewerObject* objp);
+    void        destroy();
+    void        update();
+
+    void        updateCenterAgent(); // Update center when xform has changed.
+    void        renderSelectedUV();
+
+    void        renderSelected(LLViewerTexture *image, const LLColor4 &color);
+    void        renderOneWireframe(const LLColor4 &color, F32 fogCfx, bool wireframe_selection, bool bRenderHiddenSelections, bool shader);
+
+    F32         getKey()                    const   { return mDistance; }
+
+    S32         getReferenceIndex()         const   { return mReferenceIndex; }
+    void        setReferenceIndex(const S32 index)  { mReferenceIndex = index; }
+
+    bool        verify(const U32* indices_array = NULL) const;
+    void        printDebugInfo() const;
+
+    void        setGeomIndex(U16 idx);
+    void        setIndicesIndex(S32 idx);
+    void        setDrawInfo(LLDrawInfo* draw_info);
+
+    F32         getTextureVirtualSize() ;
+    F32         getImportanceToCamera()const {return mImportanceToCamera ;}
+    void        resetVirtualSize();
+
+    void        setHasMedia(bool has_media)  { mHasMedia = has_media ;}
+    bool        hasMedia() const ;
+
+    void        setMediaAllowed(bool is_media_allowed)  { mIsMediaAllowed = is_media_allowed; }
+    bool        isMediaAllowed() const { return mIsMediaAllowed; }
+
+    bool        switchTexture() ;
+
+    //vertex buffer tracking
+    void setVertexBuffer(LLVertexBuffer* buffer);
+    void clearVertexBuffer(); //sets mVertexBuffer to NULL
+    LLVertexBuffer* getVertexBuffer()   const   { return mVertexBuffer; }
+    S32 getRiggedIndex(U32 type) const;
+
+    // used to preserve draw order of faces that are batched together.
+    // Allows content creators to manipulate linked sets and face ordering
+    // for consistent alpha sorting results, particularly for rigged attachments
+    void setDrawOrderIndex(U32 index) { mDrawOrderIndex = index; }
+    U32 getDrawOrderIndex() const { return mDrawOrderIndex; }
+
+    // return true if this face is in an alpha draw pool
+    bool isInAlphaPool() const;
+public: //aligned members
+    LLVector4a      mExtents[2];
+
+private:
+    friend class LLViewerTextureList;
+    F32         adjustPartialOverlapPixelArea(F32 cos_angle_to_view_dir, F32 radius );
+    bool        calcPixelArea(F32& cos_angle_to_view_dir, F32& radius) ;
+public:
+    static F32 calcImportanceToCamera(F32 to_view_dir, F32 dist);
+    static F32 adjustPixelArea(F32 importance, F32 pixel_area) ;
+
+public:
+
+    LLVector3       mCenterLocal;
+    LLVector3       mCenterAgent;
+
+    LLVector2       mTexExtents[2];
+    F32             mDistance;
+    F32         mLastUpdateTime;
+    F32         mLastSkinTime;
+    F32         mLastMoveTime;
+    LLMatrix4*  mTextureMatrix;
+    LLMatrix4*  mSpecMapMatrix;
+    LLMatrix4*  mNormalMapMatrix;
+    LLDrawInfo* mDrawInfo;
+    LLVOAvatar* mAvatar = nullptr;
+    LLMeshSkinInfo* mSkinInfo = nullptr;
+
+    // return mSkinInfo->mHash or 0 if mSkinInfo is null
+    U64 getSkinHash();
+
+private:
+    LLPointer<LLVertexBuffer> mVertexBuffer;
+
+    U32         mState;
+    LLFacePool* mDrawPoolp;
+    U32         mPoolType;
+    LLColor4    mFaceColor;         // overrides material color if state |= USE_FACE_COLOR
+
+    U16         mGeomCount;         // vertex count for this face
+    U16         mGeomIndex;         // starting index into mVertexBuffer's vertex array
+    U8          mTextureIndex;      // index of texture channel to use for pseudo-atlasing
+    U32         mIndicesCount;
+    U32         mIndicesIndex;      // index into mVertexBuffer's index array
+    S32         mIndexInTex[LLRender::NUM_TEXTURE_CHANNELS];
+
+    LLXformMatrix* mXform;
+
+    LLPointer<LLViewerTexture> mTexture[LLRender::NUM_TEXTURE_CHANNELS];
+
+    // mDrawablep is not supposed to be null, don't use LLPointer because
+    // mDrawablep owns LLFace and LLPointer is a good way to either cause a
+    // memory leak or a 'delete each other' situation if something deletes
+    // drawable wrongly.
+    LLDrawable* mDrawablep;
+    // LLViewerObject technically owns drawable, but also it should be strictly managed
+    LLPointer<LLViewerObject> mVObjp;
+    S32         mTEOffset;
+
+    S32         mReferenceIndex;
+    std::vector<S32> mRiggedIndex;
+
+    F32         mVSize;
+    F32         mPixelArea;
+
+    //importance factor, in the range [0, 1.0].
+    //1.0: the most important.
+    //based on the distance from the face to the view point and the angle from the face center to the view direction.
+    F32         mImportanceToCamera ;
+    F32         mBoundingSphereRadius ;
+    bool        mHasMedia ;
+    bool        mIsMediaAllowed;
+
+    U32 mDrawOrderIndex = 0; // see setDrawOrderIndex
+
+protected:
+    static bool sSafeRenderSelect;
+
+public:
+    struct CompareDistanceGreater
+    {
+        bool operator()(const LLFace* const& lhs, const LLFace* const& rhs)
+        {
+            return !lhs || (rhs && (lhs->mDistance > rhs->mDistance)); // farthest = first
+        }
+    };
+
+    struct CompareTexture
+    {
+        bool operator()(const LLFace* const& lhs, const LLFace* const& rhs)
+        {
+            return lhs->getTexture() < rhs->getTexture();
+        }
+    };
+
+    struct CompareBatchBreaker
+    {
+        bool operator()(const LLFace* const& lhs, const LLFace* const& rhs)
+        {
+            const LLTextureEntry* lte = lhs->getTextureEntry();
+            const LLTextureEntry* rte = rhs->getTextureEntry();
+
+            if(lhs->getTexture() != rhs->getTexture())
+            {
+                return lhs->getTexture() < rhs->getTexture();
+            }
+            else
+            {
+                return lte->getBumpShinyFullbright() < rte->getBumpShinyFullbright();
+            }
+        }
+    };
+
+    struct CompareTextureAndGeomCount
+    {
+        bool operator()(const LLFace* const& lhs, const LLFace* const& rhs)
+        {
+            return lhs->getTexture() == rhs->getTexture() ?
+                lhs->getGeomCount() < rhs->getGeomCount() :  //smallest = first
+                lhs->getTexture() > rhs->getTexture();
+        }
+    };
+
+    struct CompareTextureAndLOD
+    {
+        bool operator()(const LLFace* const& lhs, const LLFace* const& rhs)
+        {
+            return lhs->getTexture() == rhs->getTexture() ?
+                lhs->getLOD() < rhs->getLOD() :
+                lhs->getTexture() < rhs->getTexture();
+        }
+    };
+
+    struct CompareTextureAndTime
+    {
+        bool operator()(const LLFace* const& lhs, const LLFace* const& rhs)
+        {
+            return lhs->getTexture() == rhs->getTexture() ?
+                lhs->mLastUpdateTime < rhs->mLastUpdateTime :
+                lhs->getTexture() < rhs->getTexture();
+        }
+    };
+};
+
+#endif // LL_LLFACE_H