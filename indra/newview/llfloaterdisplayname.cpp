/**
 * @file llfloaterdisplayname.cpp
 * @author Leyla Farazha
 * @brief Implementation of the LLFloaterDisplayName class.
 *
 * $LicenseInfo:firstyear=2002&license=viewerlgpl$
 * Second Life Viewer Source Code
 * Copyright (C) 2010, Linden Research, Inc.
 *
 * This library is free software; you can redistribute it and/or
 * modify it under the terms of the GNU Lesser General Public
 * License as published by the Free Software Foundation;
 * version 2.1 of the License only.
 *
 * This library is distributed in the hope that it will be useful,
 * but WITHOUT ANY WARRANTY; without even the implied warranty of
 * MERCHANTABILITY or FITNESS FOR A PARTICULAR PURPOSE.  See the GNU
 * Lesser General Public License for more details.
 *
 * You should have received a copy of the GNU Lesser General Public
 * License along with this library; if not, write to the Free Software
 * Foundation, Inc., 51 Franklin Street, Fifth Floor, Boston, MA  02110-1301  USA
 *
 * Linden Research, Inc., 945 Battery Street, San Francisco, CA  94111  USA
 * $/LicenseInfo$
 */


#include "llviewerprecompiledheaders.h"
#include "llfloaterreg.h"
#include "llfloater.h"

#include "llnotificationsutil.h"
#include "llviewerdisplayname.h"

#include "llnotifications.h"
#include "llfloaterdisplayname.h"
#include "llavatarnamecache.h"

#include "llagent.h"


class LLFloaterDisplayName : public LLFloater
{
public:
<<<<<<< HEAD
	LLFloaterDisplayName(const LLSD& key);
	virtual ~LLFloaterDisplayName() { }
	/*virtual*/	bool	postBuild();
	void onSave();
	void onReset();
	void onCancel();
	/*virtual*/ void onOpen(const LLSD& key);
	
=======
    LLFloaterDisplayName(const LLSD& key);
    virtual ~LLFloaterDisplayName() { }
    /*virtual*/ BOOL    postBuild();
    void onSave();
    void onReset();
    void onCancel();
    /*virtual*/ void onOpen(const LLSD& key);

>>>>>>> e7eced3c
private:

    void onCacheSetName(bool success,
                                          const std::string& reason,
                                          const LLSD& content);
};

LLFloaterDisplayName::LLFloaterDisplayName(const LLSD& key) :
    LLFloater(key)
{
}

void LLFloaterDisplayName::onOpen(const LLSD& key)
{
<<<<<<< HEAD
	getChild<LLUICtrl>("display_name_editor")->clear();
	getChild<LLUICtrl>("display_name_confirm")->clear();

	LLAvatarName av_name;
	LLAvatarNameCache::get(gAgent.getID(), &av_name);

	F64 now_secs = LLDate::now().secondsSinceEpoch();

	if (now_secs < av_name.mNextUpdate)
	{
		// ...can't update until some time in the future
		F64 next_update_local_secs =
			av_name.mNextUpdate - LLStringOps::getLocalTimeOffset();
		LLDate next_update_local(next_update_local_secs);
		// display as "July 18 12:17 PM"
		std::string next_update_string =
		next_update_local.toHTTPDateString("%B %d %I:%M %p");
		getChild<LLUICtrl>("lockout_text")->setTextArg("[TIME]", next_update_string);
		getChild<LLUICtrl>("lockout_text")->setVisible(true);
		getChild<LLUICtrl>("save_btn")->setEnabled(false);
		getChild<LLUICtrl>("display_name_editor")->setEnabled(false);
		getChild<LLUICtrl>("display_name_confirm")->setEnabled(false);
		getChild<LLUICtrl>("cancel_btn")->setFocus(true);
		
	}
	else
	{
		getChild<LLUICtrl>("lockout_text")->setVisible(false);
		getChild<LLUICtrl>("save_btn")->setEnabled(true);
		getChild<LLUICtrl>("display_name_editor")->setEnabled(true);
		getChild<LLUICtrl>("display_name_confirm")->setEnabled(true);

	}
=======
    getChild<LLUICtrl>("display_name_editor")->clear();
    getChild<LLUICtrl>("display_name_confirm")->clear();

    LLAvatarName av_name;
    LLAvatarNameCache::get(gAgent.getID(), &av_name);

    F64 now_secs = LLDate::now().secondsSinceEpoch();

    if (now_secs < av_name.mNextUpdate)
    {
        // ...can't update until some time in the future
        F64 next_update_local_secs =
            av_name.mNextUpdate - LLStringOps::getLocalTimeOffset();
        LLDate next_update_local(next_update_local_secs);
        // display as "July 18 12:17 PM"
        std::string next_update_string =
        next_update_local.toHTTPDateString("%B %d %I:%M %p");
        getChild<LLUICtrl>("lockout_text")->setTextArg("[TIME]", next_update_string);
        getChild<LLUICtrl>("lockout_text")->setVisible(true);
        getChild<LLUICtrl>("save_btn")->setEnabled(false);
        getChild<LLUICtrl>("display_name_editor")->setEnabled(false);
        getChild<LLUICtrl>("display_name_confirm")->setEnabled(false);
        getChild<LLUICtrl>("cancel_btn")->setFocus(TRUE);

    }
    else
    {
        getChild<LLUICtrl>("lockout_text")->setVisible(false);
        getChild<LLUICtrl>("save_btn")->setEnabled(true);
        getChild<LLUICtrl>("display_name_editor")->setEnabled(true);
        getChild<LLUICtrl>("display_name_confirm")->setEnabled(true);

    }
>>>>>>> e7eced3c
}

bool LLFloaterDisplayName::postBuild()
{
    getChild<LLUICtrl>("reset_btn")->setCommitCallback(boost::bind(&LLFloaterDisplayName::onReset, this));
    getChild<LLUICtrl>("cancel_btn")->setCommitCallback(boost::bind(&LLFloaterDisplayName::onCancel, this));
    getChild<LLUICtrl>("save_btn")->setCommitCallback(boost::bind(&LLFloaterDisplayName::onSave, this));

<<<<<<< HEAD
	return true;
=======
    center();

    return TRUE;
>>>>>>> e7eced3c
}

void LLFloaterDisplayName::onCacheSetName(bool success,
                                          const std::string& reason,
                                          const LLSD& content)
{
    if (success)
    {
        // Inform the user that the change took place, but will take a while
        // to percolate.
        LLSD args;
        args["DISPLAY_NAME"] = content["display_name"];
        LLNotificationsUtil::add("SetDisplayNameSuccess", args);
        return;
    }

    // Request failed, notify the user
    std::string error_tag = content["error_tag"].asString();
    LL_INFOS() << "set name failure error_tag " << error_tag << LL_ENDL;

    // We might have a localized string for this message
    // error_args will usually be empty from the server.
    if (!error_tag.empty()
        && LLNotifications::getInstance()->templateExists(error_tag))
    {
        LLNotificationsUtil::add(error_tag);
        return;
    }

    // The server error might have a localized message for us
    std::string lang_code = LLUI::getLanguage();
    LLSD error_desc = content["error_description"];
    if (error_desc.has( lang_code ))
    {
        LLSD args;
        args["MESSAGE"] = error_desc[lang_code].asString();
        LLNotificationsUtil::add("GenericAlert", args);
        return;
    }

    // No specific error, throw a generic one
    LLNotificationsUtil::add("SetDisplayNameFailedGeneric");
}

void LLFloaterDisplayName::onCancel()
{
    setVisible(false);
}

void LLFloaterDisplayName::onReset()
{
    LLAvatarName av_name;
    if (!LLAvatarNameCache::get(gAgent.getID(), &av_name))
    {
        return;
    }
    getChild<LLUICtrl>("display_name_editor")->setValue(av_name.getUserName());

    if (getChild<LLUICtrl>("display_name_editor")->getEnabled())
    {
        // UI is enabled, fill the first field
        getChild<LLUICtrl>("display_name_confirm")->clear();
        getChild<LLUICtrl>("display_name_confirm")->setFocus(true);
    }
    else
    {
        // UI is disabled, looks like we should allow resetting
        // even if user already set a display name, enable save button
        getChild<LLUICtrl>("display_name_confirm")->setValue(av_name.getUserName());
        getChild<LLUICtrl>("save_btn")->setEnabled(true);
    }
}


void LLFloaterDisplayName::onSave()
{
    std::string display_name_utf8 = getChild<LLUICtrl>("display_name_editor")->getValue().asString();
    std::string display_name_confirm = getChild<LLUICtrl>("display_name_confirm")->getValue().asString();

    if (display_name_utf8.compare(display_name_confirm))
    {
        LLNotificationsUtil::add("SetDisplayNameMismatch");
        return;
    }

    LLAvatarName av_name;
    if (!LLAvatarNameCache::get(gAgent.getID(), &av_name))
    {
        return;
    }

    std::string user_name = av_name.getUserName();
    if (display_name_utf8.compare(user_name) == 0
        && LLAvatarNameCache::getInstance()->hasNameLookupURL())
    {
        // A reset
        LLViewerDisplayName::set("", boost::bind(&LLFloaterDisplayName::onCacheSetName, this, _1, _2, _3));
        return;
    }

    const U32 DISPLAY_NAME_MAX_LENGTH = 31; // characters, not bytes
    LLWString display_name_wstr = utf8string_to_wstring(display_name_utf8);
    if (display_name_wstr.size() > DISPLAY_NAME_MAX_LENGTH)
    {
        LLSD args;
        args["LENGTH"] = llformat("%d", DISPLAY_NAME_MAX_LENGTH);
        LLNotificationsUtil::add("SetDisplayNameFailedLength", args);
        return;
    }

    if (LLAvatarNameCache::getInstance()->hasNameLookupURL())
    {
        LLViewerDisplayName::set(display_name_utf8,boost::bind(&LLFloaterDisplayName::onCacheSetName, this, _1, _2, _3));
    }
    else
    {
        LLNotificationsUtil::add("SetDisplayNameFailedGeneric");
    }

    setVisible(false);
}


//////////////////////////////////////////////////////////////////////////////
// LLInspectObjectUtil
//////////////////////////////////////////////////////////////////////////////
void LLFloaterDisplayNameUtil::registerFloater()
{
    LLFloaterReg::add("display_name", "floater_display_name.xml",
                      &LLFloaterReg::build<LLFloaterDisplayName>);
}<|MERGE_RESOLUTION|>--- conflicted
+++ resolved
@@ -43,25 +43,14 @@
 class LLFloaterDisplayName : public LLFloater
 {
 public:
-<<<<<<< HEAD
-	LLFloaterDisplayName(const LLSD& key);
-	virtual ~LLFloaterDisplayName() { }
-	/*virtual*/	bool	postBuild();
-	void onSave();
-	void onReset();
-	void onCancel();
-	/*virtual*/ void onOpen(const LLSD& key);
-	
-=======
     LLFloaterDisplayName(const LLSD& key);
     virtual ~LLFloaterDisplayName() { }
-    /*virtual*/ BOOL    postBuild();
+    /*virtual*/ bool    postBuild();
     void onSave();
     void onReset();
     void onCancel();
     /*virtual*/ void onOpen(const LLSD& key);
 
->>>>>>> e7eced3c
 private:
 
     void onCacheSetName(bool success,
@@ -76,41 +65,6 @@
 
 void LLFloaterDisplayName::onOpen(const LLSD& key)
 {
-<<<<<<< HEAD
-	getChild<LLUICtrl>("display_name_editor")->clear();
-	getChild<LLUICtrl>("display_name_confirm")->clear();
-
-	LLAvatarName av_name;
-	LLAvatarNameCache::get(gAgent.getID(), &av_name);
-
-	F64 now_secs = LLDate::now().secondsSinceEpoch();
-
-	if (now_secs < av_name.mNextUpdate)
-	{
-		// ...can't update until some time in the future
-		F64 next_update_local_secs =
-			av_name.mNextUpdate - LLStringOps::getLocalTimeOffset();
-		LLDate next_update_local(next_update_local_secs);
-		// display as "July 18 12:17 PM"
-		std::string next_update_string =
-		next_update_local.toHTTPDateString("%B %d %I:%M %p");
-		getChild<LLUICtrl>("lockout_text")->setTextArg("[TIME]", next_update_string);
-		getChild<LLUICtrl>("lockout_text")->setVisible(true);
-		getChild<LLUICtrl>("save_btn")->setEnabled(false);
-		getChild<LLUICtrl>("display_name_editor")->setEnabled(false);
-		getChild<LLUICtrl>("display_name_confirm")->setEnabled(false);
-		getChild<LLUICtrl>("cancel_btn")->setFocus(true);
-		
-	}
-	else
-	{
-		getChild<LLUICtrl>("lockout_text")->setVisible(false);
-		getChild<LLUICtrl>("save_btn")->setEnabled(true);
-		getChild<LLUICtrl>("display_name_editor")->setEnabled(true);
-		getChild<LLUICtrl>("display_name_confirm")->setEnabled(true);
-
-	}
-=======
     getChild<LLUICtrl>("display_name_editor")->clear();
     getChild<LLUICtrl>("display_name_confirm")->clear();
 
@@ -133,7 +87,7 @@
         getChild<LLUICtrl>("save_btn")->setEnabled(false);
         getChild<LLUICtrl>("display_name_editor")->setEnabled(false);
         getChild<LLUICtrl>("display_name_confirm")->setEnabled(false);
-        getChild<LLUICtrl>("cancel_btn")->setFocus(TRUE);
+        getChild<LLUICtrl>("cancel_btn")->setFocus(true);
 
     }
     else
@@ -144,7 +98,6 @@
         getChild<LLUICtrl>("display_name_confirm")->setEnabled(true);
 
     }
->>>>>>> e7eced3c
 }
 
 bool LLFloaterDisplayName::postBuild()
@@ -153,13 +106,9 @@
     getChild<LLUICtrl>("cancel_btn")->setCommitCallback(boost::bind(&LLFloaterDisplayName::onCancel, this));
     getChild<LLUICtrl>("save_btn")->setCommitCallback(boost::bind(&LLFloaterDisplayName::onSave, this));
 
-<<<<<<< HEAD
-	return true;
-=======
     center();
 
-    return TRUE;
->>>>>>> e7eced3c
+    return true;
 }
 
 void LLFloaterDisplayName::onCacheSetName(bool success,
