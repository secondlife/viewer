/**
 * @file llfloateremojipicker.h
 * @brief Header file for llfloateremojipicker
 *
 * $LicenseInfo:firstyear=2003&license=viewerlgpl$
 * Second Life Viewer Source Code
 * Copyright (C) 2010, Linden Research, Inc.
 *
 * This library is free software; you can redistribute it and/or
 * modify it under the terms of the GNU Lesser General Public
 * License as published by the Free Software Foundation;
 * version 2.1 of the License only.
 *
 * This library is distributed in the hope that it will be useful,
 * but WITHOUT ANY WARRANTY; without even the implied warranty of
 * MERCHANTABILITY or FITNESS FOR A PARTICULAR PURPOSE.  See the GNU
 * Lesser General Public License for more details.
 *
 * You should have received a copy of the GNU Lesser General Public
 * License along with this library; if not, write to the Free Software
 * Foundation, Inc., 51 Franklin Street, Fifth Floor, Boston, MA  02110-1301  USA
 *
 * Linden Research, Inc., 945 Battery Street, San Francisco, CA  94111  USA
 * $/LicenseInfo$
 */

#ifndef LLFLOATEREMOJIPICKER_H
#define LLFLOATEREMOJIPICKER_H

#include "llfloater.h"

class LLEmojiGridRow;
class LLEmojiGridIcon;
struct LLEmojiDescriptor;
struct LLEmojiSearchResult;

class LLFloaterEmojiPicker : public LLFloater
{
    using super = LLFloater;

public:
    // The callback function will be called with an emoji char.
    typedef boost::function<void (llwchar)> pick_callback_t;
    typedef boost::function<void ()> close_callback_t;

    LLFloaterEmojiPicker(const LLSD& key);

<<<<<<< HEAD
    virtual	bool postBuild() override;
=======
    virtual BOOL postBuild() override;
>>>>>>> e7eced3c
    virtual void dirtyRect() override;
    virtual void goneFromFront() override;

    void hideFloater() const;

    static std::list<llwchar>& getRecentlyUsed();
    static void onEmojiUsed(llwchar emoji);

    static void loadState();
    static void saveState();

private:
    void initialize();
    void fillGroups();
    void fillCategoryRecentlyUsed(std::map<std::string, std::vector<LLEmojiSearchResult>>& cats);
    void fillCategoryFrequentlyUsed(std::map<std::string, std::vector<LLEmojiSearchResult>>& cats);
    void fillGroupEmojis(std::map<std::string, std::vector<LLEmojiSearchResult>>& cats, U32 index);
    void createGroupButton(LLButton::Params& params, const LLRect& rect, llwchar emoji);
    void resizeGroupButtons();
    void selectEmojiGroup(U32 index);
    void fillEmojis(bool fromResize = false);
    void fillEmojisCategory(const std::vector<LLEmojiSearchResult>& emojis,
        const std::string& category, const LLPanel::Params& row_panel_params, const LLUICtrl::Params& row_list_params,
        const LLPanel::Params& icon_params, const LLRect& icon_rect, S32 max_icons, const LLColor4& bg);
    void createEmojiIcon(const LLEmojiSearchResult& emoji,
        const std::string& category, const LLPanel::Params& row_panel_params, const LLUICtrl::Params& row_list_params,
        const LLPanel::Params& icon_params, const LLRect& icon_rect, S32 max_icons, const LLColor4& bg,
        LLEmojiGridRow*& row, int& icon_index);
    void showPreview(bool show);

    void onGroupButtonClick(LLUICtrl* ctrl);
    void onGroupButtonMouseEnter(LLUICtrl* ctrl);
    void onGroupButtonMouseLeave(LLUICtrl* ctrl);
    void onEmojiMouseEnter(LLUICtrl* ctrl);
    void onEmojiMouseLeave(LLUICtrl* ctrl);
    void onEmojiMouseDown(LLUICtrl* ctrl);
    void onEmojiMouseUp(LLUICtrl* ctrl);

    void selectFocusedIcon();
    bool moveFocusedIconUp();
    bool moveFocusedIconDown();
    bool moveFocusedIconPrev();
    bool moveFocusedIconNext();

    void selectGridIcon(LLEmojiGridIcon* icon);
    void unselectGridIcon(LLEmojiGridIcon* icon);

    void onOpen(const LLSD& key) override;
    virtual bool handleKey(KEY key, MASK mask, bool called_from_parent) override;

    class LLPanel* mGroups { nullptr };
    class LLPanel* mBadge { nullptr };
    class LLScrollContainer* mEmojiScroll { nullptr };
    class LLScrollingPanelList* mEmojiGrid { nullptr };
    class LLEmojiPreviewPanel* mPreview { nullptr };
    class LLTextBox* mDummy { nullptr };

    std::vector<S32> mFilteredEmojiGroups;
    std::vector<std::map<std::string, std::vector<LLEmojiSearchResult>>> mFilteredEmojis;
    std::vector<class LLButton*> mGroupButtons;

    std::string mHint;
    std::string mFilterPattern;
    U32 mSelectedGroupIndex { 0 };
    S32 mRecentMaxIcons { 0 };
    S32 mFocusedIconRow { 0 };
    S32 mFocusedIconCol { 0 };
    LLEmojiGridIcon* mFocusedIcon { nullptr };
    LLEmojiGridIcon* mHoveredIcon { nullptr };

    U64 mRecentReturnPressedMs { 0 };
};

#endif<|MERGE_RESOLUTION|>--- conflicted
+++ resolved
@@ -45,11 +45,7 @@
 
     LLFloaterEmojiPicker(const LLSD& key);
 
-<<<<<<< HEAD
-    virtual	bool postBuild() override;
-=======
-    virtual BOOL postBuild() override;
->>>>>>> e7eced3c
+    virtual bool postBuild() override;
     virtual void dirtyRect() override;
     virtual void goneFromFront() override;
 
