/*
 * @file llfolderviewmodelinventory.cpp
 * @brief Implementation of the inventory-specific view model
 *
 * $LicenseInfo:firstyear=2001&license=viewerlgpl$
 * Second Life Viewer Source Code
 * Copyright (C) 2010, Linden Research, Inc.
 *
 * This library is free software; you can redistribute it and/or
 * modify it under the terms of the GNU Lesser General Public
 * License as published by the Free Software Foundation;
 * version 2.1 of the License only.
 *
 * This library is distributed in the hope that it will be useful,
 * but WITHOUT ANY WARRANTY; without even the implied warranty of
 * MERCHANTABILITY or FITNESS FOR A PARTICULAR PURPOSE.  See the GNU
 * Lesser General Public License for more details.
 *
 * You should have received a copy of the GNU Lesser General Public
 * License along with this library; if not, write to the Free Software
 * Foundation, Inc., 51 Franklin Street, Fifth Floor, Boston, MA  02110-1301  USA
 *
 * Linden Research, Inc., 945 Battery Street, San Francisco, CA  94111  USA
 * $/LicenseInfo$
 */

#include "llviewerprecompiledheaders.h"
#include "llfolderviewmodelinventory.h"
#include "llinventorymodelbackgroundfetch.h"
#include "llinventoryfunctions.h"
#include "llinventorypanel.h"
#include "lltooldraganddrop.h"
#include "llfavoritesbar.h"

//
// class LLFolderViewModelInventory
//
static LLTrace::BlockTimerStatHandle FTM_INVENTORY_SORT("Inventory Sort");

bool LLFolderViewModelInventory::startDrag(std::vector<LLFolderViewModelItem*>& items)
{
    std::vector<EDragAndDropType> types;
    uuid_vec_t cargo_ids;
    std::vector<LLFolderViewModelItem*>::iterator item_it;
    bool can_drag = true;
    if (!items.empty())
    {
        for (item_it = items.begin(); item_it != items.end(); ++item_it)
        {
            EDragAndDropType type = DAD_NONE;
            LLUUID id = LLUUID::null;
            can_drag = can_drag && static_cast<LLFolderViewModelItemInventory*>(*item_it)->startDrag(&type, &id);

            types.push_back(type);
            cargo_ids.push_back(id);
        }

        LLToolDragAndDrop::getInstance()->beginMultiDrag(types, cargo_ids,
            static_cast<LLFolderViewModelItemInventory*>(items.front())->getDragSource(), mTaskID);
    }
    return can_drag;
}


void LLFolderViewModelInventory::sort( LLFolderViewFolder* folder )
{
    LL_RECORD_BLOCK_TIME(FTM_INVENTORY_SORT);

    if (!folder->areChildrenInited() || !needsSort(folder->getViewModelItem())) return;

<<<<<<< HEAD
    LLFolderViewModelItemInventory* modelp =   static_cast<LLFolderViewModelItemInventory*>(folder->getViewModelItem());
    if (modelp->getUUID().isNull()) return;

    for (std::list<LLFolderViewFolder*>::iterator it =   folder->getFoldersBegin(), end_it = folder->getFoldersEnd();
        it != end_it;
        ++it)
    {
        // Recursive call to sort() on child (CHUI-849)
        LLFolderViewFolder* child_folderp = *it;
        sort(child_folderp);

        if (child_folderp->getFoldersCount() > 0)
        {
            time_t most_recent_folder_time =
                static_cast<LLFolderViewModelItemInventory*>((*child_folderp->getFoldersBegin())->getViewModelItem())->getCreationDate();
            LLFolderViewModelItemInventory* modelp =   static_cast<LLFolderViewModelItemInventory*>(child_folderp->getViewModelItem());
            if (most_recent_folder_time > modelp->getCreationDate())
            {
                modelp->setCreationDate(most_recent_folder_time);
            }
        }
        if (child_folderp->getItemsCount() > 0)
        {
            time_t most_recent_item_time =
                static_cast<LLFolderViewModelItemInventory*>((*child_folderp->getItemsBegin())->getViewModelItem())->getCreationDate();

            LLFolderViewModelItemInventory* modelp =   static_cast<LLFolderViewModelItemInventory*>(child_folderp->getViewModelItem());
            if (most_recent_item_time > modelp->getCreationDate())
            {
                modelp->setCreationDate(most_recent_item_time);
            }
        }
    }
    base_t::sort(folder);
=======
	LLFolderViewModelItemInventory* sort_modelp =   static_cast<LLFolderViewModelItemInventory*>(folder->getViewModelItem());
	if (sort_modelp->getUUID().isNull()) return;

    bool has_favorites = false;
	for (std::list<LLFolderViewFolder*>::iterator it =   folder->getFoldersBegin(), end_it = folder->getFoldersEnd();
		it != end_it;
		++it)
	{
        // Recursive call to sort() on child (CHUI-849)
		LLFolderViewFolder* child_folderp = *it;
		sort(child_folderp);

        LLFolderViewModelItemInventory* modelp = static_cast<LLFolderViewModelItemInventory*>(child_folderp->getViewModelItem());
        has_favorites |= child_folderp->isFavorite() || child_folderp->hasFavorites();

		if (child_folderp->getFoldersCount() > 0)
		{
            LLFolderViewModelItemInventory* folderp = static_cast<LLFolderViewModelItemInventory*>((*child_folderp->getFoldersBegin())->getViewModelItem());
            time_t most_recent_folder_time = folderp->getCreationDate();

			if (most_recent_folder_time > modelp->getCreationDate())
			{
				modelp->setCreationDate(most_recent_folder_time);
			}
		}
		if (child_folderp->getItemsCount() > 0)			
		{
            LLFolderViewModelItemInventory* itemp = static_cast<LLFolderViewModelItemInventory*>((*child_folderp->getItemsBegin())->getViewModelItem());
            time_t most_recent_item_time = itemp->getCreationDate();

			if (most_recent_item_time > modelp->getCreationDate())
			{
				modelp->setCreationDate(most_recent_item_time);
			}
		}
	}
    for (std::list<LLFolderViewItem*>::const_iterator it = folder->getItemsBegin(), end_it = folder->getItemsEnd();
        it != end_it && !has_favorites;
        ++it)
    {
        LLFolderViewItem* child_itemp = *it;
        has_favorites |= child_itemp->isFavorite();
    }
    if (has_favorites)
    {
        folder->updateHasFavorites(true);
    }
	base_t::sort(folder);
>>>>>>> 738cf84c
}

bool LLFolderViewModelInventory::contentsReady()
{
    return !LLInventoryModelBackgroundFetch::instance().folderFetchActive();
}

bool LLFolderViewModelInventory::isFolderComplete(LLFolderViewFolder* folder)
{
    LLFolderViewModelItemInventory* modelp = static_cast<LLFolderViewModelItemInventory*>(folder->getViewModelItem());
    LLUUID cat_id = modelp->getUUID();
    if (cat_id.isNull())
    {
        return false;
    }
    LLViewerInventoryCategory* cat = gInventory.getCategory(cat_id);
    if (cat)
    {
        // don't need to check version - descendents_server == -1 if we have no data
        S32 descendents_server = cat->getDescendentCount();
        S32 descendents_actual = cat->getViewerDescendentCount();
        if (descendents_server == descendents_actual
            || (descendents_actual > 0 && descendents_server == -1)) // content was loaded in previous session
        {
            return true;
        }
    }
    return false;
}

//virtual
void LLFolderViewModelItemInventory::addChild(LLFolderViewModelItem* child)
{
    LLFolderViewModelItemInventory* model_child = static_cast<LLFolderViewModelItemInventory*>(child);
    mLastAddedChildCreationDate = model_child->getCreationDate();

    // this will requestSort()
    LLFolderViewModelItemCommon::addChild(child);
}

void LLFolderViewModelItemInventory::requestSort()
{
    LLFolderViewModelItemCommon::requestSort();
    LLFolderViewFolder* folderp = dynamic_cast<LLFolderViewFolder*>(mFolderViewItem);
    if (folderp)
    {
        folderp->requestArrange();
    }
    LLInventorySort sorter = static_cast<LLFolderViewModelInventory&>(mRootViewModel).getSorter();

    // Sort by date potentially affects parent folders which use a date
    // derived from newest item in them
    if (sorter.isByDate() && mParent)
    {
        // If this is an item, parent needs to be resorted
        // This case shouldn't happen, unless someone calls item->requestSort()
        if (!folderp)
        {
            mParent->requestSort();
        }
        // if this is a folder, check sort rules for folder first
        else if (sorter.isFoldersByDate())
        {
            if (mLastAddedChildCreationDate == -1  // nothing was added, some other reason for resort
                || mLastAddedChildCreationDate > getCreationDate()) // newer child
            {
                LLFolderViewModelItemInventory* model_parent = static_cast<LLFolderViewModelItemInventory*>(mParent);
                model_parent->mLastAddedChildCreationDate = mLastAddedChildCreationDate;
                mParent->requestSort();
            }
        }
    }
    mLastAddedChildCreationDate = -1;
}

void LLFolderViewModelItemInventory::setPassedFilter(bool passed, S32 filter_generation, std::string::size_type string_offset, std::string::size_type string_size)
{
    bool generation_skip = mMarkedDirtyGeneration >= 0
        && mPrevPassedAllFilters
        && mMarkedDirtyGeneration < mRootViewModel.getFilter().getFirstSuccessGeneration();
    S32 last_generation = mLastFilterGeneration;
    LLFolderViewModelItemCommon::setPassedFilter(passed, filter_generation, string_offset, string_size);
    bool before = mPrevPassedAllFilters;
    mPrevPassedAllFilters = passedFilter(filter_generation);

    if (before != mPrevPassedAllFilters // Change of state
        || generation_skip // Was marked dirty
        // Potential change from being in-progress and invisible to visible)
        || (mPrevPassedAllFilters && last_generation < mRootViewModel.getFilter().getFirstRequiredGeneration()))
    {
        // Need to rearrange the folder if the filtered state of the item changed,
        // previously passed item skipped filter generation changes while being dirty
        // or previously passed not yet filtered item was marked dirty
        LLFolderViewFolder* parent_folder = mFolderViewItem->getParentFolder();
        if (parent_folder)
        {
            parent_folder->requestArrange();
        }
    }
}




bool LLFolderViewModelItemInventory::filterChildItem( LLFolderViewModelItem* item, LLFolderViewFilter& filter )
{
    S32 filter_generation = filter.getCurrentGeneration();

    bool continue_filtering = true;
    if (item)
    {
        if (item->getLastFilterGeneration() < filter_generation)
        {
            // Recursive application of the filter for child items (CHUI-849)
            continue_filtering = item->filter(filter);
        }

        // Update latest generation to pass filter in parent and propagate up to root
        if (item->passedFilter())
        {
            LLFolderViewModelItemInventory* view_model = this;

            while (view_model && view_model->mMostFilteredDescendantGeneration < filter_generation)
            {
                view_model->mMostFilteredDescendantGeneration = filter_generation;
                view_model = static_cast<LLFolderViewModelItemInventory*>(view_model->mParent);
            }
        }
    }
    return continue_filtering;
}

bool LLFolderViewModelItemInventory::filter(LLFolderViewFilter& filter)
{
    const S32 filter_generation = filter.getCurrentGeneration();
    const S32 must_pass_generation = filter.getFirstRequiredGeneration();

    if (getLastFilterGeneration() >= must_pass_generation
        && getLastFolderFilterGeneration() >= must_pass_generation
        && !passedFilter(must_pass_generation))
    {
        // failed to pass an earlier filter that was a subset of the current one
        // go ahead and flag this item as not pass
        setPassedFilter(false, filter_generation);
        setPassedFolderFilter(false, filter_generation);
        return true;
    }

    // *TODO : Revise the logic for fast pass on less restrictive filter case
    /*
     const S32 sufficient_pass_generation = filter.getFirstSuccessGeneration();
    if (getLastFilterGeneration() >= sufficient_pass_generation
        && getLastFolderFilterGeneration() >= sufficient_pass_generation
        && passedFilter(sufficient_pass_generation))
    {
        // passed an earlier filter that was a superset of the current one
        // go ahead and flag this item as pass
        setPassedFilter(true, filter_generation);
        setPassedFolderFilter(true, filter_generation);
        return true;
    }
     */

    bool is_folder = (getInventoryType() == LLInventoryType::IT_CATEGORY);
    const bool passed_filter_folder = is_folder ? filter.checkFolder(this) : true;
    setPassedFolderFilter(passed_filter_folder, filter_generation);

    bool continue_filtering = true;

    if (!mChildren.empty()
        && (getLastFilterGeneration() < must_pass_generation // haven't checked descendants against minimum required generation to pass
            || descendantsPassedFilter(must_pass_generation))) // or at least one descendant has passed the minimum requirement
    {
        // now query children
        for (child_list_t::iterator iter = mChildren.begin(), end_iter = mChildren.end(); iter != end_iter; ++iter)
        {
            continue_filtering = filterChildItem((*iter), filter);
            if (!continue_filtering)
            {
                break;
            }
        }
    }

    // If we didn't use all the filter time that means we filtered all of our descendants so we can filter ourselves now
    if (continue_filtering)
    {
        // This is where filter check on the item done (CHUI-849)
        const bool passed_filter = filter.check(this);
        if (passed_filter && mChildren.empty() && is_folder) // Update the latest filter generation for empty folders
        {
            LLFolderViewModelItemInventory* view_model = this;
            while (view_model && view_model->mMostFilteredDescendantGeneration < filter_generation)
            {
                view_model->mMostFilteredDescendantGeneration = filter_generation;
                view_model = static_cast<LLFolderViewModelItemInventory*>(view_model->mParent);
            }
        }
        setPassedFilter(passed_filter, filter_generation, filter.getStringMatchOffset(this), filter.getFilterStringSize());
        continue_filtering = !filter.isTimedOut();
    }
    return continue_filtering;
}

//LLFolderViewModelInventory* LLInventoryPanel::getFolderViewModel()
//{
//  return &mInventoryViewModel;
//}
//
//
//const LLFolderViewModelInventory* LLInventoryPanel::getFolderViewModel() const
//{
//  return &mInventoryViewModel;
//}

bool LLInventorySort::operator()(const LLFolderViewModelItemInventory* const& a, const LLFolderViewModelItemInventory* const& b) const
{
    // Ignore sort order for landmarks in the Favorites folder.
    // In that folder, landmarks should be always sorted as in the Favorites bar. See EXT-719
    if (a->getSortGroup() == SG_ITEM
        && b->getSortGroup() == SG_ITEM
        && a->getInventoryType() == LLInventoryType::IT_LANDMARK
        && b->getInventoryType() == LLInventoryType::IT_LANDMARK)
    {
        static const LLUUID& favorites_folder_id = gInventory.findCategoryUUIDForType(LLFolderType::FT_FAVORITE);
        // If both landmarks are in the Favorites folder...
        if (gInventory.isObjectDescendentOf(a->getUUID(), favorites_folder_id) && gInventory.isObjectDescendentOf(b->getUUID(), favorites_folder_id))
        {
            // Get their index in that folder
            S32 a_sort = LLFavoritesOrderStorage::instance().getSortIndex(a->getUUID());
            S32 b_sort = LLFavoritesOrderStorage::instance().getSortIndex(b->getUUID());
            // Note: this test is a bit overkill: since they are both in the Favorites folder, we shouldn't get negative index values...
            if (!((a_sort < 0) && (b_sort < 0)))
            {
                return a_sort < b_sort;
            }
        }
    }

    // We sort by name if we aren't sorting by date
    // OR if these are folders and we are sorting folders by name.
    bool by_name = ((!mByDate || (mFoldersByName && (a->getSortGroup() != SG_ITEM))) && !mFoldersByWeight);

    if (a->getSortGroup() != b->getSortGroup())
    {
        if (mSystemToTop)
        {
            // Group order is System Folders, Trash, Normal Folders, Items
            return (a->getSortGroup() < b->getSortGroup());
        }
        else if (mByDate)
        {
            // Trash needs to go to the bottom if we are sorting by date
            if ( (a->getSortGroup() == SG_TRASH_FOLDER)
                || (b->getSortGroup() == SG_TRASH_FOLDER))
            {
                return (b->getSortGroup() == SG_TRASH_FOLDER);
            }
        }
    }

    if (by_name)
    {
        S32 compare = LLStringUtil::compareDict(a->getDisplayName(), b->getDisplayName());
        if (0 == compare)
        {
            return (a->getCreationDate() > b->getCreationDate());
        }
        else
        {
            return (compare < 0);
        }
    }
    else if (mFoldersByWeight)
    {
        S32 weight_a = compute_stock_count(a->getUUID());
        S32 weight_b = compute_stock_count(b->getUUID());
        if (weight_a == weight_b)
        {
            // Equal weight -> use alphabetical order
            return (LLStringUtil::compareDict(a->getDisplayName(), b->getDisplayName()) < 0);
        }
        else if (weight_a == COMPUTE_STOCK_INFINITE)
        {
            // No stock -> move a at the end of the list
            return false;
        }
        else if (weight_b == COMPUTE_STOCK_INFINITE)
        {
            // No stock -> move b at the end of the list
            return true;
        }
        else
        {
            // Lighter is first (sorted in increasing order of weight)
            return (weight_a < weight_b);
        }
    }
    else
    {
        time_t first_create = a->getCreationDate();
        time_t second_create = b->getCreationDate();
        if (first_create == second_create)
        {
            return (LLStringUtil::compareDict(a->getDisplayName(), b->getDisplayName()) < 0);
        }
        else
        {
            return (first_create > second_create);
        }
    }
}

LLFolderViewModelItemInventory::LLFolderViewModelItemInventory( class LLFolderViewModelInventory& root_view_model ) :
    LLFolderViewModelItemCommon(root_view_model),
    mPrevPassedAllFilters(false),
    mLastAddedChildCreationDate(-1)
{
}<|MERGE_RESOLUTION|>--- conflicted
+++ resolved
@@ -68,10 +68,10 @@
 
     if (!folder->areChildrenInited() || !needsSort(folder->getViewModelItem())) return;
 
-<<<<<<< HEAD
-    LLFolderViewModelItemInventory* modelp =   static_cast<LLFolderViewModelItemInventory*>(folder->getViewModelItem());
-    if (modelp->getUUID().isNull()) return;
-
+    LLFolderViewModelItemInventory* sort_modelp =   static_cast<LLFolderViewModelItemInventory*>(folder->getViewModelItem());
+    if (sort_modelp->getUUID().isNull()) return;
+
+    bool has_favorites = false;
     for (std::list<LLFolderViewFolder*>::iterator it =   folder->getFoldersBegin(), end_it = folder->getFoldersEnd();
         it != end_it;
         ++it)
@@ -80,66 +80,30 @@
         LLFolderViewFolder* child_folderp = *it;
         sort(child_folderp);
 
-        if (child_folderp->getFoldersCount() > 0)
-        {
-            time_t most_recent_folder_time =
-                static_cast<LLFolderViewModelItemInventory*>((*child_folderp->getFoldersBegin())->getViewModelItem())->getCreationDate();
-            LLFolderViewModelItemInventory* modelp =   static_cast<LLFolderViewModelItemInventory*>(child_folderp->getViewModelItem());
-            if (most_recent_folder_time > modelp->getCreationDate())
-            {
-                modelp->setCreationDate(most_recent_folder_time);
-            }
-        }
-        if (child_folderp->getItemsCount() > 0)
-        {
-            time_t most_recent_item_time =
-                static_cast<LLFolderViewModelItemInventory*>((*child_folderp->getItemsBegin())->getViewModelItem())->getCreationDate();
-
-            LLFolderViewModelItemInventory* modelp =   static_cast<LLFolderViewModelItemInventory*>(child_folderp->getViewModelItem());
-            if (most_recent_item_time > modelp->getCreationDate())
-            {
-                modelp->setCreationDate(most_recent_item_time);
-            }
-        }
-    }
-    base_t::sort(folder);
-=======
-	LLFolderViewModelItemInventory* sort_modelp =   static_cast<LLFolderViewModelItemInventory*>(folder->getViewModelItem());
-	if (sort_modelp->getUUID().isNull()) return;
-
-    bool has_favorites = false;
-	for (std::list<LLFolderViewFolder*>::iterator it =   folder->getFoldersBegin(), end_it = folder->getFoldersEnd();
-		it != end_it;
-		++it)
-	{
-        // Recursive call to sort() on child (CHUI-849)
-		LLFolderViewFolder* child_folderp = *it;
-		sort(child_folderp);
-
         LLFolderViewModelItemInventory* modelp = static_cast<LLFolderViewModelItemInventory*>(child_folderp->getViewModelItem());
         has_favorites |= child_folderp->isFavorite() || child_folderp->hasFavorites();
 
-		if (child_folderp->getFoldersCount() > 0)
-		{
+        if (child_folderp->getFoldersCount() > 0)
+        {
             LLFolderViewModelItemInventory* folderp = static_cast<LLFolderViewModelItemInventory*>((*child_folderp->getFoldersBegin())->getViewModelItem());
             time_t most_recent_folder_time = folderp->getCreationDate();
 
-			if (most_recent_folder_time > modelp->getCreationDate())
-			{
-				modelp->setCreationDate(most_recent_folder_time);
-			}
-		}
-		if (child_folderp->getItemsCount() > 0)			
-		{
+            if (most_recent_folder_time > modelp->getCreationDate())
+            {
+                modelp->setCreationDate(most_recent_folder_time);
+            }
+        }
+        if (child_folderp->getItemsCount() > 0)
+        {
             LLFolderViewModelItemInventory* itemp = static_cast<LLFolderViewModelItemInventory*>((*child_folderp->getItemsBegin())->getViewModelItem());
             time_t most_recent_item_time = itemp->getCreationDate();
 
-			if (most_recent_item_time > modelp->getCreationDate())
-			{
-				modelp->setCreationDate(most_recent_item_time);
-			}
-		}
-	}
+            if (most_recent_item_time > modelp->getCreationDate())
+            {
+                modelp->setCreationDate(most_recent_item_time);
+            }
+        }
+    }
     for (std::list<LLFolderViewItem*>::const_iterator it = folder->getItemsBegin(), end_it = folder->getItemsEnd();
         it != end_it && !has_favorites;
         ++it)
@@ -151,8 +115,7 @@
     {
         folder->updateHasFavorites(true);
     }
-	base_t::sort(folder);
->>>>>>> 738cf84c
+    base_t::sort(folder);
 }
 
 bool LLFolderViewModelInventory::contentsReady()
@@ -285,7 +248,7 @@
     return continue_filtering;
 }
 
-bool LLFolderViewModelItemInventory::filter(LLFolderViewFilter& filter)
+bool LLFolderViewModelItemInventory::filter( LLFolderViewFilter& filter)
 {
     const S32 filter_generation = filter.getCurrentGeneration();
     const S32 must_pass_generation = filter.getFirstRequiredGeneration();
