--- conflicted
+++ resolved
@@ -625,7 +625,6 @@
 	getChild<LLUICtrl>("sl_groups")->setValue(groups);
 }
 
-<<<<<<< HEAD
 static void got_full_name_callback( LLHandle<LLPanel> profile_panel_handle, const std::string& full_name )
 {
 	if (profile_panel_handle.isDead() ) return;
@@ -635,12 +634,6 @@
 
 	LLStringUtil::format_map_t args;
 
-=======
-void LLPanelAvatarProfile::got_full_name_callback( const LLUUID& id, const std::string& full_name, bool is_group )
-{
-	LLStringUtil::format_map_t args;
-
->>>>>>> ed308d15
 	std::string name;
 	if (LLAvatarNameCache::useDisplayNames())
 	{
@@ -649,21 +642,12 @@
 	else
 	{
 		name = full_name;
-<<<<<<< HEAD
 	}
 
 	args["[NAME]"] = name;
 
 	std::string linden_name = profile_panel->getString("name_text_args", args);
 	profile_panel->getChild<LLUICtrl>("name_descr_text")->setValue(linden_name);
-=======
-	}
-
-	args["[NAME]"] = name;
-
-	std::string linden_name = getString("name_text_args", args);
-	getChild<LLUICtrl>("name_descr_text")->setValue(linden_name);
->>>>>>> ed308d15
 }
 
 void LLPanelAvatarProfile::onNameCache(const LLUUID& agent_id, const LLAvatarName& av_name)
@@ -688,7 +672,6 @@
 	}
 
 	// ask (asynchronously) for the avatar name
-<<<<<<< HEAD
 	LLHandle<LLPanel> profile_panel_handle = getHandle();
 	std::string full_name;
 	if (gCacheName->getFullName(avatar_data->agent_id, full_name))
@@ -703,21 +686,6 @@
 	}
 
 	// get display name
-=======
-	std::string full_name;
-	if (gCacheName->getFullName(avatar_data->agent_id, full_name))
-	{
-		// name in cache, call callback directly
-		got_full_name_callback( avatar_data->agent_id, full_name, false );
-	}
-	else
-	{
-		// not in cache, lookup name 
-		gCacheName->get(avatar_data->agent_id, false, boost::bind( &LLPanelAvatarProfile::got_full_name_callback, this, _1, _2, _3 ));
-	}
-
-	// get display name
->>>>>>> ed308d15
 	LLAvatarNameCache::get(avatar_data->avatar_id,
 		boost::bind(&LLPanelAvatarProfile::onNameCache, this, _1, _2));
 
