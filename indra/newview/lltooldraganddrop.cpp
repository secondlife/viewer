--- conflicted
+++ resolved
@@ -697,77 +697,6 @@
         }
     }
 
-<<<<<<< HEAD
-void set_texture_to_material(LLViewerObject* hit_obj,
-                             S32 hit_face,
-                             const LLUUID& asset_id,
-                             LLGLTFMaterial::TextureInfo drop_channel)
-{
-    LLTextureEntry* te = hit_obj->getTE(hit_face);
-    if (!te)
-    {
-        return;
-    }
-
-    const LLUUID base_mat_id = hit_obj->getRenderMaterialID(hit_face);
-    if (base_mat_id.isNull())
-    {
-        return;
-    }
-
-    if (hit_obj->isInventoryDirty() && hit_obj->hasInventoryListeners())
-    {
-        hit_obj->requestInventory();
-        return;
-    }
-
-    LLViewerInventoryItem* mat_item = hit_obj->getInventoryItemByAsset(base_mat_id);
-    if (mat_item && !mat_item->getPermissions().allowModifyBy(gAgentID))
-    {
-        return;
-    }
-
-    LLPointer<LLGLTFMaterial> material = te->getGLTFMaterialOverride();
-
-    // make a copy to not invalidate existing
-    // material for multiple objects
-    if (material.isNull())
-    {
-        // Start with a material override which does not make any changes
-        material = new LLGLTFMaterial();
-    }
-    else
-    {
-        material = new LLGLTFMaterial(*material);
-    }
-
-    switch (drop_channel)
-    {
-        case LLGLTFMaterial::GLTF_TEXTURE_INFO_BASE_COLOR:
-        default:
-            {
-                material->setBaseColorId(asset_id);
-            }
-            break;
-
-        case LLGLTFMaterial::GLTF_TEXTURE_INFO_METALLIC_ROUGHNESS:
-            {
-                material->setOcclusionRoughnessMetallicId(asset_id);
-            }
-            break;
-
-        case LLGLTFMaterial::GLTF_TEXTURE_INFO_EMISSIVE:
-            {
-                material->setEmissiveId(asset_id);
-            }
-            break;
-
-        case LLGLTFMaterial::GLTF_TEXTURE_INFO_NORMAL:
-            {
-                material->setNormalId(asset_id);
-            }
-            break;
-=======
     if (!handled)
     {
         handled = true;
@@ -862,9 +791,7 @@
         }
 
         dragOrDrop3D( x, y, mask, drop, acceptance );
->>>>>>> 6377610f
-    }
-    LLGLTFMaterialList::queueModify(hit_obj, hit_face, material);
+    }
 }
 
 void LLToolDragAndDrop::dragOrDrop3D( S32 x, S32 y, MASK mask, bool drop, EAcceptance* acceptance )
@@ -1159,51 +1086,71 @@
                              LLGLTFMaterial::TextureInfo drop_channel)
 {
     LLTextureEntry* te = hit_obj->getTE(hit_face);
-    if (te)
-    {
-        LLPointer<LLGLTFMaterial> material = te->getGLTFMaterialOverride();
-
-        // make a copy to not invalidate existing
-        // material for multiple objects
-        if (material.isNull())
-        {
-            // Start with a material override which does not make any changes
-            material = new LLGLTFMaterial();
-        }
-        else
-        {
-            material = new LLGLTFMaterial(*material);
-        }
-
-        switch (drop_channel)
-        {
-            case LLGLTFMaterial::GLTF_TEXTURE_INFO_BASE_COLOR:
-            default:
-                {
-                    material->setBaseColorId(asset_id);
-                }
-                break;
-
-            case LLGLTFMaterial::GLTF_TEXTURE_INFO_METALLIC_ROUGHNESS:
-                {
-                    material->setOcclusionRoughnessMetallicId(asset_id);
-                }
-                break;
-
-            case LLGLTFMaterial::GLTF_TEXTURE_INFO_EMISSIVE:
-                {
-                    material->setEmissiveId(asset_id);
-                }
-                break;
-
-            case LLGLTFMaterial::GLTF_TEXTURE_INFO_NORMAL:
-                {
-                    material->setNormalId(asset_id);
-                }
-                break;
-        }
-        LLGLTFMaterialList::queueModify(hit_obj, hit_face, material);
-    }
+    if (!te)
+    {
+        return;
+    }
+
+    const LLUUID base_mat_id = hit_obj->getRenderMaterialID(hit_face);
+    if (base_mat_id.isNull())
+    {
+        return;
+    }
+
+    if (hit_obj->isInventoryDirty() && hit_obj->hasInventoryListeners())
+    {
+        hit_obj->requestInventory();
+        return;
+    }
+
+    LLViewerInventoryItem* mat_item = hit_obj->getInventoryItemByAsset(base_mat_id);
+    if (mat_item && !mat_item->getPermissions().allowModifyBy(gAgentID))
+    {
+        return;
+    }
+
+    LLPointer<LLGLTFMaterial> material = te->getGLTFMaterialOverride();
+
+    // make a copy to not invalidate existing
+    // material for multiple objects
+    if (material.isNull())
+    {
+        // Start with a material override which does not make any changes
+        material = new LLGLTFMaterial();
+    }
+    else
+    {
+        material = new LLGLTFMaterial(*material);
+    }
+
+    switch (drop_channel)
+    {
+        case LLGLTFMaterial::GLTF_TEXTURE_INFO_BASE_COLOR:
+        default:
+            {
+                material->setBaseColorId(asset_id);
+            }
+            break;
+
+        case LLGLTFMaterial::GLTF_TEXTURE_INFO_METALLIC_ROUGHNESS:
+            {
+                material->setOcclusionRoughnessMetallicId(asset_id);
+            }
+            break;
+
+        case LLGLTFMaterial::GLTF_TEXTURE_INFO_EMISSIVE:
+            {
+                material->setEmissiveId(asset_id);
+            }
+            break;
+
+        case LLGLTFMaterial::GLTF_TEXTURE_INFO_NORMAL:
+            {
+                material->setNormalId(asset_id);
+            }
+            break;
+    }
+    LLGLTFMaterialList::queueModify(hit_obj, hit_face, material);
 }
 
 void LLToolDragAndDrop::dropTextureAllFaces(LLViewerObject* hit_obj,
@@ -2722,7 +2669,7 @@
 
     // *HACK: In order to resolve SL-22177, we need to block drags
     // from notecards and objects onto other objects.
-    if((SOURCE_WORLD == mSource) || (SOURCE_NOTECARD == mSource))
+    if ((SOURCE_WORLD == mSource) || (SOURCE_NOTECARD == mSource))
     {
         return ACCEPT_NO;
     }
