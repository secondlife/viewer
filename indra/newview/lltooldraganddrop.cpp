/**
 * @file lltooldraganddrop.cpp
 * @brief LLToolDragAndDrop class implementation
 *
 * $LicenseInfo:firstyear=2001&license=viewerlgpl$
 * Second Life Viewer Source Code
 * Copyright (C) 2010, Linden Research, Inc.
 *
 * This library is free software; you can redistribute it and/or
 * modify it under the terms of the GNU Lesser General Public
 * License as published by the Free Software Foundation;
 * version 2.1 of the License only.
 *
 * This library is distributed in the hope that it will be useful,
 * but WITHOUT ANY WARRANTY; without even the implied warranty of
 * MERCHANTABILITY or FITNESS FOR A PARTICULAR PURPOSE.  See the GNU
 * Lesser General Public License for more details.
 *
 * You should have received a copy of the GNU Lesser General Public
 * License along with this library; if not, write to the Free Software
 * Foundation, Inc., 51 Franklin Street, Fifth Floor, Boston, MA  02110-1301  USA
 *
 * Linden Research, Inc., 945 Battery Street, San Francisco, CA  94111  USA
 * $/LicenseInfo$
 */

#include "llviewerprecompiledheaders.h"
#include "lltooldraganddrop.h"

// library headers
#include "llnotificationsutil.h"
// project headers
#include "llagent.h"
#include "llagentcamera.h"
#include "llagentwearables.h"
#include "llappearancemgr.h"
#include "llavatarnamecache.h"
#include "lldictionary.h"
#include "llfloaterreg.h"
#include "llfloatertools.h"
#include "llgesturemgr.h"
#include "llgiveinventory.h"
#include "llgltfmateriallist.h"
#include "llhudmanager.h"
#include "llhudeffecttrail.h"
#include "llimview.h"
#include "llinventorybridge.h"
#include "llinventorydefines.h"
#include "llinventoryfunctions.h"
#include "llpreviewnotecard.h"
#include "llrootview.h"
#include "llselectmgr.h"
#include "lltoolbarview.h"
#include "lltoolmgr.h"
#include "lltooltip.h"
#include "lltrans.h"
#include "llviewerobjectlist.h"
#include "llviewerregion.h"
#include "llviewerstats.h"
#include "llviewerwindow.h"
#include "llvoavatarself.h"
#include "llworld.h"
#include "llpanelface.h"
#include "lluiusage.h"

// syntactic sugar
#define callMemberFunction(object,ptrToMember)  ((object).*(ptrToMember))

class LLNoPreferredType : public LLInventoryCollectFunctor
{
public:
    LLNoPreferredType() {}
    virtual ~LLNoPreferredType() {}
    virtual bool operator()(LLInventoryCategory* cat,
                            LLInventoryItem* item)
    {
        if (cat && (cat->getPreferredType() == LLFolderType::FT_NONE))
        {
            return true;
        }
        return false;
    }
};

class LLNoPreferredTypeOrItem : public LLInventoryCollectFunctor
{
public:
    LLNoPreferredTypeOrItem() {}
    virtual ~LLNoPreferredTypeOrItem() {}
    virtual bool operator()(LLInventoryCategory* cat,
                            LLInventoryItem* item)
    {
        if (item) return true;
        if (cat && (cat->getPreferredType() == LLFolderType::FT_NONE))
        {
            return true;
        }
        return false;
    }
};

class LLDroppableItem : public LLInventoryCollectFunctor
{
public:
    LLDroppableItem(BOOL is_transfer) :
        mCountLosing(0), mIsTransfer(is_transfer) {}
    virtual ~LLDroppableItem() {}
    virtual bool operator()(LLInventoryCategory* cat,
                            LLInventoryItem* item);
    S32 countNoCopy() const { return mCountLosing; }

protected:
    S32 mCountLosing;
    BOOL mIsTransfer;
};

bool LLDroppableItem::operator()(LLInventoryCategory* cat,
                 LLInventoryItem* item)
{
    bool allowed = false;
    if (item)
    {
        allowed = itemTransferCommonlyAllowed(item);

        if (allowed
           && mIsTransfer
           && !item->getPermissions().allowOperationBy(PERM_TRANSFER,
                                   gAgent.getID()))
        {
            allowed = false;
        }
        if (allowed && !item->getPermissions().allowCopyBy(gAgent.getID()))
        {
            ++mCountLosing;
        }
    }
    return allowed;
}

class LLDropCopyableItems : public LLInventoryCollectFunctor
{
public:
    LLDropCopyableItems() {}
    virtual ~LLDropCopyableItems() {}
    virtual bool operator()(LLInventoryCategory* cat, LLInventoryItem* item);
};


bool LLDropCopyableItems::operator()(
    LLInventoryCategory* cat,
    LLInventoryItem* item)
{
    bool allowed = false;
    if (item)
    {
        allowed = itemTransferCommonlyAllowed(item);
        if (allowed &&
           !item->getPermissions().allowCopyBy(gAgent.getID()))
        {
            // whoops, can't copy it - don't allow it.
            allowed = false;
        }
    }
    return allowed;
}

// Starts a fetch on folders and items.  This is really not used
// as an observer in the traditional sense; we're just using it to
// request a fetch and we don't care about when/if the response arrives.
class LLCategoryFireAndForget : public LLInventoryFetchComboObserver
{
public:
    LLCategoryFireAndForget(const uuid_vec_t& folder_ids,
                            const uuid_vec_t& item_ids) :
        LLInventoryFetchComboObserver(folder_ids, item_ids)
    {}
    ~LLCategoryFireAndForget() {}
    virtual void done()
    {
        /* no-op: it's fire n forget right? */
        LL_DEBUGS() << "LLCategoryFireAndForget::done()" << LL_ENDL;
    }
};

class LLCategoryDropObserver : public LLInventoryFetchItemsObserver
{
public:
    LLCategoryDropObserver(
        const uuid_vec_t& ids,
        const LLUUID& obj_id, LLToolDragAndDrop::ESource src) :
        LLInventoryFetchItemsObserver(ids),
        mObjectID(obj_id),
        mSource(src)
    {}
    ~LLCategoryDropObserver() {}
    virtual void done();

protected:
    LLUUID mObjectID;
    LLToolDragAndDrop::ESource mSource;
};

void LLCategoryDropObserver::done()
{
    gInventory.removeObserver(this);
    LLViewerObject* dst_obj = gObjectList.findObject(mObjectID);
    if (dst_obj)
    {
        // *FIX: coalesce these...
        LLInventoryItem* item = NULL;
        uuid_vec_t::iterator it = mComplete.begin();
        uuid_vec_t::iterator end = mComplete.end();
        for(; it < end; ++it)
        {
            item = gInventory.getItem(*it);
            if (item)
            {
                LLToolDragAndDrop::dropInventory(
                    dst_obj,
                    item,
                    mSource,
                    LLUUID::null);
            }
        }
    }
    delete this;
}

S32 LLToolDragAndDrop::sOperationId = 0;

LLToolDragAndDrop::DragAndDropEntry::DragAndDropEntry(dragOrDrop3dImpl f_none,
                                                      dragOrDrop3dImpl f_self,
                                                      dragOrDrop3dImpl f_avatar,
                                                      dragOrDrop3dImpl f_object,
                                                      dragOrDrop3dImpl f_land) :
    LLDictionaryEntry("")
{
    mFunctions[DT_NONE] = f_none;
    mFunctions[DT_SELF] = f_self;
    mFunctions[DT_AVATAR] = f_avatar;
    mFunctions[DT_OBJECT] = f_object;
    mFunctions[DT_LAND] = f_land;
}

LLToolDragAndDrop::dragOrDrop3dImpl LLToolDragAndDrop::LLDragAndDropDictionary::get(EDragAndDropType dad_type, LLToolDragAndDrop::EDropTarget drop_target)
{
    const DragAndDropEntry *entry = lookup(dad_type);
    if (entry)
    {
        return (entry->mFunctions[(U8)drop_target]);
    }
    return &LLToolDragAndDrop::dad3dNULL;
}

LLToolDragAndDrop::LLDragAndDropDictionary::LLDragAndDropDictionary()
{
    //                                               DT_NONE                         DT_SELF                                        DT_AVATAR                                       DT_OBJECT                                           DT_LAND
    //                                              |-------------------------------|----------------------------------------------|-----------------------------------------------|---------------------------------------------------|--------------------------------|
    addEntry(DAD_NONE,          new DragAndDropEntry(&LLToolDragAndDrop::dad3dNULL, &LLToolDragAndDrop::dad3dNULL,                  &LLToolDragAndDrop::dad3dNULL,                  &LLToolDragAndDrop::dad3dNULL,                      &LLToolDragAndDrop::dad3dNULL));
    addEntry(DAD_TEXTURE,       new DragAndDropEntry(&LLToolDragAndDrop::dad3dNULL, &LLToolDragAndDrop::dad3dNULL,                  &LLToolDragAndDrop::dad3dGiveInventory,         &LLToolDragAndDrop::dad3dTextureObject,             &LLToolDragAndDrop::dad3dNULL));
    addEntry(DAD_MATERIAL,      new DragAndDropEntry(&LLToolDragAndDrop::dad3dNULL, &LLToolDragAndDrop::dad3dNULL,                  &LLToolDragAndDrop::dad3dGiveInventory,         &LLToolDragAndDrop::dad3dMaterialObject,            &LLToolDragAndDrop::dad3dNULL));
    addEntry(DAD_SOUND,         new DragAndDropEntry(&LLToolDragAndDrop::dad3dNULL, &LLToolDragAndDrop::dad3dNULL,                  &LLToolDragAndDrop::dad3dGiveInventory,         &LLToolDragAndDrop::dad3dUpdateInventory,           &LLToolDragAndDrop::dad3dNULL));
    addEntry(DAD_CALLINGCARD,   new DragAndDropEntry(&LLToolDragAndDrop::dad3dNULL, &LLToolDragAndDrop::dad3dNULL,                  &LLToolDragAndDrop::dad3dGiveInventory,         &LLToolDragAndDrop::dad3dUpdateInventory,           &LLToolDragAndDrop::dad3dNULL));
    addEntry(DAD_LANDMARK,      new DragAndDropEntry(&LLToolDragAndDrop::dad3dNULL, &LLToolDragAndDrop::dad3dNULL,                  &LLToolDragAndDrop::dad3dGiveInventory,         &LLToolDragAndDrop::dad3dUpdateInventory,           &LLToolDragAndDrop::dad3dNULL));
    addEntry(DAD_SCRIPT,        new DragAndDropEntry(&LLToolDragAndDrop::dad3dNULL, &LLToolDragAndDrop::dad3dNULL,                  &LLToolDragAndDrop::dad3dGiveInventory,         &LLToolDragAndDrop::dad3dRezScript,                 &LLToolDragAndDrop::dad3dNULL));
    addEntry(DAD_CLOTHING,      new DragAndDropEntry(&LLToolDragAndDrop::dad3dNULL, &LLToolDragAndDrop::dad3dWearItem,              &LLToolDragAndDrop::dad3dGiveInventory,         &LLToolDragAndDrop::dad3dUpdateInventory,           &LLToolDragAndDrop::dad3dNULL));
    addEntry(DAD_OBJECT,        new DragAndDropEntry(&LLToolDragAndDrop::dad3dNULL, &LLToolDragAndDrop::dad3dRezAttachmentFromInv,  &LLToolDragAndDrop::dad3dGiveInventoryObject,   &LLToolDragAndDrop::dad3dRezObjectOnObject,         &LLToolDragAndDrop::dad3dRezObjectOnLand));
    addEntry(DAD_NOTECARD,      new DragAndDropEntry(&LLToolDragAndDrop::dad3dNULL, &LLToolDragAndDrop::dad3dNULL,                  &LLToolDragAndDrop::dad3dGiveInventory,         &LLToolDragAndDrop::dad3dUpdateInventory,           &LLToolDragAndDrop::dad3dNULL));
    addEntry(DAD_CATEGORY,      new DragAndDropEntry(&LLToolDragAndDrop::dad3dNULL, &LLToolDragAndDrop::dad3dWearCategory,          &LLToolDragAndDrop::dad3dGiveInventoryCategory, &LLToolDragAndDrop::dad3dRezCategoryOnObject,       &LLToolDragAndDrop::dad3dNULL));
    addEntry(DAD_ROOT_CATEGORY, new DragAndDropEntry(&LLToolDragAndDrop::dad3dNULL, &LLToolDragAndDrop::dad3dNULL,                  &LLToolDragAndDrop::dad3dNULL,                  &LLToolDragAndDrop::dad3dNULL,                      &LLToolDragAndDrop::dad3dNULL));
    addEntry(DAD_BODYPART,      new DragAndDropEntry(&LLToolDragAndDrop::dad3dNULL, &LLToolDragAndDrop::dad3dWearItem,              &LLToolDragAndDrop::dad3dGiveInventory,         &LLToolDragAndDrop::dad3dUpdateInventory,           &LLToolDragAndDrop::dad3dNULL));
    addEntry(DAD_ANIMATION,     new DragAndDropEntry(&LLToolDragAndDrop::dad3dNULL, &LLToolDragAndDrop::dad3dNULL,                  &LLToolDragAndDrop::dad3dGiveInventory,         &LLToolDragAndDrop::dad3dUpdateInventory,           &LLToolDragAndDrop::dad3dNULL));
    addEntry(DAD_GESTURE,       new DragAndDropEntry(&LLToolDragAndDrop::dad3dNULL, &LLToolDragAndDrop::dad3dActivateGesture,       &LLToolDragAndDrop::dad3dGiveInventory,         &LLToolDragAndDrop::dad3dUpdateInventory,           &LLToolDragAndDrop::dad3dNULL));
    addEntry(DAD_LINK,          new DragAndDropEntry(&LLToolDragAndDrop::dad3dNULL, &LLToolDragAndDrop::dad3dNULL,                  &LLToolDragAndDrop::dad3dNULL,                  &LLToolDragAndDrop::dad3dNULL,                      &LLToolDragAndDrop::dad3dNULL));
    addEntry(DAD_MESH,          new DragAndDropEntry(&LLToolDragAndDrop::dad3dNULL, &LLToolDragAndDrop::dad3dNULL,                  &LLToolDragAndDrop::dad3dGiveInventory,         &LLToolDragAndDrop::dad3dMeshObject,                &LLToolDragAndDrop::dad3dNULL));
    addEntry(DAD_SETTINGS,      new DragAndDropEntry(&LLToolDragAndDrop::dad3dNULL, &LLToolDragAndDrop::dad3dNULL,                  &LLToolDragAndDrop::dad3dGiveInventory,         &LLToolDragAndDrop::dad3dUpdateInventory,           &LLToolDragAndDrop::dad3dNULL));

    // TODO: animation on self could play it?  edit it?
    // TODO: gesture on self could play it?  edit it?
};

LLToolDragAndDrop::LLToolDragAndDrop()
:   LLTool(std::string("draganddrop"), NULL),
    mCargoCount(0),
    mDragStartX(0),
    mDragStartY(0),
    mSource(SOURCE_AGENT),
    mCursor(UI_CURSOR_NO),
    mLastAccept(ACCEPT_NO),
    mDrop(FALSE),
    mCurItemIndex(0)
{

}

void LLToolDragAndDrop::setDragStart(S32 x, S32 y)
{
    mDragStartX = x;
    mDragStartY = y;
}

BOOL LLToolDragAndDrop::isOverThreshold(S32 x,S32 y)
{
<<<<<<< HEAD
    static LLCachedControl<S32> drag_and_drop_threshold(gSavedSettings,"DragAndDropDistanceThreshold", 3);

    S32 mouse_delta_x = x - mDragStartX;
    S32 mouse_delta_y = y - mDragStartY;

    return (mouse_delta_x * mouse_delta_x) + (mouse_delta_y * mouse_delta_y) > drag_and_drop_threshold * drag_and_drop_threshold;
=======
    S32 mouse_delta_x = x - mDragStartX;
    S32 mouse_delta_y = y - mDragStartY;

    return (mouse_delta_x * mouse_delta_x) + (mouse_delta_y * mouse_delta_y) > DRAG_N_DROP_DISTANCE_THRESHOLD * DRAG_N_DROP_DISTANCE_THRESHOLD;
>>>>>>> 33ad8db7
}

void LLToolDragAndDrop::beginDrag(EDragAndDropType type,
                                  const LLUUID& cargo_id,
                                  ESource source,
                                  const LLUUID& source_id,
                                  const LLUUID& object_id)
{
    if (type == DAD_NONE)
    {
        LL_WARNS() << "Attempted to start drag without a cargo type" << LL_ENDL;
        return;
    }
    mCargoTypes.clear();
    mCargoTypes.push_back(type);
    mCargoIDs.clear();
    mCargoIDs.push_back(cargo_id);
    mSource = source;
    mSourceID = source_id;
    mObjectID = object_id;

    setMouseCapture( TRUE );
    LLToolMgr::getInstance()->setTransientTool( this );
    mCursor = UI_CURSOR_NO;
    if ((mCargoTypes[0] == DAD_CATEGORY)
       && ((mSource == SOURCE_AGENT) || (mSource == SOURCE_LIBRARY)))
    {
        LLInventoryCategory* cat = gInventory.getCategory(cargo_id);
        // go ahead and fire & forget the descendents if we are not
        // dragging a protected folder.
        if (cat)
        {
            LLViewerInventoryCategory::cat_array_t cats;
            LLViewerInventoryItem::item_array_t items;
            LLNoPreferredTypeOrItem is_not_preferred;
            uuid_vec_t folder_ids;
            uuid_vec_t item_ids;
            if (is_not_preferred(cat, NULL))
            {
                folder_ids.push_back(cargo_id);
            }
            gInventory.collectDescendentsIf(
                cargo_id,
                cats,
                items,
                LLInventoryModel::EXCLUDE_TRASH,
                is_not_preferred);
            S32 count = cats.size();
            S32 i;
            for(i = 0; i < count; ++i)
            {
                folder_ids.push_back(cats.at(i)->getUUID());
            }
            count = items.size();
            for(i = 0; i < count; ++i)
            {
                item_ids.push_back(items.at(i)->getUUID());
            }
            if (!folder_ids.empty() || !item_ids.empty())
            {
                LLCategoryFireAndForget *fetcher = new LLCategoryFireAndForget(folder_ids, item_ids);
                fetcher->startFetch();
                delete fetcher;
            }
        }
    }
}

void LLToolDragAndDrop::beginMultiDrag(
    const std::vector<EDragAndDropType> types,
    const uuid_vec_t& cargo_ids,
    ESource source,
    const LLUUID& source_id)
{
    // assert on public api is evil
    //llassert( type != DAD_NONE );

    std::vector<EDragAndDropType>::const_iterator types_it;
    for (types_it = types.begin(); types_it != types.end(); ++types_it)
    {
        if (DAD_NONE == *types_it)
        {
            LL_WARNS() << "Attempted to start drag without a cargo type" << LL_ENDL;
            return;
        }
    }
    mCargoTypes = types;
    mCargoIDs = cargo_ids;
    mSource = source;
    mSourceID = source_id;

    setMouseCapture( TRUE );
    LLToolMgr::getInstance()->setTransientTool( this );
    mCursor = UI_CURSOR_NO;
    if ((mSource == SOURCE_AGENT) || (mSource == SOURCE_LIBRARY))
    {
        // find categories (i.e. inventory folders) in the cargo.
        LLInventoryCategory* cat = NULL;
        S32 count = llmin(cargo_ids.size(), types.size());
        std::set<LLUUID> cat_ids;
        for(S32 i = 0; i < count; ++i)
        {
            cat = gInventory.getCategory(cargo_ids[i]);
            if (cat)
            {
                LLViewerInventoryCategory::cat_array_t cats;
                LLViewerInventoryItem::item_array_t items;
                LLNoPreferredType is_not_preferred;
                if (is_not_preferred(cat, NULL))
                {
                    cat_ids.insert(cat->getUUID());
                }
                gInventory.collectDescendentsIf(
                    cat->getUUID(),
                    cats,
                    items,
                    LLInventoryModel::EXCLUDE_TRASH,
                    is_not_preferred);
                S32 cat_count = cats.size();
                for(S32 i = 0; i < cat_count; ++i)
                {
                    cat_ids.insert(cat->getUUID());
                }
            }
        }
        if (!cat_ids.empty())
        {
            uuid_vec_t folder_ids;
            uuid_vec_t item_ids;
            std::back_insert_iterator<uuid_vec_t> copier(folder_ids);
            std::copy(cat_ids.begin(), cat_ids.end(), copier);
            LLCategoryFireAndForget fetcher(folder_ids, item_ids);
        }
    }
}

void LLToolDragAndDrop::endDrag()
{
    mEndDragSignal();
    LLSelectMgr::getInstance()->unhighlightAll();
    setMouseCapture(FALSE);
}

void LLToolDragAndDrop::onMouseCaptureLost()
{
    // Called whenever the drag ends or if mouse capture is simply lost
    LLToolMgr::getInstance()->clearTransientTool();
    mCargoTypes.clear();
    mCargoIDs.clear();
    mSource = SOURCE_AGENT;
    mSourceID.setNull();
    mObjectID.setNull();
    mCustomMsg.clear();
}

BOOL LLToolDragAndDrop::handleMouseUp( S32 x, S32 y, MASK mask )
{
    if (hasMouseCapture())
    {
        EAcceptance acceptance = ACCEPT_NO;
        dragOrDrop( x, y, mask, TRUE, &acceptance );
        endDrag();
    }
    return TRUE;
}

ECursorType LLToolDragAndDrop::acceptanceToCursor( EAcceptance acceptance )
{
    switch (acceptance)
    {
    case ACCEPT_YES_MULTI:
        if (mCargoIDs.size() > 1)
        {
            mCursor = UI_CURSOR_ARROWDRAGMULTI;
        }
        else
        {
            mCursor = UI_CURSOR_ARROWDRAG;
        }
        break;
    case ACCEPT_YES_SINGLE:
        if (mCargoIDs.size() > 1)
        {
            mToolTipMsg = LLTrans::getString("TooltipMustSingleDrop");
            mCursor = UI_CURSOR_NO;
        }
        else
        {
            mCursor = UI_CURSOR_ARROWDRAG;
        }
        break;

    case ACCEPT_NO_LOCKED:
        mCursor = UI_CURSOR_NOLOCKED;
        break;

    case ACCEPT_NO_CUSTOM:
        mToolTipMsg = mCustomMsg;
        mCursor = UI_CURSOR_NO;
        break;


    case ACCEPT_NO:
        mCursor = UI_CURSOR_NO;
        break;

    case ACCEPT_YES_COPY_MULTI:
        if (mCargoIDs.size() > 1)
        {
            mCursor = UI_CURSOR_ARROWCOPYMULTI;
        }
        else
        {
            mCursor = UI_CURSOR_ARROWCOPY;
        }
        break;
    case ACCEPT_YES_COPY_SINGLE:
        if (mCargoIDs.size() > 1)
        {
            mToolTipMsg = LLTrans::getString("TooltipMustSingleDrop");
            mCursor = UI_CURSOR_NO;
        }
        else
        {
            mCursor = UI_CURSOR_ARROWCOPY;
        }
        break;
    case ACCEPT_POSTPONED:
        break;
    default:
        llassert( FALSE );
    }

    return mCursor;
}

BOOL LLToolDragAndDrop::handleHover( S32 x, S32 y, MASK mask )
{
    EAcceptance acceptance = ACCEPT_NO;
    dragOrDrop( x, y, mask, FALSE, &acceptance );

    ECursorType cursor = acceptanceToCursor(acceptance);
    gViewerWindow->getWindow()->setCursor( cursor );

    LL_DEBUGS("UserInput") << "hover handled by LLToolDragAndDrop" << LL_ENDL;
    return TRUE;
}

BOOL LLToolDragAndDrop::handleKey(KEY key, MASK mask)
{
    if (key == KEY_ESCAPE)
    {
        // cancel drag and drop operation
        endDrag();
        return TRUE;
    }

    return FALSE;
}

BOOL LLToolDragAndDrop::handleToolTip(S32 x, S32 y, MASK mask)
{
<<<<<<< HEAD
=======
    const F32 DRAG_N_DROP_TOOLTIP_DELAY = 0.10000000149f;
>>>>>>> 33ad8db7
    if (!mToolTipMsg.empty())
    {
        LLToolTipMgr::instance().unblockToolTips();
        LLToolTipMgr::instance().show(LLToolTip::Params()
            .message(mToolTipMsg)
<<<<<<< HEAD
            .delay_time(gSavedSettings.getF32( "DragAndDropToolTipDelay" )));
=======
            .delay_time(DRAG_N_DROP_TOOLTIP_DELAY));
>>>>>>> 33ad8db7
        return TRUE;
    }
    return FALSE;
}

void LLToolDragAndDrop::handleDeselect()
{
    mToolTipMsg.clear();
    mCustomMsg.clear();

    LLToolTipMgr::instance().blockToolTips();
}

// protected
void LLToolDragAndDrop::dragOrDrop( S32 x, S32 y, MASK mask, BOOL drop,
                                   EAcceptance* acceptance)
{
    *acceptance = ACCEPT_YES_MULTI;

    BOOL handled = FALSE;

    LLView* top_view = gFocusMgr.getTopCtrl();
    LLViewerInventoryItem* item;
    LLViewerInventoryCategory* cat;

    mToolTipMsg.clear();

    // Increment the operation id for every drop
    if (drop)
    {
        sOperationId++;
    }

    // For people drag and drop we don't need an actual inventory object,
    // instead we need the current cargo id, which should be a person id.
    bool is_uuid_dragged = (mSource == SOURCE_PEOPLE);

    if (top_view)
    {
        handled = TRUE;

        for (mCurItemIndex = 0; mCurItemIndex < (S32)mCargoIDs.size(); mCurItemIndex++)
        {
            S32 local_x, local_y;
            top_view->screenPointToLocal( x, y, &local_x, &local_y );
            EAcceptance item_acceptance = ACCEPT_NO;

            LLInventoryObject* cargo = locateInventory(item, cat);
            if (cargo)
            {
                handled = handled && top_view->handleDragAndDrop(local_x, local_y, mask, FALSE,
                                                    mCargoTypes[mCurItemIndex],
                                                    (void*)cargo,
                                                    &item_acceptance,
                                                    mToolTipMsg);
            }
            else if (is_uuid_dragged)
            {
                handled = handled && top_view->handleDragAndDrop(local_x, local_y, mask, FALSE,
                                                    mCargoTypes[mCurItemIndex],
                                                    (void*)&mCargoIDs[mCurItemIndex],
                                                    &item_acceptance,
                                                    mToolTipMsg);
            }
            if (handled)
            {
                // use sort order to determine priority of acceptance
                *acceptance = (EAcceptance)llmin((U32)item_acceptance, (U32)*acceptance);
            }
        }

        // all objects passed, go ahead and perform drop if necessary
        if (handled && drop && (U32)*acceptance >= ACCEPT_YES_COPY_SINGLE)
        {
            if ((U32)*acceptance < ACCEPT_YES_COPY_MULTI &&
                mCargoIDs.size() > 1)
            {
                // tried to give multi-cargo to a single-acceptor - refuse and return.
                *acceptance = ACCEPT_NO;
                return;
            }

            for (mCurItemIndex = 0; mCurItemIndex < (S32)mCargoIDs.size(); mCurItemIndex++)
            {
                S32 local_x, local_y;
                EAcceptance item_acceptance;
                top_view->screenPointToLocal( x, y, &local_x, &local_y );

                LLInventoryObject* cargo = locateInventory(item, cat);
                if (cargo)
                {
                    handled = handled && top_view->handleDragAndDrop(local_x, local_y, mask, TRUE,
                                                        mCargoTypes[mCurItemIndex],
                                                        (void*)cargo,
                                                        &item_acceptance,
                                                        mToolTipMsg);
                }
                else if (is_uuid_dragged)
                {
                    handled = handled && top_view->handleDragAndDrop(local_x, local_y, mask, FALSE,
                                                        mCargoTypes[mCurItemIndex],
                                                        (void*)&mCargoIDs[mCurItemIndex],
                                                        &item_acceptance,
                                                        mToolTipMsg);
                }
            }
        }
        if (handled)
        {
            mLastAccept = (EAcceptance)*acceptance;
        }
    }

    if (!handled)
    {
        handled = TRUE;

        LLRootView* root_view = gViewerWindow->getRootView();

        for (mCurItemIndex = 0; mCurItemIndex < (S32)mCargoIDs.size(); mCurItemIndex++)
        {
            EAcceptance item_acceptance = ACCEPT_NO;

            LLInventoryObject* cargo = locateInventory(item, cat);

            // fix for EXT-3191
            if (cargo)
            {
                handled = handled && root_view->handleDragAndDrop(x, y, mask, FALSE,
                                                    mCargoTypes[mCurItemIndex],
                                                    (void*)cargo,
                                                    &item_acceptance,
                                                    mToolTipMsg);
            }
            else if (is_uuid_dragged)
            {
                handled = handled && root_view->handleDragAndDrop(x, y, mask, FALSE,
                                                    mCargoTypes[mCurItemIndex],
                                                    (void*)&mCargoIDs[mCurItemIndex],
                                                    &item_acceptance,
                                                    mToolTipMsg);
            }
            if (handled)
            {
                // use sort order to determine priority of acceptance
                *acceptance = (EAcceptance)llmin((U32)item_acceptance, (U32)*acceptance);
            }
        }
        // all objects passed, go ahead and perform drop if necessary
        if (handled && drop && (U32)*acceptance > ACCEPT_NO_LOCKED)
        {
            if ((U32)*acceptance < ACCEPT_YES_COPY_MULTI &&
                mCargoIDs.size() > 1)
            {
                // tried to give multi-cargo to a single-acceptor - refuse and return.
                *acceptance = ACCEPT_NO;
                return;
            }

            for (mCurItemIndex = 0; mCurItemIndex < (S32)mCargoIDs.size(); mCurItemIndex++)
            {
                EAcceptance item_acceptance;

                LLInventoryObject* cargo = locateInventory(item, cat);
                if (cargo)
                {
                    handled = handled && root_view->handleDragAndDrop(x, y, mask, TRUE,
                                              mCargoTypes[mCurItemIndex],
                                              (void*)cargo,
                                              &item_acceptance,
                                              mToolTipMsg);
                }
                else if (is_uuid_dragged)
                {
                    handled = handled && root_view->handleDragAndDrop(x, y, mask, TRUE,
                                              mCargoTypes[mCurItemIndex],
                                              (void*)&mCargoIDs[mCurItemIndex],
                                              &item_acceptance,
                                              mToolTipMsg);
                }
            }
        }

        if (handled)
        {
            mLastAccept = (EAcceptance)*acceptance;
        }
    }

    if (!handled)
    {
        // Disallow drag and drop to 3D from the marketplace
        const LLUUID marketplacelistings_id = gInventory.findCategoryUUIDForType(LLFolderType::FT_MARKETPLACE_LISTINGS);
        if (marketplacelistings_id.notNull())
        {
            for (S32 item_index = 0; item_index < (S32)mCargoIDs.size(); item_index++)
            {
                if (gInventory.isObjectDescendentOf(mCargoIDs[item_index], marketplacelistings_id))
                {
                    *acceptance = ACCEPT_NO;
                    mToolTipMsg = LLTrans::getString("TooltipOutboxDragToWorld");
                    return;
                }
            }
        }

        dragOrDrop3D( x, y, mask, drop, acceptance );
    }
}

void LLToolDragAndDrop::dragOrDrop3D( S32 x, S32 y, MASK mask, BOOL drop, EAcceptance* acceptance )
{
    mDrop = drop;
    if (mDrop)
    {
        // don't allow drag and drop onto rigged or transparent objects
        pick(gViewerWindow->pickImmediate(x, y, FALSE, FALSE));
    }
    else
    {
        // don't allow drag and drop onto transparent objects
        gViewerWindow->pickAsync(x, y, mask, pickCallback, FALSE, FALSE);
    }

    *acceptance = mLastAccept;
}

void LLToolDragAndDrop::pickCallback(const LLPickInfo& pick_info)
{
    if (getInstance() != NULL)
    {
        getInstance()->pick(pick_info);
    }
}

void LLToolDragAndDrop::pick(const LLPickInfo& pick_info)
{
    EDropTarget target = DT_NONE;
    S32 hit_face = -1;

    LLViewerObject* hit_obj = pick_info.getObject();
    LLSelectMgr::getInstance()->unhighlightAll();
    bool highlight_object = false;
    // Treat attachments as part of the avatar they are attached to.
    if (hit_obj != NULL)
    {
        // don't allow drag and drop on grass, trees, etc.
        if (pick_info.mPickType == LLPickInfo::PICK_FLORA)
        {
            mCursor = UI_CURSOR_NO;
            gViewerWindow->getWindow()->setCursor( mCursor );
            return;
        }

        if (hit_obj->isAttachment() && !hit_obj->isHUDAttachment())
<<<<<<< HEAD
        {
            LLVOAvatar* avatar = LLVOAvatar::findAvatarFromAttachment( hit_obj );
            if (!avatar)
            {
                mLastAccept = ACCEPT_NO;
                mCursor = UI_CURSOR_NO;
                gViewerWindow->getWindow()->setCursor( mCursor );
                return;
            }
            hit_obj = avatar;
        }

        if (hit_obj->isAvatar())
        {
            if (((LLVOAvatar*) hit_obj)->isSelf())
            {
                target = DT_SELF;
                hit_face = -1;
            }
            else
            {
                target = DT_AVATAR;
                hit_face = -1;
            }
        }
        else
        {
            target = DT_OBJECT;
            hit_face = pick_info.mObjectFace;
            highlight_object = true;
        }
    }
    else if (pick_info.mPickType == LLPickInfo::PICK_LAND)
    {
        target = DT_LAND;
        hit_face = -1;
    }

    mLastAccept = ACCEPT_YES_MULTI;

    for (mCurItemIndex = 0; mCurItemIndex < (S32)mCargoIDs.size(); mCurItemIndex++)
    {
        const S32 item_index = mCurItemIndex;
        const EDragAndDropType dad_type = mCargoTypes[item_index];
        // Call the right implementation function
        mLastAccept = (EAcceptance)llmin(
            (U32)mLastAccept,
            (U32)callMemberFunction(*this,
                                    LLDragAndDropDictionary::instance().get(dad_type, target))
                (hit_obj, hit_face, pick_info.mKeyMask, FALSE));
    }

    if (mDrop && ((U32)mLastAccept >= ACCEPT_YES_COPY_SINGLE))
    {
        // if target allows multi-drop or there is only one item being dropped, go ahead
        if ((mLastAccept >= ACCEPT_YES_COPY_MULTI) || (mCargoIDs.size() == 1))
        {
            // Target accepts multi, or cargo is a single-drop
            for (mCurItemIndex = 0; mCurItemIndex < (S32)mCargoIDs.size(); mCurItemIndex++)
            {
                const S32 item_index = mCurItemIndex;
                const EDragAndDropType dad_type = mCargoTypes[item_index];
                // Call the right implementation function
                callMemberFunction(*this, LLDragAndDropDictionary::instance().get(dad_type, target))
                    (hit_obj, hit_face, pick_info.mKeyMask, TRUE);
            }
        }
        else
        {
            // Target does not accept multi, but cargo is multi
            mLastAccept = ACCEPT_NO;
        }
    }

    if (highlight_object && mLastAccept > ACCEPT_NO_LOCKED)
    {
        // if any item being dragged will be applied to the object under our cursor
        // highlight that object
        for (S32 i = 0; i < (S32)mCargoIDs.size(); i++)
        {
            if (mCargoTypes[i] != DAD_OBJECT || (pick_info.mKeyMask & MASK_CONTROL))
            {
                LLSelectMgr::getInstance()->highlightObjectAndFamily(hit_obj);
                break;
            }
        }
    }
    ECursorType cursor = acceptanceToCursor( mLastAccept );
    gViewerWindow->getWindow()->setCursor( cursor );

    mLastHitPos = pick_info.mPosGlobal;
    mLastCameraPos = gAgentCamera.getCameraPositionGlobal();
}

// static
BOOL LLToolDragAndDrop::handleDropMaterialProtections(LLViewerObject* hit_obj,
                                                     LLInventoryItem* item,
                                                     LLToolDragAndDrop::ESource source,
                                                     const LLUUID& src_id)
{
    if (!item) return FALSE;

    // Always succeed if....
    // material is from the library
    // or already in the contents of the object
    if (SOURCE_LIBRARY == source)
    {
        // dropping a material from the library always just works.
        return TRUE;
    }

    // In case the inventory has not been loaded (e.g. due to some recent operation
    // causing a dirty inventory) and we can do an update, stall the user
    // while fetching the inventory.
    //
    // Fetch if inventory is dirty and listener is present (otherwise we will not receive update)
    if (hit_obj->isInventoryDirty() && hit_obj->hasInventoryListeners())
    {
        hit_obj->requestInventory();
        LLSD args;
        if (LLAssetType::AT_MATERIAL == item->getType())
        {
            args["ERROR_MESSAGE"] = "Unable to add material.\nPlease wait a few seconds and try again.";
        }
        else
        {
            args["ERROR_MESSAGE"] = "Unable to add texture.\nPlease wait a few seconds and try again.";
        }
        LLNotificationsUtil::add("ErrorMessage", args);
        return FALSE;
    }
    // Make sure to verify both id and type since 'null'
    // is a shared default for some asset types.
    if (hit_obj->getInventoryItemByAsset(item->getAssetUUID(), item->getType()))
    {
        // if the asset is already in the object's inventory
        // then it can always be added to a side.
        // This saves some work if the task's inventory is already loaded
        // and ensures that the asset item is only added once.
        return TRUE;
    }

    LLPointer<LLViewerInventoryItem> new_item = new LLViewerInventoryItem(item);
    if (!item->getPermissions().allowOperationBy(PERM_COPY, gAgent.getID()))
    {
        // Check that we can add the material as inventory to the object
        if (willObjectAcceptInventory(hit_obj,item) < ACCEPT_YES_COPY_SINGLE )
        {
            return FALSE;
        }
        // make sure the object has the material in it's inventory.
        if (SOURCE_AGENT == source)
        {
            // Remove the material from local inventory. The server
            // will actually remove the item from agent inventory.
            gInventory.deleteObject(item->getUUID());
            gInventory.notifyObservers();
        }
        else if (SOURCE_WORLD == source)
        {
            // *FIX: if the objects are in different regions, and the
            // source region has crashed, you can bypass these
            // permissions.
            LLViewerObject* src_obj = gObjectList.findObject(src_id);
            if (src_obj)
            {
                src_obj->removeInventory(item->getUUID());
            }
            else
            {
                LL_WARNS() << "Unable to find source object." << LL_ENDL;
                return FALSE;
            }
        }
        // Add the asset item to the target object's inventory.
        if (LLAssetType::AT_TEXTURE == new_item->getType()
            || LLAssetType::AT_MATERIAL == new_item->getType())
        {
            hit_obj->updateMaterialInventory(new_item, TASK_INVENTORY_ITEM_KEY, true);
        }
        else
        {
            hit_obj->updateInventory(new_item, TASK_INVENTORY_ITEM_KEY, true);
        }
        // Force the object to update and refetch its inventory so it has this asset.
        hit_obj->dirtyInventory();
        hit_obj->requestInventory();
        // TODO: Check to see if adding the item was successful; if not, then
        // we should return false here. This will requre a separate listener
        // since without listener, we have no way to receive update
    }
    else if (!item->getPermissions().allowOperationBy(PERM_TRANSFER,
                                                     gAgent.getID()))
    {
        // Check that we can add the asset as inventory to the object
        if (willObjectAcceptInventory(hit_obj,item) < ACCEPT_YES_COPY_SINGLE )
        {
            return FALSE;
        }
        // *FIX: may want to make sure agent can paint hit_obj.

        // Add the asset item to the target object's inventory.
        if (LLAssetType::AT_TEXTURE == new_item->getType()
            || LLAssetType::AT_MATERIAL == new_item->getType())
        {
            hit_obj->updateMaterialInventory(new_item, TASK_INVENTORY_ITEM_KEY, true);
        }
        else
        {
            hit_obj->updateInventory(new_item, TASK_INVENTORY_ITEM_KEY, true);
        }
        // Force the object to update and refetch its inventory so it has this asset.
        hit_obj->dirtyInventory();
        hit_obj->requestInventory();
        // TODO: Check to see if adding the item was successful; if not, then
        // we should return false here. This will requre a separate listener
        // since without listener, we have no way to receive update
    }
    else if (LLAssetType::AT_MATERIAL == new_item->getType() &&
             !item->getPermissions().allowOperationBy(PERM_MODIFY, gAgent.getID()))
    {
        // Check that we can add the material as inventory to the object
        if (willObjectAcceptInventory(hit_obj,item) < ACCEPT_YES_COPY_SINGLE )
        {
            return FALSE;
        }
        // *FIX: may want to make sure agent can paint hit_obj.

        // Add the material item to the target object's inventory.
        hit_obj->updateMaterialInventory(new_item, TASK_INVENTORY_ITEM_KEY, true);

        // Force the object to update and refetch its inventory so it has this material.
        hit_obj->dirtyInventory();
        hit_obj->requestInventory();
        // TODO: Check to see if adding the item was successful; if not, then
        // we should return false here. This will requre a separate listener
        // since without listener, we have no way to receive update
    }
    return TRUE;
}

void set_texture_to_material(LLViewerObject* hit_obj,
                             S32 hit_face,
                             const LLUUID& asset_id,
                             LLGLTFMaterial::TextureInfo drop_channel)
{
    LLTextureEntry* te = hit_obj->getTE(hit_face);
    if (te)
    {
        LLPointer<LLGLTFMaterial> material = te->getGLTFMaterialOverride();

        // make a copy to not invalidate existing
        // material for multiple objects
        if (material.isNull())
        {
            // Start with a material override which does not make any changes
            material = new LLGLTFMaterial();
        }
        else
        {
            material = new LLGLTFMaterial(*material);
        }

        switch (drop_channel)
        {
            case LLGLTFMaterial::GLTF_TEXTURE_INFO_BASE_COLOR:
            default:
                {
                    material->setBaseColorId(asset_id);
                }
                break;

            case LLGLTFMaterial::GLTF_TEXTURE_INFO_METALLIC_ROUGHNESS:
                {
                    material->setOcclusionRoughnessMetallicId(asset_id);
                }
                break;

            case LLGLTFMaterial::GLTF_TEXTURE_INFO_EMISSIVE:
                {
                    material->setEmissiveId(asset_id);
                }
                break;

            case LLGLTFMaterial::GLTF_TEXTURE_INFO_NORMAL:
                {
                    material->setNormalId(asset_id);
                }
                break;
        }
        LLGLTFMaterialList::queueModify(hit_obj, hit_face, material);
    }
}

void LLToolDragAndDrop::dropTextureAllFaces(LLViewerObject* hit_obj,
                                            LLInventoryItem* item,
                                            LLToolDragAndDrop::ESource source,
                                            const LLUUID& src_id,
                                            bool remove_pbr)
{
    if (!item)
    {
        LL_WARNS() << "LLToolDragAndDrop::dropTextureAllFaces no texture item." << LL_ENDL;
        return;
    }
    S32 num_faces = hit_obj->getNumTEs();
    bool has_non_pbr_faces = false;
    for (S32 face = 0; face < num_faces; face++)
    {
        if (hit_obj->getRenderMaterialID(face).isNull())
        {
            has_non_pbr_faces = true;
            break;
        }
    }

    if (has_non_pbr_faces || remove_pbr)
    {
        BOOL res = handleDropMaterialProtections(hit_obj, item, source, src_id);
        if (!res)
        {
            return;
        }
    }
    LLUUID asset_id = item->getAssetUUID();

    // Overrides require textures to be copy and transfer free
    LLPermissions item_permissions = item->getPermissions();
    bool allow_adding_to_override = item_permissions.allowOperationBy(PERM_COPY, gAgent.getID());
    allow_adding_to_override &= item_permissions.allowOperationBy(PERM_TRANSFER, gAgent.getID());

    LLViewerTexture* image = LLViewerTextureManager::getFetchedTexture(asset_id);
    add(LLStatViewer::EDIT_TEXTURE, 1);
    for( S32 face = 0; face < num_faces; face++ )
    {
        if (remove_pbr)
=======
>>>>>>> 33ad8db7
        {
            LLVOAvatar* avatar = LLVOAvatar::findAvatarFromAttachment( hit_obj );
            if (!avatar)
            {
                mLastAccept = ACCEPT_NO;
                mCursor = UI_CURSOR_NO;
                gViewerWindow->getWindow()->setCursor( mCursor );
                return;
            }
            hit_obj = avatar;
        }

        if (hit_obj->isAvatar())
        {
            if (((LLVOAvatar*) hit_obj)->isSelf())
            {
                target = DT_SELF;
                hit_face = -1;
            }
            else
            {
                target = DT_AVATAR;
                hit_face = -1;
            }
        }
        else
        {
            target = DT_OBJECT;
            hit_face = pick_info.mObjectFace;
            highlight_object = true;
        }
    }
    else if (pick_info.mPickType == LLPickInfo::PICK_LAND)
    {
        target = DT_LAND;
        hit_face = -1;
    }

    mLastAccept = ACCEPT_YES_MULTI;

    for (mCurItemIndex = 0; mCurItemIndex < (S32)mCargoIDs.size(); mCurItemIndex++)
    {
        const S32 item_index = mCurItemIndex;
        const EDragAndDropType dad_type = mCargoTypes[item_index];
        // Call the right implementation function
        mLastAccept = (EAcceptance)llmin(
            (U32)mLastAccept,
            (U32)callMemberFunction(*this,
                                    LLDragAndDropDictionary::instance().get(dad_type, target))
                (hit_obj, hit_face, pick_info.mKeyMask, FALSE));
    }

    if (mDrop && ((U32)mLastAccept >= ACCEPT_YES_COPY_SINGLE))
    {
        // if target allows multi-drop or there is only one item being dropped, go ahead
        if ((mLastAccept >= ACCEPT_YES_COPY_MULTI) || (mCargoIDs.size() == 1))
        {
            // Target accepts multi, or cargo is a single-drop
            for (mCurItemIndex = 0; mCurItemIndex < (S32)mCargoIDs.size(); mCurItemIndex++)
            {
                const S32 item_index = mCurItemIndex;
                const EDragAndDropType dad_type = mCargoTypes[item_index];
                // Call the right implementation function
                callMemberFunction(*this, LLDragAndDropDictionary::instance().get(dad_type, target))
                    (hit_obj, hit_face, pick_info.mKeyMask, TRUE);
            }
        }
        else
        {
            // Target does not accept multi, but cargo is multi
            mLastAccept = ACCEPT_NO;
        }
    }

    if (highlight_object && mLastAccept > ACCEPT_NO_LOCKED)
    {
        // if any item being dragged will be applied to the object under our cursor
        // highlight that object
        for (S32 i = 0; i < (S32)mCargoIDs.size(); i++)
        {
            if (mCargoTypes[i] != DAD_OBJECT || (pick_info.mKeyMask & MASK_CONTROL))
            {
                LLSelectMgr::getInstance()->highlightObjectAndFamily(hit_obj);
                break;
            }
        }
    }
    ECursorType cursor = acceptanceToCursor( mLastAccept );
    gViewerWindow->getWindow()->setCursor( cursor );

    mLastHitPos = pick_info.mPosGlobal;
    mLastCameraPos = gAgentCamera.getCameraPositionGlobal();
}

// static
BOOL LLToolDragAndDrop::handleDropMaterialProtections(LLViewerObject* hit_obj,
                                                     LLInventoryItem* item,
                                                     LLToolDragAndDrop::ESource source,
                                                     const LLUUID& src_id)
{
    if (!item) return FALSE;

    // Always succeed if....
    // material is from the library
    // or already in the contents of the object
    if (SOURCE_LIBRARY == source)
    {
        // dropping a material from the library always just works.
        return TRUE;
    }

    // In case the inventory has not been loaded (e.g. due to some recent operation
    // causing a dirty inventory) and we can do an update, stall the user
    // while fetching the inventory.
    //
    // Fetch if inventory is dirty and listener is present (otherwise we will not receive update)
    if (hit_obj->isInventoryDirty() && hit_obj->hasInventoryListeners())
    {
        hit_obj->requestInventory();
        LLSD args;
        if (LLAssetType::AT_MATERIAL == item->getType())
        {
            args["ERROR_MESSAGE"] = "Unable to add material.\nPlease wait a few seconds and try again.";
        }
        else
        {
            args["ERROR_MESSAGE"] = "Unable to add texture.\nPlease wait a few seconds and try again.";
        }
        LLNotificationsUtil::add("ErrorMessage", args);
        return FALSE;
    }
    // Make sure to verify both id and type since 'null'
    // is a shared default for some asset types.
    if (hit_obj->getInventoryItemByAsset(item->getAssetUUID(), item->getType()))
    {
        // if the asset is already in the object's inventory
        // then it can always be added to a side.
        // This saves some work if the task's inventory is already loaded
        // and ensures that the asset item is only added once.
        return TRUE;
    }

    LLPointer<LLViewerInventoryItem> new_item = new LLViewerInventoryItem(item);
    if (!item->getPermissions().allowOperationBy(PERM_COPY, gAgent.getID()))
    {
        // Check that we can add the material as inventory to the object
        if (willObjectAcceptInventory(hit_obj,item) < ACCEPT_YES_COPY_SINGLE )
        {
            return FALSE;
        }
        // make sure the object has the material in it's inventory.
        if (SOURCE_AGENT == source)
        {
            // Remove the material from local inventory. The server
            // will actually remove the item from agent inventory.
            gInventory.deleteObject(item->getUUID());
            gInventory.notifyObservers();
        }
        else if (SOURCE_WORLD == source)
        {
            // *FIX: if the objects are in different regions, and the
            // source region has crashed, you can bypass these
            // permissions.
            LLViewerObject* src_obj = gObjectList.findObject(src_id);
            if (src_obj)
            {
                src_obj->removeInventory(item->getUUID());
            }
            else
            {
                LL_WARNS() << "Unable to find source object." << LL_ENDL;
                return FALSE;
            }
        }
        // Add the asset item to the target object's inventory.
        if (LLAssetType::AT_TEXTURE == new_item->getType()
            || LLAssetType::AT_MATERIAL == new_item->getType())
        {
            hit_obj->updateMaterialInventory(new_item, TASK_INVENTORY_ITEM_KEY, true);
        }
        else
        {
            hit_obj->updateInventory(new_item, TASK_INVENTORY_ITEM_KEY, true);
        }
        // Force the object to update and refetch its inventory so it has this asset.
        hit_obj->dirtyInventory();
        hit_obj->requestInventory();
        // TODO: Check to see if adding the item was successful; if not, then
        // we should return false here. This will requre a separate listener
        // since without listener, we have no way to receive update
    }
    else if (!item->getPermissions().allowOperationBy(PERM_TRANSFER,
                                                     gAgent.getID()))
    {
        // Check that we can add the asset as inventory to the object
        if (willObjectAcceptInventory(hit_obj,item) < ACCEPT_YES_COPY_SINGLE )
        {
            return FALSE;
        }
        // *FIX: may want to make sure agent can paint hit_obj.

        // Add the asset item to the target object's inventory.
        if (LLAssetType::AT_TEXTURE == new_item->getType()
            || LLAssetType::AT_MATERIAL == new_item->getType())
        {
            hit_obj->updateMaterialInventory(new_item, TASK_INVENTORY_ITEM_KEY, true);
        }
        else
        {
            hit_obj->updateInventory(new_item, TASK_INVENTORY_ITEM_KEY, true);
        }
        // Force the object to update and refetch its inventory so it has this asset.
        hit_obj->dirtyInventory();
        hit_obj->requestInventory();
        // TODO: Check to see if adding the item was successful; if not, then
        // we should return false here. This will requre a separate listener
        // since without listener, we have no way to receive update
    }
    else if (LLAssetType::AT_MATERIAL == new_item->getType() &&
             !item->getPermissions().allowOperationBy(PERM_MODIFY, gAgent.getID()))
    {
        // Check that we can add the material as inventory to the object
        if (willObjectAcceptInventory(hit_obj,item) < ACCEPT_YES_COPY_SINGLE )
        {
            return FALSE;
        }
        // *FIX: may want to make sure agent can paint hit_obj.

        // Add the material item to the target object's inventory.
        hit_obj->updateMaterialInventory(new_item, TASK_INVENTORY_ITEM_KEY, true);

        // Force the object to update and refetch its inventory so it has this material.
        hit_obj->dirtyInventory();
        hit_obj->requestInventory();
        // TODO: Check to see if adding the item was successful; if not, then
        // we should return false here. This will requre a separate listener
        // since without listener, we have no way to receive update
    }
    return TRUE;
}

void set_texture_to_material(LLViewerObject* hit_obj,
                             S32 hit_face,
                             const LLUUID& asset_id,
                             LLGLTFMaterial::TextureInfo drop_channel)
{
    LLTextureEntry* te = hit_obj->getTE(hit_face);
    if (te)
    {
        LLPointer<LLGLTFMaterial> material = te->getGLTFMaterialOverride();

        // make a copy to not invalidate existing
        // material for multiple objects
        if (material.isNull())
        {
            // Start with a material override which does not make any changes
            material = new LLGLTFMaterial();
        }
        else
        {
            material = new LLGLTFMaterial(*material);
        }

        switch (drop_channel)
        {
            case LLGLTFMaterial::GLTF_TEXTURE_INFO_BASE_COLOR:
            default:
                {
                    material->setBaseColorId(asset_id);
                }
                break;

            case LLGLTFMaterial::GLTF_TEXTURE_INFO_METALLIC_ROUGHNESS:
                {
                    material->setOcclusionRoughnessMetallicId(asset_id);
                }
                break;

            case LLGLTFMaterial::GLTF_TEXTURE_INFO_EMISSIVE:
                {
                    material->setEmissiveId(asset_id);
                }
                break;

            case LLGLTFMaterial::GLTF_TEXTURE_INFO_NORMAL:
                {
                    material->setNormalId(asset_id);
                }
                break;
        }
        LLGLTFMaterialList::queueModify(hit_obj, hit_face, material);
    }
}

void LLToolDragAndDrop::dropTextureAllFaces(LLViewerObject* hit_obj,
                                            LLInventoryItem* item,
                                            LLToolDragAndDrop::ESource source,
                                            const LLUUID& src_id,
                                            bool remove_pbr)
{
    if (!item)
    {
        LL_WARNS() << "LLToolDragAndDrop::dropTextureAllFaces no texture item." << LL_ENDL;
        return;
    }
    S32 num_faces = hit_obj->getNumTEs();
    bool has_non_pbr_faces = false;
    for (S32 face = 0; face < num_faces; face++)
    {
        if (hit_obj->getRenderMaterialID(face).isNull())
        {
            has_non_pbr_faces = true;
            break;
        }
    }

    if (has_non_pbr_faces || remove_pbr)
    {
        BOOL res = handleDropMaterialProtections(hit_obj, item, source, src_id);
        if (!res)
        {
            return;
        }
    }
    LLUUID asset_id = item->getAssetUUID();

    // Overrides require textures to be copy and transfer free
    LLPermissions item_permissions = item->getPermissions();
    bool allow_adding_to_override = item_permissions.allowOperationBy(PERM_COPY, gAgent.getID());
    allow_adding_to_override &= item_permissions.allowOperationBy(PERM_TRANSFER, gAgent.getID());

    LLViewerTexture* image = LLViewerTextureManager::getFetchedTexture(asset_id);
    add(LLStatViewer::EDIT_TEXTURE, 1);
    for( S32 face = 0; face < num_faces; face++ )
    {
        if (remove_pbr)
        {
            hit_obj->setRenderMaterialID(face, LLUUID::null);
            hit_obj->setTEImage(face, image);
            dialog_refresh_all();
        }
        else if (hit_obj->getRenderMaterialID(face).isNull())
        {
            // update viewer side
            hit_obj->setTEImage(face, image);
            dialog_refresh_all();
        }
        else if (allow_adding_to_override)
        {
            set_texture_to_material(hit_obj, face, asset_id, LLGLTFMaterial::GLTF_TEXTURE_INFO_BASE_COLOR);
        }
    }

    // send the update to the simulator
    LLGLTFMaterialList::flushUpdates(nullptr);
    hit_obj->sendTEUpdate();
}

void LLToolDragAndDrop::dropMaterial(LLViewerObject* hit_obj,
                                     S32 hit_face,
                                     LLInventoryItem* item,
                                     LLToolDragAndDrop::ESource source,
                                     const LLUUID& src_id,
                                     bool all_faces)
{
    LLSelectNode* nodep = nullptr;
    if (hit_obj->isSelected())
    {
        // update object's saved materials
        nodep = LLSelectMgr::getInstance()->getSelection()->findNode(hit_obj);
    }

    // If user dropped a material onto face it implies
    // applying texture now without cancel, save to selection
    if (all_faces)
    {
        dropMaterialAllFaces(hit_obj, item, source, src_id);

        if (nodep)
        {
            uuid_vec_t material_ids;
            gltf_materials_vec_t override_materials;
            S32 num_faces = hit_obj->getNumTEs();
            for (S32 face = 0; face < num_faces; face++)
            {
                material_ids.push_back(hit_obj->getRenderMaterialID(face));
                override_materials.push_back(nullptr);
            }
            nodep->saveGLTFMaterials(material_ids, override_materials);
        }
    }
    else
    {
        dropMaterialOneFace(hit_obj, hit_face, item, source, src_id);

        // If user dropped a material onto face it implies
        // applying texture now without cancel, save to selection
        if (nodep
            && gFloaterTools->getVisible()
            && nodep->mSavedGLTFMaterialIds.size() > hit_face)
        {
            nodep->mSavedGLTFMaterialIds[hit_face] = hit_obj->getRenderMaterialID(hit_face);
            nodep->mSavedGLTFOverrideMaterials[hit_face] = nullptr;
        }
    }
}

void LLToolDragAndDrop::dropMaterialOneFace(LLViewerObject* hit_obj,
    S32 hit_face,
    LLInventoryItem* item,
    LLToolDragAndDrop::ESource source,
    const LLUUID& src_id)
{
    if (hit_face == -1) return;
    if (!item || item->getInventoryType() != LLInventoryType::IT_MATERIAL)
    {
        LL_WARNS() << "LLToolDragAndDrop::dropTextureOneFace no material item." << LL_ENDL;
        return;
    }

    // SL-20013 must save asset_id before handleDropMaterialProtections since our item instance
    // may be deleted if it is moved into task inventory
    LLUUID asset_id = item->getAssetUUID();
    BOOL success = handleDropMaterialProtections(hit_obj, item, source, src_id);
    if (!success)
    {
        return;
    }

    if (asset_id.isNull())
    {
        // use blank material
        asset_id = LLGLTFMaterialList::BLANK_MATERIAL_ASSET_ID;
    }

    hit_obj->setRenderMaterialID(hit_face, asset_id);

    dialog_refresh_all();

    // send the update to the simulator
    hit_obj->sendTEUpdate();
}


void LLToolDragAndDrop::dropMaterialAllFaces(LLViewerObject* hit_obj,
    LLInventoryItem* item,
    LLToolDragAndDrop::ESource source,
    const LLUUID& src_id)
{
    if (!item || item->getInventoryType() != LLInventoryType::IT_MATERIAL)
    {
        LL_WARNS() << "LLToolDragAndDrop::dropTextureAllFaces no material item." << LL_ENDL;
        return;
    }

    // SL-20013 must save asset_id before handleDropMaterialProtections since our item instance
    // may be deleted if it is moved into task inventory
    LLUUID asset_id = item->getAssetUUID();
    BOOL success = handleDropMaterialProtections(hit_obj, item, source, src_id);

    if (!success)
    {
        return;
    }

    if (asset_id.isNull())
    {
        // use blank material
        asset_id = LLGLTFMaterialList::BLANK_MATERIAL_ASSET_ID;
    }

    hit_obj->setRenderMaterialIDs(asset_id);
    dialog_refresh_all();
    // send the update to the simulator
    hit_obj->sendTEUpdate();
}


void LLToolDragAndDrop::dropMesh(LLViewerObject* hit_obj,
                                 LLInventoryItem* item,
                                 LLToolDragAndDrop::ESource source,
                                 const LLUUID& src_id)
{
    if (!item)
    {
        LL_WARNS() << "no inventory item." << LL_ENDL;
        return;
    }
    LLUUID asset_id = item->getAssetUUID();
    BOOL success = handleDropMaterialProtections(hit_obj, item, source, src_id);
    if(!success)
    {
        return;
    }

    LLSculptParams sculpt_params;
    sculpt_params.setSculptTexture(asset_id, LL_SCULPT_TYPE_MESH);
    hit_obj->setParameterEntry(LLNetworkData::PARAMS_SCULPT, sculpt_params, TRUE);

    dialog_refresh_all();
}

void LLToolDragAndDrop::dropTexture(LLViewerObject* hit_obj,
                                    S32 hit_face,
                                    LLInventoryItem* item,
                                    ESource source,
                                    const LLUUID& src_id,
                                    bool all_faces,
                                    bool remove_pbr,
                                    S32 tex_channel)
{
    LLSelectNode* nodep = nullptr;
    if (hit_obj->isSelected())
    {
        // update object's saved textures
        nodep = LLSelectMgr::getInstance()->getSelection()->findNode(hit_obj);
    }

    if (all_faces)
    {
        dropTextureAllFaces(hit_obj, item, source, src_id, remove_pbr);

        // If user dropped a texture onto face it implies
        // applying texture now without cancel, save to selection
        if (nodep)
        {
            uuid_vec_t texture_ids;
            uuid_vec_t material_ids;
            gltf_materials_vec_t override_materials;
            S32 num_faces = hit_obj->getNumTEs();
            for (S32 face = 0; face < num_faces; face++)
            {
                LLViewerTexture* tex = hit_obj->getTEImage(face);
                if (tex != nullptr)
                {
                    texture_ids.push_back(tex->getID());
                }
                else
                {
                    texture_ids.push_back(LLUUID::null);
                }

                // either removed or modified materials
                if (remove_pbr)
                {
                    material_ids.push_back(LLUUID::null);
                }
                else
                {
                    material_ids.push_back(hit_obj->getRenderMaterialID(face));
                }

                LLTextureEntry* te = hit_obj->getTE(hit_face);
                if (te && !remove_pbr)
                {
                    override_materials.push_back(te->getGLTFMaterialOverride());
                }
                else
                {
                    override_materials.push_back(nullptr);
                }
            }

            nodep->saveTextures(texture_ids);
            nodep->saveGLTFMaterials(material_ids, override_materials);
        }
    }
    else
    {
        dropTextureOneFace(hit_obj, hit_face, item, source, src_id, remove_pbr, tex_channel);

        // If user dropped a texture onto face it implies
        // applying texture now without cancel, save to selection
        LLPanelFace* panel_face = gFloaterTools->getPanelFace();
        if (nodep
            && gFloaterTools->getVisible()
            && panel_face
            && panel_face->getTextureDropChannel() == 0 /*texture*/
            && nodep->mSavedTextures.size() > hit_face)
        {
            LLViewerTexture* tex = hit_obj->getTEImage(hit_face);
            if (tex != nullptr)
            {
                nodep->mSavedTextures[hit_face] = tex->getID();
            }
            else
            {
                nodep->mSavedTextures[hit_face] = LLUUID::null;
            }

            LLTextureEntry* te = hit_obj->getTE(hit_face);
            if (te && !remove_pbr)
            {
                nodep->mSavedGLTFOverrideMaterials[hit_face] = te->getGLTFMaterialOverride();
            }
            else
            {
                nodep->mSavedGLTFOverrideMaterials[hit_face] = nullptr;
            }
        }
    }
}

void LLToolDragAndDrop::dropTextureOneFace(LLViewerObject* hit_obj,
                                           S32 hit_face,
                                           LLInventoryItem* item,
                                           LLToolDragAndDrop::ESource source,
                                           const LLUUID& src_id,
                                           bool remove_pbr,
                                           S32 tex_channel)
{
    if (hit_face == -1) return;
    if (!item)
    {
        LL_WARNS() << "LLToolDragAndDrop::dropTextureOneFace no texture item." << LL_ENDL;
        return;
    }

    LLUUID asset_id = item->getAssetUUID();

    if (hit_obj->getRenderMaterialID(hit_face).notNull() && !remove_pbr)
    {
        // Overrides require textures to be copy and transfer free
        LLPermissions item_permissions = item->getPermissions();
        bool allow_adding_to_override = item_permissions.allowOperationBy(PERM_COPY, gAgent.getID());
        allow_adding_to_override &= item_permissions.allowOperationBy(PERM_TRANSFER, gAgent.getID());

        if (allow_adding_to_override)
        {
            LLGLTFMaterial::TextureInfo drop_channel = LLGLTFMaterial::GLTF_TEXTURE_INFO_BASE_COLOR;
            LLPanelFace* panel_face = gFloaterTools->getPanelFace();
            if (gFloaterTools->getVisible() && panel_face)
            {
                drop_channel = panel_face->getPBRDropChannel();
            }
            set_texture_to_material(hit_obj, hit_face, asset_id, drop_channel);
            LLGLTFMaterialList::flushUpdates(nullptr);
        }
        return;
    }
    BOOL success = handleDropMaterialProtections(hit_obj, item, source, src_id);
    if (!success)
    {
        return;
    }
    if (remove_pbr)
    {
        hit_obj->setRenderMaterialID(hit_face, LLUUID::null);
    }

    // update viewer side image in anticipation of update from simulator
    LLViewerTexture* image = LLViewerTextureManager::getFetchedTexture(asset_id);
    add(LLStatViewer::EDIT_TEXTURE, 1);

    LLTextureEntry* tep = hit_obj->getTE(hit_face);

    LLPanelFace* panel_face = gFloaterTools->getPanelFace();

    if (gFloaterTools->getVisible() && panel_face)
    {
        tex_channel = (tex_channel > -1) ? tex_channel : panel_face->getTextureDropChannel();
        switch (tex_channel)
        {

        case 0:
        default:
            {
                hit_obj->setTEImage(hit_face, image);
            }
            break;

        case 1:
            if (tep)
            {
                LLMaterialPtr old_mat = tep->getMaterialParams();
                LLMaterialPtr new_mat = panel_face->createDefaultMaterial(old_mat);
                new_mat->setNormalID(asset_id);
                tep->setMaterialParams(new_mat);
                hit_obj->setTENormalMap(hit_face, asset_id);
                LLMaterialMgr::getInstance()->put(hit_obj->getID(), hit_face, *new_mat);
            }
            break;
<<<<<<< HEAD

        case 2:
            if (tep)
            {
                LLMaterialPtr old_mat = tep->getMaterialParams();
                LLMaterialPtr new_mat = panel_face->createDefaultMaterial(old_mat);
                new_mat->setSpecularID(asset_id);
                tep->setMaterialParams(new_mat);
                hit_obj->setTESpecularMap(hit_face, asset_id);
                LLMaterialMgr::getInstance()->put(hit_obj->getID(), hit_face, *new_mat);
            }
            break;
        }
    }
    else
    {
        hit_obj->setTEImage(hit_face, image);
    }

    dialog_refresh_all();

    // send the update to the simulator
    hit_obj->sendTEUpdate();
}


=======

        case 2:
            if (tep)
            {
                LLMaterialPtr old_mat = tep->getMaterialParams();
                LLMaterialPtr new_mat = panel_face->createDefaultMaterial(old_mat);
                new_mat->setSpecularID(asset_id);
                tep->setMaterialParams(new_mat);
                hit_obj->setTESpecularMap(hit_face, asset_id);
                LLMaterialMgr::getInstance()->put(hit_obj->getID(), hit_face, *new_mat);
            }
            break;
        }
    }
    else
    {
        hit_obj->setTEImage(hit_face, image);
    }

    dialog_refresh_all();

    // send the update to the simulator
    hit_obj->sendTEUpdate();
}


>>>>>>> 33ad8db7
void LLToolDragAndDrop::dropScript(LLViewerObject* hit_obj,
                                   LLInventoryItem* item,
                                   BOOL active,
                                   ESource source,
                                   const LLUUID& src_id)
{
    // *HACK: In order to resolve SL-22177, we need to block drags
    // from notecards and objects onto other objects.
    if ((SOURCE_WORLD == LLToolDragAndDrop::getInstance()->mSource)
       || (SOURCE_NOTECARD == LLToolDragAndDrop::getInstance()->mSource))
    {
        LL_WARNS() << "Call to LLToolDragAndDrop::dropScript() from world"
            << " or notecard." << LL_ENDL;
        return;
    }
    if (hit_obj && item)
    {
        LLPointer<LLViewerInventoryItem> new_script = new LLViewerInventoryItem(item);
        if (!item->getPermissions().allowCopyBy(gAgent.getID()))
        {
            if (SOURCE_AGENT == source)
            {
                // Remove the script from local inventory. The server
                // will actually remove the item from agent inventory.
                gInventory.deleteObject(item->getUUID());
                gInventory.notifyObservers();
            }
            else if (SOURCE_WORLD == source)
            {
                // *FIX: if the objects are in different regions, and
                // the source region has crashed, you can bypass
                // these permissions.
                LLViewerObject* src_obj = gObjectList.findObject(src_id);
                if (src_obj)
                {
                    src_obj->removeInventory(item->getUUID());
                }
                else
                {
                    LL_WARNS() << "Unable to find source object." << LL_ENDL;
                    return;
                }
            }
        }
        hit_obj->saveScript(new_script, active, true);
        gFloaterTools->dirty();

        // VEFFECT: SetScript
        LLHUDEffectSpiral *effectp = (LLHUDEffectSpiral *)LLHUDManager::getInstance()->createViewerEffect(LLHUDObject::LL_HUD_EFFECT_BEAM, TRUE);
        effectp->setSourceObject(gAgentAvatarp);
        effectp->setTargetObject(hit_obj);
        effectp->setDuration(LL_HUD_DUR_SHORT);
        effectp->setColor(LLColor4U(gAgent.getEffectColor()));
    }
}

void LLToolDragAndDrop::dropObject(LLViewerObject* raycast_target,
                   BOOL bypass_sim_raycast,
                   BOOL from_task_inventory,
                   BOOL remove_from_inventory)
{
    LLViewerRegion* regionp = LLWorld::getInstance()->getRegionFromPosGlobal(mLastHitPos);
    if (!regionp)
    {
        LL_WARNS() << "Couldn't find region to rez object" << LL_ENDL;
        return;
    }

    //LL_INFOS() << "Rezzing object" << LL_ENDL;
    make_ui_sound("UISndObjectRezIn");
    LLViewerInventoryItem* item;
    LLViewerInventoryCategory* cat;
    locateInventory(item, cat);
    if (!item || !item->isFinished()) return;

    //if (regionp
    //  && (regionp->getRegionFlag(REGION_FLAGS_SANDBOX)))
    //{
    //  LLFirstUse::useSandbox();
    //}
    // check if it cannot be copied, and mark as remove if it is -
    // this will remove the object from inventory after rez. Only
    // bother with this check if we would not normally remove from
    // inventory.
    if (!remove_from_inventory
        && !item->getPermissions().allowCopyBy(gAgent.getID()))
    {
        remove_from_inventory = TRUE;
    }

    // Limit raycast to a single object.
    // Speeds up server raycast + avoid problems with server ray
    // hitting objects that were clipped by the near plane or culled
    // on the viewer.
    LLUUID ray_target_id;
    if (raycast_target)
    {
        ray_target_id = raycast_target->getID();
    }
    else
    {
        ray_target_id.setNull();
    }

    // Check if it's in the trash.
    bool is_in_trash = false;
    const LLUUID trash_id = gInventory.findCategoryUUIDForType(LLFolderType::FT_TRASH);
    if (gInventory.isObjectDescendentOf(item->getUUID(), trash_id))
    {
        is_in_trash = true;
    }

    LLUUID source_id = from_task_inventory ? mSourceID : LLUUID::null;

    // Select the object only if we're editing.
    BOOL rez_selected = LLToolMgr::getInstance()->inEdit();


    LLVector3 ray_start = regionp->getPosRegionFromGlobal(mLastCameraPos);
    LLVector3 ray_end   = regionp->getPosRegionFromGlobal(mLastHitPos);
    // currently the ray's end point is an approximation,
    // and is sometimes too short (causing failure.)  so we
    // double the ray's length:
    if (bypass_sim_raycast == FALSE)
    {
        LLVector3 ray_direction = ray_start - ray_end;
        ray_end = ray_end - ray_direction;
    }


    // Message packing code should be it's own uninterrupted block
    LLMessageSystem* msg = gMessageSystem;
    if (mSource == SOURCE_NOTECARD)
    {
        LLUIUsage::instance().logCommand("Object.RezObjectFromNotecard");
        msg->newMessageFast(_PREHASH_RezObjectFromNotecard);
    }
    else
    {
        LLUIUsage::instance().logCommand("Object.RezObject");
        msg->newMessageFast(_PREHASH_RezObject);
    }
    msg->nextBlockFast(_PREHASH_AgentData);
    msg->addUUIDFast(_PREHASH_AgentID,  gAgent.getID());
    msg->addUUIDFast(_PREHASH_SessionID,  gAgent.getSessionID());
    msg->addUUIDFast(_PREHASH_GroupID, gAgent.getGroupID());

    msg->nextBlock("RezData");
    // if it's being rezzed from task inventory, we need to enable
    // saving it back into the task inventory.
    // *FIX: We can probably compress this to a single byte, since I
    // think folderid == mSourceID. This will be a later
    // optimization.
    msg->addUUIDFast(_PREHASH_FromTaskID, source_id);
    msg->addU8Fast(_PREHASH_BypassRaycast, (U8) bypass_sim_raycast);
    msg->addVector3Fast(_PREHASH_RayStart, ray_start);
    msg->addVector3Fast(_PREHASH_RayEnd, ray_end);
    msg->addUUIDFast(_PREHASH_RayTargetID, ray_target_id );
    msg->addBOOLFast(_PREHASH_RayEndIsIntersection, FALSE);
    msg->addBOOLFast(_PREHASH_RezSelected, rez_selected);
    msg->addBOOLFast(_PREHASH_RemoveItem, remove_from_inventory);

    // deal with permissions slam logic
    pack_permissions_slam(msg, item->getFlags(), item->getPermissions());

    LLUUID folder_id = item->getParentUUID();
    if ((SOURCE_LIBRARY == mSource) || (is_in_trash))
    {
        // since it's coming from the library or trash, we want to not
        // 'take' it back to the same place.
        item->setParent(LLUUID::null);
        // *TODO this code isn't working - the parent (FolderID) is still
        // set when the object is "taken".  so code on the "take" side is
        // checking for trash and library as well (llviewermenu.cpp)
    }
    if (mSource == SOURCE_NOTECARD)
    {
        msg->nextBlockFast(_PREHASH_NotecardData);
        msg->addUUIDFast(_PREHASH_NotecardItemID, mSourceID);
        msg->addUUIDFast(_PREHASH_ObjectID, mObjectID);
        msg->nextBlockFast(_PREHASH_InventoryData);
        msg->addUUIDFast(_PREHASH_ItemID, item->getUUID());
    }
    else
    {
        msg->nextBlockFast(_PREHASH_InventoryData);
        item->packMessage(msg);
    }
    msg->sendReliable(regionp->getHost());
    // back out the change. no actual internal changes take place.
    item->setParent(folder_id);

    // If we're going to select it, get ready for the incoming
    // selected object.
    if (rez_selected)
    {
        LLSelectMgr::getInstance()->deselectAll();
        gViewerWindow->getWindow()->incBusyCount();
    }

    if (remove_from_inventory)
    {
        // Delete it from inventory immediately so that users cannot
        // easily bypass copy protection in laggy situations. If the
        // rez fails, we will put it back on the server.
        gInventory.deleteObject(item->getUUID());
        gInventory.notifyObservers();
    }

    // VEFFECT: DropObject
    LLHUDEffectSpiral *effectp = (LLHUDEffectSpiral *)LLHUDManager::getInstance()->createViewerEffect(LLHUDObject::LL_HUD_EFFECT_BEAM, TRUE);
    effectp->setSourceObject(gAgentAvatarp);
    effectp->setPositionGlobal(mLastHitPos);
    effectp->setDuration(LL_HUD_DUR_SHORT);
    effectp->setColor(LLColor4U(gAgent.getEffectColor()));

    add(LLStatViewer::OBJECT_REZ, 1);
}

void LLToolDragAndDrop::dropInventory(LLViewerObject* hit_obj,
                                      LLInventoryItem* item,
                                      LLToolDragAndDrop::ESource source,
                                      const LLUUID& src_id)
{
    // *HACK: In order to resolve SL-22177, we need to block drags
    // from notecards and objects onto other objects.
    if ((SOURCE_WORLD == LLToolDragAndDrop::getInstance()->mSource)
       || (SOURCE_NOTECARD == LLToolDragAndDrop::getInstance()->mSource))
    {
        LL_WARNS() << "Call to LLToolDragAndDrop::dropInventory() from world"
            << " or notecard." << LL_ENDL;
        return;
    }

    LLPointer<LLViewerInventoryItem> new_item = new LLViewerInventoryItem(item);
    time_t creation_date = time_corrected();
    new_item->setCreationDate(creation_date);

    if (!item->getPermissions().allowCopyBy(gAgent.getID()))
    {
        if (SOURCE_AGENT == source)
        {
            // Remove the inventory item from local inventory. The
            // server will actually remove the item from agent
            // inventory.
            gInventory.deleteObject(item->getUUID());
            gInventory.notifyObservers();
        }
        else if (SOURCE_WORLD == source)
        {
            // *FIX: if the objects are in different regions, and the
            // source region has crashed, you can bypass these
            // permissions.
            LLViewerObject* src_obj = gObjectList.findObject(src_id);
            if (src_obj)
            {
                src_obj->removeInventory(item->getUUID());
            }
            else
            {
                LL_WARNS() << "Unable to find source object." << LL_ENDL;
                return;
            }
        }
    }
    hit_obj->updateInventory(new_item, TASK_INVENTORY_ITEM_KEY, true);
    if (LLFloaterReg::instanceVisible("build"))
    {
        // *FIX: only show this if panel not expanded?
        LLFloaterReg::showInstance("build", "Content");
    }

    // VEFFECT: AddToInventory
    LLHUDEffectSpiral *effectp = (LLHUDEffectSpiral *)LLHUDManager::getInstance()->createViewerEffect(LLHUDObject::LL_HUD_EFFECT_BEAM, TRUE);
    effectp->setSourceObject(gAgentAvatarp);
    effectp->setTargetObject(hit_obj);
    effectp->setDuration(LL_HUD_DUR_SHORT);
    effectp->setColor(LLColor4U(gAgent.getEffectColor()));
    gFloaterTools->dirty();
}

// accessor that looks at permissions, copyability, and names of
// inventory items to determine if a drop would be ok.
EAcceptance LLToolDragAndDrop::willObjectAcceptInventory(LLViewerObject* obj, LLInventoryItem* item, EDragAndDropType type)
{
    // check the basics
    if (!item || !obj) return ACCEPT_NO;
    // HACK: downcast
    LLViewerInventoryItem* vitem = (LLViewerInventoryItem*)item;
    if (!vitem->isFinished() && (type != DAD_CATEGORY))
    {
        // Note: for DAD_CATEGORY we assume that folder version check passed and folder
        // is complete, meaning that items inside are up to date.
        // (isFinished() == false) at the moment shows that item was loaded from cache.
        // Library or agent inventory only.
        return ACCEPT_NO;
    }
    if (vitem->getIsLinkType()) return ACCEPT_NO; // No giving away links

    // deny attempts to drop from an object onto itself. This is to
    // help make sure that drops that are from an object to an object
    // don't have to worry about order of evaluation. Think of this
    // like check for self in assignment.
    if(obj->getID() == item->getParentUUID())
    {
        return ACCEPT_NO;
    }

    //BOOL copy = (perm.allowCopyBy(gAgent.getID(),
    //                            gAgent.getGroupID())
    //           && (obj->mPermModify || obj->mFlagAllowInventoryAdd));
    BOOL worn = FALSE;
    LLVOAvatarSelf* my_avatar = NULL;
    switch(item->getType())
    {
    case LLAssetType::AT_OBJECT:
        my_avatar = gAgentAvatarp;
        if(my_avatar && my_avatar->isWearingAttachment(item->getUUID()))
        {
                worn = TRUE;
        }
        break;
    case LLAssetType::AT_BODYPART:
    case LLAssetType::AT_CLOTHING:
        if(gAgentWearables.isWearingItem(item->getUUID()))
        {
            worn = TRUE;
        }
        break;
    case LLAssetType::AT_CALLINGCARD:
        // Calling Cards in object are disabled for now
        // because of incomplete LSL support. See STORM-1117.
        return ACCEPT_NO;
    default:
            break;
    }
    const LLPermissions& perm = item->getPermissions();
    BOOL modify = (obj->permModify() || obj->flagAllowInventoryAdd());
    BOOL transfer = FALSE;
    if((obj->permYouOwner() && (perm.getOwner() == gAgent.getID()))
       || perm.allowOperationBy(PERM_TRANSFER, gAgent.getID()))
    {
        transfer = TRUE;
    }
    BOOL volume = (LL_PCODE_VOLUME == obj->getPCode());
    BOOL attached = obj->isAttachment();
    BOOL unrestricted = ((perm.getMaskBase() & PERM_ITEM_UNRESTRICTED) == PERM_ITEM_UNRESTRICTED) ? TRUE : FALSE;
    if(attached && !unrestricted)
    {
        // Attachments are in world and in inventory simultaneously,
        // at the moment server doesn't support such a situation.
        return ACCEPT_NO_LOCKED;
    }
    else if(modify && transfer && volume && !worn)
    {
        return ACCEPT_YES_MULTI;
    }
    else if(!modify)
    {
        return ACCEPT_NO_LOCKED;
    }
    return ACCEPT_NO;
}


static void give_inventory_cb(const LLSD& notification, const LLSD& response)
{
    S32 option = LLNotificationsUtil::getSelectedOption(notification, response);
    // if Cancel pressed
    if (option == 1)
    {
        return;
    }

    LLSD payload = notification["payload"];
    const LLUUID& session_id = payload["session_id"];
    const LLUUID& agent_id = payload["agent_id"];
    LLViewerInventoryItem * inv_item =  gInventory.getItem(payload["item_id"]);
    LLViewerInventoryCategory * inv_cat =  gInventory.getCategory(payload["item_id"]);
    if (NULL == inv_item && NULL == inv_cat)
    {
        llassert( FALSE );
        return;
    }
    bool successfully_shared;
    if (inv_item)
    {
        successfully_shared = LLGiveInventory::doGiveInventoryItem(agent_id, inv_item, session_id);
    }
    else
    {
        successfully_shared = LLGiveInventory::doGiveInventoryCategory(agent_id, inv_cat, session_id);
    }
    if (successfully_shared)
    {
        if ("avatarpicker" == payload["d&d_dest"].asString())
        {
            LLFloaterReg::hideInstance("avatar_picker");
        }
        LLNotificationsUtil::add("ItemsShared");
    }
}

static void show_object_sharing_confirmation(const std::string name,
                       LLInventoryObject* inv_item,
                       const LLSD& dest,
                       const LLUUID& dest_agent,
                       const LLUUID& session_id = LLUUID::null)
{
    if (!inv_item)
    {
        llassert(NULL != inv_item);
        return;
    }
    LLSD substitutions;
    substitutions["RESIDENTS"] = name;
    substitutions["ITEMS"] = inv_item->getName();
    LLSD payload;
    payload["agent_id"] = dest_agent;
    payload["item_id"] = inv_item->getUUID();
    payload["session_id"] = session_id;
    payload["d&d_dest"] = dest.asString();
    LLNotificationsUtil::add("ShareItemsConfirmation", substitutions, payload, &give_inventory_cb);
}

static void get_name_cb(const LLUUID& id,
                        const LLAvatarName& av_name,
                        LLInventoryObject* inv_obj,
                        const LLSD& dest,
                        const LLUUID& dest_agent)
{
    show_object_sharing_confirmation(av_name.getUserName(),
                                     inv_obj,
                                     dest,
                                     id,
                                     LLUUID::null);
}

// function used as drag-and-drop handler for simple agent give inventory requests
//static
bool LLToolDragAndDrop::handleGiveDragAndDrop(LLUUID dest_agent, LLUUID session_id, BOOL drop,
                                              EDragAndDropType cargo_type,
                                              void* cargo_data,
                                              EAcceptance* accept,
                                              const LLSD& dest)
{
    // check the type
    switch(cargo_type)
    {
    case DAD_TEXTURE:
    case DAD_SOUND:
    case DAD_LANDMARK:
    case DAD_SCRIPT:
    case DAD_OBJECT:
    case DAD_NOTECARD:
    case DAD_CLOTHING:
    case DAD_BODYPART:
    case DAD_ANIMATION:
    case DAD_GESTURE:
    case DAD_CALLINGCARD:
    case DAD_MESH:
    case DAD_CATEGORY:
    case DAD_SETTINGS:
    case DAD_MATERIAL:
    {
        LLInventoryObject* inv_obj = (LLInventoryObject*)cargo_data;
        if(gInventory.getCategory(inv_obj->getUUID()) || (gInventory.getItem(inv_obj->getUUID())
            && LLGiveInventory::isInventoryGiveAcceptable(dynamic_cast<LLInventoryItem*>(inv_obj))))
        {
            // *TODO: get multiple object transfers working
            *accept = ACCEPT_YES_COPY_SINGLE;
            if(drop)
            {
                LLIMModel::LLIMSession * session = LLIMModel::instance().findIMSession(session_id);

                // If no IM session found get the destination agent's name by id.
                if (NULL == session)
                {
                    LLAvatarName av_name;

                    // If destination agent's name is found in cash proceed to showing the confirmation dialog.
                    // Otherwise set up a callback to show the dialog when the name arrives.
                    if (LLAvatarNameCache::get(dest_agent, &av_name))
                    {
                        show_object_sharing_confirmation(av_name.getUserName(), inv_obj, dest, dest_agent, LLUUID::null);
                    }
                    else
                    {
                        LLAvatarNameCache::get(dest_agent, boost::bind(&get_name_cb, _1, _2, inv_obj, dest, dest_agent));
                    }

                    return true;
                }
                std::string dest_name = session->mName;
                LLAvatarName av_name;
                if(LLAvatarNameCache::get(dest_agent, &av_name))
                {
                    dest_name = av_name.getCompleteName();
                }
                // If an IM session with destination agent is found item offer will be logged in this session.
                show_object_sharing_confirmation(dest_name, inv_obj, dest, dest_agent, session_id);
            }
        }
        else
        {
            // It's not in the user's inventory (it's probably
            // in an object's contents), so disallow dragging
            // it here.  You can't give something you don't
            // yet have.
            *accept = ACCEPT_NO;
        }
        break;
    }
    default:
        *accept = ACCEPT_NO;
        break;
    }

    return TRUE;
}



///
/// Methods called in the drag & drop array
///

EAcceptance LLToolDragAndDrop::dad3dNULL(
    LLViewerObject*, S32, MASK, BOOL)
{
    LL_DEBUGS() << "LLToolDragAndDrop::dad3dNULL()" << LL_ENDL;
    return ACCEPT_NO;
}

EAcceptance LLToolDragAndDrop::dad3dRezAttachmentFromInv(
    LLViewerObject* obj, S32 face, MASK mask, BOOL drop)
{
    LL_DEBUGS() << "LLToolDragAndDrop::dad3dRezAttachmentFromInv()" << LL_ENDL;
    // must be in the user's inventory
    if(mSource != SOURCE_AGENT && mSource != SOURCE_LIBRARY)
    {
        return ACCEPT_NO;
    }

    LLViewerInventoryItem* item;
    LLViewerInventoryCategory* cat;
    locateInventory(item, cat);
    if (!item || !item->isFinished()) return ACCEPT_NO;

    // must not be in the trash
    const LLUUID trash_id = gInventory.findCategoryUUIDForType(LLFolderType::FT_TRASH);
    if( gInventory.isObjectDescendentOf( item->getUUID(), trash_id ) )
    {
        return ACCEPT_NO;
    }

    // must not be already wearing it
    LLVOAvatarSelf* avatar = gAgentAvatarp;
    if( !avatar || avatar->isWearingAttachment(item->getUUID()) )
    {
        return ACCEPT_NO;
    }

    const LLUUID &outbox_id = gInventory.findCategoryUUIDForType(LLFolderType::FT_OUTBOX);
    if(outbox_id.notNull() && gInventory.isObjectDescendentOf(item->getUUID(), outbox_id))
    {
        // Legacy
        return ACCEPT_NO;
    }


    if( drop )
    {
        if(mSource == SOURCE_LIBRARY)
        {
            LLPointer<LLInventoryCallback> cb = new LLBoostFuncInventoryCallback(boost::bind(rez_attachment_cb, _1, (LLViewerJointAttachment*)0));
            copy_inventory_item(
                gAgent.getID(),
                item->getPermissions().getOwner(),
                item->getUUID(),
                LLUUID::null,
                std::string(),
                cb);
        }
        else
        {
            rez_attachment(item, 0);
        }
    }
    return ACCEPT_YES_SINGLE;
}


EAcceptance LLToolDragAndDrop::dad3dRezObjectOnLand(
    LLViewerObject* obj, S32 face, MASK mask, BOOL drop)
{
    if (mSource == SOURCE_WORLD)
    {
        return dad3dRezFromObjectOnLand(obj, face, mask, drop);
    }

    LL_DEBUGS() << "LLToolDragAndDrop::dad3dRezObjectOnLand()" << LL_ENDL;
    LLViewerInventoryItem* item;
    LLViewerInventoryCategory* cat;
    locateInventory(item, cat);
    if (!item || !item->isFinished()) return ACCEPT_NO;

    LLVOAvatarSelf* my_avatar = gAgentAvatarp;
    if( !my_avatar || my_avatar->isWearingAttachment( item->getUUID() ) )
    {
        return ACCEPT_NO;
    }

    EAcceptance accept;
    BOOL remove_inventory;

    // Get initial settings based on shift key
    if (mask & MASK_SHIFT)
    {
        // For now, always make copy
        //accept = ACCEPT_YES_SINGLE;
        //remove_inventory = TRUE;
        accept = ACCEPT_YES_COPY_SINGLE;
        remove_inventory = FALSE;
    }
    else
    {
        accept = ACCEPT_YES_COPY_SINGLE;
        remove_inventory = FALSE;
    }

    // check if the item can be copied. If not, send that to the sim
    // which will remove the inventory item.
    if(!item->getPermissions().allowCopyBy(gAgent.getID()))
    {
        accept = ACCEPT_YES_SINGLE;
        remove_inventory = TRUE;
    }

    // Check if it's in the trash.
    const LLUUID trash_id = gInventory.findCategoryUUIDForType(LLFolderType::FT_TRASH);
    if(gInventory.isObjectDescendentOf(item->getUUID(), trash_id))
    {
        accept = ACCEPT_YES_SINGLE;
    }

    if(drop)
    {
        dropObject(obj, TRUE, FALSE, remove_inventory);
    }

    return accept;
}

EAcceptance LLToolDragAndDrop::dad3dRezObjectOnObject(
    LLViewerObject* obj, S32 face, MASK mask, BOOL drop)
{
    // handle objects coming from object inventory
    if (mSource == SOURCE_WORLD)
    {
        return dad3dRezFromObjectOnObject(obj, face, mask, drop);
    }

    LL_DEBUGS() << "LLToolDragAndDrop::dad3dRezObjectOnObject()" << LL_ENDL;
    LLViewerInventoryItem* item;
    LLViewerInventoryCategory* cat;
    locateInventory(item, cat);
    if (!item || !item->isFinished()) return ACCEPT_NO;
    LLVOAvatarSelf* my_avatar = gAgentAvatarp;
    if( !my_avatar || my_avatar->isWearingAttachment( item->getUUID() ) )
    {
        return ACCEPT_NO;
    }

    if((mask & MASK_CONTROL))
    {
        // *HACK: In order to resolve SL-22177, we need to block drags
        // from notecards and objects onto other objects.
        if(mSource == SOURCE_NOTECARD)
        {
            return ACCEPT_NO;
        }

        EAcceptance rv = willObjectAcceptInventory(obj, item);
        if(drop && (ACCEPT_YES_SINGLE <= rv))
        {
            dropInventory(obj, item, mSource, mSourceID);
        }
        return rv;
    }

    EAcceptance accept;
    BOOL remove_inventory;

    if (mask & MASK_SHIFT)
    {
        // For now, always make copy
        //accept = ACCEPT_YES_SINGLE;
        //remove_inventory = TRUE;
        accept = ACCEPT_YES_COPY_SINGLE;
        remove_inventory = FALSE;
    }
    else
    {
        accept = ACCEPT_YES_COPY_SINGLE;
        remove_inventory = FALSE;
    }

    // check if the item can be copied. If not, send that to the sim
    // which will remove the inventory item.
    if(!item->getPermissions().allowCopyBy(gAgent.getID()))
    {
        accept = ACCEPT_YES_SINGLE;
        remove_inventory = TRUE;
    }

    // Check if it's in the trash.
    const LLUUID trash_id = gInventory.findCategoryUUIDForType(LLFolderType::FT_TRASH);
    if(gInventory.isObjectDescendentOf(item->getUUID(), trash_id))
    {
        accept = ACCEPT_YES_SINGLE;
        remove_inventory = TRUE;
    }

    if(drop)
    {
        dropObject(obj, FALSE, FALSE, remove_inventory);
    }

    return accept;
}

EAcceptance LLToolDragAndDrop::dad3dRezScript(
    LLViewerObject* obj, S32 face, MASK mask, BOOL drop)
{
    LL_DEBUGS() << "LLToolDragAndDrop::dad3dRezScript()" << LL_ENDL;

    // *HACK: In order to resolve SL-22177, we need to block drags
    // from notecards and objects onto other objects.
    if((SOURCE_WORLD == mSource) || (SOURCE_NOTECARD == mSource))
    {
        return ACCEPT_NO;
    }

    LLViewerInventoryItem* item;
    LLViewerInventoryCategory* cat;
    locateInventory(item, cat);
    if (!item || !item->isFinished()) return ACCEPT_NO;
    EAcceptance rv = willObjectAcceptInventory(obj, item);
    if(drop && (ACCEPT_YES_SINGLE <= rv))
    {
        // rez in the script active by default, rez in inactive if the
        // control key is being held down.
        BOOL active = ((mask & MASK_CONTROL) == 0);

        LLViewerObject* root_object = obj;
        if (obj && obj->getParent())
        {
            LLViewerObject* parent_obj = (LLViewerObject*)obj->getParent();
            if (!parent_obj->isAvatar())
            {
                root_object = parent_obj;
            }
        }

        dropScript(root_object, item, active, mSource, mSourceID);
    }
    return rv;
}

EAcceptance LLToolDragAndDrop::dad3dApplyToObject(
    LLViewerObject* obj, S32 face, MASK mask, BOOL drop, EDragAndDropType cargo_type)
{
    LL_DEBUGS() << "LLToolDragAndDrop::dad3dApplyToObject()" << LL_ENDL;

    // *HACK: In order to resolve SL-22177, we need to block drags
    // from notecards and objects onto other objects.
    if((SOURCE_WORLD == mSource) || (SOURCE_NOTECARD == mSource))
    {
        return ACCEPT_NO;
    }

    LLViewerInventoryItem* item;
    LLViewerInventoryCategory* cat;
    locateInventory(item, cat);
    if (!item || !item->isFinished()) return ACCEPT_NO;
    LLPermissions item_permissions = item->getPermissions();
    EAcceptance rv = willObjectAcceptInventory(obj, item);
    if((mask & MASK_CONTROL))
    {
        if((ACCEPT_YES_SINGLE <= rv) && drop)
        {
            dropInventory(obj, item, mSource, mSourceID);
        }
        return rv;
    }
    if(!obj->permModify())
    {
        return ACCEPT_NO_LOCKED;
    }

    if (cargo_type == DAD_TEXTURE && (mask & MASK_ALT) == 0)
    {
        bool has_non_pbr_faces = false;
        if ((mask & MASK_SHIFT))
        {
            S32 num_faces = obj->getNumTEs();
            for (S32 face = 0; face < num_faces; face++)
            {
                if (obj->getRenderMaterialID(face).isNull())
                {
                    has_non_pbr_faces = true;
                    break;
                }
            }
        }
        else
        {
            has_non_pbr_faces = obj->getRenderMaterialID(face).isNull();
        }

        if (!has_non_pbr_faces)
        {
            // Only pbr faces selected, texture will be added to an override
            // Overrides require textures to be copy and transfer free
            bool allow_adding_to_override = item_permissions.allowOperationBy(PERM_COPY, gAgent.getID());
            allow_adding_to_override &= item_permissions.allowOperationBy(PERM_TRANSFER, gAgent.getID());
            if (!allow_adding_to_override) return ACCEPT_NO;
        }
    }

    if(drop && (ACCEPT_YES_SINGLE <= rv))
    {
        if (cargo_type == DAD_TEXTURE)
        {
            bool all_faces = mask & MASK_SHIFT;
            bool remove_pbr = mask & MASK_ALT;
            if (item_permissions.allowOperationBy(PERM_COPY, gAgent.getID()))
            {
                dropTexture(obj, face, item, mSource, mSourceID, all_faces, remove_pbr);
            }
            else
            {
                ESource source = mSource;
                LLUUID source_id = mSourceID;
                LLNotificationsUtil::add("ApplyInventoryToObject", LLSD(), LLSD(), [obj, face, item, source, source_id, all_faces, remove_pbr](const LLSD& notification, const LLSD& response)
                                         {
                                             S32 option = LLNotificationsUtil::getSelectedOption(notification, response);
                                             // if Cancel pressed
                                             if (option == 1)
                                             {
                                                 return;
                                             }
                                             dropTexture(obj, face, item, source, source_id, all_faces, remove_pbr);
                                         });
            }
        }
        else if (cargo_type == DAD_MATERIAL)
        {
            bool all_faces = mask & MASK_SHIFT;
            if (item->getPermissions().allowOperationBy(PERM_COPY, gAgent.getID()))
            {
                dropMaterial(obj, face, item, mSource, mSourceID, all_faces);
            }
            else
            {
                ESource source = mSource;
                LLUUID source_id = mSourceID;
                LLNotificationsUtil::add("ApplyInventoryToObject", LLSD(), LLSD(), [obj, face, item, source, source_id, all_faces](const LLSD& notification, const LLSD& response)
                                         {
                                             S32 option = LLNotificationsUtil::getSelectedOption(notification, response);
                                             // if Cancel pressed
                                             if (option == 1)
                                             {
                                                 return;
                                             }
                                             dropMaterial(obj, face, item, source, source_id, all_faces);
                                         });
            }
        }
        else if (cargo_type == DAD_MESH)
        {
            dropMesh(obj, item, mSource, mSourceID);
        }
        else
        {
            LL_WARNS() << "unsupported asset type" << LL_ENDL;
        }

        // VEFFECT: SetTexture
        LLHUDEffectSpiral *effectp = (LLHUDEffectSpiral *)LLHUDManager::getInstance()->createViewerEffect(LLHUDObject::LL_HUD_EFFECT_BEAM, TRUE);
        effectp->setSourceObject(gAgentAvatarp);
        effectp->setTargetObject(obj);
        effectp->setDuration(LL_HUD_DUR_SHORT);
        effectp->setColor(LLColor4U(gAgent.getEffectColor()));
    }

    // enable multi-drop, although last texture will win
    return ACCEPT_YES_MULTI;
}


EAcceptance LLToolDragAndDrop::dad3dTextureObject(
    LLViewerObject* obj, S32 face, MASK mask, BOOL drop)
{
    return dad3dApplyToObject(obj, face, mask, drop, DAD_TEXTURE);
}

EAcceptance LLToolDragAndDrop::dad3dMaterialObject(
    LLViewerObject* obj, S32 face, MASK mask, BOOL drop)
{
    return dad3dApplyToObject(obj, face, mask, drop, DAD_MATERIAL);
}

EAcceptance LLToolDragAndDrop::dad3dMeshObject(
    LLViewerObject* obj, S32 face, MASK mask, BOOL drop)
{
    return dad3dApplyToObject(obj, face, mask, drop, DAD_MESH);
}

EAcceptance LLToolDragAndDrop::dad3dWearItem(
    LLViewerObject* obj, S32 face, MASK mask, BOOL drop)
{
    LL_DEBUGS() << "LLToolDragAndDrop::dad3dWearItem()" << LL_ENDL;
    LLViewerInventoryItem* item;
    LLViewerInventoryCategory* cat;
    locateInventory(item, cat);
    if (!item || !item->isFinished()) return ACCEPT_NO;

    if(mSource == SOURCE_AGENT || mSource == SOURCE_LIBRARY)
    {
        // it's in the agent inventory
        const LLUUID trash_id = gInventory.findCategoryUUIDForType(LLFolderType::FT_TRASH);
        if( gInventory.isObjectDescendentOf( item->getUUID(), trash_id ) )
        {
            return ACCEPT_NO;
        }

        if( drop )
        {
            // TODO: investigate wearables may not be loaded at this point EXT-8231

            LLAppearanceMgr::instance().wearItemOnAvatar(item->getUUID(),true, !(mask & MASK_CONTROL));
        }
        return ACCEPT_YES_MULTI;
    }
    else
    {
        // TODO: copy/move item to avatar's inventory and then wear it.
        return ACCEPT_NO;
    }
}

EAcceptance LLToolDragAndDrop::dad3dActivateGesture(
    LLViewerObject* obj, S32 face, MASK mask, BOOL drop)
{
    LL_DEBUGS() << "LLToolDragAndDrop::dad3dActivateGesture()" << LL_ENDL;
    LLViewerInventoryItem* item;
    LLViewerInventoryCategory* cat;
    locateInventory(item, cat);
    if (!item || !item->isFinished()) return ACCEPT_NO;

    if(mSource == SOURCE_AGENT || mSource == SOURCE_LIBRARY)
    {
        // it's in the agent inventory
        const LLUUID trash_id = gInventory.findCategoryUUIDForType(LLFolderType::FT_TRASH);
        if( gInventory.isObjectDescendentOf( item->getUUID(), trash_id ) )
        {
            return ACCEPT_NO;
        }

        if( drop )
        {
            LLUUID item_id;
            if(mSource == SOURCE_LIBRARY)
            {
                // create item based on that one, and put it on if that
                // was a success.
                LLPointer<LLInventoryCallback> cb = new LLBoostFuncInventoryCallback(activate_gesture_cb);
                copy_inventory_item(
                    gAgent.getID(),
                    item->getPermissions().getOwner(),
                    item->getUUID(),
                    LLUUID::null,
                    std::string(),
                    cb);
            }
            else
            {
                LLGestureMgr::instance().activateGesture(item->getUUID());
                gInventory.updateItem(item);
                gInventory.notifyObservers();
            }
        }
        return ACCEPT_YES_MULTI;
    }
    else
    {
        return ACCEPT_NO;
    }
}

EAcceptance LLToolDragAndDrop::dad3dWearCategory(
    LLViewerObject* obj, S32 face, MASK mask, BOOL drop)
{
    LL_DEBUGS() << "LLToolDragAndDrop::dad3dWearCategory()" << LL_ENDL;
    LLViewerInventoryItem* item;
    LLViewerInventoryCategory* category;
    locateInventory(item, category);
    if(!category) return ACCEPT_NO;

    if (drop)
    {
        // TODO: investigate wearables may not be loaded at this point EXT-8231
    }

    U32 max_items = gSavedSettings.getU32("WearFolderLimit");
    LLInventoryModel::cat_array_t cats;
    LLInventoryModel::item_array_t items;
    LLFindWearablesEx not_worn(/*is_worn=*/ false, /*include_body_parts=*/ false);
    gInventory.collectDescendentsIf(category->getUUID(),
        cats,
        items,
        LLInventoryModel::EXCLUDE_TRASH,
        not_worn);
    if (items.size() > max_items)
    {
        LLStringUtil::format_map_t args;
        args["AMOUNT"] = llformat("%d", max_items);
        mCustomMsg = LLTrans::getString("TooltipTooManyWearables",args);
        return ACCEPT_NO_CUSTOM;
    }

    if(mSource == SOURCE_AGENT)
    {
        const LLUUID trash_id = gInventory.findCategoryUUIDForType(LLFolderType::FT_TRASH);
        if( gInventory.isObjectDescendentOf( category->getUUID(), trash_id ) )
        {
            return ACCEPT_NO;
        }

        const LLUUID &outbox_id = gInventory.findCategoryUUIDForType(LLFolderType::FT_OUTBOX);
        if(outbox_id.notNull() && gInventory.isObjectDescendentOf(category->getUUID(), outbox_id))
        {
            // Legacy
            return ACCEPT_NO;
        }

        if(drop)
        {
            BOOL append = ( (mask & MASK_SHIFT) ? TRUE : FALSE );
            LLAppearanceMgr::instance().wearInventoryCategory(category, false, append);
        }
        return ACCEPT_YES_MULTI;
    }
    else if(mSource == SOURCE_LIBRARY)
    {
        if(drop)
        {
            LLAppearanceMgr::instance().wearInventoryCategory(category, true, false);
        }
        return ACCEPT_YES_MULTI;
    }
    else
    {
        // TODO: copy/move category to avatar's inventory and then wear it.
        return ACCEPT_NO;
    }
}


EAcceptance LLToolDragAndDrop::dad3dUpdateInventory(
    LLViewerObject* obj, S32 face, MASK mask, BOOL drop)
{
    LL_DEBUGS() << "LLToolDragAndDrop::dadUpdateInventory()" << LL_ENDL;

    // *HACK: In order to resolve SL-22177, we need to block drags
    // from notecards and objects onto other objects.
    if((SOURCE_WORLD == mSource) || (SOURCE_NOTECARD == mSource))
    {
        return ACCEPT_NO;
    }

    LLViewerInventoryItem* item;
    LLViewerInventoryCategory* cat;
    locateInventory(item, cat);
    if (!item || !item->isFinished()) return ACCEPT_NO;
    LLViewerObject* root_object = obj;
    if (obj && obj->getParent())
    {
        LLViewerObject* parent_obj = (LLViewerObject*)obj->getParent();
        if (!parent_obj->isAvatar())
        {
            root_object = parent_obj;
        }
    }

    EAcceptance rv = willObjectAcceptInventory(root_object, item);
    if(root_object && drop && (ACCEPT_YES_COPY_SINGLE <= rv))
    {
        dropInventory(root_object, item, mSource, mSourceID);
    }
    return rv;
}

BOOL LLToolDragAndDrop::dadUpdateInventory(LLViewerObject* obj, BOOL drop)
{
    EAcceptance rv = dad3dUpdateInventory(obj, -1, MASK_NONE, drop);
    return (rv >= ACCEPT_YES_COPY_SINGLE);
}

EAcceptance LLToolDragAndDrop::dad3dUpdateInventoryCategory(
    LLViewerObject* obj, S32 face, MASK mask, BOOL drop)
{
    LL_DEBUGS() << "LLToolDragAndDrop::dad3dUpdateInventoryCategory()" << LL_ENDL;
    if (obj == NULL)
    {
        LL_WARNS() << "obj is NULL; aborting func with ACCEPT_NO" << LL_ENDL;
        return ACCEPT_NO;
    }

    if ((mSource != SOURCE_AGENT) && (mSource != SOURCE_LIBRARY))
    {
        return ACCEPT_NO;
    }
    if (obj->isAttachment())
    {
        return ACCEPT_NO_LOCKED;
    }

    LLViewerInventoryItem* item = NULL;
    LLViewerInventoryCategory* cat = NULL;
    locateInventory(item, cat);
    if (!cat)
    {
        return ACCEPT_NO;
    }

    // Find all the items in the category
    LLDroppableItem droppable(!obj->permYouOwner());
    LLInventoryModel::cat_array_t cats;
    LLInventoryModel::item_array_t items;
    gInventory.collectDescendentsIf(cat->getUUID(),
                    cats,
                    items,
                    LLInventoryModel::EXCLUDE_TRASH,
                    droppable);
    cats.push_back(cat);
    if (droppable.countNoCopy() > 0)
    {
        LL_WARNS() << "*** Need to confirm this step" << LL_ENDL;
    }
    LLViewerObject* root_object = obj;
    if (obj->getParent())
    {
        LLViewerObject* parent_obj = (LLViewerObject*)obj->getParent();
        if (!parent_obj->isAvatar())
        {
            root_object = parent_obj;
        }
    }

    EAcceptance rv = ACCEPT_NO;

    // Check for accept
    for (LLInventoryModel::cat_array_t::const_iterator cat_iter = cats.begin();
         cat_iter != cats.end();
         ++cat_iter)
    {
        const LLViewerInventoryCategory *cat = (*cat_iter);
        rv = gInventory.isCategoryComplete(cat->getUUID()) ? ACCEPT_YES_MULTI : ACCEPT_NO;
        if(rv < ACCEPT_YES_SINGLE)
        {
            LL_DEBUGS() << "Category " << cat->getUUID() << "is not complete." << LL_ENDL;
            break;
        }
    }
    if (ACCEPT_YES_COPY_SINGLE <= rv)
    {
        for (LLInventoryModel::item_array_t::const_iterator item_iter = items.begin();
             item_iter != items.end();
             ++item_iter)
        {
            LLViewerInventoryItem *item = (*item_iter);
            /*
            // Pass the base objects, not the links.
            if (item && item->getIsLinkType())
            {
                item = item->getLinkedItem();
                (*item_iter) = item;
            }
            */
            rv = willObjectAcceptInventory(root_object, item, DAD_CATEGORY);
            if (rv < ACCEPT_YES_COPY_SINGLE)
            {
                LL_DEBUGS() << "Object will not accept " << item->getUUID() << LL_ENDL;
                break;
            }
        }
    }

    // If every item is accepted, send it on
    if (drop && (ACCEPT_YES_COPY_SINGLE <= rv))
    {
        uuid_vec_t ids;
        for (LLInventoryModel::item_array_t::const_iterator item_iter = items.begin();
             item_iter != items.end();
             ++item_iter)
        {
            const LLViewerInventoryItem *item = (*item_iter);
            ids.push_back(item->getUUID());
        }
        LLCategoryDropObserver* dropper = new LLCategoryDropObserver(ids, obj->getID(), mSource);
        dropper->startFetch();
        if (dropper->isFinished())
        {
            dropper->done();
        }
        else
        {
            gInventory.addObserver(dropper);
        }
    }
    return rv;
}


EAcceptance LLToolDragAndDrop::dad3dRezCategoryOnObject(
    LLViewerObject* obj, S32 face, MASK mask, BOOL drop)
{
    if ((mask & MASK_CONTROL))
    {
        return dad3dUpdateInventoryCategory(obj, face, mask, drop);
    }
    else
    {
        return ACCEPT_NO;
    }
}


BOOL LLToolDragAndDrop::dadUpdateInventoryCategory(LLViewerObject* obj,
                                                   BOOL drop)
{
    EAcceptance rv = dad3dUpdateInventoryCategory(obj, -1, MASK_NONE, drop);
    return (rv >= ACCEPT_YES_COPY_SINGLE);
}

EAcceptance LLToolDragAndDrop::dad3dGiveInventoryObject(
    LLViewerObject* obj, S32 face, MASK mask, BOOL drop)
{
    LL_DEBUGS() << "LLToolDragAndDrop::dad3dGiveInventoryObject()" << LL_ENDL;

    // item has to be in agent inventory.
    if(mSource != SOURCE_AGENT) return ACCEPT_NO;

    // find the item now.
    LLViewerInventoryItem* item;
    LLViewerInventoryCategory* cat;
    locateInventory(item, cat);
    if (!item || !item->isFinished()) return ACCEPT_NO;
    if(!item->getPermissions().allowOperationBy(PERM_TRANSFER, gAgent.getID()))
    {
        // cannot give away no-transfer objects
        return ACCEPT_NO;
    }
    LLVOAvatarSelf* avatar = gAgentAvatarp;
    if(avatar && avatar->isWearingAttachment( item->getUUID() ) )
    {
        // You can't give objects that are attached to you
        return ACCEPT_NO;
    }
    if( obj && avatar )
    {
        if(drop)
        {
            LLGiveInventory::doGiveInventoryItem(obj->getID(), item );
        }
        // *TODO: deal with all the issues surrounding multi-object
        // inventory transfers.
        return ACCEPT_YES_SINGLE;
    }
    return ACCEPT_NO;
}


EAcceptance LLToolDragAndDrop::dad3dGiveInventory(
    LLViewerObject* obj, S32 face, MASK mask, BOOL drop)
{
    LL_DEBUGS() << "LLToolDragAndDrop::dad3dGiveInventory()" << LL_ENDL;
    // item has to be in agent inventory.
    if(mSource != SOURCE_AGENT) return ACCEPT_NO;
    LLViewerInventoryItem* item;
    LLViewerInventoryCategory* cat;
    locateInventory(item, cat);
    if (!item || !item->isFinished()) return ACCEPT_NO;
    if (!LLGiveInventory::isInventoryGiveAcceptable(item))
    {
        return ACCEPT_NO;
    }
    if (drop && obj)
    {
        LLGiveInventory::doGiveInventoryItem(obj->getID(), item);
    }
    // *TODO: deal with all the issues surrounding multi-object
    // inventory transfers.
    return ACCEPT_YES_SINGLE;
}

EAcceptance LLToolDragAndDrop::dad3dGiveInventoryCategory(
    LLViewerObject* obj, S32 face, MASK mask, BOOL drop)
{
    LL_DEBUGS() << "LLToolDragAndDrop::dad3dGiveInventoryCategory()" << LL_ENDL;
    if(drop && obj)
    {
        LLViewerInventoryItem* item;
        LLViewerInventoryCategory* cat;
        locateInventory(item, cat);
        if(!cat) return ACCEPT_NO;
        LLGiveInventory::doGiveInventoryCategory(obj->getID(), cat);
    }
    // *TODO: deal with all the issues surrounding multi-object
    // inventory transfers.
    return ACCEPT_YES_SINGLE;
}


EAcceptance LLToolDragAndDrop::dad3dRezFromObjectOnLand(
    LLViewerObject* obj, S32 face, MASK mask, BOOL drop)
{
    LL_DEBUGS() << "LLToolDragAndDrop::dad3dRezFromObjectOnLand()" << LL_ENDL;
    LLViewerInventoryItem* item = NULL;
    LLViewerInventoryCategory* cat = NULL;
    locateInventory(item, cat);
    if (!item || !item->isFinished()) return ACCEPT_NO;

    if(!gAgent.allowOperation(PERM_COPY, item->getPermissions())
        || !item->getPermissions().allowTransferTo(LLUUID::null))
    {
        return ACCEPT_NO_LOCKED;
    }
    if(drop)
    {
        dropObject(obj, TRUE, TRUE, FALSE);
    }
    return ACCEPT_YES_SINGLE;
}

EAcceptance LLToolDragAndDrop::dad3dRezFromObjectOnObject(
    LLViewerObject* obj, S32 face, MASK mask, BOOL drop)
{
    LL_DEBUGS() << "LLToolDragAndDrop::dad3dRezFromObjectOnObject()" << LL_ENDL;
    LLViewerInventoryItem* item;
    LLViewerInventoryCategory* cat;
    locateInventory(item, cat);
    if (!item || !item->isFinished()) return ACCEPT_NO;
    if((mask & MASK_CONTROL))
    {
        // *HACK: In order to resolve SL-22177, we need to block drags
        // from notecards and objects onto other objects.
        return ACCEPT_NO;

        // *HACK: uncomment this when appropriate
        //EAcceptance rv = willObjectAcceptInventory(obj, item);
        //if(drop && (ACCEPT_YES_SINGLE <= rv))
        //{
        //  dropInventory(obj, item, mSource, mSourceID);
        //}
        //return rv;
    }
    if(!item->getPermissions().allowCopyBy(gAgent.getID(),
                                           gAgent.getGroupID())
       || !item->getPermissions().allowTransferTo(LLUUID::null))
    {
        return ACCEPT_NO_LOCKED;
    }
    if(drop)
    {
        dropObject(obj, FALSE, TRUE, FALSE);
    }
    return ACCEPT_YES_SINGLE;
}

EAcceptance LLToolDragAndDrop::dad3dCategoryOnLand(
    LLViewerObject *obj, S32 face, MASK mask, BOOL drop)
{
    return ACCEPT_NO;
    /*
    LL_DEBUGS() << "LLToolDragAndDrop::dad3dCategoryOnLand()" << LL_ENDL;
    LLInventoryItem* item;
    LLInventoryCategory* cat;
    locateInventory(item, cat);
    if(!cat) return ACCEPT_NO;
    EAcceptance rv = ACCEPT_NO;

    // find all the items in the category
    LLViewerInventoryCategory::cat_array_t cats;
    LLViewerInventoryItem::item_array_t items;
    LLDropCopyableItems droppable;
    gInventory.collectDescendentsIf(cat->getUUID(),
                                    cats,
                                    items,
                                    LLInventoryModel::EXCLUDE_TRASH,
                                    droppable);
    if(items.size() > 0)
    {
        rv = ACCEPT_YES_SINGLE;
    }
    if((rv >= ACCEPT_YES_COPY_SINGLE) && drop)
    {
        createContainer(items, cat->getName());
        return ACCEPT_NO;
    }
    return rv;
    */
}


// This is based on ALOT of copied, special-cased code
// This shortcuts alot of steps to make a basic object
// w/ an inventory and a special permissions set
EAcceptance LLToolDragAndDrop::dad3dAssetOnLand(
    LLViewerObject *obj, S32 face, MASK mask, BOOL drop)
{
    return ACCEPT_NO;
    /*
    LL_DEBUGS() << "LLToolDragAndDrop::dad3dAssetOnLand()" << LL_ENDL;
    LLViewerInventoryCategory::cat_array_t cats;
    LLViewerInventoryItem::item_array_t items;
    LLViewerInventoryItem::item_array_t copyable_items;
    locateMultipleInventory(items, cats);
    if(!items.size()) return ACCEPT_NO;
    EAcceptance rv = ACCEPT_NO;
    for (S32 i = 0; i < items.size(); i++)
    {
        LLInventoryItem* item = items[i];
        if(item->getPermissions().allowCopyBy(gAgent.getID()))
        {
            copyable_items.push_back(item);
            rv = ACCEPT_YES_SINGLE;
        }
    }

    if((rv >= ACCEPT_YES_COPY_SINGLE) && drop)
    {
        createContainer(copyable_items, NULL);
    }

    return rv;
    */
}

LLInventoryObject* LLToolDragAndDrop::locateInventory(
    LLViewerInventoryItem*& item,
    LLViewerInventoryCategory*& cat)
{
    item = NULL;
    cat = NULL;

    if (mCargoIDs.empty()
        || (mSource == SOURCE_PEOPLE)) ///< There is no inventory item for people drag and drop.
    {
        return NULL;
    }

    if((mSource == SOURCE_AGENT) || (mSource == SOURCE_LIBRARY))
    {
        // The object should be in user inventory.
        item = (LLViewerInventoryItem*)gInventory.getItem(mCargoIDs[mCurItemIndex]);
        cat = (LLViewerInventoryCategory*)gInventory.getCategory(mCargoIDs[mCurItemIndex]);
    }
    else if(mSource == SOURCE_WORLD)
    {
        // This object is in some task inventory somewhere.
        LLViewerObject* obj = gObjectList.findObject(mSourceID);
        if(obj)
        {
            if((mCargoTypes[mCurItemIndex] == DAD_CATEGORY)
               || (mCargoTypes[mCurItemIndex] == DAD_ROOT_CATEGORY))
            {
                cat = (LLViewerInventoryCategory*)obj->getInventoryObject(mCargoIDs[mCurItemIndex]);
            }
            else
            {
               item = (LLViewerInventoryItem*)obj->getInventoryObject(mCargoIDs[mCurItemIndex]);
            }
        }
    }
    else if(mSource == SOURCE_NOTECARD)
    {
        LLPreviewNotecard* preview = LLFloaterReg::findTypedInstance<LLPreviewNotecard>("preview_notecard", mSourceID);
        if(preview)
        {
            item = (LLViewerInventoryItem*)preview->getDragItem();
        }
    }
    else if(mSource == SOURCE_VIEWER)
    {
        item = (LLViewerInventoryItem*)gToolBarView->getDragItem();
    }

    if(item) return item;
    if(cat) return cat;
    return NULL;
}

/*
LLInventoryObject* LLToolDragAndDrop::locateMultipleInventory(LLViewerInventoryCategory::cat_array_t& cats,
                                                              LLViewerInventoryItem::item_array_t& items)
{
    if(mCargoIDs.size() == 0) return NULL;
    if((mSource == SOURCE_AGENT) || (mSource == SOURCE_LIBRARY))
    {
        // The object should be in user inventory.
        for (S32 i = 0; i < mCargoIDs.size(); i++)
        {
            LLInventoryItem* item = gInventory.getItem(mCargoIDs[i]);
            if (item)
            {
                items.push_back(item);
            }
            LLInventoryCategory* category = gInventory.getCategory(mCargoIDs[i]);
            if (category)
            {
                cats.push_back(category);
            }
        }
    }
    else if(mSource == SOURCE_WORLD)
    {
        // This object is in some task inventory somewhere.
        LLViewerObject* obj = gObjectList.findObject(mSourceID);
        if(obj)
        {
            if((mCargoType == DAD_CATEGORY)
               || (mCargoType == DAD_ROOT_CATEGORY))
            {
                // The object should be in user inventory.
                for (S32 i = 0; i < mCargoIDs.size(); i++)
                {
                    LLInventoryCategory* category = (LLInventoryCategory*)obj->getInventoryObject(mCargoIDs[i]);
                    if (category)
                    {
                        cats.push_back(category);
                    }
                }
            }
            else
            {
                for (S32 i = 0; i < mCargoIDs.size(); i++)
                {
                    LLInventoryItem* item = (LLInventoryItem*)obj->getInventoryObject(mCargoIDs[i]);
                    if (item)
                    {
                        items.push_back(item);
                    }
                }
            }
        }
    }
    else if(mSource == SOURCE_NOTECARD)
    {
        LLPreviewNotecard* card;
        card = (LLPreviewNotecard*)LLPreview::find(mSourceID);
        if(card)
        {
            items.push_back((LLInventoryItem*)card->getDragItem());
        }
    }
    if(items.size()) return items[0];
    if(cats.size()) return cats[0];
    return NULL;
}
*/

// void LLToolDragAndDrop::createContainer(LLViewerInventoryItem::item_array_t &items, const char* preferred_name )
// {
//  LL_WARNS() << "LLToolDragAndDrop::createContainer()" << LL_ENDL;
//  return;
// }


// utility functions

void pack_permissions_slam(LLMessageSystem* msg, U32 flags, const LLPermissions& perms)
{
    // CRUFT -- the server no longer pays attention to this data
    U32 group_mask      = perms.getMaskGroup();
    U32 everyone_mask   = perms.getMaskEveryone();
    U32 next_owner_mask = perms.getMaskNextOwner();

    msg->addU32Fast(_PREHASH_ItemFlags, flags);
    msg->addU32Fast(_PREHASH_GroupMask, group_mask);
    msg->addU32Fast(_PREHASH_EveryoneMask, everyone_mask);
    msg->addU32Fast(_PREHASH_NextOwnerMask, next_owner_mask);
}<|MERGE_RESOLUTION|>--- conflicted
+++ resolved
@@ -301,19 +301,10 @@
 
 BOOL LLToolDragAndDrop::isOverThreshold(S32 x,S32 y)
 {
-<<<<<<< HEAD
-    static LLCachedControl<S32> drag_and_drop_threshold(gSavedSettings,"DragAndDropDistanceThreshold", 3);
-
     S32 mouse_delta_x = x - mDragStartX;
     S32 mouse_delta_y = y - mDragStartY;
 
-    return (mouse_delta_x * mouse_delta_x) + (mouse_delta_y * mouse_delta_y) > drag_and_drop_threshold * drag_and_drop_threshold;
-=======
-    S32 mouse_delta_x = x - mDragStartX;
-    S32 mouse_delta_y = y - mDragStartY;
-
     return (mouse_delta_x * mouse_delta_x) + (mouse_delta_y * mouse_delta_y) > DRAG_N_DROP_DISTANCE_THRESHOLD * DRAG_N_DROP_DISTANCE_THRESHOLD;
->>>>>>> 33ad8db7
 }
 
 void LLToolDragAndDrop::beginDrag(EDragAndDropType type,
@@ -576,20 +567,13 @@
 
 BOOL LLToolDragAndDrop::handleToolTip(S32 x, S32 y, MASK mask)
 {
-<<<<<<< HEAD
-=======
     const F32 DRAG_N_DROP_TOOLTIP_DELAY = 0.10000000149f;
->>>>>>> 33ad8db7
     if (!mToolTipMsg.empty())
     {
         LLToolTipMgr::instance().unblockToolTips();
         LLToolTipMgr::instance().show(LLToolTip::Params()
             .message(mToolTipMsg)
-<<<<<<< HEAD
-            .delay_time(gSavedSettings.getF32( "DragAndDropToolTipDelay" )));
-=======
             .delay_time(DRAG_N_DROP_TOOLTIP_DELAY));
->>>>>>> 33ad8db7
         return TRUE;
     }
     return FALSE;
@@ -845,345 +829,6 @@
         }
 
         if (hit_obj->isAttachment() && !hit_obj->isHUDAttachment())
-<<<<<<< HEAD
-        {
-            LLVOAvatar* avatar = LLVOAvatar::findAvatarFromAttachment( hit_obj );
-            if (!avatar)
-            {
-                mLastAccept = ACCEPT_NO;
-                mCursor = UI_CURSOR_NO;
-                gViewerWindow->getWindow()->setCursor( mCursor );
-                return;
-            }
-            hit_obj = avatar;
-        }
-
-        if (hit_obj->isAvatar())
-        {
-            if (((LLVOAvatar*) hit_obj)->isSelf())
-            {
-                target = DT_SELF;
-                hit_face = -1;
-            }
-            else
-            {
-                target = DT_AVATAR;
-                hit_face = -1;
-            }
-        }
-        else
-        {
-            target = DT_OBJECT;
-            hit_face = pick_info.mObjectFace;
-            highlight_object = true;
-        }
-    }
-    else if (pick_info.mPickType == LLPickInfo::PICK_LAND)
-    {
-        target = DT_LAND;
-        hit_face = -1;
-    }
-
-    mLastAccept = ACCEPT_YES_MULTI;
-
-    for (mCurItemIndex = 0; mCurItemIndex < (S32)mCargoIDs.size(); mCurItemIndex++)
-    {
-        const S32 item_index = mCurItemIndex;
-        const EDragAndDropType dad_type = mCargoTypes[item_index];
-        // Call the right implementation function
-        mLastAccept = (EAcceptance)llmin(
-            (U32)mLastAccept,
-            (U32)callMemberFunction(*this,
-                                    LLDragAndDropDictionary::instance().get(dad_type, target))
-                (hit_obj, hit_face, pick_info.mKeyMask, FALSE));
-    }
-
-    if (mDrop && ((U32)mLastAccept >= ACCEPT_YES_COPY_SINGLE))
-    {
-        // if target allows multi-drop or there is only one item being dropped, go ahead
-        if ((mLastAccept >= ACCEPT_YES_COPY_MULTI) || (mCargoIDs.size() == 1))
-        {
-            // Target accepts multi, or cargo is a single-drop
-            for (mCurItemIndex = 0; mCurItemIndex < (S32)mCargoIDs.size(); mCurItemIndex++)
-            {
-                const S32 item_index = mCurItemIndex;
-                const EDragAndDropType dad_type = mCargoTypes[item_index];
-                // Call the right implementation function
-                callMemberFunction(*this, LLDragAndDropDictionary::instance().get(dad_type, target))
-                    (hit_obj, hit_face, pick_info.mKeyMask, TRUE);
-            }
-        }
-        else
-        {
-            // Target does not accept multi, but cargo is multi
-            mLastAccept = ACCEPT_NO;
-        }
-    }
-
-    if (highlight_object && mLastAccept > ACCEPT_NO_LOCKED)
-    {
-        // if any item being dragged will be applied to the object under our cursor
-        // highlight that object
-        for (S32 i = 0; i < (S32)mCargoIDs.size(); i++)
-        {
-            if (mCargoTypes[i] != DAD_OBJECT || (pick_info.mKeyMask & MASK_CONTROL))
-            {
-                LLSelectMgr::getInstance()->highlightObjectAndFamily(hit_obj);
-                break;
-            }
-        }
-    }
-    ECursorType cursor = acceptanceToCursor( mLastAccept );
-    gViewerWindow->getWindow()->setCursor( cursor );
-
-    mLastHitPos = pick_info.mPosGlobal;
-    mLastCameraPos = gAgentCamera.getCameraPositionGlobal();
-}
-
-// static
-BOOL LLToolDragAndDrop::handleDropMaterialProtections(LLViewerObject* hit_obj,
-                                                     LLInventoryItem* item,
-                                                     LLToolDragAndDrop::ESource source,
-                                                     const LLUUID& src_id)
-{
-    if (!item) return FALSE;
-
-    // Always succeed if....
-    // material is from the library
-    // or already in the contents of the object
-    if (SOURCE_LIBRARY == source)
-    {
-        // dropping a material from the library always just works.
-        return TRUE;
-    }
-
-    // In case the inventory has not been loaded (e.g. due to some recent operation
-    // causing a dirty inventory) and we can do an update, stall the user
-    // while fetching the inventory.
-    //
-    // Fetch if inventory is dirty and listener is present (otherwise we will not receive update)
-    if (hit_obj->isInventoryDirty() && hit_obj->hasInventoryListeners())
-    {
-        hit_obj->requestInventory();
-        LLSD args;
-        if (LLAssetType::AT_MATERIAL == item->getType())
-        {
-            args["ERROR_MESSAGE"] = "Unable to add material.\nPlease wait a few seconds and try again.";
-        }
-        else
-        {
-            args["ERROR_MESSAGE"] = "Unable to add texture.\nPlease wait a few seconds and try again.";
-        }
-        LLNotificationsUtil::add("ErrorMessage", args);
-        return FALSE;
-    }
-    // Make sure to verify both id and type since 'null'
-    // is a shared default for some asset types.
-    if (hit_obj->getInventoryItemByAsset(item->getAssetUUID(), item->getType()))
-    {
-        // if the asset is already in the object's inventory
-        // then it can always be added to a side.
-        // This saves some work if the task's inventory is already loaded
-        // and ensures that the asset item is only added once.
-        return TRUE;
-    }
-
-    LLPointer<LLViewerInventoryItem> new_item = new LLViewerInventoryItem(item);
-    if (!item->getPermissions().allowOperationBy(PERM_COPY, gAgent.getID()))
-    {
-        // Check that we can add the material as inventory to the object
-        if (willObjectAcceptInventory(hit_obj,item) < ACCEPT_YES_COPY_SINGLE )
-        {
-            return FALSE;
-        }
-        // make sure the object has the material in it's inventory.
-        if (SOURCE_AGENT == source)
-        {
-            // Remove the material from local inventory. The server
-            // will actually remove the item from agent inventory.
-            gInventory.deleteObject(item->getUUID());
-            gInventory.notifyObservers();
-        }
-        else if (SOURCE_WORLD == source)
-        {
-            // *FIX: if the objects are in different regions, and the
-            // source region has crashed, you can bypass these
-            // permissions.
-            LLViewerObject* src_obj = gObjectList.findObject(src_id);
-            if (src_obj)
-            {
-                src_obj->removeInventory(item->getUUID());
-            }
-            else
-            {
-                LL_WARNS() << "Unable to find source object." << LL_ENDL;
-                return FALSE;
-            }
-        }
-        // Add the asset item to the target object's inventory.
-        if (LLAssetType::AT_TEXTURE == new_item->getType()
-            || LLAssetType::AT_MATERIAL == new_item->getType())
-        {
-            hit_obj->updateMaterialInventory(new_item, TASK_INVENTORY_ITEM_KEY, true);
-        }
-        else
-        {
-            hit_obj->updateInventory(new_item, TASK_INVENTORY_ITEM_KEY, true);
-        }
-        // Force the object to update and refetch its inventory so it has this asset.
-        hit_obj->dirtyInventory();
-        hit_obj->requestInventory();
-        // TODO: Check to see if adding the item was successful; if not, then
-        // we should return false here. This will requre a separate listener
-        // since without listener, we have no way to receive update
-    }
-    else if (!item->getPermissions().allowOperationBy(PERM_TRANSFER,
-                                                     gAgent.getID()))
-    {
-        // Check that we can add the asset as inventory to the object
-        if (willObjectAcceptInventory(hit_obj,item) < ACCEPT_YES_COPY_SINGLE )
-        {
-            return FALSE;
-        }
-        // *FIX: may want to make sure agent can paint hit_obj.
-
-        // Add the asset item to the target object's inventory.
-        if (LLAssetType::AT_TEXTURE == new_item->getType()
-            || LLAssetType::AT_MATERIAL == new_item->getType())
-        {
-            hit_obj->updateMaterialInventory(new_item, TASK_INVENTORY_ITEM_KEY, true);
-        }
-        else
-        {
-            hit_obj->updateInventory(new_item, TASK_INVENTORY_ITEM_KEY, true);
-        }
-        // Force the object to update and refetch its inventory so it has this asset.
-        hit_obj->dirtyInventory();
-        hit_obj->requestInventory();
-        // TODO: Check to see if adding the item was successful; if not, then
-        // we should return false here. This will requre a separate listener
-        // since without listener, we have no way to receive update
-    }
-    else if (LLAssetType::AT_MATERIAL == new_item->getType() &&
-             !item->getPermissions().allowOperationBy(PERM_MODIFY, gAgent.getID()))
-    {
-        // Check that we can add the material as inventory to the object
-        if (willObjectAcceptInventory(hit_obj,item) < ACCEPT_YES_COPY_SINGLE )
-        {
-            return FALSE;
-        }
-        // *FIX: may want to make sure agent can paint hit_obj.
-
-        // Add the material item to the target object's inventory.
-        hit_obj->updateMaterialInventory(new_item, TASK_INVENTORY_ITEM_KEY, true);
-
-        // Force the object to update and refetch its inventory so it has this material.
-        hit_obj->dirtyInventory();
-        hit_obj->requestInventory();
-        // TODO: Check to see if adding the item was successful; if not, then
-        // we should return false here. This will requre a separate listener
-        // since without listener, we have no way to receive update
-    }
-    return TRUE;
-}
-
-void set_texture_to_material(LLViewerObject* hit_obj,
-                             S32 hit_face,
-                             const LLUUID& asset_id,
-                             LLGLTFMaterial::TextureInfo drop_channel)
-{
-    LLTextureEntry* te = hit_obj->getTE(hit_face);
-    if (te)
-    {
-        LLPointer<LLGLTFMaterial> material = te->getGLTFMaterialOverride();
-
-        // make a copy to not invalidate existing
-        // material for multiple objects
-        if (material.isNull())
-        {
-            // Start with a material override which does not make any changes
-            material = new LLGLTFMaterial();
-        }
-        else
-        {
-            material = new LLGLTFMaterial(*material);
-        }
-
-        switch (drop_channel)
-        {
-            case LLGLTFMaterial::GLTF_TEXTURE_INFO_BASE_COLOR:
-            default:
-                {
-                    material->setBaseColorId(asset_id);
-                }
-                break;
-
-            case LLGLTFMaterial::GLTF_TEXTURE_INFO_METALLIC_ROUGHNESS:
-                {
-                    material->setOcclusionRoughnessMetallicId(asset_id);
-                }
-                break;
-
-            case LLGLTFMaterial::GLTF_TEXTURE_INFO_EMISSIVE:
-                {
-                    material->setEmissiveId(asset_id);
-                }
-                break;
-
-            case LLGLTFMaterial::GLTF_TEXTURE_INFO_NORMAL:
-                {
-                    material->setNormalId(asset_id);
-                }
-                break;
-        }
-        LLGLTFMaterialList::queueModify(hit_obj, hit_face, material);
-    }
-}
-
-void LLToolDragAndDrop::dropTextureAllFaces(LLViewerObject* hit_obj,
-                                            LLInventoryItem* item,
-                                            LLToolDragAndDrop::ESource source,
-                                            const LLUUID& src_id,
-                                            bool remove_pbr)
-{
-    if (!item)
-    {
-        LL_WARNS() << "LLToolDragAndDrop::dropTextureAllFaces no texture item." << LL_ENDL;
-        return;
-    }
-    S32 num_faces = hit_obj->getNumTEs();
-    bool has_non_pbr_faces = false;
-    for (S32 face = 0; face < num_faces; face++)
-    {
-        if (hit_obj->getRenderMaterialID(face).isNull())
-        {
-            has_non_pbr_faces = true;
-            break;
-        }
-    }
-
-    if (has_non_pbr_faces || remove_pbr)
-    {
-        BOOL res = handleDropMaterialProtections(hit_obj, item, source, src_id);
-        if (!res)
-        {
-            return;
-        }
-    }
-    LLUUID asset_id = item->getAssetUUID();
-
-    // Overrides require textures to be copy and transfer free
-    LLPermissions item_permissions = item->getPermissions();
-    bool allow_adding_to_override = item_permissions.allowOperationBy(PERM_COPY, gAgent.getID());
-    allow_adding_to_override &= item_permissions.allowOperationBy(PERM_TRANSFER, gAgent.getID());
-
-    LLViewerTexture* image = LLViewerTextureManager::getFetchedTexture(asset_id);
-    add(LLStatViewer::EDIT_TEXTURE, 1);
-    for( S32 face = 0; face < num_faces; face++ )
-    {
-        if (remove_pbr)
-=======
->>>>>>> 33ad8db7
         {
             LLVOAvatar* avatar = LLVOAvatar::findAvatarFromAttachment( hit_obj );
             if (!avatar)
@@ -1866,7 +1511,6 @@
                 LLMaterialMgr::getInstance()->put(hit_obj->getID(), hit_face, *new_mat);
             }
             break;
-<<<<<<< HEAD
 
         case 2:
             if (tep)
@@ -1893,34 +1537,6 @@
 }
 
 
-=======
-
-        case 2:
-            if (tep)
-            {
-                LLMaterialPtr old_mat = tep->getMaterialParams();
-                LLMaterialPtr new_mat = panel_face->createDefaultMaterial(old_mat);
-                new_mat->setSpecularID(asset_id);
-                tep->setMaterialParams(new_mat);
-                hit_obj->setTESpecularMap(hit_face, asset_id);
-                LLMaterialMgr::getInstance()->put(hit_obj->getID(), hit_face, *new_mat);
-            }
-            break;
-        }
-    }
-    else
-    {
-        hit_obj->setTEImage(hit_face, image);
-    }
-
-    dialog_refresh_all();
-
-    // send the update to the simulator
-    hit_obj->sendTEUpdate();
-}
-
-
->>>>>>> 33ad8db7
 void LLToolDragAndDrop::dropScript(LLViewerObject* hit_obj,
                                    LLInventoryItem* item,
                                    BOOL active,
