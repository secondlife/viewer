--- conflicted
+++ resolved
@@ -63,35 +63,19 @@
     S32         mRequiredAmount;
 
 public:
-<<<<<<< HEAD
-	void noTarget();
-	void target(const std::string& name, S32 price);
-	
-	virtual bool postBuild();
-	
-	void updateUI();
-	void collapsePanels(bool collapse);
-
-	virtual void draw();
-	virtual bool canClose();
-
-	void onClickBuy();
-	void onClickCancel();
-=======
     void noTarget();
     void target(const std::string& name, S32 price);
 
-    virtual BOOL postBuild();
+    virtual bool postBuild();
 
     void updateUI();
     void collapsePanels(bool collapse);
 
     virtual void draw();
-    virtual BOOL canClose();
+    virtual bool canClose();
 
     void onClickBuy();
     void onClickCancel();
->>>>>>> e7eced3c
 };
 
 LLFloater* LLFloaterBuyCurrency::buildFloater(const LLSD& key)
@@ -153,18 +137,6 @@
 // virtual
 bool LLFloaterBuyCurrencyUI::postBuild()
 {
-<<<<<<< HEAD
-	mManager.prepare();
-	
-	getChild<LLUICtrl>("buy_btn")->setCommitCallback( boost::bind(&LLFloaterBuyCurrencyUI::onClickBuy, this));
-	getChild<LLUICtrl>("cancel_btn")->setCommitCallback( boost::bind(&LLFloaterBuyCurrencyUI::onClickCancel, this));
-	
-	center();
-	
-	updateUI();
-	
-	return true;
-=======
     mManager.prepare();
 
     getChild<LLUICtrl>("buy_btn")->setCommitCallback( boost::bind(&LLFloaterBuyCurrencyUI::onClickBuy, this));
@@ -174,8 +146,7 @@
 
     updateUI();
 
-    return TRUE;
->>>>>>> e7eced3c
+    return true;
 }
 
 void LLFloaterBuyCurrencyUI::draw()
@@ -205,86 +176,15 @@
 
 void LLFloaterBuyCurrencyUI::updateUI()
 {
-<<<<<<< HEAD
-	bool hasError = mManager.hasError();
-	mManager.updateUI(!hasError && !mManager.buying());
-
-	// hide most widgets - we'll turn them on as needed next
-	getChildView("info_buying")->setVisible(false);
-	getChildView("info_need_more")->setVisible(false);	
-	getChildView("purchase_warning_repurchase")->setVisible(false);
-	getChildView("purchase_warning_notenough")->setVisible(false);
-	getChildView("contacting")->setVisible(false);
-
-	if (hasError)
-	{
-		// display an error from the server
-		LLSD args;
-		args["TITLE"] = getString("info_cannot_buy");
-		args["MESSAGE"] = mManager.errorMessage();
-		LLNotificationsUtil::add("CouldNotBuyCurrency", args);
-		mManager.clearError();
-		closeFloater();
-	}
-	else
-	{
-		// display the main Buy L$ interface
-		getChildView("normal_background")->setVisible(true);
-
-		if (mHasTarget)
-		{
-			getChildView("info_need_more")->setVisible(true);
-		}
-		else
-		{
-			getChildView("info_buying")->setVisible(true);
-		}
-
-		if (mManager.buying())
-		{
-			getChildView("contacting")->setVisible( true);
-		}
-		else
-		{
-			if (mHasTarget)
-			{
-				getChild<LLUICtrl>("target_price")->setTextArg("[AMT]", llformat("%d", mTargetPrice));
-				getChild<LLUICtrl>("required_amount")->setTextArg("[AMT]", llformat("%d", mRequiredAmount));
-			}
-		}
-		
-		S32 balance = gStatusBar->getBalance();
-		getChildView("balance_label")->setVisible(true);
-		getChildView("balance_amount")->setVisible(true);
-		getChild<LLUICtrl>("balance_amount")->setTextArg("[AMT]", llformat("%d", balance));
-		
-		S32 buying = mManager.getAmount();
-		getChildView("buying_label")->setVisible(true);
-		getChildView("buying_amount")->setVisible(true);
-		getChild<LLUICtrl>("buying_amount")->setTextArg("[AMT]", llformat("%d", buying));
-		
-		S32 total = balance + buying;
-		getChildView("total_label")->setVisible(true);
-		getChildView("total_amount")->setVisible(true);
-		getChild<LLUICtrl>("total_amount")->setTextArg("[AMT]", llformat("%d", total));
-
-		if (mHasTarget)
-		{
-			getChildView("purchase_warning_repurchase")->setVisible( !getChildView("currency_links")->getVisible());
-		}
-	}
-
-	getChildView("getting_data")->setVisible( !mManager.canBuy() && !hasError && !getChildView("currency_est")->getVisible());
-=======
     bool hasError = mManager.hasError();
     mManager.updateUI(!hasError && !mManager.buying());
 
     // hide most widgets - we'll turn them on as needed next
-    getChildView("info_buying")->setVisible(FALSE);
-    getChildView("info_need_more")->setVisible(FALSE);
-    getChildView("purchase_warning_repurchase")->setVisible(FALSE);
-    getChildView("purchase_warning_notenough")->setVisible(FALSE);
-    getChildView("contacting")->setVisible(FALSE);
+    getChildView("info_buying")->setVisible(false);
+    getChildView("info_need_more")->setVisible(false);
+    getChildView("purchase_warning_repurchase")->setVisible(false);
+    getChildView("purchase_warning_notenough")->setVisible(false);
+    getChildView("contacting")->setVisible(false);
 
     if (hasError)
     {
@@ -299,15 +199,15 @@
     else
     {
         // display the main Buy L$ interface
-        getChildView("normal_background")->setVisible(TRUE);
+        getChildView("normal_background")->setVisible(true);
 
         if (mHasTarget)
         {
-            getChildView("info_need_more")->setVisible(TRUE);
+            getChildView("info_need_more")->setVisible(true);
         }
         else
         {
-            getChildView("info_buying")->setVisible(TRUE);
+            getChildView("info_buying")->setVisible(true);
         }
 
         if (mManager.buying())
@@ -324,18 +224,18 @@
         }
 
         S32 balance = gStatusBar->getBalance();
-        getChildView("balance_label")->setVisible(TRUE);
-        getChildView("balance_amount")->setVisible(TRUE);
+        getChildView("balance_label")->setVisible(true);
+        getChildView("balance_amount")->setVisible(true);
         getChild<LLUICtrl>("balance_amount")->setTextArg("[AMT]", llformat("%d", balance));
 
         S32 buying = mManager.getAmount();
-        getChildView("buying_label")->setVisible(TRUE);
-        getChildView("buying_amount")->setVisible(TRUE);
+        getChildView("buying_label")->setVisible(true);
+        getChildView("buying_amount")->setVisible(true);
         getChild<LLUICtrl>("buying_amount")->setTextArg("[AMT]", llformat("%d", buying));
 
         S32 total = balance + buying;
-        getChildView("total_label")->setVisible(TRUE);
-        getChildView("total_amount")->setVisible(TRUE);
+        getChildView("total_label")->setVisible(true);
+        getChildView("total_amount")->setVisible(true);
         getChild<LLUICtrl>("total_amount")->setTextArg("[AMT]", llformat("%d", total));
 
         if (mHasTarget)
@@ -345,7 +245,6 @@
     }
 
     getChildView("getting_data")->setVisible( !mManager.canBuy() && !hasError && !getChildView("currency_est")->getVisible());
->>>>>>> e7eced3c
 }
 
 void LLFloaterBuyCurrencyUI::collapsePanels(bool collapse)
