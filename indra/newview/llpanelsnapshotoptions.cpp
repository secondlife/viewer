--- conflicted
+++ resolved
@@ -44,17 +44,10 @@
     LOG_CLASS(LLPanelSnapshotOptions);
 
 public:
-<<<<<<< HEAD
-	LLPanelSnapshotOptions();
-	~LLPanelSnapshotOptions();
-	/*virtual*/ bool postBuild();
-	/*virtual*/ void onOpen(const LLSD& key);
-=======
     LLPanelSnapshotOptions();
     ~LLPanelSnapshotOptions();
-    /*virtual*/ BOOL postBuild();
+    /*virtual*/ bool postBuild();
     /*virtual*/ void onOpen(const LLSD& key);
->>>>>>> e7eced3c
 
 private:
     void updateUploadCost();
