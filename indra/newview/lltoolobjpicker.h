/**
 * @file lltoolobjpicker.h
 * @brief LLToolObjPicker class header file
 *
 * $LicenseInfo:firstyear=2001&license=viewerlgpl$
 * Second Life Viewer Source Code
 * Copyright (C) 2010, Linden Research, Inc.
 *
 * This library is free software; you can redistribute it and/or
 * modify it under the terms of the GNU Lesser General Public
 * License as published by the Free Software Foundation;
 * version 2.1 of the License only.
 *
 * This library is distributed in the hope that it will be useful,
 * but WITHOUT ANY WARRANTY; without even the implied warranty of
 * MERCHANTABILITY or FITNESS FOR A PARTICULAR PURPOSE.  See the GNU
 * Lesser General Public License for more details.
 *
 * You should have received a copy of the GNU Lesser General Public
 * License along with this library; if not, write to the Free Software
 * Foundation, Inc., 51 Franklin Street, Fifth Floor, Boston, MA  02110-1301  USA
 *
 * Linden Research, Inc., 945 Battery Street, San Francisco, CA  94111  USA
 * $/LicenseInfo$
 */

#ifndef LL_TOOLOBJPICKER_H
#define LL_TOOLOBJPICKER_H

#include "lltool.h"
#include "v3math.h"
#include "lluuid.h"

class LLPickInfo;

class LLToolObjPicker : public LLTool, public LLSingleton<LLToolObjPicker>
{
    LLSINGLETON(LLToolObjPicker);
public:

<<<<<<< HEAD
	virtual bool		handleMouseDown(S32 x, S32 y, MASK mask) override;
	virtual bool		handleMouseUp(S32 x, S32 y, MASK mask) override;
	virtual bool		handleHover(S32 x, S32 y, MASK mask) override;
=======
    virtual BOOL        handleMouseDown(S32 x, S32 y, MASK mask) override;
    virtual BOOL        handleMouseUp(S32 x, S32 y, MASK mask) override;
    virtual BOOL        handleHover(S32 x, S32 y, MASK mask) override;
>>>>>>> e7eced3c

    virtual void        handleSelect() override;
    virtual void        handleDeselect() override;

    virtual void        onMouseCaptureLost() override;

    void        setExitCallback(void (*callback)(void *), void *callback_data);

    LLUUID              getObjectID() const { return mHitObjectID; }

    static void         pickCallback(const LLPickInfo& pick_info);

protected:
<<<<<<< HEAD
	bool				mPicked;
	LLUUID				mHitObjectID;
	void 				(*mExitCallback)(void *callback_data);
	void 				*mExitCallbackData;
=======
    BOOL                mPicked;
    LLUUID              mHitObjectID;
    void                (*mExitCallback)(void *callback_data);
    void                *mExitCallbackData;
>>>>>>> e7eced3c
};


#endif<|MERGE_RESOLUTION|>--- conflicted
+++ resolved
@@ -38,15 +38,9 @@
     LLSINGLETON(LLToolObjPicker);
 public:
 
-<<<<<<< HEAD
-	virtual bool		handleMouseDown(S32 x, S32 y, MASK mask) override;
-	virtual bool		handleMouseUp(S32 x, S32 y, MASK mask) override;
-	virtual bool		handleHover(S32 x, S32 y, MASK mask) override;
-=======
-    virtual BOOL        handleMouseDown(S32 x, S32 y, MASK mask) override;
-    virtual BOOL        handleMouseUp(S32 x, S32 y, MASK mask) override;
-    virtual BOOL        handleHover(S32 x, S32 y, MASK mask) override;
->>>>>>> e7eced3c
+    virtual bool        handleMouseDown(S32 x, S32 y, MASK mask) override;
+    virtual bool        handleMouseUp(S32 x, S32 y, MASK mask) override;
+    virtual bool        handleHover(S32 x, S32 y, MASK mask) override;
 
     virtual void        handleSelect() override;
     virtual void        handleDeselect() override;
@@ -60,17 +54,10 @@
     static void         pickCallback(const LLPickInfo& pick_info);
 
 protected:
-<<<<<<< HEAD
-	bool				mPicked;
-	LLUUID				mHitObjectID;
-	void 				(*mExitCallback)(void *callback_data);
-	void 				*mExitCallbackData;
-=======
-    BOOL                mPicked;
+    bool                mPicked;
     LLUUID              mHitObjectID;
     void                (*mExitCallback)(void *callback_data);
     void                *mExitCallbackData;
->>>>>>> e7eced3c
 };
 
 
