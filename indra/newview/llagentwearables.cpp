--- conflicted
+++ resolved
@@ -1629,10 +1629,6 @@
 		if (new_wearable)
 		{
 			const EWearableType type = new_wearable->getType();
-			new_wearable->setItemID(new_item->getUUID());
-			if (LLWearableDictionary::getAssetType(type) == LLAssetType::AT_BODYPART)
-			{
-<<<<<<< HEAD
 				// Special case where you're putting on a wearable that has the same assetID
 				// as the previous (e.g. wear a shirt then wear a copy of that shirt) since in this
 				// case old_wearable == new_wearable.
@@ -1643,44 +1639,14 @@
 					new_wearable->setItemID(new_item->getUUID());
 				}
 
-				const LLUUID& old_item_id = getWearableItemID(type, 0);
-				if ((old_wearable->getAssetID() == new_wearable->getAssetID()) &&
-				    (old_item_id == new_item->getUUID()))
-				{
-					lldebugs << "No change to wearable asset and item: " << LLWearableDictionary::getInstance()->getWearableEntry(type) << llendl;
-					continue;
-				}
-				
-				// Assumes existing wearables are not dirty.
-				if (old_wearable->isDirty())
-				{
-					llassert(0);
-					continue;
-				}
-			}
 			
 			new_wearable->setItemID(new_item->getUUID());
-			setWearable(type,0,new_wearable);
-		}
-	}
-
-	std::vector<LLWearable*> wearables_being_removed;
-
-	for (i = 0; i < WT_COUNT; i++)
-	{
-		if (wearables_to_remove[i])
-		{
-			// MULTI_WEARABLE: assuming 0th
-			LLWearable* wearable = getWearable((EWearableType)i, 0);
-			const LLUUID &item_id = getWearableItemID((EWearableType)i,0);
-			gInventory.addChangedMask(LLInventoryObserver::LABEL, item_id);
-			if (wearable)
-=======
+			if (LLWearableDictionary::getAssetType(type) == LLAssetType::AT_BODYPART)
+			{
 				// exactly one wearable per body part
 				setWearable(type,0,new_wearable);
 			}
 			else
->>>>>>> dbcd12a4
 			{
 				pushWearable(type,new_wearable);
 			}
@@ -1691,25 +1657,7 @@
 
 	gInventory.notifyObservers();
 
-<<<<<<< HEAD
-
-	std::vector<LLWearable*>::iterator wearable_iter;
-
-	for (wearable_iter = wearables_being_removed.begin(); 
-		 wearable_iter != wearables_being_removed.end();
-		 ++wearable_iter)
-	{
-		LLWearable* wearablep = *wearable_iter;
-		if (wearablep)
-		{
-			wearablep->removeFromAvatar(TRUE);
-		}
-	}
-
 	if (isAgentAvatarValid())
-=======
-	if (mAvatarObject)
->>>>>>> dbcd12a4
 	{
 		gAgentAvatarp->setCompositeUpdatesEnabled(TRUE);
 		gAgentAvatarp->updateVisualParams();
