/**
 * @file LLIMMgr.cpp
 * @brief Container for Instant Messaging
 *
 * $LicenseInfo:firstyear=2001&license=viewerlgpl$
 * Second Life Viewer Source Code
 * Copyright (C) 2010, Linden Research, Inc.
 *
 * This library is free software; you can redistribute it and/or
 * modify it under the terms of the GNU Lesser General Public
 * License as published by the Free Software Foundation;
 * version 2.1 of the License only.
 *
 * This library is distributed in the hope that it will be useful,
 * but WITHOUT ANY WARRANTY; without even the implied warranty of
 * MERCHANTABILITY or FITNESS FOR A PARTICULAR PURPOSE.  See the GNU
 * Lesser General Public License for more details.
 *
 * You should have received a copy of the GNU Lesser General Public
 * License along with this library; if not, write to the Free Software
 * Foundation, Inc., 51 Franklin Street, Fifth Floor, Boston, MA  02110-1301  USA
 *
 * Linden Research, Inc., 945 Battery Street, San Francisco, CA  94111  USA
 * $/LicenseInfo$
 */

#include "llviewerprecompiledheaders.h"

#include "llimview.h"

#include "llavatarnamecache.h"  // IDEVO
#include "llavataractions.h"
#include "llfloaterconversationlog.h"
#include "llfloaterreg.h"
#include "llfontgl.h"
#include "llgl.h"
#include "llrect.h"
#include "llerror.h"
#include "llbutton.h"
#include "llsdutil_math.h"
#include "llstring.h"
#include "lltextutil.h"
#include "lltrans.h"
#include "lltranslate.h"
#include "lluictrlfactory.h"
#include "llfloaterimsessiontab.h"
#include "llagent.h"
#include "llagentui.h"
#include "llappviewer.h"
#include "llavatariconctrl.h"
#include "llcallingcard.h"
#include "llchat.h"
#include "llfloaterimsession.h"
#include "llfloaterimcontainer.h"
#include "llgroupiconctrl.h"
#include "llmd5.h"
#include "llmutelist.h"
#include "llrecentpeople.h"
#include "llviewermessage.h"
#include "llviewerwindow.h"
#include "llnotifications.h"
#include "llnotificationsutil.h"
#include "llfloaterimnearbychat.h"
#include "llspeakers.h" //for LLIMSpeakerMgr
#include "lltextbox.h"
#include "lltoolbarview.h"
#include "llviewercontrol.h"
#include "llviewerparcelmgr.h"
#include "llconversationlog.h"
#include "message.h"
#include "llviewerregion.h"
#include "llcorehttputil.h"
#include "lluiusage.h"

#include <array>

const static std::string ADHOC_NAME_SUFFIX(" Conference");

const static std::string NEARBY_P2P_BY_OTHER("nearby_P2P_by_other");
const static std::string NEARBY_P2P_BY_AGENT("nearby_P2P_by_agent");

// Markers inserted around translated part of chat text
const static std::string XL8_START_TAG(" (");
const static std::string XL8_END_TAG(")");
const S32 XL8_PADDING = 3;  // XL8_START_TAG.size() + XL8_END_TAG.size()

/** Timeout of outgoing session initialization (in seconds) */
const static U32 SESSION_INITIALIZATION_TIMEOUT = 30;

void startConfrenceCoro(std::string url, LLUUID tempSessionId, LLUUID creatorId, LLUUID otherParticipantId, LLSD agents);
void chatterBoxInvitationCoro(std::string url, LLUUID sessionId, LLIMMgr::EInvitationType invitationType);
void chatterBoxHistoryCoro(std::string url, LLUUID sessionId, std::string from, std::string message, U32 timestamp);
void start_deprecated_conference_chat(const LLUUID& temp_session_id, const LLUUID& creator_id, const LLUUID& other_participant_id, const LLSD& agents_to_invite);

const LLUUID LLOutgoingCallDialog::OCD_KEY = LLUUID("7CF78E11-0CFE-498D-ADB9-1417BF03DDB4");
//
// Globals
//
LLIMMgr* gIMMgr = NULL;


BOOL LLSessionTimeoutTimer::tick()
{
    if (mSessionId.isNull()) return TRUE;

    LLIMModel::LLIMSession* session = LLIMModel::getInstance()->findIMSession(mSessionId);
    if (session && !session->mSessionInitialized)
    {
        gIMMgr->showSessionStartError("session_initialization_timed_out_error", mSessionId);
    }
    return TRUE;
}


void notify_of_message(const LLSD& msg, bool is_dnd_msg);

void process_dnd_im(const LLSD& notification)
{
    LLSD data = notification["substitutions"];
    LLUUID sessionID = data["SESSION_ID"].asUUID();
    LLUUID fromID = data["FROM_ID"].asUUID();

    //re-create the IM session if needed
    //(when coming out of DND mode upon app restart)
    if(!gIMMgr->hasSession(sessionID))
    {
        //reconstruct session using data from the notification
        std::string name = data["FROM"];
        LLAvatarName av_name;
        if (LLAvatarNameCache::get(data["FROM_ID"], &av_name))
        {
            name = av_name.getDisplayName();
        }


        LLIMModel::getInstance()->newSession(sessionID,
            name,
            IM_NOTHING_SPECIAL,
            fromID,
            false,
            false); //will need slight refactor to retrieve whether offline message or not (assume online for now)
    }

    notify_of_message(data, true);
}


static void on_avatar_name_cache_toast(const LLUUID& agent_id,
                                       const LLAvatarName& av_name,
                                       LLSD msg)
{
    LLSD args;
    args["MESSAGE"] = msg["message"];
    args["TIME"] = msg["time"];
    // *TODO: Can this ever be an object name or group name?
    args["FROM"] = av_name.getCompleteName();
    args["FROM_ID"] = msg["from_id"];
    args["SESSION_ID"] = msg["session_id"];
    args["SESSION_TYPE"] = msg["session_type"];
    LLNotificationsUtil::add("IMToast", args, args, boost::bind(&LLFloaterIMContainer::showConversation, LLFloaterIMContainer::getInstance(), msg["session_id"].asUUID()));
}

void notify_of_message(const LLSD& msg, bool is_dnd_msg)
{
    std::string user_preferences;
    LLUUID participant_id = msg[is_dnd_msg ? "FROM_ID" : "from_id"].asUUID();
    LLUUID session_id = msg[is_dnd_msg ? "SESSION_ID" : "session_id"].asUUID();
    LLIMModel::LLIMSession* session = LLIMModel::instance().findIMSession(session_id);

    // do not show notification which goes from agent
    if (gAgent.getID() == participant_id)
    {
        return;
    }

    // determine state of conversations floater
    enum {CLOSED, NOT_ON_TOP, ON_TOP, ON_TOP_AND_ITEM_IS_SELECTED} conversations_floater_status;


    LLFloaterIMContainer* im_box = LLFloaterReg::getTypedInstance<LLFloaterIMContainer>("im_container");
    LLFloaterIMSessionTab* session_floater = LLFloaterIMSessionTab::getConversation(session_id);
    bool store_dnd_message = false; // flag storage of a dnd message
    bool is_session_focused = session_floater->isTornOff() && session_floater->hasFocus();
    if (!LLFloater::isVisible(im_box) || im_box->isMinimized())
    {
        conversations_floater_status = CLOSED;
    }
    else if (!im_box->hasFocus() &&
                !(session_floater && LLFloater::isVisible(session_floater)
                && !session_floater->isMinimized() && session_floater->hasFocus()))
    {
        conversations_floater_status = NOT_ON_TOP;
    }
    else if (im_box->getSelectedSession() != session_id)
    {
        conversations_floater_status = ON_TOP;
    }
    else
    {
        conversations_floater_status = ON_TOP_AND_ITEM_IS_SELECTED;
    }

    //  determine user prefs for this session
    if (session_id.isNull())
    {
        if (msg["source_type"].asInteger() == CHAT_SOURCE_OBJECT)
        {
            user_preferences = gSavedSettings.getString("NotificationObjectIMOptions");
            if (!gAgent.isDoNotDisturb() && (gSavedSettings.getBOOL("PlaySoundObjectIM") == TRUE))
            {
                make_ui_sound("UISndNewIncomingIMSession");
            }
        }
        else
        {
        user_preferences = gSavedSettings.getString("NotificationNearbyChatOptions");
            if (!gAgent.isDoNotDisturb() && (gSavedSettings.getBOOL("PlaySoundNearbyChatIM") == TRUE))
            {
                make_ui_sound("UISndNewIncomingIMSession");
    }
        }
    }
    else if(session->isP2PSessionType())
    {
        if (LLAvatarTracker::instance().isBuddy(participant_id))
        {
            user_preferences = gSavedSettings.getString("NotificationFriendIMOptions");
            if (!gAgent.isDoNotDisturb() && (gSavedSettings.getBOOL("PlaySoundFriendIM") == TRUE))
            {
                make_ui_sound("UISndNewIncomingIMSession");
            }
        }
        else
        {
            user_preferences = gSavedSettings.getString("NotificationNonFriendIMOptions");
            if (!gAgent.isDoNotDisturb() && (gSavedSettings.getBOOL("PlaySoundNonFriendIM") == TRUE))
            {
                make_ui_sound("UISndNewIncomingIMSession");
        }
    }
    }
    else if(session->isAdHocSessionType())
    {
        user_preferences = gSavedSettings.getString("NotificationConferenceIMOptions");
        if (!gAgent.isDoNotDisturb() && (gSavedSettings.getBOOL("PlaySoundConferenceIM") == TRUE))
        {
            make_ui_sound("UISndNewIncomingIMSession");
    }
    }
    else if(session->isGroupSessionType())
    {
        user_preferences = gSavedSettings.getString("NotificationGroupChatOptions");
        if (!gAgent.isDoNotDisturb() && (gSavedSettings.getBOOL("PlaySoundGroupChatIM") == TRUE))
        {
            make_ui_sound("UISndNewIncomingIMSession");
        }
    }

    // actions:

    // 0. nothing - exit
    if (("noaction" == user_preferences ||
            ON_TOP_AND_ITEM_IS_SELECTED == conversations_floater_status)
            && session_floater->isMessagePaneExpanded())
    {
        return;
    }

    // 1. open floater and [optional] surface it
    if ("openconversations" == user_preferences &&
            (CLOSED == conversations_floater_status
                    || NOT_ON_TOP == conversations_floater_status))
    {
        if(!gAgent.isDoNotDisturb())
        {
            if(!LLAppViewer::instance()->quitRequested() && !LLFloater::isVisible(im_box))
            {
                // Open conversations floater
                LLFloaterReg::showInstance("im_container");
            }
            im_box->collapseMessagesPane(false);
            if (session_floater)
            {
                if (session_floater->getHost())
                {
                    if (NULL != im_box && im_box->isMinimized())
                    {
                        LLFloater::onClickMinimize(im_box);
                    }
                }
                else
                {
                    if (session_floater->isMinimized())
                    {
                        LLFloater::onClickMinimize(session_floater);
                    }
                }
            }
        }
        else
        {
            store_dnd_message = true;
            }

    }

    // 2. Flash line item
    if ("openconversations" == user_preferences
            || ON_TOP == conversations_floater_status
            || ("toast" == user_preferences && ON_TOP != conversations_floater_status)
        || ("flash" == user_preferences && (CLOSED == conversations_floater_status
                                        || NOT_ON_TOP == conversations_floater_status))
        || is_dnd_msg)
    {
        if(!LLMuteList::getInstance()->isMuted(participant_id))
        {
            if(gAgent.isDoNotDisturb())
            {
                store_dnd_message = true;
            }
            else
            {
                if (is_dnd_msg && (ON_TOP == conversations_floater_status ||
                                    NOT_ON_TOP == conversations_floater_status ||
                                    CLOSED == conversations_floater_status))
                {
                    im_box->highlightConversationItemWidget(session_id, true);
                }
                else
                {
            im_box->flashConversationItemWidget(session_id, true);
        }
    }
        }
    }

    // 3. Flash FUI button
    if (("toast" == user_preferences || "flash" == user_preferences) &&
            (CLOSED == conversations_floater_status
        || NOT_ON_TOP == conversations_floater_status)
        && !is_session_focused
        && !is_dnd_msg) //prevent flashing FUI button because the conversation floater will have already opened
    {
        if(!LLMuteList::getInstance()->isMuted(participant_id))
    {
            if(!gAgent.isDoNotDisturb())
        {
                gToolBarView->flashCommand(LLCommandId("chat"), true, im_box->isMinimized());
        }
            else
            {
                store_dnd_message = true;
            }
    }
    }

    // 4. Toast
    if ((("toast" == user_preferences) &&
        (ON_TOP_AND_ITEM_IS_SELECTED != conversations_floater_status) &&
        (!session_floater->isTornOff() || !LLFloater::isVisible(session_floater)))
                || !session_floater->isMessagePaneExpanded())

    {
        //Show IM toasts (upper right toasts)
        // Skip toasting for system messages and for nearby chat
        if(session_id.notNull() && participant_id.notNull())
        {
            if(!is_dnd_msg)
            {
                if(gAgent.isDoNotDisturb())
                {
                    store_dnd_message = true;
                }
                else
                {
            LLAvatarNameCache::get(participant_id, boost::bind(&on_avatar_name_cache_toast, _1, _2, msg));
        }
    }
}
    }
    if (store_dnd_message)
    {
        // If in DND mode, allow notification to be stored so upon DND exit
        // the user will be notified with some limitations (see 'is_dnd_msg' flag checks)
        if(session_id.notNull()
            && participant_id.notNull()
            && !session_floater->isShown())
        {
            LLAvatarNameCache::get(participant_id, boost::bind(&on_avatar_name_cache_toast, _1, _2, msg));
        }
    }
}

void on_new_message(const LLSD& msg)
{
    notify_of_message(msg, false);
}

void startConfrenceCoro(std::string url,
    LLUUID tempSessionId, LLUUID creatorId, LLUUID otherParticipantId, LLSD agents)
{
    LLCore::HttpRequest::policy_t httpPolicy(LLCore::HttpRequest::DEFAULT_POLICY_ID);
    LLCoreHttpUtil::HttpCoroutineAdapter::ptr_t
        httpAdapter(new LLCoreHttpUtil::HttpCoroutineAdapter("ConferenceChatStart", httpPolicy));
    LLCore::HttpRequest::ptr_t httpRequest(new LLCore::HttpRequest);

    LLSD postData;
    postData["method"] = "start conference";
    postData["session-id"] = tempSessionId;
    postData["params"] = agents;

    LLSD result = httpAdapter->postAndSuspend(httpRequest, url, postData);

    LLSD httpResults = result[LLCoreHttpUtil::HttpCoroutineAdapter::HTTP_RESULTS];
    LLCore::HttpStatus status = LLCoreHttpUtil::HttpCoroutineAdapter::getStatusFromLLSD(httpResults);

    if (!status)
    {
        LL_WARNS("LLIMModel") << "Failed to start conference" << LL_ENDL;
        //try an "old school" way.
        // *TODO: What about other error status codes?  4xx 5xx?
        if (status == LLCore::HttpStatus(HTTP_BAD_REQUEST))
        {
            start_deprecated_conference_chat(
                tempSessionId,
                creatorId,
                otherParticipantId,
                agents);
        }

        //else throw an error back to the client?
        //in theory we should have just have these error strings
        //etc. set up in this file as opposed to the IMMgr,
        //but the error string were unneeded here previously
        //and it is not worth the effort switching over all
        //the possible different language translations
    }
}

void chatterBoxInvitationCoro(std::string url, LLUUID sessionId, LLIMMgr::EInvitationType invitationType)
{
    LLCore::HttpRequest::policy_t httpPolicy(LLCore::HttpRequest::DEFAULT_POLICY_ID);
    LLCoreHttpUtil::HttpCoroutineAdapter::ptr_t
        httpAdapter(new LLCoreHttpUtil::HttpCoroutineAdapter("ConferenceInviteStart", httpPolicy));
    LLCore::HttpRequest::ptr_t httpRequest(new LLCore::HttpRequest);

    LLSD postData;
    postData["method"] = "accept invitation";
    postData["session-id"] = sessionId;

    LLSD result = httpAdapter->postAndSuspend(httpRequest, url, postData);

    LLSD httpResults = result[LLCoreHttpUtil::HttpCoroutineAdapter::HTTP_RESULTS];
    LLCore::HttpStatus status = LLCoreHttpUtil::HttpCoroutineAdapter::getStatusFromLLSD(httpResults);

    if (!gIMMgr)
    {
        LL_WARNS("") << "Global IM Manager is NULL" << LL_ENDL;
        return;
    }

    if (!status)
    {
        LL_WARNS("LLIMModel") << "Bad HTTP response in chatterBoxInvitationCoro" << LL_ENDL;
        //throw something back to the viewer here?

        gIMMgr->clearPendingAgentListUpdates(sessionId);
        gIMMgr->clearPendingInvitation(sessionId);

        if (status == LLCore::HttpStatus(HTTP_NOT_FOUND))
        {
            static const std::string error_string("session_does_not_exist_error");
            gIMMgr->showSessionStartError(error_string, sessionId);
        }
        return;
    }

    result.erase(LLCoreHttpUtil::HttpCoroutineAdapter::HTTP_RESULTS);

    LLIMSpeakerMgr* speakerMgr = LLIMModel::getInstance()->getSpeakerManager(sessionId);
    if (speakerMgr)
    {
        //we've accepted our invitation
        //and received a list of agents that were
        //currently in the session when the reply was sent
        //to us.  Now, it is possible that there were some agents
        //to slip in/out between when that message was sent to us
        //and now.

        //the agent list updates we've received have been
        //accurate from the time we were added to the session
        //but unfortunately, our base that we are receiving here
        //may not be the most up to date.  It was accurate at
        //some point in time though.
        speakerMgr->setSpeakers(result);

        //we now have our base of users in the session
        //that was accurate at some point, but maybe not now
        //so now we apply all of the updates we've received
        //in case of race conditions
        speakerMgr->updateSpeakers(gIMMgr->getPendingAgentListUpdates(sessionId));
    }

    if (LLIMMgr::INVITATION_TYPE_VOICE == invitationType)
    {
        gIMMgr->startCall(sessionId, LLVoiceChannel::INCOMING_CALL);
    }

    if ((invitationType == LLIMMgr::INVITATION_TYPE_VOICE
        || invitationType == LLIMMgr::INVITATION_TYPE_IMMEDIATE)
        && LLIMModel::getInstance()->findIMSession(sessionId))
    {
        // TODO remove in 2010, for voice calls we do not open an IM window
        //LLFloaterIMSession::show(mSessionID);
    }

    gIMMgr->clearPendingAgentListUpdates(sessionId);
    gIMMgr->clearPendingInvitation(sessionId);

}

void translateSuccess(const LLUUID& session_id, const std::string& from, const LLUUID& from_id, const std::string& utf8_text,
                        U64 time_n_flags, std::string originalMsg, std::string expectLang, std::string translation, const std::string detected_language)
{
    std::string message_txt(utf8_text);
    // filter out non-interesting responses
    if (!translation.empty()
        && ((detected_language.empty()) || (expectLang != detected_language))
        && (LLStringUtil::compareInsensitive(translation, originalMsg) != 0))
    {   // Note - if this format changes, also fix code in addMessagesFromServerHistory()
        message_txt += XL8_START_TAG + LLTranslate::removeNoTranslateTags(translation) + XL8_END_TAG;
    }

    // Extract info packed in time_n_flags
    bool log2file =      (bool)(time_n_flags & (1LL << 32));
    bool is_region_msg = (bool)(time_n_flags & (1LL << 33));
    U32 time_stamp = (U32)(time_n_flags & 0x00000000ffffffff);

    LLIMModel::getInstance()->processAddingMessage(session_id, from, from_id, message_txt, log2file, is_region_msg, time_stamp);
}

void translateFailure(const LLUUID& session_id, const std::string& from, const LLUUID& from_id, const std::string& utf8_text,
                        U64 time_n_flags, int status, const std::string err_msg)
{
    std::string message_txt(utf8_text);
    std::string msg = LLTrans::getString("TranslationFailed", LLSD().with("[REASON]", err_msg));
    LLStringUtil::replaceString(msg, "\n", " "); // we want one-line error messages
    message_txt += XL8_START_TAG + msg + XL8_END_TAG;

    // Extract info packed in time_n_flags
    bool log2file = (bool)(time_n_flags & (1LL << 32));
    bool is_region_msg = (bool)(time_n_flags & (1LL << 33));
    U32 time_stamp = (U32)(time_n_flags & 0x00000000ffffffff);

    LLIMModel::getInstance()->processAddingMessage(session_id, from, from_id, message_txt, log2file, is_region_msg, time_stamp);
}

void chatterBoxHistoryCoro(std::string url, LLUUID sessionId, std::string from, std::string message, U32 timestamp)
{   // if parameters from, message and timestamp have values, they are a message that opened chat
    LLCore::HttpRequest::policy_t httpPolicy(LLCore::HttpRequest::DEFAULT_POLICY_ID);
    LLCoreHttpUtil::HttpCoroutineAdapter::ptr_t
        httpAdapter(new LLCoreHttpUtil::HttpCoroutineAdapter("ChatHistory", httpPolicy));
    LLCore::HttpRequest::ptr_t httpRequest(new LLCore::HttpRequest);

    LLSD postData;
    postData["method"] = "fetch history";
    postData["session-id"] = sessionId;

    LL_DEBUGS("ChatHistory") << sessionId << ": Chat history posting " << postData << " to " << url
        << ", from " << from << ", message " << message << ", timestamp " << (S32)timestamp << LL_ENDL;

    LLSD result = httpAdapter->postAndSuspend(httpRequest, url, postData);

    LLSD httpResults = result[LLCoreHttpUtil::HttpCoroutineAdapter::HTTP_RESULTS];
    LLCore::HttpStatus status = LLCoreHttpUtil::HttpCoroutineAdapter::getStatusFromLLSD(httpResults);

    if (!status)
    {
        LL_WARNS("ChatHistory") << sessionId << ": Bad HTTP response in chatterBoxHistoryCoro"
            << ", results: " << httpResults << LL_ENDL;
        return;
    }

    if (LLApp::isExiting() || gDisconnected)
    {
        LL_DEBUGS("ChatHistory") << "Ignoring chat history response, shutting down" << LL_ENDL;
        return;
    }

    // Add history to IM session
    LLSD history = result[LLCoreHttpUtil::HttpCoroutineAdapter::HTTP_RESULTS_CONTENT];

    LL_DEBUGS("ChatHistory") << sessionId << ": Chat server history fetch returned " << history << LL_ENDL;

    try
    {
        LLIMModel::LLIMSession* session = LLIMModel::getInstance()->findIMSession(sessionId);
        if (session && history.isArray())
        {   // Result array is sorted oldest to newest
            if (history.size() > 0)
            {   // History from the chat server has an integer 'time' value timestamp.   Create 'datetime' string which will match
                // what we have from the local history cache
                for (LLSD::array_iterator cur_server_hist = history.beginArray(), endLists = history.endArray();
                    cur_server_hist != endLists;
                    cur_server_hist++)
                {
                    if ((*cur_server_hist).isMap())
                    {   // Take the 'time' value from the server and make the date-time string that will be in local cache log files
                        //   {'from_id':u7aa8c222-8a81-450e-b3d1-9c28491ef717,'message':'Can you hear me now?','from':'Chat Tester','num':i86,'time':r1.66501e+09}
                        U32 timestamp = (U32)((*cur_server_hist)[LL_IM_TIME].asInteger());
                        (*cur_server_hist)[LL_IM_DATE_TIME] = LLLogChat::timestamp2LogString(timestamp, true);
                    }
                }

                session->addMessagesFromServerHistory(history, from, message, timestamp);

                // Display the newly added messages
                LLFloaterIMSession* floater = LLFloaterReg::findTypedInstance<LLFloaterIMSession>("impanel", sessionId);
                if (floater && floater->isInVisibleChain())
                {
                    floater->updateMessages();
                }
            }
            else
            {
                LL_DEBUGS("ChatHistory") << sessionId << ": Empty history from chat server, nothing to add" << LL_ENDL;
            }
        }
        else if (session && !history.isArray())
        {
            LL_WARNS("ChatHistory") << sessionId << ": Bad array data fetching chat history" << LL_ENDL;
        }
        else
        {
            LL_WARNS("ChatHistory") << sessionId << ": Unable to find session fetching chat history" << LL_ENDL;
        }
    }
    catch (...)
    {
        LOG_UNHANDLED_EXCEPTION("chatterBoxHistoryCoro");
        LL_WARNS("ChatHistory") << "chatterBoxHistoryCoro unhandled exception while processing data for session " << sessionId << LL_ENDL;
    }
}

LLIMModel::LLIMModel()
{
    addNewMsgCallback(boost::bind(&LLFloaterIMSession::newIMCallback, _1));
    addNewMsgCallback(boost::bind(&on_new_message, _1));
    LLCallDialogManager::instance();
}

LLIMModel::LLIMSession::LLIMSession(const LLUUID& session_id, const std::string& name, const EInstantMessage& type, const LLUUID& other_participant_id, const uuid_vec_t& ids, bool voice, bool has_offline_msg)
:   mSessionID(session_id),
    mName(name),
    mType(type),
    mHasOfflineMessage(has_offline_msg),
    mParticipantUnreadMessageCount(0),
    mNumUnread(0),
    mOtherParticipantID(other_participant_id),
    mInitialTargetIDs(ids),
    mVoiceChannel(NULL),
    mSpeakers(NULL),
    mSessionInitialized(false),
    mCallBackEnabled(true),
    mTextIMPossible(true),
    mStartCallOnInitialize(false),
    mStartedAsIMCall(voice),
    mIsDNDsend(false),
    mAvatarNameCacheConnection()
{
    // set P2P type by default
    mSessionType = P2P_SESSION;

    if (IM_NOTHING_SPECIAL == mType || IM_SESSION_P2P_INVITE == mType)
    {
        mVoiceChannel  = new LLVoiceChannelP2P(session_id, name, other_participant_id);
    }
    else
    {
        mVoiceChannel = new LLVoiceChannelGroup(session_id, name);

        // determine whether it is group or conference session
        if (gAgent.isInGroup(mSessionID))
        {
            mSessionType = GROUP_SESSION;
        }
        else
        {
            mSessionType = ADHOC_SESSION;
        }
    }

    if(mVoiceChannel)
    {
        mVoiceChannelStateChangeConnection = mVoiceChannel->setStateChangedCallback(boost::bind(&LLIMSession::onVoiceChannelStateChanged, this, _1, _2, _3));
    }

    mSpeakers = new LLIMSpeakerMgr(mVoiceChannel);

    // All participants will be added to the list of people we've recently interacted with.

    // we need to add only _active_ speakers...so comment this.
    // may delete this later on cleanup
    //mSpeakers->addListener(&LLRecentPeople::instance(), "add");

    //we need to wait for session initialization for outgoing ad-hoc and group chat session
    //correct session id for initiated ad-hoc chat will be received from the server
    if (!LLIMModel::getInstance()->sendStartSession(mSessionID, mOtherParticipantID,
        mInitialTargetIDs, mType))
    {
        //we don't need to wait for any responses
        //so we're already initialized
        mSessionInitialized = true;
    }
    else
    {
        //tick returns TRUE - timer will be deleted after the tick
        new LLSessionTimeoutTimer(mSessionID, SESSION_INITIALIZATION_TIMEOUT);
    }

    if (IM_NOTHING_SPECIAL == mType)
    {
        mCallBackEnabled = LLVoiceClient::getInstance()->isSessionCallBackPossible(mSessionID);
        mTextIMPossible = LLVoiceClient::getInstance()->isSessionTextIMPossible(mSessionID);
    }

    buildHistoryFileName();
    loadHistory();

    // Localizing name of ad-hoc session. STORM-153
    // Changing name should happen here- after the history file was created, so that
    // history files have consistent (English) names in different locales.
    if (isAdHocSessionType() && IM_SESSION_INVITE == mType)
    {
        mAvatarNameCacheConnection = LLAvatarNameCache::get(mOtherParticipantID,boost::bind(&LLIMModel::LLIMSession::onAdHocNameCache,this, _2));
    }
}

void LLIMModel::LLIMSession::onAdHocNameCache(const LLAvatarName& av_name)
{
    mAvatarNameCacheConnection.disconnect();

    if (!av_name.isValidName())
    {
        S32 separator_index = mName.rfind(" ");
        std::string name = mName.substr(0, separator_index);
        ++separator_index;
        std::string conference_word = mName.substr(separator_index, mName.length());

        // additional check that session name is what we expected
        if ("Conference" == conference_word)
        {
            LLStringUtil::format_map_t args;
            args["[AGENT_NAME]"] = name;
            LLTrans::findString(mName, "conference-title-incoming", args);
        }
    }
    else
    {
        LLStringUtil::format_map_t args;
        args["[AGENT_NAME]"] = av_name.getCompleteName();
        LLTrans::findString(mName, "conference-title-incoming", args);
    }
}

void LLIMModel::LLIMSession::onVoiceChannelStateChanged(const LLVoiceChannel::EState& old_state, const LLVoiceChannel::EState& new_state, const LLVoiceChannel::EDirection& direction)
{
    std::string you_joined_call = LLTrans::getString("you_joined_call");
    std::string you_started_call = LLTrans::getString("you_started_call");
    std::string other_avatar_name = "";
    LLAvatarName av_name;

    std::string message;

    switch(mSessionType)
    {
    case P2P_SESSION:
        LLAvatarNameCache::get(mOtherParticipantID, &av_name);
        other_avatar_name = av_name.getUserName();

        if(direction == LLVoiceChannel::INCOMING_CALL)
        {
            switch(new_state)
            {
            case LLVoiceChannel::STATE_CALL_STARTED :
                {
                    LLStringUtil::format_map_t string_args;
                    string_args["[NAME]"] = other_avatar_name;
                    message = LLTrans::getString("name_started_call", string_args);
                    LLIMModel::getInstance()->addMessage(mSessionID, SYSTEM_FROM, LLUUID::null, message);
                    break;
                }
            case LLVoiceChannel::STATE_CONNECTED :
                LLIMModel::getInstance()->addMessage(mSessionID, SYSTEM_FROM, LLUUID::null, you_joined_call);
            default:
                break;
            }
        }
        else // outgoing call
        {
            switch(new_state)
            {
            case LLVoiceChannel::STATE_CALL_STARTED :
                LLIMModel::getInstance()->addMessage(mSessionID, SYSTEM_FROM, LLUUID::null, you_started_call);
                break;
            case LLVoiceChannel::STATE_CONNECTED :
                message = LLTrans::getString("answered_call");
                LLIMModel::getInstance()->addMessage(mSessionID, SYSTEM_FROM, LLUUID::null, message);
            default:
                break;
            }
        }
        break;

    case GROUP_SESSION:
    case ADHOC_SESSION:
        if(direction == LLVoiceChannel::INCOMING_CALL)
        {
            switch(new_state)
            {
            case LLVoiceChannel::STATE_CONNECTED :
                LLIMModel::getInstance()->addMessage(mSessionID, SYSTEM_FROM, LLUUID::null, you_joined_call);
            default:
                break;
            }
        }
        else // outgoing call
        {
            switch(new_state)
            {
            case LLVoiceChannel::STATE_CALL_STARTED :
                LLIMModel::getInstance()->addMessage(mSessionID, SYSTEM_FROM, LLUUID::null, you_started_call);
                break;
            default:
                break;
            }
        }
    default:
        break;
    }
    // Update speakers list when connected
    if (LLVoiceChannel::STATE_CONNECTED == new_state)
    {
        mSpeakers->update(true);
    }
}

LLIMModel::LLIMSession::~LLIMSession()
{
    if (mAvatarNameCacheConnection.connected())
    {
        mAvatarNameCacheConnection.disconnect();
    }

    delete mSpeakers;
    mSpeakers = NULL;

    // End the text IM session if necessary
    if(LLVoiceClient::getInstance() && mOtherParticipantID.notNull())
    {
        switch(mType)
        {
        case IM_NOTHING_SPECIAL:
        case IM_SESSION_P2P_INVITE:
            LLVoiceClient::getInstance()->endUserIMSession(mOtherParticipantID);
            break;

        default:
            // Appease the linux compiler
            break;
        }
    }

    mVoiceChannelStateChangeConnection.disconnect();

    // HAVE to do this here -- if it happens in the LLVoiceChannel destructor it will call the wrong version (since the object's partially deconstructed at that point).
    mVoiceChannel->deactivate();

    delete mVoiceChannel;
    mVoiceChannel = NULL;
}

void LLIMModel::LLIMSession::sessionInitReplyReceived(const LLUUID& new_session_id)
{
    mSessionInitialized = true;

    if (new_session_id != mSessionID)
    {
        mSessionID = new_session_id;
        mVoiceChannel->updateSessionID(new_session_id);
    }
}

void LLIMModel::LLIMSession::addMessage(const std::string& from,
                                        const LLUUID& from_id,
                                        const std::string& utf8_text,
                                        const std::string& time,
                                        const bool is_history,  // comes from a history file or chat server
                                        const bool is_region_msg,
                                        const U32 timestamp)   // may be zero
{
    LLSD message;
    message["from"] = from;
    message["from_id"] = from_id;
    message["message"] = utf8_text;
    message["time"] = time;         // string used in display, may be full data YYYY/MM/DD HH:MM or just HH:MM
    message["timestamp"] = (S32)timestamp;          // use string? LLLogChat::timestamp2LogString(timestamp, true);
    message["index"] = (LLSD::Integer)mMsgs.size();
    message["is_history"] = is_history;
    message["is_region_msg"] = is_region_msg;

    LL_DEBUGS("UIUsage") << "addMessage " << " from " << from << " from_id " << from_id << " utf8_text " << utf8_text << " time " << time << " is_history " << is_history << " session mType " << mType << LL_ENDL;
    if (from_id == gAgent.getID())
    {
        if (mType == IM_SESSION_GROUP_START)
        {
            LLUIUsage::instance().logCommand("Chat.SendGroup");
        }
        else if (mType == IM_NOTHING_SPECIAL)
        {
            LLUIUsage::instance().logCommand("Chat.SendIM");
        }
        else
        {
            LLUIUsage::instance().logCommand("Chat.SendOther");
        }
    }

    mMsgs.push_front(message);          // Add most recent messages to the front of mMsgs

    if (mSpeakers && from_id.notNull())
    {
        mSpeakers->speakerChatted(from_id);
        mSpeakers->setSpeakerTyping(from_id, FALSE);
    }
}

void LLIMModel::LLIMSession::addMessagesFromHistoryCache(const chat_message_list_t& history)
{
    // Add the messages from the local cached chat history to the session window
    for (const auto& msg : history)
    {
        std::string from = msg[LL_IM_FROM];
        LLUUID from_id;
        if (msg[LL_IM_FROM_ID].isDefined())
        {
            from_id = msg[LL_IM_FROM_ID].asUUID();
        }
        else
        {   // convert it to a legacy name if we have a complete name
            std::string legacy_name = gCacheName->buildLegacyName(from);
            from_id = LLAvatarNameCache::getInstance()->findIdByName(legacy_name);
        }

        // Save the last minute of messages so we can merge with the chat server history.
        // Really would be nice to have a numeric timestamp in the local cached chat file
        const std::string & msg_time_str = msg[LL_IM_DATE_TIME].asString();
        if (mLastHistoryCacheDateTime != msg_time_str)
        {
            mLastHistoryCacheDateTime = msg_time_str;   // Reset to the new time
            mLastHistoryCacheMsgs.clear();
        }
        mLastHistoryCacheMsgs.push_front(msg);
        LL_DEBUGS("ChatHistory") << mSessionID << ": Adding history cache message: " << msg << LL_ENDL;

        // Add message from history cache to the display
        addMessage(from, from_id, msg[LL_IM_TEXT], msg[LL_IM_TIME], true, false, 0);   // from history data, not region message, no timestamp
    }
}

void LLIMModel::LLIMSession::addMessagesFromServerHistory(const LLSD& history,             // Array of chat messages from chat server
                                                        const std::string& target_from,    // Sender of message that opened chat
                                                        const std::string& target_message, // Message text that opened chat
                                                        U32 timestamp)                     // timestamp of message that opened chat
{   // Add messages from history returned by the chat server.

    // The session mMsgs may contain chat messages from the local history cache file, and possibly one or more newly
    // arrived chat messages.   If the chat window was manually opened, these will be empty and history can
    // more easily merged.    The history from the server, however, may overlap what is in the file and those must also be merged.

    // At this point, the session mMsgs can have
    //   no messages
    //   nothing from history file cache, but one or more very recently arrived messages,
    //   messages from history file cache, no recent chat
    //   messages from history file cache, one or more very recent messages
    //
    // The chat history from server can possibly contain:
    //   no messages
    //   messages that start back before anything in the local file (obscure case, but possible)
    //   messages that match messages from the history file cache
    //   messages from the last hour, new to the viewer
    //   one or more messages that match most recently received chat (the one that opened the window)
    // In other words:
    //   messages from chat server may or may not match what we already have in mMsgs
    //   We can drop anything that is during the time span covered by the local cache file
    //   To keep things simple, drop any chat data older than the local cache file

    if (!history.isArray())
    {
        LL_WARNS("ChatHistory") << mSessionID << ": Unexpected history data not array, type " << (S32)history.type() << LL_ENDL;
        return;
    }

    if (history.size() == 0)
    {   // If history is empty
        LL_DEBUGS("ChatHistory") << mSessionID << ": addMessagesFromServerHistory() has empty history, nothing to merge" << LL_ENDL;
        return;
    }

    if (history.size() == 1 &&          // Server chat history has one entry,
        target_from.length() > 0 &&     // and we have a chat message that just arrived
        mMsgs.size() > 0)               // and we have some data in the window - assume the history message is there.
    {   // This is the common case where a group chat is silent for a while, and then one message is sent.
        LL_DEBUGS("ChatHistory") << mSessionID << ": addMessagesFromServerHistory() only has chat message just received." << LL_ENDL;
        return;
    }

    LL_DEBUGS("ChatHistory") << mSessionID << ": addMessagesFromServerHistory() starting with mMsg.size() " << mMsgs.size()
        << " adding history with " << history.size() << " messages"
        << ", target_from: " << target_from
        << ", target_message: " << target_message
        << ", timestamp: " << (S32)timestamp << LL_ENDL;

    // At start of merging, mMsgs is either empty, has some chat messages read from a local cache file, and may have
    // one or more messages that just arrived from the server.
    U32 match_timestamp = 0;
    chat_message_list_t shift_msgs;
    if (mMsgs.size() > 0 &&
        target_from.length() > 0
        && target_message.length() > 0)
    {   // Find where to insert the history messages by popping off a few in the session.
        // The most common case is one duplciate message, the one that opens a chat session
        while (mMsgs.size() > 0)
        {
            // The "time" value from mMsgs is a string, either just time HH:MM or a full date and time
            LLSD cur_msg = mMsgs.front();       // Get most recent message from the chat display (front of mMsgs list)

            if (cur_msg.isMap())
            {
                LL_DEBUGS("ChatHistoryCompare") << mSessionID << ": Finding insertion point, looking at cur_msg: " << cur_msg << LL_ENDL;

                match_timestamp = cur_msg["timestamp"].asInteger();  // get timestamp of message in the session, may be zero
                if ((S32)timestamp > match_timestamp)
                {
                    LL_DEBUGS("ChatHistory") << mSessionID << ": found older chat message: " << cur_msg
                        << ", timestamp " << (S32)timestamp
                        << " vs. match_timestamp " << match_timestamp
                        << ", shift_msgs size is " << shift_msgs.size() << LL_ENDL;
                    break;
                }
                // Have the matching message or one more recent: these need to be at the end
                shift_msgs.push_front(cur_msg);     // Move chat message to temp list.
                mMsgs.pop_front();                  // Normally this is just one message
                LL_DEBUGS("ChatHistory") << mSessionID << ": shifting chat message " << cur_msg
                    << " to be inserted at end, shift_msgs size is " << shift_msgs.size()
                    << ", match_timestamp " << match_timestamp
                    << ", timestamp " << (S32)timestamp << LL_ENDL;
            }
            else
            {
                LL_DEBUGS("ChatHistory") << mSessionID << ": Unexpected non-map entry in session messages: " << cur_msg << LL_ENDL;
                return;
            }
        }
    }

    // Now merge messages from server history data into the session display.   The history data
    // from the local file may overlap with the chat messages from the server.
    // Drop any messages from the chat server history that are before the latest one from the local history file.
    // Unfortunately, messages from the local file don't have timestamps - just datetime strings
    LLSD::array_const_iterator cur_history_iter = history.beginArray();
    while (cur_history_iter != history.endArray())
    {
        const LLSD &cur_server_hist = *cur_history_iter;
        cur_history_iter++;

        if (cur_server_hist.isMap())
        {   // Each server history entry looks like
            //   { 'from':'Laggy Avatar', 'from_id' : u72345678 - 744f - 43b9 - 98af - b06f1c76ddda, 'index' : i24, 'is_history' : 1, 'message' : 'That was slow', 'time' : '02/13/2023 10:03', 'timestamp' : i1676311419 }

            // If we reach the message that opened our window, stop adding messages
            U32 history_msg_timestamp = (U32)cur_server_hist[LL_IM_TIME].asInteger();
            if ((match_timestamp > 0 && match_timestamp <= history_msg_timestamp) ||
                (timestamp > 0 && timestamp <= history_msg_timestamp))
            {   // we found the message we matched, so stop inserting from chat server history
                LL_DEBUGS("ChatHistoryCompare") << "Found end of chat history insertion with match_timestamp " << (S32)match_timestamp
                    << " vs. history_msg_timestamp " << (S32)history_msg_timestamp
                    << " vs. timestamp " << (S32)timestamp
                    << LL_ENDL;
                break;
            }
            LL_DEBUGS("ChatHistoryCompare") << "Compared match_timestamp " << (S32)match_timestamp
                << " vs. history_msg_timestamp " << (S32)history_msg_timestamp << LL_ENDL;

            bool add_chat_to_conversation = true;
            if (!mLastHistoryCacheDateTime.empty())
            {   // Skip past the any from server that are older than what we already read from the history file.
                std::string history_datetime = cur_server_hist[LL_IM_DATE_TIME].asString();
                if (history_datetime.empty())
                {
                    history_datetime = cur_server_hist[LL_IM_TIME].asString();
                }

                if (history_datetime < mLastHistoryCacheDateTime)
                {
                    LL_DEBUGS("ChatHistoryCompare") << "Skipping message from chat server history since it's older than messages the session already has."
                        << history_datetime << " vs  " << mLastHistoryCacheDateTime << LL_ENDL;
                    add_chat_to_conversation = false;
                }
                else if (history_datetime > mLastHistoryCacheDateTime)
                {   // The message from the chat server is more recent than the last one from the local cache file.   Add it
                    LL_DEBUGS("ChatHistoryCompare") << "Found message dated "
                        << history_datetime << " vs " << mLastHistoryCacheDateTime
                        << ", adding new message from chat server history " << cur_server_hist << LL_ENDL;
                }
                else   // (history_datetime == mLastHistoryCacheDateTime)
                {      // Messages are in the same minute as the last from the cache log file.
                    const std::string & history_msg_text = cur_server_hist[LL_IM_TEXT];

                    // Look in the saved messages from the history file that have the same time
                    for (const auto& scan_msg : mLastHistoryCacheMsgs)
                    {
                        LL_DEBUGS("ChatHistoryCompare") << "comparing messages " << scan_msg[LL_IM_TEXT]
                            << " with " << cur_server_hist << LL_ENDL;
                        if (scan_msg.size() > 0)
                        {   // Extra work ... the history_msg_text value may have been translated, i.e. "I am confused (je suis confus)"
                            //  while the server history will only have the first part "I am confused"
                            std::string target_compare(scan_msg[LL_IM_TEXT]);
                            if (target_compare.size() > history_msg_text.size() + XL8_PADDING &&
                                target_compare.substr(history_msg_text.size(), XL8_START_TAG.size()) == XL8_START_TAG &&
                                target_compare.substr(target_compare.size() - XL8_END_TAG.size()) == XL8_END_TAG)
                            {   // This really looks like a "translated string (cadena traducida)" so just compare the source part
                                LL_DEBUGS("ChatHistory") << mSessionID << ": Found translated chat " << target_compare
                                    << " when comparing to history " << history_msg_text
                                    << ", will truncate" << LL_ENDL;
                                target_compare = target_compare.substr(0, history_msg_text.size());
                            }
                            if (history_msg_text == target_compare)
                            {   // Found a match, so don't add a duplicate chat message to the window
                                LL_DEBUGS("ChatHistory") << mSessionID << ": Found duplicate message text " << history_msg_text
                                    << " : " << (S32)history_msg_timestamp << ", matching datetime " << history_datetime << LL_ENDL;
                                add_chat_to_conversation = false;
                                break;
                            }
                        }
                    }
                }
            }

            LLUUID sender_id = cur_server_hist[LL_IM_FROM_ID].asUUID();
            if (add_chat_to_conversation)
            {   // Check if they're muted
                if (LLMuteList::getInstance()->isMuted(sender_id, LLMute::flagTextChat))
                {
                    add_chat_to_conversation = false;
                    LL_DEBUGS("ChatHistory") << mSessionID << ": Skipped adding chat from " << sender_id
                        << " as muted, message: " << cur_server_hist
                        << LL_ENDL;
                }
            }

            if (add_chat_to_conversation)
            {   // Finally add message to the chat session
                std::string chat_time_str = LLConversation::createTimestamp((U64Seconds)history_msg_timestamp);
                std::string sender_name = cur_server_hist[LL_IM_FROM].asString();

                std::string history_msg_text = cur_server_hist[LL_IM_TEXT].asString();
                LLSD message;
                message["from"] = sender_name;
                message["from_id"] = sender_id;
                message["message"] = history_msg_text;
                message["time"] = chat_time_str;
                message["timestamp"] = (S32)history_msg_timestamp;
                message["index"] = (LLSD::Integer)mMsgs.size();
                message["is_history"] = true;
                mMsgs.push_front(message);

                LL_DEBUGS("ChatHistory") << mSessionID << ": push_front() adding group chat history message " << message << LL_ENDL;

                // Add chat history messages to the local cache file, only in the case where we opened the chat window
                // Need to solve the logic around messages that arrive and open chat - at this point, they've already been added to the
                //   local history cache file.   If we append messages here, it will be out of order.
                if (target_from.empty() && target_message.empty())
                {
                    LLIMModel::getInstance()->logToFile(LLIMModel::getInstance()->getHistoryFileName(mSessionID),
                        sender_name, sender_id, history_msg_text);
                }
            }
        }
    }

    S32 shifted_size = shift_msgs.size();
    while (shift_msgs.size() > 0)
    {   // Finally add back any new messages, and tweak the index value to be correct.
        LLSD newer_message = shift_msgs.front();
        shift_msgs.pop_front();
        S32 old_index = newer_message["index"];
        newer_message["index"] = (LLSD::Integer)mMsgs.size();   // Update the index to match the new position in the conversation
        LL_DEBUGS("ChatHistory") << mSessionID << ": Re-adding newest group chat history messages from " << newer_message["from"]
            << ", text: " << newer_message["message"]
            << " old index " << old_index << ", new index " << newer_message["index"] << LL_ENDL;
        mMsgs.push_front(newer_message);
    }

    LL_DEBUGS("ChatHistory") << mSessionID << ": addMessagesFromServerHistory() exiting with mMsg.size() " << mMsgs.size()
        << ", shifted " << shifted_size << " messages" << LL_ENDL;

    mLastHistoryCacheDateTime.clear();  // Don't need this data
    mLastHistoryCacheMsgs.clear();
}


void LLIMModel::LLIMSession::chatFromLogFile(LLLogChat::ELogLineType type, const LLSD& msg, void* userdata)
{
    if (!userdata) return;

    LLIMSession* self = (LLIMSession*) userdata;

    if (type == LLLogChat::LOG_LINE)
    {
        LL_DEBUGS("ChatHistory") << "chatFromLogFile() adding LOG_LINE message from " << msg << LL_ENDL;
        self->addMessage("", LLSD(), msg["message"].asString(), "", true, false, 0);        // from history data, not region message, no timestamp
    }
    else if (type == LLLogChat::LOG_LLSD)
    {
        LL_DEBUGS("ChatHistory") << "chatFromLogFile() adding LOG_LLSD message from " << msg << LL_ENDL;
        self->addMessage(msg["from"].asString(), msg["from_id"].asUUID(), msg["message"].asString(), msg["time"].asString(), true, false, 0);  // from history data, not region message, no timestamp
    }
}

void LLIMModel::LLIMSession::loadHistory()
{
    mMsgs.clear();
    mLastHistoryCacheMsgs.clear();
    mLastHistoryCacheDateTime.clear();

    if ( gSavedPerAccountSettings.getBOOL("LogShowHistory") )
    {
        // read and parse chat history from local file
        chat_message_list_t chat_history;
        LLLogChat::loadChatHistory(mHistoryFileName, chat_history, LLSD(), isGroupChat());
        addMessagesFromHistoryCache(chat_history);
    }
}

LLIMModel::LLIMSession* LLIMModel::findIMSession(const LLUUID& session_id) const
{
    return get_if_there(mId2SessionMap, session_id, (LLIMModel::LLIMSession*) NULL);
}

//*TODO consider switching to using std::set instead of std::list for holding LLUUIDs across the whole code
LLIMModel::LLIMSession* LLIMModel::findAdHocIMSession(const uuid_vec_t& ids)
{
    S32 num = ids.size();
    if (!num) return NULL;

    if (mId2SessionMap.empty()) return NULL;

    std::map<LLUUID, LLIMSession*>::const_iterator it = mId2SessionMap.begin();
    for (; it != mId2SessionMap.end(); ++it)
    {
        LLIMSession* session = (*it).second;

        if (!session->isAdHoc()) continue;
        if (session->mInitialTargetIDs.size() != num) continue;

        std::list<LLUUID> tmp_list(session->mInitialTargetIDs.begin(), session->mInitialTargetIDs.end());

        uuid_vec_t::const_iterator iter = ids.begin();
        while (iter != ids.end())
        {
            tmp_list.remove(*iter);
            ++iter;

            if (tmp_list.empty())
            {
                break;
            }
        }

        if (tmp_list.empty() && iter == ids.end())
        {
            return session;
        }
    }

    return NULL;
}

bool LLIMModel::LLIMSession::isOutgoingAdHoc() const
{
    return IM_SESSION_CONFERENCE_START == mType;
}

bool LLIMModel::LLIMSession::isAdHoc()
{
    return IM_SESSION_CONFERENCE_START == mType || (IM_SESSION_INVITE == mType && !gAgent.isInGroup(mSessionID, TRUE));
}

bool LLIMModel::LLIMSession::isP2P()
{
    return IM_NOTHING_SPECIAL == mType;
}

bool LLIMModel::LLIMSession::isGroupChat()
{
    return IM_SESSION_GROUP_START == mType || (IM_SESSION_INVITE == mType && gAgent.isInGroup(mSessionID, TRUE));
}

LLUUID LLIMModel::LLIMSession::generateOutgoingAdHocHash() const
{
    LLUUID hash = LLUUID::null;

    if (mInitialTargetIDs.size())
    {
        std::set<LLUUID> sorted_uuids(mInitialTargetIDs.begin(), mInitialTargetIDs.end());
        hash = generateHash(sorted_uuids);
    }

    return hash;
}

void LLIMModel::LLIMSession::buildHistoryFileName()
{
    mHistoryFileName = mName;

    //ad-hoc requires sophisticated chat history saving schemes
    if (isAdHoc())
    {
        /* in case of outgoing ad-hoc sessions we need to make specilized names
        * if this naming system is ever changed then the filtering definitions in
        * lllogchat.cpp need to be change acordingly so that the filtering for the
        * date stamp code introduced in STORM-102 will work properly and not add
        * a date stamp to the Ad-hoc conferences.
        */
        if (mInitialTargetIDs.size())
        {
            std::set<LLUUID> sorted_uuids(mInitialTargetIDs.begin(), mInitialTargetIDs.end());
            mHistoryFileName = mName + " hash" + generateHash(sorted_uuids).asString();
        }
        else
        {
            //in case of incoming ad-hoc sessions
            mHistoryFileName = mName + " " + LLLogChat::timestamp2LogString(0, true) + " " + mSessionID.asString().substr(0, 4);
        }
    }
    else if (isP2P()) // look up username to use as the log name
    {
        LLAvatarName av_name;
        // For outgoing sessions we already have a cached name
        // so no need for a callback in LLAvatarNameCache::get()
        if (LLAvatarNameCache::get(mOtherParticipantID, &av_name))
        {
            mHistoryFileName = LLCacheName::buildUsername(av_name.getUserName());
        }
        else
        {
            // Incoming P2P sessions include a name that we can use to build a history file name
            mHistoryFileName = LLCacheName::buildUsername(mName);
        }

        // user's account name can change, but filenames and session names are account name based
        LLConversationLog::getInstance()->verifyFilename(mSessionID, mHistoryFileName, av_name.getCompleteName());
    }
    else if (isGroupChat())
    {
        mHistoryFileName = mName + GROUP_CHAT_SUFFIX;
    }
}

//static
LLUUID LLIMModel::LLIMSession::generateHash(const std::set<LLUUID>& sorted_uuids)
{
    LLMD5 md5_uuid;

    std::set<LLUUID>::const_iterator it = sorted_uuids.begin();
    while (it != sorted_uuids.end())
    {
        md5_uuid.update((unsigned char*)(*it).mData, 16);
        it++;
    }
    md5_uuid.finalize();

    LLUUID participants_md5_hash;
    md5_uuid.raw_digest((unsigned char*) participants_md5_hash.mData);
    return participants_md5_hash;
}

void LLIMModel::processSessionInitializedReply(const LLUUID& old_session_id, const LLUUID& new_session_id)
{
    LLIMSession* session = findIMSession(old_session_id);
    if (session)
    {
        session->sessionInitReplyReceived(new_session_id);

        if (old_session_id != new_session_id)
        {
            mId2SessionMap.erase(old_session_id);
            mId2SessionMap[new_session_id] = session;
        }

        LLFloaterIMSession* im_floater = LLFloaterIMSession::findInstance(old_session_id);
        if (im_floater)
        {
            im_floater->sessionInitReplyReceived(new_session_id);
        }

        if (old_session_id != new_session_id)
        {
            gIMMgr->notifyObserverSessionIDUpdated(old_session_id, new_session_id);
        }

        // auto-start the call on session initialization?
        if (session->mStartCallOnInitialize)
        {
            gIMMgr->startCall(new_session_id);
        }
    }
}

void LLIMModel::testMessages()
{
    LLUUID bot1_id("d0426ec6-6535-4c11-a5d9-526bb0c654d9");
    LLUUID bot1_session_id;
    std::string from = "IM Tester";

    bot1_session_id = LLIMMgr::computeSessionID(IM_NOTHING_SPECIAL, bot1_id);
    newSession(bot1_session_id, from, IM_NOTHING_SPECIAL, bot1_id);
    addMessage(bot1_session_id, from, bot1_id, "Test Message: Hi from testerbot land!");

    LLUUID bot2_id;
    std::string firstname[] = {"Roflcopter", "Joe"};
    std::string lastname[] = {"Linden", "Tester", "Resident", "Schmoe"};

    S32 rand1 = ll_rand(sizeof firstname)/(sizeof firstname[0]);
    S32 rand2 = ll_rand(sizeof lastname)/(sizeof lastname[0]);

    from = firstname[rand1] + " " + lastname[rand2];
    bot2_id.generate(from);
    LLUUID bot2_session_id = LLIMMgr::computeSessionID(IM_NOTHING_SPECIAL, bot2_id);
    newSession(bot2_session_id, from, IM_NOTHING_SPECIAL, bot2_id);
    addMessage(bot2_session_id, from, bot2_id, "Test Message: Hello there, I have a question. Can I bother you for a second? ");
    addMessage(bot2_session_id, from, bot2_id, "Test Message: OMGWTFBBQ.");
}

//session name should not be empty
bool LLIMModel::newSession(const LLUUID& session_id, const std::string& name, const EInstantMessage& type,
                           const LLUUID& other_participant_id, const uuid_vec_t& ids, bool voice, bool has_offline_msg)
{
    if (name.empty())
    {
        LL_WARNS() << "Attempt to create a new session with empty name; id = " << session_id << LL_ENDL;
        return false;
    }

    if (findIMSession(session_id))
    {
        LL_WARNS() << "IM Session " << session_id << " already exists" << LL_ENDL;
        return false;
    }

    LLIMSession* session = new LLIMSession(session_id, name, type, other_participant_id, ids, voice, has_offline_msg);
    mId2SessionMap[session_id] = session;

    // When notifying observer, name of session is used instead of "name", because they may not be the
    // same if it is an adhoc session (in this case name is localized in LLIMSession constructor).
    std::string session_name = LLIMModel::getInstance()->getName(session_id);
    LLIMMgr::getInstance()->notifyObserverSessionAdded(session_id, session_name, other_participant_id,has_offline_msg);

    return true;

}

bool LLIMModel::newSession(const LLUUID& session_id, const std::string& name, const EInstantMessage& type, const LLUUID& other_participant_id, bool voice, bool has_offline_msg)
{
    uuid_vec_t ids;
    ids.push_back(other_participant_id);
    return newSession(session_id, name, type, other_participant_id, ids, voice, has_offline_msg);
}

bool LLIMModel::clearSession(const LLUUID& session_id)
{
    if (mId2SessionMap.find(session_id) == mId2SessionMap.end()) return false;
    delete (mId2SessionMap[session_id]);
    mId2SessionMap.erase(session_id);
    return true;
}

void LLIMModel::getMessages(const LLUUID& session_id, chat_message_list_t& messages, int start_index, const bool sendNoUnreadMsgs)
{
    getMessagesSilently(session_id, messages, start_index);

    if (sendNoUnreadMsgs)
    {
        sendNoUnreadMessages(session_id);
    }
}

void LLIMModel::getMessagesSilently(const LLUUID& session_id, chat_message_list_t& messages, int start_index)
{
    LLIMSession* session = findIMSession(session_id);
    if (!session)
    {
        LL_WARNS() << "session " << session_id << "does not exist " << LL_ENDL;
        return;
    }

    int i = session->mMsgs.size() - start_index;

    for (chat_message_list_t::iterator iter = session->mMsgs.begin();
        iter != session->mMsgs.end() && i > 0;
        iter++)
    {
        LLSD msg;
        msg = *iter;
        messages.push_back(*iter);
        i--;
    }
}

void LLIMModel::sendNoUnreadMessages(const LLUUID& session_id)
{
    LLIMSession* session = findIMSession(session_id);
    if (!session)
    {
        LL_WARNS() << "session " << session_id << "does not exist " << LL_ENDL;
        return;
    }

    session->mNumUnread = 0;
    session->mParticipantUnreadMessageCount = 0;

    LLSD arg;
    arg["session_id"] = session_id;
    arg["num_unread"] = 0;
    arg["participant_unread"] = session->mParticipantUnreadMessageCount;
    mNoUnreadMsgsSignal(arg);
}

bool LLIMModel::addToHistory(const LLUUID& session_id,
                             const std::string& from,
                             const LLUUID& from_id,
                             const std::string& utf8_text,
                             bool is_region_msg,
                             U32 timestamp)
{
    LLIMSession* session = findIMSession(session_id);

    if (!session)
    {
        LL_WARNS() << "session " << session_id << "does not exist " << LL_ENDL;
        return false;
    }

    // This is where a normal arriving message is added to the session.   Note that the time string created here is without the full date
    session->addMessage(from, from_id, utf8_text, LLLogChat::timestamp2LogString(timestamp, false), false, is_region_msg, timestamp);

    return true;
}

bool LLIMModel::logToFile(const std::string& file_name, const std::string& from, const LLUUID& from_id, const std::string& utf8_text)
{
    if (gSavedPerAccountSettings.getS32("KeepConversationLogTranscripts") > 1)
    {
        std::string from_name = from;

        LLAvatarName av_name;
        if (!from_id.isNull() &&
            LLAvatarNameCache::get(from_id, &av_name) &&
            !av_name.isDisplayNameDefault())
        {
            from_name = av_name.getCompleteName();
        }

        LLLogChat::saveHistory(file_name, from_name, from_id, utf8_text);
        LLConversationLog::instance().cache(); // update the conversation log too
        return true;
    }
    else
    {
        return false;
    }
}

void LLIMModel::proccessOnlineOfflineNotification(
    const LLUUID& session_id,
    const std::string& utf8_text)
{
    // Add system message to history
    addMessage(session_id, SYSTEM_FROM, LLUUID::null, utf8_text);
}

void LLIMModel::addMessage(const LLUUID& session_id, const std::string& from, const LLUUID& from_id,
                           const std::string& utf8_text, bool log2file /* = true */, bool is_region_msg, /* = false */ U32 time_stamp /* = 0 */)
{
    if (gSavedSettings.getBOOL("TranslateChat") && (from != SYSTEM_FROM))
    {
        const std::string from_lang = ""; // leave empty to trigger autodetect
        const std::string to_lang = LLTranslate::getTranslateLanguage();
        U64 time_n_flags = ((U64) time_stamp) | (log2file ? (1LL << 32) : 0) | (is_region_msg ? (1LL << 33) : 0);   // boost::bind has limited parameters
        LLTranslate::translateMessage(from_lang, to_lang, utf8_text,
            boost::bind(&translateSuccess, session_id, from, from_id, utf8_text, time_n_flags, utf8_text, from_lang, _1, _2),
            boost::bind(&translateFailure, session_id, from, from_id, utf8_text, time_n_flags, _1, _2));
    }
    else
    {
        processAddingMessage(session_id, from, from_id, utf8_text, log2file, is_region_msg, time_stamp);
    }
}

void LLIMModel::processAddingMessage(const LLUUID& session_id, const std::string& from, const LLUUID& from_id,
    const std::string& utf8_text, bool log2file, bool is_region_msg, U32 time_stamp)
{
    LLIMSession* session = addMessageSilently(session_id, from, from_id, utf8_text, log2file, is_region_msg, time_stamp);
    if (!session)
        return;

    //good place to add some1 to recent list
    //other places may be called from message history.
    if( !from_id.isNull() &&
        ( session->isP2PSessionType() || session->isAdHocSessionType() ) )
        LLRecentPeople::instance().add(from_id);

    // notify listeners
    LLSD arg;
    arg["session_id"] = session_id;
    arg["num_unread"] = session->mNumUnread;
    arg["participant_unread"] = session->mParticipantUnreadMessageCount;
    arg["message"] = utf8_text;
    arg["from"] = from;
    arg["from_id"] = from_id;
    arg["time"] = LLLogChat::timestamp2LogString(time_stamp, true);
    arg["session_type"] = session->mSessionType;
    arg["is_region_msg"] = is_region_msg;

    mNewMsgSignal(arg);
}

LLIMModel::LLIMSession* LLIMModel::addMessageSilently(const LLUUID& session_id, const std::string& from, const LLUUID& from_id,
                                                      const std::string& utf8_text, bool log2file /* = true */, bool is_region_msg, /* false */
                                                      U32 timestamp /* = 0 */)
{
    LLIMSession* session = findIMSession(session_id);

    if (!session)
    {
        return NULL;
    }

    // replace interactive system message marker with correct from string value
    std::string from_name = from;
    if (INTERACTIVE_SYSTEM_FROM == from)
    {
        from_name = SYSTEM_FROM;
    }

    addToHistory(session_id, from_name, from_id, utf8_text, is_region_msg, timestamp);
    if (log2file)
    {
        logToFile(getHistoryFileName(session_id), from_name, from_id, utf8_text);
    }

    session->mNumUnread++;

    //update count of unread messages from real participant
    if (!(from_id.isNull() || from_id == gAgentID || SYSTEM_FROM == from)
            // we should increment counter for interactive system messages()
            || INTERACTIVE_SYSTEM_FROM == from)
    {
        ++(session->mParticipantUnreadMessageCount);
    }

    return session;
}


const std::string LLIMModel::getName(const LLUUID& session_id) const
{
    LLIMSession* session = findIMSession(session_id);

    if (!session)
    {
        LL_WARNS() << "session " << session_id << "does not exist " << LL_ENDL;
        return LLTrans::getString("no_session_message");
    }

    return session->mName;
}

const S32 LLIMModel::getNumUnread(const LLUUID& session_id) const
{
    LLIMSession* session = findIMSession(session_id);
    if (!session)
    {
        LL_WARNS() << "session " << session_id << "does not exist " << LL_ENDL;
        return -1;
    }

    return session->mNumUnread;
}

const LLUUID& LLIMModel::getOtherParticipantID(const LLUUID& session_id) const
{
    LLIMSession* session = findIMSession(session_id);
    if (!session)
    {
        LL_WARNS() << "session " << session_id << " does not exist " << LL_ENDL;
        return LLUUID::null;
    }

    return session->mOtherParticipantID;
}

EInstantMessage LLIMModel::getType(const LLUUID& session_id) const
{
    LLIMSession* session = findIMSession(session_id);
    if (!session)
    {
        LL_WARNS() << "session " << session_id << "does not exist " << LL_ENDL;
        return IM_COUNT;
    }

    return session->mType;
}

LLVoiceChannel* LLIMModel::getVoiceChannel( const LLUUID& session_id ) const
{
    LLIMSession* session = findIMSession(session_id);
    if (!session)
    {
        LL_WARNS() << "session " << session_id << "does not exist " << LL_ENDL;
        return NULL;
    }

    return session->mVoiceChannel;
}

LLIMSpeakerMgr* LLIMModel::getSpeakerManager( const LLUUID& session_id ) const
{
    LLIMSession* session = findIMSession(session_id);
    if (!session)
    {
        LL_WARNS() << "session " << session_id << " does not exist " << LL_ENDL;
        return NULL;
    }

    return session->mSpeakers;
}

const std::string& LLIMModel::getHistoryFileName(const LLUUID& session_id) const
{
    LLIMSession* session = findIMSession(session_id);
    if (!session)
    {
        LL_WARNS() << "session " << session_id << " does not exist " << LL_ENDL;
        return LLStringUtil::null;
    }

    return session->mHistoryFileName;
}


// TODO get rid of other participant ID
void LLIMModel::sendTypingState(LLUUID session_id, LLUUID other_participant_id, BOOL typing)
{
    std::string name;
    LLAgentUI::buildFullname(name);

    pack_instant_message(
        gMessageSystem,
        gAgent.getID(),
        FALSE,
        gAgent.getSessionID(),
        other_participant_id,
        name,
        std::string("typing"),
        IM_ONLINE,
        (typing ? IM_TYPING_START : IM_TYPING_STOP),
        session_id);
    gAgent.sendReliableMessage();
}

void LLIMModel::sendLeaveSession(const LLUUID& session_id, const LLUUID& other_participant_id)
{
    if(session_id.notNull())
    {
        std::string name;
        LLAgentUI::buildFullname(name);
        pack_instant_message(
            gMessageSystem,
            gAgent.getID(),
            FALSE,
            gAgent.getSessionID(),
            other_participant_id,
            name,
            LLStringUtil::null,
            IM_ONLINE,
            IM_SESSION_LEAVE,
            session_id);
        gAgent.sendReliableMessage();
    }
}

//*TODO this method is better be moved to the LLIMMgr
void LLIMModel::sendMessage(const std::string& utf8_text,
                     const LLUUID& im_session_id,
                     const LLUUID& other_participant_id,
                     EInstantMessage dialog)
{
    std::string name;
    bool sent = false;
    LLAgentUI::buildFullname(name);

    const LLRelationship* info = NULL;
    info = LLAvatarTracker::instance().getBuddyInfo(other_participant_id);

    U8 offline = (!info || info->isOnline()) ? IM_ONLINE : IM_OFFLINE;
    // Old call to send messages to SLim client,  no longer supported.
    //if((offline == IM_OFFLINE) && (LLVoiceClient::getInstance()->isOnlineSIP(other_participant_id)))
    //{
    //  // User is online through the OOW connector, but not with a regular viewer.  Try to send the message via SLVoice.
    //  sent = LLVoiceClient::getInstance()->sendTextMessage(other_participant_id, utf8_text);
    //}

    if(!sent)
    {
        // Send message normally.

        // default to IM_SESSION_SEND unless it's nothing special - in
        // which case it's probably an IM to everyone.
        U8 new_dialog = dialog;

        if ( dialog != IM_NOTHING_SPECIAL )
        {
            new_dialog = IM_SESSION_SEND;
        }
        pack_instant_message(
            gMessageSystem,
            gAgent.getID(),
            FALSE,
            gAgent.getSessionID(),
            other_participant_id,
            name.c_str(),
            utf8_text.c_str(),
            offline,
            (EInstantMessage)new_dialog,
            im_session_id);
        gAgent.sendReliableMessage();
    }

    bool is_group_chat = false;
    LLIMModel::LLIMSession* session = LLIMModel::getInstance()->findIMSession(im_session_id);
    if(session)
    {
        is_group_chat = session->isGroupSessionType();
    }

    // If there is a mute list and this is not a group chat...
    if ( LLMuteList::getInstance() && !is_group_chat)
    {
        // ... the target should not be in our mute list for some message types.
        // Auto-remove them if present.
        switch( dialog )
        {
        case IM_NOTHING_SPECIAL:
        case IM_GROUP_INVITATION:
        case IM_INVENTORY_OFFERED:
        case IM_SESSION_INVITE:
        case IM_SESSION_P2P_INVITE:
        case IM_SESSION_CONFERENCE_START:
        case IM_SESSION_SEND: // This one is marginal - erring on the side of hearing.
        case IM_LURE_USER:
        case IM_GODLIKE_LURE_USER:
        case IM_FRIENDSHIP_OFFERED:
            LLMuteList::getInstance()->autoRemove(other_participant_id, LLMuteList::AR_IM);
            break;
        default: ; // do nothing
        }
    }

    if((dialog == IM_NOTHING_SPECIAL) &&
       (other_participant_id.notNull()))
    {
        // Do we have to replace the /me's here?
        std::string from;
        LLAgentUI::buildFullname(from);
        LLIMModel::getInstance()->addMessage(im_session_id, from, gAgentID, utf8_text);

        //local echo for the legacy communicate panel
        std::string history_echo;
        LLAgentUI::buildFullname(history_echo);

        history_echo += ": " + utf8_text;

        LLIMSpeakerMgr* speaker_mgr = LLIMModel::getInstance()->getSpeakerManager(im_session_id);
        if (speaker_mgr)
        {
            speaker_mgr->speakerChatted(gAgentID);
            speaker_mgr->setSpeakerTyping(gAgentID, FALSE);
        }
    }

    // Add the recipient to the recent people list.
    bool is_not_group_id = LLGroupMgr::getInstance()->getGroupData(other_participant_id) == NULL;

    if (is_not_group_id)
    {
        if( session == 0)//??? shouldn't really happen
        {
            LLRecentPeople::instance().add(other_participant_id);
            return;
        }
        // IM_SESSION_INVITE means that this is an Ad-hoc incoming chat
        //      (it can be also Group chat but it is checked above)
        // In this case mInitialTargetIDs contains Ad-hoc session ID and it should not be added
        // to Recent People to prevent showing of an item with (?? ?)(?? ?), sans the spaces. See EXT-8246.
        // Concrete participants will be added into this list once they sent message in chat.
        if (IM_SESSION_INVITE == dialog) return;

        if (IM_SESSION_CONFERENCE_START == dialog) // outgoing ad-hoc session
        {
            // Add only online members of conference to recent list (EXT-8658)
            addSpeakersToRecent(im_session_id);
        }
        else // outgoing P2P session
        {
            // Add the recepient of the session.
            if (!session->mInitialTargetIDs.empty())
            {
                LLRecentPeople::instance().add(*(session->mInitialTargetIDs.begin()));
            }
        }
    }
}

void LLIMModel::addSpeakersToRecent(const LLUUID& im_session_id)
{
    LLIMSpeakerMgr* speaker_mgr = LLIMModel::getInstance()->getSpeakerManager(im_session_id);
    LLSpeakerMgr::speaker_list_t speaker_list;
    if(speaker_mgr != NULL)
    {
        speaker_mgr->getSpeakerList(&speaker_list, true);
    }
    for(LLSpeakerMgr::speaker_list_t::iterator it = speaker_list.begin(); it != speaker_list.end(); it++)
    {
        const LLPointer<LLSpeaker>& speakerp = *it;
        LLRecentPeople::instance().add(speakerp->mID);
    }
}

void session_starter_helper(
    const LLUUID& temp_session_id,
    const LLUUID& other_participant_id,
    EInstantMessage im_type)
{
    LLMessageSystem *msg = gMessageSystem;

    msg->newMessageFast(_PREHASH_ImprovedInstantMessage);
    msg->nextBlockFast(_PREHASH_AgentData);
    msg->addUUIDFast(_PREHASH_AgentID, gAgent.getID());
    msg->addUUIDFast(_PREHASH_SessionID, gAgent.getSessionID());

    msg->nextBlockFast(_PREHASH_MessageBlock);
    msg->addBOOLFast(_PREHASH_FromGroup, FALSE);
    msg->addUUIDFast(_PREHASH_ToAgentID, other_participant_id);
    msg->addU8Fast(_PREHASH_Offline, IM_ONLINE);
    msg->addU8Fast(_PREHASH_Dialog, im_type);
    msg->addUUIDFast(_PREHASH_ID, temp_session_id);
    msg->addU32Fast(_PREHASH_Timestamp, NO_TIMESTAMP); // no timestamp necessary

    std::string name;
    LLAgentUI::buildFullname(name);

    msg->addStringFast(_PREHASH_FromAgentName, name);
    msg->addStringFast(_PREHASH_Message, LLStringUtil::null);
    msg->addU32Fast(_PREHASH_ParentEstateID, 0);
    msg->addUUIDFast(_PREHASH_RegionID, LLUUID::null);
    msg->addVector3Fast(_PREHASH_Position, gAgent.getPositionAgent());
}

void start_deprecated_conference_chat(
    const LLUUID& temp_session_id,
    const LLUUID& creator_id,
    const LLUUID& other_participant_id,
    const LLSD& agents_to_invite)
{
    U8* bucket;
    U8* pos;
    S32 count;
    S32 bucket_size;

    // *FIX: this could suffer from endian issues
    count = agents_to_invite.size();
    bucket_size = UUID_BYTES * count;
    bucket = new U8[bucket_size];
    pos = bucket;

    for(S32 i = 0; i < count; ++i)
    {
        LLUUID agent_id = agents_to_invite[i].asUUID();

        memcpy(pos, &agent_id, UUID_BYTES);
        pos += UUID_BYTES;
    }

    session_starter_helper(
        temp_session_id,
        other_participant_id,
        IM_SESSION_CONFERENCE_START);

    gMessageSystem->addBinaryDataFast(
        _PREHASH_BinaryBucket,
        bucket,
        bucket_size);

    gAgent.sendReliableMessage();

    delete[] bucket;
}

// Returns true if any messages were sent, false otherwise.
// Is sort of equivalent to "does the server need to do anything?"
bool LLIMModel::sendStartSession(
    const LLUUID& temp_session_id,
    const LLUUID& other_participant_id,
    const uuid_vec_t& ids,
    EInstantMessage dialog)
{
    if ( dialog == IM_SESSION_GROUP_START )
    {
        session_starter_helper(
            temp_session_id,
            other_participant_id,
            dialog);
        gMessageSystem->addBinaryDataFast(
                _PREHASH_BinaryBucket,
                EMPTY_BINARY_BUCKET,
                EMPTY_BINARY_BUCKET_SIZE);
        gAgent.sendReliableMessage();

        return true;
    }
    else if ( dialog == IM_SESSION_CONFERENCE_START )
    {
        LLSD agents;
        for (int i = 0; i < (S32) ids.size(); i++)
        {
            agents.append(ids[i]);
        }

        //we have a new way of starting conference calls now
        LLViewerRegion* region = gAgent.getRegion();
        if (region)
        {
            std::string url = region->getCapability(
                "ChatSessionRequest");

            LLCoros::instance().launch("startConfrenceCoro",
                boost::bind(&startConfrenceCoro, url,
                temp_session_id, gAgent.getID(), other_participant_id, agents));
        }
        else
        {
            start_deprecated_conference_chat(
                temp_session_id,
                gAgent.getID(),
                other_participant_id,
                agents);
        }

        //we also need to wait for reply from the server in case of ad-hoc chat (we'll get new session id)
        return true;
    }

    return false;
}


// the other_participant_id is either an agent_id, a group_id, or an inventory
// folder item_id (collection of calling cards)

// static
LLUUID LLIMMgr::computeSessionID(
    EInstantMessage dialog,
    const LLUUID& other_participant_id)
{
    LLUUID session_id;
    if (IM_SESSION_GROUP_START == dialog)
    {
        // slam group session_id to the group_id (other_participant_id)
        session_id = other_participant_id;
    }
    else if (IM_SESSION_CONFERENCE_START == dialog)
    {
        session_id.generate();
    }
    else if (IM_SESSION_INVITE == dialog)
    {
        // use provided session id for invites
        session_id = other_participant_id;
    }
    else
    {
        LLUUID agent_id = gAgent.getID();
        if (other_participant_id == agent_id)
        {
            // if we try to send an IM to ourselves then the XOR would be null
            // so we just make the session_id the same as the agent_id
            session_id = agent_id;
        }
        else
        {
            // peer-to-peer or peer-to-asset session_id is the XOR
            session_id = other_participant_id ^ agent_id;
        }
    }

    if (gAgent.isInGroup(session_id, TRUE) && (session_id != other_participant_id))
    {
        LL_WARNS() << "Group session id different from group id: IM type = " << dialog << ", session id = " << session_id << ", group id = " << other_participant_id << LL_ENDL;
    }
    return session_id;
}

void
LLIMMgr::showSessionStartError(
    const std::string& error_string,
    const LLUUID session_id)
{
    if (!hasSession(session_id)) return;

    LLSD args;
    args["REASON"] = LLTrans::getString(error_string);
    args["RECIPIENT"] = LLIMModel::getInstance()->getName(session_id);

    LLSD payload;
    payload["session_id"] = session_id;

    LLNotificationsUtil::add(
        "ChatterBoxSessionStartError",
        args,
        payload,
        LLIMMgr::onConfirmForceCloseError);
}

void
LLIMMgr::showSessionEventError(
    const std::string& event_string,
    const std::string& error_string,
    const LLUUID session_id)
{
    LLSD args;
    LLStringUtil::format_map_t event_args;

    event_args["RECIPIENT"] = LLIMModel::getInstance()->getName(session_id);

    args["REASON"] =
        LLTrans::getString(error_string);
    args["EVENT"] =
        LLTrans::getString(event_string, event_args);

    LLNotificationsUtil::add(
        "ChatterBoxSessionEventError",
        args);
}

void
LLIMMgr::showSessionForceClose(
    const std::string& reason_string,
    const LLUUID session_id)
{
    if (!hasSession(session_id)) return;

    LLSD args;

    args["NAME"] = LLIMModel::getInstance()->getName(session_id);
    args["REASON"] = LLTrans::getString(reason_string);

    LLSD payload;
    payload["session_id"] = session_id;

    LLNotificationsUtil::add(
        "ForceCloseChatterBoxSession",
        args,
        payload,
        LLIMMgr::onConfirmForceCloseError);
}

//static
bool
LLIMMgr::onConfirmForceCloseError(
    const LLSD& notification,
    const LLSD& response)
{
    //only 1 option really
    LLUUID session_id = notification["payload"]["session_id"];

    LLFloater* floater = LLFloaterIMSession::findInstance(session_id);
    if ( floater )
    {
        floater->closeFloater(FALSE);
    }
    return false;
}


//~~~~~~~~~~~~~~~~~~~~~~~~~~~~~~~~~~~~~~~~~~~~~~~~~~~~~~~~~~~~~~~~~~~~~~~~~~~~~
// Class LLCallDialogManager
//~~~~~~~~~~~~~~~~~~~~~~~~~~~~~~~~~~~~~~~~~~~~~~~~~~~~~~~~~~~~~~~~~~~~~~~~~~~~~

LLCallDialogManager::LLCallDialogManager():
mPreviousSessionlName(""),
mCurrentSessionlName(""),
mSession(NULL),
mOldState(LLVoiceChannel::STATE_READY)
{
}

LLCallDialogManager::~LLCallDialogManager()
{
}

void LLCallDialogManager::initSingleton()
{
    LLVoiceChannel::setCurrentVoiceChannelChangedCallback(LLCallDialogManager::onVoiceChannelChanged);
}

// static
void LLCallDialogManager::onVoiceChannelChanged(const LLUUID &session_id)
{
    LLCallDialogManager::getInstance()->onVoiceChannelChangedInt(session_id);
}

void LLCallDialogManager::onVoiceChannelChangedInt(const LLUUID &session_id)
{
    LLIMModel::LLIMSession* session = LLIMModel::getInstance()->findIMSession(session_id);
    if(!session)
    {
        mPreviousSessionlName = mCurrentSessionlName;
        mCurrentSessionlName = ""; // Empty string results in "Nearby Voice Chat" after substitution
        return;
    }

    mSession = session;

    static boost::signals2::connection prev_channel_state_changed_connection;
    // disconnect previously connected callback to avoid have invalid sSession in onVoiceChannelStateChanged()
    prev_channel_state_changed_connection.disconnect();
    prev_channel_state_changed_connection =
        mSession->mVoiceChannel->setStateChangedCallback(boost::bind(LLCallDialogManager::onVoiceChannelStateChanged, _1, _2, _3, _4));

    if(mCurrentSessionlName != session->mName)
    {
        mPreviousSessionlName = mCurrentSessionlName;
        mCurrentSessionlName = session->mName;
    }

    if (LLVoiceChannel::getCurrentVoiceChannel()->getState() == LLVoiceChannel::STATE_CALL_STARTED &&
        LLVoiceChannel::getCurrentVoiceChannel()->getCallDirection() == LLVoiceChannel::OUTGOING_CALL)
    {

        //*TODO get rid of duplicated code
        LLSD mCallDialogPayload;
        mCallDialogPayload["session_id"] = mSession->mSessionID;
        mCallDialogPayload["session_name"] = mSession->mName;
        mCallDialogPayload["other_user_id"] = mSession->mOtherParticipantID;
        mCallDialogPayload["old_channel_name"] = mPreviousSessionlName;
        mCallDialogPayload["state"] = LLVoiceChannel::STATE_CALL_STARTED;
        mCallDialogPayload["disconnected_channel_name"] = mSession->mName;
        mCallDialogPayload["session_type"] = mSession->mSessionType;

        LLOutgoingCallDialog* ocd = LLFloaterReg::getTypedInstance<LLOutgoingCallDialog>("outgoing_call", LLOutgoingCallDialog::OCD_KEY);
        if(ocd)
        {
            ocd->show(mCallDialogPayload);
        }
    }

}

// static
void LLCallDialogManager::onVoiceChannelStateChanged(const LLVoiceChannel::EState& old_state, const LLVoiceChannel::EState& new_state, const LLVoiceChannel::EDirection& direction, bool ended_by_agent)
{
    LLCallDialogManager::getInstance()->onVoiceChannelStateChangedInt(old_state, new_state, direction, ended_by_agent);
}

void LLCallDialogManager::onVoiceChannelStateChangedInt(const LLVoiceChannel::EState& old_state, const LLVoiceChannel::EState& new_state, const LLVoiceChannel::EDirection& direction, bool ended_by_agent)
{
    LLSD mCallDialogPayload;
    LLOutgoingCallDialog* ocd = NULL;

    if(mOldState == new_state)
    {
        return;
    }

    mOldState = new_state;

    mCallDialogPayload["session_id"] = mSession->mSessionID;
    mCallDialogPayload["session_name"] = mSession->mName;
    mCallDialogPayload["other_user_id"] = mSession->mOtherParticipantID;
    mCallDialogPayload["old_channel_name"] = mPreviousSessionlName;
    mCallDialogPayload["state"] = new_state;
    mCallDialogPayload["disconnected_channel_name"] = mSession->mName;
    mCallDialogPayload["session_type"] = mSession->mSessionType;
    mCallDialogPayload["ended_by_agent"] = ended_by_agent;

    switch(new_state)
    {
    case LLVoiceChannel::STATE_CALL_STARTED :
        // do not show "Calling to..." if it is incoming call
        if(direction == LLVoiceChannel::INCOMING_CALL)
        {
            return;
        }
        break;

    case LLVoiceChannel::STATE_HUNG_UP:
        // this state is coming before session is changed
        break;

    case LLVoiceChannel::STATE_CONNECTED :
        ocd = LLFloaterReg::findTypedInstance<LLOutgoingCallDialog>("outgoing_call", LLOutgoingCallDialog::OCD_KEY);
        if (ocd)
        {
            ocd->closeFloater();
        }
        return;

    default:
        break;
    }

    ocd = LLFloaterReg::getTypedInstance<LLOutgoingCallDialog>("outgoing_call", LLOutgoingCallDialog::OCD_KEY);
    if(ocd)
    {
        ocd->show(mCallDialogPayload);
    }
}

//~~~~~~~~~~~~~~~~~~~~~~~~~~~~~~~~~~~~~~~~~~~~~~~~~~~~~~~~~~~~~~~~~~~~~~~~~~~~~
// Class LLCallDialog
//~~~~~~~~~~~~~~~~~~~~~~~~~~~~~~~~~~~~~~~~~~~~~~~~~~~~~~~~~~~~~~~~~~~~~~~~~~~~~
LLCallDialog::LLCallDialog(const LLSD& payload)
    : LLDockableFloater(NULL, false, payload),

      mPayload(payload),
      mLifetime(DEFAULT_LIFETIME)
{
    setAutoFocus(FALSE);
    // force docked state since this floater doesn't save it between recreations
    setDocked(true);
}

LLCallDialog::~LLCallDialog()
{
    LLUI::getInstance()->removePopup(this);
}

BOOL LLCallDialog::postBuild()
{
    if (!LLDockableFloater::postBuild() || !gToolBarView)
        return FALSE;

    dockToToolbarButton("speak");

    return TRUE;
}

void LLCallDialog::dockToToolbarButton(const std::string& toolbarButtonName)
{
    LLDockControl::DocAt dock_pos = getDockControlPos(toolbarButtonName);
    LLView *anchor_panel = gToolBarView->findChildView(toolbarButtonName);

    setUseTongue(anchor_panel);

    setDockControl(new LLDockControl(anchor_panel, this, getDockTongue(dock_pos), dock_pos));
}

LLDockControl::DocAt LLCallDialog::getDockControlPos(const std::string& toolbarButtonName)
{
    LLCommandId command_id(toolbarButtonName);
    S32 toolbar_loc = gToolBarView->hasCommand(command_id);

    LLDockControl::DocAt doc_at = LLDockControl::TOP;

    switch (toolbar_loc)
    {
        case LLToolBarEnums::TOOLBAR_LEFT:
            doc_at = LLDockControl::RIGHT;
            break;

        case LLToolBarEnums::TOOLBAR_RIGHT:
            doc_at = LLDockControl::LEFT;
            break;
    }

    return doc_at;
}


//~~~~~~~~~~~~~~~~~~~~~~~~~~~~~~~~~~~~~~~~~~~~~~~~~~~~~~~~~~~~~~~~~~~~~~~~~~~~~
// Class LLOutgoingCallDialog
//~~~~~~~~~~~~~~~~~~~~~~~~~~~~~~~~~~~~~~~~~~~~~~~~~~~~~~~~~~~~~~~~~~~~~~~~~~~~~
LLOutgoingCallDialog::LLOutgoingCallDialog(const LLSD& payload) :
LLCallDialog(payload)
{
    LLOutgoingCallDialog* instance = LLFloaterReg::findTypedInstance<LLOutgoingCallDialog>("outgoing_call", LLOutgoingCallDialog::OCD_KEY);
    if(instance && instance->getVisible())
    {
        instance->onCancel(instance);
    }
}

void LLCallDialog::draw()
{
    if (lifetimeHasExpired())
    {
        onLifetimeExpired();
    }

    if (getDockControl() != NULL)
    {
        LLDockableFloater::draw();
    }
}

// virtual
void LLCallDialog::onOpen(const LLSD& key)
{
    LLDockableFloater::onOpen(key);

    // it should be over the all floaters. EXT-5116
    LLUI::getInstance()->addPopup(this);
}

void LLCallDialog::setIcon(const LLSD& session_id, const LLSD& participant_id)
{
    bool participant_is_avatar = LLVoiceClient::getInstance()->isParticipantAvatar(session_id);

    bool is_group = participant_is_avatar && gAgent.isInGroup(session_id, TRUE);

    LLAvatarIconCtrl* avatar_icon = getChild<LLAvatarIconCtrl>("avatar_icon");
    LLGroupIconCtrl* group_icon = getChild<LLGroupIconCtrl>("group_icon");

    avatar_icon->setVisible(!is_group);
    group_icon->setVisible(is_group);

    if (is_group)
    {
        group_icon->setValue(session_id);
    }
    else if (participant_is_avatar)
    {
        avatar_icon->setValue(participant_id);
    }
    else
    {
        LL_WARNS() << "Participant neither avatar nor group" << LL_ENDL;
        group_icon->setValue(session_id);
    }
}

bool LLCallDialog::lifetimeHasExpired()
{
    if (mLifetimeTimer.getStarted())
    {
        F32 elapsed_time = mLifetimeTimer.getElapsedTimeF32();
        if (elapsed_time > mLifetime)
        {
            return true;
        }
    }
    return false;
}

void LLCallDialog::onLifetimeExpired()
{
    mLifetimeTimer.stop();
    closeFloater();
}

void LLOutgoingCallDialog::show(const LLSD& key)
{
    mPayload = key;

    //will be false only if voice in parcel is disabled and channel we leave is nearby(checked further)
    bool show_oldchannel = LLViewerParcelMgr::getInstance()->allowAgentVoice();

    // hide all text at first
    hideAllText();

    // init notification's lifetime
    std::istringstream ss( getString("lifetime") );
    if (!(ss >> mLifetime))
    {
        mLifetime = DEFAULT_LIFETIME;
    }

    // customize text strings
    // tell the user which voice channel they are leaving
    if (!mPayload["old_channel_name"].asString().empty())
    {
        std::string old_caller_name = mPayload["old_channel_name"].asString();

        getChild<LLUICtrl>("leaving")->setTextArg("[CURRENT_CHAT]", old_caller_name);
        show_oldchannel = true;
    }
    else
    {
        getChild<LLUICtrl>("leaving")->setTextArg("[CURRENT_CHAT]", getString("localchat"));
    }

    if (!mPayload["disconnected_channel_name"].asString().empty())
    {
        std::string channel_name = mPayload["disconnected_channel_name"].asString();
        getChild<LLUICtrl>("nearby")->setTextArg("[VOICE_CHANNEL_NAME]", channel_name);

        // skipping "You will now be reconnected to nearby" in notification when call is ended by disabling voice,
        // so no reconnection to nearby chat happens (EXT-4397)
        bool voice_works = LLVoiceClient::getInstance()->voiceEnabled() && LLVoiceClient::getInstance()->isVoiceWorking();
        std::string reconnect_nearby = voice_works ? LLTrans::getString("reconnect_nearby") : std::string();
        getChild<LLUICtrl>("nearby")->setTextArg("[RECONNECT_NEARBY]", reconnect_nearby);

        const std::string& nearby_str = mPayload["ended_by_agent"] ? NEARBY_P2P_BY_AGENT : NEARBY_P2P_BY_OTHER;
        getChild<LLUICtrl>(nearby_str)->setTextArg("[RECONNECT_NEARBY]", reconnect_nearby);
    }

    std::string callee_name = mPayload["session_name"].asString();

    if (callee_name == "anonymous") // obsolete? Likely was part of avaline support
    {
        callee_name = getString("anonymous");
    }

    LLSD callee_id = mPayload["other_user_id"];
    // Beautification:  Since you know who you called, just show display name
    std::string title = callee_name;
    std::string final_callee_name = callee_name;
    if (mPayload["session_type"].asInteger() == LLIMModel::LLIMSession::P2P_SESSION)
    {
        LLAvatarName av_name;
        if (LLAvatarNameCache::get(callee_id, &av_name))
        {
            final_callee_name = av_name.getDisplayName();
            title = av_name.getCompleteName();
        }
    }
    getChild<LLUICtrl>("calling")->setTextArg("[CALLEE_NAME]", final_callee_name);
    getChild<LLUICtrl>("connecting")->setTextArg("[CALLEE_NAME]", final_callee_name);

    setTitle(title);

    // for outgoing group calls callee_id == group id == session id
    setIcon(callee_id, callee_id);

    // stop timer by default
    mLifetimeTimer.stop();

    // show only necessary strings and controls
    switch(mPayload["state"].asInteger())
    {
    case LLVoiceChannel::STATE_CALL_STARTED :
        getChild<LLTextBox>("calling")->setVisible(true);
        getChild<LLButton>("Cancel")->setVisible(true);
        if(show_oldchannel)
        {
            getChild<LLTextBox>("leaving")->setVisible(true);
        }
        break;
    // STATE_READY is here to show appropriate text for ad-hoc and group calls when floater is shown(EXT-6893)
    case LLVoiceChannel::STATE_READY :
    case LLVoiceChannel::STATE_RINGING :
        if(show_oldchannel)
        {
            getChild<LLTextBox>("leaving")->setVisible(true);
        }
        getChild<LLTextBox>("connecting")->setVisible(true);
        break;
    case LLVoiceChannel::STATE_ERROR :
        getChild<LLTextBox>("noanswer")->setVisible(true);
        getChild<LLButton>("Cancel")->setVisible(false);
        setCanClose(true);
        mLifetimeTimer.start();
        break;
    case LLVoiceChannel::STATE_HUNG_UP :
        if (mPayload["session_type"].asInteger() == LLIMModel::LLIMSession::P2P_SESSION)
        {
            const std::string& nearby_str = mPayload["ended_by_agent"] ? NEARBY_P2P_BY_AGENT : NEARBY_P2P_BY_OTHER;
            getChild<LLTextBox>(nearby_str)->setVisible(true);
        }
        else
        {
            getChild<LLTextBox>("nearby")->setVisible(true);
        }
        getChild<LLButton>("Cancel")->setVisible(false);
        setCanClose(true);
        mLifetimeTimer.start();
    }

    openFloater(LLOutgoingCallDialog::OCD_KEY);
}

void LLOutgoingCallDialog::hideAllText()
{
    getChild<LLTextBox>("calling")->setVisible(false);
    getChild<LLTextBox>("leaving")->setVisible(false);
    getChild<LLTextBox>("connecting")->setVisible(false);
    getChild<LLTextBox>("nearby_P2P_by_other")->setVisible(false);
    getChild<LLTextBox>("nearby_P2P_by_agent")->setVisible(false);
    getChild<LLTextBox>("nearby")->setVisible(false);
    getChild<LLTextBox>("noanswer")->setVisible(false);
}

//static
void LLOutgoingCallDialog::onCancel(void* user_data)
{
    LLOutgoingCallDialog* self = (LLOutgoingCallDialog*)user_data;

    if (!gIMMgr)
        return;

    LLUUID session_id = self->mPayload["session_id"].asUUID();
    gIMMgr->endCall(session_id);

    self->closeFloater();
}


BOOL LLOutgoingCallDialog::postBuild()
{
    BOOL success = LLCallDialog::postBuild();

    childSetAction("Cancel", onCancel, this);

    setCanDrag(FALSE);

    return success;
}


//~~~~~~~~~~~~~~~~~~~~~~~~~~~~~~~~~~~~~~~~~~~~~~~~~~~~~~~~~~~~~~~~~~~~~~~~~~~~~
// Class LLIncomingCallDialog
//~~~~~~~~~~~~~~~~~~~~~~~~~~~~~~~~~~~~~~~~~~~~~~~~~~~~~~~~~~~~~~~~~~~~~~~~~~~~~

const std::array<std::string, 4> voice_call_types =
{
    "VoiceInviteP2P",
    "VoiceInviteGroup",
    "VoiceInviteAdHoc",
    "InviteAdHoc"
};

bool is_voice_call_type(const std::string &value)
{
    return std::find(voice_call_types.begin(), voice_call_types.end(), value) != voice_call_types.end();
}

LLIncomingCallDialog::LLIncomingCallDialog(const LLSD& payload) :
LLCallDialog(payload),
mAvatarNameCacheConnection()
{
}

void LLIncomingCallDialog::onLifetimeExpired()
{
    std::string session_handle = mPayload["session_handle"].asString();
    if (LLVoiceClient::getInstance()->isValidChannel(session_handle))
    {
        // restart notification's timer if call is still valid
        mLifetimeTimer.start();
    }
    else
    {
        // close invitation if call is already not valid
        mLifetimeTimer.stop();
        LLUUID session_id = mPayload["session_id"].asUUID();
        gIMMgr->clearPendingAgentListUpdates(session_id);
        gIMMgr->clearPendingInvitation(session_id);
        closeFloater();
    }
}

BOOL LLIncomingCallDialog::postBuild()
{
    LLCallDialog::postBuild();

    if (!mPayload.isMap() || mPayload.size() == 0)
    {
        LL_INFOS("IMVIEW") << "IncomingCall: invalid argument" << LL_ENDL;
        return TRUE;
    }

    LLUUID session_id = mPayload["session_id"].asUUID();
    LLSD caller_id = mPayload["caller_id"];
    std::string caller_name = mPayload["caller_name"].asString();

    if (session_id.isNull() && caller_id.asUUID().isNull())
    {
        LL_INFOS("IMVIEW") << "IncomingCall: invalid ids" << LL_ENDL;
        return TRUE;
    }

    std::string notify_box_type = mPayload["notify_box_type"].asString();
    if (!is_voice_call_type(notify_box_type))
    {
        LL_INFOS("IMVIEW") << "IncomingCall: notify_box_type was not provided" << LL_ENDL;
        return TRUE;
    }

    // init notification's lifetime
    std::istringstream ss( getString("lifetime") );
    if (!(ss >> mLifetime))
    {
        mLifetime = DEFAULT_LIFETIME;
    }

    std::string call_type;
    if (gAgent.isInGroup(session_id, TRUE))
    {
        LLStringUtil::format_map_t args;
        LLGroupData data;
        if (gAgent.getGroupData(session_id, data))
        {
            args["[GROUP]"] = data.mName;
            call_type = getString(notify_box_type, args);
        }
    }
    else
    {
        call_type = getString(notify_box_type);
    }

    if (caller_name == "anonymous") // obsolete?  Likely was part of avaline support
    {
        caller_name = getString("anonymous");
        setCallerName(caller_name, caller_name, call_type);
    }
    else
    {
        // Get the full name information
        if (mAvatarNameCacheConnection.connected())
        {
            mAvatarNameCacheConnection.disconnect();
        }
        mAvatarNameCacheConnection = LLAvatarNameCache::get(caller_id, boost::bind(&LLIncomingCallDialog::onAvatarNameCache, this, _1, _2, call_type));
    }

    setIcon(session_id, caller_id);

    childSetAction("Accept", onAccept, this);
    childSetAction("Reject", onReject, this);
    childSetAction("Start IM", onStartIM, this);
    setDefaultBtn("Accept");

    if(notify_box_type != "VoiceInviteGroup" && notify_box_type != "VoiceInviteAdHoc")
    {
        // starting notification's timer for P2P invitations
        mLifetimeTimer.start();
    }
    else
    {
        mLifetimeTimer.stop();
    }

    //it's not possible to connect to existing Ad-Hoc/Group chat through incoming ad-hoc call
    bool is_avatar = LLVoiceClient::getInstance()->isParticipantAvatar(session_id);
    getChildView("Start IM")->setVisible( is_avatar && notify_box_type != "VoiceInviteAdHoc" && notify_box_type != "VoiceInviteGroup");

    setCanDrag(FALSE);
    return TRUE;
}

void LLIncomingCallDialog::setCallerName(const std::string& ui_title,
                                         const std::string& ui_label,
                                         const std::string& call_type)
{

    // call_type may be a string like " is calling."
    LLUICtrl* caller_name_widget = getChild<LLUICtrl>("caller name");
    caller_name_widget->setValue(ui_label + " " + call_type);
}

void LLIncomingCallDialog::onAvatarNameCache(const LLUUID& agent_id,
                                             const LLAvatarName& av_name,
                                             const std::string& call_type)
{
    mAvatarNameCacheConnection.disconnect();
    std::string title = av_name.getCompleteName();
    setCallerName(title, av_name.getCompleteName(), call_type);
}

void LLIncomingCallDialog::onOpen(const LLSD& key)
{
    LLCallDialog::onOpen(key);

    if (gSavedSettings.getBOOL("PlaySoundIncomingVoiceCall"))
    {
        // play a sound for incoming voice call if respective property is set
        make_ui_sound("UISndStartIM");
    }

    LLStringUtil::format_map_t args;
    LLGroupData data;
    // if it's a group call, retrieve group name to use it in question
    if (gAgent.getGroupData(key["session_id"].asUUID(), data))
    {
        args["[GROUP]"] = data.mName;
    }
}

//static
void LLIncomingCallDialog::onAccept(void* user_data)
{
    LLIncomingCallDialog* self = (LLIncomingCallDialog*)user_data;
    processCallResponse(0, self->mPayload);
    self->closeFloater();
}

//static
void LLIncomingCallDialog::onReject(void* user_data)
{
    LLIncomingCallDialog* self = (LLIncomingCallDialog*)user_data;
    processCallResponse(1, self->mPayload);
    self->closeFloater();
}

//static
void LLIncomingCallDialog::onStartIM(void* user_data)
{
    LLIncomingCallDialog* self = (LLIncomingCallDialog*)user_data;
    processCallResponse(2, self->mPayload);
    self->closeFloater();
}

// static
void LLIncomingCallDialog::processCallResponse(S32 response, const LLSD &payload)
{
    if (!gIMMgr || gDisconnected)
        return;
<<<<<<< HEAD

    LLUUID session_id = payload["session_id"].asUUID();
    LLUUID caller_id = payload["caller_id"].asUUID();
    std::string session_name = payload["session_name"].asString();
    EInstantMessage type = (EInstantMessage)payload["type"].asInteger();
    LLIMMgr::EInvitationType inv_type = (LLIMMgr::EInvitationType)payload["inv_type"].asInteger();
    bool voice = true;
    switch(response)
    {
    case 2: // start IM: just don't start the voice chat
    {
        voice = false;
        /* FALLTHROUGH */
    }
    case 0: // accept
    {
        if (type == IM_SESSION_P2P_INVITE)
        {
            // create a normal IM session
            session_id = gIMMgr->addP2PSession(
                session_name,
                caller_id,
                payload["session_handle"].asString(),
                payload["session_uri"].asString());

            if (voice)
            {
                gIMMgr->startCall(session_id, LLVoiceChannel::INCOMING_CALL);
            }
            else
            {
                LLAvatarActions::startIM(caller_id);
            }

            gIMMgr->clearPendingAgentListUpdates(session_id);
            gIMMgr->clearPendingInvitation(session_id);
        }
        else
        {
            //session name should not be empty, but it can contain spaces so we don't trim
            std::string correct_session_name = session_name;
            if (session_name.empty())
            {
                LL_WARNS() << "Received an empty session name from a server" << LL_ENDL;

                switch(type){
                case IM_SESSION_CONFERENCE_START:
                case IM_SESSION_GROUP_START:
                case IM_SESSION_INVITE:
                    if (gAgent.isInGroup(session_id, TRUE))
                    {
                        LLGroupData data;
                        if (!gAgent.getGroupData(session_id, data)) break;
                        correct_session_name = data.mName;
                    }
                    else
                    {
                        // *NOTE: really should be using callbacks here
                        LLAvatarName av_name;
                        if (LLAvatarNameCache::get(caller_id, &av_name))
                        {
                            correct_session_name = av_name.getCompleteName();
                            correct_session_name.append(ADHOC_NAME_SUFFIX);
                        }
                    }
                    LL_INFOS("IMVIEW") << "Corrected session name is " << correct_session_name << LL_ENDL;
                    break;
                default:
                    LL_WARNS("IMVIEW") << "Received an empty session name from a server and failed to generate a new proper session name" << LL_ENDL;
                    break;
                }
            }

            gIMMgr->addSession(correct_session_name, type, session_id, true);

            std::string url = gAgent.getRegion()->getCapability(
                "ChatSessionRequest");

            if (voice)
            {
                LLCoros::instance().launch("chatterBoxInvitationCoro",
                    boost::bind(&chatterBoxInvitationCoro, url,
                    session_id, inv_type));

                // send notification message to the corresponding chat
                if (payload["notify_box_type"].asString() == "VoiceInviteGroup" || payload["notify_box_type"].asString() == "VoiceInviteAdHoc")
                {
                    LLStringUtil::format_map_t string_args;
                    string_args["[NAME]"] = payload["caller_name"].asString();
                    std::string message = LLTrans::getString("name_started_call", string_args);
                    LLIMModel::getInstance()->addMessageSilently(session_id, SYSTEM_FROM, LLUUID::null, message);
                }
            }
        }
        if (voice)
        {
            break;
        }
    }
    case 1: // decline
    {
        if (type == IM_SESSION_P2P_INVITE)
        {
            if(LLVoiceClient::getInstance())
            {
                std::string s = payload["session_handle"].asString();
                LLVoiceClient::getInstance()->declineInvite(s);
            }
        }
        else
        {
            std::string url = gAgent.getRegion()->getCapability(
                "ChatSessionRequest");

            LLSD data;
            data["method"] = "decline invitation";
            data["session-id"] = session_id;

            LLCoreHttpUtil::HttpCoroutineAdapter::messageHttpPost(url, data,
                "Invitation declined",
                "Invitation decline failed.");
        }
    }

=======

    LLUUID session_id = payload["session_id"].asUUID();
    LLUUID caller_id = payload["caller_id"].asUUID();
    std::string session_name = payload["session_name"].asString();
    EInstantMessage type = (EInstantMessage)payload["type"].asInteger();
    LLIMMgr::EInvitationType inv_type = (LLIMMgr::EInvitationType)payload["inv_type"].asInteger();
    bool voice = true;
    switch(response)
    {
    case 2: // start IM: just don't start the voice chat
    {
        voice = false;
        /* FALLTHROUGH */
    }
    case 0: // accept
    {
        if (type == IM_SESSION_P2P_INVITE)
        {
            // create a normal IM session
            session_id = gIMMgr->addP2PSession(
                session_name,
                caller_id,
                payload["session_handle"].asString(),
                payload["session_uri"].asString());

            if (voice)
            {
                gIMMgr->startCall(session_id, LLVoiceChannel::INCOMING_CALL);
            }
            else
            {
                LLAvatarActions::startIM(caller_id);
            }

            gIMMgr->clearPendingAgentListUpdates(session_id);
            gIMMgr->clearPendingInvitation(session_id);
        }
        else
        {
            //session name should not be empty, but it can contain spaces so we don't trim
            std::string correct_session_name = session_name;
            if (session_name.empty())
            {
                LL_WARNS() << "Received an empty session name from a server" << LL_ENDL;

                switch(type){
                case IM_SESSION_CONFERENCE_START:
                case IM_SESSION_GROUP_START:
                case IM_SESSION_INVITE:
                    if (gAgent.isInGroup(session_id, TRUE))
                    {
                        LLGroupData data;
                        if (!gAgent.getGroupData(session_id, data)) break;
                        correct_session_name = data.mName;
                    }
                    else
                    {
                        // *NOTE: really should be using callbacks here
                        LLAvatarName av_name;
                        if (LLAvatarNameCache::get(caller_id, &av_name))
                        {
                            correct_session_name = av_name.getCompleteName();
                            correct_session_name.append(ADHOC_NAME_SUFFIX);
                        }
                    }
                    LL_INFOS("IMVIEW") << "Corrected session name is " << correct_session_name << LL_ENDL;
                    break;
                default:
                    LL_WARNS("IMVIEW") << "Received an empty session name from a server and failed to generate a new proper session name" << LL_ENDL;
                    break;
                }
            }

            gIMMgr->addSession(correct_session_name, type, session_id, true);

            std::string url = gAgent.getRegion()->getCapability(
                "ChatSessionRequest");

            if (voice)
            {
                LLCoros::instance().launch("chatterBoxInvitationCoro",
                    boost::bind(&chatterBoxInvitationCoro, url,
                    session_id, inv_type));

                // send notification message to the corresponding chat
                if (payload["notify_box_type"].asString() == "VoiceInviteGroup" || payload["notify_box_type"].asString() == "VoiceInviteAdHoc")
                {
                    LLStringUtil::format_map_t string_args;
                    string_args["[NAME]"] = payload["caller_name"].asString();
                    std::string message = LLTrans::getString("name_started_call", string_args);
                    LLIMModel::getInstance()->addMessageSilently(session_id, SYSTEM_FROM, LLUUID::null, message);
                }
            }
        }
        if (voice)
        {
            break;
        }
    }
    case 1: // decline
    {
        if (type == IM_SESSION_P2P_INVITE)
        {
            if(LLVoiceClient::getInstance())
            {
                std::string s = payload["session_handle"].asString();
                LLVoiceClient::getInstance()->declineInvite(s);
            }
        }
        else
        {
            std::string url = gAgent.getRegion()->getCapability(
                "ChatSessionRequest");

            LLSD data;
            data["method"] = "decline invitation";
            data["session-id"] = session_id;

            LLCoreHttpUtil::HttpCoroutineAdapter::messageHttpPost(url, data,
                "Invitation declined",
                "Invitation decline failed.");
        }
    }

>>>>>>> 33ad8db7
    gIMMgr->clearPendingAgentListUpdates(session_id);
    gIMMgr->clearPendingInvitation(session_id);
    }
}

bool inviteUserResponse(const LLSD& notification, const LLSD& response)
{
    if (!gIMMgr)
        return false;

    const LLSD& payload = notification["payload"];
    LLUUID session_id = payload["session_id"].asUUID();
    EInstantMessage type = (EInstantMessage)payload["type"].asInteger();
    LLIMMgr::EInvitationType inv_type = (LLIMMgr::EInvitationType)payload["inv_type"].asInteger();
    S32 option = LLNotificationsUtil::getSelectedOption(notification, response);
    switch(option)
    {
    case 0: // accept
        {
            if (type == IM_SESSION_P2P_INVITE)
            {
                // create a normal IM session
                session_id = gIMMgr->addP2PSession(
                    payload["session_name"].asString(),
                    payload["caller_id"].asUUID(),
                    payload["session_handle"].asString(),
                    payload["session_uri"].asString());

                gIMMgr->startCall(session_id);

                gIMMgr->clearPendingAgentListUpdates(session_id);
                gIMMgr->clearPendingInvitation(session_id);
            }
            else
            {
                gIMMgr->addSession(
                    payload["session_name"].asString(),
                    type,
                    session_id, true);

                std::string url = gAgent.getRegion()->getCapability(
                    "ChatSessionRequest");

                LLCoros::instance().launch("chatterBoxInvitationCoro",
                    boost::bind(&chatterBoxInvitationCoro, url,
                    session_id, inv_type));
            }
        }
        break;
    case 2: // mute (also implies ignore, so this falls through to the "ignore" case below)
    {
        // mute the sender of this invite
        if (!LLMuteList::getInstance()->isMuted(payload["caller_id"].asUUID()))
        {
            LLMute mute(payload["caller_id"].asUUID(), payload["caller_name"].asString(), LLMute::AGENT);
            LLMuteList::getInstance()->add(mute);
        }
    }
    /* FALLTHROUGH */

    case 1: // decline
    {
        if (type == IM_SESSION_P2P_INVITE)
        {
          std::string s = payload["session_handle"].asString();
          LLVoiceClient::getInstance()->declineInvite(s);
        }
        else
        {
            std::string url = gAgent.getRegion()->getCapability(
                "ChatSessionRequest");

            LLSD data;
            data["method"] = "decline invitation";
            data["session-id"] = session_id;
            LLCoreHttpUtil::HttpCoroutineAdapter::messageHttpPost(url, data,
                "Invitation declined.",
                "Invitation decline failed.");
        }
    }

    gIMMgr->clearPendingAgentListUpdates(session_id);
    gIMMgr->clearPendingInvitation(session_id);
    break;
    }

    return false;
}

//
// Member Functions
//

LLIMMgr::LLIMMgr()
{
    mPendingInvitations = LLSD::emptyMap();
    mPendingAgentListUpdates = LLSD::emptyMap();

    LLIMModel::getInstance()->addNewMsgCallback(boost::bind(&LLFloaterIMSession::sRemoveTypingIndicator, _1));

    gSavedPerAccountSettings.declareBOOL("FetchGroupChatHistory", TRUE, "Fetch recent messages from group chat servers when a group window opens", LLControlVariable::PERSIST_ALWAYS);
}

// Add a message to a session.
void LLIMMgr::addMessage(
    const LLUUID& session_id,
    const LLUUID& target_id,
    const std::string& from,
    const std::string& msg,
    bool  is_offline_msg,
    const std::string& session_name,
    EInstantMessage dialog,
    U32 parent_estate_id,
    const LLUUID& region_id,
    const LLVector3& position,
    bool is_region_msg,
    U32 timestamp)      // May be zero
{
    LLUUID other_participant_id = target_id;

    LLUUID new_session_id = session_id;
    if (new_session_id.isNull())
    {
        //no session ID...compute new one
        new_session_id = computeSessionID(dialog, other_participant_id);
    }

    //*NOTE session_name is empty in case of incoming P2P sessions
    std::string fixed_session_name = from;
    bool name_is_setted = false;
    if(!session_name.empty() && session_name.size()>1)
    {
        fixed_session_name = session_name;
        name_is_setted = true;
    }
    bool skip_message = false;
    bool from_linden = LLMuteList::isLinden(from);
    if (gSavedPerAccountSettings.getBOOL("VoiceCallsFriendsOnly") && !from_linden)
    {
        // Evaluate if we need to skip this message when that setting is true (default is false)
        skip_message = (LLAvatarTracker::instance().getBuddyInfo(other_participant_id) == NULL);    // Skip non friends...
        skip_message &= !(other_participant_id == gAgentID);    // You are your best friend... Don't skip yourself
    }

    bool new_session = !hasSession(new_session_id);
    if (new_session)
    {
        // Group chat session was initiated by muted resident, do not start this session viewerside
        // do not send leave msg either, so we are able to get group messages from other participants
        if ((IM_SESSION_INVITE == dialog) && gAgent.isInGroup(new_session_id) &&
            LLMuteList::getInstance()->isMuted(other_participant_id, LLMute::flagTextChat) && !from_linden)
        {
            return;
        }

        LLAvatarName av_name;
        if (LLAvatarNameCache::get(other_participant_id, &av_name) && !name_is_setted)
        {
            fixed_session_name = av_name.getDisplayName();
        }
        LLIMModel::getInstance()->newSession(new_session_id, fixed_session_name, dialog, other_participant_id, false, is_offline_msg);

        LLIMModel::LLIMSession* session = LLIMModel::instance().findIMSession(new_session_id);
        if (session)
        {
            skip_message &= !session->isGroupSessionType();         // Do not skip group chats...
            if (skip_message)
            {
                gIMMgr->leaveSession(new_session_id);
            }
            // When we get a new IM, and if you are a god, display a bit
            // of information about the source. This is to help liaisons
            // when answering questions.
            if (gAgent.isGodlike())
            {
                // *TODO:translate (low priority, god ability)
                std::ostringstream bonus_info;
                bonus_info << LLTrans::getString("***") + " " + LLTrans::getString("IMParentEstate") + ":" + " "
                    << parent_estate_id
                    << ((parent_estate_id == 1) ? "," + LLTrans::getString("IMMainland") : "")
                    << ((parent_estate_id == 5) ? "," + LLTrans::getString("IMTeen") : "");

                // once we have web-services (or something) which returns
                // information about a region id, we can print this out
                // and even have it link to map-teleport or something.
                //<< "*** region_id: " << region_id << std::endl
                //<< "*** position: " << position << std::endl;

                LLIMModel::instance().addMessage(new_session_id, from, other_participant_id, bonus_info.str(), true, is_region_msg);
            }

            // Logically it would make more sense to reject the session sooner, in another area of the
            // code, but the session has to be established inside the server before it can be left.
            if (LLMuteList::getInstance()->isMuted(other_participant_id, LLMute::flagTextChat) && !from_linden)
            {
                LL_WARNS() << "Leaving IM session from initiating muted resident " << from << LL_ENDL;
                if (!gIMMgr->leaveSession(new_session_id))
                {
                    LL_INFOS("IMVIEW") << "Session " << new_session_id << " does not exist." << LL_ENDL;
                }
                return;
            }

            // Fetch group chat history, enabled by default.
            if (gSavedPerAccountSettings.getBOOL("FetchGroupChatHistory"))
            {
                std::string chat_url = gAgent.getRegionCapability("ChatSessionRequest");
                if (!chat_url.empty())
                {
                    LLCoros::instance().launch("chatterBoxHistoryCoro", boost::bind(&chatterBoxHistoryCoro, chat_url, session_id, from, msg, timestamp));
                }
            }

            //Play sound for new conversations
            if (!skip_message & !gAgent.isDoNotDisturb() && (gSavedSettings.getBOOL("PlaySoundNewConversation") == TRUE))
            {
                make_ui_sound("UISndNewIncomingIMSession");
            }
        }
        else
        {
            // Failed to create a session, most likely due to empty name (name cache failed?)
            LL_WARNS() << "Failed to create IM session " << fixed_session_name << LL_ENDL;
        }
    }

    if (!LLMuteList::getInstance()->isMuted(other_participant_id, LLMute::flagTextChat) && !skip_message)
    {
        LLIMModel::instance().addMessage(new_session_id, from, other_participant_id, msg, true, is_region_msg, timestamp);
    }

    // Open conversation floater if offline messages are present
    if (is_offline_msg && !skip_message)
    {
        LLFloaterReg::showInstance("im_container");
        LLFloaterReg::getTypedInstance<LLFloaterIMContainer>("im_container")->
                flashConversationItemWidget(new_session_id, true);
    }
}

void LLIMMgr::addSystemMessage(const LLUUID& session_id, const std::string& message_name, const LLSD& args)
{
    LLUIString message;

    // null session id means near me (chat history)
    if (session_id.isNull())
    {
        message = LLTrans::getString(message_name);
        message.setArgs(args);

        LLChat chat(message);
        chat.mSourceType = CHAT_SOURCE_SYSTEM;

        LLFloaterIMNearbyChat* nearby_chat = LLFloaterReg::findTypedInstance<LLFloaterIMNearbyChat>("nearby_chat");
        if (nearby_chat)
        {
            nearby_chat->addMessage(chat);
        }
    }
    else // going to IM session
    {
        message = LLTrans::getString(message_name + "-im");
        message.setArgs(args);
        if (hasSession(session_id))
        {
            gIMMgr->addMessage(session_id, LLUUID::null, SYSTEM_FROM, message.getString());
        }
        // log message to file

        else
        {
            LLAvatarName av_name;
            // since we select user to share item with - his name is already in cache
            LLAvatarNameCache::get(args["user_id"], &av_name);
            std::string session_name = LLCacheName::buildUsername(av_name.getUserName());
            LLIMModel::instance().logToFile(session_name, SYSTEM_FROM, LLUUID::null, message.getString());
        }
    }
}

S32 LLIMMgr::getNumberOfUnreadIM()
{
    std::map<LLUUID, LLIMModel::LLIMSession*>::iterator it;

    S32 num = 0;
    for(it = LLIMModel::getInstance()->mId2SessionMap.begin(); it != LLIMModel::getInstance()->mId2SessionMap.end(); ++it)
    {
        num += (*it).second->mNumUnread;
    }

    return num;
}

S32 LLIMMgr::getNumberOfUnreadParticipantMessages()
{
    std::map<LLUUID, LLIMModel::LLIMSession*>::iterator it;

    S32 num = 0;
    for(it = LLIMModel::getInstance()->mId2SessionMap.begin(); it != LLIMModel::getInstance()->mId2SessionMap.end(); ++it)
    {
        num += (*it).second->mParticipantUnreadMessageCount;
    }

    return num;
}

void LLIMMgr::autoStartCallOnStartup(const LLUUID& session_id)
{
    LLIMModel::LLIMSession *session = LLIMModel::getInstance()->findIMSession(session_id);
    if (!session) return;

    if (session->mSessionInitialized)
    {
        startCall(session_id);
    }
    else
    {
        session->mStartCallOnInitialize = true;
    }
}

LLUUID LLIMMgr::addP2PSession(const std::string& name,
                            const LLUUID& other_participant_id,
                            const std::string& voice_session_handle,
                            const std::string& caller_uri)
{
    LLUUID session_id = addSession(name, IM_NOTHING_SPECIAL, other_participant_id, true);

    LLIMSpeakerMgr* speaker_mgr = LLIMModel::getInstance()->getSpeakerManager(session_id);
    if (speaker_mgr)
    {
        LLVoiceChannelP2P* voice_channel = dynamic_cast<LLVoiceChannelP2P*>(speaker_mgr->getVoiceChannel());
        if (voice_channel)
        {
            voice_channel->setSessionHandle(voice_session_handle, caller_uri);
        }
    }
    return session_id;
}

// This adds a session to the talk view. The name is the local name of
// the session, dialog specifies the type of session. If the session
// exists, it is brought forward.  Specifying id = NULL results in an
// im session to everyone. Returns the uuid of the session.
LLUUID LLIMMgr::addSession(
    const std::string& name,
    EInstantMessage dialog,
    const LLUUID& other_participant_id, bool voice)
{
    std::vector<LLUUID> ids;
    ids.push_back(other_participant_id);
    LLUUID session_id = addSession(name, dialog, other_participant_id, ids, voice);
    return session_id;
}

// Adds a session using the given session_id.  If the session already exists
// the dialog type is assumed correct. Returns the uuid of the session.
LLUUID LLIMMgr::addSession(
    const std::string& name,
    EInstantMessage dialog,
    const LLUUID& other_participant_id,
    const std::vector<LLUUID>& ids, bool voice,
    const LLUUID& floater_id)
{
    if (ids.empty())
    {
        return LLUUID::null;
    }

    if (name.empty())
    {
        LL_WARNS() << "Session name cannot be null!" << LL_ENDL;
        return LLUUID::null;
    }

    LLUUID session_id = computeSessionID(dialog,other_participant_id);

    if (floater_id.notNull())
    {
        LLFloaterIMSession* im_floater = LLFloaterIMSession::findInstance(floater_id);

        if (im_floater)
        {
            // The IM floater should be initialized with a new session_id
            // so that it is found by that id when creating a chiclet in LLFloaterIMSession::onIMChicletCreated,
            // and a new floater is not created.
            im_floater->initIMSession(session_id);
            im_floater->reloadMessages();
        }
    }

    bool new_session = (LLIMModel::getInstance()->findIMSession(session_id) == NULL);

    //works only for outgoing ad-hoc sessions
    if (new_session && IM_SESSION_CONFERENCE_START == dialog && ids.size())
    {
        LLIMModel::LLIMSession* ad_hoc_found = LLIMModel::getInstance()->findAdHocIMSession(ids);
        if (ad_hoc_found)
        {
            new_session = false;
            session_id = ad_hoc_found->mSessionID;
        }
    }

    //Notify observers that a session was added
    if (new_session)
    {
        LLIMModel::getInstance()->newSession(session_id, name, dialog, other_participant_id, ids, voice);
    }
    //Notifies observers that the session was already added
    else
    {
        std::string session_name = LLIMModel::getInstance()->getName(session_id);
        LLIMMgr::getInstance()->notifyObserverSessionActivated(session_id, session_name, other_participant_id);
    }

    //we don't need to show notes about online/offline, mute/unmute users' statuses for existing sessions
    if (!new_session) return session_id;

    LL_INFOS("IMVIEW") << "LLIMMgr::addSession, new session added, name = " << name << ", session id = " << session_id << LL_ENDL;

    //Per Plan's suggestion commented "explicit offline status warning" out to make Dessie happier (see EXT-3609)
    //*TODO After February 2010 remove this commented out line if no one will be missing that warning
    //noteOfflineUsers(session_id, floater, ids);

    // Only warn for regular IMs - not group IMs
    if( dialog == IM_NOTHING_SPECIAL )
    {
        noteMutedUsers(session_id, ids);
    }

    notifyObserverSessionVoiceOrIMStarted(session_id);

    return session_id;
}

bool LLIMMgr::leaveSession(const LLUUID& session_id)
{
    LLIMModel::LLIMSession* im_session = LLIMModel::getInstance()->findIMSession(session_id);
    if (!im_session) return false;

    LLIMModel::getInstance()->sendLeaveSession(session_id, im_session->mOtherParticipantID);
    gIMMgr->removeSession(session_id);
    return true;
}

// Removes data associated with a particular session specified by session_id
void LLIMMgr::removeSession(const LLUUID& session_id)
{
    llassert_always(hasSession(session_id));

    clearPendingInvitation(session_id);
    clearPendingAgentListUpdates(session_id);

    LLIMModel::getInstance()->clearSession(session_id);

    LL_INFOS("IMVIEW") << "LLIMMgr::removeSession, session removed, session id = " << session_id << LL_ENDL;

    notifyObserverSessionRemoved(session_id);
}

void LLIMMgr::inviteToSession(
    const LLUUID& session_id,
    const std::string& session_name,
    const LLUUID& caller_id,
    const std::string& caller_name,
    EInstantMessage type,
    EInvitationType inv_type,
    const std::string& session_handle,
    const std::string& session_uri)
{
    std::string notify_box_type;
    // voice invite question is different from default only for group call (EXT-7118)
    std::string question_type = "VoiceInviteQuestionDefault";

    BOOL voice_invite = FALSE;
    bool is_linden = LLMuteList::isLinden(caller_name);


    if(type == IM_SESSION_P2P_INVITE)
    {
        //P2P is different...they only have voice invitations
        notify_box_type = "VoiceInviteP2P";
        voice_invite = TRUE;
    }
    else if ( gAgent.isInGroup(session_id, TRUE) )
    {
        //only really old school groups have voice invitations
        notify_box_type = "VoiceInviteGroup";
        question_type = "VoiceInviteQuestionGroup";
        voice_invite = TRUE;
    }
    else if ( inv_type == INVITATION_TYPE_VOICE )
    {
        //else it's an ad-hoc
        //and a voice ad-hoc
        notify_box_type = "VoiceInviteAdHoc";
        voice_invite = TRUE;
    }
    else if ( inv_type == INVITATION_TYPE_IMMEDIATE )
    {
        notify_box_type = "InviteAdHoc";
    }

    LLSD payload;
    payload["session_id"] = session_id;
    payload["session_name"] = session_name;
    payload["caller_id"] = caller_id;
    payload["caller_name"] = caller_name;
    payload["type"] = type;
    payload["inv_type"] = inv_type;
    payload["session_handle"] = session_handle;
    payload["session_uri"] = session_uri;
    payload["notify_box_type"] = notify_box_type;
    payload["question_type"] = question_type;

    //ignore invites from muted residents
    if (!is_linden)
    {
        if (LLMuteList::getInstance()->isMuted(caller_id, LLMute::flagVoiceChat)
            && voice_invite && "VoiceInviteQuestionDefault" == question_type)
        {
            LL_INFOS("IMVIEW") << "Rejecting voice call from initiating muted resident " << caller_name << LL_ENDL;
            LLIncomingCallDialog::processCallResponse(1, payload);
            return;
        }
        else if (LLMuteList::getInstance()->isMuted(caller_id, LLMute::flagAll & ~LLMute::flagVoiceChat) && !voice_invite)
        {
            LL_INFOS("IMVIEW") << "Rejecting session invite from initiating muted resident " << caller_name << LL_ENDL;
            return;
        }
    }

    LLVoiceChannel* channelp = LLVoiceChannel::getChannelByID(session_id);
    if (channelp && channelp->callStarted())
    {
        // you have already started a call to the other user, so just accept the invite
        LLIncomingCallDialog::processCallResponse(0, payload);
        return;
    }

    if (voice_invite)
    {
        bool isRejectGroupCall = (gSavedSettings.getBOOL("VoiceCallsRejectGroup") && (notify_box_type == "VoiceInviteGroup"));
        bool isRejectNonFriendCall = (gSavedPerAccountSettings.getBOOL("VoiceCallsFriendsOnly") && (LLAvatarTracker::instance().getBuddyInfo(caller_id) == NULL));
        if  (isRejectGroupCall || isRejectNonFriendCall || gAgent.isDoNotDisturb())
        {
            if (gAgent.isDoNotDisturb() && !isRejectGroupCall && !isRejectNonFriendCall)
            {
                if (!hasSession(session_id) && (type == IM_SESSION_P2P_INVITE))
                {
                    std::string fixed_session_name = caller_name;
                    if(!session_name.empty() && session_name.size()>1)
                    {
                        fixed_session_name = session_name;
                    }
                    else
                    {
                        LLAvatarName av_name;
                        if (LLAvatarNameCache::get(caller_id, &av_name))
                        {
                            fixed_session_name = av_name.getDisplayName();
                        }
                    }
                    LLIMModel::getInstance()->newSession(session_id, fixed_session_name, IM_NOTHING_SPECIAL, caller_id, false, false);
                }

                LLSD args;
                addSystemMessage(session_id, "you_auto_rejected_call", args);
                send_do_not_disturb_message(gMessageSystem, caller_id, session_id);
            }
            // silently decline the call
            LLIncomingCallDialog::processCallResponse(1, payload);
            return;
        }
    }

    if ( !mPendingInvitations.has(session_id.asString()) )
    {
        if (caller_name.empty())
        {
            LLAvatarNameCache::get(caller_id,
                boost::bind(&LLIMMgr::onInviteNameLookup, payload, _1, _2));
        }
        else
        {
            LLFloaterReg::showInstance("incoming_call", payload, FALSE);
        }

        // Add the caller to the Recent List here (at this point
        // "incoming_call" floater is shown and the recipient can
        // reject the call), because even if a recipient will reject
        // the call, the caller should be added to the recent list
        // anyway. STORM-507.
        if(type == IM_SESSION_P2P_INVITE)
            LLRecentPeople::instance().add(caller_id);

        mPendingInvitations[session_id.asString()] = LLSD();
    }
}

void LLIMMgr::onInviteNameLookup(LLSD payload, const LLUUID& id, const LLAvatarName& av_name)
{
    payload["caller_name"] = av_name.getUserName();
    payload["session_name"] = payload["caller_name"].asString();

    std::string notify_box_type = payload["notify_box_type"].asString();

    LLFloaterReg::showInstance("incoming_call", payload, FALSE);
}

//*TODO disconnects all sessions
void LLIMMgr::disconnectAllSessions()
{
    //*TODO disconnects all IM sessions
}

BOOL LLIMMgr::hasSession(const LLUUID& session_id)
{
    return LLIMModel::getInstance()->findIMSession(session_id) != NULL;
}

void LLIMMgr::clearPendingInvitation(const LLUUID& session_id)
{
    if ( mPendingInvitations.has(session_id.asString()) )
    {
        mPendingInvitations.erase(session_id.asString());
    }
}

void LLIMMgr::processAgentListUpdates(const LLUUID& session_id, const LLSD& body)
{
    LLFloaterIMSession* im_floater = LLFloaterIMSession::findInstance(session_id);
    if ( im_floater )
    {
        im_floater->processAgentListUpdates(body);
    }
    LLIMSpeakerMgr* speaker_mgr = LLIMModel::getInstance()->getSpeakerManager(session_id);
    if (speaker_mgr)
    {
        speaker_mgr->updateSpeakers(body);

        // also the same call is added into LLVoiceClient::participantUpdatedEvent because
        // sometimes it is called AFTER LLViewerChatterBoxSessionAgentListUpdates::post()
        // when moderation state changed too late. See EXT-3544.
        speaker_mgr->update(true);
    }
    else
    {
        //we don't have a speaker manager yet..something went wrong
        //we are probably receiving an update here before
        //a start or an acceptance of an invitation.  Race condition.
        gIMMgr->addPendingAgentListUpdates(
            session_id,
            body);
    }
}

LLSD LLIMMgr::getPendingAgentListUpdates(const LLUUID& session_id)
{
    if ( mPendingAgentListUpdates.has(session_id.asString()) )
    {
        return mPendingAgentListUpdates[session_id.asString()];
    }
    else
    {
        return LLSD();
    }
}

void LLIMMgr::addPendingAgentListUpdates(
    const LLUUID& session_id,
    const LLSD& updates)
{
    LLSD::map_const_iterator iter;

    if ( !mPendingAgentListUpdates.has(session_id.asString()) )
    {
        //this is a new agent list update for this session
        mPendingAgentListUpdates[session_id.asString()] = LLSD::emptyMap();
    }

    if (
        updates.has("agent_updates") &&
        updates["agent_updates"].isMap() &&
        updates.has("updates") &&
        updates["updates"].isMap() )
    {
        //new school update
        LLSD update_types = LLSD::emptyArray();
        LLSD::array_iterator array_iter;

        update_types.append("agent_updates");
        update_types.append("updates");

        for (
            array_iter = update_types.beginArray();
            array_iter != update_types.endArray();
            ++array_iter)
        {
            //we only want to include the last update for a given agent
            for (
                iter = updates[array_iter->asString()].beginMap();
                iter != updates[array_iter->asString()].endMap();
                ++iter)
            {
                mPendingAgentListUpdates[session_id.asString()][array_iter->asString()][iter->first] =
                    iter->second;
            }
        }
    }
    else if (
        updates.has("updates") &&
        updates["updates"].isMap() )
    {
        //old school update where the SD contained just mappings
        //of agent_id -> "LEAVE"/"ENTER"

        //only want to keep last update for each agent
        for (
            iter = updates["updates"].beginMap();
            iter != updates["updates"].endMap();
            ++iter)
        {
            mPendingAgentListUpdates[session_id.asString()]["updates"][iter->first] =
                iter->second;
        }
    }
}

void LLIMMgr::clearPendingAgentListUpdates(const LLUUID& session_id)
{
    if ( mPendingAgentListUpdates.has(session_id.asString()) )
    {
        mPendingAgentListUpdates.erase(session_id.asString());
    }
}

void LLIMMgr::notifyObserverSessionAdded(const LLUUID& session_id, const std::string& name, const LLUUID& other_participant_id, bool has_offline_msg)
{
    for (session_observers_list_t::iterator it = mSessionObservers.begin(); it != mSessionObservers.end(); it++)
    {
        (*it)->sessionAdded(session_id, name, other_participant_id, has_offline_msg);
    }
}

void LLIMMgr::notifyObserverSessionActivated(const LLUUID& session_id, const std::string& name, const LLUUID& other_participant_id)
{
    for (session_observers_list_t::iterator it = mSessionObservers.begin(); it != mSessionObservers.end(); it++)
    {
        (*it)->sessionActivated(session_id, name, other_participant_id);
    }
}

void LLIMMgr::notifyObserverSessionVoiceOrIMStarted(const LLUUID& session_id)
{
    for (session_observers_list_t::iterator it = mSessionObservers.begin(); it != mSessionObservers.end(); it++)
    {
        (*it)->sessionVoiceOrIMStarted(session_id);
    }
}

void LLIMMgr::notifyObserverSessionRemoved(const LLUUID& session_id)
{
    for (session_observers_list_t::iterator it = mSessionObservers.begin(); it != mSessionObservers.end(); it++)
    {
        (*it)->sessionRemoved(session_id);
    }
}

void LLIMMgr::notifyObserverSessionIDUpdated( const LLUUID& old_session_id, const LLUUID& new_session_id )
{
    for (session_observers_list_t::iterator it = mSessionObservers.begin(); it != mSessionObservers.end(); it++)
    {
        (*it)->sessionIDUpdated(old_session_id, new_session_id);
    }

}

void LLIMMgr::addSessionObserver(LLIMSessionObserver *observer)
{
    mSessionObservers.push_back(observer);
}

void LLIMMgr::removeSessionObserver(LLIMSessionObserver *observer)
{
    mSessionObservers.remove(observer);
}

bool LLIMMgr::startCall(const LLUUID& session_id, LLVoiceChannel::EDirection direction)
{
    LLVoiceChannel* voice_channel = LLIMModel::getInstance()->getVoiceChannel(session_id);
    if (!voice_channel) return false;

    voice_channel->setCallDirection(direction);
    voice_channel->activate();
    return true;
}

bool LLIMMgr::endCall(const LLUUID& session_id)
{
    LLVoiceChannel* voice_channel = LLIMModel::getInstance()->getVoiceChannel(session_id);
    if (!voice_channel) return false;

    voice_channel->deactivate();
    LLIMModel::LLIMSession* im_session = LLIMModel::getInstance()->findIMSession(session_id);
    if (im_session)
    {
        // need to update speakers' state
        im_session->mSpeakers->update(FALSE);
    }
    return true;
}

bool LLIMMgr::isVoiceCall(const LLUUID& session_id)
{
    LLIMModel::LLIMSession* im_session = LLIMModel::getInstance()->findIMSession(session_id);
    if (!im_session) return false;

    return im_session->mStartedAsIMCall;
}

void LLIMMgr::updateDNDMessageStatus()
{
    if (LLIMModel::getInstance()->mId2SessionMap.empty()) return;

    std::map<LLUUID, LLIMModel::LLIMSession*>::const_iterator it = LLIMModel::getInstance()->mId2SessionMap.begin();
    for (; it != LLIMModel::getInstance()->mId2SessionMap.end(); ++it)
    {
        LLIMModel::LLIMSession* session = (*it).second;

        if (session->isP2P())
        {
            setDNDMessageSent(session->mSessionID,false);
        }
    }
}

bool LLIMMgr::isDNDMessageSend(const LLUUID& session_id)
{
    LLIMModel::LLIMSession* im_session = LLIMModel::getInstance()->findIMSession(session_id);
    if (!im_session) return false;

    return im_session->mIsDNDsend;
}

void LLIMMgr::setDNDMessageSent(const LLUUID& session_id, bool is_send)
{
    LLIMModel::LLIMSession* im_session = LLIMModel::getInstance()->findIMSession(session_id);
    if (!im_session) return;

    im_session->mIsDNDsend = is_send;
}

void LLIMMgr::addNotifiedNonFriendSessionID(const LLUUID& session_id)
{
    mNotifiedNonFriendSessions.insert(session_id);
}

bool LLIMMgr::isNonFriendSessionNotified(const LLUUID& session_id)
{
    return mNotifiedNonFriendSessions.end() != mNotifiedNonFriendSessions.find(session_id);

}

void LLIMMgr::noteOfflineUsers(
    const LLUUID& session_id,
    const std::vector<LLUUID>& ids)
{
    S32 count = ids.size();
    if(count == 0)
    {
        const std::string& only_user = LLTrans::getString("only_user_message");
        LLIMModel::getInstance()->addMessage(session_id, SYSTEM_FROM, LLUUID::null, only_user);
    }
    else
    {
        const LLRelationship* info = NULL;
        LLAvatarTracker& at = LLAvatarTracker::instance();
        LLIMModel& im_model = LLIMModel::instance();
        for(S32 i = 0; i < count; ++i)
        {
            info = at.getBuddyInfo(ids.at(i));
            LLAvatarName av_name;
            if (info
                && !info->isOnline()
                && LLAvatarNameCache::get(ids.at(i), &av_name))
            {
                LLUIString offline = LLTrans::getString("offline_message");
                // Use display name only because this user is your friend
                offline.setArg("[NAME]", av_name.getDisplayName());
                im_model.proccessOnlineOfflineNotification(session_id, offline);
            }
        }
    }
}

void LLIMMgr::noteMutedUsers(const LLUUID& session_id,
                                  const std::vector<LLUUID>& ids)
{
    // Don't do this if we don't have a mute list.
    LLMuteList *ml = LLMuteList::getInstance();
    if( !ml )
    {
        return;
    }

    S32 count = ids.size();
    if(count > 0)
    {
        LLIMModel* im_model = LLIMModel::getInstance();

        for(S32 i = 0; i < count; ++i)
        {
            if( ml->isMuted(ids.at(i)) )
            {
                LLUIString muted = LLTrans::getString("muted_message");

                im_model->addMessage(session_id, SYSTEM_FROM, LLUUID::null, muted);
                break;
            }
        }
    }
}

void LLIMMgr::processIMTypingStart(const LLUUID& from_id, const EInstantMessage im_type)
{
    processIMTypingCore(from_id, im_type, TRUE);
}

void LLIMMgr::processIMTypingStop(const LLUUID& from_id, const EInstantMessage im_type)
{
    processIMTypingCore(from_id, im_type, FALSE);
}

void LLIMMgr::processIMTypingCore(const LLUUID& from_id, const EInstantMessage im_type, BOOL typing)
{
    LLUUID session_id = computeSessionID(im_type, from_id);
    LLFloaterIMSession* im_floater = LLFloaterIMSession::findInstance(session_id);
    if ( im_floater )
    {
        im_floater->processIMTyping(from_id, typing);
    }
}

class LLViewerChatterBoxSessionStartReply : public LLHTTPNode
{
public:
    virtual void describe(Description& desc) const
    {
        desc.shortInfo("Used for receiving a reply to a request to initialize an ChatterBox session");
        desc.postAPI();
        desc.input(
            "{\"client_session_id\": UUID, \"session_id\": UUID, \"success\" boolean, \"reason\": string");
        desc.source(__FILE__, __LINE__);
    }

    virtual void post(ResponsePtr response,
                      const LLSD& context,
                      const LLSD& input) const
    {
<<<<<<< HEAD
=======
        if (LLApp::isExiting() || gDisconnected)
        {
            LL_DEBUGS("ChatHistory") << "Ignoring ChatterBox session, Shutting down" << LL_ENDL;
            return;
        }

>>>>>>> 33ad8db7
        LLSD body;
        LLUUID temp_session_id;
        LLUUID session_id;
        bool success;

        body = input["body"];
        success = body["success"].asBoolean();
        temp_session_id = body["temp_session_id"].asUUID();

        if ( success )
        {
            session_id = body["session_id"].asUUID();

            LLIMModel::getInstance()->processSessionInitializedReply(temp_session_id, session_id);

            LLIMSpeakerMgr* speaker_mgr = LLIMModel::getInstance()->getSpeakerManager(session_id);
            if (speaker_mgr)
            {
                speaker_mgr->setSpeakers(body);
                speaker_mgr->updateSpeakers(gIMMgr->getPendingAgentListUpdates(session_id));
            }

            LLFloaterIMSession* im_floater = LLFloaterIMSession::findInstance(session_id);
            if ( im_floater )
            {
                if ( body.has("session_info") )
                {
                    im_floater->processSessionUpdate(body["session_info"]);

                    // Send request for chat history, if enabled.
                    if (gSavedPerAccountSettings.getBOOL("FetchGroupChatHistory"))
                    {
                        std::string url = gAgent.getRegion()->getCapability("ChatSessionRequest");
                        LLCoros::instance().launch("chatterBoxHistoryCoro",
                            boost::bind(&chatterBoxHistoryCoro, url, session_id, "", "", 0));
                    }
                }
            }

            gIMMgr->clearPendingAgentListUpdates(session_id);
        }
        else
        {
            //throw an error dialog and close the temp session's floater
            gIMMgr->showSessionStartError(body["error"].asString(), temp_session_id);
        }

        gIMMgr->clearPendingAgentListUpdates(session_id);
    }
};

class LLViewerChatterBoxSessionEventReply : public LLHTTPNode
{
public:
    virtual void describe(Description& desc) const
    {
        desc.shortInfo("Used for receiving a reply to a ChatterBox session event");
        desc.postAPI();
        desc.input(
            "{\"event\": string, \"reason\": string, \"success\": boolean, \"session_id\": UUID");
        desc.source(__FILE__, __LINE__);
    }

    virtual void post(ResponsePtr response,
                      const LLSD& context,
                      const LLSD& input) const
    {
        LLUUID session_id;
        bool success;

        LLSD body = input["body"];
        success = body["success"].asBoolean();
        session_id = body["session_id"].asUUID();

        if ( !success )
        {
            //throw an error dialog
            gIMMgr->showSessionEventError(
                body["event"].asString(),
                body["error"].asString(),
                session_id);
        }
    }
};

class LLViewerForceCloseChatterBoxSession: public LLHTTPNode
{
public:
    virtual void post(ResponsePtr response,
                      const LLSD& context,
                      const LLSD& input) const
    {
        LLUUID session_id;
        std::string reason;

        session_id = input["body"]["session_id"].asUUID();
        reason = input["body"]["reason"].asString();

        gIMMgr->showSessionForceClose(reason, session_id);
    }
};

class LLViewerChatterBoxSessionAgentListUpdates : public LLHTTPNode
{
public:
    virtual void post(
        ResponsePtr responder,
        const LLSD& context,
        const LLSD& input) const
    {
        const LLUUID& session_id = input["body"]["session_id"].asUUID();
        gIMMgr->processAgentListUpdates(session_id, input["body"]);
    }
};

class LLViewerChatterBoxSessionUpdate : public LLHTTPNode
{
public:
    virtual void post(
        ResponsePtr responder,
        const LLSD& context,
        const LLSD& input) const
    {
        LLUUID session_id = input["body"]["session_id"].asUUID();
        LLFloaterIMSession* im_floater = LLFloaterIMSession::findInstance(session_id);
        if ( im_floater )
        {
            im_floater->processSessionUpdate(input["body"]["info"]);
        }
        LLIMSpeakerMgr* im_mgr = LLIMModel::getInstance()->getSpeakerManager(session_id);
        if (im_mgr)
        {
            im_mgr->processSessionUpdate(input["body"]["info"]);
        }
    }
};


class LLViewerChatterBoxInvitation : public LLHTTPNode
{
public:

    virtual void post(
        ResponsePtr response,
        const LLSD& context,
        const LLSD& input) const
    {
        //for backwards compatiblity reasons...we need to still
        //check for 'text' or 'voice' invitations...bleh
        if ( input["body"].has("instantmessage") )
        {
            LLSD message_params =
                input["body"]["instantmessage"]["message_params"];

            //do something here to have the IM invite behave
            //just like a normal IM
            //this is just replicated code from process_improved_im
            //and should really go in it's own function -jwolk

            std::string message = message_params["message"].asString();
            std::string name = message_params["from_name"].asString();
            LLUUID from_id = message_params["from_id"].asUUID();
            LLUUID session_id = message_params["id"].asUUID();
            std::vector<U8> bin_bucket = message_params["data"]["binary_bucket"].asBinary();
            U8 offline = (U8)message_params["offline"].asInteger();

            time_t timestamp =
                (time_t) message_params["timestamp"].asInteger();

            BOOL is_do_not_disturb = gAgent.isDoNotDisturb();

            //don't return if user is muted b/c proper way to ignore a muted user who
            //initiated an adhoc/group conference is to create then leave the session (see STORM-1731)
            if (is_do_not_disturb)
            {
                return;
            }

            // standard message, not from system
            std::string saved;
            if(offline == IM_OFFLINE)
            {
                LLStringUtil::format_map_t args;
                args["[LONG_TIMESTAMP]"] = formatted_time(timestamp);
                saved = LLTrans::getString("Saved_message", args);
            }
            std::string buffer = saved + message;

            if(from_id == gAgentID)
            {
                return;
            }
            gIMMgr->addMessage(
                session_id,
                from_id,
                name,
                buffer,
                IM_OFFLINE == offline,
                std::string((char*)&bin_bucket[0]),
                IM_SESSION_INVITE,
                message_params["parent_estate_id"].asInteger(),
                message_params["region_id"].asUUID(),
                ll_vector3_from_sd(message_params["position"]),
                false,      // is_region_message
                timestamp);

            if (LLMuteList::getInstance()->isMuted(from_id, name, LLMute::flagTextChat))
            {
                return;
            }

            //K now we want to accept the invitation
            std::string url = gAgent.getRegionCapability("ChatSessionRequest");

            if ( url != "" )
            {
                LLCoros::instance().launch("chatterBoxInvitationCoro",
                    boost::bind(&chatterBoxInvitationCoro, url,
                    session_id, LLIMMgr::INVITATION_TYPE_INSTANT_MESSAGE));
            }
        } //end if invitation has instant message
        else if ( input["body"].has("voice") )
        {
            if(!LLVoiceClient::getInstance()->voiceEnabled() || !LLVoiceClient::getInstance()->isVoiceWorking())
            {
                // Don't display voice invites unless the user has voice enabled.
                return;
            }

            gIMMgr->inviteToSession(
                input["body"]["session_id"].asUUID(),
                input["body"]["session_name"].asString(),
                input["body"]["from_id"].asUUID(),
                input["body"]["from_name"].asString(),
                IM_SESSION_INVITE,
                LLIMMgr::INVITATION_TYPE_VOICE);
        }
        else if ( input["body"].has("immediate") )
        {
            gIMMgr->inviteToSession(
                input["body"]["session_id"].asUUID(),
                input["body"]["session_name"].asString(),
                input["body"]["from_id"].asUUID(),
                input["body"]["from_name"].asString(),
                IM_SESSION_INVITE,
                LLIMMgr::INVITATION_TYPE_IMMEDIATE);
        }
    }
};

LLHTTPRegistration<LLViewerChatterBoxSessionStartReply>
   gHTTPRegistrationMessageChatterboxsessionstartreply(
       "/message/ChatterBoxSessionStartReply");

LLHTTPRegistration<LLViewerChatterBoxSessionEventReply>
   gHTTPRegistrationMessageChatterboxsessioneventreply(
       "/message/ChatterBoxSessionEventReply");

LLHTTPRegistration<LLViewerForceCloseChatterBoxSession>
    gHTTPRegistrationMessageForceclosechatterboxsession(
        "/message/ForceCloseChatterBoxSession");

LLHTTPRegistration<LLViewerChatterBoxSessionAgentListUpdates>
    gHTTPRegistrationMessageChatterboxsessionagentlistupdates(
        "/message/ChatterBoxSessionAgentListUpdates");

LLHTTPRegistration<LLViewerChatterBoxSessionUpdate>
    gHTTPRegistrationMessageChatterBoxSessionUpdate(
        "/message/ChatterBoxSessionUpdate");

LLHTTPRegistration<LLViewerChatterBoxInvitation>
    gHTTPRegistrationMessageChatterBoxInvitation(
        "/message/ChatterBoxInvitation");
<|MERGE_RESOLUTION|>--- conflicted
+++ resolved
@@ -2838,7 +2838,6 @@
 {
     if (!gIMMgr || gDisconnected)
         return;
-<<<<<<< HEAD
 
     LLUUID session_id = payload["session_id"].asUUID();
     LLUUID caller_id = payload["caller_id"].asUUID();
@@ -2963,132 +2962,6 @@
         }
     }
 
-=======
-
-    LLUUID session_id = payload["session_id"].asUUID();
-    LLUUID caller_id = payload["caller_id"].asUUID();
-    std::string session_name = payload["session_name"].asString();
-    EInstantMessage type = (EInstantMessage)payload["type"].asInteger();
-    LLIMMgr::EInvitationType inv_type = (LLIMMgr::EInvitationType)payload["inv_type"].asInteger();
-    bool voice = true;
-    switch(response)
-    {
-    case 2: // start IM: just don't start the voice chat
-    {
-        voice = false;
-        /* FALLTHROUGH */
-    }
-    case 0: // accept
-    {
-        if (type == IM_SESSION_P2P_INVITE)
-        {
-            // create a normal IM session
-            session_id = gIMMgr->addP2PSession(
-                session_name,
-                caller_id,
-                payload["session_handle"].asString(),
-                payload["session_uri"].asString());
-
-            if (voice)
-            {
-                gIMMgr->startCall(session_id, LLVoiceChannel::INCOMING_CALL);
-            }
-            else
-            {
-                LLAvatarActions::startIM(caller_id);
-            }
-
-            gIMMgr->clearPendingAgentListUpdates(session_id);
-            gIMMgr->clearPendingInvitation(session_id);
-        }
-        else
-        {
-            //session name should not be empty, but it can contain spaces so we don't trim
-            std::string correct_session_name = session_name;
-            if (session_name.empty())
-            {
-                LL_WARNS() << "Received an empty session name from a server" << LL_ENDL;
-
-                switch(type){
-                case IM_SESSION_CONFERENCE_START:
-                case IM_SESSION_GROUP_START:
-                case IM_SESSION_INVITE:
-                    if (gAgent.isInGroup(session_id, TRUE))
-                    {
-                        LLGroupData data;
-                        if (!gAgent.getGroupData(session_id, data)) break;
-                        correct_session_name = data.mName;
-                    }
-                    else
-                    {
-                        // *NOTE: really should be using callbacks here
-                        LLAvatarName av_name;
-                        if (LLAvatarNameCache::get(caller_id, &av_name))
-                        {
-                            correct_session_name = av_name.getCompleteName();
-                            correct_session_name.append(ADHOC_NAME_SUFFIX);
-                        }
-                    }
-                    LL_INFOS("IMVIEW") << "Corrected session name is " << correct_session_name << LL_ENDL;
-                    break;
-                default:
-                    LL_WARNS("IMVIEW") << "Received an empty session name from a server and failed to generate a new proper session name" << LL_ENDL;
-                    break;
-                }
-            }
-
-            gIMMgr->addSession(correct_session_name, type, session_id, true);
-
-            std::string url = gAgent.getRegion()->getCapability(
-                "ChatSessionRequest");
-
-            if (voice)
-            {
-                LLCoros::instance().launch("chatterBoxInvitationCoro",
-                    boost::bind(&chatterBoxInvitationCoro, url,
-                    session_id, inv_type));
-
-                // send notification message to the corresponding chat
-                if (payload["notify_box_type"].asString() == "VoiceInviteGroup" || payload["notify_box_type"].asString() == "VoiceInviteAdHoc")
-                {
-                    LLStringUtil::format_map_t string_args;
-                    string_args["[NAME]"] = payload["caller_name"].asString();
-                    std::string message = LLTrans::getString("name_started_call", string_args);
-                    LLIMModel::getInstance()->addMessageSilently(session_id, SYSTEM_FROM, LLUUID::null, message);
-                }
-            }
-        }
-        if (voice)
-        {
-            break;
-        }
-    }
-    case 1: // decline
-    {
-        if (type == IM_SESSION_P2P_INVITE)
-        {
-            if(LLVoiceClient::getInstance())
-            {
-                std::string s = payload["session_handle"].asString();
-                LLVoiceClient::getInstance()->declineInvite(s);
-            }
-        }
-        else
-        {
-            std::string url = gAgent.getRegion()->getCapability(
-                "ChatSessionRequest");
-
-            LLSD data;
-            data["method"] = "decline invitation";
-            data["session-id"] = session_id;
-
-            LLCoreHttpUtil::HttpCoroutineAdapter::messageHttpPost(url, data,
-                "Invitation declined",
-                "Invitation decline failed.");
-        }
-    }
-
->>>>>>> 33ad8db7
     gIMMgr->clearPendingAgentListUpdates(session_id);
     gIMMgr->clearPendingInvitation(session_id);
     }
@@ -4050,15 +3923,12 @@
                       const LLSD& context,
                       const LLSD& input) const
     {
-<<<<<<< HEAD
-=======
         if (LLApp::isExiting() || gDisconnected)
         {
             LL_DEBUGS("ChatHistory") << "Ignoring ChatterBox session, Shutting down" << LL_ENDL;
             return;
         }
 
->>>>>>> 33ad8db7
         LLSD body;
         LLUUID temp_session_id;
         LLUUID session_id;
