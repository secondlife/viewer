/**
 * @file llfloaterexperienceprofile.cpp
 * @brief llfloaterexperienceprofile and related class definitions
 *
 * $LicenseInfo:firstyear=2013&license=viewerlgpl$
 * Second Life Viewer Source Code
 * Copyright (C) 2013, Linden Research, Inc.
 *
 * This library is free software; you can redistribute it and/or
 * modify it under the terms of the GNU Lesser General Public
 * License as published by the Free Software Foundation;
 * version 2.1 of the License only.
 *
 * This library is distributed in the hope that it will be useful,
 * but WITHOUT ANY WARRANTY; without even the implied warranty of
 * MERCHANTABILITY or FITNESS FOR A PARTICULAR PURPOSE.  See the GNU
 * Lesser General Public License for more details.
 *
 * You should have received a copy of the GNU Lesser General Public
 * License along with this library; if not, write to the Free Software
 * Foundation, Inc., 51 Franklin Street, Fifth Floor, Boston, MA  02110-1301  USA
 *
 * Linden Research, Inc., 945 Battery Street, San Francisco, CA  94111  USA
 * $/LicenseInfo$
 */


#include "llviewerprecompiledheaders.h"
#include "llfloaterexperienceprofile.h"

#include "llagent.h"
#include "llappviewer.h"
#include "llcheckboxctrl.h"
#include "llcombobox.h"
#include "llcommandhandler.h"
#include "llexpandabletextbox.h"
#include "llexperiencecache.h"
#include "llfloaterreg.h"
#include "lllayoutstack.h"
#include "lllineeditor.h"
#include "llnotificationsutil.h"
#include "llsdserialize.h"
#include "llslurl.h"
#include "lltabcontainer.h"
#include "lltextbox.h"
#include "lltexturectrl.h"
#include "lltrans.h"
#include "llviewerregion.h"
#include "llevents.h"
#include "llfloatergroups.h"
#include "llnotifications.h"
#include "llfloaterreporter.h"

#define XML_PANEL_EXPERIENCE_PROFILE "floater_experienceprofile.xml"
#define TF_NAME "experience_title"
#define TF_DESC "experience_description"
#define TF_SLURL "LocationTextText"
#define TF_MRKT "marketplace"
#define TF_MATURITY "ContentRatingText"
#define TF_OWNER "OwnerText"
#define TF_GROUP "GroupText"
#define TF_GRID_WIDE "grid_wide"
#define TF_PRIVILEGED "privileged"
#define EDIT "edit_"

#define IMG_LOGO "logo"

#define PNL_TOP "top panel"
#define PNL_IMAGE "image_panel"
#define PNL_DESC "description panel"
#define PNL_LOC "location panel"
#define PNL_MRKT "marketplace panel"
#define PNL_GROUP "group_panel"
#define PNL_PERMS "perm panel"

#define BTN_ALLOW "allow_btn"
#define BTN_BLOCK "block_btn"
#define BTN_CANCEL "cancel_btn"
#define BTN_CLEAR_LOCATION "clear_btn"
#define BTN_EDIT "edit_btn"
#define BTN_ENABLE "enable_btn"
#define BTN_FORGET "forget_btn"
#define BTN_PRIVATE "private_btn"
#define BTN_REPORT "report_btn"
#define BTN_SAVE "save_btn"
#define BTN_SET_GROUP "Group_btn"
#define BTN_SET_LOCATION "location_btn"


class LLExperienceHandler : public LLCommandHandler
{
public:
    LLExperienceHandler() : LLCommandHandler("experience", UNTRUSTED_THROTTLE) { }

    bool handle(const LLSD& params,
                const LLSD& query_map,
                const std::string& grid,
                LLMediaCtrl* web)
    {
        if(params.size() != 2 || params[1].asString() != "profile")
            return false;

        LLExperienceCache::instance().get(params[0].asUUID(), boost::bind(&LLExperienceHandler::experienceCallback, this, _1));
        return true;
    }

    void experienceCallback(const LLSD& experienceDetails)
    {
        if(!experienceDetails.has(LLExperienceCache::MISSING))
        {
            LLFloaterReg::showInstance("experience_profile", experienceDetails[LLExperienceCache::EXPERIENCE_ID].asUUID(), true);
        }
    }
};

LLExperienceHandler gExperienceHandler;


LLFloaterExperienceProfile::LLFloaterExperienceProfile(const LLSD& data)
    : LLFloater(data)
    , mSaveCompleteAction(NOTHING)
    , mDirty(false)
    , mForceClose(false)
{
    if (data.has("experience_id"))
    {
        mExperienceId = data["experience_id"].asUUID();
        mPostEdit = data.has("edit_experience") && data["edit_experience"].asBoolean();
    }
    else
    {
        mExperienceId = data.asUUID();
        mPostEdit = false;
    }
}


LLFloaterExperienceProfile::~LLFloaterExperienceProfile()
{

}

bool LLFloaterExperienceProfile::postBuild()
{

    if (mExperienceId.notNull())
    {
        LLExperienceCache::instance().fetch(mExperienceId, true);
        LLExperienceCache::instance().get(mExperienceId, boost::bind(&LLFloaterExperienceProfile::experienceCallback,
            getDerivedHandle<LLFloaterExperienceProfile>(), _1));

        LLViewerRegion* region = gAgent.getRegion();
        if (region)
        {
            LLExperienceCache::instance().getExperienceAdmin(mExperienceId, boost::bind(
                &LLFloaterExperienceProfile::experienceIsAdmin, getDerivedHandle<LLFloaterExperienceProfile>(), _1));
        }
    }

    childSetAction(BTN_EDIT, boost::bind(&LLFloaterExperienceProfile::onClickEdit, this));
    childSetAction(BTN_ALLOW, boost::bind(&LLFloaterExperienceProfile::onClickPermission, this, "Allow"));
    childSetAction(BTN_FORGET, boost::bind(&LLFloaterExperienceProfile::onClickForget, this));
    childSetAction(BTN_BLOCK, boost::bind(&LLFloaterExperienceProfile::onClickPermission, this, "Block"));
    childSetAction(BTN_CANCEL, boost::bind(&LLFloaterExperienceProfile::onClickCancel, this));
    childSetAction(BTN_SAVE, boost::bind(&LLFloaterExperienceProfile::onClickSave, this));
    childSetAction(BTN_SET_LOCATION, boost::bind(&LLFloaterExperienceProfile::onClickLocation, this));
    childSetAction(BTN_CLEAR_LOCATION, boost::bind(&LLFloaterExperienceProfile::onClickClear, this));
    childSetAction(BTN_SET_GROUP, boost::bind(&LLFloaterExperienceProfile::onPickGroup, this));
    childSetAction(BTN_REPORT, boost::bind(&LLFloaterExperienceProfile::onReportExperience, this));

    getChild<LLTextEditor>(EDIT TF_DESC)->setKeystrokeCallback(boost::bind(&LLFloaterExperienceProfile::onFieldChanged, this));
    getChild<LLUICtrl>(EDIT TF_MATURITY)->setCommitCallback(boost::bind(&LLFloaterExperienceProfile::onFieldChanged, this));
    getChild<LLLineEditor>(EDIT TF_MRKT)->setKeystrokeCallback(boost::bind(&LLFloaterExperienceProfile::onFieldChanged, this), NULL);
    getChild<LLLineEditor>(EDIT TF_NAME)->setKeystrokeCallback(boost::bind(&LLFloaterExperienceProfile::onFieldChanged, this), NULL);

    childSetCommitCallback(EDIT BTN_ENABLE, boost::bind(&LLFloaterExperienceProfile::onFieldChanged, this), NULL);
    childSetCommitCallback(EDIT BTN_PRIVATE, boost::bind(&LLFloaterExperienceProfile::onFieldChanged, this), NULL);

    childSetCommitCallback(EDIT IMG_LOGO, boost::bind(&LLFloaterExperienceProfile::onFieldChanged, this), NULL);

    getChild<LLTextEditor>(EDIT TF_DESC)->setCommitOnFocusLost(true);


    LLEventPumps::instance().obtain("experience_permission").listen(mExperienceId.asString()+"-profile",
        boost::bind(&LLFloaterExperienceProfile::experiencePermission, getDerivedHandle<LLFloaterExperienceProfile>(this), _1));

    if (mPostEdit && mExperienceId.notNull())
    {
        mPostEdit = false;
        changeToEdit();
    }

    return true;
}

void LLFloaterExperienceProfile::experienceCallback(LLHandle<LLFloaterExperienceProfile> handle,  const LLSD& experience )
{
    LLFloaterExperienceProfile* pllpep = handle.get();
    if(pllpep)
    {
        pllpep->refreshExperience(experience);
    }
}


bool LLFloaterExperienceProfile::experiencePermission( LLHandle<LLFloaterExperienceProfile> handle, const LLSD& permission )
{
    LLFloaterExperienceProfile* pllpep = handle.get();
    if(pllpep)
    {
        pllpep->updatePermission(permission);
    }
    return false;
}

bool LLFloaterExperienceProfile::matchesKey(const LLSD& key)
{
    if (key.has("experience_id"))
    {
        return mExperienceId == key["experience_id"].asUUID();
    }
    else if (key.isUUID())
    {
        return mExperienceId == key.asUUID();
    }
    // Assume NULL uuid
    return mExperienceId.isNull();
}


void LLFloaterExperienceProfile::onClickEdit()
{
    changeToEdit();
}


void LLFloaterExperienceProfile::onClickCancel()
{
    changeToView();
}

void LLFloaterExperienceProfile::onClickSave()
{
    doSave(NOTHING);
}

void LLFloaterExperienceProfile::onClickPermission(const char* perm)
{
    LLViewerRegion* region = gAgent.getRegion();
    if (!region)
        return;
    LLExperienceCache::instance().setExperiencePermission(mExperienceId, perm, boost::bind(
        &LLFloaterExperienceProfile::experiencePermissionResults, mExperienceId, _1));
}


void LLFloaterExperienceProfile::onClickForget()
{
    LLViewerRegion* region = gAgent.getRegion();
    if (!region)
        return;

    LLExperienceCache::instance().forgetExperiencePermission(mExperienceId, boost::bind(
        &LLFloaterExperienceProfile::experiencePermissionResults, mExperienceId, _1));
}

bool LLFloaterExperienceProfile::setMaturityString( U8 maturity, LLTextBox* child, LLComboBox* combo )
{
    LLStyle::Params style;
    std::string access;
    if(maturity <= SIM_ACCESS_PG)
    {
        style.image(LLUI::getUIImage(getString("maturity_icon_general")));
        access = LLTrans::getString("SIM_ACCESS_PG");
        combo->setCurrentByIndex(2);
    }
    else if(maturity <= SIM_ACCESS_MATURE)
    {
        style.image(LLUI::getUIImage(getString("maturity_icon_moderate")));
        access = LLTrans::getString("SIM_ACCESS_MATURE");
        combo->setCurrentByIndex(1);
    }
    else if(maturity <= SIM_ACCESS_ADULT)
    {
        style.image(LLUI::getUIImage(getString("maturity_icon_adult")));
        access = LLTrans::getString("SIM_ACCESS_ADULT");
        combo->setCurrentByIndex(0);
    }
    else
    {
        return false;
    }

    child->setText(LLStringUtil::null);

    child->appendImageSegment(style);

    child->appendText(access, false);

    return true;
}


void LLFloaterExperienceProfile::refreshExperience( const LLSD& experience )
{
    mExperienceDetails = experience;
    mPackage = experience;


    LLLayoutPanel* imagePanel = getChild<LLLayoutPanel>(PNL_IMAGE);
    LLLayoutPanel* descriptionPanel = getChild<LLLayoutPanel>(PNL_DESC);
    LLLayoutPanel* locationPanel = getChild<LLLayoutPanel>(PNL_LOC);
    LLLayoutPanel* marketplacePanel = getChild<LLLayoutPanel>(PNL_MRKT);
    LLLayoutPanel* topPanel = getChild<LLLayoutPanel>(PNL_TOP);


    imagePanel->setVisible(false);
    descriptionPanel->setVisible(false);
    locationPanel->setVisible(false);
    marketplacePanel->setVisible(false);
    topPanel->setVisible(false);


    LLTextBox* child = getChild<LLTextBox>(TF_NAME);
    //child->setText(experience[LLExperienceCache::NAME].asString());
    child->setText(LLSLURL("experience", experience[LLExperienceCache::EXPERIENCE_ID], "profile").getSLURLString());

    LLLineEditor* linechild = getChild<LLLineEditor>(EDIT TF_NAME);
    linechild->setText(experience[LLExperienceCache::NAME].asString());

    std::string value = experience[LLExperienceCache::DESCRIPTION].asString();
    LLExpandableTextBox* exchild = getChild<LLExpandableTextBox>(TF_DESC);
    exchild->setText(value);
    descriptionPanel->setVisible(value.length()>0);

    LLTextEditor* edit_child = getChild<LLTextEditor>(EDIT TF_DESC);
    edit_child->setText(value);

    mLocationSLURL = experience[LLExperienceCache::SLURL].asString();
    child = getChild<LLTextBox>(TF_SLURL);
    bool has_slurl = mLocationSLURL.length()>0;
    locationPanel->setVisible(has_slurl);
    mLocationSLURL = LLSLURL(mLocationSLURL).getSLURLString();
    child->setText(mLocationSLURL);


    child = getChild<LLTextBox>(EDIT TF_SLURL);
    if(has_slurl)
    {
        child->setText(mLocationSLURL);
    }
    else
    {
        child->setText(getString("empty_slurl"));
    }

    setMaturityString((U8)(experience[LLExperienceCache::MATURITY].asInteger()), getChild<LLTextBox>(TF_MATURITY), getChild<LLComboBox>(EDIT TF_MATURITY));

    LLUUID id = experience[LLExperienceCache::AGENT_ID].asUUID();
    child = getChild<LLTextBox>(TF_OWNER);
    value = LLSLURL("agent", id, "inspect").getSLURLString();
    child->setText(value);


    id = experience[LLExperienceCache::GROUP_ID].asUUID();
    bool id_null = id.isNull();
    child = getChild<LLTextBox>(TF_GROUP);
    value = LLSLURL("group", id, "inspect").getSLURLString();
    child->setText(value);
    getChild<LLLayoutPanel>(PNL_GROUP)->setVisible(!id_null);

    setEditGroup(id);

    getChild<LLButton>(BTN_SET_GROUP)->setEnabled(experience[LLExperienceCache::AGENT_ID].asUUID() == gAgent.getID());

    LLCheckBoxCtrl* enable = getChild<LLCheckBoxCtrl>(EDIT BTN_ENABLE);
    S32 properties = mExperienceDetails[LLExperienceCache::PROPERTIES].asInteger();
    enable->set(!(properties & LLExperienceCache::PROPERTY_DISABLED));

    enable = getChild<LLCheckBoxCtrl>(EDIT BTN_PRIVATE);
    enable->set(properties & LLExperienceCache::PROPERTY_PRIVATE);

    topPanel->setVisible(true);
    child=getChild<LLTextBox>(TF_GRID_WIDE);
    child->setVisible(true);

    if(properties & LLExperienceCache::PROPERTY_GRID)
    {
        child->setText(LLTrans::getString("Grid-Scope"));
    }
    else
    {
        child->setText(LLTrans::getString("Land-Scope"));
    }

<<<<<<< HEAD
	if(getChild<LLButton>(BTN_EDIT)->getVisible())
	{
		topPanel->setVisible(true);
	}
=======
    if(getChild<LLButton>(BTN_EDIT)->getVisible())
    {
        topPanel->setVisible(TRUE);
    }
>>>>>>> e7eced3c

    if(properties & LLExperienceCache::PROPERTY_PRIVILEGED)
    {
        child = getChild<LLTextBox>(TF_PRIVILEGED);
        child->setVisible(true);
    }
    else
    {
        LLViewerRegion* region = gAgent.getRegion();
        if (region)
        {
            LLExperienceCache::instance().getExperiencePermission(mExperienceId, boost::bind(
                &LLFloaterExperienceProfile::experiencePermissionResults, mExperienceId, _1));
        }
    }

    value=experience[LLExperienceCache::METADATA].asString();
    if(value.empty())
        return;

    LLPointer<LLSDParser> parser = new LLSDXMLParser();

    LLSD data;

    std::istringstream is(value);
    if(LLSDParser::PARSE_FAILURE != parser->parse(is, data, value.size()))
    {
        value="";
        if(data.has(TF_MRKT))
        {
            value=data[TF_MRKT].asString();

            child = getChild<LLTextBox>(TF_MRKT);
            child->setText(value);
            if(value.size())
            {
                marketplacePanel->setVisible(true);
            }
            else
            {
                marketplacePanel->setVisible(false);
            }
        }
        else
        {
            marketplacePanel->setVisible(false);
        }

        linechild = getChild<LLLineEditor>(EDIT TF_MRKT);
        linechild->setText(value);

        if(data.has(IMG_LOGO))
        {
            LLTextureCtrl* logo = getChild<LLTextureCtrl>(IMG_LOGO);

            LLUUID id = data[IMG_LOGO].asUUID();
            logo->setImageAssetID(id);
            imagePanel->setVisible(true);

            logo = getChild<LLTextureCtrl>(EDIT IMG_LOGO);
            logo->setImageAssetID(data[IMG_LOGO].asUUID());

            imagePanel->setVisible(id.notNull());
        }
    }
    else
    {
        marketplacePanel->setVisible(false);
        imagePanel->setVisible(false);
    }

    mDirty=false;
    mForceClose = false;
    getChild<LLButton>(BTN_SAVE)->setEnabled(mDirty);
}

void LLFloaterExperienceProfile::setPreferences( const LLSD& content )
{
    S32 properties = mExperienceDetails[LLExperienceCache::PROPERTIES].asInteger();
    if(properties & LLExperienceCache::PROPERTY_PRIVILEGED)
    {
        return;
    }

    const LLSD& experiences = content["experiences"];
    const LLSD& blocked = content["blocked"];


    for(LLSD::array_const_iterator it = experiences.beginArray(); it != experiences.endArray() ; ++it)
    {
        if(it->asUUID()==mExperienceId)
        {
            experienceAllowed();
            return;
        }
    }

    for(LLSD::array_const_iterator it = blocked.beginArray(); it != blocked.endArray() ; ++it)
    {
        if(it->asUUID()==mExperienceId)
        {
            experienceBlocked();
            return;
        }
    }

    experienceForgotten();
}

void LLFloaterExperienceProfile::onFieldChanged()
{
    updatePackage();

    if(!getChild<LLButton>(BTN_EDIT)->getVisible())
    {
        return;
    }
    LLSD::map_const_iterator st = mExperienceDetails.beginMap();
    LLSD::map_const_iterator dt = mPackage.beginMap();

    mDirty = false;
    while( !mDirty && st != mExperienceDetails.endMap() && dt != mPackage.endMap())
    {
        mDirty = st->first != dt->first || st->second.asString() != dt->second.asString();
        ++st;++dt;
    }

    if(!mDirty && (st != mExperienceDetails.endMap() || dt != mPackage.endMap()))
    {
        mDirty = true;
    }

    getChild<LLButton>(BTN_SAVE)->setEnabled(mDirty);
}


bool LLFloaterExperienceProfile::canClose()
{
    if(mForceClose || !mDirty)
    {
        return true;
    }
    else
    {
        // Bring up view-modal dialog: Save changes? Yes, No, Cancel
        LLNotificationsUtil::add("SaveChanges", LLSD(), LLSD(), boost::bind(&LLFloaterExperienceProfile::handleSaveChangesDialog, this, _1, _2, CLOSE));
        return false;
    }
}

bool LLFloaterExperienceProfile::handleSaveChangesDialog( const LLSD& notification, const LLSD& response, PostSaveAction action )
{
    S32 option = LLNotificationsUtil::getSelectedOption(notification, response);
    switch( option )
    {
    case 0:  // "Yes"
        // close after saving
        doSave( action );
        break;

    case 1:  // "No"
        if(action != NOTHING)
        {
            mForceClose = true;
            if(action==CLOSE)
            {
                closeFloater();
            }
            else
            {
                changeToView();
            }
        }
        break;

    case 2: // "Cancel"
    default:
        // If we were quitting, we didn't really mean it.
        LLAppViewer::instance()->abortQuit();
        break;
    }
    return false;
}

void LLFloaterExperienceProfile::doSave( int success_action )
{
    mSaveCompleteAction=success_action;

    LLViewerRegion* region = gAgent.getRegion();
    if (!region)
        return;

    LLExperienceCache::instance().updateExperience(mPackage, boost::bind(
            &LLFloaterExperienceProfile::experienceUpdateResult,
            getDerivedHandle<LLFloaterExperienceProfile>(), _1));
}

void LLFloaterExperienceProfile::onSaveComplete( const LLSD& content )
{
    LLUUID id = getExperienceId();

    if(content.has("removed"))
    {
        const LLSD& removed = content["removed"];
        LLSD::map_const_iterator it = removed.beginMap();
        for(/**/; it != removed.endMap(); ++it)
        {
            const std::string& field = it->first;
            if(field == LLExperienceCache::EXPERIENCE_ID)
            {
                //this message should be removed by the experience api
                continue;
            }
            const LLSD& data = it->second;
            std::string error_tag = data["error_tag"].asString()+ "ExperienceProfileMessage";
            LLSD fields;
            if( LLNotifications::instance().getTemplate(error_tag))
            {
                fields["field"] = field;
                fields["extra_info"] = data["extra_info"];
                LLNotificationsUtil::add(error_tag, fields);
            }
            else
            {
                fields["MESSAGE"]=data["en"];
                LLNotificationsUtil::add("GenericAlert", fields);
            }
        }
    }

    if(!content.has("experience_keys"))
    {
        LL_WARNS() << "LLFloaterExperienceProfile::onSaveComplete called with bad content" << LL_ENDL;
        return;
    }

    const LLSD& experiences = content["experience_keys"];

    LLSD::array_const_iterator it = experiences.beginArray();
    if(it == experiences.endArray())
    {
        LL_WARNS() << "LLFloaterExperienceProfile::onSaveComplete called with empty content" << LL_ENDL;
        return;
    }

    if(!it->has(LLExperienceCache::EXPERIENCE_ID) || ((*it)[LLExperienceCache::EXPERIENCE_ID].asUUID() != id))
    {
        LL_WARNS() << "LLFloaterExperienceProfile::onSaveComplete called with unexpected experience id" << LL_ENDL;
        return;
    }

    refreshExperience(*it);
    LLExperienceCache::instance().insert(*it);
    LLExperienceCache::instance().fetch(id, true);

    if(mSaveCompleteAction==VIEW)
    {
        LLTabContainer* tabs = getChild<LLTabContainer>("tab_container");
        tabs->selectTabByName("panel_experience_info");
    }
    else if(mSaveCompleteAction == CLOSE)
    {
        closeFloater();
    }
}

void LLFloaterExperienceProfile::changeToView()
{
    if(mForceClose || !mDirty)
    {
        refreshExperience(mExperienceDetails);
        LLTabContainer* tabs = getChild<LLTabContainer>("tab_container");

        tabs->selectTabByName("panel_experience_info");
    }
    else
    {
        // Bring up view-modal dialog: Save changes? Yes, No, Cancel
        LLNotificationsUtil::add("SaveChanges", LLSD(), LLSD(), boost::bind(&LLFloaterExperienceProfile::handleSaveChangesDialog, this, _1, _2, VIEW));
    }
}

void LLFloaterExperienceProfile::changeToEdit()
{
    LLTabContainer* tabs = getChild<LLTabContainer>("tab_container");

    tabs->selectTabByName("edit_panel_experience_info");
}

void LLFloaterExperienceProfile::onClickLocation()
{
    LLViewerRegion* region = gAgent.getRegion();
    if(region)
    {
        LLTextBox* child = getChild<LLTextBox>(EDIT TF_SLURL);
        mLocationSLURL = LLSLURL(region->getName(), gAgent.getPositionGlobal()).getSLURLString();
        child->setText(mLocationSLURL);
        onFieldChanged();
    }
}

void LLFloaterExperienceProfile::onClickClear()
{
    LLTextBox* child = getChild<LLTextBox>(EDIT TF_SLURL);
    mLocationSLURL = "";
    child->setText(getString("empty_slurl"));
    onFieldChanged();
}

void LLFloaterExperienceProfile::updatePermission( const LLSD& permission )
{
    if(permission.has("experience"))
    {
        if(permission["experience"].asUUID() != mExperienceId)
        {
            return;
        }

        std::string str = permission[mExperienceId.asString()]["permission"].asString();
        if(str == "Allow")
        {
            experienceAllowed();
        }
        else if(str == "Block")
        {
            experienceBlocked();
        }
        else if(str == "Forget")
        {
            experienceForgotten();
        }
    }
    else
    {
        setPreferences(permission);
    }
}

void LLFloaterExperienceProfile::experienceAllowed()
{
    LLButton* button=getChild<LLButton>(BTN_ALLOW);
    button->setEnabled(false);

    button=getChild<LLButton>(BTN_FORGET);
    button->setEnabled(true);

    button=getChild<LLButton>(BTN_BLOCK);
    button->setEnabled(true);
}

void LLFloaterExperienceProfile::experienceForgotten()
{
    LLButton* button=getChild<LLButton>(BTN_ALLOW);
    button->setEnabled(true);

    button=getChild<LLButton>(BTN_FORGET);
    button->setEnabled(false);

    button=getChild<LLButton>(BTN_BLOCK);
    button->setEnabled(true);
}

void LLFloaterExperienceProfile::experienceBlocked()
{
    LLButton* button=getChild<LLButton>(BTN_ALLOW);
    button->setEnabled(true);

    button=getChild<LLButton>(BTN_FORGET);
    button->setEnabled(true);

    button=getChild<LLButton>(BTN_BLOCK);
    button->setEnabled(false);
}

void LLFloaterExperienceProfile::onClose( bool app_quitting )
{
    LLEventPumps::instance().obtain("experience_permission").stopListening(mExperienceId.asString()+"-profile");
    LLFloater::onClose(app_quitting);
}

void LLFloaterExperienceProfile::updatePackage()
{
    mPackage[LLExperienceCache::NAME] = getChild<LLLineEditor>(EDIT TF_NAME)->getText();
    mPackage[LLExperienceCache::DESCRIPTION] = getChild<LLTextEditor>(EDIT TF_DESC)->getText();
    if(mLocationSLURL.empty())
    {
        mPackage[LLExperienceCache::SLURL] = LLStringUtil::null;
    }
    else
    {
        mPackage[LLExperienceCache::SLURL] = mLocationSLURL;
    }

    mPackage[LLExperienceCache::MATURITY] = getChild<LLComboBox>(EDIT TF_MATURITY)->getSelectedValue().asInteger();

    LLSD metadata;

    metadata[TF_MRKT] = getChild<LLLineEditor>(EDIT TF_MRKT)->getText();
    metadata[IMG_LOGO] = getChild<LLTextureCtrl>(EDIT IMG_LOGO)->getImageAssetID();

    LLPointer<LLSDXMLFormatter> formatter = new LLSDXMLFormatter();

    std::ostringstream os;
    if(formatter->format(metadata, os))
    {
        mPackage[LLExperienceCache::METADATA]=os.str();
    }

    int properties = mPackage[LLExperienceCache::PROPERTIES].asInteger();
    LLCheckBoxCtrl* enable = getChild<LLCheckBoxCtrl>(EDIT BTN_ENABLE);
    if(enable->get())
    {
        properties &= ~LLExperienceCache::PROPERTY_DISABLED;
    }
    else
    {
        properties |= LLExperienceCache::PROPERTY_DISABLED;
    }

    enable = getChild<LLCheckBoxCtrl>(EDIT BTN_PRIVATE);
    if(enable->get())
    {
        properties |= LLExperienceCache::PROPERTY_PRIVATE;
    }
    else
    {
        properties &= ~LLExperienceCache::PROPERTY_PRIVATE;
    }

    mPackage[LLExperienceCache::PROPERTIES] = properties;
}

void LLFloaterExperienceProfile::onPickGroup()
{
    LLFloater* parent_floater = gFloaterView->getParentFloater(this);

    LLFloaterGroupPicker* widget = LLFloaterReg::showTypedInstance<LLFloaterGroupPicker>("group_picker", LLSD(gAgent.getID()));
    if (widget)
    {
        widget->setSelectGroupCallback(boost::bind(&LLFloaterExperienceProfile::setEditGroup, this, _1));
        if (parent_floater)
        {
            LLRect new_rect = gFloaterView->findNeighboringPosition(parent_floater, widget);
            widget->setOrigin(new_rect.mLeft, new_rect.mBottom);
            parent_floater->addDependentFloater(widget);
        }
    }
}

void LLFloaterExperienceProfile::setEditGroup( LLUUID group_id )
{
    LLTextBox* child = getChild<LLTextBox>(EDIT TF_GROUP);
    std::string value = LLSLURL("group", group_id, "inspect").getSLURLString();
    child->setText(value);
    mPackage[LLExperienceCache::GROUP_ID] = group_id;
    onFieldChanged();
}

void LLFloaterExperienceProfile::onReportExperience()
{
    LLFloaterReporter::showFromExperience(mExperienceId);
}

/*static*/
bool LLFloaterExperienceProfile::hasPermission(const LLSD& content, const std::string &name, const LLUUID &test)
{
    if (!content.has(name))
        return false;

    const LLSD& list = content[name];
    LLSD::array_const_iterator it = list.beginArray();
    while (it != list.endArray())
    {
        if (it->asUUID() == test)
        {
            return true;
        }
        ++it;
    }
    return false;
}

/*static*/
void LLFloaterExperienceProfile::experiencePermissionResults(LLUUID exprienceId, LLSD result)
{
    std::string permission("Forget");
    if (hasPermission(result, "experiences", exprienceId))
        permission = "Allow";
    else if (hasPermission(result, "blocked", exprienceId))
        permission = "Block";

    LLSD experience;
    LLSD message;
    experience["permission"] = permission;
    message["experience"] = exprienceId;
    message[exprienceId.asString()] = experience;

    LLEventPumps::instance().obtain("experience_permission").post(message);
}

/*static*/
void LLFloaterExperienceProfile::experienceIsAdmin(LLHandle<LLFloaterExperienceProfile> handle, const LLSD &result)
{
    LLFloaterExperienceProfile* parent = handle.get();
    if (!parent)
        return;

    bool enabled = true;
    LLViewerRegion* region = gAgent.getRegion();
    if (!region)
    {
        enabled = false;
    }
    else
    {
        std::string url = region->getCapability("UpdateExperience");
        if (url.empty())
            enabled = false;
    }
    if (enabled && result["status"].asBoolean())
    {
        parent->getChild<LLLayoutPanel>(PNL_TOP)->setVisible(true);
        parent->getChild<LLButton>(BTN_EDIT)->setVisible(true);
    }
}

/*static*/
void LLFloaterExperienceProfile::experienceUpdateResult(LLHandle<LLFloaterExperienceProfile> handle, const LLSD &result)
{
    LLFloaterExperienceProfile* parent = handle.get();
    if (parent)
    {
        parent->onSaveComplete(result);
    }
}<|MERGE_RESOLUTION|>--- conflicted
+++ resolved
@@ -393,17 +393,10 @@
         child->setText(LLTrans::getString("Land-Scope"));
     }
 
-<<<<<<< HEAD
-	if(getChild<LLButton>(BTN_EDIT)->getVisible())
-	{
-		topPanel->setVisible(true);
-	}
-=======
     if(getChild<LLButton>(BTN_EDIT)->getVisible())
     {
-        topPanel->setVisible(TRUE);
-    }
->>>>>>> e7eced3c
+        topPanel->setVisible(true);
+    }
 
     if(properties & LLExperienceCache::PROPERTY_PRIVILEGED)
     {
