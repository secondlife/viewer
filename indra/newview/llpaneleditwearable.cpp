--- conflicted
+++ resolved
@@ -1196,15 +1196,12 @@
 
 void LLPanelEditWearable::changeCamera(U8 subpart)
 {
-<<<<<<< HEAD
-=======
 	// Don't change the camera if this type doesn't have a camera switch.
 	// Useful for wearables like physics that don't have an associated physical body part.
 	if (LLWearableType::getDisableCameraSwitch(mWearablePtr->getType()))
 	{
 		return;
 	}
->>>>>>> 444311d5
         const LLEditWearableDictionary::WearableEntry *wearable_entry = LLEditWearableDictionary::getInstance()->getWearable(mWearablePtr->getType());
         if (!wearable_entry)
         {
