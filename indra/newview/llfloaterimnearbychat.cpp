--- conflicted
+++ resolved
@@ -151,35 +151,10 @@
 // virtual
 void LLFloaterIMNearbyChat::closeHostedFloater()
 {
-<<<<<<< HEAD
-	// If detached from conversations window close anyway
-	if (!getHost())
-	{
-		setVisible(false);
-	}
-
-	// Should check how many conversations are ongoing. Select next to "Nearby Chat" in case there are some other besides.
-	// Close conversations window in case "Nearby Chat" is attached and the only conversation
-	LLFloaterIMContainer* floater_container = LLFloaterIMContainer::getInstance();
-	if (floater_container->getConversationListItemSize() == 1)
-	{
-		if (getHost())
-		{
-			floater_container->closeFloater();
-		}
-	}
-	else
-	{
-		if (!getHost())
-		{
-			floater_container->selectNextConversationByID(LLUUID());
-		}
-	}
-=======
     // If detached from conversations window close anyway
     if (!getHost())
     {
-        setVisible(FALSE);
+        setVisible(false);
     }
 
     // Should check how many conversations are ongoing. Select next to "Nearby Chat" in case there are some other besides.
@@ -199,7 +174,6 @@
             floater_container->selectNextConversationByID(LLUUID());
         }
     }
->>>>>>> e7eced3c
 }
 
 // virtual
@@ -400,18 +374,6 @@
     openFloater();
     LLFloaterIMContainer::getInstance()->selectConversation(LLUUID(NULL));
 
-<<<<<<< HEAD
-	if(!isMessagePaneExpanded())
-	{
-		restoreFloater();
-		setFocus(true);
-	}
-	else
-	{
-		LLFloaterIMContainer::getInstance()->setFocus(true);
-	}
-	setResizeLimits(getMinWidth(), EXPANDED_MIN_HEIGHT);
-=======
     if(!isMessagePaneExpanded())
     {
         restoreFloater();
@@ -419,10 +381,9 @@
     }
     else
     {
-        LLFloaterIMContainer::getInstance()->setFocus(TRUE);
+        LLFloaterIMContainer::getInstance()->setFocus(true);
     }
     setResizeLimits(getMinWidth(), EXPANDED_MIN_HEIGHT);
->>>>>>> e7eced3c
 }
 
 std::string LLFloaterIMNearbyChat::getCurrentChat()
@@ -433,53 +394,19 @@
 // virtual
 bool LLFloaterIMNearbyChat::handleKeyHere( KEY key, MASK mask )
 {
-<<<<<<< HEAD
-	bool handled = false;
-
-	if( KEY_RETURN == key && mask == MASK_CONTROL)
-	{
-		// shout
-		sendChat(CHAT_TYPE_SHOUT);
-		handled = true;
-	}
-	else if (KEY_RETURN == key && mask == MASK_SHIFT)
-	{
-		// whisper
-		sendChat(CHAT_TYPE_WHISPER);
-		handled = true;
-	}
-
-
-	if((mask == MASK_ALT) && isTornOff())
-	{
-		LLFloaterIMContainer* floater_container = LLFloaterIMContainer::getInstance();
-		if ((KEY_UP == key) || (KEY_LEFT == key))
-		{
-			floater_container->selectNextorPreviousConversation(false);
-			handled = true;
-		}
-		if ((KEY_DOWN == key ) || (KEY_RIGHT == key))
-		{
-			floater_container->selectNextorPreviousConversation(true);
-			handled = true;
-		}
-	}
-
-	return handled;
-=======
-    BOOL handled = FALSE;
+    bool handled = false;
 
     if( KEY_RETURN == key && mask == MASK_CONTROL)
     {
         // shout
         sendChat(CHAT_TYPE_SHOUT);
-        handled = TRUE;
+        handled = true;
     }
     else if (KEY_RETURN == key && mask == MASK_SHIFT)
     {
         // whisper
         sendChat(CHAT_TYPE_WHISPER);
-        handled = TRUE;
+        handled = true;
     }
 
 
@@ -489,17 +416,16 @@
         if ((KEY_UP == key) || (KEY_LEFT == key))
         {
             floater_container->selectNextorPreviousConversation(false);
-            handled = TRUE;
+            handled = true;
         }
         if ((KEY_DOWN == key ) || (KEY_RIGHT == key))
         {
             floater_container->selectNextorPreviousConversation(true);
-            handled = TRUE;
+            handled = true;
         }
     }
 
     return handled;
->>>>>>> e7eced3c
 }
 
 bool LLFloaterIMNearbyChat::matchChatTypeTrigger(const std::string& in_str, std::string* out_str)
@@ -754,15 +680,9 @@
     LLSpeakerMgr::speaker_list_t speaker_list;
     LLUUID id;
 
-<<<<<<< HEAD
-	id.setNull();
-	mSpeakerMgr->update(false);
-	mSpeakerMgr->getSpeakerList(&speaker_list, false);
-=======
     id.setNull();
-    mSpeakerMgr->update(FALSE);
-    mSpeakerMgr->getSpeakerList(&speaker_list, FALSE);
->>>>>>> e7eced3c
+    mSpeakerMgr->update(false);
+    mSpeakerMgr->getSpeakerList(&speaker_list, false);
 
     for (LLSpeakerMgr::speaker_list_t::iterator i = speaker_list.begin(); i != speaker_list.end(); ++i)
     {
@@ -852,30 +772,6 @@
 // static
 void LLFloaterIMNearbyChat::startChat(const char* line)
 {
-<<<<<<< HEAD
-	LLFloaterIMNearbyChat* nearby_chat = LLFloaterReg::getTypedInstance<LLFloaterIMNearbyChat>("nearby_chat");
-	if (nearby_chat)
-	{
-		if(!nearby_chat->isTornOff())
-		{
-			LLFloaterIMContainer::getInstance()->selectConversation(LLUUID(NULL));
-		}
-		if(nearby_chat->isMinimized())
-		{
-			nearby_chat->setMinimized(false);
-		}
-		nearby_chat->show();
-		nearby_chat->setFocus(true);
-
-		if (line)
-		{
-			std::string line_string(line);
-			nearby_chat->mInputEditor->setText(line_string);
-		}
-
-		nearby_chat->mInputEditor->endOfDoc();
-	}
-=======
     LLFloaterIMNearbyChat* nearby_chat = LLFloaterReg::getTypedInstance<LLFloaterIMNearbyChat>("nearby_chat");
     if (nearby_chat)
     {
@@ -888,7 +784,7 @@
             nearby_chat->setMinimized(false);
         }
         nearby_chat->show();
-        nearby_chat->setFocus(TRUE);
+        nearby_chat->setFocus(true);
 
         if (line)
         {
@@ -898,28 +794,18 @@
 
         nearby_chat->mInputEditor->endOfDoc();
     }
->>>>>>> e7eced3c
 }
 
 // Exit "chat mode" and do the appropriate focus changes
 // static
 void LLFloaterIMNearbyChat::stopChat()
 {
-<<<<<<< HEAD
-	LLFloaterIMNearbyChat* nearby_chat = LLFloaterReg::getTypedInstance<LLFloaterIMNearbyChat>("nearby_chat");
-	if (nearby_chat)
-	{
-		nearby_chat->mInputEditor->setFocus(false);
-	    gAgent.stopTyping();
-	}
-=======
     LLFloaterIMNearbyChat* nearby_chat = LLFloaterReg::getTypedInstance<LLFloaterIMNearbyChat>("nearby_chat");
     if (nearby_chat)
     {
-        nearby_chat->mInputEditor->setFocus(FALSE);
+        nearby_chat->mInputEditor->setFocus(false);
         gAgent.stopTyping();
     }
->>>>>>> e7eced3c
 }
 
 // If input of the form "/20foo" or "/20 foo", returns "foo" and channel 20.
