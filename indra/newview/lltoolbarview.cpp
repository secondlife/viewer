--- conflicted
+++ resolved
@@ -212,7 +212,6 @@
 
 bool LLToolBarView::loadToolbars(bool force_default)
 {
-<<<<<<< HEAD
     LLToolBarView::ToolbarSet toolbar_set;
     bool err = false;
     
@@ -321,117 +320,6 @@
             }
         }
     }
-    mToolbarsLoaded = true;
-    return true;
-=======
-	LLToolBarView::ToolbarSet toolbar_set;
-	bool err = false;
-	
-	// Load the toolbars.xml file
-	std::string toolbar_file = gDirUtilp->getExpandedFilename(LL_PATH_PER_SL_ACCOUNT, "toolbars.xml");
-	if (force_default)
-	{
-		toolbar_file = gDirUtilp->getExpandedFilename(LL_PATH_APP_SETTINGS, "toolbars.xml");
-	}
-	else if (!gDirUtilp->fileExists(toolbar_file)) 
-	{
-		LL_WARNS() << "User toolbars def not found -> use default" << LL_ENDL;
-		toolbar_file = gDirUtilp->getExpandedFilename(LL_PATH_APP_SETTINGS, "toolbars.xml");
-	}
-	
-	LLXMLNodePtr root;
-	if(!LLXMLNode::parseFile(toolbar_file, root, NULL))
-	{
-		LL_WARNS() << "Unable to load toolbars from file: " << toolbar_file << LL_ENDL;
-		err = true;
-	}
-	
-	if (!err && !root->hasName("toolbars"))
-	{
-		LL_WARNS() << toolbar_file << " is not a valid toolbars definition file" << LL_ENDL;
-		err = true;
-	}
-	
-	// Parse the toolbar settings
-	LLXUIParser parser;
-	if (!err)
-	{
-	    parser.readXUI(root, toolbar_set, toolbar_file);
-	}
-
-	if (!err && !toolbar_set.validateBlock())
-	{
-		LL_WARNS() << "Unable to validate toolbars from file: " << toolbar_file << LL_ENDL;
-		err = true;
-	}
-	
-	if (err)
-	{
-		if (force_default)
-		{
-			LL_ERRS() << "Unable to load toolbars from default file : " << toolbar_file << LL_ENDL;
-		    return false;
-	    }
-
-		// Try to load the default toolbars
-		return loadToolbars(true);
-	}
-	
-	// Clear the toolbars now before adding the loaded commands and settings
-	for (S32 i = LLToolBarEnums::TOOLBAR_FIRST; i <= LLToolBarEnums::TOOLBAR_LAST; i++)
-	{
-		if (mToolbars[i])
-		{
-			mToolbars[i]->clearCommandsList();
-		}
-	}
-	
-	// Add commands to each toolbar
-	if (toolbar_set.left_toolbar.isProvided() && mToolbars[LLToolBarEnums::TOOLBAR_LEFT])
-	{
-		if (toolbar_set.left_toolbar.button_display_mode.isProvided())
-		{
-			LLToolBarEnums::ButtonType button_type = toolbar_set.left_toolbar.button_display_mode;
-			mToolbars[LLToolBarEnums::TOOLBAR_LEFT]->setButtonType(button_type);
-		}
-		BOOST_FOREACH(const LLCommandId::Params& command_params, toolbar_set.left_toolbar.commands)
-		{
-			if (!addCommandInternal(LLCommandId(command_params), mToolbars[LLToolBarEnums::TOOLBAR_LEFT]))
-			{
-				LL_WARNS() << "Error adding command '" << command_params.name() << "' to left toolbar." << LL_ENDL;
-			}
-		}
-	}
-	if (toolbar_set.right_toolbar.isProvided() && mToolbars[LLToolBarEnums::TOOLBAR_RIGHT])
-	{
-		if (toolbar_set.right_toolbar.button_display_mode.isProvided())
-		{
-			LLToolBarEnums::ButtonType button_type = toolbar_set.right_toolbar.button_display_mode;
-			mToolbars[LLToolBarEnums::TOOLBAR_RIGHT]->setButtonType(button_type);
-		}
-		BOOST_FOREACH(const LLCommandId::Params& command_params, toolbar_set.right_toolbar.commands)
-		{
-			if (!addCommandInternal(LLCommandId(command_params), mToolbars[LLToolBarEnums::TOOLBAR_RIGHT]))
-			{
-				LL_WARNS() << "Error adding command '" << command_params.name() << "' to right toolbar." << LL_ENDL;
-			}
-		}
-	}
-	if (toolbar_set.bottom_toolbar.isProvided() && mToolbars[LLToolBarEnums::TOOLBAR_BOTTOM])
-	{
-		if (toolbar_set.bottom_toolbar.button_display_mode.isProvided())
-		{
-			LLToolBarEnums::ButtonType button_type = toolbar_set.bottom_toolbar.button_display_mode;
-			mToolbars[LLToolBarEnums::TOOLBAR_BOTTOM]->setButtonType(button_type);
-		}
-		BOOST_FOREACH(const LLCommandId::Params& command_params, toolbar_set.bottom_toolbar.commands)
-		{
-			if (!addCommandInternal(LLCommandId(command_params), mToolbars[LLToolBarEnums::TOOLBAR_BOTTOM]))
-			{
-				LL_WARNS() << "Error adding command '" << command_params.name() << "' to bottom toolbar." << LL_ENDL;
-			}
-		}
-	}
 
     // SL-18581: Don't show the starter avatar toolbar button for NUX users
     LLViewerInventoryCategory* my_outfits_cat = gInventory.getCategory(gInventory.findCategoryUUIDForType(LLFolderType::FT_MY_OUTFITS));
@@ -448,9 +336,8 @@
         }
     }
 
-	mToolbarsLoaded = true;
-	return true;
->>>>>>> a0c3d69c
+    mToolbarsLoaded = true;
+    return true;
 }
 
 bool LLToolBarView::clearToolbars()
