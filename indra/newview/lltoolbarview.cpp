/**
 * @file lltoolbarview.cpp
 * @author Merov Linden
 * @brief User customizable toolbar class
 *
 * $LicenseInfo:firstyear=2011&license=viewerlgpl$
 * Second Life Viewer Source Code
 * Copyright (C) 2011, Linden Research, Inc.
 *
 * This library is free software; you can redistribute it and/or
 * modify it under the terms of the GNU Lesser General Public
 * License as published by the Free Software Foundation;
 * version 2.1 of the License only.
 *
 * This library is distributed in the hope that it will be useful,
 * but WITHOUT ANY WARRANTY; without even the implied warranty of
 * MERCHANTABILITY or FITNESS FOR A PARTICULAR PURPOSE.  See the GNU
 * Lesser General Public License for more details.
 *
 * You should have received a copy of the GNU Lesser General Public
 * License along with this library; if not, write to the Free Software
 * Foundation, Inc., 51 Franklin Street, Fifth Floor, Boston, MA  02110-1301  USA
 *
 * Linden Research, Inc., 945 Battery Street, San Francisco, CA  94111  USA
 * $/LicenseInfo$
 */

#include "llviewerprecompiledheaders.h"

#include "lltoolbarview.h"

#include "llappviewer.h"
#include "llbutton.h"
#include "llclipboard.h"
#include "lldir.h"
#include "lldockablefloater.h"
#include "lldockcontrol.h"
#include "llimview.h"
#include "lltransientfloatermgr.h"
#include "lltoolbar.h"
#include "lltooldraganddrop.h"
#include "llxmlnode.h"

#include "llagent.h"  // HACK for destinations guide on startup
#include "llfloaterreg.h"  // HACK for destinations guide on startup
#include "llviewercontrol.h"  // HACK for destinations guide on startup
#include "llinventorymodel.h" // HACK to disable starter avatars button for NUX

LLToolBarView* gToolBarView = NULL;

static LLDefaultChildRegistry::Register<LLToolBarView> r("toolbar_view");

bool isToolDragged()
{
    return (LLToolDragAndDrop::getInstance()->getSource() == LLToolDragAndDrop::SOURCE_VIEWER);
}

LLToolBarView::Toolbar::Toolbar()
:   button_display_mode("button_display_mode"),
    commands("command")
{}

LLToolBarView::ToolbarSet::ToolbarSet()
:   left_toolbar("left_toolbar"),
    right_toolbar("right_toolbar"),
    bottom_toolbar("bottom_toolbar")
{}


LLToolBarView::LLToolBarView(const LLToolBarView::Params& p)
:   LLUICtrl(p),
    mDragStarted(false),
    mShowToolbars(true),
    mDragToolbarButton(NULL),
    mDragItem(NULL),
    mToolbarsLoaded(false),
    mBottomToolbarPanel(NULL)
{
    for (S32 i = 0; i < LLToolBarEnums::TOOLBAR_COUNT; i++)
    {
        mToolbars[i] = NULL;
    }
}

void LLToolBarView::initFromParams(const LLToolBarView::Params& p)
{
    // Initialize the base object
    LLUICtrl::initFromParams(p);
}

LLToolBarView::~LLToolBarView()
{
    saveToolbars();
}

bool LLToolBarView::postBuild()
{
<<<<<<< HEAD
	mToolbars[LLToolBarEnums::TOOLBAR_LEFT] = getChild<LLToolBar>("toolbar_left");
	mToolbars[LLToolBarEnums::TOOLBAR_LEFT]->getCenterLayoutPanel()->setLocationId(LLToolBarEnums::TOOLBAR_LEFT);

	mToolbars[LLToolBarEnums::TOOLBAR_RIGHT] = getChild<LLToolBar>("toolbar_right");
	mToolbars[LLToolBarEnums::TOOLBAR_RIGHT]->getCenterLayoutPanel()->setLocationId(LLToolBarEnums::TOOLBAR_RIGHT);

	mToolbars[LLToolBarEnums::TOOLBAR_BOTTOM] = getChild<LLToolBar>("toolbar_bottom");
	mToolbars[LLToolBarEnums::TOOLBAR_BOTTOM]->getCenterLayoutPanel()->setLocationId(LLToolBarEnums::TOOLBAR_BOTTOM);

	mBottomToolbarPanel = getChild<LLView>("bottom_toolbar_panel");

	for (int i = LLToolBarEnums::TOOLBAR_FIRST; i <= LLToolBarEnums::TOOLBAR_LAST; i++)
	{
		mToolbars[i]->setStartDragCallback(boost::bind(LLToolBarView::startDragTool,_1,_2,_3));
		mToolbars[i]->setHandleDragCallback(boost::bind(LLToolBarView::handleDragTool,_1,_2,_3,_4));
		mToolbars[i]->setHandleDropCallback(boost::bind(LLToolBarView::handleDropTool,_1,_2,_3,_4));
		mToolbars[i]->setButtonAddCallback(boost::bind(LLToolBarView::onToolBarButtonAdded,_1));
		mToolbars[i]->setButtonRemoveCallback(boost::bind(LLToolBarView::onToolBarButtonRemoved,_1));
	}
	
	return true;
=======
    mToolbars[LLToolBarEnums::TOOLBAR_LEFT] = getChild<LLToolBar>("toolbar_left");
    mToolbars[LLToolBarEnums::TOOLBAR_LEFT]->getCenterLayoutPanel()->setLocationId(LLToolBarEnums::TOOLBAR_LEFT);

    mToolbars[LLToolBarEnums::TOOLBAR_RIGHT] = getChild<LLToolBar>("toolbar_right");
    mToolbars[LLToolBarEnums::TOOLBAR_RIGHT]->getCenterLayoutPanel()->setLocationId(LLToolBarEnums::TOOLBAR_RIGHT);

    mToolbars[LLToolBarEnums::TOOLBAR_BOTTOM] = getChild<LLToolBar>("toolbar_bottom");
    mToolbars[LLToolBarEnums::TOOLBAR_BOTTOM]->getCenterLayoutPanel()->setLocationId(LLToolBarEnums::TOOLBAR_BOTTOM);

    mBottomToolbarPanel = getChild<LLView>("bottom_toolbar_panel");

    for (int i = LLToolBarEnums::TOOLBAR_FIRST; i <= LLToolBarEnums::TOOLBAR_LAST; i++)
    {
        mToolbars[i]->setStartDragCallback(boost::bind(LLToolBarView::startDragTool,_1,_2,_3));
        mToolbars[i]->setHandleDragCallback(boost::bind(LLToolBarView::handleDragTool,_1,_2,_3,_4));
        mToolbars[i]->setHandleDropCallback(boost::bind(LLToolBarView::handleDropTool,_1,_2,_3,_4));
        mToolbars[i]->setButtonAddCallback(boost::bind(LLToolBarView::onToolBarButtonAdded,_1));
        mToolbars[i]->setButtonRemoveCallback(boost::bind(LLToolBarView::onToolBarButtonRemoved,_1));
    }

    return TRUE;
>>>>>>> e7eced3c
}

S32 LLToolBarView::hasCommand(const LLCommandId& commandId) const
{
    S32 command_location = LLToolBarEnums::TOOLBAR_NONE;

    for (S32 loc = LLToolBarEnums::TOOLBAR_FIRST; loc <= LLToolBarEnums::TOOLBAR_LAST; loc++)
    {
        if (mToolbars[loc]->hasCommand(commandId))
        {
            command_location = loc;
            break;
        }
    }

    return command_location;
}

S32 LLToolBarView::addCommand(const LLCommandId& commandId, LLToolBarEnums::EToolBarLocation toolbar, int rank)
{
    int old_rank;
    removeCommand(commandId, old_rank);

    S32 command_location = mToolbars[toolbar]->addCommand(commandId, rank);

    return command_location;
}

S32 LLToolBarView::removeCommand(const LLCommandId& commandId, int& rank)
{
    S32 command_location = hasCommand(commandId);
    rank = LLToolBar::RANK_NONE;

    if (command_location != LLToolBarEnums::TOOLBAR_NONE)
    {
        rank = mToolbars[command_location]->removeCommand(commandId);
    }

    return command_location;
}

S32 LLToolBarView::enableCommand(const LLCommandId& commandId, bool enabled)
{
    S32 command_location = hasCommand(commandId);

    if (command_location != LLToolBarEnums::TOOLBAR_NONE)
    {
        mToolbars[command_location]->enableCommand(commandId, enabled);
    }

    return command_location;
}

S32 LLToolBarView::stopCommandInProgress(const LLCommandId& commandId)
{
    S32 command_location = hasCommand(commandId);

    if (command_location != LLToolBarEnums::TOOLBAR_NONE)
    {
        mToolbars[command_location]->stopCommandInProgress(commandId);
    }

    return command_location;
}

S32 LLToolBarView::flashCommand(const LLCommandId& commandId, bool flash, bool force_flashing/* = false */)
{
    S32 command_location = hasCommand(commandId);

    if (command_location != LLToolBarEnums::TOOLBAR_NONE)
    {
        mToolbars[command_location]->flashCommand(commandId, flash, force_flashing);
    }

    return command_location;
}

bool LLToolBarView::addCommandInternal(const LLCommandId& command, LLToolBar* toolbar)
{
    LLCommandManager& mgr = LLCommandManager::instance();
    if (mgr.getCommand(command))
    {
        toolbar->addCommand(command);
    }
    else
    {
        LL_WARNS()  << "Toolbars creation : the command with id " << command.uuid().asString() << " cannot be found in the command manager" << LL_ENDL;
        return false;
    }
    return true;
}

bool LLToolBarView::loadToolbars(bool force_default)
{
    LLToolBarView::ToolbarSet toolbar_set;
    bool err = false;

    // Load the toolbars.xml file
    std::string toolbar_file = gDirUtilp->getExpandedFilename(LL_PATH_PER_SL_ACCOUNT, "toolbars.xml");
    if (force_default)
    {
        toolbar_file = gDirUtilp->getExpandedFilename(LL_PATH_APP_SETTINGS, "toolbars.xml");
    }
    else if (!gDirUtilp->fileExists(toolbar_file))
    {
        LL_WARNS() << "User toolbars def not found -> use default" << LL_ENDL;
        toolbar_file = gDirUtilp->getExpandedFilename(LL_PATH_APP_SETTINGS, "toolbars.xml");
    }

    LLXMLNodePtr root;
    if(!LLXMLNode::parseFile(toolbar_file, root, NULL))
    {
        LL_WARNS() << "Unable to load toolbars from file: " << toolbar_file << LL_ENDL;
        err = true;
    }

    if (!err && !root->hasName("toolbars"))
    {
        LL_WARNS() << toolbar_file << " is not a valid toolbars definition file" << LL_ENDL;
        err = true;
    }

    // Parse the toolbar settings
    LLXUIParser parser;
    if (!err)
    {
        parser.readXUI(root, toolbar_set, toolbar_file);
    }

    if (!err && !toolbar_set.validateBlock())
    {
        LL_WARNS() << "Unable to validate toolbars from file: " << toolbar_file << LL_ENDL;
        err = true;
    }

    if (err)
    {
        if (force_default)
        {
            LL_ERRS() << "Unable to load toolbars from default file : " << toolbar_file << LL_ENDL;
            return false;
        }

        // Try to load the default toolbars
        return loadToolbars(true);
    }

    // Clear the toolbars now before adding the loaded commands and settings
    for (S32 i = LLToolBarEnums::TOOLBAR_FIRST; i <= LLToolBarEnums::TOOLBAR_LAST; i++)
    {
        if (mToolbars[i])
        {
            mToolbars[i]->clearCommandsList();
        }
    }

    // Add commands to each toolbar
    if (toolbar_set.left_toolbar.isProvided() && mToolbars[LLToolBarEnums::TOOLBAR_LEFT])
    {
        if (toolbar_set.left_toolbar.button_display_mode.isProvided())
        {
            LLToolBarEnums::ButtonType button_type = toolbar_set.left_toolbar.button_display_mode;
            mToolbars[LLToolBarEnums::TOOLBAR_LEFT]->setButtonType(button_type);
        }
        for (const LLCommandId::Params& command_params : toolbar_set.left_toolbar.commands)
        {
            if (!addCommandInternal(LLCommandId(command_params), mToolbars[LLToolBarEnums::TOOLBAR_LEFT]))
            {
                LL_WARNS() << "Error adding command '" << command_params.name() << "' to left toolbar." << LL_ENDL;
            }
        }
    }
    if (toolbar_set.right_toolbar.isProvided() && mToolbars[LLToolBarEnums::TOOLBAR_RIGHT])
    {
        if (toolbar_set.right_toolbar.button_display_mode.isProvided())
        {
            LLToolBarEnums::ButtonType button_type = toolbar_set.right_toolbar.button_display_mode;
            mToolbars[LLToolBarEnums::TOOLBAR_RIGHT]->setButtonType(button_type);
        }
        for (const LLCommandId::Params& command_params : toolbar_set.right_toolbar.commands)
        {
            if (!addCommandInternal(LLCommandId(command_params), mToolbars[LLToolBarEnums::TOOLBAR_RIGHT]))
            {
                LL_WARNS() << "Error adding command '" << command_params.name() << "' to right toolbar." << LL_ENDL;
            }
        }
    }
    if (toolbar_set.bottom_toolbar.isProvided() && mToolbars[LLToolBarEnums::TOOLBAR_BOTTOM])
    {
        if (toolbar_set.bottom_toolbar.button_display_mode.isProvided())
        {
            LLToolBarEnums::ButtonType button_type = toolbar_set.bottom_toolbar.button_display_mode;
            mToolbars[LLToolBarEnums::TOOLBAR_BOTTOM]->setButtonType(button_type);
        }
        for (const LLCommandId::Params& command_params : toolbar_set.bottom_toolbar.commands)
        {
            if (!addCommandInternal(LLCommandId(command_params), mToolbars[LLToolBarEnums::TOOLBAR_BOTTOM]))
            {
                LL_WARNS() << "Error adding command '" << command_params.name() << "' to bottom toolbar." << LL_ENDL;
            }
        }
    }

    // SL-18581: Don't show the starter avatar toolbar button for NUX users
    if (gAgent.isFirstLogin())
    {
        LLViewerInventoryCategory* my_outfits_cat = gInventory.getCategory(gInventory.findCategoryUUIDForType(LLFolderType::FT_MY_OUTFITS));
        LL_WARNS() << "First login: checking for NUX user." << LL_ENDL;
        if (my_outfits_cat != NULL && my_outfits_cat->getDescendentCount() > 0)
        {
            LL_WARNS() << "First login: My Outfits folder is not empty, removing the avatar picker button." << LL_ENDL;
            for (S32 i = LLToolBarEnums::TOOLBAR_FIRST; i <= LLToolBarEnums::TOOLBAR_LAST; i++)
            {
                if (mToolbars[i])
                {
                    mToolbars[i]->removeCommand(LLCommandId("avatar"));
                }
            }
        }
    }

    mToolbarsLoaded = true;
    return true;
}

bool LLToolBarView::clearToolbars()
{
    for (S32 i = LLToolBarEnums::TOOLBAR_FIRST; i <= LLToolBarEnums::TOOLBAR_LAST; i++)
    {
        if (mToolbars[i])
        {
            mToolbars[i]->clearCommandsList();
        }
    }

    return true;
}

//static
bool LLToolBarView::loadDefaultToolbars()
{
    bool retval = false;

    if (gToolBarView)
    {
        retval = gToolBarView->loadToolbars(true);
        if (retval)
        {
            gToolBarView->saveToolbars();
        }
    }

    return retval;
}

//static
bool LLToolBarView::clearAllToolbars()
{
    bool retval = false;

    if (gToolBarView)
    {
        retval = gToolBarView->clearToolbars();
        if (retval)
        {
            gToolBarView->saveToolbars();
        }
    }

    return retval;
}

void LLToolBarView::saveToolbars() const
{
    if (!mToolbarsLoaded)
        return;

    // Build the parameter tree from the toolbar data
    LLToolBarView::ToolbarSet toolbar_set;
    if (mToolbars[LLToolBarEnums::TOOLBAR_LEFT])
    {
        toolbar_set.left_toolbar.button_display_mode = mToolbars[LLToolBarEnums::TOOLBAR_LEFT]->getButtonType();
        addToToolset(mToolbars[LLToolBarEnums::TOOLBAR_LEFT]->getCommandsList(), toolbar_set.left_toolbar);
    }
    if (mToolbars[LLToolBarEnums::TOOLBAR_RIGHT])
    {
        toolbar_set.right_toolbar.button_display_mode = mToolbars[LLToolBarEnums::TOOLBAR_RIGHT]->getButtonType();
        addToToolset(mToolbars[LLToolBarEnums::TOOLBAR_RIGHT]->getCommandsList(), toolbar_set.right_toolbar);
    }
    if (mToolbars[LLToolBarEnums::TOOLBAR_BOTTOM])
    {
        toolbar_set.bottom_toolbar.button_display_mode = mToolbars[LLToolBarEnums::TOOLBAR_BOTTOM]->getButtonType();
        addToToolset(mToolbars[LLToolBarEnums::TOOLBAR_BOTTOM]->getCommandsList(), toolbar_set.bottom_toolbar);
    }

    // Serialize the parameter tree
    LLXMLNodePtr output_node = new LLXMLNode("toolbars", false);
    LLXUIParser parser;
    parser.writeXUI(output_node, toolbar_set);

    // Write the resulting XML to file
    if(!output_node->isNull())
    {
        const std::string& filename = gDirUtilp->getExpandedFilename(LL_PATH_PER_SL_ACCOUNT, "toolbars.xml");
        LLFILE *fp = LLFile::fopen(filename, "w");
        if (fp != NULL)
        {
            LLXMLNode::writeHeaderToFile(fp);
            output_node->writeToFile(fp);
            fclose(fp);
        }
    }
}

// Enumerate the commands in command_list and add them as Params to the toolbar
void LLToolBarView::addToToolset(command_id_list_t& command_list, Toolbar& toolbar) const
{
    LLCommandManager& mgr = LLCommandManager::instance();

    for (command_id_list_t::const_iterator it = command_list.begin();
         it != command_list.end();
         ++it)
    {
        LLCommand* command = mgr.getCommand(*it);
        if (command)
        {
            LLCommandId::Params command_name_param;
            command_name_param.name = command->name();
            toolbar.commands.add(command_name_param);
        }
    }
}

void LLToolBarView::onToolBarButtonAdded(LLView* button)
{
    llassert(button);

    if (button->getName() == "speak")
    {
        // Add the "Speak" button as a control view in LLTransientFloaterMgr
        // to prevent hiding the transient IM floater upon pressing "Speak".
        LLTransientFloaterMgr::getInstance()->addControlView(button);

        // Redock incoming and/or outgoing call windows, if applicable

        LLFloater* incoming_floater = LLFloaterReg::getLastFloaterInGroup("incoming_call");
        LLFloater* outgoing_floater = LLFloaterReg::getLastFloaterInGroup("outgoing_call");

        if (incoming_floater && incoming_floater->isShown())
        {
            LLCallDialog* incoming = dynamic_cast<LLCallDialog *>(incoming_floater);
            llassert(incoming);

            LLDockControl* dock_control = incoming->getDockControl();
            if (dock_control->getDock() == NULL)
            {
                incoming->dockToToolbarButton("speak");
            }
        }

        if (outgoing_floater && outgoing_floater->isShown())
        {
            LLCallDialog* outgoing = dynamic_cast<LLCallDialog *>(outgoing_floater);
            llassert(outgoing);

            LLDockControl* dock_control = outgoing->getDockControl();
            if (dock_control->getDock() == NULL)
            {
                outgoing->dockToToolbarButton("speak");
            }
        }
    }
    else if (button->getName() == "voice")
    {
        // Add the "Voice controls" button as a control view in LLTransientFloaterMgr
        // to prevent hiding the transient IM floater upon pressing "Voice controls".
        LLTransientFloaterMgr::getInstance()->addControlView(button);
    }
}

void LLToolBarView::onToolBarButtonRemoved(LLView* button)
{
    llassert(button);

    if (button->getName() == "speak")
    {
        LLTransientFloaterMgr::getInstance()->removeControlView(button);

        // Undock incoming and/or outgoing call windows

        LLFloater* incoming_floater = LLFloaterReg::getLastFloaterInGroup("incoming_call");
        LLFloater* outgoing_floater = LLFloaterReg::getLastFloaterInGroup("outgoing_call");

        if (incoming_floater && incoming_floater->isShown())
        {
            LLDockableFloater* incoming = dynamic_cast<LLDockableFloater *>(incoming_floater);
            llassert(incoming);

            LLDockControl* dock_control = incoming->getDockControl();
            dock_control->setDock(NULL);
        }

        if (outgoing_floater && outgoing_floater->isShown())
        {
            LLDockableFloater* outgoing = dynamic_cast<LLDockableFloater *>(outgoing_floater);
            llassert(outgoing);

            LLDockControl* dock_control = outgoing->getDockControl();
            dock_control->setDock(NULL);
        }
    }
    else if (button->getName() == "voice")
    {
        LLTransientFloaterMgr::getInstance()->removeControlView(button);
    }
}

void LLToolBarView::draw()
{
<<<<<<< HEAD
	LLRect toolbar_rects[LLToolBarEnums::TOOLBAR_COUNT];
	
	for (S32 i = LLToolBarEnums::TOOLBAR_FIRST; i <= LLToolBarEnums::TOOLBAR_LAST; i++)
	{
		if (mToolbars[i])
		{
			LLView::EOrientation orientation = LLToolBarEnums::getOrientation(mToolbars[i]->getSideType());

			if (orientation == LLLayoutStack::HORIZONTAL)
			{
				mToolbars[i]->getParent()->reshape(mToolbars[i]->getParent()->getRect().getWidth(), mToolbars[i]->getRect().getHeight());
			}
			else
			{
				mToolbars[i]->getParent()->reshape(mToolbars[i]->getRect().getWidth(), mToolbars[i]->getParent()->getRect().getHeight());
			}

			mToolbars[i]->localRectToOtherView(mToolbars[i]->getLocalRect(), &toolbar_rects[i], this);
		}
	}
	
	for (S32 i = LLToolBarEnums::TOOLBAR_FIRST; i <= LLToolBarEnums::TOOLBAR_LAST; i++)
	{
		mToolbars[i]->getParent()->setVisible(mShowToolbars 
											&& (mToolbars[i]->hasButtons() 
											|| isToolDragged()));
	}

	// Draw drop zones if drop of a tool is active
	if (isToolDragged())
	{
		LLColor4 drop_color = LLUIColorTable::instance().getColor( "ToolbarDropZoneColor" );

		for (S32 i = LLToolBarEnums::TOOLBAR_FIRST; i <= LLToolBarEnums::TOOLBAR_LAST; i++)
		{
			gl_rect_2d(toolbar_rects[i], drop_color, true);
		}
	}
	
	LLUICtrl::draw();
=======
    LLRect toolbar_rects[LLToolBarEnums::TOOLBAR_COUNT];

    for (S32 i = LLToolBarEnums::TOOLBAR_FIRST; i <= LLToolBarEnums::TOOLBAR_LAST; i++)
    {
        if (mToolbars[i])
        {
            LLView::EOrientation orientation = LLToolBarEnums::getOrientation(mToolbars[i]->getSideType());

            if (orientation == LLLayoutStack::HORIZONTAL)
            {
                mToolbars[i]->getParent()->reshape(mToolbars[i]->getParent()->getRect().getWidth(), mToolbars[i]->getRect().getHeight());
            }
            else
            {
                mToolbars[i]->getParent()->reshape(mToolbars[i]->getRect().getWidth(), mToolbars[i]->getParent()->getRect().getHeight());
            }

            mToolbars[i]->localRectToOtherView(mToolbars[i]->getLocalRect(), &toolbar_rects[i], this);
        }
    }

    for (S32 i = LLToolBarEnums::TOOLBAR_FIRST; i <= LLToolBarEnums::TOOLBAR_LAST; i++)
    {
        mToolbars[i]->getParent()->setVisible(mShowToolbars
                                            && (mToolbars[i]->hasButtons()
                                            || isToolDragged()));
    }

    // Draw drop zones if drop of a tool is active
    if (isToolDragged())
    {
        LLColor4 drop_color = LLUIColorTable::instance().getColor( "ToolbarDropZoneColor" );

        for (S32 i = LLToolBarEnums::TOOLBAR_FIRST; i <= LLToolBarEnums::TOOLBAR_LAST; i++)
        {
            gl_rect_2d(toolbar_rects[i], drop_color, TRUE);
        }
    }

    LLUICtrl::draw();
>>>>>>> e7eced3c
}


// ----------------------------------------
// Drag and Drop Handling
// ----------------------------------------


void LLToolBarView::startDragTool(S32 x, S32 y, LLToolBarButton* toolbarButton)
{
    resetDragTool(toolbarButton);

    // Flag the tool dragging but don't start it yet
    LLToolDragAndDrop::getInstance()->setDragStart( x, y );
}

bool LLToolBarView::handleDragTool( S32 x, S32 y, const LLUUID& uuid, LLAssetType::EType type)
{
<<<<<<< HEAD
	if (LLToolDragAndDrop::getInstance()->isOverThreshold( x, y ))
	{
		if (!gToolBarView->mDragStarted)
		{
			// Start the tool dragging:
			
			// First, create the global drag and drop object
			std::vector<EDragAndDropType> types;
			uuid_vec_t cargo_ids;
			types.push_back(DAD_WIDGET);
			cargo_ids.push_back(uuid);
			LLToolDragAndDrop::ESource src = LLToolDragAndDrop::SOURCE_VIEWER;
			LLUUID srcID;
			LLToolDragAndDrop::getInstance()->beginMultiDrag(types, cargo_ids, src, srcID);

			// Second, stop the command if it is in progress and requires stopping!
			LLCommandId command_id = LLCommandId(uuid);
			gToolBarView->stopCommandInProgress(command_id);

			gToolBarView->mDragStarted = true;
			return true;
		}
		else
		{
			MASK mask = 0;
			return LLToolDragAndDrop::getInstance()->handleHover( x, y, mask );
		}
	}
	return false;
=======
    if (LLToolDragAndDrop::getInstance()->isOverThreshold( x, y ))
    {
        if (!gToolBarView->mDragStarted)
        {
            // Start the tool dragging:

            // First, create the global drag and drop object
            std::vector<EDragAndDropType> types;
            uuid_vec_t cargo_ids;
            types.push_back(DAD_WIDGET);
            cargo_ids.push_back(uuid);
            LLToolDragAndDrop::ESource src = LLToolDragAndDrop::SOURCE_VIEWER;
            LLUUID srcID;
            LLToolDragAndDrop::getInstance()->beginMultiDrag(types, cargo_ids, src, srcID);

            // Second, stop the command if it is in progress and requires stopping!
            LLCommandId command_id = LLCommandId(uuid);
            gToolBarView->stopCommandInProgress(command_id);

            gToolBarView->mDragStarted = true;
            return TRUE;
        }
        else
        {
            MASK mask = 0;
            return LLToolDragAndDrop::getInstance()->handleHover( x, y, mask );
        }
    }
    return FALSE;
>>>>>>> e7eced3c
}

bool LLToolBarView::handleDropTool( void* cargo_data, S32 x, S32 y, LLToolBar* toolbar)
{
<<<<<<< HEAD
	bool handled = false;
	LLInventoryObject* inv_item = static_cast<LLInventoryObject*>(cargo_data);
	
	LLAssetType::EType type = inv_item->getType();
	if (type == LLAssetType::AT_WIDGET)
	{
		handled = true;
		// Get the command from its uuid
		LLCommandManager& mgr = LLCommandManager::instance();
		LLCommandId command_id(inv_item->getUUID());
		LLCommand* command = mgr.getCommand(command_id);
		if (command)
		{
			// Suppress the command from the toolbars (including the one it's dropped in, 
			// this will handle move position).
			S32 old_toolbar_loc = gToolBarView->hasCommand(command_id);
			LLToolBar* old_toolbar = NULL;

			if (old_toolbar_loc != LLToolBarEnums::TOOLBAR_NONE)
			{
				llassert(gToolBarView->mDragToolbarButton);
				old_toolbar = gToolBarView->mDragToolbarButton->getParentByType<LLToolBar>();
				if (old_toolbar->isReadOnly() && toolbar->isReadOnly())
				{
					// do nothing
				}
				else
				{
					int old_rank = LLToolBar::RANK_NONE;
					gToolBarView->removeCommand(command_id, old_rank);
				}
			}

			// Convert the (x,y) position in rank in toolbar
			if (!toolbar->isReadOnly())
			{
				int new_rank = toolbar->getRankFromPosition(x,y);
				toolbar->addCommand(command_id, new_rank);
			}
			
			// Save the new toolbars configuration
			gToolBarView->saveToolbars();
		}
		else
		{
			LL_WARNS() << "Command couldn't be found in command manager" << LL_ENDL;
		}
	}

	resetDragTool(NULL);
	return handled;
=======
    BOOL handled = FALSE;
    LLInventoryObject* inv_item = static_cast<LLInventoryObject*>(cargo_data);

    LLAssetType::EType type = inv_item->getType();
    if (type == LLAssetType::AT_WIDGET)
    {
        handled = TRUE;
        // Get the command from its uuid
        LLCommandManager& mgr = LLCommandManager::instance();
        LLCommandId command_id(inv_item->getUUID());
        LLCommand* command = mgr.getCommand(command_id);
        if (command)
        {
            // Suppress the command from the toolbars (including the one it's dropped in,
            // this will handle move position).
            S32 old_toolbar_loc = gToolBarView->hasCommand(command_id);
            LLToolBar* old_toolbar = NULL;

            if (old_toolbar_loc != LLToolBarEnums::TOOLBAR_NONE)
            {
                llassert(gToolBarView->mDragToolbarButton);
                old_toolbar = gToolBarView->mDragToolbarButton->getParentByType<LLToolBar>();
                if (old_toolbar->isReadOnly() && toolbar->isReadOnly())
                {
                    // do nothing
                }
                else
                {
                    int old_rank = LLToolBar::RANK_NONE;
                    gToolBarView->removeCommand(command_id, old_rank);
                }
            }

            // Convert the (x,y) position in rank in toolbar
            if (!toolbar->isReadOnly())
            {
                int new_rank = toolbar->getRankFromPosition(x,y);
                toolbar->addCommand(command_id, new_rank);
            }

            // Save the new toolbars configuration
            gToolBarView->saveToolbars();
        }
        else
        {
            LL_WARNS() << "Command couldn't be found in command manager" << LL_ENDL;
        }
    }

    resetDragTool(NULL);
    return handled;
>>>>>>> e7eced3c
}

void LLToolBarView::resetDragTool(LLToolBarButton* toolbarButton)
{
    // Clear the saved command, toolbar and rank
    gToolBarView->mDragStarted = false;
    gToolBarView->mDragToolbarButton = toolbarButton;
}

// Provide a handle on a free standing inventory item containing references to the tool.
// This might be used by Drag and Drop to move around references to tool items.
LLInventoryObject* LLToolBarView::getDragItem()
{
    if (mDragToolbarButton)
    {
        LLUUID item_uuid = mDragToolbarButton->getCommandId().uuid();
        mDragItem = new LLInventoryObject (item_uuid, LLUUID::null, LLAssetType::AT_WIDGET, "");
    }
    return mDragItem;
}

void LLToolBarView::setToolBarsVisible(bool visible)
{
    mShowToolbars = visible;
}

bool LLToolBarView::isModified() const
{
    bool modified = false;

    for (S32 i = LLToolBarEnums::TOOLBAR_FIRST; i <= LLToolBarEnums::TOOLBAR_LAST; i++)
    {
        modified |= mToolbars[i]->isModified();
    }

    return modified;
}

<|MERGE_RESOLUTION|>--- conflicted
+++ resolved
@@ -95,29 +95,6 @@
 
 bool LLToolBarView::postBuild()
 {
-<<<<<<< HEAD
-	mToolbars[LLToolBarEnums::TOOLBAR_LEFT] = getChild<LLToolBar>("toolbar_left");
-	mToolbars[LLToolBarEnums::TOOLBAR_LEFT]->getCenterLayoutPanel()->setLocationId(LLToolBarEnums::TOOLBAR_LEFT);
-
-	mToolbars[LLToolBarEnums::TOOLBAR_RIGHT] = getChild<LLToolBar>("toolbar_right");
-	mToolbars[LLToolBarEnums::TOOLBAR_RIGHT]->getCenterLayoutPanel()->setLocationId(LLToolBarEnums::TOOLBAR_RIGHT);
-
-	mToolbars[LLToolBarEnums::TOOLBAR_BOTTOM] = getChild<LLToolBar>("toolbar_bottom");
-	mToolbars[LLToolBarEnums::TOOLBAR_BOTTOM]->getCenterLayoutPanel()->setLocationId(LLToolBarEnums::TOOLBAR_BOTTOM);
-
-	mBottomToolbarPanel = getChild<LLView>("bottom_toolbar_panel");
-
-	for (int i = LLToolBarEnums::TOOLBAR_FIRST; i <= LLToolBarEnums::TOOLBAR_LAST; i++)
-	{
-		mToolbars[i]->setStartDragCallback(boost::bind(LLToolBarView::startDragTool,_1,_2,_3));
-		mToolbars[i]->setHandleDragCallback(boost::bind(LLToolBarView::handleDragTool,_1,_2,_3,_4));
-		mToolbars[i]->setHandleDropCallback(boost::bind(LLToolBarView::handleDropTool,_1,_2,_3,_4));
-		mToolbars[i]->setButtonAddCallback(boost::bind(LLToolBarView::onToolBarButtonAdded,_1));
-		mToolbars[i]->setButtonRemoveCallback(boost::bind(LLToolBarView::onToolBarButtonRemoved,_1));
-	}
-	
-	return true;
-=======
     mToolbars[LLToolBarEnums::TOOLBAR_LEFT] = getChild<LLToolBar>("toolbar_left");
     mToolbars[LLToolBarEnums::TOOLBAR_LEFT]->getCenterLayoutPanel()->setLocationId(LLToolBarEnums::TOOLBAR_LEFT);
 
@@ -138,8 +115,7 @@
         mToolbars[i]->setButtonRemoveCallback(boost::bind(LLToolBarView::onToolBarButtonRemoved,_1));
     }
 
-    return TRUE;
->>>>>>> e7eced3c
+    return true;
 }
 
 S32 LLToolBarView::hasCommand(const LLCommandId& commandId) const
@@ -559,48 +535,6 @@
 
 void LLToolBarView::draw()
 {
-<<<<<<< HEAD
-	LLRect toolbar_rects[LLToolBarEnums::TOOLBAR_COUNT];
-	
-	for (S32 i = LLToolBarEnums::TOOLBAR_FIRST; i <= LLToolBarEnums::TOOLBAR_LAST; i++)
-	{
-		if (mToolbars[i])
-		{
-			LLView::EOrientation orientation = LLToolBarEnums::getOrientation(mToolbars[i]->getSideType());
-
-			if (orientation == LLLayoutStack::HORIZONTAL)
-			{
-				mToolbars[i]->getParent()->reshape(mToolbars[i]->getParent()->getRect().getWidth(), mToolbars[i]->getRect().getHeight());
-			}
-			else
-			{
-				mToolbars[i]->getParent()->reshape(mToolbars[i]->getRect().getWidth(), mToolbars[i]->getParent()->getRect().getHeight());
-			}
-
-			mToolbars[i]->localRectToOtherView(mToolbars[i]->getLocalRect(), &toolbar_rects[i], this);
-		}
-	}
-	
-	for (S32 i = LLToolBarEnums::TOOLBAR_FIRST; i <= LLToolBarEnums::TOOLBAR_LAST; i++)
-	{
-		mToolbars[i]->getParent()->setVisible(mShowToolbars 
-											&& (mToolbars[i]->hasButtons() 
-											|| isToolDragged()));
-	}
-
-	// Draw drop zones if drop of a tool is active
-	if (isToolDragged())
-	{
-		LLColor4 drop_color = LLUIColorTable::instance().getColor( "ToolbarDropZoneColor" );
-
-		for (S32 i = LLToolBarEnums::TOOLBAR_FIRST; i <= LLToolBarEnums::TOOLBAR_LAST; i++)
-		{
-			gl_rect_2d(toolbar_rects[i], drop_color, true);
-		}
-	}
-	
-	LLUICtrl::draw();
-=======
     LLRect toolbar_rects[LLToolBarEnums::TOOLBAR_COUNT];
 
     for (S32 i = LLToolBarEnums::TOOLBAR_FIRST; i <= LLToolBarEnums::TOOLBAR_LAST; i++)
@@ -636,12 +570,11 @@
 
         for (S32 i = LLToolBarEnums::TOOLBAR_FIRST; i <= LLToolBarEnums::TOOLBAR_LAST; i++)
         {
-            gl_rect_2d(toolbar_rects[i], drop_color, TRUE);
+            gl_rect_2d(toolbar_rects[i], drop_color, true);
         }
     }
 
     LLUICtrl::draw();
->>>>>>> e7eced3c
 }
 
 
@@ -660,37 +593,6 @@
 
 bool LLToolBarView::handleDragTool( S32 x, S32 y, const LLUUID& uuid, LLAssetType::EType type)
 {
-<<<<<<< HEAD
-	if (LLToolDragAndDrop::getInstance()->isOverThreshold( x, y ))
-	{
-		if (!gToolBarView->mDragStarted)
-		{
-			// Start the tool dragging:
-			
-			// First, create the global drag and drop object
-			std::vector<EDragAndDropType> types;
-			uuid_vec_t cargo_ids;
-			types.push_back(DAD_WIDGET);
-			cargo_ids.push_back(uuid);
-			LLToolDragAndDrop::ESource src = LLToolDragAndDrop::SOURCE_VIEWER;
-			LLUUID srcID;
-			LLToolDragAndDrop::getInstance()->beginMultiDrag(types, cargo_ids, src, srcID);
-
-			// Second, stop the command if it is in progress and requires stopping!
-			LLCommandId command_id = LLCommandId(uuid);
-			gToolBarView->stopCommandInProgress(command_id);
-
-			gToolBarView->mDragStarted = true;
-			return true;
-		}
-		else
-		{
-			MASK mask = 0;
-			return LLToolDragAndDrop::getInstance()->handleHover( x, y, mask );
-		}
-	}
-	return false;
-=======
     if (LLToolDragAndDrop::getInstance()->isOverThreshold( x, y ))
     {
         if (!gToolBarView->mDragStarted)
@@ -711,7 +613,7 @@
             gToolBarView->stopCommandInProgress(command_id);
 
             gToolBarView->mDragStarted = true;
-            return TRUE;
+            return true;
         }
         else
         {
@@ -719,72 +621,18 @@
             return LLToolDragAndDrop::getInstance()->handleHover( x, y, mask );
         }
     }
-    return FALSE;
->>>>>>> e7eced3c
+    return false;
 }
 
 bool LLToolBarView::handleDropTool( void* cargo_data, S32 x, S32 y, LLToolBar* toolbar)
 {
-<<<<<<< HEAD
-	bool handled = false;
-	LLInventoryObject* inv_item = static_cast<LLInventoryObject*>(cargo_data);
-	
-	LLAssetType::EType type = inv_item->getType();
-	if (type == LLAssetType::AT_WIDGET)
-	{
-		handled = true;
-		// Get the command from its uuid
-		LLCommandManager& mgr = LLCommandManager::instance();
-		LLCommandId command_id(inv_item->getUUID());
-		LLCommand* command = mgr.getCommand(command_id);
-		if (command)
-		{
-			// Suppress the command from the toolbars (including the one it's dropped in, 
-			// this will handle move position).
-			S32 old_toolbar_loc = gToolBarView->hasCommand(command_id);
-			LLToolBar* old_toolbar = NULL;
-
-			if (old_toolbar_loc != LLToolBarEnums::TOOLBAR_NONE)
-			{
-				llassert(gToolBarView->mDragToolbarButton);
-				old_toolbar = gToolBarView->mDragToolbarButton->getParentByType<LLToolBar>();
-				if (old_toolbar->isReadOnly() && toolbar->isReadOnly())
-				{
-					// do nothing
-				}
-				else
-				{
-					int old_rank = LLToolBar::RANK_NONE;
-					gToolBarView->removeCommand(command_id, old_rank);
-				}
-			}
-
-			// Convert the (x,y) position in rank in toolbar
-			if (!toolbar->isReadOnly())
-			{
-				int new_rank = toolbar->getRankFromPosition(x,y);
-				toolbar->addCommand(command_id, new_rank);
-			}
-			
-			// Save the new toolbars configuration
-			gToolBarView->saveToolbars();
-		}
-		else
-		{
-			LL_WARNS() << "Command couldn't be found in command manager" << LL_ENDL;
-		}
-	}
-
-	resetDragTool(NULL);
-	return handled;
-=======
-    BOOL handled = FALSE;
+    bool handled = false;
     LLInventoryObject* inv_item = static_cast<LLInventoryObject*>(cargo_data);
 
     LLAssetType::EType type = inv_item->getType();
     if (type == LLAssetType::AT_WIDGET)
     {
-        handled = TRUE;
+        handled = true;
         // Get the command from its uuid
         LLCommandManager& mgr = LLCommandManager::instance();
         LLCommandId command_id(inv_item->getUUID());
@@ -829,7 +677,6 @@
 
     resetDragTool(NULL);
     return handled;
->>>>>>> e7eced3c
 }
 
 void LLToolBarView::resetDragTool(LLToolBarButton* toolbarButton)
