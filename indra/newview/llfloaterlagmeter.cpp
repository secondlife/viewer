--- conflicted
+++ resolved
@@ -1,548 +1,374 @@
-/**
- * @file llfloaterlagmeter.cpp
- * @brief The "Lag-o-Meter" floater used to tell users what is causing lag.
- *
- * $LicenseInfo:firstyear=2007&license=viewerlgpl$
- * Second Life Viewer Source Code
- * Copyright (C) 2010, Linden Research, Inc.
- *
- * This library is free software; you can redistribute it and/or
- * modify it under the terms of the GNU Lesser General Public
- * License as published by the Free Software Foundation;
- * version 2.1 of the License only.
- *
- * This library is distributed in the hope that it will be useful,
- * but WITHOUT ANY WARRANTY; without even the implied warranty of
- * MERCHANTABILITY or FITNESS FOR A PARTICULAR PURPOSE.  See the GNU
- * Lesser General Public License for more details.
- *
- * You should have received a copy of the GNU Lesser General Public
- * License along with this library; if not, write to the Free Software
- * Foundation, Inc., 51 Franklin Street, Fifth Floor, Boston, MA  02110-1301  USA
- *
- * Linden Research, Inc., 945 Battery Street, San Francisco, CA  94111  USA
- * $/LicenseInfo$
- */
-
-#include "llviewerprecompiledheaders.h"
-
-#include "llfloaterlagmeter.h"
-
-#include "lluictrlfactory.h"
-#include "llviewerstats.h"
-#include "llviewertexture.h"
-#include "llviewercontrol.h"
-#include "llappviewer.h"
-
-#include "lltexturefetch.h"
-
-#include "llbutton.h"
-#include "llfocusmgr.h"
-#include "lltextbox.h"
-
-const std::string LAG_CRITICAL_IMAGE_NAME = "lag_status_critical.tga";
-const std::string LAG_WARNING_IMAGE_NAME  = "lag_status_warning.tga";
-const std::string LAG_GOOD_IMAGE_NAME     = "lag_status_good.tga";
-
-LLFloaterLagMeter::LLFloaterLagMeter(const LLSD& key)
-    :   LLFloater(key)
-{
-    mCommitCallbackRegistrar.add("LagMeter.ClickShrink",  boost::bind(&LLFloaterLagMeter::onClickShrink, this));
-}
-
-bool LLFloaterLagMeter::postBuild()
-{
-<<<<<<< HEAD
-	// Don't let this window take keyboard focus -- it's confusing to
-	// lose arrow-key driving when testing lag.
-	setIsChrome(true);
-	
-	// were we shrunk last time?
-	if (isShrunk())
-	{
-		onClickShrink();
-	}
-	
-	mClientButton = getChild<LLButton>("client_lagmeter");
-	mClientText = getChild<LLTextBox>("client_text");
-	mClientCause = getChild<LLTextBox>("client_lag_cause");
-
-	mNetworkButton = getChild<LLButton>("network_lagmeter");
-	mNetworkText = getChild<LLTextBox>("network_text");
-	mNetworkCause = getChild<LLTextBox>("network_lag_cause");
-
-	mServerButton = getChild<LLButton>("server_lagmeter");
-	mServerText = getChild<LLTextBox>("server_text");
-	mServerCause = getChild<LLTextBox>("server_lag_cause");
-
-	std::string config_string = getString("client_frame_rate_critical_fps", mStringArgs);
-	mClientFrameTimeCritical = F32Seconds(1.0f / (float)atof( config_string.c_str() ));
-	config_string = getString("client_frame_rate_warning_fps", mStringArgs);
-	mClientFrameTimeWarning = F32Seconds(1.0f / (float)atof( config_string.c_str() ));
-
-	config_string = getString("network_packet_loss_critical_pct", mStringArgs);
-	mNetworkPacketLossCritical = F32Percent((float)atof( config_string.c_str() ));
-	config_string = getString("network_packet_loss_warning_pct", mStringArgs);
-	mNetworkPacketLossWarning = F32Percent((float)atof( config_string.c_str() ));
-
-	config_string = getString("network_ping_critical_ms", mStringArgs);
-	mNetworkPingCritical = F32Milliseconds((float)atof( config_string.c_str() ));
-	config_string = getString("network_ping_warning_ms", mStringArgs);
-	mNetworkPingWarning = F32Milliseconds((float)atof( config_string.c_str() ));
-	config_string = getString("server_frame_rate_critical_fps", mStringArgs);
-
-	mServerFrameTimeCritical = F32Seconds(1.0f / (float)atof( config_string.c_str() ));
-	config_string = getString("server_frame_rate_warning_fps", mStringArgs);
-	mServerFrameTimeWarning = F32Seconds(1.0f / (float)atof( config_string.c_str() ));
-	config_string = getString("server_single_process_max_time_ms", mStringArgs);
-	mServerSingleProcessMaxTime = F32Seconds((float)atof( config_string.c_str() ));
-
-//	mShrunk = false;
-	config_string = getString("max_width_px", mStringArgs);
-	mMaxWidth = atoi( config_string.c_str() );
-	config_string = getString("min_width_px", mStringArgs);
-	mMinWidth = atoi( config_string.c_str() );
-
-	mStringArgs["[CLIENT_FRAME_RATE_CRITICAL]"] = getString("client_frame_rate_critical_fps");
-	mStringArgs["[CLIENT_FRAME_RATE_WARNING]"] = getString("client_frame_rate_warning_fps");
-
-	mStringArgs["[NETWORK_PACKET_LOSS_CRITICAL]"] = getString("network_packet_loss_critical_pct");
-	mStringArgs["[NETWORK_PACKET_LOSS_WARNING]"] = getString("network_packet_loss_warning_pct");
-
-	mStringArgs["[NETWORK_PING_CRITICAL]"] = getString("network_ping_critical_ms");
-	mStringArgs["[NETWORK_PING_WARNING]"] = getString("network_ping_warning_ms");
-
-	mStringArgs["[SERVER_FRAME_RATE_CRITICAL]"] = getString("server_frame_rate_critical_fps");
-	mStringArgs["[SERVER_FRAME_RATE_WARNING]"] = getString("server_frame_rate_warning_fps");
-
-//	childSetAction("minimize", onClickShrink, this);
-	updateControls(isShrunk()); // if expanded append colon to the labels (EXT-4079)
-
-	return true;
-=======
-    // Don't let this window take keyboard focus -- it's confusing to
-    // lose arrow-key driving when testing lag.
-    setIsChrome(TRUE);
-
-    // were we shrunk last time?
-    if (isShrunk())
-    {
-        onClickShrink();
-    }
-
-    mClientButton = getChild<LLButton>("client_lagmeter");
-    mClientText = getChild<LLTextBox>("client_text");
-    mClientCause = getChild<LLTextBox>("client_lag_cause");
-
-    mNetworkButton = getChild<LLButton>("network_lagmeter");
-    mNetworkText = getChild<LLTextBox>("network_text");
-    mNetworkCause = getChild<LLTextBox>("network_lag_cause");
-
-    mServerButton = getChild<LLButton>("server_lagmeter");
-    mServerText = getChild<LLTextBox>("server_text");
-    mServerCause = getChild<LLTextBox>("server_lag_cause");
-
-    std::string config_string = getString("client_frame_rate_critical_fps", mStringArgs);
-    mClientFrameTimeCritical = F32Seconds(1.0f / (float)atof( config_string.c_str() ));
-    config_string = getString("client_frame_rate_warning_fps", mStringArgs);
-    mClientFrameTimeWarning = F32Seconds(1.0f / (float)atof( config_string.c_str() ));
-
-    config_string = getString("network_packet_loss_critical_pct", mStringArgs);
-    mNetworkPacketLossCritical = F32Percent((float)atof( config_string.c_str() ));
-    config_string = getString("network_packet_loss_warning_pct", mStringArgs);
-    mNetworkPacketLossWarning = F32Percent((float)atof( config_string.c_str() ));
-
-    config_string = getString("network_ping_critical_ms", mStringArgs);
-    mNetworkPingCritical = F32Milliseconds((float)atof( config_string.c_str() ));
-    config_string = getString("network_ping_warning_ms", mStringArgs);
-    mNetworkPingWarning = F32Milliseconds((float)atof( config_string.c_str() ));
-    config_string = getString("server_frame_rate_critical_fps", mStringArgs);
-
-    mServerFrameTimeCritical = F32Seconds(1.0f / (float)atof( config_string.c_str() ));
-    config_string = getString("server_frame_rate_warning_fps", mStringArgs);
-    mServerFrameTimeWarning = F32Seconds(1.0f / (float)atof( config_string.c_str() ));
-    config_string = getString("server_single_process_max_time_ms", mStringArgs);
-    mServerSingleProcessMaxTime = F32Seconds((float)atof( config_string.c_str() ));
-
-//  mShrunk = false;
-    config_string = getString("max_width_px", mStringArgs);
-    mMaxWidth = atoi( config_string.c_str() );
-    config_string = getString("min_width_px", mStringArgs);
-    mMinWidth = atoi( config_string.c_str() );
-
-    mStringArgs["[CLIENT_FRAME_RATE_CRITICAL]"] = getString("client_frame_rate_critical_fps");
-    mStringArgs["[CLIENT_FRAME_RATE_WARNING]"] = getString("client_frame_rate_warning_fps");
-
-    mStringArgs["[NETWORK_PACKET_LOSS_CRITICAL]"] = getString("network_packet_loss_critical_pct");
-    mStringArgs["[NETWORK_PACKET_LOSS_WARNING]"] = getString("network_packet_loss_warning_pct");
-
-    mStringArgs["[NETWORK_PING_CRITICAL]"] = getString("network_ping_critical_ms");
-    mStringArgs["[NETWORK_PING_WARNING]"] = getString("network_ping_warning_ms");
-
-    mStringArgs["[SERVER_FRAME_RATE_CRITICAL]"] = getString("server_frame_rate_critical_fps");
-    mStringArgs["[SERVER_FRAME_RATE_WARNING]"] = getString("server_frame_rate_warning_fps");
-
-//  childSetAction("minimize", onClickShrink, this);
-    updateControls(isShrunk()); // if expanded append colon to the labels (EXT-4079)
-
-    return TRUE;
->>>>>>> e1623bb2
-}
-LLFloaterLagMeter::~LLFloaterLagMeter()
-{
-    // save shrunk status for next time
-//  gSavedSettings.setBOOL("LagMeterShrunk", mShrunk);
-    // expand so we save the large window rectangle
-    if (isShrunk())
-    {
-        onClickShrink();
-    }
-}
-
-void LLFloaterLagMeter::draw()
-{
-    determineClient();
-    determineNetwork();
-    determineServer();
-
-    LLFloater::draw();
-}
-
-void LLFloaterLagMeter::determineClient()
-{
-<<<<<<< HEAD
-	F32Milliseconds client_frame_time = LLTrace::get_frame_recording().getPeriodMean(LLStatViewer::FRAME_STACKTIME);
-	bool find_cause = false;
-
-	if (!gFocusMgr.getAppHasFocus())
-	{
-		mClientButton->setImageUnselected(LLUI::getUIImage(LAG_GOOD_IMAGE_NAME));
-		mClientText->setText( getString("client_frame_time_window_bg_msg", mStringArgs) );
-		mClientCause->setText( LLStringUtil::null );
-	}
-	else if(client_frame_time >= mClientFrameTimeCritical)
-	{
-		mClientButton->setImageUnselected(LLUI::getUIImage(LAG_CRITICAL_IMAGE_NAME));
-		mClientText->setText( getString("client_frame_time_critical_msg", mStringArgs) );
-		find_cause = true;
-	}
-	else if(client_frame_time >= mClientFrameTimeWarning)
-	{
-		mClientButton->setImageUnselected(LLUI::getUIImage(LAG_WARNING_IMAGE_NAME));
-		mClientText->setText( getString("client_frame_time_warning_msg", mStringArgs) );
-		find_cause = true;
-	}
-	else
-	{
-		mClientButton->setImageUnselected(LLUI::getUIImage(LAG_GOOD_IMAGE_NAME));
-		mClientText->setText( getString("client_frame_time_normal_msg", mStringArgs) );
-		mClientCause->setText( LLStringUtil::null );
-	}	
-
-	if(find_cause)
-	{
-		if(gSavedSettings.getF32("RenderFarClip") > 128)
-		{
-			mClientCause->setText( getString("client_draw_distance_cause_msg", mStringArgs) );
-		}
-		else if(LLAppViewer::instance()->getTextureFetch()->getNumRequests() > 2)
-		{
-			mClientCause->setText( getString("client_texture_loading_cause_msg", mStringArgs) );
-		}
-		else 
-		{
-			mClientCause->setText( getString("client_complex_objects_cause_msg", mStringArgs) );
-		}
-	}
-=======
-    F32Milliseconds client_frame_time = LLTrace::get_frame_recording().getPeriodMean(LLStatViewer::FRAME_STACKTIME);
-    bool find_cause = false;
-
-    if (!gFocusMgr.getAppHasFocus())
-    {
-        mClientButton->setImageUnselected(LLUI::getUIImage(LAG_GOOD_IMAGE_NAME));
-        mClientText->setText( getString("client_frame_time_window_bg_msg", mStringArgs) );
-        mClientCause->setText( LLStringUtil::null );
-    }
-    else if(client_frame_time >= mClientFrameTimeCritical)
-    {
-        mClientButton->setImageUnselected(LLUI::getUIImage(LAG_CRITICAL_IMAGE_NAME));
-        mClientText->setText( getString("client_frame_time_critical_msg", mStringArgs) );
-        find_cause = true;
-    }
-    else if(client_frame_time >= mClientFrameTimeWarning)
-    {
-        mClientButton->setImageUnselected(LLUI::getUIImage(LAG_WARNING_IMAGE_NAME));
-        mClientText->setText( getString("client_frame_time_warning_msg", mStringArgs) );
-        find_cause = true;
-    }
-    else
-    {
-        mClientButton->setImageUnselected(LLUI::getUIImage(LAG_GOOD_IMAGE_NAME));
-        mClientText->setText( getString("client_frame_time_normal_msg", mStringArgs) );
-        mClientCause->setText( LLStringUtil::null );
-    }
-
-    if(find_cause)
-    {
-        if(gSavedSettings.getF32("RenderFarClip") > 128)
-        {
-            mClientCause->setText( getString("client_draw_distance_cause_msg", mStringArgs) );
-        }
-        else if(LLAppViewer::instance()->getTextureFetch()->getNumRequests() > 2)
-        {
-            mClientCause->setText( getString("client_texture_loading_cause_msg", mStringArgs) );
-        }
-        else if(LLViewerTexture::isMemoryForTextureLow())
-        {
-            mClientCause->setText( getString("client_texture_memory_cause_msg", mStringArgs) );
-        }
-        else
-        {
-            mClientCause->setText( getString("client_complex_objects_cause_msg", mStringArgs) );
-        }
-    }
->>>>>>> e1623bb2
-}
-
-void LLFloaterLagMeter::determineNetwork()
-{
-    LLTrace::PeriodicRecording& frame_recording = LLTrace::get_frame_recording();
-    F32Percent packet_loss = frame_recording.getPeriodMean(LLStatViewer::PACKETS_LOST_PERCENT);
-    F32Milliseconds ping_time = frame_recording.getPeriodMean(LLStatViewer::SIM_PING);
-    bool find_cause_loss = false;
-    bool find_cause_ping = false;
-
-    // *FIXME: We can't blame a large ping time on anything in
-    // particular if the frame rate is low, because a low frame
-    // rate is a sure recipe for bad ping times right now until
-    // the network handlers are de-synched from the rendering.
-    F32Milliseconds client_frame_time = frame_recording.getPeriodMean(LLStatViewer::FRAME_STACKTIME);
-
-    if(packet_loss >= mNetworkPacketLossCritical)
-    {
-        mNetworkButton->setImageUnselected(LLUI::getUIImage(LAG_CRITICAL_IMAGE_NAME));
-        mNetworkText->setText( getString("network_packet_loss_critical_msg", mStringArgs) );
-        find_cause_loss = true;
-    }
-    else if(ping_time >= mNetworkPingCritical)
-    {
-        mNetworkButton->setImageUnselected(LLUI::getUIImage(LAG_CRITICAL_IMAGE_NAME));
-        if (client_frame_time < mNetworkPingCritical)
-        {
-            mNetworkText->setText( getString("network_ping_critical_msg", mStringArgs) );
-            find_cause_ping = true;
-        }
-    }
-    else if(packet_loss >= mNetworkPacketLossWarning)
-    {
-        mNetworkButton->setImageUnselected(LLUI::getUIImage(LAG_WARNING_IMAGE_NAME));
-        mNetworkText->setText( getString("network_packet_loss_warning_msg", mStringArgs) );
-        find_cause_loss = true;
-    }
-    else if(ping_time >= mNetworkPingWarning)
-    {
-        mNetworkButton->setImageUnselected(LLUI::getUIImage(LAG_WARNING_IMAGE_NAME));
-        if (client_frame_time < mNetworkPingWarning)
-        {
-            mNetworkText->setText( getString("network_ping_warning_msg", mStringArgs) );
-            find_cause_ping = true;
-        }
-    }
-    else
-    {
-        mNetworkButton->setImageUnselected(LLUI::getUIImage(LAG_GOOD_IMAGE_NAME));
-        mNetworkText->setText( getString("network_performance_normal_msg", mStringArgs) );
-    }
-
-    if(find_cause_loss)
-    {
-        mNetworkCause->setText( getString("network_packet_loss_cause_msg", mStringArgs) );
-    }
-    else if(find_cause_ping)
-    {
-        mNetworkCause->setText( getString("network_ping_cause_msg", mStringArgs) );
-    }
-    else
-    {
-        mNetworkCause->setText( LLStringUtil::null );
-    }
-}
-
-void LLFloaterLagMeter::determineServer()
-{
-    F32Milliseconds sim_frame_time = LLTrace::get_frame_recording().getLastRecording().getLastValue(LLStatViewer::SIM_FRAME_TIME);
-    bool find_cause = false;
-
-    if(sim_frame_time >= mServerFrameTimeCritical)
-    {
-        mServerButton->setImageUnselected(LLUI::getUIImage(LAG_CRITICAL_IMAGE_NAME));
-        mServerText->setText( getString("server_frame_time_critical_msg", mStringArgs) );
-        find_cause = true;
-    }
-    else if(sim_frame_time >= mServerFrameTimeWarning)
-    {
-        mServerButton->setImageUnselected(LLUI::getUIImage(LAG_WARNING_IMAGE_NAME));
-        mServerText->setText( getString("server_frame_time_warning_msg", mStringArgs) );
-        find_cause = true;
-    }
-    else
-    {
-        mServerButton->setImageUnselected(LLUI::getUIImage(LAG_GOOD_IMAGE_NAME));
-        mServerText->setText( getString("server_frame_time_normal_msg", mStringArgs) );
-        mServerCause->setText( LLStringUtil::null );
-    }
-
-    if(find_cause)
-    {
-        LLTrace::Recording& last_recording = LLTrace::get_frame_recording().getLastRecording();
-
-        if(last_recording.getLastValue(LLStatViewer::SIM_PHYSICS_TIME) > mServerSingleProcessMaxTime)
-        {
-            mServerCause->setText( getString("server_physics_cause_msg", mStringArgs) );
-        }
-        else if(last_recording.getLastValue(LLStatViewer::SIM_SCRIPTS_TIME) > mServerSingleProcessMaxTime)
-        {
-            mServerCause->setText( getString("server_scripts_cause_msg", mStringArgs) );
-        }
-        else if(last_recording.getLastValue(LLStatViewer::SIM_NET_TIME) > mServerSingleProcessMaxTime)
-        {
-            mServerCause->setText( getString("server_net_cause_msg", mStringArgs) );
-        }
-        else if(last_recording.getLastValue(LLStatViewer::SIM_AGENTS_TIME) > mServerSingleProcessMaxTime)
-        {
-            mServerCause->setText( getString("server_agent_cause_msg", mStringArgs) );
-        }
-        else if(last_recording.getLastValue(LLStatViewer::SIM_IMAGES_TIME) > mServerSingleProcessMaxTime)
-        {
-            mServerCause->setText( getString("server_images_cause_msg", mStringArgs) );
-        }
-        else
-        {
-            mServerCause->setText( getString("server_generic_cause_msg", mStringArgs) );
-        }
-    }
-}
-
-void LLFloaterLagMeter::updateControls(bool shrink)
-{
-<<<<<<< HEAD
-//	LLFloaterLagMeter * self = (LLFloaterLagMeter*)data;
-
-	LLButton * button = getChild<LLButton>("minimize");
-	S32 delta_width = mMaxWidth -mMinWidth;
-	LLRect r = getRect();
-
-	if(!shrink)
-	{
-		setTitle(getString("max_title_msg", mStringArgs) );
-		// make left edge appear to expand
-		r.translate(-delta_width, 0);
-		setRect(r);
-		reshape(mMaxWidth, getRect().getHeight());
-		
-		getChild<LLUICtrl>("client")->setValue(getString("client_text_msg", mStringArgs) + ":");
-		getChild<LLUICtrl>("network")->setValue(getString("network_text_msg",mStringArgs) + ":");
-		getChild<LLUICtrl>("server")->setValue(getString("server_text_msg", mStringArgs) + ":");
-
-		// usually "<<"
-		button->setLabel( getString("smaller_label", mStringArgs) );
-	}
-	else
-	{
-		setTitle( getString("min_title_msg", mStringArgs) );
-		// make left edge appear to collapse
-		r.translate(delta_width, 0);
-		setRect(r);
-		reshape(mMinWidth, getRect().getHeight());
-		
-		getChild<LLUICtrl>("client")->setValue(getString("client_text_msg", mStringArgs) );
-		getChild<LLUICtrl>("network")->setValue(getString("network_text_msg",mStringArgs) );
-		getChild<LLUICtrl>("server")->setValue(getString("server_text_msg", mStringArgs) );
-
-		// usually ">>"
-		button->setLabel( getString("bigger_label", mStringArgs) );
-	}
-	// Don't put keyboard focus on the button
-	button->setFocus(false);
-
-//	self->mClientText->setVisible(self->mShrunk);
-//	self->mClientCause->setVisible(self->mShrunk);
-//	self->getChildView("client_help")->setVisible( self->mShrunk);
-
-//	self->mNetworkText->setVisible(self->mShrunk);
-//	self->mNetworkCause->setVisible(self->mShrunk);
-//	self->getChildView("network_help")->setVisible( self->mShrunk);
-
-//	self->mServerText->setVisible(self->mShrunk);
-//	self->mServerCause->setVisible(self->mShrunk);
-//	self->getChildView("server_help")->setVisible( self->mShrunk);
-
-//	self->mShrunk = !self->mShrunk;
-=======
-//  LLFloaterLagMeter * self = (LLFloaterLagMeter*)data;
-
-    LLButton * button = getChild<LLButton>("minimize");
-    S32 delta_width = mMaxWidth -mMinWidth;
-    LLRect r = getRect();
-
-    if(!shrink)
-    {
-        setTitle(getString("max_title_msg", mStringArgs) );
-        // make left edge appear to expand
-        r.translate(-delta_width, 0);
-        setRect(r);
-        reshape(mMaxWidth, getRect().getHeight());
-
-        getChild<LLUICtrl>("client")->setValue(getString("client_text_msg", mStringArgs) + ":");
-        getChild<LLUICtrl>("network")->setValue(getString("network_text_msg",mStringArgs) + ":");
-        getChild<LLUICtrl>("server")->setValue(getString("server_text_msg", mStringArgs) + ":");
-
-        // usually "<<"
-        button->setLabel( getString("smaller_label", mStringArgs) );
-    }
-    else
-    {
-        setTitle( getString("min_title_msg", mStringArgs) );
-        // make left edge appear to collapse
-        r.translate(delta_width, 0);
-        setRect(r);
-        reshape(mMinWidth, getRect().getHeight());
-
-        getChild<LLUICtrl>("client")->setValue(getString("client_text_msg", mStringArgs) );
-        getChild<LLUICtrl>("network")->setValue(getString("network_text_msg",mStringArgs) );
-        getChild<LLUICtrl>("server")->setValue(getString("server_text_msg", mStringArgs) );
-
-        // usually ">>"
-        button->setLabel( getString("bigger_label", mStringArgs) );
-    }
-    // Don't put keyboard focus on the button
-    button->setFocus(FALSE);
-
-//  self->mClientText->setVisible(self->mShrunk);
-//  self->mClientCause->setVisible(self->mShrunk);
-//  self->getChildView("client_help")->setVisible( self->mShrunk);
-
-//  self->mNetworkText->setVisible(self->mShrunk);
-//  self->mNetworkCause->setVisible(self->mShrunk);
-//  self->getChildView("network_help")->setVisible( self->mShrunk);
-
-//  self->mServerText->setVisible(self->mShrunk);
-//  self->mServerCause->setVisible(self->mShrunk);
-//  self->getChildView("server_help")->setVisible( self->mShrunk);
-
-//  self->mShrunk = !self->mShrunk;
->>>>>>> e1623bb2
-}
-
-bool LLFloaterLagMeter::isShrunk()
-{
-    return gSavedSettings.getBOOL("LagMeterShrunk");
-}
-
-void LLFloaterLagMeter::onClickShrink()  // toggle "LagMeterShrunk"
-{
-    bool shrunk = isShrunk();
-    updateControls(!shrunk);
-    gSavedSettings.setBOOL("LagMeterShrunk", !shrunk);
-}+/**
+ * @file llfloaterlagmeter.cpp
+ * @brief The "Lag-o-Meter" floater used to tell users what is causing lag.
+ *
+ * $LicenseInfo:firstyear=2007&license=viewerlgpl$
+ * Second Life Viewer Source Code
+ * Copyright (C) 2010, Linden Research, Inc.
+ *
+ * This library is free software; you can redistribute it and/or
+ * modify it under the terms of the GNU Lesser General Public
+ * License as published by the Free Software Foundation;
+ * version 2.1 of the License only.
+ *
+ * This library is distributed in the hope that it will be useful,
+ * but WITHOUT ANY WARRANTY; without even the implied warranty of
+ * MERCHANTABILITY or FITNESS FOR A PARTICULAR PURPOSE.  See the GNU
+ * Lesser General Public License for more details.
+ *
+ * You should have received a copy of the GNU Lesser General Public
+ * License along with this library; if not, write to the Free Software
+ * Foundation, Inc., 51 Franklin Street, Fifth Floor, Boston, MA  02110-1301  USA
+ *
+ * Linden Research, Inc., 945 Battery Street, San Francisco, CA  94111  USA
+ * $/LicenseInfo$
+ */
+
+#include "llviewerprecompiledheaders.h"
+
+#include "llfloaterlagmeter.h"
+
+#include "lluictrlfactory.h"
+#include "llviewerstats.h"
+#include "llviewertexture.h"
+#include "llviewercontrol.h"
+#include "llappviewer.h"
+
+#include "lltexturefetch.h"
+
+#include "llbutton.h"
+#include "llfocusmgr.h"
+#include "lltextbox.h"
+
+const std::string LAG_CRITICAL_IMAGE_NAME = "lag_status_critical.tga";
+const std::string LAG_WARNING_IMAGE_NAME  = "lag_status_warning.tga";
+const std::string LAG_GOOD_IMAGE_NAME     = "lag_status_good.tga";
+
+LLFloaterLagMeter::LLFloaterLagMeter(const LLSD& key)
+    :   LLFloater(key)
+{
+    mCommitCallbackRegistrar.add("LagMeter.ClickShrink",  boost::bind(&LLFloaterLagMeter::onClickShrink, this));
+}
+
+bool LLFloaterLagMeter::postBuild()
+{
+    // Don't let this window take keyboard focus -- it's confusing to
+    // lose arrow-key driving when testing lag.
+    setIsChrome(true);
+
+    // were we shrunk last time?
+    if (isShrunk())
+    {
+        onClickShrink();
+    }
+
+    mClientButton = getChild<LLButton>("client_lagmeter");
+    mClientText = getChild<LLTextBox>("client_text");
+    mClientCause = getChild<LLTextBox>("client_lag_cause");
+
+    mNetworkButton = getChild<LLButton>("network_lagmeter");
+    mNetworkText = getChild<LLTextBox>("network_text");
+    mNetworkCause = getChild<LLTextBox>("network_lag_cause");
+
+    mServerButton = getChild<LLButton>("server_lagmeter");
+    mServerText = getChild<LLTextBox>("server_text");
+    mServerCause = getChild<LLTextBox>("server_lag_cause");
+
+    std::string config_string = getString("client_frame_rate_critical_fps", mStringArgs);
+    mClientFrameTimeCritical = F32Seconds(1.0f / (float)atof( config_string.c_str() ));
+    config_string = getString("client_frame_rate_warning_fps", mStringArgs);
+    mClientFrameTimeWarning = F32Seconds(1.0f / (float)atof( config_string.c_str() ));
+
+    config_string = getString("network_packet_loss_critical_pct", mStringArgs);
+    mNetworkPacketLossCritical = F32Percent((float)atof( config_string.c_str() ));
+    config_string = getString("network_packet_loss_warning_pct", mStringArgs);
+    mNetworkPacketLossWarning = F32Percent((float)atof( config_string.c_str() ));
+
+    config_string = getString("network_ping_critical_ms", mStringArgs);
+    mNetworkPingCritical = F32Milliseconds((float)atof( config_string.c_str() ));
+    config_string = getString("network_ping_warning_ms", mStringArgs);
+    mNetworkPingWarning = F32Milliseconds((float)atof( config_string.c_str() ));
+    config_string = getString("server_frame_rate_critical_fps", mStringArgs);
+
+    mServerFrameTimeCritical = F32Seconds(1.0f / (float)atof( config_string.c_str() ));
+    config_string = getString("server_frame_rate_warning_fps", mStringArgs);
+    mServerFrameTimeWarning = F32Seconds(1.0f / (float)atof( config_string.c_str() ));
+    config_string = getString("server_single_process_max_time_ms", mStringArgs);
+    mServerSingleProcessMaxTime = F32Seconds((float)atof( config_string.c_str() ));
+
+//  mShrunk = false;
+    config_string = getString("max_width_px", mStringArgs);
+    mMaxWidth = atoi( config_string.c_str() );
+    config_string = getString("min_width_px", mStringArgs);
+    mMinWidth = atoi( config_string.c_str() );
+
+    mStringArgs["[CLIENT_FRAME_RATE_CRITICAL]"] = getString("client_frame_rate_critical_fps");
+    mStringArgs["[CLIENT_FRAME_RATE_WARNING]"] = getString("client_frame_rate_warning_fps");
+
+    mStringArgs["[NETWORK_PACKET_LOSS_CRITICAL]"] = getString("network_packet_loss_critical_pct");
+    mStringArgs["[NETWORK_PACKET_LOSS_WARNING]"] = getString("network_packet_loss_warning_pct");
+
+    mStringArgs["[NETWORK_PING_CRITICAL]"] = getString("network_ping_critical_ms");
+    mStringArgs["[NETWORK_PING_WARNING]"] = getString("network_ping_warning_ms");
+
+    mStringArgs["[SERVER_FRAME_RATE_CRITICAL]"] = getString("server_frame_rate_critical_fps");
+    mStringArgs["[SERVER_FRAME_RATE_WARNING]"] = getString("server_frame_rate_warning_fps");
+
+//  childSetAction("minimize", onClickShrink, this);
+    updateControls(isShrunk()); // if expanded append colon to the labels (EXT-4079)
+
+    return true;
+}
+LLFloaterLagMeter::~LLFloaterLagMeter()
+{
+    // save shrunk status for next time
+//  gSavedSettings.setBOOL("LagMeterShrunk", mShrunk);
+    // expand so we save the large window rectangle
+    if (isShrunk())
+    {
+        onClickShrink();
+    }
+}
+
+void LLFloaterLagMeter::draw()
+{
+    determineClient();
+    determineNetwork();
+    determineServer();
+
+    LLFloater::draw();
+}
+
+void LLFloaterLagMeter::determineClient()
+{
+    F32Milliseconds client_frame_time = LLTrace::get_frame_recording().getPeriodMean(LLStatViewer::FRAME_STACKTIME);
+    bool find_cause = false;
+
+    if (!gFocusMgr.getAppHasFocus())
+    {
+        mClientButton->setImageUnselected(LLUI::getUIImage(LAG_GOOD_IMAGE_NAME));
+        mClientText->setText( getString("client_frame_time_window_bg_msg", mStringArgs) );
+        mClientCause->setText( LLStringUtil::null );
+    }
+    else if(client_frame_time >= mClientFrameTimeCritical)
+    {
+        mClientButton->setImageUnselected(LLUI::getUIImage(LAG_CRITICAL_IMAGE_NAME));
+        mClientText->setText( getString("client_frame_time_critical_msg", mStringArgs) );
+        find_cause = true;
+    }
+    else if(client_frame_time >= mClientFrameTimeWarning)
+    {
+        mClientButton->setImageUnselected(LLUI::getUIImage(LAG_WARNING_IMAGE_NAME));
+        mClientText->setText( getString("client_frame_time_warning_msg", mStringArgs) );
+        find_cause = true;
+    }
+    else
+    {
+        mClientButton->setImageUnselected(LLUI::getUIImage(LAG_GOOD_IMAGE_NAME));
+        mClientText->setText( getString("client_frame_time_normal_msg", mStringArgs) );
+        mClientCause->setText( LLStringUtil::null );
+    }
+
+    if(find_cause)
+    {
+        if(gSavedSettings.getF32("RenderFarClip") > 128)
+        {
+            mClientCause->setText( getString("client_draw_distance_cause_msg", mStringArgs) );
+        }
+        else if(LLAppViewer::instance()->getTextureFetch()->getNumRequests() > 2)
+        {
+            mClientCause->setText( getString("client_texture_loading_cause_msg", mStringArgs) );
+        }
+        else
+        {
+            mClientCause->setText( getString("client_complex_objects_cause_msg", mStringArgs) );
+        }
+    }
+}
+
+void LLFloaterLagMeter::determineNetwork()
+{
+    LLTrace::PeriodicRecording& frame_recording = LLTrace::get_frame_recording();
+    F32Percent packet_loss = frame_recording.getPeriodMean(LLStatViewer::PACKETS_LOST_PERCENT);
+    F32Milliseconds ping_time = frame_recording.getPeriodMean(LLStatViewer::SIM_PING);
+    bool find_cause_loss = false;
+    bool find_cause_ping = false;
+
+    // *FIXME: We can't blame a large ping time on anything in
+    // particular if the frame rate is low, because a low frame
+    // rate is a sure recipe for bad ping times right now until
+    // the network handlers are de-synched from the rendering.
+    F32Milliseconds client_frame_time = frame_recording.getPeriodMean(LLStatViewer::FRAME_STACKTIME);
+
+    if(packet_loss >= mNetworkPacketLossCritical)
+    {
+        mNetworkButton->setImageUnselected(LLUI::getUIImage(LAG_CRITICAL_IMAGE_NAME));
+        mNetworkText->setText( getString("network_packet_loss_critical_msg", mStringArgs) );
+        find_cause_loss = true;
+    }
+    else if(ping_time >= mNetworkPingCritical)
+    {
+        mNetworkButton->setImageUnselected(LLUI::getUIImage(LAG_CRITICAL_IMAGE_NAME));
+        if (client_frame_time < mNetworkPingCritical)
+        {
+            mNetworkText->setText( getString("network_ping_critical_msg", mStringArgs) );
+            find_cause_ping = true;
+        }
+    }
+    else if(packet_loss >= mNetworkPacketLossWarning)
+    {
+        mNetworkButton->setImageUnselected(LLUI::getUIImage(LAG_WARNING_IMAGE_NAME));
+        mNetworkText->setText( getString("network_packet_loss_warning_msg", mStringArgs) );
+        find_cause_loss = true;
+    }
+    else if(ping_time >= mNetworkPingWarning)
+    {
+        mNetworkButton->setImageUnselected(LLUI::getUIImage(LAG_WARNING_IMAGE_NAME));
+        if (client_frame_time < mNetworkPingWarning)
+        {
+            mNetworkText->setText( getString("network_ping_warning_msg", mStringArgs) );
+            find_cause_ping = true;
+        }
+    }
+    else
+    {
+        mNetworkButton->setImageUnselected(LLUI::getUIImage(LAG_GOOD_IMAGE_NAME));
+        mNetworkText->setText( getString("network_performance_normal_msg", mStringArgs) );
+    }
+
+    if(find_cause_loss)
+    {
+        mNetworkCause->setText( getString("network_packet_loss_cause_msg", mStringArgs) );
+    }
+    else if(find_cause_ping)
+    {
+        mNetworkCause->setText( getString("network_ping_cause_msg", mStringArgs) );
+    }
+    else
+    {
+        mNetworkCause->setText( LLStringUtil::null );
+    }
+}
+
+void LLFloaterLagMeter::determineServer()
+{
+    F32Milliseconds sim_frame_time = LLTrace::get_frame_recording().getLastRecording().getLastValue(LLStatViewer::SIM_FRAME_TIME);
+    bool find_cause = false;
+
+    if(sim_frame_time >= mServerFrameTimeCritical)
+    {
+        mServerButton->setImageUnselected(LLUI::getUIImage(LAG_CRITICAL_IMAGE_NAME));
+        mServerText->setText( getString("server_frame_time_critical_msg", mStringArgs) );
+        find_cause = true;
+    }
+    else if(sim_frame_time >= mServerFrameTimeWarning)
+    {
+        mServerButton->setImageUnselected(LLUI::getUIImage(LAG_WARNING_IMAGE_NAME));
+        mServerText->setText( getString("server_frame_time_warning_msg", mStringArgs) );
+        find_cause = true;
+    }
+    else
+    {
+        mServerButton->setImageUnselected(LLUI::getUIImage(LAG_GOOD_IMAGE_NAME));
+        mServerText->setText( getString("server_frame_time_normal_msg", mStringArgs) );
+        mServerCause->setText( LLStringUtil::null );
+    }
+
+    if(find_cause)
+    {
+        LLTrace::Recording& last_recording = LLTrace::get_frame_recording().getLastRecording();
+
+        if(last_recording.getLastValue(LLStatViewer::SIM_PHYSICS_TIME) > mServerSingleProcessMaxTime)
+        {
+            mServerCause->setText( getString("server_physics_cause_msg", mStringArgs) );
+        }
+        else if(last_recording.getLastValue(LLStatViewer::SIM_SCRIPTS_TIME) > mServerSingleProcessMaxTime)
+        {
+            mServerCause->setText( getString("server_scripts_cause_msg", mStringArgs) );
+        }
+        else if(last_recording.getLastValue(LLStatViewer::SIM_NET_TIME) > mServerSingleProcessMaxTime)
+        {
+            mServerCause->setText( getString("server_net_cause_msg", mStringArgs) );
+        }
+        else if(last_recording.getLastValue(LLStatViewer::SIM_AGENTS_TIME) > mServerSingleProcessMaxTime)
+        {
+            mServerCause->setText( getString("server_agent_cause_msg", mStringArgs) );
+        }
+        else if(last_recording.getLastValue(LLStatViewer::SIM_IMAGES_TIME) > mServerSingleProcessMaxTime)
+        {
+            mServerCause->setText( getString("server_images_cause_msg", mStringArgs) );
+        }
+        else
+        {
+            mServerCause->setText( getString("server_generic_cause_msg", mStringArgs) );
+        }
+    }
+}
+
+void LLFloaterLagMeter::updateControls(bool shrink)
+{
+//  LLFloaterLagMeter * self = (LLFloaterLagMeter*)data;
+
+    LLButton * button = getChild<LLButton>("minimize");
+    S32 delta_width = mMaxWidth -mMinWidth;
+    LLRect r = getRect();
+
+    if(!shrink)
+    {
+        setTitle(getString("max_title_msg", mStringArgs) );
+        // make left edge appear to expand
+        r.translate(-delta_width, 0);
+        setRect(r);
+        reshape(mMaxWidth, getRect().getHeight());
+
+        getChild<LLUICtrl>("client")->setValue(getString("client_text_msg", mStringArgs) + ":");
+        getChild<LLUICtrl>("network")->setValue(getString("network_text_msg",mStringArgs) + ":");
+        getChild<LLUICtrl>("server")->setValue(getString("server_text_msg", mStringArgs) + ":");
+
+        // usually "<<"
+        button->setLabel( getString("smaller_label", mStringArgs) );
+    }
+    else
+    {
+        setTitle( getString("min_title_msg", mStringArgs) );
+        // make left edge appear to collapse
+        r.translate(delta_width, 0);
+        setRect(r);
+        reshape(mMinWidth, getRect().getHeight());
+
+        getChild<LLUICtrl>("client")->setValue(getString("client_text_msg", mStringArgs) );
+        getChild<LLUICtrl>("network")->setValue(getString("network_text_msg",mStringArgs) );
+        getChild<LLUICtrl>("server")->setValue(getString("server_text_msg", mStringArgs) );
+
+        // usually ">>"
+        button->setLabel( getString("bigger_label", mStringArgs) );
+    }
+    // Don't put keyboard focus on the button
+    button->setFocus(false);
+
+//  self->mClientText->setVisible(self->mShrunk);
+//  self->mClientCause->setVisible(self->mShrunk);
+//  self->getChildView("client_help")->setVisible( self->mShrunk);
+
+//  self->mNetworkText->setVisible(self->mShrunk);
+//  self->mNetworkCause->setVisible(self->mShrunk);
+//  self->getChildView("network_help")->setVisible( self->mShrunk);
+
+//  self->mServerText->setVisible(self->mShrunk);
+//  self->mServerCause->setVisible(self->mShrunk);
+//  self->getChildView("server_help")->setVisible( self->mShrunk);
+
+//  self->mShrunk = !self->mShrunk;
+}
+
+bool LLFloaterLagMeter::isShrunk()
+{
+    return gSavedSettings.getBOOL("LagMeterShrunk");
+}
+
+void LLFloaterLagMeter::onClickShrink()  // toggle "LagMeterShrunk"
+{
+    bool shrunk = isShrunk();
+    updateControls(!shrunk);
+    gSavedSettings.setBOOL("LagMeterShrunk", !shrunk);
+}