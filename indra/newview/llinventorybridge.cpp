/**
 * @file llinventorybridge.cpp
 * @brief Implementation of the Inventory-Folder-View-Bridge classes.
 *
 * $LicenseInfo:firstyear=2001&license=viewerlgpl$
 * Second Life Viewer Source Code
 * Copyright (C) 2010, Linden Research, Inc.
 * 
 * This library is free software; you can redistribute it and/or
 * modify it under the terms of the GNU Lesser General Public
 * License as published by the Free Software Foundation;
 * version 2.1 of the License only.
 * 
 * This library is distributed in the hope that it will be useful,
 * but WITHOUT ANY WARRANTY; without even the implied warranty of
 * MERCHANTABILITY or FITNESS FOR A PARTICULAR PURPOSE.  See the GNU
 * Lesser General Public License for more details.
 * 
 * You should have received a copy of the GNU Lesser General Public
 * License along with this library; if not, write to the Free Software
 * Foundation, Inc., 51 Franklin Street, Fifth Floor, Boston, MA  02110-1301  USA
 * 
 * Linden Research, Inc., 945 Battery Street, San Francisco, CA  94111  USA
 * $/LicenseInfo$
 */

#include "llviewerprecompiledheaders.h"
#include "llinventorybridge.h"

// external projects
#include "lltransfersourceasset.h" 
#include "llavatarnamecache.h"	// IDEVO

#include "llagent.h"
#include "llagentcamera.h"
#include "llagentwearables.h"
#include "llappearancemgr.h"
#include "llattachmentsmgr.h"
#include "llavataractions.h" 
#include "llfloateropenobject.h"
#include "llfloaterreg.h"
#include "llfloatersidepanelcontainer.h"
#include "llfloaterworldmap.h"
#include "llfolderview.h"
#include "llfriendcard.h"
#include "llgesturemgr.h"
#include "llgiveinventory.h" 
#include "llimfloater.h"
#include "llimview.h"
#include "llclipboard.h"
#include "llinventorydefines.h"
#include "llinventoryfunctions.h"
#include "llinventorymodel.h"
#include "llinventorymodelbackgroundfetch.h"
#include "llinventorypanel.h"
#include "llmarketplacefunctions.h"
#include "llnotifications.h"
#include "llnotificationsutil.h"
#include "llpreviewanim.h"
#include "llpreviewgesture.h"
#include "llpreviewtexture.h"
#include "llselectmgr.h"
#include "llsidepanelappearance.h"
#include "lltooldraganddrop.h"
#include "lltrans.h"
#include "llviewerassettype.h"
#include "llviewerfoldertype.h"
#include "llviewermenu.h"
#include "llviewermessage.h"
#include "llviewerobjectlist.h"
#include "llviewerwindow.h"
#include "llvoavatarself.h"
#include "llwearablelist.h"

// Marketplace outbox current disabled
#define ENABLE_MERCHANT_OUTBOX_CONTEXT_MENU	1
#define ENABLE_MERCHANT_SEND_TO_MARKETPLACE_CONTEXT_MENU 0
#define BLOCK_WORN_ITEMS_IN_OUTBOX 1

typedef std::pair<LLUUID, LLUUID> two_uuids_t;
typedef std::list<two_uuids_t> two_uuids_list_t;

struct LLMoveInv
{
	LLUUID mObjectID;
	LLUUID mCategoryID;
	two_uuids_list_t mMoveList;
	void (*mCallback)(S32, void*);
	void* mUserData;
};

using namespace LLOldEvents;

// Helpers
// bug in busy count inc/dec right now, logic is complex... do we really need it?
void inc_busy_count()
{
// 	gViewerWindow->getWindow()->incBusyCount();
//  check balance of these calls if this code is changed to ever actually
//  *do* something!
}
void dec_busy_count()
{
// 	gViewerWindow->getWindow()->decBusyCount();
//  check balance of these calls if this code is changed to ever actually
//  *do* something!
}

// Function declarations
void remove_inventory_category_from_avatar(LLInventoryCategory* category);
void remove_inventory_category_from_avatar_step2( BOOL proceed, LLUUID category_id);
bool move_task_inventory_callback(const LLSD& notification, const LLSD& response, LLMoveInv*);
bool confirm_attachment_rez(const LLSD& notification, const LLSD& response);
void teleport_via_landmark(const LLUUID& asset_id);
static BOOL can_move_to_outfit(LLInventoryItem* inv_item, BOOL move_is_into_current_outfit);
static bool check_category(LLInventoryModel* model,
						   const LLUUID& cat_id,
						   LLInventoryPanel* active_panel,
						   LLInventoryFilter* filter);
static bool check_item(const LLUUID& item_id,
					   LLInventoryPanel* active_panel,
					   LLInventoryFilter* filter);

// Helper functions

bool isAddAction(const std::string& action)
{
	return ("wear" == action || "attach" == action || "activate" == action);
}

bool isRemoveAction(const std::string& action)
{
	return ("take_off" == action || "detach" == action || "deactivate" == action);
}

bool isMarketplaceCopyAction(const std::string& action)
{
	return (("copy_to_outbox" == action) || ("move_to_outbox" == action));
}

bool isMarketplaceSendAction(const std::string& action)
{
	return ("send_to_marketplace" == action);
}

// Used by LLFolderBridge as callback for directory fetching recursion
class LLRightClickInventoryFetchDescendentsObserver : public LLInventoryFetchDescendentsObserver
{
public:
	LLRightClickInventoryFetchDescendentsObserver(const uuid_vec_t& ids) : LLInventoryFetchDescendentsObserver(ids) {}
	~LLRightClickInventoryFetchDescendentsObserver() {}
	virtual void execute(bool clear_observer = false);
	virtual void done()
	{
		execute(true);
	}
};

// Used by LLFolderBridge as callback for directory content items fetching
class LLRightClickInventoryFetchObserver : public LLInventoryFetchItemsObserver
{
public:
	LLRightClickInventoryFetchObserver(const uuid_vec_t& ids) : LLInventoryFetchItemsObserver(ids) { };
	~LLRightClickInventoryFetchObserver() {}
	void execute(bool clear_observer = false)
	{
		if (clear_observer)
		{
			dec_busy_count();
			gInventory.removeObserver(this);
			delete this;
		}
		// we've downloaded all the items, so repaint the dialog
		LLFolderBridge::staticFolderOptionsMenu();
	}
	virtual void done()
	{
		execute(true);
	}
};

// +=================================================+
// |        LLInvFVBridge                            |
// +=================================================+

LLInvFVBridge::LLInvFVBridge(LLInventoryPanel* inventory, 
							 LLFolderView* root,
							 const LLUUID& uuid) :
	mUUID(uuid), 
	mRoot(root),
	mInvType(LLInventoryType::IT_NONE),
	mIsLink(FALSE)
{
	mInventoryPanel = inventory->getInventoryPanelHandle();
	const LLInventoryObject* obj = getInventoryObject();
	mIsLink = obj && obj->getIsLinkType();
}

const std::string& LLInvFVBridge::getName() const
{
	const LLInventoryObject* obj = getInventoryObject();
	if(obj)
	{
		return obj->getName();
	}
	return LLStringUtil::null;
}

const std::string& LLInvFVBridge::getDisplayName() const
{
	return getName();
}

// Folders have full perms
PermissionMask LLInvFVBridge::getPermissionMask() const
{
	return PERM_ALL;
}

// virtual
LLFolderType::EType LLInvFVBridge::getPreferredType() const
{
	return LLFolderType::FT_NONE;
}


// Folders don't have creation dates.
time_t LLInvFVBridge::getCreationDate() const
{
	LLInventoryObject* objectp = getInventoryObject();
	if (objectp)
	{
		return objectp->getCreationDate();
	}
	return (time_t)0;
}

void LLInvFVBridge::setCreationDate(time_t creation_date_utc)
{
	LLInventoryObject* objectp = getInventoryObject();
	if (objectp)
	{
		objectp->setCreationDate(creation_date_utc);
	}
}


// Can be destroyed (or moved to trash)
BOOL LLInvFVBridge::isItemRemovable() const
{
	return get_is_item_removable(getInventoryModel(), mUUID);
}

// Can be moved to another folder
BOOL LLInvFVBridge::isItemMovable() const
{
	return TRUE;
}

BOOL LLInvFVBridge::isLink() const
{
	return mIsLink;
}

/*virtual*/
/**
 * @brief Adds this item into clipboard storage
 */
BOOL LLInvFVBridge::cutToClipboard() const
{
	const LLInventoryObject* obj = gInventory.getObject(mUUID);
	if (obj && isItemMovable() && isItemRemovable())
	{
		LLClipboard::instance().setCutMode(true);
		return LLClipboard::instance().addToClipboard(mUUID);
	}
	return FALSE;
}

BOOL LLInvFVBridge::copyToClipboard() const
{
	const LLInventoryObject* obj = gInventory.getObject(mUUID);
	if (obj && isItemCopyable())
	{
		return LLClipboard::instance().addToClipboard(mUUID);
	}
	return FALSE;
}

// *TODO: make sure this does the right thing
void LLInvFVBridge::showProperties()
{
	show_item_profile(mUUID);

	// Disable old properties floater; this is replaced by the sidepanel.
	/*
	  LLFloaterReg::showInstance("properties", mUUID);
	*/
}

void LLInvFVBridge::removeBatch(std::vector<LLFolderViewModelItem*>& batch)
{
	// Deactivate gestures when moving them into Trash
	LLInvFVBridge* bridge;
	LLInventoryModel* model = getInventoryModel();
	LLViewerInventoryItem* item = NULL;
	LLViewerInventoryCategory* cat = NULL;
	LLInventoryModel::cat_array_t	descendent_categories;
	LLInventoryModel::item_array_t	descendent_items;
	S32 count = batch.size();
	S32 i,j;
	for(i = 0; i < count; ++i)
	{
		bridge = (LLInvFVBridge*)(batch[i]);
		if(!bridge || !bridge->isItemRemovable()) continue;
		item = (LLViewerInventoryItem*)model->getItem(bridge->getUUID());
		if (item)
		{
			if(LLAssetType::AT_GESTURE == item->getType())
			{
				LLGestureMgr::instance().deactivateGesture(item->getUUID());
			}
		}
	}
	for(i = 0; i < count; ++i)
	{
		bridge = (LLInvFVBridge*)(batch[i]);
		if(!bridge || !bridge->isItemRemovable()) continue;
		cat = (LLViewerInventoryCategory*)model->getCategory(bridge->getUUID());
		if (cat)
		{
			gInventory.collectDescendents( cat->getUUID(), descendent_categories, descendent_items, FALSE );
			for (j=0; j<descendent_items.count(); j++)
			{
				if(LLAssetType::AT_GESTURE == descendent_items[j]->getType())
				{
					LLGestureMgr::instance().deactivateGesture(descendent_items[j]->getUUID());
				}
			}
		}
	}
	removeBatchNoCheck(batch);
}

void  LLInvFVBridge::removeBatchNoCheck(std::vector<LLFolderViewModelItem*>&  batch)
{
	// this method moves a bunch of items and folders to the trash. As
	// per design guidelines for the inventory model, the message is
	// built and the accounting is performed first. After all of that,
	// we call LLInventoryModel::moveObject() to move everything
	// around.
	LLInvFVBridge* bridge;
	LLInventoryModel* model = getInventoryModel();
	if(!model) return;
	LLMessageSystem* msg = gMessageSystem;
	const LLUUID trash_id = model->findCategoryUUIDForType(LLFolderType::FT_TRASH);
	LLViewerInventoryItem* item = NULL;
	uuid_vec_t move_ids;
	LLInventoryModel::update_map_t update;
	bool start_new_message = true;
	S32 count = batch.size();
	S32 i;

	// first, hide any 'preview' floaters that correspond to the items
	// being deleted.
	for(i = 0; i < count; ++i)
	{
		bridge = (LLInvFVBridge*)(batch[i]);
		if(!bridge || !bridge->isItemRemovable()) continue;
		item = (LLViewerInventoryItem*)model->getItem(bridge->getUUID());
		if(item)
		{
			LLPreview::hide(item->getUUID());
		}
	}

	// do the inventory move to trash

	for(i = 0; i < count; ++i)
	{
		bridge = (LLInvFVBridge*)(batch[i]);
		if(!bridge || !bridge->isItemRemovable()) continue;
		item = (LLViewerInventoryItem*)model->getItem(bridge->getUUID());
		if(item)
		{
			if(item->getParentUUID() == trash_id) continue;
			move_ids.push_back(item->getUUID());
			--update[item->getParentUUID()];
			++update[trash_id];
			if(start_new_message)
			{
				start_new_message = false;
				msg->newMessageFast(_PREHASH_MoveInventoryItem);
				msg->nextBlockFast(_PREHASH_AgentData);
				msg->addUUIDFast(_PREHASH_AgentID, gAgent.getID());
				msg->addUUIDFast(_PREHASH_SessionID, gAgent.getSessionID());
				msg->addBOOLFast(_PREHASH_Stamp, TRUE);
			}
			msg->nextBlockFast(_PREHASH_InventoryData);
			msg->addUUIDFast(_PREHASH_ItemID, item->getUUID());
			msg->addUUIDFast(_PREHASH_FolderID, trash_id);
			msg->addString("NewName", NULL);
			if(msg->isSendFullFast(_PREHASH_InventoryData))
			{
				start_new_message = true;
				gAgent.sendReliableMessage();
				gInventory.accountForUpdate(update);
				update.clear();
			}
		}
	}
	if(!start_new_message)
	{
		start_new_message = true;
		gAgent.sendReliableMessage();
		gInventory.accountForUpdate(update);
		update.clear();
	}

	for(i = 0; i < count; ++i)
	{
		bridge = (LLInvFVBridge*)(batch.get(i));
		if(!bridge || !bridge->isItemRemovable()) continue;
		LLViewerInventoryCategory* cat = (LLViewerInventoryCategory*)model->getCategory(bridge->getUUID());
		if(cat)
		{
			if(cat->getParentUUID() == trash_id) continue;
			move_ids.push_back(cat->getUUID());
			--update[cat->getParentUUID()];
			++update[trash_id];
			if(start_new_message)
			{
				start_new_message = false;
				msg->newMessageFast(_PREHASH_MoveInventoryFolder);
				msg->nextBlockFast(_PREHASH_AgentData);
				msg->addUUIDFast(_PREHASH_AgentID, gAgent.getID());
				msg->addUUIDFast(_PREHASH_SessionID, gAgent.getSessionID());
				msg->addBOOL("Stamp", TRUE);
			}
			msg->nextBlockFast(_PREHASH_InventoryData);
			msg->addUUIDFast(_PREHASH_FolderID, cat->getUUID());
			msg->addUUIDFast(_PREHASH_ParentID, trash_id);
			if(msg->isSendFullFast(_PREHASH_InventoryData))
			{
				start_new_message = true;
				gAgent.sendReliableMessage();
				gInventory.accountForUpdate(update);
				update.clear();
			}
		}
	}
	if(!start_new_message)
	{
		gAgent.sendReliableMessage();
		gInventory.accountForUpdate(update);
	}

	// move everything.
	uuid_vec_t::iterator it = move_ids.begin();
	uuid_vec_t::iterator end = move_ids.end();
	for(; it != end; ++it)
	{
		gInventory.moveObject((*it), trash_id);
		LLViewerInventoryItem* item = gInventory.getItem(*it);
		if (item)
		{
			model->updateItem(item);
		}
	}

	// notify inventory observers.
	model->notifyObservers();
}

BOOL LLInvFVBridge::isClipboardPasteable() const
{
	// Return FALSE on degenerated cases: empty clipboard, no inventory, no agent
	if (!LLClipboard::instance().hasContents() || !isAgentInventory())
	{
		return FALSE;
	}
	LLInventoryModel* model = getInventoryModel();
	if (!model)
	{
		return FALSE;
	}

	// In cut mode, whatever is on the clipboard is always pastable
	if (LLClipboard::instance().isCutMode())
	{
		return TRUE;
	}

	// In normal mode, we need to check each element of the clipboard to know if we can paste or not
	LLDynamicArray<LLUUID> objects;
	LLClipboard::instance().pasteFromClipboard(objects);
	S32 count = objects.count();
	for(S32 i = 0; i < count; i++)
	{
		const LLUUID &item_id = objects.get(i);

		// Folders are pastable if all items in there are copyable
		const LLInventoryCategory *cat = model->getCategory(item_id);
		if (cat)
		{
			LLFolderBridge cat_br(mInventoryPanel.get(), mRoot, item_id);
			if (!cat_br.isItemCopyable())
			return FALSE;
			// Skip to the next item in the clipboard
			continue;
		}

		// Each item must be copyable to be pastable
		LLItemBridge item_br(mInventoryPanel.get(), mRoot, item_id);
		if (!item_br.isItemCopyable())
				return FALSE;
			}
	return TRUE;
}

BOOL LLInvFVBridge::isClipboardPasteableAsLink() const
{
	if (!LLClipboard::instance().hasContents() || !isAgentInventory())
	{
		return FALSE;
	}
	const LLInventoryModel* model = getInventoryModel();
	if (!model)
	{
		return FALSE;
	}

	LLDynamicArray<LLUUID> objects;
	LLClipboard::instance().pasteFromClipboard(objects);
	S32 count = objects.count();
	for(S32 i = 0; i < count; i++)
	{
		const LLInventoryItem *item = model->getItem(objects.get(i));
		if (item)
		{
			if (!LLAssetType::lookupCanLink(item->getActualType()))
			{
				return FALSE;
			}
		}
		const LLViewerInventoryCategory *cat = model->getCategory(objects.get(i));
		if (cat && LLFolderType::lookupIsProtectedType(cat->getPreferredType()))
		{
			return FALSE;
		}
	}
	return TRUE;
}

void hide_context_entries(LLMenuGL& menu, 
						  const menuentry_vec_t &entries_to_show,
						  const menuentry_vec_t &disabled_entries)
{
	const LLView::child_list_t *list = menu.getChildList();

	// For removing double separators or leading separator.  Start at true so that
	// if the first element is a separator, it will not be shown.
	bool is_previous_entry_separator = true;

	for (LLView::child_list_t::const_iterator itor = list->begin(); 
		 itor != list->end(); 
		 ++itor)
	{
		LLView *menu_item = (*itor);
		std::string name = menu_item->getName();

		// descend into split menus:
		LLMenuItemBranchGL* branchp = dynamic_cast<LLMenuItemBranchGL*>(menu_item);
		if ((name == "More") && branchp)
		{
			hide_context_entries(*branchp->getBranch(), entries_to_show, disabled_entries);
		}

		bool found = false;
		menuentry_vec_t::const_iterator itor2;
		for (itor2 = entries_to_show.begin(); itor2 != entries_to_show.end(); ++itor2)
		{
			if (*itor2 == name)
			{
				found = true;
				break;
			}
		}

		// Don't allow multiple separators in a row (e.g. such as if there are no items
		// between two separators).
		if (found)
		{
			const bool is_entry_separator = (dynamic_cast<LLMenuItemSeparatorGL *>(menu_item) != NULL);
			found = !(is_entry_separator && is_previous_entry_separator);
			is_previous_entry_separator = is_entry_separator;
		}
		
		if (!found)
		{
			if (!menu_item->getLastVisible())
			{
				menu_item->setVisible(FALSE);
			}

			menu_item->setEnabled(FALSE);
		}
		else
		{
			menu_item->setVisible(TRUE);
			// A bit of a hack so we can remember that some UI element explicitly set this to be visible
			// so that some other UI element from multi-select doesn't later set this invisible.
			menu_item->pushVisible(TRUE);

			bool enabled = (menu_item->getEnabled() == TRUE);
			for (itor2 = disabled_entries.begin(); enabled && (itor2 != disabled_entries.end()); ++itor2)
			{
				enabled &= (*itor2 != name);
			}

			menu_item->setEnabled(enabled);
		}
	}
}

// Helper for commonly-used entries
void LLInvFVBridge::getClipboardEntries(bool show_asset_id,
										menuentry_vec_t &items,
										menuentry_vec_t &disabled_items, U32 flags)
{
	const LLInventoryObject *obj = getInventoryObject();

	if (obj)
	{
		if (obj->getIsLinkType())
		{
			items.push_back(std::string("Find Original"));
			if (isLinkedObjectMissing())
			{
				disabled_items.push_back(std::string("Find Original"));
			}
		}
		else
		{
			if (LLAssetType::lookupCanLink(obj->getType()))
			{
				items.push_back(std::string("Find Links"));
			}

			if (!isInboxFolder())
			{
				items.push_back(std::string("Rename"));
				if (!isItemRenameable() || (flags & FIRST_SELECTED_ITEM) == 0)
				{
					disabled_items.push_back(std::string("Rename"));
				}
			}
			
			if (show_asset_id)
			{
				items.push_back(std::string("Copy Asset UUID"));

				bool is_asset_knowable = false;

				LLViewerInventoryItem* inv_item = gInventory.getItem(mUUID);
				if (inv_item)
				{
					is_asset_knowable = LLAssetType::lookupIsAssetIDKnowable(inv_item->getType());
				}
				if ( !is_asset_knowable // disable menu item for Inventory items with unknown asset. EXT-5308
					 || (! ( isItemPermissive() || gAgent.isGodlike() ) )
					 || (flags & FIRST_SELECTED_ITEM) == 0)
				{
					disabled_items.push_back(std::string("Copy Asset UUID"));
				}
			}
			items.push_back(std::string("Copy Separator"));
			
			items.push_back(std::string("Copy"));
			if (!isItemCopyable())
			{
				disabled_items.push_back(std::string("Copy"));
			}

			items.push_back(std::string("Cut"));
			if (!isItemMovable() || !isItemRemovable())
			{
				disabled_items.push_back(std::string("Cut"));
			}

			if (canListOnMarketplace())
			{
				items.push_back(std::string("Marketplace Separator"));

				items.push_back(std::string("Merchant Copy"));
				if (!canListOnMarketplaceNow())
				{
					disabled_items.push_back(std::string("Merchant Copy"));
				}
			}
		}
	}

	// Don't allow items to be pasted directly into the COF or the inbox/outbox
	if (!isCOFFolder() && !isInboxFolder() && !isOutboxFolder())
	{
		items.push_back(std::string("Paste"));
	}
	if (!isClipboardPasteable() || ((flags & FIRST_SELECTED_ITEM) == 0))
	{
		disabled_items.push_back(std::string("Paste"));
	}

	if (gSavedSettings.getBOOL("InventoryLinking"))
	{
		items.push_back(std::string("Paste As Link"));
		if (!isClipboardPasteableAsLink() || (flags & FIRST_SELECTED_ITEM) == 0)
		{
			disabled_items.push_back(std::string("Paste As Link"));
		}
	}

	items.push_back(std::string("Paste Separator"));

	addDeleteContextMenuOptions(items, disabled_items);

	// If multiple items are selected, disable properties (if it exists).
	if ((flags & FIRST_SELECTED_ITEM) == 0)
	{
		disabled_items.push_back(std::string("Properties"));
	}
}

void LLInvFVBridge::buildContextMenu(LLMenuGL& menu, U32 flags)
{
	lldebugs << "LLInvFVBridge::buildContextMenu()" << llendl;
	menuentry_vec_t items;
	menuentry_vec_t disabled_items;
	if(isItemInTrash())
	{
		addTrashContextMenuOptions(items, disabled_items);
	}	
	else if(isOutboxFolder())
	{
		addOutboxContextMenuOptions(flags, items, disabled_items);
	}
	else
	{
		items.push_back(std::string("Share"));
		if (!canShare())
		{
			disabled_items.push_back(std::string("Share"));
		}
		
		addOpenRightClickMenuOption(items);
		items.push_back(std::string("Properties"));

		getClipboardEntries(true, items, disabled_items, flags);
	}
	hide_context_entries(menu, items, disabled_items);
}

void LLInvFVBridge::addTrashContextMenuOptions(menuentry_vec_t &items,
											   menuentry_vec_t &disabled_items)
{
	const LLInventoryObject *obj = getInventoryObject();
	if (obj && obj->getIsLinkType())
	{
		items.push_back(std::string("Find Original"));
		if (isLinkedObjectMissing())
		{
			disabled_items.push_back(std::string("Find Original"));
		}
	}
	items.push_back(std::string("Purge Item"));
	if (!isItemRemovable())
	{
		disabled_items.push_back(std::string("Purge Item"));
	}
	items.push_back(std::string("Restore Item"));
}

void LLInvFVBridge::addDeleteContextMenuOptions(menuentry_vec_t &items,
												menuentry_vec_t &disabled_items)
{

	const LLInventoryObject *obj = getInventoryObject();

	// Don't allow delete as a direct option from COF folder.
	if (obj && obj->getIsLinkType() && isCOFFolder() && get_is_item_worn(mUUID))
	{
		return;
	}

	// "Remove link" and "Delete" are the same operation.
	if (obj && obj->getIsLinkType() && !get_is_item_worn(mUUID))
	{
		items.push_back(std::string("Remove Link"));
	}
	else
	{
		items.push_back(std::string("Delete"));
	}

	if (!isItemRemovable())
	{
		disabled_items.push_back(std::string("Delete"));
	}
}

void LLInvFVBridge::addOpenRightClickMenuOption(menuentry_vec_t &items)
{
	const LLInventoryObject *obj = getInventoryObject();
	const BOOL is_link = (obj && obj->getIsLinkType());

	if (is_link)
		items.push_back(std::string("Open Original"));
	else
		items.push_back(std::string("Open"));
}

void LLInvFVBridge::addOutboxContextMenuOptions(U32 flags,
												menuentry_vec_t &items,
												menuentry_vec_t &disabled_items)
{
	items.push_back(std::string("Rename"));
	items.push_back(std::string("Delete"));
	
	if ((flags & FIRST_SELECTED_ITEM) == 0)
	{
		disabled_items.push_back(std::string("Rename"));
	}
	
#if ENABLE_MERCHANT_SEND_TO_MARKETPLACE_CONTEXT_MENU
	if (isOutboxFolderDirectParent())
	{
		items.push_back(std::string("Marketplace Separator"));
		items.push_back(std::string("Marketplace Send"));
		
		if ((flags & FIRST_SELECTED_ITEM) == 0)
		{
			disabled_items.push_back(std::string("Marketplace Send"));
		}
	}
#endif // ENABLE_MERCHANT_SEND_TO_MARKETPLACE_CONTEXT_MENU
}

// *TODO: remove this
BOOL LLInvFVBridge::startDrag(EDragAndDropType* type, LLUUID* id) const
{
	BOOL rv = FALSE;

	const LLInventoryObject* obj = getInventoryObject();

	if(obj)
	{
		*type = LLViewerAssetType::lookupDragAndDropType(obj->getActualType());
		if(*type == DAD_NONE)
		{
			return FALSE;
		}

		*id = obj->getUUID();
		//object_ids.put(obj->getUUID());

		if (*type == DAD_CATEGORY)
		{
			LLInventoryModelBackgroundFetch::instance().start(obj->getUUID());
		}

		rv = TRUE;
	}

	return rv;
}

LLInventoryObject* LLInvFVBridge::getInventoryObject() const
{
	LLInventoryObject* obj = NULL;
	LLInventoryModel* model = getInventoryModel();
	if(model)
	{
		obj = (LLInventoryObject*)model->getObject(mUUID);
	}
	return obj;
}

LLInventoryModel* LLInvFVBridge::getInventoryModel() const
{
	LLInventoryPanel* panel = mInventoryPanel.get();
	return panel ? panel->getModel() : NULL;
}

LLInventoryFilter* getInventoryFilter() const
{
	LLInventoryPanel* panel = mInventoryPanel.get();
	return panel ? panel->getFilter() : NULL;
}

BOOL LLInvFVBridge::isItemInTrash() const
{
	LLInventoryModel* model = getInventoryModel();
	if(!model) return FALSE;
	const LLUUID trash_id = model->findCategoryUUIDForType(LLFolderType::FT_TRASH);
	return model->isObjectDescendentOf(mUUID, trash_id);
}

BOOL LLInvFVBridge::isLinkedObjectInTrash() const
{
	if (isItemInTrash()) return TRUE;

	const LLInventoryObject *obj = getInventoryObject();
	if (obj && obj->getIsLinkType())
	{
		LLInventoryModel* model = getInventoryModel();
		if(!model) return FALSE;
		const LLUUID trash_id = model->findCategoryUUIDForType(LLFolderType::FT_TRASH);
		return model->isObjectDescendentOf(obj->getLinkedUUID(), trash_id);
	}
	return FALSE;
}

BOOL LLInvFVBridge::isLinkedObjectMissing() const
{
	const LLInventoryObject *obj = getInventoryObject();
	if (!obj)
	{
		return TRUE;
	}
	if (obj->getIsLinkType() && LLAssetType::lookupIsLinkType(obj->getType()))
	{
		return TRUE;
	}
	return FALSE;
}

BOOL LLInvFVBridge::isAgentInventory() const
{
	const LLInventoryModel* model = getInventoryModel();
	if(!model) return FALSE;
	if(gInventory.getRootFolderID() == mUUID) return TRUE;
	return model->isObjectDescendentOf(mUUID, gInventory.getRootFolderID());
}

BOOL LLInvFVBridge::isCOFFolder() const
{
	return LLAppearanceMgr::instance().getIsInCOF(mUUID);
}

BOOL LLInvFVBridge::isInboxFolder() const
{
	const LLUUID inbox_id = gInventory.findCategoryUUIDForType(LLFolderType::FT_INBOX, false, false);
	
	if (inbox_id.isNull())
	{
		return FALSE;
	}
	
	return gInventory.isObjectDescendentOf(mUUID, inbox_id);
}

BOOL LLInvFVBridge::isOutboxFolder() const
{
	const LLUUID outbox_id = getOutboxFolder();

	if (outbox_id.isNull())
	{
		return FALSE;
	}

	return gInventory.isObjectDescendentOf(mUUID, outbox_id);
}

BOOL LLInvFVBridge::isOutboxFolderDirectParent() const
{
	BOOL outbox_is_parent = FALSE;
	
	const LLInventoryCategory *cat = gInventory.getCategory(mUUID);

	if (cat)
	{
		const LLUUID outbox_id = getOutboxFolder();
		
		outbox_is_parent = (outbox_id.notNull() && (outbox_id == cat->getParentUUID()));
	}
	
	return outbox_is_parent;
}

const LLUUID LLInvFVBridge::getOutboxFolder() const
{
	const LLUUID outbox_id = gInventory.findCategoryUUIDForType(LLFolderType::FT_OUTBOX, false, false);

	return outbox_id;
}

BOOL LLInvFVBridge::isItemPermissive() const
{
	return FALSE;
}

// static
void LLInvFVBridge::changeItemParent(LLInventoryModel* model,
									 LLViewerInventoryItem* item,
									 const LLUUID& new_parent_id,
									 BOOL restamp)
{
	model->changeItemParent(item, new_parent_id, restamp);
}

// static
void LLInvFVBridge::changeCategoryParent(LLInventoryModel* model,
										 LLViewerInventoryCategory* cat,
										 const LLUUID& new_parent_id,
										 BOOL restamp)
{
	model->changeCategoryParent(cat, new_parent_id, restamp);
}

LLInvFVBridge* LLInvFVBridge::createBridge(LLAssetType::EType asset_type,
										   LLAssetType::EType actual_asset_type,
										   LLInventoryType::EType inv_type,
										   LLInventoryPanel* inventory,
										   LLFolderView* root,
										   const LLUUID& uuid,
										   U32 flags)
{
	LLInvFVBridge* new_listener = NULL;
	switch(asset_type)
	{
		case LLAssetType::AT_TEXTURE:
			if(!(inv_type == LLInventoryType::IT_TEXTURE || inv_type == LLInventoryType::IT_SNAPSHOT))
			{
				llwarns << LLAssetType::lookup(asset_type) << " asset has inventory type " << LLInventoryType::lookupHumanReadable(inv_type) << " on uuid " << uuid << llendl;
			}
			new_listener = new LLTextureBridge(inventory, root, uuid, inv_type);
			break;

		case LLAssetType::AT_SOUND:
			if(!(inv_type == LLInventoryType::IT_SOUND))
			{
				llwarns << LLAssetType::lookup(asset_type) << " asset has inventory type " << LLInventoryType::lookupHumanReadable(inv_type) << " on uuid " << uuid << llendl;
			}
			new_listener = new LLSoundBridge(inventory, root, uuid);
			break;

		case LLAssetType::AT_LANDMARK:
			if(!(inv_type == LLInventoryType::IT_LANDMARK))
			{
				llwarns << LLAssetType::lookup(asset_type) << " asset has inventory type " << LLInventoryType::lookupHumanReadable(inv_type) << " on uuid " << uuid << llendl;
			}
			new_listener = new LLLandmarkBridge(inventory, root, uuid, flags);
			break;

		case LLAssetType::AT_CALLINGCARD:
			if(!(inv_type == LLInventoryType::IT_CALLINGCARD))
			{
				llwarns << LLAssetType::lookup(asset_type) << " asset has inventory type " << LLInventoryType::lookupHumanReadable(inv_type) << " on uuid " << uuid << llendl;
			}
			new_listener = new LLCallingCardBridge(inventory, root, uuid);
			break;

		case LLAssetType::AT_SCRIPT:
			if(!(inv_type == LLInventoryType::IT_LSL))
			{
				llwarns << LLAssetType::lookup(asset_type) << " asset has inventory type " << LLInventoryType::lookupHumanReadable(inv_type) << " on uuid " << uuid << llendl;
			}
			new_listener = new LLItemBridge(inventory, root, uuid);
			break;

		case LLAssetType::AT_OBJECT:
			if(!(inv_type == LLInventoryType::IT_OBJECT || inv_type == LLInventoryType::IT_ATTACHMENT))
			{
				llwarns << LLAssetType::lookup(asset_type) << " asset has inventory type " << LLInventoryType::lookupHumanReadable(inv_type) << " on uuid " << uuid << llendl;
			}
			new_listener = new LLObjectBridge(inventory, root, uuid, inv_type, flags);
			break;

		case LLAssetType::AT_NOTECARD:
			if(!(inv_type == LLInventoryType::IT_NOTECARD))
			{
				llwarns << LLAssetType::lookup(asset_type) << " asset has inventory type " << LLInventoryType::lookupHumanReadable(inv_type) << " on uuid " << uuid << llendl;
			}
			new_listener = new LLNotecardBridge(inventory, root, uuid);
			break;

		case LLAssetType::AT_ANIMATION:
			if(!(inv_type == LLInventoryType::IT_ANIMATION))
			{
				llwarns << LLAssetType::lookup(asset_type) << " asset has inventory type " << LLInventoryType::lookupHumanReadable(inv_type) << " on uuid " << uuid << llendl;
			}
			new_listener = new LLAnimationBridge(inventory, root, uuid);
			break;

		case LLAssetType::AT_GESTURE:
			if(!(inv_type == LLInventoryType::IT_GESTURE))
			{
				llwarns << LLAssetType::lookup(asset_type) << " asset has inventory type " << LLInventoryType::lookupHumanReadable(inv_type) << " on uuid " << uuid << llendl;
			}
			new_listener = new LLGestureBridge(inventory, root, uuid);
			break;

		case LLAssetType::AT_LSL_TEXT:
			if(!(inv_type == LLInventoryType::IT_LSL))
			{
				llwarns << LLAssetType::lookup(asset_type) << " asset has inventory type " << LLInventoryType::lookupHumanReadable(inv_type) << " on uuid " << uuid << llendl;
			}
			new_listener = new LLLSLTextBridge(inventory, root, uuid);
			break;

		case LLAssetType::AT_CLOTHING:
		case LLAssetType::AT_BODYPART:
			if(!(inv_type == LLInventoryType::IT_WEARABLE))
			{
				llwarns << LLAssetType::lookup(asset_type) << " asset has inventory type " << LLInventoryType::lookupHumanReadable(inv_type) << " on uuid " << uuid << llendl;
			}
			new_listener = new LLWearableBridge(inventory, root, uuid, asset_type, inv_type, (LLWearableType::EType)flags);
			break;
		case LLAssetType::AT_CATEGORY:
			if (actual_asset_type == LLAssetType::AT_LINK_FOLDER)
			{
				// Create a link folder handler instead.
				new_listener = new LLLinkFolderBridge(inventory, root, uuid);
				break;
			}
			new_listener = new LLFolderBridge(inventory, root, uuid);
			break;
		case LLAssetType::AT_LINK:
		case LLAssetType::AT_LINK_FOLDER:
			// Only should happen for broken links.
			new_listener = new LLLinkItemBridge(inventory, root, uuid);
			break;
	    case LLAssetType::AT_MESH:
			if(!(inv_type == LLInventoryType::IT_MESH))
			{
				llwarns << LLAssetType::lookup(asset_type) << " asset has inventory type " << LLInventoryType::lookupHumanReadable(inv_type) << " on uuid " << uuid << llendl;
			}
			new_listener = new LLMeshBridge(inventory, root, uuid);
			break;

		case LLAssetType::AT_IMAGE_TGA:
		case LLAssetType::AT_IMAGE_JPEG:
			//llwarns << LLAssetType::lookup(asset_type) << " asset type is unhandled for uuid " << uuid << llendl;
			break;

		default:
			llinfos << "Unhandled asset type (llassetstorage.h): "
					<< (S32)asset_type << " (" << LLAssetType::lookup(asset_type) << ")" << llendl;
			break;
	}

	if (new_listener)
	{
		new_listener->mInvType = inv_type;
	}

	return new_listener;
}

void LLInvFVBridge::purgeItem(LLInventoryModel *model, const LLUUID &uuid)
{
	LLInventoryCategory* cat = model->getCategory(uuid);
	if (cat)
	{
		model->purgeDescendentsOf(uuid);
		model->notifyObservers();
	}
	LLInventoryObject* obj = model->getObject(uuid);
	if (obj)
	{
		model->purgeObject(uuid);
		model->notifyObservers();
	}
}

bool LLInvFVBridge::canShare() const
{
	bool can_share = false;

	if (isAgentInventory())
	{
		const LLInventoryModel* model = getInventoryModel();
		if (model)
		{
			const LLViewerInventoryItem *item = model->getItem(mUUID);
			if (item)
			{
				if (LLInventoryCollectFunctor::itemTransferCommonlyAllowed(item)) 
				{
					can_share = LLGiveInventory::isInventoryGiveAcceptable(item);
				}
			}
			else
			{
				// Categories can be given.
				can_share = (model->getCategory(mUUID) != NULL);
			}
		}
	}

	return can_share;
}

bool LLInvFVBridge::canListOnMarketplace() const
{
#if ENABLE_MERCHANT_OUTBOX_CONTEXT_MENU

	LLInventoryModel * model = getInventoryModel();

	const LLViewerInventoryCategory * cat = model->getCategory(mUUID);
	if (cat && LLFolderType::lookupIsProtectedType(cat->getPreferredType()))
	{
		return false;
	}

	if (!isAgentInventory())
	{
		return false;
	}
	
	if (getOutboxFolder().isNull())
	{
		return false;
	}

	if (isInboxFolder() || isOutboxFolder())
	{
		return false;
	}
	
	LLViewerInventoryItem * item = model->getItem(mUUID);
	if (item)
	{
		if (!item->getPermissions().allowOperationBy(PERM_TRANSFER, gAgent.getID()))
		{
			return false;
		}
		
		if (LLAssetType::AT_CALLINGCARD == item->getType())
		{
			return false;
		}
	}

	return true;

#else
	return false;
#endif
}

bool LLInvFVBridge::canListOnMarketplaceNow() const
{
#if ENABLE_MERCHANT_OUTBOX_CONTEXT_MENU
	
	bool can_list = true;

	// Do not allow listing while import is in progress
	if (LLMarketplaceInventoryImporter::instanceExists())
	{
		can_list = !LLMarketplaceInventoryImporter::instance().isImportInProgress();
	}
	
	const LLInventoryObject* obj = getInventoryObject();
	can_list &= (obj != NULL);

	if (can_list)
	{
		const LLUUID& object_id = obj->getLinkedUUID();
		can_list = object_id.notNull();

		if (can_list)
		{
			LLFolderViewFolder * object_folderp =   mInventoryPanel->getFolderByID(object_id);
			if (object_folderp)
			{
				can_list = !object_folderp->isLoading();
			}
		}
		
		if (can_list)
		{
			// Get outbox id
			const LLUUID & outbox_id = getInventoryModel()->findCategoryUUIDForType(LLFolderType::FT_OUTBOX, false);
			LLFolderViewItem * outbox_itemp =   mInventoryPanel->getItemByID(outbox_id);

			if (outbox_itemp)
			{
				MASK mask = 0x0;
				BOOL drop = FALSE;
				EDragAndDropType cargo_type = LLViewerAssetType::lookupDragAndDropType(obj->getActualType());
				void * cargo_data = (void *) obj;
				std::string tooltip_msg;
				
				can_list = outbox_itemp->getListener()->dragOrDrop(mask, drop, cargo_type, cargo_data, tooltip_msg);
			}
		}
	}
	
	return can_list;

#else
	return false;
#endif
}

LLToolDragAndDrop::ESource LLInvFVBridge::getDragSource() const
{
	if (gInventory.isObjectDescendentOf(getUUID(),   gInventory.getRootFolderID()))
	{
		return LLToolDragAndDrop::SOURCE_AGENT;
	}
	else if (gInventory.isObjectDescendentOf(getUUID(),   gInventory.getLibraryRootFolderID()))
	{
		return LLToolDragAndDrop::SOURCE_LIBRARY;
	}

	return SOURCE_VIEWER;
}



// +=================================================+
// |        InventoryFVBridgeBuilder                 |
// +=================================================+
LLInvFVBridge* LLInventoryFVBridgeBuilder::createBridge(LLAssetType::EType asset_type,
														LLAssetType::EType actual_asset_type,
														LLInventoryType::EType inv_type,
														LLInventoryPanel* inventory,
														LLFolderView* root,
														const LLUUID& uuid,
														U32 flags /* = 0x00 */) const
{
	return LLInvFVBridge::createBridge(asset_type,
									   actual_asset_type,
									   inv_type,
									   inventory,
									   root,
									   uuid,
									   flags);
}

// +=================================================+
// |        LLItemBridge                             |
// +=================================================+

void LLItemBridge::performAction(LLInventoryModel* model, std::string action)
{
	if ("goto" == action)
	{
		gotoItem();
	}

	if ("open" == action || "open_original" == action)
	{
		openItem();
		return;
	}
	else if ("properties" == action)
	{
		showProperties();
		return;
	}
	else if ("purge" == action)
	{
		purgeItem(model, mUUID);
		return;
	}
	else if ("restoreToWorld" == action)
	{
		restoreToWorld();
		return;
	}
	else if ("restore" == action)
	{
		restoreItem();
		return;
	}
	else if ("copy_uuid" == action)
	{
		// Single item only
		LLViewerInventoryItem* item = static_cast<LLViewerInventoryItem*>(getItem());
		if(!item) return;
		LLUUID asset_id = item->getProtectedAssetUUID();
		std::string buffer;
		asset_id.toString(buffer);

		gViewerWindow->getWindow()->copyTextToClipboard(utf8str_to_wstring(buffer));
		return;
	}
	else if ("cut" == action)
	{
		cutToClipboard();
		LLFolderView::removeCutItems();
		return;
	}
	else if ("copy" == action)
	{
		copyToClipboard();
		return;
	}
	else if ("paste" == action)
	{
		LLInventoryItem* itemp = model->getItem(mUUID);
		if (!itemp) return;

		LLFolderViewItem* folder_view_itemp =   mInventoryPanel.get()->getItemByID(itemp->getParentUUID());
		if (!folder_view_itemp) return;

		folder_view_itemp->getListener()->pasteFromClipboard();
		return;
	}
	else if ("paste_link" == action)
	{
		// Single item only
		LLInventoryItem* itemp = model->getItem(mUUID);
		if (!itemp) return;

		LLFolderViewItem* folder_view_itemp =   mInventoryPanel.get()->getItemByID(itemp->getParentUUID());
		if (!folder_view_itemp) return;

		folder_view_itemp->getListener()->pasteLinkFromClipboard();
		return;
	}
	else if (isMarketplaceCopyAction(action))
	{
		llinfos << "Copy item to marketplace action!" << llendl;

		LLInventoryItem* itemp = model->getItem(mUUID);
		if (!itemp) return;

		const LLUUID outbox_id = getInventoryModel()->findCategoryUUIDForType(LLFolderType::FT_OUTBOX, false, false);
		copy_item_to_outbox(itemp, outbox_id, LLUUID::null, LLToolDragAndDrop::getOperationId());
	}
}

void LLItemBridge::selectItem()
{
	LLViewerInventoryItem* item = static_cast<LLViewerInventoryItem*>(getItem());
	if(item && !item->isFinished())
	{
		//item->fetchFromServer();
		LLInventoryModelBackgroundFetch::instance().start(item->getUUID(), false);
	}
}

void LLItemBridge::restoreItem()
{
	LLViewerInventoryItem* item = static_cast<LLViewerInventoryItem*>(getItem());
	if(item)
	{
		LLInventoryModel* model = getInventoryModel();
		const LLUUID new_parent = model->findCategoryUUIDForType(LLFolderType::assetTypeToFolderType(item->getType()));
		// do not restamp on restore.
		LLInvFVBridge::changeItemParent(model, item, new_parent, FALSE);
	}
}

void LLItemBridge::restoreToWorld()
{
	//Similar functionality to the drag and drop rez logic
	bool remove_from_inventory = false;

	LLViewerInventoryItem* itemp = static_cast<LLViewerInventoryItem*>(getItem());
	if (itemp)
	{
		LLMessageSystem* msg = gMessageSystem;
		msg->newMessage("RezRestoreToWorld");
		msg->nextBlockFast(_PREHASH_AgentData);
		msg->addUUIDFast(_PREHASH_AgentID, gAgent.getID());
		msg->addUUIDFast(_PREHASH_SessionID, gAgent.getSessionID());

		msg->nextBlockFast(_PREHASH_InventoryData);
		itemp->packMessage(msg);
		msg->sendReliable(gAgent.getRegion()->getHost());

		//remove local inventory copy, sim will deal with permissions and removing the item
		//from the actual inventory if its a no-copy etc
		if(!itemp->getPermissions().allowCopyBy(gAgent.getID()))
		{
			remove_from_inventory = true;
		}
		
		// Check if it's in the trash. (again similar to the normal rez logic)
		const LLUUID trash_id = gInventory.findCategoryUUIDForType(LLFolderType::FT_TRASH);
		if(gInventory.isObjectDescendentOf(itemp->getUUID(), trash_id))
		{
			remove_from_inventory = true;
		}
	}

	if(remove_from_inventory)
	{
		gInventory.deleteObject(itemp->getUUID());
		gInventory.notifyObservers();
	}
}

void LLItemBridge::gotoItem()
{
	LLInventoryObject *obj = getInventoryObject();
	if (obj && obj->getIsLinkType())
	{
		LLInventoryPanel *active_panel = LLInventoryPanel::getActiveInventoryPanel();
		if (active_panel)
		{
			active_panel->setSelection(obj->getLinkedUUID(), TAKE_FOCUS_NO);
		}
	}
}

LLUIImagePtr LLItemBridge::getIcon() const
{
	LLInventoryObject *obj = getInventoryObject();
	if (obj) 
	{
		return LLInventoryIcon::getIcon(obj->getType(),
										LLInventoryType::IT_NONE,
										mIsLink);
	}
	
	return LLInventoryIcon::getIcon(LLInventoryIcon::ICONNAME_OBJECT);
}

PermissionMask LLItemBridge::getPermissionMask() const
{
	LLViewerInventoryItem* item = getItem();
	PermissionMask perm_mask = 0;
	if (item) perm_mask = item->getPermissionMask();
	return perm_mask;
}

const std::string& LLItemBridge::getDisplayName() const
{
	if(mDisplayName.empty())
	{
		buildDisplayName(getItem(), mDisplayName);
	}
	return mDisplayName;
}

void LLItemBridge::buildDisplayName(LLInventoryItem* item, std::string& name)
{
	if(item)
	{
		name.assign(item->getName());
	}
	else
	{
		name.assign(LLStringUtil::null);
	}
}

LLFontGL::StyleFlags LLItemBridge::getLabelStyle() const
{
	U8 font = LLFontGL::NORMAL;
	const LLViewerInventoryItem* item = getItem();

	if (get_is_item_worn(mUUID))
	{
		// llinfos << "BOLD" << llendl;
		font |= LLFontGL::BOLD;
	}
	else if(item && item->getIsLinkType())
	{
		font |= LLFontGL::ITALIC;
	}

	return (LLFontGL::StyleFlags)font;
}

std::string LLItemBridge::getLabelSuffix() const
{
	// String table is loaded before login screen and inventory items are
	// loaded after login, so LLTrans should be ready.
	static std::string NO_COPY = LLTrans::getString("no_copy");
	static std::string NO_MOD = LLTrans::getString("no_modify");
	static std::string NO_XFER = LLTrans::getString("no_transfer");
	static std::string LINK = LLTrans::getString("link");
	static std::string BROKEN_LINK = LLTrans::getString("broken_link");
	std::string suffix;
	LLInventoryItem* item = getItem();
	if(item)
	{
		// Any type can have the link suffix...
		BOOL broken_link = LLAssetType::lookupIsLinkType(item->getType());
		if (broken_link) return BROKEN_LINK;

		BOOL link = item->getIsLinkType();
		if (link) return LINK;

		// ...but it's a bit confusing to put nocopy/nomod/etc suffixes on calling cards.
		if(LLAssetType::AT_CALLINGCARD != item->getType()
		   && item->getPermissions().getOwner() == gAgent.getID())
		{
			BOOL copy = item->getPermissions().allowCopyBy(gAgent.getID());
			if (!copy)
			{
				suffix += NO_COPY;
			}
			BOOL mod = item->getPermissions().allowModifyBy(gAgent.getID());
			if (!mod)
			{
				suffix += NO_MOD;
			}
			BOOL xfer = item->getPermissions().allowOperationBy(PERM_TRANSFER,
																gAgent.getID());
			if (!xfer)
			{
				suffix += NO_XFER;
			}
		}
	}
	return suffix;
}

time_t LLItemBridge::getCreationDate() const
{
	LLViewerInventoryItem* item = getItem();
	if (item)
	{
		return item->getCreationDate();
	}
	return 0;
}


BOOL LLItemBridge::isItemRenameable() const
{
	LLViewerInventoryItem* item = getItem();
	if(item)
	{
		// (For now) Don't allow calling card rename since that may confuse users as to
		// what the calling card points to.
		if (item->getInventoryType() == LLInventoryType::IT_CALLINGCARD)
		{
			return FALSE;
		}

		if (!item->isFinished()) // EXT-8662
		{
			return FALSE;
		}

		if (isInboxFolder())
		{
			return FALSE;
		}

		return (item->getPermissions().allowModifyBy(gAgent.getID()));
	}
	return FALSE;
}

BOOL LLItemBridge::renameItem(const std::string& new_name)
{
	if(!isItemRenameable())
		return FALSE;
	LLPreview::dirty(mUUID);
	LLInventoryModel* model = getInventoryModel();
	if(!model)
		return FALSE;
	LLViewerInventoryItem* item = getItem();
	if(item && (item->getName() != new_name))
	{
		LLPointer<LLViewerInventoryItem> new_item = new LLViewerInventoryItem(item);
		new_item->rename(new_name);
		buildDisplayName(new_item, mDisplayName);
		new_item->updateServer(FALSE);
		model->updateItem(new_item);

		model->notifyObservers();
	}
	// return FALSE because we either notified observers (& therefore
	// rebuilt) or we didn't update.
	return FALSE;
}


BOOL LLItemBridge::removeItem()
{
	if(!isItemRemovable())
	{
		return FALSE;
	}

	
	// move it to the trash
	LLPreview::hide(mUUID, TRUE);
	LLInventoryModel* model = getInventoryModel();
	if(!model) return FALSE;
	const LLUUID& trash_id = model->findCategoryUUIDForType(LLFolderType::FT_TRASH);
	LLViewerInventoryItem* item = getItem();
	if (!item) return FALSE;

	// Already in trash
	if (model->isObjectDescendentOf(mUUID, trash_id)) return FALSE;

	LLNotification::Params params("ConfirmItemDeleteHasLinks");
	params.functor.function(boost::bind(&LLItemBridge::confirmRemoveItem, this, _1, _2));
	
	// Check if this item has any links.  If generic inventory linking is enabled,
	// we can't do this check because we may have items in a folder somewhere that is
	// not yet in memory, so we don't want false negatives.  (If disabled, then we 
	// know we only have links in the Outfits folder which we explicitly fetch.)
	if (!gSavedSettings.getBOOL("InventoryLinking"))
	{
		if (!item->getIsLinkType())
		{
			LLInventoryModel::cat_array_t cat_array;
			LLInventoryModel::item_array_t item_array;
			LLLinkedItemIDMatches is_linked_item_match(mUUID);
			gInventory.collectDescendentsIf(gInventory.getRootFolderID(),
											cat_array,
											item_array,
											LLInventoryModel::INCLUDE_TRASH,
											is_linked_item_match);

			const U32 num_links = cat_array.size() + item_array.size();
			if (num_links > 0)
			{
				// Warn if the user is will break any links when deleting this item.
				LLNotifications::instance().add(params);
				return FALSE;
			}
		}
	}
	
	LLNotifications::instance().forceResponse(params, 0);
	return TRUE;
}

BOOL LLItemBridge::confirmRemoveItem(const LLSD& notification, const LLSD& response)
{
	S32 option = LLNotificationsUtil::getSelectedOption(notification, response);
	if (option != 0) return FALSE;

	LLInventoryModel* model = getInventoryModel();
	if (!model) return FALSE;

	LLViewerInventoryItem* item = getItem();
	if (!item) return FALSE;

	const LLUUID& trash_id = model->findCategoryUUIDForType(LLFolderType::FT_TRASH);
	// if item is not already in trash
	if(item && !model->isObjectDescendentOf(mUUID, trash_id))
	{
		// move to trash, and restamp
		LLInvFVBridge::changeItemParent(model, item, trash_id, TRUE);
		// delete was successful
		return TRUE;
	}
	return FALSE;
}

BOOL LLItemBridge::isItemCopyable() const
{
	LLViewerInventoryItem* item = getItem();
	if (item)
	{
		// Can't copy worn objects. DEV-15183
		if(get_is_item_worn(mUUID))
		{
			return FALSE;
		}

		// You can never copy a link.
		if (item->getIsLinkType())
		{
			return FALSE;
		}

		return item->getPermissions().allowCopyBy(gAgent.getID()) || gSavedSettings.getBOOL("InventoryLinking");
	}
	return FALSE;
}

LLViewerInventoryItem* LLItemBridge::getItem() const
{
	LLViewerInventoryItem* item = NULL;
	LLInventoryModel* model = getInventoryModel();
	if(model)
	{
		item = (LLViewerInventoryItem*)model->getItem(mUUID);
	}
	return item;
}

BOOL LLItemBridge::isItemPermissive() const
{
	LLViewerInventoryItem* item = getItem();
	if(item)
	{
		return item->getIsFullPerm();
	}
	return FALSE;
}

// +=================================================+
// |        LLFolderBridge                           |
// +=================================================+

LLHandle<LLFolderBridge> LLFolderBridge::sSelf;

// Can be moved to another folder
BOOL LLFolderBridge::isItemMovable() const
{
	LLInventoryObject* obj = getInventoryObject();
	if(obj)
	{
		// If it's a protected type folder, we can't move it
		if (LLFolderType::lookupIsProtectedType(((LLInventoryCategory*)obj)->getPreferredType()))
			return FALSE;
		return TRUE;
	}
	return FALSE;
}

void LLFolderBridge::selectItem()
{
	// Have no fear: the first thing start() does is to test if everything for that folder has been fetched...
	LLInventoryModelBackgroundFetch::instance().start(getUUID(), true);
}
std::string& LLFolderBridge::getDisplayName() const
{
	return mDisplayName;
}


void LLFolderBridge::update()
{
	bool possibly_has_children = false;
	bool up_to_date = isUpToDate();
	if(!up_to_date && hasChildren()) // we know we have children but  haven't  fetched them (doesn't obey filter)
	{
		possibly_has_children = true;
	}

	BOOL loading = (possibly_has_children
		&& !up_to_date );

	if (loading != mIsLoading)
	{
		if ( loading && !mIsLoading )
		{
			// Measure how long we've been in the loading state
			mTimeSinceRequestStart.reset();
		}

		const BOOL in_inventory = gInventory.isObjectDescendentOf(getUUID(),   gInventory.getRootFolderID());
		const BOOL in_library = gInventory.isObjectDescendentOf(getUUID(),   gInventory.getLibraryRootFolderID());

		bool root_is_loading = false;
		if (in_inventory)
		{
			root_is_loading =   LLInventoryModelBackgroundFetch::instance().inventoryFetchInProgress();
		}
		if (in_library)
		{
			root_is_loading =   LLInventoryModelBackgroundFetch::instance().libraryFetchInProgress();
		}
		if ((mIsLoading
				&&	mTimeSinceRequestStart.getElapsedTimeF32() >=   gSavedSettings.getF32("FolderLoadingMessageWaitTime"))
			||	(LLInventoryModelBackgroundFetch::instance().folderFetchActive()
				&&	root_is_loading))
		{
			mDisplayName = LLInvFVBridge::getDisplayName() + " ( " +   LLTrans::getString("LoadingData") + " ) ";
			mIsLoading = true;
		}
		else
		{
			mDisplayName = LLInvFVBridge::getDisplayName();
			mIsLoading = false;
		}
	}
}


// Iterate through a folder's children to determine if
// all the children are removable.
class LLIsItemRemovable : public LLFolderViewFunctor
{
public:
	LLIsItemRemovable() : mPassed(TRUE) {}
	virtual void doFolder(LLFolderViewFolder* folder)
	{
		mPassed &= folder->getListener()->isItemRemovable();
	}
	virtual void doItem(LLFolderViewItem* item)
	{
		mPassed &= item->getListener()->isItemRemovable();
	}
	BOOL mPassed;
};

// Can be destroyed (or moved to trash)
BOOL LLFolderBridge::isItemRemovable() const
{
	if (!get_is_category_removable(getInventoryModel(), mUUID))
	{
		return FALSE;
	}

	LLInventoryPanel* panel = mInventoryPanel.get();
	LLFolderViewFolder* folderp = dynamic_cast<LLFolderViewFolder*>(panel ?   panel->getItemByID(mUUID) : NULL);
	if (folderp)
	{
		LLIsItemRemovable folder_test;
		folderp->applyFunctorToChildren(folder_test);
		if (!folder_test.mPassed)
		{
			return FALSE;
		}
	}

	return TRUE;
}

BOOL LLFolderBridge::isUpToDate() const
{
	LLInventoryModel* model = getInventoryModel();
	if(!model) return FALSE;
	LLViewerInventoryCategory* category = (LLViewerInventoryCategory*)model->getCategory(mUUID);
	if( !category )
	{
		return FALSE;
	}

	return category->getVersion() != LLViewerInventoryCategory::VERSION_UNKNOWN;
}

BOOL LLFolderBridge::isItemCopyable() const
{
	// Folders are copyable if items in them are, recursively, copyable.
	
	// Get the content of the folder
	LLInventoryModel::cat_array_t* cat_array;
	LLInventoryModel::item_array_t* item_array;
	gInventory.getDirectDescendentsOf(mUUID,cat_array,item_array);

	// Check the items
	LLInventoryModel::item_array_t item_array_copy = *item_array;
	for (LLInventoryModel::item_array_t::iterator iter = item_array_copy.begin(); iter != item_array_copy.end(); iter++)
	{
		LLInventoryItem* item = *iter;
		LLItemBridge item_br(mInventoryPanel.get(), mRoot, item->getUUID());
		if (!item_br.isItemCopyable())
			return FALSE;
}

	// Check the folders
	LLInventoryModel::cat_array_t cat_array_copy = *cat_array;
	for (LLInventoryModel::cat_array_t::iterator iter = cat_array_copy.begin(); iter != cat_array_copy.end(); iter++)
{
		LLViewerInventoryCategory* category = *iter;
		LLFolderBridge cat_br(mInventoryPanel.get(), mRoot, category->getUUID());
		if (!cat_br.isItemCopyable())
			return FALSE;
	}
	
		return TRUE;
	}

BOOL LLFolderBridge::isClipboardPasteable() const
{
	if ( ! LLInvFVBridge::isClipboardPasteable() )
		return FALSE;

	// Don't allow pasting duplicates to the Calling Card/Friends subfolders, see bug EXT-1599
	if ( LLFriendCardsManager::instance().isCategoryInFriendFolder( getCategory() ) )
	{
		LLInventoryModel* model = getInventoryModel();
		if ( !model )
		{
			return FALSE;
		}

		LLDynamicArray<LLUUID> objects;
		LLClipboard::instance().pasteFromClipboard(objects);
		const LLViewerInventoryCategory *current_cat = getCategory();

		// Search for the direct descendent of current Friends subfolder among all pasted items,
		// and return false if is found.
		for(S32 i = objects.count() - 1; i >= 0; --i)
		{
			const LLUUID &obj_id = objects.get(i);
			if ( LLFriendCardsManager::instance().isObjDirectDescendentOfCategory(model->getObject(obj_id), current_cat) )
			{
				return FALSE;
			}
		}

	}
	return TRUE;
}

BOOL LLFolderBridge::isClipboardPasteableAsLink() const
{
	// Check normal paste-as-link permissions
	if (!LLInvFVBridge::isClipboardPasteableAsLink())
	{
		return FALSE;
	}

	const LLInventoryModel* model = getInventoryModel();
	if (!model)
	{
		return FALSE;
	}

	const LLViewerInventoryCategory *current_cat = getCategory();
	if (current_cat)
	{
		const BOOL is_in_friend_folder = LLFriendCardsManager::instance().isCategoryInFriendFolder( current_cat );
		const LLUUID &current_cat_id = current_cat->getUUID();
		LLDynamicArray<LLUUID> objects;
		LLClipboard::instance().pasteFromClipboard(objects);
		S32 count = objects.count();
		for(S32 i = 0; i < count; i++)
		{
			const LLUUID &obj_id = objects.get(i);
			const LLInventoryCategory *cat = model->getCategory(obj_id);
			if (cat)
			{
				const LLUUID &cat_id = cat->getUUID();
				// Don't allow recursive pasting
				if ((cat_id == current_cat_id) ||
					model->isObjectDescendentOf(current_cat_id, cat_id))
				{
					return FALSE;
				}
			}
			// Don't allow pasting duplicates to the Calling Card/Friends subfolders, see bug EXT-1599
			if ( is_in_friend_folder )
			{
				// If object is direct descendent of current Friends subfolder than return false.
				// Note: We can't use 'const LLInventoryCategory *cat', because it may be null
				// in case type of obj_id is LLInventoryItem.
				if ( LLFriendCardsManager::instance().isObjDirectDescendentOfCategory(model->getObject(obj_id), current_cat) )
				{
					return FALSE;
				}
			}
		}
	}
	return TRUE;

}

static BOOL can_move_to_outbox(LLInventoryItem* inv_item, std::string& tooltip_msg)
{
	// Collapse links directly to items/folders
	LLViewerInventoryItem * viewer_inv_item = (LLViewerInventoryItem *) inv_item;
	LLViewerInventoryItem * linked_item = viewer_inv_item->getLinkedItem();
	if (linked_item != NULL)
	{
		inv_item = linked_item;
	}
	
	bool allow_transfer = inv_item->getPermissions().allowOperationBy(PERM_TRANSFER, gAgent.getID());
	if (!allow_transfer)
	{
		tooltip_msg = LLTrans::getString("TooltipOutboxNoTransfer");
		return false;
	}

#if BLOCK_WORN_ITEMS_IN_OUTBOX
	bool worn = get_is_item_worn(inv_item->getUUID());
	if (worn)
	{
		tooltip_msg = LLTrans::getString("TooltipOutboxWorn");
		return false;
	}
#endif
	
	bool calling_card = (LLAssetType::AT_CALLINGCARD == inv_item->getType());
	if (calling_card)
	{
		tooltip_msg = LLTrans::getString("TooltipOutboxCallingCard");
		return false;
	}
	
	return true;
}


int get_folder_levels(LLInventoryCategory* inv_cat)
{
	LLInventoryModel::cat_array_t* cats;
	LLInventoryModel::item_array_t* items;
	gInventory.getDirectDescendentsOf(inv_cat->getUUID(), cats, items);

	int max_child_levels = 0;

	for (S32 i=0; i < cats->count(); ++i)
	{
		LLInventoryCategory* category = cats->get(i);
		max_child_levels = llmax(max_child_levels, get_folder_levels(category));
	}

	return 1 + max_child_levels;
}

int get_folder_path_length(const LLUUID& ancestor_id, const LLUUID& descendant_id)
{
	int depth = 0;

	if (ancestor_id == descendant_id) return depth;

	const LLInventoryCategory* category = gInventory.getCategory(descendant_id);

	while(category)
	{
		LLUUID parent_id = category->getParentUUID();

		if (parent_id.isNull()) break;

		depth++;

		if (parent_id == ancestor_id) return depth;

		category = gInventory.getCategory(parent_id);
	}

	llwarns << "get_folder_path_length() couldn't trace a path from the descendant to the ancestor" << llendl;
	return -1;
}

BOOL LLFolderBridge::dragCategoryIntoFolder(LLInventoryCategory* inv_cat,
											BOOL drop,
											std::string& tooltip_msg)
{

	LLInventoryModel* model = getInventoryModel();

	if (!inv_cat) return FALSE; // shouldn't happen, but in case item is incorrectly parented in which case inv_cat will be NULL
	if (!model) return FALSE;
	if (!isAgentAvatarValid()) return FALSE;
	if (!isAgentInventory()) return FALSE; // cannot drag categories into library

	LLInventoryPanel* destination_panel = mInventoryPanel.get();
	if (!destination_panel) return false;

	LLInventoryFilter* filter = getInventoryFilter();
	if (!filter) return false;

	const LLUUID &cat_id = inv_cat->getUUID();
	const LLUUID &current_outfit_id = model->findCategoryUUIDForType(LLFolderType::FT_CURRENT_OUTFIT, false);
	const LLUUID &outbox_id = model->findCategoryUUIDForType(LLFolderType::FT_OUTBOX, false);
	
	const BOOL move_is_into_current_outfit = (mUUID == current_outfit_id);
	const BOOL move_is_into_outbox = model->isObjectDescendentOf(mUUID, outbox_id); 
	const BOOL move_is_from_outbox = model->isObjectDescendentOf(cat_id, outbox_id);

	// check to make sure source is agent inventory, and is represented there.
	LLToolDragAndDrop::ESource source = LLToolDragAndDrop::getInstance()->getSource();
	const BOOL is_agent_inventory = (model->getCategory(cat_id) != NULL)
		&& (LLToolDragAndDrop::SOURCE_AGENT == source);

	BOOL accept = FALSE;
	if (is_agent_inventory)
	{
		const LLUUID &trash_id = model->findCategoryUUIDForType(LLFolderType::FT_TRASH, false);
		const LLUUID &landmarks_id = model->findCategoryUUIDForType(LLFolderType::FT_LANDMARK, false);

		const BOOL move_is_into_trash = (mUUID == trash_id) || model->isObjectDescendentOf(mUUID, trash_id);
		const BOOL move_is_into_outfit = getCategory() && (getCategory()->getPreferredType() == LLFolderType::FT_OUTFIT);
		const BOOL move_is_into_landmarks = (mUUID == landmarks_id) || model->isObjectDescendentOf(mUUID, landmarks_id);

		//--------------------------------------------------------------------------------
		// Determine if folder can be moved.
		//

		BOOL is_movable = TRUE;

		if (is_movable && (mUUID == cat_id))
		{
			is_movable = FALSE;
			tooltip_msg = LLTrans::getString("TooltipDragOntoSelf");
		}
		if (is_movable && (model->isObjectDescendentOf(mUUID, cat_id)))
		{
			is_movable = FALSE;
			tooltip_msg = LLTrans::getString("TooltipDragOntoOwnChild");
		}
		if (is_movable && LLFolderType::lookupIsProtectedType(inv_cat->getPreferredType()))
		{
			is_movable = FALSE;
			// tooltip?
		}
		if (is_movable && move_is_into_outfit)
		{
			is_movable = FALSE;
			// tooltip?
		}
		if (is_movable && (mUUID == model->findCategoryUUIDForType(LLFolderType::FT_FAVORITE)))
		{
			is_movable = FALSE;
			// tooltip?
		}
		
		LLInventoryModel::cat_array_t descendent_categories;
		LLInventoryModel::item_array_t descendent_items;
		if (is_movable)
		{
			model->collectDescendents(cat_id, descendent_categories, descendent_items, FALSE);
			for (S32 i=0; i < descendent_categories.count(); ++i)
			{
				LLInventoryCategory* category = descendent_categories[i];
				if(LLFolderType::lookupIsProtectedType(category->getPreferredType()))
				{
					// Can't move "special folders" (e.g. Textures Folder).
					is_movable = FALSE;
					break;
				}
			}
		}
		if (is_movable && move_is_into_trash)
		{
			for (S32 i=0; i < descendent_items.count(); ++i)
			{
				LLInventoryItem* item = descendent_items[i];
				if (get_is_item_worn(item->getUUID()))
				{
					is_movable = FALSE;
					break; // It's generally movable, but not into the trash.
				}
			}
		}
		if (is_movable && move_is_into_landmarks)
		{
			for (S32 i=0; i < descendent_items.count(); ++i)
			{
				LLViewerInventoryItem* item = descendent_items[i];

				// Don't move anything except landmarks and categories into Landmarks folder.
				// We use getType() instead of getActua;Type() to allow links to landmarks and folders.
				if (LLAssetType::AT_LANDMARK != item->getType() && LLAssetType::AT_CATEGORY != item->getType())
				{
					is_movable = FALSE;
					break; // It's generally movable, but not into Landmarks.
				}
			}
		}
		if (is_movable && move_is_into_outbox)
		{
			const int nested_folder_levels = get_folder_path_length(outbox_id, mUUID) + get_folder_levels(inv_cat);
			
			if (nested_folder_levels > gSavedSettings.getU32("InventoryOutboxMaxFolderDepth"))
			{
				tooltip_msg = LLTrans::getString("TooltipOutboxFolderLevels");
				is_movable = FALSE;
			}
			else
			{
				int dragged_folder_count = descendent_categories.count();
				int existing_item_count = 0;
				int existing_folder_count = 0;
				
				const LLViewerInventoryCategory * master_folder = model->getFirstDescendantOf(outbox_id, mUUID);
				
				if (master_folder != NULL)
				{
					if (model->isObjectDescendentOf(cat_id, master_folder->getUUID()))
					{
						// Don't use count because we're already inside the same category anyway
						dragged_folder_count = 0;
					}
					else
					{
						existing_folder_count = 1; // Include the master folder in the count!

						// If we're in the drop operation as opposed to the drag without drop, we are doing a
						// single category at a time so don't block based on the total amount of cargo data items
						if (drop)
						{
							dragged_folder_count += 1;
						}
						else
						{
							// NOTE: The cargo id's count is a total of categories AND items but we err on the side of
							//       prevention rather than letting too many folders into the hierarchy of the outbox,
							//       when we're dragging the item to a new parent
							dragged_folder_count += LLToolDragAndDrop::instance().getCargoCount();
						}
					}
					
					// Tally the total number of categories and items inside the master folder

					LLInventoryModel::cat_array_t existing_categories;
					LLInventoryModel::item_array_t existing_items;

					model->collectDescendents(master_folder->getUUID(), existing_categories, existing_items, FALSE);
					
					existing_folder_count += existing_categories.count();
					existing_item_count += existing_items.count();
				}
				else
				{
					// Assume a single category is being dragged to the outbox since we evaluate one at a time
					// when not putting them under a parent item.
					dragged_folder_count += 1;
				}

				const int nested_folder_count = existing_folder_count + dragged_folder_count;
				const int nested_item_count = existing_item_count + descendent_items.count();
				
				if (nested_folder_count > gSavedSettings.getU32("InventoryOutboxMaxFolderCount"))
				{
					tooltip_msg = LLTrans::getString("TooltipOutboxTooManyFolders");
					is_movable = FALSE;
				}
				else if (nested_item_count > gSavedSettings.getU32("InventoryOutboxMaxItemCount"))
				{
					tooltip_msg = LLTrans::getString("TooltipOutboxTooManyObjects");
					is_movable = FALSE;
				}
				
				if (is_movable == TRUE)
				{
					for (S32 i=0; i < descendent_items.count(); ++i)
					{
						LLInventoryItem* item = descendent_items[i];
						if (!can_move_to_outbox(item, tooltip_msg))
						{
							is_movable = FALSE;
							break; 
						}
					}
				}
			}
		}

		if (is_movable)
		{
			LLInventoryPanel* active_panel = LLInventoryPanel::getActiveInventoryPanel(FALSE);
			is_movable = active_panel != NULL;

			// For a folder to pass the filter all its descendants are required to pass.
			// We make this exception to allow reordering folders within an inventory panel,
			// which has a filter applied, like Recent tab for example.
			// There may be folders which are displayed because some of their descendants pass
			// the filter, but other don't, and thus remain hidden. Without this check,
			// such folders would not be allowed to be moved within a panel.
			if (destination_panel == active_panel)
			{
				is_movable = true;
			}
			else
			{
				LLFolderView* active_folder_view = NULL;

				if (is_movable)
				{
					active_folder_view = active_panel->getRootFolder();
					is_movable = active_folder_view != NULL;
				}

				if (is_movable)
				{
					// Check whether the folder being dragged from active inventory panel
					// passes the filter of the destination panel.
					is_movable = check_category(model, cat_id, active_panel, filter);
				}
			}
		}
		// 
		//--------------------------------------------------------------------------------

		accept = is_movable;

		if (accept && drop)
		{
			// Look for any gestures and deactivate them
			if (move_is_into_trash)
			{
				for (S32 i=0; i < descendent_items.count(); i++)
				{
					LLInventoryItem* item = descendent_items[i];
					if (item->getType() == LLAssetType::AT_GESTURE
						&& LLGestureMgr::instance().isGestureActive(item->getUUID()))
					{
						LLGestureMgr::instance().deactivateGesture(item->getUUID());
					}
				}
			}
			// if target is an outfit or current outfit folder we use link
			if (move_is_into_current_outfit || move_is_into_outfit)
			{
				if (inv_cat->getPreferredType() == LLFolderType::FT_NONE)
				{
					if (move_is_into_current_outfit)
					{
						// traverse category and add all contents to currently worn.
						BOOL append = true;
						LLAppearanceMgr::instance().wearInventoryCategory(inv_cat, false, append);
					}
					else
					{
						// Recursively create links in target outfit.
						LLInventoryModel::cat_array_t cats;
						LLInventoryModel::item_array_t items;
						model->collectDescendents(cat_id, cats, items, LLInventoryModel::EXCLUDE_TRASH);
						LLAppearanceMgr::instance().linkAll(mUUID,items,NULL);
					}
				}
				else
				{
#if SUPPORT_ENSEMBLES
					// BAP - should skip if dup.
					if (move_is_into_current_outfit)
					{
						LLAppearanceMgr::instance().addEnsembleLink(inv_cat);
					}
					else
					{
						LLPointer<LLInventoryCallback> cb = NULL;
						const std::string empty_description = "";
						link_inventory_item(
							gAgent.getID(),
							cat_id,
							mUUID,
							inv_cat->getName(),
							empty_description,
							LLAssetType::AT_LINK_FOLDER,
							cb);
					}
#endif
				}
			}
			else if (move_is_into_outbox && !move_is_from_outbox)
			{
				copy_folder_to_outbox(inv_cat, mUUID, cat_id, LLToolDragAndDrop::getOperationId());
			}
			else
			{
				if (model->isObjectDescendentOf(cat_id, model->findCategoryUUIDForType(LLFolderType::FT_INBOX, false, false)))
				{
					set_dad_inbox_object(cat_id);
				}

				// Reparent the folder and restamp children if it's moving
				// into trash.
				LLInvFVBridge::changeCategoryParent(
					model,
					(LLViewerInventoryCategory*)inv_cat,
					mUUID,
					move_is_into_trash);
			}
		}
	}
	else if (LLToolDragAndDrop::SOURCE_WORLD == source)
	{
		if (move_is_into_outbox)
		{
			tooltip_msg = LLTrans::getString("TooltipOutboxNotInInventory");
			accept = FALSE;
		}
		else
		{
			accept = move_inv_category_world_to_agent(cat_id, mUUID, drop, NULL, NULL, filter);
		}
	}
	else if (LLToolDragAndDrop::SOURCE_LIBRARY == source)
	{
		if (move_is_into_outbox)
		{
			tooltip_msg = LLTrans::getString("TooltipOutboxNotInInventory");
			accept = FALSE;
		}
		else
		{
			// Accept folders that contain complete outfits.
			accept = move_is_into_current_outfit && LLAppearanceMgr::instance().getCanMakeFolderIntoOutfit(cat_id);
		}		

		if (accept && drop)
		{
			LLAppearanceMgr::instance().wearInventoryCategory(inv_cat, true, false);
		}
	}

	return accept;
}

void warn_move_inventory(LLViewerObject* object, LLMoveInv* move_inv)
{
	const char* dialog = NULL;
	if (object->flagScripted())
	{
		dialog = "MoveInventoryFromScriptedObject";
	}
	else
	{
		dialog = "MoveInventoryFromObject";
	}
	LLNotificationsUtil::add(dialog, LLSD(), LLSD(), boost::bind(move_task_inventory_callback, _1, _2, move_inv));
}

// Move/copy all inventory items from the Contents folder of an in-world
// object to the agent's inventory, inside a given category.
BOOL move_inv_category_world_to_agent(const LLUUID& object_id,
									  const LLUUID& category_id,
									  BOOL drop,
									  void (*callback)(S32, void*),
									  void* user_data,
									  LLInventoryFilter* filter)
{
	// Make sure the object exists. If we allowed dragging from
	// anonymous objects, it would be possible to bypass
	// permissions.
	// content category has same ID as object itself
	LLViewerObject* object = gObjectList.findObject(object_id);
	if(!object)
	{
		llinfos << "Object not found for drop." << llendl;
		return FALSE;
	}

	// this folder is coming from an object, as there is only one folder in an object, the root,
	// we need to collect the entire contents and handle them as a group
	LLInventoryObject::object_list_t inventory_objects;
	object->getInventoryContents(inventory_objects);

	if (inventory_objects.empty())
	{
		llinfos << "Object contents not found for drop." << llendl;
		return FALSE;
	}

	BOOL accept = FALSE;
	BOOL is_move = FALSE;

	// coming from a task. Need to figure out if the person can
	// move/copy this item.
	LLInventoryObject::object_list_t::iterator it = inventory_objects.begin();
	LLInventoryObject::object_list_t::iterator end = inventory_objects.end();
	for ( ; it != end; ++it)
	{
		LLInventoryItem* item = dynamic_cast<LLInventoryItem*>(it->get());
		if (!item)
		{
			llwarns << "Invalid inventory item for drop" << llendl;
			continue;
		}

		// coming from a task. Need to figure out if the person can
		// move/copy this item.
		LLPermissions perm(item->getPermissions());
		if((perm.allowCopyBy(gAgent.getID(), gAgent.getGroupID())
			&& perm.allowTransferTo(gAgent.getID())))
//			|| gAgent.isGodlike())
		{
			accept = TRUE;
		}
		else if(object->permYouOwner())
		{
			// If the object cannot be copied, but the object the
			// inventory is owned by the agent, then the item can be
			// moved from the task to agent inventory.
			is_move = TRUE;
			accept = TRUE;
		}

		if (filter && accept)
		{
			accept = filter->check(item);
		}

		if (!accept)
		{
			break;
		}
	}

	if(drop && accept)
	{
		it = inventory_objects.begin();
		LLInventoryObject::object_list_t::iterator first_it = inventory_objects.begin();
		LLMoveInv* move_inv = new LLMoveInv;
		move_inv->mObjectID = object_id;
		move_inv->mCategoryID = category_id;
		move_inv->mCallback = callback;
		move_inv->mUserData = user_data;

		for ( ; it != end; ++it)
		{
			two_uuids_t two(category_id, (*it)->getUUID());
			move_inv->mMoveList.push_back(two);
		}

		if(is_move)
		{
			// Callback called from within here.
			warn_move_inventory(object, move_inv);
		}
		else
		{
			LLNotification::Params params("MoveInventoryFromObject");
			params.functor.function(boost::bind(move_task_inventory_callback, _1, _2, move_inv));
			LLNotifications::instance().forceResponse(params, 0);
		}
	}
	return accept;
}

void LLRightClickInventoryFetchDescendentsObserver::execute(bool clear_observer)
{
	// Bail out immediately if no descendents
	if( mComplete.empty() )
	{
		llwarns << "LLRightClickInventoryFetchDescendentsObserver::done with empty mCompleteFolders" << llendl;
		if (clear_observer)
		{
		dec_busy_count();
		gInventory.removeObserver(this);
		delete this;
		}
		return;
	}

	// Copy the list of complete fetched folders while "this" is still valid
	uuid_vec_t completed_folder = mComplete;
	
	// Clean up, and remove this as an observer now since recursive calls
	// could notify observers and throw us into an infinite loop.
	if (clear_observer)
	{
		dec_busy_count();
		gInventory.removeObserver(this);
		delete this;
	}

	for (uuid_vec_t::iterator current_folder = completed_folder.begin(); current_folder != completed_folder.end(); ++current_folder)
	{
		// Get the information on the fetched folder items and subfolders and fetch those 
		LLInventoryModel::cat_array_t* cat_array;
		LLInventoryModel::item_array_t* item_array;
		gInventory.getDirectDescendentsOf(*current_folder, cat_array, item_array);

		S32 item_count = item_array->count();
		S32 cat_count = cat_array->count();
	
		// Move to next if current folder empty
		if ((item_count == 0) && (cat_count == 0))
	{
			continue;
	}

		uuid_vec_t ids;
		LLRightClickInventoryFetchObserver* outfit = NULL;
		LLRightClickInventoryFetchDescendentsObserver* categories = NULL;

		// Fetch the items
		if (item_count)
		{
			for (S32 i = 0; i < item_count; ++i)
			{
				ids.push_back(item_array->get(i)->getUUID());
			}
			outfit = new LLRightClickInventoryFetchObserver(ids);
		}
		// Fetch the subfolders
		if (cat_count)
		{
			for (S32 i = 0; i < cat_count; ++i)
			{
				ids.push_back(cat_array->get(i)->getUUID());
			}
			categories = new LLRightClickInventoryFetchDescendentsObserver(ids);
		}

		// Perform the item fetch
		if (outfit)
		{
	outfit->startFetch();
			outfit->execute();				// Not interested in waiting and this will be right 99% of the time.
			delete outfit;
//Uncomment the following code for laggy Inventory UI.
			/*
			 if (outfit->isFinished())
	{
	// everything is already here - call done.
				outfit->execute();
				delete outfit;
	}
	else
	{
				// it's all on its way - add an observer, and the inventory
	// will call done for us when everything is here.
				inc_busy_count();
	gInventory.addObserver(outfit);
			}
			*/
		}
		// Perform the subfolders fetch : this is where we truly recurse down the folder hierarchy
		if (categories)
		{
			categories->startFetch();
			if (categories->isFinished())
			{
				// everything is already here - call done.
				categories->execute();
				delete categories;
			}
			else
			{
				// it's all on its way - add an observer, and the inventory
				// will call done for us when everything is here.
				inc_busy_count();
				gInventory.addObserver(categories);
			}
		}
	}
}


//~~~~~~~~~~~~~~~~~~~~~~~~~~~~~~~~~~~~~~~~~~~~~~~~~~~~~~~~~~~~~~~~
// Class LLInventoryWearObserver
//
// Observer for "copy and wear" operation to support knowing
// when the all of the contents have been added to inventory.
//~~~~~~~~~~~~~~~~~~~~~~~~~~~~~~~~~~~~~~~~~~~~~~~~~~~~~~~~~~~~~~~~
class LLInventoryCopyAndWearObserver : public LLInventoryObserver
{
public:
	LLInventoryCopyAndWearObserver(const LLUUID& cat_id, int count, bool folder_added=false) :
		mCatID(cat_id), mContentsCount(count), mFolderAdded(folder_added) {}
	virtual ~LLInventoryCopyAndWearObserver() {}
	virtual void changed(U32 mask);

protected:
	LLUUID mCatID;
	int    mContentsCount;
	bool   mFolderAdded;
};



void LLInventoryCopyAndWearObserver::changed(U32 mask)
{
	if((mask & (LLInventoryObserver::ADD)) != 0)
	{
		if (!mFolderAdded)
		{
			const std::set<LLUUID>& changed_items = gInventory.getChangedIDs();

			std::set<LLUUID>::const_iterator id_it = changed_items.begin();
			std::set<LLUUID>::const_iterator id_end = changed_items.end();
			for (;id_it != id_end; ++id_it)
			{
				if ((*id_it) == mCatID)
				{
					mFolderAdded = TRUE;
					break;
				}
			}
		}

		if (mFolderAdded)
		{
			LLViewerInventoryCategory* category = gInventory.getCategory(mCatID);
			if (NULL == category)
			{
				llwarns << "gInventory.getCategory(" << mCatID
						<< ") was NULL" << llendl;
			}
			else
			{
				if (category->getDescendentCount() ==
				    mContentsCount)
				{
					gInventory.removeObserver(this);
					LLAppearanceMgr::instance().wearInventoryCategory(category, FALSE, FALSE);
					delete this;
				}
			}
		}

	}
}



void LLFolderBridge::performAction(LLInventoryModel* model, std::string action)
{
	if ("open" == action)
	{
		LLFolderViewFolder *f = dynamic_cast<LLFolderViewFolder   *>(mInventoryPanel.get()->getItemByID(mUUID));
		if (f)
		{
			f->setOpen(TRUE);
		}
		
		return;
	}
	else if ("paste" == action)
	{
		pasteFromClipboard();
		return;
	}
	else if ("paste_link" == action)
	{
		pasteLinkFromClipboard();
		return;
	}
	else if ("properties" == action)
	{
		showProperties();
		return;
	}
	else if ("replaceoutfit" == action)
	{
		modifyOutfit(FALSE);
		return;
	}
#if SUPPORT_ENSEMBLES
	else if ("wearasensemble" == action)
	{
		LLInventoryModel* model = getInventoryModel();
		if(!model) return;
		LLViewerInventoryCategory* cat = getCategory();
		if(!cat) return;
		LLAppearanceMgr::instance().addEnsembleLink(cat,true);
		return;
	}
#endif
	else if ("addtooutfit" == action)
	{
		modifyOutfit(TRUE);
		return;
	}
	else if ("cut" == action)
	{
		cutToClipboard();
		LLFolderView::removeCutItems();
		return;
	}
	else if ("copy" == action)
	{
		copyToClipboard();
		return;
	}
	else if ("removefromoutfit" == action)
	{
		LLInventoryModel* model = getInventoryModel();
		if(!model) return;
		LLViewerInventoryCategory* cat = getCategory();
		if(!cat) return;

		remove_inventory_category_from_avatar ( cat );
		return;
	}
	else if ("purge" == action)
	{
		purgeItem(model, mUUID);
		return;
	}
	else if ("restore" == action)
	{
		restoreItem();
		return;
	}
#ifndef LL_RELEASE_FOR_DOWNLOAD
	else if ("delete_system_folder" == action)
	{
		removeSystemFolder();
	}
#endif
	else if (isMarketplaceCopyAction(action))
	{
		llinfos << "Copy folder to marketplace action!" << llendl;

		LLInventoryCategory * cat = gInventory.getCategory(mUUID);
		if (!cat) return;

		const LLUUID outbox_id = getInventoryModel()->findCategoryUUIDForType(LLFolderType::FT_OUTBOX, false, false);
		copy_folder_to_outbox(cat, outbox_id, cat->getUUID(), LLToolDragAndDrop::getOperationId());
	}
#if ENABLE_MERCHANT_SEND_TO_MARKETPLACE_CONTEXT_MENU
	else if (isMarketplaceSendAction(action))
	{
		llinfos << "Send to marketplace action!" << llendl;

		LLInventoryCategory * cat = gInventory.getCategory(mUUID);
		if (!cat) return;
		
		send_to_marketplace(cat);
	}
#endif // ENABLE_MERCHANT_SEND_TO_MARKETPLACE_CONTEXT_MENU
}

void LLFolderBridge::openItem()
{
	lldebugs << "LLFolderBridge::openItem()" << llendl;
	LLInventoryModel* model = getInventoryModel();
	if(!model) return;
	if(mUUID.isNull()) return;
	bool fetching_inventory = model->fetchDescendentsOf(mUUID);
	// Only change folder type if we have the folder contents.
	if (!fetching_inventory)
	{
		// Disabling this for now, it's causing crash when new items are added to folders
		// since folder type may change before new item item has finished processing.
		// determineFolderType();
	}
}

void LLFolderBridge::closeItem()
{
	determineFolderType();
}

void LLFolderBridge::determineFolderType()
{
	if (isUpToDate())
	{
		LLInventoryModel* model = getInventoryModel();
		LLViewerInventoryCategory* category = model->getCategory(mUUID);
		if (category)
		{
			category->determineFolderType();
		}
	}
}

BOOL LLFolderBridge::isItemRenameable() const
{
	return get_is_category_renameable(getInventoryModel(), mUUID);
}

void LLFolderBridge::restoreItem()
{
	LLViewerInventoryCategory* cat;
	cat = (LLViewerInventoryCategory*)getCategory();
	if(cat)
	{
		LLInventoryModel* model = getInventoryModel();
		const LLUUID new_parent = model->findCategoryUUIDForType(LLFolderType::assetTypeToFolderType(cat->getType()));
		// do not restamp children on restore
		LLInvFVBridge::changeCategoryParent(model, cat, new_parent, FALSE);
	}
}

LLFolderType::EType LLFolderBridge::getPreferredType() const
{
	LLFolderType::EType preferred_type = LLFolderType::FT_NONE;
	LLViewerInventoryCategory* cat = getCategory();
	if(cat)
	{
		preferred_type = cat->getPreferredType();
	}

	return preferred_type;
}

// Icons for folders are based on the preferred type
LLUIImagePtr LLFolderBridge::getIcon() const
{
	LLFolderType::EType preferred_type = LLFolderType::FT_NONE;
	LLViewerInventoryCategory* cat = getCategory();
	if(cat)
	{
		preferred_type = cat->getPreferredType();
	}
	return getIcon(preferred_type);
}

// static
LLUIImagePtr LLFolderBridge::getIcon(LLFolderType::EType preferred_type)
{
	return LLUI::getUIImage(LLViewerFolderType::lookupIconName(preferred_type, FALSE));
		/*case LLAssetType::AT_MESH:
			control = "inv_folder_mesh.tga";
			break;*/
}

LLUIImagePtr LLFolderBridge::getOpenIcon() const
{
	return LLUI::getUIImage(LLViewerFolderType::lookupIconName(getPreferredType(), TRUE));

}

BOOL LLFolderBridge::renameItem(const std::string& new_name)
{
	rename_category(getInventoryModel(), mUUID, new_name);

	// return FALSE because we either notified observers (& therefore
	// rebuilt) or we didn't update.
	return FALSE;
}

BOOL LLFolderBridge::removeItem()
{
	if(!isItemRemovable())
	{
		return FALSE;
	}
	const LLViewerInventoryCategory *cat = getCategory();
	
	LLSD payload;
	LLSD args;
	args["FOLDERNAME"] = cat->getName();

	LLNotification::Params params("ConfirmDeleteProtectedCategory");
	params.payload(payload).substitutions(args).functor.function(boost::bind(&LLFolderBridge::removeItemResponse, this, _1, _2));
	LLNotifications::instance().forceResponse(params, 0);
	return TRUE;
}


BOOL LLFolderBridge::removeSystemFolder()
{
	const LLViewerInventoryCategory *cat = getCategory();
	if (!LLFolderType::lookupIsProtectedType(cat->getPreferredType()))
	{
		return FALSE;
	}

	LLSD payload;
	LLSD args;
	args["FOLDERNAME"] = cat->getName();

	LLNotification::Params params("ConfirmDeleteProtectedCategory");
	params.payload(payload).substitutions(args).functor.function(boost::bind(&LLFolderBridge::removeItemResponse, this, _1, _2));
	{
		LLNotifications::instance().add(params);
	}
	return TRUE;
}

bool LLFolderBridge::removeItemResponse(const LLSD& notification, const LLSD& response)
{
	S32 option = LLNotification::getSelectedOption(notification, response);

	// if they choose delete, do it.  Otherwise, don't do anything
	if(option == 0) 
	{
		// move it to the trash
		LLPreview::hide(mUUID);
		getInventoryModel()->removeCategory(mUUID);
		return TRUE;
	}
	return FALSE;
}

void LLFolderBridge::pasteFromClipboard()
{
	LLInventoryModel* model = getInventoryModel();
	if(model && isClipboardPasteable())
	{
		const LLUUID &current_outfit_id = model->findCategoryUUIDForType(LLFolderType::FT_CURRENT_OUTFIT, false);
		const LLUUID &outbox_id = model->findCategoryUUIDForType(LLFolderType::FT_OUTBOX, false);

		const BOOL move_is_into_current_outfit = (mUUID == current_outfit_id);
		const BOOL move_is_into_outfit = (getCategory() && getCategory()->getPreferredType()==LLFolderType::FT_OUTFIT);
		const BOOL move_is_into_outbox = model->isObjectDescendentOf(mUUID, outbox_id);

		LLDynamicArray<LLUUID> objects;
		LLClipboard::instance().pasteFromClipboard(objects);

		if (move_is_into_outbox)
		{
			LLFolderViewItem * outbox_itemp =   mInventoryPanel.get()->getItemByID(mUUID);

			if (outbox_itemp)
			{
				LLToolDragAndDrop::instance().setCargoCount(objects.size());

				BOOL can_list = TRUE;

				for (LLDynamicArray<LLUUID>::const_iterator iter = objects.begin();
					(iter != objects.end()) && (can_list == TRUE);
					++iter)
				{
					const LLUUID& item_id = (*iter);
					LLInventoryItem *item = model->getItem(item_id);

					if (item)
					{
						MASK mask = 0x0;
						BOOL drop = FALSE;
						EDragAndDropType cargo_type = LLViewerAssetType::lookupDragAndDropType(item->getActualType());
						void * cargo_data = (void *) item;
						std::string tooltip_msg;

						can_list = outbox_itemp->getListener()->dragOrDrop(mask, drop, cargo_type, cargo_data, tooltip_msg);
					}
				}

				LLToolDragAndDrop::instance().resetCargoCount();

				if (can_list == FALSE)
				{
					// Notify user of failure somehow -- play error sound?  modal dialog?
					return;
				}
			}
		}

		const LLUUID parent_id(mUUID);

		for (LLDynamicArray<LLUUID>::const_iterator iter = objects.begin();
			 iter != objects.end();
			 ++iter)
		{
			const LLUUID& item_id = (*iter);

			LLInventoryItem *item = model->getItem(item_id);
			LLInventoryObject *obj = model->getObject(item_id);
			if (obj)
			{
				if (move_is_into_current_outfit || move_is_into_outfit)
				{
					if (can_move_to_outfit(item, move_is_into_current_outfit))
					{
						dropToOutfit(item, move_is_into_current_outfit);
					}
				}
				else if (LLClipboard::instance().isCutMode())
				{
					// Do a move to "paste" a "cut"
					// move_inventory_item() is not enough, as we have to update inventory locally too
					if (LLAssetType::AT_CATEGORY == obj->getType())
					{
						LLViewerInventoryCategory* vicat = (LLViewerInventoryCategory *) model->getCategory(item_id);
						llassert(vicat);
						if (vicat)
						{
							changeCategoryParent(model, vicat, parent_id, FALSE);
						}
					}
					else
				{
					LLViewerInventoryItem* viitem = dynamic_cast<LLViewerInventoryItem*>(item);
					llassert(viitem);
					if (viitem)
					{
						changeItemParent(model, viitem, parent_id, FALSE);
					}
				}
				}
				else
				{
					// Do a "copy" to "paste" a regular copy clipboard
					if (LLAssetType::AT_CATEGORY == obj->getType())
					{
						LLViewerInventoryCategory* vicat = (LLViewerInventoryCategory *) model->getCategory(item_id);
						llassert(vicat);
						if (vicat)
						{
							copy_inventory_category(model, vicat, parent_id);
						}
					}
				else
				{
					copy_inventory_item(
						gAgent.getID(),
						item->getPermissions().getOwner(),
						item->getUUID(),
						parent_id,
						std::string(),
						LLPointer<LLInventoryCallback>(NULL));
				}
			}
		}
	}
		// Change mode to paste for next paste
		LLClipboard::instance().setCutMode(false);
	}
}

void LLFolderBridge::pasteLinkFromClipboard()
{
	LLInventoryModel* model = getInventoryModel();
	if(model)
	{
		const LLUUID &current_outfit_id = model->findCategoryUUIDForType(LLFolderType::FT_CURRENT_OUTFIT, false);
		const LLUUID &outbox_id = model->findCategoryUUIDForType(LLFolderType::FT_OUTBOX, false);

		const BOOL move_is_into_current_outfit = (mUUID == current_outfit_id);
		const BOOL move_is_into_outfit = (getCategory() && getCategory()->getPreferredType()==LLFolderType::FT_OUTFIT);
		const BOOL move_is_into_outbox = model->isObjectDescendentOf(mUUID, outbox_id);

		if (move_is_into_outbox)
		{
			// Notify user of failure somehow -- play error sound?  modal dialog?
			return;
		}

		const LLUUID parent_id(mUUID);

		LLDynamicArray<LLUUID> objects;
		LLClipboard::instance().pasteFromClipboard(objects);
		for (LLDynamicArray<LLUUID>::const_iterator iter = objects.begin();
			 iter != objects.end();
			 ++iter)
		{
			const LLUUID &object_id = (*iter);
			if (move_is_into_current_outfit || move_is_into_outfit)
			{
				LLInventoryItem *item = model->getItem(object_id);
				if (item && can_move_to_outfit(item, move_is_into_current_outfit))
				{
					dropToOutfit(item, move_is_into_current_outfit);
				}
			}
			else if (LLInventoryCategory *cat = model->getCategory(object_id))
			{
				const std::string empty_description = "";
				link_inventory_item(
					gAgent.getID(),
					cat->getUUID(),
					parent_id,
					cat->getName(),
					empty_description,
					LLAssetType::AT_LINK_FOLDER,
					LLPointer<LLInventoryCallback>(NULL));
			}
			else if (LLInventoryItem *item = model->getItem(object_id))
			{
				link_inventory_item(
					gAgent.getID(),
					item->getLinkedUUID(),
					parent_id,
					item->getName(),
					item->getDescription(),
					LLAssetType::AT_LINK,
					LLPointer<LLInventoryCallback>(NULL));
			}
		}
		// Change mode to paste for next paste
		LLClipboard::instance().setCutMode(false);
	}
}

void LLFolderBridge::staticFolderOptionsMenu()
{
	LLFolderBridge* selfp = sSelf.get();

	if (selfp && selfp->mRoot)
	{
		selfp->mRoot->updateMenu();
	}
}

BOOL LLFolderBridge::checkFolderForContentsOfType(LLInventoryModel* model, LLInventoryCollectFunctor& is_type)
{
	LLInventoryModel::cat_array_t cat_array;
	LLInventoryModel::item_array_t item_array;
	model->collectDescendentsIf(mUUID,
								cat_array,
								item_array,
								LLInventoryModel::EXCLUDE_TRASH,
								is_type);
	return ((item_array.count() > 0) ? TRUE : FALSE );
}

void LLFolderBridge::buildContextMenuOptions(U32 flags, menuentry_vec_t&   items, menuentry_vec_t& disabled_items)
{
	LLInventoryModel* model = getInventoryModel();
	llassert(model != NULL);

	const LLUUID trash_id = model->findCategoryUUIDForType(LLFolderType::FT_TRASH);
	const LLUUID lost_and_found_id = model->findCategoryUUIDForType(LLFolderType::FT_LOST_AND_FOUND);

	if (lost_and_found_id == mUUID)
	{
		// This is the lost+found folder.
		items.push_back(std::string("Empty Lost And Found"));

		disabled_items.push_back(std::string("New Folder"));
		disabled_items.push_back(std::string("New Script"));
		disabled_items.push_back(std::string("New Note"));
		disabled_items.push_back(std::string("New Gesture"));
		disabled_items.push_back(std::string("New Clothes"));
		disabled_items.push_back(std::string("New Body Parts"));
        }

	if(trash_id == mUUID)
	{
		// This is the trash.
		items.push_back(std::string("Empty Trash"));
	}
	else if(isItemInTrash())
	{
		// This is a folder in the trash.
		items.clear(); // clear any items that used to exist
		addTrashContextMenuOptions(items, disabled_items);
	}
	else if(isOutboxFolder())
	{
		addOutboxContextMenuOptions(flags, items, disabled_items);
	}
	else if(isAgentInventory()) // do not allow creating in library
	{
		LLViewerInventoryCategory *cat = getCategory();
		// BAP removed protected check to re-enable standard ops in untyped folders.
		// Not sure what the right thing is to do here.
		if (!isCOFFolder() && cat && (cat->getPreferredType() != LLFolderType::FT_OUTFIT))
		{
			if (!isInboxFolder() && !isOutboxFolder()) // don't allow creation in inbox or outbox
			{
				// Do not allow to create 2-level subfolder in the Calling Card/Friends folder. EXT-694.
				if (!LLFriendCardsManager::instance().isCategoryInFriendFolder(cat))
				{
					items.push_back(std::string("New Folder"));
				}

				items.push_back(std::string("New Script"));
				items.push_back(std::string("New Note"));
				items.push_back(std::string("New Gesture"));
				items.push_back(std::string("New Clothes"));
				items.push_back(std::string("New Body Parts"));
			}
#if SUPPORT_ENSEMBLES
			// Changing folder types is an unfinished unsupported feature
			// and can lead to unexpected behavior if enabled.
			items.push_back(std::string("Change Type"));
			const LLViewerInventoryCategory *cat = getCategory();
			if (cat && LLFolderType::lookupIsProtectedType(cat->getPreferredType()))
			{
				disabled_items.push_back(std::string("Change Type"));
			}
#endif
			getClipboardEntries(false, items, disabled_items, flags);
		}
		else
		{
			// Want some but not all of the items from getClipboardEntries for outfits.
			if (cat && (cat->getPreferredType() == LLFolderType::FT_OUTFIT))
			{
				items.push_back(std::string("Rename"));

				addDeleteContextMenuOptions(items, disabled_items);
				// EXT-4030: disallow deletion of currently worn outfit
				const LLViewerInventoryItem *base_outfit_link = LLAppearanceMgr::instance().getBaseOutfitLink();
				if (base_outfit_link && (cat == base_outfit_link->getLinkedCategory()))
				{
					disabled_items.push_back(std::string("Delete"));
				}
			}
		}

		//Added by spatters to force inventory pull on right-click to display folder options correctly. 07-17-06
		mCallingCards = mWearables = FALSE;

		LLIsType is_callingcard(LLAssetType::AT_CALLINGCARD);
		if (checkFolderForContentsOfType(model, is_callingcard))
		{
			mCallingCards=TRUE;
		}

		LLFindWearables is_wearable;
		LLIsType is_object( LLAssetType::AT_OBJECT );
		LLIsType is_gesture( LLAssetType::AT_GESTURE );

		if (checkFolderForContentsOfType(model, is_wearable)  ||
			checkFolderForContentsOfType(model, is_object) ||
			checkFolderForContentsOfType(model, is_gesture) )
		{
			mWearables=TRUE;
		}
	}

	// Preemptively disable system folder removal if more than one item selected.
	if ((flags & FIRST_SELECTED_ITEM) == 0)
	{
		disabled_items.push_back(std::string("Delete System Folder"));
	}

	if (!isOutboxFolder())
	{
		items.push_back(std::string("Share"));
		if (!canShare())
		{
			disabled_items.push_back(std::string("Share"));
		}
	}
	// Add menu items that are dependent on the contents of the folder.
	LLViewerInventoryCategory* category = (LLViewerInventoryCategory *)   model->getCategory(mUUID);
	if (category)
	{
		uuid_vec_t folders;
		folders.push_back(category->getUUID());

		sSelf = getHandle();
		LLRightClickInventoryFetchDescendentsObserver* fetch = new   LLRightClickInventoryFetchDescendentsObserver(folders, FALSE);
		fetch->startFetch();
		inc_busy_count();
		if (fetch->isFinished())
		{
			buildContextMenuFolderOptions(flags, items, disabled_items);
		}
		else
		{
			// it's all on its way - add an observer, and the inventory will call   done for us when everything is here.
			gInventory.addObserver(fetch);
		}
	}
}

void LLFolderBridge::buildContextMenuFolderOptions(U32 flags,   menuentry_vec_t& items, menuentry_vec_t& disabled_items)
{
	// Build folder specific options back up
	LLInventoryModel* model = getInventoryModel();
	if(!model) return;

	const LLInventoryCategory* category = model->getCategory(mUUID);
	if(!category) return;

	const LLUUID trash_id = model->findCategoryUUIDForType(LLFolderType::FT_TRASH);
	if (trash_id == mUUID) return;
	if (isItemInTrash()) return;
	if (!isAgentInventory()) return;
	if (isOutboxFolder()) return;

	LLFolderType::EType type = category->getPreferredType();
	const bool is_system_folder = LLFolderType::lookupIsProtectedType(type);
	// BAP change once we're no longer treating regular categories as ensembles.
	const bool is_ensemble = (type == LLFolderType::FT_NONE ||
		LLFolderType::lookupIsEnsembleType(type));

	// Only enable calling-card related options for non-system folders.
	if (!is_system_folder)
	{
		LLIsType is_callingcard(LLAssetType::AT_CALLINGCARD);
		if (mCallingCards || checkFolderForContentsOfType(model, is_callingcard))
		{
			items.push_back(std::string("Calling Card Separator"));
			items.push_back(std::string("Conference Chat Folder"));
			items.push_back(std::string("IM All Contacts In Folder"));
		}
	}

	if (!isItemRemovable())
	{
		disabled_items.push_back(std::string("Delete"));
	}

#ifndef LL_RELEASE_FOR_DOWNLOAD
	if (LLFolderType::lookupIsProtectedType(type))
	{
		items.push_back(std::string("Delete System Folder"));
	}
#endif

	// wearables related functionality for folders.
	//is_wearable
	LLFindWearables is_wearable;
	LLIsType is_object( LLAssetType::AT_OBJECT );
	LLIsType is_gesture( LLAssetType::AT_GESTURE );

	if (mWearables ||
		checkFolderForContentsOfType(model, is_wearable)  ||
		checkFolderForContentsOfType(model, is_object) ||
		checkFolderForContentsOfType(model, is_gesture) )
	{
		items.push_back(std::string("Folder Wearables Separator"));

		// Only enable add/replace outfit for non-system folders.
		if (!is_system_folder)
		{
			// Adding an outfit onto another (versus replacing) doesn't make sense.
			if (type != LLFolderType::FT_OUTFIT)
			{
				items.push_back(std::string("Add To Outfit"));
			}

			items.push_back(std::string("Replace Outfit"));
		}
		if (is_ensemble)
		{
			items.push_back(std::string("Wear As Ensemble"));
		}
		items.push_back(std::string("Remove From Outfit"));
		if (!LLAppearanceMgr::getCanRemoveFromCOF(mUUID))
		{
			disabled_items.push_back(std::string("Remove From Outfit"));
		}
		if (!LLAppearanceMgr::instance().getCanReplaceCOF(mUUID))
		{
			disabled_items.push_back(std::string("Replace Outfit"));
		}
		items.push_back(std::string("Outfit Separator"));
	}
}

// Flags unused
void LLFolderBridge::buildContextMenu(LLMenuGL& menu, U32 flags)
{
	sSelf.markDead();

	menuentry_vec_t items;
	menuentry_vec_t disabled_items;

	lldebugs << "LLFolderBridge::buildContextMenu()" << llendl;

	LLInventoryModel* model = getInventoryModel();
	if(!model) return;

<<<<<<< HEAD
	buildContextMenuBaseOptions(flags);

	// Add menu items that are dependent on the contents of the folder.
	LLViewerInventoryCategory* category = (LLViewerInventoryCategory *) model->getCategory(mUUID);
	if (category)
	{
		uuid_vec_t folders;
		folders.push_back(category->getUUID());

		sSelf = getHandle();
		LLRightClickInventoryFetchDescendentsObserver* fetch = new LLRightClickInventoryFetchDescendentsObserver(folders);
		fetch->startFetch();
		if (fetch->isFinished())
		{
			// Do not call execute() or done() here as if the folder is here, there's likely no point drilling down 
			// This saves lots of time as buildContextMenu() is called a lot
			delete fetch;
			buildContextMenuFolderOptions(flags);
		}
		else
		{
			// it's all on its way - add an observer, and the inventory will call done for us when everything is here.
			inc_busy_count();
			gInventory.addObserver(fetch);
		}
	}

	hide_context_entries(menu, mItems, mDisabledItems);
=======
	buildContextMenuBaseOptions(flags, items, disabled_items);
        hide_context_entries(menu, items, disabled_items);
>>>>>>> 9940ca5a

	// Reposition the menu, in case we're adding items to an existing menu.
	menu.needsArrange();
	menu.arrangeAndClear();
}

BOOL LLFolderBridge::hasChildren() const
{
	LLInventoryModel* model = getInventoryModel();
	if(!model) return FALSE;
	LLInventoryModel::EHasChildren has_children;
	has_children = gInventory.categoryHasChildren(mUUID);
	return has_children != LLInventoryModel::CHILDREN_NO;
}

BOOL LLFolderBridge::dragOrDrop(MASK mask, BOOL drop,
								EDragAndDropType cargo_type,
								void* cargo_data,
								std::string& tooltip_msg)
{
	LLInventoryItem* inv_item = (LLInventoryItem*)cargo_data;

	//llinfos << "LLFolderBridge::dragOrDrop()" << llendl;
	BOOL accept = FALSE;
	switch(cargo_type)
	{
		case DAD_TEXTURE:
		case DAD_SOUND:
		case DAD_CALLINGCARD:
		case DAD_LANDMARK:
		case DAD_SCRIPT:
		case DAD_CLOTHING:
		case DAD_OBJECT:
		case DAD_NOTECARD:
		case DAD_BODYPART:
		case DAD_ANIMATION:
		case DAD_GESTURE:
		case DAD_MESH:
			accept = dragItemIntoFolder(inv_item, drop, tooltip_msg);
			break;
		case DAD_LINK:
			// DAD_LINK type might mean one of two asset types: AT_LINK or AT_LINK_FOLDER.
			// If we have an item of AT_LINK_FOLDER type we should process the linked
			// category being dragged or dropped into folder.
			if (inv_item && LLAssetType::AT_LINK_FOLDER == inv_item->getActualType())
			{
				LLInventoryCategory* linked_category = gInventory.getCategory(inv_item->getLinkedUUID());
				if (linked_category)
				{
					accept = dragCategoryIntoFolder((LLInventoryCategory*)linked_category, drop, tooltip_msg);
				}
			}
			else
			{
				accept = dragItemIntoFolder(inv_item, drop, tooltip_msg);
			}
			break;
		case DAD_CATEGORY:
			if (LLFriendCardsManager::instance().isAnyFriendCategory(mUUID))
			{
				accept = FALSE;
			}
			else
			{
				accept = dragCategoryIntoFolder((LLInventoryCategory*)cargo_data, drop, tooltip_msg);
			}
			break;
		case DAD_ROOT_CATEGORY:
		case DAD_NONE:
			break;
		default:
			llwarns << "Unhandled cargo type for drag&drop " << cargo_type << llendl;
			break;
	}
	return accept;
}

LLViewerInventoryCategory* LLFolderBridge::getCategory() const
{
	LLViewerInventoryCategory* cat = NULL;
	LLInventoryModel* model = getInventoryModel();
	if(model)
	{
		cat = (LLViewerInventoryCategory*)model->getCategory(mUUID);
	}
	return cat;
}


// static
void LLFolderBridge::pasteClipboard(void* user_data)
{
	LLFolderBridge* self = (LLFolderBridge*)user_data;
	if(self) self->pasteFromClipboard();
}

void LLFolderBridge::createNewCategory(void* user_data)
{
	LLFolderBridge* bridge = (LLFolderBridge*)user_data;
	if(!bridge) return;
	LLInventoryModel* model = bridge->getInventoryModel();
	if(!model) return;
	LLUUID id;
	id = model->createNewCategory(bridge->getUUID(),
								  LLFolderType::FT_NONE,
								  LLStringUtil::null);
	model->notifyObservers();

	// At this point, the bridge has probably been deleted, but the
	// view is still there.
	panel->setSelection(id, TAKE_FOCUS_YES);
}

void LLFolderBridge::createNewShirt(void* user_data)
{
	LLFolderBridge::createWearable((LLFolderBridge*)user_data, LLWearableType::WT_SHIRT);
}

void LLFolderBridge::createNewPants(void* user_data)
{
	LLFolderBridge::createWearable((LLFolderBridge*)user_data, LLWearableType::WT_PANTS);
}

void LLFolderBridge::createNewShoes(void* user_data)
{
	LLFolderBridge::createWearable((LLFolderBridge*)user_data, LLWearableType::WT_SHOES);
}

void LLFolderBridge::createNewSocks(void* user_data)
{
	LLFolderBridge::createWearable((LLFolderBridge*)user_data, LLWearableType::WT_SOCKS);
}

void LLFolderBridge::createNewJacket(void* user_data)
{
	LLFolderBridge::createWearable((LLFolderBridge*)user_data, LLWearableType::WT_JACKET);
}

void LLFolderBridge::createNewSkirt(void* user_data)
{
	LLFolderBridge::createWearable((LLFolderBridge*)user_data, LLWearableType::WT_SKIRT);
}

void LLFolderBridge::createNewGloves(void* user_data)
{
	LLFolderBridge::createWearable((LLFolderBridge*)user_data, LLWearableType::WT_GLOVES);
}

void LLFolderBridge::createNewUndershirt(void* user_data)
{
	LLFolderBridge::createWearable((LLFolderBridge*)user_data, LLWearableType::WT_UNDERSHIRT);
}

void LLFolderBridge::createNewUnderpants(void* user_data)
{
	LLFolderBridge::createWearable((LLFolderBridge*)user_data, LLWearableType::WT_UNDERPANTS);
}

void LLFolderBridge::createNewShape(void* user_data)
{
	LLFolderBridge::createWearable((LLFolderBridge*)user_data, LLWearableType::WT_SHAPE);
}

void LLFolderBridge::createNewSkin(void* user_data)
{
	LLFolderBridge::createWearable((LLFolderBridge*)user_data, LLWearableType::WT_SKIN);
}

void LLFolderBridge::createNewHair(void* user_data)
{
	LLFolderBridge::createWearable((LLFolderBridge*)user_data, LLWearableType::WT_HAIR);
}

void LLFolderBridge::createNewEyes(void* user_data)
{
	LLFolderBridge::createWearable((LLFolderBridge*)user_data, LLWearableType::WT_EYES);
}

EInventorySortGroup LLFolderBridge::getSortGroup() const
{
	LLFolderType::EType preferred_type = getPreferredType();

	if (preferred_type == LLFolderType::FT_TRASH)
	{
		return SG_TRASH_FOLDER;
	}

	if(LLFolderType::lookupIsProtectedType(preferred_type))
	{
		return SG_SYSTEM_FOLDER;
	}

	return SG_NORMAL_FOLDER;
}


// static
void LLFolderBridge::createWearable(LLFolderBridge* bridge, LLWearableType::EType type)
{
	if(!bridge) return;
	LLUUID parent_id = bridge->getUUID();
	LLAgentWearables::createWearable(type, false, parent_id);
}

void LLFolderBridge::modifyOutfit(BOOL append)
{
	LLInventoryModel* model = getInventoryModel();
	if(!model) return;
	LLViewerInventoryCategory* cat = getCategory();
	if(!cat) return;

	LLAppearanceMgr::instance().wearInventoryCategory( cat, FALSE, append );
}

// helper stuff
bool move_task_inventory_callback(const LLSD& notification, const LLSD& response, LLMoveInv* move_inv)
{
	LLFloaterOpenObject::LLCatAndWear* cat_and_wear = (LLFloaterOpenObject::LLCatAndWear* )move_inv->mUserData;
	LLViewerObject* object = gObjectList.findObject(move_inv->mObjectID);
	S32 option = LLNotificationsUtil::getSelectedOption(notification, response);

	if(option == 0 && object)
	{
		if (cat_and_wear && cat_and_wear->mWear) // && !cat_and_wear->mFolderResponded)
		{
			LLInventoryObject::object_list_t inventory_objects;
			object->getInventoryContents(inventory_objects);
			int contents_count = inventory_objects.size()-1; //subtract one for containing folder
			LLInventoryCopyAndWearObserver* inventoryObserver = new LLInventoryCopyAndWearObserver(cat_and_wear->mCatID, contents_count, cat_and_wear->mFolderResponded);
			
			gInventory.addObserver(inventoryObserver);
		}

		two_uuids_list_t::iterator move_it;
		for (move_it = move_inv->mMoveList.begin();
			 move_it != move_inv->mMoveList.end();
			 ++move_it)
		{
			object->moveInventory(move_it->first, move_it->second);
		}

		// update the UI.
		dialog_refresh_all();
	}

	if (move_inv->mCallback)
	{
		move_inv->mCallback(option, move_inv->mUserData);
	}

	delete move_inv;
	return false;
}

// Returns true if the item can be moved to Current Outfit or any outfit folder.
static BOOL can_move_to_outfit(LLInventoryItem* inv_item, BOOL move_is_into_current_outfit)
{
	if ((inv_item->getInventoryType() != LLInventoryType::IT_WEARABLE) &&
		(inv_item->getInventoryType() != LLInventoryType::IT_GESTURE) &&
		(inv_item->getInventoryType() != LLInventoryType::IT_ATTACHMENT) &&
		(inv_item->getInventoryType() != LLInventoryType::IT_OBJECT))
	{
		return FALSE;
	}

	if (move_is_into_current_outfit && get_is_item_worn(inv_item->getUUID()))
	{
		return FALSE;
	}

	return TRUE;
}

// Returns TRUE if item is a landmark or a link to a landmark
// and can be moved to Favorites or Landmarks folder.
static BOOL can_move_to_landmarks(LLInventoryItem* inv_item)
{
	// Need to get the linked item to know its type because LLInventoryItem::getType()
	// returns actual type AT_LINK for links, not the asset type of a linked item.
	if (LLAssetType::AT_LINK == inv_item->getType())
	{
		LLInventoryItem* linked_item = gInventory.getItem(inv_item->getLinkedUUID());
		if (linked_item)
		{
			return LLAssetType::AT_LANDMARK == linked_item->getType();
		}
	}

	return LLAssetType::AT_LANDMARK == inv_item->getType();
}

void LLFolderBridge::dropToFavorites(LLInventoryItem* inv_item)
{
	// use callback to rearrange favorite landmarks after adding
	// to have new one placed before target (on which it was dropped). See EXT-4312.
	LLPointer<AddFavoriteLandmarkCallback> cb = new AddFavoriteLandmarkCallback();
	LLInventoryPanel* panel = mInventoryPanel.get();
	LLFolderViewItem* drag_over_item = panel ? panel->getRootFolder()->getDraggingOverItem() : NULL;
	if (drag_over_item && drag_over_item->getListener())
	{
		cb.get()->setTargetLandmarkId(drag_over_item->getListener()->getUUID());
	}

	copy_inventory_item(
		gAgent.getID(),
		inv_item->getPermissions().getOwner(),
		inv_item->getUUID(),
		mUUID,
		std::string(),
		cb);
}

void LLFolderBridge::dropToOutfit(LLInventoryItem* inv_item, BOOL move_is_into_current_outfit)
{
	// BAP - should skip if dup.
	if (move_is_into_current_outfit)
	{
		LLAppearanceMgr::instance().wearItemOnAvatar(inv_item->getUUID(), true, true);
	}
	else
	{
		LLPointer<LLInventoryCallback> cb = NULL;
		link_inventory_item(
			gAgent.getID(),
			inv_item->getLinkedUUID(),
			mUUID,
			inv_item->getName(),
			inv_item->getDescription(),
			LLAssetType::AT_LINK,
			cb);
	}
}

// This is used both for testing whether an item can be dropped
// into the folder, as well as performing the actual drop, depending
// if drop == TRUE.
BOOL LLFolderBridge::dragItemIntoFolder(LLInventoryItem* inv_item,
										BOOL drop,
										std::string& tooltip_msg)
{
	LLInventoryModel* model = getInventoryModel();

	if (!model || !inv_item) return FALSE;
	if (!isAgentInventory()) return FALSE; // cannot drag into library
	if (!isAgentAvatarValid()) return FALSE;

	LLInventoryPanel* destination_panel = mInventoryPanel.get();
	if (!destination_panel) return false;

	LLInventoryFilter* filter = getInventoryFilter();
	if (!filter) return false;

	const LLUUID &current_outfit_id = model->findCategoryUUIDForType(LLFolderType::FT_CURRENT_OUTFIT, false);
	const LLUUID &favorites_id = model->findCategoryUUIDForType(LLFolderType::FT_FAVORITE, false);
	const LLUUID &landmarks_id = model->findCategoryUUIDForType(LLFolderType::FT_LANDMARK, false);
	const LLUUID &outbox_id = model->findCategoryUUIDForType(LLFolderType::FT_OUTBOX, false);

	const BOOL move_is_into_current_outfit = (mUUID == current_outfit_id);
	const BOOL move_is_into_favorites = (mUUID == favorites_id);
	const BOOL move_is_into_outfit = (getCategory() && getCategory()->getPreferredType()==LLFolderType::FT_OUTFIT);
	const BOOL move_is_into_landmarks = (mUUID == landmarks_id) || model->isObjectDescendentOf(mUUID, landmarks_id);
	const BOOL move_is_into_outbox = model->isObjectDescendentOf(mUUID, outbox_id);
	const BOOL move_is_from_outbox = model->isObjectDescendentOf(inv_item->getUUID(), outbox_id);

	LLToolDragAndDrop::ESource source = LLToolDragAndDrop::getInstance()->getSource();
	BOOL accept = FALSE;
	LLViewerObject* object = NULL;
	if(LLToolDragAndDrop::SOURCE_AGENT == source)
	{
		const LLUUID &trash_id = model->findCategoryUUIDForType(LLFolderType::FT_TRASH, false);

		const BOOL move_is_into_trash = (mUUID == trash_id) || model->isObjectDescendentOf(mUUID, trash_id);
		const BOOL move_is_outof_current_outfit = LLAppearanceMgr::instance().getIsInCOF(inv_item->getUUID());

		//--------------------------------------------------------------------------------
		// Determine if item can be moved.
		//

		BOOL is_movable = TRUE;

		switch (inv_item->getActualType())
		{
			case LLAssetType::AT_CATEGORY:
				is_movable = !LLFolderType::lookupIsProtectedType(((LLInventoryCategory*)inv_item)->getPreferredType());
				break;
			default:
				break;
		}
		// Can't explicitly drag things out of the COF.
		if (move_is_outof_current_outfit)
		{
			is_movable = FALSE;
		}
		if (move_is_into_trash)
		{
			is_movable &= inv_item->getIsLinkType() || !get_is_item_worn(inv_item->getUUID());
		}
		if (is_movable)
		{
			// Don't allow creating duplicates in the Calling Card/Friends
			// subfolders, see bug EXT-1599. Check is item direct descendent
			// of target folder and forbid item's movement if it so.
			// Note: isItemDirectDescendentOfCategory checks if
			// passed category is in the Calling Card/Friends folder
			is_movable &= !LLFriendCardsManager::instance().isObjDirectDescendentOfCategory(inv_item, getCategory());
		}

		// 
		//--------------------------------------------------------------------------------
		
		//--------------------------------------------------------------------------------
		// Determine if item can be moved & dropped
		//

		accept = TRUE;

		if (!is_movable) 
		{
			accept = FALSE;
		}
		else if ((mUUID == inv_item->getParentUUID()) && !move_is_into_favorites)
		{
			accept = FALSE;
		}
		else if (move_is_into_current_outfit || move_is_into_outfit)
		{
			accept = can_move_to_outfit(inv_item, move_is_into_current_outfit);
		}
		else if (move_is_into_favorites || move_is_into_landmarks)
		{
			accept = can_move_to_landmarks(inv_item);
		}
		else if (move_is_into_outbox)
		{
			accept = can_move_to_outbox(inv_item, tooltip_msg);
			
			if (accept)
			{
				const LLViewerInventoryCategory * master_folder = model->getFirstDescendantOf(outbox_id, mUUID);
				
				int existing_item_count = LLToolDragAndDrop::instance().getCargoCount();
				
				if (master_folder != NULL)
				{
					LLInventoryModel::cat_array_t existing_categories;
					LLInventoryModel::item_array_t existing_items;
					
					gInventory.collectDescendents(master_folder->getUUID(), existing_categories, existing_items, FALSE);
					
					existing_item_count += existing_items.count();
				}
				
				if (existing_item_count > gSavedSettings.getU32("InventoryOutboxMaxItemCount"))
				{
					tooltip_msg = LLTrans::getString("TooltipOutboxTooManyObjects");
					accept = FALSE;
				}
			}
		}

		LLInventoryPanel* active_panel = LLInventoryPanel::getActiveInventoryPanel(FALSE);

		// Check whether the item being dragged from active inventory panel
		// passes the filter of the destination panel.
		if (accept && active_panel)
		{
			LLFolderViewItem* fv_item =   active_panel->getItemByID(inv_item->getUUID());
			if (!fv_item) return false;

			accept = filter->check(fv_item);
		}

		if (accept && drop)
		{
			if (inv_item->getType() == LLAssetType::AT_GESTURE
				&& LLGestureMgr::instance().isGestureActive(inv_item->getUUID()) && move_is_into_trash)
			{
				LLGestureMgr::instance().deactivateGesture(inv_item->getUUID());
			}
			// If an item is being dragged between windows, unselect everything in the active window 
			// so that we don't follow the selection to its new location (which is very annoying).
                        // RN: a better solution would be to deselect automatically when an   item is moved
			// and then select any item that is dropped only in the panel that it   is dropped in
			if (active_panel && (destination_panel != active_panel))
			{
				active_panel->unSelectAll();
			}

			//--------------------------------------------------------------------------------
			// Destination folder logic
			// 

			// REORDER
			// (only reorder the item in Favorites folder)
			if ((mUUID == inv_item->getParentUUID()) && move_is_into_favorites)
			{
				LLFolderViewItem* itemp = destination_panel->getRootFolder()->getDraggingOverItem();
				if (itemp)
				{
					LLUUID srcItemId = inv_item->getUUID();
					LLUUID destItemId = itemp->getListener()->getUUID();
					gInventory.rearrangeFavoriteLandmarks(srcItemId, destItemId);
				}
			}

			// FAVORITES folder
			// (copy the item)
			else if (move_is_into_favorites)
			{
				dropToFavorites(inv_item);
			}
			// CURRENT OUTFIT or OUTFIT folder
			// (link the item)
			else if (move_is_into_current_outfit || move_is_into_outfit)
			{
				dropToOutfit(inv_item, move_is_into_current_outfit);
			}
			else if (move_is_into_outbox)
			{
				if (move_is_from_outbox)
				{
					move_item_within_outbox(inv_item, mUUID, LLToolDragAndDrop::getOperationId());
				}
				else
				{
					copy_item_to_outbox(inv_item, mUUID, LLUUID::null, LLToolDragAndDrop::getOperationId());
				}
			}
			// NORMAL or TRASH folder
			// (move the item, restamp if into trash)
			else
			{
				// set up observer to select item once drag and drop from inbox is complete 
				if (gInventory.isObjectDescendentOf(inv_item->getUUID(), gInventory.findCategoryUUIDForType(LLFolderType::FT_INBOX, false, false)))
				{
					set_dad_inbox_object(inv_item->getUUID());
				}

				LLInvFVBridge::changeItemParent(
					model,
					(LLViewerInventoryItem*)inv_item,
					mUUID,
					move_is_into_trash);
			}

			// 
			//--------------------------------------------------------------------------------
		}
	}
	else if (LLToolDragAndDrop::SOURCE_WORLD == source)
	{
		// Make sure the object exists. If we allowed dragging from
		// anonymous objects, it would be possible to bypass
		// permissions.
		object = gObjectList.findObject(inv_item->getParentUUID());
		if (!object)
		{
			llinfos << "Object not found for drop." << llendl;
			return FALSE;
		}

		// coming from a task. Need to figure out if the person can
		// move/copy this item.
		LLPermissions perm(inv_item->getPermissions());
		BOOL is_move = FALSE;
		if ((perm.allowCopyBy(gAgent.getID(), gAgent.getGroupID())
			&& perm.allowTransferTo(gAgent.getID())))
			// || gAgent.isGodlike())
		{
			accept = TRUE;
		}
		else if(object->permYouOwner())
		{
			// If the object cannot be copied, but the object the
			// inventory is owned by the agent, then the item can be
			// moved from the task to agent inventory.
			is_move = TRUE;
			accept = TRUE;
		}

		// Don't allow placing an original item into Current Outfit or an outfit folder
		// because they must contain only links to wearable items.
		// *TODO: Probably we should create a link to an item if it was dragged to outfit or COF.
		if (move_is_into_current_outfit || move_is_into_outfit)
		{
			accept = FALSE;
		}
		// Don't allow to move a single item to Favorites or Landmarks
		// if it is not a landmark or a link to a landmark.
		else if ((move_is_into_favorites || move_is_into_landmarks)
				 && !can_move_to_landmarks(inv_item))
		{
			accept = FALSE;
		}
		else if (move_is_into_outbox)
		{
			tooltip_msg = LLTrans::getString("TooltipOutboxNotInInventory");
			accept = FALSE;
		}
		
		// Check whether the item being dragged from in world
		// passes the filter of the destination panel.
		if (accept)
		{
			accept = filter->check(inv_item);
		}

		if (accept && drop)
		{
			LLMoveInv* move_inv = new LLMoveInv;
			move_inv->mObjectID = inv_item->getParentUUID();
			two_uuids_t item_pair(mUUID, inv_item->getUUID());
			move_inv->mMoveList.push_back(item_pair);
			move_inv->mCallback = NULL;
			move_inv->mUserData = NULL;
			if(is_move)
			{
				warn_move_inventory(object, move_inv);
			}
			else
			{
				// store dad inventory item to select added one later. See EXT-4347
				set_dad_inventory_item(inv_item, mUUID);

				LLNotification::Params params("MoveInventoryFromObject");
				params.functor.function(boost::bind(move_task_inventory_callback, _1, _2, move_inv));
				LLNotifications::instance().forceResponse(params, 0);
			}
		}
	}
	else if(LLToolDragAndDrop::SOURCE_NOTECARD == source)
	{
		if (move_is_into_outbox)
		{
			tooltip_msg = LLTrans::getString("TooltipOutboxNotInInventory");
			accept = FALSE;
		}
		else
		{
			// Don't allow placing an original item from a notecard to Current Outfit or an outfit folder
			// because they must contain only links to wearable items.
			accept = !(move_is_into_current_outfit || move_is_into_outfit);
		}
		
		// Check whether the item being dragged from notecard
		// passes the filter of the destination panel.
		if (accept)
		{
			accept = filter->check(inv_item);
		}

		if (accept && drop)
		{
			copy_inventory_from_notecard(mUUID,  // Drop to the chosen destination folder
										 LLToolDragAndDrop::getInstance()->getObjectID(),
										 LLToolDragAndDrop::getInstance()->getSourceID(),
										 inv_item);
		}
	}
	else if(LLToolDragAndDrop::SOURCE_LIBRARY == source)
	{
		LLViewerInventoryItem* item = (LLViewerInventoryItem*)inv_item;
		if(item && item->isFinished())
		{
			accept = TRUE;

			if (move_is_into_outbox)
			{
				tooltip_msg = LLTrans::getString("TooltipOutboxNotInInventory");
				accept = FALSE;
			}
			else if (move_is_into_current_outfit || move_is_into_outfit)
			{
				accept = can_move_to_outfit(inv_item, move_is_into_current_outfit);
			}
			// Don't allow to move a single item to Favorites or Landmarks
			// if it is not a landmark or a link to a landmark.
			else if (move_is_into_favorites || move_is_into_landmarks)
			{
				accept = can_move_to_landmarks(inv_item);
			}

			LLInventoryPanel* active_panel = LLInventoryPanel::getActiveInventoryPanel(FALSE);

			// Check whether the item being dragged from the library
			// passes the filter of the destination panel.
			if (accept && active_panel)
			{
				LLFolderViewItem* fv_item =   active_panel->getItemByID(inv_item->getUUID());
				if (!fv_item) return false;

				accept = filter->check(fv_item);
			}

			if (accept && drop)
			{
				// FAVORITES folder
				// (copy the item)
				if (move_is_into_favorites)
				{
					dropToFavorites(inv_item);
				}
				// CURRENT OUTFIT or OUTFIT folder
				// (link the item)
				else if (move_is_into_current_outfit || move_is_into_outfit)
				{
					dropToOutfit(inv_item, move_is_into_current_outfit);
				}
				else
				{
					copy_inventory_item(
						gAgent.getID(),
						inv_item->getPermissions().getOwner(),
						inv_item->getUUID(),
						mUUID,
						std::string(),
						LLPointer<LLInventoryCallback>(NULL));
				}
			}
		}
	}
	else
	{
		llwarns << "unhandled drag source" << llendl;
	}
	return accept;
}

// static
bool check_category(LLInventoryModel* model,
					const LLUUID& cat_id,
					LLInventoryPanel* active_panel,
					LLInventoryFilter* filter)
{
	if (!model || !active_panel || !filter)
		return false;

	if (!filter->checkFolder(cat_id))
	{
		return false;
	}

	LLInventoryModel::cat_array_t descendent_categories;
	LLInventoryModel::item_array_t descendent_items;
	model->collectDescendents(cat_id, descendent_categories, descendent_items, TRUE);

	S32 num_descendent_categories = descendent_categories.count();
	S32 num_descendent_items = descendent_items.count();

	if (num_descendent_categories + num_descendent_items == 0)
	{
		// Empty folder should be checked as any other folder view item.
		// If we are filtering by date the folder should not pass because
		// it doesn't have its own creation date. See LLInvFVBridge::getCreationDate().
		return check_item(cat_id, active_panel, filter);
	}

	for (S32 i = 0; i < num_descendent_categories; ++i)
	{
		LLInventoryCategory* category = descendent_categories[i];
		if(!check_category(model, category->getUUID(), active_panel, filter))
		{
			return false;
		}
	}

	for (S32 i = 0; i < num_descendent_items; ++i)
	{
		LLViewerInventoryItem* item = descendent_items[i];
		if(!check_item(item->getUUID(), active_panel, filter))
		{
			return false;
		}
	}

	return true;
}

// static
bool check_item(const LLUUID& item_id,
				LLInventoryPanel* active_panel,
				LLInventoryFilter* filter)
{
	if (!active_panel || !filter) return false;

	LLFolderViewItem* fv_item = active_panel->getItemByID(item_id);
	if (!fv_item) return false;

	return filter->check(fv_item);
}

// +=================================================+
// |        LLTextureBridge                          |
// +=================================================+

LLUIImagePtr LLTextureBridge::getIcon() const
{
	return LLInventoryIcon::getIcon(LLAssetType::AT_TEXTURE, mInvType);
}

void LLTextureBridge::openItem()
{
	LLViewerInventoryItem* item = getItem();

	if (item)
	{
		LLInvFVBridgeAction::doAction(item->getType(),mUUID,getInventoryModel());
	}
}

bool LLTextureBridge::canSaveTexture(void)
{
	const LLInventoryModel* model = getInventoryModel();
	if(!model) 
	{
		return false;
	}
	
	const LLViewerInventoryItem *item = model->getItem(mUUID);
	if (item)
	{
		return item->checkPermissionsSet(PERM_ITEM_UNRESTRICTED);
	}
	return false;
}

void LLTextureBridge::buildContextMenu(LLMenuGL& menu, U32 flags)
{
	lldebugs << "LLTextureBridge::buildContextMenu()" << llendl;
	menuentry_vec_t items;
	menuentry_vec_t disabled_items;
	if(isItemInTrash())
	{
		addTrashContextMenuOptions(items, disabled_items);
	}	
	else if(isOutboxFolder())
	{
		addOutboxContextMenuOptions(flags, items, disabled_items);
	}
	else
	{
		items.push_back(std::string("Share"));
		if (!canShare())
		{
			disabled_items.push_back(std::string("Share"));
		}

		addOpenRightClickMenuOption(items);
		items.push_back(std::string("Properties"));

		getClipboardEntries(true, items, disabled_items, flags);

		items.push_back(std::string("Texture Separator"));
		items.push_back(std::string("Save As"));
		if (!canSaveTexture())
		{
			disabled_items.push_back(std::string("Save As"));
		}
	}
	hide_context_entries(menu, items, disabled_items);	
}

// virtual
void LLTextureBridge::performAction(LLInventoryModel* model, std::string action)
{
	if ("save_as" == action)
	{
		LLFloaterReg::showInstance("preview_texture", LLSD(mUUID), TAKE_FOCUS_YES);
		LLPreviewTexture* preview_texture = LLFloaterReg::findTypedInstance<LLPreviewTexture>("preview_texture", mUUID);
		if (preview_texture)
		{
			preview_texture->openToSave();
		}
	}
	else LLItemBridge::performAction(model, action);
}

// +=================================================+
// |        LLSoundBridge                            |
// +=================================================+

void LLSoundBridge::openItem()
{
	const LLViewerInventoryItem* item = getItem();
	if (item)
	{
		LLInvFVBridgeAction::doAction(item->getType(),mUUID,getInventoryModel());
	}
}

void LLSoundBridge::previewItem()
{
	LLViewerInventoryItem* item = getItem();
	if(item)
	{
		send_sound_trigger(item->getAssetUUID(), 1.0);
	}
}

void LLSoundBridge::openSoundPreview(void* which)
{
	LLSoundBridge *me = (LLSoundBridge *)which;
	LLFloaterReg::showInstance("preview_sound", LLSD(me->mUUID), TAKE_FOCUS_YES);
}

void LLSoundBridge::buildContextMenu(LLMenuGL& menu, U32 flags)
{
	lldebugs << "LLSoundBridge::buildContextMenu()" << llendl;
	menuentry_vec_t items;
	menuentry_vec_t disabled_items;

	if (isOutboxFolder())
	{
		addOutboxContextMenuOptions(flags, items, disabled_items);
	}
	else
	{
		if (isItemInTrash())
		{
			addTrashContextMenuOptions(items, disabled_items);
		}	
		else
		{
			items.push_back(std::string("Share"));
			if (!canShare())
			{
				disabled_items.push_back(std::string("Share"));
			}
			items.push_back(std::string("Sound Open"));
			items.push_back(std::string("Properties"));

			getClipboardEntries(true, items, disabled_items, flags);
		}

		items.push_back(std::string("Sound Separator"));
		items.push_back(std::string("Sound Play"));
	}

	hide_context_entries(menu, items, disabled_items);
}

// +=================================================+
// |        LLLandmarkBridge                         |
// +=================================================+

LLLandmarkBridge::LLLandmarkBridge(LLInventoryPanel* inventory, 
								   LLFolderView* root,
								   const LLUUID& uuid, 
								   U32 flags/* = 0x00*/) :
	LLItemBridge(inventory, root, uuid)
{
	mVisited = FALSE;
	if (flags & LLInventoryItemFlags::II_FLAGS_LANDMARK_VISITED)
	{
		mVisited = TRUE;
	}
}

LLUIImagePtr LLLandmarkBridge::getIcon() const
{
	return LLInventoryIcon::getIcon(LLAssetType::AT_LANDMARK, LLInventoryType::IT_LANDMARK, mVisited, FALSE);
}

void LLLandmarkBridge::buildContextMenu(LLMenuGL& menu, U32 flags)
{
	menuentry_vec_t items;
	menuentry_vec_t disabled_items;

	lldebugs << "LLLandmarkBridge::buildContextMenu()" << llendl;
	if(isOutboxFolder())
	{
		addOutboxContextMenuOptions(flags, items, disabled_items);
	}
	else
	{
		if(isItemInTrash())
		{
			addTrashContextMenuOptions(items, disabled_items);
		}	
		else
		{
			items.push_back(std::string("Share"));
			if (!canShare())
			{
				disabled_items.push_back(std::string("Share"));
			}
			items.push_back(std::string("Landmark Open"));
			items.push_back(std::string("Properties"));

			getClipboardEntries(true, items, disabled_items, flags);
		}

		items.push_back(std::string("Landmark Separator"));
		items.push_back(std::string("About Landmark"));
	}

	// Disable "About Landmark" menu item for
	// multiple landmarks selected. Only one landmark
	// info panel can be shown at a time.
	if ((flags & FIRST_SELECTED_ITEM) == 0)
	{
		disabled_items.push_back(std::string("About Landmark"));
	}

	hide_context_entries(menu, items, disabled_items);
}

// Convenience function for the two functions below.
void teleport_via_landmark(const LLUUID& asset_id)
{
	gAgent.teleportViaLandmark( asset_id );

	// we now automatically track the landmark you're teleporting to
	// because you'll probably arrive at a telehub instead
	LLFloaterWorldMap* floater_world_map = LLFloaterWorldMap::getInstance();
	if( floater_world_map )
	{
		floater_world_map->trackLandmark( asset_id );
	}
}

// virtual
void LLLandmarkBridge::performAction(LLInventoryModel* model, std::string action)
{
	if ("teleport" == action)
	{
		LLViewerInventoryItem* item = getItem();
		if(item)
		{
			teleport_via_landmark(item->getAssetUUID());
		}
	}
	else if ("about" == action)
	{
		LLViewerInventoryItem* item = getItem();
		if(item)
		{
			LLSD key;
			key["type"] = "landmark";
			key["id"] = item->getUUID();

			LLFloaterSidePanelContainer::showPanel("places", key);
		}
	}
	else
	{
		LLItemBridge::performAction(model, action);
	}
}

static bool open_landmark_callback(const LLSD& notification, const LLSD& response)
{
	S32 option = LLNotificationsUtil::getSelectedOption(notification, response);

	LLUUID asset_id = notification["payload"]["asset_id"].asUUID();
	if (option == 0)
	{
		teleport_via_landmark(asset_id);
	}

	return false;
}
static LLNotificationFunctorRegistration open_landmark_callback_reg("TeleportFromLandmark", open_landmark_callback);


void LLLandmarkBridge::openItem()
{
	LLViewerInventoryItem* item = getItem();

	if (item)
	{
		LLInvFVBridgeAction::doAction(item->getType(),mUUID,getInventoryModel());
	}
}


// +=================================================+
// |        LLCallingCardObserver                    |
// +=================================================+
class LLCallingCardObserver : public LLFriendObserver
{
public:
	LLCallingCardObserver(LLCallingCardBridge* bridge) : mBridgep(bridge) {}
	virtual ~LLCallingCardObserver() { mBridgep = NULL; }
	virtual void changed(U32 mask)
	{
		mBridgep->refreshFolderViewItem();
	}
protected:
	LLCallingCardBridge* mBridgep;
};

// +=================================================+
// |        LLCallingCardBridge                      |
// +=================================================+

LLCallingCardBridge::LLCallingCardBridge(LLInventoryPanel* inventory, 
										 LLFolderView* root,
										 const LLUUID& uuid ) :
	LLItemBridge(inventory, root, uuid)
{
	mObserver = new LLCallingCardObserver(this);
	LLAvatarTracker::instance().addObserver(mObserver);
}

LLCallingCardBridge::~LLCallingCardBridge()
{
	LLAvatarTracker::instance().removeObserver(mObserver);
	delete mObserver;
}

void LLCallingCardBridge::refreshFolderViewItem()
{
	LLInventoryPanel* panel = mInventoryPanel.get();
	LLFolderViewItem* itemp = panel ? panel->getItemByID(mUUID) : NULL;
	if (itemp)
	{
		itemp->refresh();
	}
}

// virtual
void LLCallingCardBridge::performAction(LLInventoryModel* model, std::string action)
{
	if ("begin_im" == action)
	{
		LLViewerInventoryItem *item = getItem();
		if (item && (item->getCreatorUUID() != gAgent.getID()) &&
			(!item->getCreatorUUID().isNull()))
		{
			std::string callingcard_name;
			gCacheName->getFullName(item->getCreatorUUID(), callingcard_name);
			// IDEVO
			LLAvatarName av_name;
			if (LLAvatarNameCache::useDisplayNames()
				&& LLAvatarNameCache::get(item->getCreatorUUID(), &av_name))
			{
				callingcard_name = av_name.mDisplayName + " (" + av_name.mUsername + ")";
			}
			LLUUID session_id = gIMMgr->addSession(callingcard_name, IM_NOTHING_SPECIAL, item->getCreatorUUID());
			if (session_id != LLUUID::null)
			{
				LLIMFloater::show(session_id);
			}
		}
	}
	else if ("lure" == action)
	{
		LLViewerInventoryItem *item = getItem();
		if (item && (item->getCreatorUUID() != gAgent.getID()) &&
			(!item->getCreatorUUID().isNull()))
		{
			LLAvatarActions::offerTeleport(item->getCreatorUUID());
		}
	}
	else LLItemBridge::performAction(model, action);
}

LLUIImagePtr LLCallingCardBridge::getIcon() const
{
	BOOL online = FALSE;
	LLViewerInventoryItem* item = getItem();
	if(item)
	{
		online = LLAvatarTracker::instance().isBuddyOnline(item->getCreatorUUID());
	}
	return LLInventoryIcon::getIcon(LLAssetType::AT_CALLINGCARD, LLInventoryType::IT_CALLINGCARD, online, FALSE);
}

std::string LLCallingCardBridge::getLabelSuffix() const
{
	LLViewerInventoryItem* item = getItem();
	if( item && LLAvatarTracker::instance().isBuddyOnline(item->getCreatorUUID()) )
	{
		return LLItemBridge::getLabelSuffix() + " (online)";
	}
	else
	{
		return LLItemBridge::getLabelSuffix();
	}
}

void LLCallingCardBridge::openItem()
{
	LLViewerInventoryItem* item = getItem();

	if (item)
	{
		LLInvFVBridgeAction::doAction(item->getType(),mUUID,getInventoryModel());
	}
/*
  LLViewerInventoryItem* item = getItem();
  if(item && !item->getCreatorUUID().isNull())
  {
  LLAvatarActions::showProfile(item->getCreatorUUID());
  }
*/
}

void LLCallingCardBridge::buildContextMenu(LLMenuGL& menu, U32 flags)
{
	lldebugs << "LLCallingCardBridge::buildContextMenu()" << llendl;
	menuentry_vec_t items;
	menuentry_vec_t disabled_items;

	if(isItemInTrash())
	{
		addTrashContextMenuOptions(items, disabled_items);
	}	
	else if(isOutboxFolder())
	{
		items.push_back(std::string("Delete"));
	}
	else
	{
		items.push_back(std::string("Share"));
		if (!canShare())
		{
			disabled_items.push_back(std::string("Share"));
		}
		addOpenRightClickMenuOption(items);
		items.push_back(std::string("Properties"));

		getClipboardEntries(true, items, disabled_items, flags);

		LLInventoryItem* item = getItem();
		BOOL good_card = (item
						  && (LLUUID::null != item->getCreatorUUID())
						  && (item->getCreatorUUID() != gAgent.getID()));
		BOOL user_online = FALSE;
		if (item)
		{
			user_online = (LLAvatarTracker::instance().isBuddyOnline(item->getCreatorUUID()));
		}
		items.push_back(std::string("Send Instant Message Separator"));
		items.push_back(std::string("Send Instant Message"));
		items.push_back(std::string("Offer Teleport..."));
		items.push_back(std::string("Conference Chat"));

		if (!good_card)
		{
			disabled_items.push_back(std::string("Send Instant Message"));
		}
		if (!good_card || !user_online)
		{
			disabled_items.push_back(std::string("Offer Teleport..."));
			disabled_items.push_back(std::string("Conference Chat"));
		}
	}
	hide_context_entries(menu, items, disabled_items);
}

BOOL LLCallingCardBridge::dragOrDrop(MASK mask, BOOL drop,
									 EDragAndDropType cargo_type,
									 void* cargo_data,
									 std::string& tooltip_msg)
{
	LLViewerInventoryItem* item = getItem();
	BOOL rv = FALSE;
	if(item)
	{
		// check the type
		switch(cargo_type)
		{
			case DAD_TEXTURE:
			case DAD_SOUND:
			case DAD_LANDMARK:
			case DAD_SCRIPT:
			case DAD_CLOTHING:
			case DAD_OBJECT:
			case DAD_NOTECARD:
			case DAD_BODYPART:
			case DAD_ANIMATION:
			case DAD_GESTURE:
			case DAD_MESH:
			{
				LLInventoryItem* inv_item = (LLInventoryItem*)cargo_data;
				const LLPermissions& perm = inv_item->getPermissions();
				if(gInventory.getItem(inv_item->getUUID())
				   && perm.allowOperationBy(PERM_TRANSFER, gAgent.getID()))
				{
					rv = TRUE;
					if(drop)
					{
						LLGiveInventory::doGiveInventoryItem(item->getCreatorUUID(),
														 (LLInventoryItem*)cargo_data);
					}
				}
				else
				{
					// It's not in the user's inventory (it's probably in
					// an object's contents), so disallow dragging it here.
					// You can't give something you don't yet have.
					rv = FALSE;
				}
				break;
			}
			case DAD_CATEGORY:
			{
				LLInventoryCategory* inv_cat = (LLInventoryCategory*)cargo_data;
				if( gInventory.getCategory( inv_cat->getUUID() ) )
				{
					rv = TRUE;
					if(drop)
					{
						LLGiveInventory::doGiveInventoryCategory(
							item->getCreatorUUID(),
							inv_cat);
					}
				}
				else
				{
					// It's not in the user's inventory (it's probably in
					// an object's contents), so disallow dragging it here.
					// You can't give something you don't yet have.
					rv = FALSE;
				}
				break;
			}
			default:
				break;
		}
	}
	return rv;
}

// +=================================================+
// |        LLNotecardBridge                         |
// +=================================================+

void LLNotecardBridge::openItem()
{
	LLViewerInventoryItem* item = getItem();
	if (item)
	{
		LLInvFVBridgeAction::doAction(item->getType(),mUUID,getInventoryModel());
	}
}

// +=================================================+
// |        LLGestureBridge                          |
// +=================================================+

LLFontGL::StyleFlags LLGestureBridge::getLabelStyle() const
{
	if( LLGestureMgr::instance().isGestureActive(mUUID) )
	{
		return LLFontGL::BOLD;
	}
	else
	{
		return LLFontGL::NORMAL;
	}
}

std::string LLGestureBridge::getLabelSuffix() const
{
	if( LLGestureMgr::instance().isGestureActive(mUUID) )
	{
		LLStringUtil::format_map_t args;
		args["[GESLABEL]"] =  LLItemBridge::getLabelSuffix();
		return  LLTrans::getString("ActiveGesture", args);
	}
	else
	{
		return LLItemBridge::getLabelSuffix();
	}
}

// virtual
void LLGestureBridge::performAction(LLInventoryModel* model, std::string action)
{
	if (isAddAction(action))
	{
		LLGestureMgr::instance().activateGesture(mUUID);

		LLViewerInventoryItem* item = gInventory.getItem(mUUID);
		if (!item) return;

		// Since we just changed the suffix to indicate (active)
		// the server doesn't need to know, just the viewer.
		gInventory.updateItem(item);
		gInventory.notifyObservers();
	}
	else if (isRemoveAction(action))
	{
		LLGestureMgr::instance().deactivateGesture(mUUID);

		LLViewerInventoryItem* item = gInventory.getItem(mUUID);
		if (!item) return;

		// Since we just changed the suffix to indicate (active)
		// the server doesn't need to know, just the viewer.
		gInventory.updateItem(item);
		gInventory.notifyObservers();
	}
	else if("play" == action)
	{
		if(!LLGestureMgr::instance().isGestureActive(mUUID))
		{
			// we need to inform server about gesture activating to be consistent with LLPreviewGesture and  LLGestureComboList.
			BOOL inform_server = TRUE;
			BOOL deactivate_similar = FALSE;
			LLGestureMgr::instance().setGestureLoadedCallback(mUUID, boost::bind(&LLGestureBridge::playGesture, mUUID));
			LLViewerInventoryItem* item = gInventory.getItem(mUUID);
			llassert(item);
			if (item)
			{
				LLGestureMgr::instance().activateGestureWithAsset(mUUID, item->getAssetUUID(), inform_server, deactivate_similar);
			}
		}
		else
		{
			playGesture(mUUID);
		}
	}
	else LLItemBridge::performAction(model, action);
}

void LLGestureBridge::openItem()
{
	LLViewerInventoryItem* item = getItem();

	if (item)
	{
		LLInvFVBridgeAction::doAction(item->getType(),mUUID,getInventoryModel());
	}
/*
  LLViewerInventoryItem* item = getItem();
  if (item)
  {
  LLPreviewGesture* preview = LLPreviewGesture::show(mUUID, LLUUID::null);
  preview->setFocus(TRUE);
  }
*/
}

BOOL LLGestureBridge::removeItem()
{
	// Grab class information locally since *this may be deleted
	// within this function.  Not a great pattern...
	const LLInventoryModel* model = getInventoryModel();
	if(!model)
	{
		return FALSE;
	}
	const LLUUID item_id = mUUID;
	
	// This will also force close the preview window, if it exists.
	// This may actually delete *this, if mUUID is in the COF.
	LLGestureMgr::instance().deactivateGesture(item_id);
	
	// If deactivateGesture deleted *this, then return out immediately.
	if (!model->getObject(item_id))
	{
		return TRUE;
	}

	return LLItemBridge::removeItem();
}

void LLGestureBridge::buildContextMenu(LLMenuGL& menu, U32 flags)
{
	lldebugs << "LLGestureBridge::buildContextMenu()" << llendl;
	menuentry_vec_t items;
	menuentry_vec_t disabled_items;
	if(isItemInTrash())
	{
		addTrashContextMenuOptions(items, disabled_items);
	}
	else if(isOutboxFolder())
	{
		items.push_back(std::string("Delete"));
	}
	else
	{
		items.push_back(std::string("Share"));
		if (!canShare())
		{
			disabled_items.push_back(std::string("Share"));
		}

		addOpenRightClickMenuOption(items);
		items.push_back(std::string("Properties"));

		getClipboardEntries(true, items, disabled_items, flags);

		items.push_back(std::string("Gesture Separator"));
		if (LLGestureMgr::instance().isGestureActive(getUUID()))
		{
			items.push_back(std::string("Deactivate"));
		}
		else
		{
			items.push_back(std::string("Activate"));
		}
	}
	hide_context_entries(menu, items, disabled_items);
}

// static
void LLGestureBridge::playGesture(const LLUUID& item_id)
{
	if (LLGestureMgr::instance().isGesturePlaying(item_id))
	{
		LLGestureMgr::instance().stopGesture(item_id);
	}
	else
	{
		LLGestureMgr::instance().playGesture(item_id);
	}
}


// +=================================================+
// |        LLAnimationBridge                        |
// +=================================================+

void LLAnimationBridge::buildContextMenu(LLMenuGL& menu, U32 flags)
{
	menuentry_vec_t items;
	menuentry_vec_t disabled_items;

	lldebugs << "LLAnimationBridge::buildContextMenu()" << llendl;
	if(isOutboxFolder())
	{
		items.push_back(std::string("Delete"));
	}
	else
	{
		if(isItemInTrash())
		{
			addTrashContextMenuOptions(items, disabled_items);
		}	
		else
		{
			items.push_back(std::string("Share"));
			if (!canShare())
			{
				disabled_items.push_back(std::string("Share"));
			}
			items.push_back(std::string("Animation Open"));
			items.push_back(std::string("Properties"));

			getClipboardEntries(true, items, disabled_items, flags);
		}

		items.push_back(std::string("Animation Separator"));
		items.push_back(std::string("Animation Play"));
		items.push_back(std::string("Animation Audition"));
	}

	hide_context_entries(menu, items, disabled_items);
}

// virtual
void LLAnimationBridge::performAction(LLInventoryModel* model, std::string action)
{
	if ((action == "playworld") || (action == "playlocal"))
	{
		if (getItem())
		{
			LLSD::String activate = "NONE";
			if ("playworld" == action) activate = "Inworld";
			if ("playlocal" == action) activate = "Locally";

			LLPreviewAnim* preview = LLFloaterReg::showTypedInstance<LLPreviewAnim>("preview_anim", LLSD(mUUID));
			if (preview)
			{
				preview->play(activate);
			}
		}
	}
	else
	{
		LLItemBridge::performAction(model, action);
	}
}

void LLAnimationBridge::openItem()
{
	LLViewerInventoryItem* item = getItem();

	if (item)
	{
		LLInvFVBridgeAction::doAction(item->getType(),mUUID,getInventoryModel());
	}
/*
  LLViewerInventoryItem* item = getItem();
  if (item)
  {
  LLFloaterReg::showInstance("preview_anim", LLSD(mUUID), TAKE_FOCUS_YES);
  }
*/
}

// +=================================================+
// |        LLObjectBridge                           |
// +=================================================+

// static
LLUUID LLObjectBridge::sContextMenuItemID;

LLObjectBridge::LLObjectBridge(LLInventoryPanel* inventory, 
							   LLFolderView* root,
							   const LLUUID& uuid, 
							   LLInventoryType::EType type, 
							   U32 flags) :
	LLItemBridge(inventory, root, uuid)
{
	mAttachPt = (flags & 0xff); // low bye of inventory flags
	mIsMultiObject = ( flags & LLInventoryItemFlags::II_FLAGS_OBJECT_HAS_MULTIPLE_ITEMS ) ?  TRUE: FALSE;
	mInvType = type;
}

LLUIImagePtr LLObjectBridge::getIcon() const
{
	return LLInventoryIcon::getIcon(LLAssetType::AT_OBJECT, mInvType, mAttachPt, mIsMultiObject);
}

LLInventoryObject* LLObjectBridge::getObject() const
{
	LLInventoryObject* object = NULL;
	LLInventoryModel* model = getInventoryModel();
	if(model)
	{
		object = (LLInventoryObject*)model->getObject(mUUID);
	}
	return object;
}

// virtual
void LLObjectBridge::performAction(LLInventoryModel* model, std::string action)
{
	if (isAddAction(action))
	{
		LLUUID object_id = mUUID;
		LLViewerInventoryItem* item;
		item = (LLViewerInventoryItem*)gInventory.getItem(object_id);
		if(item && gInventory.isObjectDescendentOf(object_id, gInventory.getRootFolderID()))
		{
			rez_attachment(item, NULL, true); // Replace if "Wear"ing.
		}
		else if(item && item->isFinished())
		{
			// must be in library. copy it to our inventory and put it on.
			LLPointer<LLInventoryCallback> cb = new RezAttachmentCallback(0);
			copy_inventory_item(
				gAgent.getID(),
				item->getPermissions().getOwner(),
				item->getUUID(),
				LLUUID::null,
				std::string(),
				cb);
		}
		gFocusMgr.setKeyboardFocus(NULL);
	}
	else if ("wear_add" == action)
	{
		LLAppearanceMgr::instance().wearItemOnAvatar(mUUID, true, false); // Don't replace if adding.
	}
	else if (isRemoveAction(action))
	{
		LLInventoryItem* item = gInventory.getItem(mUUID);
		if(item)
		{
			LLVOAvatarSelf::detachAttachmentIntoInventory(item->getLinkedUUID());
		}
	}
	else LLItemBridge::performAction(model, action);
}

void LLObjectBridge::openItem()
{
	// object double-click action is to wear/unwear object
	performAction(getInventoryModel(),
		      get_is_item_worn(mUUID) ? "detach" : "attach");
}

std::string LLObjectBridge::getLabelSuffix() const
{
	if (get_is_item_worn(mUUID))
	{
		if (!isAgentAvatarValid()) // Error condition, can't figure out attach point
		{
			return LLItemBridge::getLabelSuffix() + LLTrans::getString("worn");
		}
		std::string attachment_point_name = gAgentAvatarp->getAttachedPointName(mUUID);
		if (attachment_point_name == LLStringUtil::null) // Error condition, invalid attach point
		{
			attachment_point_name = "Invalid Attachment";
		}
		// e.g. "(worn on ...)" / "(attached to ...)"
		LLStringUtil::format_map_t args;
		args["[ATTACHMENT_POINT]"] =  LLTrans::getString(attachment_point_name);

		return LLItemBridge::getLabelSuffix() + LLTrans::getString("WornOnAttachmentPoint", args);
	}
	return LLItemBridge::getLabelSuffix();
}

void rez_attachment(LLViewerInventoryItem* item, LLViewerJointAttachment* attachment, bool replace)
{
	const LLUUID& item_id = item->getLinkedUUID();

	// Check for duplicate request.
	if (isAgentAvatarValid() &&
		(gAgentAvatarp->attachmentWasRequested(item_id) ||
		 gAgentAvatarp->isWearingAttachment(item_id)))
	{
		llwarns << "duplicate attachment request, ignoring" << llendl;
		return;
	}
	gAgentAvatarp->addAttachmentRequest(item_id);

	S32 attach_pt = 0;
	if (isAgentAvatarValid() && attachment)
	{
		for (LLVOAvatar::attachment_map_t::iterator iter = gAgentAvatarp->mAttachmentPoints.begin();
			 iter != gAgentAvatarp->mAttachmentPoints.end(); ++iter)
		{
			if (iter->second == attachment)
			{
				attach_pt = iter->first;
				break;
			}
		}
	}

	LLSD payload;
	payload["item_id"] = item_id; // Wear the base object in case this is a link.
	payload["attachment_point"] = attach_pt;
	payload["is_add"] = !replace;

	if (replace &&
		(attachment && attachment->getNumObjects() > 0))
	{
		LLNotificationsUtil::add("ReplaceAttachment", LLSD(), payload, confirm_attachment_rez);
	}
	else
	{
		LLNotifications::instance().forceResponse(LLNotification::Params("ReplaceAttachment").payload(payload), 0/*YES*/);
	}
}

bool confirm_attachment_rez(const LLSD& notification, const LLSD& response)
{
	if (!gAgentAvatarp->canAttachMoreObjects())
	{
		LLSD args;
		args["MAX_ATTACHMENTS"] = llformat("%d", MAX_AGENT_ATTACHMENTS);
		LLNotificationsUtil::add("MaxAttachmentsOnOutfit", args);
		return false;
	}

	S32 option = LLNotificationsUtil::getSelectedOption(notification, response);
	if (option == 0/*YES*/)
	{
		LLUUID item_id = notification["payload"]["item_id"].asUUID();
		LLViewerInventoryItem* itemp = gInventory.getItem(item_id);

		if (itemp)
		{
			/*
			{
				U8 attachment_pt = notification["payload"]["attachment_point"].asInteger();
				
				LLMessageSystem* msg = gMessageSystem;
				msg->newMessageFast(_PREHASH_RezSingleAttachmentFromInv);
				msg->nextBlockFast(_PREHASH_AgentData);
				msg->addUUIDFast(_PREHASH_AgentID, gAgent.getID());
				msg->addUUIDFast(_PREHASH_SessionID, gAgent.getSessionID());
				msg->nextBlockFast(_PREHASH_ObjectData);
				msg->addUUIDFast(_PREHASH_ItemID, itemp->getUUID());
				msg->addUUIDFast(_PREHASH_OwnerID, itemp->getPermissions().getOwner());
				msg->addU8Fast(_PREHASH_AttachmentPt, attachment_pt);
				pack_permissions_slam(msg, itemp->getFlags(), itemp->getPermissions());
				msg->addStringFast(_PREHASH_Name, itemp->getName());
				msg->addStringFast(_PREHASH_Description, itemp->getDescription());
				msg->sendReliable(gAgent.getRegion()->getHost());
				return false;
			}
			*/

			// Queue up attachments to be sent in next idle tick, this way the
			// attachments are batched up all into one message versus each attachment
			// being sent in its own separate attachments message.
			U8 attachment_pt = notification["payload"]["attachment_point"].asInteger();
			BOOL is_add = notification["payload"]["is_add"].asBoolean();

			LLAttachmentsMgr::instance().addAttachment(item_id,
													   attachment_pt,
													   is_add);
		}
	}
	return false;
}
static LLNotificationFunctorRegistration confirm_replace_attachment_rez_reg("ReplaceAttachment", confirm_attachment_rez);

void LLObjectBridge::buildContextMenu(LLMenuGL& menu, U32 flags)
{
	menuentry_vec_t items;
	menuentry_vec_t disabled_items;
	if(isItemInTrash())
	{
		addTrashContextMenuOptions(items, disabled_items);
	}	
	else if(isOutboxFolder())
	{
		items.push_back(std::string("Delete"));
	}
	else
	{
		items.push_back(std::string("Share"));
		if (!canShare())
		{
			disabled_items.push_back(std::string("Share"));
		}

		items.push_back(std::string("Properties"));

		getClipboardEntries(true, items, disabled_items, flags);

		LLObjectBridge::sContextMenuItemID = mUUID;

		LLInventoryItem *item = getItem();
		if(item)
		{
			if (!isAgentAvatarValid()) return;

			if( get_is_item_worn( mUUID ) )
			{
				items.push_back(std::string("Wearable And Object Separator"));
				items.push_back(std::string("Detach From Yourself"));
			}
			else if (!isItemInTrash() && !isLinkedObjectInTrash() && !isLinkedObjectMissing() && !isCOFFolder())
			{
				items.push_back(std::string("Wearable And Object Separator"));
				items.push_back(std::string("Wearable And Object Wear"));
				items.push_back(std::string("Wearable Add"));
				items.push_back(std::string("Attach To"));
				items.push_back(std::string("Attach To HUD"));
				// commented out for DEV-32347
				//items.push_back(std::string("Restore to Last Position"));

				if (!gAgentAvatarp->canAttachMoreObjects())
				{
					disabled_items.push_back(std::string("Wearable And Object Wear"));
					disabled_items.push_back(std::string("Wearable Add"));
					disabled_items.push_back(std::string("Attach To"));
					disabled_items.push_back(std::string("Attach To HUD"));
				}
				LLMenuGL* attach_menu = menu.findChildMenuByName("Attach To", TRUE);
				LLMenuGL* attach_hud_menu = menu.findChildMenuByName("Attach To HUD", TRUE);
				if (attach_menu
					&& (attach_menu->getChildCount() == 0)
					&& attach_hud_menu
					&& (attach_hud_menu->getChildCount() == 0)
					&& isAgentAvatarValid())
				{
					for (LLVOAvatar::attachment_map_t::iterator iter = gAgentAvatarp->mAttachmentPoints.begin();
						 iter != gAgentAvatarp->mAttachmentPoints.end(); )
					{
						LLVOAvatar::attachment_map_t::iterator curiter = iter++;
						LLViewerJointAttachment* attachment = curiter->second;
						LLMenuItemCallGL::Params p;
						std::string submenu_name = attachment->getName();
						if (LLTrans::getString(submenu_name) != "")
						{
						    p.name = (" ")+LLTrans::getString(submenu_name)+" ";
						}
						else
						{
							p.name = submenu_name;
						}
						LLSD cbparams;
						cbparams["index"] = curiter->first;
						cbparams["label"] = p.name;
						p.on_click.function_name = "Inventory.AttachObject";
						p.on_click.parameter = LLSD(attachment->getName());
						p.on_enable.function_name = "Attachment.Label";
						p.on_enable.parameter = cbparams;
						LLView* parent = attachment->getIsHUDAttachment() ? attach_hud_menu : attach_menu;
						LLUICtrlFactory::create<LLMenuItemCallGL>(p, parent);
					}
				}
			}
		}
	}
	hide_context_entries(menu, items, disabled_items);
}

BOOL LLObjectBridge::renameItem(const std::string& new_name)
{
	if(!isItemRenameable())
		return FALSE;
	LLPreview::dirty(mUUID);
	LLInventoryModel* model = getInventoryModel();
	if(!model)
		return FALSE;
	LLViewerInventoryItem* item = getItem();
	if(item && (item->getName() != new_name))
	{
		LLPointer<LLViewerInventoryItem> new_item = new LLViewerInventoryItem(item);
		new_item->rename(new_name);
		buildDisplayName(new_item, mDisplayName);
		new_item->updateServer(FALSE);
		model->updateItem(new_item);

		model->notifyObservers();

		if (isAgentAvatarValid())
		{
			LLViewerObject* obj = gAgentAvatarp->getWornAttachment( item->getUUID() );
			if(obj)
			{
				LLSelectMgr::getInstance()->deselectAll();
				LLSelectMgr::getInstance()->addAsIndividual( obj, SELECT_ALL_TES, FALSE );
				LLSelectMgr::getInstance()->selectionSetObjectName( new_name );
				LLSelectMgr::getInstance()->deselectAll();
			}
		}
	}
	// return FALSE because we either notified observers (& therefore
	// rebuilt) or we didn't update.
	return FALSE;
}

// +=================================================+
// |        LLLSLTextBridge                          |
// +=================================================+

void LLLSLTextBridge::openItem()
{
	LLViewerInventoryItem* item = getItem();

	if (item)
	{
		LLInvFVBridgeAction::doAction(item->getType(),mUUID,getInventoryModel());
	}
}

// +=================================================+
// |        LLWearableBridge                         |
// +=================================================+

LLWearableBridge::LLWearableBridge(LLInventoryPanel* inventory, 
								   LLFolderView* root, 
								   const LLUUID& uuid, 
								   LLAssetType::EType asset_type, 
								   LLInventoryType::EType inv_type, 
								   LLWearableType::EType  wearable_type) :
	LLItemBridge(inventory, root, uuid),
	mAssetType( asset_type ),
	mWearableType(wearable_type)
{
	mInvType = inv_type;
}

void remove_inventory_category_from_avatar( LLInventoryCategory* category )
{
	if(!category) return;
	lldebugs << "remove_inventory_category_from_avatar( " << category->getName()
			 << " )" << llendl;


	if (gAgentCamera.cameraCustomizeAvatar())
	{
		// switching to outfit editor should automagically save any currently edited wearable
		LLFloaterSidePanelContainer::showPanel("appearance", LLSD().with("type", "edit_outfit"));
	}

	remove_inventory_category_from_avatar_step2(TRUE, category->getUUID() );
}

struct OnRemoveStruct
{
	LLUUID mUUID;
	OnRemoveStruct(const LLUUID& uuid):
		mUUID(uuid)
	{
	}
};

void remove_inventory_category_from_avatar_step2( BOOL proceed, LLUUID category_id)
{

	// Find all the wearables that are in the category's subtree.
	lldebugs << "remove_inventory_category_from_avatar_step2()" << llendl;
	if(proceed)
	{
		LLInventoryModel::cat_array_t cat_array;
		LLInventoryModel::item_array_t item_array;
		LLFindWearables is_wearable;
		gInventory.collectDescendentsIf(category_id,
										cat_array,
										item_array,
										LLInventoryModel::EXCLUDE_TRASH,
										is_wearable);
		S32 i;
		S32 wearable_count = item_array.count();

		LLInventoryModel::cat_array_t	obj_cat_array;
		LLInventoryModel::item_array_t	obj_item_array;
		LLIsType is_object( LLAssetType::AT_OBJECT );
		gInventory.collectDescendentsIf(category_id,
										obj_cat_array,
										obj_item_array,
										LLInventoryModel::EXCLUDE_TRASH,
										is_object);
		S32 obj_count = obj_item_array.count();

		// Find all gestures in this folder
		LLInventoryModel::cat_array_t	gest_cat_array;
		LLInventoryModel::item_array_t	gest_item_array;
		LLIsType is_gesture( LLAssetType::AT_GESTURE );
		gInventory.collectDescendentsIf(category_id,
										gest_cat_array,
										gest_item_array,
										LLInventoryModel::EXCLUDE_TRASH,
										is_gesture);
		S32 gest_count = gest_item_array.count();

		if (wearable_count > 0)	//Loop through wearables.  If worn, remove.
		{
			for(i = 0; i  < wearable_count; ++i)
			{
				LLViewerInventoryItem *item = item_array.get(i);
				if (item->getType() == LLAssetType::AT_BODYPART)
					continue;
				if (gAgent.isTeen() && item->isWearableType() &&
					(item->getWearableType() == LLWearableType::WT_UNDERPANTS || item->getWearableType() == LLWearableType::WT_UNDERSHIRT))
					continue;
				if (get_is_item_worn(item->getUUID()))
				{
					LLWearableList::instance().getAsset(item->getAssetUUID(),
														item->getName(),
														item->getType(),
														LLWearableBridge::onRemoveFromAvatarArrived,
														new OnRemoveStruct(item->getLinkedUUID()));
				}
			}
		}

		if (obj_count > 0)
		{
			for(i = 0; i  < obj_count; ++i)
			{
				LLViewerInventoryItem *obj_item = obj_item_array.get(i);
				if (get_is_item_worn(obj_item->getUUID()))
				{
					LLVOAvatarSelf::detachAttachmentIntoInventory(obj_item->getLinkedUUID());
				}
			}
		}

		if (gest_count > 0)
		{
			for(i = 0; i  < gest_count; ++i)
			{
				LLViewerInventoryItem *gest_item = gest_item_array.get(i);
				if (get_is_item_worn(gest_item->getUUID()))
				{
					LLGestureMgr::instance().deactivateGesture( gest_item->getLinkedUUID() );
					gInventory.updateItem( gest_item );
					gInventory.notifyObservers();
				}

			}
		}
	}
}

BOOL LLWearableBridge::renameItem(const std::string& new_name)
{
	if (get_is_item_worn(mUUID))
	{
		gAgentWearables.setWearableName( mUUID, new_name );
	}
	return LLItemBridge::renameItem(new_name);
}

std::string LLWearableBridge::getLabelSuffix() const
{
	if (get_is_item_worn(mUUID))
	{
		// e.g. "(worn)" 
		return LLItemBridge::getLabelSuffix() + LLTrans::getString("worn");
	}
	else
	{
		return LLItemBridge::getLabelSuffix();
	}
}

LLUIImagePtr LLWearableBridge::getIcon() const
{
	return LLInventoryIcon::getIcon(mAssetType, mInvType, mWearableType, FALSE);
}

// virtual
void LLWearableBridge::performAction(LLInventoryModel* model, std::string action)
{
	if (isAddAction(action))
	{
		wearOnAvatar();
	}
	else if ("wear_add" == action)
	{
		wearAddOnAvatar();
	}
	else if ("edit" == action)
	{
		editOnAvatar();
		return;
	}
	else if (isRemoveAction(action))
	{
		removeFromAvatar();
		return;
	}
	else LLItemBridge::performAction(model, action);
}

void LLWearableBridge::openItem()
{
	LLViewerInventoryItem* item = getItem();

	if (item)
	{
		LLInvFVBridgeAction::doAction(item->getType(),mUUID,getInventoryModel());
	}
}

void LLWearableBridge::buildContextMenu(LLMenuGL& menu, U32 flags)
{
	lldebugs << "LLWearableBridge::buildContextMenu()" << llendl;
	menuentry_vec_t items;
	menuentry_vec_t disabled_items;
	if(isItemInTrash())
	{
		addTrashContextMenuOptions(items, disabled_items);
	}
	else if(isOutboxFolder())
	{
		items.push_back(std::string("Delete"));
	}
	else
	{	// FWIW, it looks like SUPPRESS_OPEN_ITEM is not set anywhere
		BOOL can_open = ((flags & SUPPRESS_OPEN_ITEM) != SUPPRESS_OPEN_ITEM);

		// If we have clothing, don't add "Open" as it's the same action as "Wear"   SL-18976
		LLViewerInventoryItem* item = getItem();
		if (can_open && item)
		{
			can_open = (item->getType() != LLAssetType::AT_CLOTHING) &&
				(item->getType() != LLAssetType::AT_BODYPART);
		}
		if (isLinkedObjectMissing())
		{
			can_open = FALSE;
		}
		items.push_back(std::string("Share"));
		if (!canShare())
		{
			disabled_items.push_back(std::string("Share"));
		}
		
		if (can_open)
		{
			addOpenRightClickMenuOption(items);
		}
		else
		{
			disabled_items.push_back(std::string("Open"));
			disabled_items.push_back(std::string("Open Original"));
		}

		items.push_back(std::string("Properties"));

		getClipboardEntries(true, items, disabled_items, flags);

		items.push_back(std::string("Wearable And Object Separator"));

		items.push_back(std::string("Wearable Edit"));

		if ((flags & FIRST_SELECTED_ITEM) == 0)
		{
			disabled_items.push_back(std::string("Wearable Edit"));
		}
		// Don't allow items to be worn if their baseobj is in the trash.
		if (isLinkedObjectInTrash() || isLinkedObjectMissing() || isCOFFolder())
		{
			disabled_items.push_back(std::string("Wearable And Object Wear"));
			disabled_items.push_back(std::string("Wearable Add"));
			disabled_items.push_back(std::string("Wearable Edit"));
		}

		// Disable wear and take off based on whether the item is worn.
		if(item)
		{
			switch (item->getType())
			{
				case LLAssetType::AT_CLOTHING:
					items.push_back(std::string("Take Off"));
					// Fallthrough since clothing and bodypart share wear options
				case LLAssetType::AT_BODYPART:
					if (get_is_item_worn(item->getUUID()))
					{
						disabled_items.push_back(std::string("Wearable And Object Wear"));
						disabled_items.push_back(std::string("Wearable Add"));
					}
					else
					{
						items.push_back(std::string("Wearable And Object Wear"));
						disabled_items.push_back(std::string("Take Off"));
						disabled_items.push_back(std::string("Wearable Edit"));
					}

					if (LLWearableType::getAllowMultiwear(mWearableType))
					{
						items.push_back(std::string("Wearable Add"));
						if (gAgentWearables.getWearableCount(mWearableType) >= LLAgentWearables::MAX_CLOTHING_PER_TYPE)
						{
							disabled_items.push_back(std::string("Wearable Add"));
						}
					}
					break;
				default:
					break;
			}
		}
	}
	hide_context_entries(menu, items, disabled_items);
}

// Called from menus
// static
BOOL LLWearableBridge::canWearOnAvatar(void* user_data)
{
	LLWearableBridge* self = (LLWearableBridge*)user_data;
	if(!self) return FALSE;
	if(!self->isAgentInventory())
	{
		LLViewerInventoryItem* item = (LLViewerInventoryItem*)self->getItem();
		if(!item || !item->isFinished()) return FALSE;
	}
	return (!get_is_item_worn(self->mUUID));
}

// Called from menus
// static
void LLWearableBridge::onWearOnAvatar(void* user_data)
{
	LLWearableBridge* self = (LLWearableBridge*)user_data;
	if(!self) return;
	self->wearOnAvatar();
}

void LLWearableBridge::wearOnAvatar()
{
	// TODO: investigate wearables may not be loaded at this point EXT-8231

	LLViewerInventoryItem* item = getItem();
	if(item)
	{
		LLAppearanceMgr::instance().wearItemOnAvatar(item->getUUID(), true, true);
	}
}

void LLWearableBridge::wearAddOnAvatar()
{
	// TODO: investigate wearables may not be loaded at this point EXT-8231

	LLViewerInventoryItem* item = getItem();
	if(item)
	{
		LLAppearanceMgr::instance().wearItemOnAvatar(item->getUUID(), true, false);
	}
}

// static
void LLWearableBridge::onWearOnAvatarArrived( LLWearable* wearable, void* userdata )
{
	LLUUID* item_id = (LLUUID*) userdata;
	if(wearable)
	{
		LLViewerInventoryItem* item = NULL;
		item = (LLViewerInventoryItem*)gInventory.getItem(*item_id);
		if(item)
		{
			if(item->getAssetUUID() == wearable->getAssetID())
			{
				gAgentWearables.setWearableItem(item, wearable);
				gInventory.notifyObservers();
				//self->getFolderItem()->refreshFromRoot();
			}
			else
			{
				llinfos << "By the time wearable asset arrived, its inv item already pointed to a different asset." << llendl;
			}
		}
	}
	delete item_id;
}

// static
// BAP remove the "add" code path once everything is fully COF-ified.
void LLWearableBridge::onWearAddOnAvatarArrived( LLWearable* wearable, void* userdata )
{
	LLUUID* item_id = (LLUUID*) userdata;
	if(wearable)
	{
		LLViewerInventoryItem* item = NULL;
		item = (LLViewerInventoryItem*)gInventory.getItem(*item_id);
		if(item)
		{
			if(item->getAssetUUID() == wearable->getAssetID())
			{
				bool do_append = true;
				gAgentWearables.setWearableItem(item, wearable, do_append);
				gInventory.notifyObservers();
				//self->getFolderItem()->refreshFromRoot();
			}
			else
			{
				llinfos << "By the time wearable asset arrived, its inv item already pointed to a different asset." << llendl;
			}
		}
	}
	delete item_id;
}

// static
BOOL LLWearableBridge::canEditOnAvatar(void* user_data)
{
	LLWearableBridge* self = (LLWearableBridge*)user_data;
	if(!self) return FALSE;

	return (get_is_item_worn(self->mUUID));
}

// static
void LLWearableBridge::onEditOnAvatar(void* user_data)
{
	LLWearableBridge* self = (LLWearableBridge*)user_data;
	if(self)
	{
		self->editOnAvatar();
	}
}

void LLWearableBridge::editOnAvatar()
{
	LLAgentWearables::editWearable(mUUID);
}

// static
BOOL LLWearableBridge::canRemoveFromAvatar(void* user_data)
{
	LLWearableBridge* self = (LLWearableBridge*)user_data;
	if( self && (LLAssetType::AT_BODYPART != self->mAssetType) )
	{
		return get_is_item_worn( self->mUUID );
	}
	return FALSE;
}

// static
void LLWearableBridge::onRemoveFromAvatar(void* user_data)
{
	LLWearableBridge* self = (LLWearableBridge*)user_data;
	if(!self) return;
	if(get_is_item_worn(self->mUUID))
	{
		LLViewerInventoryItem* item = self->getItem();
		if (item)
		{
			LLUUID parent_id = item->getParentUUID();
			LLWearableList::instance().getAsset(item->getAssetUUID(),
												item->getName(),
												item->getType(),
												onRemoveFromAvatarArrived,
												new OnRemoveStruct(LLUUID(self->mUUID)));
		}
	}
}

// static
void LLWearableBridge::onRemoveFromAvatarArrived(LLWearable* wearable,
												 void* userdata)
{
	OnRemoveStruct *on_remove_struct = (OnRemoveStruct*) userdata;
	const LLUUID &item_id = gInventory.getLinkedItemID(on_remove_struct->mUUID);
	if(wearable)
	{
		if( get_is_item_worn( item_id ) )
		{
			LLWearableType::EType type = wearable->getType();

			if( !(type==LLWearableType::WT_SHAPE || type==LLWearableType::WT_SKIN || type==LLWearableType::WT_HAIR || type==LLWearableType::WT_EYES ) ) //&&
				//!((!gAgent.isTeen()) && ( type==LLWearableType::WT_UNDERPANTS || type==LLWearableType::WT_UNDERSHIRT )) )
			{
				bool do_remove_all = false;
				U32 index = gAgentWearables.getWearableIndex(wearable);
				gAgentWearables.removeWearable( type, do_remove_all, index );
			}
		}
	}

	// Find and remove this item from the COF.
	LLAppearanceMgr::instance().removeCOFItemLinks(item_id,false);
	gInventory.notifyObservers();

	delete on_remove_struct;
}

// static
void LLWearableBridge::removeAllClothesFromAvatar()
{
	// Fetch worn clothes (i.e. the ones in COF).
	LLInventoryModel::item_array_t clothing_items;
	LLInventoryModel::cat_array_t dummy;
	LLIsType is_clothing(LLAssetType::AT_CLOTHING);
	gInventory.collectDescendentsIf(LLAppearanceMgr::instance().getCOF(),
									dummy,
									clothing_items,
									LLInventoryModel::EXCLUDE_TRASH,
									is_clothing,
									false);

	// Take them off by removing from COF.
	for (LLInventoryModel::item_array_t::const_iterator it = clothing_items.begin(); it != clothing_items.end(); ++it)
	{
		LLAppearanceMgr::instance().removeItemFromAvatar((*it)->getUUID());
	}
}

// static
void LLWearableBridge::removeItemFromAvatar(LLViewerInventoryItem *item)
{
	if (item)
	{
		LLWearableList::instance().getAsset(item->getAssetUUID(),
											item->getName(),
											item->getType(),
											LLWearableBridge::onRemoveFromAvatarArrived,
											new OnRemoveStruct(item->getUUID()));
	}
}

void LLWearableBridge::removeFromAvatar()
{
	if (get_is_item_worn(mUUID))
	{
		LLViewerInventoryItem* item = getItem();
		removeItemFromAvatar(item);
	}
}


// +=================================================+
// |        LLLinkItemBridge                         |
// +=================================================+
// For broken item links

std::string LLLinkItemBridge::sPrefix("Link: ");

void LLLinkItemBridge::buildContextMenu(LLMenuGL& menu, U32 flags)
{
	// *TODO: Translate
	lldebugs << "LLLink::buildContextMenu()" << llendl;
	menuentry_vec_t items;
	menuentry_vec_t disabled_items;

	items.push_back(std::string("Find Original"));
	disabled_items.push_back(std::string("Find Original"));
	
	if(isItemInTrash())
	{
		addTrashContextMenuOptions(items, disabled_items);
	}
	else
	{
		items.push_back(std::string("Properties"));
		addDeleteContextMenuOptions(items, disabled_items);
	}
	hide_context_entries(menu, items, disabled_items);
}

// +=================================================+
// |        LLMeshBridge                             |
// +=================================================+

LLUIImagePtr LLMeshBridge::getIcon() const
{
	return LLInventoryIcon::getIcon(LLAssetType::AT_MESH, LLInventoryType::IT_MESH, 0, FALSE);
}

void LLMeshBridge::openItem()
{
	LLViewerInventoryItem* item = getItem();
	
	if (item)
	{
		// open mesh
	}
}

void LLMeshBridge::previewItem()
{
	LLViewerInventoryItem* item = getItem();
	if(item)
	{
		// preview mesh
	}
}


void LLMeshBridge::buildContextMenu(LLMenuGL& menu, U32 flags)
{
	lldebugs << "LLMeshBridge::buildContextMenu()" << llendl;
	std::vector<std::string> items;
	std::vector<std::string> disabled_items;

	if(isItemInTrash())
	{
		items.push_back(std::string("Purge Item"));
		if (!isItemRemovable())
		{
			disabled_items.push_back(std::string("Purge Item"));
		}

		items.push_back(std::string("Restore Item"));
	}
	else if(isOutboxFolder())
	{
		addOutboxContextMenuOptions(flags, items, disabled_items);
	}
	else
	{
		items.push_back(std::string("Properties"));

		getClipboardEntries(true, items, disabled_items, flags);
	}

	hide_context_entries(menu, items, disabled_items);
}


// +=================================================+
// |        LLLinkBridge                             |
// +=================================================+
// For broken folder links.
std::string LLLinkFolderBridge::sPrefix("Link: ");
LLUIImagePtr LLLinkFolderBridge::getIcon() const
{
	LLFolderType::EType folder_type = LLFolderType::FT_NONE;
	const LLInventoryObject *obj = getInventoryObject();
	if (obj)
	{
		LLViewerInventoryCategory* cat = NULL;
		LLInventoryModel* model = getInventoryModel();
		if(model)
		{
			cat = (LLViewerInventoryCategory*)model->getCategory(obj->getLinkedUUID());
			if (cat)
			{
				folder_type = cat->getPreferredType();
			}
		}
	}
	return LLFolderBridge::getIcon(folder_type);
}

void LLLinkFolderBridge::buildContextMenu(LLMenuGL& menu, U32 flags)
{
	// *TODO: Translate
	lldebugs << "LLLink::buildContextMenu()" << llendl;
	menuentry_vec_t items;
	menuentry_vec_t disabled_items;

	if (isItemInTrash())
	{
		addTrashContextMenuOptions(items, disabled_items);
	}
	else
	{
		items.push_back(std::string("Find Original"));
		addDeleteContextMenuOptions(items, disabled_items);
	}
	hide_context_entries(menu, items, disabled_items);
}
void LLLinkFolderBridge::performAction(LLInventoryModel* model, std::string action)
{
	if ("goto" == action)
	{
		gotoItem();
		return;
	}
	LLItemBridge::performAction(model,action);
}
void LLLinkFolderBridge::gotoItem()
{
	const LLUUID &cat_uuid = getFolderID();
	if (!cat_uuid.isNull())
	{
                LLFolderViewItem *base_folder =   mInventoryPanel.get()->getItemByID(cat_uuid)
		if (base_folder)
		{
			if (LLInventoryModel* model = getInventoryModel())
			{
				model->fetchDescendentsOf(cat_uuid);
			}
			base_folder->setOpen(TRUE);
			mRoot->setSelectionFromRoot(base_folder,TRUE);
			mRoot->scrollToShowSelection();
		}
	}
}
const LLUUID &LLLinkFolderBridge::getFolderID() const
{
	if (LLViewerInventoryItem *link_item = getItem())
	{
		if (const LLViewerInventoryCategory *cat = link_item->getLinkedCategory())
		{
			const LLUUID& cat_uuid = cat->getUUID();
			return cat_uuid;
		}
	}
	return LLUUID::null;
}

/********************************************************************************
 **
 **                    BRIDGE ACTIONS
 **/

// static
void LLInvFVBridgeAction::doAction(LLAssetType::EType asset_type,
								   const LLUUID& uuid,
								   LLInventoryModel* model)
{
	// Perform indirection in case of link.
	const LLUUID& linked_uuid = gInventory.getLinkedItemID(uuid);

	LLInvFVBridgeAction* action = createAction(asset_type,linked_uuid,model);
	if(action)
	{
		action->doIt();
		delete action;
	}
}

// static
void LLInvFVBridgeAction::doAction(const LLUUID& uuid, LLInventoryModel* model)
{
	llassert(model);
	LLViewerInventoryItem* item = model->getItem(uuid);
	llassert(item);
	if (item)
	{
		LLAssetType::EType asset_type = item->getType();
		LLInvFVBridgeAction* action = createAction(asset_type,uuid,model);
		if(action)
		{
			action->doIt();
			delete action;
		}
	}
}

LLViewerInventoryItem* LLInvFVBridgeAction::getItem() const
{
	if (mModel)
		return (LLViewerInventoryItem*)mModel->getItem(mUUID);
	return NULL;
}

class LLTextureBridgeAction: public LLInvFVBridgeAction
{
	friend class LLInvFVBridgeAction;
public:
	virtual void doIt()
	{
		if (getItem())
		{
			LLFloaterReg::showInstance("preview_texture", LLSD(mUUID), TAKE_FOCUS_YES);
		}
		LLInvFVBridgeAction::doIt();
	}
	virtual ~LLTextureBridgeAction(){}
protected:
	LLTextureBridgeAction(const LLUUID& id,LLInventoryModel* model) : LLInvFVBridgeAction(id,model) {}
};

class LLSoundBridgeAction: public LLInvFVBridgeAction
{
	friend class LLInvFVBridgeAction;
public:
	virtual void doIt()
	{
		LLViewerInventoryItem* item = getItem();
		if (item)
		{
			LLFloaterReg::showInstance("preview_sound", LLSD(mUUID), TAKE_FOCUS_YES);
		}
		LLInvFVBridgeAction::doIt();
	}
	virtual ~LLSoundBridgeAction(){}
protected:
	LLSoundBridgeAction(const LLUUID& id,LLInventoryModel* model) : LLInvFVBridgeAction(id,model) {}
};

class LLLandmarkBridgeAction: public LLInvFVBridgeAction
{
	friend class LLInvFVBridgeAction;
public:
	virtual void doIt()
	{
		LLViewerInventoryItem* item = getItem();
		if (item)
		{
			// Opening (double-clicking) a landmark immediately teleports,
			// but warns you the first time.
			LLSD payload;
			payload["asset_id"] = item->getAssetUUID();		
			
			LLSD args; 
			args["LOCATION"] = item->getName(); 
			
			LLNotificationsUtil::add("TeleportFromLandmark", args, payload);
		}
		LLInvFVBridgeAction::doIt();
	}
	virtual ~LLLandmarkBridgeAction(){}
protected:
	LLLandmarkBridgeAction(const LLUUID& id,LLInventoryModel* model) : LLInvFVBridgeAction(id,model) {}
};

class LLCallingCardBridgeAction: public LLInvFVBridgeAction
{
	friend class LLInvFVBridgeAction;
public:
	virtual void doIt()
	{
		LLViewerInventoryItem* item = getItem();
		if (item && item->getCreatorUUID().notNull())
		{
			LLAvatarActions::showProfile(item->getCreatorUUID());
		}
		LLInvFVBridgeAction::doIt();
	}
	virtual ~LLCallingCardBridgeAction(){}
protected:
	LLCallingCardBridgeAction(const LLUUID& id,LLInventoryModel* model) : LLInvFVBridgeAction(id,model) {}

};

class LLNotecardBridgeAction
: public LLInvFVBridgeAction
{
	friend class LLInvFVBridgeAction;
public:
	virtual void doIt()
	{
		LLViewerInventoryItem* item = getItem();
		if (item)
		{
			LLFloaterReg::showInstance("preview_notecard", LLSD(item->getUUID()), TAKE_FOCUS_YES);
		}
		LLInvFVBridgeAction::doIt();
	}
	virtual ~LLNotecardBridgeAction(){}
protected:
	LLNotecardBridgeAction(const LLUUID& id,LLInventoryModel* model) : LLInvFVBridgeAction(id,model) {}
};

class LLGestureBridgeAction: public LLInvFVBridgeAction
{
	friend class LLInvFVBridgeAction;
public:
	virtual void doIt()
	{
		LLViewerInventoryItem* item = getItem();
		if (item)
		{
			LLPreviewGesture* preview = LLPreviewGesture::show(mUUID, LLUUID::null);
			preview->setFocus(TRUE);
		}
		LLInvFVBridgeAction::doIt();		
	}
	virtual ~LLGestureBridgeAction(){}
protected:
	LLGestureBridgeAction(const LLUUID& id,LLInventoryModel* model) : LLInvFVBridgeAction(id,model) {}
};

class LLAnimationBridgeAction: public LLInvFVBridgeAction
{
	friend class LLInvFVBridgeAction;
public:
	virtual void doIt()
	{
		LLViewerInventoryItem* item = getItem();
		if (item)
		{
			LLFloaterReg::showInstance("preview_anim", LLSD(mUUID), TAKE_FOCUS_YES);
		}
		LLInvFVBridgeAction::doIt();
	}
	virtual ~LLAnimationBridgeAction(){}
protected:
	LLAnimationBridgeAction(const LLUUID& id,LLInventoryModel* model) : LLInvFVBridgeAction(id,model) {}
};

class LLObjectBridgeAction: public LLInvFVBridgeAction
{
	friend class LLInvFVBridgeAction;
public:
	virtual void doIt()
	{
		/*
		  LLFloaterReg::showInstance("properties", mUUID);
		*/
		LLInvFVBridgeAction::doIt();
	}
	virtual ~LLObjectBridgeAction(){}
protected:
	LLObjectBridgeAction(const LLUUID& id,LLInventoryModel* model) : LLInvFVBridgeAction(id,model) {}
};

class LLLSLTextBridgeAction: public LLInvFVBridgeAction
{
	friend class LLInvFVBridgeAction;
public:
	virtual void doIt()
	{
		LLViewerInventoryItem* item = getItem();
		if (item)
		{
			LLFloaterReg::showInstance("preview_script", LLSD(mUUID), TAKE_FOCUS_YES);
		}
		LLInvFVBridgeAction::doIt();
	}
	virtual ~LLLSLTextBridgeAction(){}
protected:
	LLLSLTextBridgeAction(const LLUUID& id,LLInventoryModel* model) : LLInvFVBridgeAction(id,model) {}
};

class LLWearableBridgeAction: public LLInvFVBridgeAction
{
	friend class LLInvFVBridgeAction;
public:
	virtual void doIt()
	{
		wearOnAvatar();
	}

	virtual ~LLWearableBridgeAction(){}
protected:
	LLWearableBridgeAction(const LLUUID& id,LLInventoryModel* model) : LLInvFVBridgeAction(id,model) {}
	BOOL isItemInTrash() const;
	// return true if the item is in agent inventory. if false, it
	// must be lost or in the inventory library.
	BOOL isAgentInventory() const;
	void wearOnAvatar();
};

BOOL LLWearableBridgeAction::isItemInTrash() const
{
	if(!mModel) return FALSE;
	const LLUUID trash_id = mModel->findCategoryUUIDForType(LLFolderType::FT_TRASH);
	return mModel->isObjectDescendentOf(mUUID, trash_id);
}

BOOL LLWearableBridgeAction::isAgentInventory() const
{
	if(!mModel) return FALSE;
	if(gInventory.getRootFolderID() == mUUID) return TRUE;
	return mModel->isObjectDescendentOf(mUUID, gInventory.getRootFolderID());
}

void LLWearableBridgeAction::wearOnAvatar()
{
	// TODO: investigate wearables may not be loaded at this point EXT-8231

	LLViewerInventoryItem* item = getItem();
	if(item)
	{
		LLAppearanceMgr::instance().wearItemOnAvatar(item->getUUID(), true, true);
	}
}

LLInvFVBridgeAction* LLInvFVBridgeAction::createAction(LLAssetType::EType asset_type,
													   const LLUUID& uuid,
													   LLInventoryModel* model)
{
	LLInvFVBridgeAction* action = NULL;
	switch(asset_type)
	{
		case LLAssetType::AT_TEXTURE:
			action = new LLTextureBridgeAction(uuid,model);
			break;
		case LLAssetType::AT_SOUND:
			action = new LLSoundBridgeAction(uuid,model);
			break;
		case LLAssetType::AT_LANDMARK:
			action = new LLLandmarkBridgeAction(uuid,model);
			break;
		case LLAssetType::AT_CALLINGCARD:
			action = new LLCallingCardBridgeAction(uuid,model);
			break;
		case LLAssetType::AT_OBJECT:
			action = new LLObjectBridgeAction(uuid,model);
			break;
		case LLAssetType::AT_NOTECARD:
			action = new LLNotecardBridgeAction(uuid,model);
			break;
		case LLAssetType::AT_ANIMATION:
			action = new LLAnimationBridgeAction(uuid,model);
			break;
		case LLAssetType::AT_GESTURE:
			action = new LLGestureBridgeAction(uuid,model);
			break;
		case LLAssetType::AT_LSL_TEXT:
			action = new LLLSLTextBridgeAction(uuid,model);
			break;
		case LLAssetType::AT_CLOTHING:
		case LLAssetType::AT_BODYPART:
			action = new LLWearableBridgeAction(uuid,model);
			break;
		default:
			break;
	}
	return action;
}

/**                    Bridge Actions
 **
 ********************************************************************************/

/************************************************************************/
/* Recent Inventory Panel related classes                               */
/************************************************************************/
void LLRecentItemsFolderBridge::buildContextMenu(LLMenuGL& menu, U32 flags)
{
	menuentry_vec_t disabled_items, items;
        buildContextMenuOptions(flags, items, disabled_items);

	items.erase(std::remove(items.begin(), items.end(), std::string("New Folder")), items.end());

	hide_context_entries(menu, items, disabled_items);
}

LLInvFVBridge* LLRecentInventoryBridgeBuilder::createBridge(
	LLAssetType::EType asset_type,
	LLAssetType::EType actual_asset_type,
	LLInventoryType::EType inv_type,
	LLInventoryPanel* inventory,
	LLFolderView* root,
	const LLUUID& uuid,
	U32 flags /*= 0x00*/ ) const
{
	LLInvFVBridge* new_listener = NULL;
	switch(asset_type)
	{
	case LLAssetType::AT_CATEGORY:
		if (actual_asset_type == LLAssetType::AT_LINK_FOLDER)
		{
			// *TODO: Create a link folder handler instead if it is necessary
			new_listener = LLInventoryFVBridgeBuilder::createBridge(
				asset_type,
				actual_asset_type,
				inv_type,
				inventory,
				root,
				uuid,
				flags);
			break;
		}
		new_listener = new LLRecentItemsFolderBridge(inv_type, inventory, root, uuid);
		break;
	default:
		new_listener = LLInventoryFVBridgeBuilder::createBridge(
			asset_type,
			actual_asset_type,
			inv_type,
			inventory,
			root,
			uuid,
			flags);
	}
	return new_listener;

}

// EOF<|MERGE_RESOLUTION|>--- conflicted
+++ resolved
@@ -3275,7 +3275,7 @@
 		disabled_items.push_back(std::string("New Gesture"));
 		disabled_items.push_back(std::string("New Clothes"));
 		disabled_items.push_back(std::string("New Body Parts"));
-        }
+	}
 
 	if(trash_id == mUUID)
 	{
@@ -3378,23 +3378,26 @@
 		}
 	}
 	// Add menu items that are dependent on the contents of the folder.
-	LLViewerInventoryCategory* category = (LLViewerInventoryCategory *)   model->getCategory(mUUID);
+	LLViewerInventoryCategory* category = (LLViewerInventoryCategory *) model->getCategory(mUUID);
 	if (category)
 	{
 		uuid_vec_t folders;
 		folders.push_back(category->getUUID());
 
 		sSelf = getHandle();
-		LLRightClickInventoryFetchDescendentsObserver* fetch = new   LLRightClickInventoryFetchDescendentsObserver(folders, FALSE);
+		LLRightClickInventoryFetchDescendentsObserver* fetch = new LLRightClickInventoryFetchDescendentsObserver(folders);
 		fetch->startFetch();
-		inc_busy_count();
 		if (fetch->isFinished())
 		{
-			buildContextMenuFolderOptions(flags, items, disabled_items);
+			// Do not call execute() or done() here as if the folder is here, there's likely no point drilling down 
+			// This saves lots of time as buildContextMenu() is called a lot
+			delete fetch;
+			buildContextMenuFolderOptions(flags);
 		}
 		else
 		{
-			// it's all on its way - add an observer, and the inventory will call   done for us when everything is here.
+			// it's all on its way - add an observer, and the inventory will call done for us when everything is here.
+			inc_busy_count();
 			gInventory.addObserver(fetch);
 		}
 	}
@@ -3499,39 +3502,8 @@
 	LLInventoryModel* model = getInventoryModel();
 	if(!model) return;
 
-<<<<<<< HEAD
-	buildContextMenuBaseOptions(flags);
-
-	// Add menu items that are dependent on the contents of the folder.
-	LLViewerInventoryCategory* category = (LLViewerInventoryCategory *) model->getCategory(mUUID);
-	if (category)
-	{
-		uuid_vec_t folders;
-		folders.push_back(category->getUUID());
-
-		sSelf = getHandle();
-		LLRightClickInventoryFetchDescendentsObserver* fetch = new LLRightClickInventoryFetchDescendentsObserver(folders);
-		fetch->startFetch();
-		if (fetch->isFinished())
-		{
-			// Do not call execute() or done() here as if the folder is here, there's likely no point drilling down 
-			// This saves lots of time as buildContextMenu() is called a lot
-			delete fetch;
-			buildContextMenuFolderOptions(flags);
-		}
-		else
-		{
-			// it's all on its way - add an observer, and the inventory will call done for us when everything is here.
-			inc_busy_count();
-			gInventory.addObserver(fetch);
-		}
-	}
-
-	hide_context_entries(menu, mItems, mDisabledItems);
-=======
-	buildContextMenuBaseOptions(flags, items, disabled_items);
+	buildContextMenuOptions(flags, items, disabled_items);
         hide_context_entries(menu, items, disabled_items);
->>>>>>> 9940ca5a
 
 	// Reposition the menu, in case we're adding items to an existing menu.
 	menu.needsArrange();
@@ -4016,9 +3988,9 @@
                         // RN: a better solution would be to deselect automatically when an   item is moved
 			// and then select any item that is dropped only in the panel that it   is dropped in
 			if (active_panel && (destination_panel != active_panel))
-			{
-				active_panel->unSelectAll();
-			}
+				{
+					active_panel->unSelectAll();
+				}
 
 			//--------------------------------------------------------------------------------
 			// Destination folder logic
