--- conflicted
+++ resolved
@@ -837,20 +837,6 @@
     const LLInventoryObject *obj = getInventoryObject();
     bool single_folder_root = (mRoot == NULL);
 
-<<<<<<< HEAD
-	if (obj)
-	{
-		
-		if (obj->getType() != LLAssetType::AT_CATEGORY)
-		{
-			items.push_back(std::string("Copy Separator"));
-		}
-		items.push_back(std::string("Copy"));
-		if (!isItemCopyable())
-		{
-			disabled_items.push_back(std::string("Copy"));
-		}
-=======
     if (obj)
     {
 
@@ -863,7 +849,6 @@
         {
             disabled_items.push_back(std::string("Copy"));
         }
->>>>>>> b31789c1
 
         if (isAgentInventory() && !single_folder_root && !isMarketplaceListingsFolder())
         {
