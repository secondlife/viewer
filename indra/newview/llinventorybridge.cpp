--- conflicted
+++ resolved
@@ -846,12 +846,8 @@
             disabled_items.push_back(std::string("Copy"));
         }
 
-<<<<<<< HEAD
         bool is_agent_inventory = isAgentInventory();
         if (is_agent_inventory && !single_folder_root && !is_cof && !is_inbox)
-=======
-        if (isAgentInventory() && !single_folder_root && !isMarketplaceListingsFolder())
->>>>>>> cf2b4dbf
         {
             items.push_back(std::string("New folder from selected"));
             items.push_back(std::string("Subfolder Separator"));
