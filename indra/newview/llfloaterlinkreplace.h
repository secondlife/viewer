--- conflicted
+++ resolved
@@ -86,17 +86,10 @@
     LLFloaterLinkReplace(const LLSD& key);
     virtual ~LLFloaterLinkReplace();
 
-<<<<<<< HEAD
-    BOOL postBuild() override;
+    bool postBuild() override;
     void onOpen(const LLSD& key) override;
 
     bool tick() override;
-=======
-    bool postBuild();
-    virtual void onOpen(const LLSD& key);
-
-    virtual bool tick();
->>>>>>> 35efadf7
 
 private:
     void checkEnableStart();
