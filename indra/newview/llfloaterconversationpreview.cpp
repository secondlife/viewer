/**
 * @file llfloaterconversationpreview.cpp
 *
 * $LicenseInfo:firstyear=2012&license=viewerlgpl$
 * Second Life Viewer Source Code
 * Copyright (C) 2012, Linden Research, Inc.
 *
 * This library is free software; you can redistribute it and/or
 * modify it under the terms of the GNU Lesser General Public
 * License as published by the Free Software Foundation;
 * version 2.1 of the License only.
 *
 * This library is distributed in the hope that it will be useful,
 * but WITHOUT ANY WARRANTY; without even the implied warranty of
 * MERCHANTABILITY or FITNESS FOR A PARTICULAR PURPOSE.  See the GNU
 * Lesser General Public License for more details.
 *
 * You should have received a copy of the GNU Lesser General Public
 * License along with this library; if not, write to the Free Software
 * Foundation, Inc., 51 Franklin Street, Fifth Floor, Boston, MA  02110-1301  USA
 *
 * Linden Research, Inc., 945 Battery Street, San Francisco, CA  94111  USA
 * $/LicenseInfo$
 */

#include "llviewerprecompiledheaders.h"

#include "llavatarnamecache.h"
#include "llconversationlog.h"
#include "llfloaterconversationpreview.h"
#include "llimview.h"
#include "lllineeditor.h"
#include "llfloaterimnearbychat.h"
#include "llspinctrl.h"
#include "lltrans.h"
#include "llnotificationsutil.h"

const std::string LL_FCP_COMPLETE_NAME("complete_name");
const std::string LL_FCP_ACCOUNT_NAME("user_name");
const S32 CONVERSATION_HISTORY_PAGE_SIZE = 100;

LLFloaterConversationPreview::LLFloaterConversationPreview(const LLSD& session_id)
:   LLFloater(session_id),
    mChatHistory(NULL),
    mSessionID(session_id.asUUID()),
    mCurrentPage(0),
<<<<<<< HEAD
    mPageSize(gSavedSettings.getS32("ConversationHistoryPageSize")),
=======
    mPageSize(CONVERSATION_HISTORY_PAGE_SIZE),
>>>>>>> b1098308
    mAccountName(session_id[LL_FCP_ACCOUNT_NAME]),
    mCompleteName(session_id[LL_FCP_COMPLETE_NAME]),
    mMutex(),
    mShowHistory(false),
    mMessages(NULL),
    mHistoryThreadsBusy(false),
    mIsGroup(false),
    mOpened(false)
{
}

LLFloaterConversationPreview::~LLFloaterConversationPreview()
{
}

BOOL LLFloaterConversationPreview::postBuild()
{
    mChatHistory = getChild<LLChatHistory>("chat_history");

    const LLConversation* conv = LLConversationLog::instance().getConversation(mSessionID);
    std::string name;
    std::string file;

    if (mAccountName != "")
    {
        name = mCompleteName;
        file = mAccountName;
    }
    else if (mSessionID != LLUUID::null && conv)
    {
        name = conv->getConversationName();
        file = conv->getHistoryFileName();
        mIsGroup = (LLIMModel::LLIMSession::GROUP_SESSION == conv->getConversationType());
    }
    else
    {
        name = LLTrans::getString("NearbyChatTitle");
        file = "chat";
    }
    mChatHistoryFileName = file;
    if (mIsGroup && !LLStringUtil::endsWith(mChatHistoryFileName, GROUP_CHAT_SUFFIX))
    {
        mChatHistoryFileName += GROUP_CHAT_SUFFIX;
    }
    LLStringUtil::format_map_t args;
    args["[NAME]"] = name;
    std::string title = getString("Title", args);
    setTitle(title);

    return LLFloater::postBuild();
}

void LLFloaterConversationPreview::setPages(std::list<LLSD>* messages, const std::string& file_name)
{
    if(file_name == mChatHistoryFileName && messages)
    {
        // additional protection to avoid changes of mMessages in setPages()
        LLMutexLock lock(&mMutex);
        if (mMessages)
        {
            delete mMessages; // Clean up temporary message list with "Loading..." text
        }
        mMessages = messages;
        mCurrentPage = (mMessages->size() ? (mMessages->size() - 1) / mPageSize : 0);

        mPageSpinner->setEnabled(true);
        mPageSpinner->setMaxValue(mCurrentPage+1);
        mPageSpinner->set(mCurrentPage+1);

        std::string total_page_num = llformat("/ %d", mCurrentPage+1);
        getChild<LLTextBox>("page_num_label")->setValue(total_page_num);
        mShowHistory = true;
    }
    LLLoadHistoryThread* loadThread = LLLogChat::getInstance()->getLoadHistoryThread(mSessionID);
    if (loadThread)
    {
        loadThread->removeLoadEndSignal(boost::bind(&LLFloaterConversationPreview::setPages, this, _1, _2));
    }
}

void LLFloaterConversationPreview::draw()
{
    if(mShowHistory)
    {
        showHistory();
        mShowHistory = false;
    }
    LLFloater::draw();
}

void LLFloaterConversationPreview::onOpen(const LLSD& key)
{
    if (mOpened)
    {
        return;
    }
    mOpened = true;
    if (!LLLogChat::getInstance()->historyThreadsFinished(mSessionID))
    {
        LLNotificationsUtil::add("ChatHistoryIsBusyAlert");
        mHistoryThreadsBusy = true;
        closeFloater();
        return;
    }
    LLSD load_params;
    load_params["load_all_history"] = true;
    load_params["cut_off_todays_date"] = false;
    load_params["is_group"] = mIsGroup;

    // The temporary message list with "Loading..." text
    // Will be deleted upon loading completion in setPages() method
    mMessages = new std::list<LLSD>();


    LLSD loading;
    loading[LL_IM_TEXT] = LLTrans::getString("loading_chat_logs");
    mMessages->push_back(loading);
    mPageSpinner = getChild<LLSpinCtrl>("history_page_spin");
    mPageSpinner->setCommitCallback(boost::bind(&LLFloaterConversationPreview::onMoreHistoryBtnClick, this));
    mPageSpinner->setMinValue(1);
    mPageSpinner->set(1);
    mPageSpinner->setEnabled(false);

    // The actual message list to load from file
    // Will be deleted in a separate thread LLDeleteHistoryThread not to freeze UI
    // LLDeleteHistoryThread is started in destructor
    std::list<LLSD>* messages = new std::list<LLSD>();

    LLLogChat *log_chat_inst = LLLogChat::getInstance();
    log_chat_inst->cleanupHistoryThreads();

    LLLoadHistoryThread* loadThread = new LLLoadHistoryThread(mChatHistoryFileName, messages, load_params);
    loadThread->setLoadEndSignal(boost::bind(&LLFloaterConversationPreview::setPages, this, _1, _2));
    loadThread->start();
    log_chat_inst->addLoadHistoryThread(mSessionID, loadThread);

    LLDeleteHistoryThread* deleteThread = new LLDeleteHistoryThread(messages, loadThread);
    log_chat_inst->addDeleteHistoryThread(mSessionID, deleteThread);

    mShowHistory = true;
}

void LLFloaterConversationPreview::onClose(bool app_quitting)
{
    mOpened = false;
    if (!mHistoryThreadsBusy)
    {
        LLDeleteHistoryThread* deleteThread = LLLogChat::getInstance()->getDeleteHistoryThread(mSessionID);
        if (deleteThread)
        {
            deleteThread->start();
        }
    }
}

void LLFloaterConversationPreview::showHistory()
{
    // additional protection to avoid changes of mMessages in setPages
    LLMutexLock lock(&mMutex);
    if(mMessages == NULL || !mMessages->size() || mCurrentPage * mPageSize >= mMessages->size())
    {
        return;
    }

    mChatHistory->clear();
    std::ostringstream message;
    std::list<LLSD>::const_iterator iter = mMessages->begin();
    std::advance(iter, mCurrentPage * mPageSize);

    for (int msg_num = 0; iter != mMessages->end() && msg_num < mPageSize; ++iter, ++msg_num)
    {
        LLSD msg = *iter;

        LLUUID from_id      = LLUUID::null;
        std::string time    = msg["time"].asString();
        std::string from    = msg["from"].asString();
        std::string message = msg["message"].asString();

        if (msg["from_id"].isDefined())
        {
            from_id = msg["from_id"].asUUID();
        }
        else
        {
            std::string legacy_name = gCacheName->buildLegacyName(from);
            from_id = LLAvatarNameCache::getInstance()->findIdByName(legacy_name);
        }

        LLChat chat;
        chat.mFromID = from_id;
        chat.mSessionID = mSessionID;
        chat.mFromName = from;
        chat.mTimeStr = time;
        chat.mChatStyle = CHAT_STYLE_HISTORY;
        chat.mText = message;

        if (from_id.isNull() && SYSTEM_FROM == from)
        {
            chat.mSourceType = CHAT_SOURCE_SYSTEM;

        }
        else if (from_id.isNull())
        {
            chat.mSourceType = LLFloaterIMNearbyChat::isWordsName(from) ? CHAT_SOURCE_UNKNOWN : CHAT_SOURCE_OBJECT;
        }

        LLSD chat_args;
        chat_args["use_plain_text_chat_history"] =
                        gSavedSettings.getBOOL("PlainTextChatHistory");
        chat_args["show_time"] = gSavedSettings.getBOOL("IMShowTime");
        chat_args["show_names_for_p2p_conv"] = gSavedSettings.getBOOL("IMShowNamesForP2PConv");

        mChatHistory->appendMessage(chat,chat_args);
    }
}

void LLFloaterConversationPreview::onMoreHistoryBtnClick()
{
    mCurrentPage = (int)(mPageSpinner->getValueF32());
    if (!mCurrentPage)
    {
        return;
    }

    mCurrentPage--;
    mShowHistory = true;
}<|MERGE_RESOLUTION|>--- conflicted
+++ resolved
@@ -44,11 +44,7 @@
     mChatHistory(NULL),
     mSessionID(session_id.asUUID()),
     mCurrentPage(0),
-<<<<<<< HEAD
-    mPageSize(gSavedSettings.getS32("ConversationHistoryPageSize")),
-=======
     mPageSize(CONVERSATION_HISTORY_PAGE_SIZE),
->>>>>>> b1098308
     mAccountName(session_id[LL_FCP_ACCOUNT_NAME]),
     mCompleteName(session_id[LL_FCP_COMPLETE_NAME]),
     mMutex(),
