--- conflicted
+++ resolved
@@ -2432,13 +2432,10 @@
 	LLGLDisable test(GL_ALPHA_TEST);
 	gGL.getTexUnit(0)->unbind(LLTexUnit::TT_TEXTURE);
 
-<<<<<<< HEAD
-=======
 
 // 	glh::matrix4f modelview = get_last_modelview();
 // 	glh::matrix4f proj = get_last_projection();
 
->>>>>>> d66012f8
 	LLGLDepthTest depth(GL_TRUE, GL_FALSE);
 
 	bool bound_shader = false;
