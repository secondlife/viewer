--- conflicted
+++ resolved
@@ -4028,11 +4028,8 @@
 
 void render_hud_elements()
 {
-<<<<<<< HEAD
 	LL_RECORD_BLOCK_TIME(FTM_RENDER_HUD_UI); // Break this out from FTM_RENDER_UI so the timer ancestry is stable
-=======
-	LL_RECORD_BLOCK_TIME(FTM_RENDER_UI);
->>>>>>> d7f1c88c
+
 	gPipeline.disableLights();		
 	
 	LLGLDisable fog(GL_FOG);
