--- conflicted
+++ resolved
@@ -3639,7 +3639,6 @@
         std::sort(sCull->beginRiggedAlphaGroups(), sCull->endRiggedAlphaGroups(), LLSpatialGroup::CompareRenderOrder());
     }
 
-<<<<<<< HEAD
     {
         LL_PROFILE_ZONE_NAMED_CATEGORY_PIPELINE("postSort - gltf sort");
 
@@ -3711,10 +3710,6 @@
         }
     }
 
-
-    LL_PUSH_CALLSTACKS();
-=======
->>>>>>> 3dca9fc3
     // only render if the flag is set. The flag is only set if we are in edit mode or the toggle is set in the menus
     if (LLFloaterReg::instanceVisible("beacons") && !sShadowRender && !gCubeSnapshot)
     {
